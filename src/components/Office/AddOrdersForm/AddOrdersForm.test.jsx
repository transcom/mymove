import React from 'react';
import { render, waitFor, screen } from '@testing-library/react';
import userEvent from '@testing-library/user-event';
import { Provider } from 'react-redux';

import AddOrdersForm from './AddOrdersForm';

import { MockProviders } from 'testUtils';
import { dropdownInputOptions } from 'utils/formatters';
import { ORDERS_PAY_GRADE_TYPE, ORDERS_TYPE, ORDERS_TYPE_OPTIONS } from 'constants/orders';
import { configureStore } from 'shared/store';
import { isBooleanFlagEnabled } from 'utils/featureFlags';
import { servicesCounselingRoutes } from 'constants/routes';

jest.setTimeout(60000);

jest.mock('components/LocationSearchBox/api', () => ({
  ShowAddress: jest.fn().mockImplementation(() =>
    Promise.resolve({
      city: 'Luke AFB',
      country: 'United States',
      id: 'fa51dab0-4553-4732-b843-1f33407f77bc',
      postalCode: '85309',
      state: 'AZ',
      streetAddress1: 'n/a',
      isOconus: true,
    }),
  ),
  SearchDutyLocations: jest.fn().mockImplementation(() =>
    Promise.resolve([
      {
        address: {
          city: '',
          id: '00000000-0000-0000-0000-000000000000',
          postalCode: '',
          state: '',
          streetAddress1: '',
        },
        address_id: '46c4640b-c35e-4293-a2f1-36c7b629f903',
        affiliation: 'AIR_FORCE',
        created_at: '2021-02-11T16:48:04.117Z',
        id: '93f0755f-6f35-478b-9a75-35a69211da1c',
        name: 'Altus AFB',
        updated_at: '2021-02-11T16:48:04.117Z',
      },
      {
        address: {
          city: 'Elmendorf AFB',
          country: 'US',
          id: 'fa51dab0-4553-4732-b843-1f33407f11bc',
          postalCode: '78112',
          state: 'AK',
          streetAddress1: 'n/a',
          isOconus: true,
        },
        address_id: 'fa51dab0-4553-4732-b843-1f33407f11bc',
        affiliation: 'AIR_FORCE',
        created_at: '2021-02-11T16:48:04.117Z',
        id: 'a8d6b33c-8370-4e92-8df2-356b8c9d0c1a',
        name: 'Elmendorf AFB',
        updated_at: '2021-02-11T16:48:04.117Z',
      },
      {
        address: {
          city: 'Glendale Luke AFB',
          country: 'United States',
          id: 'fa51dab0-4553-4732-b843-1f33407f77bc',
          postalCode: '85309',
          state: 'AZ',
          streetAddress1: 'n/a',
          isOconus: true,
        },
        address_id: '25be4d12-fe93-47f1-bbec-1db386dfa67f',
        affiliation: 'AIR_FORCE',
        created_at: '2021-02-11T16:48:04.117Z',
        id: 'a8d6b33c-8370-4e92-8df2-356b8c9d0c1a',
        name: 'Luke AFB',
        updated_at: '2021-02-11T16:48:04.117Z',
      },
      {
        address: {
          city: '',
          id: '25be4d12-fe93-47f1-bbec-1db386dfa67e',
          postalCode: '',
          state: '',
          streetAddress1: '',
        },
        address_id: '4334640b-c35e-4293-a2f1-36c7b629f904',
        affiliation: 'AIR_FORCE',
        created_at: '2021-02-11T16:48:04.117Z',
        id: '22f0755f-6f35-478b-9a75-35a69211da1d',
        name: 'Scott AFB',
        updated_at: '2021-02-11T16:48:04.117Z',
        provides_services_counseling: true,
      },
    ]),
  ),
}));

jest.mock('services/ghcApi', () => ({
  ...jest.requireActual('services/ghcApi'),
  showCounselingOffices: jest.fn().mockImplementation(() =>
    Promise.resolve({
      body: [
        {
          id: '3e937c1f-5539-4919-954d-017989130584',
          name: 'Albuquerque AFB',
        },
        {
          id: 'fa51dab0-4553-4732-b843-1f33407f77bc',
          name: 'Glendale Luke AFB',
        },
      ],
    }),
  ),
<<<<<<< HEAD
  getPayGradeOptions: jest.fn().mockImplementation(() =>
    Promise.resolve({
      body: [
        {
          grade: 'E-5',
          description: ' E-5',
        },
        {
          grade: 'E-6',
          description: ' E-6',
        },
      ],
    }),
  ),
=======
  getPayGradeOptions: jest.fn().mockImplementation(() => {
    const MOCKED__ORDERS_PAY_GRADE_TYPE = {
      E_5: 'E-5',
      E_6: 'E-6',
      CIVILIAN_EMPLOYEE: 'CIVILIAN_EMPLOYEE',
    };

    return Promise.resolve({
      body: [
        {
          grade: MOCKED__ORDERS_PAY_GRADE_TYPE.E_5,
          description: MOCKED__ORDERS_PAY_GRADE_TYPE.E_5,
        },
        {
          grade: MOCKED__ORDERS_PAY_GRADE_TYPE.E_6,
          description: MOCKED__ORDERS_PAY_GRADE_TYPE.E_6,
        },
      ],
    });
  }),
>>>>>>> 89b31dba
}));

jest.mock('utils/featureFlags', () => ({
  ...jest.requireActual('utils/featureFlags'),
  isBooleanFlagEnabled: jest.fn().mockImplementation(() => Promise.resolve(false)),
}));

const mockStore = configureStore({});
const initialValues = {
  ordersType: '',
  issueDate: '',
  reportByDate: '',
  hasDependents: '',
  newDutyLocation: '',
  grade: '',
  originDutyLocation: '',
  accompaniedTour: '',
  dependentsUnderTwelve: '',
  dependentsTwelveAndOver: '',
  counselingOfficeId: '',
};
const testProps = {
  initialValues,
  ordersTypeOptions: dropdownInputOptions(ORDERS_TYPE_OPTIONS),
  onSubmit: jest.fn(),
  onBack: jest.fn(),
};
const mockParams = { customerId: 'ea51dab0-4553-4732-b843-1f33407f77bd' };
const mockPath = servicesCounselingRoutes.BASE_CUSTOMERS_ORDERS_ADD_PATH;

describe('CreateMoveCustomerInfo Component', () => {
  it('renders the form inputs', async () => {
    render(
      <Provider store={mockStore.store}>
        <AddOrdersForm {...testProps} />
      </Provider>,
    );

    await waitFor(() => {
      expect(screen.getByText('Tell us about the orders')).toBeInTheDocument();
      expect(screen.getByLabelText(/Orders type/)).toBeInTheDocument();
      expect(screen.getByLabelText(/Orders date/)).toBeInTheDocument();
      expect(screen.getByLabelText(/Report by date/)).toBeInTheDocument();
      expect(screen.getByText(/Are dependents included in the orders?/)).toBeInTheDocument();
      expect(screen.getByTestId('hasDependentsYes')).toBeInTheDocument();
      expect(screen.getByTestId('hasDependentsNo')).toBeInTheDocument();
      expect(screen.getByLabelText(/Current duty location/)).toBeInTheDocument();
      expect(screen.getByLabelText(/New duty location/)).toBeInTheDocument();
      expect(screen.getByLabelText(/Pay grade/)).toBeInTheDocument();

      expect(screen.getByTestId('reqAsteriskMsg')).toBeInTheDocument();

      // check for asterisks on required fields
      const formGroups = screen.getAllByTestId('formGroup');

      formGroups.forEach((group) => {
        const hasRequiredField = group.querySelector('[required]') !== null;

        if (hasRequiredField) {
          expect(group.textContent).toContain('*');
        }
      });
    });
  });

  it('renders each option for orders type', async () => {
    isBooleanFlagEnabled.mockImplementation(() => Promise.resolve(true));

    const { getByLabelText } = render(
      <Provider store={mockStore.store}>
        <AddOrdersForm {...testProps} />
      </Provider>,
    );

    const ordersTypeDropdown = getByLabelText(/Orders type/);
    expect(ordersTypeDropdown).toBeInstanceOf(HTMLSelectElement);

    await userEvent.selectOptions(ordersTypeDropdown, ORDERS_TYPE.PERMANENT_CHANGE_OF_STATION);
    expect(ordersTypeDropdown).toHaveValue(ORDERS_TYPE.PERMANENT_CHANGE_OF_STATION);

    await userEvent.selectOptions(ordersTypeDropdown, ORDERS_TYPE.LOCAL_MOVE);
    expect(ordersTypeDropdown).toHaveValue(ORDERS_TYPE.LOCAL_MOVE);

    await userEvent.selectOptions(ordersTypeDropdown, ORDERS_TYPE.RETIREMENT);
    expect(ordersTypeDropdown).toHaveValue(ORDERS_TYPE.RETIREMENT);

    await userEvent.selectOptions(ordersTypeDropdown, ORDERS_TYPE.SEPARATION);
    expect(ordersTypeDropdown).toHaveValue(ORDERS_TYPE.SEPARATION);

    await userEvent.selectOptions(ordersTypeDropdown, ORDERS_TYPE.TEMPORARY_DUTY);
    expect(ordersTypeDropdown).toHaveValue(ORDERS_TYPE.TEMPORARY_DUTY);

    await userEvent.selectOptions(ordersTypeDropdown, ORDERS_TYPE.EARLY_RETURN_OF_DEPENDENTS);
    expect(ordersTypeDropdown).toHaveValue(ORDERS_TYPE.EARLY_RETURN_OF_DEPENDENTS);

    await userEvent.selectOptions(ordersTypeDropdown, ORDERS_TYPE.STUDENT_TRAVEL);
    expect(ordersTypeDropdown).toHaveValue(ORDERS_TYPE.STUDENT_TRAVEL);

    // Saftey option should not be available for non safety moves
    const options = ordersTypeDropdown.querySelectorAll('option');
    const isSafetyOptionPresent = Array.from(options).some((option) => option.value === ORDERS_TYPE.SAFETY);
    expect(isSafetyOptionPresent).toBe(false);
  });

  it('shows an error message if trying to submit an invalid form', async () => {
    const { getByRole, findAllByRole, getByLabelText } = render(
      <Provider store={mockStore.store}>
        <AddOrdersForm {...testProps} />
      </Provider>,
    );
    await userEvent.click(getByLabelText(/Orders type/));
    await userEvent.click(getByLabelText(/Orders date/));
    await userEvent.click(getByLabelText(/Report by date/));
    await userEvent.click(getByLabelText(/Current duty location/));
    await userEvent.click(getByLabelText(/New duty location/));
    await userEvent.click(getByLabelText(/Pay grade/));

    const submitBtn = getByRole('button', { name: 'Next' });
    await userEvent.click(submitBtn);

    const alerts = await findAllByRole('alert');
    expect(alerts.length).toBe(5);

    alerts.forEach((alert) => {
      expect(alert).toHaveTextContent('Required');
    });

    expect(testProps.onSubmit).not.toHaveBeenCalled();
  });
});

describe('AddOrdersForm - OCONUS and Accompanied Tour Test', () => {
  it('submits the form with OCONUS values and accompanied tour selection', async () => {
    isBooleanFlagEnabled.mockImplementation(() => Promise.resolve(true));
    render(
      <Provider params={mockParams} store={mockStore.store}>
        <AddOrdersForm {...testProps} />
      </Provider>,
    );

    await userEvent.selectOptions(await screen.findByLabelText(/Orders type/), 'PERMANENT_CHANGE_OF_STATION');
    await userEvent.type(screen.getByLabelText(/Orders date/), '08 Nov 2020');
    await userEvent.type(screen.getByLabelText(/Report by date/), '26 Nov 2020');
    await userEvent.click(screen.getByLabelText('No'));
<<<<<<< HEAD
    await userEvent.selectOptions(screen.getByLabelText(/Pay grade/), [' E-5']);
=======
    await userEvent.selectOptions(screen.getByLabelText(/Pay grade/), [ORDERS_PAY_GRADE_TYPE.E_5]);
>>>>>>> 89b31dba

    // Test Current Duty Location Search Box interaction
    await userEvent.type(screen.getByLabelText(/Current duty location/), 'AFB', { delay: 100 });
    const selectedOptionCurrent = await screen.findByText(/Elmendorf/);
    await userEvent.click(selectedOptionCurrent);

    const counselingOfficeLabel = await screen.queryByText(/Counseling office/);
    expect(counselingOfficeLabel).toBeFalsy();

    // Test New Duty Location Search Box interaction
    await userEvent.type(screen.getByLabelText(/New duty location/), 'AFB', { delay: 100 });
    const selectedOptionNew = await screen.findByText(/Luke/);
    await userEvent.click(selectedOptionNew);

    await userEvent.click(screen.getByTestId('hasDependentsYes'));

    // should now see the OCONUS inputs
    await userEvent.click(screen.getByTestId('isAnAccompaniedTourYes'));
    await userEvent.type(screen.getByTestId('dependentsUnderTwelve'), '2');
    await userEvent.type(screen.getByTestId('dependentsTwelveAndOver'), '1');

    const nextBtn = screen.getByRole('button', { name: 'Next' });
    expect(nextBtn).not.toBeDisabled();
    await userEvent.click(nextBtn);

    await waitFor(() => {
      expect(testProps.onSubmit).toHaveBeenCalled();
    });
  });
});

describe('AddOrdersForm - Student Travel, Early Return of Dependents Test', () => {
  it('has dependents is yes and disabled when order type is student travel', async () => {
    isBooleanFlagEnabled.mockImplementation(() => Promise.resolve(true));

    render(
      <Provider store={mockStore.store}>
        <AddOrdersForm {...testProps} />
      </Provider>,
    );

    await userEvent.selectOptions(screen.getByLabelText(/Orders type/), ORDERS_TYPE.STUDENT_TRAVEL);

    const hasDependentsYes = screen.getByLabelText('Yes');
    const hasDependentsNo = screen.getByLabelText('No');

    await waitFor(() => {
      expect(hasDependentsYes).toBeChecked();
      expect(hasDependentsYes).toBeDisabled();
      expect(hasDependentsNo).toBeDisabled();
    });
  });

  it('has dependents is yes and disabled when order type is early return', async () => {
    isBooleanFlagEnabled.mockImplementation(() => Promise.resolve(true));

    render(
      <Provider store={mockStore.store}>
        <AddOrdersForm {...testProps} />
      </Provider>,
    );

    await userEvent.selectOptions(screen.getByLabelText(/Orders type/), ORDERS_TYPE.EARLY_RETURN_OF_DEPENDENTS);
    const hasDependentsYes = screen.getByLabelText('Yes');
    const hasDependentsNo = screen.getByLabelText('No');

    await waitFor(() => {
      expect(hasDependentsYes).toBeChecked();
      expect(hasDependentsYes).toBeDisabled();
      expect(hasDependentsNo).toBeDisabled();
    });
  });

  it('has dependents becomes disabled and then re-enabled for order type student travel', async () => {
    isBooleanFlagEnabled.mockImplementation(() => Promise.resolve(true));

    render(
      <Provider store={mockStore.store}>
        <AddOrdersForm {...testProps} />
      </Provider>,
    );

    await userEvent.selectOptions(screen.getByLabelText(/Orders type/), ORDERS_TYPE.PERMANENT_CHANGE_OF_STATION);

    const hasDependentsYesPermChg = screen.getByLabelText('Yes');
    const hasDependentsNoPermChg = screen.getByLabelText('No');

    await waitFor(() => {
      expect(hasDependentsYesPermChg).not.toBeChecked();
      expect(hasDependentsYesPermChg).toBeEnabled();
      expect(hasDependentsNoPermChg).not.toBeChecked();
      expect(hasDependentsNoPermChg).toBeEnabled();
    });

    // set order type to value that disables and defaults "has dependents"
    await userEvent.selectOptions(screen.getByLabelText(/Orders type/), ORDERS_TYPE.STUDENT_TRAVEL);

    const hasDependentsYesStudent = screen.getByLabelText('Yes');
    const hasDependentsNoStudent = screen.getByLabelText('No');

    await waitFor(() => {
      expect(hasDependentsYesStudent).toBeChecked();
      expect(hasDependentsYesStudent).toBeDisabled();
      expect(hasDependentsNoStudent).toBeDisabled();
    });

    // set order type to value the re-enables "has dependents"
    await userEvent.selectOptions(screen.getByLabelText(/Orders type/), ORDERS_TYPE.LOCAL_MOVE);

    const hasDependentsYesLocalMove = screen.getByLabelText('Yes');
    const hasDependentsNoLocalMove = screen.getByLabelText('No');

    await waitFor(() => {
      expect(hasDependentsYesLocalMove).not.toBeChecked();
      expect(hasDependentsYesLocalMove).toBeEnabled();
      expect(hasDependentsNoLocalMove).not.toBeChecked();
      expect(hasDependentsNoLocalMove).toBeEnabled();
    });
  });

  it('has dependents becomes disabled and then re-enabled for order type early return', async () => {
    isBooleanFlagEnabled.mockImplementation(() => Promise.resolve(true));

    render(
      <Provider store={mockStore.store}>
        <AddOrdersForm {...testProps} />
      </Provider>,
    );

    await userEvent.selectOptions(screen.getByLabelText(/Orders type/), ORDERS_TYPE.PERMANENT_CHANGE_OF_STATION);

    const hasDependentsYesPermChg = screen.getByLabelText('Yes');
    const hasDependentsNoPermChg = screen.getByLabelText('No');

    await waitFor(() => {
      expect(hasDependentsYesPermChg).not.toBeChecked();
      expect(hasDependentsYesPermChg).toBeEnabled();
      expect(hasDependentsNoPermChg).not.toBeChecked();
      expect(hasDependentsNoPermChg).toBeEnabled();
    });

    // set order type to value that disables and defaults "has dependents"
    await userEvent.selectOptions(screen.getByLabelText(/Orders type/), ORDERS_TYPE.EARLY_RETURN_OF_DEPENDENTS);

    const hasDependentsYesEarly = screen.getByLabelText('Yes');
    const hasDependentsNoEarly = screen.getByLabelText('No');

    await waitFor(() => {
      expect(hasDependentsYesEarly).toBeChecked();
      expect(hasDependentsYesEarly).toBeDisabled();
      expect(hasDependentsNoEarly).toBeDisabled();
    });

    // set order type to value the re-enables "has dependents"
    await userEvent.selectOptions(screen.getByLabelText(/Orders type/), ORDERS_TYPE.LOCAL_MOVE);

    const hasDependentsYesLocalMove = screen.getByLabelText('Yes');
    const hasDependentsNoLocalMove = screen.getByLabelText('No');

    await waitFor(() => {
      expect(hasDependentsYesLocalMove).not.toBeChecked();
      expect(hasDependentsYesLocalMove).toBeEnabled();
      expect(hasDependentsNoLocalMove).not.toBeChecked();
      expect(hasDependentsNoLocalMove).toBeEnabled();
    });
  });
});

describe('AddOrdersForm - Edge Cases and Additional Scenarios', () => {
  it('disables orders type when safety move is selected', async () => {
    render(
      <Provider store={mockStore.store}>
        <AddOrdersForm {...testProps} isSafetyMoveSelected />
      </Provider>,
    );

    expect(screen.getByLabelText(/Orders type/)).toBeDisabled();
  });

  it('disables orders type when bluebark move is selected', async () => {
    render(
      <Provider store={mockStore.store}>
        <AddOrdersForm {...testProps} isBluebarkMoveSelected />
      </Provider>,
    );
    expect(screen.getByLabelText(/Orders type/)).toBeDisabled();
  });
});

describe('AddOrdersForm - With Counseling Office', () => {
  it('displays the counseling office dropdown', async () => {
    isBooleanFlagEnabled.mockImplementation(() => Promise.resolve(true));
    render(
      <MockProviders params={mockParams} path={mockPath} store={mockStore.store}>
        <AddOrdersForm {...testProps} />
      </MockProviders>,
    );

    await userEvent.selectOptions(await screen.findByLabelText(/Orders type/), 'PERMANENT_CHANGE_OF_STATION');
    await userEvent.paste(screen.getByLabelText(/Orders date/), '08 Nov 2020');
    await userEvent.paste(screen.getByLabelText(/Report by date/), '26 Nov 2020');
    await userEvent.click(screen.getByLabelText('No'));
<<<<<<< HEAD
    await userEvent.selectOptions(screen.getByLabelText(/Pay grade/), [' E-5']);
=======
    await userEvent.selectOptions(screen.getByLabelText(/Pay grade/), [ORDERS_PAY_GRADE_TYPE.E_5]);
>>>>>>> 89b31dba

    // Test Current Duty Location Search Box interaction
    await userEvent.type(screen.getByLabelText(/Current duty location/), 'AFB', { delay: 100 });
    const selectedOptionCurrent = await screen.findByText(/Scott/);
    await userEvent.click(selectedOptionCurrent);

    // Test New Duty Location Search Box interaction
    await userEvent.type(screen.getByLabelText(/New duty location/), 'AFB', { delay: 100 });
    const selectedOptionNew = await screen.findByText(/Luke/);
    await userEvent.click(selectedOptionNew);

    const counselingOfficeLabel = await screen.queryByText(/Counseling office/);
    expect(counselingOfficeLabel).toBeTruthy();

    await userEvent.selectOptions(screen.getByLabelText(/Counseling office/), ['Albuquerque AFB']);

    const nextBtn = screen.getByRole('button', { name: 'Next' });
    expect(nextBtn.getAttribute('disabled')).toBeFalsy();
  });

  it('disabled submit if counseling office is required and blank', async () => {
    isBooleanFlagEnabled.mockImplementation(() => Promise.resolve(true));
    render(
      <MockProviders params={mockParams} path={mockPath} store={mockStore.store}>
        <AddOrdersForm {...testProps} />
      </MockProviders>,
    );

    await userEvent.selectOptions(await screen.findByLabelText(/Orders type/), 'PERMANENT_CHANGE_OF_STATION');
    await userEvent.type(screen.getByLabelText(/Orders date/), '08 Nov 2024');
    await userEvent.type(screen.getByLabelText(/Report by date/), '26 Nov 2024');

    // Test Current Duty Location Search Box interaction
    await userEvent.type(screen.getByLabelText(/Current duty location/), 'AFB', { delay: 100 });
    const selectedOptionCurrent = await screen.findByText(/Scott/);
    await userEvent.click(selectedOptionCurrent);

    // Test New Duty Location Search Box interaction
    await userEvent.type(screen.getByLabelText(/New duty location/), 'AFB', { delay: 100 });
    const selectedOptionNew = await screen.findByText(/Luke/);
    await userEvent.click(selectedOptionNew);

    const counselingOfficeLabel = await screen.queryByText(/Counseling office/);
    expect(counselingOfficeLabel).toBeTruthy(); // If the field is visible then it it required

<<<<<<< HEAD
    await userEvent.selectOptions(screen.getByLabelText(/Pay grade/), [' E-5']);
=======
    await userEvent.selectOptions(screen.getByLabelText(/Pay grade/), [ORDERS_PAY_GRADE_TYPE.E_5]);
>>>>>>> 89b31dba
    await userEvent.click(screen.getByLabelText('No'));

    const nextBtn = await screen.getByRole('button', { name: 'Next' }, { delay: 100 });
    expect(nextBtn).toBeDisabled();
  });
});<|MERGE_RESOLUTION|>--- conflicted
+++ resolved
@@ -113,22 +113,6 @@
       ],
     }),
   ),
-<<<<<<< HEAD
-  getPayGradeOptions: jest.fn().mockImplementation(() =>
-    Promise.resolve({
-      body: [
-        {
-          grade: 'E-5',
-          description: ' E-5',
-        },
-        {
-          grade: 'E-6',
-          description: ' E-6',
-        },
-      ],
-    }),
-  ),
-=======
   getPayGradeOptions: jest.fn().mockImplementation(() => {
     const MOCKED__ORDERS_PAY_GRADE_TYPE = {
       E_5: 'E-5',
@@ -149,7 +133,6 @@
       ],
     });
   }),
->>>>>>> 89b31dba
 }));
 
 jest.mock('utils/featureFlags', () => ({
@@ -294,11 +277,7 @@
     await userEvent.type(screen.getByLabelText(/Orders date/), '08 Nov 2020');
     await userEvent.type(screen.getByLabelText(/Report by date/), '26 Nov 2020');
     await userEvent.click(screen.getByLabelText('No'));
-<<<<<<< HEAD
-    await userEvent.selectOptions(screen.getByLabelText(/Pay grade/), [' E-5']);
-=======
     await userEvent.selectOptions(screen.getByLabelText(/Pay grade/), [ORDERS_PAY_GRADE_TYPE.E_5]);
->>>>>>> 89b31dba
 
     // Test Current Duty Location Search Box interaction
     await userEvent.type(screen.getByLabelText(/Current duty location/), 'AFB', { delay: 100 });
@@ -501,11 +480,7 @@
     await userEvent.paste(screen.getByLabelText(/Orders date/), '08 Nov 2020');
     await userEvent.paste(screen.getByLabelText(/Report by date/), '26 Nov 2020');
     await userEvent.click(screen.getByLabelText('No'));
-<<<<<<< HEAD
-    await userEvent.selectOptions(screen.getByLabelText(/Pay grade/), [' E-5']);
-=======
     await userEvent.selectOptions(screen.getByLabelText(/Pay grade/), [ORDERS_PAY_GRADE_TYPE.E_5]);
->>>>>>> 89b31dba
 
     // Test Current Duty Location Search Box interaction
     await userEvent.type(screen.getByLabelText(/Current duty location/), 'AFB', { delay: 100 });
@@ -551,11 +526,7 @@
     const counselingOfficeLabel = await screen.queryByText(/Counseling office/);
     expect(counselingOfficeLabel).toBeTruthy(); // If the field is visible then it it required
 
-<<<<<<< HEAD
-    await userEvent.selectOptions(screen.getByLabelText(/Pay grade/), [' E-5']);
-=======
     await userEvent.selectOptions(screen.getByLabelText(/Pay grade/), [ORDERS_PAY_GRADE_TYPE.E_5]);
->>>>>>> 89b31dba
     await userEvent.click(screen.getByLabelText('No'));
 
     const nextBtn = await screen.getByRole('button', { name: 'Next' }, { delay: 100 });
