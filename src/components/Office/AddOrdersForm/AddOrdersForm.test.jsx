import React from 'react';
import { render, waitFor, screen } from '@testing-library/react';
import userEvent from '@testing-library/user-event';
import { Provider } from 'react-redux';

import AddOrdersForm from './AddOrdersForm';

import { dropdownInputOptions } from 'utils/formatters';
import { ORDERS_TYPE_OPTIONS } from 'constants/orders';
import { configureStore } from 'shared/store';
import { isBooleanFlagEnabled } from 'utils/featureFlags';

jest.setTimeout(60000);

jest.mock('components/LocationSearchBox/api', () => ({
  ShowAddress: jest.fn().mockImplementation(() =>
    Promise.resolve({
      city: 'Luke AFB',
      country: 'United States',
      id: 'fa51dab0-4553-4732-b843-1f33407f77bc',
      postalCode: '85309',
      state: 'AZ',
      streetAddress1: 'n/a',
      isOconus: true,
    }),
  ),
  SearchDutyLocations: jest.fn().mockImplementation(() =>
    Promise.resolve([
      {
        address: {
          city: '',
          id: '00000000-0000-0000-0000-000000000000',
          postalCode: '',
          state: '',
          streetAddress1: '',
        },
        address_id: '46c4640b-c35e-4293-a2f1-36c7b629f903',
        affiliation: 'AIR_FORCE',
        created_at: '2021-02-11T16:48:04.117Z',
        id: '93f0755f-6f35-478b-9a75-35a69211da1c',
        name: 'Altus AFB',
        updated_at: '2021-02-11T16:48:04.117Z',
      },
      {
        address: {
          city: 'Elmendorf AFB',
          country: 'US',
          id: 'fa51dab0-4553-4732-b843-1f33407f11bc',
          postalCode: '78112',
          state: 'AK',
          streetAddress1: 'n/a',
          isOconus: true,
        },
        address_id: 'fa51dab0-4553-4732-b843-1f33407f11bc',
        affiliation: 'AIR_FORCE',
        created_at: '2021-02-11T16:48:04.117Z',
        id: 'a8d6b33c-8370-4e92-8df2-356b8c9d0c1a',
        name: 'Elmendorf AFB',
        updated_at: '2021-02-11T16:48:04.117Z',
      },
      {
        address: {
          city: 'Glendale Luke AFB',
          country: 'United States',
          id: 'fa51dab0-4553-4732-b843-1f33407f77bc',
          postalCode: '85309',
          state: 'AZ',
          streetAddress1: 'n/a',
          isOconus: true,
        },
        address_id: '25be4d12-fe93-47f1-bbec-1db386dfa67f',
        affiliation: 'AIR_FORCE',
        created_at: '2021-02-11T16:48:04.117Z',
        id: 'a8d6b33c-8370-4e92-8df2-356b8c9d0c1a',
        name: 'Luke AFB',
        updated_at: '2021-02-11T16:48:04.117Z',
      },
      {
        address: {
          city: '',
          id: '25be4d12-fe93-47f1-bbec-1db386dfa67e',
          postalCode: '',
          state: '',
          streetAddress1: '',
        },
        address_id: '4334640b-c35e-4293-a2f1-36c7b629f904',
        affiliation: 'AIR_FORCE',
        created_at: '2021-02-11T16:48:04.117Z',
        id: '22f0755f-6f35-478b-9a75-35a69211da1d',
        name: 'Scott AFB',
        updated_at: '2021-02-11T16:48:04.117Z',
        provides_services_counseling: true,
      },
    ]),
  ),
}));

jest.mock('services/ghcApi', () => ({
  ...jest.requireActual('services/ghcApi'),
  showCounselingOffices: jest.fn().mockImplementation(() =>
    Promise.resolve({
      body: [
        {
          id: '3e937c1f-5539-4919-954d-017989130584',
          name: 'Albuquerque AFB',
        },
        {
          id: 'fa51dab0-4553-4732-b843-1f33407f77bc',
          name: 'Glendale Luke AFB',
        },
      ],
    }),
  ),
}));

jest.mock('utils/featureFlags', () => ({
  ...jest.requireActual('utils/featureFlags'),
  isBooleanFlagEnabled: jest.fn().mockImplementation(() => Promise.resolve(false)),
}));

const mockStore = configureStore({});
const initialValues = {
  ordersType: '',
  issueDate: '',
  reportByDate: '',
  hasDependents: '',
  newDutyLocation: '',
  grade: '',
  originDutyLocation: '',
  accompaniedTour: '',
  dependentsUnderTwelve: '',
  dependentsTwelveAndOver: '',
  counselingOfficeId: '',
};
const testProps = {
  initialValues,
  ordersTypeOptions: dropdownInputOptions(ORDERS_TYPE_OPTIONS),
  onSubmit: jest.fn(),
  onBack: jest.fn(),
};

describe('CreateMoveCustomerInfo Component', () => {
  it('renders the form inputs', async () => {
    render(
      <Provider store={mockStore.store}>
        <AddOrdersForm {...testProps} />
      </Provider>,
    );

    await waitFor(() => {
      expect(screen.getByText('Tell us about the orders')).toBeInTheDocument();
      expect(screen.getByLabelText('Orders type')).toBeInTheDocument();
      expect(screen.getByLabelText('Orders date')).toBeInTheDocument();
      expect(screen.getByLabelText('Report by date')).toBeInTheDocument();
      expect(screen.getByText('Are dependents included in the orders?')).toBeInTheDocument();
      expect(screen.getByTestId('hasDependentsYes')).toBeInTheDocument();
      expect(screen.getByTestId('hasDependentsNo')).toBeInTheDocument();
      expect(screen.getByLabelText('Current duty location')).toBeInTheDocument();
      expect(screen.getByLabelText('New duty location')).toBeInTheDocument();
      expect(screen.getByLabelText('Pay grade')).toBeInTheDocument();
    });
  });

  it('shows an error message if trying to submit an invalid form', async () => {
    const { getByRole, findAllByRole, getByLabelText } = render(
      <Provider store={mockStore.store}>
        <AddOrdersForm {...testProps} />
      </Provider>,
    );
    await userEvent.click(getByLabelText('Orders type'));
    await userEvent.click(getByLabelText('Orders date'));
    await userEvent.click(getByLabelText('Report by date'));
    await userEvent.click(getByLabelText('Current duty location'));
    await userEvent.click(getByLabelText('New duty location'));
    await userEvent.click(getByLabelText('Pay grade'));

    const submitBtn = getByRole('button', { name: 'Next' });
    await userEvent.click(submitBtn);

    const alerts = await findAllByRole('alert');
    expect(alerts.length).toBe(5);

    alerts.forEach((alert) => {
      expect(alert).toHaveTextContent('Required');
    });

    expect(testProps.onSubmit).not.toHaveBeenCalled();
  });
});

describe('AddOrdersForm - OCONUS and Accompanied Tour Test', () => {
  it('submits the form with OCONUS values and accompanied tour selection', async () => {
    isBooleanFlagEnabled.mockResolvedValue(true);

    render(
      <Provider store={mockStore.store}>
        <AddOrdersForm {...testProps} />
      </Provider>,
    );

    await userEvent.selectOptions(await screen.findByLabelText(/Orders type/), 'PERMANENT_CHANGE_OF_STATION');
    await userEvent.type(screen.getByLabelText(/Orders date/), '08 Nov 2020');
    await userEvent.type(screen.getByLabelText(/Report by date/), '26 Nov 2020');
    await userEvent.click(screen.getByLabelText('No'));
    await userEvent.selectOptions(screen.getByLabelText(/Pay grade/), ['E_5']);

    await userEvent.type(screen.getByLabelText(/Current duty location/), 'AFB');
    await userEvent.click(await screen.findByText(/Elmendorf/));

<<<<<<< HEAD
    await userEvent.type(screen.getByLabelText(/New duty location/), 'AFB');
    await userEvent.click(await screen.findByText(/Luke/));
=======
    const counselingOfficeLabel = await screen.queryByText(/Counseling office/);
    expect(counselingOfficeLabel).toBeFalsy();

    // Test New Duty Location Search Box interaction
    await userEvent.type(screen.getByLabelText(/New duty location/), 'AFB', { delay: 100 });
    const selectedOptionNew = await screen.findByText(/Luke/);
    await userEvent.click(selectedOptionNew);
>>>>>>> 6a767151

    await userEvent.click(screen.getByTestId('hasDependentsYes'));
    await userEvent.click(screen.getByTestId('isAnAccompaniedTourYes'));
    await userEvent.type(screen.getByTestId('dependentsUnderTwelve'), '2');
    await userEvent.type(screen.getByTestId('dependentsTwelveAndOver'), '1');

    const nextBtn = screen.getByRole('button', { name: 'Next' });
    await userEvent.click(nextBtn);

    await waitFor(() => {
      expect(testProps.onSubmit).toHaveBeenCalled();
    });
  });
});
<<<<<<< HEAD
describe('AddOrdersForm - Edge Cases and Additional Scenarios', () => {
  it('disables orders type when safety move is selected', async () => {
    render(
      <Provider store={mockStore.store}>
        <AddOrdersForm {...testProps} isSafetyMoveSelected />
      </Provider>,
    );

    expect(screen.getByLabelText('Orders type')).toBeDisabled();
  });

  it('disables orders type when bluebark move is selected', async () => {
    render(
      <Provider store={mockStore.store}>
        <AddOrdersForm {...testProps} isBluebarkMoveSelected />
      </Provider>,
    );
    expect(screen.getByLabelText('Orders type')).toBeDisabled();
=======

describe('AddOrdersForm - With Counseling Office', () => {
  it('displays the counseling office dropdown', async () => {
    isBooleanFlagEnabled.mockImplementation(() => Promise.resolve(true));
    render(
      <Provider store={mockStore.store}>
        <AddOrdersForm {...testProps} />
      </Provider>,
    );

    await userEvent.selectOptions(await screen.findByLabelText(/Orders type/), 'PERMANENT_CHANGE_OF_STATION');
    await userEvent.type(screen.getByLabelText(/Orders date/), '08 Nov 2020');
    await userEvent.type(screen.getByLabelText(/Report by date/), '26 Nov 2020');
    await userEvent.click(screen.getByLabelText('No'));
    await userEvent.selectOptions(screen.getByLabelText(/Pay grade/), ['E_5']);

    // Test Current Duty Location Search Box interaction
    await userEvent.type(screen.getByLabelText(/Current duty location/), 'AFB', { delay: 100 });
    const selectedOptionCurrent = await screen.findByText(/Scott/);
    await userEvent.click(selectedOptionCurrent);

    // Test New Duty Location Search Box interaction
    await userEvent.type(screen.getByLabelText(/New duty location/), 'AFB', { delay: 100 });
    const selectedOptionNew = await screen.findByText(/Luke/);
    await userEvent.click(selectedOptionNew);

    const counselingOfficeLabel = await screen.queryByText(/Counseling office/);
    expect(counselingOfficeLabel).toBeTruthy();
>>>>>>> 6a767151
  });
});<|MERGE_RESOLUTION|>--- conflicted
+++ resolved
@@ -207,18 +207,11 @@
     await userEvent.type(screen.getByLabelText(/Current duty location/), 'AFB');
     await userEvent.click(await screen.findByText(/Elmendorf/));
 
-<<<<<<< HEAD
+    const counselingOfficeLabel = await screen.queryByText(/Counseling office/);
+    expect(counselingOfficeLabel).toBeFalsy();
+
     await userEvent.type(screen.getByLabelText(/New duty location/), 'AFB');
     await userEvent.click(await screen.findByText(/Luke/));
-=======
-    const counselingOfficeLabel = await screen.queryByText(/Counseling office/);
-    expect(counselingOfficeLabel).toBeFalsy();
-
-    // Test New Duty Location Search Box interaction
-    await userEvent.type(screen.getByLabelText(/New duty location/), 'AFB', { delay: 100 });
-    const selectedOptionNew = await screen.findByText(/Luke/);
-    await userEvent.click(selectedOptionNew);
->>>>>>> 6a767151
 
     await userEvent.click(screen.getByTestId('hasDependentsYes'));
     await userEvent.click(screen.getByTestId('isAnAccompaniedTourYes'));
@@ -233,7 +226,6 @@
     });
   });
 });
-<<<<<<< HEAD
 describe('AddOrdersForm - Edge Cases and Additional Scenarios', () => {
   it('disables orders type when safety move is selected', async () => {
     render(
@@ -252,7 +244,8 @@
       </Provider>,
     );
     expect(screen.getByLabelText('Orders type')).toBeDisabled();
-=======
+  });
+});
 
 describe('AddOrdersForm - With Counseling Office', () => {
   it('displays the counseling office dropdown', async () => {
@@ -281,6 +274,5 @@
 
     const counselingOfficeLabel = await screen.queryByText(/Counseling office/);
     expect(counselingOfficeLabel).toBeTruthy();
->>>>>>> 6a767151
   });
 });