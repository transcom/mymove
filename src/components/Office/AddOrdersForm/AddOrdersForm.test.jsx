--- conflicted
+++ resolved
@@ -113,7 +113,6 @@
       ],
     }),
   ),
-<<<<<<< HEAD
   getRankOptions: jest.fn().mockImplementation(() =>
     Promise.resolve({
       body: [
@@ -126,42 +125,28 @@
       ],
     }),
   ),
-  getPayGradeOptions: jest.fn().mockImplementation(() =>
-    Promise.resolve({
-      body: [
-        {
-          grade: 'E-5',
-          description: ' E-5',
-        },
-        {
-          grade: 'E-6',
-          description: ' E-6',
-        },
-      ],
-    }),
-  ),
-=======
   getPayGradeOptions: jest.fn().mockImplementation(() => {
-    const MOCKED__ORDERS_PAY_GRADE_TYPE = {
-      E_5: 'E-5',
-      E_6: 'E-6',
-      CIVILIAN_EMPLOYEE: 'CIVILIAN_EMPLOYEE',
-    };
+    const E_5 = 'E-5';
+    const E_6 = 'E-6';
+    const CIVILIAN_EMPLOYEE = 'CIVILIAN_EMPLOYEE';
 
     return Promise.resolve({
       body: [
         {
-          grade: MOCKED__ORDERS_PAY_GRADE_TYPE.E_5,
-          description: MOCKED__ORDERS_PAY_GRADE_TYPE.E_5,
+          grade: E_5,
+          description: E_5,
         },
         {
-          grade: MOCKED__ORDERS_PAY_GRADE_TYPE.E_6,
-          description: MOCKED__ORDERS_PAY_GRADE_TYPE.E_6,
+          grade: E_6,
+          description: E_6,
+        },
+        {
+          description: CIVILIAN_EMPLOYEE,
+          grade: CIVILIAN_EMPLOYEE,
         },
       ],
     });
   }),
->>>>>>> 5c66fc5b
 }));
 
 jest.mock('utils/featureFlags', () => ({
@@ -308,10 +293,7 @@
     await userEvent.type(screen.getByLabelText(/Report by date/), '26 Nov 2020');
     await userEvent.click(screen.getByLabelText('No'));
     await userEvent.selectOptions(screen.getByLabelText(/Pay grade/), [ORDERS_PAY_GRADE_TYPE.E_5]);
-<<<<<<< HEAD
     await userEvent.selectOptions(screen.getByLabelText(/Rank/), ['Amn']);
-=======
->>>>>>> 5c66fc5b
 
     // Test Current Duty Location Search Box interaction
     await userEvent.type(screen.getByLabelText(/Current duty location/), 'AFB', { delay: 100 });
