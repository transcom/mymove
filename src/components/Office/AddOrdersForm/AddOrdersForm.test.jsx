import React from 'react';
import { render, waitFor, screen } from '@testing-library/react';
import userEvent from '@testing-library/user-event';
import { Provider } from 'react-redux';

import AddOrdersForm from './AddOrdersForm';

import { dropdownInputOptions } from 'utils/formatters';
import { ORDERS_TYPE, ORDERS_TYPE_OPTIONS } from 'constants/orders';
import { configureStore } from 'shared/store';
import { isBooleanFlagEnabled } from 'utils/featureFlags';

jest.setTimeout(60000);

jest.mock('components/LocationSearchBox/api', () => ({
  ShowAddress: jest.fn().mockImplementation(() =>
    Promise.resolve({
      city: 'Luke AFB',
      country: 'United States',
      id: 'fa51dab0-4553-4732-b843-1f33407f77bc',
      postalCode: '85309',
      state: 'AZ',
      streetAddress1: 'n/a',
      isOconus: true,
    }),
  ),
  SearchDutyLocations: jest.fn().mockImplementation(() =>
    Promise.resolve([
      {
        address: {
          city: '',
          id: '00000000-0000-0000-0000-000000000000',
          postalCode: '',
          state: '',
          streetAddress1: '',
        },
        address_id: '46c4640b-c35e-4293-a2f1-36c7b629f903',
        affiliation: 'AIR_FORCE',
        created_at: '2021-02-11T16:48:04.117Z',
        id: '93f0755f-6f35-478b-9a75-35a69211da1c',
        name: 'Altus AFB',
        updated_at: '2021-02-11T16:48:04.117Z',
      },
      {
        address: {
          city: 'Elmendorf AFB',
          country: 'US',
          id: 'fa51dab0-4553-4732-b843-1f33407f11bc',
          postalCode: '78112',
          state: 'AK',
          streetAddress1: 'n/a',
          isOconus: true,
        },
        address_id: 'fa51dab0-4553-4732-b843-1f33407f11bc',
        affiliation: 'AIR_FORCE',
        created_at: '2021-02-11T16:48:04.117Z',
        id: 'a8d6b33c-8370-4e92-8df2-356b8c9d0c1a',
        name: 'Elmendorf AFB',
        updated_at: '2021-02-11T16:48:04.117Z',
      },
      {
        address: {
          city: 'Glendale Luke AFB',
          country: 'United States',
          id: 'fa51dab0-4553-4732-b843-1f33407f77bc',
          postalCode: '85309',
          state: 'AZ',
          streetAddress1: 'n/a',
          isOconus: true,
        },
        address_id: '25be4d12-fe93-47f1-bbec-1db386dfa67f',
        affiliation: 'AIR_FORCE',
        created_at: '2021-02-11T16:48:04.117Z',
        id: 'a8d6b33c-8370-4e92-8df2-356b8c9d0c1a',
        name: 'Luke AFB',
        updated_at: '2021-02-11T16:48:04.117Z',
      },
      {
        address: {
          city: '',
          id: '25be4d12-fe93-47f1-bbec-1db386dfa67e',
          postalCode: '',
          state: '',
          streetAddress1: '',
        },
        address_id: '4334640b-c35e-4293-a2f1-36c7b629f904',
        affiliation: 'AIR_FORCE',
        created_at: '2021-02-11T16:48:04.117Z',
        id: '22f0755f-6f35-478b-9a75-35a69211da1d',
        name: 'Scott AFB',
        updated_at: '2021-02-11T16:48:04.117Z',
        provides_services_counseling: true,
      },
    ]),
  ),
}));

jest.mock('services/ghcApi', () => ({
  ...jest.requireActual('services/ghcApi'),
  showCounselingOffices: jest.fn().mockImplementation(() =>
    Promise.resolve({
      body: [
        {
          id: '3e937c1f-5539-4919-954d-017989130584',
          name: 'Albuquerque AFB',
        },
        {
          id: 'fa51dab0-4553-4732-b843-1f33407f77bc',
          name: 'Glendale Luke AFB',
        },
      ],
    }),
  ),
}));

jest.mock('utils/featureFlags', () => ({
  ...jest.requireActual('utils/featureFlags'),
  isBooleanFlagEnabled: jest.fn().mockImplementation(() => Promise.resolve(false)),
}));

const mockStore = configureStore({});
const initialValues = {
  ordersType: '',
  issueDate: '',
  reportByDate: '',
  hasDependents: '',
  newDutyLocation: '',
  grade: '',
  originDutyLocation: '',
  accompaniedTour: '',
  dependentsUnderTwelve: '',
  dependentsTwelveAndOver: '',
  counselingOfficeId: '',
};
const testProps = {
  initialValues,
  ordersTypeOptions: dropdownInputOptions(ORDERS_TYPE_OPTIONS),
  onSubmit: jest.fn(),
  onBack: jest.fn(),
};

describe('CreateMoveCustomerInfo Component', () => {
  it('renders the form inputs', async () => {
    render(
      <Provider store={mockStore.store}>
        <AddOrdersForm {...testProps} />
      </Provider>,
    );

    await waitFor(() => {
      expect(screen.getByText('Tell us about the orders')).toBeInTheDocument();
      expect(screen.getByLabelText('Orders type')).toBeInTheDocument();
      expect(screen.getByLabelText('Orders date')).toBeInTheDocument();
      expect(screen.getByLabelText('Report by date')).toBeInTheDocument();
      expect(screen.getByText('Are dependents included in the orders?')).toBeInTheDocument();
      expect(screen.getByTestId('hasDependentsYes')).toBeInTheDocument();
      expect(screen.getByTestId('hasDependentsNo')).toBeInTheDocument();
      expect(screen.getByLabelText('Current duty location')).toBeInTheDocument();
      expect(screen.getByLabelText('New duty location')).toBeInTheDocument();
      expect(screen.getByLabelText('Pay grade')).toBeInTheDocument();
    });
  });

  it('renders each option for orders type', async () => {
    isBooleanFlagEnabled.mockImplementation(() => Promise.resolve(true));

    const { getByLabelText } = render(
      <Provider store={mockStore.store}>
        <AddOrdersForm {...testProps} />
      </Provider>,
    );

    const ordersTypeDropdown = getByLabelText('Orders type');
    expect(ordersTypeDropdown).toBeInstanceOf(HTMLSelectElement);

    await userEvent.selectOptions(ordersTypeDropdown, ORDERS_TYPE.PERMANENT_CHANGE_OF_STATION);
    expect(ordersTypeDropdown).toHaveValue(ORDERS_TYPE.PERMANENT_CHANGE_OF_STATION);

    await userEvent.selectOptions(ordersTypeDropdown, ORDERS_TYPE.LOCAL_MOVE);
    expect(ordersTypeDropdown).toHaveValue(ORDERS_TYPE.LOCAL_MOVE);

    await userEvent.selectOptions(ordersTypeDropdown, ORDERS_TYPE.RETIREMENT);
    expect(ordersTypeDropdown).toHaveValue(ORDERS_TYPE.RETIREMENT);

    await userEvent.selectOptions(ordersTypeDropdown, ORDERS_TYPE.SEPARATION);
    expect(ordersTypeDropdown).toHaveValue(ORDERS_TYPE.SEPARATION);

    await userEvent.selectOptions(ordersTypeDropdown, ORDERS_TYPE.TEMPORARY_DUTY);
    expect(ordersTypeDropdown).toHaveValue(ORDERS_TYPE.TEMPORARY_DUTY);

    await userEvent.selectOptions(ordersTypeDropdown, ORDERS_TYPE.EARLY_RETURN_OF_DEPENDENTS);
    expect(ordersTypeDropdown).toHaveValue(ORDERS_TYPE.EARLY_RETURN_OF_DEPENDENTS);

    await userEvent.selectOptions(ordersTypeDropdown, ORDERS_TYPE.STUDENT_TRAVEL);
    expect(ordersTypeDropdown).toHaveValue(ORDERS_TYPE.STUDENT_TRAVEL);
  });

  it('shows an error message if trying to submit an invalid form', async () => {
    const { getByRole, findAllByRole, getByLabelText } = render(
      <Provider store={mockStore.store}>
        <AddOrdersForm {...testProps} />
      </Provider>,
    );
    await userEvent.click(getByLabelText('Orders type'));
    await userEvent.click(getByLabelText('Orders date'));
    await userEvent.click(getByLabelText('Report by date'));
    await userEvent.click(getByLabelText('Current duty location'));
    await userEvent.click(getByLabelText('New duty location'));
    await userEvent.click(getByLabelText('Pay grade'));

    const submitBtn = getByRole('button', { name: 'Next' });
    await userEvent.click(submitBtn);

    const alerts = await findAllByRole('alert');
    expect(alerts.length).toBe(5);

    alerts.forEach((alert) => {
      expect(alert).toHaveTextContent('Required');
    });

    expect(testProps.onSubmit).not.toHaveBeenCalled();
  });
});

describe('AddOrdersForm - OCONUS and Accompanied Tour Test', () => {
  it('submits the form with OCONUS values and accompanied tour selection', async () => {
    isBooleanFlagEnabled.mockResolvedValue(true);

    render(
      <Provider store={mockStore.store}>
        <AddOrdersForm {...testProps} />
      </Provider>,
    );

    await userEvent.selectOptions(await screen.findByLabelText(/Orders type/), 'PERMANENT_CHANGE_OF_STATION');
    await userEvent.type(screen.getByLabelText(/Orders date/), '08 Nov 2020');
    await userEvent.type(screen.getByLabelText(/Report by date/), '26 Nov 2020');
    await userEvent.click(screen.getByLabelText('No'));
    await userEvent.selectOptions(screen.getByLabelText(/Pay grade/), ['E_5']);

    await userEvent.type(screen.getByLabelText(/Current duty location/), 'AFB');
    await userEvent.click(await screen.findByText(/Elmendorf/));

    const counselingOfficeLabel = await screen.queryByText(/Counseling office/);
    expect(counselingOfficeLabel).toBeFalsy();
<<<<<<< HEAD
=======

    // Test New Duty Location Search Box interaction
    await userEvent.type(screen.getByLabelText(/New duty location/), 'AFB', { delay: 100 });
    const selectedOptionNew = await screen.findByText(/Luke/);
    await userEvent.click(selectedOptionNew);
>>>>>>> 9254ad24

    await userEvent.type(screen.getByLabelText(/New duty location/), 'AFB');
    await userEvent.click(await screen.findByText(/Luke/));

    await userEvent.click(screen.getByTestId('hasDependentsYes'));
    await userEvent.click(screen.getByTestId('isAnAccompaniedTourYes'));
    await userEvent.type(screen.getByTestId('dependentsUnderTwelve'), '2');
    await userEvent.type(screen.getByTestId('dependentsTwelveAndOver'), '1');

    const nextBtn = screen.getByRole('button', { name: 'Next' });
    await userEvent.click(nextBtn);

    await waitFor(() => {
      expect(testProps.onSubmit).toHaveBeenCalled();
    });
  });
});

describe('AddOrdersForm - Edge Cases and Additional Scenarios', () => {
  it('disables orders type when safety move is selected', async () => {
    render(
      <Provider store={mockStore.store}>
        <AddOrdersForm {...testProps} isSafetyMoveSelected />
      </Provider>,
    );

    expect(screen.getByLabelText('Orders type')).toBeDisabled();
  });

  it('disables orders type when bluebark move is selected', async () => {
    render(
      <Provider store={mockStore.store}>
        <AddOrdersForm {...testProps} isBluebarkMoveSelected />
      </Provider>,
    );
    expect(screen.getByLabelText('Orders type')).toBeDisabled();
  });
});

<<<<<<< HEAD
describe('AddOrdersForm - Student Travel, Early Return of Dependents Test', () => {
  it('has dependents is yes and disabled when order type is student travel', async () => {
    isBooleanFlagEnabled.mockImplementation(() => Promise.resolve(true));

    render(
      <Provider store={mockStore.store}>
        <AddOrdersForm {...testProps} />
      </Provider>,
    );

    await userEvent.selectOptions(screen.getByLabelText('Orders type'), ORDERS_TYPE.STUDENT_TRAVEL);

    const hasDependentsYes = screen.getByLabelText('Yes');
    const hasDependentsNo = screen.getByLabelText('No');

    await waitFor(() => {
      expect(hasDependentsYes).toBeChecked();
      expect(hasDependentsYes).toBeDisabled();
      expect(hasDependentsNo).toBeDisabled();
    });
  });

  it('has dependents is yes and disabled when order type is early return', async () => {
    isBooleanFlagEnabled.mockImplementation(() => Promise.resolve(true));

    render(
      <Provider store={mockStore.store}>
        <AddOrdersForm {...testProps} />
      </Provider>,
    );

    await userEvent.selectOptions(screen.getByLabelText('Orders type'), ORDERS_TYPE.EARLY_RETURN_OF_DEPENDENTS);
    const hasDependentsYes = screen.getByLabelText('Yes');
    const hasDependentsNo = screen.getByLabelText('No');

    await waitFor(() => {
      expect(hasDependentsYes).toBeChecked();
      expect(hasDependentsYes).toBeDisabled();
      expect(hasDependentsNo).toBeDisabled();
    });
  });

  it('has dependents becomes disabled and then re-enabled for order type student travel', async () => {
    isBooleanFlagEnabled.mockImplementation(() => Promise.resolve(true));

    render(
      <Provider store={mockStore.store}>
        <AddOrdersForm {...testProps} />
      </Provider>,
    );

    await userEvent.selectOptions(screen.getByLabelText('Orders type'), ORDERS_TYPE.PERMANENT_CHANGE_OF_STATION);

    const hasDependentsYesPermChg = screen.getByLabelText('Yes');
    const hasDependentsNoPermChg = screen.getByLabelText('No');

    await waitFor(() => {
      expect(hasDependentsYesPermChg).not.toBeChecked();
      expect(hasDependentsYesPermChg).toBeEnabled();
      expect(hasDependentsNoPermChg).not.toBeChecked();
      expect(hasDependentsNoPermChg).toBeEnabled();
    });

    // set order type to value that disables and defaults "has dependents"
    await userEvent.selectOptions(screen.getByLabelText('Orders type'), ORDERS_TYPE.STUDENT_TRAVEL);

    const hasDependentsYesStudent = screen.getByLabelText('Yes');
    const hasDependentsNoStudent = screen.getByLabelText('No');

    await waitFor(() => {
      expect(hasDependentsYesStudent).toBeChecked();
      expect(hasDependentsYesStudent).toBeDisabled();
      expect(hasDependentsNoStudent).toBeDisabled();
    });

    // set order type to value the re-enables "has dependents"
    await userEvent.selectOptions(screen.getByLabelText('Orders type'), ORDERS_TYPE.LOCAL_MOVE);

    const hasDependentsYesLocalMove = screen.getByLabelText('Yes');
    const hasDependentsNoLocalMove = screen.getByLabelText('No');

    await waitFor(() => {
      expect(hasDependentsYesLocalMove).not.toBeChecked();
      expect(hasDependentsYesLocalMove).toBeEnabled();
      expect(hasDependentsNoLocalMove).not.toBeChecked();
      expect(hasDependentsNoLocalMove).toBeEnabled();
    });
  });

  it('has dependents becomes disabled and then re-enabled for order type early return', async () => {
    isBooleanFlagEnabled.mockImplementation(() => Promise.resolve(true));

=======
describe('AddOrdersForm - With Counseling Office', () => {
  it('displays the counseling office dropdown', async () => {
    isBooleanFlagEnabled.mockImplementation(() => Promise.resolve(true));
>>>>>>> 9254ad24
    render(
      <Provider store={mockStore.store}>
        <AddOrdersForm {...testProps} />
      </Provider>,
    );

<<<<<<< HEAD
    await userEvent.selectOptions(screen.getByLabelText('Orders type'), ORDERS_TYPE.PERMANENT_CHANGE_OF_STATION);

    const hasDependentsYesPermChg = screen.getByLabelText('Yes');
    const hasDependentsNoPermChg = screen.getByLabelText('No');

    await waitFor(() => {
      expect(hasDependentsYesPermChg).not.toBeChecked();
      expect(hasDependentsYesPermChg).toBeEnabled();
      expect(hasDependentsNoPermChg).not.toBeChecked();
      expect(hasDependentsNoPermChg).toBeEnabled();
    });

    // set order type to value that disables and defaults "has dependents"
    await userEvent.selectOptions(screen.getByLabelText('Orders type'), ORDERS_TYPE.EARLY_RETURN_OF_DEPENDENTS);

    const hasDependentsYesEarly = screen.getByLabelText('Yes');
    const hasDependentsNoEarly = screen.getByLabelText('No');

    await waitFor(() => {
      expect(hasDependentsYesEarly).toBeChecked();
      expect(hasDependentsYesEarly).toBeDisabled();
      expect(hasDependentsNoEarly).toBeDisabled();
    });

    // set order type to value the re-enables "has dependents"
    await userEvent.selectOptions(screen.getByLabelText('Orders type'), ORDERS_TYPE.LOCAL_MOVE);

    const hasDependentsYesLocalMove = screen.getByLabelText('Yes');
    const hasDependentsNoLocalMove = screen.getByLabelText('No');

    await waitFor(() => {
      expect(hasDependentsYesLocalMove).not.toBeChecked();
      expect(hasDependentsYesLocalMove).toBeEnabled();
      expect(hasDependentsNoLocalMove).not.toBeChecked();
      expect(hasDependentsNoLocalMove).toBeEnabled();
    });
  });
});

describe('AddOrdersForm - With Counseling Office', () => {
  it('displays the counseling office dropdown', async () => {
=======
    await userEvent.selectOptions(await screen.findByLabelText(/Orders type/), 'PERMANENT_CHANGE_OF_STATION');
    await userEvent.type(screen.getByLabelText(/Orders date/), '08 Nov 2020');
    await userEvent.type(screen.getByLabelText(/Report by date/), '26 Nov 2020');
    await userEvent.click(screen.getByLabelText('No'));
    await userEvent.selectOptions(screen.getByLabelText(/Pay grade/), ['E_5']);

    // Test Current Duty Location Search Box interaction
    await userEvent.type(screen.getByLabelText(/Current duty location/), 'AFB', { delay: 100 });
    const selectedOptionCurrent = await screen.findByText(/Scott/);
    await userEvent.click(selectedOptionCurrent);

    // Test New Duty Location Search Box interaction
    await userEvent.type(screen.getByLabelText(/New duty location/), 'AFB', { delay: 100 });
    const selectedOptionNew = await screen.findByText(/Luke/);
    await userEvent.click(selectedOptionNew);

    const counselingOfficeLabel = await screen.queryByText(/Counseling office/);
    expect(counselingOfficeLabel).toBeTruthy();

    await userEvent.selectOptions(screen.getByLabelText(/Counseling office/), ['Albuquerque AFB']);

    const nextBtn = screen.getByRole('button', { name: 'Next' });
    expect(nextBtn.getAttribute('disabled')).toBeFalsy();
  });

  it('disabled submit if counseling office is required and blank', async () => {
>>>>>>> 9254ad24
    isBooleanFlagEnabled.mockImplementation(() => Promise.resolve(true));
    render(
      <Provider store={mockStore.store}>
        <AddOrdersForm {...testProps} />
      </Provider>,
    );

    await userEvent.selectOptions(await screen.findByLabelText(/Orders type/), 'PERMANENT_CHANGE_OF_STATION');
<<<<<<< HEAD
    await userEvent.paste(screen.getByLabelText(/Orders date/), '08 Nov 2020');
    await userEvent.paste(screen.getByLabelText(/Report by date/), '26 Nov 2020');
=======
    await userEvent.type(screen.getByLabelText(/Orders date/), '08 Nov 2024');
    await userEvent.type(screen.getByLabelText(/Report by date/), '26 Nov 2024');
>>>>>>> 9254ad24
    await userEvent.click(screen.getByLabelText('No'));
    await userEvent.selectOptions(screen.getByLabelText(/Pay grade/), ['E_5']);

    // Test Current Duty Location Search Box interaction
    await userEvent.type(screen.getByLabelText(/Current duty location/), 'AFB', { delay: 100 });
    const selectedOptionCurrent = await screen.findByText(/Scott/);
    await userEvent.click(selectedOptionCurrent);

    // Test New Duty Location Search Box interaction
    await userEvent.type(screen.getByLabelText(/New duty location/), 'AFB', { delay: 100 });
    const selectedOptionNew = await screen.findByText(/Luke/);
    await userEvent.click(selectedOptionNew);
<<<<<<< HEAD

    const counselingOfficeLabel = await screen.queryByText(/Counseling office/);
    expect(counselingOfficeLabel).toBeTruthy();

    await userEvent.selectOptions(screen.getByLabelText(/Counseling office/), ['Albuquerque AFB']);

    const nextBtn = screen.getByRole('button', { name: 'Next' });
    expect(nextBtn.getAttribute('disabled')).toBeFalsy();
=======
    screen.getByLabelText(/New duty location/).blurElement();

    const counselingOfficeLabel = await screen.queryByText(/Counseling office/);
    expect(counselingOfficeLabel).toBeTruthy(); // If the field is visible then it it required

    const nextBtn = await screen.getByRole('button', { name: 'Next' });
    expect(nextBtn.getAttribute('disabled')).toBeTruthy();
>>>>>>> 9254ad24
  });
});<|MERGE_RESOLUTION|>--- conflicted
+++ resolved
@@ -243,203 +243,227 @@
 
     const counselingOfficeLabel = await screen.queryByText(/Counseling office/);
     expect(counselingOfficeLabel).toBeFalsy();
-<<<<<<< HEAD
-=======
+
+    await userEvent.type(screen.getByLabelText(/New duty location/), 'AFB');
+    await userEvent.click(await screen.findByText(/Luke/));
+
+    await userEvent.click(screen.getByTestId('hasDependentsYes'));
+    await userEvent.click(screen.getByTestId('isAnAccompaniedTourYes'));
+    await userEvent.type(screen.getByTestId('dependentsUnderTwelve'), '2');
+    await userEvent.type(screen.getByTestId('dependentsTwelveAndOver'), '1');
+
+    const nextBtn = screen.getByRole('button', { name: 'Next' });
+    await userEvent.click(nextBtn);
+
+    await waitFor(() => {
+      expect(testProps.onSubmit).toHaveBeenCalled();
+    });
+  });
+});
+
+describe('AddOrdersForm - Edge Cases and Additional Scenarios', () => {
+  it('disables orders type when safety move is selected', async () => {
+    render(
+      <Provider store={mockStore.store}>
+        <AddOrdersForm {...testProps} isSafetyMoveSelected />
+      </Provider>,
+    );
+
+    expect(screen.getByLabelText('Orders type')).toBeDisabled();
+  });
+
+  it('disables orders type when bluebark move is selected', async () => {
+    render(
+      <Provider store={mockStore.store}>
+        <AddOrdersForm {...testProps} isBluebarkMoveSelected />
+      </Provider>,
+    );
+    expect(screen.getByLabelText('Orders type')).toBeDisabled();
+  });
+});
+
+describe('AddOrdersForm - Student Travel, Early Return of Dependents Test', () => {
+  it('has dependents is yes and disabled when order type is student travel', async () => {
+    isBooleanFlagEnabled.mockImplementation(() => Promise.resolve(true));
+
+    render(
+      <Provider store={mockStore.store}>
+        <AddOrdersForm {...testProps} />
+      </Provider>,
+    );
+
+    await userEvent.selectOptions(screen.getByLabelText('Orders type'), ORDERS_TYPE.STUDENT_TRAVEL);
+
+    const hasDependentsYes = screen.getByLabelText('Yes');
+    const hasDependentsNo = screen.getByLabelText('No');
+
+    await waitFor(() => {
+      expect(hasDependentsYes).toBeChecked();
+      expect(hasDependentsYes).toBeDisabled();
+      expect(hasDependentsNo).toBeDisabled();
+    });
+  });
+
+  it('has dependents is yes and disabled when order type is early return', async () => {
+    isBooleanFlagEnabled.mockImplementation(() => Promise.resolve(true));
+
+    render(
+      <Provider store={mockStore.store}>
+        <AddOrdersForm {...testProps} />
+      </Provider>,
+    );
+
+    await userEvent.selectOptions(screen.getByLabelText('Orders type'), ORDERS_TYPE.EARLY_RETURN_OF_DEPENDENTS);
+    const hasDependentsYes = screen.getByLabelText('Yes');
+    const hasDependentsNo = screen.getByLabelText('No');
+
+    await waitFor(() => {
+      expect(hasDependentsYes).toBeChecked();
+      expect(hasDependentsYes).toBeDisabled();
+      expect(hasDependentsNo).toBeDisabled();
+    });
+  });
+
+  it('has dependents becomes disabled and then re-enabled for order type student travel', async () => {
+    isBooleanFlagEnabled.mockImplementation(() => Promise.resolve(true));
+
+    render(
+      <Provider store={mockStore.store}>
+        <AddOrdersForm {...testProps} />
+      </Provider>,
+    );
+
+    await userEvent.selectOptions(screen.getByLabelText('Orders type'), ORDERS_TYPE.PERMANENT_CHANGE_OF_STATION);
+
+    const hasDependentsYesPermChg = screen.getByLabelText('Yes');
+    const hasDependentsNoPermChg = screen.getByLabelText('No');
+
+    await waitFor(() => {
+      expect(hasDependentsYesPermChg).not.toBeChecked();
+      expect(hasDependentsYesPermChg).toBeEnabled();
+      expect(hasDependentsNoPermChg).not.toBeChecked();
+      expect(hasDependentsNoPermChg).toBeEnabled();
+    });
+
+    // set order type to value that disables and defaults "has dependents"
+    await userEvent.selectOptions(screen.getByLabelText('Orders type'), ORDERS_TYPE.STUDENT_TRAVEL);
+
+    const hasDependentsYesStudent = screen.getByLabelText('Yes');
+    const hasDependentsNoStudent = screen.getByLabelText('No');
+
+    await waitFor(() => {
+      expect(hasDependentsYesStudent).toBeChecked();
+      expect(hasDependentsYesStudent).toBeDisabled();
+      expect(hasDependentsNoStudent).toBeDisabled();
+    });
+
+    // set order type to value the re-enables "has dependents"
+    await userEvent.selectOptions(screen.getByLabelText('Orders type'), ORDERS_TYPE.LOCAL_MOVE);
+
+    const hasDependentsYesLocalMove = screen.getByLabelText('Yes');
+    const hasDependentsNoLocalMove = screen.getByLabelText('No');
+
+    await waitFor(() => {
+      expect(hasDependentsYesLocalMove).not.toBeChecked();
+      expect(hasDependentsYesLocalMove).toBeEnabled();
+      expect(hasDependentsNoLocalMove).not.toBeChecked();
+      expect(hasDependentsNoLocalMove).toBeEnabled();
+    });
+  });
+
+  it('has dependents becomes disabled and then re-enabled for order type early return', async () => {
+    isBooleanFlagEnabled.mockImplementation(() => Promise.resolve(true));
+
+    render(
+      <Provider store={mockStore.store}>
+        <AddOrdersForm {...testProps} />
+      </Provider>,
+    );
+
+    await userEvent.selectOptions(screen.getByLabelText('Orders type'), ORDERS_TYPE.PERMANENT_CHANGE_OF_STATION);
+
+    const hasDependentsYesPermChg = screen.getByLabelText('Yes');
+    const hasDependentsNoPermChg = screen.getByLabelText('No');
+
+    await waitFor(() => {
+      expect(hasDependentsYesPermChg).not.toBeChecked();
+      expect(hasDependentsYesPermChg).toBeEnabled();
+      expect(hasDependentsNoPermChg).not.toBeChecked();
+      expect(hasDependentsNoPermChg).toBeEnabled();
+    });
+
+    // set order type to value that disables and defaults "has dependents"
+    await userEvent.selectOptions(screen.getByLabelText('Orders type'), ORDERS_TYPE.EARLY_RETURN_OF_DEPENDENTS);
+
+    const hasDependentsYesEarly = screen.getByLabelText('Yes');
+    const hasDependentsNoEarly = screen.getByLabelText('No');
+
+    await waitFor(() => {
+      expect(hasDependentsYesEarly).toBeChecked();
+      expect(hasDependentsYesEarly).toBeDisabled();
+      expect(hasDependentsNoEarly).toBeDisabled();
+    });
+
+    // set order type to value the re-enables "has dependents"
+    await userEvent.selectOptions(screen.getByLabelText('Orders type'), ORDERS_TYPE.LOCAL_MOVE);
+
+    const hasDependentsYesLocalMove = screen.getByLabelText('Yes');
+    const hasDependentsNoLocalMove = screen.getByLabelText('No');
+
+    await waitFor(() => {
+      expect(hasDependentsYesLocalMove).not.toBeChecked();
+      expect(hasDependentsYesLocalMove).toBeEnabled();
+      expect(hasDependentsNoLocalMove).not.toBeChecked();
+      expect(hasDependentsNoLocalMove).toBeEnabled();
+    });
+  });
+});
+
+describe('AddOrdersForm - With Counseling Office', () => {
+  it('displays the counseling office dropdown', async () => {
+    isBooleanFlagEnabled.mockImplementation(() => Promise.resolve(true));
+    render(
+      <Provider store={mockStore.store}>
+        <AddOrdersForm {...testProps} />
+      </Provider>,
+    );
+
+    await userEvent.selectOptions(await screen.findByLabelText(/Orders type/), 'PERMANENT_CHANGE_OF_STATION');
+    await userEvent.paste(screen.getByLabelText(/Orders date/), '08 Nov 2020');
+    await userEvent.paste(screen.getByLabelText(/Report by date/), '26 Nov 2020');
+    await userEvent.click(screen.getByLabelText('No'));
+    await userEvent.selectOptions(screen.getByLabelText(/Pay grade/), ['E_5']);
+
+    // Test Current Duty Location Search Box interaction
+    await userEvent.type(screen.getByLabelText(/Current duty location/), 'AFB', { delay: 100 });
+    const selectedOptionCurrent = await screen.findByText(/Scott/);
+    await userEvent.click(selectedOptionCurrent);
 
     // Test New Duty Location Search Box interaction
     await userEvent.type(screen.getByLabelText(/New duty location/), 'AFB', { delay: 100 });
     const selectedOptionNew = await screen.findByText(/Luke/);
     await userEvent.click(selectedOptionNew);
->>>>>>> 9254ad24
-
-    await userEvent.type(screen.getByLabelText(/New duty location/), 'AFB');
-    await userEvent.click(await screen.findByText(/Luke/));
-
-    await userEvent.click(screen.getByTestId('hasDependentsYes'));
-    await userEvent.click(screen.getByTestId('isAnAccompaniedTourYes'));
-    await userEvent.type(screen.getByTestId('dependentsUnderTwelve'), '2');
-    await userEvent.type(screen.getByTestId('dependentsTwelveAndOver'), '1');
+
+    const counselingOfficeLabel = await screen.queryByText(/Counseling office/);
+    expect(counselingOfficeLabel).toBeTruthy();
+
+    await userEvent.selectOptions(screen.getByLabelText(/Counseling office/), ['Albuquerque AFB']);
 
     const nextBtn = screen.getByRole('button', { name: 'Next' });
-    await userEvent.click(nextBtn);
-
-    await waitFor(() => {
-      expect(testProps.onSubmit).toHaveBeenCalled();
-    });
-  });
-});
-
-describe('AddOrdersForm - Edge Cases and Additional Scenarios', () => {
-  it('disables orders type when safety move is selected', async () => {
-    render(
-      <Provider store={mockStore.store}>
-        <AddOrdersForm {...testProps} isSafetyMoveSelected />
-      </Provider>,
-    );
-
-    expect(screen.getByLabelText('Orders type')).toBeDisabled();
-  });
-
-  it('disables orders type when bluebark move is selected', async () => {
-    render(
-      <Provider store={mockStore.store}>
-        <AddOrdersForm {...testProps} isBluebarkMoveSelected />
-      </Provider>,
-    );
-    expect(screen.getByLabelText('Orders type')).toBeDisabled();
-  });
-});
-
-<<<<<<< HEAD
-describe('AddOrdersForm - Student Travel, Early Return of Dependents Test', () => {
-  it('has dependents is yes and disabled when order type is student travel', async () => {
-    isBooleanFlagEnabled.mockImplementation(() => Promise.resolve(true));
-
-    render(
-      <Provider store={mockStore.store}>
-        <AddOrdersForm {...testProps} />
-      </Provider>,
-    );
-
-    await userEvent.selectOptions(screen.getByLabelText('Orders type'), ORDERS_TYPE.STUDENT_TRAVEL);
-
-    const hasDependentsYes = screen.getByLabelText('Yes');
-    const hasDependentsNo = screen.getByLabelText('No');
-
-    await waitFor(() => {
-      expect(hasDependentsYes).toBeChecked();
-      expect(hasDependentsYes).toBeDisabled();
-      expect(hasDependentsNo).toBeDisabled();
-    });
-  });
-
-  it('has dependents is yes and disabled when order type is early return', async () => {
-    isBooleanFlagEnabled.mockImplementation(() => Promise.resolve(true));
-
-    render(
-      <Provider store={mockStore.store}>
-        <AddOrdersForm {...testProps} />
-      </Provider>,
-    );
-
-    await userEvent.selectOptions(screen.getByLabelText('Orders type'), ORDERS_TYPE.EARLY_RETURN_OF_DEPENDENTS);
-    const hasDependentsYes = screen.getByLabelText('Yes');
-    const hasDependentsNo = screen.getByLabelText('No');
-
-    await waitFor(() => {
-      expect(hasDependentsYes).toBeChecked();
-      expect(hasDependentsYes).toBeDisabled();
-      expect(hasDependentsNo).toBeDisabled();
-    });
-  });
-
-  it('has dependents becomes disabled and then re-enabled for order type student travel', async () => {
-    isBooleanFlagEnabled.mockImplementation(() => Promise.resolve(true));
-
-    render(
-      <Provider store={mockStore.store}>
-        <AddOrdersForm {...testProps} />
-      </Provider>,
-    );
-
-    await userEvent.selectOptions(screen.getByLabelText('Orders type'), ORDERS_TYPE.PERMANENT_CHANGE_OF_STATION);
-
-    const hasDependentsYesPermChg = screen.getByLabelText('Yes');
-    const hasDependentsNoPermChg = screen.getByLabelText('No');
-
-    await waitFor(() => {
-      expect(hasDependentsYesPermChg).not.toBeChecked();
-      expect(hasDependentsYesPermChg).toBeEnabled();
-      expect(hasDependentsNoPermChg).not.toBeChecked();
-      expect(hasDependentsNoPermChg).toBeEnabled();
-    });
-
-    // set order type to value that disables and defaults "has dependents"
-    await userEvent.selectOptions(screen.getByLabelText('Orders type'), ORDERS_TYPE.STUDENT_TRAVEL);
-
-    const hasDependentsYesStudent = screen.getByLabelText('Yes');
-    const hasDependentsNoStudent = screen.getByLabelText('No');
-
-    await waitFor(() => {
-      expect(hasDependentsYesStudent).toBeChecked();
-      expect(hasDependentsYesStudent).toBeDisabled();
-      expect(hasDependentsNoStudent).toBeDisabled();
-    });
-
-    // set order type to value the re-enables "has dependents"
-    await userEvent.selectOptions(screen.getByLabelText('Orders type'), ORDERS_TYPE.LOCAL_MOVE);
-
-    const hasDependentsYesLocalMove = screen.getByLabelText('Yes');
-    const hasDependentsNoLocalMove = screen.getByLabelText('No');
-
-    await waitFor(() => {
-      expect(hasDependentsYesLocalMove).not.toBeChecked();
-      expect(hasDependentsYesLocalMove).toBeEnabled();
-      expect(hasDependentsNoLocalMove).not.toBeChecked();
-      expect(hasDependentsNoLocalMove).toBeEnabled();
-    });
-  });
-
-  it('has dependents becomes disabled and then re-enabled for order type early return', async () => {
-    isBooleanFlagEnabled.mockImplementation(() => Promise.resolve(true));
-
-=======
-describe('AddOrdersForm - With Counseling Office', () => {
-  it('displays the counseling office dropdown', async () => {
-    isBooleanFlagEnabled.mockImplementation(() => Promise.resolve(true));
->>>>>>> 9254ad24
-    render(
-      <Provider store={mockStore.store}>
-        <AddOrdersForm {...testProps} />
-      </Provider>,
-    );
-
-<<<<<<< HEAD
-    await userEvent.selectOptions(screen.getByLabelText('Orders type'), ORDERS_TYPE.PERMANENT_CHANGE_OF_STATION);
-
-    const hasDependentsYesPermChg = screen.getByLabelText('Yes');
-    const hasDependentsNoPermChg = screen.getByLabelText('No');
-
-    await waitFor(() => {
-      expect(hasDependentsYesPermChg).not.toBeChecked();
-      expect(hasDependentsYesPermChg).toBeEnabled();
-      expect(hasDependentsNoPermChg).not.toBeChecked();
-      expect(hasDependentsNoPermChg).toBeEnabled();
-    });
-
-    // set order type to value that disables and defaults "has dependents"
-    await userEvent.selectOptions(screen.getByLabelText('Orders type'), ORDERS_TYPE.EARLY_RETURN_OF_DEPENDENTS);
-
-    const hasDependentsYesEarly = screen.getByLabelText('Yes');
-    const hasDependentsNoEarly = screen.getByLabelText('No');
-
-    await waitFor(() => {
-      expect(hasDependentsYesEarly).toBeChecked();
-      expect(hasDependentsYesEarly).toBeDisabled();
-      expect(hasDependentsNoEarly).toBeDisabled();
-    });
-
-    // set order type to value the re-enables "has dependents"
-    await userEvent.selectOptions(screen.getByLabelText('Orders type'), ORDERS_TYPE.LOCAL_MOVE);
-
-    const hasDependentsYesLocalMove = screen.getByLabelText('Yes');
-    const hasDependentsNoLocalMove = screen.getByLabelText('No');
-
-    await waitFor(() => {
-      expect(hasDependentsYesLocalMove).not.toBeChecked();
-      expect(hasDependentsYesLocalMove).toBeEnabled();
-      expect(hasDependentsNoLocalMove).not.toBeChecked();
-      expect(hasDependentsNoLocalMove).toBeEnabled();
-    });
-  });
-});
-
-describe('AddOrdersForm - With Counseling Office', () => {
-  it('displays the counseling office dropdown', async () => {
-=======
+    expect(nextBtn.getAttribute('disabled')).toBeFalsy();
+  });
+
+  it('disabled submit if counseling office is required and blank', async () => {
+    isBooleanFlagEnabled.mockImplementation(() => Promise.resolve(true));
+    render(
+      <Provider store={mockStore.store}>
+        <AddOrdersForm {...testProps} />
+      </Provider>,
+    );
+
     await userEvent.selectOptions(await screen.findByLabelText(/Orders type/), 'PERMANENT_CHANGE_OF_STATION');
-    await userEvent.type(screen.getByLabelText(/Orders date/), '08 Nov 2020');
-    await userEvent.type(screen.getByLabelText(/Report by date/), '26 Nov 2020');
+    await userEvent.type(screen.getByLabelText(/Orders date/), '08 Nov 2024');
+    await userEvent.type(screen.getByLabelText(/Report by date/), '26 Nov 2024');
     await userEvent.click(screen.getByLabelText('No'));
     await userEvent.selectOptions(screen.getByLabelText(/Pay grade/), ['E_5']);
 
@@ -452,55 +476,6 @@
     await userEvent.type(screen.getByLabelText(/New duty location/), 'AFB', { delay: 100 });
     const selectedOptionNew = await screen.findByText(/Luke/);
     await userEvent.click(selectedOptionNew);
-
-    const counselingOfficeLabel = await screen.queryByText(/Counseling office/);
-    expect(counselingOfficeLabel).toBeTruthy();
-
-    await userEvent.selectOptions(screen.getByLabelText(/Counseling office/), ['Albuquerque AFB']);
-
-    const nextBtn = screen.getByRole('button', { name: 'Next' });
-    expect(nextBtn.getAttribute('disabled')).toBeFalsy();
-  });
-
-  it('disabled submit if counseling office is required and blank', async () => {
->>>>>>> 9254ad24
-    isBooleanFlagEnabled.mockImplementation(() => Promise.resolve(true));
-    render(
-      <Provider store={mockStore.store}>
-        <AddOrdersForm {...testProps} />
-      </Provider>,
-    );
-
-    await userEvent.selectOptions(await screen.findByLabelText(/Orders type/), 'PERMANENT_CHANGE_OF_STATION');
-<<<<<<< HEAD
-    await userEvent.paste(screen.getByLabelText(/Orders date/), '08 Nov 2020');
-    await userEvent.paste(screen.getByLabelText(/Report by date/), '26 Nov 2020');
-=======
-    await userEvent.type(screen.getByLabelText(/Orders date/), '08 Nov 2024');
-    await userEvent.type(screen.getByLabelText(/Report by date/), '26 Nov 2024');
->>>>>>> 9254ad24
-    await userEvent.click(screen.getByLabelText('No'));
-    await userEvent.selectOptions(screen.getByLabelText(/Pay grade/), ['E_5']);
-
-    // Test Current Duty Location Search Box interaction
-    await userEvent.type(screen.getByLabelText(/Current duty location/), 'AFB', { delay: 100 });
-    const selectedOptionCurrent = await screen.findByText(/Scott/);
-    await userEvent.click(selectedOptionCurrent);
-
-    // Test New Duty Location Search Box interaction
-    await userEvent.type(screen.getByLabelText(/New duty location/), 'AFB', { delay: 100 });
-    const selectedOptionNew = await screen.findByText(/Luke/);
-    await userEvent.click(selectedOptionNew);
-<<<<<<< HEAD
-
-    const counselingOfficeLabel = await screen.queryByText(/Counseling office/);
-    expect(counselingOfficeLabel).toBeTruthy();
-
-    await userEvent.selectOptions(screen.getByLabelText(/Counseling office/), ['Albuquerque AFB']);
-
-    const nextBtn = screen.getByRole('button', { name: 'Next' });
-    expect(nextBtn.getAttribute('disabled')).toBeFalsy();
-=======
     screen.getByLabelText(/New duty location/).blurElement();
 
     const counselingOfficeLabel = await screen.queryByText(/Counseling office/);
@@ -508,6 +483,5 @@
 
     const nextBtn = await screen.getByRole('button', { name: 'Next' });
     expect(nextBtn.getAttribute('disabled')).toBeTruthy();
->>>>>>> 9254ad24
   });
 });