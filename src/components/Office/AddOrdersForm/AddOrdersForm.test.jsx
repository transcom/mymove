import React from 'react';
import { render, waitFor, screen } from '@testing-library/react';
import userEvent from '@testing-library/user-event';
import { Provider } from 'react-redux';

import AddOrdersForm from './AddOrdersForm';

import { MockProviders } from 'testUtils';
import { dropdownInputOptions } from 'utils/formatters';
import { ORDERS_TYPE, ORDERS_TYPE_OPTIONS } from 'constants/orders';
import { configureStore } from 'shared/store';
import { isBooleanFlagEnabled } from 'utils/featureFlags';
import { servicesCounselingRoutes } from 'constants/routes';

jest.setTimeout(60000);
jest.mock('store/entities/selectors', () => ({
  ...jest.requireActual('store/entities/selectors'),
  selectServiceMemberAffiliation: jest.fn().mockImplementation(() => 'ARMY'),
}));

jest.mock('components/LocationSearchBox/api', () => ({
  ShowAddress: jest.fn().mockImplementation(() =>
    Promise.resolve({
      city: 'Luke AFB',
      country: 'United States',
      id: 'fa51dab0-4553-4732-b843-1f33407f77bc',
      postalCode: '85309',
      state: 'AZ',
      streetAddress1: 'n/a',
      isOconus: true,
    }),
  ),
  SearchDutyLocations: jest.fn().mockImplementation(() =>
    Promise.resolve([
      {
        address: {
          city: '',
          id: '00000000-0000-0000-0000-000000000000',
          postalCode: '',
          state: '',
          streetAddress1: '',
        },
        address_id: '46c4640b-c35e-4293-a2f1-36c7b629f903',
        affiliation: 'AIR_FORCE',
        created_at: '2021-02-11T16:48:04.117Z',
        id: '93f0755f-6f35-478b-9a75-35a69211da1c',
        name: 'Altus AFB',
        updated_at: '2021-02-11T16:48:04.117Z',
      },
      {
        address: {
          city: 'Elmendorf AFB',
          country: 'US',
          id: 'fa51dab0-4553-4732-b843-1f33407f11bc',
          postalCode: '78112',
          state: 'AK',
          streetAddress1: 'n/a',
          isOconus: true,
        },
        address_id: 'fa51dab0-4553-4732-b843-1f33407f11bc',
        affiliation: 'AIR_FORCE',
        created_at: '2021-02-11T16:48:04.117Z',
        id: 'a8d6b33c-8370-4e92-8df2-356b8c9d0c1a',
        name: 'Elmendorf AFB',
        updated_at: '2021-02-11T16:48:04.117Z',
      },
      {
        address: {
          city: 'Glendale Luke AFB',
          country: 'United States',
          id: 'fa51dab0-4553-4732-b843-1f33407f77bc',
          postalCode: '85309',
          state: 'AZ',
          streetAddress1: 'n/a',
          isOconus: true,
        },
        address_id: '25be4d12-fe93-47f1-bbec-1db386dfa67f',
        affiliation: 'AIR_FORCE',
        created_at: '2021-02-11T16:48:04.117Z',
        id: 'a8d6b33c-8370-4e92-8df2-356b8c9d0c1a',
        name: 'Luke AFB',
        updated_at: '2021-02-11T16:48:04.117Z',
      },
      {
        address: {
          city: '',
          id: '25be4d12-fe93-47f1-bbec-1db386dfa67e',
          postalCode: '',
          state: '',
          streetAddress1: '',
        },
        address_id: '4334640b-c35e-4293-a2f1-36c7b629f904',
        affiliation: 'AIR_FORCE',
        created_at: '2021-02-11T16:48:04.117Z',
        id: '22f0755f-6f35-478b-9a75-35a69211da1d',
        name: 'Scott AFB',
        updated_at: '2021-02-11T16:48:04.117Z',
        provides_services_counseling: true,
      },
    ]),
  ),
}));

jest.mock('services/ghcApi', () => ({
  ...jest.requireActual('services/ghcApi'),
  showCounselingOffices: jest.fn().mockImplementation(() =>
    Promise.resolve({
      body: [
        {
          id: '3e937c1f-5539-4919-954d-017989130584',
          name: 'Albuquerque AFB',
        },
        {
          id: 'fa51dab0-4553-4732-b843-1f33407f77bc',
          name: 'Glendale Luke AFB',
        },
      ],
    }),
  ),
}));

jest.mock('utils/featureFlags', () => ({
  ...jest.requireActual('utils/featureFlags'),
  isBooleanFlagEnabled: jest.fn().mockImplementation(() => Promise.resolve(false)),
}));

const mockStore = configureStore({});
const initialValues = {
  ordersType: '',
  issueDate: '',
  reportByDate: '',
  hasDependents: '',
  newDutyLocation: '',
  grade: '',
  rank: '',
  originDutyLocation: '',
  accompaniedTour: '',
  dependentsUnderTwelve: '',
  dependentsTwelveAndOver: '',
  counselingOfficeId: '',
};
const testProps = {
  initialValues,
  ordersTypeOptions: dropdownInputOptions(ORDERS_TYPE_OPTIONS),
  onSubmit: jest.fn(),
  onBack: jest.fn(),
};
const mockParams = { customerId: 'ea51dab0-4553-4732-b843-1f33407f77bd' };
const mockPath = servicesCounselingRoutes.BASE_CUSTOMERS_ORDERS_ADD_PATH;

describe('CreateMoveCustomerInfo Component', () => {
  it('renders the form inputs', async () => {
    render(
      <Provider store={mockStore.store}>
        <AddOrdersForm {...testProps} />
      </Provider>,
    );

    await waitFor(() => {
      expect(screen.getByText('Tell us about the orders')).toBeInTheDocument();
      expect(screen.getByLabelText(/Orders type/)).toBeInTheDocument();
      expect(screen.getByLabelText(/Orders date/)).toBeInTheDocument();
      expect(screen.getByLabelText(/Report by date/)).toBeInTheDocument();
      expect(screen.getByText(/Are dependents included in the orders?/)).toBeInTheDocument();
      expect(screen.getByTestId('hasDependentsYes')).toBeInTheDocument();
      expect(screen.getByTestId('hasDependentsNo')).toBeInTheDocument();
      expect(screen.getByLabelText(/Current duty location/)).toBeInTheDocument();
      expect(screen.getByLabelText(/New duty location/)).toBeInTheDocument();
<<<<<<< HEAD
      expect(screen.getByLabelText(/Rank/)).toBeInTheDocument();
=======
      expect(screen.getByLabelText(/Pay grade/)).toBeInTheDocument();

      expect(screen.getByTestId('reqAsteriskMsg')).toBeInTheDocument();

      // check for asterisks on required fields
      const formGroups = screen.getAllByTestId('formGroup');

      formGroups.forEach((group) => {
        const hasRequiredField = group.querySelector('[required]') !== null;

        if (hasRequiredField) {
          expect(group.textContent).toContain('*');
        }
      });
>>>>>>> 40850160
    });
  });

  it('renders each option for orders type', async () => {
    isBooleanFlagEnabled.mockImplementation(() => Promise.resolve(true));

    const { getByLabelText } = render(
      <Provider store={mockStore.store}>
        <AddOrdersForm {...testProps} />
      </Provider>,
    );

    const ordersTypeDropdown = getByLabelText(/Orders type/);
    expect(ordersTypeDropdown).toBeInstanceOf(HTMLSelectElement);

    await userEvent.selectOptions(ordersTypeDropdown, ORDERS_TYPE.PERMANENT_CHANGE_OF_STATION);
    expect(ordersTypeDropdown).toHaveValue(ORDERS_TYPE.PERMANENT_CHANGE_OF_STATION);

    await userEvent.selectOptions(ordersTypeDropdown, ORDERS_TYPE.LOCAL_MOVE);
    expect(ordersTypeDropdown).toHaveValue(ORDERS_TYPE.LOCAL_MOVE);

    await userEvent.selectOptions(ordersTypeDropdown, ORDERS_TYPE.RETIREMENT);
    expect(ordersTypeDropdown).toHaveValue(ORDERS_TYPE.RETIREMENT);

    await userEvent.selectOptions(ordersTypeDropdown, ORDERS_TYPE.SEPARATION);
    expect(ordersTypeDropdown).toHaveValue(ORDERS_TYPE.SEPARATION);

    await userEvent.selectOptions(ordersTypeDropdown, ORDERS_TYPE.TEMPORARY_DUTY);
    expect(ordersTypeDropdown).toHaveValue(ORDERS_TYPE.TEMPORARY_DUTY);

    await userEvent.selectOptions(ordersTypeDropdown, ORDERS_TYPE.EARLY_RETURN_OF_DEPENDENTS);
    expect(ordersTypeDropdown).toHaveValue(ORDERS_TYPE.EARLY_RETURN_OF_DEPENDENTS);

    await userEvent.selectOptions(ordersTypeDropdown, ORDERS_TYPE.STUDENT_TRAVEL);
    expect(ordersTypeDropdown).toHaveValue(ORDERS_TYPE.STUDENT_TRAVEL);
    // Saftey option should not be available for non safety moves
    const options = ordersTypeDropdown.querySelectorAll('option');
    const isSafetyOptionPresent = Array.from(options).some((option) => option.value === ORDERS_TYPE.SAFETY);
    expect(isSafetyOptionPresent).toBe(false);
  });

  it('shows an error message if trying to submit an invalid form', async () => {
    const { getByRole, findAllByRole, getByLabelText } = render(
      <Provider store={mockStore.store}>
        <AddOrdersForm {...testProps} />
      </Provider>,
    );
    await userEvent.click(getByLabelText(/Orders type/));
    await userEvent.click(getByLabelText(/Orders date/));
    await userEvent.click(getByLabelText(/Report by date/));
    await userEvent.click(getByLabelText(/Current duty location/));
    await userEvent.click(getByLabelText(/New duty location/));
    await userEvent.click(getByLabelText(/Rank/));

    const submitBtn = getByRole('button', { name: 'Next' });
    await userEvent.click(submitBtn);

    const alerts = await findAllByRole('alert');
    expect(alerts.length).toBe(5);

    alerts.forEach((alert) => {
      expect(alert).toHaveTextContent('Required');
    });

    expect(testProps.onSubmit).not.toHaveBeenCalled();
  });
});

describe('AddOrdersForm - OCONUS and Accompanied Tour Test', () => {
  it('submits the form with OCONUS values and accompanied tour selection', async () => {
    isBooleanFlagEnabled.mockResolvedValue(true);

    render(
      <Provider params={mockParams} store={mockStore.store}>
        <AddOrdersForm {...testProps} />
      </Provider>,
    );

    await userEvent.selectOptions(await screen.findByLabelText(/Orders type/), 'PERMANENT_CHANGE_OF_STATION');
    await userEvent.type(screen.getByLabelText(/Orders date/), '08 Nov 2020');
    await userEvent.type(screen.getByLabelText(/Report by date/), '26 Nov 2020');
    await userEvent.click(screen.getByLabelText('No'));
    await userEvent.selectOptions(screen.getByLabelText(/Rank/), ['SGT']);

    await userEvent.type(screen.getByLabelText(/Current duty location/), 'AFB');
    await userEvent.click(await screen.findByText(/Elmendorf/));

    const counselingOfficeLabel = await screen.queryByText(/Counseling office/);
    expect(counselingOfficeLabel).toBeFalsy();

    await userEvent.type(screen.getByLabelText(/New duty location/), 'AFB');
    await userEvent.click(await screen.findByText(/Luke/));

    await userEvent.click(screen.getByTestId('hasDependentsYes'));
    await userEvent.click(screen.getByTestId('isAnAccompaniedTourYes'));
    await userEvent.type(screen.getByTestId('dependentsUnderTwelve'), '2');
    await userEvent.type(screen.getByTestId('dependentsTwelveAndOver'), '1');

    const nextBtn = screen.getByRole('button', { name: 'Next' });
    await userEvent.click(nextBtn);

    await waitFor(() => {
      expect(testProps.onSubmit).toHaveBeenCalled();
    });
  });
});

describe('AddOrdersForm - Student Travel, Early Return of Dependents Test', () => {
  it('has dependents is yes and disabled when order type is student travel', async () => {
    isBooleanFlagEnabled.mockImplementation(() => Promise.resolve(true));

    render(
      <Provider store={mockStore.store}>
        <AddOrdersForm {...testProps} />
      </Provider>,
    );

    await userEvent.selectOptions(screen.getByLabelText(/Orders type/), ORDERS_TYPE.STUDENT_TRAVEL);

    const hasDependentsYes = screen.getByLabelText('Yes');
    const hasDependentsNo = screen.getByLabelText('No');

    await waitFor(() => {
      expect(hasDependentsYes).toBeChecked();
      expect(hasDependentsYes).toBeDisabled();
      expect(hasDependentsNo).toBeDisabled();
    });
  });

  it('has dependents is yes and disabled when order type is early return', async () => {
    isBooleanFlagEnabled.mockImplementation(() => Promise.resolve(true));

    render(
      <Provider store={mockStore.store}>
        <AddOrdersForm {...testProps} />
      </Provider>,
    );

    await userEvent.selectOptions(screen.getByLabelText(/Orders type/), ORDERS_TYPE.EARLY_RETURN_OF_DEPENDENTS);
    const hasDependentsYes = screen.getByLabelText('Yes');
    const hasDependentsNo = screen.getByLabelText('No');

    await waitFor(() => {
      expect(hasDependentsYes).toBeChecked();
      expect(hasDependentsYes).toBeDisabled();
      expect(hasDependentsNo).toBeDisabled();
    });
  });

  it('has dependents becomes disabled and then re-enabled for order type student travel', async () => {
    isBooleanFlagEnabled.mockImplementation(() => Promise.resolve(true));

    render(
      <Provider store={mockStore.store}>
        <AddOrdersForm {...testProps} />
      </Provider>,
    );

    await userEvent.selectOptions(screen.getByLabelText(/Orders type/), ORDERS_TYPE.PERMANENT_CHANGE_OF_STATION);

    const hasDependentsYesPermChg = screen.getByLabelText('Yes');
    const hasDependentsNoPermChg = screen.getByLabelText('No');

    await waitFor(() => {
      expect(hasDependentsYesPermChg).not.toBeChecked();
      expect(hasDependentsYesPermChg).toBeEnabled();
      expect(hasDependentsNoPermChg).not.toBeChecked();
      expect(hasDependentsNoPermChg).toBeEnabled();
    });

    // set order type to value that disables and defaults "has dependents"
    await userEvent.selectOptions(screen.getByLabelText(/Orders type/), ORDERS_TYPE.STUDENT_TRAVEL);

    const hasDependentsYesStudent = screen.getByLabelText('Yes');
    const hasDependentsNoStudent = screen.getByLabelText('No');

    await waitFor(() => {
      expect(hasDependentsYesStudent).toBeChecked();
      expect(hasDependentsYesStudent).toBeDisabled();
      expect(hasDependentsNoStudent).toBeDisabled();
    });

    // set order type to value the re-enables "has dependents"
    await userEvent.selectOptions(screen.getByLabelText(/Orders type/), ORDERS_TYPE.LOCAL_MOVE);

    const hasDependentsYesLocalMove = screen.getByLabelText('Yes');
    const hasDependentsNoLocalMove = screen.getByLabelText('No');

    await waitFor(() => {
      expect(hasDependentsYesLocalMove).not.toBeChecked();
      expect(hasDependentsYesLocalMove).toBeEnabled();
      expect(hasDependentsNoLocalMove).not.toBeChecked();
      expect(hasDependentsNoLocalMove).toBeEnabled();
    });
  });

  it('has dependents becomes disabled and then re-enabled for order type early return', async () => {
    isBooleanFlagEnabled.mockImplementation(() => Promise.resolve(true));

    render(
      <Provider store={mockStore.store}>
        <AddOrdersForm {...testProps} />
      </Provider>,
    );

    await userEvent.selectOptions(screen.getByLabelText(/Orders type/), ORDERS_TYPE.PERMANENT_CHANGE_OF_STATION);

    const hasDependentsYesPermChg = screen.getByLabelText('Yes');
    const hasDependentsNoPermChg = screen.getByLabelText('No');

    await waitFor(() => {
      expect(hasDependentsYesPermChg).not.toBeChecked();
      expect(hasDependentsYesPermChg).toBeEnabled();
      expect(hasDependentsNoPermChg).not.toBeChecked();
      expect(hasDependentsNoPermChg).toBeEnabled();
    });

    // set order type to value that disables and defaults "has dependents"
    await userEvent.selectOptions(screen.getByLabelText(/Orders type/), ORDERS_TYPE.EARLY_RETURN_OF_DEPENDENTS);

    const hasDependentsYesEarly = screen.getByLabelText('Yes');
    const hasDependentsNoEarly = screen.getByLabelText('No');

    await waitFor(() => {
      expect(hasDependentsYesEarly).toBeChecked();
      expect(hasDependentsYesEarly).toBeDisabled();
      expect(hasDependentsNoEarly).toBeDisabled();
    });

    // set order type to value the re-enables "has dependents"
    await userEvent.selectOptions(screen.getByLabelText(/Orders type/), ORDERS_TYPE.LOCAL_MOVE);

    const hasDependentsYesLocalMove = screen.getByLabelText('Yes');
    const hasDependentsNoLocalMove = screen.getByLabelText('No');

    await waitFor(() => {
      expect(hasDependentsYesLocalMove).not.toBeChecked();
      expect(hasDependentsYesLocalMove).toBeEnabled();
      expect(hasDependentsNoLocalMove).not.toBeChecked();
      expect(hasDependentsNoLocalMove).toBeEnabled();
    });
  });
});

describe('AddOrdersForm - Edge Cases and Additional Scenarios', () => {
  it('disables orders type when safety move is selected', async () => {
    render(
      <Provider store={mockStore.store}>
        <AddOrdersForm {...testProps} isSafetyMoveSelected />
      </Provider>,
    );

    expect(screen.getByLabelText(/Orders type/)).toBeDisabled();
  });

  it('disables orders type when bluebark move is selected', async () => {
    render(
      <Provider store={mockStore.store}>
        <AddOrdersForm {...testProps} isBluebarkMoveSelected />
      </Provider>,
    );
    expect(screen.getByLabelText(/Orders type/)).toBeDisabled();
  });
});

describe('AddOrdersForm - With Counseling Office', () => {
  it('displays the counseling office dropdown', async () => {
    isBooleanFlagEnabled.mockImplementation(() => Promise.resolve(true));
    render(
      <MockProviders params={mockParams} path={mockPath} store={mockStore.store}>
        <AddOrdersForm {...testProps} />
      </MockProviders>,
    );

    await userEvent.selectOptions(await screen.findByLabelText(/Orders type/), 'PERMANENT_CHANGE_OF_STATION');
    await userEvent.paste(screen.getByLabelText(/Orders date/), '08 Nov 2020');
    await userEvent.paste(screen.getByLabelText(/Report by date/), '26 Nov 2020');
    await userEvent.click(screen.getByLabelText('No'));
    await userEvent.selectOptions(screen.getByLabelText(/Rank/), 'SGT');

    // Test Current Duty Location Search Box interaction
    await userEvent.type(screen.getByLabelText(/Current duty location/), 'AFB', { delay: 100 });
    const selectedOptionCurrent = await screen.findByText(/Scott/);
    await userEvent.click(selectedOptionCurrent);

    // Test New Duty Location Search Box interaction
    await userEvent.type(screen.getByLabelText(/New duty location/), 'AFB', { delay: 100 });
    const selectedOptionNew = await screen.findByText(/Luke/);
    await userEvent.click(selectedOptionNew);

    const counselingOfficeLabel = await screen.queryByText(/Counseling office/);
    expect(counselingOfficeLabel).toBeTruthy();

    await userEvent.selectOptions(screen.getByLabelText(/Counseling office/), ['Albuquerque AFB']);

    const nextBtn = screen.getByRole('button', { name: 'Next' });
    expect(nextBtn.getAttribute('disabled')).toBeFalsy();
  });

  it('disabled submit if counseling office is required and blank', async () => {
    isBooleanFlagEnabled.mockImplementation(() => Promise.resolve(true));
    render(
      <MockProviders params={mockParams} path={mockPath} store={mockStore.store}>
        <AddOrdersForm {...testProps} />
      </MockProviders>,
    );

    await userEvent.selectOptions(await screen.findByLabelText(/Orders type/), 'PERMANENT_CHANGE_OF_STATION');
    await userEvent.type(screen.getByLabelText(/Orders date/), '08 Nov 2024');
    await userEvent.type(screen.getByLabelText(/Report by date/), '26 Nov 2024');

    // Test Current Duty Location Search Box interaction
    await userEvent.type(screen.getByLabelText(/Current duty location/), 'AFB', { delay: 100 });
    const selectedOptionCurrent = await screen.findByText(/Scott/);
    await userEvent.click(selectedOptionCurrent);

    // Test New Duty Location Search Box interaction
    await userEvent.type(screen.getByLabelText(/New duty location/), 'AFB', { delay: 100 });
    const selectedOptionNew = await screen.findByText(/Luke/);
    await userEvent.click(selectedOptionNew);

    const counselingOfficeLabel = await screen.queryByText(/Counseling office/);
    expect(counselingOfficeLabel).toBeTruthy(); // If the field is visible then it it required

    await userEvent.selectOptions(screen.getByLabelText(/Rank/), 'SGT');
    await userEvent.click(screen.getByLabelText('No'));

    const nextBtn = await screen.getByRole('button', { name: 'Next' }, { delay: 100 });
    expect(nextBtn).toBeDisabled();
  });
});<|MERGE_RESOLUTION|>--- conflicted
+++ resolved
@@ -166,10 +166,7 @@
       expect(screen.getByTestId('hasDependentsNo')).toBeInTheDocument();
       expect(screen.getByLabelText(/Current duty location/)).toBeInTheDocument();
       expect(screen.getByLabelText(/New duty location/)).toBeInTheDocument();
-<<<<<<< HEAD
       expect(screen.getByLabelText(/Rank/)).toBeInTheDocument();
-=======
-      expect(screen.getByLabelText(/Pay grade/)).toBeInTheDocument();
 
       expect(screen.getByTestId('reqAsteriskMsg')).toBeInTheDocument();
 
@@ -183,7 +180,6 @@
           expect(group.textContent).toContain('*');
         }
       });
->>>>>>> 40850160
     });
   });
 
