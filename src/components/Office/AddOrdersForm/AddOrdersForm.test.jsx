import React from 'react';
import { render, waitFor, screen } from '@testing-library/react';
import userEvent from '@testing-library/user-event';
import { Provider } from 'react-redux';

import AddOrdersForm from './AddOrdersForm';

import { MockProviders } from 'testUtils';
import { dropdownInputOptions } from 'utils/formatters';
import { ORDERS_TYPE, ORDERS_TYPE_OPTIONS } from 'constants/orders';
import { configureStore } from 'shared/store';
import { isBooleanFlagEnabled } from 'utils/featureFlags';
import { servicesCounselingRoutes } from 'constants/routes';

jest.setTimeout(60000);

jest.mock('components/LocationSearchBox/api', () => ({
  ShowAddress: jest.fn().mockImplementation(() =>
    Promise.resolve({
      city: 'Luke AFB',
      country: 'United States',
      id: 'fa51dab0-4553-4732-b843-1f33407f77bc',
      postalCode: '85309',
      state: 'AZ',
      streetAddress1: 'n/a',
      isOconus: true,
    }),
  ),
  SearchDutyLocations: jest.fn().mockImplementation(() =>
    Promise.resolve([
      {
        address: {
          city: '',
          id: '00000000-0000-0000-0000-000000000000',
          postalCode: '',
          state: '',
          streetAddress1: '',
        },
        address_id: '46c4640b-c35e-4293-a2f1-36c7b629f903',
        affiliation: 'AIR_FORCE',
        created_at: '2021-02-11T16:48:04.117Z',
        id: '93f0755f-6f35-478b-9a75-35a69211da1c',
        name: 'Altus AFB',
        updated_at: '2021-02-11T16:48:04.117Z',
      },
      {
        address: {
          city: 'Elmendorf AFB',
          country: 'US',
          id: 'fa51dab0-4553-4732-b843-1f33407f11bc',
          postalCode: '78112',
          state: 'AK',
          streetAddress1: 'n/a',
          isOconus: true,
        },
        address_id: 'fa51dab0-4553-4732-b843-1f33407f11bc',
        affiliation: 'AIR_FORCE',
        created_at: '2021-02-11T16:48:04.117Z',
        id: 'a8d6b33c-8370-4e92-8df2-356b8c9d0c1a',
        name: 'Elmendorf AFB',
        updated_at: '2021-02-11T16:48:04.117Z',
      },
      {
        address: {
          city: 'Glendale Luke AFB',
          country: 'United States',
          id: 'fa51dab0-4553-4732-b843-1f33407f77bc',
          postalCode: '85309',
          state: 'AZ',
          streetAddress1: 'n/a',
          isOconus: true,
        },
        address_id: '25be4d12-fe93-47f1-bbec-1db386dfa67f',
        affiliation: 'AIR_FORCE',
        created_at: '2021-02-11T16:48:04.117Z',
        id: 'a8d6b33c-8370-4e92-8df2-356b8c9d0c1a',
        name: 'Luke AFB',
        updated_at: '2021-02-11T16:48:04.117Z',
      },
      {
        address: {
          city: '',
          id: '25be4d12-fe93-47f1-bbec-1db386dfa67e',
          postalCode: '',
          state: '',
          streetAddress1: '',
        },
        address_id: '4334640b-c35e-4293-a2f1-36c7b629f904',
        affiliation: 'AIR_FORCE',
        created_at: '2021-02-11T16:48:04.117Z',
        id: '22f0755f-6f35-478b-9a75-35a69211da1d',
        name: 'Scott AFB',
        updated_at: '2021-02-11T16:48:04.117Z',
        provides_services_counseling: true,
      },
    ]),
  ),
}));

jest.mock('services/ghcApi', () => ({
  ...jest.requireActual('services/ghcApi'),
  showCounselingOffices: jest.fn().mockImplementation(() =>
    Promise.resolve({
      body: [
        {
          id: '3e937c1f-5539-4919-954d-017989130584',
          name: 'Albuquerque AFB',
        },
        {
          id: 'fa51dab0-4553-4732-b843-1f33407f77bc',
          name: 'Glendale Luke AFB',
        },
      ],
    }),
  ),
<<<<<<< HEAD
  getPayGradeOptions: jest.fn().mockImplementation(() =>
    Promise.resolve({
      body: [
        {
          grade: 'E-5',
          description: ' E-5',
        },
        {
          grade: 'E-6',
          description: ' E-6',
=======
  getRankGradeOptions: jest.fn().mockImplementation(() =>
    Promise.resolve({
      body: [
        {
          id: 'd3aa6931-7858-4123-be0b-f3242a49e9f7',
          paygradeId: '9e2cb9a5-ace3-4235-9ee7-ebe4cc2a9bc9',
          rankGradeName: 'CIV / CIVILIAN_EMPLOYEE',
        },
        {
          id: 'f6dbd496-8f71-487b-a432-55b60967f474',
          paygradeId: '6cb785d0-cabf-479a-a36d-a6aec294a4d0',
          rankGradeName: 'AB / E-1',
          rankOrder: 25,
        },
        {
          id: 'cb0ee2b8-e852-40fe-b972-2730b53860c7',
          paygradeId: '5f871c82-f259-43cc-9245-a6e18975dde0',
          rankGradeName: 'Amn / E-2',
          rankOrder: 24,
        },
        {
          id: '3aca9ba8-3b84-42bf-8f2f-5ef02587ba89',
          paygradeId: '862eb395-86d1-44af-ad47-dec44fbeda30',
          rankGradeName: 'A1C / E-3',
          rankOrder: 23,
        },
        {
          id: '753f82f9-27e1-4ee7-9b57-bfef3c83656b',
          paygradeId: 'bb55f37c-3165-46ba-ad3f-9a477f699990',
          rankGradeName: 'SrA / E-4',
          rankOrder: 22,
        },
        {
          id: 'ae9f9d91-b049-4f60-bdc9-e441a7b3cb30',
          paygradeId: '3f142461-dca5-4a77-9295-92ee93371330',
          rankGradeName: 'SSgt / E-5',
          rankOrder: 21,
>>>>>>> 56ff9ad7
        },
      ],
    }),
  ),
}));

jest.mock('utils/featureFlags', () => ({
  ...jest.requireActual('utils/featureFlags'),
  isBooleanFlagEnabled: jest.fn().mockImplementation(() => Promise.resolve(false)),
}));

const mockStore = configureStore({});
const initialValues = {
  ordersType: '',
  issueDate: '',
  reportByDate: '',
  hasDependents: '',
  newDutyLocation: '',
  grade: '',
  originDutyLocation: '',
  accompaniedTour: '',
  dependentsUnderTwelve: '',
  dependentsTwelveAndOver: '',
  counselingOfficeId: '',
};
const testProps = {
  initialValues,
  ordersTypeOptions: dropdownInputOptions(ORDERS_TYPE_OPTIONS),
  onSubmit: jest.fn(),
  onBack: jest.fn(),
  affiliation: 'AIR_FORCE',
};
const mockParams = { customerId: 'ea51dab0-4553-4732-b843-1f33407f77bd' };
const mockPath = servicesCounselingRoutes.BASE_CUSTOMERS_ORDERS_ADD_PATH;

describe('CreateMoveCustomerInfo Component', () => {
  it('renders the form inputs', async () => {
    render(
      <Provider store={mockStore.store}>
        <AddOrdersForm {...testProps} />
      </Provider>,
    );

    await waitFor(() => {
      expect(screen.getByText('Tell us about the orders')).toBeInTheDocument();
      expect(screen.getByLabelText(/Orders type/)).toBeInTheDocument();
      expect(screen.getByLabelText(/Orders date/)).toBeInTheDocument();
      expect(screen.getByLabelText(/Report by date/)).toBeInTheDocument();
      expect(screen.getByText(/Are dependents included in the orders?/)).toBeInTheDocument();
      expect(screen.getByTestId('hasDependentsYes')).toBeInTheDocument();
      expect(screen.getByTestId('hasDependentsNo')).toBeInTheDocument();
      expect(screen.getByLabelText(/Current duty location/)).toBeInTheDocument();
      expect(screen.getByLabelText(/New duty location/)).toBeInTheDocument();
      expect(screen.getByLabelText(/Pay grade/)).toBeInTheDocument();

      expect(screen.getByTestId('reqAsteriskMsg')).toBeInTheDocument();

      // check for asterisks on required fields
      const formGroups = screen.getAllByTestId('formGroup');

      formGroups.forEach((group) => {
        const hasRequiredField = group.querySelector('[required]') !== null;

        if (hasRequiredField) {
          expect(group.textContent).toContain('*');
        }
      });
    });
  });

  it('renders each option for orders type', async () => {
    isBooleanFlagEnabled.mockImplementation(() => Promise.resolve(true));

    const { getByLabelText } = render(
      <Provider store={mockStore.store}>
        <AddOrdersForm {...testProps} />
      </Provider>,
    );

    const ordersTypeDropdown = getByLabelText(/Orders type/);
    expect(ordersTypeDropdown).toBeInstanceOf(HTMLSelectElement);

    await userEvent.selectOptions(ordersTypeDropdown, ORDERS_TYPE.PERMANENT_CHANGE_OF_STATION);
    expect(ordersTypeDropdown).toHaveValue(ORDERS_TYPE.PERMANENT_CHANGE_OF_STATION);

    await userEvent.selectOptions(ordersTypeDropdown, ORDERS_TYPE.LOCAL_MOVE);
    expect(ordersTypeDropdown).toHaveValue(ORDERS_TYPE.LOCAL_MOVE);

    await userEvent.selectOptions(ordersTypeDropdown, ORDERS_TYPE.RETIREMENT);
    expect(ordersTypeDropdown).toHaveValue(ORDERS_TYPE.RETIREMENT);

    await userEvent.selectOptions(ordersTypeDropdown, ORDERS_TYPE.SEPARATION);
    expect(ordersTypeDropdown).toHaveValue(ORDERS_TYPE.SEPARATION);

    await userEvent.selectOptions(ordersTypeDropdown, ORDERS_TYPE.TEMPORARY_DUTY);
    expect(ordersTypeDropdown).toHaveValue(ORDERS_TYPE.TEMPORARY_DUTY);

    await userEvent.selectOptions(ordersTypeDropdown, ORDERS_TYPE.EARLY_RETURN_OF_DEPENDENTS);
    expect(ordersTypeDropdown).toHaveValue(ORDERS_TYPE.EARLY_RETURN_OF_DEPENDENTS);

    await userEvent.selectOptions(ordersTypeDropdown, ORDERS_TYPE.STUDENT_TRAVEL);
    expect(ordersTypeDropdown).toHaveValue(ORDERS_TYPE.STUDENT_TRAVEL);

    // Saftey option should not be available for non safety moves
    const options = ordersTypeDropdown.querySelectorAll('option');
    const isSafetyOptionPresent = Array.from(options).some((option) => option.value === ORDERS_TYPE.SAFETY);
    expect(isSafetyOptionPresent).toBe(false);
  });

  it('shows an error message if trying to submit an invalid form', async () => {
    const { getByRole, findAllByRole, getByLabelText } = render(
      <Provider store={mockStore.store}>
        <AddOrdersForm {...testProps} />
      </Provider>,
    );
    await userEvent.click(getByLabelText(/Orders type/));
    await userEvent.click(getByLabelText(/Orders date/));
    await userEvent.click(getByLabelText(/Report by date/));
    await userEvent.click(getByLabelText(/Current duty location/)); // do we want to add an error alert for this field
    await userEvent.click(getByLabelText(/New duty location/));

    const submitBtn = getByRole('button', { name: 'Next' });
    await userEvent.click(submitBtn);

    const alerts = await findAllByRole('alert');
    expect(alerts.length).toBe(4);

    alerts.forEach((alert) => {
      expect(alert).toHaveTextContent('Required');
    });

    expect(testProps.onSubmit).not.toHaveBeenCalled();
  });
});

describe('AddOrdersForm - OCONUS and Accompanied Tour Test', () => {
  it('submits the form with OCONUS values and accompanied tour selection', async () => {
    isBooleanFlagEnabled.mockImplementation(() => Promise.resolve(true));
    render(
      <Provider params={mockParams} store={mockStore.store}>
        <AddOrdersForm {...testProps} />
      </Provider>,
    );

    await userEvent.selectOptions(await screen.findByLabelText(/Orders type/), 'PERMANENT_CHANGE_OF_STATION');
    await userEvent.type(screen.getByLabelText(/Orders date/), '08 Nov 2020');
    await userEvent.type(screen.getByLabelText(/Report by date/), '26 Nov 2020');
    await userEvent.click(screen.getByLabelText('No'));
<<<<<<< HEAD
    await userEvent.selectOptions(screen.getByLabelText(/Pay grade/), [' E-5']);
=======
    await userEvent.selectOptions(screen.getByLabelText(/Rank/), ['SSgt / E-5']);
>>>>>>> 56ff9ad7

    // Test Current Duty Location Search Box interaction
    await userEvent.type(screen.getByLabelText(/Current duty location/), 'AFB', { delay: 100 });
    const selectedOptionCurrent = await screen.findByText(/Elmendorf/);
    await userEvent.click(selectedOptionCurrent);

    const counselingOfficeLabel = await screen.queryByText(/Counseling office/);
    expect(counselingOfficeLabel).toBeFalsy();

    // Test New Duty Location Search Box interaction
    await userEvent.type(screen.getByLabelText(/New duty location/), 'AFB', { delay: 100 });
    const selectedOptionNew = await screen.findByText(/Luke/);
    await userEvent.click(selectedOptionNew);

    await userEvent.click(screen.getByTestId('hasDependentsYes'));

    // should now see the OCONUS inputs
    await userEvent.click(screen.getByTestId('isAnAccompaniedTourYes'));
    await userEvent.type(screen.getByTestId('dependentsUnderTwelve'), '2');
    await userEvent.type(screen.getByTestId('dependentsTwelveAndOver'), '1');

    const nextBtn = screen.getByRole('button', { name: 'Next' });
    expect(nextBtn).not.toBeDisabled();
    await userEvent.click(nextBtn);

    await waitFor(() => {
      expect(testProps.onSubmit).toHaveBeenCalled();
    });
  });
});

describe('AddOrdersForm - Student Travel, Early Return of Dependents Test', () => {
  it('has dependents is yes and disabled when order type is student travel', async () => {
    isBooleanFlagEnabled.mockImplementation(() => Promise.resolve(true));

    render(
      <Provider store={mockStore.store}>
        <AddOrdersForm {...testProps} />
      </Provider>,
    );

    await userEvent.selectOptions(screen.getByLabelText(/Orders type/), ORDERS_TYPE.STUDENT_TRAVEL);

    const hasDependentsYes = screen.getByLabelText('Yes');
    const hasDependentsNo = screen.getByLabelText('No');

    await waitFor(() => {
      expect(hasDependentsYes).toBeChecked();
      expect(hasDependentsYes).toBeDisabled();
      expect(hasDependentsNo).toBeDisabled();
    });
  });

  it('has dependents is yes and disabled when order type is early return', async () => {
    isBooleanFlagEnabled.mockImplementation(() => Promise.resolve(true));

    render(
      <Provider store={mockStore.store}>
        <AddOrdersForm {...testProps} />
      </Provider>,
    );

    await userEvent.selectOptions(screen.getByLabelText(/Orders type/), ORDERS_TYPE.EARLY_RETURN_OF_DEPENDENTS);
    const hasDependentsYes = screen.getByLabelText('Yes');
    const hasDependentsNo = screen.getByLabelText('No');

    await waitFor(() => {
      expect(hasDependentsYes).toBeChecked();
      expect(hasDependentsYes).toBeDisabled();
      expect(hasDependentsNo).toBeDisabled();
    });
  });

  it('has dependents becomes disabled and then re-enabled for order type student travel', async () => {
    isBooleanFlagEnabled.mockImplementation(() => Promise.resolve(true));

    render(
      <Provider store={mockStore.store}>
        <AddOrdersForm {...testProps} />
      </Provider>,
    );

    await userEvent.selectOptions(screen.getByLabelText(/Orders type/), ORDERS_TYPE.PERMANENT_CHANGE_OF_STATION);

    const hasDependentsYesPermChg = screen.getByLabelText('Yes');
    const hasDependentsNoPermChg = screen.getByLabelText('No');

    await waitFor(() => {
      expect(hasDependentsYesPermChg).not.toBeChecked();
      expect(hasDependentsYesPermChg).toBeEnabled();
      expect(hasDependentsNoPermChg).not.toBeChecked();
      expect(hasDependentsNoPermChg).toBeEnabled();
    });

    // set order type to value that disables and defaults "has dependents"
    await userEvent.selectOptions(screen.getByLabelText(/Orders type/), ORDERS_TYPE.STUDENT_TRAVEL);

    const hasDependentsYesStudent = screen.getByLabelText('Yes');
    const hasDependentsNoStudent = screen.getByLabelText('No');

    await waitFor(() => {
      expect(hasDependentsYesStudent).toBeChecked();
      expect(hasDependentsYesStudent).toBeDisabled();
      expect(hasDependentsNoStudent).toBeDisabled();
    });

    // set order type to value the re-enables "has dependents"
    await userEvent.selectOptions(screen.getByLabelText(/Orders type/), ORDERS_TYPE.LOCAL_MOVE);

    const hasDependentsYesLocalMove = screen.getByLabelText('Yes');
    const hasDependentsNoLocalMove = screen.getByLabelText('No');

    await waitFor(() => {
      expect(hasDependentsYesLocalMove).not.toBeChecked();
      expect(hasDependentsYesLocalMove).toBeEnabled();
      expect(hasDependentsNoLocalMove).not.toBeChecked();
      expect(hasDependentsNoLocalMove).toBeEnabled();
    });
  });

  it('has dependents becomes disabled and then re-enabled for order type early return', async () => {
    isBooleanFlagEnabled.mockImplementation(() => Promise.resolve(true));

    render(
      <Provider store={mockStore.store}>
        <AddOrdersForm {...testProps} />
      </Provider>,
    );

    await userEvent.selectOptions(screen.getByLabelText(/Orders type/), ORDERS_TYPE.PERMANENT_CHANGE_OF_STATION);

    const hasDependentsYesPermChg = screen.getByLabelText('Yes');
    const hasDependentsNoPermChg = screen.getByLabelText('No');

    await waitFor(() => {
      expect(hasDependentsYesPermChg).not.toBeChecked();
      expect(hasDependentsYesPermChg).toBeEnabled();
      expect(hasDependentsNoPermChg).not.toBeChecked();
      expect(hasDependentsNoPermChg).toBeEnabled();
    });

    // set order type to value that disables and defaults "has dependents"
    await userEvent.selectOptions(screen.getByLabelText(/Orders type/), ORDERS_TYPE.EARLY_RETURN_OF_DEPENDENTS);

    const hasDependentsYesEarly = screen.getByLabelText('Yes');
    const hasDependentsNoEarly = screen.getByLabelText('No');

    await waitFor(() => {
      expect(hasDependentsYesEarly).toBeChecked();
      expect(hasDependentsYesEarly).toBeDisabled();
      expect(hasDependentsNoEarly).toBeDisabled();
    });

    // set order type to value the re-enables "has dependents"
    await userEvent.selectOptions(screen.getByLabelText(/Orders type/), ORDERS_TYPE.LOCAL_MOVE);

    const hasDependentsYesLocalMove = screen.getByLabelText('Yes');
    const hasDependentsNoLocalMove = screen.getByLabelText('No');

    await waitFor(() => {
      expect(hasDependentsYesLocalMove).not.toBeChecked();
      expect(hasDependentsYesLocalMove).toBeEnabled();
      expect(hasDependentsNoLocalMove).not.toBeChecked();
      expect(hasDependentsNoLocalMove).toBeEnabled();
    });
  });
});

describe('AddOrdersForm - Edge Cases and Additional Scenarios', () => {
  it('disables orders type when safety move is selected', async () => {
    render(
      <Provider store={mockStore.store}>
        <AddOrdersForm {...testProps} isSafetyMoveSelected />
      </Provider>,
    );

    expect(screen.getByLabelText(/Orders type/)).toBeDisabled();
  });

  it('disables orders type when bluebark move is selected', async () => {
    render(
      <Provider store={mockStore.store}>
        <AddOrdersForm {...testProps} isBluebarkMoveSelected />
      </Provider>,
    );
    expect(screen.getByLabelText(/Orders type/)).toBeDisabled();
  });
});

describe('AddOrdersForm - With Counseling Office', () => {
  it('displays the counseling office dropdown', async () => {
    isBooleanFlagEnabled.mockImplementation(() => Promise.resolve(true));
    render(
      <MockProviders params={mockParams} path={mockPath} store={mockStore.store}>
        <AddOrdersForm {...testProps} />
      </MockProviders>,
    );

    await userEvent.selectOptions(await screen.findByLabelText(/Orders type/), 'PERMANENT_CHANGE_OF_STATION');
    await userEvent.paste(screen.getByLabelText(/Orders date/), '08 Nov 2020');
    await userEvent.paste(screen.getByLabelText(/Report by date/), '26 Nov 2020');
    await userEvent.click(screen.getByLabelText('No'));
<<<<<<< HEAD
    await userEvent.selectOptions(screen.getByLabelText(/Pay grade/), [' E-5']);
=======
    await userEvent.selectOptions(screen.getByLabelText(/Rank/), ['SSgt / E-5']);
>>>>>>> 56ff9ad7

    // Test Current Duty Location Search Box interaction
    await userEvent.type(screen.getByLabelText(/Current duty location/), 'AFB', { delay: 100 });
    const selectedOptionCurrent = await screen.findByText(/Scott/);
    await userEvent.click(selectedOptionCurrent);

    // Test New Duty Location Search Box interaction
    await userEvent.type(screen.getByLabelText(/New duty location/), 'AFB', { delay: 100 });
    const selectedOptionNew = await screen.findByText(/Luke/);
    await userEvent.click(selectedOptionNew);

    const counselingOfficeLabel = await screen.queryByText(/Counseling office/);
    expect(counselingOfficeLabel).toBeTruthy();

    await userEvent.selectOptions(screen.getByLabelText(/Counseling office/), ['Albuquerque AFB']);

    const nextBtn = screen.getByRole('button', { name: 'Next' });
    expect(nextBtn.getAttribute('disabled')).toBeFalsy();
  });

  it('disabled submit if counseling office is required and blank', async () => {
    isBooleanFlagEnabled.mockImplementation(() => Promise.resolve(true));
    render(
      <MockProviders params={mockParams} path={mockPath} store={mockStore.store}>
        <AddOrdersForm {...testProps} />
      </MockProviders>,
    );

    await userEvent.selectOptions(await screen.findByLabelText(/Orders type/), 'PERMANENT_CHANGE_OF_STATION');
    await userEvent.type(screen.getByLabelText(/Orders date/), '08 Nov 2024');
    await userEvent.type(screen.getByLabelText(/Report by date/), '26 Nov 2024');

    // Test Current Duty Location Search Box interaction
    await userEvent.type(screen.getByLabelText(/Current duty location/), 'AFB', { delay: 100 });
    const selectedOptionCurrent = await screen.findByText(/Scott/);
    await userEvent.click(selectedOptionCurrent);

    // Test New Duty Location Search Box interaction
    await userEvent.type(screen.getByLabelText(/New duty location/), 'AFB', { delay: 100 });
    const selectedOptionNew = await screen.findByText(/Luke/);
    await userEvent.click(selectedOptionNew);

    const counselingOfficeLabel = await screen.queryByText(/Counseling office/);
    expect(counselingOfficeLabel).toBeTruthy(); // If the field is visible then it it required

<<<<<<< HEAD
    await userEvent.selectOptions(screen.getByLabelText(/Pay grade/), [' E-5']);
=======
    await userEvent.selectOptions(screen.getByLabelText(/Pay grade/), ['SSgt / E-5']);
>>>>>>> 56ff9ad7
    await userEvent.click(screen.getByLabelText('No'));

    const nextBtn = await screen.getByRole('button', { name: 'Next' }, { delay: 100 });
    expect(nextBtn).toBeDisabled();
  });
});<|MERGE_RESOLUTION|>--- conflicted
+++ resolved
@@ -7,7 +7,7 @@
 
 import { MockProviders } from 'testUtils';
 import { dropdownInputOptions } from 'utils/formatters';
-import { ORDERS_TYPE, ORDERS_TYPE_OPTIONS } from 'constants/orders';
+import { ORDERS_PAY_GRADE_TYPE, ORDERS_TYPE, ORDERS_TYPE_OPTIONS } from 'constants/orders';
 import { configureStore } from 'shared/store';
 import { isBooleanFlagEnabled } from 'utils/featureFlags';
 import { servicesCounselingRoutes } from 'constants/routes';
@@ -113,7 +113,6 @@
       ],
     }),
   ),
-<<<<<<< HEAD
   getPayGradeOptions: jest.fn().mockImplementation(() =>
     Promise.resolve({
       body: [
@@ -124,7 +123,10 @@
         {
           grade: 'E-6',
           description: ' E-6',
-=======
+        },
+      ],
+    }),
+  ),
   getRankGradeOptions: jest.fn().mockImplementation(() =>
     Promise.resolve({
       body: [
@@ -162,7 +164,6 @@
           paygradeId: '3f142461-dca5-4a77-9295-92ee93371330',
           rankGradeName: 'SSgt / E-5',
           rankOrder: 21,
->>>>>>> 56ff9ad7
         },
       ],
     }),
@@ -311,11 +312,7 @@
     await userEvent.type(screen.getByLabelText(/Orders date/), '08 Nov 2020');
     await userEvent.type(screen.getByLabelText(/Report by date/), '26 Nov 2020');
     await userEvent.click(screen.getByLabelText('No'));
-<<<<<<< HEAD
-    await userEvent.selectOptions(screen.getByLabelText(/Pay grade/), [' E-5']);
-=======
-    await userEvent.selectOptions(screen.getByLabelText(/Rank/), ['SSgt / E-5']);
->>>>>>> 56ff9ad7
+    await userEvent.selectOptions(screen.getByLabelText(/Pay grade/), [ORDERS_PAY_GRADE_TYPE.E_5]);
 
     // Test Current Duty Location Search Box interaction
     await userEvent.type(screen.getByLabelText(/Current duty location/), 'AFB', { delay: 100 });
@@ -518,11 +515,7 @@
     await userEvent.paste(screen.getByLabelText(/Orders date/), '08 Nov 2020');
     await userEvent.paste(screen.getByLabelText(/Report by date/), '26 Nov 2020');
     await userEvent.click(screen.getByLabelText('No'));
-<<<<<<< HEAD
-    await userEvent.selectOptions(screen.getByLabelText(/Pay grade/), [' E-5']);
-=======
-    await userEvent.selectOptions(screen.getByLabelText(/Rank/), ['SSgt / E-5']);
->>>>>>> 56ff9ad7
+    await userEvent.selectOptions(screen.getByLabelText(/Pay grade/), [ORDERS_PAY_GRADE_TYPE.E_5]);
 
     // Test Current Duty Location Search Box interaction
     await userEvent.type(screen.getByLabelText(/Current duty location/), 'AFB', { delay: 100 });
@@ -568,11 +561,7 @@
     const counselingOfficeLabel = await screen.queryByText(/Counseling office/);
     expect(counselingOfficeLabel).toBeTruthy(); // If the field is visible then it it required
 
-<<<<<<< HEAD
-    await userEvent.selectOptions(screen.getByLabelText(/Pay grade/), [' E-5']);
-=======
-    await userEvent.selectOptions(screen.getByLabelText(/Pay grade/), ['SSgt / E-5']);
->>>>>>> 56ff9ad7
+    await userEvent.selectOptions(screen.getByLabelText(/Pay grade/), [ORDERS_PAY_GRADE_TYPE.E_5]);
     await userEvent.click(screen.getByLabelText('No'));
 
     const nextBtn = await screen.getByRole('button', { name: 'Next' }, { delay: 100 });
