--- conflicted
+++ resolved
@@ -170,11 +170,7 @@
       </Provider>,
     );
 
-<<<<<<< HEAD
-    const ordersTypeDropdown = getByLabelText('Orders type');
-=======
     const ordersTypeDropdown = getByLabelText(/Orders type/);
->>>>>>> 5b30fcdd
     expect(ordersTypeDropdown).toBeInstanceOf(HTMLSelectElement);
 
     await userEvent.selectOptions(ordersTypeDropdown, ORDERS_TYPE.PERMANENT_CHANGE_OF_STATION);
@@ -265,8 +261,6 @@
   });
 });
 
-<<<<<<< HEAD
-=======
 describe('AddOrdersForm - Student Travel, Early Return of Dependents Test', () => {
   it('has dependents is yes and disabled when order type is student travel', async () => {
     isBooleanFlagEnabled.mockImplementation(() => Promise.resolve(true));
@@ -404,7 +398,6 @@
   });
 });
 
->>>>>>> 5b30fcdd
 describe('AddOrdersForm - Edge Cases and Additional Scenarios', () => {
   it('disables orders type when safety move is selected', async () => {
     render(
@@ -423,143 +416,6 @@
       </Provider>,
     );
     expect(screen.getByLabelText(/Orders type/)).toBeDisabled();
-  });
-});
-
-describe('AddOrdersForm - Student Travel, Early Return of Dependents Test', () => {
-  it('has dependents is yes and disabled when order type is student travel', async () => {
-    isBooleanFlagEnabled.mockImplementation(() => Promise.resolve(true));
-
-    render(
-      <Provider store={mockStore.store}>
-        <AddOrdersForm {...testProps} />
-      </Provider>,
-    );
-
-    await userEvent.selectOptions(screen.getByLabelText('Orders type'), ORDERS_TYPE.STUDENT_TRAVEL);
-
-    const hasDependentsYes = screen.getByLabelText('Yes');
-    const hasDependentsNo = screen.getByLabelText('No');
-
-    await waitFor(() => {
-      expect(hasDependentsYes).toBeChecked();
-      expect(hasDependentsYes).toBeDisabled();
-      expect(hasDependentsNo).toBeDisabled();
-    });
-  });
-
-  it('has dependents is yes and disabled when order type is early return', async () => {
-    isBooleanFlagEnabled.mockImplementation(() => Promise.resolve(true));
-
-    render(
-      <Provider store={mockStore.store}>
-        <AddOrdersForm {...testProps} />
-      </Provider>,
-    );
-
-    await userEvent.selectOptions(screen.getByLabelText('Orders type'), ORDERS_TYPE.EARLY_RETURN_OF_DEPENDENTS);
-    const hasDependentsYes = screen.getByLabelText('Yes');
-    const hasDependentsNo = screen.getByLabelText('No');
-
-    await waitFor(() => {
-      expect(hasDependentsYes).toBeChecked();
-      expect(hasDependentsYes).toBeDisabled();
-      expect(hasDependentsNo).toBeDisabled();
-    });
-  });
-
-  it('has dependents becomes disabled and then re-enabled for order type student travel', async () => {
-    isBooleanFlagEnabled.mockImplementation(() => Promise.resolve(true));
-
-    render(
-      <Provider store={mockStore.store}>
-        <AddOrdersForm {...testProps} />
-      </Provider>,
-    );
-
-    await userEvent.selectOptions(screen.getByLabelText('Orders type'), ORDERS_TYPE.PERMANENT_CHANGE_OF_STATION);
-
-    const hasDependentsYesPermChg = screen.getByLabelText('Yes');
-    const hasDependentsNoPermChg = screen.getByLabelText('No');
-
-    await waitFor(() => {
-      expect(hasDependentsYesPermChg).not.toBeChecked();
-      expect(hasDependentsYesPermChg).toBeEnabled();
-      expect(hasDependentsNoPermChg).not.toBeChecked();
-      expect(hasDependentsNoPermChg).toBeEnabled();
-    });
-
-    // set order type to value that disables and defaults "has dependents"
-    await userEvent.selectOptions(screen.getByLabelText('Orders type'), ORDERS_TYPE.STUDENT_TRAVEL);
-
-    const hasDependentsYesStudent = screen.getByLabelText('Yes');
-    const hasDependentsNoStudent = screen.getByLabelText('No');
-
-    await waitFor(() => {
-      expect(hasDependentsYesStudent).toBeChecked();
-      expect(hasDependentsYesStudent).toBeDisabled();
-      expect(hasDependentsNoStudent).toBeDisabled();
-    });
-
-    // set order type to value the re-enables "has dependents"
-    await userEvent.selectOptions(screen.getByLabelText('Orders type'), ORDERS_TYPE.LOCAL_MOVE);
-
-    const hasDependentsYesLocalMove = screen.getByLabelText('Yes');
-    const hasDependentsNoLocalMove = screen.getByLabelText('No');
-
-    await waitFor(() => {
-      expect(hasDependentsYesLocalMove).not.toBeChecked();
-      expect(hasDependentsYesLocalMove).toBeEnabled();
-      expect(hasDependentsNoLocalMove).not.toBeChecked();
-      expect(hasDependentsNoLocalMove).toBeEnabled();
-    });
-  });
-
-  it('has dependents becomes disabled and then re-enabled for order type early return', async () => {
-    isBooleanFlagEnabled.mockImplementation(() => Promise.resolve(true));
-
-    render(
-      <Provider store={mockStore.store}>
-        <AddOrdersForm {...testProps} />
-      </Provider>,
-    );
-
-    await userEvent.selectOptions(screen.getByLabelText('Orders type'), ORDERS_TYPE.PERMANENT_CHANGE_OF_STATION);
-
-    const hasDependentsYesPermChg = screen.getByLabelText('Yes');
-    const hasDependentsNoPermChg = screen.getByLabelText('No');
-
-    await waitFor(() => {
-      expect(hasDependentsYesPermChg).not.toBeChecked();
-      expect(hasDependentsYesPermChg).toBeEnabled();
-      expect(hasDependentsNoPermChg).not.toBeChecked();
-      expect(hasDependentsNoPermChg).toBeEnabled();
-    });
-
-    // set order type to value that disables and defaults "has dependents"
-    await userEvent.selectOptions(screen.getByLabelText('Orders type'), ORDERS_TYPE.EARLY_RETURN_OF_DEPENDENTS);
-
-    const hasDependentsYesEarly = screen.getByLabelText('Yes');
-    const hasDependentsNoEarly = screen.getByLabelText('No');
-
-    await waitFor(() => {
-      expect(hasDependentsYesEarly).toBeChecked();
-      expect(hasDependentsYesEarly).toBeDisabled();
-      expect(hasDependentsNoEarly).toBeDisabled();
-    });
-
-    // set order type to value the re-enables "has dependents"
-    await userEvent.selectOptions(screen.getByLabelText('Orders type'), ORDERS_TYPE.LOCAL_MOVE);
-
-    const hasDependentsYesLocalMove = screen.getByLabelText('Yes');
-    const hasDependentsNoLocalMove = screen.getByLabelText('No');
-
-    await waitFor(() => {
-      expect(hasDependentsYesLocalMove).not.toBeChecked();
-      expect(hasDependentsYesLocalMove).toBeEnabled();
-      expect(hasDependentsNoLocalMove).not.toBeChecked();
-      expect(hasDependentsNoLocalMove).toBeEnabled();
-    });
   });
 });
 
@@ -628,24 +484,4 @@
     const nextBtn = await screen.getByRole('button', { name: 'Next' }, { delay: 100 });
     expect(nextBtn).toBeDisabled();
   });
-});
-describe('AddOrdersForm - Edge Cases and Additional Scenarios', () => {
-  it('disables orders type when safety move is selected', async () => {
-    render(
-      <Provider store={mockStore.store}>
-        <AddOrdersForm {...testProps} isSafetyMoveSelected />
-      </Provider>,
-    );
-
-    expect(screen.getByLabelText('Orders type')).toBeDisabled();
-  });
-
-  it('disables orders type when bluebark move is selected', async () => {
-    render(
-      <Provider store={mockStore.store}>
-        <AddOrdersForm {...testProps} isBluebarkMoveSelected />
-      </Provider>,
-    );
-    expect(screen.getByLabelText('Orders type')).toBeDisabled();
-  });
 });