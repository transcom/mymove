--- conflicted
+++ resolved
@@ -48,27 +48,7 @@
           enabledAK,
         }}
       >
-<<<<<<< HEAD
-        {({ isValid, handleChange, setFieldTouched, values, setValues }) => {
-          const handleLocationChange = (value) => {
-            setValues(
-              {
-                ...values,
-                backup_mailing_address: {
-                  ...values.backup_mailing_address,
-                  city: value.city,
-                  state: value.state ? value.state : '',
-                  county: value.county,
-                  postalCode: value.postalCode,
-                  usprcId: value.usPostRegionCitiesId ? value.usPostRegionCitiesId : '',
-                },
-              },
-              { shouldValidate: true },
-            );
-          };
-=======
         {({ isValid, handleChange, values, ...formikProps }) => {
->>>>>>> e5df30ce
           return (
             <Form className={formStyles.form}>
               <Fieldset>
@@ -116,14 +96,8 @@
                 <AddressFields
                   name="storageFacility.address"
                   className={styles.AddressFields}
-<<<<<<< HEAD
-                  formikFunctionsToValidatePostalCodeOnChange={{ handleChange, setFieldTouched }}
-                  zipCityEnabled
-                  handleLocationChange={handleLocationChange}
-=======
                   locationLookup
                   formikProps={formikProps}
->>>>>>> e5df30ce
                   render={(fields) => (
                     <>
                       {fields}
