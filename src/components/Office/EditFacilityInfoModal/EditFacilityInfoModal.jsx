import React from 'react';
import { Formik, Field } from 'formik';
import PropTypes from 'prop-types';
import * as Yup from 'yup';
import { Button, Label, TextInput, Fieldset, FormGroup, Grid } from '@trussworks/react-uswds';

import styles from './EditFacilityInfoModal.module.scss';

import { StorageFacilityShape, ShipmentOptionsOneOf } from 'types/shipment';
import { Form } from 'components/form';
import formStyles from 'styles/form.module.scss';
import Modal, { ModalTitle, ModalClose, ModalActions, connectModal } from 'components/Modal/Modal';
import TextField from 'components/form/fields/TextField/TextField';
import MaskedTextField from 'components/form/fields/MaskedTextField/MaskedTextField';
import { AddressFields } from 'components/form/AddressFields/AddressFields';
import ShipmentTag from 'components/ShipmentTag/ShipmentTag';
import { StorageFacilityAddressSchema } from 'components/Customer/MtoShipmentForm/validationSchemas';

export const EditFacilityInfoModal = ({
  onClose,
  onSubmit,
  storageFacility,
  serviceOrderNumber,
  shipmentType,
  enabledAK,
}) => {
  const editFacilityInfoSchema = Yup.object().shape({
    serviceOrderNumber: Yup.string()
      .required('Required')
      .matches(/^[0-9a-zA-Z]+$/, 'Letters and numbers only'),
    storageFacility: StorageFacilityAddressSchema,
    enabledAK,
  });

  return (
    <Modal className={styles.EditFacilityInfoModal}>
      <ShipmentTag shipmentType={shipmentType} />
      <ModalClose handleClick={onClose} />
      <ModalTitle>
        <h2 className={styles.ModalTitle}>Edit facility info and address</h2>
      </ModalTitle>
      <Formik
        validationSchema={editFacilityInfoSchema}
        onSubmit={onSubmit}
        initialValues={{
          storageFacility,
          serviceOrderNumber,
          enabledAK,
        }}
      >
        {({ isValid, handleChange, setFieldTouched, values, setValues }) => {
          const handleLocationChange = (value) => {
            setValues(
              {
                ...values,
                backup_mailing_address: {
                  ...values.backup_mailing_address,
                  city: value.city,
                  state: value.state ? value.state : '',
                  county: value.county,
                  postalCode: value.postalCode,
                  usprcId: value.usPostRegionCitiesId ? value.usPostRegionCitiesId : '',
                },
              },
              { shouldValidate: true },
            );
          };
          return (
            <Form className={formStyles.form}>
              <Fieldset>
                <h3 className={styles.ModalSubTitle}>Facility info</h3>
                <Grid row>
                  <Grid col={12}>
                    <TextField label="Facility name" id="facilityName" name="storageFacility.facilityName" />
                  </Grid>
                </Grid>

                <Grid row gap>
                  <Grid col={6}>
                    <MaskedTextField
                      label="Phone"
                      id="facilityPhone"
                      name="storageFacility.phone"
                      type="tel"
                      minimum="12"
                      mask="000{-}000{-}0000"
                      optional
                    />
                  </Grid>
                </Grid>

                <Grid row>
                  <Grid col={12}>
                    <TextField label="Email" id="facilityEmail" name="storageFacility.email" optional />
                  </Grid>
                </Grid>

                <Grid row gap>
                  <Grid col={6}>
                    <FormGroup>
                      <TextField
                        label="Service order number"
                        id="facilityServiceOrderNumber"
                        name="serviceOrderNumber"
                      />
                    </FormGroup>
                  </Grid>
                </Grid>
              </Fieldset>
              <Fieldset>
                <h3 className={styles.ModalSubTitle}>Storage facility address</h3>
                <AddressFields
                  name="storageFacility.address"
                  className={styles.AddressFields}
                  formikFunctionsToValidatePostalCodeOnChange={{ handleChange, setFieldTouched }}
<<<<<<< HEAD
                  zipCityEnabled
=======
                  values={values}
>>>>>>> 3e3a20e6
                  handleLocationChange={handleLocationChange}
                  render={(fields) => (
                    <>
                      {fields}
                      <Grid row gap>
                        <Grid col={6}>
                          <FormGroup>
                            <Label htmlFor="facilityLotNumber">
                              Lot number
                              <span className="float-right usa-hint">Optional</span>
                            </Label>
                            <Field as={TextInput} id="facilityLotNumber" name="storageFacility.lotNumber" />
                          </FormGroup>
                        </Grid>
                      </Grid>
                    </>
                  )}
                />
              </Fieldset>
              <ModalActions>
                <Button type="submit" disabled={!isValid}>
                  Save
                </Button>
                <Button
                  type="button"
                  onClick={() => onClose()}
                  data-testid="modalCancelButton"
                  secondary
                  className={styles.CancelButton}
                >
                  Cancel
                </Button>
              </ModalActions>
            </Form>
          );
        }}
      </Formik>
    </Modal>
  );
};

EditFacilityInfoModal.propTypes = {
  onClose: PropTypes.func.isRequired,
  onSubmit: PropTypes.func.isRequired,
  storageFacility: StorageFacilityShape.isRequired,
  serviceOrderNumber: PropTypes.string.isRequired,
  shipmentType: ShipmentOptionsOneOf.isRequired,
};

EditFacilityInfoModal.displayName = 'EditFacilityInfoModal';

export default connectModal(EditFacilityInfoModal);<|MERGE_RESOLUTION|>--- conflicted
+++ resolved
@@ -113,11 +113,7 @@
                   name="storageFacility.address"
                   className={styles.AddressFields}
                   formikFunctionsToValidatePostalCodeOnChange={{ handleChange, setFieldTouched }}
-<<<<<<< HEAD
-                  zipCityEnabled
-=======
                   values={values}
->>>>>>> 3e3a20e6
                   handleLocationChange={handleLocationChange}
                   render={(fields) => (
                     <>
