--- conflicted
+++ resolved
@@ -39,25 +39,15 @@
     const mockOnSubmit = jest.fn();
     const mockStore = configureStore({});
     render(
-<<<<<<< HEAD
-      <EditFacilityInfoModal
-        onClose={() => {}}
-        onSubmit={mockOnSubmit}
-        storageFacility={storageFacility}
-        serviceOrderNumber="12345"
-        shipmentType="HHG_INTO_NTS"
-      />,
-=======
       <Provider store={mockStore.store}>
         <EditFacilityInfoModal
           onClose={() => {}}
           onSubmit={mockOnSubmit}
           storageFacility={storageFacility}
           serviceOrderNumber="12345"
-          shipmentType="HHG_INTO_NTS_DOMESTIC"
+          shipmentType="HHG_INTO_NTS"
         />
       </Provider>,
->>>>>>> 9c2ce537
     );
     const submitBtn = screen.getByRole('button', { name: 'Save' });
 
@@ -72,25 +62,15 @@
     const mockOnSubmit = jest.fn();
     const mockStore = configureStore({});
     render(
-<<<<<<< HEAD
-      <EditFacilityInfoModal
-        onClose={() => {}}
-        onSubmit={mockOnSubmit}
-        storageFacility={incompleteStorageFacility}
-        serviceOrderNumber="12345"
-        shipmentType="HHG_INTO_NTS"
-      />,
-=======
       <Provider store={mockStore.store}>
         <EditFacilityInfoModal
           onClose={() => {}}
           onSubmit={mockOnSubmit}
           storageFacility={incompleteStorageFacility}
           serviceOrderNumber="12345"
-          shipmentType="HHG_INTO_NTS_DOMESTIC"
+          shipmentType="HHG_INTO_NTS"
         />
       </Provider>,
->>>>>>> 9c2ce537
     );
     const addressInput = screen.getByLabelText(/Address 1/);
     const submitBtn = screen.getByRole('button', { name: 'Save' });
@@ -106,25 +86,15 @@
   it('does not allow saving with incomplete form data', async () => {
     const mockStore = configureStore({});
     render(
-<<<<<<< HEAD
-      <EditFacilityInfoModal
-        onClose={() => {}}
-        onSubmit={() => {}}
-        storageFacility={incompleteStorageFacility}
-        serviceOrderNumber="12345"
-        shipmentType="HHG_INTO_NTS"
-      />,
-=======
       <Provider store={mockStore.store}>
         <EditFacilityInfoModal
           onClose={() => {}}
           onSubmit={() => {}}
           storageFacility={incompleteStorageFacility}
           serviceOrderNumber="12345"
-          shipmentType="HHG_INTO_NTS_DOMESTIC"
+          shipmentType="HHG_INTO_NTS"
         />
       </Provider>,
->>>>>>> 9c2ce537
     );
     const submitBtn = screen.getByRole('button', { name: 'Save' });
     await waitFor(() => {
@@ -136,25 +106,15 @@
     const mockClose = jest.fn();
     const mockStore = configureStore({});
     render(
-<<<<<<< HEAD
-      <EditFacilityInfoModal
-        onClose={mockClose}
-        onSubmit={() => {}}
-        storageFacility={storageFacility}
-        serviceOrderNumber="12345"
-        shipmentType="HHG_INTO_NTS"
-      />,
-=======
       <Provider store={mockStore.store}>
         <EditFacilityInfoModal
           onClose={mockClose}
           onSubmit={() => {}}
           storageFacility={storageFacility}
           serviceOrderNumber="12345"
-          shipmentType="HHG_INTO_NTS_DOMESTIC"
+          shipmentType="HHG_INTO_NTS"
         />
       </Provider>,
->>>>>>> 9c2ce537
     );
     const closeBtn = screen.getByRole('button', { name: 'Cancel' });
 
