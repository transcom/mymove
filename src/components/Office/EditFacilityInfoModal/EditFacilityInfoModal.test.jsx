--- conflicted
+++ resolved
@@ -39,15 +39,6 @@
     const mockOnSubmit = jest.fn();
     const mockStore = configureStore({});
     render(
-<<<<<<< HEAD
-      <EditFacilityInfoModal
-        onClose={() => {}}
-        onSubmit={mockOnSubmit}
-        storageFacility={storageFacility}
-        serviceOrderNumber="12345"
-        shipmentType="HHG_INTO_NTS"
-      />,
-=======
       <Provider store={mockStore.store}>
         <EditFacilityInfoModal
           onClose={() => {}}
@@ -57,7 +48,6 @@
           shipmentType="HHG_INTO_NTS_DOMESTIC"
         />
       </Provider>,
->>>>>>> 3f539a3c
     );
     const submitBtn = screen.getByRole('button', { name: 'Save' });
 
@@ -72,15 +62,6 @@
     const mockOnSubmit = jest.fn();
     const mockStore = configureStore({});
     render(
-<<<<<<< HEAD
-      <EditFacilityInfoModal
-        onClose={() => {}}
-        onSubmit={mockOnSubmit}
-        storageFacility={incompleteStorageFacility}
-        serviceOrderNumber="12345"
-        shipmentType="HHG_INTO_NTS"
-      />,
-=======
       <Provider store={mockStore.store}>
         <EditFacilityInfoModal
           onClose={() => {}}
@@ -90,7 +71,6 @@
           shipmentType="HHG_INTO_NTS_DOMESTIC"
         />
       </Provider>,
->>>>>>> 3f539a3c
     );
     const addressInput = screen.getByLabelText(/Address 1/);
     const submitBtn = screen.getByRole('button', { name: 'Save' });
@@ -106,15 +86,6 @@
   it('does not allow saving with incomplete form data', async () => {
     const mockStore = configureStore({});
     render(
-<<<<<<< HEAD
-      <EditFacilityInfoModal
-        onClose={() => {}}
-        onSubmit={() => {}}
-        storageFacility={incompleteStorageFacility}
-        serviceOrderNumber="12345"
-        shipmentType="HHG_INTO_NTS"
-      />,
-=======
       <Provider store={mockStore.store}>
         <EditFacilityInfoModal
           onClose={() => {}}
@@ -124,7 +95,6 @@
           shipmentType="HHG_INTO_NTS_DOMESTIC"
         />
       </Provider>,
->>>>>>> 3f539a3c
     );
     const submitBtn = screen.getByRole('button', { name: 'Save' });
     await waitFor(() => {
@@ -136,15 +106,6 @@
     const mockClose = jest.fn();
     const mockStore = configureStore({});
     render(
-<<<<<<< HEAD
-      <EditFacilityInfoModal
-        onClose={mockClose}
-        onSubmit={() => {}}
-        storageFacility={storageFacility}
-        serviceOrderNumber="12345"
-        shipmentType="HHG_INTO_NTS"
-      />,
-=======
       <Provider store={mockStore.store}>
         <EditFacilityInfoModal
           onClose={mockClose}
@@ -154,7 +115,6 @@
           shipmentType="HHG_INTO_NTS_DOMESTIC"
         />
       </Provider>,
->>>>>>> 3f539a3c
     );
     const closeBtn = screen.getByRole('button', { name: 'Cancel' });
 
