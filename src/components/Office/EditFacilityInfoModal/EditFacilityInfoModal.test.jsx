--- conflicted
+++ resolved
@@ -45,11 +45,7 @@
           onSubmit={mockOnSubmit}
           storageFacility={storageFacility}
           serviceOrderNumber="12345"
-<<<<<<< HEAD
-          shipmentType="HHG_INTO_NTS_DOMESTIC"
-=======
           shipmentType="HHG_INTO_NTS"
->>>>>>> 6f5d6636
         />
       </Provider>,
     );
@@ -72,11 +68,7 @@
           onSubmit={mockOnSubmit}
           storageFacility={incompleteStorageFacility}
           serviceOrderNumber="12345"
-<<<<<<< HEAD
-          shipmentType="HHG_INTO_NTS_DOMESTIC"
-=======
           shipmentType="HHG_INTO_NTS"
->>>>>>> 6f5d6636
         />
       </Provider>,
     );
@@ -100,11 +92,7 @@
           onSubmit={() => {}}
           storageFacility={incompleteStorageFacility}
           serviceOrderNumber="12345"
-<<<<<<< HEAD
-          shipmentType="HHG_INTO_NTS_DOMESTIC"
-=======
           shipmentType="HHG_INTO_NTS"
->>>>>>> 6f5d6636
         />
       </Provider>,
     );
@@ -124,11 +112,7 @@
           onSubmit={() => {}}
           storageFacility={storageFacility}
           serviceOrderNumber="12345"
-<<<<<<< HEAD
-          shipmentType="HHG_INTO_NTS_DOMESTIC"
-=======
           shipmentType="HHG_INTO_NTS"
->>>>>>> 6f5d6636
         />
       </Provider>,
     );
