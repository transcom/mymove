import React from 'react';
import { Provider } from 'react-redux';

import { EditFacilityInfoModal } from './EditFacilityInfoModal';

import { configureStore } from 'shared/store';

const mockStore = configureStore({});

const storageFacility = {
  address: {
    streetAddress1: '123 Fake Street',
    streetAddress2: '',
    city: 'Pasadena',
    state: 'CA',
    postalCode: '90210',
    county: 'Los Angeles',
  },
  lotNumber: '11232',
  facilityName: 'My Facility',
  phone: '915-555-2942',
  email: 'my@email.com',
};

const storageFacilityInfoMissing = {
  address: {
    streetAddress1: '123 Fake Street',
    streetAddress2: '',
    city: 'Pasadena',
    state: 'CA',
    postalCode: '90210',
    county: 'Los Angeles',
  },
  lotNumber: '11232',
  facilityName: '',
  phone: '915-555-2942',
  email: 'my@email.com',
};

export default {
  title: 'Office Components/EditFacilityInfoModal',
  component: EditFacilityInfoModal,
};

export const Basic = () => (
  <div className="officeApp">
<<<<<<< HEAD
    <EditFacilityInfoModal
      onSubmit={() => {}}
      onClose={() => {}}
      serviceOrderNumber="12345"
      storageFacility={storageFacility}
      shipmentType="HHG_INTO_NTS"
    />
=======
    <Provider store={mockStore.store}>
      <EditFacilityInfoModal
        onSubmit={() => {}}
        onClose={() => {}}
        serviceOrderNumber="12345"
        storageFacility={storageFacility}
        shipmentType="HHG_INTO_NTS_DOMESTIC"
      />
    </Provider>
>>>>>>> 9c2ce537
  </div>
);

export const WithInfoMissing = () => (
  <div className="officeApp">
<<<<<<< HEAD
    <EditFacilityInfoModal
      onSubmit={() => {}}
      onClose={() => {}}
      serviceOrderNumber="12345"
      storageFacility={storageFacilityInfoMissing}
      shipmentType="HHG_INTO_NTS"
    />
=======
    <Provider store={mockStore.store}>
      <EditFacilityInfoModal
        onSubmit={() => {}}
        onClose={() => {}}
        serviceOrderNumber="12345"
        storageFacility={storageFacilityInfoMissing}
        shipmentType="HHG_INTO_NTS_DOMESTIC"
      />
    </Provider>
>>>>>>> 9c2ce537
  </div>
);<|MERGE_RESOLUTION|>--- conflicted
+++ resolved
@@ -44,39 +44,20 @@
 
 export const Basic = () => (
   <div className="officeApp">
-<<<<<<< HEAD
-    <EditFacilityInfoModal
-      onSubmit={() => {}}
-      onClose={() => {}}
-      serviceOrderNumber="12345"
-      storageFacility={storageFacility}
-      shipmentType="HHG_INTO_NTS"
-    />
-=======
     <Provider store={mockStore.store}>
       <EditFacilityInfoModal
         onSubmit={() => {}}
         onClose={() => {}}
         serviceOrderNumber="12345"
         storageFacility={storageFacility}
-        shipmentType="HHG_INTO_NTS_DOMESTIC"
+        shipmentType="HHG_INTO_NTS"
       />
     </Provider>
->>>>>>> 9c2ce537
   </div>
 );
 
 export const WithInfoMissing = () => (
   <div className="officeApp">
-<<<<<<< HEAD
-    <EditFacilityInfoModal
-      onSubmit={() => {}}
-      onClose={() => {}}
-      serviceOrderNumber="12345"
-      storageFacility={storageFacilityInfoMissing}
-      shipmentType="HHG_INTO_NTS"
-    />
-=======
     <Provider store={mockStore.store}>
       <EditFacilityInfoModal
         onSubmit={() => {}}
@@ -86,6 +67,5 @@
         shipmentType="HHG_INTO_NTS_DOMESTIC"
       />
     </Provider>
->>>>>>> 9c2ce537
   </div>
 );