import React from 'react';
import { render, waitFor, screen } from '@testing-library/react';

import { SHIPMENT_OPTIONS } from '../../../../shared/constants';

import ReviewShipmentWeightsTable from './ReviewShipmentWeightsTable';
import { nonPPMReviewWeightsTableConfig, PPMReviewWeightsTableConfig } from './helpers';

import { MockProviders } from 'testUtils';

beforeEach(() => {
  jest.clearAllMocks();
});

const PPMProps = {
  tableData: [
    {
      shipmentType: 'PPM',
      ppmShipment: {
        actualPickupPostalCode: '90210',
        actualDestinationPostalCode: '94611',
        hasReceivedAdvance: true,
        advanceAmountReceived: 60000,
        estimatedWeight: 4000,
        actualMoveDate: '2023-04-01',
        weightTickets: [
          {
            emptyWeight: 1000,
            fullWeight: 6001,
          },
        ],
      },
      actualProGearWeight: 1000,
      actualSpouseProGearWeight: 500,
    },
  ],
  tableConfig: PPMReviewWeightsTableConfig,
};
<<<<<<< HEAD

=======
>>>>>>> c3631b39
const NonPPMProps = {
  tableData: [
    {
      shipmentType: SHIPMENT_OPTIONS.HHG,
      primeEstimatedWeight: 2500,
      calculatedBillableWeight: 3000,
      primeActualWeight: 3500,
      reweigh: {
        id: 'rw01',
        weight: 3200,
      },
      actualDeliveryDate: '2023-04-23',
    },
  ],
  tableConfig: nonPPMReviewWeightsTableConfig,
};

describe('ReviewShipmentWeight component', () => {
  it('correctly renders PPM table data', async () => {
    render(
      <MockProviders>
        <ReviewShipmentWeightsTable {...PPMProps} />
      </MockProviders>,
    );
    await waitFor(async () => {
      expect(screen.getByTestId('reviewShipmentWeightsTable')).toBeInTheDocument();
      expect(screen.getByText('Weight ticket')).toBeInTheDocument();
      expect(screen.getByText('Review Documents')).toBeInTheDocument();
      expect(screen.getByText('Review Documents').tagName).toBe('A');
      expect(screen.getByText('Pro-gear (lbs)')).toBeInTheDocument();
      expect(screen.getByText('4,000 lbs')).toBeInTheDocument();
      expect(screen.getByText('Spouse pro-gear')).toBeInTheDocument();
      expect(screen.getByText('500 lbs')).toBeInTheDocument();
      expect(screen.getByText('Net weight')).toBeInTheDocument();
      expect(screen.getByText('5,001 lbs')).toBeInTheDocument();
      expect(screen.getByText('Departure date')).toBeInTheDocument();
      expect(screen.getByText('Apr 01 2023')).toBeInTheDocument();
    });
  });
  it('correctly renders non-PPM table data', async () => {
    render(
      <MockProviders>
        <ReviewShipmentWeightsTable {...NonPPMProps} />
      </MockProviders>,
    );
    await waitFor(async () => {
      expect(screen.getByTestId('reviewShipmentWeightsTable')).toBeInTheDocument();
      expect(screen.getByText('Estimated weight')).toBeInTheDocument();
      expect(screen.getByText('2,500 lbs')).toBeInTheDocument();
      expect(screen.getByText('Reweigh requested')).toBeInTheDocument();
      expect(screen.getByText('Yes')).toBeInTheDocument();
      expect(screen.getByText('Billable weight')).toBeInTheDocument();
      expect(screen.getByText('3,000 lbs')).toBeInTheDocument();
      expect(screen.getByText('Delivery date')).toBeInTheDocument();
      expect(screen.getByText('Apr 23 2023')).toBeInTheDocument();
    });
  });
});<|MERGE_RESOLUTION|>--- conflicted
+++ resolved
@@ -36,10 +36,6 @@
   ],
   tableConfig: PPMReviewWeightsTableConfig,
 };
-<<<<<<< HEAD
-
-=======
->>>>>>> c3631b39
 const NonPPMProps = {
   tableData: [
     {
