--- conflicted
+++ resolved
@@ -17,15 +17,12 @@
     {
       shipmentType: 'PPM',
       ppmShipment: {
-        actualMoveDate: '02-Dec-22',
         actualPickupPostalCode: '90210',
         actualDestinationPostalCode: '94611',
         hasReceivedAdvance: true,
         advanceAmountReceived: 60000,
-        proGearWeight: 1000,
-        spouseProGearWeight: 500,
         estimatedWeight: 4000,
-        expectedDepartureDate: '01-Apr-23',
+        actualMoveDate: '2023-04-01',
         weightTickets: [
           {
             emptyWeight: 1000,
@@ -33,25 +30,13 @@
           },
         ],
       },
+      actualProGearWeight: 1000,
+      actualSpouseProGearWeight: 500,
     },
   ],
   tableConfig: PPMReviewWeightsTableConfig,
 };
-<<<<<<< HEAD
-const ProGearProps = {
-  tableData: [
-    {
-      entitlement: {
-        proGearWeight: 2000,
-        spouseProGearWeight: 500,
-      },
-    },
-  ],
-  tableConfig: proGearReviewWeightsTableConfig,
-};
-=======
 
->>>>>>> 1f73f50b
 const NonPPMProps = {
   tableData: [
     {
@@ -63,7 +48,7 @@
         id: 'rw01',
         weight: 3200,
       },
-      actualDeliveryDate: '04-Apr-23',
+      actualDeliveryDate: '2023-04-23',
     },
   ],
   tableConfig: nonPPMReviewWeightsTableConfig,
@@ -82,7 +67,7 @@
       expect(screen.getByText('Review Documents')).toBeInTheDocument();
       expect(screen.getByText('Review Documents').tagName).toBe('A');
       expect(screen.getByText('Pro-gear (lbs)')).toBeInTheDocument();
-      expect(screen.getByText('1,000 lbs')).toBeInTheDocument();
+      expect(screen.getByText('4,000 lbs')).toBeInTheDocument();
       expect(screen.getByText('Spouse pro-gear')).toBeInTheDocument();
       expect(screen.getByText('500 lbs')).toBeInTheDocument();
       expect(screen.getByText('Net weight')).toBeInTheDocument();
@@ -106,7 +91,7 @@
       expect(screen.getByText('Billable weight')).toBeInTheDocument();
       expect(screen.getByText('3,000 lbs')).toBeInTheDocument();
       expect(screen.getByText('Delivery date')).toBeInTheDocument();
-      expect(screen.getByText('Apr 04 2023')).toBeInTheDocument();
+      expect(screen.getByText('Apr 23 2023')).toBeInTheDocument();
     });
   });
 });