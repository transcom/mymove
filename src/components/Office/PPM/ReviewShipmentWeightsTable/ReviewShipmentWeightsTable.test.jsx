import React from 'react';
import { render, waitFor, screen } from '@testing-library/react';

import { SHIPMENT_OPTIONS } from '../../../../shared/constants';

import ReviewShipmentWeightsTable from './ReviewShipmentWeightsTable';
import { nonPPMReviewWeightsTableConfig, PPMReviewWeightsTableConfig } from './helpers';

import { MockProviders } from 'testUtils';

beforeEach(() => {
  jest.clearAllMocks();
});

const PPMProps = {
  tableData: [
    {
      shipmentType: 'PPM',
      ppmShipment: {
        actualPickupPostalCode: '90210',
        actualDestinationPostalCode: '94611',
        hasReceivedAdvance: true,
        advanceAmountReceived: 60000,
        estimatedWeight: 4000,
        actualMoveDate: '2023-04-01',
        weightTickets: [
          {
            emptyWeight: 1000,
            fullWeight: 6001,
          },
        ],
      },
      actualProGearWeight: 1000,
      actualSpouseProGearWeight: 500,
    },
  ],
  tableConfig: PPMReviewWeightsTableConfig,
};
<<<<<<< HEAD

=======
>>>>>>> 52a3564f
const NonPPMProps = {
  tableData: [
    {
      shipmentType: SHIPMENT_OPTIONS.HHG,
      primeEstimatedWeight: 2500,
      calculatedBillableWeight: 3000,
      primeActualWeight: 3500,
      reweigh: {
        id: 'rw01',
        weight: 3200,
      },
      actualDeliveryDate: '2023-04-23',
    },
  ],
  tableConfig: nonPPMReviewWeightsTableConfig,
};

describe('ReviewShipmentWeight component', () => {
  it('correctly renders PPM table data', async () => {
    render(
      <MockProviders>
        <ReviewShipmentWeightsTable {...PPMProps} />
      </MockProviders>,
    );
    await waitFor(async () => {
      expect(screen.getByTestId('reviewShipmentWeightsTable')).toBeInTheDocument();
      expect(screen.getByText('Weight ticket')).toBeInTheDocument();
      expect(screen.getByText('Review Documents')).toBeInTheDocument();
      expect(screen.getByText('Review Documents').tagName).toBe('A');
      expect(screen.getByText('Pro-gear (lbs)')).toBeInTheDocument();
      expect(screen.getByText('4,000 lbs')).toBeInTheDocument();
      expect(screen.getByText('Spouse pro-gear')).toBeInTheDocument();
      expect(screen.getByText('500 lbs')).toBeInTheDocument();
      expect(screen.getByText('Net weight')).toBeInTheDocument();
      expect(screen.getByText('5,001 lbs')).toBeInTheDocument();
      expect(screen.getByText('Departure date')).toBeInTheDocument();
      expect(screen.getByText('Apr 01 2023')).toBeInTheDocument();
    });
  });
  it('correctly renders non-PPM table data', async () => {
    render(
      <MockProviders>
        <ReviewShipmentWeightsTable {...NonPPMProps} />
      </MockProviders>,
    );
    await waitFor(async () => {
      expect(screen.getByTestId('reviewShipmentWeightsTable')).toBeInTheDocument();
      expect(screen.getByText('Estimated weight')).toBeInTheDocument();
      expect(screen.getByText('2,500 lbs')).toBeInTheDocument();
      expect(screen.getByText('Reweigh requested')).toBeInTheDocument();
      expect(screen.getByText('Yes')).toBeInTheDocument();
      expect(screen.getByText('Billable weight')).toBeInTheDocument();
      expect(screen.getByText('3,000 lbs')).toBeInTheDocument();
      expect(screen.getByText('Delivery date')).toBeInTheDocument();
      expect(screen.getByText('Apr 23 2023')).toBeInTheDocument();
    });
  });
});<|MERGE_RESOLUTION|>--- conflicted
+++ resolved
@@ -36,10 +36,6 @@
   ],
   tableConfig: PPMReviewWeightsTableConfig,
 };
-<<<<<<< HEAD
-
-=======
->>>>>>> 52a3564f
 const NonPPMProps = {
   tableData: [
     {
