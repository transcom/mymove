--- conflicted
+++ resolved
@@ -36,10 +36,6 @@
   ],
   tableConfig: PPMReviewWeightsTableConfig,
 };
-<<<<<<< HEAD
-
-=======
->>>>>>> c3d48f84
 const NonPPMProps = {
   tableData: [
     {
