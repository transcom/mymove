import React from 'react';

import styles from './ReviewShipmentWeightsTable.module.scss';

import { formatReviewShipmentWeightsDate, formatWeight } from 'utils/formatters';
import { shipmentTypes } from 'constants/shipments';
import { createHeader } from 'components/Table/utils';
import { SHIPMENT_OPTIONS } from 'shared/constants';
import { getTotalNetWeightForWeightTickets } from 'utils/shipmentWeights';

export const DASH = '—';

export function addShipmentNumbersToTableData(tableData, determineShipmentNumbers) {
  if (!determineShipmentNumbers) {
    return tableData;
  }
  const shipments = tableData;
  const shipmentNumbersByType = {};
  const shipmentCountByType = {};

  // Count up each shipment type in the table data.
  shipments.forEach((shipment) => {
    const { shipmentType } = shipment;
    if (shipmentCountByType[shipmentType]) {
      shipmentCountByType[shipmentType] += 1;
    } else {
      shipmentCountByType[shipmentType] = 1;
    }
  });

  // Add the shipmentNumber and showNumber vars
  // to each shipment in the table data
  const modifiedTableData = shipments.map((shipment) => {
    const { shipmentType } = shipment;

    // Determine the number for each shipment.
    if (shipmentNumbersByType[shipmentType]) {
      shipmentNumbersByType[shipmentType] += 1;
    } else {
      shipmentNumbersByType[shipmentType] = 1;
    }
    const shipmentNumber = shipmentNumbersByType[shipmentType];

    // We only show the number for the shipment
    // if there are more than one of that type in the table data.
    const showNumber = shipmentCountByType[shipmentType] > 1;

    return { ...shipment, showNumber, shipmentNumber };
  });
  return modifiedTableData;
}

export function determineTableRowClassname(shipmentType) {
  let shipmentClassname = '';
  switch (shipmentType) {
    case SHIPMENT_OPTIONS.NTSR:
      shipmentClassname = styles[`review-shipment-weights-table-row-NTS-release`];
      break;
    case SHIPMENT_OPTIONS.NTS:
      shipmentClassname = styles[`review-shipment-weights-table-row-NTS`];
      break;
    case SHIPMENT_OPTIONS.HHG:
      shipmentClassname = styles[`review-shipment-weights-table-row-HHG`];
      break;
    case SHIPMENT_OPTIONS.PPM:
      shipmentClassname = styles[`review-shipment-weights-table-row-PPM`];
      break;
    default:
      break;
  }
  return shipmentClassname;
}

export const ShipmentTypeCell = (props) => {
  const { row } = props;
  const shipmentClassName = determineTableRowClassname(row.shipmentType);
  return (
    <div className={`${styles['review-shipment-weights-table-row']} ${shipmentClassName}`}>
      <strong>
        {shipmentTypes[row.shipmentType]}
        {row.showNumber && ` ${row.shipmentNumber}`}
      </strong>{' '}
    </div>
  );
};

export function estimatedWeightDisplayHelper(row) {
  let estimatedWeight;
  switch (row.shipmentType) {
    // Estimated weight doesn't apply to NTSR shipments
    case SHIPMENT_OPTIONS.NTSR:
      return 'N/A';
    case SHIPMENT_OPTIONS.NTS:
      estimatedWeight = row.ntsRecordedWeight;
      break;
    default:
      estimatedWeight = row.primeEstimatedWeight;
      break;
  }
  return estimatedWeight ? formatWeight(estimatedWeight) : DASH;
}

export function actualWeightDisplayHelper(row) {
  if (!row?.reweigh?.weight && !row?.primeActualWeight) {
    return DASH;
  }
  let actualWeight;
  if (!row?.reweigh?.weight) {
    actualWeight = row.primeActualWeight;
  } else if (!row?.primeActualWeight) {
    actualWeight = row.reweigh.weight;
  } else {
    actualWeight = Math.min(row.primeActualWeight, row.reweigh.weight);
  }
  return actualWeight > 0 ? formatWeight(actualWeight) : DASH;
}

export const NO_ROWS_MESSAGES = {
  PPM: 'No PPM shipments have been created for this move.',
  NonPPM: 'No HHG, NTS, or NTS-Release shipments have been created for this move.',
};

export const PPMReviewWeightsTableColumns = [
  createHeader('', (row) => <ShipmentTypeCell row={row} />, {
    id: 'shipmentType',
    isFilterable: false,
  }),
  createHeader(
    'Weight ticket',
    (row) =>
      row.ppmShipment.weightTickets.length > 0 ? (
        <a href={row.ppmShipment.reviewShipmentWeightsURL}> Review Documents </a>
      ) : (
        DASH
      ),
    {
      id: 'weightTicket',
      isFilterable: false,
    },
  ),
  createHeader(
    'Pro-gear (lbs)',
    (row) => (row.actualProGearWeight > 0 ? formatWeight(row.actualProGearWeight) : DASH),
    {
      id: 'proGear',
      isFilterable: false,
    },
  ),
  createHeader(
    'Spouse pro-gear',
    (row) => (row.actualSpouseProGearWeight > 0 ? formatWeight(row.actualSpouseProGearWeight) : DASH),
    {
      id: 'spouseProGear',
      isFilterable: false,
    },
  ),
  createHeader(
    'Estimated weight',
    (row) => (row.ppmShipment.estimatedWeight > 0 ? formatWeight(row.ppmShipment.estimatedWeight) : DASH),
    {
      id: 'estimatedWeight',
      isFilterable: false,
    },
  ),
  createHeader(
    'Net weight',
    (row) => {
      const calculatedNetWeight = getTotalNetWeightForWeightTickets(row.ppmShipment?.weightTickets);
      return calculatedNetWeight > 0 ? formatWeight(calculatedNetWeight) : DASH;
    },
    {
      id: 'netWeight',
      isFilterable: false,
    },
  ),
  createHeader(
    'Departure date',
    (row) => (row.ppmShipment.actualMoveDate ? formatReviewShipmentWeightsDate(row.ppmShipment.actualMoveDate) : DASH),
    {
      id: 'departureDate',
      isFilterable: false,
    },
  ),
];

export const nonPPMTableColumns = [
  createHeader('', (row) => <ShipmentTypeCell row={row} />, {
    id: 'shipmentType',
    isFilterable: false,
  }),
  createHeader('Estimated weight', (row) => estimatedWeightDisplayHelper(row), {
    id: 'estimatedWeight',
    isFilterable: false,
  }),
  createHeader(
    'Pro-gear \n(lbs)',
    (row) => (row.actualProGearWeight > 0 ? formatWeight(row.actualProGearWeight) : DASH),
    {
      id: 'actualProGear',
      isFilterable: false,
    },
  ),
  createHeader(
<<<<<<< HEAD
    'Spouse pro-gear (lbs)',
    (row) => (row.entitlement.proGearWeightSpouse > 0 ? formatWeight(row.entitlement.proGearWeightSpouse) : DASH),
=======
    'Spouse pro-gear \n(lbs)',
    (row) => (row.actualSpouseProGearWeight > 0 ? formatWeight(row.actualSpouseProGearWeight) : DASH),
>>>>>>> 1f73f50b
    {
      id: 'actualSpouseProGear',
      isFilterable: false,
    },
  ),
  createHeader('Reweigh requested', (row) => (row.reweigh ? 'Yes' : 'No'), {
    id: 'reweighRequested',
    isFilterable: false,
  }),
  createHeader(
    'Billable weight',
    (row) => (row.calculatedBillableWeight > 0 ? formatWeight(row.calculatedBillableWeight) : DASH),
    {
      id: 'billableWeight',
      isFilterable: false,
    },
  ),
  createHeader('Actual weight', (row) => actualWeightDisplayHelper(row), {
    id: 'actualWeight',
    isFilterable: false,
  }),
  createHeader(
    'Delivery date',
    (row) => (row?.actualDeliveryDate ? formatReviewShipmentWeightsDate(row.actualDeliveryDate) : DASH),
    {
      id: 'deliveryDate',
      isFilterable: false,
    },
  ),
];

export const PPMReviewWeightsTableConfig = {
  tableColumns: PPMReviewWeightsTableColumns,
  noRowsMsg: NO_ROWS_MESSAGES.PPM,
  determineShipmentNumbers: true,
};

export const nonPPMReviewWeightsTableConfig = {
  tableColumns: nonPPMTableColumns,
  noRowsMsg: NO_ROWS_MESSAGES.NonPPM,
  determineShipmentNumbers: true,
};<|MERGE_RESOLUTION|>--- conflicted
+++ resolved
@@ -201,13 +201,8 @@
     },
   ),
   createHeader(
-<<<<<<< HEAD
-    'Spouse pro-gear (lbs)',
-    (row) => (row.entitlement.proGearWeightSpouse > 0 ? formatWeight(row.entitlement.proGearWeightSpouse) : DASH),
-=======
     'Spouse pro-gear \n(lbs)',
     (row) => (row.actualSpouseProGearWeight > 0 ? formatWeight(row.actualSpouseProGearWeight) : DASH),
->>>>>>> 1f73f50b
     {
       id: 'actualSpouseProGear',
       isFilterable: false,
