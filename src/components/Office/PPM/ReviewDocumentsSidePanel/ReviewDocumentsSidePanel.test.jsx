--- conflicted
+++ resolved
@@ -6,13 +6,10 @@
 
 import { createCompleteWeightTicket } from 'utils/test/factories/weightTicket';
 import PPMDocumentsStatus from 'constants/ppms';
-<<<<<<< HEAD
 import { MockProviders } from 'testUtils';
-=======
 import { createCompleteProGearWeightTicket } from 'utils/test/factories/proGearWeightTicket';
 import { createCompleteMovingExpense } from 'utils/test/factories/movingExpense';
 import { expenseTypes } from 'constants/ppmExpenseTypes';
->>>>>>> a41985c7
 
 const serviceMemberId = v4();
 const mockWeightTickets = [
@@ -42,14 +39,6 @@
     expect(h3).toBeInTheDocument();
   });
 
-<<<<<<< HEAD
-  it('shows the appropriate statuses once weight tickets are reviewed', async () => {
-    render(
-      <MockProviders>
-        <ReviewDocumentsSidePanel weightTickets={mockWeightTickets} />
-      </MockProviders>,
-    );
-=======
   it('shows the appropriate statuses when multiple documents have been reviewed', async () => {
     const progearWeightTickets = [
       createCompleteProGearWeightTicket({ serviceMemberId }, { status: PPMDocumentsStatus.APPROVED }),
@@ -83,7 +72,6 @@
       />,
     );
 
->>>>>>> a41985c7
     const listItems = await screen.getAllByRole('listitem');
     expect(listItems).toHaveLength(8);
 
