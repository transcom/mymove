--- conflicted
+++ resolved
@@ -32,10 +32,7 @@
   weightTickets,
   readOnly,
   showAllFields,
-<<<<<<< HEAD
-=======
   order,
->>>>>>> c5522f19
 }) {
   let status;
   let showReason;
@@ -118,10 +115,7 @@
         <div className={classnames(styles.ReviewDocumentsSidePanel, formStyles.form, styles.PPMHeaderSummary)}>
           <PPMHeaderSummary
             ppmShipmentInfo={ppmShipmentInfo}
-<<<<<<< HEAD
-=======
             order={order}
->>>>>>> c5522f19
             ppmNumber={ppmNumber}
             showAllFields={showAllFieldsBool}
             readOnly={readOnly}
@@ -288,10 +282,7 @@
   proGearTickets: arrayOf(ProGearTicketShape),
   weightTickets: arrayOf(WeightTicketShape),
   showAllFields: bool,
-<<<<<<< HEAD
-=======
   order: OrderShape.isRequired,
->>>>>>> c5522f19
 };
 
 ReviewDocumentsSidePanel.defaultProps = {
