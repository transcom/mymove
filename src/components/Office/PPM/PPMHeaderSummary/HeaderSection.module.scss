--- conflicted
+++ resolved
@@ -35,12 +35,9 @@
       background-color: transparent;
     }
   }
-<<<<<<< HEAD
-=======
   .edit-btn:disabled {
     cursor: not-allowed;
   }
->>>>>>> 334eb20e
 }
 
 .Details {
