import React, { useState, useEffect } from 'react';
import { useParams } from 'react-router-dom';
import { FontAwesomeIcon } from '@fortawesome/react-fontawesome';
import { Label, Button, Alert } from '@trussworks/react-uswds';
import { useQueryClient, useMutation, useIsFetching } from '@tanstack/react-query';
import classnames from 'classnames';
import propTypes from 'prop-types';

import styles from './HeaderSection.module.scss';

import ToolTip from 'shared/ToolTip/ToolTip';
import EditPPMHeaderSummaryModal from 'components/Office/PPM/PPMHeaderSummary/EditPPMHeaderSummaryModal';
import { formatDate, formatCents, formatWeight } from 'utils/formatters';
import { MTO_SHIPMENTS, PPMCLOSEOUT } from 'constants/queryKeys';
import { updateMTOShipment } from 'services/ghcApi';
import { useEditShipmentQueries, usePPMShipmentDocsQueries } from 'hooks/queries';

export const sectionTypes = {
  incentives: 'incentives',
  shipmentInfo: 'shipmentInfo',
  incentiveFactors: 'incentiveFactors',
};

const HAUL_TYPES = {
  SHORTHAUL: 'Shorthaul',
  LINEHAUL: 'Linehaul',
};

const getSectionTitle = (sectionInfo) => {
  switch (sectionInfo.type) {
    case sectionTypes.incentives:
      return `Incentives/Costs`;
    case sectionTypes.shipmentInfo:
      return `Shipment Info`;
    case sectionTypes.incentiveFactors:
      return `Incentive Factors`;
    default:
      return <Alert>Error getting section title!</Alert>;
  }
};

const OpenModalButton = ({ onClick, isDisabled, dataTestId, ariaLabel }) => (
  <Button
    type="button"
    data-testid={dataTestId || 'editTextButton'}
    className={styles['edit-btn']}
    onClick={onClick}
    disabled={isDisabled}
    aria-label={ariaLabel}
<<<<<<< HEAD
=======
    title="Edit"
>>>>>>> cdf2c803
  >
    <span>
      <FontAwesomeIcon icon="pencil" style={{ marginRight: '5px', color: isDisabled ? 'black' : 'inherit' }} />
    </span>
  </Button>
);

// Returns the markup needed for a specific section
const getSectionMarkup = (sectionInfo, handleEditOnClick, isFetchingItems, updatedItemName, readOnly, grade) => {
  const aoaRequestedValue = `$${formatCents(sectionInfo.advanceAmountRequested)}`;
  const aoaValue = `$${formatCents(sectionInfo.advanceAmountReceived)}`;
  const isCivilian = grade === 'CIVILIAN_EMPLOYEE';

  const renderHaulType = (haulType) => {
    return haulType === HAUL_TYPES.LINEHAUL ? 'Linehaul' : 'Shorthaul';
  };
  // check if the itemName is one of the items recalulated after item edit(updatedItemName).
  const isRecalulatedItem = (itemName) => {
    let recalulatedItems = [];
    const incentiveFactors = ['haulPrice', 'haulFSC', 'packPrice', 'unpackPrice', 'dop', 'ddp', 'sitReimbursement'];

    switch (updatedItemName) {
      case 'actualMoveDate':
        recalulatedItems = ['gcc', 'grossIncentive', ...incentiveFactors];
        break;
      case 'pickupAddress':
      case 'destinationAddress':
        recalulatedItems = ['miles', 'gcc', 'grossIncentive', 'remainingIncentive', ...incentiveFactors];
        break;
      case 'advanceAmountReceived':
        if (incentiveFactors.includes(itemName)) return false;
        recalulatedItems = ['remainingIncentive'];
        break;
      default:
        break;
    }

    return recalulatedItems.includes(itemName);
  };

  switch (sectionInfo.type) {
    case sectionTypes.shipmentInfo:
      return (
        <div className={classnames(styles.Details)}>
          <div>
            <Label>Actual Expense Reimbursement</Label>
            <span data-testid="isActualExpenseReimbursement" className={styles.light}>
              {isFetchingItems && updatedItemName === 'isActualExpenseReimbursement' ? (
                <FontAwesomeIcon icon="spinner" spin pulse size="1x" />
              ) : (
                <>
                  {sectionInfo.isActualExpenseReimbursement ? 'Yes' : 'No'}
                  <OpenModalButton
                    onClick={() => handleEditOnClick(sectionInfo.type, 'isActualExpenseReimbursement')}
                    isDisabled={isFetchingItems || readOnly || isCivilian}
                  />
                </>
              )}
            </span>
          </div>
          <div>
            <Label>Planned Move Start Date</Label>
            <span className={styles.light}>{formatDate(sectionInfo.plannedMoveDate, null, 'DD-MMM-YYYY')}</span>
          </div>
          <div>
            <Label>Actual Move Start Date</Label>
            <span data-testid="actualMoveDate" className={styles.light}>
              {isFetchingItems && updatedItemName === 'actualMoveDate' ? (
                <FontAwesomeIcon icon="spinner" spin pulse size="1x" />
              ) : (
                <>
                  {formatDate(sectionInfo.actualMoveDate, null, 'DD-MMM-YYYY')}
                  <OpenModalButton
                    onClick={() => handleEditOnClick(sectionInfo.type, 'actualMoveDate')}
                    isDisabled={isFetchingItems || readOnly}
                    ariaLabel="Edit actual move start date"
                  />
                </>
              )}
            </span>
          </div>
          <div>
            <Label>Starting Address</Label>
            <span data-testid="pickupAddress" className={styles.light}>
              {isFetchingItems && updatedItemName === 'pickupAddress' ? (
                <FontAwesomeIcon icon="spinner" spin pulse size="1x" />
              ) : (
                <>
                  {sectionInfo.pickupAddress}
                  <OpenModalButton
                    onClick={() => handleEditOnClick(sectionInfo.type, 'pickupAddress')}
                    isDisabled={isFetchingItems || readOnly}
                    ariaLabel="Edit pickup address"
                  />
                </>
              )}
            </span>
          </div>
          <div>
            <Label>Ending Address</Label>
            <span data-testid="destinationAddress" className={styles.light}>
              {isFetchingItems && updatedItemName === 'destinationAddress' ? (
                <FontAwesomeIcon icon="spinner" spin pulse size="1x" />
              ) : (
                <>
                  {sectionInfo.destinationAddress}
                  <OpenModalButton
                    onClick={() => handleEditOnClick(sectionInfo.type, 'destinationAddress')}
                    isDisabled={isFetchingItems || readOnly}
                    ariaLabel="Edit destination address"
                  />
                </>
              )}
            </span>
          </div>
          <div>
            <Label>Miles</Label>
            <span className={styles.light}>
              {isFetchingItems && isRecalulatedItem('miles') ? (
                <FontAwesomeIcon icon="spinner" spin pulse size="1x" />
              ) : (
                sectionInfo.miles
              )}
            </span>
          </div>
          <div>
            <Label>Estimated Net Weight</Label>
            <span className={styles.light}>{formatWeight(sectionInfo.estimatedWeight)}</span>
          </div>
          <div>
            <Label>Actual Net Weight</Label>
            <span>{formatWeight(sectionInfo.actualWeight)}</span>
          </div>
          <div>
            <Label>Allowable Weight</Label>
            {isFetchingItems && updatedItemName === 'allowableWeight' ? (
              <FontAwesomeIcon icon="spinner" spin pulse size="1x" />
            ) : (
              <>
                <b>{formatWeight(sectionInfo.allowableWeight)}</b>
                <OpenModalButton
                  onClick={() => handleEditOnClick(sectionInfo.type, 'allowableWeight')}
                  isDisabled={isFetchingItems || readOnly}
                  dataTestId="editAllowableWeightButton"
                  ariaLabel="Edit allowable weight"
                />
              </>
            )}
            <ToolTip
              icon="info-circle"
              style={{ display: 'inline-block', height: '15px', margin: '0' }}
              textAreaSize="large"
              text="The total PPM weight moved (all trips combined). The Counselor may edit this field to reflect the customer's remaining weight entitlement if the combined weight of all shipments exceeds the customer's weight entitlement."
            />
          </div>
        </div>
      );

    case sectionTypes.incentives:
      return (
        <div className={classnames(styles.Details)}>
          <div>
            <Label>Government Constructed Cost (GCC)</Label>
            <span data-testid="gcc" className={styles.light}>
              {isFetchingItems && isRecalulatedItem('gcc') ? (
                <FontAwesomeIcon icon="spinner" spin pulse size="1x" />
              ) : (
                `$${formatCents(sectionInfo.gcc)}`
              )}
            </span>
          </div>
          <div>
            <Label>Gross Incentive</Label>
            <span data-testid="grossIncentive" className={styles.light}>
              {isFetchingItems && isRecalulatedItem('grossIncentive') ? (
                <FontAwesomeIcon icon="spinner" spin pulse size="1x" />
              ) : (
                `$${formatCents(sectionInfo.grossIncentive)}`
              )}
            </span>
          </div>
          <div>
            <Label>Advance Requested</Label>
            <span data-testid="advanceRequested" className={styles.light}>
              {aoaRequestedValue}
            </span>
          </div>
          <div>
            <Label>Advance Received</Label>
            <span data-testid="advanceReceived" className={styles.light}>
              {isFetchingItems && updatedItemName === 'advanceAmountReceived' ? (
                <FontAwesomeIcon icon="spinner" spin pulse size="1x" />
              ) : (
                <>
                  {aoaValue}
                  <OpenModalButton
                    onClick={() => handleEditOnClick(sectionInfo.type, 'advanceAmountReceived')}
                    isDisabled={isFetchingItems || readOnly}
                    ariaLabel="Edit advance amount received"
                  />
                </>
              )}
            </span>
          </div>
          <div>
            <Label>Remaining Incentive</Label>
            <span data-testid="remainingIncentive" className={styles.light}>
              {isFetchingItems && isRecalulatedItem('remainingIncentive') ? (
                <FontAwesomeIcon icon="spinner" spin pulse size="1x" />
              ) : (
                `$${formatCents(sectionInfo.remainingIncentive)}`
              )}
            </span>
          </div>
        </div>
      );

    case sectionTypes.incentiveFactors:
      return (
        <div className={classnames(styles.Details)}>
          <div>
            <Label>{renderHaulType(sectionInfo.haulType)} Price</Label>
            <span data-testid="haulPrice" className={styles.light}>
              {isFetchingItems && isRecalulatedItem('haulPrice') ? (
                <FontAwesomeIcon icon="spinner" spin pulse size="1x" />
              ) : (
                `$${formatCents(sectionInfo.haulPrice)}`
              )}
            </span>
          </div>
          <div>
            <Label>{renderHaulType(sectionInfo.haulType)} Fuel Rate Adjustment</Label>
            <span data-testid="haulFSC" className={styles.light}>
              {isFetchingItems && isRecalulatedItem('haulFSC') ? (
                <FontAwesomeIcon icon="spinner" spin pulse size="1x" />
              ) : (
                <>
                  {sectionInfo.haulFSC < 0 ? '-$' : '$'}
                  {formatCents(Math.abs(sectionInfo.haulFSC))}
                </>
              )}
            </span>
          </div>
          <div>
            <Label>Packing Charge</Label>
            <span data-testid="packPrice" className={styles.light}>
              {isFetchingItems && isRecalulatedItem('packPrice') ? (
                <FontAwesomeIcon icon="spinner" spin pulse size="1x" />
              ) : (
                `$${formatCents(sectionInfo.packPrice)}`
              )}
            </span>
          </div>
          <div>
            <Label>Unpacking Charge</Label>
            <span data-testid="unpackPrice" className={styles.light}>
              {isFetchingItems && isRecalulatedItem('unpackPrice') ? (
                <FontAwesomeIcon icon="spinner" spin pulse size="1x" />
              ) : (
                `$${formatCents(sectionInfo.unpackPrice)}`
              )}
            </span>
          </div>
          <div>
            <Label>Origin Price</Label>
            <span data-testid="originPrice" className={styles.light}>
              {isFetchingItems && isRecalulatedItem('dop') ? (
                <FontAwesomeIcon icon="spinner" spin pulse size="1x" />
              ) : (
                `$${formatCents(sectionInfo.dop)}`
              )}
            </span>
          </div>
          <div>
            <Label>Destination Price</Label>
            <span data-testid="destinationPrice" className={styles.light}>
              {isFetchingItems && isRecalulatedItem('ddp') ? (
                <FontAwesomeIcon icon="spinner" spin pulse size="1x" />
              ) : (
                `$${formatCents(sectionInfo.ddp)}`
              )}
            </span>
          </div>
          <div>
            <Label>SIT Reimbursement</Label>
            <span data-testid="sitReimbursement" className={styles.light}>
              ${formatCents(sectionInfo.sitReimbursement)}
            </span>
          </div>
        </div>
      );

    default:
      return <Alert>An error occured while getting section markup!</Alert>;
  }
};

export default function HeaderSection({
  sectionInfo,
  dataTestId,
  updatedItemName,
  setUpdatedItemName,
  readOnly,
<<<<<<< HEAD
=======
  grade,
>>>>>>> cdf2c803
  expanded,
}) {
  const requestDetailsButtonTestId = `${sectionInfo.type}-showRequestDetailsButton`;
  const { shipmentId, moveCode } = useParams();
  const { mtoShipment, refetchMTOShipment, isFetching: isFetchingMtoShipment } = usePPMShipmentDocsQueries(shipmentId);
  const queryClient = useQueryClient();
  const [showDetails, setShowDetails] = useState(expanded);
  const [isEditModalVisible, setIsEditModalVisible] = useState(false);
  const [itemName, setItemName] = useState('');
  const [sectionType, setSectionType] = useState('');
  const [isSubmitting, setIsSubmitting] = useState(false);

  const showRequestDetailsButton = true;
  const handleToggleDetails = () => setShowDetails((prevState) => !prevState);
  const showDetailsChevron = showDetails ? 'chevron-up' : 'chevron-down';
  const showDetailsText = showDetails ? 'Hide details' : 'Show details';

  const isFetchingCloseout = useIsFetching({ queryKey: [PPMCLOSEOUT, mtoShipment?.ppmShipment?.id] }) > 0;
  const isFetchingItems = isFetchingMtoShipment || isFetchingCloseout;

  const handleEditOnClose = () => {
    setIsEditModalVisible(false);
    setItemName('');
    setSectionType('');
    setIsSubmitting(false);
  };

  useEffect(() => {
    if (isEditModalVisible) {
      refetchMTOShipment();
    }
  }, [isEditModalVisible, refetchMTOShipment]);

  const { mtoShipments } = useEditShipmentQueries(moveCode);

  const { mutate: mutateMTOShipment } = useMutation(updateMTOShipment, {
    onSuccess: (updatedMTOShipments) => {
      const updatedMTOShipment = updatedMTOShipments.mtoShipments[shipmentId];
      mtoShipments[mtoShipments.findIndex((shipment) => shipment.id === updatedMTOShipment.id)] = updatedMTOShipment;
      queryClient.setQueryData([MTO_SHIPMENTS, updatedMTOShipment.moveTaskOrderID, false], mtoShipments);
      queryClient.invalidateQueries([MTO_SHIPMENTS, updatedMTOShipment.moveTaskOrderID]);
      queryClient.invalidateQueries([PPMCLOSEOUT, updatedMTOShipment?.ppmShipment?.id]);
      refetchMTOShipment();
      handleEditOnClose();
    },
    onSettled: () => {
      setIsSubmitting(false);
    },
  });

  const handleEditOnClick = (type, name) => {
    setIsEditModalVisible(true);
    setItemName(name);
    setSectionType(type);
    setUpdatedItemName(name);
  };

  const handleEditSubmit = (values) => {
    if (isSubmitting) return;

    setIsSubmitting(true);
    let body = {};

    switch (itemName) {
      case 'actualMoveDate':
        body = { actualMoveDate: formatDate(values.actualMoveDate, 'DD MMM YYYY', 'YYYY-MM-DD') };
        break;
      case 'advanceAmountReceived':
        if (values.advanceAmountReceived === '0') {
          body = {
            advanceAmountReceived: null,
            hasReceivedAdvance: false,
          };
        } else {
          body = {
            advanceAmountReceived: values.advanceAmountReceived * 100,
            hasReceivedAdvance: true,
          };
        }
        break;
      case 'allowableWeight':
        body = { allowableWeight: Number(values?.allowableWeight) };
        break;
      case 'pickupAddress':
        body = {
          pickupAddress: values.pickupAddress,
          actualPickupPostalCode: values.pickupAddress?.postalCode,
        };
        break;
      case 'destinationAddress':
        body = {
          destinationAddress: values.destinationAddress,
          actualDestinationPostalCode: values.destinationAddress?.postalCode,
        };
        break;
      case 'isActualExpenseReimbursement':
        body = {
          isActualExpenseReimbursement: values.isActualExpenseReimbursement === 'true',
        };
        break;

      default:
        break;
    }

    mutateMTOShipment({
      moveTaskOrderID: mtoShipment.moveTaskOrderID,
      shipmentID: mtoShipment.id,
      ifMatchETag: mtoShipment.eTag,
      body: {
        ppmShipment: body,
      },
    });
  };

  return (
    <section className={classnames(styles.HeaderSection)} data-testid={dataTestId}>
      <header>
        <h4>{getSectionTitle(sectionInfo)}</h4>
      </header>
      <div className={styles.toggleDrawer}>
        {showRequestDetailsButton && (
          <Button
            aria-expanded={showDetails}
            data-testid={requestDetailsButtonTestId}
            type="button"
            unstyled
            onClick={handleToggleDetails}
          >
            <FontAwesomeIcon icon={showDetailsChevron} /> {showDetailsText}
          </Button>
        )}
      </div>
      {showDetails &&
        getSectionMarkup(sectionInfo, handleEditOnClick, isFetchingItems, updatedItemName, readOnly, grade)}
      {isEditModalVisible && (
        <EditPPMHeaderSummaryModal
          onClose={handleEditOnClose}
          onSubmit={handleEditSubmit}
          sectionInfo={sectionInfo}
          editItemName={itemName}
          sectionType={sectionType}
        />
      )}
    </section>
  );
}

HeaderSection.propTypes = {
  sectionInfo: propTypes.object.isRequired,
  dataTestId: propTypes.string.isRequired,
  updatedItemName: propTypes.string.isRequired,
  setUpdatedItemName: propTypes.func.isRequired,
  readOnly: propTypes.bool.isRequired,
  expanded: propTypes.bool,
};

HeaderSection.defaultProps = {
  expanded: false,
};<|MERGE_RESOLUTION|>--- conflicted
+++ resolved
@@ -47,10 +47,7 @@
     onClick={onClick}
     disabled={isDisabled}
     aria-label={ariaLabel}
-<<<<<<< HEAD
-=======
     title="Edit"
->>>>>>> cdf2c803
   >
     <span>
       <FontAwesomeIcon icon="pencil" style={{ marginRight: '5px', color: isDisabled ? 'black' : 'inherit' }} />
@@ -354,10 +351,7 @@
   updatedItemName,
   setUpdatedItemName,
   readOnly,
-<<<<<<< HEAD
-=======
   grade,
->>>>>>> cdf2c803
   expanded,
 }) {
   const requestDetailsButtonTestId = `${sectionInfo.type}-showRequestDetailsButton`;
