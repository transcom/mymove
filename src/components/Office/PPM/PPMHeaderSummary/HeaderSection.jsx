--- conflicted
+++ resolved
@@ -115,14 +115,9 @@
           </div>
           <div>
             <Label>Advance Received</Label>
-<<<<<<< HEAD
             <span data-testid="advanceReceived" className={styles.light}>
               {aoaValue}
-=======
-            <span className={styles.light}>
-              {aoaValue}
               <OpenModalButton onClick={() => handleEditOnClick(sectionInfo.type, 'advanceAmountReceived')} />
->>>>>>> 30ec9479
             </span>
           </div>
           <div>
@@ -182,15 +177,11 @@
   }
 };
 
-<<<<<<< HEAD
-export default function PPMHeaderSummary({ sectionInfo }) {
-  const requestDetailsButtonTestId = `${sectionInfo.type}-showRequestDetailsButton`;
-=======
 export default function PPMHeaderSummary({ sectionInfo, dataTestId }) {
   const { shipmentId, moveCode } = useParams();
   const { mtoShipment, refetchMTOShipment } = usePPMShipmentDocsQueries(shipmentId);
   const queryClient = useQueryClient();
->>>>>>> 30ec9479
+  const requestDetailsButtonTestId = `${sectionInfo.type}-showRequestDetailsButton`;
   const [showDetails, setShowDetails] = useState(false);
   const [isEditModalVisible, setIsEditModalVisible] = useState(false);
   const [sectionName, setSectionName] = useState('');
