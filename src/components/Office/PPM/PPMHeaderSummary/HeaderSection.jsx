--- conflicted
+++ resolved
@@ -47,10 +47,7 @@
     onClick={onClick}
     disabled={isDisabled}
     aria-label={ariaLabel}
-<<<<<<< HEAD
-=======
     title="Edit"
->>>>>>> c5522f19
   >
     <span>
       <FontAwesomeIcon icon="pencil" style={{ marginRight: '5px', color: isDisabled ? 'black' : 'inherit' }} />
@@ -355,10 +352,7 @@
   setUpdatedItemName,
   readOnly,
   expanded,
-<<<<<<< HEAD
-=======
   grade,
->>>>>>> c5522f19
 }) {
   const requestDetailsButtonTestId = `${sectionInfo.type}-showRequestDetailsButton`;
   const { shipmentId, moveCode } = useParams();
