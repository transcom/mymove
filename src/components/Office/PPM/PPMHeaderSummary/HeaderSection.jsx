--- conflicted
+++ resolved
@@ -2,22 +2,14 @@
 import { useParams } from 'react-router-dom';
 import { FontAwesomeIcon } from '@fortawesome/react-fontawesome';
 import { Label, Button, Alert } from '@trussworks/react-uswds';
-<<<<<<< HEAD
-import { useQueryClient, useMutation } from '@tanstack/react-query';
-=======
 import { useQueryClient, useMutation, useIsFetching } from '@tanstack/react-query';
->>>>>>> 334eb20e
 import classnames from 'classnames';
 
 import styles from './HeaderSection.module.scss';
 
 import EditPPMHeaderSummaryModal from 'components/Office/PPM/PPMHeaderSummary/EditPPMHeaderSummaryModal';
 import { formatDate, formatCents, formatWeight } from 'utils/formatters';
-<<<<<<< HEAD
-import { MTO_SHIPMENTS } from 'constants/queryKeys';
-=======
 import { MTO_SHIPMENTS, PPMCLOSEOUT } from 'constants/queryKeys';
->>>>>>> 334eb20e
 import { updateMTOShipment } from 'services/ghcApi';
 import { useEditShipmentQueries, usePPMShipmentDocsQueries } from 'hooks/queries';
 
@@ -45,12 +37,6 @@
   }
 };
 
-<<<<<<< HEAD
-const OpenModalButton = ({ onClick }) => (
-  <Button type="button" data-testid="editTextButton" className={styles['edit-btn']} onClick={onClick}>
-    <span>
-      <FontAwesomeIcon icon="pencil" style={{ marginRight: '5px' }} />
-=======
 const OpenModalButton = ({ onClick, isDisabled }) => (
   <Button
     type="button"
@@ -61,17 +47,12 @@
   >
     <span>
       <FontAwesomeIcon icon="pencil" style={{ marginRight: '5px', color: isDisabled ? 'black' : 'inherit' }} />
->>>>>>> 334eb20e
     </span>
   </Button>
 );
 
 // Returns the markup needed for a specific section
-<<<<<<< HEAD
-const getSectionMarkup = (sectionInfo, handleEditOnClick) => {
-=======
 const getSectionMarkup = (sectionInfo, handleEditOnClick, isFetchingItems, updatedItemName) => {
->>>>>>> 334eb20e
   const aoaRequestedValue = `$${formatCents(sectionInfo.advanceAmountRequested)}`;
   const aoaValue = `$${formatCents(sectionInfo.advanceAmountReceived)}`;
 
@@ -90,10 +71,6 @@
           <div>
             <Label>Actual Move Start Date</Label>
             <span className={styles.light}>
-<<<<<<< HEAD
-              {formatDate(sectionInfo.actualMoveDate, null, 'DD-MMM-YYYY')}
-              <OpenModalButton onClick={() => handleEditOnClick(sectionInfo.type, 'actualMoveDate')} />
-=======
               {isFetchingItems && updatedItemName === 'actualMoveDate' ? (
                 <FontAwesomeIcon icon="spinner" spin pulse size="1x" />
               ) : (
@@ -105,7 +82,6 @@
                   />
                 </>
               )}
->>>>>>> 334eb20e
             </span>
           </div>
           <div>
@@ -163,10 +139,6 @@
           <div>
             <Label>Advance Received</Label>
             <span data-testid="advanceReceived" className={styles.light}>
-<<<<<<< HEAD
-              {aoaValue}
-              <OpenModalButton onClick={() => handleEditOnClick(sectionInfo.type, 'advanceAmountReceived')} />
-=======
               {isFetchingItems && updatedItemName === 'advanceAmountReceived' ? (
                 <FontAwesomeIcon icon="spinner" spin pulse size="1x" />
               ) : (
@@ -178,7 +150,6 @@
                   />
                 </>
               )}
->>>>>>> 334eb20e
             </span>
           </div>
           <div>
@@ -248,19 +219,6 @@
   }
 };
 
-<<<<<<< HEAD
-export default function PPMHeaderSummary({ sectionInfo, dataTestId }) {
-  const requestDetailsButtonTestId = `${sectionInfo.type}-showRequestDetailsButton`;
-  const { shipmentId, moveCode } = useParams();
-  const { mtoShipment, refetchMTOShipment } = usePPMShipmentDocsQueries(shipmentId);
-  const queryClient = useQueryClient();
-  const [showDetails, setShowDetails] = useState(false);
-  const [isEditModalVisible, setIsEditModalVisible] = useState(false);
-  const [sectionName, setSectionName] = useState('');
-  const [sectionType, setSectionType] = useState('');
-  const [currentSectionInfo, setCurrentSectionInfo] = useState(sectionInfo);
-  const [isUpdated, setIsUpdated] = useState(false);
-=======
 export default function HeaderSection({ sectionInfo, dataTestId, updatedItemName, setUpdatedItemName }) {
   const requestDetailsButtonTestId = `${sectionInfo.type}-showRequestDetailsButton`;
   const { shipmentId, moveCode } = useParams();
@@ -270,28 +228,12 @@
   const [isEditModalVisible, setIsEditModalVisible] = useState(false);
   const [itemName, setItemName] = useState('');
   const [sectionType, setSectionType] = useState('');
->>>>>>> 334eb20e
 
   const showRequestDetailsButton = true;
   const handleToggleDetails = () => setShowDetails((prevState) => !prevState);
   const showDetailsChevron = showDetails ? 'chevron-up' : 'chevron-down';
   const showDetailsText = showDetails ? 'Hide details' : 'Show details';
 
-<<<<<<< HEAD
-  const handleEditOnClose = () => {
-    setIsEditModalVisible(false);
-    setSectionName('');
-    setSectionType('');
-  };
-  // this is to avoid state issues
-  useEffect(() => {
-    if (!isUpdated) {
-      setCurrentSectionInfo(sectionInfo);
-    }
-  }, [isUpdated, sectionInfo]);
-
-  // fetch updated shipment data whenever edit modal is opened
-=======
   const isFetchingCloseout = useIsFetching({ queryKey: [PPMCLOSEOUT, mtoShipment?.ppmShipment?.id] }) > 0;
   const isFetchingItems = isFetchingMtoShipment || isFetchingCloseout;
 
@@ -301,7 +243,6 @@
     setSectionType('');
   };
 
->>>>>>> 334eb20e
   useEffect(() => {
     if (isEditModalVisible) {
       refetchMTOShipment();
@@ -316,19 +257,8 @@
       mtoShipments[mtoShipments.findIndex((shipment) => shipment.id === updatedMTOShipment.id)] = updatedMTOShipment;
       queryClient.setQueryData([MTO_SHIPMENTS, updatedMTOShipment.moveTaskOrderID, false], mtoShipments);
       queryClient.invalidateQueries([MTO_SHIPMENTS, updatedMTOShipment.moveTaskOrderID]);
-<<<<<<< HEAD
-
-      setIsUpdated(true);
-
-      setCurrentSectionInfo((prev) => ({
-        ...prev,
-        actualMoveDate: updatedMTOShipment.ppmShipment.actualMoveDate,
-        advanceAmountReceived: updatedMTOShipment.ppmShipment.advanceAmountReceived,
-      }));
-=======
       queryClient.invalidateQueries([PPMCLOSEOUT, updatedMTOShipment?.ppmShipment?.id]);
       refetchMTOShipment();
->>>>>>> 334eb20e
 
       handleEditOnClose();
     },
@@ -336,24 +266,15 @@
 
   const handleEditOnClick = (type, name) => {
     setIsEditModalVisible(true);
-<<<<<<< HEAD
-    setSectionName(name);
-    setSectionType(type);
-=======
     setItemName(name);
     setSectionType(type);
     setUpdatedItemName(name);
->>>>>>> 334eb20e
   };
 
   const handleEditSubmit = (values) => {
     let body = {};
 
-<<<<<<< HEAD
-    switch (sectionName) {
-=======
     switch (itemName) {
->>>>>>> 334eb20e
       case 'actualMoveDate':
         body = { actualMoveDate: formatDate(values.actualMoveDate, 'DD MMM YYYY', 'YYYY-MM-DD') };
         break;
@@ -388,7 +309,7 @@
   return (
     <section className={classnames(styles.HeaderSection)} data-testid={dataTestId}>
       <header>
-        <h4>{getSectionTitle(currentSectionInfo)}</h4>
+        <h4>{getSectionTitle(sectionInfo)}</h4>
       </header>
       <div className={styles.toggleDrawer}>
         {showRequestDetailsButton && (
@@ -403,22 +324,13 @@
           </Button>
         )}
       </div>
-<<<<<<< HEAD
-      {showDetails && getSectionMarkup(currentSectionInfo, handleEditOnClick)}
-=======
       {showDetails && getSectionMarkup(sectionInfo, handleEditOnClick, isFetchingItems, updatedItemName)}
->>>>>>> 334eb20e
       {isEditModalVisible && (
         <EditPPMHeaderSummaryModal
           onClose={handleEditOnClose}
           onSubmit={handleEditSubmit}
-<<<<<<< HEAD
-          sectionInfo={currentSectionInfo}
-          editSectionName={sectionName}
-=======
           sectionInfo={sectionInfo}
           editItemName={itemName}
->>>>>>> 334eb20e
           sectionType={sectionType}
         />
       )}
