--- conflicted
+++ resolved
@@ -46,11 +46,8 @@
     className={styles['edit-btn']}
     onClick={onClick}
     disabled={isDisabled}
-<<<<<<< HEAD
     aria-label={ariaLabel}
-=======
     title="Edit"
->>>>>>> d87ff095
   >
     <span>
       <FontAwesomeIcon icon="pencil" style={{ marginRight: '5px', color: isDisabled ? 'black' : 'inherit' }} />
