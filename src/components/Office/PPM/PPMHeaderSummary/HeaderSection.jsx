import React, { useState, useEffect } from 'react';
import { useParams } from 'react-router-dom';
import { FontAwesomeIcon } from '@fortawesome/react-fontawesome';
import { Label, Button, Alert } from '@trussworks/react-uswds';
import { useQueryClient, useMutation, useIsFetching } from '@tanstack/react-query';
import classnames from 'classnames';

import styles from './HeaderSection.module.scss';

import EditPPMHeaderSummaryModal from 'components/Office/PPM/PPMHeaderSummary/EditPPMHeaderSummaryModal';
import { formatDate, formatCents, formatWeight } from 'utils/formatters';
import { MTO_SHIPMENTS, PPMCLOSEOUT } from 'constants/queryKeys';
import { updateMTOShipment } from 'services/ghcApi';
import { useEditShipmentQueries, usePPMShipmentDocsQueries } from 'hooks/queries';

export const sectionTypes = {
  incentives: 'incentives',
  shipmentInfo: 'shipmentInfo',
  incentiveFactors: 'incentiveFactors',
};

const HAUL_TYPES = {
  SHORTHAUL: 'Shorthaul',
  LINEHAUL: 'Linehaul',
};

const getSectionTitle = (sectionInfo) => {
  switch (sectionInfo.type) {
    case sectionTypes.incentives:
      return `Incentives/Costs`;
    case sectionTypes.shipmentInfo:
      return `Shipment Info`;
    case sectionTypes.incentiveFactors:
      return `Incentive Factors`;
    default:
      return <Alert>Error getting section title!</Alert>;
  }
};

const OpenModalButton = ({ onClick, isDisabled }) => (
  <Button
    type="button"
    data-testid="editTextButton"
    className={styles['edit-btn']}
    onClick={onClick}
    disabled={isDisabled}
  >
    <span>
      <FontAwesomeIcon icon="pencil" style={{ marginRight: '5px', color: isDisabled ? 'black' : 'inherit' }} />
    </span>
  </Button>
);

// Returns the markup needed for a specific section
<<<<<<< HEAD
const getSectionMarkup = (sectionInfo, handleEditOnClick, isFetchingItems, updatedItemName) => {
=======
const getSectionMarkup = (sectionInfo, handleEditOnClick, isFetchingItems, updatedItemName, readOnly) => {
>>>>>>> b76e13a8
  const aoaRequestedValue = `$${formatCents(sectionInfo.advanceAmountRequested)}`;
  const aoaValue = `$${formatCents(sectionInfo.advanceAmountReceived)}`;

  const renderHaulType = (haulType) => {
    return haulType === HAUL_TYPES.LINEHAUL ? 'Linehaul' : 'Shorthaul';
  };

  switch (sectionInfo.type) {
    case sectionTypes.shipmentInfo:
      return (
        <div className={classnames(styles.Details)}>
          <div>
            <Label>Planned Move Start Date</Label>
            <span className={styles.light}>{formatDate(sectionInfo.plannedMoveDate, null, 'DD-MMM-YYYY')}</span>
          </div>
          <div>
            <Label>Actual Move Start Date</Label>
            <span className={styles.light}>
              {isFetchingItems && updatedItemName === 'actualMoveDate' ? (
                <FontAwesomeIcon icon="spinner" spin pulse size="1x" />
              ) : (
                <>
                  {formatDate(sectionInfo.actualMoveDate, null, 'DD-MMM-YYYY')}
                  <OpenModalButton
                    onClick={() => handleEditOnClick(sectionInfo.type, 'actualMoveDate')}
<<<<<<< HEAD
                    isDisabled={isFetchingItems}
=======
                    isDisabled={isFetchingItems || readOnly}
>>>>>>> b76e13a8
                  />
                </>
              )}
            </span>
          </div>
          <div>
            <Label>Starting Address</Label>
            <span className={styles.light}>{sectionInfo.pickupAddress}</span>
          </div>
          <div>
            <Label>Ending Address</Label>
            <span className={styles.light}>{sectionInfo.destinationAddress}</span>
          </div>
          <div>
            <Label>Miles</Label>
            <span className={styles.light}>{sectionInfo.miles}</span>
          </div>
          <div>
            <Label>Estimated Net Weight</Label>
            <span className={styles.light}>{formatWeight(sectionInfo.estimatedWeight)}</span>
          </div>
          <div>
            <Label>Actual Net Weight</Label>
            <span className={styles.light}>{formatWeight(sectionInfo.actualWeight)}</span>
          </div>
        </div>
      );

    case sectionTypes.incentives:
      return (
        <div className={classnames(styles.Details)}>
          <div>
            <Label>Government Constructed Cost (GCC)</Label>
            <span data-testid="gcc" className={styles.light}>
              {isFetchingItems && updatedItemName === 'actualMoveDate' ? (
                <FontAwesomeIcon icon="spinner" spin pulse size="1x" />
              ) : (
                `$${formatCents(sectionInfo.gcc)}`
              )}
            </span>
          </div>
          <div>
            <Label>Gross Incentive</Label>
            <span data-testid="grossIncentive" className={styles.light}>
              {isFetchingItems && updatedItemName === 'actualMoveDate' ? (
                <FontAwesomeIcon icon="spinner" spin pulse size="1x" />
              ) : (
                `$${formatCents(sectionInfo.grossIncentive)}`
              )}
            </span>
          </div>
          <div>
            <Label>Advance Requested</Label>
            <span data-testid="advanceRequested" className={styles.light}>
              {aoaRequestedValue}
            </span>
          </div>
          <div>
            <Label>Advance Received</Label>
            <span data-testid="advanceReceived" className={styles.light}>
              {isFetchingItems && updatedItemName === 'advanceAmountReceived' ? (
                <FontAwesomeIcon icon="spinner" spin pulse size="1x" />
              ) : (
                <>
                  {aoaValue}
                  <OpenModalButton
                    onClick={() => handleEditOnClick(sectionInfo.type, 'advanceAmountReceived')}
<<<<<<< HEAD
                    isDisabled={isFetchingItems}
=======
                    isDisabled={isFetchingItems || readOnly}
>>>>>>> b76e13a8
                  />
                </>
              )}
            </span>
          </div>
          <div>
            <Label>Remaining Incentive</Label>
            <span data-testid="remainingIncentive" className={styles.light}>
              {isFetchingItems && updatedItemName ? (
                <FontAwesomeIcon icon="spinner" spin pulse size="1x" />
              ) : (
                `$${formatCents(sectionInfo.remainingIncentive)}`
              )}
            </span>
          </div>
        </div>
      );

    case sectionTypes.incentiveFactors:
      return (
        <div className={classnames(styles.Details)}>
          <div>
            <Label>{renderHaulType(sectionInfo.haulType)} Price</Label>
            <span data-testid="haulPrice" className={styles.light}>
              ${formatCents(sectionInfo.haulPrice)}
            </span>
          </div>
          <div>
            <Label>{renderHaulType(sectionInfo.haulType)} Fuel Rate Adjustment</Label>
            <span data-testid="haulFSC" className={styles.light}>
              {sectionInfo.haulFSC < 0 ? '-$' : '$'}
              {formatCents(Math.abs(sectionInfo.haulFSC))}
            </span>
          </div>
          <div>
            <Label>Packing Charge</Label>
            <span data-testid="packPrice" className={styles.light}>
              ${formatCents(sectionInfo.packPrice)}
            </span>
          </div>
          <div>
            <Label>Unpacking Charge</Label>
            <span data-testid="unpackPrice" className={styles.light}>
              ${formatCents(sectionInfo.unpackPrice)}
            </span>
          </div>
          <div>
            <Label>Origin Price</Label>
            <span data-testid="originPrice" className={styles.light}>
              ${formatCents(sectionInfo.dop)}
            </span>
          </div>
          <div>
            <Label>Destination Price</Label>
            <span data-testid="destinationPrice" className={styles.light}>
              ${formatCents(sectionInfo.ddp)}
            </span>
          </div>
          <div>
            <Label>SIT Reimbursement</Label>
            <span data-testid="sitReimbursement" className={styles.light}>
              ${formatCents(sectionInfo.sitReimbursement)}
            </span>
          </div>
        </div>
      );

    default:
      return <Alert>An error occured while getting section markup!</Alert>;
  }
};

<<<<<<< HEAD
export default function HeaderSection({ sectionInfo, dataTestId, updatedItemName, setUpdatedItemName }) {
=======
export default function HeaderSection({ sectionInfo, dataTestId, updatedItemName, setUpdatedItemName, readOnly }) {
>>>>>>> b76e13a8
  const requestDetailsButtonTestId = `${sectionInfo.type}-showRequestDetailsButton`;
  const { shipmentId, moveCode } = useParams();
  const { mtoShipment, refetchMTOShipment, isFetching: isFetchingMtoShipment } = usePPMShipmentDocsQueries(shipmentId);
  const queryClient = useQueryClient();
  const [showDetails, setShowDetails] = useState(false);
  const [isEditModalVisible, setIsEditModalVisible] = useState(false);
  const [itemName, setItemName] = useState('');
  const [sectionType, setSectionType] = useState('');
  const [isSubmitting, setIsSubmitting] = useState(false);

  const showRequestDetailsButton = true;
  const handleToggleDetails = () => setShowDetails((prevState) => !prevState);
  const showDetailsChevron = showDetails ? 'chevron-up' : 'chevron-down';
  const showDetailsText = showDetails ? 'Hide details' : 'Show details';

  const isFetchingCloseout = useIsFetching({ queryKey: [PPMCLOSEOUT, mtoShipment?.ppmShipment?.id] }) > 0;
  const isFetchingItems = isFetchingMtoShipment || isFetchingCloseout;

  const handleEditOnClose = () => {
    setIsEditModalVisible(false);
    setItemName('');
    setSectionType('');
    setIsSubmitting(false);
  };

  useEffect(() => {
    if (isEditModalVisible) {
      refetchMTOShipment();
    }
  }, [isEditModalVisible, refetchMTOShipment]);

  const { mtoShipments } = useEditShipmentQueries(moveCode);

  const { mutate: mutateMTOShipment } = useMutation(updateMTOShipment, {
    onSuccess: (updatedMTOShipments) => {
      const updatedMTOShipment = updatedMTOShipments.mtoShipments[shipmentId];
      mtoShipments[mtoShipments.findIndex((shipment) => shipment.id === updatedMTOShipment.id)] = updatedMTOShipment;
      queryClient.setQueryData([MTO_SHIPMENTS, updatedMTOShipment.moveTaskOrderID, false], mtoShipments);
      queryClient.invalidateQueries([MTO_SHIPMENTS, updatedMTOShipment.moveTaskOrderID]);
      queryClient.invalidateQueries([PPMCLOSEOUT, updatedMTOShipment?.ppmShipment?.id]);
      refetchMTOShipment();
      handleEditOnClose();
    },
    onSettled: () => {
      setIsSubmitting(false);
    },
  });

  const handleEditOnClick = (type, name) => {
    setIsEditModalVisible(true);
    setItemName(name);
    setSectionType(type);
    setUpdatedItemName(name);
  };

  const handleEditSubmit = (values) => {
    if (isSubmitting) return;

    setIsSubmitting(true);
    let body = {};

    switch (itemName) {
      case 'actualMoveDate':
        body = { actualMoveDate: formatDate(values.actualMoveDate, 'DD MMM YYYY', 'YYYY-MM-DD') };
        break;
      case 'advanceAmountReceived':
        if (values.advanceAmountReceived === '0') {
          body = {
            advanceAmountReceived: null,
            hasReceivedAdvance: false,
          };
        } else {
          body = {
            advanceAmountReceived: values.advanceAmountReceived * 100,
            hasReceivedAdvance: true,
          };
        }
        break;

      default:
        break;
    }

    mutateMTOShipment({
      moveTaskOrderID: mtoShipment.moveTaskOrderID,
      shipmentID: mtoShipment.id,
      ifMatchETag: mtoShipment.eTag,
      body: {
        ppmShipment: body,
      },
    });
  };

  return (
    <section className={classnames(styles.HeaderSection)} data-testid={dataTestId}>
      <header>
        <h4>{getSectionTitle(sectionInfo)}</h4>
      </header>
      <div className={styles.toggleDrawer}>
        {showRequestDetailsButton && (
          <Button
            aria-expanded={showDetails}
            data-testid={requestDetailsButtonTestId}
            type="button"
            unstyled
            onClick={handleToggleDetails}
          >
            <FontAwesomeIcon icon={showDetailsChevron} /> {showDetailsText}
          </Button>
        )}
      </div>
<<<<<<< HEAD
      {showDetails && getSectionMarkup(sectionInfo, handleEditOnClick, isFetchingItems, updatedItemName)}
=======
      {showDetails && getSectionMarkup(sectionInfo, handleEditOnClick, isFetchingItems, updatedItemName, readOnly)}
>>>>>>> b76e13a8
      {isEditModalVisible && (
        <EditPPMHeaderSummaryModal
          onClose={handleEditOnClose}
          onSubmit={handleEditSubmit}
          sectionInfo={sectionInfo}
          editItemName={itemName}
          sectionType={sectionType}
        />
      )}
    </section>
  );
}<|MERGE_RESOLUTION|>--- conflicted
+++ resolved
@@ -52,11 +52,7 @@
 );
 
 // Returns the markup needed for a specific section
-<<<<<<< HEAD
-const getSectionMarkup = (sectionInfo, handleEditOnClick, isFetchingItems, updatedItemName) => {
-=======
 const getSectionMarkup = (sectionInfo, handleEditOnClick, isFetchingItems, updatedItemName, readOnly) => {
->>>>>>> b76e13a8
   const aoaRequestedValue = `$${formatCents(sectionInfo.advanceAmountRequested)}`;
   const aoaValue = `$${formatCents(sectionInfo.advanceAmountReceived)}`;
 
@@ -82,11 +78,7 @@
                   {formatDate(sectionInfo.actualMoveDate, null, 'DD-MMM-YYYY')}
                   <OpenModalButton
                     onClick={() => handleEditOnClick(sectionInfo.type, 'actualMoveDate')}
-<<<<<<< HEAD
-                    isDisabled={isFetchingItems}
-=======
                     isDisabled={isFetchingItems || readOnly}
->>>>>>> b76e13a8
                   />
                 </>
               )}
@@ -154,11 +146,7 @@
                   {aoaValue}
                   <OpenModalButton
                     onClick={() => handleEditOnClick(sectionInfo.type, 'advanceAmountReceived')}
-<<<<<<< HEAD
-                    isDisabled={isFetchingItems}
-=======
                     isDisabled={isFetchingItems || readOnly}
->>>>>>> b76e13a8
                   />
                 </>
               )}
@@ -231,11 +219,7 @@
   }
 };
 
-<<<<<<< HEAD
-export default function HeaderSection({ sectionInfo, dataTestId, updatedItemName, setUpdatedItemName }) {
-=======
 export default function HeaderSection({ sectionInfo, dataTestId, updatedItemName, setUpdatedItemName, readOnly }) {
->>>>>>> b76e13a8
   const requestDetailsButtonTestId = `${sectionInfo.type}-showRequestDetailsButton`;
   const { shipmentId, moveCode } = useParams();
   const { mtoShipment, refetchMTOShipment, isFetching: isFetchingMtoShipment } = usePPMShipmentDocsQueries(shipmentId);
@@ -347,11 +331,7 @@
           </Button>
         )}
       </div>
-<<<<<<< HEAD
-      {showDetails && getSectionMarkup(sectionInfo, handleEditOnClick, isFetchingItems, updatedItemName)}
-=======
       {showDetails && getSectionMarkup(sectionInfo, handleEditOnClick, isFetchingItems, updatedItemName, readOnly)}
->>>>>>> b76e13a8
       {isEditModalVisible && (
         <EditPPMHeaderSummaryModal
           onClose={handleEditOnClose}
