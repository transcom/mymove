--- conflicted
+++ resolved
@@ -46,11 +46,8 @@
     className={styles['edit-btn']}
     onClick={onClick}
     disabled={isDisabled}
-<<<<<<< HEAD
     aria-label={ariaLabel}
-=======
     title="Edit"
->>>>>>> 26bd63fb
   >
     <span>
       <FontAwesomeIcon icon="pencil" style={{ marginRight: '5px', color: isDisabled ? 'black' : 'inherit' }} />
@@ -354,11 +351,8 @@
   updatedItemName,
   setUpdatedItemName,
   readOnly,
-<<<<<<< HEAD
+  grade,
   expanded,
-=======
-  grade,
->>>>>>> 26bd63fb
 }) {
   const requestDetailsButtonTestId = `${sectionInfo.type}-showRequestDetailsButton`;
   const { shipmentId, moveCode } = useParams();
