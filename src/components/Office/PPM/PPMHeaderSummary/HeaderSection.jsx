--- conflicted
+++ resolved
@@ -152,15 +152,12 @@
             <span data-testid="destinationPrice" className={styles.light}>
               ${formatCents(sectionInfo.ddp)}
             </span>
-<<<<<<< HEAD
-=======
           </div>
           <div>
             <Label>SIT Reimbursement</Label>
             <span data-testid="sitReimbursement" className={styles.light}>
               ${formatCents(sectionInfo.sitReimbursement)}
             </span>
->>>>>>> 38e80b55
           </div>
         </div>
       );
