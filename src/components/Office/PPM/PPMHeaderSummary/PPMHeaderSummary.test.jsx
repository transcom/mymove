--- conflicted
+++ resolved
@@ -177,10 +177,7 @@
       });
       expect(screen.getByTestId('tag', { name: 'actual expense reimbursement' })).toBeInTheDocument();
 
-<<<<<<< HEAD
-=======
       expect(screen.getByText('Actual Expense Reimbursement')).toBeInTheDocument();
->>>>>>> cdf2c803
       expect(screen.getByText('Planned Move Start Date')).toBeInTheDocument();
       expect(screen.getByText('02-Dec-2022')).toBeInTheDocument();
       expect(screen.getByText('Actual Move Start Date')).toBeInTheDocument();
