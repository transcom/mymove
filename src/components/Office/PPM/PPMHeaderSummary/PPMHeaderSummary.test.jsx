--- conflicted
+++ resolved
@@ -176,14 +176,11 @@
       });
       expect(screen.getByTestId('tag', { name: 'actual expense reimbursement' })).toBeInTheDocument();
 
-<<<<<<< HEAD
-=======
       fireEvent.click(screen.getByTestId('shipmentInfo-showRequestDetailsButton'));
       await waitFor(() => {
         expect(screen.getByText('Hide Details', { exact: false })).toBeInTheDocument();
       });
       expect(screen.getByText('Actual Expense Reimbursement')).toBeInTheDocument();
->>>>>>> 189bf4c4
       expect(screen.getByText('Planned Move Start Date')).toBeInTheDocument();
       expect(screen.getByText('02-Dec-2022')).toBeInTheDocument();
       expect(screen.getByText('Actual Move Start Date')).toBeInTheDocument();
