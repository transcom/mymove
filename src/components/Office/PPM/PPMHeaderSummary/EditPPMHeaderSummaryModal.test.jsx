--- conflicted
+++ resolved
@@ -92,8 +92,7 @@
     expect(screen.getByLabelText('Close')).toBeInstanceOf(HTMLButtonElement);
   });
 
-<<<<<<< HEAD
-  it('renders destination address', async () => {
+  it('renders delivery address', async () => {
     const mockStore = configureStore({});
 
     await act(async () => {
@@ -111,16 +110,13 @@
     });
 
     expect(await screen.findByRole('heading', { level: 3, name: 'Edit Shipment Info' })).toBeInTheDocument();
-    expect(screen.getByText('Destination Address')).toBeInTheDocument();
+    expect(screen.getByText('Delivery Address')).toBeInTheDocument();
     expect(screen.getByRole('button', { name: 'Save' })).toBeInTheDocument();
     expect(screen.getByRole('button', { name: 'Cancel' })).toBeInTheDocument();
     expect(screen.getByLabelText('Close')).toBeInstanceOf(HTMLButtonElement);
   });
 
   it('renders allowable weight', async () => {
-=======
-  it('renders delivery address', async () => {
->>>>>>> f8f9f9e0
     await act(async () => {
       render(
         <EditPPMHeaderSummaryModal
@@ -134,29 +130,6 @@
     });
 
     expect(await screen.findByRole('heading', { level: 3, name: 'Edit Shipment Info' })).toBeInTheDocument();
-<<<<<<< HEAD
-=======
-    expect(screen.getByText('Delivery Address')).toBeInTheDocument();
-    expect(screen.getByRole('button', { name: 'Save' })).toBeInTheDocument();
-    expect(screen.getByRole('button', { name: 'Cancel' })).toBeInTheDocument();
-    expect(screen.getByLabelText('Close')).toBeInstanceOf(HTMLButtonElement);
-  });
-
-  it('renders allowable weight', async () => {
-    await act(async () => {
-      render(
-        <EditPPMHeaderSummaryModal
-          sectionType="shipmentInfo"
-          sectionInfo={sectionInfo}
-          onClose={onClose}
-          onSubmit={onSubmit}
-          editItemName="allowableWeight"
-        />,
-      );
-    });
-
-    expect(await screen.findByRole('heading', { level: 3, name: 'Edit Shipment Info' })).toBeInTheDocument();
->>>>>>> f8f9f9e0
     expect(screen.getByText('Allowable Weight')).toBeInTheDocument();
     expect(screen.getByTestId('editAllowableWeightInput')).toHaveValue('1,750');
     expect(screen.getByRole('button', { name: 'Save' })).toBeInTheDocument();
