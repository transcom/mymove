import React from 'react';
import { render, screen, waitFor, act } from '@testing-library/react';
import userEvent from '@testing-library/user-event';
import { Provider } from 'react-redux';

import EditPPMHeaderSummaryModal from './EditPPMHeaderSummaryModal';

import { configureStore } from 'shared/store';
import { isBooleanFlagEnabled } from 'utils/featureFlags';
<<<<<<< HEAD
=======
import { PPM_TYPES } from 'shared/constants';
>>>>>>> da20e5ee

jest.mock('utils/featureFlags', () => ({
  ...jest.requireActual('utils/featureFlags'),
  isBooleanFlagEnabled: jest.fn().mockImplementation(() => Promise.resolve(false)),
}));

let onClose;
let onSubmit;
beforeEach(() => {
  onClose = jest.fn();
  onSubmit = jest.fn();
});

afterEach(() => {
  jest.clearAllMocks();
});

describe('EditPPMHeaderSummaryModal', () => {
  const sectionInfo = {
    actualMoveDate: '2022-01-01',
    advanceAmountReceived: 50000,
    allowableWeight: 1750,
    destinationAddressObj: {
      city: 'Fairfield',
      country: 'US',
      id: '672ff379-f6e3-48b4-a87d-796713f8f997',
      postalCode: '94535',
      state: 'CA',
      streetAddress1: '987 Any Avenue',
      streetAddress2: 'P.O. Box 9876',
      streetAddress3: 'c/o Some Person',
      county: 'SOLANO',
    },
    pickupAddressObj: {
      city: 'Beverly Hills',
      country: 'US',
      eTag: 'MjAyMC0wNi0xMFQxNTo1ODowMi4zODQ3Njla',
      id: '1686751b-ab36-43cf-b3c9-c0f467d13c19',
      postalCode: '90210',
      state: 'CA',
      streetAddress1: '123 Any Street',
      streetAddress2: 'P.O. Box 12345',
      streetAddress3: 'c/o Some Person',
      county: 'LOS ANGELES',
    },
  };

  it('renders the component', async () => {
    await act(async () => {
      render(
        <EditPPMHeaderSummaryModal
          sectionType="shipmentInfo"
          sectionInfo={sectionInfo}
          onClose={onClose}
          onSubmit={onSubmit}
          editItemName="actualMoveDate"
        />,
      );
    });

    expect(await screen.findByRole('heading', { level: 3, name: 'Edit Shipment Info' })).toBeInTheDocument();
    expect(screen.getByLabelText('Actual move start date')).toBeInTheDocument();
    expect(screen.getByRole('button', { name: 'Save' })).toBeInTheDocument();
    expect(screen.getByRole('button', { name: 'Cancel' })).toBeInTheDocument();
    expect(screen.getByLabelText('Close')).toBeInstanceOf(HTMLButtonElement);
  });

  it('renders pickup address', async () => {
    const mockStore = configureStore({});

    await act(async () => {
      render(
        <Provider store={mockStore.store}>
          <EditPPMHeaderSummaryModal
            sectionType="shipmentInfo"
            sectionInfo={sectionInfo}
            onClose={onClose}
            onSubmit={onSubmit}
            editItemName="pickupAddress"
          />
        </Provider>,
      );
    });

    expect(await screen.findByRole('heading', { level: 3, name: 'Edit Shipment Info' })).toBeInTheDocument();
    expect(screen.getByText('Pickup Address')).toBeInTheDocument();
    expect(screen.getByRole('button', { name: 'Save' })).toBeInTheDocument();
    expect(screen.getByRole('button', { name: 'Cancel' })).toBeInTheDocument();
    expect(screen.getByLabelText('Close')).toBeInstanceOf(HTMLButtonElement);
  });

  it('renders pickup address - small package PPM', async () => {
    const mockStore = configureStore({});

    const ppmSmallPackage = {
      ...sectionInfo,
      ppmType: PPM_TYPES.SMALL_PACKAGE,
    };

    await act(async () => {
      render(
        <Provider store={mockStore.store}>
          <EditPPMHeaderSummaryModal
            sectionType="shipmentInfo"
            sectionInfo={ppmSmallPackage}
            onClose={onClose}
            onSubmit={onSubmit}
            editItemName="pickupAddress"
          />
        </Provider>,
      );
    });

    expect(await screen.findByRole('heading', { level: 3, name: 'Edit Shipment Info' })).toBeInTheDocument();
    expect(screen.getByText('Shipped from Address')).toBeInTheDocument();
    expect(screen.getByRole('button', { name: 'Save' })).toBeInTheDocument();
    expect(screen.getByRole('button', { name: 'Cancel' })).toBeInTheDocument();
    expect(screen.getByLabelText('Close')).toBeInstanceOf(HTMLButtonElement);
  });

  it('renders delivery address', async () => {
    const mockStore = configureStore({});

    await act(async () => {
      render(
        <Provider store={mockStore.store}>
          <EditPPMHeaderSummaryModal
            sectionType="shipmentInfo"
            sectionInfo={sectionInfo}
            onClose={onClose}
            onSubmit={onSubmit}
            editItemName="destinationAddress"
          />
        </Provider>,
      );
    });

    expect(await screen.findByRole('heading', { level: 3, name: 'Edit Shipment Info' })).toBeInTheDocument();
    expect(screen.getByText('Delivery Address')).toBeInTheDocument();
    expect(screen.getByRole('button', { name: 'Save' })).toBeInTheDocument();
    expect(screen.getByRole('button', { name: 'Cancel' })).toBeInTheDocument();
    expect(screen.getByLabelText('Close')).toBeInstanceOf(HTMLButtonElement);
  });

<<<<<<< HEAD
=======
  it('renders delivery address - small package PPM', async () => {
    const mockStore = configureStore({});

    const ppmSmallPackage = {
      ...sectionInfo,
      ppmType: PPM_TYPES.SMALL_PACKAGE,
    };

    await act(async () => {
      render(
        <Provider store={mockStore.store}>
          <EditPPMHeaderSummaryModal
            sectionType="shipmentInfo"
            sectionInfo={ppmSmallPackage}
            onClose={onClose}
            onSubmit={onSubmit}
            editItemName="destinationAddress"
          />
        </Provider>,
      );
    });

    expect(await screen.findByRole('heading', { level: 3, name: 'Edit Shipment Info' })).toBeInTheDocument();
    expect(screen.getByText('Destination Address')).toBeInTheDocument();
    expect(screen.getByRole('button', { name: 'Save' })).toBeInTheDocument();
    expect(screen.getByRole('button', { name: 'Cancel' })).toBeInTheDocument();
    expect(screen.getByLabelText('Close')).toBeInstanceOf(HTMLButtonElement);
  });

>>>>>>> da20e5ee
  it('renders expense type selection', async () => {
    isBooleanFlagEnabled.mockImplementation(() => Promise.resolve(true));
    await act(async () => {
      render(
        <EditPPMHeaderSummaryModal
          sectionType="shipmentInfo"
          sectionInfo={sectionInfo}
          onClose={onClose}
          onSubmit={onSubmit}
          editItemName="expenseType"
        />,
      );
    });

    expect(await screen.findByRole('heading', { level: 3, name: 'Edit Shipment Info' })).toBeInTheDocument();
    expect(screen.getByText('What is the PPM type?')).toBeInTheDocument();
    expect(screen.getByTestId('isIncentiveBased')).toBeInTheDocument();
    expect(screen.getByTestId('isActualExpense')).toBeInTheDocument();
    await waitFor(() => {
      expect(screen.getByTestId('isSmallPackage')).toBeInTheDocument();
    });
    expect(screen.getByRole('button', { name: 'Save' })).toBeInTheDocument();
    expect(screen.getByRole('button', { name: 'Cancel' })).toBeInTheDocument();
    expect(screen.getByLabelText('Close')).toBeInstanceOf(HTMLButtonElement);
  });

  it('renders allowable weight', async () => {
    await act(async () => {
      render(
        <EditPPMHeaderSummaryModal
          sectionType="shipmentInfo"
          sectionInfo={sectionInfo}
          onClose={onClose}
          onSubmit={onSubmit}
          editItemName="allowableWeight"
        />,
      );
    });

    expect(await screen.findByRole('heading', { level: 3, name: 'Edit Shipment Info' })).toBeInTheDocument();
    expect(screen.getByText('Allowable Weight')).toBeInTheDocument();
    expect(screen.getByTestId('editAllowableWeightInput')).toHaveValue('1,750');
    expect(screen.getByRole('button', { name: 'Save' })).toBeInTheDocument();
    expect(screen.getByRole('button', { name: 'Cancel' })).toBeInTheDocument();
    expect(screen.getByLabelText('Close')).toBeInstanceOf(HTMLButtonElement);
  });

  it('closes the modal when close icon is clicked', async () => {
    await act(async () => {
      render(
        <EditPPMHeaderSummaryModal
          sectionType="shipmentInfo"
          sectionInfo={sectionInfo}
          onClose={onClose}
          onSubmit={onSubmit}
          editItemName="actualMoveDate"
        />,
      );
    });

    await act(async () => {
      await userEvent.click(await screen.getByLabelText('Close'));
    });

    await waitFor(() => {
      expect(onClose).toHaveBeenCalledTimes(1);
    });
  });

  it('closes the modal when the cancel button is clicked', async () => {
    await act(async () => {
      render(
        <EditPPMHeaderSummaryModal
          sectionType="shipmentInfo"
          sectionInfo={sectionInfo}
          onClose={onClose}
          onSubmit={onSubmit}
          editItemName="actualMoveDate"
        />,
      );
    });

    await act(async () => {
      await userEvent.click(await screen.getByRole('button', { name: 'Cancel' }));
    });

    await waitFor(() => {
      expect(onClose).toHaveBeenCalledTimes(1);
    });
  });

  it('calls the submit function when submit button is clicked', async () => {
    await act(async () => {
      render(
        <EditPPMHeaderSummaryModal
          sectionType="shipmentInfo"
          sectionInfo={sectionInfo}
          onClose={onClose}
          onSubmit={onSubmit}
          editItemName="actualMoveDate"
        />,
      );
    });

    await act(async () => {
      await userEvent.click(await screen.getByRole('button', { name: 'Save' }));
    });

    await waitFor(() => {
      expect(onSubmit).toHaveBeenCalled();
    });
  });

  it('displays required validation error when actual move date is empty', async () => {
    await act(async () => {
      render(
        <EditPPMHeaderSummaryModal
          sectionType="shipmentInfo"
          sectionInfo={{ ...sectionInfo, actualMoveDate: '' }}
          onClose={onClose}
          onSubmit={onSubmit}
          editItemName="actualMoveDate"
        />,
      );
    });

    await act(async () => {
      await userEvent.clear(await screen.getByLabelText('Actual move start date'));
      await userEvent.click(await screen.getByRole('button', { name: 'Save' }));
    });

    expect(await screen.findByText('Required')).toBeInTheDocument();
    expect(screen.getByRole('button', { name: 'Save' })).toHaveAttribute('disabled');
  });

  it('displays required validation error when advance amount received is empty', async () => {
    await act(async () => {
      render(
        <EditPPMHeaderSummaryModal
          sectionType="incentives"
          sectionInfo={{ advanceAmountReceived: '' }}
          onClose={onClose}
          onSubmit={onSubmit}
          editItemName="advanceAmountReceived"
        />,
      );
    });

    await act(async () => {
      await userEvent.clear(await screen.getByLabelText('Advance received'));
      await userEvent.click(await screen.getByRole('button', { name: 'Save' }));
    });

    expect(await screen.findByText('Required')).toBeInTheDocument();
    expect(screen.getByRole('button', { name: 'Save' })).toHaveAttribute('disabled');
  });

  it('displays required validation error when allowable weight is empty', async () => {
    await act(async () => {
      render(
        <EditPPMHeaderSummaryModal
          sectionType="shipmentInfo"
          sectionInfo={{ allowableWeight: '' }}
          onClose={onClose}
          onSubmit={onSubmit}
          editItemName="allowableWeight"
        />,
      );
    });

    await act(async () => {
      await userEvent.clear(await screen.getByLabelText('Allowable Weight'));
    });

    expect(await screen.findByText('Required')).toBeInTheDocument();
    expect(screen.getByRole('button', { name: 'Save' })).toHaveAttribute('disabled');
  });
});<|MERGE_RESOLUTION|>--- conflicted
+++ resolved
@@ -7,10 +7,7 @@
 
 import { configureStore } from 'shared/store';
 import { isBooleanFlagEnabled } from 'utils/featureFlags';
-<<<<<<< HEAD
-=======
 import { PPM_TYPES } from 'shared/constants';
->>>>>>> da20e5ee
 
 jest.mock('utils/featureFlags', () => ({
   ...jest.requireActual('utils/featureFlags'),
@@ -155,8 +152,6 @@
     expect(screen.getByLabelText('Close')).toBeInstanceOf(HTMLButtonElement);
   });
 
-<<<<<<< HEAD
-=======
   it('renders delivery address - small package PPM', async () => {
     const mockStore = configureStore({});
 
@@ -186,7 +181,6 @@
     expect(screen.getByLabelText('Close')).toBeInstanceOf(HTMLButtonElement);
   });
 
->>>>>>> da20e5ee
   it('renders expense type selection', async () => {
     isBooleanFlagEnabled.mockImplementation(() => Promise.resolve(true));
     await act(async () => {
