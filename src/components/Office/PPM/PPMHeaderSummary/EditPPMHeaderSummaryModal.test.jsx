import React from 'react';
import { render, screen, waitFor, act } from '@testing-library/react';
import userEvent from '@testing-library/user-event';

import EditPPMHeaderSummaryModal from './EditPPMHeaderSummaryModal';

let onClose;
let onSubmit;
beforeEach(() => {
  onClose = jest.fn();
  onSubmit = jest.fn();
});

afterEach(() => {
  jest.clearAllMocks();
});

describe('EditPPMHeaderSummaryModal', () => {
  const sectionInfo = {
    actualMoveDate: '2022-01-01',
    advanceAmountReceived: 50000,
    allowableWeight: 1750,
    destinationAddressObj: {
      city: 'Fairfield',
      country: 'US',
      id: '672ff379-f6e3-48b4-a87d-796713f8f997',
      postalCode: '94535',
      state: 'CA',
      streetAddress1: '987 Any Avenue',
      streetAddress2: 'P.O. Box 9876',
      streetAddress3: 'c/o Some Person',
    },
    pickupAddressObj: {
      city: 'Beverly Hills',
      country: 'US',
      eTag: 'MjAyMC0wNi0xMFQxNTo1ODowMi4zODQ3Njla',
      id: '1686751b-ab36-43cf-b3c9-c0f467d13c19',
      postalCode: '90210',
      state: 'CA',
      streetAddress1: '123 Any Street',
      streetAddress2: 'P.O. Box 12345',
      streetAddress3: 'c/o Some Person',
    },
  };

  it('renders the component', async () => {
    await act(async () => {
      render(
        <EditPPMHeaderSummaryModal
          sectionType="shipmentInfo"
          sectionInfo={sectionInfo}
          onClose={onClose}
          onSubmit={onSubmit}
          editItemName="actualMoveDate"
        />,
      );
    });

    expect(await screen.findByRole('heading', { level: 3, name: 'Edit Shipment Info' })).toBeInTheDocument();
    expect(screen.getByLabelText('Actual move start date')).toBeInTheDocument();
    expect(screen.getByRole('button', { name: 'Save' })).toBeInTheDocument();
    expect(screen.getByRole('button', { name: 'Cancel' })).toBeInTheDocument();
    expect(screen.getByLabelText('Close')).toBeInstanceOf(HTMLButtonElement);
  });

  it('renders pickup address', async () => {
    await act(async () => {
      render(
        <EditPPMHeaderSummaryModal
          sectionType="shipmentInfo"
          sectionInfo={sectionInfo}
          onClose={onClose}
          onSubmit={onSubmit}
          editItemName="pickupAddress"
        />,
      );
    });

    expect(await screen.findByRole('heading', { level: 3, name: 'Edit Shipment Info' })).toBeInTheDocument();
    expect(screen.getByText('Pickup Address')).toBeInTheDocument();
    expect(screen.getByRole('button', { name: 'Save' })).toBeInTheDocument();
    expect(screen.getByRole('button', { name: 'Cancel' })).toBeInTheDocument();
    expect(screen.getByLabelText('Close')).toBeInstanceOf(HTMLButtonElement);
  });

  it('renders destination address', async () => {
    await act(async () => {
      render(
        <EditPPMHeaderSummaryModal
          sectionType="shipmentInfo"
          sectionInfo={sectionInfo}
          onClose={onClose}
          onSubmit={onSubmit}
          editItemName="destinationAddress"
        />,
      );
    });

    expect(await screen.findByRole('heading', { level: 3, name: 'Edit Shipment Info' })).toBeInTheDocument();
    expect(screen.getByText('Destination Address')).toBeInTheDocument();
    expect(screen.getByRole('button', { name: 'Save' })).toBeInTheDocument();
    expect(screen.getByRole('button', { name: 'Cancel' })).toBeInTheDocument();
    expect(screen.getByLabelText('Close')).toBeInstanceOf(HTMLButtonElement);
  });

  it('renders allowable weight', async () => {
    await act(async () => {
      render(
        <EditPPMHeaderSummaryModal
          sectionType="shipmentInfo"
          sectionInfo={sectionInfo}
          onClose={onClose}
          onSubmit={onSubmit}
          editItemName="allowableWeight"
        />,
      );
    });

    expect(await screen.findByRole('heading', { level: 3, name: 'Edit Shipment Info' })).toBeInTheDocument();
    expect(screen.getByText('Allowable Weight')).toBeInTheDocument();
    expect(screen.getByTestId('editAllowableWeightInput')).toHaveValue('1,750');
    expect(screen.getByRole('button', { name: 'Save' })).toBeInTheDocument();
    expect(screen.getByRole('button', { name: 'Cancel' })).toBeInTheDocument();
    expect(screen.getByLabelText('Close')).toBeInstanceOf(HTMLButtonElement);
  });

<<<<<<< HEAD
=======
  it('renders actual expense reimbursement', async () => {
    await act(async () => {
      render(
        <EditPPMHeaderSummaryModal
          sectionType="shipmentInfo"
          sectionInfo={sectionInfo}
          onClose={onClose}
          onSubmit={onSubmit}
          editItemName="isActualExpenseReimbursement"
        />,
      );
    });

    expect(await screen.findByRole('heading', { level: 3, name: 'Edit Shipment Info' })).toBeInTheDocument();
    expect(screen.getByText('Is this PPM an Actual Expense Reimbursement?')).toBeInTheDocument();
    expect(screen.getByRole('button', { name: 'Save' })).toBeInTheDocument();
    expect(screen.getByRole('button', { name: 'Cancel' })).toBeInTheDocument();
    expect(screen.getByLabelText('Close')).toBeInstanceOf(HTMLButtonElement);
  });

>>>>>>> c5522f19
  it('closes the modal when close icon is clicked', async () => {
    await act(async () => {
      render(
        <EditPPMHeaderSummaryModal
          sectionType="shipmentInfo"
          sectionInfo={sectionInfo}
          onClose={onClose}
          onSubmit={onSubmit}
          editItemName="actualMoveDate"
        />,
      );
    });

    await act(async () => {
      await userEvent.click(await screen.getByLabelText('Close'));
    });

    await waitFor(() => {
      expect(onClose).toHaveBeenCalledTimes(1);
    });
  });

  it('closes the modal when the cancel button is clicked', async () => {
    await act(async () => {
      render(
        <EditPPMHeaderSummaryModal
          sectionType="shipmentInfo"
          sectionInfo={sectionInfo}
          onClose={onClose}
          onSubmit={onSubmit}
          editItemName="actualMoveDate"
        />,
      );
    });

    await act(async () => {
      await userEvent.click(await screen.getByRole('button', { name: 'Cancel' }));
    });

    await waitFor(() => {
      expect(onClose).toHaveBeenCalledTimes(1);
    });
  });

  it('calls the submit function when submit button is clicked', async () => {
    await act(async () => {
      render(
        <EditPPMHeaderSummaryModal
          sectionType="shipmentInfo"
          sectionInfo={sectionInfo}
          onClose={onClose}
          onSubmit={onSubmit}
          editItemName="actualMoveDate"
        />,
      );
    });

    await act(async () => {
      await userEvent.click(await screen.getByRole('button', { name: 'Save' }));
    });

    await waitFor(() => {
      expect(onSubmit).toHaveBeenCalled();
    });
  });

  it('displays required validation error when actual move date is empty', async () => {
    await act(async () => {
      render(
        <EditPPMHeaderSummaryModal
          sectionType="shipmentInfo"
          sectionInfo={{ ...sectionInfo, actualMoveDate: '' }}
          onClose={onClose}
          onSubmit={onSubmit}
          editItemName="actualMoveDate"
        />,
      );
    });

    await act(async () => {
      await userEvent.clear(await screen.getByLabelText('Actual move start date'));
      await userEvent.click(await screen.getByRole('button', { name: 'Save' }));
    });

    expect(await screen.findByText('Required')).toBeInTheDocument();
    expect(screen.getByRole('button', { name: 'Save' })).toHaveAttribute('disabled');
  });

  it('displays required validation error when advance amount received is empty', async () => {
    await act(async () => {
      render(
        <EditPPMHeaderSummaryModal
          sectionType="incentives"
          sectionInfo={{ advanceAmountReceived: '' }}
          onClose={onClose}
          onSubmit={onSubmit}
          editItemName="advanceAmountReceived"
        />,
      );
    });

    await act(async () => {
      await userEvent.clear(await screen.getByLabelText('Advance received'));
      await userEvent.click(await screen.getByRole('button', { name: 'Save' }));
    });

    expect(await screen.findByText('Required')).toBeInTheDocument();
    expect(screen.getByRole('button', { name: 'Save' })).toHaveAttribute('disabled');
  });

  it('displays required validation error when allowable weight is empty', async () => {
    await act(async () => {
      render(
        <EditPPMHeaderSummaryModal
          sectionType="shipmentInfo"
          sectionInfo={{ allowableWeight: '' }}
          onClose={onClose}
          onSubmit={onSubmit}
          editItemName="allowableWeight"
        />,
      );
    });

    await act(async () => {
      await userEvent.clear(await screen.getByLabelText('Allowable Weight'));
    });

    expect(await screen.findByText('Required')).toBeInTheDocument();
    expect(screen.getByRole('button', { name: 'Save' })).toHaveAttribute('disabled');

    await act(async () => {
      await userEvent.clear(await screen.getByLabelText('Allowable Weight'));
      await userEvent.type(await screen.getByLabelText('Allowable Weight'), '-100');
    });

    expect(await screen.findByText('Allowable weight must be greater than or equal to zero')).toBeInTheDocument();
    expect(screen.getByRole('button', { name: 'Save' })).toHaveAttribute('disabled');
  });
});<|MERGE_RESOLUTION|>--- conflicted
+++ resolved
@@ -124,8 +124,6 @@
     expect(screen.getByLabelText('Close')).toBeInstanceOf(HTMLButtonElement);
   });
 
-<<<<<<< HEAD
-=======
   it('renders actual expense reimbursement', async () => {
     await act(async () => {
       render(
@@ -146,7 +144,6 @@
     expect(screen.getByLabelText('Close')).toBeInstanceOf(HTMLButtonElement);
   });
 
->>>>>>> c5522f19
   it('closes the modal when close icon is clicked', async () => {
     await act(async () => {
       render(
