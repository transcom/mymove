import React from 'react';
import { render, screen, waitFor, act } from '@testing-library/react';
import userEvent from '@testing-library/user-event';
import { Provider } from 'react-redux';

import EditPPMHeaderSummaryModal from './EditPPMHeaderSummaryModal';

import { configureStore } from 'shared/store';
import { isBooleanFlagEnabled } from 'utils/featureFlags';

jest.mock('utils/featureFlags', () => ({
  ...jest.requireActual('utils/featureFlags'),
  isBooleanFlagEnabled: jest.fn().mockImplementation(() => Promise.resolve(false)),
}));

let onClose;
let onSubmit;
beforeEach(() => {
  onClose = jest.fn();
  onSubmit = jest.fn();
});

afterEach(() => {
  jest.clearAllMocks();
});

describe('EditPPMHeaderSummaryModal', () => {
  const sectionInfo = {
    actualMoveDate: '2022-01-01',
    advanceAmountReceived: 50000,
    allowableWeight: 1750,
    destinationAddressObj: {
      city: 'Fairfield',
      country: 'US',
      id: '672ff379-f6e3-48b4-a87d-796713f8f997',
      postalCode: '94535',
      state: 'CA',
      streetAddress1: '987 Any Avenue',
      streetAddress2: 'P.O. Box 9876',
      streetAddress3: 'c/o Some Person',
      county: 'SOLANO',
    },
    pickupAddressObj: {
      city: 'Beverly Hills',
      country: 'US',
      eTag: 'MjAyMC0wNi0xMFQxNTo1ODowMi4zODQ3Njla',
      id: '1686751b-ab36-43cf-b3c9-c0f467d13c19',
      postalCode: '90210',
      state: 'CA',
      streetAddress1: '123 Any Street',
      streetAddress2: 'P.O. Box 12345',
      streetAddress3: 'c/o Some Person',
      county: 'LOS ANGELES',
    },
  };

  it('renders the component', async () => {
    await act(async () => {
      render(
        <EditPPMHeaderSummaryModal
          sectionType="shipmentInfo"
          sectionInfo={sectionInfo}
          onClose={onClose}
          onSubmit={onSubmit}
          editItemName="actualMoveDate"
        />,
      );
    });

    expect(await screen.findByRole('heading', { level: 3, name: 'Edit Shipment Info' })).toBeInTheDocument();
    expect(screen.getByLabelText('Actual move start date')).toBeInTheDocument();
    expect(screen.getByRole('button', { name: 'Save' })).toBeInTheDocument();
    expect(screen.getByRole('button', { name: 'Cancel' })).toBeInTheDocument();
    expect(screen.getByLabelText('Close')).toBeInstanceOf(HTMLButtonElement);
  });

  it('renders pickup address', async () => {
    const mockStore = configureStore({});

    await act(async () => {
      render(
        <Provider store={mockStore.store}>
          <EditPPMHeaderSummaryModal
            sectionType="shipmentInfo"
            sectionInfo={sectionInfo}
            onClose={onClose}
            onSubmit={onSubmit}
            editItemName="pickupAddress"
          />
        </Provider>,
      );
    });

    expect(await screen.findByRole('heading', { level: 3, name: 'Edit Shipment Info' })).toBeInTheDocument();
    expect(screen.getByText('Pickup Address')).toBeInTheDocument();
    expect(screen.getByRole('button', { name: 'Save' })).toBeInTheDocument();
    expect(screen.getByRole('button', { name: 'Cancel' })).toBeInTheDocument();
    expect(screen.getByLabelText('Close')).toBeInstanceOf(HTMLButtonElement);
  });

  it('renders delivery address', async () => {
    const mockStore = configureStore({});

    await act(async () => {
      render(
        <Provider store={mockStore.store}>
          <EditPPMHeaderSummaryModal
            sectionType="shipmentInfo"
            sectionInfo={sectionInfo}
            onClose={onClose}
            onSubmit={onSubmit}
            editItemName="destinationAddress"
          />
        </Provider>,
      );
    });

    expect(await screen.findByRole('heading', { level: 3, name: 'Edit Shipment Info' })).toBeInTheDocument();
    expect(screen.getByText('Delivery Address')).toBeInTheDocument();
    expect(screen.getByRole('button', { name: 'Save' })).toBeInTheDocument();
    expect(screen.getByRole('button', { name: 'Cancel' })).toBeInTheDocument();
    expect(screen.getByLabelText('Close')).toBeInstanceOf(HTMLButtonElement);
  });

<<<<<<< HEAD
  it('renders allowable weight', async () => {
=======
  it('renders expense type selection', async () => {
    isBooleanFlagEnabled.mockImplementation(() => Promise.resolve(true));
>>>>>>> 82543b56
    await act(async () => {
      render(
        <EditPPMHeaderSummaryModal
          sectionType="shipmentInfo"
          sectionInfo={sectionInfo}
          onClose={onClose}
          onSubmit={onSubmit}
<<<<<<< HEAD
          editItemName="allowableWeight"
=======
          editItemName="expenseType"
>>>>>>> 82543b56
        />,
      );
    });

    expect(await screen.findByRole('heading', { level: 3, name: 'Edit Shipment Info' })).toBeInTheDocument();
<<<<<<< HEAD
    expect(screen.getByText('Allowable Weight')).toBeInTheDocument();
    expect(screen.getByTestId('editAllowableWeightInput')).toHaveValue('1,750');
=======
    expect(screen.getByText('What is the PPM type?')).toBeInTheDocument();
    expect(screen.getByTestId('isIncentiveBased')).toBeInTheDocument();
    expect(screen.getByTestId('isActualExpense')).toBeInTheDocument();
    await waitFor(() => {
      expect(screen.getByTestId('isSmallPackage')).toBeInTheDocument();
    });
>>>>>>> 82543b56
    expect(screen.getByRole('button', { name: 'Save' })).toBeInTheDocument();
    expect(screen.getByRole('button', { name: 'Cancel' })).toBeInTheDocument();
    expect(screen.getByLabelText('Close')).toBeInstanceOf(HTMLButtonElement);
  });

  it('renders actual expense reimbursement', async () => {
    await act(async () => {
      render(
        <EditPPMHeaderSummaryModal
          sectionType="shipmentInfo"
          sectionInfo={sectionInfo}
          onClose={onClose}
          onSubmit={onSubmit}
          editItemName="isActualExpenseReimbursement"
        />,
      );
    });

    expect(await screen.findByRole('heading', { level: 3, name: 'Edit Shipment Info' })).toBeInTheDocument();
    expect(screen.getByText('Is this PPM an Actual Expense Reimbursement?')).toBeInTheDocument();
    expect(screen.getByRole('button', { name: 'Save' })).toBeInTheDocument();
    expect(screen.getByRole('button', { name: 'Cancel' })).toBeInTheDocument();
    expect(screen.getByLabelText('Close')).toBeInstanceOf(HTMLButtonElement);
  });

  it('closes the modal when close icon is clicked', async () => {
    await act(async () => {
      render(
        <EditPPMHeaderSummaryModal
          sectionType="shipmentInfo"
          sectionInfo={sectionInfo}
          onClose={onClose}
          onSubmit={onSubmit}
          editItemName="actualMoveDate"
        />,
      );
    });

    await act(async () => {
      await userEvent.click(await screen.getByLabelText('Close'));
    });

    await waitFor(() => {
      expect(onClose).toHaveBeenCalledTimes(1);
    });
  });

  it('closes the modal when the cancel button is clicked', async () => {
    await act(async () => {
      render(
        <EditPPMHeaderSummaryModal
          sectionType="shipmentInfo"
          sectionInfo={sectionInfo}
          onClose={onClose}
          onSubmit={onSubmit}
          editItemName="actualMoveDate"
        />,
      );
    });

    await act(async () => {
      await userEvent.click(await screen.getByRole('button', { name: 'Cancel' }));
    });

    await waitFor(() => {
      expect(onClose).toHaveBeenCalledTimes(1);
    });
  });

  it('calls the submit function when submit button is clicked', async () => {
    await act(async () => {
      render(
        <EditPPMHeaderSummaryModal
          sectionType="shipmentInfo"
          sectionInfo={sectionInfo}
          onClose={onClose}
          onSubmit={onSubmit}
          editItemName="actualMoveDate"
        />,
      );
    });

    await act(async () => {
      await userEvent.click(await screen.getByRole('button', { name: 'Save' }));
    });

    await waitFor(() => {
      expect(onSubmit).toHaveBeenCalled();
    });
  });

  it('displays required validation error when actual move date is empty', async () => {
    await act(async () => {
      render(
        <EditPPMHeaderSummaryModal
          sectionType="shipmentInfo"
          sectionInfo={{ ...sectionInfo, actualMoveDate: '' }}
          onClose={onClose}
          onSubmit={onSubmit}
          editItemName="actualMoveDate"
        />,
      );
    });

    await act(async () => {
      await userEvent.clear(await screen.getByLabelText('Actual move start date'));
      await userEvent.click(await screen.getByRole('button', { name: 'Save' }));
    });

    expect(await screen.findByText('Required')).toBeInTheDocument();
    expect(screen.getByRole('button', { name: 'Save' })).toHaveAttribute('disabled');
  });

  it('displays required validation error when advance amount received is empty', async () => {
    await act(async () => {
      render(
        <EditPPMHeaderSummaryModal
          sectionType="incentives"
          sectionInfo={{ advanceAmountReceived: '' }}
          onClose={onClose}
          onSubmit={onSubmit}
          editItemName="advanceAmountReceived"
        />,
      );
    });

    await act(async () => {
      await userEvent.clear(await screen.getByLabelText('Advance received'));
      await userEvent.click(await screen.getByRole('button', { name: 'Save' }));
    });

    expect(await screen.findByText('Required')).toBeInTheDocument();
    expect(screen.getByRole('button', { name: 'Save' })).toHaveAttribute('disabled');
  });

  it('displays required validation error when allowable weight is empty', async () => {
    await act(async () => {
      render(
        <EditPPMHeaderSummaryModal
          sectionType="shipmentInfo"
          sectionInfo={{ allowableWeight: '' }}
          onClose={onClose}
          onSubmit={onSubmit}
          editItemName="allowableWeight"
        />,
      );
    });

    await act(async () => {
      await userEvent.clear(await screen.getByLabelText('Allowable Weight'));
    });

    expect(await screen.findByText('Required')).toBeInTheDocument();
    expect(screen.getByRole('button', { name: 'Save' })).toHaveAttribute('disabled');
  });
});<|MERGE_RESOLUTION|>--- conflicted
+++ resolved
@@ -122,60 +122,48 @@
     expect(screen.getByLabelText('Close')).toBeInstanceOf(HTMLButtonElement);
   });
 
-<<<<<<< HEAD
-  it('renders allowable weight', async () => {
-=======
   it('renders expense type selection', async () => {
     isBooleanFlagEnabled.mockImplementation(() => Promise.resolve(true));
->>>>>>> 82543b56
-    await act(async () => {
-      render(
-        <EditPPMHeaderSummaryModal
-          sectionType="shipmentInfo"
-          sectionInfo={sectionInfo}
-          onClose={onClose}
-          onSubmit={onSubmit}
-<<<<<<< HEAD
-          editItemName="allowableWeight"
-=======
+    await act(async () => {
+      render(
+        <EditPPMHeaderSummaryModal
+          sectionType="shipmentInfo"
+          sectionInfo={sectionInfo}
+          onClose={onClose}
+          onSubmit={onSubmit}
           editItemName="expenseType"
->>>>>>> 82543b56
-        />,
-      );
-    });
-
-    expect(await screen.findByRole('heading', { level: 3, name: 'Edit Shipment Info' })).toBeInTheDocument();
-<<<<<<< HEAD
-    expect(screen.getByText('Allowable Weight')).toBeInTheDocument();
-    expect(screen.getByTestId('editAllowableWeightInput')).toHaveValue('1,750');
-=======
+        />,
+      );
+    });
+
+    expect(await screen.findByRole('heading', { level: 3, name: 'Edit Shipment Info' })).toBeInTheDocument();
     expect(screen.getByText('What is the PPM type?')).toBeInTheDocument();
     expect(screen.getByTestId('isIncentiveBased')).toBeInTheDocument();
     expect(screen.getByTestId('isActualExpense')).toBeInTheDocument();
     await waitFor(() => {
       expect(screen.getByTestId('isSmallPackage')).toBeInTheDocument();
     });
->>>>>>> 82543b56
-    expect(screen.getByRole('button', { name: 'Save' })).toBeInTheDocument();
-    expect(screen.getByRole('button', { name: 'Cancel' })).toBeInTheDocument();
-    expect(screen.getByLabelText('Close')).toBeInstanceOf(HTMLButtonElement);
-  });
-
-  it('renders actual expense reimbursement', async () => {
-    await act(async () => {
-      render(
-        <EditPPMHeaderSummaryModal
-          sectionType="shipmentInfo"
-          sectionInfo={sectionInfo}
-          onClose={onClose}
-          onSubmit={onSubmit}
-          editItemName="isActualExpenseReimbursement"
-        />,
-      );
-    });
-
-    expect(await screen.findByRole('heading', { level: 3, name: 'Edit Shipment Info' })).toBeInTheDocument();
-    expect(screen.getByText('Is this PPM an Actual Expense Reimbursement?')).toBeInTheDocument();
+    expect(screen.getByRole('button', { name: 'Save' })).toBeInTheDocument();
+    expect(screen.getByRole('button', { name: 'Cancel' })).toBeInTheDocument();
+    expect(screen.getByLabelText('Close')).toBeInstanceOf(HTMLButtonElement);
+  });
+
+  it('renders allowable weight', async () => {
+    await act(async () => {
+      render(
+        <EditPPMHeaderSummaryModal
+          sectionType="shipmentInfo"
+          sectionInfo={sectionInfo}
+          onClose={onClose}
+          onSubmit={onSubmit}
+          editItemName="allowableWeight"
+        />,
+      );
+    });
+
+    expect(await screen.findByRole('heading', { level: 3, name: 'Edit Shipment Info' })).toBeInTheDocument();
+    expect(screen.getByText('Allowable Weight')).toBeInTheDocument();
+    expect(screen.getByTestId('editAllowableWeightInput')).toHaveValue('1,750');
     expect(screen.getByRole('button', { name: 'Save' })).toBeInTheDocument();
     expect(screen.getByRole('button', { name: 'Cancel' })).toBeInTheDocument();
     expect(screen.getByLabelText('Close')).toBeInstanceOf(HTMLButtonElement);
