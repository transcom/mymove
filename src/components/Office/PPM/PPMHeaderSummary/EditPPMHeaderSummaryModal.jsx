--- conflicted
+++ resolved
@@ -6,7 +6,7 @@
 
 import styles from './EditPPMHeaderSummaryModal.module.scss';
 
-import { formatCentsTruncateWhole, formatWeight } from 'utils/formatters';
+import { formatCentsTruncateWhole } from 'utils/formatters';
 import { Form } from 'components/form';
 import { ModalContainer, Overlay } from 'components/MigratedModal/MigratedModal';
 import { DatePickerInput } from 'components/form/fields';
@@ -16,8 +16,7 @@
 import { requiredAddressSchema } from 'utils/validation';
 
 const EditPPMHeaderSummaryModal = ({ sectionType, sectionInfo, onClose, onSubmit, editItemName }) => {
-  const { actualMoveDate, advanceAmountReceived, allowableWeight, pickupAddressObj, destinationAddressObj } =
-    sectionInfo;
+  const { actualMoveDate, advanceAmountReceived, pickupAddressObj, destinationAddressObj } = sectionInfo;
   let title = 'Edit';
   if (sectionType === 'shipmentInfo') {
     title = 'Edit Shipment Info';
@@ -28,7 +27,6 @@
     editItemName,
     actualMoveDate: actualMoveDate || '',
     advanceAmountReceived: formatCentsTruncateWhole(advanceAmountReceived).replace(/,/g, ''),
-    allowableWeight: formatWeight(allowableWeight),
     pickupAddress: pickupAddressObj,
     destinationAddress: destinationAddressObj,
     isActualExpenseReimbursement: sectionInfo.isActualExpenseReimbursement ? 'true' : 'false',
@@ -57,14 +55,6 @@
     }),
   });
 
-  const weightValidationSchema = Yup.object().shape({
-    allowableWeight: Yup.number().when('editItemName', {
-      is: 'allowableWeight',
-      then: (schema) => schema.required('Required').min(0, 'Allowable weight must be greater than or equal to zero'),
-      otherwise: (schema) => schema,
-    }),
-  });
-
   return (
     <div>
       <Overlay />
@@ -74,18 +64,9 @@
           <ModalTitle className={styles.ModalTitle}>
             <h3>{title}</h3>
           </ModalTitle>
-<<<<<<< HEAD
-          <Formik
-            validationSchema={editItemName === 'allowableWeight' ? weightValidationSchema : validationSchema}
-            initialValues={initialValues}
-            onSubmit={onSubmit}
-          >
-            {({ isValid, handleChange, setFieldTouched }) => {
-=======
           <Formik validationSchema={validationSchema} initialValues={initialValues} onSubmit={onSubmit}>
             {({ isValid, handleChange, setFieldTouched, values }) => {
               const { isActualExpenseReimbursement } = values;
->>>>>>> 189bf4c4
               return (
                 <Form>
                   <div>
@@ -95,7 +76,6 @@
                         label="Actual move start date"
                         id="actualMoveDate"
                         disabledDays={{ after: new Date() }}
-                        formikFunctionsToValidatePostalCodeOnChange={{ handleChange, setFieldTouched }}
                       />
                     )}
                     {editItemName === 'advanceAmountReceived' && (
@@ -128,22 +108,6 @@
                         formikFunctionsToValidatePostalCodeOnChange={{ handleChange, setFieldTouched }}
                       />
                     )}
-<<<<<<< HEAD
-                    {editItemName === 'allowableWeight' && (
-                      <MaskedTextField
-                        label="Allowable Weight"
-                        name="allowableWeight"
-                        id="allowableWeight"
-                        defaultValue="0"
-                        mask={Number}
-                        scale={0} // digits after point, 0 for integers
-                        signed={false} // disallow negative
-                        thousandsSeparator=","
-                        lazy={false} // immediate masking evaluation
-                        suffix="lbs"
-                        data-testid="editAllowableWeightInput"
-                      />
-=======
                     {editItemName === 'isActualExpenseReimbursement' && (
                       <FormGroup>
                         <Label className={styles.Label} htmlFor="isActualExpenseReimbursement">
@@ -170,7 +134,6 @@
                           className={styles.buttonGroup}
                         />
                       </FormGroup>
->>>>>>> 189bf4c4
                     )}
                   </div>
                   <ModalActions>
