import React from 'react';
import { Formik, Field } from 'formik';
import PropTypes from 'prop-types';
import * as Yup from 'yup';
import { Button, FormGroup, Radio, Label } from '@trussworks/react-uswds';

import styles from './EditPPMHeaderSummaryModal.module.scss';

import { formatCentsTruncateWhole, formatWeight } from 'utils/formatters';
import { Form } from 'components/form';
import { ModalContainer, Overlay } from 'components/MigratedModal/MigratedModal';
import { DatePickerInput } from 'components/form/fields';
import MaskedTextField from 'components/form/fields/MaskedTextField/MaskedTextField';
import Modal, { ModalActions, ModalClose, ModalTitle } from 'components/Modal/Modal';
import { AddressFields } from 'components/form/AddressFields/AddressFields';
import { requiredAddressSchema } from 'utils/validation';

const EditPPMHeaderSummaryModal = ({ sectionType, sectionInfo, onClose, onSubmit, editItemName }) => {
  const { actualMoveDate, advanceAmountReceived, allowableWeight, pickupAddressObj, destinationAddressObj } =
    sectionInfo;
  let title = 'Edit';
  if (sectionType === 'shipmentInfo') {
    title = 'Edit Shipment Info';
  } else if (sectionType === 'incentives') {
    title = 'Edit Incentives/Costs';
  }
  const initialValues = {
    editItemName,
    actualMoveDate: actualMoveDate || '',
    advanceAmountReceived: formatCentsTruncateWhole(advanceAmountReceived).replace(/,/g, ''),
    allowableWeight: formatWeight(allowableWeight),
    pickupAddress: pickupAddressObj,
    destinationAddress: destinationAddressObj,
    isActualExpenseReimbursement: sectionInfo.isActualExpenseReimbursement ? 'true' : 'false',
  };

  const validationSchema = Yup.object().shape({
    actualMoveDate: Yup.date()
      .typeError('Enter a complete date in DD MMM YYYY format (day, month, year).')
      .when('editItemName', {
        is: 'actualMoveDate',
        then: (schema) => schema.required('Required').max(new Date(), 'Date cannot be in the future'),
      }),
    advanceAmountReceived: Yup.number().when('editItemName', {
      is: 'advanceAmountReceived',
      then: (schema) => schema.required('Required'),
    }),
    pickupAddress: Yup.object().when('editItemName', {
      is: 'pickupAddress',
      then: () => requiredAddressSchema,
      otherwise: (schema) => schema,
    }),
    destinationAddress: Yup.object().when('editItemName', {
      is: 'destinationAddress',
      then: () => requiredAddressSchema,
      otherwise: (schema) => schema,
    }),
  });

  const weightValidationSchema = Yup.object().shape({
    allowableWeight: Yup.number().when('editItemName', {
      is: 'allowableWeight',
      then: (schema) => schema.required('Required').min(0, 'Allowable weight must be greater than or equal to zero'),
      otherwise: (schema) => schema,
    }),
  });

  return (
    <div>
      <Overlay />
      <ModalContainer>
        <Modal className={styles.EditPPMHeaderSummaryModal}>
          <ModalClose handleClick={() => onClose()} />
          <ModalTitle className={styles.ModalTitle}>
            <h3>{title}</h3>
          </ModalTitle>
<<<<<<< HEAD
          <Formik
            validationSchema={editItemName === 'allowableWeight' ? weightValidationSchema : validationSchema}
            initialValues={initialValues}
            onSubmit={onSubmit}
          >
            {({ isValid, handleChange, setFieldTouched, values, setValues }) => {
=======
          <Formik validationSchema={validationSchema} initialValues={initialValues} onSubmit={onSubmit}>
            {({ isValid, handleChange, setFieldTouched, values, ...formikProps }) => {
>>>>>>> 74d277af
              const { isActualExpenseReimbursement } = values;
              const handlePickupZipCityChange = (value) => {
                setValues(
                  {
                    ...values,
                    pickupAddress: {
                      ...values.pickupAddress,
                      city: value.city,
                      state: value.state ? value.state : '',
                      county: value.county,
                      postalCode: value.postalCode,
                    },
                  },
                  { shouldValidate: true },
                );
              };
              const handleDestinationZipCityChange = (value) => {
                setValues(
                  {
                    ...values,
                    destinationAddress: {
                      ...values.destinationAddress,
                      city: value.city,
                      state: value.state ? value.state : '',
                      county: value.county,
                      postalCode: value.postalCode,
                    },
                  },
                  { shouldValidate: true },
                );
              };
              return (
                <Form>
                  <div>
                    {editItemName === 'actualMoveDate' && (
                      <DatePickerInput
                        name="actualMoveDate"
                        label="Actual move start date"
                        id="actualMoveDate"
                        disabledDays={{ after: new Date() }}
                        formikFunctionsToValidatePostalCodeOnChange={{ handleChange, setFieldTouched }}
                      />
                    )}
                    {editItemName === 'advanceAmountReceived' && (
                      <MaskedTextField
                        label="Advance received"
                        name="advanceAmountReceived"
                        id="advanceAmountReceived"
                        defaultValue="0"
                        mask={Number}
                        scale={0} // digits after point, 0 for integers
                        signed={false} // disallow negative
                        thousandsSeparator=","
                        lazy={false} // immediate masking evaluation
                        prefix="$"
                      />
                    )}
                    {editItemName === 'pickupAddress' && (
                      <AddressFields
                        name="pickupAddress"
                        legend="Pickup Address"
                        className={styles.AddressFieldSet}
                        formikFunctionsToValidatePostalCodeOnChange={{ handleChange, setFieldTouched }}
<<<<<<< HEAD
                        zipCityEnabled
                        handleLocationChange={handlePickupZipCityChange}
=======
                        locationLookup
                        formikProps={formikProps}
>>>>>>> 74d277af
                      />
                    )}
                    {editItemName === 'destinationAddress' && (
                      <AddressFields
                        name="destinationAddress"
                        legend="Destination Address"
                        className={styles.AddressFieldSet}
                        formikFunctionsToValidatePostalCodeOnChange={{ handleChange, setFieldTouched }}
<<<<<<< HEAD
                        zipCityEnabled
                        handleLocationChange={handleDestinationZipCityChange}
                      />
                    )}
                    {editItemName === 'allowableWeight' && (
                      <MaskedTextField
                        label="Allowable Weight"
                        name="allowableWeight"
                        id="allowableWeight"
                        defaultValue="0"
                        mask={Number}
                        scale={0} // digits after point, 0 for integers
                        signed={false} // disallow negative
                        thousandsSeparator=","
                        lazy={false} // immediate masking evaluation
                        suffix="lbs"
                        data-testid="editAllowableWeightInput"
=======
                        locationLookup
                        formikProps={formikProps}
>>>>>>> 74d277af
                      />
                    )}
                    {editItemName === 'isActualExpenseReimbursement' && (
                      <FormGroup>
                        <Label className={styles.Label} htmlFor="isActualExpenseReimbursement">
                          Is this PPM an Actual Expense Reimbursement?
                        </Label>
                        <Field
                          as={Radio}
                          id="isActualExpenseReimbursementYes"
                          label="Yes"
                          name="isActualExpenseReimbursement"
                          value="true"
                          title="Yes"
                          checked={isActualExpenseReimbursement === 'true'}
                          className={styles.buttonGroup}
                        />
                        <Field
                          as={Radio}
                          id="isActualExpenseReimbursementNo"
                          label="No"
                          name="isActualExpenseReimbursement"
                          value="false"
                          title="No"
                          checked={isActualExpenseReimbursement !== 'true'}
                          className={styles.buttonGroup}
                        />
                      </FormGroup>
                    )}
                  </div>
                  <ModalActions>
                    <Button type="submit" disabled={!isValid}>
                      Save
                    </Button>
                    <Button
                      type="button"
                      onClick={() => onClose()}
                      data-testid="modalCancelButton"
                      outline
                      className={styles.CancelButton}
                    >
                      Cancel
                    </Button>
                  </ModalActions>
                </Form>
              );
            }}
          </Formik>
        </Modal>
      </ModalContainer>
    </div>
  );
};

EditPPMHeaderSummaryModal.propTypes = {
  onClose: PropTypes.func.isRequired,
  onSubmit: PropTypes.func.isRequired,
  editItemName: PropTypes.string.isRequired,
};

export default EditPPMHeaderSummaryModal;<|MERGE_RESOLUTION|>--- conflicted
+++ resolved
@@ -74,48 +74,13 @@
           <ModalTitle className={styles.ModalTitle}>
             <h3>{title}</h3>
           </ModalTitle>
-<<<<<<< HEAD
           <Formik
             validationSchema={editItemName === 'allowableWeight' ? weightValidationSchema : validationSchema}
             initialValues={initialValues}
             onSubmit={onSubmit}
           >
-            {({ isValid, handleChange, setFieldTouched, values, setValues }) => {
-=======
-          <Formik validationSchema={validationSchema} initialValues={initialValues} onSubmit={onSubmit}>
             {({ isValid, handleChange, setFieldTouched, values, ...formikProps }) => {
->>>>>>> 74d277af
               const { isActualExpenseReimbursement } = values;
-              const handlePickupZipCityChange = (value) => {
-                setValues(
-                  {
-                    ...values,
-                    pickupAddress: {
-                      ...values.pickupAddress,
-                      city: value.city,
-                      state: value.state ? value.state : '',
-                      county: value.county,
-                      postalCode: value.postalCode,
-                    },
-                  },
-                  { shouldValidate: true },
-                );
-              };
-              const handleDestinationZipCityChange = (value) => {
-                setValues(
-                  {
-                    ...values,
-                    destinationAddress: {
-                      ...values.destinationAddress,
-                      city: value.city,
-                      state: value.state ? value.state : '',
-                      county: value.county,
-                      postalCode: value.postalCode,
-                    },
-                  },
-                  { shouldValidate: true },
-                );
-              };
               return (
                 <Form>
                   <div>
@@ -148,13 +113,8 @@
                         legend="Pickup Address"
                         className={styles.AddressFieldSet}
                         formikFunctionsToValidatePostalCodeOnChange={{ handleChange, setFieldTouched }}
-<<<<<<< HEAD
-                        zipCityEnabled
-                        handleLocationChange={handlePickupZipCityChange}
-=======
                         locationLookup
                         formikProps={formikProps}
->>>>>>> 74d277af
                       />
                     )}
                     {editItemName === 'destinationAddress' && (
@@ -163,9 +123,8 @@
                         legend="Destination Address"
                         className={styles.AddressFieldSet}
                         formikFunctionsToValidatePostalCodeOnChange={{ handleChange, setFieldTouched }}
-<<<<<<< HEAD
-                        zipCityEnabled
-                        handleLocationChange={handleDestinationZipCityChange}
+                        locationLookup
+                        formikProps={formikProps}
                       />
                     )}
                     {editItemName === 'allowableWeight' && (
@@ -181,10 +140,6 @@
                         lazy={false} // immediate masking evaluation
                         suffix="lbs"
                         data-testid="editAllowableWeightInput"
-=======
-                        locationLookup
-                        formikProps={formikProps}
->>>>>>> 74d277af
                       />
                     )}
                     {editItemName === 'isActualExpenseReimbursement' && (
