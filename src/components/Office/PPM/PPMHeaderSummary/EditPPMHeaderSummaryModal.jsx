import React from 'react';
import { Formik, Field } from 'formik';
import PropTypes from 'prop-types';
import * as Yup from 'yup';
import { Button, FormGroup, Radio, Label } from '@trussworks/react-uswds';

import styles from './EditPPMHeaderSummaryModal.module.scss';

import { formatCentsTruncateWhole, formatWeight } from 'utils/formatters';
import { Form } from 'components/form';
import { ModalContainer, Overlay } from 'components/MigratedModal/MigratedModal';
import { DatePickerInput } from 'components/form/fields';
import MaskedTextField from 'components/form/fields/MaskedTextField/MaskedTextField';
import Modal, { ModalActions, ModalClose, ModalTitle } from 'components/Modal/Modal';
import { AddressFields } from 'components/form/AddressFields/AddressFields';
import { requiredAddressSchema } from 'utils/validation';

const EditPPMHeaderSummaryModal = ({ sectionType, sectionInfo, onClose, onSubmit, editItemName }) => {
  const { actualMoveDate, advanceAmountReceived, allowableWeight, pickupAddressObj, destinationAddressObj } =
    sectionInfo;
  let title = 'Edit';
  if (sectionType === 'shipmentInfo') {
    title = 'Edit Shipment Info';
  } else if (sectionType === 'incentives') {
    title = 'Edit Incentives/Costs';
  }
  const initialValues = {
    editItemName,
    actualMoveDate: actualMoveDate || '',
    advanceAmountReceived: formatCentsTruncateWhole(advanceAmountReceived).replace(/,/g, ''),
    allowableWeight: formatWeight(allowableWeight),
    pickupAddress: pickupAddressObj,
    destinationAddress: destinationAddressObj,
    isActualExpenseReimbursement: sectionInfo.isActualExpenseReimbursement ? 'true' : 'false',
  };

  const validationSchema = Yup.object().shape({
    actualMoveDate: Yup.date()
      .typeError('Enter a complete date in DD MMM YYYY format (day, month, year).')
      .when('editItemName', {
        is: 'actualMoveDate',
        then: (schema) => schema.required('Required').max(new Date(), 'Date cannot be in the future'),
      }),
    advanceAmountReceived: Yup.number().when('editItemName', {
      is: 'advanceAmountReceived',
      then: (schema) => schema.required('Required'),
    }),
    pickupAddress: Yup.object().when('editItemName', {
      is: 'pickupAddress',
      then: () => requiredAddressSchema,
      otherwise: (schema) => schema,
    }),
    destinationAddress: Yup.object().when('editItemName', {
      is: 'destinationAddress',
      then: () => requiredAddressSchema,
      otherwise: (schema) => schema,
    }),
  });

  const weightValidationSchema = Yup.object().shape({
    allowableWeight: Yup.number().when('editItemName', {
      is: 'allowableWeight',
      then: (schema) => schema.required('Required').min(0, 'Allowable weight must be greater than or equal to zero'),
      otherwise: (schema) => schema,
    }),
  });

  return (
    <div>
      <Overlay />
      <ModalContainer>
        <Modal className={styles.EditPPMHeaderSummaryModal}>
          <ModalClose handleClick={() => onClose()} />
          <ModalTitle className={styles.ModalTitle}>
            <h3>{title}</h3>
          </ModalTitle>
<<<<<<< HEAD
          <Formik validationSchema={validationSchema} initialValues={initialValues} onSubmit={onSubmit}>
            {({ isValid, handleChange, setFieldTouched, values, ...formikProps }) => {
=======
          <Formik
            validationSchema={editItemName === 'allowableWeight' ? weightValidationSchema : validationSchema}
            initialValues={initialValues}
            onSubmit={onSubmit}
          >
            {({ isValid, handleChange, setFieldTouched, values }) => {
>>>>>>> 744e75e5
              const { isActualExpenseReimbursement } = values;
              return (
                <Form>
                  <div>
                    {editItemName === 'actualMoveDate' && (
                      <DatePickerInput
                        name="actualMoveDate"
                        label="Actual move start date"
                        id="actualMoveDate"
                        disabledDays={{ after: new Date() }}
                        formikFunctionsToValidatePostalCodeOnChange={{ handleChange, setFieldTouched }}
                      />
                    )}
                    {editItemName === 'advanceAmountReceived' && (
                      <MaskedTextField
                        label="Advance received"
                        name="advanceAmountReceived"
                        id="advanceAmountReceived"
                        defaultValue="0"
                        mask={Number}
                        scale={0} // digits after point, 0 for integers
                        signed={false} // disallow negative
                        thousandsSeparator=","
                        lazy={false} // immediate masking evaluation
                        prefix="$"
                      />
                    )}
                    {editItemName === 'pickupAddress' && (
                      <AddressFields
                        name="pickupAddress"
                        legend="Pickup Address"
                        className={styles.AddressFieldSet}
                        locationLookup
                        formikProps={formikProps}
                      />
                    )}
                    {editItemName === 'destinationAddress' && (
                      <AddressFields
                        name="destinationAddress"
                        legend="Delivery Address"
                        className={styles.AddressFieldSet}
                        locationLookup
                        formikProps={formikProps}
                      />
                    )}
                    {editItemName === 'allowableWeight' && (
                      <MaskedTextField
                        label="Allowable Weight"
                        name="allowableWeight"
                        id="allowableWeight"
                        defaultValue="0"
                        mask={Number}
                        scale={0} // digits after point, 0 for integers
                        signed={false} // disallow negative
                        thousandsSeparator=","
                        lazy={false} // immediate masking evaluation
                        suffix="lbs"
                        data-testid="editAllowableWeightInput"
                      />
                    )}
                    {editItemName === 'isActualExpenseReimbursement' && (
                      <FormGroup>
                        <Label className={styles.Label} htmlFor="isActualExpenseReimbursement">
                          Is this PPM an Actual Expense Reimbursement?
                        </Label>
                        <Field
                          as={Radio}
                          id="isActualExpenseReimbursementYes"
                          label="Yes"
                          name="isActualExpenseReimbursement"
                          value="true"
                          title="Yes"
                          checked={isActualExpenseReimbursement === 'true'}
                          className={styles.buttonGroup}
                        />
                        <Field
                          as={Radio}
                          id="isActualExpenseReimbursementNo"
                          label="No"
                          name="isActualExpenseReimbursement"
                          value="false"
                          title="No"
                          checked={isActualExpenseReimbursement !== 'true'}
                          className={styles.buttonGroup}
                        />
                      </FormGroup>
                    )}
                  </div>
                  <ModalActions>
                    <Button type="submit" disabled={!isValid}>
                      Save
                    </Button>
                    <Button
                      type="button"
                      onClick={() => onClose()}
                      data-testid="modalCancelButton"
                      outline
                      className={styles.CancelButton}
                    >
                      Cancel
                    </Button>
                  </ModalActions>
                </Form>
              );
            }}
          </Formik>
        </Modal>
      </ModalContainer>
    </div>
  );
};

EditPPMHeaderSummaryModal.propTypes = {
  onClose: PropTypes.func.isRequired,
  onSubmit: PropTypes.func.isRequired,
  editItemName: PropTypes.string.isRequired,
};

export default EditPPMHeaderSummaryModal;<|MERGE_RESOLUTION|>--- conflicted
+++ resolved
@@ -74,17 +74,12 @@
           <ModalTitle className={styles.ModalTitle}>
             <h3>{title}</h3>
           </ModalTitle>
-<<<<<<< HEAD
-          <Formik validationSchema={validationSchema} initialValues={initialValues} onSubmit={onSubmit}>
-            {({ isValid, handleChange, setFieldTouched, values, ...formikProps }) => {
-=======
           <Formik
             validationSchema={editItemName === 'allowableWeight' ? weightValidationSchema : validationSchema}
             initialValues={initialValues}
             onSubmit={onSubmit}
           >
-            {({ isValid, handleChange, setFieldTouched, values }) => {
->>>>>>> 744e75e5
+            {({ isValid, handleChange, setFieldTouched, values, ...formikProps }) => {
               const { isActualExpenseReimbursement } = values;
               return (
                 <Form>
