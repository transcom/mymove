--- conflicted
+++ resolved
@@ -79,11 +79,7 @@
             initialValues={initialValues}
             onSubmit={onSubmit}
           >
-<<<<<<< HEAD
-            {({ isValid, handleChange, setFieldTouched, values }) => {
-=======
             {({ isValid, handleChange, setFieldTouched, values, ...formikProps }) => {
->>>>>>> 06931ff8
               const { isActualExpenseReimbursement } = values;
               return (
                 <Form>
@@ -127,21 +123,6 @@
                         className={styles.AddressFieldSet}
                         locationLookup
                         formikProps={formikProps}
-                      />
-                    )}
-                    {editItemName === 'allowableWeight' && (
-                      <MaskedTextField
-                        label="Allowable Weight"
-                        name="allowableWeight"
-                        id="allowableWeight"
-                        defaultValue="0"
-                        mask={Number}
-                        scale={0} // digits after point, 0 for integers
-                        signed={false} // disallow negative
-                        thousandsSeparator=","
-                        lazy={false} // immediate masking evaluation
-                        suffix="lbs"
-                        data-testid="editAllowableWeightInput"
                       />
                     )}
                     {editItemName === 'allowableWeight' && (
