import React, { useEffect, useState } from 'react';
import { Formik, Field } from 'formik';
import PropTypes from 'prop-types';
import * as Yup from 'yup';
import { Button, FormGroup, Radio, Label } from '@trussworks/react-uswds';

import styles from './EditPPMHeaderSummaryModal.module.scss';

import { formatCentsTruncateWhole, formatWeight } from 'utils/formatters';
import { Form } from 'components/form';
import { ModalContainer, Overlay } from 'components/MigratedModal/MigratedModal';
import { DatePickerInput } from 'components/form/fields';
import MaskedTextField from 'components/form/fields/MaskedTextField/MaskedTextField';
import Modal, { ModalActions, ModalClose, ModalTitle } from 'components/Modal/Modal';
import { AddressFields } from 'components/form/AddressFields/AddressFields';
import { requiredAddressSchema } from 'utils/validation';
import { FEATURE_FLAG_KEYS, getPPMTypeLabel, PPM_TYPES } from 'shared/constants';
import { isBooleanFlagEnabled } from 'utils/featureFlags';

const EditPPMHeaderSummaryModal = ({ sectionType, sectionInfo, onClose, onSubmit, editItemName, grade }) => {
  const [ppmSprFF, setPpmSprFF] = useState(false);
<<<<<<< HEAD
  const { actualMoveDate, advanceAmountReceived, allowableWeight, pickupAddressObj, destinationAddressObj } =
=======
  const { ppmType, actualMoveDate, advanceAmountReceived, allowableWeight, pickupAddressObj, destinationAddressObj } =
>>>>>>> db87ce95
    sectionInfo;
  let title = 'Edit';
  if (sectionType === 'shipmentInfo') {
    title = 'Edit Shipment Info';
  } else if (sectionType === 'incentives') {
    title = 'Edit Incentives/Costs';
  }
  const initialValues = {
    editItemName,
    ppmType: sectionInfo.ppmType,
    actualMoveDate: actualMoveDate || '',
    advanceAmountReceived: formatCentsTruncateWhole(advanceAmountReceived).replace(/,/g, ''),
    allowableWeight: formatWeight(allowableWeight),
    pickupAddress: pickupAddressObj,
    destinationAddress: destinationAddressObj,
    isActualExpenseReimbursement: sectionInfo.isActualExpenseReimbursement ? 'true' : 'false',
  };

  const validationSchema = Yup.object().shape({
    actualMoveDate: Yup.date()
      .typeError('Enter a complete date in DD MMM YYYY format (day, month, year).')
      .when('editItemName', {
        is: 'actualMoveDate',
        then: (schema) => schema.required('Required').max(new Date(), 'Date cannot be in the future'),
      }),
    advanceAmountReceived: Yup.number().when('editItemName', {
      is: 'advanceAmountReceived',
      then: (schema) => schema.required('Required'),
    }),
    pickupAddress: Yup.object().when('editItemName', {
      is: 'pickupAddress',
      then: () => requiredAddressSchema,
      otherwise: (schema) => schema,
    }),
    destinationAddress: Yup.object().when('editItemName', {
      is: 'destinationAddress',
      then: () => requiredAddressSchema,
      otherwise: (schema) => schema,
    }),
  });

  const weightValidationSchema = Yup.object().shape({
    allowableWeight: Yup.number().when('editItemName', {
      is: 'allowableWeight',
      then: (schema) => schema.required('Required').min(0, 'Allowable weight must be greater than or equal to zero'),
      otherwise: (schema) => schema,
    }),
  });

  useEffect(() => {
    const fetchData = async () => {
      setPpmSprFF(await isBooleanFlagEnabled(FEATURE_FLAG_KEYS.PPM_SPR));
    };
    fetchData();
  }, []);

  const isCivilian = grade === 'CIVILIAN_EMPLOYEE';

  return (
    <div>
      <Overlay />
      <ModalContainer>
        <Modal className={styles.EditPPMHeaderSummaryModal}>
          <ModalClose handleClick={() => onClose()} />
          <ModalTitle className={styles.ModalTitle}>
            <h3>{title}</h3>
          </ModalTitle>
          <Formik
            validationSchema={editItemName === 'allowableWeight' ? weightValidationSchema : validationSchema}
            initialValues={initialValues}
            onSubmit={onSubmit}
          >
            {({ isValid, handleChange, setFieldTouched, values, ...formikProps }) => {
              return (
                <Form>
                  <div>
                    {editItemName === 'actualMoveDate' && (
                      <DatePickerInput
                        name="actualMoveDate"
                        label="Actual move start date"
                        id="actualMoveDate"
                        disabledDays={{ after: new Date() }}
                        formikFunctionsToValidatePostalCodeOnChange={{ handleChange, setFieldTouched }}
                      />
                    )}
                    {editItemName === 'advanceAmountReceived' && (
                      <MaskedTextField
                        label="Advance received"
                        name="advanceAmountReceived"
                        id="advanceAmountReceived"
                        defaultValue="0"
                        mask={Number}
                        scale={0} // digits after point, 0 for integers
                        signed={false} // disallow negative
                        thousandsSeparator=","
                        lazy={false} // immediate masking evaluation
                        prefix="$"
                      />
                    )}
                    {editItemName === 'pickupAddress' && (
                      <AddressFields
                        name="pickupAddress"
                        legend={ppmType === PPM_TYPES.SMALL_PACKAGE ? 'Shipped from Address' : 'Pickup Address'}
                        className={styles.AddressFieldSet}
                        formikProps={formikProps}
                      />
                    )}
                    {editItemName === 'destinationAddress' && (
                      <AddressFields
                        name="destinationAddress"
                        legend={ppmType === PPM_TYPES.SMALL_PACKAGE ? 'Destination Address' : 'Delivery Address'}
                        className={styles.AddressFieldSet}
                        formikProps={formikProps}
                      />
                    )}
                    {editItemName === 'allowableWeight' && (
                      <MaskedTextField
                        label="Allowable Weight"
                        name="allowableWeight"
                        id="allowableWeight"
                        defaultValue="0"
                        mask={Number}
                        scale={0} // digits after point, 0 for integers
                        signed={false} // disallow negative
                        thousandsSeparator=","
                        lazy={false} // immediate masking evaluation
                        suffix="lbs"
                        data-testid="editAllowableWeightInput"
                      />
                    )}
                    {editItemName === 'expenseType' && (
                      <FormGroup>
                        <Label className={styles.Label} htmlFor="ppmType">
                          What is the PPM type?
                        </Label>
                        <Field
                          as={Radio}
                          id="isIncentiveBased"
                          label={getPPMTypeLabel(PPM_TYPES.INCENTIVE_BASED)}
                          name="ppmType"
                          value={PPM_TYPES.INCENTIVE_BASED}
                          disabled={isCivilian}
                          checked={values.ppmType === PPM_TYPES.INCENTIVE_BASED}
                          className={styles.buttonGroup}
                          data-testid="isIncentiveBased"
                        />
                        <Field
                          as={Radio}
                          id="isActualExpense"
                          label={getPPMTypeLabel(PPM_TYPES.ACTUAL_EXPENSE)}
                          name="ppmType"
                          value={PPM_TYPES.ACTUAL_EXPENSE}
                          checked={values.ppmType === PPM_TYPES.ACTUAL_EXPENSE}
                          className={styles.buttonGroup}
                          data-testid="isActualExpense"
                        />
                        {ppmSprFF && (
                          <Field
                            as={Radio}
                            id="isSmallPackage"
                            label={getPPMTypeLabel(PPM_TYPES.SMALL_PACKAGE)}
                            name="ppmType"
                            value={PPM_TYPES.SMALL_PACKAGE}
                            checked={values.ppmType === PPM_TYPES.SMALL_PACKAGE}
                            className={styles.buttonGroup}
                            data-testid="isSmallPackage"
                          />
                        )}
                      </FormGroup>
                    )}
                  </div>
                  <ModalActions>
                    <Button type="submit" disabled={!isValid}>
                      Save
                    </Button>
                    <Button
                      type="button"
                      onClick={() => onClose()}
                      data-testid="modalCancelButton"
                      outline
                      className={styles.CancelButton}
                    >
                      Cancel
                    </Button>
                  </ModalActions>
                </Form>
              );
            }}
          </Formik>
        </Modal>
      </ModalContainer>
    </div>
  );
};

EditPPMHeaderSummaryModal.propTypes = {
  onClose: PropTypes.func.isRequired,
  onSubmit: PropTypes.func.isRequired,
  editItemName: PropTypes.string.isRequired,
};

export default EditPPMHeaderSummaryModal;<|MERGE_RESOLUTION|>--- conflicted
+++ resolved
@@ -19,11 +19,7 @@
 
 const EditPPMHeaderSummaryModal = ({ sectionType, sectionInfo, onClose, onSubmit, editItemName, grade }) => {
   const [ppmSprFF, setPpmSprFF] = useState(false);
-<<<<<<< HEAD
-  const { actualMoveDate, advanceAmountReceived, allowableWeight, pickupAddressObj, destinationAddressObj } =
-=======
   const { ppmType, actualMoveDate, advanceAmountReceived, allowableWeight, pickupAddressObj, destinationAddressObj } =
->>>>>>> db87ce95
     sectionInfo;
   let title = 'Edit';
   if (sectionType === 'shipmentInfo') {
