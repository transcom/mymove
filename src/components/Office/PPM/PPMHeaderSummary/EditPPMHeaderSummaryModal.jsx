import React from 'react';
import { Formik, Field } from 'formik';
import PropTypes from 'prop-types';
import * as Yup from 'yup';
import { Button, FormGroup, Radio, Label } from '@trussworks/react-uswds';

import styles from './EditPPMHeaderSummaryModal.module.scss';

import { formatCentsTruncateWhole } from 'utils/formatters';
import { Form } from 'components/form';
import { ModalContainer, Overlay } from 'components/MigratedModal/MigratedModal';
import { DatePickerInput } from 'components/form/fields';
import MaskedTextField from 'components/form/fields/MaskedTextField/MaskedTextField';
import Modal, { ModalActions, ModalClose, ModalTitle } from 'components/Modal/Modal';
import { AddressFields } from 'components/form/AddressFields/AddressFields';
import { requiredAddressSchema } from 'utils/validation';

const EditPPMHeaderSummaryModal = ({ sectionType, sectionInfo, onClose, onSubmit, editItemName }) => {
  const { actualMoveDate, advanceAmountReceived, pickupAddressObj, destinationAddressObj } = sectionInfo;
  let title = 'Edit';
  if (sectionType === 'shipmentInfo') {
    title = 'Edit Shipment Info';
  } else if (sectionType === 'incentives') {
    title = 'Edit Incentives/Costs';
  }
  const initialValues = {
    editItemName,
    actualMoveDate: actualMoveDate || '',
    advanceAmountReceived: formatCentsTruncateWhole(advanceAmountReceived).replace(/,/g, ''),
    pickupAddress: pickupAddressObj,
    destinationAddress: destinationAddressObj,
    isActualExpenseReimbursement: sectionInfo.isActualExpenseReimbursement ? 'true' : 'false',
  };

  const validationSchema = Yup.object().shape({
    actualMoveDate: Yup.date()
      .typeError('Enter a complete date in DD MMM YYYY format (day, month, year).')
      .when('editItemName', {
        is: 'actualMoveDate',
        then: (schema) => schema.required('Required').max(new Date(), 'Date cannot be in the future'),
      }),
    advanceAmountReceived: Yup.number().when('editItemName', {
      is: 'advanceAmountReceived',
      then: (schema) => schema.required('Required'),
    }),
    pickupAddress: Yup.object().when('editItemName', {
      is: 'pickupAddress',
      then: () => requiredAddressSchema,
      otherwise: (schema) => schema,
    }),
    destinationAddress: Yup.object().when('editItemName', {
      is: 'destinationAddress',
      then: () => requiredAddressSchema,
      otherwise: (schema) => schema,
    }),
  });

  return (
    <div>
      <Overlay />
      <ModalContainer>
        <Modal className={styles.EditPPMHeaderSummaryModal}>
          <ModalClose handleClick={() => onClose()} />
          <ModalTitle className={styles.ModalTitle}>
            <h3>{title}</h3>
          </ModalTitle>
          <Formik validationSchema={validationSchema} initialValues={initialValues} onSubmit={onSubmit}>
<<<<<<< HEAD
            {({ isValid, handleChange, setFieldTouched, values, setValues }) => {
              const handlePickupZipCityChange = (value) => {
                setValues(
                  {
                    ...values,
                    pickupAddress: {
                      ...values.pickupAddress,
                      city: value.city,
                      state: value.state ? value.state : '',
                      county: value.county,
                      postalCode: value.postalCode,
                    },
                  },
                  { shouldValidate: true },
                );
              };
              const handleDestinationZipCityChange = (value) => {
                setValues(
                  {
                    ...values,
                    destinationAddress: {
                      ...values.destinationAddress,
                      city: value.city,
                      state: value.state ? value.state : '',
                      county: value.county,
                      postalCode: value.postalCode,
                    },
                  },
                  { shouldValidate: true },
                );
              };
=======
            {({ isValid, handleChange, setFieldTouched, values }) => {
              const { isActualExpenseReimbursement } = values;
>>>>>>> f0ef9eb3
              return (
                <Form>
                  <div>
                    {editItemName === 'actualMoveDate' && (
                      <DatePickerInput
                        name="actualMoveDate"
                        label="Actual move start date"
                        id="actualMoveDate"
                        disabledDays={{ after: new Date() }}
                      />
                    )}
                    {editItemName === 'advanceAmountReceived' && (
                      <MaskedTextField
                        label="Advance received"
                        name="advanceAmountReceived"
                        id="advanceAmountReceived"
                        defaultValue="0"
                        mask={Number}
                        scale={0} // digits after point, 0 for integers
                        signed={false} // disallow negative
                        thousandsSeparator=","
                        lazy={false} // immediate masking evaluation
                        prefix="$"
                      />
                    )}
                    {editItemName === 'pickupAddress' && (
                      <AddressFields
                        name="pickupAddress"
                        legend="Pickup Address"
                        className={styles.AddressFieldSet}
                        formikFunctionsToValidatePostalCodeOnChange={{ handleChange, setFieldTouched }}
                        zipCityEnabled
                        handleLocationChange={handlePickupZipCityChange}
                      />
                    )}
                    {editItemName === 'destinationAddress' && (
                      <AddressFields
                        name="destinationAddress"
                        legend="Destination Address"
                        className={styles.AddressFieldSet}
                        formikFunctionsToValidatePostalCodeOnChange={{ handleChange, setFieldTouched }}
                        zipCityEnabled
                        handleLocationChange={handleDestinationZipCityChange}
                      />
                    )}
                    {editItemName === 'isActualExpenseReimbursement' && (
                      <FormGroup>
                        <Label className={styles.Label} htmlFor="isActualExpenseReimbursement">
                          Is this PPM an Actual Expense Reimbursement?
                        </Label>
                        <Field
                          as={Radio}
                          id="isActualExpenseReimbursementYes"
                          label="Yes"
                          name="isActualExpenseReimbursement"
                          value="true"
                          title="Yes"
                          checked={isActualExpenseReimbursement === 'true'}
                          className={styles.buttonGroup}
                        />
                        <Field
                          as={Radio}
                          id="isActualExpenseReimbursementNo"
                          label="No"
                          name="isActualExpenseReimbursement"
                          value="false"
                          title="No"
                          checked={isActualExpenseReimbursement !== 'true'}
                          className={styles.buttonGroup}
                        />
                      </FormGroup>
                    )}
                  </div>
                  <ModalActions>
                    <Button type="submit" disabled={!isValid}>
                      Save
                    </Button>
                    <Button
                      type="button"
                      onClick={() => onClose()}
                      data-testid="modalCancelButton"
                      outline
                      className={styles.CancelButton}
                    >
                      Cancel
                    </Button>
                  </ModalActions>
                </Form>
              );
            }}
          </Formik>
        </Modal>
      </ModalContainer>
    </div>
  );
};

EditPPMHeaderSummaryModal.propTypes = {
  onClose: PropTypes.func.isRequired,
  onSubmit: PropTypes.func.isRequired,
  editItemName: PropTypes.string.isRequired,
};

export default EditPPMHeaderSummaryModal;<|MERGE_RESOLUTION|>--- conflicted
+++ resolved
@@ -65,8 +65,8 @@
             <h3>{title}</h3>
           </ModalTitle>
           <Formik validationSchema={validationSchema} initialValues={initialValues} onSubmit={onSubmit}>
-<<<<<<< HEAD
             {({ isValid, handleChange, setFieldTouched, values, setValues }) => {
+              const { isActualExpenseReimbursement } = values;
               const handlePickupZipCityChange = (value) => {
                 setValues(
                   {
@@ -97,10 +97,6 @@
                   { shouldValidate: true },
                 );
               };
-=======
-            {({ isValid, handleChange, setFieldTouched, values }) => {
-              const { isActualExpenseReimbursement } = values;
->>>>>>> f0ef9eb3
               return (
                 <Form>
                   <div>
