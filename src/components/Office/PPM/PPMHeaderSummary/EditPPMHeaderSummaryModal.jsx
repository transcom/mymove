--- conflicted
+++ resolved
@@ -65,42 +65,8 @@
             <h3>{title}</h3>
           </ModalTitle>
           <Formik validationSchema={validationSchema} initialValues={initialValues} onSubmit={onSubmit}>
-<<<<<<< HEAD
-            {({ isValid, handleChange, setFieldTouched, values, setValues }) => {
-=======
             {({ isValid, handleChange, setFieldTouched, values, ...formikProps }) => {
->>>>>>> e5df30ce
               const { isActualExpenseReimbursement } = values;
-              const handlePickupZipCityChange = (value) => {
-                setValues(
-                  {
-                    ...values,
-                    pickupAddress: {
-                      ...values.pickupAddress,
-                      city: value.city,
-                      state: value.state ? value.state : '',
-                      county: value.county,
-                      postalCode: value.postalCode,
-                    },
-                  },
-                  { shouldValidate: true },
-                );
-              };
-              const handleDestinationZipCityChange = (value) => {
-                setValues(
-                  {
-                    ...values,
-                    destinationAddress: {
-                      ...values.destinationAddress,
-                      city: value.city,
-                      state: value.state ? value.state : '',
-                      county: value.county,
-                      postalCode: value.postalCode,
-                    },
-                  },
-                  { shouldValidate: true },
-                );
-              };
               return (
                 <Form>
                   <div>
@@ -132,13 +98,8 @@
                         legend="Pickup Address"
                         className={styles.AddressFieldSet}
                         formikFunctionsToValidatePostalCodeOnChange={{ handleChange, setFieldTouched }}
-<<<<<<< HEAD
-                        zipCityEnabled
-                        handleLocationChange={handlePickupZipCityChange}
-=======
                         locationLookup
                         formikProps={formikProps}
->>>>>>> e5df30ce
                       />
                     )}
                     {editItemName === 'destinationAddress' && (
@@ -147,13 +108,8 @@
                         legend="Destination Address"
                         className={styles.AddressFieldSet}
                         formikFunctionsToValidatePostalCodeOnChange={{ handleChange, setFieldTouched }}
-<<<<<<< HEAD
-                        zipCityEnabled
-                        handleLocationChange={handleDestinationZipCityChange}
-=======
                         locationLookup
                         formikProps={formikProps}
->>>>>>> e5df30ce
                       />
                     )}
                     {editItemName === 'isActualExpenseReimbursement' && (
