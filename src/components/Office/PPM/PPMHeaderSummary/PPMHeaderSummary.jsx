import React, { useState } from 'react';
import { number, bool } from 'prop-types';
import classnames from 'classnames';
import { Tag } from '@trussworks/react-uswds';

import HeaderSection, { sectionTypes } from './HeaderSection';
import styles from './PPMHeaderSummary.module.scss';

import LoadingPlaceholder from 'shared/LoadingPlaceholder';
import SomethingWentWrong from 'shared/SomethingWentWrong';
import { usePPMCloseoutQuery } from 'hooks/queries';
import { formatCustomerContactFullAddress } from 'utils/formatters';

const GCCAndIncentiveInfo = ({ ppmShipmentInfo, updatedItemName, setUpdatedItemName, readOnly }) => {
  const { ppmCloseout, isLoading, isError } = usePPMCloseoutQuery(ppmShipmentInfo.id);

  if (isLoading) return <LoadingPlaceholder />;
  if (isError) return <SomethingWentWrong />;

  const incentives = {
    isAdvanceRequested: ppmShipmentInfo.hasRequestedAdvance,
    isAdvanceReceived: ppmShipmentInfo.hasReceivedAdvance,
    advanceAmountRequested: ppmShipmentInfo.advanceAmountRequested,
    advanceAmountReceived: ppmShipmentInfo.advanceAmountReceived,
    grossIncentive: ppmCloseout.grossIncentive + ppmCloseout.SITReimbursement,
    gcc: ppmCloseout.gcc,
    remainingIncentive: ppmCloseout.remainingIncentive + ppmCloseout.SITReimbursement,
  };

  const incentiveFactors = {
    haulType: ppmCloseout.haulType,
    haulPrice: ppmCloseout.haulPrice,
    haulFSC: ppmCloseout.haulFSC,
    packPrice: ppmCloseout.packPrice,
    unpackPrice: ppmCloseout.unpackPrice,
    dop: ppmCloseout.dop,
    ddp: ppmCloseout.ddp,
    sitReimbursement: ppmCloseout.SITReimbursement,
  };

  return (
    <>
      <hr />
      <HeaderSection
        sectionInfo={{
          type: sectionTypes.incentives,
          ...incentives,
        }}
        dataTestId="incentives"
        updatedItemName={updatedItemName}
        setUpdatedItemName={setUpdatedItemName}
        readOnly={readOnly}
      />
      <hr />
      <HeaderSection
        sectionInfo={{ type: sectionTypes.incentiveFactors, ...incentiveFactors }}
        dataTestId="incentiveFactors"
        updatedItemName={updatedItemName}
        setUpdatedItemName={setUpdatedItemName}
        readOnly={readOnly}
      />
    </>
  );
};
export default function PPMHeaderSummary({ ppmShipmentInfo, order, ppmNumber, showAllFields, readOnly }) {
  const [updatedItemName, setUpdatedItemName] = useState('');

  const shipmentInfo = {
    plannedMoveDate: ppmShipmentInfo.expectedDepartureDate,
    actualMoveDate: ppmShipmentInfo.actualMoveDate,
    pickupAddress: ppmShipmentInfo.pickupAddress
      ? formatCustomerContactFullAddress(ppmShipmentInfo.pickupAddress)
      : '—',
    destinationAddress: ppmShipmentInfo.destinationAddress
      ? formatCustomerContactFullAddress(ppmShipmentInfo.destinationAddress)
      : '—',
    pickupAddressObj: ppmShipmentInfo.pickupAddress,
    destinationAddressObj: ppmShipmentInfo.destinationAddress,
    miles: ppmShipmentInfo.miles,
    estimatedWeight: ppmShipmentInfo.estimatedWeight,
    actualWeight: ppmShipmentInfo.actualWeight,
<<<<<<< HEAD
    allowableWeight: ppmShipmentInfo.allowableWeight,
=======
    isActualExpenseReimbursement: ppmShipmentInfo.isActualExpenseReimbursement,
>>>>>>> 26bd63fb
  };

  return (
    <header className={classnames(styles.PPMHeaderSummary)}>
      <div className={styles.header}>
        <h3>PPM {ppmNumber}</h3>
        {shipmentInfo.isActualExpenseReimbursement && (
          <Tag className={styles.tagInfo}>actual expense reimbursement</Tag>
        )}
        <section>
          <HeaderSection
            sectionInfo={{
              type: sectionTypes.shipmentInfo,
              advanceAmountReceived: ppmShipmentInfo.advanceAmountReceived,
              ...shipmentInfo,
            }}
            dataTestId="shipmentInfo"
            updatedItemName={updatedItemName}
            setUpdatedItemName={setUpdatedItemName}
            readOnly={readOnly}
<<<<<<< HEAD
            expanded
=======
            grade={order?.grade}
>>>>>>> 26bd63fb
          />
        </section>
        {showAllFields && (
          <GCCAndIncentiveInfo
            ppmShipmentInfo={ppmShipmentInfo}
            updatedItemName={updatedItemName}
            setUpdatedItemName={setUpdatedItemName}
            readOnly={readOnly}
          />
        )}
      </div>
    </header>
  );
}

PPMHeaderSummary.propTypes = {
  ppmNumber: number.isRequired,
  showAllFields: bool.isRequired,
};

PPMHeaderSummary.defaultProps = {};

// TODO: Add shape/propType/defaults for incentives and GCC components here.<|MERGE_RESOLUTION|>--- conflicted
+++ resolved
@@ -79,11 +79,8 @@
     miles: ppmShipmentInfo.miles,
     estimatedWeight: ppmShipmentInfo.estimatedWeight,
     actualWeight: ppmShipmentInfo.actualWeight,
-<<<<<<< HEAD
+    isActualExpenseReimbursement: ppmShipmentInfo.isActualExpenseReimbursement,
     allowableWeight: ppmShipmentInfo.allowableWeight,
-=======
-    isActualExpenseReimbursement: ppmShipmentInfo.isActualExpenseReimbursement,
->>>>>>> 26bd63fb
   };
 
   return (
@@ -104,11 +101,8 @@
             updatedItemName={updatedItemName}
             setUpdatedItemName={setUpdatedItemName}
             readOnly={readOnly}
-<<<<<<< HEAD
+            grade={order?.grade}
             expanded
-=======
-            grade={order?.grade}
->>>>>>> 26bd63fb
           />
         </section>
         {showAllFields && (
