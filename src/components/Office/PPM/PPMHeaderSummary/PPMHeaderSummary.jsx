import React, { useState } from 'react';
import { number, bool } from 'prop-types';
import classnames from 'classnames';

import HeaderSection, { sectionTypes } from './HeaderSection';
import styles from './PPMHeaderSummary.module.scss';

import LoadingPlaceholder from 'shared/LoadingPlaceholder';
import SomethingWentWrong from 'shared/SomethingWentWrong';
import { usePPMCloseoutQuery } from 'hooks/queries';
import { formatCustomerContactFullAddress } from 'utils/formatters';

const GCCAndIncentiveInfo = ({ ppmShipmentInfo, updatedItemName, setUpdatedItemName }) => {
  const { ppmCloseout, isLoading, isError } = usePPMCloseoutQuery(ppmShipmentInfo.id);

  if (isLoading) return <LoadingPlaceholder />;
  if (isError) return <SomethingWentWrong />;

  const incentives = {
    isAdvanceRequested: ppmShipmentInfo.hasRequestedAdvance,
    isAdvanceReceived: ppmShipmentInfo.hasReceivedAdvance,
    advanceAmountRequested: ppmShipmentInfo.advanceAmountRequested,
    advanceAmountReceived: ppmShipmentInfo.advanceAmountReceived,
    grossIncentive: ppmCloseout.grossIncentive + ppmCloseout.SITReimbursement,
<<<<<<< HEAD
    gcc: ppmCloseout.gcc + ppmCloseout.SITReimbursement,
=======
    gcc: ppmCloseout.gcc,
>>>>>>> 87aae06a
    remainingIncentive: ppmCloseout.remainingIncentive + ppmCloseout.SITReimbursement,
  };

  const incentiveFactors = {
    haulType: ppmCloseout.haulType,
    haulPrice: ppmCloseout.haulPrice,
    haulFSC: ppmCloseout.haulFSC,
    packPrice: ppmCloseout.packPrice,
    unpackPrice: ppmCloseout.unpackPrice,
    dop: ppmCloseout.dop,
    ddp: ppmCloseout.ddp,
    sitReimbursement: ppmCloseout.SITReimbursement,
  };

  return (
    <>
      <hr />
      <HeaderSection
        sectionInfo={{
          type: sectionTypes.incentives,
          ...incentives,
        }}
        dataTestId="incentives"
<<<<<<< HEAD
=======
        updatedItemName={updatedItemName}
        setUpdatedItemName={setUpdatedItemName}
>>>>>>> 87aae06a
      />
      <hr />
      <HeaderSection
        sectionInfo={{ type: sectionTypes.incentiveFactors, ...incentiveFactors }}
        dataTestId="incentiveFactors"
<<<<<<< HEAD
=======
        updatedItemName={updatedItemName}
        setUpdatedItemName={setUpdatedItemName}
>>>>>>> 87aae06a
      />
    </>
  );
};
export default function PPMHeaderSummary({ ppmShipmentInfo, ppmNumber, showAllFields }) {
  const [updatedItemName, setUpdatedItemName] = useState('');

  const shipmentInfo = {
    plannedMoveDate: ppmShipmentInfo.expectedDepartureDate,
    actualMoveDate: ppmShipmentInfo.actualMoveDate,
    pickupAddress: ppmShipmentInfo.pickupAddress
      ? formatCustomerContactFullAddress(ppmShipmentInfo.pickupAddress)
      : '—',
    destinationAddress: ppmShipmentInfo.destinationAddress
      ? formatCustomerContactFullAddress(ppmShipmentInfo.destinationAddress)
      : '—',
    miles: ppmShipmentInfo.miles,
    estimatedWeight: ppmShipmentInfo.estimatedWeight,
    actualWeight: ppmShipmentInfo.actualWeight,
  };

  return (
    <header className={classnames(styles.PPMHeaderSummary)}>
      <div className={styles.header}>
        <h3>PPM {ppmNumber}</h3>
        <section>
          <HeaderSection
            sectionInfo={{
              type: sectionTypes.shipmentInfo,
              advanceAmountReceived: ppmShipmentInfo.advanceAmountReceived,
              ...shipmentInfo,
            }}
            dataTestId="shipmentInfo"
<<<<<<< HEAD
          />
        </section>
        {showAllFields && <GCCAndIncentiveInfo ppmShipmentInfo={ppmShipmentInfo} />}
=======
            updatedItemName={updatedItemName}
            setUpdatedItemName={setUpdatedItemName}
          />
        </section>
        {showAllFields && (
          <GCCAndIncentiveInfo
            ppmShipmentInfo={ppmShipmentInfo}
            updatedItemName={updatedItemName}
            setUpdatedItemName={setUpdatedItemName}
          />
        )}
>>>>>>> 87aae06a
      </div>
    </header>
  );
}

PPMHeaderSummary.propTypes = {
  ppmNumber: number.isRequired,
  showAllFields: bool.isRequired,
};

PPMHeaderSummary.defaultProps = {};

// TODO: Add shape/propType/defaults for incentives and GCC components here.<|MERGE_RESOLUTION|>--- conflicted
+++ resolved
@@ -22,11 +22,7 @@
     advanceAmountRequested: ppmShipmentInfo.advanceAmountRequested,
     advanceAmountReceived: ppmShipmentInfo.advanceAmountReceived,
     grossIncentive: ppmCloseout.grossIncentive + ppmCloseout.SITReimbursement,
-<<<<<<< HEAD
-    gcc: ppmCloseout.gcc + ppmCloseout.SITReimbursement,
-=======
     gcc: ppmCloseout.gcc,
->>>>>>> 87aae06a
     remainingIncentive: ppmCloseout.remainingIncentive + ppmCloseout.SITReimbursement,
   };
 
@@ -50,21 +46,15 @@
           ...incentives,
         }}
         dataTestId="incentives"
-<<<<<<< HEAD
-=======
         updatedItemName={updatedItemName}
         setUpdatedItemName={setUpdatedItemName}
->>>>>>> 87aae06a
       />
       <hr />
       <HeaderSection
         sectionInfo={{ type: sectionTypes.incentiveFactors, ...incentiveFactors }}
         dataTestId="incentiveFactors"
-<<<<<<< HEAD
-=======
         updatedItemName={updatedItemName}
         setUpdatedItemName={setUpdatedItemName}
->>>>>>> 87aae06a
       />
     </>
   );
@@ -98,11 +88,6 @@
               ...shipmentInfo,
             }}
             dataTestId="shipmentInfo"
-<<<<<<< HEAD
-          />
-        </section>
-        {showAllFields && <GCCAndIncentiveInfo ppmShipmentInfo={ppmShipmentInfo} />}
-=======
             updatedItemName={updatedItemName}
             setUpdatedItemName={setUpdatedItemName}
           />
@@ -114,7 +99,6 @@
             setUpdatedItemName={setUpdatedItemName}
           />
         )}
->>>>>>> 87aae06a
       </div>
     </header>
   );
