--- conflicted
+++ resolved
@@ -78,10 +78,7 @@
     miles: ppmShipmentInfo.miles,
     estimatedWeight: ppmShipmentInfo.estimatedWeight,
     actualWeight: ppmShipmentInfo.actualWeight,
-<<<<<<< HEAD
-=======
     isActualExpenseReimbursement: ppmShipmentInfo.isActualExpenseReimbursement,
->>>>>>> cdf2c803
     allowableWeight: ppmShipmentInfo.allowableWeight,
   };
 
@@ -103,10 +100,7 @@
             updatedItemName={updatedItemName}
             setUpdatedItemName={setUpdatedItemName}
             readOnly={readOnly}
-<<<<<<< HEAD
-=======
             grade={order?.grade}
->>>>>>> cdf2c803
             expanded
           />
         </section>
