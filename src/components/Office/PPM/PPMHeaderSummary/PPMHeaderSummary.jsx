import React, { useState } from 'react';
import { number, bool } from 'prop-types';
import classnames from 'classnames';

import HeaderSection, { sectionTypes } from './HeaderSection';
import styles from './PPMHeaderSummary.module.scss';

import LoadingPlaceholder from 'shared/LoadingPlaceholder';
import SomethingWentWrong from 'shared/SomethingWentWrong';
import { usePPMCloseoutQuery } from 'hooks/queries';
import { formatCustomerContactFullAddress } from 'utils/formatters';

<<<<<<< HEAD
const GCCAndIncentiveInfo = ({ ppmShipmentInfo, updatedItemName, setUpdatedItemName }) => {
=======
const GCCAndIncentiveInfo = ({ ppmShipmentInfo, updatedItemName, setUpdatedItemName, readOnly }) => {
>>>>>>> b76e13a8
  const { ppmCloseout, isLoading, isError } = usePPMCloseoutQuery(ppmShipmentInfo.id);

  if (isLoading) return <LoadingPlaceholder />;
  if (isError) return <SomethingWentWrong />;
  const incentives = {
    isAdvanceRequested: ppmShipmentInfo.hasRequestedAdvance,
    isAdvanceReceived: ppmShipmentInfo.hasReceivedAdvance,
    advanceAmountRequested: ppmShipmentInfo.advanceAmountRequested,
    advanceAmountReceived: ppmShipmentInfo.advanceAmountReceived,
    grossIncentive: ppmCloseout.grossIncentive + ppmCloseout.SITReimbursement,
    gcc: ppmCloseout.gcc + ppmCloseout.SITReimbursement,
    remainingIncentive: ppmCloseout.remainingIncentive + ppmCloseout.SITReimbursement,
  };

  const incentiveFactors = {
    haulType: ppmCloseout.haulType,
    haulPrice: ppmCloseout.haulPrice,
    haulFSC: ppmCloseout.haulFSC,
    packPrice: ppmCloseout.packPrice,
    unpackPrice: ppmCloseout.unpackPrice,
    dop: ppmCloseout.dop,
    ddp: ppmCloseout.ddp,
    sitReimbursement: ppmCloseout.SITReimbursement,
  };

  return (
    <>
      <hr />
      <HeaderSection
        sectionInfo={{
          type: sectionTypes.incentives,
          ...incentives,
        }}
        dataTestId="incentives"
        updatedItemName={updatedItemName}
        setUpdatedItemName={setUpdatedItemName}
<<<<<<< HEAD
=======
        readOnly={readOnly}
>>>>>>> b76e13a8
      />
      <hr />
      <HeaderSection
        sectionInfo={{ type: sectionTypes.incentiveFactors, ...incentiveFactors }}
        dataTestId="incentiveFactors"
        updatedItemName={updatedItemName}
        setUpdatedItemName={setUpdatedItemName}
<<<<<<< HEAD
      />
    </>
  );
};
export default function PPMHeaderSummary({ ppmShipmentInfo, ppmNumber, showAllFields }) {
=======
        readOnly={readOnly}
      />
    </>
  );
};
export default function PPMHeaderSummary({ ppmShipmentInfo, ppmNumber, showAllFields, readOnly }) {
>>>>>>> b76e13a8
  const [updatedItemName, setUpdatedItemName] = useState('');

  const shipmentInfo = {
    plannedMoveDate: ppmShipmentInfo.expectedDepartureDate,
    actualMoveDate: ppmShipmentInfo.actualMoveDate,
    pickupAddress: ppmShipmentInfo.pickupAddress
      ? formatCustomerContactFullAddress(ppmShipmentInfo.pickupAddress)
      : '—',
    destinationAddress: ppmShipmentInfo.destinationAddress
      ? formatCustomerContactFullAddress(ppmShipmentInfo.destinationAddress)
      : '—',
    miles: ppmShipmentInfo.miles,
    estimatedWeight: ppmShipmentInfo.estimatedWeight,
    actualWeight: ppmShipmentInfo.actualWeight,
  };

  return (
    <header className={classnames(styles.PPMHeaderSummary)}>
      <div className={styles.header}>
        <h3>PPM {ppmNumber}</h3>
        <section>
          <HeaderSection
            sectionInfo={{
              type: sectionTypes.shipmentInfo,
              advanceAmountReceived: ppmShipmentInfo.advanceAmountReceived,
              ...shipmentInfo,
            }}
            dataTestId="shipmentInfo"
            updatedItemName={updatedItemName}
            setUpdatedItemName={setUpdatedItemName}
<<<<<<< HEAD
=======
            readOnly={readOnly}
>>>>>>> b76e13a8
          />
        </section>
        {showAllFields && (
          <GCCAndIncentiveInfo
            ppmShipmentInfo={ppmShipmentInfo}
            updatedItemName={updatedItemName}
            setUpdatedItemName={setUpdatedItemName}
<<<<<<< HEAD
=======
            readOnly={readOnly}
>>>>>>> b76e13a8
          />
        )}
      </div>
    </header>
  );
}

PPMHeaderSummary.propTypes = {
  ppmNumber: number.isRequired,
  showAllFields: bool.isRequired,
};

PPMHeaderSummary.defaultProps = {};

// TODO: Add shape/propType/defaults for incentives and GCC components here.<|MERGE_RESOLUTION|>--- conflicted
+++ resolved
@@ -10,11 +10,7 @@
 import { usePPMCloseoutQuery } from 'hooks/queries';
 import { formatCustomerContactFullAddress } from 'utils/formatters';
 
-<<<<<<< HEAD
-const GCCAndIncentiveInfo = ({ ppmShipmentInfo, updatedItemName, setUpdatedItemName }) => {
-=======
 const GCCAndIncentiveInfo = ({ ppmShipmentInfo, updatedItemName, setUpdatedItemName, readOnly }) => {
->>>>>>> b76e13a8
   const { ppmCloseout, isLoading, isError } = usePPMCloseoutQuery(ppmShipmentInfo.id);
 
   if (isLoading) return <LoadingPlaceholder />;
@@ -51,10 +47,7 @@
         dataTestId="incentives"
         updatedItemName={updatedItemName}
         setUpdatedItemName={setUpdatedItemName}
-<<<<<<< HEAD
-=======
         readOnly={readOnly}
->>>>>>> b76e13a8
       />
       <hr />
       <HeaderSection
@@ -62,20 +55,12 @@
         dataTestId="incentiveFactors"
         updatedItemName={updatedItemName}
         setUpdatedItemName={setUpdatedItemName}
-<<<<<<< HEAD
-      />
-    </>
-  );
-};
-export default function PPMHeaderSummary({ ppmShipmentInfo, ppmNumber, showAllFields }) {
-=======
         readOnly={readOnly}
       />
     </>
   );
 };
 export default function PPMHeaderSummary({ ppmShipmentInfo, ppmNumber, showAllFields, readOnly }) {
->>>>>>> b76e13a8
   const [updatedItemName, setUpdatedItemName] = useState('');
 
   const shipmentInfo = {
@@ -106,10 +91,7 @@
             dataTestId="shipmentInfo"
             updatedItemName={updatedItemName}
             setUpdatedItemName={setUpdatedItemName}
-<<<<<<< HEAD
-=======
             readOnly={readOnly}
->>>>>>> b76e13a8
           />
         </section>
         {showAllFields && (
@@ -117,10 +99,7 @@
             ppmShipmentInfo={ppmShipmentInfo}
             updatedItemName={updatedItemName}
             setUpdatedItemName={setUpdatedItemName}
-<<<<<<< HEAD
-=======
             readOnly={readOnly}
->>>>>>> b76e13a8
           />
         )}
       </div>
