--- conflicted
+++ resolved
@@ -84,11 +84,8 @@
     estimatedWeight: ppmShipmentInfo.estimatedWeight,
     actualWeight: ppmShipmentInfo.actualWeight,
     allowableWeight: ppmShipmentInfo.allowableWeight,
-<<<<<<< HEAD
     isActualExpenseReimbursement: ppmShipmentInfo.isActualExpenseReimbursement,
-=======
     movingExpenses: ppmShipmentInfo.movingExpenses,
->>>>>>> 82fb58d5
   };
 
   return (
