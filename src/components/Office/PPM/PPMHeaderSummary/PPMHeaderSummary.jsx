--- conflicted
+++ resolved
@@ -85,10 +85,7 @@
     actualWeight: ppmShipmentInfo.actualWeight,
     allowableWeight: ppmShipmentInfo.allowableWeight,
     isActualExpenseReimbursement: ppmShipmentInfo.isActualExpenseReimbursement,
-<<<<<<< HEAD
-=======
     movingExpenses: ppmShipmentInfo.movingExpenses,
->>>>>>> 0fc50ebe
   };
 
   return (
