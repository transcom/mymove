import React, { useState } from 'react';
import { string, bool } from 'prop-types';
import classnames from 'classnames';
import { Tag } from '@trussworks/react-uswds';

import HeaderSection, { sectionTypes } from './HeaderSection';
import styles from './PPMHeaderSummary.module.scss';

import LoadingPlaceholder from 'shared/LoadingPlaceholder';
import SomethingWentWrong from 'shared/SomethingWentWrong';
import { usePPMCloseoutQuery } from 'hooks/queries';
import { formatCustomerContactFullAddress } from 'utils/formatters';

const GCCAndIncentiveInfo = ({ ppmShipmentInfo, updatedItemName, setUpdatedItemName, readOnly }) => {
  const { ppmCloseout, isLoading, isError } = usePPMCloseoutQuery(ppmShipmentInfo.id);

  if (isLoading) return <LoadingPlaceholder />;
  if (isError) return <SomethingWentWrong />;

  const incentives = {
    isAdvanceRequested: ppmShipmentInfo.hasRequestedAdvance,
    isAdvanceReceived: ppmShipmentInfo.hasReceivedAdvance,
    advanceAmountRequested: ppmShipmentInfo.advanceAmountRequested,
    advanceAmountReceived: ppmShipmentInfo.advanceAmountReceived,
    grossIncentive: ppmCloseout.grossIncentive + ppmCloseout.SITReimbursement,
    gcc: ppmCloseout.gcc,
    remainingIncentive: ppmCloseout.remainingIncentive + ppmCloseout.SITReimbursement,
  };

  const incentiveFactors = {
    haulType: ppmCloseout.haulType,
    haulPrice: ppmCloseout.haulPrice,
    haulFSC: ppmCloseout.haulFSC,
    packPrice: ppmCloseout.packPrice,
    unpackPrice: ppmCloseout.unpackPrice,
    dop: ppmCloseout.dop,
    ddp: ppmCloseout.ddp,
    sitReimbursement: ppmCloseout.SITReimbursement,
  };

  return (
    <>
      <hr />
      <HeaderSection
        sectionInfo={{
          type: sectionTypes.incentives,
          ...incentives,
        }}
        dataTestId="incentives"
        updatedItemName={updatedItemName}
        setUpdatedItemName={setUpdatedItemName}
        readOnly={readOnly}
      />
      <hr />
      <HeaderSection
        sectionInfo={{ type: sectionTypes.incentiveFactors, ...incentiveFactors }}
        dataTestId="incentiveFactors"
        updatedItemName={updatedItemName}
        setUpdatedItemName={setUpdatedItemName}
        readOnly={readOnly}
      />
    </>
  );
};
export default function PPMHeaderSummary({ ppmShipmentInfo, order, ppmNumber, showAllFields, readOnly }) {
  const [updatedItemName, setUpdatedItemName] = useState('');
  const shipmentInfo = {
    plannedMoveDate: ppmShipmentInfo.expectedDepartureDate,
    actualMoveDate: ppmShipmentInfo.actualMoveDate,
    pickupAddress: ppmShipmentInfo.pickupAddress
      ? formatCustomerContactFullAddress(ppmShipmentInfo.pickupAddress)
      : '—',
    destinationAddress: ppmShipmentInfo.destinationAddress
      ? formatCustomerContactFullAddress(ppmShipmentInfo.destinationAddress)
      : '—',
    pickupAddressObj: ppmShipmentInfo.pickupAddress,
    destinationAddressObj: ppmShipmentInfo.destinationAddress,
    miles: ppmShipmentInfo.miles,
    estimatedWeight: ppmShipmentInfo.estimatedWeight,
    actualWeight: ppmShipmentInfo.actualWeight,
    allowableWeight: ppmShipmentInfo.allowableWeight,
<<<<<<< HEAD
=======
    isActualExpenseReimbursement: ppmShipmentInfo.isActualExpenseReimbursement,
>>>>>>> af60bbe9
  };

  return (
    <header className={classnames(styles.PPMHeaderSummary)}>
      <div className={styles.header}>
        <h3>PPM {ppmNumber}</h3>
        {shipmentInfo.isActualExpenseReimbursement && (
          <Tag className={styles.tagInfo}>actual expense reimbursement</Tag>
        )}
        <section>
          <HeaderSection
            sectionInfo={{
              type: sectionTypes.shipmentInfo,
              advanceAmountReceived: ppmShipmentInfo.advanceAmountReceived,
              ...shipmentInfo,
            }}
            dataTestId="shipmentInfo"
            updatedItemName={updatedItemName}
            setUpdatedItemName={setUpdatedItemName}
            readOnly={readOnly}
            expanded
<<<<<<< HEAD
=======
            grade={order?.grade}
>>>>>>> af60bbe9
          />
        </section>
        {showAllFields && (
          <GCCAndIncentiveInfo
            ppmShipmentInfo={ppmShipmentInfo}
            updatedItemName={updatedItemName}
            setUpdatedItemName={setUpdatedItemName}
            readOnly={readOnly}
          />
        )}
      </div>
    </header>
  );
}

PPMHeaderSummary.propTypes = {
  ppmNumber: string.isRequired,
  showAllFields: bool.isRequired,
};

PPMHeaderSummary.defaultProps = {};

// TODO: Add shape/propType/defaults for incentives and GCC components here.<|MERGE_RESOLUTION|>--- conflicted
+++ resolved
@@ -79,10 +79,7 @@
     estimatedWeight: ppmShipmentInfo.estimatedWeight,
     actualWeight: ppmShipmentInfo.actualWeight,
     allowableWeight: ppmShipmentInfo.allowableWeight,
-<<<<<<< HEAD
-=======
     isActualExpenseReimbursement: ppmShipmentInfo.isActualExpenseReimbursement,
->>>>>>> af60bbe9
   };
 
   return (
@@ -104,10 +101,7 @@
             setUpdatedItemName={setUpdatedItemName}
             readOnly={readOnly}
             expanded
-<<<<<<< HEAD
-=======
             grade={order?.grade}
->>>>>>> af60bbe9
           />
         </section>
         {showAllFields && (
