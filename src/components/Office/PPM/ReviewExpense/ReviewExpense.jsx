--- conflicted
+++ resolved
@@ -11,11 +11,7 @@
 
 import styles from './ReviewExpense.module.scss';
 
-<<<<<<< HEAD
-import { formatCents, formatDate, dropdownInputOptions, toDollarString } from 'utils/formatters';
-=======
 import { formatCents, formatDate, dropdownInputOptions, removeCommas } from 'utils/formatters';
->>>>>>> 7f9bedb3
 import { ExpenseShape } from 'types/shipment';
 import Fieldset from 'shared/Fieldset';
 import { DatePickerInput } from 'components/form/fields';
@@ -25,25 +21,15 @@
 import ppmDocumentStatus from 'constants/ppms';
 import { expenseTypes, ppmExpenseTypes, getExpenseTypeValue, llvmExpenseTypes } from 'constants/ppmExpenseTypes';
 import { ErrorMessage, Form } from 'components/form';
-import { patchExpense, patchPPMSIT } from 'services/ghcApi';
+import { patchExpense } from 'services/ghcApi';
 import { convertDollarsToCents } from 'shared/utils';
 import TextField from 'components/form/fields/TextField/TextField';
 import { LOCATION_TYPES } from 'types/sitStatusShape';
-<<<<<<< HEAD
-import { useGetPPMSITEstimatedCostQuery } from 'hooks/queries';
-import LoadingPlaceholder from 'shared/LoadingPlaceholder';
-import SomethingWentWrong from 'shared/SomethingWentWrong';
+import SitCost from 'components/Office/PPM/SitCost/SitCost';
 
 const sitLocationOptions = dropdownInputOptions(LOCATION_TYPES);
 
-const validationSchema = (allowableWeight) => {
-=======
-import SitCost from 'components/Office/PPM/SitCost/SitCost';
-
-const sitLocationOptions = dropdownInputOptions(LOCATION_TYPES);
-
 const validationSchema = (maxWeight) => {
->>>>>>> 7f9bedb3
   return Yup.object().shape({
     amount: Yup.string()
       .required('Enter the expense amount')
@@ -71,14 +57,6 @@
     weightStored: Yup.number().when('movingExpenseType', {
       is: expenseTypes.STORAGE,
       then: (schema) =>
-<<<<<<< HEAD
-        schema.required('Required').max(allowableWeight, `Enter an amount ${allowableWeight} lbs or less`),
-    }),
-    sitLocation: Yup.mixed().when('movingExpenseType', {
-      is: expenseTypes.STORAGE,
-      then: (schema) => schema.required('Required').oneOf(sitLocationOptions.map((i) => i.key)),
-    }),
-=======
         schema
           .required('Required')
           .max(maxWeight, `Enter a weight ${maxWeight} lbs or less`)
@@ -92,7 +70,6 @@
       is: expenseTypes.STORAGE,
       then: (schema) => schema.required('Required').oneOf(sitLocationOptions.map((i) => i.key)),
     }),
->>>>>>> 7f9bedb3
   });
 };
 
@@ -127,14 +104,6 @@
     onError,
   });
 
-<<<<<<< HEAD
-  const { mutate: patchPPMSITMutation } = useMutation(patchPPMSIT);
-
-  const allowableWeight = ppmShipmentInfo.estimatedWeight;
-  const [ppmSITLocation, setSITLocation] = React.useState(sitLocation?.toString() || '');
-  const { estimatedCost, isLoading, isError } = useGetPPMSITEstimatedCostQuery(ppmShipmentInfo.id, ppmSITLocation);
-
-=======
   const [descriptionString, setDescriptionString] = React.useState(description || '');
   const [actualWeightValue, setActualWeightValue] = React.useState(ppmShipmentInfo?.actualWeight?.toString() || '');
   const actualWeight = actualWeightValue;
@@ -145,27 +114,17 @@
   const [sitEndDateValue, setSitEndDateValue] = React.useState(sitEndDate != null ? sitEndDate : '');
   const displaySitCost =
     ppmSITLocation !== '' && sitStartDateValue !== '' && sitEndDateValue !== '' && weightStoredValue !== '';
->>>>>>> 7f9bedb3
   const initialValues = {
     movingExpenseType: movingExpenseType || '',
     description: descriptionString,
     amount: amountValue ? `${formatCents(amountValue)}` : '',
     paidWithGtcc: paidWithGtcc ? 'true' : 'false',
-<<<<<<< HEAD
-    sitStartDate: sitStartDate ? formatDate(sitStartDate, 'YYYY-MM-DD', 'DD MMM YYYY') : '',
-    sitEndDate: sitEndDate ? formatDate(sitEndDate, 'YYYY-MM-DD', 'DD MMM YYYY') : '',
-    weightStored: weightStored?.toString() || '',
-    status: status || '',
-    reason: reason || '',
-    actualWeight: ppmShipmentInfo?.actualWeight?.toString() || '',
-=======
     sitStartDate: sitStartDateValue,
     sitEndDate: sitEndDateValue,
     status: status || '',
     reason: reason || '',
     weightStored: weightStoredValue?.toString() || '',
     actualWeight: actualWeightValue?.toString() || '',
->>>>>>> 7f9bedb3
     sitLocation: ppmSITLocation,
   };
 
@@ -209,19 +168,6 @@
       return;
     }
 
-<<<<<<< HEAD
-    if (values.movingExpenseType === 'STORAGE') {
-      const ppmSitPayload = {
-        sitLocation: ppmSITLocation,
-      };
-      patchPPMSITMutation({
-        ppmShipmentId: expense.ppmShipmentId,
-        payload: ppmSitPayload,
-        eTag: ppmShipmentInfo.eTag,
-      });
-    }
-=======
->>>>>>> 7f9bedb3
     const payload = {
       ppmShipmentId: expense.ppmShipmentId,
       movingExpenseType: llvmExpenseTypes[selectedExpenseType],
@@ -232,13 +178,8 @@
       sitEndDate: llvmExpenseTypes[selectedExpenseType] === expenseTypes.STORAGE ? sitEndDateValue : undefined,
       reason: values.status === ppmDocumentStatus.APPROVED ? null : values.reason,
       status: values.status,
-<<<<<<< HEAD
-      weightStored: Number.parseInt(values.weightStored, 10),
-      sitLocation: ppmSITLocation,
-=======
       weightStored: llvmExpenseTypes[selectedExpenseType] === expenseTypes.STORAGE ? weightStoredValue : undefined,
       sitLocation: llvmExpenseTypes[selectedExpenseType] === expenseTypes.STORAGE ? ppmSITLocation : undefined,
->>>>>>> 7f9bedb3
     };
 
     patchExpenseMutation({
@@ -251,21 +192,12 @@
 
   const titleCase = (input) => input.charAt(0).toUpperCase() + input.slice(1);
   const allCase = (input) => input?.split(' ').map(titleCase).join(' ') ?? '';
-<<<<<<< HEAD
-  if (isLoading) return <LoadingPlaceholder />;
-  if (isError) return <SomethingWentWrong />;
-=======
-
->>>>>>> 7f9bedb3
+
   return (
     <div className={classnames(styles.container, 'container--accent--ppm')}>
       <Formik
         initialValues={initialValues}
-<<<<<<< HEAD
-        validationSchema={() => validationSchema(allowableWeight)}
-=======
         validationSchema={() => validationSchema(actualWeight)}
->>>>>>> 7f9bedb3
         innerRef={formRef}
         onSubmit={handleSubmit}
         enableReinitialize
@@ -279,12 +211,6 @@
             setFieldError('reason', null);
           };
 
-<<<<<<< HEAD
-          const handleSITLocationChange = (event) => {
-            setSITLocation(event.target.value);
-            setSamePage(true);
-            const count = computeCurrentCategoryIndex(event.target.value);
-=======
           const refreshPage = (event) => {
             setSamePage(true);
             const count = computeCurrentCategoryIndex(event.target.value);
@@ -321,7 +247,6 @@
             setSitEndDateValue(date);
             setSamePage(true);
             const count = computeCurrentCategoryIndex(value);
->>>>>>> 7f9bedb3
             setCurrentCategoryIndex(count + 1);
           };
 
@@ -360,7 +285,6 @@
                     setSelectedExpenseType(e.target.value);
                     refreshPage(e);
                   }}
-                  disabled={readOnly}
                 >
                   {ppmExpenseTypes.map((x) => (
                     <option key={x.key}>{x.value}</option>
@@ -373,40 +297,15 @@
                   id="description"
                   className={styles.displayValue}
                   disabled={readOnly}
-<<<<<<< HEAD
-=======
                   onBlur={(e) => {
                     setDescriptionString(e.target.value);
                   }}
->>>>>>> 7f9bedb3
                 />
                 {llvmExpenseTypes[selectedExpenseType] === expenseTypes.STORAGE && (
                   <>
                     <div className="labelWrapper">
                       <Label htmlFor="sitLocationInput">SIT Location</Label>
                     </div>
-<<<<<<< HEAD
-                    <select
-                      label="SIT Location"
-                      name="sitLocation"
-                      id="sitLocationInput"
-                      required
-                      className={classnames('usa-select')}
-                      value={ppmSITLocation}
-                      onChange={(e) => {
-                        handleSITLocationChange(e);
-                      }}
-                      disabled={readOnly}
-                    >
-                      {sitLocationOptions.map((x) => (
-                        <option key={x.key}>{x.value}</option>
-                      ))}
-                    </select>
-                    <legend className={classnames('usa-label', styles.label)}>Cost</legend>
-                    <div className={styles.displayValue}>
-                      {toDollarString(formatCents(estimatedCost?.estimatedCost || 0))}
-                    </div>
-=======
                     <Field
                       as={Radio}
                       id="sitLocationOrigin"
@@ -440,7 +339,6 @@
                         weightStored={weightStoredValue}
                       />
                     )}
->>>>>>> 7f9bedb3
                   </>
                 )}
                 <MaskedTextField
@@ -457,15 +355,11 @@
                   thousandsSeparator=","
                   lazy={false} // immediate masking evaluation
                   prefix="$"
-<<<<<<< HEAD
-                  disabled={readOnly}
-=======
                   isDisabled={readOnly}
                   onBlur={(e) => {
                     const newAmount = e.target.value.replace(/[,.]/g, '');
                     setAmountValue(newAmount);
                   }}
->>>>>>> 7f9bedb3
                 />
                 {llvmExpenseTypes[selectedExpenseType] === expenseTypes.STORAGE && (
                   <>
@@ -480,23 +374,15 @@
                       thousandsSeparator=","
                       lazy={false} // immediate masking evaluation
                       suffix="lbs"
-<<<<<<< HEAD
-                      disabled={readOnly}
-=======
                       isDisabled={readOnly}
                       onBlur={(e) => {
                         handleWeightStoredChange(e);
                       }}
->>>>>>> 7f9bedb3
                     />
                     <MaskedTextField
                       defaultValue="0"
                       name="actualWeight"
-<<<<<<< HEAD
-                      label="Actual Weight"
-=======
                       label="Actual PPM Weight"
->>>>>>> 7f9bedb3
                       id="actualWeight"
                       mask={Number}
                       scale={0} // digits after point, 0 for integers
@@ -504,12 +390,6 @@
                       thousandsSeparator=","
                       lazy={false} // immediate masking evaluation
                       suffix="lbs"
-<<<<<<< HEAD
-                      disabled={readOnly}
-                    />
-                    <DatePickerInput name="sitStartDate" label="Start date" />
-                    <DatePickerInput name="sitEndDate" label="End date" />
-=======
                       isDisabled={readOnly}
                       onBlur={(e) => {
                         handleActualWeightChange(e);
@@ -533,7 +413,6 @@
                         handleSitEndDateChange(value);
                       }}
                     />
->>>>>>> 7f9bedb3
                     <legend className={classnames('usa-label', styles.label)}>Total days in SIT</legend>
                     <div className={styles.displayValue} data-testid="days-in-sit">
                       {daysInSIT}
@@ -577,6 +456,7 @@
                       data-testid="excludeRadio"
                       disabled={readOnly}
                     />
+
                     {values.status === ppmDocumentStatus.EXCLUDED && (
                       <FormGroup className={styles.reason}>
                         <Label htmlFor={`excludeReason-${expense?.id}`}>Reason</Label>
