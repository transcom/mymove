--- conflicted
+++ resolved
@@ -11,7 +11,6 @@
 
 import styles from './ReviewExpense.module.scss';
 
-<<<<<<< HEAD
 import {
   formatCents,
   formatDate,
@@ -20,9 +19,6 @@
   removeCommas,
   toDollarString,
 } from 'utils/formatters';
-=======
-import { formatCents, formatDate, formatWeight, dropdownInputOptions, removeCommas } from 'utils/formatters';
->>>>>>> b53be3f5
 import { ExpenseShape } from 'types/shipment';
 import Fieldset from 'shared/Fieldset';
 import { DatePickerInput } from 'components/form/fields';
@@ -73,19 +69,11 @@
           .required('Required')
           .max(maxWeight, `Weight must be less than total PPM weight of ${formatWeight(maxWeight)}`)
           .min(1, `Enter a weight greater than 0 lbs`),
-<<<<<<< HEAD
     }),
     sitLocation: Yup.mixed().when('movingExpenseType', {
       is: expenseTypes.STORAGE,
       then: (schema) => schema.oneOf(sitLocationOptions.map((i) => i.key)).required('Required'),
     }),
-=======
-    }),
-    sitLocation: Yup.mixed().when('movingExpenseType', {
-      is: expenseTypes.STORAGE,
-      then: (schema) => schema.oneOf(sitLocationOptions.map((i) => i.key)).required('Required'),
-    }),
->>>>>>> b53be3f5
   });
 };
 
@@ -122,26 +110,17 @@
 
   const [descriptionString, setDescriptionString] = React.useState(description || '');
   const actualWeight = ppmShipmentInfo?.actualWeight || '';
-<<<<<<< HEAD
   const [amountValue, setAmountValue] = React.useState(amount.toString());
   const [weightStoredValue, setWeightStoredValue] = React.useState(weightStored);
-  const [ppmSITLocation, setSITLocation] = React.useState(sitLocation?.toString() || '');
-=======
-  const [amountValue, setAmountValue] = React.useState(amount);
-  const [weightStoredValue, setWeightStoredValue] = React.useState(weightStored);
   const [ppmSITLocation, setSITLocation] = React.useState(sitLocation?.toString() || 'DESTINATION');
->>>>>>> b53be3f5
   const [sitStartDateValue, setSitStartDateValue] = React.useState(sitStartDate != null ? sitStartDate : '');
   const [sitEndDateValue, setSitEndDateValue] = React.useState(sitEndDate != null ? sitEndDate : '');
   const displaySitCost =
     ppmSITLocation !== '' && sitStartDateValue !== '' && sitEndDateValue !== '' && weightStoredValue !== '';
-<<<<<<< HEAD
   const [estimatedCost, setEstimatedCost] = React.useState(0);
   const [actualSITReimbursed, setActualSITReimbursed] = React.useState(
     amountValue < estimatedCost ? amountValue : estimatedCost,
   );
-=======
->>>>>>> b53be3f5
   const initialValues = {
     movingExpenseType: movingExpenseType || '',
     description: descriptionString,
@@ -239,11 +218,8 @@
       status: values.status,
       weightStored: llvmExpenseTypes[selectedExpenseType] === expenseTypes.STORAGE ? weightStoredValue : undefined,
       sitLocation: llvmExpenseTypes[selectedExpenseType] === expenseTypes.STORAGE ? ppmSITLocation : undefined,
-<<<<<<< HEAD
       sitReimburseableAmount:
         llvmExpenseTypes[selectedExpenseType] === expenseTypes.STORAGE ? actualSITReimbursed : undefined,
-=======
->>>>>>> b53be3f5
     };
 
     patchExpenseMutation({
@@ -372,11 +348,7 @@
                       label="Origin"
                       name="sitLocation"
                       value="ORIGIN"
-<<<<<<< HEAD
-                      checked={values.sitLocation === 'ORIGIN' || values.sitLocation === ''}
-=======
                       checked={values.sitLocation === 'ORIGIN'}
->>>>>>> b53be3f5
                       disabled={readOnly}
                       onChange={(e) => {
                         handleSITLocationChange(e);
@@ -402,10 +374,7 @@
                         sitEndDate={sitEndDateValue}
                         weightStored={weightStoredValue}
                         useQueries={useGetPPMSITEstimatedCostQuery}
-<<<<<<< HEAD
                         setEstimatedCost={setEstimatedCost}
-=======
->>>>>>> b53be3f5
                       />
                     )}
                   </>
@@ -432,15 +401,12 @@
                 />
                 {llvmExpenseTypes[selectedExpenseType] === expenseTypes.STORAGE && (
                   <>
-<<<<<<< HEAD
                     <div>
                       <legend className={classnames('usa-label', styles.label)}>Actual SIT Reimbursement</legend>
                       <div className={styles.displayValue} data-testid="actual-sit-reimbursement">
                         {toDollarString(formatCents(actualSITReimbursed))}
                       </div>
                     </div>
-=======
->>>>>>> b53be3f5
                     <MaskedTextField
                       defaultValue="0"
                       name="weightStored"
