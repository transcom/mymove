--- conflicted
+++ resolved
@@ -69,19 +69,11 @@
           .required('Required')
           .max(maxWeight, `Weight must be less than total PPM weight of ${formatWeight(maxWeight)}`)
           .min(1, `Enter a weight greater than 0 lbs`),
-<<<<<<< HEAD
     }),
     sitLocation: Yup.mixed().when('movingExpenseType', {
       is: expenseTypes.STORAGE,
       then: (schema) => schema.oneOf(sitLocationOptions.map((i) => i.key)).required('Required'),
     }),
-=======
-    }),
-    sitLocation: Yup.mixed().when('movingExpenseType', {
-      is: expenseTypes.STORAGE,
-      then: (schema) => schema.oneOf(sitLocationOptions.map((i) => i.key)).required('Required'),
-    }),
->>>>>>> 21c8b4a0
   });
 };
 
@@ -120,11 +112,7 @@
   const actualWeight = ppmShipmentInfo?.actualWeight || '';
   const [amountValue, setAmountValue] = React.useState(amount.toString());
   const [weightStoredValue, setWeightStoredValue] = React.useState(weightStored);
-<<<<<<< HEAD
-  const [ppmSITLocation, setSITLocation] = React.useState(sitLocation?.toString() || '');
-=======
   const [ppmSITLocation, setSITLocation] = React.useState(sitLocation?.toString() || 'DESTINATION');
->>>>>>> 21c8b4a0
   const [sitStartDateValue, setSitStartDateValue] = React.useState(sitStartDate != null ? sitStartDate : '');
   const [sitEndDateValue, setSitEndDateValue] = React.useState(sitEndDate != null ? sitEndDate : '');
   const displaySitCost =
@@ -362,11 +350,7 @@
                       label="Origin"
                       name="sitLocation"
                       value="ORIGIN"
-<<<<<<< HEAD
-                      checked={values.sitLocation === 'ORIGIN' || values.sitLocation === ''}
-=======
                       checked={values.sitLocation === 'ORIGIN'}
->>>>>>> 21c8b4a0
                       disabled={readOnly}
                       onChange={(e) => {
                         handleSITLocationChange(e);
