--- conflicted
+++ resolved
@@ -69,19 +69,11 @@
           .required('Required')
           .max(maxWeight, `Weight must be less than total PPM weight of ${formatWeight(maxWeight)}`)
           .min(1, `Enter a weight greater than 0 lbs`),
-<<<<<<< HEAD
     }),
     sitLocation: Yup.mixed().when('movingExpenseType', {
       is: expenseTypes.STORAGE,
       then: (schema) => schema.oneOf(sitLocationOptions.map((i) => i.key)).required('Required'),
     }),
-=======
-    }),
-    sitLocation: Yup.mixed().when('movingExpenseType', {
-      is: expenseTypes.STORAGE,
-      then: (schema) => schema.oneOf(sitLocationOptions.map((i) => i.key)).required('Required'),
-    }),
->>>>>>> 2c33e14c
   });
 };
 
@@ -118,15 +110,9 @@
 
   const [descriptionString, setDescriptionString] = React.useState(description || '');
   const actualWeight = ppmShipmentInfo?.actualWeight || '';
-<<<<<<< HEAD
-  const [amountValue, setAmountValue] = React.useState(amount.toString());
-  const [weightStoredValue, setWeightStoredValue] = React.useState(weightStored);
-  const [ppmSITLocation, setSITLocation] = React.useState(sitLocation?.toString() || '');
-=======
   const [amountValue, setAmountValue] = React.useState(amount?.toString() || '');
   const [weightStoredValue, setWeightStoredValue] = React.useState(weightStored);
   const [ppmSITLocation, setSITLocation] = React.useState(sitLocation?.toString() || 'DESTINATION');
->>>>>>> 2c33e14c
   const [sitStartDateValue, setSitStartDateValue] = React.useState(sitStartDate != null ? sitStartDate : '');
   const [sitEndDateValue, setSitEndDateValue] = React.useState(sitEndDate != null ? sitEndDate : '');
   const displaySitCost =
@@ -364,11 +350,7 @@
                       label="Origin"
                       name="sitLocation"
                       value="ORIGIN"
-<<<<<<< HEAD
-                      checked={values.sitLocation === 'ORIGIN' || values.sitLocation === ''}
-=======
                       checked={values.sitLocation === 'ORIGIN'}
->>>>>>> 2c33e14c
                       disabled={readOnly}
                       onChange={(e) => {
                         handleSITLocationChange(e);
