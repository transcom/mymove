--- conflicted
+++ resolved
@@ -11,11 +11,7 @@
 
 import styles from './ReviewExpense.module.scss';
 
-<<<<<<< HEAD
-import { formatCents, formatDate, dropdownInputOptions, removeCommas } from 'utils/formatters';
-=======
 import { formatCents, formatDate, formatWeight, dropdownInputOptions, removeCommas } from 'utils/formatters';
->>>>>>> 81038656
 import { ExpenseShape } from 'types/shipment';
 import Fieldset from 'shared/Fieldset';
 import { DatePickerInput } from 'components/form/fields';
@@ -30,10 +26,7 @@
 import TextField from 'components/form/fields/TextField/TextField';
 import { LOCATION_TYPES } from 'types/sitStatusShape';
 import SitCost from 'components/Office/PPM/SitCost/SitCost';
-<<<<<<< HEAD
-=======
 import { useGetPPMSITEstimatedCostQuery } from 'hooks/queries';
->>>>>>> 81038656
 
 const sitLocationOptions = dropdownInputOptions(LOCATION_TYPES);
 
@@ -67,11 +60,7 @@
       then: (schema) =>
         schema
           .required('Required')
-<<<<<<< HEAD
-          .max(maxWeight, `Weight must be less than total PPM weight of ${maxWeight} lbs`)
-=======
           .max(maxWeight, `Weight must be less than total PPM weight of ${formatWeight(maxWeight)}`)
->>>>>>> 81038656
           .min(1, `Enter a weight greater than 0 lbs`),
     }),
     sitLocation: Yup.mixed().when('movingExpenseType', {
@@ -113,11 +102,7 @@
   });
 
   const [descriptionString, setDescriptionString] = React.useState(description || '');
-<<<<<<< HEAD
-  const actualWeight = ppmShipmentInfo?.actualWeight?.toString() || '';
-=======
   const actualWeight = ppmShipmentInfo?.actualWeight || '';
->>>>>>> 81038656
   const [amountValue, setAmountValue] = React.useState(amount);
   const [weightStoredValue, setWeightStoredValue] = React.useState(weightStored);
   const [ppmSITLocation, setSITLocation] = React.useState(sitLocation?.toString() || '');
@@ -234,16 +219,11 @@
 
           const handleWeightStoredChange = (event) => {
             const weight = parseInt(removeCommas(event.target.value), 10);
-<<<<<<< HEAD
-            setWeightStoredValue(weight);
-            refreshPage(event);
-=======
             const maxWeight = parseInt(removeCommas(actualWeight), 10);
             if (weight <= maxWeight && weight > 0) {
               setWeightStoredValue(weight);
               refreshPage(event);
             }
->>>>>>> 81038656
           };
 
           const handleSitStartDateChange = (value) => {
@@ -349,10 +329,7 @@
                         sitStartDate={sitStartDateValue}
                         sitEndDate={sitEndDateValue}
                         weightStored={weightStoredValue}
-<<<<<<< HEAD
-=======
                         useQueries={useGetPPMSITEstimatedCostQuery}
->>>>>>> 81038656
                       />
                     )}
                   </>
@@ -395,13 +372,10 @@
                         handleWeightStoredChange(e);
                       }}
                     />
-<<<<<<< HEAD
-=======
                     <div>
                       <legend className={classnames('usa-label', styles.label)}>Actual PPM Weight</legend>
                       <div className={styles.displayValue}>{formatWeight(actualWeight)}</div>
                     </div>
->>>>>>> 81038656
                     <DatePickerInput
                       name="sitStartDate"
                       label="Start date"
@@ -463,6 +437,7 @@
                       data-testid="excludeRadio"
                       disabled={readOnly}
                     />
+
                     {values.status === ppmDocumentStatus.EXCLUDED && (
                       <FormGroup className={styles.reason}>
                         <Label htmlFor={`excludeReason-${expense?.id}`}>Reason</Label>
