--- conflicted
+++ resolved
@@ -176,88 +176,11 @@
               <div className={classnames(formStyles.form, styles.ReviewExpense, styles.headerContainer)}>
                 <PPMHeaderSummary ppmShipmentInfo={ppmShipmentInfo} ppmNumber={ppmNumber} showAllFields={false} />
               </div>
-<<<<<<< HEAD
-              <select
-                label="Expense Type"
-                name="movingExpenseType"
-                id="movingExpenseType"
-                required
-                className={classnames('usa-select')}
-                value={selectedExpenseType}
-                onChange={(e) => {
-                  setSelectedExpenseType(e.target.value);
-                  setSamePage(true);
-                  const count = computeCurrentCategoryIndex(e.target.value);
-                  setCurrentCategoryIndex(count + 1);
-                }}
-                disabled={readOnly}
-              >
-                {ppmExpenseTypes.map((x) => (
-                  <option key={x.key}>{x.value}</option>
-                ))}
-              </select>
-              <TextField
-                defaultValue={description}
-                name="description"
-                label="Description"
-                id="description"
-                className={styles.displayValue}
-                disabled={readOnly}
-              />
-              <MaskedTextField
-                defaultValue="0"
-                name="amount"
-                label="Amount"
-                id="amount"
-                mask={Number}
-                scale={2} // digits after point, 0 for integers
-                radix="." // fractional delimiter
-                mapToRadix={['.']} // symbols to process as radix
-                padFractionalZeros // if true, then pads zeros at end to the length of scale
-                signed={false} // disallow negative
-                thousandsSeparator=","
-                lazy={false} // immediate masking evaluation
-                prefix="$"
-                disabled={readOnly}
-              />
-              {llvmExpenseTypes[selectedExpenseType] === expenseTypes.STORAGE && (
-                <>
-                  <DatePickerInput name="sitStartDate" label="Start date" disabled={readOnly} />
-                  <DatePickerInput name="sitEndDate" label="End date" disabled={readOnly} />
-                  <legend className={classnames('usa-label', styles.label)}>Total days in SIT</legend>
-                  <div className={styles.displayValue} data-testid="days-in-sit">
-                    {daysInSIT}
-                  </div>
-                </>
-              )}
-              <h3 className={styles.reviewHeader}>{`Review ${allCase(
-                selectedExpenseType,
-              )} #${currentCategoryIndex}`}</h3>
-              <p>Add a review for this {allCase(selectedExpenseType)}</p>
-              <ErrorMessage display={!!errors?.status && !!touched?.status}>{errors.status}</ErrorMessage>
-              <Fieldset className={styles.statusOptions}>
-                <div
-                  className={classnames(approveRejectStyles.statusOption, {
-                    [approveRejectStyles.selected]: values.status === ppmDocumentStatus.APPROVED,
-                  })}
-                >
-                  <Radio
-                    id={`accept-${expense?.id}`}
-                    checked={values.status === ppmDocumentStatus.APPROVED}
-                    value={ppmDocumentStatus.APPROVED}
-                    name="status"
-                    label="Accept"
-                    onChange={handleApprovalChange}
-                    data-testid="acceptRadio"
-                    disabled={readOnly}
-                  />
-=======
               <Form className={classnames(formStyles.form, styles.ReviewExpense)}>
                 <hr />
                 <h3 className={styles.tripNumber}>{`Receipt ${tripNumber}`}</h3>
                 <div className="labelWrapper">
                   <Label htmlFor="movingExpenseType">Expense Type</Label>
->>>>>>> 34b5b4d1
                 </div>
                 <select
                   label="Expense Type"
@@ -272,70 +195,8 @@
                     const count = computeCurrentCategoryIndex(e.target.value);
                     setCurrentCategoryIndex(count + 1);
                   }}
-                >
-<<<<<<< HEAD
-                  <Radio
-                    id={`exclude-${expense?.id}`}
-                    checked={values.status === ppmDocumentStatus.EXCLUDED}
-                    value={ppmDocumentStatus.EXCLUDED}
-                    name="status"
-                    label="Exclude"
-                    onChange={handleChange}
-                    data-testid="excludeRadio"
-                    disabled={readOnly}
-                  />
-
-                  {values.status === ppmDocumentStatus.EXCLUDED && (
-                    <FormGroup className={styles.reason}>
-                      <Label htmlFor={`excludeReason-${expense?.id}`}>Reason</Label>
-                      <ErrorMessage display={!!errors?.reason && !!touched?.reason}>{errors.reason}</ErrorMessage>
-                      <Textarea
-                        id={`excludeReason-${expense?.id}`}
-                        name="reason"
-                        onChange={handleChange}
-                        value={values.reason}
-                        placeholder="Type something"
-                        disabled={readOnly}
-                      />
-                      <div className={styles.hint}>{500 - values.reason.length} characters</div>
-                    </FormGroup>
-                  )}
-                </div>
-                <div
-                  className={classnames(approveRejectStyles.statusOption, styles.reject, {
-                    [approveRejectStyles.selected]: values.status === ppmDocumentStatus.REJECTED,
-                  })}
-                >
-                  <Radio
-                    id={`reject-${expense?.id}`}
-                    checked={values.status === ppmDocumentStatus.REJECTED}
-                    value={ppmDocumentStatus.REJECTED}
-                    name="status"
-                    label="Reject"
-                    onChange={handleChange}
-                    data-testid="rejectRadio"
-                    disabled={readOnly}
-                  />
-
-                  {values.status === ppmDocumentStatus.REJECTED && (
-                    <FormGroup className={styles.reason}>
-                      <Label htmlFor={`rejectReason-${expense?.id}`}>Reason</Label>
-                      <ErrorMessage display={!!errors?.reason && !!touched?.reason}>{errors.reason}</ErrorMessage>
-                      <Textarea
-                        id={`rejectReason-${expense?.id}`}
-                        name="reason"
-                        onChange={handleChange}
-                        value={values.reason}
-                        placeholder="Type something"
-                        disabled={readOnly}
-                      />
-                      <div className={styles.hint}>{500 - values.reason.length} characters</div>
-                    </FormGroup>
-                  )}
-                </div>
-              </Fieldset>
-            </Form>
-=======
+                  disabled={readOnly}
+              >
                   {ppmExpenseTypes.map((x) => (
                     <option key={x.key}>{x.value}</option>
                   ))}
@@ -346,7 +207,8 @@
                   label="Description"
                   id="description"
                   className={styles.displayValue}
-                />
+                  disabled={readOnly}
+              />
                 <MaskedTextField
                   defaultValue="0"
                   name="amount"
@@ -361,11 +223,12 @@
                   thousandsSeparator=","
                   lazy={false} // immediate masking evaluation
                   prefix="$"
-                />
+                  disabled={readOnly}
+              />
                 {llvmExpenseTypes[selectedExpenseType] === expenseTypes.STORAGE && (
                   <>
-                    <DatePickerInput name="sitStartDate" label="Start date" />
-                    <DatePickerInput name="sitEndDate" label="End date" />
+                    <DatePickerInput name="sitStartDate" label="Start date" disabled={readOnly} />
+                    <DatePickerInput name="sitEndDate" label="End date" disabled={readOnly} />
                     <legend className={classnames('usa-label', styles.label)}>Total days in SIT</legend>
                     <div className={styles.displayValue} data-testid="days-in-sit">
                       {daysInSIT}
@@ -391,7 +254,8 @@
                       label="Accept"
                       onChange={handleApprovalChange}
                       data-testid="acceptRadio"
-                    />
+                      disabled={readOnly}
+                  />
                   </div>
                   <div
                     className={classnames(approveRejectStyles.statusOption, styles.exclude, {
@@ -406,7 +270,8 @@
                       label="Exclude"
                       onChange={handleChange}
                       data-testid="excludeRadio"
-                    />
+                      disabled={readOnly}
+                  />
 
                     {values.status === ppmDocumentStatus.EXCLUDED && (
                       <FormGroup className={styles.reason}>
@@ -418,7 +283,8 @@
                           onChange={handleChange}
                           value={values.reason}
                           placeholder="Type something"
-                        />
+                          disabled={readOnly}
+                      />
                         <div className={styles.hint}>{500 - values.reason.length} characters</div>
                       </FormGroup>
                     )}
@@ -436,7 +302,8 @@
                       label="Reject"
                       onChange={handleChange}
                       data-testid="rejectRadio"
-                    />
+                      disabled={readOnly}
+                  />
 
                     {values.status === ppmDocumentStatus.REJECTED && (
                       <FormGroup className={styles.reason}>
@@ -448,7 +315,8 @@
                           onChange={handleChange}
                           value={values.reason}
                           placeholder="Type something"
-                        />
+                          disabled={readOnly}
+                      />
                         <div className={styles.hint}>{500 - values.reason.length} characters</div>
                       </FormGroup>
                     )}
@@ -456,7 +324,6 @@
                 </Fieldset>
               </Form>
             </>
->>>>>>> 34b5b4d1
           );
         }}
       </Formik>
