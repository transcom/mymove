--- conflicted
+++ resolved
@@ -110,11 +110,7 @@
 
   const [descriptionString, setDescriptionString] = React.useState(description || '');
   const actualWeight = ppmShipmentInfo?.actualWeight || '';
-<<<<<<< HEAD
-  const [amountValue, setAmountValue] = React.useState(amount.toString());
-=======
   const [amountValue, setAmountValue] = React.useState(amount?.toString() || '');
->>>>>>> 21124d37
   const [weightStoredValue, setWeightStoredValue] = React.useState(weightStored);
   const [ppmSITLocation, setSITLocation] = React.useState(sitLocation?.toString() || 'DESTINATION');
   const [sitStartDateValue, setSitStartDateValue] = React.useState(sitStartDate != null ? sitStartDate : '');
