--- conflicted
+++ resolved
@@ -256,23 +256,6 @@
   estimatedCost: 5000,
 }
 
-<<<<<<< HEAD
-const loadingReturnValue = {
-  ...useGetPPMSITEstimatedCostQueryReturnValue,
-  isLoading: true,
-  isError: false,
-  isSuccess: false,
-};
-
-const errorReturnValue = {
-  ...useGetPPMSITEstimatedCostQueryReturnValue,
-  isLoading: false,
-  isError: true,
-  isSuccess: false,
-};
-
-=======
->>>>>>> 7f9bedb3
 const defaultProps = {
   ppmShipmentInfo: {
     id: '32ecb311-edbe-4fd4-96ee-bd693113f3f3',
@@ -310,10 +293,7 @@
     sitEndDate: '2022-12-25',
     weightStored: 2000,
     sitLocation: 'ORIGIN',
-<<<<<<< HEAD
-=======
     sitEstimatedCost: 5000,
->>>>>>> 7f9bedb3
   },
 };
 
@@ -605,7 +585,6 @@
       usePPMCloseoutQuery.mockReturnValue(usePPMCloseoutQueryReturnValue);
       useReviewShipmentWeightsQuery.mockReturnValue(useReviewShipmentWeightsQueryReturnValueAll);
       useGetPPMSITEstimatedCostQuery.mockReturnValue(useGetPPMSITEstimatedCostQueryReturnValue);
-<<<<<<< HEAD
       render(
         <ReviewExpense
           {...defaultProps}
@@ -700,8 +679,6 @@
     });
 
     it('populates disabled edit form with existing status and reason', async () => {
-=======
->>>>>>> 7f9bedb3
       render(
         <ReviewExpense
           {...defaultProps}
