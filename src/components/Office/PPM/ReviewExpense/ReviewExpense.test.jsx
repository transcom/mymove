--- conflicted
+++ resolved
@@ -311,8 +311,6 @@
     sitEndDate: '2022-12-25',
     weightStored: 2000,
     sitLocation: 'ORIGIN',
-<<<<<<< HEAD
-=======
     amount: 456,
   },
 };
@@ -326,7 +324,6 @@
     weightStored: 2000,
     sitLocation: 'ORIGIN',
     amount: 6000,
->>>>>>> da55281b
   },
 };
 
@@ -533,14 +530,11 @@
 
       expect(screen.getByLabelText('Origin')).toBeChecked();
       expect(screen.getByLabelText('Destination')).not.toBeChecked();
-<<<<<<< HEAD
-=======
       expect(screen.getByText('Actual SIT Reimbursement')).toBeInTheDocument();
       // Actual sit reimbursement is the lower of the requested values between gov estimate and user request
       await waitFor(() => {
         expect(screen.getByTestId('actual-sit-reimbursement')).toHaveTextContent('$4.56');
       });
->>>>>>> da55281b
       expect(screen.getByLabelText('Weight Stored')).toHaveDisplayValue('2,000');
 
       await waitFor(() => {
@@ -558,21 +552,13 @@
       });
     });
 
-<<<<<<< HEAD
-    it('renders the $0 cost when the query is still loading', async () => {
-=======
     it('actual sit reimbursement uses gov estimate when lower than user request', async () => {
->>>>>>> da55281b
       useEditShipmentQueries.mockReturnValue(useEditShipmentQueriesReturnValue);
       usePPMShipmentDocsQueries.mockReturnValue(usePPMShipmentDocsQueriesReturnValueWithOneWeightTicket);
       usePPMCloseoutQuery.mockReturnValue(usePPMCloseoutQueryReturnValue);
       useReviewShipmentWeightsQuery.mockReturnValue(useReviewShipmentWeightsQueryReturnValueAll);
-<<<<<<< HEAD
-      useGetPPMSITEstimatedCostQuery.mockReturnValue(useGetPPMSITEstimatedCostQueryLoading);
-=======
       await useGetPPMSITEstimatedCostQuery.mockReturnValue(useGetPPMSITEstimatedCostQueryReturnValue);
 
->>>>>>> da55281b
       render(
         <ReviewExpense
           {...defaultProps}
@@ -584,14 +570,6 @@
           wrapper: MockProviders,
         },
       );
-<<<<<<< HEAD
-
-      const costAmount = screen.getByTestId('costAmount');
-      expect(costAmount).toHaveTextContent('$0.00');
-    });
-
-    it('renders $0 cost when the query errors', async () => {
-=======
       expect(screen.getByText('Actual SIT Reimbursement')).toBeInTheDocument();
       await waitFor(() => {
         expect(screen.getByTestId('actual-sit-reimbursement')).toHaveTextContent('$50.00');
@@ -599,16 +577,11 @@
     });
 
     it('renders the $0 cost when the query is still loading', async () => {
->>>>>>> da55281b
       useEditShipmentQueries.mockReturnValue(useEditShipmentQueriesReturnValue);
       usePPMShipmentDocsQueries.mockReturnValue(usePPMShipmentDocsQueriesReturnValueWithOneWeightTicket);
       usePPMCloseoutQuery.mockReturnValue(usePPMCloseoutQueryReturnValue);
       useReviewShipmentWeightsQuery.mockReturnValue(useReviewShipmentWeightsQueryReturnValueAll);
-<<<<<<< HEAD
-      useGetPPMSITEstimatedCostQuery.mockReturnValue(useGetPPMSITEstimatedCostQueryError);
-=======
       useGetPPMSITEstimatedCostQuery.mockReturnValue(useGetPPMSITEstimatedCostQueryLoading);
->>>>>>> da55281b
       render(
         <ReviewExpense
           {...defaultProps}
@@ -621,8 +594,6 @@
         },
       );
 
-<<<<<<< HEAD
-=======
       const costAmount = screen.getByTestId('costAmount');
       expect(costAmount).toHaveTextContent('$0.00');
     });
@@ -645,7 +616,6 @@
         },
       );
 
->>>>>>> da55281b
       const errorMessage = screen.getByTestId('costAmount');
       expect(errorMessage).toHaveTextContent('$0.00');
     });
