import React from 'react';
import { render, waitFor, screen, fireEvent } from '@testing-library/react';
import { act } from 'react-dom/test-utils';
import userEvent from '@testing-library/user-event';

import ReviewWeightTicket from './ReviewWeightTicket';

import { MockProviders } from 'testUtils';

beforeEach(() => {
  jest.clearAllMocks();
});

jest.setTimeout(60000);

const mockCallback = jest.fn();

const defaultProps = {
  order: {
    entitlement: {
      totalWeight: 2000,
    },
  },
  ppmShipmentInfo: {
    id: '32ecb311-edbe-4fd4-96ee-bd693113f3f3',
    expectedDepartureDate: '2022-12-02',
    actualMoveDate: '2022-12-06',
    actualPickupPostalCode: '90210',
    actualDestinationPostalCode: '94611',
    miles: 300,
    estimatedWeight: 3000,
    actualWeight: 3500,
  },
  tripNumber: 1,
  showAllFields: false,
<<<<<<< HEAD
  ppmNumber: 1,
=======
  ppmNumber: '1',
>>>>>>> 54dbffe5
  setCurrentMtoShipments: mockCallback,
};

const baseWeightTicketProps = {
  id: '32ecb311-edbe-4fd4-96ee-bd693113f3f3',
  ppmShipmentId: '343bb456-63af-4f76-89bd-7403094a5c4d',
  vehicleDescription: 'Kia Forte',
  emptyWeight: 400,
  fullWeight: 1200,
};

const missingWeightTicketProps = {
  weightTicket: {
    ...baseWeightTicketProps,
    ownsTrailer: false,
    missingEmptyWeightTicket: true,
    missingFullWeightTicket: true,
  },
};

const weightTicketRequiredProps = {
  weightTicket: {
    ...baseWeightTicketProps,
    ownsTrailer: false,
  },
};

const ownsTrailerProps = {
  weightTicket: {
    ...baseWeightTicketProps,
    ownsTrailer: true,
  },
};

const claimableTrailerProps = {
  weightTicket: {
    ...baseWeightTicketProps,
    ownsTrailer: true,
    trailerMeetsCriteria: true,
  },
};
const fullShipmentProps = {
  weightTicket: {
    adjustedNetWeight: null,
    createdAt: '2023-12-20T17:33:48.215Z',
    eTag: 'MjAyMy0xMi0yMFQxNzozMzo1MC4xMDIwNzJa',
    emptyDocument: {
      id: '5d86029c-8b02-4ceb-917f-2122b92a9582',
      service_member_id: 'f9ee61ef-d1af-407a-a970-8a83bec0f5f5',
      uploads: [
        {
          bytes: 2202009,
          contentType: 'application/pdf',
          createdAt: '2023-12-20T17:33:48.209Z',
          filename: 'testFile.pdf',
          id: 'b8425855-7472-408a-9150-5be0b6673200',
          status: 'PROCESSING',
          updatedAt: '2023-12-20T17:33:48.209Z',
          url: '/storage/USER/uploads/b8425855-7472-408a-9150-5be0b6673200?contentType=application%2Fpdf',
        },
      ],
    },
    emptyDocumentId: '5d86029c-8b02-4ceb-917f-2122b92a9582',
    emptyWeight: 1000,
    fullDocument: {
      id: '1a0000fa-b882-4383-a9c1-9fa8b8ba57d9',
      service_member_id: 'f9ee61ef-d1af-407a-a970-8a83bec0f5f5',
      uploads: [
        {
          bytes: 2202009,
          contentType: 'application/pdf',
          createdAt: '2023-12-20T17:33:48.211Z',
          filename: 'testFile.pdf',
          id: 'df9f7a51-1282-4929-8278-5d9249662860',
          status: 'PROCESSING',
          updatedAt: '2023-12-20T17:33:48.211Z',
          url: '/storage/USER/uploads/df9f7a51-1282-4929-8278-5d9249662860?contentType=application%2Fpdf',
        },
      ],
    },
    fullDocumentId: '1a0000fa-b882-4383-a9c1-9fa8b8ba57d9',
    fullWeight: 8000,
    id: '4702f07c-486f-4420-b5b6-3ebb843e2277',
    missingEmptyWeightTicket: false,
    missingFullWeightTicket: false,
    netWeightRemarks: null,
    ownsTrailer: false,
    ppmShipmentId: '8ac2411e-d3eb-43e1-b98f-2476cfe8c02e',
    proofOfTrailerOwnershipDocument: {
      id: '5ae4d700-4344-4648-8ab2-a424e3cbcec6',
      service_member_id: 'f9ee61ef-d1af-407a-a970-8a83bec0f5f5',
      uploads: [
        {
          bytes: 2202009,
          contentType: 'application/pdf',
          createdAt: '2023-12-20T17:33:48.213Z',
          filename: 'testFile.pdf',
          id: 'e56bc856-73a8-4006-b5b2-045142c1c71d',
          status: 'PROCESSING',
          updatedAt: '2023-12-20T17:33:48.213Z',
          url: '/storage/USER/uploads/e56bc856-73a8-4006-b5b2-045142c1c71d?contentType=application%2Fpdf',
        },
      ],
    },
    proofOfTrailerOwnershipDocumentId: '5ae4d700-4344-4648-8ab2-a424e3cbcec6',
    reason: null,
    status: 'APPROVED',
    trailerMeetsCriteria: false,
    updatedAt: '2023-12-20T17:33:50.102Z',
    vehicleDescription: '2022 Honda CR-V Hybrid',
  },
  mtoShipment: {
    approvedDate: '2020-03-20T00:00:00.000Z',
    calculatedBillableWeight: 980,
    createdAt: '2023-12-20T17:33:48.205Z',
    customerRemarks: 'Please treat gently',
    eTag: 'MjAyMy0xMi0yMFQxNzozMzo1MC4wNzk0MjJa',
    hasSecondaryDeliveryAddress: null,
    hasSecondaryPickupAddress: null,
    id: '0ec4a5d2-3cca-4d1f-a2db-91f83d22644a',
    moveTaskOrderID: '0536abcf-15c3-4935-bcd8-353ecb03a385',
    ppmShipment: {
      actualDestinationPostalCode: '30813',
      actualMoveDate: '2020-03-16',
      actualPickupPostalCode: '42444',
      advanceAmountReceived: 340000,
      advanceAmountRequested: 598700,
      advanceStatus: 'APPROVED',
      approvedAt: '2022-04-15T12:30:00.000Z',
      createdAt: '2023-12-20T17:33:48.206Z',
      eTag: 'MjAyMy0xMi0yMFQxNzozMzo1MC4xMDExNDFa',
      estimatedIncentive: 1000000,
      estimatedWeight: 4000,
      allowableWeight: 7000,
      expectedDepartureDate: '2020-03-15',
      finalIncentive: null,
      hasProGear: true,
      hasReceivedAdvance: true,
      hasRequestedAdvance: true,
      id: '8ac2411e-d3eb-43e1-b98f-2476cfe8c02e',
      movingExpenses: null,
      proGearWeight: 1987,
      proGearWeightTickets: null,
      reviewedAt: null,
      shipmentId: '0ec4a5d2-3cca-4d1f-a2db-91f83d22644a',
      sitEstimatedCost: null,
      sitEstimatedDepartureDate: null,
      sitEstimatedEntryDate: null,
      sitEstimatedWeight: null,
      sitExpected: false,
      spouseProGearWeight: 498,
      status: 'NEEDS_CLOSEOUT',
      submittedAt: null,
      updatedAt: '2023-12-20T17:33:50.101Z',
      w2Address: {
        city: 'Beverly Hills',
        country: 'US',
        eTag: 'MjAyMy0xMi0yMFQxNzozMzo1MC4wOTk5NDha',
        id: '7d972704-d448-4d9e-97d4-5f5585edf3bb',
        postalCode: '90210',
        state: 'CA',
        streetAddress1: '123 Any Street',
        streetAddress2: 'P.O. Box 12345',
        streetAddress3: 'c/o Some Person',
      },
      weightTickets: [
        {
          adjustedNetWeight: null,
          createdAt: '2023-12-20T17:33:48.215Z',
          eTag: 'MjAyMy0xMi0yMFQxNzozMzo1MC4xMDIwNzJa',
          emptyDocument: {
            id: '5d86029c-8b02-4ceb-917f-2122b92a9582',
            service_member_id: 'f9ee61ef-d1af-407a-a970-8a83bec0f5f5',
            uploads: [
              {
                bytes: 2202009,
                contentType: 'application/pdf',
                createdAt: '2023-12-20T17:33:48.209Z',
                filename: 'testFile.pdf',
                id: 'b8425855-7472-408a-9150-5be0b6673200',
                status: 'PROCESSING',
                updatedAt: '2023-12-20T17:33:48.209Z',
                url: '/storage/USER/uploads/b8425855-7472-408a-9150-5be0b6673200?contentType=application%2Fpdf',
              },
            ],
          },
          emptyDocumentId: '5d86029c-8b02-4ceb-917f-2122b92a9582',
          emptyWeight: 1000,
          fullDocument: {
            id: '1a0000fa-b882-4383-a9c1-9fa8b8ba57d9',
            service_member_id: 'f9ee61ef-d1af-407a-a970-8a83bec0f5f5',
            uploads: [
              {
                bytes: 2202009,
                contentType: 'application/pdf',
                createdAt: '2023-12-20T17:33:48.211Z',
                filename: 'testFile.pdf',
                id: 'df9f7a51-1282-4929-8278-5d9249662860',
                status: 'PROCESSING',
                updatedAt: '2023-12-20T17:33:48.211Z',
                url: '/storage/USER/uploads/df9f7a51-1282-4929-8278-5d9249662860?contentType=application%2Fpdf',
              },
            ],
          },
          fullDocumentId: '1a0000fa-b882-4383-a9c1-9fa8b8ba57d9',
          fullWeight: 8000,
          id: '4702f07c-486f-4420-b5b6-3ebb843e2277',
          missingEmptyWeightTicket: false,
          missingFullWeightTicket: false,
          netWeightRemarks: null,
          ownsTrailer: false,
          ppmShipmentId: '8ac2411e-d3eb-43e1-b98f-2476cfe8c02e',
          proofOfTrailerOwnershipDocument: {
            id: '5ae4d700-4344-4648-8ab2-a424e3cbcec6',
            service_member_id: 'f9ee61ef-d1af-407a-a970-8a83bec0f5f5',
            uploads: [
              {
                bytes: 2202009,
                contentType: 'application/pdf',
                createdAt: '2023-12-20T17:33:48.213Z',
                filename: 'testFile.pdf',
                id: 'e56bc856-73a8-4006-b5b2-045142c1c71d',
                status: 'PROCESSING',
                updatedAt: '2023-12-20T17:33:48.213Z',
                url: '/storage/USER/uploads/e56bc856-73a8-4006-b5b2-045142c1c71d?contentType=application%2Fpdf',
              },
            ],
          },
          proofOfTrailerOwnershipDocumentId: '5ae4d700-4344-4648-8ab2-a424e3cbcec6',
          reason: null,
          status: 'APPROVED',
          trailerMeetsCriteria: false,
          updatedAt: '2023-12-20T17:33:50.102Z',
          vehicleDescription: '2022 Honda CR-V Hybrid',
        },
      ],
      reviewShipmentWeightsURL:
        '/counseling/moves/RVDGWV/shipments/0ec4a5d2-3cca-4d1f-a2db-91f83d22644a/document-review',
    },
    primeActualWeight: 980,
    shipmentType: 'PPM',
    status: 'APPROVED',
    updatedAt: '2023-12-20T17:33:50.079Z',
  },
  currentMtoShipments: [
    {
      approvedDate: '2020-03-20T00:00:00.000Z',
      calculatedBillableWeight: 980,
      createdAt: '2023-12-20T17:33:48.205Z',
      customerRemarks: 'Please treat gently',
      eTag: 'MjAyMy0xMi0yMFQxNzozMzo1MC4wNzk0MjJa',
      hasSecondaryDeliveryAddress: null,
      hasSecondaryPickupAddress: null,
      id: '0ec4a5d2-3cca-4d1f-a2db-91f83d22644a',
      moveTaskOrderID: '0536abcf-15c3-4935-bcd8-353ecb03a385',
      ppmShipment: {
        actualDestinationPostalCode: '30813',
        actualMoveDate: '2020-03-16',
        actualPickupPostalCode: '42444',
        advanceAmountReceived: 340000,
        advanceAmountRequested: 598700,
        advanceStatus: 'APPROVED',
        approvedAt: '2022-04-15T12:30:00.000Z',
        createdAt: '2023-12-20T17:33:48.206Z',
        eTag: 'MjAyMy0xMi0yMFQxNzozMzo1MC4xMDExNDFa',
        estimatedIncentive: 1000000,
        estimatedWeight: 4000,
        allowableWeight: 7000,
        expectedDepartureDate: '2020-03-15',
        finalIncentive: null,
        hasProGear: true,
        hasReceivedAdvance: true,
        hasRequestedAdvance: true,
        id: '8ac2411e-d3eb-43e1-b98f-2476cfe8c02e',
        movingExpenses: null,
        proGearWeight: 1987,
        proGearWeightTickets: null,
        reviewedAt: null,
        shipmentId: '0ec4a5d2-3cca-4d1f-a2db-91f83d22644a',
        sitEstimatedCost: null,
        sitEstimatedDepartureDate: null,
        sitEstimatedEntryDate: null,
        sitEstimatedWeight: null,
        sitExpected: false,
        spouseProGearWeight: 498,
        status: 'NEEDS_CLOSEOUT',
        submittedAt: null,
        updatedAt: '2023-12-20T17:33:50.101Z',
        w2Address: {
          city: 'Beverly Hills',
          country: 'US',
          eTag: 'MjAyMy0xMi0yMFQxNzozMzo1MC4wOTk5NDha',
          id: '7d972704-d448-4d9e-97d4-5f5585edf3bb',
          postalCode: '90210',
          state: 'CA',
          streetAddress1: '123 Any Street',
          streetAddress2: 'P.O. Box 12345',
          streetAddress3: 'c/o Some Person',
        },
        weightTickets: [
          {
            adjustedNetWeight: null,
            createdAt: '2023-12-20T17:33:48.215Z',
            eTag: 'MjAyMy0xMi0yMFQxNzozMzo1MC4xMDIwNzJa',
            emptyDocument: {
              id: '5d86029c-8b02-4ceb-917f-2122b92a9582',
              service_member_id: 'f9ee61ef-d1af-407a-a970-8a83bec0f5f5',
              uploads: [
                {
                  bytes: 2202009,
                  contentType: 'application/pdf',
                  createdAt: '2023-12-20T17:33:48.209Z',
                  filename: 'testFile.pdf',
                  id: 'b8425855-7472-408a-9150-5be0b6673200',
                  status: 'PROCESSING',
                  updatedAt: '2023-12-20T17:33:48.209Z',
                  url: '/storage/USER/uploads/b8425855-7472-408a-9150-5be0b6673200?contentType=application%2Fpdf',
                },
              ],
            },
            emptyDocumentId: '5d86029c-8b02-4ceb-917f-2122b92a9582',
            emptyWeight: 1000,
            fullDocument: {
              id: '1a0000fa-b882-4383-a9c1-9fa8b8ba57d9',
              service_member_id: 'f9ee61ef-d1af-407a-a970-8a83bec0f5f5',
              uploads: [
                {
                  bytes: 2202009,
                  contentType: 'application/pdf',
                  createdAt: '2023-12-20T17:33:48.211Z',
                  filename: 'testFile.pdf',
                  id: 'df9f7a51-1282-4929-8278-5d9249662860',
                  status: 'PROCESSING',
                  updatedAt: '2023-12-20T17:33:48.211Z',
                  url: '/storage/USER/uploads/df9f7a51-1282-4929-8278-5d9249662860?contentType=application%2Fpdf',
                },
              ],
            },
            fullDocumentId: '1a0000fa-b882-4383-a9c1-9fa8b8ba57d9',
            fullWeight: 8000,
            id: '4702f07c-486f-4420-b5b6-3ebb843e2277',
            missingEmptyWeightTicket: false,
            missingFullWeightTicket: false,
            netWeightRemarks: null,
            ownsTrailer: false,
            ppmShipmentId: '8ac2411e-d3eb-43e1-b98f-2476cfe8c02e',
            proofOfTrailerOwnershipDocument: {
              id: '5ae4d700-4344-4648-8ab2-a424e3cbcec6',
              service_member_id: 'f9ee61ef-d1af-407a-a970-8a83bec0f5f5',
              uploads: [
                {
                  bytes: 2202009,
                  contentType: 'application/pdf',
                  createdAt: '2023-12-20T17:33:48.213Z',
                  filename: 'testFile.pdf',
                  id: 'e56bc856-73a8-4006-b5b2-045142c1c71d',
                  status: 'PROCESSING',
                  updatedAt: '2023-12-20T17:33:48.213Z',
                  url: '/storage/USER/uploads/e56bc856-73a8-4006-b5b2-045142c1c71d?contentType=application%2Fpdf',
                },
              ],
            },
            proofOfTrailerOwnershipDocumentId: '5ae4d700-4344-4648-8ab2-a424e3cbcec6',
            reason: null,
            status: 'APPROVED',
            trailerMeetsCriteria: false,
            updatedAt: '2023-12-20T17:33:50.102Z',
            vehicleDescription: '2022 Honda CR-V Hybrid',
          },
        ],
        reviewShipmentWeightsURL:
          '/counseling/moves/RVDGWV/shipments/0ec4a5d2-3cca-4d1f-a2db-91f83d22644a/document-review',
      },
      primeActualWeight: 980,
      shipmentType: 'PPM',
      status: 'APPROVED',
      updatedAt: '2023-12-20T17:33:50.079Z',
    },
  ],
};

jest.mock('pages/Office/PPM/ReviewDocuments/ReviewDocuments', () => {
  const ReviewDocumentsMock = () => <div />;
  return ReviewDocumentsMock;
});

describe('ReviewWeightTicket component', () => {
  describe('displays form', () => {
    it('renders blank form on load with defaults', async () => {
      render(
        <MockProviders>
          <ReviewWeightTicket {...defaultProps} {...weightTicketRequiredProps} />
        </MockProviders>,
      );

      await waitFor(() => {
        expect(screen.getByRole('heading', { level: 3, name: 'Trip 1' })).toBeInTheDocument();
      });

      expect(screen.getByText('Vehicle description')).toBeInTheDocument();
      expect(screen.getByLabelText('Full weight')).toBeInstanceOf(HTMLInputElement);
      expect(screen.getByText('Net weight')).toBeInTheDocument();
      expect(screen.getByText('Did they use a trailer they owned?')).toBeInTheDocument();
      expect(screen.getByLabelText('Yes')).toBeInstanceOf(HTMLInputElement);
      expect(screen.getByLabelText('No')).toBeInstanceOf(HTMLInputElement);
      expect(screen.queryByText("Is the trailer's weight claimable?")).not.toBeInTheDocument();

      expect(screen.getByRole('heading', { level: 3, name: 'Review trip 1' })).toBeInTheDocument();
      expect(screen.getByLabelText('Accept')).toBeInstanceOf(HTMLInputElement);
      expect(screen.getByLabelText('Reject')).toBeInstanceOf(HTMLInputElement);
    });

    it('populates edit form with existing weight ticket values', async () => {
      render(
        <MockProviders>
          <ReviewWeightTicket {...defaultProps} {...weightTicketRequiredProps} />
        </MockProviders>,
      );

      await waitFor(() => {
        expect(screen.getByText('Kia Forte')).toBeInTheDocument();
      });
      expect(screen.getByLabelText('Empty weight', { description: 'Weight tickets' })).toHaveDisplayValue('400');
      expect(screen.getByLabelText('Full weight', { description: 'Weight tickets' })).toHaveDisplayValue('1,200');
      expect(screen.getAllByText('800 lbs')).toHaveLength(2);
      expect(screen.getByLabelText('No')).toBeChecked();
    });

    it('populates edit form when weight ticket is missing', async () => {
      render(
        <MockProviders>
          <ReviewWeightTicket {...defaultProps} {...missingWeightTicketProps} />
        </MockProviders>,
      );
      await waitFor(() => {
        expect(screen.getByLabelText('Empty weight', { description: 'Vehicle weight' })).toBeInTheDocument();
      });
      expect(screen.getByLabelText('Full weight', { description: 'Constructed weight' })).toBeInTheDocument();
    });

    it('toggles the reason field when Reject is selected', async () => {
      render(
        <MockProviders>
          <ReviewWeightTicket {...defaultProps} {...weightTicketRequiredProps} />
        </MockProviders>,
      );
      await waitFor(() => {
        expect(screen.getByLabelText('Reject')).toBeInstanceOf(HTMLInputElement);
      });
      await act(async () => {
        await fireEvent.click(screen.getByLabelText('Reject'));
      });
      expect(screen.getByLabelText('Reason')).toBeInstanceOf(HTMLTextAreaElement);
      await act(async () => {
        await fireEvent.click(screen.getByLabelText('Accept'));
      });
      expect(screen.queryByLabelText('Reason')).not.toBeInTheDocument();
    });

    it('populates edit form with existing weight ticket values and modifies them to alter the net weight calculation', async () => {
      render(
        <MockProviders>
          <ReviewWeightTicket updateTotalWeight={mockCallback} {...defaultProps} {...fullShipmentProps} />
        </MockProviders>,
      );

      await waitFor(() => {
        expect(screen.getByText('2022 Honda CR-V Hybrid')).toBeInTheDocument();
      });
      const emptyWeightInput = screen.getByTestId('emptyWeight');
      const fullWeightInput = screen.getByTestId('fullWeight');
      const netWeightDisplay = screen.getByTestId('net-weight-display');
      expect(emptyWeightInput).toHaveDisplayValue('1,000');
      expect(fullWeightInput).toHaveDisplayValue('8,000');
      expect(netWeightDisplay).toHaveTextContent('7,000');
      expect(screen.getByLabelText('No')).toBeChecked();

      await act(async () => {
        await userEvent.clear(fullWeightInput);
        await userEvent.type(fullWeightInput, '10,000');
        fullWeightInput.blur();
      });

      await waitFor(() => {
        expect(netWeightDisplay).toHaveTextContent('9,000');
      });
    });

    it('notifies the user when a trailer is claimable, and disables approval', async () => {
      render(
        <MockProviders>
          <ReviewWeightTicket {...defaultProps} {...ownsTrailerProps} />
        </MockProviders>,
      );
      await waitFor(() => {
        expect(screen.queryByText("Is the trailer's weight claimable?")).toBeInTheDocument();
      });
      const claimableYesButton = screen.getAllByRole('radio', { name: 'Yes' })[1];
      await act(async () => {
        await fireEvent.click(claimableYesButton);
      });
      expect(screen.queryByText('Proof of ownership is needed to accept this item.')).toBeInTheDocument();
      expect(screen.getByLabelText('Accept')).not.toBeChecked();
      expect(screen.getByLabelText('Accept')).toHaveAttribute('disabled');
    });

    it('notifies the user when a trailer is claimable after toggling ownership', async () => {
      render(
        <MockProviders>
          <ReviewWeightTicket {...defaultProps} {...claimableTrailerProps} />
        </MockProviders>,
      );
      await waitFor(() => {
        expect(screen.queryByText("Is the trailer's weight claimable?")).toBeInTheDocument();
      });
      const ownedNoButton = screen.getAllByRole('radio', { name: 'No' })[0];
      const ownedYesButton = screen.getAllByRole('radio', { name: 'Yes' })[0];
      await act(async () => {
        await fireEvent.click(ownedNoButton);
        await fireEvent.click(ownedYesButton);
      });
      expect(screen.queryByText('Proof of ownership is needed to accept this item.')).not.toBeInTheDocument();
    });

    it('reenables approval after disabling it and updating weight claimable field', async () => {
      render(
        <MockProviders>
          <ReviewWeightTicket {...defaultProps} {...claimableTrailerProps} />
        </MockProviders>,
      );
      await waitFor(() => {
        expect(screen.queryByText("Is the trailer's weight claimable?")).toBeInTheDocument();
      });
      const claimableNoButton = screen.getAllByRole('radio', { name: 'No' })[1];
      await act(async () => {
        await fireEvent.click(claimableNoButton);
      });
      expect(screen.queryByText('Proof of ownership is needed to accept this item.')).not.toBeInTheDocument();
      expect(screen.getByLabelText('Accept')).not.toHaveAttribute('disabled');
    });
    describe('shows an error when submitting', () => {
      it('without a status selected', async () => {
        render(
          <MockProviders>
            <ReviewWeightTicket {...defaultProps} {...claimableTrailerProps} />
          </MockProviders>,
        );
        await waitFor(async () => {
          const form = screen.getByRole('form');
          expect(form).toBeInTheDocument();
          await fireEvent.submit(form);
          expect(screen.getByText('Reviewing this weight ticket is required'));
        });
      });
      it('with Rejected but no reason selected', async () => {
        render(
          <MockProviders>
            <ReviewWeightTicket {...defaultProps} {...claimableTrailerProps} />
          </MockProviders>,
        );
        await waitFor(async () => {
          const form = screen.getByRole('form');
          expect(form).toBeInTheDocument();
          const rejectionButton = screen.getByTestId('rejectRadio');
          expect(rejectionButton).toBeInTheDocument();
          await fireEvent.click(rejectionButton);
          await fireEvent.submit(form);
          expect(screen.getByText('Add a reason why this weight ticket is rejected'));
        });
      });
    });
  });

  describe('displays disabled read only form', () => {
    it('renders disabled blank form on load with defaults', async () => {
      render(
        <MockProviders>
          <ReviewWeightTicket {...defaultProps} {...weightTicketRequiredProps} readOnly />
        </MockProviders>,
      );

      await waitFor(() => {
        expect(screen.getByRole('heading', { level: 3, name: 'Trip 1' })).toBeInTheDocument();
      });

      expect(screen.getByText('Vehicle description')).toBeInTheDocument();
      expect(screen.getByLabelText('Full weight')).toBeDisabled();
      expect(screen.getByText('Did they use a trailer they owned?')).toBeInTheDocument();
      expect(screen.getByLabelText('Yes')).toBeDisabled();
      expect(screen.getByLabelText('No')).toBeDisabled();
      expect(screen.queryByText("Is the trailer's weight claimable?")).not.toBeInTheDocument();

      expect(screen.getByRole('heading', { level: 3, name: 'Review trip 1' })).toBeInTheDocument();
      expect(screen.getByLabelText('Accept')).toBeDisabled();
      expect(screen.getByLabelText('Reject')).toBeDisabled();
    });

    it('populates disabled edit form with existing weight ticket values', async () => {
      render(
        <MockProviders>
          <ReviewWeightTicket {...defaultProps} {...weightTicketRequiredProps} readOnly />
        </MockProviders>,
      );

      await waitFor(() => {
        expect(screen.getByText('Kia Forte')).toBeInTheDocument();
      });
      expect(screen.getByLabelText('Empty weight', { description: 'Weight tickets' })).toHaveDisplayValue('400');
      expect(screen.getByLabelText('Empty weight', { description: 'Weight tickets' })).toBeDisabled();
      expect(screen.getByLabelText('Full weight', { description: 'Weight tickets' })).toHaveDisplayValue('1,200');
      expect(screen.getByLabelText('Full weight', { description: 'Weight tickets' })).toBeDisabled();
      expect(screen.getByLabelText('No')).toBeChecked();
      expect(screen.getByLabelText('No')).toBeDisabled();
    });

    it('populates disabled edit form when weight ticket is missing', async () => {
      render(
        <MockProviders>
          <ReviewWeightTicket {...defaultProps} {...missingWeightTicketProps} readOnly />
        </MockProviders>,
      );
      await waitFor(() => {
        expect(screen.getByLabelText('Empty weight', { description: 'Vehicle weight' })).toBeDisabled();
      });
      expect(screen.getByLabelText('Full weight', { description: 'Constructed weight' })).toBeDisabled();
    });
  });
});<|MERGE_RESOLUTION|>--- conflicted
+++ resolved
@@ -33,11 +33,7 @@
   },
   tripNumber: 1,
   showAllFields: false,
-<<<<<<< HEAD
-  ppmNumber: 1,
-=======
   ppmNumber: '1',
->>>>>>> 54dbffe5
   setCurrentMtoShipments: mockCallback,
 };
 
