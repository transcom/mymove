import React from 'react';
import { render, waitFor, screen, fireEvent } from '@testing-library/react';
import { act } from 'react-dom/test-utils';
import userEvent from '@testing-library/user-event';

import ReviewWeightTicket from './ReviewWeightTicket';

import { MockProviders } from 'testUtils';

beforeEach(() => {
  jest.clearAllMocks();
});

jest.setTimeout(60000);

const mockCallback = jest.fn();

const defaultProps = {
  order: {
    entitlement: {
      totalWeight: 2000,
    },
  },
  ppmShipmentInfo: {
    id: '32ecb311-edbe-4fd4-96ee-bd693113f3f3',
    expectedDepartureDate: '2022-12-02',
    actualMoveDate: '2022-12-06',
    actualPickupPostalCode: '90210',
    actualDestinationPostalCode: '94611',
    miles: 300,
    estimatedWeight: 3000,
    actualWeight: 3500,
  },
  tripNumber: 1,
  showAllFields: false,
<<<<<<< HEAD
  ppmNumber: 1,
=======
  ppmNumber: '1',
>>>>>>> d01d4a2d
  setCurrentMtoShipments: mockCallback,
};

const baseWeightTicketProps = {
  id: '32ecb311-edbe-4fd4-96ee-bd693113f3f3',
  ppmShipmentId: '343bb456-63af-4f76-89bd-7403094a5c4d',
  vehicleDescription: 'Kia Forte',
  emptyWeight: 400,
  fullWeight: 1200,
};

const missingWeightTicketProps = {
  weightTicket: {
    ...baseWeightTicketProps,
    ownsTrailer: false,
    missingEmptyWeightTicket: true,
    missingFullWeightTicket: true,
  },
};

const weightTicketRequiredProps = {
  weightTicket: {
    ...baseWeightTicketProps,
    ownsTrailer: false,
  },
};

const ownsTrailerProps = {
  weightTicket: {
    ...baseWeightTicketProps,
    ownsTrailer: true,
  },
};

const claimableTrailerProps = {
  weightTicket: {
    ...baseWeightTicketProps,
    ownsTrailer: true,
    trailerMeetsCriteria: true,
  },
};
const fullShipmentProps = {
  weightTicket: {
    adjustedNetWeight: null,
    createdAt: '2023-12-20T17:33:48.215Z',
    eTag: 'MjAyMy0xMi0yMFQxNzozMzo1MC4xMDIwNzJa',
    emptyDocument: {
      id: '5d86029c-8b02-4ceb-917f-2122b92a9582',
      service_member_id: 'f9ee61ef-d1af-407a-a970-8a83bec0f5f5',
      uploads: [
        {
          bytes: 2202009,
          contentType: 'application/pdf',
          createdAt: '2023-12-20T17:33:48.209Z',
          filename: 'testFile.pdf',
          id: 'b8425855-7472-408a-9150-5be0b6673200',
          status: 'PROCESSING',
          updatedAt: '2023-12-20T17:33:48.209Z',
          url: '/storage/USER/uploads/b8425855-7472-408a-9150-5be0b6673200?contentType=application%2Fpdf',
        },
      ],
    },
    emptyDocumentId: '5d86029c-8b02-4ceb-917f-2122b92a9582',
    emptyWeight: 1000,
    fullDocument: {
      id: '1a0000fa-b882-4383-a9c1-9fa8b8ba57d9',
      service_member_id: 'f9ee61ef-d1af-407a-a970-8a83bec0f5f5',
      uploads: [
        {
          bytes: 2202009,
          contentType: 'application/pdf',
          createdAt: '2023-12-20T17:33:48.211Z',
          filename: 'testFile.pdf',
          id: 'df9f7a51-1282-4929-8278-5d9249662860',
          status: 'PROCESSING',
          updatedAt: '2023-12-20T17:33:48.211Z',
          url: '/storage/USER/uploads/df9f7a51-1282-4929-8278-5d9249662860?contentType=application%2Fpdf',
        },
      ],
    },
    fullDocumentId: '1a0000fa-b882-4383-a9c1-9fa8b8ba57d9',
    fullWeight: 8000,
    id: '4702f07c-486f-4420-b5b6-3ebb843e2277',
    missingEmptyWeightTicket: false,
    missingFullWeightTicket: false,
    netWeightRemarks: null,
    ownsTrailer: false,
    ppmShipmentId: '8ac2411e-d3eb-43e1-b98f-2476cfe8c02e',
    proofOfTrailerOwnershipDocument: {
      id: '5ae4d700-4344-4648-8ab2-a424e3cbcec6',
      service_member_id: 'f9ee61ef-d1af-407a-a970-8a83bec0f5f5',
      uploads: [
        {
          bytes: 2202009,
          contentType: 'application/pdf',
          createdAt: '2023-12-20T17:33:48.213Z',
          filename: 'testFile.pdf',
          id: 'e56bc856-73a8-4006-b5b2-045142c1c71d',
          status: 'PROCESSING',
          updatedAt: '2023-12-20T17:33:48.213Z',
          url: '/storage/USER/uploads/e56bc856-73a8-4006-b5b2-045142c1c71d?contentType=application%2Fpdf',
        },
      ],
    },
    proofOfTrailerOwnershipDocumentId: '5ae4d700-4344-4648-8ab2-a424e3cbcec6',
    reason: null,
    status: 'APPROVED',
    trailerMeetsCriteria: false,
    updatedAt: '2023-12-20T17:33:50.102Z',
    vehicleDescription: '2022 Honda CR-V Hybrid',
  },
  mtoShipment: {
    approvedDate: '2020-03-20T00:00:00.000Z',
    calculatedBillableWeight: 980,
    createdAt: '2023-12-20T17:33:48.205Z',
    customerRemarks: 'Please treat gently',
    eTag: 'MjAyMy0xMi0yMFQxNzozMzo1MC4wNzk0MjJa',
    hasSecondaryDeliveryAddress: null,
    hasSecondaryPickupAddress: null,
    id: '0ec4a5d2-3cca-4d1f-a2db-91f83d22644a',
    moveTaskOrderID: '0536abcf-15c3-4935-bcd8-353ecb03a385',
    ppmShipment: {
      actualDestinationPostalCode: '30813',
      actualMoveDate: '2020-03-16',
      actualPickupPostalCode: '42444',
      advanceAmountReceived: 340000,
      advanceAmountRequested: 598700,
      advanceStatus: 'APPROVED',
      approvedAt: '2022-04-15T12:30:00.000Z',
      createdAt: '2023-12-20T17:33:48.206Z',
      eTag: 'MjAyMy0xMi0yMFQxNzozMzo1MC4xMDExNDFa',
      estimatedIncentive: 1000000,
      estimatedWeight: 4000,
      allowableWeight: 7000,
      expectedDepartureDate: '2020-03-15',
      finalIncentive: null,
      hasProGear: true,
      hasReceivedAdvance: true,
      hasRequestedAdvance: true,
      id: '8ac2411e-d3eb-43e1-b98f-2476cfe8c02e',
      movingExpenses: null,
      proGearWeight: 1987,
      proGearWeightTickets: null,
      reviewedAt: null,
      shipmentId: '0ec4a5d2-3cca-4d1f-a2db-91f83d22644a',
      sitEstimatedCost: null,
      sitEstimatedDepartureDate: null,
      sitEstimatedEntryDate: null,
      sitEstimatedWeight: null,
      sitExpected: false,
      spouseProGearWeight: 498,
      status: 'NEEDS_CLOSEOUT',
      submittedAt: null,
      updatedAt: '2023-12-20T17:33:50.101Z',
      w2Address: {
        city: 'Beverly Hills',
        country: 'US',
        eTag: 'MjAyMy0xMi0yMFQxNzozMzo1MC4wOTk5NDha',
        id: '7d972704-d448-4d9e-97d4-5f5585edf3bb',
        postalCode: '90210',
        state: 'CA',
        streetAddress1: '123 Any Street',
        streetAddress2: 'P.O. Box 12345',
        streetAddress3: 'c/o Some Person',
      },
      weightTickets: [
        {
          adjustedNetWeight: null,
          createdAt: '2023-12-20T17:33:48.215Z',
          eTag: 'MjAyMy0xMi0yMFQxNzozMzo1MC4xMDIwNzJa',
          emptyDocument: {
            id: '5d86029c-8b02-4ceb-917f-2122b92a9582',
            service_member_id: 'f9ee61ef-d1af-407a-a970-8a83bec0f5f5',
            uploads: [
              {
                bytes: 2202009,
                contentType: 'application/pdf',
                createdAt: '2023-12-20T17:33:48.209Z',
                filename: 'testFile.pdf',
                id: 'b8425855-7472-408a-9150-5be0b6673200',
                status: 'PROCESSING',
                updatedAt: '2023-12-20T17:33:48.209Z',
                url: '/storage/USER/uploads/b8425855-7472-408a-9150-5be0b6673200?contentType=application%2Fpdf',
              },
            ],
          },
          emptyDocumentId: '5d86029c-8b02-4ceb-917f-2122b92a9582',
          emptyWeight: 1000,
          fullDocument: {
            id: '1a0000fa-b882-4383-a9c1-9fa8b8ba57d9',
            service_member_id: 'f9ee61ef-d1af-407a-a970-8a83bec0f5f5',
            uploads: [
              {
                bytes: 2202009,
                contentType: 'application/pdf',
                createdAt: '2023-12-20T17:33:48.211Z',
                filename: 'testFile.pdf',
                id: 'df9f7a51-1282-4929-8278-5d9249662860',
                status: 'PROCESSING',
                updatedAt: '2023-12-20T17:33:48.211Z',
                url: '/storage/USER/uploads/df9f7a51-1282-4929-8278-5d9249662860?contentType=application%2Fpdf',
              },
            ],
          },
          fullDocumentId: '1a0000fa-b882-4383-a9c1-9fa8b8ba57d9',
          fullWeight: 8000,
          id: '4702f07c-486f-4420-b5b6-3ebb843e2277',
          missingEmptyWeightTicket: false,
          missingFullWeightTicket: false,
          netWeightRemarks: null,
          ownsTrailer: false,
          ppmShipmentId: '8ac2411e-d3eb-43e1-b98f-2476cfe8c02e',
          proofOfTrailerOwnershipDocument: {
            id: '5ae4d700-4344-4648-8ab2-a424e3cbcec6',
            service_member_id: 'f9ee61ef-d1af-407a-a970-8a83bec0f5f5',
            uploads: [
              {
                bytes: 2202009,
                contentType: 'application/pdf',
                createdAt: '2023-12-20T17:33:48.213Z',
                filename: 'testFile.pdf',
                id: 'e56bc856-73a8-4006-b5b2-045142c1c71d',
                status: 'PROCESSING',
                updatedAt: '2023-12-20T17:33:48.213Z',
                url: '/storage/USER/uploads/e56bc856-73a8-4006-b5b2-045142c1c71d?contentType=application%2Fpdf',
              },
            ],
          },
          proofOfTrailerOwnershipDocumentId: '5ae4d700-4344-4648-8ab2-a424e3cbcec6',
          reason: null,
          status: 'APPROVED',
          trailerMeetsCriteria: false,
          updatedAt: '2023-12-20T17:33:50.102Z',
          vehicleDescription: '2022 Honda CR-V Hybrid',
        },
      ],
      reviewShipmentWeightsURL:
        '/counseling/moves/RVDGWV/shipments/0ec4a5d2-3cca-4d1f-a2db-91f83d22644a/document-review',
    },
    primeActualWeight: 980,
    shipmentType: 'PPM',
    status: 'APPROVED',
    updatedAt: '2023-12-20T17:33:50.079Z',
  },
  currentMtoShipments: [
    {
      approvedDate: '2020-03-20T00:00:00.000Z',
      calculatedBillableWeight: 980,
      createdAt: '2023-12-20T17:33:48.205Z',
      customerRemarks: 'Please treat gently',
      eTag: 'MjAyMy0xMi0yMFQxNzozMzo1MC4wNzk0MjJa',
      hasSecondaryDeliveryAddress: null,
      hasSecondaryPickupAddress: null,
      id: '0ec4a5d2-3cca-4d1f-a2db-91f83d22644a',
      moveTaskOrderID: '0536abcf-15c3-4935-bcd8-353ecb03a385',
      ppmShipment: {
        actualDestinationPostalCode: '30813',
        actualMoveDate: '2020-03-16',
        actualPickupPostalCode: '42444',
        advanceAmountReceived: 340000,
        advanceAmountRequested: 598700,
        advanceStatus: 'APPROVED',
        approvedAt: '2022-04-15T12:30:00.000Z',
        createdAt: '2023-12-20T17:33:48.206Z',
        eTag: 'MjAyMy0xMi0yMFQxNzozMzo1MC4xMDExNDFa',
        estimatedIncentive: 1000000,
        estimatedWeight: 4000,
        allowableWeight: 7000,
        expectedDepartureDate: '2020-03-15',
        finalIncentive: null,
        hasProGear: true,
        hasReceivedAdvance: true,
        hasRequestedAdvance: true,
        id: '8ac2411e-d3eb-43e1-b98f-2476cfe8c02e',
        movingExpenses: null,
        proGearWeight: 1987,
        proGearWeightTickets: null,
        reviewedAt: null,
        shipmentId: '0ec4a5d2-3cca-4d1f-a2db-91f83d22644a',
        sitEstimatedCost: null,
        sitEstimatedDepartureDate: null,
        sitEstimatedEntryDate: null,
        sitEstimatedWeight: null,
        sitExpected: false,
        spouseProGearWeight: 498,
        status: 'NEEDS_CLOSEOUT',
        submittedAt: null,
        updatedAt: '2023-12-20T17:33:50.101Z',
        w2Address: {
          city: 'Beverly Hills',
          country: 'US',
          eTag: 'MjAyMy0xMi0yMFQxNzozMzo1MC4wOTk5NDha',
          id: '7d972704-d448-4d9e-97d4-5f5585edf3bb',
          postalCode: '90210',
          state: 'CA',
          streetAddress1: '123 Any Street',
          streetAddress2: 'P.O. Box 12345',
          streetAddress3: 'c/o Some Person',
        },
        weightTickets: [
          {
            adjustedNetWeight: null,
            createdAt: '2023-12-20T17:33:48.215Z',
            eTag: 'MjAyMy0xMi0yMFQxNzozMzo1MC4xMDIwNzJa',
            emptyDocument: {
              id: '5d86029c-8b02-4ceb-917f-2122b92a9582',
              service_member_id: 'f9ee61ef-d1af-407a-a970-8a83bec0f5f5',
              uploads: [
                {
                  bytes: 2202009,
                  contentType: 'application/pdf',
                  createdAt: '2023-12-20T17:33:48.209Z',
                  filename: 'testFile.pdf',
                  id: 'b8425855-7472-408a-9150-5be0b6673200',
                  status: 'PROCESSING',
                  updatedAt: '2023-12-20T17:33:48.209Z',
                  url: '/storage/USER/uploads/b8425855-7472-408a-9150-5be0b6673200?contentType=application%2Fpdf',
                },
              ],
            },
            emptyDocumentId: '5d86029c-8b02-4ceb-917f-2122b92a9582',
            emptyWeight: 1000,
            fullDocument: {
              id: '1a0000fa-b882-4383-a9c1-9fa8b8ba57d9',
              service_member_id: 'f9ee61ef-d1af-407a-a970-8a83bec0f5f5',
              uploads: [
                {
                  bytes: 2202009,
                  contentType: 'application/pdf',
                  createdAt: '2023-12-20T17:33:48.211Z',
                  filename: 'testFile.pdf',
                  id: 'df9f7a51-1282-4929-8278-5d9249662860',
                  status: 'PROCESSING',
                  updatedAt: '2023-12-20T17:33:48.211Z',
                  url: '/storage/USER/uploads/df9f7a51-1282-4929-8278-5d9249662860?contentType=application%2Fpdf',
                },
              ],
            },
            fullDocumentId: '1a0000fa-b882-4383-a9c1-9fa8b8ba57d9',
            fullWeight: 8000,
            id: '4702f07c-486f-4420-b5b6-3ebb843e2277',
            missingEmptyWeightTicket: false,
            missingFullWeightTicket: false,
            netWeightRemarks: null,
            ownsTrailer: false,
            ppmShipmentId: '8ac2411e-d3eb-43e1-b98f-2476cfe8c02e',
            proofOfTrailerOwnershipDocument: {
              id: '5ae4d700-4344-4648-8ab2-a424e3cbcec6',
              service_member_id: 'f9ee61ef-d1af-407a-a970-8a83bec0f5f5',
              uploads: [
                {
                  bytes: 2202009,
                  contentType: 'application/pdf',
                  createdAt: '2023-12-20T17:33:48.213Z',
                  filename: 'testFile.pdf',
                  id: 'e56bc856-73a8-4006-b5b2-045142c1c71d',
                  status: 'PROCESSING',
                  updatedAt: '2023-12-20T17:33:48.213Z',
                  url: '/storage/USER/uploads/e56bc856-73a8-4006-b5b2-045142c1c71d?contentType=application%2Fpdf',
                },
              ],
            },
            proofOfTrailerOwnershipDocumentId: '5ae4d700-4344-4648-8ab2-a424e3cbcec6',
            reason: null,
            status: 'APPROVED',
            trailerMeetsCriteria: false,
            updatedAt: '2023-12-20T17:33:50.102Z',
            vehicleDescription: '2022 Honda CR-V Hybrid',
          },
        ],
        reviewShipmentWeightsURL:
          '/counseling/moves/RVDGWV/shipments/0ec4a5d2-3cca-4d1f-a2db-91f83d22644a/document-review',
      },
      primeActualWeight: 980,
      shipmentType: 'PPM',
      status: 'APPROVED',
      updatedAt: '2023-12-20T17:33:50.079Z',
    },
  ],
};

jest.mock('pages/Office/PPM/ReviewDocuments/ReviewDocuments', () => {
  const ReviewDocumentsMock = () => <div />;
  return ReviewDocumentsMock;
});

describe('ReviewWeightTicket component', () => {
  describe('displays form', () => {
    it('renders blank form on load with defaults', async () => {
      render(
        <MockProviders>
          <ReviewWeightTicket {...defaultProps} {...weightTicketRequiredProps} />
        </MockProviders>,
      );

      await waitFor(() => {
        expect(screen.getByRole('heading', { level: 3, name: 'Trip 1' })).toBeInTheDocument();
      });

      expect(screen.getByText('Vehicle description')).toBeInTheDocument();
      expect(screen.getByLabelText('Full weight')).toBeInstanceOf(HTMLInputElement);
      expect(screen.getByText('Net weight')).toBeInTheDocument();
      expect(screen.getByText('Did they use a trailer they owned?')).toBeInTheDocument();
      expect(screen.getByLabelText('Yes')).toBeInstanceOf(HTMLInputElement);
      expect(screen.getByLabelText('No')).toBeInstanceOf(HTMLInputElement);
      expect(screen.queryByText("Is the trailer's weight claimable?")).not.toBeInTheDocument();

      expect(screen.getByRole('heading', { level: 3, name: 'Review trip 1' })).toBeInTheDocument();
      expect(screen.getByLabelText('Accept')).toBeInstanceOf(HTMLInputElement);
      expect(screen.getByLabelText('Reject')).toBeInstanceOf(HTMLInputElement);
    });

    it('populates edit form with existing weight ticket values', async () => {
      render(
        <MockProviders>
          <ReviewWeightTicket {...defaultProps} {...weightTicketRequiredProps} />
        </MockProviders>,
      );

      await waitFor(() => {
        expect(screen.getByText('Kia Forte')).toBeInTheDocument();
      });
      expect(screen.getByLabelText('Empty weight', { description: 'Weight tickets' })).toHaveDisplayValue('400');
      expect(screen.getByLabelText('Full weight', { description: 'Weight tickets' })).toHaveDisplayValue('1,200');
      expect(screen.getAllByText('800 lbs')).toHaveLength(2);
      expect(screen.getByLabelText('No')).toBeChecked();
    });

    it('populates edit form when weight ticket is missing', async () => {
      render(
        <MockProviders>
          <ReviewWeightTicket {...defaultProps} {...missingWeightTicketProps} />
        </MockProviders>,
      );
      await waitFor(() => {
        expect(screen.getByLabelText('Empty weight', { description: 'Vehicle weight' })).toBeInTheDocument();
      });
      expect(screen.getByLabelText('Full weight', { description: 'Constructed weight' })).toBeInTheDocument();
    });

    it('toggles the reason field when Reject is selected', async () => {
      render(
        <MockProviders>
          <ReviewWeightTicket {...defaultProps} {...weightTicketRequiredProps} />
        </MockProviders>,
      );
      await waitFor(() => {
        expect(screen.getByLabelText('Reject')).toBeInstanceOf(HTMLInputElement);
      });
      await act(async () => {
        await fireEvent.click(screen.getByLabelText('Reject'));
      });
      expect(screen.getByLabelText('Reason')).toBeInstanceOf(HTMLTextAreaElement);
      await act(async () => {
        await fireEvent.click(screen.getByLabelText('Accept'));
      });
      expect(screen.queryByLabelText('Reason')).not.toBeInTheDocument();
    });

    it('populates edit form with existing weight ticket values and modifies them to alter the net weight calculation', async () => {
      render(
        <MockProviders>
          <ReviewWeightTicket updateTotalWeight={mockCallback} {...defaultProps} {...fullShipmentProps} />
        </MockProviders>,
      );

      await waitFor(() => {
        expect(screen.getByText('2022 Honda CR-V Hybrid')).toBeInTheDocument();
      });
      const emptyWeightInput = screen.getByTestId('emptyWeight');
      const fullWeightInput = screen.getByTestId('fullWeight');
      const netWeightDisplay = screen.getByTestId('net-weight-display');
      expect(emptyWeightInput).toHaveDisplayValue('1,000');
      expect(fullWeightInput).toHaveDisplayValue('8,000');
      expect(netWeightDisplay).toHaveTextContent('7,000');
      expect(screen.getByLabelText('No')).toBeChecked();

      await act(async () => {
        await userEvent.clear(fullWeightInput);
        await userEvent.type(fullWeightInput, '10,000');
        fullWeightInput.blur();
      });

      await waitFor(() => {
        expect(netWeightDisplay).toHaveTextContent('9,000');
      });
    });

    it('notifies the user when a trailer is claimable, and disables approval', async () => {
      render(
        <MockProviders>
          <ReviewWeightTicket {...defaultProps} {...ownsTrailerProps} />
        </MockProviders>,
      );
      await waitFor(() => {
        expect(screen.queryByText("Is the trailer's weight claimable?")).toBeInTheDocument();
      });
      const claimableYesButton = screen.getAllByRole('radio', { name: 'Yes' })[1];
      await act(async () => {
        await fireEvent.click(claimableYesButton);
      });
      expect(screen.queryByText('Proof of ownership is needed to accept this item.')).toBeInTheDocument();
      expect(screen.getByLabelText('Accept')).not.toBeChecked();
      expect(screen.getByLabelText('Accept')).toHaveAttribute('disabled');
    });

    it('notifies the user when a trailer is claimable after toggling ownership', async () => {
      render(
        <MockProviders>
          <ReviewWeightTicket {...defaultProps} {...claimableTrailerProps} />
        </MockProviders>,
      );
      await waitFor(() => {
        expect(screen.queryByText("Is the trailer's weight claimable?")).toBeInTheDocument();
      });
      const ownedNoButton = screen.getAllByRole('radio', { name: 'No' })[0];
      const ownedYesButton = screen.getAllByRole('radio', { name: 'Yes' })[0];
      await act(async () => {
        await fireEvent.click(ownedNoButton);
        await fireEvent.click(ownedYesButton);
      });
      expect(screen.queryByText('Proof of ownership is needed to accept this item.')).not.toBeInTheDocument();
    });

    it('reenables approval after disabling it and updating weight claimable field', async () => {
      render(
        <MockProviders>
          <ReviewWeightTicket {...defaultProps} {...claimableTrailerProps} />
        </MockProviders>,
      );
      await waitFor(() => {
        expect(screen.queryByText("Is the trailer's weight claimable?")).toBeInTheDocument();
      });
      const claimableNoButton = screen.getAllByRole('radio', { name: 'No' })[1];
      await act(async () => {
        await fireEvent.click(claimableNoButton);
      });
      expect(screen.queryByText('Proof of ownership is needed to accept this item.')).not.toBeInTheDocument();
      expect(screen.getByLabelText('Accept')).not.toHaveAttribute('disabled');
    });
    describe('shows an error when submitting', () => {
      it('without a status selected', async () => {
        render(
          <MockProviders>
            <ReviewWeightTicket {...defaultProps} {...claimableTrailerProps} />
          </MockProviders>,
        );
        await waitFor(async () => {
          const form = screen.getByRole('form');
          expect(form).toBeInTheDocument();
          await fireEvent.submit(form);
          expect(screen.getByText('Reviewing this weight ticket is required'));
        });
      });
      it('with Rejected but no reason selected', async () => {
        render(
          <MockProviders>
            <ReviewWeightTicket {...defaultProps} {...claimableTrailerProps} />
          </MockProviders>,
        );
        await waitFor(async () => {
          const form = screen.getByRole('form');
          expect(form).toBeInTheDocument();
          const rejectionButton = screen.getByTestId('rejectRadio');
          expect(rejectionButton).toBeInTheDocument();
          await fireEvent.click(rejectionButton);
          await fireEvent.submit(form);
          expect(screen.getByText('Add a reason why this weight ticket is rejected'));
        });
      });
    });
  });

  describe('displays disabled read only form', () => {
    it('renders disabled blank form on load with defaults', async () => {
      render(
        <MockProviders>
          <ReviewWeightTicket {...defaultProps} {...weightTicketRequiredProps} readOnly />
        </MockProviders>,
      );

      await waitFor(() => {
        expect(screen.getByRole('heading', { level: 3, name: 'Trip 1' })).toBeInTheDocument();
      });

      expect(screen.getByText('Vehicle description')).toBeInTheDocument();
      expect(screen.getByLabelText('Full weight')).toBeDisabled();
      expect(screen.getByText('Did they use a trailer they owned?')).toBeInTheDocument();
      expect(screen.getByLabelText('Yes')).toBeDisabled();
      expect(screen.getByLabelText('No')).toBeDisabled();
      expect(screen.queryByText("Is the trailer's weight claimable?")).not.toBeInTheDocument();

      expect(screen.getByRole('heading', { level: 3, name: 'Review trip 1' })).toBeInTheDocument();
      expect(screen.getByLabelText('Accept')).toBeDisabled();
      expect(screen.getByLabelText('Reject')).toBeDisabled();
    });

    it('populates disabled edit form with existing weight ticket values', async () => {
      render(
        <MockProviders>
          <ReviewWeightTicket {...defaultProps} {...weightTicketRequiredProps} readOnly />
        </MockProviders>,
      );

      await waitFor(() => {
        expect(screen.getByText('Kia Forte')).toBeInTheDocument();
      });
      expect(screen.getByLabelText('Empty weight', { description: 'Weight tickets' })).toHaveDisplayValue('400');
      expect(screen.getByLabelText('Empty weight', { description: 'Weight tickets' })).toBeDisabled();
      expect(screen.getByLabelText('Full weight', { description: 'Weight tickets' })).toHaveDisplayValue('1,200');
      expect(screen.getByLabelText('Full weight', { description: 'Weight tickets' })).toBeDisabled();
      expect(screen.getByLabelText('No')).toBeChecked();
      expect(screen.getByLabelText('No')).toBeDisabled();
    });

    it('populates disabled edit form when weight ticket is missing', async () => {
      render(
        <MockProviders>
          <ReviewWeightTicket {...defaultProps} {...missingWeightTicketProps} readOnly />
        </MockProviders>,
      );
      await waitFor(() => {
        expect(screen.getByLabelText('Empty weight', { description: 'Vehicle weight' })).toBeDisabled();
      });
      expect(screen.getByLabelText('Full weight', { description: 'Constructed weight' })).toBeDisabled();
    });
  });
});<|MERGE_RESOLUTION|>--- conflicted
+++ resolved
@@ -33,11 +33,7 @@
   },
   tripNumber: 1,
   showAllFields: false,
-<<<<<<< HEAD
-  ppmNumber: 1,
-=======
   ppmNumber: '1',
->>>>>>> d01d4a2d
   setCurrentMtoShipments: mockCallback,
 };
 
