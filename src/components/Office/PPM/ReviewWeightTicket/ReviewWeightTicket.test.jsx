--- conflicted
+++ resolved
@@ -33,11 +33,7 @@
   },
   tripNumber: 1,
   showAllFields: false,
-<<<<<<< HEAD
-  ppmNumber: 1,
-=======
   ppmNumber: '1',
->>>>>>> f7f53cd1
   setCurrentMtoShipments: mockCallback,
 };
 
