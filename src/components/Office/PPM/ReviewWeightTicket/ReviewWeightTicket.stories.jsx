--- conflicted
+++ resolved
@@ -87,7 +87,24 @@
     ownsTrailer: true,
     trailerMeetsCriteria: false,
   },
-<<<<<<< HEAD
+  order: {
+    entitlement: {
+      authorizedWeight: 2000,
+    },
+  },
+  mtoShipments: [
+    { primeActualWeight: 1000, reweigh: null, status: 'APPROVED' },
+    { primeActualWeight: 2000, reweigh: { weight: 1000 }, status: 'APPROVED' },
+    {
+      ppmShipment: {
+        weightTickets: [
+          createCompleteWeightTicket({}, { fullWeight: 1200, emptyWeight: 200 }),
+          createCompleteWeightTicket({}, { fullWeight: 1200, emptyWeight: 200 }),
+        ],
+      },
+      status: 'APPROVED',
+    },
+  ],
 };
 
 export const MissingWeightTickets = Template.bind({});
@@ -112,24 +129,4 @@
     missingEmptyWeightTicket: true,
     missingFullWeightTicket: true,
   },
-=======
-  order: {
-    entitlement: {
-      authorizedWeight: 2000,
-    },
-  },
-  mtoShipments: [
-    { primeActualWeight: 1000, reweigh: null, status: 'APPROVED' },
-    { primeActualWeight: 2000, reweigh: { weight: 1000 }, status: 'APPROVED' },
-    {
-      ppmShipment: {
-        weightTickets: [
-          createCompleteWeightTicket({}, { fullWeight: 1200, emptyWeight: 200 }),
-          createCompleteWeightTicket({}, { fullWeight: 1200, emptyWeight: 200 }),
-        ],
-      },
-      status: 'APPROVED',
-    },
-  ],
->>>>>>> 992821d9
 };