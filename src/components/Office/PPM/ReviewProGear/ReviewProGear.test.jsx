--- conflicted
+++ resolved
@@ -65,11 +65,8 @@
         expect(screen.getByRole('heading', { level: 3, name: 'Pro-gear 1' })).toBeInTheDocument();
       });
 
-<<<<<<< HEAD
-=======
       expect(document.querySelector('#reqAsteriskMsg')).toHaveTextContent('Fields marked with * are required.');
 
->>>>>>> e5129e6b
       expect(screen.getByText('Belongs to')).toBeInTheDocument();
       expect(screen.getByLabelText('Customer')).toBeInstanceOf(HTMLInputElement);
       expect(screen.getByLabelText('Spouse')).toBeInstanceOf(HTMLInputElement);
