--- conflicted
+++ resolved
@@ -117,8 +117,6 @@
         expect(screen.getByLabelText('Reason')).toHaveDisplayValue('Rejection reason');
       });
       expect(screen.getByText('484 characters')).toBeInTheDocument();
-<<<<<<< HEAD
-=======
     });
 
     it('toggles the reason field when Reject is selected', async () => {
@@ -134,7 +132,6 @@
       expect(screen.getByLabelText('Reason')).toBeInstanceOf(HTMLTextAreaElement);
       await fireEvent.click(screen.getByLabelText('Accept'));
       expect(screen.queryByLabelText('Reason')).not.toBeInTheDocument();
->>>>>>> a2c4cfaf
     });
   });
 });