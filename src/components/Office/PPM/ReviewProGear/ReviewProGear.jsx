import React, { useState, useEffect } from 'react';
import { useMutation } from '@tanstack/react-query';
import { func, number, string, object } from 'prop-types';
import { Field, Formik } from 'formik';
import classnames from 'classnames';
import { FontAwesomeIcon } from '@fortawesome/react-fontawesome';
import { Form, FormGroup, Label, Radio, Button, Textarea } from '@trussworks/react-uswds';
import * as Yup from 'yup';

import PPMHeaderSummary from '../PPMHeaderSummary/PPMHeaderSummary';

import styles from './ReviewProGear.module.scss';

import { ErrorMessage } from 'components/form';
import { OrderShape } from 'types/order';
import { patchProGearWeightTicket } from 'services/ghcApi';
import { ProGearTicketShape } from 'types/shipment';
import Fieldset from 'shared/Fieldset';
import MaskedTextField from 'components/form/fields/MaskedTextField/MaskedTextField';
import formStyles from 'styles/form.module.scss';
import approveRejectStyles from 'styles/approveRejectControls.module.scss';
import ppmDocumentStatus from 'constants/ppms';
<<<<<<< HEAD
import RequiredAsterisk from 'components/form/RequiredAsterisk';
=======
import RequiredAsterisk, { requiredAsteriskMessage } from 'components/form/RequiredAsterisk';
>>>>>>> da4002f6

const validationSchema = Yup.object().shape({
  belongsToSelf: Yup.bool().required('Required'),
  proGearWeight: Yup.number()
    .min(0, 'Enter a weight 0 lbs or greater')
    .when('missingWeightTicket', {
      is: 'true',
      then: (schema) => schema.required('Enter the constructed pro-gear weight'),
      otherwise: (schema) => schema.required('Enter the weight with pro-gear'),
    }),
  description: Yup.string().required('Required'),
  missingWeightTicket: Yup.string(),
  status: Yup.string().required('Reviewing this pro-gear is required'),
  rejectionReason: Yup.string().when('status', {
    is: ppmDocumentStatus.REJECTED,
    then: (schema) => schema.required('Add a reason why this pro-gear is rejected'),
  }),
});

export default function ReviewProGear({
  ppmShipmentInfo,
  proGear,
  tripNumber,
  ppmNumber,
  onError,
  onSuccess,
  formRef,
  readOnly,
  order,
}) {
  const [canEditRejection, setCanEditRejection] = useState(true);

  const { mutate: patchProGearMutation } = useMutation(patchProGearWeightTicket, {
    onSuccess,
    onError,
  });

  const { belongsToSelf, description, hasWeightTickets, weight, status, reason } = proGear || {};

  const proGearValue = belongsToSelf ? 'true' : 'false';

  const missingWeightTicketValue = hasWeightTickets ? 'false' : 'true';

  const handleSubmit = (values) => {
    if (readOnly) {
      onSuccess();
      return;
    }

    let hasWeightTicketValue;
    if (values.missingWeightTicket === 'true') {
      hasWeightTicketValue = false;
    }
    if (values.missingWeightTicket === 'false') {
      hasWeightTicketValue = true;
    }
    const payload = {
      ppmShipmentId: proGear.ppmShipmentId,
      belongsToSelf: values.belongsToSelf === 'true',
      hasWeightTickets: hasWeightTicketValue,
      weight: parseInt(values.proGearWeight, 10),
      reason: values.status === ppmDocumentStatus.APPROVED ? null : values.rejectionReason,
      status: values.status,
    };
    patchProGearMutation({
      ppmShipmentId: proGear.ppmShipmentId,
      proGearWeightTicketId: proGear.id,
      payload,
      eTag: proGear.eTag,
    });
  };

  const initialValues = {
    belongsToSelf: proGearValue,
    status: status || '',
    rejectionReason: reason || '',
    missingWeightTicket: missingWeightTicketValue,
    description: description ? `${description}` : '',
    proGearWeight: weight ? `${weight}` : '',
  };

  useEffect(() => {
    if (formRef?.current) {
      formRef.current.resetForm();
      formRef.current.validateForm();
    }
  }, [formRef, proGear]);

  return (
    <div className={classnames(styles.container, 'container--accent--ppm')}>
      <Formik
        initialValues={initialValues}
        validationSchema={validationSchema}
        innerRef={formRef}
        onSubmit={handleSubmit}
        enableReinitialize
        validateOnMount
      >
        {({ handleChange, errors, touched, values }) => {
          const handleApprovalChange = (event) => {
            handleChange(event);
            setCanEditRejection(true);
          };

          return (
            <>
              <div className={classnames(formStyles.form, styles.reviewProGear, styles.headerContainer)}>
                <PPMHeaderSummary
                  ppmShipmentInfo={ppmShipmentInfo}
                  order={order}
                  ppmNumber={ppmNumber}
                  showAllFields={false}
                  readOnly={readOnly}
                />
              </div>
              <Form className={classnames(formStyles.form, styles.reviewProGear)}>
                <hr />
                <h3 className={styles.tripNumber}>Pro-gear {tripNumber}</h3>
                <FormGroup>
                  <Fieldset>
                    <legend className="usa-label">Belongs to</legend>
                    <Field
                      as={Radio}
                      id="customer"
                      label="Customer"
                      name="belongsToSelf"
                      value="true"
                      checked={values.belongsToSelf === 'true'}
                      disabled={readOnly}
                    />
                    <Field
                      as={Radio}
                      id="spouse"
                      label="Spouse"
                      name="belongsToSelf"
                      value="false"
                      checked={values.belongsToSelf === 'false'}
                      disabled={readOnly}
                    />
                  </Fieldset>
                </FormGroup>
                <legend className={classnames('usa-label', styles.label)}>Description</legend>
                <div className={styles.displayValue}>{values.description}</div>
                <FormGroup>
                  <Fieldset>
                    <legend className="usa-label">Pro-gear weight</legend>
                    <Field
                      as={Radio}
                      id="weight-tickets"
                      label="Weight tickets"
                      name="missingWeightTicket"
                      value="false"
                      checked={values.missingWeightTicket === 'false'}
                      disabled={readOnly}
                    />
                    <Field
                      as={Radio}
                      id="constructed-weight"
                      label="Constructed weight"
                      name="missingWeightTicket"
                      value="true"
                      checked={values.missingWeightTicket === 'true'}
                      disabled={readOnly}
                    />
                  </Fieldset>
                </FormGroup>
                <MaskedTextField
                  defaultValue="0"
                  name="proGearWeight"
                  label={
                    values.missingWeightTicket === 'true' ? 'Constructed pro-gear weight' : "Shipment's pro-gear weight"
                  }
                  id="proGearWeight"
                  showRequiredAsterisk
                  required
                  mask={Number}
                  scale={0} // digits after point, 0 for integers
                  signed={false} // disallow negative
                  thousandsSeparator=","
                  lazy={false} // immediate masking evaluation
                  suffix="lbs"
                  disabled={readOnly}
                />
                <h3 className={styles.reviewHeader}>Review pro-gear {tripNumber}</h3>
<<<<<<< HEAD
=======
                {requiredAsteriskMessage}
>>>>>>> da4002f6
                <p>
                  <RequiredAsterisk /> Add a review for this pro-gear
                </p>
                <ErrorMessage display={!!errors?.status && !!touched?.status}>{errors.status}</ErrorMessage>
                <Fieldset>
                  <div
                    className={classnames(approveRejectStyles.statusOption, {
                      [approveRejectStyles.selected]: values.status === ppmDocumentStatus.APPROVED,
                    })}
                  >
                    <Radio
                      id={`approve-${proGear?.id}`}
                      checked={values.status === ppmDocumentStatus.APPROVED}
                      value={ppmDocumentStatus.APPROVED}
                      name="status"
                      label="Accept"
                      onChange={handleApprovalChange}
                      data-testid="approveRadio"
                      className={styles.acceptRadio}
                      disabled={readOnly}
                    />
                  </div>
                  <div
                    className={classnames(approveRejectStyles.statusOption, styles.reject, {
                      [approveRejectStyles.selected]: values.status === ppmDocumentStatus.REJECTED,
                    })}
                  >
                    <Radio
                      id={`reject-${proGear?.id}`}
                      checked={values.status === ppmDocumentStatus.REJECTED}
                      value={ppmDocumentStatus.REJECTED}
                      name="status"
                      label="Reject"
                      onChange={handleChange}
                      data-testid="rejectRadio"
                      className={styles.rejectRadio}
                      disabled={readOnly}
                    />

                    {values.status === ppmDocumentStatus.REJECTED && (
                      <FormGroup className={styles.rejectionReason}>
                        <Label htmlFor={`rejectReason-${proGear?.id}`}>
                          <span required>
                            Reason <RequiredAsterisk />
                          </span>
                        </Label>
                        {!canEditRejection && (
                          <>
                            <p data-testid="rejectionReasonReadOnly">{proGear?.reason || values.rejectionReason}</p>
                            <Button
                              type="button"
                              unstyled
                              data-testid="editReasonButton"
                              className={styles.clearStatus}
                              onClick={() => setCanEditRejection(true)}
                              aria-label="Edit reason button"
                              disabled={readOnly}
                            >
                              <span className="icon">
                                <FontAwesomeIcon icon="pen" title="Edit reason" alt="" />
                              </span>
                              <span aria-hidden="true">Edit reason</span>
                            </Button>
                          </>
                        )}

                        {canEditRejection && (
                          <>
                            <ErrorMessage display={!!errors?.rejectionReason && !!touched?.rejectionReason}>
                              {errors.rejectionReason}
                            </ErrorMessage>
                            <Textarea
                              id={`rejectReason-${proGear?.id}`}
                              name="rejectionReason"
                              onChange={handleChange}
                              error={touched.rejectionReason ? errors.rejectionReason : null}
                              value={values.rejectionReason}
                              placeholder="Type something"
                              disabled={readOnly}
                              required
                            />
                            <div className={styles.hint}>{500 - values.rejectionReason.length} characters</div>
                          </>
                        )}
                      </FormGroup>
                    )}
                  </div>
                </Fieldset>
              </Form>
            </>
          );
        }}
      </Formik>
    </div>
  );
}

ReviewProGear.propTypes = {
  proGear: ProGearTicketShape,
  tripNumber: number.isRequired,
  ppmNumber: string.isRequired,
  onSuccess: func,
  formRef: object,
  order: OrderShape.isRequired,
};

ReviewProGear.defaultProps = {
  proGear: null,
  onSuccess: null,
  formRef: null,
};<|MERGE_RESOLUTION|>--- conflicted
+++ resolved
@@ -20,11 +20,7 @@
 import formStyles from 'styles/form.module.scss';
 import approveRejectStyles from 'styles/approveRejectControls.module.scss';
 import ppmDocumentStatus from 'constants/ppms';
-<<<<<<< HEAD
-import RequiredAsterisk from 'components/form/RequiredAsterisk';
-=======
 import RequiredAsterisk, { requiredAsteriskMessage } from 'components/form/RequiredAsterisk';
->>>>>>> da4002f6
 
 const validationSchema = Yup.object().shape({
   belongsToSelf: Yup.bool().required('Required'),
@@ -209,10 +205,7 @@
                   disabled={readOnly}
                 />
                 <h3 className={styles.reviewHeader}>Review pro-gear {tripNumber}</h3>
-<<<<<<< HEAD
-=======
                 {requiredAsteriskMessage}
->>>>>>> da4002f6
                 <p>
                   <RequiredAsterisk /> Add a review for this pro-gear
                 </p>
