import React, { useState, useEffect } from 'react';
import { useMutation } from '@tanstack/react-query';
import { func, number, object } from 'prop-types';
import { Field, Formik } from 'formik';
import classnames from 'classnames';
import { FontAwesomeIcon } from '@fortawesome/react-fontawesome';
import { Form, FormGroup, Label, Radio, Button, Textarea } from '@trussworks/react-uswds';
import * as Yup from 'yup';

import PPMHeaderSummary from '../PPMHeaderSummary/PPMHeaderSummary';

import styles from './ReviewProGear.module.scss';

import { ErrorMessage } from 'components/form';
import { patchProGearWeightTicket } from 'services/ghcApi';
import { ProGearTicketShape } from 'types/shipment';
import Fieldset from 'shared/Fieldset';
import MaskedTextField from 'components/form/fields/MaskedTextField/MaskedTextField';
import formStyles from 'styles/form.module.scss';
import approveRejectStyles from 'styles/approveRejectControls.module.scss';
import ppmDocumentStatus from 'constants/ppms';

const validationSchema = Yup.object().shape({
  belongsToSelf: Yup.bool().required('Required'),
  proGearWeight: Yup.number()
    .min(0, 'Enter a weight 0 lbs or greater')
    .when('missingWeightTicket', {
      is: 'true',
      then: (schema) => schema.required('Enter the constructed pro-gear weight'),
      otherwise: (schema) => schema.required('Enter the weight with pro-gear'),
    }),
  description: Yup.string().required('Required'),
  missingWeightTicket: Yup.string(),
  status: Yup.string().required('Reviewing this pro-gear is required'),
  rejectionReason: Yup.string().when('status', {
    is: ppmDocumentStatus.REJECTED,
    then: (schema) => schema.required('Add a reason why this pro-gear is rejected'),
  }),
});

export default function ReviewProGear({
  ppmShipmentInfo,
  proGear,
  tripNumber,
  ppmNumber,
  onError,
  onSuccess,
  formRef,
  readOnly,
}) {
  const [canEditRejection, setCanEditRejection] = useState(true);

  const { mutate: patchProGearMutation } = useMutation(patchProGearWeightTicket, {
    onSuccess,
    onError,
  });

  const { belongsToSelf, description, hasWeightTickets, weight, status, reason } = proGear || {};

  const proGearValue = belongsToSelf ? 'true' : 'false';

  const missingWeightTicketValue = hasWeightTickets ? 'false' : 'true';

  const handleSubmit = (values) => {
    if (readOnly) {
      onSuccess();
      return;
    }

    let hasWeightTicketValue;
    if (values.missingWeightTicket === 'true') {
      hasWeightTicketValue = false;
    }
    if (values.missingWeightTicket === 'false') {
      hasWeightTicketValue = true;
    }
    const payload = {
      ppmShipmentId: proGear.ppmShipmentId,
      belongsToSelf: values.belongsToSelf === 'true',
      hasWeightTickets: hasWeightTicketValue,
      weight: parseInt(values.proGearWeight, 10),
      reason: values.status === ppmDocumentStatus.APPROVED ? null : values.rejectionReason,
      status: values.status,
    };
    patchProGearMutation({
      ppmShipmentId: proGear.ppmShipmentId,
      proGearWeightTicketId: proGear.id,
      payload,
      eTag: proGear.eTag,
    });
  };

  const initialValues = {
    belongsToSelf: proGearValue,
    status: status || '',
    rejectionReason: reason || '',
    missingWeightTicket: missingWeightTicketValue,
    description: description ? `${description}` : '',
    proGearWeight: weight ? `${weight}` : '',
  };

  useEffect(() => {
    if (formRef?.current) {
      formRef.current.resetForm();
      formRef.current.validateForm();
    }
  }, [formRef, proGear]);

  return (
    <div className={classnames(styles.container, 'container--accent--ppm')}>
      <Formik
        initialValues={initialValues}
        validationSchema={validationSchema}
        innerRef={formRef}
        onSubmit={handleSubmit}
        enableReinitialize
        validateOnMount
      >
        {({ handleChange, errors, touched, values }) => {
          const handleApprovalChange = (event) => {
            handleChange(event);
            setCanEditRejection(true);
          };

          return (
            <>
              <div className={classnames(formStyles.form, styles.reviewProGear, styles.headerContainer)}>
                <PPMHeaderSummary ppmShipmentInfo={ppmShipmentInfo} ppmNumber={ppmNumber} showAllFields={false} />
              </div>
              <Form className={classnames(formStyles.form, styles.reviewProGear)}>
                <hr />
                <h3 className={styles.tripNumber}>Pro-gear {tripNumber}</h3>
                <FormGroup>
                  <Fieldset>
                    <legend className="usa-label">Belongs to</legend>
                    <Field
                      as={Radio}
                      id="customer"
                      label="Customer"
                      name="belongsToSelf"
                      value="true"
                      checked={values.belongsToSelf === 'true'}
                    />
                    <Field
                      as={Radio}
                      id="spouse"
                      label="Spouse"
                      name="belongsToSelf"
                      value="false"
                      checked={values.belongsToSelf === 'false'}
                    />
                  </Fieldset>
                </FormGroup>
                <legend className={classnames('usa-label', styles.label)}>Description</legend>
                <div className={styles.displayValue}>{values.description}</div>
                <FormGroup>
                  <Fieldset>
                    <legend className="usa-label">Pro-gear weight</legend>
                    <Field
                      as={Radio}
                      id="weight-tickets"
                      label="Weight tickets"
                      name="missingWeightTicket"
                      value="false"
                      checked={values.missingWeightTicket === 'false'}
                    />
                    <Field
                      as={Radio}
                      id="constructed-weight"
                      label="Constructed weight"
                      name="missingWeightTicket"
                      value="true"
                      checked={values.missingWeightTicket === 'true'}
                    />
                  </Fieldset>
                </FormGroup>
                <MaskedTextField
                  defaultValue="0"
                  name="proGearWeight"
                  label={
                    values.missingWeightTicket === 'true' ? 'Constructed pro-gear weight' : "Shipment's pro-gear weight"
                  }
                  id="proGearWeight"
                  mask={Number}
                  scale={0} // digits after point, 0 for integers
                  signed={false} // disallow negative
                  thousandsSeparator=","
                  lazy={false} // immediate masking evaluation
                  suffix="lbs"
                />
                <h3 className={styles.reviewHeader}>Review pro-gear {tripNumber}</h3>
                <p>Add a review for this pro-gear</p>
                <ErrorMessage display={!!errors?.status && !!touched?.status}>{errors.status}</ErrorMessage>
                <Fieldset>
<<<<<<< HEAD
                  <legend className="usa-label">Belongs to</legend>
                  <Field
                    as={Radio}
                    id="customer"
                    label="Customer"
                    name="belongsToSelf"
                    value="true"
                    checked={values.belongsToSelf === 'true'}
                    disabled={readOnly}
                  />
                  <Field
                    as={Radio}
                    id="spouse"
                    label="Spouse"
                    name="belongsToSelf"
                    value="false"
                    checked={values.belongsToSelf === 'false'}
                    disabled={readOnly}
                  />
                </Fieldset>
              </FormGroup>
              <legend className={classnames('usa-label', styles.label)}>Description</legend>
              <div className={styles.displayValue}>{values.description}</div>
              <FormGroup>
                <Fieldset>
                  <legend className="usa-label">Pro-gear weight</legend>
                  <Field
                    as={Radio}
                    id="weight-tickets"
                    label="Weight tickets"
                    name="missingWeightTicket"
                    value="false"
                    checked={values.missingWeightTicket === 'false'}
                    disabled={readOnly}
                  />
                  <Field
                    as={Radio}
                    id="constructed-weight"
                    label="Constructed weight"
                    name="missingWeightTicket"
                    value="true"
                    checked={values.missingWeightTicket === 'true'}
                    disabled={readOnly}
                  />
                </Fieldset>
              </FormGroup>
              <MaskedTextField
                defaultValue="0"
                name="proGearWeight"
                label={
                  values.missingWeightTicket === 'true' ? 'Constructed pro-gear weight' : "Shipment's pro-gear weight"
                }
                id="proGearWeight"
                mask={Number}
                scale={0} // digits after point, 0 for integers
                signed={false} // disallow negative
                thousandsSeparator=","
                lazy={false} // immediate masking evaluation
                suffix="lbs"
                disabled={readOnly}
              />
              <h3 className={styles.reviewHeader}>Review pro-gear {tripNumber}</h3>
              <p>Add a review for this pro-gear</p>
              <ErrorMessage display={!!errors?.status && !!touched?.status}>{errors.status}</ErrorMessage>
              <Fieldset>
                <div
                  className={classnames(approveRejectStyles.statusOption, {
                    [approveRejectStyles.selected]: values.status === ppmDocumentStatus.APPROVED,
                  })}
                >
                  <Radio
                    id={`approve-${proGear?.id}`}
                    checked={values.status === ppmDocumentStatus.APPROVED}
                    value={ppmDocumentStatus.APPROVED}
                    name="status"
                    label="Accept"
                    onChange={handleApprovalChange}
                    data-testid="approveRadio"
                    className={styles.acceptRadio}
                    disabled={readOnly}
                  />
                </div>
                <div
                  className={classnames(approveRejectStyles.statusOption, styles.reject, {
                    [approveRejectStyles.selected]: values.status === ppmDocumentStatus.REJECTED,
                  })}
                >
                  <Radio
                    id={`reject-${proGear?.id}`}
                    checked={values.status === ppmDocumentStatus.REJECTED}
                    value={ppmDocumentStatus.REJECTED}
                    name="status"
                    label="Reject"
                    onChange={handleChange}
                    data-testid="rejectRadio"
                    className={styles.rejectRadio}
                    disabled={readOnly}
                  />

                  {values.status === ppmDocumentStatus.REJECTED && (
                    <FormGroup className={styles.rejectionReason}>
                      <Label htmlFor={`rejectReason-${proGear?.id}`}>Reason</Label>
                      {!canEditRejection && (
                        <>
                          <p data-testid="rejectionReasonReadOnly">{proGear?.reason || values.rejectionReason}</p>
                          <Button
                            type="button"
                            unstyled
                            data-testid="editReasonButton"
                            className={styles.clearStatus}
                            onClick={() => setCanEditRejection(true)}
                            aria-label="Edit reason button"
                            disabled={readOnly}
                          >
                            <span className="icon">
                              <FontAwesomeIcon icon="pen" title="Edit reason" alt="" />
                            </span>
                            <span aria-hidden="true">Edit reason</span>
                          </Button>
                        </>
                      )}

                      {canEditRejection && (
                        <>
                          <ErrorMessage display={!!errors?.rejectionReason && !!touched?.rejectionReason}>
                            {errors.rejectionReason}
                          </ErrorMessage>
                          <Textarea
                            id={`rejectReason-${proGear?.id}`}
                            name="rejectionReason"
                            onChange={handleChange}
                            error={touched.rejectionReason ? errors.rejectionReason : null}
                            value={values.rejectionReason}
                            placeholder="Type something"
                            disabled={readOnly}
                          />
                          <div className={styles.hint}>{500 - values.rejectionReason.length} characters</div>
                        </>
                      )}
                    </FormGroup>
                  )}
                </div>
              </Fieldset>
            </Form>
=======
                  <div
                    className={classnames(approveRejectStyles.statusOption, {
                      [approveRejectStyles.selected]: values.status === ppmDocumentStatus.APPROVED,
                    })}
                  >
                    <Radio
                      id={`approve-${proGear?.id}`}
                      checked={values.status === ppmDocumentStatus.APPROVED}
                      value={ppmDocumentStatus.APPROVED}
                      name="status"
                      label="Accept"
                      onChange={handleApprovalChange}
                      data-testid="approveRadio"
                      className={styles.acceptRadio}
                    />
                  </div>
                  <div
                    className={classnames(approveRejectStyles.statusOption, styles.reject, {
                      [approveRejectStyles.selected]: values.status === ppmDocumentStatus.REJECTED,
                    })}
                  >
                    <Radio
                      id={`reject-${proGear?.id}`}
                      checked={values.status === ppmDocumentStatus.REJECTED}
                      value={ppmDocumentStatus.REJECTED}
                      name="status"
                      label="Reject"
                      onChange={handleChange}
                      data-testid="rejectRadio"
                      className={styles.rejectRadio}
                    />

                    {values.status === ppmDocumentStatus.REJECTED && (
                      <FormGroup className={styles.rejectionReason}>
                        <Label htmlFor={`rejectReason-${proGear?.id}`}>Reason</Label>
                        {!canEditRejection && (
                          <>
                            <p data-testid="rejectionReasonReadOnly">{proGear?.reason || values.rejectionReason}</p>
                            <Button
                              type="button"
                              unstyled
                              data-testid="editReasonButton"
                              className={styles.clearStatus}
                              onClick={() => setCanEditRejection(true)}
                              aria-label="Edit reason button"
                            >
                              <span className="icon">
                                <FontAwesomeIcon icon="pen" title="Edit reason" alt="" />
                              </span>
                              <span aria-hidden="true">Edit reason</span>
                            </Button>
                          </>
                        )}

                        {canEditRejection && (
                          <>
                            <ErrorMessage display={!!errors?.rejectionReason && !!touched?.rejectionReason}>
                              {errors.rejectionReason}
                            </ErrorMessage>
                            <Textarea
                              id={`rejectReason-${proGear?.id}`}
                              name="rejectionReason"
                              onChange={handleChange}
                              error={touched.rejectionReason ? errors.rejectionReason : null}
                              value={values.rejectionReason}
                              placeholder="Type something"
                            />
                            <div className={styles.hint}>{500 - values.rejectionReason.length} characters</div>
                          </>
                        )}
                      </FormGroup>
                    )}
                  </div>
                </Fieldset>
              </Form>
            </>
>>>>>>> 34b5b4d1
          );
        }}
      </Formik>
    </div>
  );
}

ReviewProGear.propTypes = {
  proGear: ProGearTicketShape,
  tripNumber: number.isRequired,
  ppmNumber: number.isRequired,
  onSuccess: func,
  formRef: object,
};

ReviewProGear.defaultProps = {
  proGear: null,
  onSuccess: null,
  formRef: null,
};<|MERGE_RESOLUTION|>--- conflicted
+++ resolved
@@ -140,6 +140,7 @@
                       name="belongsToSelf"
                       value="true"
                       checked={values.belongsToSelf === 'true'}
+                      disabled={readOnly}
                     />
                     <Field
                       as={Radio}
@@ -148,6 +149,7 @@
                       name="belongsToSelf"
                       value="false"
                       checked={values.belongsToSelf === 'false'}
+                      disabled={readOnly}
                     />
                   </Fieldset>
                 </FormGroup>
@@ -163,6 +165,7 @@
                       name="missingWeightTicket"
                       value="false"
                       checked={values.missingWeightTicket === 'false'}
+                      disabled={readOnly}
                     />
                     <Field
                       as={Radio}
@@ -171,6 +174,7 @@
                       name="missingWeightTicket"
                       value="true"
                       checked={values.missingWeightTicket === 'true'}
+                      disabled={readOnly}
                     />
                   </Fieldset>
                 </FormGroup>
@@ -187,157 +191,12 @@
                   thousandsSeparator=","
                   lazy={false} // immediate masking evaluation
                   suffix="lbs"
+                  disabled={readOnly}
                 />
                 <h3 className={styles.reviewHeader}>Review pro-gear {tripNumber}</h3>
                 <p>Add a review for this pro-gear</p>
                 <ErrorMessage display={!!errors?.status && !!touched?.status}>{errors.status}</ErrorMessage>
                 <Fieldset>
-<<<<<<< HEAD
-                  <legend className="usa-label">Belongs to</legend>
-                  <Field
-                    as={Radio}
-                    id="customer"
-                    label="Customer"
-                    name="belongsToSelf"
-                    value="true"
-                    checked={values.belongsToSelf === 'true'}
-                    disabled={readOnly}
-                  />
-                  <Field
-                    as={Radio}
-                    id="spouse"
-                    label="Spouse"
-                    name="belongsToSelf"
-                    value="false"
-                    checked={values.belongsToSelf === 'false'}
-                    disabled={readOnly}
-                  />
-                </Fieldset>
-              </FormGroup>
-              <legend className={classnames('usa-label', styles.label)}>Description</legend>
-              <div className={styles.displayValue}>{values.description}</div>
-              <FormGroup>
-                <Fieldset>
-                  <legend className="usa-label">Pro-gear weight</legend>
-                  <Field
-                    as={Radio}
-                    id="weight-tickets"
-                    label="Weight tickets"
-                    name="missingWeightTicket"
-                    value="false"
-                    checked={values.missingWeightTicket === 'false'}
-                    disabled={readOnly}
-                  />
-                  <Field
-                    as={Radio}
-                    id="constructed-weight"
-                    label="Constructed weight"
-                    name="missingWeightTicket"
-                    value="true"
-                    checked={values.missingWeightTicket === 'true'}
-                    disabled={readOnly}
-                  />
-                </Fieldset>
-              </FormGroup>
-              <MaskedTextField
-                defaultValue="0"
-                name="proGearWeight"
-                label={
-                  values.missingWeightTicket === 'true' ? 'Constructed pro-gear weight' : "Shipment's pro-gear weight"
-                }
-                id="proGearWeight"
-                mask={Number}
-                scale={0} // digits after point, 0 for integers
-                signed={false} // disallow negative
-                thousandsSeparator=","
-                lazy={false} // immediate masking evaluation
-                suffix="lbs"
-                disabled={readOnly}
-              />
-              <h3 className={styles.reviewHeader}>Review pro-gear {tripNumber}</h3>
-              <p>Add a review for this pro-gear</p>
-              <ErrorMessage display={!!errors?.status && !!touched?.status}>{errors.status}</ErrorMessage>
-              <Fieldset>
-                <div
-                  className={classnames(approveRejectStyles.statusOption, {
-                    [approveRejectStyles.selected]: values.status === ppmDocumentStatus.APPROVED,
-                  })}
-                >
-                  <Radio
-                    id={`approve-${proGear?.id}`}
-                    checked={values.status === ppmDocumentStatus.APPROVED}
-                    value={ppmDocumentStatus.APPROVED}
-                    name="status"
-                    label="Accept"
-                    onChange={handleApprovalChange}
-                    data-testid="approveRadio"
-                    className={styles.acceptRadio}
-                    disabled={readOnly}
-                  />
-                </div>
-                <div
-                  className={classnames(approveRejectStyles.statusOption, styles.reject, {
-                    [approveRejectStyles.selected]: values.status === ppmDocumentStatus.REJECTED,
-                  })}
-                >
-                  <Radio
-                    id={`reject-${proGear?.id}`}
-                    checked={values.status === ppmDocumentStatus.REJECTED}
-                    value={ppmDocumentStatus.REJECTED}
-                    name="status"
-                    label="Reject"
-                    onChange={handleChange}
-                    data-testid="rejectRadio"
-                    className={styles.rejectRadio}
-                    disabled={readOnly}
-                  />
-
-                  {values.status === ppmDocumentStatus.REJECTED && (
-                    <FormGroup className={styles.rejectionReason}>
-                      <Label htmlFor={`rejectReason-${proGear?.id}`}>Reason</Label>
-                      {!canEditRejection && (
-                        <>
-                          <p data-testid="rejectionReasonReadOnly">{proGear?.reason || values.rejectionReason}</p>
-                          <Button
-                            type="button"
-                            unstyled
-                            data-testid="editReasonButton"
-                            className={styles.clearStatus}
-                            onClick={() => setCanEditRejection(true)}
-                            aria-label="Edit reason button"
-                            disabled={readOnly}
-                          >
-                            <span className="icon">
-                              <FontAwesomeIcon icon="pen" title="Edit reason" alt="" />
-                            </span>
-                            <span aria-hidden="true">Edit reason</span>
-                          </Button>
-                        </>
-                      )}
-
-                      {canEditRejection && (
-                        <>
-                          <ErrorMessage display={!!errors?.rejectionReason && !!touched?.rejectionReason}>
-                            {errors.rejectionReason}
-                          </ErrorMessage>
-                          <Textarea
-                            id={`rejectReason-${proGear?.id}`}
-                            name="rejectionReason"
-                            onChange={handleChange}
-                            error={touched.rejectionReason ? errors.rejectionReason : null}
-                            value={values.rejectionReason}
-                            placeholder="Type something"
-                            disabled={readOnly}
-                          />
-                          <div className={styles.hint}>{500 - values.rejectionReason.length} characters</div>
-                        </>
-                      )}
-                    </FormGroup>
-                  )}
-                </div>
-              </Fieldset>
-            </Form>
-=======
                   <div
                     className={classnames(approveRejectStyles.statusOption, {
                       [approveRejectStyles.selected]: values.status === ppmDocumentStatus.APPROVED,
@@ -352,6 +211,7 @@
                       onChange={handleApprovalChange}
                       data-testid="approveRadio"
                       className={styles.acceptRadio}
+                      disabled={readOnly}
                     />
                   </div>
                   <div
@@ -368,7 +228,8 @@
                       onChange={handleChange}
                       data-testid="rejectRadio"
                       className={styles.rejectRadio}
-                    />
+                      disabled={readOnly}
+                  />
 
                     {values.status === ppmDocumentStatus.REJECTED && (
                       <FormGroup className={styles.rejectionReason}>
@@ -383,6 +244,7 @@
                               className={styles.clearStatus}
                               onClick={() => setCanEditRejection(true)}
                               aria-label="Edit reason button"
+                              disabled={readOnly}
                             >
                               <span className="icon">
                                 <FontAwesomeIcon icon="pen" title="Edit reason" alt="" />
@@ -404,6 +266,7 @@
                               error={touched.rejectionReason ? errors.rejectionReason : null}
                               value={values.rejectionReason}
                               placeholder="Type something"
+                              disabled={readOnly}
                             />
                             <div className={styles.hint}>{500 - values.rejectionReason.length} characters</div>
                           </>
@@ -414,7 +277,6 @@
                 </Fieldset>
               </Form>
             </>
->>>>>>> 34b5b4d1
           );
         }}
       </Formik>
