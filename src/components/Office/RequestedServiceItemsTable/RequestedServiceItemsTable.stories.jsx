import React from 'react';

import { SERVICE_ITEM_STATUS } from '../../../shared/constants';

import RequestedServiceItemsTable from './RequestedServiceItemsTable';

export default {
  title: 'TOO/TIO Components|RequestedServiceItemsTable',
  component: RequestedServiceItemsTable,
};

const serviceItems = [
  {
    id: 'abc-123',
    submittedAt: '2020-11-20',
    serviceItem: 'Dom. Origin 1st Day SIT',
<<<<<<< HEAD
    code: 'DOFSIT',
=======
    code: 'DOMSIT',
    status: 'SUBMITTED',
>>>>>>> b23969a6
    details: {
      pickupPostalCode: '60612',
      reason: "here's the reason",
    },
  },
  {
    id: 'abc-1234',
    submittedAt: '2020-11-20',
    serviceItem: 'Dom. Destination 1st Day SIT',
    code: 'DDFSIT',
    status: 'SUBMITTED',
    details: {
      firstCustomerContact: { timeMilitary: '', firstAvailableDeliveryDate: '2020-11-22' },
      secondCustomerContact: { timeMilitary: '', firstAvailableDeliveryDate: '2020-11-23' },
    },
  },
  {
    id: 'cba-123',
    submittedAt: '2020-11-20',
    serviceItem: 'Dom. Origin Shuttle Service',
    code: 'DOSHUT',
    status: 'SUBMITTED',
    details: {
      reason: "Here's the reason",
    },
  },
  {
    id: 'cba-1234',
    submittedAt: '2020-11-20',
    serviceItem: 'Dom. Destination Shuttle Service',
    code: 'DDSHUT',
    status: 'SUBMITTED',
    details: {
      reason: "Here's the reason",
    },
  },
  {
    id: 'abc12345',
    submittedAt: '2020-11-20',
    serviceItem: 'Dom. Crating',
    code: 'DCRT',
    status: 'SUBMITTED',
    details: {
      description: "Here's the description",
      itemDimensions: { length: 8400, width: 2600, height: 4200 },
      crateDimensions: { length: 110000, width: 36000, height: 54000 },
      imgURL: 'https://live.staticflickr.com/4735/24289917967_27840ed1af_b.jpg',
    },
  },
];

const approvedServiceItems = serviceItems.map((serviceItem) => {
  return { ...serviceItem, status: 'APPROVED' };
});
const rejectedServiceItems = serviceItems.map((serviceItem) => {
  return { ...serviceItem, status: 'REJECTED' };
});

export const Default = () => (
  <RequestedServiceItemsTable serviceItems={serviceItems} statusForTableType={SERVICE_ITEM_STATUS.SUBMITTED} />
);
export const ApprovedServiceItems = () => (
  <RequestedServiceItemsTable serviceItems={approvedServiceItems} statusForTableType={SERVICE_ITEM_STATUS.APPROVED} />
);
export const RejectedServiceItems = () => (
  <RequestedServiceItemsTable serviceItems={rejectedServiceItems} statusForTableType={SERVICE_ITEM_STATUS.REJECTED} />
);<|MERGE_RESOLUTION|>--- conflicted
+++ resolved
@@ -14,12 +14,8 @@
     id: 'abc-123',
     submittedAt: '2020-11-20',
     serviceItem: 'Dom. Origin 1st Day SIT',
-<<<<<<< HEAD
     code: 'DOFSIT',
-=======
-    code: 'DOMSIT',
     status: 'SUBMITTED',
->>>>>>> b23969a6
     details: {
       pickupPostalCode: '60612',
       reason: "here's the reason",
