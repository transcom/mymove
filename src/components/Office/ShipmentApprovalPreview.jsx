import { Button, Tag } from '@trussworks/react-uswds';
import React, { Fragment } from 'react';
import * as PropTypes from 'prop-types';
import classNames from 'classnames';
import { FontAwesomeIcon } from '@fortawesome/react-fontawesome';

import styles from './shipmentApprovalPreview.module.scss';

import { serviceItemCodes } from 'content/serviceItems';
import { mtoShipmentTypes } from 'constants/shipments';
import AllowancesList from 'components/Office/DefinitionLists/AllowancesList';
import CustomerInfoList from 'components/Office/DefinitionLists/CustomerInfoList';
import ShipmentContainer from 'components/Office/ShipmentContainer';
import ShipmentServiceItemsTable from 'components/Office/ShipmentServiceItemsTable/ShipmentServiceItemsTable';
import { Modal, ModalContainer, Overlay } from 'components/MigratedModal/MigratedModal';
import { MTOShipmentShape, OrdersInfoShape } from 'types/order';
import { formatAddress } from 'utils/shipmentDisplay';

const ShipmentApprovalPreview = ({
  mtoShipments,
  ordersInfo,
  allowancesInfo,
  customerInfo,
  setIsModalVisible,
  onSubmit,
  counselingFee,
  shipmentManagementFee,
}) => {
  return (
    <div>
      <Overlay />
      <ModalContainer>
        <Modal className={classNames('modal', styles.approvalPreviewModal)}>
          <div className={classNames(styles.containerTop)}>
            <div>
              <button
                type="button"
                title="Close shipment approval modal"
                onClick={() => setIsModalVisible(false)}
                className={classNames(styles.approvalClose, 'usa-button--unstyled')}
                data-testid="closeShipmentApproval"
              >
                <FontAwesomeIcon icon="times" title="Close modal" aria-label="Close modal" />
              </button>
            </div>
            <h2>Preview and post move task order</h2>
            <p>Is all the information shown correct and ready to send to Global Relocation Services?</p>
            <div className="display-flex">
              <Button type="submit" onClick={onSubmit}>
                Approve and send
              </Button>
              <Button type="reset" secondary onClick={() => setIsModalVisible(false)}>
                Back
              </Button>
            </div>
          </div>

          <hr className={styles.sectionBorder} />
          <h1 className={classNames(styles.customerName, 'text-normal')}>{customerInfo.name}</h1>
          <div className={classNames(styles.previewContainer, 'container')}>
            <h2>Requested Shipments</h2>
            {mtoShipments &&
              mtoShipments.map((shipment) => (
                <ShipmentContainer
                  key={shipment.id}
                  shipmentType={shipment.shipmentType}
                  className={classNames(styles.previewShipments)}
                >
                  <div className={styles.innerWrapper}>
                    <div className={styles.shipmentTypeHeading}>
                      <h3>{mtoShipmentTypes[shipment.shipmentType]}</h3>
                      {shipment.diversion && <Tag>diversion</Tag>}
                    </div>
                    <div className={styles.shipmentDetailWrapper}>
                      <table className={classNames('table--stacked', styles.shipmentInfo)}>
                        <tbody>
                          <tr>
                            <th scope="row">Requested Move Date</th>
                            <td>{shipment.requestedPickupDate}</td>
                          </tr>
                          <tr>
<<<<<<< HEAD
                            <th scope="row">Current Address</th>
=======
                            <th className="text-bold" scope="row">
                              Origin Address
                            </th>
>>>>>>> 8c3edf6d
                            <td>{shipment.pickupAddress && formatAddress(shipment.pickupAddress)}</td>
                          </tr>
                          <tr>
                            <th scope="row">Destination Address</th>
                            <td data-testid="destinationAddress">
                              {shipment.destinationAddress
                                ? formatAddress(shipment.destinationAddress)
                                : ordersInfo.newDutyStation.address.postal_code}
                            </td>
                          </tr>
                          <tr>
                            <th scope="row">Customer Remarks</th>
                            <td>{shipment.customerRemarks}</td>
                          </tr>
                          {shipment.mtoAgents &&
                            shipment.mtoAgents.map((agent) => (
                              <Fragment key={`${agent.type}-${agent.email}`}>
                                <tr>
                                  <th className="text-bold" scope="row">
                                    {agent.type === 'RELEASING_AGENT' ? 'Releasing Agent' : 'Receiving Agent'}
                                  </th>
                                  <td>
                                    {agent.firstName} {agent.lastName}
                                    <br />
                                    {agent.phone} <br /> {agent.email}
                                  </td>
                                </tr>
                              </Fragment>
                            ))}
                        </tbody>
                      </table>
                      <ShipmentServiceItemsTable
                        className={classNames(styles.shipmentServiceItems)}
                        shipmentType={shipment.shipmentType}
                      />
                    </div>
                  </div>
                </ShipmentContainer>
              ))}
          </div>
          <div className={classNames(styles.previewContainer, styles.basicMoveDetails, 'container')}>
            <h2>Basic move details</h2>
            {(shipmentManagementFee || counselingFee) && (
              <>
                <h4>Approved service items for this move</h4>
                <table className={classNames(styles.basicServiceItemsTable, 'table--stacked')}>
                  <tbody>
                    {shipmentManagementFee && (
                      <tr>
                        <td>{serviceItemCodes.MS}</td>
                      </tr>
                    )}
                    {counselingFee && (
                      <tr>
                        <td>{serviceItemCodes.CS}</td>
                      </tr>
                    )}
                  </tbody>
                </table>
              </>
            )}
            <h4>Allowances</h4>
            <AllowancesList info={allowancesInfo} />
            <h4>Customer info</h4>
            <CustomerInfoList customerInfo={customerInfo} />
          </div>
        </Modal>
      </ModalContainer>
    </div>
  );
};

ShipmentApprovalPreview.propTypes = {
  mtoShipments: PropTypes.arrayOf(MTOShipmentShape).isRequired,
  counselingFee: PropTypes.bool.isRequired,
  shipmentManagementFee: PropTypes.bool.isRequired,
  ordersInfo: OrdersInfoShape.isRequired,
  allowancesInfo: PropTypes.shape({
    branch: PropTypes.string,
    rank: PropTypes.string,
    weightAllowance: PropTypes.number,
    authorizedWeight: PropTypes.number,
    progear: PropTypes.number,
    spouseProgear: PropTypes.number,
    storageInTransit: PropTypes.number,
    dependents: PropTypes.bool,
  }).isRequired,
  customerInfo: PropTypes.shape({
    name: PropTypes.string,
    dodId: PropTypes.string,
    phone: PropTypes.string,
    email: PropTypes.string,
    currentAddress: PropTypes.shape({
      street_address_1: PropTypes.string,
      city: PropTypes.string,
      state: PropTypes.string,
      postal_code: PropTypes.string,
    }),
    backupContact: PropTypes.shape({
      name: PropTypes.string,
      phone: PropTypes.string,
      email: PropTypes.string,
    }),
  }).isRequired,
  setIsModalVisible: PropTypes.func.isRequired,
  onSubmit: PropTypes.func.isRequired,
};

export default ShipmentApprovalPreview;<|MERGE_RESOLUTION|>--- conflicted
+++ resolved
@@ -79,13 +79,9 @@
                             <td>{shipment.requestedPickupDate}</td>
                           </tr>
                           <tr>
-<<<<<<< HEAD
-                            <th scope="row">Current Address</th>
-=======
-                            <th className="text-bold" scope="row">
+                            <th scope="row">
                               Origin Address
                             </th>
->>>>>>> 8c3edf6d
                             <td>{shipment.pickupAddress && formatAddress(shipment.pickupAddress)}</td>
                           </tr>
                           <tr>
