import { Button, Modal, ModalContainer, Overlay } from '@trussworks/react-uswds';
import React, { Fragment } from 'react';
import * as PropTypes from 'prop-types';
import classNames from 'classnames';
import { ReactComponent as XHeavyIcon } from 'shared/icon/x-heavy.svg';

import { mtoShipmentTypeToFriendlyDisplay } from '../../shared/formatters';
import { MTOAgentShape, MTOShipmentShape } from '../../types/moveOrder';
import formatAddress from '../../utils/shipmentDisplay';

import styles from './shipmentApprovalPreview.module.scss';
import AllowancesTable from './AllowancesTable';
import CustomerInfoTable from './CustomerInfoTable';
import ShipmentContainer from './ShipmentContainer';
import ShipmentServiceItemsTable from './ShipmentServiceItemsTable/ShipmentServiceItemsTable';

const ShipmentApprovalPreview = ({
  mtoShipments,
  allowancesInfo,
  customerInfo,
  mtoAgents,
  setIsModalVisible,
  onSubmit,
  counselingFee,
  shipmentManagementFee,
}) => {
  const getAgents = (shipment) => {
    return mtoAgents.filter((agent) => agent.shipmentId === shipment.id);
  };
  const shipmentsWithAgents = mtoAgents
    ? mtoShipments.map((shipment) => ({ ...shipment, agents: getAgents(shipment) }))
    : mtoShipments;

  return (
    <div>
      <Overlay />
      <ModalContainer>
        <Modal className={classNames(styles.approvalPreviewModal, 'padding-4 overflow-y-auto maxh-viewport')}>
          <div className={classNames(styles.containerTop)}>
            <div>
              <button
                type="button"
                title="Close shipment approval modal"
                onClick={() => setIsModalVisible(false)}
                className={classNames(styles.approvalClose, 'usa-button--unstyled')}
                data-testid="closeShipmentApproval"
              >
                <XHeavyIcon />
              </button>
            </div>
            <h2>Preview and post move task order</h2>
            <p>Is all the information shown correct and ready to send to Global Relocation Services?</p>
            <div className="display-flex">
              <Button type="submit" onClick={onSubmit}>
                Approve and send
              </Button>
              <Button type="reset" secondary onClick={() => setIsModalVisible(false)}>
                Back
              </Button>
            </div>
          </div>

          <hr className={styles.sectionBorder} />
          <h1 className={classNames(styles.customerName, 'text-normal')}>{customerInfo.name}</h1>
          <div className={classNames(styles.previewContainer, 'container')}>
            <h2>Requested Shipments</h2>
            {shipmentsWithAgents &&
              shipmentsWithAgents.map((shipment) => (
                <ShipmentContainer
                  key={shipment.id}
                  shipmentType={shipment.shipmentType}
                  className={classNames(styles.previewShipments)}
                >
                  <div className={styles.innerWrapper}>
                    <h4 className="text-normal">{mtoShipmentTypeToFriendlyDisplay(shipment.shipmentType)}</h4>
                    <div className="display-flex">
                      <table className={classNames('table--stacked', styles.shipmentInfo)}>
                        <tbody>
                          <tr>
                            <th className="text-bold" scope="row">
                              Requested Move Date
                            </th>
                            <td>{shipment.requestedPickupDate}</td>
                          </tr>
                          <tr>
                            <th className="text-bold" scope="row">
                              Current Address
                            </th>
<<<<<<< HEAD
                            <td>
                              {shipment.pickupAddress.street_address_1}, &nbsp;
                              {shipment.pickupAddress.city}, {shipment.pickupAddress.state}{' '}
                              {shipment.pickupAddress.postal_code}
                            </td>
=======
                            <td>{formatAddress(shipment.pickupAddress)}</td>
>>>>>>> 0b074e63
                          </tr>
                          <tr>
                            <th className="text-bold" scope="row">
                              Destination Address
                            </th>
<<<<<<< HEAD
                            <td>
                              {shipment.destinationAddress.street_address_1}, &nbsp;
                              {shipment.destinationAddress.city}, {shipment.destinationAddress.state}{' '}
                              {shipment.destinationAddress.postal_code}
                            </td>
=======
                            <td data-testid="destinationAddress">{formatAddress(shipment.destinationAddress)}</td>
>>>>>>> 0b074e63
                          </tr>
                          <tr>
                            <th className="text-bold" scope="row">
                              Customer Remarks
                            </th>
                            <td>{shipment.customerRemarks}</td>
                          </tr>
                          {mtoAgents &&
                            mtoAgents.map((agent) => (
                              <Fragment key={`${agent.type}-${agent.email}`}>
                                <tr>
                                  <th className="text-bold" scope="row">
                                    {agent.type === 'RELEASING_AGENT' ? 'Releasing Agent' : 'Receiving Agent'}
                                  </th>
                                  <td>
                                    {agent.firstName} {agent.lastName}
                                    <br />
                                    {agent.phone} <br /> {agent.email}
                                  </td>
                                </tr>
                              </Fragment>
                            ))}
                        </tbody>
                      </table>
                      <ShipmentServiceItemsTable
                        className={classNames(styles.shipmentServiceItems)}
                        shipmentType={shipment.shipmentType}
                      />
                    </div>
                  </div>
                </ShipmentContainer>
              ))}
          </div>
          <div className={classNames(styles.previewContainer, 'container')}>
            <h2>Basic move details</h2>
            <h4 className={classNames(styles.tableH4)}>Approved service items for this move</h4>
            <table className="table--stacked">
              <tbody>
                {shipmentManagementFee && (
                  <tr>
                    <td>Shipment management fee</td>
                  </tr>
                )}
                {counselingFee && (
                  <tr>
                    <td>Counseling fee</td>
                  </tr>
                )}
              </tbody>
            </table>
            <AllowancesTable info={allowancesInfo} />
            <CustomerInfoTable customerInfo={customerInfo} />
          </div>
        </Modal>
      </ModalContainer>
    </div>
  );
};

ShipmentApprovalPreview.propTypes = {
  mtoShipments: PropTypes.arrayOf(MTOShipmentShape).isRequired,
  mtoAgents: PropTypes.arrayOf(MTOAgentShape),
  counselingFee: PropTypes.bool.isRequired,
  shipmentManagementFee: PropTypes.bool.isRequired,
  allowancesInfo: PropTypes.shape({
    branch: PropTypes.string,
    rank: PropTypes.string,
    weightAllowance: PropTypes.number,
    authorizedWeight: PropTypes.number,
    progear: PropTypes.number,
    spouseProgear: PropTypes.number,
    storageInTransit: PropTypes.number,
    dependents: PropTypes.bool,
  }).isRequired,
  customerInfo: PropTypes.shape({
    name: PropTypes.string,
    dodId: PropTypes.string,
    phone: PropTypes.string,
    email: PropTypes.string,
    currentAddress: PropTypes.shape({
      street_address_1: PropTypes.string,
      city: PropTypes.string,
      state: PropTypes.string,
      postal_code: PropTypes.string,
    }),
    backupContactName: PropTypes.string,
    backupContactPhone: PropTypes.string,
    backupContactEmail: PropTypes.string,
  }).isRequired,
  setIsModalVisible: PropTypes.func.isRequired,
  onSubmit: PropTypes.func.isRequired,
};

ShipmentApprovalPreview.defaultProps = {
  mtoAgents: [],
};

export default ShipmentApprovalPreview;<|MERGE_RESOLUTION|>--- conflicted
+++ resolved
@@ -86,29 +86,21 @@
                             <th className="text-bold" scope="row">
                               Current Address
                             </th>
-<<<<<<< HEAD
                             <td>
                               {shipment.pickupAddress.street_address_1}, &nbsp;
                               {shipment.pickupAddress.city}, {shipment.pickupAddress.state}{' '}
                               {shipment.pickupAddress.postal_code}
                             </td>
-=======
-                            <td>{formatAddress(shipment.pickupAddress)}</td>
->>>>>>> 0b074e63
                           </tr>
                           <tr>
                             <th className="text-bold" scope="row">
                               Destination Address
                             </th>
-<<<<<<< HEAD
                             <td>
                               {shipment.destinationAddress.street_address_1}, &nbsp;
                               {shipment.destinationAddress.city}, {shipment.destinationAddress.state}{' '}
                               {shipment.destinationAddress.postal_code}
                             </td>
-=======
-                            <td data-testid="destinationAddress">{formatAddress(shipment.destinationAddress)}</td>
->>>>>>> 0b074e63
                           </tr>
                           <tr>
                             <th className="text-bold" scope="row">
