--- conflicted
+++ resolved
@@ -17,10 +17,7 @@
   excessWeightRiskCount,
   pendingPaymentRequestCount,
   unapprovedSITExtensionCount,
-<<<<<<< HEAD
-=======
   shipmentErrorConcernCount,
->>>>>>> d92c3d0a
   missingOrdersInfoCount,
   shipmentsWithDeliveryAddressUpdateRequestedCount,
   order,
