--- conflicted
+++ resolved
@@ -61,11 +61,7 @@
               <span className="tab-title">Customer support remarks</span>
             </NavLink>,
             <NavLink activeClassName="usa-current" to={`/moves/${moveCode}/evaluation-reports`}>
-<<<<<<< HEAD
-              <span className="tab-title">Evaluation reports</span>
-=======
-              <span className="tab-title">Quality assurance report</span>
->>>>>>> 5285ea6e
+              <span className="tab-title">Quality Evaluation reports</span>
             </NavLink>,
             <NavLink exact activeClassName="usa-current" to={`/moves/${moveCode}/history`}>
               <span className="tab-title">Move history</span>
