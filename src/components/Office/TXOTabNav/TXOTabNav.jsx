--- conflicted
+++ resolved
@@ -17,11 +17,8 @@
   excessWeightRiskCount,
   pendingPaymentRequestCount,
   unapprovedSITExtensionCount,
-<<<<<<< HEAD
+  shipmentErrorConcernCount,
   missingOrdersInfoCount,
-=======
-  shipmentErrorConcernCount,
->>>>>>> d35458fc
   shipmentsWithDeliveryAddressUpdateRequestedCount,
   order,
   moveCode,
