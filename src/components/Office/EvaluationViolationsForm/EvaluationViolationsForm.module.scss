@import 'shared/styles/_basics';
@import 'shared/styles/_mixins';
@import 'shared/styles/colors';

.cardContainer {
  @include u-padding-bottom(40px);
  @include u-bg('white');
  @include u-radius('05');
  @include u-border('base-lighter');
  @include u-border('1px');
  @include u-padding(4);
  @include u-margin-bottom(4);
}

.buttonContainer {
  @include u-padding(0);
  @include u-margin-bottom(115px);
}

.buttonRow {
  @include u-display('flex');

  :global {
    .usa-button--unstyled {
      @include u-font-weight(700);
    }
  }
}

.backToEvalButton {
  @include u-padding(0);
}

.grow {
  flex-grow: 1;
}

.detailText {
  @include u-margin(0);
}

<<<<<<< HEAD
.incidentTextAreaLabel {
  @include u-margin-bottom(1px);
  @include u-margin-top(34px);
  @include u-font-weight(700);
  @include u-color('base-darker');
  font-size: 13px;

}

.siHeading {
  margin-bottom: 0 !important;
}

.usa-form-group {
  @include u-margin-top(0);
}

.incident {

  :global {
    .usa-form-group {
      @include u-margin-top(0);
    }
  }
}

.seriousIncident {
  :global {
    .usa-radio__label {
      @include u-margin-top(1px);
      @include u-margin-bottom(2);
    }
  }
}

.serious {
  :global {
    .usa-label {
      @include u-margin-bottom(4px);
=======
.claimDatePicker {

  :global {
    .usa-label {
      @include u-font-weight(700);
>>>>>>> c7670a7b
      @include u-color('base-darker');
    }
  }
}

<<<<<<< HEAD
.divider {
  @include u-color('base-lighter');
  @include u-margin-top(4);
  border: 1px solid;

}
=======
>>>>>>> c7670a7b
<|MERGE_RESOLUTION|>--- conflicted
+++ resolved
@@ -39,7 +39,6 @@
   @include u-margin(0);
 }
 
-<<<<<<< HEAD
 .incidentTextAreaLabel {
   @include u-margin-bottom(1px);
   @include u-margin-top(34px);
@@ -79,24 +78,24 @@
   :global {
     .usa-label {
       @include u-margin-bottom(4px);
-=======
+    }
+  }
+}
+
 .claimDatePicker {
 
   :global {
     .usa-label {
       @include u-font-weight(700);
->>>>>>> c7670a7b
+
       @include u-color('base-darker');
     }
   }
 }
 
-<<<<<<< HEAD
 .divider {
   @include u-color('base-lighter');
   @include u-margin-top(4);
   border: 1px solid;
 
-}
-=======
->>>>>>> c7670a7b
+}