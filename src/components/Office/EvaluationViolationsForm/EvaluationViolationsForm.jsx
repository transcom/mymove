import React, { useState } from 'react';
import * as PropTypes from 'prop-types';
import { Grid, GridContainer, Button, FormGroup, Radio, Fieldset, Textarea } from '@trussworks/react-uswds';
import { useParams, useHistory } from 'react-router';
import * as Yup from 'yup';
import { Formik, Field } from 'formik';
import classnames from 'classnames';
import { useMutation, queryCache } from 'react-query';
import { FontAwesomeIcon } from '@fortawesome/react-fontawesome';

import styles from './EvaluationViolationsForm.module.scss';
import SelectedViolation from './SelectedViolation/SelectedViolation';

import { EVALUATION_REPORT, REPORT_VIOLATIONS } from 'constants/queryKeys';
import ViolationsAccordion from 'components/Office/ViolationsAccordion/ViolationsAccordion';
import ConnectedEvaluationReportConfirmationModal from 'components/ConfirmationModals/EvaluationReportConfirmationModal';
import { saveEvaluationReport, associateReportViolations, submitEvaluationReport } from 'services/ghcApi';
import { DatePickerInput } from 'components/form/fields';
import { MILMOVE_LOG_LEVEL, milmoveLog } from 'utils/milmoveLog';
import { EvaluationReportShape, ReportViolationShape, PWSViolationShape, CustomerShape, ShipmentShape } from 'types';
import { formatDateForSwagger } from 'shared/dates';

const EvaluationViolationsForm = ({
  violations,
  evaluationReport,
  reportViolations,
  customerInfo,
<<<<<<< HEAD
  grade,
  mtoShipments,
=======
  mtoShipments,
  destinationDutyLocationPostalCode,
>>>>>>> 4813723f
}) => {
  const { moveCode, reportId } = useParams();
  const history = useHistory();

  const [mutateEvaluationReport] = useMutation(saveEvaluationReport, {
    onError: (error) => {
      const errorMsg = error?.response?.body;
      milmoveLog(MILMOVE_LOG_LEVEL.LOG, errorMsg);
    },
    onSuccess: () => {
      queryCache.refetchQueries([EVALUATION_REPORT, reportId]).then();
    },
  });

  const [submitEvaluationReportMutation] = useMutation(submitEvaluationReport, {
    onError: (error) => {
      const errorMsg = error?.response?.body;
      milmoveLog(MILMOVE_LOG_LEVEL.LOG, errorMsg);
    },
    onSuccess: () => {
      // Reroute back to eval report page, include flag to show success alert
      history.push(`/moves/${moveCode}/evaluation-reports`, { showSubmitSuccess: true });
    },
  });

  const [mutateReportViolations] = useMutation(associateReportViolations, {
    onError: (error) => {
      const errorMsg = error?.response?.body;
      milmoveLog(MILMOVE_LOG_LEVEL.LOG, errorMsg);
    },
    onSuccess: () => {
      queryCache.refetchQueries([REPORT_VIOLATIONS, reportId]).then();
    },
  });

  const [isSubmitModalOpen, setIsSubmitModalOpen] = useState(false);

  // passed to the confrimation modal
  const submitReport = async () => {
    // close the modal
    setIsSubmitModalOpen(!isSubmitModalOpen);

    // mark as submitted in the DB
    await submitEvaluationReportMutation({ reportID: reportId, ifMatchETag: evaluationReport.eTag });
  };

  const modalTitle = (
    <div className={styles.title}>
      <h3>{`Preview and submit ${
        evaluationReport && evaluationReport.type ? evaluationReport.type.toLowerCase() : ''
      } report`}</h3>
      <p>Is all the information shown correct?</p>
    </div>
  );

  const submitModalActions = (
    <div className={styles.modalActions}>
      <Button
        type="button"
        onClick={() => setIsSubmitModalOpen()}
        aria-label="Back to Evaluation form"
        unstyled
        className={styles.closeModalBtn}
        data-testid="backToEvalFromSubmit"
      >
        <FontAwesomeIcon icon="chevron-left" className={styles.backIcon} /> Back to Evaluation form
      </Button>
      <Button
        type="submit"
        onClick={submitReport}
        data-testid="modalSubmitButton"
        aria-label="Submit"
        className={styles.submitModalBtn}
      >
        Submit
      </Button>
    </div>
  );

  const handleBackToEvalForm = () => {
    // TODO: Save as draft before rerouting
    history.push(`/moves/${moveCode}/evaluation-reports/${reportId}`);
  };

  const cancelForViolations = () => {
    history.push(`/moves/${moveCode}/evaluation-reports`);
  };

  // Get distinct categories
  const categories = [...new Set(violations.map((item) => item.category))];

  /*

  Form is valid when:
    At least one validation from the list must be selected

    Serious incident radio button must be selected (Yes or No)
      if Yes -> serious incident description is required

    Additional KPI fields which aren't marked optional must be filled when visible

  */
  const validationSchema = Yup.object().shape({
    selectedViolations: Yup.array().of(Yup.string()).min(1),
    seriousIncident: Yup.string().required(),
    seriousIncidentDesc: Yup.string().when('seriousIncident', {
      is: 'yes',
      then: Yup.string().required(),
    }),
    observedClaimsResponseDate: Yup.date().when('kpiViolations', {
      is: (kpiViolations) => kpiViolations.includes('observedClaimsResponseDate'),
      then: Yup.date().optional(),
    }),
    observedPickupDate: Yup.date().when('kpiViolations', {
      is: (kpiViolations) => kpiViolations.includes('observedPickupDate'),
      then: Yup.date().required(),
    }),
    observedPickupSpreadStartDate: Yup.date().when('kpiViolations', {
      is: (kpiViolations) => kpiViolations.includes('observedPickupSpreadDates'),
      then: Yup.date().required(),
    }),
    observedPickupSpreadEndDate: Yup.date().when('kpiViolations', {
      is: (kpiViolations) => kpiViolations.includes('observedPickupSpreadDates'),
      then: Yup.date().required(),
    }),
    observedDeliveryDate: Yup.date().when('kpiViolations', {
      is: (kpiViolations) => kpiViolations.includes('observedDeliveryDate'),
      then: Yup.date().required(),
    }),
  });

  const saveDraft = async (values) => {
    // pull out fields we dont want to save/update
    const {
      createdAt,
      updatedAt,
      shipmentID,
      id,
      moveID,
      moveReferenceID,
      type,
      officeUser,
      reportID,
      eTag,
      ...existingReportFields
    } = evaluationReport;

    let seriousIncident;
    if (values.seriousIncident) {
      seriousIncident = values.seriousIncident === 'yes';
    }

    const body = {
      ...existingReportFields,
      seriousIncident,
      seriousIncidentDesc: seriousIncident === false ? null : values.seriousIncidentDesc,
      observedClaimsResponseDate: formatDateForSwagger(values.observedClaimsResponseDate),
      observedPickupDate: formatDateForSwagger(values.observedPickupDate),
      observedPickupSpreadStartDate: formatDateForSwagger(values.observedPickupSpreadStartDate),
      observedPickupSpreadEndDate: formatDateForSwagger(values.observedPickupSpreadEndDate),
      observedDeliveryDate: formatDateForSwagger(values.observedDeliveryDate),
    };

    await mutateEvaluationReport({ reportID: reportId, ifMatchETag: eTag, body });

    // Also need to update any violations that were selected
    await mutateReportViolations({ reportID: reportId, body: { violations: values.selectedViolations } });
  };

  const handleSaveDraft = async (values) => {
    await saveDraft(values);

    history.push(`/moves/${moveCode}/evaluation-reports`, { showSaveDraftSuccess: true });
  };

  const kpiViolationList = violations.filter((item) => item.isKpi);

  const getInitialValues = () => {
    const selectedViolations = reportViolations ? reportViolations.map((violation) => violation.violationID) : [];

    let seriousIncident;
    if (evaluationReport && 'seriousIncident' in evaluationReport) {
      seriousIncident = evaluationReport.seriousIncident ? 'yes' : 'no';
    }

    const initialValues = {
      selectedViolations,
      seriousIncident,
      seriousIncidentDesc: evaluationReport?.seriousIncidentDesc,
      observedPickupSpreadStartDate: evaluationReport?.observedPickupSpreadStartDate,
      observedPickupSpreadEndDate: evaluationReport?.observedPickupSpreadEndDate,
      observedClaimsResponseDate: evaluationReport?.observedClaimsResponseDate,
      observedDeliveryDate: evaluationReport?.observedDeliveryDate,
    };

    const kpiViolations = [];

    reportViolations.forEach((entry) => {
      if (entry.violation?.isKpi) {
        const ade = entry.violation.additionalDataElem;
        kpiViolations.push(ade);
      }
    });

    initialValues.kpiViolations = kpiViolations;

    return initialValues;
  };

  // Review and Submit button
  // Saves report changes
  // displays report preview ahead of final submission
  const handlePreviewReport = async (values) => {
    // save updates
    await saveDraft(values);

    // open the modal to submit
    setIsSubmitModalOpen(!isSubmitModalOpen);
  };

  return (
    <>
      <ConnectedEvaluationReportConfirmationModal
        modalTopRightClose={setIsSubmitModalOpen}
        isOpen={isSubmitModalOpen}
        modalTitle={modalTitle}
        evaluationReport={evaluationReport}
        moveCode={moveCode}
        customerInfo={customerInfo}
        grade={grade}
        mtoShipments={mtoShipments}
        modalActions={submitModalActions}
        reportViolations={reportViolations}
        bordered
        destinationDutyLocationPostalCode={destinationDutyLocationPostalCode}
      />
      <Formik
        initialValues={getInitialValues()}
        enableReinitialize
        onSubmit={handlePreviewReport}
        validationSchema={validationSchema}
        validateOnMount
      >
        {({ values, setFieldValue, isValid }) => {
          // Handles adding/removing violations form formic `values`
          const toggleSelectedViolation = (id) => {
            const fieldKey = 'selectedViolations';
            const prevSelectedViolations = values[fieldKey] || [];

            const kpiViolation = kpiViolationList.find((entry) => entry.id === id);
            const prevSelectedKpiViolations = values.kpiViolations || [];

            const location = prevSelectedViolations.findIndex((entry) => entry === id);

            // remove
            if (location >= 0) {
              prevSelectedViolations.splice(location, 1);
              setFieldValue(fieldKey, prevSelectedViolations);

              if (kpiViolation) {
                setFieldValue(
                  'kpiViolations',
                  prevSelectedKpiViolations.filter((entry) => entry !== kpiViolation.additionalDataElem),
                );
              }
            } else {
              setFieldValue(fieldKey, [...prevSelectedViolations, id]);

              if (kpiViolation) {
                setFieldValue('kpiViolations', [...prevSelectedKpiViolations, kpiViolation.additionalDataElem]);
              }
            }
          };

          return (
            <>
              <GridContainer className={styles.cardContainer} data-testid="evaluationViolationsForm">
                <Grid row>
                  <Grid col>
                    <h2>Select violations</h2>
                    <p className={styles.detailText}>
                      Select the paragraph from the Performance Work Statement (PWS) that the GHC Prime has violated.
                    </p>
                  </Grid>
                </Grid>

                {/* Violations Accordions */}
                {categories.map((category) => (
                  <ViolationsAccordion
                    onChange={toggleSelectedViolation}
                    violations={violations.filter((violation) => violation.category === category)}
                    key={`${category}-category`}
                    selected={values.selectedViolations}
                  />
                ))}

                {/* Selected Violations */}
                <Grid row>
                  <Grid col>
                    <>
                      <hr className={styles.divider} />
                      <h3>
                        Violations Selected ({(values.selectedViolations && values.selectedViolations.length) || '0'})
                      </h3>
                    </>
                    {values.selectedViolations?.map((violationId) => (
                      <SelectedViolation
                        violation={violations.find((v) => v.id === violationId)}
                        unselectViolation={toggleSelectedViolation}
                        key={`${violationId}-selected`}
                      />
                    ))}
                  </Grid>
                </Grid>

                <Grid row>
                  <Grid col className={styles.claimDatePicker}>
                    <div>
                      {values.kpiViolations.includes('observedClaimsReponseDate') && (
                        <DatePickerInput
                          className={styles.datePicker}
                          label="Observed claims response date"
                          name="observedClaimsResponseDate"
                          hint="Only enter a date here if the claim has a response."
                          showOptional
                        />
                      )}
                      {values.kpiViolations.includes('observedPickupDate') && (
                        <DatePickerInput
                          label="Observed pickup date"
                          name="observedPickupDate"
                          hint="Enter the date you witnessed the pickup."
                        />
                      )}
                      {values.kpiViolations.includes('observedPickupSpreadDates') && (
                        <DatePickerInput
                          label="Observed pickup spread start date"
                          name="observedPickupSpreadStartDate"
                        />
                      )}
                      {values.kpiViolations.includes('observedPickupSpreadDates') && (
                        <DatePickerInput label="Observed pickup spread end date" name="observedPickupSpreadEndDate" />
                      )}
                      {values.kpiViolations.includes('observedClaimsResponseDate') && (
                        <DatePickerInput
                          className={styles.datePicker}
                          label="Observed claims response date"
                          name="observedClaimsResponseDate"
                          hint="Only enter a date here if the claim has a response."
                          showOptional
                        />
                      )}
                      {values.kpiViolations.includes('observedDeliveryDate') && (
                        <DatePickerInput
                          className={styles.datePicker}
                          label="Observed delivery date"
                          name="observedDeliveryDate"
                          hint="Only enter a date here if the delivery you witnessed did not happen on the scheduled delivery date."
                          showOptional
                        />
                      )}
                    </div>
                  </Grid>
                </Grid>

                {/* Serious incident */}
                <Grid row>
                  <Grid col>
                    <div className={styles.incident}>
                      <hr className={styles.divider} />
                      <h3 className={styles.siHeading}>Serious incident</h3>
                      <FormGroup>
                        <Fieldset>
                          <div className={styles.serious}>
                            <legend data-testid="seriousIncidentLegend" className="usa-label">
                              Serious incident
                            </legend>
                          </div>
                          <div className={styles.seriousIncident}>
                            <Field
                              as={Radio}
                              label="No"
                              id="no"
                              name="seriousIncident"
                              value="no"
                              title="No"
                              type="radio"
                              checked={values.seriousIncident === 'no'}
                            />
                            <Field
                              as={Radio}
                              label="Yes"
                              id="yes"
                              name="seriousIncident"
                              value="yes"
                              title="Yes"
                              type="radio"
                              checked={values.seriousIncident === 'yes'}
                            />
                            {values.seriousIncident === 'yes' && (
                              <>
                                <p className={styles.incidentTextAreaLabel}>Serious incident description</p>
                                <Field as={Textarea} name="seriousIncidentDesc" />
                              </>
                            )}
                          </div>
                        </Fieldset>
                      </FormGroup>
                    </div>
                  </Grid>
                </Grid>
              </GridContainer>

              {/* Buttons */}
              <GridContainer className={styles.buttonContainer}>
                <Grid row>
                  <Grid col>
                    <div className={styles.buttonRow}>
                      <Button
                        className={classnames(styles.backToEvalButton, 'usa-button--unstyled')}
                        type="button"
                        onClick={handleBackToEvalForm}
                        data-testid="backToEvalForm"
                      >
                        {'< Back to Evaluation form'}
                      </Button>
                      <div className={styles.grow} />

                      <Button
                        className="usa-button--unstyled"
                        type="button"
                        onClick={cancelForViolations}
                        data-testid="cancelReport"
                      >
                        Cancel
                      </Button>
                      <Button
                        data-testid="saveDraft"
                        type="button"
                        className="usa-button--secondary"
                        onClick={() => handleSaveDraft(values)}
                      >
                        Save draft
                      </Button>
                      <Button
                        disabled={!isValid}
                        type="button"
                        onClick={() => handlePreviewReport(values)}
                        data-testid="reviewAndSubmit"
                      >
                        Review and submit
                      </Button>
                    </div>
                  </Grid>
                </Grid>
              </GridContainer>
            </>
          );
        }}
      </Formik>
    </>
  );
};

EvaluationViolationsForm.propTypes = {
  violations: PropTypes.arrayOf(PWSViolationShape).isRequired,
  evaluationReport: EvaluationReportShape.isRequired,
  reportViolations: PropTypes.arrayOf(ReportViolationShape),
  customerInfo: CustomerShape.isRequired,
  grade: PropTypes.string.isRequired,
  mtoShipments: PropTypes.arrayOf(ShipmentShape),
  destinationDutyLocationPostalCode: PropTypes.string.isRequired,
};

EvaluationViolationsForm.defaultProps = {
  mtoShipments: null,
  reportViolations: null,
};

export default EvaluationViolationsForm;<|MERGE_RESOLUTION|>--- conflicted
+++ resolved
@@ -25,13 +25,9 @@
   evaluationReport,
   reportViolations,
   customerInfo,
-<<<<<<< HEAD
   grade,
   mtoShipments,
-=======
-  mtoShipments,
   destinationDutyLocationPostalCode,
->>>>>>> 4813723f
 }) => {
   const { moveCode, reportId } = useParams();
   const history = useHistory();
