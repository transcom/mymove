import React, { useState } from 'react';
import * as PropTypes from 'prop-types';
import { Grid, GridContainer, Button, FormGroup, Radio, Fieldset, Textarea, Label } from '@trussworks/react-uswds';
import { useParams, useHistory } from 'react-router';
import * as Yup from 'yup';
import { Formik, Field } from 'formik';
import classnames from 'classnames';
import { useMutation, queryCache } from 'react-query';
import { FontAwesomeIcon } from '@fortawesome/react-fontawesome';

import styles from './EvaluationViolationsForm.module.scss';
import SelectedViolation from './SelectedViolation/SelectedViolation';

import { EVALUATION_REPORT } from 'constants/queryKeys';
import ViolationsAccordion from 'components/Office/ViolationsAccordion/ViolationsAccordion';
import ConnectedEvaluationReportConfirmationModal from 'components/ConfirmationModals/EvaluationReportConfirmationModal';
import { saveEvaluationReport, associateReportViolations, submitEvaluationReport } from 'services/ghcApi';
import { DatePickerInput } from 'components/form/fields';
import { MILMOVE_LOG_LEVEL, milmoveLog } from 'utils/milmoveLog';
import { EvaluationReportShape, ReportViolationShape, PWSViolationShape } from 'types';
import { formatDateForSwagger } from 'shared/dates';

const EvaluationViolationsForm = ({ violations, evaluationReport, reportViolations, customerInfo, mtoShipments }) => {
  const { moveCode, reportId } = useParams();
  const history = useHistory();

  const [mutateEvaluationReport] = useMutation(saveEvaluationReport, {
    onError: (error) => {
      const errorMsg = error?.response?.body;
      milmoveLog(MILMOVE_LOG_LEVEL.LOG, errorMsg);
    },
    onSuccess: () => {
      queryCache.refetchQueries([EVALUATION_REPORT, reportId]).then();
    },
  });

  const [submitEvaluationReportMutation] = useMutation(submitEvaluationReport, {
    onError: (error) => {
      const errorMsg = error?.response?.body;
      milmoveLog(MILMOVE_LOG_LEVEL.LOG, errorMsg);
    },
    onSuccess: () => {
      // Reroute back to eval report page, include flag to show success alert
      history.push(`/moves/${moveCode}/evaluation-reports`, { showSubmitSuccess: true });
    },
  });

  const [mutateReportViolations] = useMutation(associateReportViolations, {
    onError: (error) => {
      const errorMsg = error?.response?.body;
      milmoveLog(MILMOVE_LOG_LEVEL.LOG, errorMsg);
    },
  });

  const [isSubmitModalOpen, setIsSubmitModalOpen] = useState(false);

  // passed to the confrimation modal
  const submitReport = async () => {
    // close the modal
    setIsSubmitModalOpen(!isSubmitModalOpen);

    // mark as submitted in the DB
    await submitEvaluationReportMutation({ reportID: reportId, ifMatchETag: evaluationReport.eTag });
  };

  const modalTitle = (
    <div className={styles.title}>
      <h3>{`Preview and submit ${evaluationReport.type.toLowerCase()} report`}</h3>
      <p>Is all the information shown correct?</p>
    </div>
  );

  const submitModalActions = (
    <div className={styles.modalActions}>
      <Button
        type="button"
        onClick={() => setIsSubmitModalOpen()}
        aria-label="Back to Evaluation form"
        unstyled
        className={styles.closeModalBtn}
      >
        <FontAwesomeIcon icon="chevron-left" className={styles.backIcon} /> Back to Evaluation form
      </Button>
      <Button
        type="submit"
        onClick={submitReport}
        data-testid="modalSubmitButton"
        aria-label="Submit"
        className={styles.submitModalBtn}
      >
        Submit
      </Button>
    </div>
  );

  const handleBackToEvalForm = () => {
    // TODO: Save as draft before rerouting
    history.push(`/moves/${moveCode}/evaluation-reports/${reportId}`);
  };

  const cancelForViolations = () => {
    history.push(`/moves/${moveCode}/evaluation-reports`);
  };

  // Get distinct categories
  const categories = [...new Set(violations.map((item) => item.category))];
  const validationSchema = Yup.object().shape({});

  const saveDraft = async (values) => {
    // pull out fields we dont want to save/update
    const {
      createdAt,
      updatedAt,
      shipmentID,
      id,
      moveID,
      moveReferenceID,
      type,
      officeUser,
      reportID,
      eTag,
      ...existingReportFields
    } = evaluationReport;

    let seriousIncident;
    if (values.seriousIncident) {
      seriousIncident = values.seriousIncident === 'yes';
    }

    const body = {
      ...existingReportFields,
      seriousIncident,
      seriousIncidentDesc: seriousIncident === false ? null : values.seriousIncidentDesc,
      observedClaimsResponseDate: formatDateForSwagger(values.observedClaimsResponseDate),
      observedPickupDate: formatDateForSwagger(values.observedPickupDate),
      observedPickupSpreadStartDate: formatDateForSwagger(values.observedPickupSpreadStartDate),
      observedPickupSpreadEndDate: formatDateForSwagger(values.observedPickupSpreadEndDate),
    };

    await mutateEvaluationReport({ reportID: reportId, ifMatchETag: eTag, body });

    // Also need to update any violations that were selected
    await mutateReportViolations({ reportID: reportId, body: { violations: values.selectedViolations } });
  };

  const handleSaveDraft = async (values) => {
    await saveDraft(values);

    history.push(`/moves/${moveCode}/evaluation-reports`, { showSaveDraftSuccess: true });
  };

  const getInitialValues = () => {
    const selectedViolations = reportViolations ? reportViolations.map((violation) => violation.violationID) : [];

    let seriousIncident;
    if (evaluationReport && Object.hasOwn(evaluationReport, 'seriousIncident')) {
      seriousIncident = evaluationReport.seriousIncident ? 'yes' : 'no';
    }

    const initialValues = {
      selectedViolations,
      seriousIncident,
      seriousIncidentDesc: evaluationReport?.seriousIncidentDesc,
      observedClaimsResponseDate: evaluationReport?.observedClaimsResponseDate,
      observedPickupDate: evaluationReport?.observedPickupDate,
      observedPickupSpreadStartDate: evaluationReport?.observedPickupSpreadStartDate,
      observedPickupSpreadEndDate: evaluationReport?.observedPickupSpreadEndDate,
    };

    return initialValues;
  };

  // Review and Submit button
  // Saves report changes
  // displays report preview ahead of final submission
  const handlePreviewReport = async (values) => {
    // save updates
    await saveDraft(values);

    // open the modal to submit
    setIsSubmitModalOpen(!isSubmitModalOpen);
  };

  return (
<<<<<<< HEAD
    <>
      <ConnectedEvaluationReportConfirmationModal
        modalTopRightClose={setIsSubmitModalOpen}
        isOpen={isSubmitModalOpen}
        modalTitle={modalTitle}
        evaluationReport={evaluationReport}
        moveCode={moveCode}
        customerInfo={customerInfo}
        grade={customerInfo.grade}
        mtoShipments={mtoShipments}
        modalActions={submitModalActions}
        reportViolations={reportViolations}
        bordered
      />
      <Formik
        initialValues={initialValues}
        enableReinitialize
        onSubmit={handlePreviewReport}
        validationSchema={validationSchema}
        validateOnMount
      >
        {({ values, setFieldValue, isValid }) => {
          // Handles adding/removing violations form formic `values`
          const toggleSelectedViolation = (id) => {
            const fieldKey = 'selectedViolations';
            const prevSelectedViolations = values[fieldKey] || [];
=======
    <Formik
      initialValues={getInitialValues()}
      enableReinitialize
      onSubmit={() => {}}
      validationSchema={validationSchema}
      validateOnMount
    >
      {({ values, setFieldValue }) => {
        // Handles adding/removing violations form formic `values`
        const toggleSelectedViolation = (id) => {
          const fieldKey = 'selectedViolations';
          const prevSelectedViolations = values[fieldKey] || [];
>>>>>>> db8f0a70

            if (prevSelectedViolations.includes(id)) {
              setFieldValue(
                fieldKey,
                prevSelectedViolations.filter((violationId) => violationId !== id),
              );
            } else {
              setFieldValue(fieldKey, [...prevSelectedViolations, id]);
            }
          };
          let kpiItems = [];
          if (values.selectedViolations) {
            kpiItems = violations.filter((item) => values.selectedViolations.includes(item.id) && item.isKpi);
          }
          const kpiDates = [...new Set(kpiItems.map((item) => item.additionalDataElem))];

          return (
            <>
              <GridContainer className={styles.cardContainer}>
                <Grid row>
                  <Grid col>
                    <h2>Select violations</h2>
                    <p className={styles.detailText}>
                      Select the paragraph from the Performance Work Statement (PWS) that the GHC Prime has violated.
                    </p>
                  </Grid>
                </Grid>

                {/* Violations Accordions */}
                {categories.map((category) => (
                  <ViolationsAccordion
                    onChange={toggleSelectedViolation}
                    violations={violations.filter((violation) => violation.category === category)}
                    key={`${category}-category`}
                    selected={values.selectedViolations}
                  />
                ))}

                {/* Selected Violations */}
                <Grid row>
                  <Grid col>
                    <>
                      <hr className={styles.divider} />
                      <h3>
                        Violations Selected ({(values.selectedViolations && values.selectedViolations.length) || '0'})
                      </h3>
                    </>
                    {values.selectedViolations?.map((violationId) => (
                      <SelectedViolation
                        violation={violations.find((v) => v.id === violationId)}
                        unselectViolation={toggleSelectedViolation}
                        key={`${violationId}-selected`}
                      />
                    ))}
                  </Grid>
                </Grid>

<<<<<<< HEAD
                <Grid row>
                  <Grid col className={styles.claimDatePicker}>
                    <div>
                      {kpiDates.includes('observedClaimDate') && (
                        <DatePickerInput
                          className={styles.datePicker}
                          label="Observed claims response date"
                          name="observedClaimDate"
                          hint="Only enter a date here if the claim has a response."
                          showOptional
                        />
                      )}
                      {kpiDates.includes('observedPickupDate') && (
                        <DatePickerInput
                          label="Observed pickup date"
                          name="observedPickupDate"
                          hint="Enter the date you witnessed the pickup."
                        />
                      )}
                      {kpiDates.includes('observedPickupSpreadDates') && (
                        <DatePickerInput
                          label="Observed pickup spread start date"
                          name="observedpickupStartDateScheduling"
                        />
                      )}
                      {kpiDates.includes('observedPickupSpreadDates') && (
                        <DatePickerInput
                          label="Observed pickup spread end date"
                          name="observedpickupEndDateScheduling"
                        />
                      )}
                    </div>
                  </Grid>
=======
              <Grid row>
                <Grid col className={styles.claimDatePicker}>
                  <div>
                    {kpiDates.includes('observedClaimDate') && (
                      <DatePickerInput
                        className={styles.datePicker}
                        label="Observed claims response date"
                        name="observedClaimsResponseDate"
                        hint="Only enter a date here if the claim has a response."
                        showOptional
                      />
                    )}
                    {kpiDates.includes('observedPickupDate') && (
                      <DatePickerInput
                        label="Observed pickup date"
                        name="observedPickupDate"
                        hint="Enter the date you witnessed the pickup."
                      />
                    )}
                    {kpiDates.includes('observedPickupSpreadDates') && (
                      <DatePickerInput label="Observed pickup spread start date" name="observedPickupSpreadStartDate" />
                    )}
                    {kpiDates.includes('observedPickupSpreadDates') && (
                      <DatePickerInput label="Observed pickup spread end date" name="observedPickupSpreadEndDate" />
                    )}
                  </div>
>>>>>>> db8f0a70
                </Grid>

<<<<<<< HEAD
                {/* Serious incident */}
                <Grid row>
                  <Grid col>
                    <div className={styles.incident}>
                      <hr className={styles.divider} />
                      <h3 className={styles.siHeading}>Serious incident</h3>
                      <FormGroup>
                        <Fieldset>
                          <div className={styles.serious}>
                            <legend data-testid="seriousIncidentLegend" className="usa-label">
                              Serious incident
                            </legend>
                          </div>
                          <div className={styles.seriousIncident}>
                            <Field
                              as={Radio}
                              label="No"
                              id="no"
                              name="seriousIncident"
                              value="no"
                              title="No"
                              type="radio"
                              checked={values.seriousIncident === 'no'}
                            />
                            <Field
                              as={Radio}
                              label="Yes"
                              id="yes"
                              name="seriousIncident"
                              value="yes"
                              title="Yes"
                              type="radio"
                              checked={values.seriousIncident === 'yes'}
                            />
                            {values.seriousIncident === 'yes' && (
                              <>
                                <p className={styles.incidentTextAreaLabel}>Serious incident description</p>
                                <Field as={Textarea} name="yesSeriousIncident" />
                              </>
                            )}
                          </div>
                        </Fieldset>
                      </FormGroup>
                    </div>
                  </Grid>
=======
              {/* Serious incident */}
              <Grid row>
                <Grid col>
                  <div className={styles.incident}>
                    <hr className={styles.divider} />
                    <h3 className={styles.siHeading}>Serious incident</h3>
                    <FormGroup>
                      <Fieldset>
                        <div className={styles.serious}>
                          <legend data-testid="seriousIncidentLegend" className="usa-label">
                            Serious incident
                          </legend>
                        </div>
                        <div className={styles.seriousIncident}>
                          <Field
                            as={Radio}
                            label="No"
                            id="no"
                            name="seriousIncident"
                            value="no"
                            title="No"
                            type="radio"
                            checked={values.seriousIncident === 'no'}
                          />
                          <Field
                            as={Radio}
                            label="Yes"
                            id="yes"
                            name="seriousIncident"
                            value="yes"
                            title="Yes"
                            type="radio"
                            checked={values.seriousIncident === 'yes'}
                          />
                          {values.seriousIncident === 'yes' && (
                            <>
                              <Label className={styles.incidentTextAreaLabel} htmlFor="seriousIncidentDesc">
                                Serious incident description
                              </Label>
                              <Field as={Textarea} name="seriousIncidentDesc" id="seriousIncidentDesc" />
                            </>
                          )}
                        </div>
                      </Fieldset>
                    </FormGroup>
                  </div>
>>>>>>> db8f0a70
                </Grid>
              </GridContainer>

              {/* Buttons */}
              <GridContainer className={styles.buttonContainer}>
                <Grid row>
                  <Grid col>
                    <div className={styles.buttonRow}>
                      <Button
                        className={classnames(styles.backToEvalButton, 'usa-button--unstyled')}
                        type="button"
                        onClick={handleBackToEvalForm}
                      >
                        {'< Back to Evaluation form'}
                      </Button>
                      <div className={styles.grow} />
                      <Button className="usa-button--unstyled" type="button" onClick={cancelForViolations}>
                        Cancel
                      </Button>
                      <Button
                        data-testid="saveDraft"
                        type="button"
                        className="usa-button--secondary"
                        onClick={() => handleSaveDraft(values)}
                      >
                        Save draft
                      </Button>
                      <Button disabled={!isValid} type="button" onClick={() => handlePreviewReport(values)}>
                        Review and submit
                      </Button>
                    </div>
                  </Grid>
                </Grid>
              </GridContainer>
            </>
          );
        }}
      </Formik>
    </>
  );
};

export default EvaluationViolationsForm;

EvaluationViolationsForm.propTypes = {
  violations: PropTypes.arrayOf(PWSViolationShape).isRequired,
  evaluationReport: EvaluationReportShape.isRequired,
  reportViolations: PropTypes.arrayOf(ReportViolationShape).isRequired,
};<|MERGE_RESOLUTION|>--- conflicted
+++ resolved
@@ -1,6 +1,6 @@
 import React, { useState } from 'react';
 import * as PropTypes from 'prop-types';
-import { Grid, GridContainer, Button, FormGroup, Radio, Fieldset, Textarea, Label } from '@trussworks/react-uswds';
+import { Grid, GridContainer, Button, FormGroup, Radio, Fieldset, Textarea } from '@trussworks/react-uswds';
 import { useParams, useHistory } from 'react-router';
 import * as Yup from 'yup';
 import { Formik, Field } from 'formik';
@@ -169,7 +169,6 @@
 
     return initialValues;
   };
-
   // Review and Submit button
   // Saves report changes
   // displays report preview ahead of final submission
@@ -182,7 +181,6 @@
   };
 
   return (
-<<<<<<< HEAD
     <>
       <ConnectedEvaluationReportConfirmationModal
         modalTopRightClose={setIsSubmitModalOpen}
@@ -198,7 +196,7 @@
         bordered
       />
       <Formik
-        initialValues={initialValues}
+        initialValues={getInitialValues()}
         enableReinitialize
         onSubmit={handlePreviewReport}
         validationSchema={validationSchema}
@@ -209,20 +207,6 @@
           const toggleSelectedViolation = (id) => {
             const fieldKey = 'selectedViolations';
             const prevSelectedViolations = values[fieldKey] || [];
-=======
-    <Formik
-      initialValues={getInitialValues()}
-      enableReinitialize
-      onSubmit={() => {}}
-      validationSchema={validationSchema}
-      validateOnMount
-    >
-      {({ values, setFieldValue }) => {
-        // Handles adding/removing violations form formic `values`
-        const toggleSelectedViolation = (id) => {
-          const fieldKey = 'selectedViolations';
-          const prevSelectedViolations = values[fieldKey] || [];
->>>>>>> db8f0a70
 
             if (prevSelectedViolations.includes(id)) {
               setFieldValue(
@@ -280,7 +264,6 @@
                   </Grid>
                 </Grid>
 
-<<<<<<< HEAD
                 <Grid row>
                   <Grid col className={styles.claimDatePicker}>
                     <div>
@@ -288,7 +271,7 @@
                         <DatePickerInput
                           className={styles.datePicker}
                           label="Observed claims response date"
-                          name="observedClaimDate"
+                          name="observedClaimsResponseDate"
                           hint="Only enter a date here if the claim has a response."
                           showOptional
                         />
@@ -303,48 +286,16 @@
                       {kpiDates.includes('observedPickupSpreadDates') && (
                         <DatePickerInput
                           label="Observed pickup spread start date"
-                          name="observedpickupStartDateScheduling"
+                          name="observedPickupSpreadStartDate"
                         />
                       )}
                       {kpiDates.includes('observedPickupSpreadDates') && (
-                        <DatePickerInput
-                          label="Observed pickup spread end date"
-                          name="observedpickupEndDateScheduling"
-                        />
+                        <DatePickerInput label="Observed pickup spread end date" name="observedPickupSpreadEndDate" />
                       )}
                     </div>
                   </Grid>
-=======
-              <Grid row>
-                <Grid col className={styles.claimDatePicker}>
-                  <div>
-                    {kpiDates.includes('observedClaimDate') && (
-                      <DatePickerInput
-                        className={styles.datePicker}
-                        label="Observed claims response date"
-                        name="observedClaimsResponseDate"
-                        hint="Only enter a date here if the claim has a response."
-                        showOptional
-                      />
-                    )}
-                    {kpiDates.includes('observedPickupDate') && (
-                      <DatePickerInput
-                        label="Observed pickup date"
-                        name="observedPickupDate"
-                        hint="Enter the date you witnessed the pickup."
-                      />
-                    )}
-                    {kpiDates.includes('observedPickupSpreadDates') && (
-                      <DatePickerInput label="Observed pickup spread start date" name="observedPickupSpreadStartDate" />
-                    )}
-                    {kpiDates.includes('observedPickupSpreadDates') && (
-                      <DatePickerInput label="Observed pickup spread end date" name="observedPickupSpreadEndDate" />
-                    )}
-                  </div>
->>>>>>> db8f0a70
-                </Grid>
-
-<<<<<<< HEAD
+                </Grid>
+
                 {/* Serious incident */}
                 <Grid row>
                   <Grid col>
@@ -390,54 +341,6 @@
                       </FormGroup>
                     </div>
                   </Grid>
-=======
-              {/* Serious incident */}
-              <Grid row>
-                <Grid col>
-                  <div className={styles.incident}>
-                    <hr className={styles.divider} />
-                    <h3 className={styles.siHeading}>Serious incident</h3>
-                    <FormGroup>
-                      <Fieldset>
-                        <div className={styles.serious}>
-                          <legend data-testid="seriousIncidentLegend" className="usa-label">
-                            Serious incident
-                          </legend>
-                        </div>
-                        <div className={styles.seriousIncident}>
-                          <Field
-                            as={Radio}
-                            label="No"
-                            id="no"
-                            name="seriousIncident"
-                            value="no"
-                            title="No"
-                            type="radio"
-                            checked={values.seriousIncident === 'no'}
-                          />
-                          <Field
-                            as={Radio}
-                            label="Yes"
-                            id="yes"
-                            name="seriousIncident"
-                            value="yes"
-                            title="Yes"
-                            type="radio"
-                            checked={values.seriousIncident === 'yes'}
-                          />
-                          {values.seriousIncident === 'yes' && (
-                            <>
-                              <Label className={styles.incidentTextAreaLabel} htmlFor="seriousIncidentDesc">
-                                Serious incident description
-                              </Label>
-                              <Field as={Textarea} name="seriousIncidentDesc" id="seriousIncidentDesc" />
-                            </>
-                          )}
-                        </div>
-                      </Fieldset>
-                    </FormGroup>
-                  </div>
->>>>>>> db8f0a70
                 </Grid>
               </GridContainer>
 
