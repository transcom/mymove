--- conflicted
+++ resolved
@@ -97,7 +97,38 @@
                 </Grid>
               </Grid>
 
-<<<<<<< HEAD
+              <Grid row>
+                <Grid col className={styles.claimDatePicker}>
+                  <div>
+                    {kpiDates.includes('observedClaimDate') && (
+                      <DatePickerInput
+                        className={styles.datePicker}
+                        label="Observed claims response date"
+                        name="observedClaimDate"
+                        hint="Only enter a date here if the claim has a response."
+                        showOptional
+                      />
+                    )}
+                    {kpiDates.includes('observedPickupDate') && (
+                      <DatePickerInput
+                        label="Observed pickup date"
+                        name="observedPickupDate"
+                        hint="Enter the date you witnessed the pickup."
+                      />
+                    )}
+                    {kpiDates.includes('observedPickupSpreadDates') && (
+                      <DatePickerInput
+                        label="Observed pickup spread start date"
+                        name="observedpickupStartDateScheduling"
+                      />
+                    )}
+                    {kpiDates.includes('observedPickupSpreadDates') && (
+                      <DatePickerInput label="Observed pickup spread end date" name="observedpickupEndDateScheduling" />
+                    )}
+                  </div>
+                </Grid>
+              </Grid>
+
               {/* Serious incident */}
               <Grid row>
                 <Grid col>
@@ -141,36 +172,6 @@
                         </div>
                       </Fieldset>
                     </FormGroup>
-=======
-              <Grid row>
-                <Grid col className={styles.claimDatePicker}>
-                  <div>
-                    {kpiDates.includes('observedClaimDate') && (
-                      <DatePickerInput
-                        className={styles.datePicker}
-                        label="Observed claims response date"
-                        name="observedClaimDate"
-                        hint="Only enter a date here if the claim has a response."
-                        showOptional
-                      />
-                    )}
-                    {kpiDates.includes('observedPickupDate') && (
-                      <DatePickerInput
-                        label="Observed pickup date"
-                        name="observedPickupDate"
-                        hint="Enter the date you witnessed the pickup."
-                      />
-                    )}
-                    {kpiDates.includes('observedPickupSpreadDates') && (
-                      <DatePickerInput
-                        label="Observed pickup spread start date"
-                        name="observedpickupStartDateScheduling"
-                      />
-                    )}
-                    {kpiDates.includes('observedPickupSpreadDates') && (
-                      <DatePickerInput label="Observed pickup spread end date" name="observedpickupEndDateScheduling" />
-                    )}
->>>>>>> c7670a7b
                   </div>
                 </Grid>
               </Grid>
