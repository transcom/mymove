--- conflicted
+++ resolved
@@ -55,16 +55,14 @@
       expect(screen.getByRole('button', { name: 'Save draft' })).toBeInTheDocument();
       expect(screen.getByRole('button', { name: 'Review and submit' })).toBeInTheDocument();
 
-<<<<<<< HEAD
       // Conditionally shown textarea not shown by default
       expect(screen.queryByText('Serious incident description')).not.toBeInTheDocument();
-=======
+
       // Date pickers should not be shown by default
       expect(screen.queryByText('Observed claims response date')).not.toBeInTheDocument();
       expect(screen.queryByText('Observed pickup date')).not.toBeInTheDocument();
       expect(screen.queryByText('Observed pickup spread start date')).not.toBeInTheDocument();
       expect(screen.queryByText('Observed pickup spread end date')).not.toBeInTheDocument();
->>>>>>> c7670a7b
     });
   });
 
