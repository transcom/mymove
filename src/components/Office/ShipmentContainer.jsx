--- conflicted
+++ resolved
@@ -11,11 +11,8 @@
   const containerClasses = classNames(
     styles.shipmentContainer,
     {
-<<<<<<< HEAD
-      'container--accent--default': !shipmentType,
-=======
+      // 'container--accent--default': !shipmentType,
       'container--accent--default': shipmentType === null,
->>>>>>> 9ad0a4ee
       'container--accent--hhg':
         shipmentType === SHIPMENT_OPTIONS.HHG ||
         shipmentType === SHIPMENT_OPTIONS.HHG_SHORTHAUL_DOMESTIC ||
