import React, { useEffect, useState } from 'react';
import { Fieldset, FormGroup, Radio, Grid, Label } from '@trussworks/react-uswds';
import { useField } from 'formik';

import formStyles from 'styles/form.module.scss';
import styles from 'components/Office/ShipmentForm/ShipmentForm.module.scss';
import MaskedTextField from 'components/form/fields/MaskedTextField/MaskedTextField';
import SectionWrapper from 'components/Shared/SectionWrapper/SectionWrapper';
import Hint from 'components/Hint';
import { isBooleanFlagEnabled } from 'utils/featureFlags';
import { FEATURE_FLAG_KEYS } from 'shared/constants';
<<<<<<< HEAD
import RequiredAsterisk, { requiredAsteriskMessage } from 'components/form/RequiredAsterisk';
=======
import { requiredAsteriskMessage } from 'components/form/RequiredAsterisk';
>>>>>>> 56f72db4

const ShipmentWeight = ({ onEstimatedWeightChange }) => {
  const [proGearInput, , hasProGearHelper] = useField('hasProGear');
  const [gunSafeInput, , hasGunSafeHelper] = useField('hasGunSafe');
  const [, , estimatedWeightHelper] = useField('estimatedWeight');
  const [isGunSafeEnabled, setIsGunSafeEnabled] = useState(false);

  const handleEstimatedWeightChange = (value) => {
    onEstimatedWeightChange(value);
  };

  const handleEstimatedWeight = (event) => {
    const value = event.target.value.replace(/,/g, ''); // removing comma to avoid NaN issue.
    estimatedWeightHelper.setValue(value);
    estimatedWeightHelper.setTouched(true);
    handleEstimatedWeightChange(value);
  };

  const hasProGear = proGearInput.value === true;
  const hasGunSafe = gunSafeInput.value === true;

  const handleProGear = (event) => {
    hasProGearHelper.setValue(event.target.value === 'yes');
  };
  const handleGunSafe = (event) => {
    hasGunSafeHelper.setValue(event.target.value === 'yes');
  };

  useEffect(() => {
    const fetchData = async () => {
      setIsGunSafeEnabled(await isBooleanFlagEnabled(FEATURE_FLAG_KEYS.GUN_SAFE));
    };
    fetchData();
  }, []);

  return (
    <SectionWrapper className={formStyles.formSection}>
      <Fieldset className={styles.Fieldset}>
        <h3 className={styles.SectionHeader}>Weight</h3>
        {requiredAsteriskMessage}

        <Grid row gap>
          <Grid>
            <MaskedTextField
              name="estimatedWeight"
              label="Estimated PPM weight"
              data-testid="estimatedWeight"
              id="estimatedWeight"
              showRequiredAsterisk
              required
              mask={Number}
              scale={0} // digits after point, 0 for integers
              signed={false} // disallow negative
              thousandsSeparator=","
              lazy={false} // immediate masking evaluation
              suffix="lbs"
              onInput={handleEstimatedWeight}
            />
            <Label className={styles.radioLabel}>
<<<<<<< HEAD
              <span required>
                Pro-gear? <RequiredAsterisk />
              </span>
=======
              <span>Pro-gear?</span>
>>>>>>> 56f72db4
            </Label>
            <FormGroup className={styles.radioGroup}>
              <Radio
                id="hasProGearYes"
                label="Yes"
                name="hasProGear"
                data-testid="hasProGearYes"
                value="yes"
                title="Yes"
                checked={hasProGear}
                onChange={handleProGear}
              />
              <Radio
                id="proGearNo"
                label="No"
                name="proGear"
                data-testid="hasProGearNo"
                value="no"
                title="No"
                checked={!hasProGear}
                onChange={handleProGear}
              />
            </FormGroup>
            {hasProGear && (
              <>
                <MaskedTextField
                  defaultValue="0"
                  name="proGearWeight"
                  label="Estimated pro-gear weight"
                  id="proGearWeight"
                  mask={Number}
                  scale={0} // digits after point, 0 for integers
                  signed={false} // disallow negative
                  thousandsSeparator=","
                  lazy={false} // immediate masking evaluation
                  suffix="lbs"
                />
                <MaskedTextField
                  defaultValue="0"
                  name="spouseProGearWeight"
                  label="Estimated spouse pro-gear weight"
                  id="spouseProGearWeight"
                  mask={Number}
                  scale={0} // digits after point, 0 for integers
                  signed={false} // disallow negative
                  thousandsSeparator=","
                  lazy={false} // immediate masking evaluation
                  suffix="lbs"
                />
              </>
            )}
            {isGunSafeEnabled && (
              <>
                <Label className={styles.radioLabel}>Gun safe?</Label>
                <FormGroup className={styles.radioGroup}>
                  <Radio
                    id="hasGunSafeYes"
                    label="Yes"
                    name="hasGunSafe"
                    data-testid="hasGunSafeYes"
                    value="yes"
                    title="Yes"
                    checked={hasGunSafe}
                    onChange={handleGunSafe}
                  />
                  <Radio
                    id="hasGunSafeNo"
                    label="No"
                    name="hasGunSafeNo"
                    data-testid="hasGunSafeNo"
                    value="no"
                    title="No"
                    checked={!hasGunSafe}
                    onChange={handleGunSafe}
                  />
                </FormGroup>
                {hasGunSafe && (
                  <>
                    <MaskedTextField
                      defaultValue="0"
                      name="gunSafeWeight"
                      label="Estimated gun safe weight"
                      id="gunSafeWeight"
                      mask={Number}
                      scale={0} // digits after point, 0 for integers
                      thousandsSeparator=","
                      lazy={false} // immediate masking evaluation
                      suffix="lbs"
                      required
                    />
                    <Hint>
                      The government authorizes the shipment of a gun safe up to 500 lbs. The weight entitlement is
                      charged for any weight over 500 lbs. The gun safe weight cannot be added to overall entitlement
                      for O-6 and higher ranks.
                    </Hint>
                  </>
                )}
              </>
            )}
          </Grid>
        </Grid>
      </Fieldset>
    </SectionWrapper>
  );
};

export default ShipmentWeight;<|MERGE_RESOLUTION|>--- conflicted
+++ resolved
@@ -9,11 +9,7 @@
 import Hint from 'components/Hint';
 import { isBooleanFlagEnabled } from 'utils/featureFlags';
 import { FEATURE_FLAG_KEYS } from 'shared/constants';
-<<<<<<< HEAD
-import RequiredAsterisk, { requiredAsteriskMessage } from 'components/form/RequiredAsterisk';
-=======
 import { requiredAsteriskMessage } from 'components/form/RequiredAsterisk';
->>>>>>> 56f72db4
 
 const ShipmentWeight = ({ onEstimatedWeightChange }) => {
   const [proGearInput, , hasProGearHelper] = useField('hasProGear');
@@ -73,13 +69,7 @@
               onInput={handleEstimatedWeight}
             />
             <Label className={styles.radioLabel}>
-<<<<<<< HEAD
-              <span required>
-                Pro-gear? <RequiredAsterisk />
-              </span>
-=======
               <span>Pro-gear?</span>
->>>>>>> 56f72db4
             </Label>
             <FormGroup className={styles.radioGroup}>
               <Radio
