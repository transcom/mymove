import React, { useEffect, useState } from 'react';
import { Fieldset, FormGroup, Radio, Grid, Label } from '@trussworks/react-uswds';
import { useField } from 'formik';

import formStyles from 'styles/form.module.scss';
import styles from 'components/Office/ShipmentForm/ShipmentForm.module.scss';
import MaskedTextField from 'components/form/fields/MaskedTextField/MaskedTextField';
import SectionWrapper from 'components/Shared/SectionWrapper/SectionWrapper';
import Hint from 'components/Hint';
import { isBooleanFlagEnabled } from 'utils/featureFlags';
import { FEATURE_FLAG_KEYS } from 'shared/constants';
<<<<<<< HEAD
import { requiredAsteriskMessage } from 'components/form/RequiredAsterisk';
=======
import RequiredAsterisk, { requiredAsteriskMessage } from 'components/form/RequiredAsterisk';
>>>>>>> e5129e6b

const ShipmentWeight = ({ onEstimatedWeightChange }) => {
  const [proGearInput, , hasProGearHelper] = useField('hasProGear');
  const [gunSafeInput, , hasGunSafeHelper] = useField('hasGunSafe');
  const [, , estimatedWeightHelper] = useField('estimatedWeight');
  const [isGunSafeEnabled, setIsGunSafeEnabled] = useState(false);

  const handleEstimatedWeightChange = (value) => {
    onEstimatedWeightChange(value);
  };

  const handleEstimatedWeight = (event) => {
    const value = event.target.value.replace(/,/g, ''); // removing comma to avoid NaN issue.
    estimatedWeightHelper.setValue(value);
    estimatedWeightHelper.setTouched(true);
    handleEstimatedWeightChange(value);
  };

  const hasProGear = proGearInput.value === true;
  const hasGunSafe = gunSafeInput.value === true;

  const handleProGear = (event) => {
    hasProGearHelper.setValue(event.target.value === 'yes');
  };
  const handleGunSafe = (event) => {
    hasGunSafeHelper.setValue(event.target.value === 'yes');
  };

  useEffect(() => {
    const fetchData = async () => {
      setIsGunSafeEnabled(await isBooleanFlagEnabled(FEATURE_FLAG_KEYS.GUN_SAFE));
    };
    fetchData();
  }, []);

  return (
    <SectionWrapper className={formStyles.formSection}>
      <Fieldset className={styles.Fieldset}>
        <h3 className={styles.SectionHeader}>Weight</h3>
        {requiredAsteriskMessage}

        <Grid row gap>
          <Grid>
            <MaskedTextField
              name="estimatedWeight"
              label="Estimated PPM weight"
              data-testid="estimatedWeight"
              id="estimatedWeight"
              showRequiredAsterisk
              required
              mask={Number}
              scale={0} // digits after point, 0 for integers
              signed={false} // disallow negative
              thousandsSeparator=","
              lazy={false} // immediate masking evaluation
              suffix="lbs"
              onInput={handleEstimatedWeight}
            />
            <Label className={styles.radioLabel}>
              <span>Pro-gear?</span>
            </Label>
            <FormGroup className={styles.radioGroup}>
              <Radio
                id="hasProGearYes"
                label="Yes"
                name="hasProGear"
                data-testid="hasProGearYes"
                value="yes"
                title="Yes"
                checked={hasProGear}
                onChange={handleProGear}
              />
              <Radio
                id="proGearNo"
                label="No"
                name="proGear"
                data-testid="hasProGearNo"
                value="no"
                title="No"
                checked={!hasProGear}
                onChange={handleProGear}
              />
            </FormGroup>
            {hasProGear && (
              <>
                <span className="usa-label">
                  <span>
                    <RequiredAsterisk /> Enter a weight into at least one pro-gear field.
                  </span>
                </span>
                <MaskedTextField
                  defaultValue="0"
                  name="proGearWeight"
                  label="Estimated pro-gear weight"
                  id="proGearWeight"
                  mask={Number}
                  scale={0} // digits after point, 0 for integers
                  signed={false} // disallow negative
                  thousandsSeparator=","
                  lazy={false} // immediate masking evaluation
                  suffix="lbs"
                />
                <MaskedTextField
                  defaultValue="0"
                  name="spouseProGearWeight"
                  label="Estimated spouse pro-gear weight"
                  id="spouseProGearWeight"
                  mask={Number}
                  scale={0} // digits after point, 0 for integers
                  signed={false} // disallow negative
                  thousandsSeparator=","
                  lazy={false} // immediate masking evaluation
                  suffix="lbs"
                />
              </>
            )}
            {isGunSafeEnabled && (
              <>
                <Label className={styles.radioLabel}>Gun safe?</Label>
                <FormGroup className={styles.radioGroup}>
                  <Radio
                    id="hasGunSafeYes"
                    label="Yes"
                    name="hasGunSafe"
                    data-testid="hasGunSafeYes"
                    value="yes"
                    title="Yes"
                    checked={hasGunSafe}
                    onChange={handleGunSafe}
                  />
                  <Radio
                    id="hasGunSafeNo"
                    label="No"
                    name="hasGunSafeNo"
                    data-testid="hasGunSafeNo"
                    value="no"
                    title="No"
                    checked={!hasGunSafe}
                    onChange={handleGunSafe}
                  />
                </FormGroup>
                {hasGunSafe && (
                  <>
                    <MaskedTextField
                      defaultValue="0"
                      name="gunSafeWeight"
                      label="Estimated gun safe weight"
                      id="gunSafeWeight"
                      mask={Number}
                      scale={0} // digits after point, 0 for integers
                      thousandsSeparator=","
                      lazy={false} // immediate masking evaluation
                      suffix="lbs"
                      showRequiredAsterisk
                      required
                    />
                    <Hint>
                      The government authorizes the shipment of a gun safe up to 500 lbs. The weight entitlement is
                      charged for any weight over 500 lbs. The gun safe weight cannot be added to overall entitlement
                      for O-6 and higher ranks.
                    </Hint>
                  </>
                )}
              </>
            )}
          </Grid>
        </Grid>
      </Fieldset>
    </SectionWrapper>
  );
};

export default ShipmentWeight;<|MERGE_RESOLUTION|>--- conflicted
+++ resolved
@@ -9,11 +9,7 @@
 import Hint from 'components/Hint';
 import { isBooleanFlagEnabled } from 'utils/featureFlags';
 import { FEATURE_FLAG_KEYS } from 'shared/constants';
-<<<<<<< HEAD
-import { requiredAsteriskMessage } from 'components/form/RequiredAsterisk';
-=======
 import RequiredAsterisk, { requiredAsteriskMessage } from 'components/form/RequiredAsterisk';
->>>>>>> e5129e6b
 
 const ShipmentWeight = ({ onEstimatedWeightChange }) => {
   const [proGearInput, , hasProGearHelper] = useField('hasProGear');
