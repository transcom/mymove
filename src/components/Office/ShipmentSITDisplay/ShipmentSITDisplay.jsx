import React, { useEffect, useState } from 'react';
import classnames from 'classnames';
import moment from 'moment';
import { PropTypes } from 'prop-types';
import { Tag } from '@trussworks/react-uswds';

import DataTableWrapper from '../../DataTableWrapper/index';
import DataTable from '../../DataTable/index';
import { SITExtensionShape } from '../../../types/sitExtensions';

import styles from './ShipmentSITDisplay.module.scss';

import { sitExtensionReasons, SIT_EXTENSION_STATUS } from 'constants/sitExtensions';
import { formatDateFromIso, formatDate } from 'utils/formatters';
import { formatDateForDatePicker, swaggerDateFormat } from 'shared/dates';
import { ShipmentShape } from 'types/shipment';
import { SitStatusShape, LOCATION_TYPES } from 'types/sitStatusShape';
import { DEFAULT_EMPTY_VALUE } from 'shared/constants';

const SITHistoryItem = ({ sitItem }) => (
  <dl data-testid="sitHistoryItem">
    <div>
      <dt>Reason:</dt>
      <dd>{sitExtensionReasons[sitItem.requestReason]}</dd>
    </div>
    {sitItem.contractorRemarks && (
      <div>
        <dt>Contractor remarks:</dt>
        <dd>{sitItem.contractorRemarks}</dd>
      </div>
    )}
    {sitItem.officeRemarks && (
      <div>
        <dt>Office remarks:</dt>
        <dd>{sitItem.officeRemarks}</dd>
      </div>
    )}
  </dl>
);

const SITHistoryItemHeader = ({ sitItem }) => (
  <div className={styles.sitHistoryItemHeader}>
    Total days of SIT approved: {sitItem.approvedDays ?? '0'}{' '}
    <span>updated on {formatDateFromIso(sitItem.decisionDate, 'DD MMM YYYY')} </span>
  </div>
);

const SitHistoryList = ({ sitHistory, dayAllowance }) => {
  let approvedDays = dayAllowance;
  return (
    <div className={styles.tableContainer}>
      <p className={styles.sitHeader}>SIT history</p>
      {sitHistory.map((currentItem) => {
        const sitItem = {
          ...currentItem,
          approvedDays,
        };
        approvedDays -= currentItem.approvedDays;
        return (
          <DataTable
            key={sitItem.id}
            columnHeaders={[<SITHistoryItemHeader sitItem={sitItem} />]}
            dataRow={[<SITHistoryItem sitItem={sitItem} />]}
            custClass={styles.sitHistoryItem}
          />
        );
      })}
    </div>
  );
};

const SitStatusTables = ({ shipment, sitExtensions, sitStatus, openModalButton, openConvertModalButton }) => {
  const [isConvertedToCustomerExpense, setIsConvertedToCustomerExpense] = useState(false);
  // Descending sort of past SIT service item groups by SIT Departure Date
  const sortedPastSITGroups = sitStatus.pastSITServiceItemGroupings?.sort(
    (a, b) => new Date(b.summary.sitDepartureDate) - new Date(a.summary.sitDepartureDate),
  );

  // Get the most recent past SIT group if Current SIT doesn't exist
  // This allows the support of the following PO requirement:
  // - "If a new SIT hasn't replaced the old one, then the old SIT's departure date, requested delivery date, and contact date should still show on the dashboard"
  // TODO: Eventually refactor this out when we receive the feature request to list multiple SITs at the same time
  const mostRecentPastSITGroup = sortedPastSITGroups?.[0];

  const pendingSITExtension = sitExtensions.find((se) => se.status === SIT_EXTENSION_STATUS.PENDING);
  const currentDaysInSIT = sitStatus.currentSIT?.daysInSIT || 0;

  const sitDepartureDate = sitStatus.currentSIT
    ? formatDate(sitStatus.currentSIT.sitDepartureDate, swaggerDateFormat, 'DD MMM YYYY') || DEFAULT_EMPTY_VALUE
    : formatDate(mostRecentPastSITGroup?.summary.sitDepartureDate, swaggerDateFormat, 'DD MMM YYYY') ||
      DEFAULT_EMPTY_VALUE;

  const currentDaysInSITElement = <p>{currentDaysInSIT}</p>;
  let sitEntryDate = sitStatus.currentSIT?.sitEntryDate;
  if (!sitEntryDate) {
    sitEntryDate = shipment.mtoServiceItems?.reduce((item, acc) => {
      // Check if the current
      if (item.sitEntryDate < acc.sitEntryDate) {
        return item;
      }
      return acc;
    }).sitEntryDate;
  }

  sitEntryDate = moment(sitEntryDate, swaggerDateFormat);
  const sitStartDateElement = <p>{formatDate(sitEntryDate, swaggerDateFormat, 'DD MMM YYYY')}</p>;
  const sitEndDate =
    formatDateForDatePicker(moment(sitStatus.currentSIT?.sitAuthorizedEndDate, swaggerDateFormat)) || '\u2014';

  // Previous SIT calculations and date ranges
  const previousDaysUsed = sitStatus.pastSITServiceItemGroupings?.map((sitGroup) => {
    // Build the past SIT text based off the past sit group summary rather than individual service items
<<<<<<< HEAD
    const sitDaysUsed = moment(sitGroup.summary.sitDepartureDate).diff(sitGroup.summary.sitEntryDate, 'days');
    const location = sitGroup.summary.location === LOCATION_TYPES.ORIGIN ? 'origin' : 'destination';

=======
    // The server provides sitDaysUsed
    const sitDaysUsed = sitGroup.summary.daysInSIT || DEFAULT_EMPTY_VALUE;
    const location = sitGroup.summary.location === LOCATION_TYPES.ORIGIN ? 'origin' : 'destination';

    // Display the dates the server used to calculate sitDaysUsed
>>>>>>> 758c4f03
    const start = formatDate(sitGroup.summary.sitEntryDate, swaggerDateFormat, 'DD MMM YYYY');
    const end = formatDate(sitGroup.summary.sitDepartureDate, swaggerDateFormat, 'DD MMM YYYY');
    const text = `${sitDaysUsed} days at ${location} (${start} - ${end})`;

    return <p key={sitGroup.summary.firstDaySITServiceItemID}>{text}</p>;
  });

  // Currently active SIT
  const currentLocation =
    sitStatus.currentSIT?.location === LOCATION_TYPES.DESTINATION ? 'destination SIT' : 'origin SIT';
  const totalSITDaysUsed = sitStatus.totalSITDaysUsed || 0;
  const daysRemaining = sitStatus ? sitStatus.totalDaysRemaining : shipment.sitDaysAllowance;
  const totalDaysRemaining = () => {
    if (daysRemaining > 0) {
      return daysRemaining;
    }
    return 'Expired';
  };

  const showConvertToCustomerExpense = daysRemaining <= 30;

  const customerContactDate = sitStatus.currentSIT
    ? formatDate(sitStatus.currentSIT.sitCustomerContacted, swaggerDateFormat, 'DD MMM YYYY') || DEFAULT_EMPTY_VALUE
    : formatDate(mostRecentPastSITGroup?.summary.sitCustomerContacted, swaggerDateFormat, 'DD MMM YYYY') ||
      DEFAULT_EMPTY_VALUE;

  const sitRequestedDelivery = sitStatus.currentSIT
    ? formatDate(sitStatus.currentSIT.sitRequestedDelivery, swaggerDateFormat, 'DD MMM YYYY') || DEFAULT_EMPTY_VALUE
    : formatDate(mostRecentPastSITGroup?.summary.sitRequestedDelivery, swaggerDateFormat, 'DD MMM YYYY') ||
      DEFAULT_EMPTY_VALUE;

  useEffect(() => {
    if (shipment.mtoServiceItems) {
      const itemsArray = Object.values(shipment.mtoServiceItems);
      const currentSIT = itemsArray.find((item) => item.id === sitStatus?.currentSIT?.serviceItemID);
      if (currentSIT?.convertToCustomerExpense) setIsConvertedToCustomerExpense(true);
      else setIsConvertedToCustomerExpense(false);
    }
  }, [shipment.mtoServiceItems, sitStatus?.currentSIT?.serviceItemID]);

  return (
    <>
      <div className={styles.title}>
        <p>SIT (STORAGE IN TRANSIT){pendingSITExtension && <Tag>SIT EXTENSION REQUESTED</Tag>}</p>
        {!pendingSITExtension && isConvertedToCustomerExpense && <Tag>Converted To Customer Expense</Tag>}
        {sitStatus.currentSIT &&
          !pendingSITExtension &&
          showConvertToCustomerExpense &&
          !isConvertedToCustomerExpense &&
          openConvertModalButton}
        {sitStatus.currentSIT && openModalButton}
      </div>
      <div className={styles.tableContainer} data-testid="sitStatusTable">
        {/* Sit Total days table */}
        <DataTable
          columnHeaders={['Total days of SIT approved', 'Total days used', 'Total days remaining']}
          dataRow={[shipment.sitDaysAllowance, totalSITDaysUsed, totalDaysRemaining()]}
        />
      </div>

      {/* Current SIT Info Section */}
      {sitStatus.currentSIT && (
        <>
          <div className={styles.tableContainer} data-testid="sitStartAndEndTable">
            {/* Sit Start and End table with total days at current location */}
            {currentDaysInSIT > 0 && <p className={styles.sitHeader}>Current location: {currentLocation}</p>}
            <DataTable
              columnHeaders={[`SIT start date`, 'SIT authorized end date', `Total days in ${currentLocation}`]}
              dataRow={[sitStartDateElement, sitEndDate, currentDaysInSITElement]}
              custClass={styles.currentLocation}
            />
          </div>
          <div className={styles.tableContainer} data-testid="currentSitDepartureDate">
            {/* Current SIT departure date */}
            <DataTable
              testID="currentSITDepartureDate"
              columnHeaders={[`SIT departure date`]}
              dataRow={[sitDepartureDate]}
            />
          </div>
        </>
      )}

      {/* Past SIT Service Items Info Section */}
      {sitStatus.pastSITServiceItemGroupings && (
        <>
<<<<<<< HEAD
          <div className={styles.tableContainer}>
=======
          <div className={styles.tableContainer} data-testid="previouslyUsedSitTable">
>>>>>>> 758c4f03
            <DataTable columnHeaders={['Previously used SIT']} dataRow={[previousDaysUsed]} />
          </div>
          {!sitStatus.currentSIT && (
            <div className={styles.tableContainer} data-testid="pastSitDepartureDateTable">
              {/*
              SIT departure date row for if there is no current SIT.
              The customer wants the most recent SIT departure date to show as an independent entry
              similar to how Current SIT works.
              */}
              <DataTable
                testID="currentSITDateData"
                columnHeaders={[`SIT departure date`]}
                dataRow={[sitDepartureDate]}
              />
            </div>
          )}
        </>
      )}
      <div className={styles.tableContainer}>
        <p className={styles.sitHeader}>Customer delivery request</p>
        <DataTable
          columnHeaders={['Customer contact date', 'Requested delivery date']}
          dataRow={[customerContactDate, sitRequestedDelivery]}
          custClass={styles.currentLocation}
        />
      </div>
    </>
  );
};

const ShipmentSITDisplay = ({
  sitExtensions,
  sitStatus,
  shipment,
  className,
  openModalButton,
  openConvertModalButton,
}) => {
  const sitHistory = React.useMemo(
    () => sitExtensions.filter((sitItem) => sitItem.status !== SIT_EXTENSION_STATUS.PENDING),
    [sitExtensions],
  );

  return (
    <DataTableWrapper
      className={classnames('maxw-tablet', styles.mtoshipmentSITDisplay, className)}
      testID="sitExtensions"
    >
      <SitStatusTables
        openConvertModalButton={openConvertModalButton}
        openModalButton={openModalButton}
        shipment={shipment}
        sitStatus={sitStatus}
        sitExtensions={sitExtensions}
      />
      {/* Sit History */}
      {sitExtensions && sitHistory.length > 0 && (
        <SitHistoryList sitHistory={sitHistory} dayAllowance={shipment.sitDaysAllowance} />
      )}
    </DataTableWrapper>
  );
};

ShipmentSITDisplay.propTypes = {
  sitExtensions: PropTypes.arrayOf(SITExtensionShape),
  sitStatus: SitStatusShape,
  shipment: ShipmentShape.isRequired,
  openConvertModalButton: PropTypes.element,
  openModalButton: PropTypes.element,
  className: PropTypes.string,
};

ShipmentSITDisplay.defaultProps = {
  sitExtensions: [],
  sitStatus: undefined,
  openConvertModalButton: undefined,
  openModalButton: undefined,
  className: '',
};

export default ShipmentSITDisplay;<|MERGE_RESOLUTION|>--- conflicted
+++ resolved
@@ -110,17 +110,11 @@
   // Previous SIT calculations and date ranges
   const previousDaysUsed = sitStatus.pastSITServiceItemGroupings?.map((sitGroup) => {
     // Build the past SIT text based off the past sit group summary rather than individual service items
-<<<<<<< HEAD
-    const sitDaysUsed = moment(sitGroup.summary.sitDepartureDate).diff(sitGroup.summary.sitEntryDate, 'days');
-    const location = sitGroup.summary.location === LOCATION_TYPES.ORIGIN ? 'origin' : 'destination';
-
-=======
     // The server provides sitDaysUsed
     const sitDaysUsed = sitGroup.summary.daysInSIT || DEFAULT_EMPTY_VALUE;
     const location = sitGroup.summary.location === LOCATION_TYPES.ORIGIN ? 'origin' : 'destination';
 
     // Display the dates the server used to calculate sitDaysUsed
->>>>>>> 758c4f03
     const start = formatDate(sitGroup.summary.sitEntryDate, swaggerDateFormat, 'DD MMM YYYY');
     const end = formatDate(sitGroup.summary.sitDepartureDate, swaggerDateFormat, 'DD MMM YYYY');
     const text = `${sitDaysUsed} days at ${location} (${start} - ${end})`;
@@ -207,11 +201,7 @@
       {/* Past SIT Service Items Info Section */}
       {sitStatus.pastSITServiceItemGroupings && (
         <>
-<<<<<<< HEAD
-          <div className={styles.tableContainer}>
-=======
           <div className={styles.tableContainer} data-testid="previouslyUsedSitTable">
->>>>>>> 758c4f03
             <DataTable columnHeaders={['Previously used SIT']} dataRow={[previousDaysUsed]} />
           </div>
           {!sitStatus.currentSIT && (
