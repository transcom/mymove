import React, { useEffect, useState } from 'react';
import classnames from 'classnames';
import moment from 'moment';
import { PropTypes } from 'prop-types';
import { Tag } from '@trussworks/react-uswds';

import DataTableWrapper from '../../DataTableWrapper/index';
import DataTable from '../../DataTable/index';
import { SITExtensionShape } from '../../../types/sitExtensions';

import styles from './ShipmentSITDisplay.module.scss';

import { sitExtensionReasons, SIT_EXTENSION_STATUS } from 'constants/sitExtensions';
import { formatDateFromIso, formatDate } from 'utils/formatters';
import { swaggerDateFormat } from 'shared/dates';
import { SERVICE_ITEM_CODES } from 'constants/serviceItems';
import { ShipmentShape } from 'types/shipment';
import { SitStatusShape, LOCATION_TYPES } from 'types/sitStatusShape';
import { DEFAULT_EMPTY_VALUE } from 'shared/constants';

const SITHistoryItem = ({ sitItem }) => (
  <dl data-testid="sitHistoryItem">
    <div>
      <dt>Reason:</dt>
      <dd>{sitExtensionReasons[sitItem.requestReason]}</dd>
    </div>
    {sitItem.contractorRemarks && (
      <div>
        <dt>Contractor remarks:</dt>
        <dd>{sitItem.contractorRemarks}</dd>
      </div>
    )}
    {sitItem.officeRemarks && (
      <div>
        <dt>Office remarks:</dt>
        <dd>{sitItem.officeRemarks}</dd>
      </div>
    )}
  </dl>
);

const SITHistoryItemHeader = ({ sitItem }) => (
  <div className={styles.sitHistoryItemHeader}>
    Total days of SIT approved: {sitItem.approvedDays ?? '0'}{' '}
    <span>updated on {formatDateFromIso(sitItem.decisionDate, 'DD MMM YYYY')} </span>
  </div>
);

const SitHistoryList = ({ sitHistory, dayAllowance }) => {
  let approvedDays = dayAllowance;
  return (
    <div className={styles.tableContainer}>
      <p className={styles.sitHeader}>SIT history</p>
      {sitHistory.map((currentItem) => {
        const sitItem = {
          ...currentItem,
          approvedDays,
        };
        approvedDays -= currentItem.approvedDays;
        return (
          <DataTable
            key={sitItem.id}
            columnHeaders={[<SITHistoryItemHeader sitItem={sitItem} />]}
            dataRow={[<SITHistoryItem sitItem={sitItem} />]}
            custClass={styles.sitHistoryItem}
          />
        );
      })}
    </div>
  );
};

const SitStatusTables = ({ shipment, sitExtensions, sitStatus, openModalButton, openConvertModalButton }) => {
  const [isConvertedToCustomerExpense, setIsConvertedToCustomerExpense] = useState(false);

  const pendingSITExtension = sitExtensions.find((se) => se.status === SIT_EXTENSION_STATUS.PENDING);
  const currentDaysInSIT = sitStatus.currentSIT?.daysInSIT || 0;
  const sitDepartureDate =
    formatDate(sitStatus.currentSIT?.sitDepartureDate, swaggerDateFormat, 'DD MMM YYYY') || DEFAULT_EMPTY_VALUE;
  const currentDaysInSITElement = <p>{currentDaysInSIT}</p>;
  let sitEntryDate = sitStatus.currentSIT?.sitEntryDate;
  if (!sitEntryDate) {
    sitEntryDate = shipment.mtoServiceItems?.reduce((item, acc) => {
      // Check if the current
      if (item.sitEntryDate < acc.sitEntryDate) {
        return item;
      }
      return acc;
    }).sitEntryDate;
  }

  sitEntryDate = moment(sitEntryDate, swaggerDateFormat);
  const sitStartDateElement = <p>{formatDate(sitEntryDate, swaggerDateFormat, 'DD MMM YYYY')}</p>;
  const sitEndDate =
    formatDate(sitStatus.currentSIT?.sitAllowanceEndDate, swaggerDateFormat, 'DD MMM YYYY') || '\u2014';

  // Previous SIT calculations and date ranges
  const previousDaysUsed = sitStatus.pastSITServiceItems?.map((pastSITItem) => {
    const sitDaysUsed = moment(pastSITItem.sitDepartureDate).diff(pastSITItem.sitEntryDate, 'days');
    const location = pastSITItem.reServiceCode === SERVICE_ITEM_CODES.DOFSIT ? 'origin' : 'destination';

    const start = formatDate(pastSITItem.sitEntryDate, swaggerDateFormat, 'DD MMM YYYY');
    const end = formatDate(pastSITItem.sitDepartureDate, swaggerDateFormat, 'DD MMM YYYY');
    const text = `${sitDaysUsed} days at ${location} (${start} - ${end})`;

    return <p key={pastSITItem.id}>{text}</p>;
  });

  // Currently active SIT
  const currentLocation =
    sitStatus.currentSIT?.location === LOCATION_TYPES.DESTINATION ? 'destination SIT' : 'origin SIT';
  const totalSITDaysUsed = sitStatus.totalSITDaysUsed || 0;
  const daysRemaining = sitStatus ? sitStatus.totalDaysRemaining : shipment.sitDaysAllowance;
  const totalDaysRemaining = () => {
    if (daysRemaining > 0) {
      return daysRemaining;
    }
    return 'Expired';
  };

  const showConvertToCustomerExpense = daysRemaining <= 30;

  // Customer delivery request
  const customerContactDate =
    formatDate(sitStatus?.currentSIT?.sitCustomerContacted, swaggerDateFormat, 'DD MMM YYYY') || DEFAULT_EMPTY_VALUE;
  const sitRequestedDelivery =
    formatDate(sitStatus?.currentSIT?.sitRequestedDelivery, swaggerDateFormat, 'DD MMM YYYY') || DEFAULT_EMPTY_VALUE;

  useEffect(() => {
    if (shipment.mtoServiceItems) {
      const itemsArray = Object.values(shipment.mtoServiceItems);
      const currentSIT = itemsArray.find((item) => item.id === sitStatus?.currentSIT?.serviceItemID);
      if (currentSIT?.convertToCustomerExpense) setIsConvertedToCustomerExpense(true);
      else setIsConvertedToCustomerExpense(false);
    }
  }, [shipment.mtoServiceItems, sitStatus?.currentSIT?.serviceItemID]);

  return (
    <>
      <div className={styles.title}>
        <p>SIT (STORAGE IN TRANSIT){pendingSITExtension && <Tag>Additional Days Requested</Tag>}</p>
        {!pendingSITExtension && isConvertedToCustomerExpense && <Tag>Converted To Customer Expense</Tag>}
        {sitStatus.currentSIT &&
          !pendingSITExtension &&
          showConvertToCustomerExpense &&
          !isConvertedToCustomerExpense &&
          openConvertModalButton}
        {sitStatus.currentSIT && openModalButton}
      </div>
      <div className={styles.tableContainer} data-testid="sitStatusTable">
        {/* Sit Total days table */}
        <DataTable
          columnHeaders={['Total days of SIT approved', 'Total days used', 'Total days remaining']}
          dataRow={[shipment.sitDaysAllowance, totalSITDaysUsed, totalDaysRemaining()]}
        />
      </div>

      {/* Current SIT Info Section */}
      {sitStatus.currentSIT && (
        <>
          <div className={styles.tableContainer} data-testid="sitStartAndEndTable">
            {/* Sit Start and End table */}
            {currentDaysInSIT > 0 && <p className={styles.sitHeader}>Current location: {currentLocation}</p>}
            <DataTable
              columnHeaders={[`SIT start date`, 'SIT authorized end date', 'Calculated total SIT days']}
<<<<<<< HEAD
              dataRow={[
                sitStartDateElement,
                sitStatus?.currentSIT?.sitAuthorizedEndDate == null
                  ? sitEndDate
                  : formatDate(sitStatus.currentSIT?.sitAuthorizedEndDate, swaggerDateFormat, 'DD MMM YYYY') ||
                    '\u2014',
                sitStatus.calculatedTotalDaysInSIT,
              ]}
=======
              dataRow={[sitStartDateElement, sitEndDate, sitStatus.calculatedTotalDaysInSIT]}
>>>>>>> 1fe4f06d
              custClass={styles.currentLocation}
            />
          </div>
          <div className={styles.tableContainer} data-testid="sitDaysAtCurrentLocation">
            {/* Total days at current location */}
            <DataTable
              testID="currentSITDateData"
              columnHeaders={[`Total days in ${currentLocation}`, `SIT departure date`]}
              dataRow={[currentDaysInSITElement, sitDepartureDate]}
            />
          </div>
        </>
      )}

      {/* Service Items */}
      {sitStatus.pastSITServiceItems && (
        <div className={styles.tableContainer}>
          <DataTable columnHeaders={['Previously used SIT']} dataRow={[previousDaysUsed]} />
        </div>
      )}
      <div className={styles.tableContainer}>
        <p className={styles.sitHeader}>Customer delivery request</p>
        <DataTable
          columnHeaders={['Customer contact date', 'Requested delivery date']}
          dataRow={[customerContactDate, sitRequestedDelivery]}
          custClass={styles.currentLocation}
        />
      </div>
    </>
  );
};

const ShipmentSITDisplay = ({
  sitExtensions,
  sitStatus,
  shipment,
  className,
  openModalButton,
  openConvertModalButton,
}) => {
  const sitHistory = React.useMemo(
    () => sitExtensions.filter((sitItem) => sitItem.status !== SIT_EXTENSION_STATUS.PENDING),
    [sitExtensions],
  );

  return (
    <DataTableWrapper
      className={classnames('maxw-tablet', styles.mtoshipmentSITDisplay, className)}
      testID="sitExtensions"
    >
      <SitStatusTables
        openConvertModalButton={openConvertModalButton}
        openModalButton={openModalButton}
        shipment={shipment}
        sitStatus={sitStatus}
        sitExtensions={sitExtensions}
      />
      {/* Sit History */}
      {sitExtensions && sitHistory.length > 0 && (
        <SitHistoryList sitHistory={sitHistory} dayAllowance={shipment.sitDaysAllowance} />
      )}
    </DataTableWrapper>
  );
};

ShipmentSITDisplay.propTypes = {
  sitExtensions: PropTypes.arrayOf(SITExtensionShape),
  sitStatus: SitStatusShape,
  shipment: ShipmentShape.isRequired,
  openConvertModalButton: PropTypes.element,
  openModalButton: PropTypes.element,
  className: PropTypes.string,
};

ShipmentSITDisplay.defaultProps = {
  sitExtensions: [],
  sitStatus: undefined,
  openConvertModalButton: undefined,
  openModalButton: undefined,
  className: '',
};

export default ShipmentSITDisplay;<|MERGE_RESOLUTION|>--- conflicted
+++ resolved
@@ -163,18 +163,7 @@
             {currentDaysInSIT > 0 && <p className={styles.sitHeader}>Current location: {currentLocation}</p>}
             <DataTable
               columnHeaders={[`SIT start date`, 'SIT authorized end date', 'Calculated total SIT days']}
-<<<<<<< HEAD
-              dataRow={[
-                sitStartDateElement,
-                sitStatus?.currentSIT?.sitAuthorizedEndDate == null
-                  ? sitEndDate
-                  : formatDate(sitStatus.currentSIT?.sitAuthorizedEndDate, swaggerDateFormat, 'DD MMM YYYY') ||
-                    '\u2014',
-                sitStatus.calculatedTotalDaysInSIT,
-              ]}
-=======
               dataRow={[sitStartDateElement, sitEndDate, sitStatus.calculatedTotalDaysInSIT]}
->>>>>>> 1fe4f06d
               custClass={styles.currentLocation}
             />
           </div>
