import React from 'react';
import { render, screen, waitFor } from '@testing-library/react';
import { object, text } from '@storybook/addon-knobs';

import NTSRShipmentInfoList from './NTSRShipmentInfoList';

import { isBooleanFlagEnabled } from 'utils/featureFlags';

jest.mock('utils/featureFlags', () => ({
  ...jest.requireActual('utils/featureFlags'),
  isBooleanFlagEnabled: jest.fn().mockImplementation(() => Promise.resolve(false)),
}));

const showWhenCollapsed = ['counselorRemarks'];
const warnIfMissing = [
  { fieldName: 'ntsRecordedWeight' },
  { fieldName: 'serviceOrderNumber' },
  { fieldName: 'counselorRemarks' },
  { fieldName: 'tacType' },
  { fieldName: 'sacType' },
];
const errorIfMissing = [{ fieldName: 'storageFacility' }];

const shipment = {
  ntsRecordedWeight: 2000,
  storageFacility: {
    address: {
      city: 'Anytown',
      country: 'USA',
      postalCode: '90210',
      state: 'OK',
      streetAddress1: '555 Main Ave',
      streetAddress2: 'Apartment 900',
    },
    facilityName: 'my storage',
    lotNumber: '2222',
  },
  serviceOrderNumber: '12341234',
  requestedDeliveryDate: '26 Mar 2020',
  destinationAddress: {
    streetAddress1: '441 SW Rio de la Plata Drive',
    city: 'Tacoma',
    state: 'WA',
    postalCode: '98421',
  },
  secondaryDeliveryAddress: {
    streetAddress1: '812 S 129th St',
    city: 'San Antonio',
    state: 'TX',
    postalCode: '78234',
  },
  tertiaryDeliveryAddress: {
    streetAddress1: '813 S 129th St',
    city: 'San Antonio',
    state: 'TX',
    postalCode: '78234',
  },
  mtoAgents: [
    {
      agentType: 'RECEIVING_AGENT',
      firstName: 'Kate',
      lastName: 'Smith',
      phone: '419-555-9999',
      email: 'ksmith@email.com',
    },
  ],
  counselorRemarks:
    'Lorem ipsum dolor sit amet, consectetur adipiscing elit. Aliquam vulputate commodo erat. ' +
    'Morbi porta nibh nibh, ac malesuada tortor egestas.',
  customerRemarks: 'Ut enim ad minima veniam',
  tacType: 'HHG',
  sacType: 'NTS',
  tac: '1234',
  sac: '1234123412',
};

const shipmentWithDeliveryAddressUpdate = {
  ...shipment,
  deliveryAddressUpdate: {
    contractorRemarks: 'dddd',
    id: 'a5e4fbfb-c8b3-4c6a-99d1-a3bec5acd52e',
    newAddress: {
      city: 'Fairfield',
      county: 'TULSA',
      eTag: 'MjAyNC0wNy0yNlQyMTozMDo1NS43OTg4NDVa',
      id: '8e553ed8-7311-479e-8f4e-d8ab974d1f6a',
      postalCode: '74133',
      state: 'CA',
      streetAddress1: '987 Any Avenue',
      streetAddress2: 'P.O. Box 9876',
      streetAddress3: 'c/o Some Person',
    },
    newSitDistanceBetween: 1712,
    oldSitDistanceBetween: 0,
    originalAddress: {
      city: 'Fairfield',
      country: 'US',
      county: 'SOLANO',
      eTag: 'MjAyNC0wNy0yNlQxNDowNzozMS45NjY2Nlo=',
      id: 'd788f33a-f78f-48bb-a095-531555f124fc',
      postalCode: '94535',
      state: 'CA',
      streetAddress1: '987 Any Avenue',
      streetAddress2: 'P.O. Box 9876',
      streetAddress3: 'c/o Some Person',
    },
    shipmentID: 'c7493a05-ff3b-45ba-8420-de348c8ac63d',
    sitOriginalAddress: {
      city: 'Fairfield',
      country: 'US',
      county: 'SOLANO',
      eTag: 'MjAyNC0wNy0yNlQxNDowNzozMS45NjY2Nlo=',
      id: 'd788f33a-f78f-48bb-a095-531555f124fc',
      postalCode: '94535',
      state: 'CA',
      streetAddress1: '987 Any Avenue',
      streetAddress2: 'P.O. Box 9876',
      streetAddress3: 'c/o Some Person',
    },
    status: 'REQUESTED',
  },
};

describe('NTSR Shipment Info', () => {
  describe('NTSR Shipment Info List renders all fields when provided and expanded', () => {
    it.each([
      ['ntsRecordedWeight', '2,000 lbs'],
      ['storageFacilityName', shipment.storageFacility.facilityName],
      ['serviceOrderNumber', shipment.serviceOrderNumber],
      ['storageFacilityAddress', shipment.storageFacility.address.streetAddress1],
      ['destinationAddress', shipment.destinationAddress.streetAddress1],
      ['secondaryDeliveryAddress', shipment.secondaryDeliveryAddress.streetAddress1],
      ['tertiaryDeliveryAddress', shipment.tertiaryDeliveryAddress.streetAddress1],
      ['receivingAgent', shipment.mtoAgents[0].email, { exact: false }],
      ['counselorRemarks', shipment.counselorRemarks],
      ['customerRemarks', shipment.customerRemarks],
      ['tacType', '1234 (HHG)'],
      ['sacType', '1234123412 (NTS)'],
    ])('Verify Shipment field %s with value %s is present', async (shipmentField, shipmentFieldValue) => {
      isBooleanFlagEnabled.mockImplementation(() => Promise.resolve(true));
      render(<NTSRShipmentInfoList isExpanded shipment={shipment} />);
      await waitFor(() => {
        const shipmentFieldElement = screen.getByTestId(shipmentField);
        expect(shipmentFieldElement).toHaveTextContent(shipmentFieldValue);
      });
    });
<<<<<<< HEAD
  });

  describe('NTSR Shipment Info List renders missing non-required items correctly', () => {
    it.each(['counselorRemarks', 'tacType', 'sacType', 'ntsRecordedWeight', 'serviceOrderNumber'])(
      'Verify Shipment field %s displays "—" with a warning class',
      async (shipmentField) => {
        render(
          <NTSRShipmentInfoList
            isExpanded
            shipment={{
              requestedDeliveryDate: text('requestedDeliveryDate', shipment.requestedDeliveryDate),
              storageFacility: object('storageFacility', shipment.storageFacility),
              destinationAddress: object('destinationAddress', shipment.destinationAddress),
            }}
            warnIfMissing={warnIfMissing}
            errorIfMissing={errorIfMissing}
            showWhenCollapsed={showWhenCollapsed}
          />,
        );
        const shipmentFieldElement = screen.getByTestId(shipmentField);
        expect(shipmentFieldElement).toHaveTextContent('—');
        expect(shipmentFieldElement.parentElement).toHaveClass('warning');
      },
    );
  });

=======
  });

  describe('NTSR Shipment Info List renders missing non-required items correctly', () => {
    it.each(['counselorRemarks', 'tacType', 'sacType', 'ntsRecordedWeight', 'serviceOrderNumber'])(
      'Verify Shipment field %s displays "—" with a warning class',
      async (shipmentField) => {
        render(
          <NTSRShipmentInfoList
            isExpanded
            shipment={{
              requestedDeliveryDate: text('requestedDeliveryDate', shipment.requestedDeliveryDate),
              storageFacility: object('storageFacility', shipment.storageFacility),
              destinationAddress: object('destinationAddress', shipment.destinationAddress),
            }}
            warnIfMissing={warnIfMissing}
            errorIfMissing={errorIfMissing}
            showWhenCollapsed={showWhenCollapsed}
          />,
        );
        const shipmentFieldElement = screen.getByTestId(shipmentField);
        expect(shipmentFieldElement).toHaveTextContent('—');
        expect(shipmentFieldElement.parentElement).toHaveClass('warning');
      },
    );
  });

>>>>>>> 4c8e17f3
  describe('NTSR Shipment Info List renders missing required items correctly', () => {
    it.each(['storageFacilityName', 'storageFacilityAddress'])(
      'Verify Shipment field %s displays "Missing" with an error class',
      async (shipmentField) => {
        render(
          <NTSRShipmentInfoList
            shipment={{
              counselorRemarks: text('counselorRemarks', shipment.counselorRemarks),
              requestedDeliveryDate: text('requestedDeliveryDate', shipment.requestedDeliveryDate),
              destinationAddress: object('destinationAddress', shipment.destinationAddress),
            }}
            warnIfMissing={warnIfMissing}
            errorIfMissing={errorIfMissing}
            showWhenCollapsed={showWhenCollapsed}
          />,
        );
        const shipmentFieldElement = screen.getByTestId(shipmentField);
        expect(shipmentFieldElement).toHaveTextContent('Missing');
        expect(shipmentFieldElement.parentElement).toHaveClass('missingInfoError');
      },
    );
  });
<<<<<<< HEAD

  describe('NTSR Shipment Info List collapsed view', () => {
    it('hides fields when collapsed unless explicitly passed', () => {
      render(
        <NTSRShipmentInfoList
          isExpanded={false}
          shipment={shipment}
=======

  describe('NTSR Shipment Info List collapsed view', () => {
    it('hides fields when collapsed unless explicitly passed', () => {
      render(
        <NTSRShipmentInfoList
          isExpanded={false}
          shipment={shipment}
          warnIfMissing={warnIfMissing}
          errorIfMissing={errorIfMissing}
          showWhenCollapsed={showWhenCollapsed}
        />,
      );

      expect(screen.queryByTestId('ntsRecordedWeight')).toBeNull();
      expect(screen.queryByTestId('storageFacility')).toBeNull();
      expect(screen.queryByTestId('serviceOrderNumber')).toBeNull();
      expect(screen.queryByTestId('secondaryDeliveryAddress')).toBeNull();
      expect(screen.queryByTestId('tertiaryDeliveryAddress')).toBeNull();
      expect(screen.queryByTestId('receivingAgent')).toBeNull();
      expect(screen.getByTestId('counselorRemarks')).toBeInTheDocument();
    });
  });

  describe('NTSR Shipment Info List Destination Address Request', () => {
    it('renders Review required instead of destination address when the Prime has submitted a destination address change', async () => {
      render(
        <NTSRShipmentInfoList
          isExpanded
          shipment={shipmentWithDeliveryAddressUpdate}
>>>>>>> 4c8e17f3
          warnIfMissing={warnIfMissing}
          errorIfMissing={errorIfMissing}
          showWhenCollapsed={showWhenCollapsed}
        />,
      );
<<<<<<< HEAD

      expect(screen.queryByTestId('ntsRecordedWeight')).toBeNull();
      expect(screen.queryByTestId('storageFacility')).toBeNull();
      expect(screen.queryByTestId('serviceOrderNumber')).toBeNull();
      expect(screen.queryByTestId('secondaryDeliveryAddress')).toBeNull();
      expect(screen.queryByTestId('receivingAgent')).toBeNull();
      expect(screen.getByTestId('counselorRemarks')).toBeInTheDocument();
    });

    describe('NTSR Shipment Info List Destination Address Request', () => {
      it('renders Review required instead of destination address when the Prime has submitted a destination address change', async () => {
        render(
          <NTSRShipmentInfoList
            isExpanded
            shipment={shipmentWithDeliveryAddressUpdate}
            warnIfMissing={warnIfMissing}
            errorIfMissing={errorIfMissing}
            showWhenCollapsed={showWhenCollapsed}
          />,
        );

        const destinationAddress = screen.getByTestId('destinationAddress');
        expect(destinationAddress).toBeInTheDocument();
        expect(destinationAddress).toHaveTextContent('Review required');
      });
=======

      const destinationAddress = screen.getByTestId('destinationAddress');
      expect(destinationAddress).toBeInTheDocument();
      expect(destinationAddress).toHaveTextContent('Review required');
>>>>>>> 4c8e17f3
    });
  });
});<|MERGE_RESOLUTION|>--- conflicted
+++ resolved
@@ -144,7 +144,6 @@
         expect(shipmentFieldElement).toHaveTextContent(shipmentFieldValue);
       });
     });
-<<<<<<< HEAD
   });
 
   describe('NTSR Shipment Info List renders missing non-required items correctly', () => {
@@ -171,34 +170,6 @@
     );
   });
 
-=======
-  });
-
-  describe('NTSR Shipment Info List renders missing non-required items correctly', () => {
-    it.each(['counselorRemarks', 'tacType', 'sacType', 'ntsRecordedWeight', 'serviceOrderNumber'])(
-      'Verify Shipment field %s displays "—" with a warning class',
-      async (shipmentField) => {
-        render(
-          <NTSRShipmentInfoList
-            isExpanded
-            shipment={{
-              requestedDeliveryDate: text('requestedDeliveryDate', shipment.requestedDeliveryDate),
-              storageFacility: object('storageFacility', shipment.storageFacility),
-              destinationAddress: object('destinationAddress', shipment.destinationAddress),
-            }}
-            warnIfMissing={warnIfMissing}
-            errorIfMissing={errorIfMissing}
-            showWhenCollapsed={showWhenCollapsed}
-          />,
-        );
-        const shipmentFieldElement = screen.getByTestId(shipmentField);
-        expect(shipmentFieldElement).toHaveTextContent('—');
-        expect(shipmentFieldElement.parentElement).toHaveClass('warning');
-      },
-    );
-  });
-
->>>>>>> 4c8e17f3
   describe('NTSR Shipment Info List renders missing required items correctly', () => {
     it.each(['storageFacilityName', 'storageFacilityAddress'])(
       'Verify Shipment field %s displays "Missing" with an error class',
@@ -221,15 +192,6 @@
       },
     );
   });
-<<<<<<< HEAD
-
-  describe('NTSR Shipment Info List collapsed view', () => {
-    it('hides fields when collapsed unless explicitly passed', () => {
-      render(
-        <NTSRShipmentInfoList
-          isExpanded={false}
-          shipment={shipment}
-=======
 
   describe('NTSR Shipment Info List collapsed view', () => {
     it('hides fields when collapsed unless explicitly passed', () => {
@@ -251,29 +213,6 @@
       expect(screen.queryByTestId('receivingAgent')).toBeNull();
       expect(screen.getByTestId('counselorRemarks')).toBeInTheDocument();
     });
-  });
-
-  describe('NTSR Shipment Info List Destination Address Request', () => {
-    it('renders Review required instead of destination address when the Prime has submitted a destination address change', async () => {
-      render(
-        <NTSRShipmentInfoList
-          isExpanded
-          shipment={shipmentWithDeliveryAddressUpdate}
->>>>>>> 4c8e17f3
-          warnIfMissing={warnIfMissing}
-          errorIfMissing={errorIfMissing}
-          showWhenCollapsed={showWhenCollapsed}
-        />,
-      );
-<<<<<<< HEAD
-
-      expect(screen.queryByTestId('ntsRecordedWeight')).toBeNull();
-      expect(screen.queryByTestId('storageFacility')).toBeNull();
-      expect(screen.queryByTestId('serviceOrderNumber')).toBeNull();
-      expect(screen.queryByTestId('secondaryDeliveryAddress')).toBeNull();
-      expect(screen.queryByTestId('receivingAgent')).toBeNull();
-      expect(screen.getByTestId('counselorRemarks')).toBeInTheDocument();
-    });
 
     describe('NTSR Shipment Info List Destination Address Request', () => {
       it('renders Review required instead of destination address when the Prime has submitted a destination address change', async () => {
@@ -291,12 +230,6 @@
         expect(destinationAddress).toBeInTheDocument();
         expect(destinationAddress).toHaveTextContent('Review required');
       });
-=======
-
-      const destinationAddress = screen.getByTestId('destinationAddress');
-      expect(destinationAddress).toBeInTheDocument();
-      expect(destinationAddress).toHaveTextContent('Review required');
->>>>>>> 4c8e17f3
     });
   });
 });