--- conflicted
+++ resolved
@@ -74,29 +74,6 @@
   sac: '1234123412',
 };
 
-<<<<<<< HEAD
-describe('NTSR Shipment Info List renders all fields when provided and expanded', () => {
-  it.each([
-    ['ntsRecordedWeight', '2,000 lbs'],
-    ['storageFacilityName', shipment.storageFacility.facilityName],
-    ['serviceOrderNumber', shipment.serviceOrderNumber],
-    ['storageFacilityAddress', shipment.storageFacility.address.streetAddress1],
-    ['destinationAddress', shipment.destinationAddress.streetAddress1],
-    ['secondaryDeliveryAddress', shipment.secondaryDeliveryAddress.streetAddress1],
-    ['tertiaryDeliveryAddress', shipment.tertiaryDeliveryAddress.streetAddress1],
-    ['receivingAgent', shipment.mtoAgents[0].email, { exact: false }],
-    ['counselorRemarks', shipment.counselorRemarks],
-    ['customerRemarks', shipment.customerRemarks],
-    ['tacType', '1234 (HHG)'],
-    ['sacType', '1234123412 (NTS)'],
-  ])('Verify Shipment field %s with value %s is present', async (shipmentField, shipmentFieldValue) => {
-    isBooleanFlagEnabled.mockImplementation(() => Promise.resolve(true));
-    render(<NTSRShipmentInfoList isExpanded shipment={shipment} />);
-    await waitFor(() => {
-      const shipmentFieldElement = screen.getByTestId(shipmentField);
-      expect(shipmentFieldElement).toHaveTextContent(shipmentFieldValue);
-    });
-=======
 const shipmentWithDeliveryAddressUpdate = {
   ...shipment,
   deliveryAddressUpdate: {
@@ -153,15 +130,19 @@
       ['storageFacilityAddress', shipment.storageFacility.address.streetAddress1],
       ['destinationAddress', shipment.destinationAddress.streetAddress1],
       ['secondaryDeliveryAddress', shipment.secondaryDeliveryAddress.streetAddress1],
+      ['tertiaryDeliveryAddress', shipment.tertiaryDeliveryAddress.streetAddress1],
       ['receivingAgent', shipment.mtoAgents[0].email, { exact: false }],
       ['counselorRemarks', shipment.counselorRemarks],
       ['customerRemarks', shipment.customerRemarks],
       ['tacType', '1234 (HHG)'],
       ['sacType', '1234123412 (NTS)'],
     ])('Verify Shipment field %s with value %s is present', async (shipmentField, shipmentFieldValue) => {
+      isBooleanFlagEnabled.mockImplementation(() => Promise.resolve(true));
       render(<NTSRShipmentInfoList isExpanded shipment={shipment} />);
-      const shipmentFieldElement = screen.getByTestId(shipmentField);
-      expect(shipmentFieldElement).toHaveTextContent(shipmentFieldValue);
+      await waitFor(() => {
+        const shipmentFieldElement = screen.getByTestId(shipmentField);
+        expect(shipmentFieldElement).toHaveTextContent(shipmentFieldValue);
+      });
     });
   });
 
@@ -187,7 +168,6 @@
         expect(shipmentFieldElement.parentElement).toHaveClass('warning');
       },
     );
->>>>>>> 94fb8672
   });
 
   describe('NTSR Shipment Info List renders missing required items correctly', () => {
@@ -229,6 +209,7 @@
       expect(screen.queryByTestId('storageFacility')).toBeNull();
       expect(screen.queryByTestId('serviceOrderNumber')).toBeNull();
       expect(screen.queryByTestId('secondaryDeliveryAddress')).toBeNull();
+      expect(screen.queryByTestId('tertiaryDeliveryAddress')).toBeNull();
       expect(screen.queryByTestId('receivingAgent')).toBeNull();
       expect(screen.getByTestId('counselorRemarks')).toBeInTheDocument();
     });
@@ -246,19 +227,9 @@
         />,
       );
 
-<<<<<<< HEAD
-    expect(screen.queryByTestId('ntsRecordedWeight')).toBeNull();
-    expect(screen.queryByTestId('storageFacility')).toBeNull();
-    expect(screen.queryByTestId('serviceOrderNumber')).toBeNull();
-    expect(screen.queryByTestId('secondaryDeliveryAddress')).toBeNull();
-    expect(screen.queryByTestId('tertiaryDeliveryAddress')).toBeNull();
-    expect(screen.queryByTestId('receivingAgent')).toBeNull();
-    expect(screen.getByTestId('counselorRemarks')).toBeInTheDocument();
-=======
       const destinationAddress = screen.getByTestId('destinationAddress');
       expect(destinationAddress).toBeInTheDocument();
       expect(destinationAddress).toHaveTextContent('Review required');
     });
->>>>>>> 94fb8672
   });
 });