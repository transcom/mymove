import React from 'react';
import { render, screen, waitFor } from '@testing-library/react';
import { object, text } from '@storybook/addon-knobs';

import NTSRShipmentInfoList from './NTSRShipmentInfoList';

import { isBooleanFlagEnabled } from 'utils/featureFlags';

jest.mock('utils/featureFlags', () => ({
  ...jest.requireActual('utils/featureFlags'),
  isBooleanFlagEnabled: jest.fn().mockImplementation(() => Promise.resolve(false)),
}));

const showWhenCollapsed = ['counselorRemarks'];
const warnIfMissing = [
  { fieldName: 'ntsRecordedWeight' },
  { fieldName: 'serviceOrderNumber' },
  { fieldName: 'counselorRemarks' },
  { fieldName: 'tacType' },
  { fieldName: 'sacType' },
];
const errorIfMissing = [{ fieldName: 'storageFacility' }];

const shipment = {
  ntsRecordedWeight: 2000,
  storageFacility: {
    address: {
      city: 'Anytown',
      country: 'USA',
      postalCode: '90210',
      state: 'OK',
      streetAddress1: '555 Main Ave',
      streetAddress2: 'Apartment 900',
    },
    facilityName: 'my storage',
    lotNumber: '2222',
  },
  serviceOrderNumber: '12341234',
  requestedDeliveryDate: '26 Mar 2020',
  destinationAddress: {
    streetAddress1: '441 SW Rio de la Plata Drive',
    city: 'Tacoma',
    state: 'WA',
    postalCode: '98421',
  },
  secondaryDeliveryAddress: {
    streetAddress1: '812 S 129th St',
    city: 'San Antonio',
    state: 'TX',
    postalCode: '78234',
  },
  tertiaryDeliveryAddress: {
    streetAddress1: '813 S 129th St',
    city: 'San Antonio',
    state: 'TX',
    postalCode: '78234',
  },
  mtoAgents: [
    {
      agentType: 'RECEIVING_AGENT',
      firstName: 'Kate',
      lastName: 'Smith',
      phone: '419-555-9999',
      email: 'ksmith@email.com',
    },
  ],
  counselorRemarks:
    'Lorem ipsum dolor sit amet, consectetur adipiscing elit. Aliquam vulputate commodo erat. ' +
    'Morbi porta nibh nibh, ac malesuada tortor egestas.',
  customerRemarks: 'Ut enim ad minima veniam',
  tacType: 'HHG',
  sacType: 'NTS',
  tac: '1234',
  sac: '1234123412',
};

<<<<<<< HEAD
const shipmentWithDeliveryAddressUpdate = {
  ...shipment,
  deliveryAddressUpdate: {
    contractorRemarks: 'dddd',
    id: 'a5e4fbfb-c8b3-4c6a-99d1-a3bec5acd52e',
    newAddress: {
      city: 'Fairfield',
      county: 'TULSA',
      eTag: 'MjAyNC0wNy0yNlQyMTozMDo1NS43OTg4NDVa',
      id: '8e553ed8-7311-479e-8f4e-d8ab974d1f6a',
      postalCode: '74133',
      state: 'CA',
      streetAddress1: '987 Any Avenue',
      streetAddress2: 'P.O. Box 9876',
      streetAddress3: 'c/o Some Person',
    },
    newSitDistanceBetween: 1712,
    oldSitDistanceBetween: 0,
    originalAddress: {
      city: 'Fairfield',
      country: 'US',
      county: 'SOLANO',
      eTag: 'MjAyNC0wNy0yNlQxNDowNzozMS45NjY2Nlo=',
      id: 'd788f33a-f78f-48bb-a095-531555f124fc',
      postalCode: '94535',
      state: 'CA',
      streetAddress1: '987 Any Avenue',
      streetAddress2: 'P.O. Box 9876',
      streetAddress3: 'c/o Some Person',
    },
    shipmentID: 'c7493a05-ff3b-45ba-8420-de348c8ac63d',
    sitOriginalAddress: {
      city: 'Fairfield',
      country: 'US',
      county: 'SOLANO',
      eTag: 'MjAyNC0wNy0yNlQxNDowNzozMS45NjY2Nlo=',
      id: 'd788f33a-f78f-48bb-a095-531555f124fc',
      postalCode: '94535',
      state: 'CA',
      streetAddress1: '987 Any Avenue',
      streetAddress2: 'P.O. Box 9876',
      streetAddress3: 'c/o Some Person',
    },
    status: 'REQUESTED',
  },
};

describe('NTSR Shipment Info', () => {
  describe('NTSR Shipment Info List renders all fields when provided and expanded', () => {
    it.each([
      ['ntsRecordedWeight', '2,000 lbs'],
      ['storageFacilityName', shipment.storageFacility.facilityName],
      ['serviceOrderNumber', shipment.serviceOrderNumber],
      ['storageFacilityAddress', shipment.storageFacility.address.streetAddress1],
      ['destinationAddress', shipment.destinationAddress.streetAddress1],
      ['secondaryDeliveryAddress', shipment.secondaryDeliveryAddress.streetAddress1],
      ['receivingAgent', shipment.mtoAgents[0].email, { exact: false }],
      ['counselorRemarks', shipment.counselorRemarks],
      ['customerRemarks', shipment.customerRemarks],
      ['tacType', '1234 (HHG)'],
      ['sacType', '1234123412 (NTS)'],
    ])('Verify Shipment field %s with value %s is present', async (shipmentField, shipmentFieldValue) => {
      render(<NTSRShipmentInfoList isExpanded shipment={shipment} />);
      const shipmentFieldElement = screen.getByTestId(shipmentField);
      expect(shipmentFieldElement).toHaveTextContent(shipmentFieldValue);
    });
  });

  describe('NTSR Shipment Info List renders missing non-required items correctly', () => {
    it.each(['counselorRemarks', 'tacType', 'sacType', 'ntsRecordedWeight', 'serviceOrderNumber'])(
      'Verify Shipment field %s displays "—" with a warning class',
      async (shipmentField) => {
        render(
          <NTSRShipmentInfoList
            isExpanded
            shipment={{
              requestedDeliveryDate: text('requestedDeliveryDate', shipment.requestedDeliveryDate),
              storageFacility: object('storageFacility', shipment.storageFacility),
              destinationAddress: object('destinationAddress', shipment.destinationAddress),
            }}
            warnIfMissing={warnIfMissing}
            errorIfMissing={errorIfMissing}
            showWhenCollapsed={showWhenCollapsed}
          />,
        );
        const shipmentFieldElement = screen.getByTestId(shipmentField);
        expect(shipmentFieldElement).toHaveTextContent('—');
        expect(shipmentFieldElement.parentElement).toHaveClass('warning');
      },
    );
=======
describe('NTSR Shipment Info List renders all fields when provided and expanded', () => {
  it.each([
    ['ntsRecordedWeight', '2,000 lbs'],
    ['storageFacilityName', shipment.storageFacility.facilityName],
    ['serviceOrderNumber', shipment.serviceOrderNumber],
    ['storageFacilityAddress', shipment.storageFacility.address.streetAddress1],
    ['destinationAddress', shipment.destinationAddress.streetAddress1],
    ['secondaryDeliveryAddress', shipment.secondaryDeliveryAddress.streetAddress1],
    ['tertiaryDeliveryAddress', shipment.tertiaryDeliveryAddress.streetAddress1],
    ['receivingAgent', shipment.mtoAgents[0].email, { exact: false }],
    ['counselorRemarks', shipment.counselorRemarks],
    ['customerRemarks', shipment.customerRemarks],
    ['tacType', '1234 (HHG)'],
    ['sacType', '1234123412 (NTS)'],
  ])('Verify Shipment field %s with value %s is present', async (shipmentField, shipmentFieldValue) => {
    isBooleanFlagEnabled.mockImplementation(() => Promise.resolve(true));
    render(<NTSRShipmentInfoList isExpanded shipment={shipment} />);
    await waitFor(() => {
      const shipmentFieldElement = screen.getByTestId(shipmentField);
      expect(shipmentFieldElement).toHaveTextContent(shipmentFieldValue);
    });
>>>>>>> 8da5135b
  });

  describe('NTSR Shipment Info List renders missing required items correctly', () => {
    it.each(['storageFacilityName', 'storageFacilityAddress'])(
      'Verify Shipment field %s displays "Missing" with an error class',
      async (shipmentField) => {
        render(
          <NTSRShipmentInfoList
            shipment={{
              counselorRemarks: text('counselorRemarks', shipment.counselorRemarks),
              requestedDeliveryDate: text('requestedDeliveryDate', shipment.requestedDeliveryDate),
              destinationAddress: object('destinationAddress', shipment.destinationAddress),
            }}
            warnIfMissing={warnIfMissing}
            errorIfMissing={errorIfMissing}
            showWhenCollapsed={showWhenCollapsed}
          />,
        );
        const shipmentFieldElement = screen.getByTestId(shipmentField);
        expect(shipmentFieldElement).toHaveTextContent('Missing');
        expect(shipmentFieldElement.parentElement).toHaveClass('missingInfoError');
      },
    );
  });

  describe('NTSR Shipment Info List collapsed view', () => {
    it('hides fields when collapsed unless explicitly passed', () => {
      render(
        <NTSRShipmentInfoList
          isExpanded={false}
          shipment={shipment}
          warnIfMissing={warnIfMissing}
          errorIfMissing={errorIfMissing}
          showWhenCollapsed={showWhenCollapsed}
        />,
      );

      expect(screen.queryByTestId('ntsRecordedWeight')).toBeNull();
      expect(screen.queryByTestId('storageFacility')).toBeNull();
      expect(screen.queryByTestId('serviceOrderNumber')).toBeNull();
      expect(screen.queryByTestId('secondaryDeliveryAddress')).toBeNull();
      expect(screen.queryByTestId('receivingAgent')).toBeNull();
      expect(screen.getByTestId('counselorRemarks')).toBeInTheDocument();
    });
  });

  describe('NTSR Shipment Info List Destination Address Request', () => {
    it('renders Review required instead of destination address when the Prime has submitted a destination address change', async () => {
      render(
        <NTSRShipmentInfoList
          isExpanded
          shipment={shipmentWithDeliveryAddressUpdate}
          warnIfMissing={warnIfMissing}
          errorIfMissing={errorIfMissing}
          showWhenCollapsed={showWhenCollapsed}
        />,
      );

<<<<<<< HEAD
      const destinationAddress = screen.getByTestId('destinationAddress');
      expect(destinationAddress).toBeInTheDocument();
      expect(destinationAddress).toHaveTextContent('Review required');
    });
=======
    expect(screen.queryByTestId('ntsRecordedWeight')).toBeNull();
    expect(screen.queryByTestId('storageFacility')).toBeNull();
    expect(screen.queryByTestId('serviceOrderNumber')).toBeNull();
    expect(screen.queryByTestId('secondaryDeliveryAddress')).toBeNull();
    expect(screen.queryByTestId('tertiaryDeliveryAddress')).toBeNull();
    expect(screen.queryByTestId('receivingAgent')).toBeNull();
    expect(screen.getByTestId('counselorRemarks')).toBeInTheDocument();
>>>>>>> 8da5135b
  });
});<|MERGE_RESOLUTION|>--- conflicted
+++ resolved
@@ -74,7 +74,6 @@
   sac: '1234123412',
 };
 
-<<<<<<< HEAD
 const shipmentWithDeliveryAddressUpdate = {
   ...shipment,
   deliveryAddressUpdate: {
@@ -131,15 +130,19 @@
       ['storageFacilityAddress', shipment.storageFacility.address.streetAddress1],
       ['destinationAddress', shipment.destinationAddress.streetAddress1],
       ['secondaryDeliveryAddress', shipment.secondaryDeliveryAddress.streetAddress1],
+      ['tertiaryDeliveryAddress', shipment.tertiaryDeliveryAddress.streetAddress1],
       ['receivingAgent', shipment.mtoAgents[0].email, { exact: false }],
       ['counselorRemarks', shipment.counselorRemarks],
       ['customerRemarks', shipment.customerRemarks],
       ['tacType', '1234 (HHG)'],
       ['sacType', '1234123412 (NTS)'],
     ])('Verify Shipment field %s with value %s is present', async (shipmentField, shipmentFieldValue) => {
+      isBooleanFlagEnabled.mockImplementation(() => Promise.resolve(true));
       render(<NTSRShipmentInfoList isExpanded shipment={shipment} />);
-      const shipmentFieldElement = screen.getByTestId(shipmentField);
-      expect(shipmentFieldElement).toHaveTextContent(shipmentFieldValue);
+      await waitFor(() => {
+        const shipmentFieldElement = screen.getByTestId(shipmentField);
+        expect(shipmentFieldElement).toHaveTextContent(shipmentFieldValue);
+      });
     });
   });
 
@@ -165,29 +168,6 @@
         expect(shipmentFieldElement.parentElement).toHaveClass('warning');
       },
     );
-=======
-describe('NTSR Shipment Info List renders all fields when provided and expanded', () => {
-  it.each([
-    ['ntsRecordedWeight', '2,000 lbs'],
-    ['storageFacilityName', shipment.storageFacility.facilityName],
-    ['serviceOrderNumber', shipment.serviceOrderNumber],
-    ['storageFacilityAddress', shipment.storageFacility.address.streetAddress1],
-    ['destinationAddress', shipment.destinationAddress.streetAddress1],
-    ['secondaryDeliveryAddress', shipment.secondaryDeliveryAddress.streetAddress1],
-    ['tertiaryDeliveryAddress', shipment.tertiaryDeliveryAddress.streetAddress1],
-    ['receivingAgent', shipment.mtoAgents[0].email, { exact: false }],
-    ['counselorRemarks', shipment.counselorRemarks],
-    ['customerRemarks', shipment.customerRemarks],
-    ['tacType', '1234 (HHG)'],
-    ['sacType', '1234123412 (NTS)'],
-  ])('Verify Shipment field %s with value %s is present', async (shipmentField, shipmentFieldValue) => {
-    isBooleanFlagEnabled.mockImplementation(() => Promise.resolve(true));
-    render(<NTSRShipmentInfoList isExpanded shipment={shipment} />);
-    await waitFor(() => {
-      const shipmentFieldElement = screen.getByTestId(shipmentField);
-      expect(shipmentFieldElement).toHaveTextContent(shipmentFieldValue);
-    });
->>>>>>> 8da5135b
   });
 
   describe('NTSR Shipment Info List renders missing required items correctly', () => {
@@ -232,33 +212,23 @@
       expect(screen.queryByTestId('receivingAgent')).toBeNull();
       expect(screen.getByTestId('counselorRemarks')).toBeInTheDocument();
     });
-  });
-
-  describe('NTSR Shipment Info List Destination Address Request', () => {
-    it('renders Review required instead of destination address when the Prime has submitted a destination address change', async () => {
-      render(
-        <NTSRShipmentInfoList
-          isExpanded
-          shipment={shipmentWithDeliveryAddressUpdate}
-          warnIfMissing={warnIfMissing}
-          errorIfMissing={errorIfMissing}
-          showWhenCollapsed={showWhenCollapsed}
-        />,
-      );
-
-<<<<<<< HEAD
-      const destinationAddress = screen.getByTestId('destinationAddress');
-      expect(destinationAddress).toBeInTheDocument();
-      expect(destinationAddress).toHaveTextContent('Review required');
+
+    describe('NTSR Shipment Info List Destination Address Request', () => {
+      it('renders Review required instead of destination address when the Prime has submitted a destination address change', async () => {
+        render(
+          <NTSRShipmentInfoList
+            isExpanded
+            shipment={shipmentWithDeliveryAddressUpdate}
+            warnIfMissing={warnIfMissing}
+            errorIfMissing={errorIfMissing}
+            showWhenCollapsed={showWhenCollapsed}
+          />,
+        );
+
+        const destinationAddress = screen.getByTestId('destinationAddress');
+        expect(destinationAddress).toBeInTheDocument();
+        expect(destinationAddress).toHaveTextContent('Review required');
+      });
     });
-=======
-    expect(screen.queryByTestId('ntsRecordedWeight')).toBeNull();
-    expect(screen.queryByTestId('storageFacility')).toBeNull();
-    expect(screen.queryByTestId('serviceOrderNumber')).toBeNull();
-    expect(screen.queryByTestId('secondaryDeliveryAddress')).toBeNull();
-    expect(screen.queryByTestId('tertiaryDeliveryAddress')).toBeNull();
-    expect(screen.queryByTestId('receivingAgent')).toBeNull();
-    expect(screen.getByTestId('counselorRemarks')).toBeInTheDocument();
->>>>>>> 8da5135b
   });
 });