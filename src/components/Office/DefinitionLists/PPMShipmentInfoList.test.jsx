import React from 'react';
import { render, screen, waitFor } from '@testing-library/react';
import userEvent from '@testing-library/user-event';

import PPMShipmentInfoList from './PPMShipmentInfoList';

import affiliation from 'content/serviceMemberAgencies';
import { MockProviders } from 'testUtils';
import { permissionTypes } from 'constants/permissions';
import { ADVANCE_STATUSES } from 'constants/ppms';
import { downloadPPMAOAPacket } from 'services/ghcApi';
<<<<<<< HEAD
import { downloadPPMAOAPacketOnSuccessHandler } from 'utils/download';
=======
>>>>>>> 7c91c5aa

jest.mock('services/ghcApi', () => ({
  ...jest.requireActual('services/ghcApi'),
  downloadPPMAOAPacket: jest.fn(),
}));

<<<<<<< HEAD
jest.mock('utils/download', () => ({
  ...jest.requireActual('utils/download'),
  downloadPPMAOAPacketOnSuccessHandler: jest.fn(),
}));

=======
>>>>>>> 7c91c5aa
afterEach(() => {
  jest.resetAllMocks();
});

const renderWithPermissions = (shipment) => {
  render(
    <MockProviders permissions={[permissionTypes.viewCloseoutOffice]}>
      <PPMShipmentInfoList shipment={shipment} />
    </MockProviders>,
  );
};

describe('PPMShipmentInfoList', () => {
  it('renders closeout display for Marines', () => {
    renderWithPermissions({ agency: affiliation.MARINES });
    expect(screen.getByTestId('closeout')).toBeInTheDocument();
    expect(screen.getByTestId('closeout').textContent).toEqual('TVCB');
    expect(screen.getByText('Closeout office')).toBeInTheDocument();
  });

  it('renders closeout display for Navy', () => {
    renderWithPermissions({ agency: affiliation.NAVY });
    expect(screen.getByTestId('closeout')).toBeInTheDocument();
    expect(screen.getByTestId('closeout').textContent).toEqual('NAVY');
    expect(screen.getByText('Closeout office')).toBeInTheDocument();
  });

  it('renders closeout display Coast guard', () => {
    renderWithPermissions({ agency: affiliation.COAST_GUARD });
    expect(screen.getByTestId('closeout')).toBeInTheDocument();
    expect(screen.getByTestId('closeout').textContent).toEqual('USCG');
    expect(screen.getByText('Closeout office')).toBeInTheDocument();
  });

  it('renders closeout display for Army and Air Force', () => {
    renderWithPermissions({ closeoutOffice: 'Test office' });
    expect(screen.getByTestId('closeout')).toBeInTheDocument();
    expect(screen.getByTestId('closeout').textContent).toEqual('Test office');
    expect(screen.getByText('Closeout office')).toBeInTheDocument();
  });

  it('renders closeout display when there is no closeout office', () => {
    renderWithPermissions({ closeoutOffice: '—' });
    expect(screen.getByTestId('closeout')).toBeInTheDocument();
    expect(screen.getByTestId('closeout').textContent).toEqual('—');
    expect(screen.getByText('Closeout office')).toBeInTheDocument();
  });

  it('PPM Download AOA Paperwork - success', async () => {
    const mockResponse = {
      ok: true,
      headers: {
        'content-disposition': 'filename="test.pdf"',
      },
      status: 200,
      data: null,
    };
    downloadPPMAOAPacket.mockImplementation(() => Promise.resolve(mockResponse));

    renderWithPermissions({ ppmShipment: { advanceStatus: ADVANCE_STATUSES.APPROVED.apiValue } });

    expect(screen.getByText('Download AOA Paperwork (PDF)', { exact: false })).toBeInTheDocument();

    const downloadAOAButton = screen.getByText('Download AOA Paperwork (PDF)');
    expect(downloadAOAButton).toBeInTheDocument();

    await userEvent.click(downloadAOAButton);

    await waitFor(() => {
      expect(downloadPPMAOAPacket).toHaveBeenCalledTimes(1);
<<<<<<< HEAD
      expect(downloadPPMAOAPacketOnSuccessHandler).toHaveBeenCalledTimes(1);
=======
>>>>>>> 7c91c5aa
    });
  });

  it('PPM Download AOA Paperwork - failure', async () => {
    downloadPPMAOAPacket.mockRejectedValue({
      response: { body: { title: 'Error title', detail: 'Error detail' } },
    });

    const shipment = { ppmShipment: { advanceStatus: ADVANCE_STATUSES.APPROVED.apiValue } };
    const onErrorHandler = jest.fn();

    render(
      <MockProviders permissions={[permissionTypes.viewCloseoutOffice]}>
        <PPMShipmentInfoList shipment={shipment} onErrorModalToggle={onErrorHandler} />
      </MockProviders>,
    );

    expect(screen.getByText('Download AOA Paperwork (PDF)')).toBeInTheDocument();

    const downloadAOAButton = screen.getByText('Download AOA Paperwork (PDF)');
    expect(downloadAOAButton).toBeInTheDocument();
    await userEvent.click(downloadAOAButton);

    await waitFor(() => {
      expect(downloadPPMAOAPacket).toHaveBeenCalledTimes(1);
<<<<<<< HEAD
      expect(downloadPPMAOAPacketOnSuccessHandler).toHaveBeenCalledTimes(0);
=======
>>>>>>> 7c91c5aa
      expect(onErrorHandler).toHaveBeenCalledTimes(1);
    });
  });
});<|MERGE_RESOLUTION|>--- conflicted
+++ resolved
@@ -9,24 +9,12 @@
 import { permissionTypes } from 'constants/permissions';
 import { ADVANCE_STATUSES } from 'constants/ppms';
 import { downloadPPMAOAPacket } from 'services/ghcApi';
-<<<<<<< HEAD
-import { downloadPPMAOAPacketOnSuccessHandler } from 'utils/download';
-=======
->>>>>>> 7c91c5aa
 
 jest.mock('services/ghcApi', () => ({
   ...jest.requireActual('services/ghcApi'),
   downloadPPMAOAPacket: jest.fn(),
 }));
 
-<<<<<<< HEAD
-jest.mock('utils/download', () => ({
-  ...jest.requireActual('utils/download'),
-  downloadPPMAOAPacketOnSuccessHandler: jest.fn(),
-}));
-
-=======
->>>>>>> 7c91c5aa
 afterEach(() => {
   jest.resetAllMocks();
 });
@@ -97,10 +85,6 @@
 
     await waitFor(() => {
       expect(downloadPPMAOAPacket).toHaveBeenCalledTimes(1);
-<<<<<<< HEAD
-      expect(downloadPPMAOAPacketOnSuccessHandler).toHaveBeenCalledTimes(1);
-=======
->>>>>>> 7c91c5aa
     });
   });
 
@@ -126,10 +110,6 @@
 
     await waitFor(() => {
       expect(downloadPPMAOAPacket).toHaveBeenCalledTimes(1);
-<<<<<<< HEAD
-      expect(downloadPPMAOAPacketOnSuccessHandler).toHaveBeenCalledTimes(0);
-=======
->>>>>>> 7c91c5aa
       expect(onErrorHandler).toHaveBeenCalledTimes(1);
     });
   });
