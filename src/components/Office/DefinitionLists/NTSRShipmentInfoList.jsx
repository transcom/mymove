--- conflicted
+++ resolved
@@ -17,12 +17,9 @@
   fieldValidationShape,
 } from 'utils/displayFlags';
 import { ADDRESS_UPDATE_STATUS } from 'constants/shipments';
-<<<<<<< HEAD
 import { isBooleanFlagEnabled } from 'utils/featureFlags';
-=======
 import Restricted from 'components/Restricted/Restricted';
 import { permissionTypes } from 'constants/permissions';
->>>>>>> 47556514
 
 const NTSRShipmentInfoList = ({
   className,
