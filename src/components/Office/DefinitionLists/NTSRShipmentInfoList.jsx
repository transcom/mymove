import React, { useEffect, useState } from 'react';
import * as PropTypes from 'prop-types';
import classNames from 'classnames';

import shipmentDefinitionListsStyles from './ShipmentDefinitionLists.module.scss';

import styles from 'styles/descriptionList.module.scss';
import { formatDate } from 'shared/dates';
import { ShipmentShape } from 'types/shipment';
import { formatAddress, formatAgent, formatAccountingCode } from 'utils/shipmentDisplay';
import { formatWeight } from 'utils/formatters';
import {
  setFlagStyles,
  setDisplayFlags,
  getDisplayFlags,
  getMissingOrDash,
  fieldValidationShape,
} from 'utils/displayFlags';
<<<<<<< HEAD
import { isBooleanFlagEnabled } from 'utils/featureFlags';
=======
import { ADDRESS_UPDATE_STATUS } from 'constants/shipments';
>>>>>>> 94fb8672

const NTSRShipmentInfoList = ({
  className,
  shipment,
  isExpanded,
  warnIfMissing,
  errorIfMissing,
  showWhenCollapsed,
  isForEvaluationReport,
}) => {
  const {
    destinationAddress,
    destinationType,
    displayDestinationType,
    secondaryDeliveryAddress,
    tertiaryDeliveryAddress,
    mtoAgents,
    counselorRemarks,
    customerRemarks,
    ntsRecordedWeight,
    requestedDeliveryDate,
    scheduledPickupDate,
    actualPickupDate,
    scheduledDeliveryDate,
    requiredDeliveryDate,
    actualDeliveryDate,
    storageFacility,
    serviceOrderNumber,
    tacType,
    sacType,
    tac,
    sac,
    deliveryAddressUpdate,
  } = shipment;

  const receivingAgent = mtoAgents ? mtoAgents.find((agent) => agent.agentType === 'RECEIVING_AGENT') : false;

  setFlagStyles({
    row: styles.row,
    warning: shipmentDefinitionListsStyles.warning,
    missingInfoError: shipmentDefinitionListsStyles.missingInfoError,
  });
  setDisplayFlags(errorIfMissing, warnIfMissing, showWhenCollapsed, null, shipment);

  const [isTertiaryAddressEnabled, setIsTertiaryAddressEnabled] = useState(false);
  useEffect(() => {
    const fetchData = async () => {
      setIsTertiaryAddressEnabled(await isBooleanFlagEnabled('third_address_available'));
    };
    if (!isForEvaluationReport) fetchData();
  }, [isForEvaluationReport]);

  const showElement = (elementFlags) => {
    return (isExpanded || elementFlags.alwaysShow) && !elementFlags.hideRow;
  };

  const storageFacilityAddressElementFlags = getDisplayFlags('storageFacility');
  const storageFacilityAddressElement = (
    <div className={storageFacilityAddressElementFlags.classes}>
      <dt>Storage facility address</dt>
      <dd data-testid="storageFacilityAddress">
        {storageFacility ? formatAddress(storageFacility.address) : 'Missing'}
        {storageFacility && storageFacility.lotNumber && isExpanded && (
          <>
            <br /> Lot #{storageFacility.lotNumber}
          </>
        )}
      </dd>
    </div>
  );

  const ntsRecordedWeightElementFlags = getDisplayFlags('ntsRecordedWeight');
  const ntsRecordedWeightElement = (
    <div className={ntsRecordedWeightElementFlags.classes}>
      <dt>Previously recorded weight</dt>
      <dd data-testid="ntsRecordedWeight">
        {ntsRecordedWeight ? formatWeight(ntsRecordedWeight) : getMissingOrDash('ntsRecordedWeight')}
      </dd>
    </div>
  );

  const storageFacilityInfoElementFlags = getDisplayFlags('storageFacility');
  const storageFacilityInfoElement = (
    <div className={storageFacilityInfoElementFlags.classes}>
      <dt>Storage facility info</dt>
      <dd data-testid="storageFacilityName">
        {storageFacility && storageFacility.facilityName ? storageFacility.facilityName : 'Missing'}
      </dd>
    </div>
  );

  const serviceOrderNumberElementFlags = getDisplayFlags('serviceOrderNumber');
  const serviceOrderNumberElement = (
    <div className={serviceOrderNumberElementFlags.classes}>
      <dt>Service order #</dt>
      <dd data-testid="serviceOrderNumber">{serviceOrderNumber || getMissingOrDash('serviceOrderNumber')}</dd>
    </div>
  );

  const requestedDeliveryDateElementFlags = getDisplayFlags('requestedDeliveryDate');
  const requestedDeliveryDateElement = (
    <div className={requestedDeliveryDateElementFlags.classes}>
      <dt>Requested delivery date</dt>
      <dd data-testid="requestedDeliveryDate">
        {(requestedDeliveryDate && formatDate(requestedDeliveryDate, 'DD MMM YYYY')) || '—'}
      </dd>
    </div>
  );

  const scheduledDeliveryDateElementFlags = getDisplayFlags('scheduledDeliveryDate');
  const scheduledDeliveryDateElement = (
    <div className={scheduledDeliveryDateElementFlags.classes}>
      <dt>Scheduled delivery date</dt>
      <dd data-testid="scheduledDeliveryDate">
        {(scheduledDeliveryDate && formatDate(scheduledDeliveryDate, 'DD MMM YYYY')) ||
          getMissingOrDash(scheduledDeliveryDate)}
      </dd>
    </div>
  );

  const requiredDeliveryDateElementFlags = getDisplayFlags('requiredDeliveryDate');
  const requiredDeliveryDateElement = (
    <div className={requiredDeliveryDateElementFlags.classes}>
      <dt>Required delivery date</dt>
      <dd data-testid="requiredDeliveryDate">
        {(requiredDeliveryDate && formatDate(requiredDeliveryDate, 'DD MMM YYYY')) ||
          getMissingOrDash(requiredDeliveryDate)}
      </dd>
    </div>
  );

  const actualDeliveryDateElementFlags = getDisplayFlags('actualDeliveryDate');
  const actualDeliveryDateElement = (
    <div className={actualDeliveryDateElementFlags.classes}>
      <dt>Actual delivery date</dt>
      <dd data-testid="actualDeliveryDate">
        {(actualDeliveryDate && formatDate(actualDeliveryDate, 'DD MMM YYYY')) || getMissingOrDash(actualDeliveryDate)}
      </dd>
    </div>
  );

  const scheduledPickupDateElementFlags = getDisplayFlags('scheduledPickupDate');
  const scheduledPickupDateElement = (
    <div className={scheduledPickupDateElementFlags.classes}>
      <dt>Scheduled pickup date</dt>
      <dd data-testid="scheduledPickupDate">
        {(scheduledPickupDate && formatDate(scheduledPickupDate, 'DD MMM YYYY')) ||
          getMissingOrDash('scheduledPickupDate')}
      </dd>
    </div>
  );

  const actualPickupDateElementFlags = getDisplayFlags('actualPickupDate');
  const actualPickupDateElement = (
    <div className={actualPickupDateElementFlags.classes}>
      <dt>Actual pickup date</dt>
      <dd data-testid="actualPickupDate">
        {(actualPickupDate && formatDate(actualPickupDate, 'DD MMM YYYY')) || getMissingOrDash('actualPickupDate')}
      </dd>
    </div>
  );

  const storageFacilityContactInfoElementFlags = getDisplayFlags('storageFacilityContactInfo');
  const storageFacilityContactInfoElement = (
    <div className={storageFacilityContactInfoElementFlags.classes}>
      <dt>Storage information</dt>
      <dd data-testid="storageFacilityName">
        {storageFacility && storageFacility.phone ? storageFacility.phone : '—'}
        <br />
        {storageFacility && storageFacility.email ? storageFacility.email : '—'}
      </dd>
    </div>
  );

  const destinationAddressElementFlags = getDisplayFlags('destinationAddress');
  const destinationAddressElement = (
    <div className={destinationAddressElementFlags.classes}>
      <dt>Delivery address</dt>
      <dd data-testid="destinationAddress">
        {deliveryAddressUpdate?.status === ADDRESS_UPDATE_STATUS.REQUESTED
          ? 'Review required'
          : (destinationAddress && formatAddress(destinationAddress)) || '—'}
      </dd>
    </div>
  );

  const destinationTypeFlags = getDisplayFlags('destinationType');
  const destinationTypeElement = (
    <div className={destinationTypeFlags.classes}>
      <dt>Destination type</dt>
      <dd data-testid="destinationType">{destinationType || getMissingOrDash('destinationType')}</dd>
    </div>
  );

  const secondaryDeliveryAddressElementFlags = getDisplayFlags('secondaryDeliveryAddress');
  const secondaryDeliveryAddressElement = (
    <div className={secondaryDeliveryAddressElementFlags.classes}>
      <dt>Second delivery address</dt>
      <dd data-testid="secondaryDeliveryAddress">
        {secondaryDeliveryAddress ? formatAddress(secondaryDeliveryAddress) : '—'}
      </dd>
    </div>
  );

  const tertiaryDeliveryAddressElementFlags = getDisplayFlags('tertiaryDeliveryAddress');
  const tertiaryDeliveryAddressElement = (
    <div className={tertiaryDeliveryAddressElementFlags.classes}>
      <dt>Third delivery address</dt>
      <dd data-testid="tertiaryDeliveryAddress">
        {tertiaryDeliveryAddress ? formatAddress(tertiaryDeliveryAddress) : '—'}
      </dd>
    </div>
  );

  const tacElementFlags = getDisplayFlags('tacType');
  const tacElement = (
    <div className={tacElementFlags.classes}>
      <dt>TAC</dt>
      <dd data-testid="tacType">{tacType && tac ? formatAccountingCode(tac, tacType) : getMissingOrDash('tacType')}</dd>
    </div>
  );

  const sacElementFlags = getDisplayFlags('sacType');
  const sacElement = (
    <div className={sacElementFlags.classes}>
      <dt>SAC</dt>
      <dd data-testid="sacType">{sacType && sac ? formatAccountingCode(sac, sacType) : '—'}</dd>
    </div>
  );

  const receivingAgentFlags = getDisplayFlags('receivingAgent');
  const receivingAgentElement = (
    <div className={receivingAgentFlags.classes} key={`${receivingAgent.agentType}-${receivingAgent.email}`}>
      <dt>Receiving agent</dt>
      <dd data-testid="receivingAgent">{receivingAgent ? formatAgent(receivingAgent) : '—'}</dd>
    </div>
  );

  const counselorRemarksElementFlags = getDisplayFlags('counselorRemarks');
  const counselorRemarksElement = (
    <div className={counselorRemarksElementFlags.classes}>
      <dt>Counselor remarks</dt>
      <dd data-testid="counselorRemarks">{counselorRemarks || '—'}</dd>
    </div>
  );

  const customerRemarksElement = (
    <div className={styles.row}>
      <dt>Customer remarks</dt>
      <dd data-testid="customerRemarks">{customerRemarks || '—'}</dd>
    </div>
  );

  const defaultDetails = (
    <dl
      className={classNames(
        shipmentDefinitionListsStyles.ShipmentDefinitionLists,
        styles.descriptionList,
        styles.tableDisplay,
        styles.compact,
        className,
      )}
      data-testid="nts-release-shipment-info-list"
    >
      {showElement(ntsRecordedWeightElementFlags) && ntsRecordedWeightElement}
      {showElement(storageFacilityInfoElementFlags) && storageFacilityInfoElement}
      {showElement(serviceOrderNumberElementFlags) && serviceOrderNumberElement}
      {storageFacilityAddressElement}
      {requestedDeliveryDateElement}
      {destinationAddressElement}
      {displayDestinationType && destinationTypeElement}
      {isExpanded && secondaryDeliveryAddressElement}
      {isExpanded && isTertiaryAddressEnabled ? tertiaryDeliveryAddressElement : null}
      {showElement(receivingAgentFlags) && receivingAgentElement}
      {isExpanded && customerRemarksElement}
      {showElement(counselorRemarksElementFlags) && counselorRemarksElement}
      {showElement(tacElementFlags) && tacElement}
      {showElement(sacElementFlags) && sacElement}
    </dl>
  );

  const evaluationReportDetails = (
    <div className={shipmentDefinitionListsStyles.sideBySideContainer}>
      <div className={shipmentDefinitionListsStyles.sidebySideItem}>
        <dl
          className={classNames(
            shipmentDefinitionListsStyles.evaluationReportDL,
            styles.descriptionList,
            styles.tableDisplay,
            styles.compact,
            className,
          )}
          data-testid="shipment-info-list"
        >
          {isExpanded && scheduledPickupDateElement}
          {isExpanded && actualPickupDateElement}
          {isExpanded && storageFacilityContactInfoElement}
        </dl>
      </div>
      <div className={shipmentDefinitionListsStyles.sidebySideItem}>
        <dl
          className={classNames(
            shipmentDefinitionListsStyles.evaluationReportDL,
            styles.descriptionList,
            styles.tableDisplay,
            styles.compact,
            className,
          )}
          data-testid="shipment-info-list"
        >
          {isExpanded && scheduledDeliveryDateElement}
          {isExpanded && requiredDeliveryDateElement}
          {isExpanded && actualDeliveryDateElement}
          {isExpanded && receivingAgentElement}
        </dl>
      </div>
    </div>
  );

  return <div>{isForEvaluationReport ? evaluationReportDetails : defaultDetails}</div>;
};

NTSRShipmentInfoList.propTypes = {
  className: PropTypes.string,
  shipment: ShipmentShape.isRequired,
  isExpanded: PropTypes.bool,
  warnIfMissing: PropTypes.arrayOf(fieldValidationShape),
  errorIfMissing: PropTypes.arrayOf(fieldValidationShape),
  showWhenCollapsed: PropTypes.arrayOf(PropTypes.string),
  isForEvaluationReport: PropTypes.bool,
};

NTSRShipmentInfoList.defaultProps = {
  className: '',
  isExpanded: false,
  warnIfMissing: [],
  errorIfMissing: [],
  showWhenCollapsed: [],
  isForEvaluationReport: false,
};

export default NTSRShipmentInfoList;<|MERGE_RESOLUTION|>--- conflicted
+++ resolved
@@ -16,11 +16,8 @@
   getMissingOrDash,
   fieldValidationShape,
 } from 'utils/displayFlags';
-<<<<<<< HEAD
 import { isBooleanFlagEnabled } from 'utils/featureFlags';
-=======
 import { ADDRESS_UPDATE_STATUS } from 'constants/shipments';
->>>>>>> 94fb8672
 
 const NTSRShipmentInfoList = ({
   className,
