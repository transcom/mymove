--- conflicted
+++ resolved
@@ -18,11 +18,8 @@
 } from 'utils/displayFlags';
 import { ADDRESS_UPDATE_STATUS } from 'constants/shipments';
 import { isBooleanFlagEnabled } from 'utils/featureFlags';
-<<<<<<< HEAD
-=======
 import Restricted from 'components/Restricted/Restricted';
 import { permissionTypes } from 'constants/permissions';
->>>>>>> c9517166
 
 const NTSRShipmentInfoList = ({
   className,
