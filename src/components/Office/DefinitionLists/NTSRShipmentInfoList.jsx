--- conflicted
+++ resolved
@@ -77,25 +77,17 @@
     </div>
   );
 
-<<<<<<< HEAD
   const getMissingOrDash = (fieldName) => {
     return errorIfMissing.includes(fieldName) ? 'Missing' : '—';
   };
 
-  const primeActualWeightElementFlags = getFlags('primeActualWeight');
-  const primeActualWeightElement = (
-    <div className={primeActualWeightElementFlags.classes}>
-      <dt>Shipment weight</dt>
-      <dd data-testid="primeActualWeight">
-        {primeActualWeight ? formatWeight(primeActualWeight) : getMissingOrDash('primeActualWeight')}
-      </dd>
-=======
   const ntsRecordedWeightElementFlags = getFlags('ntsRecordedWeight');
   const ntsRecordedWeightElement = (
     <div className={ntsRecordedWeightElementFlags.classes}>
       <dt>Shipment weight</dt>
-      <dd data-testid="ntsRecordedWeight">{ntsRecordedWeight ? formatWeight(ntsRecordedWeight) : '—'}</dd>
->>>>>>> f88979bb
+      <dd data-testid="ntsRecordedWeight">
+        {ntsRecordedWeight ? formatWeight(ntsRecordedWeight) : getMissingOrDash('primeActualWeight')}
+      </dd>
     </div>
   );
 
