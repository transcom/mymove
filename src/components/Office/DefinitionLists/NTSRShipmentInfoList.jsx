--- conflicted
+++ resolved
@@ -16,10 +16,7 @@
   getMissingOrDash,
   fieldValidationShape,
 } from 'utils/displayFlags';
-<<<<<<< HEAD
 import { ADDRESS_UPDATE_STATUS } from 'constants/shipments';
-=======
->>>>>>> ced2f547
 import { isBooleanFlagEnabled } from 'utils/featureFlags';
 
 const NTSRShipmentInfoList = ({
@@ -70,13 +67,8 @@
     const fetchData = async () => {
       setIsTertiaryAddressEnabled(await isBooleanFlagEnabled('third_address_available'));
     };
-<<<<<<< HEAD
-    fetchData();
-  }, []);
-=======
     if (!isForEvaluationReport) fetchData();
   }, [isForEvaluationReport]);
->>>>>>> ced2f547
 
   const showElement = (elementFlags) => {
     return (isExpanded || elementFlags.alwaysShow) && !elementFlags.hideRow;
