import React from 'react';
import { object, text } from '@storybook/addon-knobs';

import ShipmentInfoList from './ShipmentInfoList';

import { ADDRESS_UPDATE_STATUS } from 'constants/shipments';

export default {
  title: 'Office Components/HHG Shipment Info List',
  component: ShipmentInfoList,
};

const info = {
  requestedPickupDate: '2021-06-01',
  pickupAddress: {
    streetAddress1: '812 S 129th St',
    city: 'San Antonio',
    state: 'TX',
    postalCode: '78234',
  },
  secondaryPickupAddress: {
    streetAddress1: '444 S 131st St',
    city: 'San Antonio',
    state: 'TX',
    postalCode: '78234',
  },
  destinationAddress: {
    streetAddress1: '7 Q St',
    city: 'Austin',
    state: 'TX',
    postalCode: '78722',
  },
  deliveryAddressUpdate: {
    status: 'REQUESTED',
  },
  secondaryDeliveryAddress: {
    streetAddress1: '17 8th St',
    city: 'Austin',
    state: 'TX',
    postalCode: '78751',
  },
  agents: [
    {
      agentType: 'RELEASING_AGENT',
      firstName: 'Quinn',
      lastName: 'Ocampo',
      phone: '999-999-9999',
      email: 'quinnocampo@myemail.com',
    },
    {
      agentType: 'RECEIVING_AGENT',
      firstName: 'Kate',
      lastName: 'Smith',
      phone: '419-555-9999',
      email: 'ksmith@email.com',
    },
  ],
  counselorRemarks:
    'Lorem ipsum dolor sit amet, consectetur adipiscing elit. Aliquam vulputate commodo erat. ' +
    'Morbi porta nibh nibh, ac malesuada tortor egestas.',
  customerRemarks: 'Ut enim ad minima veniam',
};

export const Basic = () => (
  <ShipmentInfoList
    shipment={{
      requestedPickupDate: text('requestedPickupDate', info.requestedPickupDate),
      pickupAddress: object('pickupAddress', info.pickupAddress),
      destinationAddress: object('destinationAddress', info.destinationAddress),
    }}
  />
);

export const WithSecondaryAddresses = () => (
  <ShipmentInfoList
    shipment={{
      requestedPickupDate: text('requestedPickupDate', info.requestedPickupDate),
      pickupAddress: object('pickupAddress', info.pickupAddress),
      secondaryPickupAddress: object('secondaryPickupAddress', info.secondaryPickupAddress),
      destinationAddress: object('destinationAddress', info.destinationAddress),
      secondaryDeliveryAddress: object('secondaryDeliveryAddress', info.secondaryDeliveryAddress),
    }}
  />
);

export const WithAgents = () => (
  <ShipmentInfoList
    shipment={{
      requestedPickupDate: text('requestedPickupDate', info.requestedPickupDate),
      pickupAddress: object('pickupAddress', info.pickupAddress),
      destinationAddress: object('destinationAddress', info.destinationAddress),
      agents: [object('agent1', info.agents[0]), object('agent2', info.agents[1])],
    }}
  />
);

export const WithRemarks = () => (
  <ShipmentInfoList
    shipment={{
      requestedPickupDate: text('requestedPickupDate', info.requestedPickupDate),
      pickupAddress: object('pickupAddress', info.pickupAddress),
      destinationAddress: object('destinationAddress', info.destinationAddress),
      counselorRemarks: text('counselorRemarks', info.counselorRemarks),
      customerRemarks: text('customerRemarks', info.customerRemarks),
    }}
  />
);

export const WithAllInfo = () => (
  <ShipmentInfoList
    shipment={{
      requestedPickupDate: text('requestedPickupDate', info.requestedPickupDate),
      pickupAddress: object('pickupAddress', info.pickupAddress),
      secondaryPickupAddress: object('secondaryPickupAddress', info.secondaryPickupAddress),
      destinationAddress: object('destinationAddress', info.destinationAddress),
      secondaryDeliveryAddress: object('secondaryDeliveryAddress', info.secondaryDeliveryAddress),
      agents: [object('agent1', info.agents[0]), object('agent2', info.agents[1])],
      counselorRemarks: text('counselorRemarks', info.counselorRemarks),
      customerRemarks: text('customerRemarks', info.customerRemarks),
    }}
  />
);

export const WithDeliveryAddressUpdateRequested = () => (
  <ShipmentInfoList
    shipment={{
      requestedPickupDate: text('requestedPickupDate', info.requestedPickupDate),
      pickupAddress: object('pickupAddress', info.pickupAddress),
      deliveryAddressUpdate: object('deliveryAddressUpdate', info.deliveryAddressUpdate),
      destinationAddress: object('destinationAddress', info.destinationAddress),
    }}
    errorIfMissing={[
      {
        fieldName: 'destinationAddress',
<<<<<<< HEAD
        condition: (shipment) => shipment.deliveryAddressUpdate?.status === 'REQUESTED',
=======
        condition: (shipment) => shipment.deliveryAddressUpdate?.status === ADDRESS_UPDATE_STATUS.REQUESTED,
>>>>>>> 5aa7e4e2
        optional: true,
      },
    ]}
  />
);<|MERGE_RESOLUTION|>--- conflicted
+++ resolved
@@ -132,11 +132,7 @@
     errorIfMissing={[
       {
         fieldName: 'destinationAddress',
-<<<<<<< HEAD
-        condition: (shipment) => shipment.deliveryAddressUpdate?.status === 'REQUESTED',
-=======
         condition: (shipment) => shipment.deliveryAddressUpdate?.status === ADDRESS_UPDATE_STATUS.REQUESTED,
->>>>>>> 5aa7e4e2
         optional: true,
       },
     ]}
