import React from 'react';
import * as PropTypes from 'prop-types';

import { ShipmentShape } from 'types/shipment';
import ShipmentInfoList from 'components/Office/DefinitionLists/ShipmentInfoList';
import PPMShipmentInfoList from 'components/Office/DefinitionLists/PPMShipmentInfoList';
import NTSRShipmentInfoList from 'components/Office/DefinitionLists/NTSRShipmentInfoList';
import NTSShipmentInfoList from 'components/Office/DefinitionLists/NTSShipmentInfoList';
<<<<<<< HEAD
import MobileHomeShipmentInfoList from 'components/Office/DefinitionLists/MobileHomeShipmentInfoList';
import { SHIPMENT_OPTIONS } from 'shared/constants';
=======
import BoatShipmentInfoList from 'components/Office/DefinitionLists/BoatShipmentInfoList';
import { SHIPMENT_OPTIONS, SHIPMENT_TYPES } from 'shared/constants';
>>>>>>> 30668f50
import { fieldValidationShape } from 'utils/displayFlags';

const ShipmentInfoListSelector = ({
  className,
  shipment,
  isExpanded,
  warnIfMissing,
  errorIfMissing,
  showWhenCollapsed,
  neverShow,
  shipmentType,
  isForEvaluationReport,
  destinationDutyLocationPostalCode,
  onErrorModalToggle,
}) => {
  switch (shipmentType) {
    case SHIPMENT_OPTIONS.PPM:
      return (
        <PPMShipmentInfoList
          className={className}
          shipment={shipment}
          warnIfMissing={warnIfMissing}
          errorIfMissing={errorIfMissing}
          shipmentType={shipmentType}
          showWhenCollapsed={showWhenCollapsed}
          isExpanded={isExpanded}
          isForEvaluationReport={isForEvaluationReport}
          onErrorModalToggle={onErrorModalToggle}
        />
      );
    case SHIPMENT_OPTIONS.HHG:
      return (
        <ShipmentInfoList
          className={className}
          shipment={shipment}
          isExpanded={isExpanded}
          warnIfMissing={warnIfMissing}
          errorIfMissing={errorIfMissing}
          shipmentType={shipmentType}
          showWhenCollapsed={showWhenCollapsed}
          isForEvaluationReport={isForEvaluationReport}
          destinationDutyLocationPostalCode={destinationDutyLocationPostalCode}
        />
      );
    case SHIPMENT_OPTIONS.NTSR:
      return (
        <NTSRShipmentInfoList
          className={className}
          shipment={shipment}
          isExpanded={isExpanded}
          warnIfMissing={warnIfMissing}
          errorIfMissing={errorIfMissing}
          showWhenCollapsed={showWhenCollapsed}
          neverShow={neverShow}
          isForEvaluationReport={isForEvaluationReport}
          destinationDutyLocationPostalCode={destinationDutyLocationPostalCode}
        />
      );
    case SHIPMENT_OPTIONS.NTS:
      return (
        <NTSShipmentInfoList
          className={className}
          shipment={shipment}
          isExpanded={isExpanded}
          warnIfMissing={warnIfMissing}
          errorIfMissing={errorIfMissing}
          showWhenCollapsed={showWhenCollapsed}
          neverShow={neverShow}
          isForEvaluationReport={isForEvaluationReport}
        />
      );
<<<<<<< HEAD
    case SHIPMENT_OPTIONS.MOBILE_HOME:
      return (
        <MobileHomeShipmentInfoList
=======
    case SHIPMENT_OPTIONS.BOAT:
    case SHIPMENT_TYPES.BOAT_HAUL_AWAY:
    case SHIPMENT_TYPES.BOAT_TOW_AWAY:
      return (
        <BoatShipmentInfoList
>>>>>>> 30668f50
          className={className}
          shipment={shipment}
          isExpanded={isExpanded}
          warnIfMissing={warnIfMissing}
          errorIfMissing={errorIfMissing}
          shipmentType={shipmentType}
          showWhenCollapsed={showWhenCollapsed}
          isForEvaluationReport={isForEvaluationReport}
          destinationDutyLocationPostalCode={destinationDutyLocationPostalCode}
        />
      );
    default:
      return (
        <ShipmentInfoList
          className={className}
          shipment={shipment}
          shipmentType={shipmentType}
          isExpanded={isExpanded}
          isForEvaluationReport={isForEvaluationReport}
          destinationDutyLocationPostalCode={destinationDutyLocationPostalCode}
        />
      );
  }
};

ShipmentInfoListSelector.propTypes = {
  className: PropTypes.string,
  shipment: ShipmentShape.isRequired,
  isExpanded: PropTypes.bool,
  warnIfMissing: PropTypes.arrayOf(fieldValidationShape),
  errorIfMissing: PropTypes.arrayOf(fieldValidationShape),
  showWhenCollapsed: PropTypes.arrayOf(PropTypes.string),
  neverShow: PropTypes.arrayOf(PropTypes.string),
  shipmentType: PropTypes.oneOf([
    SHIPMENT_OPTIONS.HHG,
    SHIPMENT_OPTIONS.NTS,
    SHIPMENT_OPTIONS.NTSR,
    SHIPMENT_OPTIONS.PPM,
  ]),
  isForEvaluationReport: PropTypes.bool,
  destinationDutyLocationPostalCode: PropTypes.string,
  onErrorModalToggle: PropTypes.func,
};

ShipmentInfoListSelector.defaultProps = {
  shipmentType: SHIPMENT_OPTIONS.HHG,
  className: '',
  isExpanded: false,
  warnIfMissing: [],
  errorIfMissing: [],
  showWhenCollapsed: [],
  neverShow: [],
  isForEvaluationReport: false,
  destinationDutyLocationPostalCode: '',
  onErrorModalToggle: undefined,
};

export default ShipmentInfoListSelector;<|MERGE_RESOLUTION|>--- conflicted
+++ resolved
@@ -6,13 +6,9 @@
 import PPMShipmentInfoList from 'components/Office/DefinitionLists/PPMShipmentInfoList';
 import NTSRShipmentInfoList from 'components/Office/DefinitionLists/NTSRShipmentInfoList';
 import NTSShipmentInfoList from 'components/Office/DefinitionLists/NTSShipmentInfoList';
-<<<<<<< HEAD
 import MobileHomeShipmentInfoList from 'components/Office/DefinitionLists/MobileHomeShipmentInfoList';
-import { SHIPMENT_OPTIONS } from 'shared/constants';
-=======
 import BoatShipmentInfoList from 'components/Office/DefinitionLists/BoatShipmentInfoList';
 import { SHIPMENT_OPTIONS, SHIPMENT_TYPES } from 'shared/constants';
->>>>>>> 30668f50
 import { fieldValidationShape } from 'utils/displayFlags';
 
 const ShipmentInfoListSelector = ({
@@ -84,17 +80,25 @@
           isForEvaluationReport={isForEvaluationReport}
         />
       );
-<<<<<<< HEAD
     case SHIPMENT_OPTIONS.MOBILE_HOME:
       return (
         <MobileHomeShipmentInfoList
-=======
+        className={className}
+          shipment={shipment}
+          isExpanded={isExpanded}
+          warnIfMissing={warnIfMissing}
+          errorIfMissing={errorIfMissing}
+          shipmentType={shipmentType}
+          showWhenCollapsed={showWhenCollapsed}
+          isForEvaluationReport={isForEvaluationReport}
+          destinationDutyLocationPostalCode={destinationDutyLocationPostalCode}
+        />
+      );
     case SHIPMENT_OPTIONS.BOAT:
     case SHIPMENT_TYPES.BOAT_HAUL_AWAY:
     case SHIPMENT_TYPES.BOAT_TOW_AWAY:
       return (
         <BoatShipmentInfoList
->>>>>>> 30668f50
           className={className}
           shipment={shipment}
           isExpanded={isExpanded}
