import React from 'react';
import { object, text } from '@storybook/addon-knobs';

import OrdersList from './OrdersList';

export default {
  title: 'Office Components/OrdersList',
  component: OrdersList,
};

export const Basic = () => (
  <div className="officeApp">
    <OrdersList
      ordersInfo={{
        currentDutyStation: object('ordersInfo.currentDutyStation', { name: 'JBSA Lackland' }),
        newDutyStation: object('ordersInfo.newDutyStation', { name: 'JB Lewis-McChord' }),
        issuedDate: text('ordersInfo.issuedDate', '2020-03-08'),
        reportByDate: text('ordersInfo.reportByDate', '2020-04-01'),
        departmentIndicator: text('ordersInfo.departmentIndicator', 'NAVY_AND_MARINES'),
        ordersNumber: text('ordersInfo.ordersNumber', '999999999'),
        ordersType: text('ordersInfo.ordersType', 'PERMANENT_CHANGE_OF_STATION'),
        ordersTypeDetail: text('ordersInfo.ordersTypeDetail', 'HHG_PERMITTED'),
        tacMDC: text('ordersInfo.tacMDC', '9999'),
        sacSDN: text('ordersInfo.sacSDN', '999 999999 999'),
        NTSsac: text('ordersInfo.NTSsac', '999 999999 999'),
        NTStac: text('ordersInfo.NTStac', '9999'),
      }}
    />
  </div>
);

<<<<<<< HEAD
export const WithSomeMissingInfo = () => (
  <div className="officeApp">
    <OrdersList
      ordersInfo={{
        currentDutyStation: object('ordersInfo.currentDutyStation', { name: 'JBSA Lackland' }),
        newDutyStation: object('ordersInfo.newDutyStation', { name: 'JB Lewis-McChord' }),
        issuedDate: text('ordersInfo.issuedDate', '2020-03-08'),
        reportByDate: text('ordersInfo.reportByDate', '2020-04-01'),
        departmentIndicator: text('ordersInfo.departmentIndicator', 'NAVY_AND_MARINES'),
        ordersNumber: text('ordersInfo.ordersNumber', '999999999'),
        ordersType: text('ordersInfo.ordersType', 'PERMANENT_CHANGE_OF_STATION'),
        ordersTypeDetail: text('ordersInfo.ordersTypeDetail', 'HHG_PERMITTED'),
        tacMDC: '',
        sacSDN: text('ordersInfo.sacSDN', '999 999999 999'),
        NTSsac: text('ordersInfo.NTSsac', '999 999999 999'),
        NTStac: '',
      }}
    />
  </div>
);

export const WithAllPotentialMissingInfo = () => (
  <div className="officeApp">
    <OrdersList
      ordersInfo={{
        currentDutyStation: object('ordersInfo.currentDutyStation', { name: 'JBSA Lackland' }),
        newDutyStation: object('ordersInfo.newDutyStation', { name: 'JB Lewis-McChord' }),
        issuedDate: text('ordersInfo.issuedDate', '2020-03-08'),
        reportByDate: text('ordersInfo.reportByDate', '2020-04-01'),
        departmentIndicator: undefined,
        ordersNumber: undefined,
        ordersType: undefined,
        ordersTypeDetail: undefined,
        tacMDC: undefined,
        // TODO: missing styles/text are not added to SAC row, but they maybe should be
        sacSDN: undefined,
        NTSsac: undefined,
        NTStac: undefined,
      }}
    />
  </div>
=======
export const AsServiceCounselor = () => (
  <OrdersList
    showMissingWarnings={false}
    ordersInfo={{
      currentDutyStation: object('ordersInfo.currentDutyStation', { name: 'JBSA Lackland' }),
      newDutyStation: object('ordersInfo.newDutyStation', { name: 'JB Lewis-McChord' }),
      issuedDate: text('ordersInfo.issuedDate', '2020-03-08'),
      reportByDate: text('ordersInfo.reportByDate', '2020-04-01'),
      departmentIndicator: '',
      ordersNumber: '',
      ordersType: '',
      ordersTypeDetail: '',
      tacMDC: '',
      sacSDN: '',
      NTSsac: '',
      NTStac: '',
    }}
  />
);

export const AsTOO = () => (
  <OrdersList
    showMissingWarnings
    ordersInfo={{
      currentDutyStation: object('ordersInfo.currentDutyStation', { name: 'JBSA Lackland' }),
      newDutyStation: object('ordersInfo.newDutyStation', { name: 'JB Lewis-McChord' }),
      issuedDate: text('ordersInfo.issuedDate', '2020-03-08'),
      reportByDate: text('ordersInfo.reportByDate', '2020-04-01'),
      departmentIndicator: '',
      ordersNumber: '',
      ordersType: '',
      ordersTypeDetail: '',
      tacMDC: '',
      sacSDN: '',
      NTSsac: '',
      NTStac: '',
    }}
  />
>>>>>>> 8da1b8ff
);<|MERGE_RESOLUTION|>--- conflicted
+++ resolved
@@ -29,86 +29,46 @@
   </div>
 );
 
-<<<<<<< HEAD
-export const WithSomeMissingInfo = () => (
+export const AsServiceCounselor = () => (
   <div className="officeApp">
     <OrdersList
+      showMissingWarnings={false}
       ordersInfo={{
         currentDutyStation: object('ordersInfo.currentDutyStation', { name: 'JBSA Lackland' }),
         newDutyStation: object('ordersInfo.newDutyStation', { name: 'JB Lewis-McChord' }),
         issuedDate: text('ordersInfo.issuedDate', '2020-03-08'),
         reportByDate: text('ordersInfo.reportByDate', '2020-04-01'),
-        departmentIndicator: text('ordersInfo.departmentIndicator', 'NAVY_AND_MARINES'),
-        ordersNumber: text('ordersInfo.ordersNumber', '999999999'),
-        ordersType: text('ordersInfo.ordersType', 'PERMANENT_CHANGE_OF_STATION'),
-        ordersTypeDetail: text('ordersInfo.ordersTypeDetail', 'HHG_PERMITTED'),
+        departmentIndicator: '',
+        ordersNumber: '',
+        ordersType: '',
+        ordersTypeDetail: '',
         tacMDC: '',
-        sacSDN: text('ordersInfo.sacSDN', '999 999999 999'),
-        NTSsac: text('ordersInfo.NTSsac', '999 999999 999'),
+        sacSDN: '',
+        NTSsac: '',
         NTStac: '',
       }}
     />
   </div>
 );
 
-export const WithAllPotentialMissingInfo = () => (
+export const AsTOO = () => (
   <div className="officeApp">
     <OrdersList
+      showMissingWarnings
       ordersInfo={{
         currentDutyStation: object('ordersInfo.currentDutyStation', { name: 'JBSA Lackland' }),
         newDutyStation: object('ordersInfo.newDutyStation', { name: 'JB Lewis-McChord' }),
         issuedDate: text('ordersInfo.issuedDate', '2020-03-08'),
         reportByDate: text('ordersInfo.reportByDate', '2020-04-01'),
-        departmentIndicator: undefined,
-        ordersNumber: undefined,
-        ordersType: undefined,
-        ordersTypeDetail: undefined,
-        tacMDC: undefined,
-        // TODO: missing styles/text are not added to SAC row, but they maybe should be
-        sacSDN: undefined,
-        NTSsac: undefined,
-        NTStac: undefined,
+        departmentIndicator: '',
+        ordersNumber: '',
+        ordersType: '',
+        ordersTypeDetail: '',
+        tacMDC: '',
+        sacSDN: '',
+        NTSsac: '',
+        NTStac: '',
       }}
     />
   </div>
-=======
-export const AsServiceCounselor = () => (
-  <OrdersList
-    showMissingWarnings={false}
-    ordersInfo={{
-      currentDutyStation: object('ordersInfo.currentDutyStation', { name: 'JBSA Lackland' }),
-      newDutyStation: object('ordersInfo.newDutyStation', { name: 'JB Lewis-McChord' }),
-      issuedDate: text('ordersInfo.issuedDate', '2020-03-08'),
-      reportByDate: text('ordersInfo.reportByDate', '2020-04-01'),
-      departmentIndicator: '',
-      ordersNumber: '',
-      ordersType: '',
-      ordersTypeDetail: '',
-      tacMDC: '',
-      sacSDN: '',
-      NTSsac: '',
-      NTStac: '',
-    }}
-  />
-);
-
-export const AsTOO = () => (
-  <OrdersList
-    showMissingWarnings
-    ordersInfo={{
-      currentDutyStation: object('ordersInfo.currentDutyStation', { name: 'JBSA Lackland' }),
-      newDutyStation: object('ordersInfo.newDutyStation', { name: 'JB Lewis-McChord' }),
-      issuedDate: text('ordersInfo.issuedDate', '2020-03-08'),
-      reportByDate: text('ordersInfo.reportByDate', '2020-04-01'),
-      departmentIndicator: '',
-      ordersNumber: '',
-      ordersType: '',
-      ordersTypeDetail: '',
-      tacMDC: '',
-      sacSDN: '',
-      NTSsac: '',
-      NTStac: '',
-    }}
-  />
->>>>>>> 8da1b8ff
 );