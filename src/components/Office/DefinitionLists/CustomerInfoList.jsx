--- conflicted
+++ resolved
@@ -10,20 +10,11 @@
 import departmentIndicators from 'constants/departmentIndicators';
 
 const CustomerInfoList = ({ customerInfo }) => {
-<<<<<<< HEAD
-  const backupFirstName = customerInfo.backupContact?.firstName || '';
-  const backupLastName = customerInfo.backupContact?.lastName || '';
-  const backupContactName =
-    backupFirstName.length > 0 || backupLastName.length > 0
-      ? backupLastName + (backupLastName.length > 0 ? ', ' : '') + backupFirstName
-      : '-';
-=======
   const lastNameFirstName = formatLastNameFirstName(
     customerInfo.backupContact?.firstName,
     customerInfo.backupContact?.lastName,
   );
   const backupContactName = lastNameFirstName.length > 0 ? lastNameFirstName : '-';
->>>>>>> 9d140d1a
 
   return (
     <div className={styles.OfficeDefinitionLists}>
