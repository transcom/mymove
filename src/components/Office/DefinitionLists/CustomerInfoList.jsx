--- conflicted
+++ resolved
@@ -10,20 +10,13 @@
 import departmentIndicators from 'constants/departmentIndicators';
 
 const CustomerInfoList = ({ customerInfo }) => {
-<<<<<<< HEAD
-=======
   const emDash = '\u2014';
 
->>>>>>> 9518d978
   const lastNameFirstName = formatLastNameFirstName(
     customerInfo.backupContact?.firstName,
     customerInfo.backupContact?.lastName,
   );
-<<<<<<< HEAD
-  const backupContactName = lastNameFirstName.length > 0 ? lastNameFirstName : '-';
-=======
   const backupContactName = lastNameFirstName.length > 0 ? lastNameFirstName : emDash;
->>>>>>> 9518d978
 
   return (
     <div className={styles.OfficeDefinitionLists}>
