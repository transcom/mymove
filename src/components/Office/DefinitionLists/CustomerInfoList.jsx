--- conflicted
+++ resolved
@@ -24,11 +24,7 @@
         {customerInfo.agency === departmentIndicators.COAST_GUARD && (
           <div className={descriptionListStyles.row}>
             <dt>EMPLID</dt>
-<<<<<<< HEAD
-            <dd data-testid="dodId">{customerInfo.emplid}</dd>
-=======
             <dd data-testid="emplid">{customerInfo.emplid}</dd>
->>>>>>> 59ff9951
           </div>
         )}
         <div className={descriptionListStyles.row}>
