import React from 'react';
import { object } from '@storybook/addon-knobs';

import AllowancesList from './AllowancesList';

export default {
  title: 'Office Components/AllowancesList',
  component: AllowancesList,
  argTypes: {
    showVisualCues: {
      defaultValue: true,
    },
  },
};

const info = {
  branch: 'NAVY',
<<<<<<< HEAD
=======
  grade: 'E_6',
>>>>>>> 2fb74d5a
  weightAllowance: 11000,
  authorizedWeight: 11000,
  progear: 2000,
  spouseProgear: 500,
  storageInTransit: 90,
  dependents: true,
  requiredMedicalEquipmentWeight: 1000,
  organizationalClothingAndIndividualEquipment: true,
};

export const Basic = () => <AllowancesList info={object('info', info)} />;

export const VisualCues = (argTypes) => (
  <AllowancesList info={object('info', info)} showVisualCues={argTypes.showVisualCues} />
);<|MERGE_RESOLUTION|>--- conflicted
+++ resolved
@@ -15,10 +15,7 @@
 
 const info = {
   branch: 'NAVY',
-<<<<<<< HEAD
-=======
   grade: 'E_6',
->>>>>>> 2fb74d5a
   weightAllowance: 11000,
   authorizedWeight: 11000,
   progear: 2000,
