--- conflicted
+++ resolved
@@ -192,11 +192,7 @@
     <div className={destinationAddressElementFlags.classes}>
       <dt>Destination address</dt>
       <dd data-testid="destinationAddress">
-<<<<<<< HEAD
-        {deliveryAddressUpdate?.status === 'REQUESTED'
-=======
         {deliveryAddressUpdate?.status === ADDRESS_UPDATE_STATUS.REQUESTED
->>>>>>> 5aa7e4e2
           ? 'Review required'
           : (destinationAddress && formatAddress(destinationAddress)) || '-'}
       </dd>
