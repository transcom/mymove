import React from 'react';
import * as PropTypes from 'prop-types';
import classNames from 'classnames';

import styles from './OfficeDefinitionLists.module.scss';

import descriptionListStyles from 'styles/descriptionList.module.scss';
<<<<<<< HEAD
import { formatWeight, addCommasToNumberString } from 'shared/formatters';
=======
import { formatWeight } from 'utils/formatters';
>>>>>>> 073b6122
import friendlyBranchRank from 'utils/branchRankFormatters';

const AllowancesList = ({ info, showVisualCues }) => {
  const visualCuesStyle = classNames(descriptionListStyles.row, {
    [`${descriptionListStyles.rowWithVisualCue}`]: showVisualCues,
  });

  return (
    <div className={styles.OfficeDefinitionLists}>
      <dl className={descriptionListStyles.descriptionList}>
        <div className={descriptionListStyles.row}>
          <dt>Branch, rank</dt>
          <dd data-testid="branchRank">{friendlyBranchRank(info.branch, info.rank)}</dd>
        </div>
        <div className={descriptionListStyles.row}>
          <dt>Weight allowance</dt>
          <dd data-testid="weightAllowance">{formatWeight(info.weightAllowance)}</dd>
        </div>
        <div className={descriptionListStyles.row}>
          <dt>Authorized weight</dt>
          <dd data-testid="authorizedWeight">{formatWeight(info.authorizedWeight)}</dd>
        </div>
        <div className={descriptionListStyles.row}>
          <dt>Storage in transit (SIT)</dt>
          <dd data-testid="storageInTransit">{addCommasToNumberString(info.storageInTransit)} days</dd>
        </div>
        <div className={descriptionListStyles.row}>
          <dt>Dependents</dt>
          <dd data-testid="dependents">{info.dependents ? 'Authorized' : 'Unauthorized'}</dd>
        </div>
        <div className={visualCuesStyle}>
          <dt>Pro-gear</dt>
          <dd data-testid="progear">{formatWeight(info.progear)}</dd>
        </div>
        <div className={visualCuesStyle}>
          <dt>Spouse pro-gear</dt>
          <dd data-testid="spouseProgear">{formatWeight(info.spouseProgear)}</dd>
        </div>
        <div className={visualCuesStyle}>
          <dt>RME</dt>
          <dd data-testid="rme">{formatWeight(info.requiredMedicalEquipmentWeight)}</dd>
        </div>
        <div className={visualCuesStyle}>
          <dt>OCIE</dt>
          <dd data-testid="ocie">
            {info.organizationalClothingAndIndividualEquipment ? 'Authorized' : 'Unauthorized'}
          </dd>
        </div>
      </dl>
    </div>
  );
};

AllowancesList.propTypes = {
  info: PropTypes.shape({
    branch: PropTypes.string,
    rank: PropTypes.string,
    weightAllowance: PropTypes.number,
    authorizedWeight: PropTypes.number,
    progear: PropTypes.number,
    spouseProgear: PropTypes.number,
    storageInTransit: PropTypes.number,
    dependents: PropTypes.bool,
    requiredMedicalEquipmentWeight: PropTypes.number,
    organizationalClothingAndIndividualEquipment: PropTypes.bool,
  }).isRequired,
  showVisualCues: PropTypes.bool,
};

AllowancesList.defaultProps = {
  showVisualCues: false,
};

export default AllowancesList;<|MERGE_RESOLUTION|>--- conflicted
+++ resolved
@@ -5,11 +5,7 @@
 import styles from './OfficeDefinitionLists.module.scss';
 
 import descriptionListStyles from 'styles/descriptionList.module.scss';
-<<<<<<< HEAD
-import { formatWeight, addCommasToNumberString } from 'shared/formatters';
-=======
 import { formatWeight } from 'utils/formatters';
->>>>>>> 073b6122
 import friendlyBranchRank from 'utils/branchRankFormatters';
 
 const AllowancesList = ({ info, showVisualCues }) => {
@@ -34,7 +30,7 @@
         </div>
         <div className={descriptionListStyles.row}>
           <dt>Storage in transit (SIT)</dt>
-          <dd data-testid="storageInTransit">{addCommasToNumberString(info.storageInTransit)} days</dd>
+          <dd data-testid="storageInTransit">{info.storageInTransit} days</dd>
         </div>
         <div className={descriptionListStyles.row}>
           <dt>Dependents</dt>
