import React from 'react';
import * as PropTypes from 'prop-types';
import classNames from 'classnames';

import styles from './OfficeDefinitionLists.module.scss';

import descriptionListStyles from 'styles/descriptionList.module.scss';
import { formatWeight } from 'utils/formatters';
import { ORDERS_BRANCH_OPTIONS } from 'constants/orders';

const AllowancesList = ({ info, showVisualCues }) => {
  const visualCuesStyle = classNames(descriptionListStyles.row, {
    [`${descriptionListStyles.rowWithVisualCue}`]: showVisualCues,
  });

  return (
    <div className={styles.OfficeDefinitionLists}>
      <dl className={descriptionListStyles.descriptionList}>
        <div className={descriptionListStyles.row}>
          <dt>Branch</dt>
          <dd data-testid="branch">{info.branch ? ORDERS_BRANCH_OPTIONS[info.branch] : ''}</dd>
        </div>
        <div className={descriptionListStyles.row}>
          <dt>Weight allowance</dt>
          <dd data-testid="weightAllowance">{formatWeight(info.authorizedWeight)}</dd>
        </div>
        <div className={descriptionListStyles.row}>
          <dt>Storage in transit (SIT)</dt>
          <dd data-testid="storageInTransit">{info.storageInTransit} days</dd>
        </div>
        <div className={descriptionListStyles.row}>
          <dt>Dependents</dt>
          <dd data-testid="dependents">{info.dependents ? 'Authorized' : 'Unauthorized'}</dd>
        </div>
        <div className={visualCuesStyle}>
          <dt>Pro-gear</dt>
          <dd data-testid="progear">{formatWeight(info.progear)}</dd>
        </div>
        <div className={visualCuesStyle}>
          <dt>Spouse pro-gear</dt>
          <dd data-testid="spouseProgear">{formatWeight(info.spouseProgear)}</dd>
        </div>
        <div className={visualCuesStyle}>
          <dt>Required medical equipment</dt>
          <dd data-testid="rme">{formatWeight(info.requiredMedicalEquipmentWeight)}</dd>
        </div>
        <div className={visualCuesStyle}>
          <dt>OCIE</dt>
          <dd data-testid="ocie">
            {info.organizationalClothingAndIndividualEquipment ? 'Authorized' : 'Unauthorized'}
          </dd>
        </div>
        <div className={visualCuesStyle}>
          <dt>Gun Safe</dt>
<<<<<<< HEAD
          <dd data-testid="gunSafe"> {info.gunSafe ? 'Authorized' : 'Unauthorized'} </dd>
=======
          <dd data-testid="gunSafe">{info.gunSafe ? 'Authorized' : 'Unauthorized'}</dd>
>>>>>>> 1dd87325
        </div>
      </dl>
    </div>
  );
};

AllowancesList.propTypes = {
  info: PropTypes.shape({
    branch: PropTypes.string,
    grade: PropTypes.string,
    weightAllowance: PropTypes.number,
    authorizedWeight: PropTypes.number,
    progear: PropTypes.number,
    spouseProgear: PropTypes.number,
    storageInTransit: PropTypes.number,
    dependents: PropTypes.bool,
    requiredMedicalEquipmentWeight: PropTypes.number,
    organizationalClothingAndIndividualEquipment: PropTypes.bool,
  }).isRequired,
  showVisualCues: PropTypes.bool,
};

AllowancesList.defaultProps = {
  showVisualCues: false,
};

export default AllowancesList;<|MERGE_RESOLUTION|>--- conflicted
+++ resolved
@@ -52,11 +52,7 @@
         </div>
         <div className={visualCuesStyle}>
           <dt>Gun Safe</dt>
-<<<<<<< HEAD
-          <dd data-testid="gunSafe"> {info.gunSafe ? 'Authorized' : 'Unauthorized'} </dd>
-=======
           <dd data-testid="gunSafe">{info.gunSafe ? 'Authorized' : 'Unauthorized'}</dd>
->>>>>>> 1dd87325
         </div>
       </dl>
     </div>
