import React, { useState, useEffect } from 'react';
import * as PropTypes from 'prop-types';
import classNames from 'classnames';

import { isBooleanFlagEnabled } from '../../../utils/featureFlags';
import { FEATURE_FLAG_KEYS, DEFAULT_EMPTY_VALUE } from '../../../shared/constants';

import styles from './OfficeDefinitionLists.module.scss';

import descriptionListStyles from 'styles/descriptionList.module.scss';
import { formatWeight } from 'utils/formatters';
import { ORDERS_BRANCH_OPTIONS } from 'constants/orders';

const AllowancesList = ({ info, showVisualCues }) => {
  const [enableUB, setEnableUB] = useState(false);

  const visualCuesStyle = classNames(descriptionListStyles.row, {
    [`${descriptionListStyles.rowWithVisualCue}`]: showVisualCues,
  });

  useEffect(() => {
    const checkUBFeatureFlag = async () => {
      const enabled = await isBooleanFlagEnabled(FEATURE_FLAG_KEYS.UNACCOMPANIED_BAGGAGE);
      if (enabled) {
        setEnableUB(true);
      }
    };
    checkUBFeatureFlag();
  }, []);

  return (
    <div className={styles.OfficeDefinitionLists}>
      <dl className={descriptionListStyles.descriptionList}>
        <div className={descriptionListStyles.row}>
          <dt>Branch</dt>
          <dd data-testid="branch">{info.branch ? ORDERS_BRANCH_OPTIONS[info.branch] : ''}</dd>
        </div>
        <div className={descriptionListStyles.row}>
          <dt>Weight allowance</dt>
          <dd data-testid="weightAllowance">{formatWeight(info.totalWeight)}</dd>
        </div>
        <div className={descriptionListStyles.row}>
          <dt>Storage in transit (SIT)</dt>
          <dd data-testid="storageInTransit">{info.storageInTransit} days</dd>
        </div>
        <div className={descriptionListStyles.row}>
          <dt>Dependents</dt>
          <dd data-testid="dependents">{info.dependents ? 'Authorized' : 'Unauthorized'}</dd>
        </div>
        {/* Begin OCONUS fields */}
        {/* As these fields are grouped together and only apply to OCONUS orders
        They will all be NULL for CONUS orders. If one of these fields are present,
        it will be safe to assume it is an OCONUS order. With this, if one field is present
        we show all three. Otherwise, we show none */}
        {/* Wrap in FF */}
        {enableUB && (info?.accompaniedTour || info?.dependentsTwelveAndOver || info?.dependentsUnderTwelve) && (
          <>
            <div className={descriptionListStyles.row}>
<<<<<<< HEAD
              <dt>Is this an accompanied tour?</dt>
              <dd data-testid="ordersAccompaniedTour">{info.accompaniedTour ? 'Yes' : 'No'}</dd>
            </div>
            <div className={descriptionListStyles.row}>
              <dt>Number of dependents under the age of 12</dt>
=======
              <dt>Accompanied tour</dt>
              <dd data-testid="ordersAccompaniedTour">{info.accompaniedTour ? 'Yes' : 'No'}</dd>
            </div>
            <div className={descriptionListStyles.row}>
              <dt>Dependents under age 12</dt>
>>>>>>> a3bf4306
              <dd data-testid="ordersDependentsUnderTwelve">
                {info.dependentsUnderTwelve ? info.dependentsUnderTwelve : DEFAULT_EMPTY_VALUE}
              </dd>
            </div>
            <div className={descriptionListStyles.row}>
<<<<<<< HEAD
              <dt>Number of dependents of the age 12 or over</dt>
=======
              <dt>Dependents over age 12</dt>
>>>>>>> a3bf4306
              <dd data-testid="ordersDependentsTwelveAndOver">
                {info.dependentsTwelveAndOver ? info.dependentsTwelveAndOver : DEFAULT_EMPTY_VALUE}
              </dd>
            </div>
          </>
        )}
        {/* End OCONUS fields */}
        <div className={visualCuesStyle}>
          <dt>Pro-gear</dt>
          <dd data-testid="progear">{formatWeight(info.progear)}</dd>
        </div>
        <div className={visualCuesStyle}>
          <dt>Spouse pro-gear</dt>
          <dd data-testid="spouseProgear">{formatWeight(info.spouseProgear)}</dd>
        </div>
        <div className={visualCuesStyle}>
          <dt>Required medical equipment</dt>
          <dd data-testid="rme">{formatWeight(info.requiredMedicalEquipmentWeight)}</dd>
        </div>
        <div className={visualCuesStyle}>
          <dt>OCIE</dt>
          <dd data-testid="ocie">
            {info.organizationalClothingAndIndividualEquipment ? 'Authorized' : 'Unauthorized'}
          </dd>
        </div>
        <div className={visualCuesStyle}>
          <dt>Gun Safe</dt>
          <dd data-testid="gunSafe"> {info.gunSafe ? 'Authorized' : 'Unauthorized'} </dd>
        </div>
      </dl>
    </div>
  );
};

AllowancesList.propTypes = {
  info: PropTypes.shape({
    branch: PropTypes.string,
    grade: PropTypes.string,
    totalWeight: PropTypes.string,
    progear: PropTypes.number,
    spouseProgear: PropTypes.number,
    storageInTransit: PropTypes.number,
    dependents: PropTypes.bool,
    requiredMedicalEquipmentWeight: PropTypes.number,
    organizationalClothingAndIndividualEquipment: PropTypes.bool,
  }).isRequired,
  showVisualCues: PropTypes.bool,
};

AllowancesList.defaultProps = {
  showVisualCues: false,
};

export default AllowancesList;<|MERGE_RESOLUTION|>--- conflicted
+++ resolved
@@ -56,29 +56,17 @@
         {enableUB && (info?.accompaniedTour || info?.dependentsTwelveAndOver || info?.dependentsUnderTwelve) && (
           <>
             <div className={descriptionListStyles.row}>
-<<<<<<< HEAD
-              <dt>Is this an accompanied tour?</dt>
-              <dd data-testid="ordersAccompaniedTour">{info.accompaniedTour ? 'Yes' : 'No'}</dd>
-            </div>
-            <div className={descriptionListStyles.row}>
-              <dt>Number of dependents under the age of 12</dt>
-=======
               <dt>Accompanied tour</dt>
               <dd data-testid="ordersAccompaniedTour">{info.accompaniedTour ? 'Yes' : 'No'}</dd>
             </div>
             <div className={descriptionListStyles.row}>
               <dt>Dependents under age 12</dt>
->>>>>>> a3bf4306
               <dd data-testid="ordersDependentsUnderTwelve">
                 {info.dependentsUnderTwelve ? info.dependentsUnderTwelve : DEFAULT_EMPTY_VALUE}
               </dd>
             </div>
             <div className={descriptionListStyles.row}>
-<<<<<<< HEAD
-              <dt>Number of dependents of the age 12 or over</dt>
-=======
               <dt>Dependents over age 12</dt>
->>>>>>> a3bf4306
               <dd data-testid="ordersDependentsTwelveAndOver">
                 {info.dependentsTwelveAndOver ? info.dependentsTwelveAndOver : DEFAULT_EMPTY_VALUE}
               </dd>
