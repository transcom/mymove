--- conflicted
+++ resolved
@@ -13,10 +13,6 @@
 
 const AllowancesList = ({ info, showVisualCues }) => {
   const [enableUB, setEnableUB] = useState(false);
-<<<<<<< HEAD
-
-=======
->>>>>>> b1dbe13b
   const visualCuesStyle = classNames(descriptionListStyles.row, {
     [`${descriptionListStyles.rowWithVisualCue}`]: showVisualCues,
   });
@@ -54,30 +50,6 @@
         {/* As these fields are grouped together and only apply to OCONUS orders
         They will all be NULL for CONUS orders. If one of these fields are present,
         it will be safe to assume it is an OCONUS order. With this, if one field is present
-<<<<<<< HEAD
-        we show all three. Otherwise, we show none */}
-        {/* Wrap in FF */}
-        {enableUB && (info?.accompaniedTour || info?.dependentsTwelveAndOver || info?.dependentsUnderTwelve) && (
-          <>
-            <div className={descriptionListStyles.row}>
-              <dt>Accompanied tour</dt>
-              <dd data-testid="ordersAccompaniedTour">{info.accompaniedTour ? 'Yes' : 'No'}</dd>
-            </div>
-            <div className={descriptionListStyles.row}>
-              <dt>Dependents under age 12</dt>
-              <dd data-testid="ordersDependentsUnderTwelve">
-                {info.dependentsUnderTwelve ? info.dependentsUnderTwelve : DEFAULT_EMPTY_VALUE}
-              </dd>
-            </div>
-            <div className={descriptionListStyles.row}>
-              <dt>Dependents over age 12</dt>
-              <dd data-testid="ordersDependentsTwelveAndOver">
-                {info.dependentsTwelveAndOver ? info.dependentsTwelveAndOver : DEFAULT_EMPTY_VALUE}
-              </dd>
-            </div>
-          </>
-        )}
-=======
         we show all four. Otherwise, we show none */}
         {/* Wrap in FF */}
         {enableUB &&
@@ -110,7 +82,6 @@
               </div>
             </>
           )}
->>>>>>> b1dbe13b
         {/* End OCONUS fields */}
         <div className={visualCuesStyle}>
           <dt>Pro-gear</dt>
