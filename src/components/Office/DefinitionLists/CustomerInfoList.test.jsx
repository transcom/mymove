import React from 'react';
import { render, screen } from '@testing-library/react';

import CustomerInfoList from './CustomerInfoList';

const info = {
  name: 'Smith, Kerry',
  dodId: '9999999999',
  phone: '999-999-9999',
  altPhone: '888-888-8888',
  email: 'ksmith@email.com',
  currentAddress: {
    streetAddress1: '812 S 129th St',
    city: 'San Antonio',
    state: 'TX',
    postalCode: '78234',
  },
  backupAddress: {
<<<<<<< HEAD
    streetAddress1: '813 S 129th St',
=======
    streetAddress1: '812½ S 129th St',
    streetAddress2: 'Apt B',
>>>>>>> b4c00512
    city: 'San Antonio',
    state: 'TX',
    postalCode: '78234',
  },
  backupContact: {
    name: 'Quinn Ocampo',
    email: 'quinnocampo@myemail.com',
    phone: '123-555-9898',
  },
};

describe('CustomerInfoList', () => {
  it('renders customer info', () => {
    render(<CustomerInfoList customerInfo={info} />);
    Object.keys(info)
      .filter((k) => k !== 'currentAddress' && k !== 'backupAddress' && k !== 'backupContact')
      .forEach((key) => {
        if (key === 'phone' || key === 'altPhone') {
          screen.getByText(`+1 ${info[key]}`);
        } else {
          expect(screen.getByText(info[key])).toBeInTheDocument();
        }
      });
  });

  it('renders formatted current address', () => {
    render(<CustomerInfoList customerInfo={info} />);
    expect(screen.getByText('812 S 129th St, San Antonio, TX 78234')).toBeInTheDocument();
  });

  it('renders formatted backup address', () => {
    render(<CustomerInfoList customerInfo={info} />);
<<<<<<< HEAD
    expect(screen.getByText('813 S 129th St, San Antonio, TX 78234')).toBeInTheDocument();
=======
    expect(screen.getByText('812½ S 129th St, Apt B, San Antonio, TX 78234')).toBeInTheDocument();
>>>>>>> b4c00512
  });

  it('renders formatted backup contact name', () => {
    render(<CustomerInfoList customerInfo={info} />);
    expect(screen.getByText('Quinn Ocampo')).toBeInTheDocument();
  });

  it('renders formatted backup contact email', () => {
    render(<CustomerInfoList customerInfo={info} />);
    expect(screen.getByText('quinnocampo@myemail.com')).toBeInTheDocument();
  });

  it('renders formatted backup contact phone', () => {
    render(<CustomerInfoList customerInfo={info} />);
    expect(screen.getByText('+1 123-555-9898')).toBeInTheDocument();
  });
});<|MERGE_RESOLUTION|>--- conflicted
+++ resolved
@@ -16,12 +16,8 @@
     postalCode: '78234',
   },
   backupAddress: {
-<<<<<<< HEAD
-    streetAddress1: '813 S 129th St',
-=======
     streetAddress1: '812½ S 129th St',
     streetAddress2: 'Apt B',
->>>>>>> b4c00512
     city: 'San Antonio',
     state: 'TX',
     postalCode: '78234',
@@ -54,11 +50,7 @@
 
   it('renders formatted backup address', () => {
     render(<CustomerInfoList customerInfo={info} />);
-<<<<<<< HEAD
-    expect(screen.getByText('813 S 129th St, San Antonio, TX 78234')).toBeInTheDocument();
-=======
     expect(screen.getByText('812½ S 129th St, Apt B, San Antonio, TX 78234')).toBeInTheDocument();
->>>>>>> b4c00512
   });
 
   it('renders formatted backup contact name', () => {
