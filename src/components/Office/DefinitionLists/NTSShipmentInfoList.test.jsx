--- conflicted
+++ resolved
@@ -4,11 +4,8 @@
 import NTSShipmentInfoList from './NTSShipmentInfoList';
 
 import { isBooleanFlagEnabled } from 'utils/featureFlags';
-<<<<<<< HEAD
-=======
 import { MockProviders } from 'testUtils';
 import { permissionTypes } from 'constants/permissions';
->>>>>>> 1f96840f
 
 jest.mock('utils/featureFlags', () => ({
   ...jest.requireActual('utils/featureFlags'),
@@ -79,10 +76,7 @@
       ['pickupAddress', shipment.pickupAddress.streetAddress1],
       ['secondaryPickupAddress', shipment.secondaryPickupAddress.streetAddress1],
       ['tertiaryPickupAddress', shipment.tertiaryPickupAddress.streetAddress1],
-<<<<<<< HEAD
-=======
       ['requestedDeliveryDate', shipment.requestedDeliveryDate],
->>>>>>> 1f96840f
       ['releasingAgent', shipment.mtoAgents[0].email, { exact: false }],
       ['counselorRemarks', shipment.counselorRemarks],
       ['customerRemarks', shipment.customerRemarks],
@@ -90,15 +84,11 @@
       ['sacType', '1234123412 (NTS)'],
     ])('Verify Shipment field %s with value %s is present', async (shipmentField, shipmentFieldValue) => {
       isBooleanFlagEnabled.mockImplementation(() => Promise.resolve(true));
-<<<<<<< HEAD
-      render(<NTSShipmentInfoList isExpanded shipment={{ ...shipment, usesExternalVendor: true }} />);
-=======
       render(
         <MockProviders permissions={[permissionTypes.updateShipment]}>
           <NTSShipmentInfoList isExpanded shipment={{ ...shipment, usesExternalVendor: true }} />
         </MockProviders>,
       );
->>>>>>> 1f96840f
       await waitFor(() => {
         const shipmentFieldElement = screen.getByTestId(shipmentField);
         expect(shipmentFieldElement).toHaveTextContent(shipmentFieldValue);
