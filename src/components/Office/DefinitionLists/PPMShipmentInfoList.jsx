import React from 'react';
import * as PropTypes from 'prop-types';
import classNames from 'classnames';
import { Link } from 'react-router-dom';

import shipmentDefinitionListsStyles from './ShipmentDefinitionLists.module.scss';

import styles from 'styles/descriptionList.module.scss';
import { formatDate } from 'shared/dates';
import AsyncPacketDownloadLink from 'shared/AsyncPacketDownloadLink/AsyncPacketDownloadLink';
import { ShipmentShape } from 'types/shipment';
import { formatCentsTruncateWhole, formatWeight } from 'utils/formatters';
import { setFlagStyles, setDisplayFlags, getDisplayFlags, fieldValidationShape } from 'utils/displayFlags';
import { ADVANCE_STATUSES } from 'constants/ppms';
import affiliation from 'content/serviceMemberAgencies';
import { permissionTypes } from 'constants/permissions';
import Restricted from 'components/Restricted/Restricted';
import { downloadPPMAOAPacket } from 'services/ghcApi';
<<<<<<< HEAD
import { downloadPPMAOAPacketOnSuccessHandler } from 'utils/download';
=======
>>>>>>> 705dd2d8

const PPMShipmentInfoList = ({
  className,
  shipment,
  warnIfMissing,
  errorIfMissing,
  showWhenCollapsed,
  isExpanded,
  isForEvaluationReport,
  onErrorModalToggle,
}) => {
  const {
    hasRequestedAdvance,
    advanceAmountRequested,
    advanceStatus,
    destinationPostalCode,
    estimatedIncentive,
    estimatedWeight,
    expectedDepartureDate,
    pickupPostalCode,
    proGearWeight,
    secondaryDestinationPostalCode,
    secondaryPickupPostalCode,
    sitExpected,
    spouseProGearWeight,
  } = shipment.ppmShipment || {};

  const { closeoutOffice, agency } = shipment;
  const ppmShipmentInfo = { ...shipment.ppmShipment, ...shipment };
  let closeoutDisplay;

  switch (agency) {
    case affiliation.MARINES:
      closeoutDisplay = 'TVCB';
      break;
    case affiliation.NAVY:
      closeoutDisplay = 'NAVY';
      break;
    case affiliation.COAST_GUARD:
      closeoutDisplay = 'USCG';
      break;
    default:
      closeoutDisplay = closeoutOffice || '-';
      break;
  }
  setFlagStyles({
    row: styles.row,
    warning: shipmentDefinitionListsStyles.warning,
    missingInfoError: shipmentDefinitionListsStyles.missingInfoError,
  });
  setDisplayFlags(errorIfMissing, warnIfMissing, showWhenCollapsed, null, ppmShipmentInfo);

  const showElement = (elementFlags) => {
    return (isExpanded || elementFlags.alwaysShow) && !elementFlags.hideRow;
  };

  const handlePPMAOAPacketDownloadClick = (shipmentId) => {
    downloadPPMAOAPacket(shipmentId)
      .then((response) => {
        downloadPPMAOAPacketOnSuccessHandler(response);
      })
      .catch(() => {
        onErrorModalToggle();
      });
  };

  const expectedDepartureDateElementFlags = getDisplayFlags('expectedDepartureDate');
  const expectedDepartureDateElement = (
    <div className={expectedDepartureDateElementFlags.classes}>
      <dt>Departure date</dt>
      <dd data-testid="expectedDepartureDate">
        {(expectedDepartureDate && formatDate(expectedDepartureDate, 'DD MMM YYYY')) || '—'}
      </dd>
    </div>
  );

  const originZIPElementFlags = getDisplayFlags('originZIP');
  const originZIPElement = (
    <div className={originZIPElementFlags.classes}>
      <dt>Origin ZIP</dt>
      <dd data-testid="originZIP">{pickupPostalCode}</dd>
    </div>
  );

  const secondOriginZIPElementFlags = getDisplayFlags('secondOriginZIP');
  const secondOriginZIPElement = (
    <div className={secondOriginZIPElementFlags.classes}>
      <dt>Second origin ZIP</dt>
      <dd data-testid="secondOriginZIP">{secondaryPickupPostalCode}</dd>
    </div>
  );

  const destinationZIPElementFlags = getDisplayFlags('DestinationZIP');
  const destinationZIPElement = (
    <div className={destinationZIPElementFlags.classes}>
      <dt className={shipmentDefinitionListsStyles.ppmRightLonerDataRow}>Destination ZIP</dt>
      <dd className={shipmentDefinitionListsStyles.ppmRightLonerDataRow} data-testid="destinationZIP">
        {destinationPostalCode}
      </dd>
    </div>
  );

  const secondDestinationZIPElementFlags = getDisplayFlags('secondDestinationZIP');
  const secondDestinationZIPElement = (
    <div className={secondDestinationZIPElementFlags.classes}>
      <dt>Second destination ZIP</dt>
      <dd data-testid="secondDestinationZIP">{secondaryDestinationPostalCode}</dd>
    </div>
  );

  const closeoutOfficeElementFlags = getDisplayFlags('closeoutOffice');
  const closeoutOfficeElement = (
    <div className={closeoutOfficeElementFlags.classes}>
      <dt>Closeout office</dt>
      <dd data-testid="closeout">{closeoutDisplay}</dd>
    </div>
  );

  const sitPlannedElementFlags = getDisplayFlags('sitPlanned');
  const sitPlannedElement = (
    <div className={sitPlannedElementFlags.classes}>
      <dt>SIT planned?</dt>
      <dd data-testid="sitPlanned">{sitExpected ? 'Yes' : 'No'}</dd>
    </div>
  );

  const estimatedWeightElementFlags = getDisplayFlags('estimatedWeight');
  const estimatedWeightElement = (
    <div className={estimatedWeightElementFlags.classes}>
      <dt>Estimated weight</dt>
      <dd data-testid="estimatedWeight">{formatWeight(estimatedWeight)}</dd>
    </div>
  );

  const proGearWeightElementFlags = getDisplayFlags('proGearWeight');
  const proGearWeightElement = (
    <div className={proGearWeightElementFlags.classes}>
      <dt>Pro-gear</dt>
      <dd data-testid="proGearWeight">{proGearWeight ? `Yes, ${formatWeight(proGearWeight)}` : 'No'}</dd>
    </div>
  );

  const spouseProGearElementFlags = getDisplayFlags('spouseProGear');
  const spouseProGearElement = (
    <div className={spouseProGearElementFlags.classes}>
      <dt>Spouse pro-gear</dt>
      <dd data-testid="spouseProGear">{spouseProGearWeight ? `Yes, ${formatWeight(spouseProGearWeight)}` : 'No'}</dd>
    </div>
  );

  const estimatedIncentiveElementFlags = getDisplayFlags('estimatedIncentive');
  const estimatedIncentiveElement = (
    <div className={estimatedIncentiveElementFlags.classes}>
      <dt>Estimated Incentive</dt>
      <dd data-testid="estimatedIncentive">
        ${estimatedIncentive ? formatCentsTruncateWhole(estimatedIncentive) : '0'}
      </dd>
    </div>
  );

  const hasRequestedAdvanceElementFlags = getDisplayFlags('hasRequestedAdvance');
  const hasRequestedAdvanceElement = (
    <div className={hasRequestedAdvanceElementFlags.classes}>
      <dt>Advance requested?</dt>
      <dd data-testid="hasRequestedAdvance">
        {hasRequestedAdvance ? `Yes, $${formatCentsTruncateWhole(advanceAmountRequested)}` : 'No'}
      </dd>
    </div>
  );

  const advanceStatusElementFlags = getDisplayFlags('advanceStatus');
  const advanceStatusElement = (
    <div className={advanceStatusElementFlags.classes}>
      <dt>Advance request status</dt>
      <dd data-testid="advanceRequestStatus">
        {ADVANCE_STATUSES[advanceStatus] ? ADVANCE_STATUSES[advanceStatus].displayValue : `Review required`}
      </dd>
    </div>
  );

  const aoaPacketElement = (
    <div>
      <dt>AOA Packet</dt>
      <dd data-testid="aoaPacketDownload">
        <p className={styles.downloadLink}>
<<<<<<< HEAD
          <Link onClick={() => handlePPMAOAPacketDownloadClick(shipment?.ppmShipment.id)}>
            Download AOA Paperwork (PDF)
          </Link>
=======
          <AsyncPacketDownloadLink
            id={shipment?.ppmShipment?.id}
            label="Download AOA Paperwork (PDF)"
            asyncRetrieval={downloadPPMAOAPacket}
            onFailure={onErrorModalToggle}
          />
>>>>>>> 705dd2d8
        </p>
      </dd>
    </div>
  );

  const counselorRemarksElementFlags = getDisplayFlags('counselorRemarks');
  const counselorRemarksElement = (
    <div className={counselorRemarksElementFlags.classes}>
      <dt>Counselor remarks</dt>
      <dd data-testid="counselorRemarks">{shipment.counselorRemarks || '—'}</dd>
    </div>
  );

  const defaultDetails = (
    <dl
      className={classNames(
        shipmentDefinitionListsStyles.ShipmentDefinitionLists,
        styles.descriptionList,
        styles.tableDisplay,
        styles.compact,
        className,
      )}
      data-testid="ppm-shipment-info-list"
    >
      {expectedDepartureDateElement}
      {originZIPElement}
      {showElement(secondOriginZIPElementFlags) && secondOriginZIPElement}
      {destinationZIPElement}
      {showElement(secondDestinationZIPElementFlags) && secondDestinationZIPElement}
      <Restricted to={permissionTypes.viewCloseoutOffice}>{closeoutOfficeElement}</Restricted>
      {sitPlannedElement}
      {estimatedWeightElement}
      {showElement(proGearWeightElementFlags) && proGearWeightElement}
      {showElement(spouseProGearElementFlags) && spouseProGearElement}
      {showElement(estimatedIncentiveElementFlags) && estimatedIncentiveElement}
      {hasRequestedAdvanceElement}
      {hasRequestedAdvance === true && advanceStatusElement}
      {advanceStatus === ADVANCE_STATUSES.APPROVED.apiValue && aoaPacketElement}
      {counselorRemarksElement}
    </dl>
  );

  const evaluationReportDetails = (
    <div className={shipmentDefinitionListsStyles.sideBySideContainer}>
      <div className={shipmentDefinitionListsStyles.sidebySideItem}>
        <dl
          className={classNames(
            shipmentDefinitionListsStyles.evaluationReportDL,
            styles.descriptionList,
            styles.tableDisplay,
            styles.compact,
            className,
          )}
          data-testid="shipment-info-list-left"
        >
          {isExpanded && originZIPElement}
          {isExpanded && expectedDepartureDateElement}
        </dl>
      </div>
      <div className={shipmentDefinitionListsStyles.sidebySideItem}>
        <dl
          className={classNames(
            shipmentDefinitionListsStyles.evaluationReportDL,
            styles.descriptionList,
            styles.tableDisplay,
            styles.compact,
            className,
          )}
          data-testid="shipment-info-list-right"
        >
          {isExpanded && destinationZIPElement}
        </dl>
      </div>
    </div>
  );

  return <div>{isForEvaluationReport ? evaluationReportDetails : defaultDetails}</div>;
};

PPMShipmentInfoList.propTypes = {
  className: PropTypes.string,
  shipment: ShipmentShape.isRequired,
  warnIfMissing: PropTypes.arrayOf(fieldValidationShape),
  errorIfMissing: PropTypes.arrayOf(fieldValidationShape),
  showWhenCollapsed: PropTypes.arrayOf(PropTypes.string),
  isExpanded: PropTypes.bool,
  isForEvaluationReport: PropTypes.bool,
  onErrorModalToggle: PropTypes.func,
};

PPMShipmentInfoList.defaultProps = {
  className: '',
  warnIfMissing: [],
  errorIfMissing: [],
  showWhenCollapsed: [],
  isExpanded: false,
  isForEvaluationReport: false,
  onErrorModalToggle: undefined,
};

export default PPMShipmentInfoList;<|MERGE_RESOLUTION|>--- conflicted
+++ resolved
@@ -1,7 +1,6 @@
 import React from 'react';
 import * as PropTypes from 'prop-types';
 import classNames from 'classnames';
-import { Link } from 'react-router-dom';
 
 import shipmentDefinitionListsStyles from './ShipmentDefinitionLists.module.scss';
 
@@ -16,10 +15,6 @@
 import { permissionTypes } from 'constants/permissions';
 import Restricted from 'components/Restricted/Restricted';
 import { downloadPPMAOAPacket } from 'services/ghcApi';
-<<<<<<< HEAD
-import { downloadPPMAOAPacketOnSuccessHandler } from 'utils/download';
-=======
->>>>>>> 705dd2d8
 
 const PPMShipmentInfoList = ({
   className,
@@ -76,16 +71,6 @@
     return (isExpanded || elementFlags.alwaysShow) && !elementFlags.hideRow;
   };
 
-  const handlePPMAOAPacketDownloadClick = (shipmentId) => {
-    downloadPPMAOAPacket(shipmentId)
-      .then((response) => {
-        downloadPPMAOAPacketOnSuccessHandler(response);
-      })
-      .catch(() => {
-        onErrorModalToggle();
-      });
-  };
-
   const expectedDepartureDateElementFlags = getDisplayFlags('expectedDepartureDate');
   const expectedDepartureDateElement = (
     <div className={expectedDepartureDateElementFlags.classes}>
@@ -205,18 +190,12 @@
       <dt>AOA Packet</dt>
       <dd data-testid="aoaPacketDownload">
         <p className={styles.downloadLink}>
-<<<<<<< HEAD
-          <Link onClick={() => handlePPMAOAPacketDownloadClick(shipment?.ppmShipment.id)}>
-            Download AOA Paperwork (PDF)
-          </Link>
-=======
           <AsyncPacketDownloadLink
             id={shipment?.ppmShipment?.id}
             label="Download AOA Paperwork (PDF)"
             asyncRetrieval={downloadPPMAOAPacket}
             onFailure={onErrorModalToggle}
           />
->>>>>>> 705dd2d8
         </p>
       </dd>
     </div>
