import React from 'react';
import * as PropTypes from 'prop-types';
import classNames from 'classnames';

import shipmentDefinitionListsStyles from './ShipmentDefinitionLists.module.scss';

import styles from 'styles/descriptionList.module.scss';
import { formatDate } from 'shared/dates';
import AsyncPacketDownloadLink from 'shared/AsyncPacketDownloadLink/AsyncPacketDownloadLink';
import { ShipmentShape } from 'types/shipment';
import { formatAddress } from 'utils/shipmentDisplay';
import { formatCentsTruncateWhole, formatWeight } from 'utils/formatters';
import { setFlagStyles, setDisplayFlags, getDisplayFlags, fieldValidationShape } from 'utils/displayFlags';
import { ADVANCE_STATUSES } from 'constants/ppms';
import { ppmShipmentStatuses } from 'constants/shipments';
import affiliation from 'content/serviceMemberAgencies';
import { permissionTypes } from 'constants/permissions';
import Restricted from 'components/Restricted/Restricted';
import { downloadPPMAOAPacket, downloadPPMPaymentPacket } from 'services/ghcApi';

const PPMShipmentInfoList = ({
  className,
  shipment,
  warnIfMissing,
  errorIfMissing,
  showWhenCollapsed,
  isExpanded,
  isForEvaluationReport,
  onErrorModalToggle,
}) => {
  const {
    hasRequestedAdvance,
    advanceAmountRequested,
    advanceStatus,
    status,
    destinationAddress,
    estimatedIncentive,
    estimatedWeight,
    expectedDepartureDate,
    pickupAddress,
    proGearWeight,
    secondaryDestinationAddress,
    secondaryPickupAddress,
    sitExpected,
    spouseProGearWeight,
  } = shipment.ppmShipment || {};

  const { closeoutOffice, agency } = shipment;
  const ppmShipmentInfo = { ...shipment.ppmShipment, ...shipment };
  let closeoutDisplay;

  switch (agency) {
    case affiliation.MARINES:
      closeoutDisplay = 'TVCB';
      break;
    case affiliation.NAVY:
      closeoutDisplay = 'NAVY';
      break;
    case affiliation.COAST_GUARD:
      closeoutDisplay = 'USCG';
      break;
    default:
      closeoutDisplay = closeoutOffice || '-';
      break;
  }
  setFlagStyles({
    row: styles.row,
    warning: shipmentDefinitionListsStyles.warning,
    missingInfoError: shipmentDefinitionListsStyles.missingInfoError,
  });
  setDisplayFlags(errorIfMissing, warnIfMissing, showWhenCollapsed, null, ppmShipmentInfo);

  const showElement = (elementFlags) => {
    return (isExpanded || elementFlags.alwaysShow) && !elementFlags.hideRow;
  };

  const expectedDepartureDateElementFlags = getDisplayFlags('expectedDepartureDate');
  const expectedDepartureDateElement = (
    <div className={expectedDepartureDateElementFlags.classes}>
      <dt>Departure date</dt>
      <dd data-testid="expectedDepartureDate">
        {(expectedDepartureDate && formatDate(expectedDepartureDate, 'DD MMM YYYY')) || '—'}
      </dd>
    </div>
  );

  const pickupAddressElementFlags = getDisplayFlags('pickupAddress');
  const pickupAddressElement = (
    <div className={pickupAddressElementFlags.classes}>
      <dt>Pickup Address</dt>
      <dd data-testid="pickupAddress">{pickupAddress ? formatAddress(pickupAddress) : '-'}</dd>
    </div>
  );

  const secondaryPickupAddressElementFlags = getDisplayFlags('secondaryPickupAddress');
  const secondaryPickupAddressElement = (
    <div className={secondaryPickupAddressElementFlags.classes}>
      <dt>Secondary Pickup Address</dt>
      <dd data-testid="secondaryPickupAddress">
        {secondaryPickupAddress ? formatAddress(secondaryPickupAddress) : '—'}
      </dd>
    </div>
  );

  const destinationAddressElementFlags = getDisplayFlags('destinationAddress');
  const destinationAddressElement = (
    <div className={destinationAddressElementFlags.classes}>
      <dt>Destination Address</dt>
      <dd data-testid="destinationAddress">{destinationAddress ? formatAddress(destinationAddress) : '-'}</dd>
    </div>
  );

  const secondaryDestinationAddressElementFlags = getDisplayFlags('secondaryDestinationAddress');
  const secondaryDestinationAddressElement = (
    <div className={secondaryDestinationAddressElementFlags.classes}>
      <dt>Secondary Destination Address</dt>
      <dd data-testid="secondaryDestinationAddress">
        {secondaryDestinationAddress ? formatAddress(secondaryDestinationAddress) : '—'}
      </dd>
    </div>
  );

  const closeoutOfficeElementFlags = getDisplayFlags('closeoutOffice');
  const closeoutOfficeElement = (
    <div className={closeoutOfficeElementFlags.classes}>
      <dt>Closeout office</dt>
      <dd data-testid="closeout">{closeoutDisplay}</dd>
    </div>
  );

  const sitPlannedElementFlags = getDisplayFlags('sitPlanned');
  const sitPlannedElement = (
    <div className={sitPlannedElementFlags.classes}>
      <dt>SIT planned?</dt>
      <dd data-testid="sitPlanned">{sitExpected ? 'Yes' : 'No'}</dd>
    </div>
  );

  const estimatedWeightElementFlags = getDisplayFlags('estimatedWeight');
  const estimatedWeightElement = (
    <div className={estimatedWeightElementFlags.classes}>
      <dt>Estimated weight</dt>
      <dd data-testid="estimatedWeight">{formatWeight(estimatedWeight)}</dd>
    </div>
  );

  const proGearWeightElementFlags = getDisplayFlags('proGearWeight');
  const proGearWeightElement = (
    <div className={proGearWeightElementFlags.classes}>
      <dt>Pro-gear</dt>
      <dd data-testid="proGearWeight">{proGearWeight ? `Yes, ${formatWeight(proGearWeight)}` : 'No'}</dd>
    </div>
  );

  const spouseProGearElementFlags = getDisplayFlags('spouseProGear');
  const spouseProGearElement = (
    <div className={spouseProGearElementFlags.classes}>
      <dt>Spouse pro-gear</dt>
      <dd data-testid="spouseProGear">{spouseProGearWeight ? `Yes, ${formatWeight(spouseProGearWeight)}` : 'No'}</dd>
    </div>
  );

  const estimatedIncentiveElementFlags = getDisplayFlags('estimatedIncentive');
  const estimatedIncentiveElement = (
    <div className={estimatedIncentiveElementFlags.classes}>
      <dt>Estimated Incentive</dt>
      <dd data-testid="estimatedIncentive">
        ${estimatedIncentive ? formatCentsTruncateWhole(estimatedIncentive) : '0'}
      </dd>
    </div>
  );

  const hasRequestedAdvanceElementFlags = getDisplayFlags('hasRequestedAdvance');
  const hasRequestedAdvanceElement = (
    <div className={hasRequestedAdvanceElementFlags.classes}>
      <dt>Advance requested?</dt>
      <dd data-testid="hasRequestedAdvance">
        {hasRequestedAdvance ? `Yes, $${formatCentsTruncateWhole(advanceAmountRequested)}` : 'No'}
      </dd>
    </div>
  );

  const advanceStatusElementFlags = getDisplayFlags('advanceStatus');
  const advanceStatusElement = (
    <div className={advanceStatusElementFlags.classes}>
      <dt>Advance request status</dt>
      <dd data-testid="advanceRequestStatus">
        {ADVANCE_STATUSES[advanceStatus] ? ADVANCE_STATUSES[advanceStatus].displayValue : `Review required`}
      </dd>
    </div>
  );

  const aoaPacketElement = (
    <div>
      <dt>AOA Packet</dt>
      <dd data-testid="aoaPacketDownload">
        <p className={styles.downloadLink}>
          <AsyncPacketDownloadLink
            id={shipment?.ppmShipment?.id}
            label="Download AOA Paperwork (PDF)"
            asyncRetrieval={downloadPPMAOAPacket}
            onFailure={onErrorModalToggle}
          />
        </p>
      </dd>
    </div>
  );

  const paymentPacketElement = (
    <div>
      <dt>Payment Packet</dt>
      <dd data-testid="paymentPacketDownload">
        <p className={styles.downloadLink}>
          <AsyncPacketDownloadLink
            id={shipment?.ppmShipment?.id}
            label="Download Payment Packet (PDF)"
            asyncRetrieval={downloadPPMPaymentPacket}
            onFailure={onErrorModalToggle}
          />
        </p>
      </dd>
    </div>
  );
  const counselorRemarksElementFlags = getDisplayFlags('counselorRemarks');
  const counselorRemarksElement = (
    <div className={counselorRemarksElementFlags.classes}>
      <dt>Counselor remarks</dt>
      <dd data-testid="counselorRemarks">{shipment.counselorRemarks || '—'}</dd>
    </div>
  );

  const defaultDetails = (
    <dl
      className={classNames(
        shipmentDefinitionListsStyles.ShipmentDefinitionLists,
        styles.descriptionList,
        styles.tableDisplay,
        styles.compact,
        className,
      )}
      data-testid="ppm-shipment-info-list"
    >
      {expectedDepartureDateElement}
      {pickupAddressElement}
      {secondaryPickupAddressElement}
      {destinationAddressElement}
      {secondaryDestinationAddressElement}
      <Restricted to={permissionTypes.viewCloseoutOffice}>{closeoutOfficeElement}</Restricted>
      {sitPlannedElement}
      {estimatedWeightElement}
      {showElement(proGearWeightElementFlags) && proGearWeightElement}
      {showElement(spouseProGearElementFlags) && spouseProGearElement}
      {showElement(estimatedIncentiveElementFlags) && estimatedIncentiveElement}
      {hasRequestedAdvanceElement}
      {hasRequestedAdvance === true && advanceStatusElement}
      {advanceStatus === ADVANCE_STATUSES.APPROVED.apiValue && aoaPacketElement}
<<<<<<< HEAD
      {(status === ppmShipmentStatuses.CLOSEOUT_COMPLETE || status === ppmShipmentStatuses.WAITING_ON_CUSTOMER) &&
        paymentPacketElement}
=======
      {status === ppmShipmentStatuses.PAYMENT_APPROVED && paymentPacketElement}
>>>>>>> 53bbb23f
      {counselorRemarksElement}
    </dl>
  );

  const evaluationReportDetails = (
    <div className={shipmentDefinitionListsStyles.sideBySideContainer}>
      <div className={shipmentDefinitionListsStyles.sidebySideItem}>
        <dl
          className={classNames(
            shipmentDefinitionListsStyles.evaluationReportDL,
            styles.descriptionList,
            styles.tableDisplay,
            styles.compact,
            className,
          )}
          data-testid="shipment-info-list-left"
        >
          {isExpanded && pickupAddressElement}
          {isExpanded && expectedDepartureDateElement}
        </dl>
      </div>
      <div className={shipmentDefinitionListsStyles.sidebySideItem}>
        <dl
          className={classNames(
            shipmentDefinitionListsStyles.evaluationReportDL,
            styles.descriptionList,
            styles.tableDisplay,
            styles.compact,
            className,
          )}
          data-testid="shipment-info-list-right"
        >
          {isExpanded && destinationAddressElement}
        </dl>
      </div>
    </div>
  );

  return <div>{isForEvaluationReport ? evaluationReportDetails : defaultDetails}</div>;
};

PPMShipmentInfoList.propTypes = {
  className: PropTypes.string,
  shipment: ShipmentShape.isRequired,
  warnIfMissing: PropTypes.arrayOf(fieldValidationShape),
  errorIfMissing: PropTypes.arrayOf(fieldValidationShape),
  showWhenCollapsed: PropTypes.arrayOf(PropTypes.string),
  isExpanded: PropTypes.bool,
  isForEvaluationReport: PropTypes.bool,
  onErrorModalToggle: PropTypes.func,
};

PPMShipmentInfoList.defaultProps = {
  className: '',
  warnIfMissing: [],
  errorIfMissing: [],
  showWhenCollapsed: [],
  isExpanded: false,
  isForEvaluationReport: false,
  onErrorModalToggle: undefined,
};

export default PPMShipmentInfoList;<|MERGE_RESOLUTION|>--- conflicted
+++ resolved
@@ -254,12 +254,7 @@
       {hasRequestedAdvanceElement}
       {hasRequestedAdvance === true && advanceStatusElement}
       {advanceStatus === ADVANCE_STATUSES.APPROVED.apiValue && aoaPacketElement}
-<<<<<<< HEAD
-      {(status === ppmShipmentStatuses.CLOSEOUT_COMPLETE || status === ppmShipmentStatuses.WAITING_ON_CUSTOMER) &&
-        paymentPacketElement}
-=======
-      {status === ppmShipmentStatuses.PAYMENT_APPROVED && paymentPacketElement}
->>>>>>> 53bbb23f
+      {status === ppmShipmentStatuses.CLOSEOUT_COMPLETE && paymentPacketElement}
       {counselorRemarksElement}
     </dl>
   );
