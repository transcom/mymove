--- conflicted
+++ resolved
@@ -278,11 +278,7 @@
       )}
       data-testid="ppm-shipment-info-list"
     >
-<<<<<<< HEAD
-      {(actualMoveDate === null || actualMoveDate === undefined) && expectedDepartureDateElement}
-=======
       {!actualMoveDate && expectedDepartureDateElement}
->>>>>>> e08376a7
       {actualMoveDate && actualDepartureDateElement}
       {pickupAddressElement}
       {secondaryPickupAddressElement}
