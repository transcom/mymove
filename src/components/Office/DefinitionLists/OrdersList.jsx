import React from 'react';
import classnames from 'classnames';
import PropTypes from 'prop-types';

import styles from './OfficeDefinitionLists.module.scss';

import { OrdersInfoShape } from 'types/order';
import { formatDate } from 'shared/dates';
import descriptionListStyles from 'styles/descriptionList.module.scss';
import {
  formatLabelReportByDate,
  departmentIndicatorReadable,
  ordersTypeReadable,
  ordersTypeDetailReadable,
} from 'utils/formatters';

const OrdersList = ({ ordersInfo, moveInfo, showMissingWarnings }) => {
  const { ordersType } = ordersInfo;
  const isRetiree = ordersType === 'RETIREMENT';
  const isSeparatee = ordersType === 'SEPARATION';
  const missingText = showMissingWarnings ? 'Missing' : '—';

  const reportDateRowLabel = formatLabelReportByDate(ordersType);

  return (
    <div className={styles.OfficeDefinitionLists}>
      <dl className={descriptionListStyles.descriptionList}>
        <div
          className={classnames(descriptionListStyles.row, {
            [styles.missingInfoError]: showMissingWarnings && !ordersInfo.ordersType,
          })}
        >
          <dt>Orders type</dt>
          <dd data-testid="ordersType">{ordersTypeReadable(ordersInfo.ordersType, missingText)}</dd>
        </div>
        <div className={descriptionListStyles.row}>
          <dt>Date issued</dt>
          <dd data-testid="issuedDate">{formatDate(ordersInfo.issuedDate, 'DD MMM YYYY')}</dd>
        </div>
        <div className={descriptionListStyles.row}>
          <dt data-testid="reportByDateLabel">{reportDateRowLabel}</dt>
          <dd data-testid="reportByDate">{formatDate(ordersInfo.reportByDate, 'DD MMM YYYY')}</dd>
        </div>

        <div
          className={classnames(descriptionListStyles.row, {
            [styles.missingInfoError]: showMissingWarnings && !ordersInfo.payGrade,
          })}
        >
          <dt>Pay grade</dt>
<<<<<<< HEAD
          <dd data-testid="payGrade">
            {!ordersInfo.payGrade ? missingText : `${ORDERS_PAY_GRADE_OPTIONS[ordersInfo.payGrade]}`}
          </dd>
=======
          <dd data-testid="payGrade">{!ordersInfo.payGrade ? missingText : ordersInfo.payGrade}</dd>
>>>>>>> fd3723cb
        </div>
        <div className={descriptionListStyles.row}>
          <dt>Rank</dt>
          <dd data-testid="rank">{!ordersInfo.rank ? missingText : `${ordersInfo.rank}`}</dd>
        </div>
        <div className={descriptionListStyles.row}>
          <dt>Current duty location</dt>
          <dd data-testid="currentDutyLocation">{ordersInfo.currentDutyLocation?.name}</dd>
        </div>
        <div className={descriptionListStyles.row}>
          <dt>Counseling office</dt>
          <dd data-testid="counselingOffice">
            {moveInfo?.counselingOffice?.name ? moveInfo.counselingOffice.name : '—'}
          </dd>
        </div>
        <div
          className={classnames(descriptionListStyles.row, {
            [styles.missingInfoError]: !ordersInfo.newDutyLocation?.name,
          })}
        >
          <dt data-testid="newDutyLocationLabel">
            {isRetiree || isSeparatee ? 'HOR, HOS, or PLEAD' : 'New duty location'}
          </dt>
          <dd data-testid="newDutyLocation">
            {ordersInfo.newDutyLocation?.name ? ordersInfo.newDutyLocation?.name : '—'}
          </dd>
        </div>
        <div
          className={classnames(descriptionListStyles.row, {
            [styles.missingInfoError]: showMissingWarnings && !ordersInfo.departmentIndicator,
          })}
        >
          <dt>Department indicator</dt>
          <dd data-testid="departmentIndicator">
            {departmentIndicatorReadable(ordersInfo.departmentIndicator, missingText)}
          </dd>
        </div>
        <div
          className={classnames(descriptionListStyles.row, {
            [styles.missingInfoError]: showMissingWarnings && !ordersInfo.ordersNumber,
          })}
        >
          <dt>Orders number</dt>
          <dd data-testid="ordersNumber">{!ordersInfo.ordersNumber ? missingText : ordersInfo.ordersNumber}</dd>
        </div>

        <div
          className={classnames(descriptionListStyles.row, {
            [styles.missingInfoError]: showMissingWarnings && !ordersInfo.ordersTypeDetail,
          })}
        >
          <dt>Orders type detail</dt>
          <dd data-testid="ordersTypeDetail">{ordersTypeDetailReadable(ordersInfo.ordersTypeDetail, missingText)}</dd>
        </div>
        <div className={descriptionListStyles.row}>
          <dt>Dependents</dt>
          <dd data-testid="dependents">{ordersInfo.dependents ? 'Authorized' : 'Unauthorized'}</dd>
        </div>
        <div
          className={classnames(descriptionListStyles.row, {
            [styles.missingInfoError]: showMissingWarnings && !ordersInfo.ordersDocuments,
          })}
        >
          <dt>Orders document(s)</dt>
          <dd data-testid="ordersDocuments">{!ordersInfo.ordersDocuments ? missingText : 'File(s) Uploaded'}</dd>
        </div>
        <div
          className={classnames(descriptionListStyles.row, {
            [styles.missingInfoError]: showMissingWarnings && !ordersInfo.tacMDC,
          })}
        >
          <dt>HHG TAC</dt>
          <dd data-testid="tacMDC">{!ordersInfo.tacMDC ? missingText : ordersInfo.tacMDC}</dd>
        </div>
        <div className={descriptionListStyles.row}>
          <dt>HHG SAC</dt>
          <dd data-testid="sacSDN">{!ordersInfo.sacSDN ? '—' : ordersInfo.sacSDN}</dd>
        </div>
        <div className={descriptionListStyles.row}>
          <dt>NTS TAC</dt>
          <dd data-testid="NTStac">{!ordersInfo.NTStac ? '—' : ordersInfo.NTStac}</dd>
        </div>
        <div className={descriptionListStyles.row}>
          <dt>NTS SAC</dt>
          <dd data-testid="NTSsac">{!ordersInfo.NTSsac ? '—' : ordersInfo.NTSsac}</dd>
        </div>
      </dl>
    </div>
  );
};

OrdersList.defaultProps = {
  showMissingWarnings: true,
};

OrdersList.propTypes = {
  ordersInfo: OrdersInfoShape.isRequired,
  moveInfo: PropTypes.object.isRequired,
  showMissingWarnings: PropTypes.bool,
};

export default OrdersList;<|MERGE_RESOLUTION|>--- conflicted
+++ resolved
@@ -13,6 +13,7 @@
   ordersTypeReadable,
   ordersTypeDetailReadable,
 } from 'utils/formatters';
+import { ORDERS_PAY_GRADE_OPTIONS } from 'constants/orders';
 
 const OrdersList = ({ ordersInfo, moveInfo, showMissingWarnings }) => {
   const { ordersType } = ordersInfo;
@@ -48,13 +49,9 @@
           })}
         >
           <dt>Pay grade</dt>
-<<<<<<< HEAD
           <dd data-testid="payGrade">
             {!ordersInfo.payGrade ? missingText : `${ORDERS_PAY_GRADE_OPTIONS[ordersInfo.payGrade]}`}
           </dd>
-=======
-          <dd data-testid="payGrade">{!ordersInfo.payGrade ? missingText : ordersInfo.payGrade}</dd>
->>>>>>> fd3723cb
         </div>
         <div className={descriptionListStyles.row}>
           <dt>Rank</dt>
