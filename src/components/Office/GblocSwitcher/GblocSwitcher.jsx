import React, { useContext, useEffect, useState } from 'react';
import { connect } from 'react-redux';
import PropTypes from 'prop-types';

import styles from './GblocSwitcher.module.scss';

import ButtonDropdown from 'components/ButtonDropdown/ButtonDropdown';
import { useListGBLOCsQueries } from 'hooks/queries';
import { selectLoggedInUser } from 'store/entities/selectors';
import SelectedGblocContext, {
  SELECTED_GBLOC_SESSION_STORAGE_KEY,
} from 'components/Office/GblocSwitcher/SelectedGblocContext';
import { roleTypes } from 'constants/userRoles';

<<<<<<< HEAD
const GBLOCSwitcher = ({ officeUser, activeRole, ariaLabel }) => {
=======
const GBLOCSwitcher = ({ officeUser, activeRole, ariaLabel, ...props }) => {
>>>>>>> 359a7514
  const [isInitialPageLoad, setIsInitialPageLoad] = useState(true);
  const { selectedGbloc, handleGblocChange } = useContext(SelectedGblocContext);

  let { result: gblocs } = useListGBLOCsQueries();
  if (activeRole !== roleTypes.HQ) {
<<<<<<< HEAD
    gblocs = officeUser?.transportation_office_assignments.map((toa) => {
=======
    gblocs = officeUser?.transportation_office_assignments?.map((toa) => {
>>>>>>> 359a7514
      return toa?.transportationOffice?.gbloc;
    });
  }

<<<<<<< HEAD
  const officeUsersDefaultGbloc = officeUser.transportation_office.gbloc;
  if (gblocs.indexOf(officeUsersDefaultGbloc) === -1) {
=======
  let officeUsersDefaultGbloc = officeUser.transportation_office?.gbloc;
  if (gblocs?.indexOf(officeUsersDefaultGbloc) === -1) {
>>>>>>> 359a7514
    gblocs.push(officeUsersDefaultGbloc);
  }

  if (props.gblocsOverride) {
    gblocs = props.gblocsOverride;
    [officeUsersDefaultGbloc] = gblocs;
  }

  useEffect(() => {
    if (window.sessionStorage.getItem(SELECTED_GBLOC_SESSION_STORAGE_KEY) && isInitialPageLoad) {
      handleGblocChange(window.sessionStorage.getItem(SELECTED_GBLOC_SESSION_STORAGE_KEY));
      setIsInitialPageLoad(false);
    } else if (isInitialPageLoad) {
      handleGblocChange(officeUsersDefaultGbloc);
      setIsInitialPageLoad(false);
    }
  }, [selectedGbloc, officeUsersDefaultGbloc, isInitialPageLoad, handleGblocChange]);

  return (
    <ButtonDropdown
      onChange={(e) => {
        handleGblocChange(e.target.value);
      }}
      value={selectedGbloc || officeUsersDefaultGbloc}
      ariaLabel={ariaLabel}
      divClassName={styles.switchGblocButton}
      testId="gbloc_switcher"
    >
      {gblocs?.map((gbloc) => (
        <option value={gbloc} key={`filterOption_${gbloc}`}>
          {gbloc}
        </option>
      ))}
    </ButtonDropdown>
  );
};

GBLOCSwitcher.defaultProps = {
  ariaLabel: 'Switch to a different GBLOC',
};

GBLOCSwitcher.propTypes = {
  officeUser: PropTypes.object.isRequired,
  activeRole: PropTypes.string.isRequired,
  ariaLabel: PropTypes.string,
};

const mapStateToProps = (state) => {
  const user = selectLoggedInUser(state);

  return {
    officeUser: user?.office_user || {},
    activeRole: state.auth.activeRole,
  };
};

export default connect(mapStateToProps)(GBLOCSwitcher);<|MERGE_RESOLUTION|>--- conflicted
+++ resolved
@@ -12,32 +12,19 @@
 } from 'components/Office/GblocSwitcher/SelectedGblocContext';
 import { roleTypes } from 'constants/userRoles';
 
-<<<<<<< HEAD
-const GBLOCSwitcher = ({ officeUser, activeRole, ariaLabel }) => {
-=======
 const GBLOCSwitcher = ({ officeUser, activeRole, ariaLabel, ...props }) => {
->>>>>>> 359a7514
   const [isInitialPageLoad, setIsInitialPageLoad] = useState(true);
   const { selectedGbloc, handleGblocChange } = useContext(SelectedGblocContext);
 
   let { result: gblocs } = useListGBLOCsQueries();
   if (activeRole !== roleTypes.HQ) {
-<<<<<<< HEAD
-    gblocs = officeUser?.transportation_office_assignments.map((toa) => {
-=======
     gblocs = officeUser?.transportation_office_assignments?.map((toa) => {
->>>>>>> 359a7514
       return toa?.transportationOffice?.gbloc;
     });
   }
 
-<<<<<<< HEAD
-  const officeUsersDefaultGbloc = officeUser.transportation_office.gbloc;
-  if (gblocs.indexOf(officeUsersDefaultGbloc) === -1) {
-=======
   let officeUsersDefaultGbloc = officeUser.transportation_office?.gbloc;
   if (gblocs?.indexOf(officeUsersDefaultGbloc) === -1) {
->>>>>>> 359a7514
     gblocs.push(officeUsersDefaultGbloc);
   }
 
