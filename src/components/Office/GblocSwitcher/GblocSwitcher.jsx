import React, { useContext, useEffect, useState } from 'react';
import { connect } from 'react-redux';
import PropTypes from 'prop-types';
import classNames from 'classnames';
import { Dropdown } from '@trussworks/react-uswds';

import GblocDropdown from './GblocDropdown';

import { useListGBLOCsQueries } from 'hooks/queries';
import { selectLoggedInUser } from 'store/entities/selectors';
import { roleTypes } from 'constants/userRoles';
import SelectedGblocContext, {
  SELECTED_GBLOC_SESSION_STORAGE_KEY,
} from 'components/Office/GblocSwitcher/SelectedGblocContext';

const GBLOCSwitcher = ({ officeUser, activeRole, ariaLabel }) => {
  const [isInitialPageLoad, setIsInitialPageLoad] = useState(true);
  const { selectedGbloc, handleGblocChange } = useContext(SelectedGblocContext);

  let { result: gblocs } = useListGBLOCsQueries();
  if (activeRole !== roleTypes.HQ) {
    gblocs = officeUser?.transportation_office_assignments?.map((toa) => {
      return toa?.transportationOffice?.gbloc;
    });
  }

  const officeUsersDefaultGbloc = officeUser.transportation_office?.gbloc;
  if (gblocs?.indexOf(officeUsersDefaultGbloc) === -1) {
    gblocs.push(officeUsersDefaultGbloc);
  }

  useEffect(() => {
    if (window.sessionStorage.getItem(SELECTED_GBLOC_SESSION_STORAGE_KEY) && isInitialPageLoad) {
      handleGblocChange(window.sessionStorage.getItem(SELECTED_GBLOC_SESSION_STORAGE_KEY));
      setIsInitialPageLoad(false);
    } else if (isInitialPageLoad) {
      handleGblocChange(officeUsersDefaultGbloc);
      setIsInitialPageLoad(false);
    }
  }, [selectedGbloc, officeUsersDefaultGbloc, isInitialPageLoad, handleGblocChange]);

  return (
<<<<<<< HEAD
    <Dropdown
      onChange={(e) => {
        handleGblocChange(e.target.value);
      }}
      className={classNames(styles.switchGblocButton)}
      value={selectedGbloc || officeUsersDefaultGbloc}
      aria-label={ariaLabel}
      data-testid="gbloc_switcher"
    >
      {gblocs?.map((gbloc) => (
        <option value={gbloc} key={`filterOption_${gbloc}`}>
          {gbloc}
        </option>
      ))}
    </Dropdown>
=======
    <GblocDropdown
      ariaLabel={ariaLabel}
      handleChange={handleGblocChange}
      defaultValue={selectedGbloc || officeUsersDefaultGbloc}
      gblocs={gblocs}
    />
>>>>>>> 826d8877
  );
};

GBLOCSwitcher.defaultProps = {
  ariaLabel: 'Switch to a different GBLOC',
};

GBLOCSwitcher.propTypes = {
  officeUser: PropTypes.object.isRequired,
  activeRole: PropTypes.string.isRequired,
  ariaLabel: PropTypes.string,
};

const mapStateToProps = (state) => {
  const user = selectLoggedInUser(state);

  return {
    officeUser: user?.office_user || {},
    activeRole: state.auth.activeRole,
  };
};

export default connect(mapStateToProps)(GBLOCSwitcher);<|MERGE_RESOLUTION|>--- conflicted
+++ resolved
@@ -1,8 +1,6 @@
 import React, { useContext, useEffect, useState } from 'react';
 import { connect } from 'react-redux';
 import PropTypes from 'prop-types';
-import classNames from 'classnames';
-import { Dropdown } from '@trussworks/react-uswds';
 
 import GblocDropdown from './GblocDropdown';
 
@@ -40,30 +38,12 @@
   }, [selectedGbloc, officeUsersDefaultGbloc, isInitialPageLoad, handleGblocChange]);
 
   return (
-<<<<<<< HEAD
-    <Dropdown
-      onChange={(e) => {
-        handleGblocChange(e.target.value);
-      }}
-      className={classNames(styles.switchGblocButton)}
-      value={selectedGbloc || officeUsersDefaultGbloc}
-      aria-label={ariaLabel}
-      data-testid="gbloc_switcher"
-    >
-      {gblocs?.map((gbloc) => (
-        <option value={gbloc} key={`filterOption_${gbloc}`}>
-          {gbloc}
-        </option>
-      ))}
-    </Dropdown>
-=======
     <GblocDropdown
       ariaLabel={ariaLabel}
       handleChange={handleGblocChange}
       defaultValue={selectedGbloc || officeUsersDefaultGbloc}
       gblocs={gblocs}
     />
->>>>>>> 826d8877
   );
 };
 
