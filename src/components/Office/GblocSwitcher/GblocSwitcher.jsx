--- conflicted
+++ resolved
@@ -18,22 +18,13 @@
 
   let { result: gblocs } = useListGBLOCsQueries();
   if (activeRole !== roleTypes.HQ) {
-<<<<<<< HEAD
-    gblocs = officeUser?.transportation_office_assignments.map((toa) => {
-=======
     gblocs = officeUser?.transportation_office_assignments?.map((toa) => {
->>>>>>> 2e9b42ed
       return toa?.transportationOffice?.gbloc;
     });
   }
 
-<<<<<<< HEAD
-  const officeUsersDefaultGbloc = officeUser.transportation_office.gbloc;
-  if (gblocs.indexOf(officeUsersDefaultGbloc) === -1) {
-=======
   const officeUsersDefaultGbloc = officeUser.transportation_office?.gbloc;
   if (gblocs?.indexOf(officeUsersDefaultGbloc) === -1) {
->>>>>>> 2e9b42ed
     gblocs.push(officeUsersDefaultGbloc);
   }
 
