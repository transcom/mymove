import React from 'react';
import classNames from 'classnames';
import * as PropTypes from 'prop-types';

import styles from './ShipmentContainer.module.scss';

import { SHIPMENT_OPTIONS, SHIPMENT_TYPES } from 'shared/constants';
import { ShipmentOptionsOneOf } from 'types/shipment';

const ShipmentContainer = ({ id, className, children, shipmentType }) => {
  const isBoat = shipmentType === SHIPMENT_TYPES.BOAT_HAUL_AWAY || shipmentType === SHIPMENT_TYPES.BOAT_TOW_AWAY;
  const containerClasses = classNames(
    styles.shipmentContainer,
    {
      'container--accent--default':
        shipmentType === null ||
        shipmentType === SHIPMENT_OPTIONS.MOBILE_HOME ||
        !Object.values(SHIPMENT_OPTIONS).includes(shipmentType),
      'container--accent--hhg': shipmentType === SHIPMENT_OPTIONS.HHG,
      'container--accent--nts': shipmentType === SHIPMENT_OPTIONS.NTS,
      'container--accent--ntsr': shipmentType === SHIPMENT_OPTIONS.NTSR,
      'container--accent--ppm': shipmentType === SHIPMENT_OPTIONS.PPM,
<<<<<<< HEAD
      'container--accent--boat': shipmentType === SHIPMENT_OPTIONS.BOAT,
=======
      'container--accent--boat': isBoat,
>>>>>>> 9df187bf
      'container--accent--mobilehome': shipmentType === SHIPMENT_OPTIONS.MOBILE_HOME,
    },
    className,
  );

  return (
    <div data-testid="ShipmentContainer" className={`${containerClasses}`} id={id}>
      {children}
    </div>
  );
};

ShipmentContainer.propTypes = {
  id: PropTypes.string,
  className: PropTypes.string,
  children: PropTypes.node.isRequired,
  /** Describes the type of shipment container. */
  shipmentType: ShipmentOptionsOneOf,
};

ShipmentContainer.defaultProps = {
  shipmentType: null,
  className: '',
  id: '',
};

export default ShipmentContainer;<|MERGE_RESOLUTION|>--- conflicted
+++ resolved
@@ -20,11 +20,7 @@
       'container--accent--nts': shipmentType === SHIPMENT_OPTIONS.NTS,
       'container--accent--ntsr': shipmentType === SHIPMENT_OPTIONS.NTSR,
       'container--accent--ppm': shipmentType === SHIPMENT_OPTIONS.PPM,
-<<<<<<< HEAD
-      'container--accent--boat': shipmentType === SHIPMENT_OPTIONS.BOAT,
-=======
       'container--accent--boat': isBoat,
->>>>>>> 9df187bf
       'container--accent--mobilehome': shipmentType === SHIPMENT_OPTIONS.MOBILE_HOME,
     },
     className,
