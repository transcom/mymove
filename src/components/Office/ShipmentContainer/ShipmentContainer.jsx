--- conflicted
+++ resolved
@@ -22,10 +22,7 @@
       'container--accent--ppm': shipmentType === SHIPMENT_OPTIONS.PPM,
       'container--accent--boat': isBoat,
       'container--accent--mobilehome': shipmentType === SHIPMENT_OPTIONS.MOBILE_HOME,
-<<<<<<< HEAD
-=======
       'container--accent--ub': shipmentType === SHIPMENT_OPTIONS.UNACCOMPANIED_BAGGAGE,
->>>>>>> ea3fdcd5
     },
     className,
   );
