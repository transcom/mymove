--- conflicted
+++ resolved
@@ -13,10 +13,6 @@
     {
       'container--accent--default':
         shipmentType === null ||
-<<<<<<< HEAD
-        shipmentType === SHIPMENT_OPTIONS.BOAT ||
-=======
->>>>>>> dbd59c85
         shipmentType === SHIPMENT_OPTIONS.MOBILE_HOME ||
         !Object.values(SHIPMENT_OPTIONS).includes(shipmentType),
       'container--accent--hhg': shipmentType === SHIPMENT_OPTIONS.HHG,
