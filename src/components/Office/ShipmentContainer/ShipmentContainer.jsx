import React from 'react';
import classNames from 'classnames';
import * as PropTypes from 'prop-types';

import styles from './ShipmentContainer.module.scss';

import { SHIPMENT_OPTIONS, SHIPMENT_TYPES } from 'shared/constants';
<<<<<<< HEAD
import { ShipmentTypesOneOf } from 'types/shipment';
=======
import { ShipmentOptionsOneOf } from 'types/shipment';
>>>>>>> 06c02e1e

const ShipmentContainer = ({ id, className, children, shipmentType }) => {
  const isBoat = shipmentType === SHIPMENT_TYPES.BOAT_HAUL_AWAY || shipmentType === SHIPMENT_TYPES.BOAT_TOW_AWAY;
  const containerClasses = classNames(
    styles.shipmentContainer,
    {
      'container--accent--default':
        shipmentType === null ||
        shipmentType === SHIPMENT_OPTIONS.MOBILE_HOME ||
        !Object.values(SHIPMENT_OPTIONS).includes(shipmentType),
      'container--accent--hhg': shipmentType === SHIPMENT_OPTIONS.HHG,
      'container--accent--nts': shipmentType === SHIPMENT_OPTIONS.NTS,
      'container--accent--ntsr': shipmentType === SHIPMENT_OPTIONS.NTSR,
      'container--accent--ppm': shipmentType === SHIPMENT_OPTIONS.PPM,
      'container--accent--boat': isBoat,
      'container--accent--mobilehome': shipmentType === SHIPMENT_OPTIONS.MOBILE_HOME,
<<<<<<< HEAD
=======
      'container--accent--ub': shipmentType === SHIPMENT_OPTIONS.UNACCOMPANIED_BAGGAGE,
>>>>>>> 06c02e1e
    },
    className,
  );

  return (
    <div data-testid="ShipmentContainer" className={`${containerClasses}`} id={id}>
      {children}
    </div>
  );
};

ShipmentContainer.propTypes = {
  id: PropTypes.string,
  className: PropTypes.string,
  children: PropTypes.node.isRequired,
  /** Describes the type of shipment container. */
  shipmentType: ShipmentTypesOneOf,
};

ShipmentContainer.defaultProps = {
  shipmentType: null,
  className: '',
  id: '',
};

export default ShipmentContainer;<|MERGE_RESOLUTION|>--- conflicted
+++ resolved
@@ -5,11 +5,7 @@
 import styles from './ShipmentContainer.module.scss';
 
 import { SHIPMENT_OPTIONS, SHIPMENT_TYPES } from 'shared/constants';
-<<<<<<< HEAD
 import { ShipmentTypesOneOf } from 'types/shipment';
-=======
-import { ShipmentOptionsOneOf } from 'types/shipment';
->>>>>>> 06c02e1e
 
 const ShipmentContainer = ({ id, className, children, shipmentType }) => {
   const isBoat = shipmentType === SHIPMENT_TYPES.BOAT_HAUL_AWAY || shipmentType === SHIPMENT_TYPES.BOAT_TOW_AWAY;
@@ -26,10 +22,7 @@
       'container--accent--ppm': shipmentType === SHIPMENT_OPTIONS.PPM,
       'container--accent--boat': isBoat,
       'container--accent--mobilehome': shipmentType === SHIPMENT_OPTIONS.MOBILE_HOME,
-<<<<<<< HEAD
-=======
       'container--accent--ub': shipmentType === SHIPMENT_OPTIONS.UNACCOMPANIED_BAGGAGE,
->>>>>>> 06c02e1e
     },
     className,
   );
