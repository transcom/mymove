--- conflicted
+++ resolved
@@ -68,16 +68,10 @@
     SHIPMENT_OPTIONS.NTS,
     SHIPMENT_OPTIONS.NTSR,
     SHIPMENT_OPTIONS.PPM,
-<<<<<<< HEAD
+    SHIPMENT_OPTIONS.MOBILE_HOME,
     SHIPMENT_OPTIONS.BOAT,
     SHIPMENT_TYPES.BOAT_HAUL_AWAY,
     SHIPMENT_TYPES.BOAT_TOW_AWAY,
-=======
-    SHIPMENT_OPTIONS.MOBILE_HOME,
-    SHIPMENT_OPTIONS.BOAT,
-    SHIPMENT_OPTIONS.BOAT_HAUL_AWAY,
-    SHIPMENT_OPTIONS.BOAT_TOW_AWAY,
->>>>>>> 06c02e1e
   ]).isRequired,
   customerRemarks: PropTypes.string,
   counselorRemarks: PropTypes.string,
