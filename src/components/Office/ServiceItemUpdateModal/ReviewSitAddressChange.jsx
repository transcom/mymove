import React from 'react';
import classnames from 'classnames';
import { Field } from 'formik';
import { FontAwesomeIcon } from '@fortawesome/react-fontawesome';
import { Alert, FormGroup, Label, Radio } from '@trussworks/react-uswds';
import * as PropTypes from 'prop-types';

import styles from './ServiceItemUpdateModal.module.scss';

import DataTable from 'components/DataTable/index';
import { formatAddress } from 'utils/shipmentDisplay';
import { AddressShape } from 'types';
import DataTableWrapper from 'components/DataTableWrapper';

/**
 * @component
 * @description This modal serves the purpose of allowing a TOO to review a SIT address update in order to approve or deny the change.
 * @param {ReviewSitAddressChangeProps}
 * @returns {React.ReactElement}
 */
const ReviewSitAddressChange = ({ sitAddressUpdate }) => {
  const { oldAddress, newAddress, contractorRemarks, distance } = sitAddressUpdate;

  return (
    <>
      <Alert type="warning" style={{ marginBottom: '1rem', marginTop: '1.85rem' }} data-testid="distanceAlert">
        Requested final SIT delivery address is {distance} miles from the initial SIT delivery address. Approvals over
        50 miles will result in updated pricing for this shipment.
      </Alert>
      <DataTableWrapper className={classnames('maxw-tablet', 'table--data-point-group', styles.reviewAddressChange)}>
        <DataTable
          columnHeaders={['Initial SIT delivery address', 'Requested final SIT delivery address']}
          dataRow={[formatAddress(oldAddress), formatAddress(newAddress)]}
          icon={<FontAwesomeIcon icon="arrow-right" />}
        />
        <DataTable
          columnHeaders={['Update request details']}
          dataRow={[
            <>
              <b>Contractor remarks:</b> {contractorRemarks}
            </>,
          ]}
        />
      </DataTableWrapper>
      <FormGroup>
        <h3 style={{ fontSize: '17px' }}>Review Request</h3>
        <Label>Approve address change?</Label>
<<<<<<< HEAD
        <div>
=======
        <div data-testid="reviewSITAddressUpdateForm">
>>>>>>> fe432b55
          <Field as={Radio} label="Yes" id="acceptAddressUpdate" name="sitAddressUpdate" value="YES" type="radio" />
          <Field as={Radio} label="No" id="rejectAddressUpdate" name="sitAddressUpdate" value="NO" type="radio" />
        </div>
      </FormGroup>
    </>
  );
};

/**
 * @typedef ReviewSitAddressChangeProps
 * @prop{AddressShape} oldAddress
 * @prop{AddressShape} newAddress
 * @prop{string} contractorRemarks
 * @prop{string} distance
 */
ReviewSitAddressChange.propTypes = {
  oldAddress: AddressShape,
  newAddress: AddressShape,
  contractorRemarks: PropTypes.string,
  distance: PropTypes.string,
};

ReviewSitAddressChange.defaultProps = {
  oldAddress: {},
  newAddress: {},
  contractorRemarks: '',
  distance: '',
};

export default ReviewSitAddressChange;<|MERGE_RESOLUTION|>--- conflicted
+++ resolved
@@ -45,11 +45,7 @@
       <FormGroup>
         <h3 style={{ fontSize: '17px' }}>Review Request</h3>
         <Label>Approve address change?</Label>
-<<<<<<< HEAD
-        <div>
-=======
         <div data-testid="reviewSITAddressUpdateForm">
->>>>>>> fe432b55
           <Field as={Radio} label="Yes" id="acceptAddressUpdate" name="sitAddressUpdate" value="YES" type="radio" />
           <Field as={Radio} label="No" id="rejectAddressUpdate" name="sitAddressUpdate" value="NO" type="radio" />
         </div>
