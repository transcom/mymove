import React from 'react';
import PropTypes from 'prop-types';
import { Button } from '@trussworks/react-uswds';

import styles from '../ReviewSITExtensionModal.module.scss';

import Modal, { ModalActions, ModalClose, ModalTitle } from 'components/Modal/Modal';

const ConfirmCustomerExpenseModal = ({ setShowConfirmModal, values, setValues }) => {
  const handleConfirmYes = () => {
    setValues({
      ...values,
      convertToCustomerExpense: true,
    });
    setShowConfirmModal(false);
  };
  const handleConfirmNo = () => {
    setValues({
      ...values,
      convertToCustomerExpense: false,
    });
    setShowConfirmModal(false);
  };

  return (
    <Modal onClose={handleConfirmNo}>
      <ModalClose handleClick={handleConfirmNo} />
      <ModalTitle>
        <h2>Convert to Customer Expense</h2>
      </ModalTitle>
      <div className={styles.ModalPanelNoBorder}>
        <p>Are you sure that you would like to convert to Customer Expense?</p>
        <ModalActions>
<<<<<<< HEAD
          <Button type="button" data-testid="convertToCustomerExpenseConfirmationNo" onClick={handleConfirmNo}>
=======
          <Button
            type="button"
            secondary
            data-testid="convertToCustomerExpenseConfirmationNo"
            onClick={handleConfirmNo}
          >
>>>>>>> 0f5db9ff
            No
          </Button>
          <Button type="button" data-testid="convertToCustomerExpenseConfirmationYes" onClick={handleConfirmYes}>
            Yes
          </Button>
        </ModalActions>
      </div>
    </Modal>
  );
};

ConfirmCustomerExpenseModal.propTypes = {
  setShowConfirmModal: PropTypes.func.isRequired,
  values: PropTypes.object.isRequired,
  setValues: PropTypes.func.isRequired,
};
export default ConfirmCustomerExpenseModal;<|MERGE_RESOLUTION|>--- conflicted
+++ resolved
@@ -31,16 +31,12 @@
       <div className={styles.ModalPanelNoBorder}>
         <p>Are you sure that you would like to convert to Customer Expense?</p>
         <ModalActions>
-<<<<<<< HEAD
-          <Button type="button" data-testid="convertToCustomerExpenseConfirmationNo" onClick={handleConfirmNo}>
-=======
           <Button
             type="button"
             secondary
             data-testid="convertToCustomerExpenseConfirmationNo"
             onClick={handleConfirmNo}
           >
->>>>>>> 0f5db9ff
             No
           </Button>
           <Button type="button" data-testid="convertToCustomerExpenseConfirmationYes" onClick={handleConfirmYes}>
