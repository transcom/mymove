import { render, screen, waitFor, within } from '@testing-library/react';
import userEvent from '@testing-library/user-event';
import moment from 'moment';
import React from 'react';

import ReviewSITExtensionModal from './ReviewSITExtensionModal';

import { formatDateForDatePicker, swaggerDateFormat } from 'shared/dates';

describe('ReviewSITExtensionModal', () => {
  const sitExt = {
    requestedDays: 45,
    requestReason: 'AWAITING_COMPLETION_OF_RESIDENCE',
    contractorRemarks: 'The customer requested an extension',
    id: '123',
  };

  const sitStatus = {
    totalDaysRemaining: 30,
    totalSITDaysUsed: 15,
    calculatedTotalDaysInSIT: 15,
    currentSIT: {
      daysInSIT: 15,
      sitEntryDate: moment().subtract(15, 'days').format(swaggerDateFormat),
      sitAllowanceEndDate: moment().add(15, 'days').format(swaggerDateFormat),
    },
  };

  const shipment = {
    sitDaysAllowance: 45,
  };

  it('renders requested days, reason, and contractor remarks', async () => {
    render(
      <ReviewSITExtensionModal
        sitExtension={sitExt}
        onSubmit={() => {}}
        onClose={() => {}}
        shipment={shipment}
        sitStatus={sitStatus}
      />,
    );

    await waitFor(() => {
      expect(screen.getByText('45')).toBeInTheDocument();
      expect(screen.getByText('Awaiting completion of residence under construction')).toBeInTheDocument();
      expect(screen.getByText('The customer requested an extension')).toBeInTheDocument();
    });
  });

  it('calls onSubmit prop on approval with form values when validations pass', async () => {
    const mockOnSubmit = jest.fn();
    render(
      <ReviewSITExtensionModal
        sitExtension={sitExt}
        onSubmit={mockOnSubmit}
        onClose={() => {}}
        shipment={shipment}
        sitStatus={sitStatus}
      />,
    );

    const daysApprovedInput = screen.getByTestId('daysApproved');
    await userEvent.clear(daysApprovedInput);
    await userEvent.type(daysApprovedInput, '90');

    const acceptExtensionField = screen.getByLabelText('Yes');
    await userEvent.click(acceptExtensionField);

    const reasonDropdown = screen.getByLabelText('Reason for edit');
    await userEvent.selectOptions(reasonDropdown, ['SERIOUS_ILLNESS_MEMBER']);

    const officeRemarksInput = screen.getByLabelText('Office remarks');
    const submitBtn = screen.getByRole('button', { name: 'Save' });

    await userEvent.type(officeRemarksInput, 'Approved!');
    await userEvent.click(submitBtn);

    const expectedEndDate = formatDateForDatePicker(moment().add(75, 'days'));

    await waitFor(() => {
      expect(mockOnSubmit).toHaveBeenCalled();
      expect(mockOnSubmit).toHaveBeenCalledWith(sitExt.id, {
        acceptExtension: 'yes',
<<<<<<< HEAD
        convertToCustomerExpense: false,
=======
        convertToCustomersExpense: false,
>>>>>>> 6dafb40d
        requestReason: 'SERIOUS_ILLNESS_MEMBER',
        officeRemarks: 'Approved!',
        daysApproved: '90',
        sitEndDate: expectedEndDate,
      });
    });
  });

  it('calls onSubmit prop on denial with form values when validations pass', async () => {
    const mockOnSubmit = jest.fn();
    render(
      <ReviewSITExtensionModal
        sitExtension={sitExt}
        onSubmit={mockOnSubmit}
        onClose={() => {}}
        shipment={shipment}
        sitStatus={sitStatus}
      />,
    );
    const denyExtensionField = screen.getByLabelText('No');
    const officeRemarksInput = screen.getByLabelText('Office remarks');
    const submitBtn = screen.getByRole('button', { name: 'Save' });

    await userEvent.click(denyExtensionField);
    await userEvent.type(officeRemarksInput, 'Denied!');
    await userEvent.click(submitBtn);

    await waitFor(() => {
      expect(mockOnSubmit).toHaveBeenCalled();
      expect(mockOnSubmit).toHaveBeenCalledWith(
        sitExt.id,
        expect.objectContaining({
          acceptExtension: 'no',
<<<<<<< HEAD
          convertToCustomerExpense: false,
=======
          convertToCustomersExpense: false,
>>>>>>> 6dafb40d
          officeRemarks: 'Denied!',
        }),
      );
    });
  });

  it('hides Reason for edit selection when no is selected', async () => {
    const mockOnSubmit = jest.fn();
    render(
      <ReviewSITExtensionModal
        sitExtension={sitExt}
        onSubmit={mockOnSubmit}
        onClose={() => {}}
        shipment={shipment}
        sitStatus={sitStatus}
      />,
    );
    const acceptExtensionField = screen.getByLabelText('Yes');
    await userEvent.click(acceptExtensionField);
    const denyExtensionField = screen.getByLabelText('No');
    const reasonInput = screen.getByLabelText('Reason for edit');
    await waitFor(() => {
      expect(reasonInput).toBeInTheDocument();
    });
    await userEvent.click(denyExtensionField);
    await waitFor(() => {
      expect(reasonInput).not.toBeInTheDocument();
    });
  });

  it('does not allow submission of 0 approved days', async () => {
    const mockOnSubmit = jest.fn();
    render(
      <ReviewSITExtensionModal
        sitExtension={sitExt}
        shipment={shipment}
        sitStatus={sitStatus}
        onSubmit={mockOnSubmit}
        onClose={() => {}}
      />,
    );

    const daysApprovedInput = screen.getByTestId('daysApproved');

    const acceptExtensionField = screen.getByLabelText('Yes');
    await userEvent.click(acceptExtensionField);

    const submitBtn = screen.getByRole('button', { name: 'Save' });

    await userEvent.type(daysApprovedInput, '{backspace}{backspace}0');

    await waitFor(() => {
      expect(submitBtn).toBeDisabled();
    });
  });

  it('calls onclose prop on modal close', async () => {
    const mockClose = jest.fn();
    render(
      <ReviewSITExtensionModal
        sitExtension={sitExt}
        shipment={shipment}
        sitStatus={sitStatus}
        onSubmit={() => {}}
        onClose={mockClose}
      />,
    );
    const closeBtn = screen.getByRole('button', { name: 'Cancel' });

    await userEvent.click(closeBtn);

    await waitFor(() => {
      expect(mockClose).toHaveBeenCalled();
    });
  });

  it('renders the summary SIT component', async () => {
    render(
      <ReviewSITExtensionModal
        sitExtension={sitExt}
        shipment={shipment}
        sitStatus={sitStatus}
        onSubmit={jest.fn()}
        onClose={jest.fn()}
      />,
    );

    await waitFor(() => {
      expect(screen.getByText('SIT (STORAGE IN TRANSIT)')).toBeInTheDocument();
    });
    const sitStartAndEndTable = await screen.findByTestId('sitStartAndEndTable');
    expect(sitStartAndEndTable).toBeInTheDocument();
    expect(within(sitStartAndEndTable).getByText('Calculated total SIT days')).toBeInTheDocument();
    expect(within(sitStartAndEndTable).getByText('15')).toBeInTheDocument();
  });
});<|MERGE_RESOLUTION|>--- conflicted
+++ resolved
@@ -82,11 +82,7 @@
       expect(mockOnSubmit).toHaveBeenCalled();
       expect(mockOnSubmit).toHaveBeenCalledWith(sitExt.id, {
         acceptExtension: 'yes',
-<<<<<<< HEAD
-        convertToCustomerExpense: false,
-=======
         convertToCustomersExpense: false,
->>>>>>> 6dafb40d
         requestReason: 'SERIOUS_ILLNESS_MEMBER',
         officeRemarks: 'Approved!',
         daysApproved: '90',
@@ -120,11 +116,7 @@
         sitExt.id,
         expect.objectContaining({
           acceptExtension: 'no',
-<<<<<<< HEAD
-          convertToCustomerExpense: false,
-=======
           convertToCustomersExpense: false,
->>>>>>> 6dafb40d
           officeRemarks: 'Denied!',
         }),
       );
