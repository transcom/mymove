import React, { useState } from 'react';
import classnames from 'classnames';
import { Formik, Field, useField } from 'formik';
import PropTypes from 'prop-types';
import * as Yup from 'yup';
import { Button, Radio, FormGroup, Label, Tag, Textarea, Fieldset } from '@trussworks/react-uswds';
import moment from 'moment';

import { SITExtensionShape } from '../../../types/sitExtensions';

import styles from './ReviewSITExtensionModal.module.scss';
import ConfirmCustomerExpenseModal from './ConfirmCustomerExpenseModal/ConfirmCustomerExpenseModal';

import DataTableWrapper from 'components/DataTableWrapper/index';
import DataTable from 'components/DataTable/index';
import MaskedTextField from 'components/form/fields/MaskedTextField/MaskedTextField';
import { DropdownInput, DatePickerInput, CheckboxField } from 'components/form/fields';
import { dropdownInputOptions } from 'utils/formatters';
import { Form } from 'components/form';
import { ModalContainer, Overlay } from 'components/MigratedModal/MigratedModal';
import Modal, { ModalActions, ModalClose, ModalTitle } from 'components/Modal/Modal';
import { sitExtensionReasons } from 'constants/sitExtensions';
import { formatDateForDatePicker, swaggerDateFormat } from 'shared/dates';
import { SitStatusShape, LOCATION_TYPES } from 'types/sitStatusShape';
import { ShipmentShape } from 'types';

const SitDaysAllowanceForm = ({ onChange }) => (
  <MaskedTextField
    data-testid="daysApproved"
    defaultValue="1"
    id="daysApproved"
    name="daysApproved"
    mask={Number}
    lazy={false}
    scale={0}
    signed={false} // no negative numbers
    inputClassName={styles.approvedDaysInput}
    errorClassName={styles.errors}
    onChange={onChange}
  />
);

const SitEndDateForm = ({ onChange }) => (
  <DatePickerInput name="sitEndDate" label="" id="sitEndDate" onChange={onChange} />
);

const SITHistoryItemHeader = ({ title, value }) => {
  let action = '';

  if (title.includes('approved')) {
    action = 'Approved';
  }

  if (title.includes('authorized')) {
    action = 'Authorized';
  }

  return (
    <div data-happo-hide className={styles.sitHistoryItemHeader}>
      {title}
      <span className={styles.hintText}>
        {action} + Requested = {value}
      </span>
    </div>
  );
};

const SitStatusTables = ({ sitStatus, sitExtension, shipment }) => {
  const { totalSITDaysUsed } = sitStatus;
  const { daysInSIT, location } = sitStatus.currentSIT;
  const sitEntryDate = moment(sitStatus.currentSIT.sitEntryDate, swaggerDateFormat);
  const daysInPreviousSIT = totalSITDaysUsed - daysInSIT;

  /**
   * @function
   * @description This function calculates the total remaining days. If the SIT entry date has started, a day is subtracted from the days remaining to account for the current day.
   * @returns {number|string} - The number of days remaming or 'expired' if there are no more days left.
   */
  const totalDaysRemaining = () => {
    const daysRemaining = sitStatus ? sitStatus.totalDaysRemaining : shipment.sitDaysAllowance;
    // SIT not started
    if (!sitStatus && daysRemaining > 0) {
      return daysRemaining;
    }
    // SIT in has started
    if (sitStatus && daysRemaining > 1) {
      return daysRemaining - 1;
    }
    return 'Expired';
  };

  const approvedAndRequestedDaysCombined = shipment.sitDaysAllowance + sitExtension.requestedDays;
  const approvedAndRequestedDatesCombined = formatDateForDatePicker(
    moment()
      .add(sitExtension.requestedDays, 'days')
      .add(Number.isInteger(totalDaysRemaining()) ? totalDaysRemaining() - 1 : 0, 'days'),
  );

  const sitAllowanceHelper = useField({ name: 'daysApproved', id: 'daysApproved' })[2];
  const endDateHelper = useField({ name: 'sitEndDate', id: 'sitEndDate' })[2];
  // Currently active SIT
  const currentLocation = location === LOCATION_TYPES.ORIGIN ? 'origin SIT' : 'destination SIT';

  const currentDaysInSit = <p>{daysInSIT}</p>;
  const currentDateEnteredSit = <p>{formatDateForDatePicker(sitEntryDate)}</p>;

  /**
   * @function
   * @description This function is used to change the values of the Total Days
   * of SIT approved input when the End Date datepicker is modified. This is
   * being triggered on the `onChange` event for the SitEndDateForm component.
   * @param {Date} endDate A Moment.input representing the last day approved in the form.
   * @see handleDaysAllowanceChange
   * @see SitEndDateForm component
   */
  const handleSitEndDateChange = (endDate) => {
    // Calculate total allowance
    // Set dates to same time zone and strip of time information to calculate integer
    // days between them
    const endDay = moment(endDate).utcOffset(sitEntryDate.utcOffset(), true).startOf('day');
    const startDay = sitEntryDate.startOf('day');
    const sitDurationDays = moment.duration(endDay.diff(startDay)).asDays();
    const calculatedSitDaysAllowance = sitDurationDays + daysInPreviousSIT;

    // Update form values
    endDateHelper.setValue(endDate);
    sitAllowanceHelper.setValue(String(calculatedSitDaysAllowance));
  };

  /**
   * @function
   * @description This function is used to change the values of the End Date
   * datepicker when the Days Approved text input is modified. This is being
   * triggered on the `onChange` event for the SitDaysAllowanceForm component.
   * @param {number} daysApproved A number representing the number of days
   * approved in the form.
   * @see handleSitEndDateChange
   * @see SitDaysAllowanceForm component
   */
  const handleDaysAllowanceChange = (daysApproved) => {
    // Sit days allowance
    sitAllowanceHelper.setValue(daysApproved);
    // // // Sit End date
    const calculatedSitEndDate = formatDateForDatePicker(sitEntryDate.add(daysApproved - daysInPreviousSIT, 'days'));
    endDateHelper.setTouched(true);
    endDateHelper.setValue(calculatedSitEndDate);
  };

  return (
    <>
      <div className={styles.title}>
        <p>SIT (STORAGE IN TRANSIT)</p>
        <Tag>Additional Days Requested</Tag>
      </div>
      <div className={styles.tableContainer} data-testid="sitStatusTable">
        {/* Sit Total days table */}
        <DataTable
          custClass={styles.totalDaysTable}
          columnHeaders={[
            <SITHistoryItemHeader title="Total days of SIT approved" value={approvedAndRequestedDaysCombined} />,
            'Total days used',
            'Total days remaining',
          ]}
          dataRow={[
            <SitDaysAllowanceForm onChange={(e) => handleDaysAllowanceChange(e.target.value)} />,
            sitStatus.totalSITDaysUsed,
            totalDaysRemaining(),
          ]}
        />
      </div>
      <div className={styles.tableContainer} data-testid="sitStartAndEndTable">
        {/* Sit Start and End table */}
        <p className={styles.sitHeader}>Current location: {currentLocation}</p>
        <DataTable
          columnHeaders={[
            `SIT start date`,
            <SITHistoryItemHeader title="SIT authorized end date" value={approvedAndRequestedDatesCombined} />,
            'Calculated total SIT days',
          ]}
          dataRow={[
            currentDateEnteredSit,
            <SitEndDateForm
              onChange={(value) => {
                handleSitEndDateChange(value);
              }}
            />,
            sitStatus.calculatedTotalDaysInSIT,
          ]}
          custClass={styles.currentLocation}
        />
      </div>
      <div className={styles.tableContainer}>
        {/* Total days at current location */}
        <DataTable columnHeaders={[`Total days in ${currentLocation}`]} dataRow={[currentDaysInSit]} />
      </div>
    </>
  );
};

/**
 * @description This component contains a form that can be viewed from the SIT
 * Display on the MTO page when the Prime submits a SIT Extension for review of
 * the TOO.
 */
const ReviewSITExtensionsModal = ({ onClose, sitExtension, shipment, sitStatus, onSubmit }) => {
  const [checkBoxChecked, setCheckBoxChecked] = useState(false);
  const [showConfirmCustomerExpenseModal, setShowConfirmCustomerExpenseModal] = useState(false);
  const handleConfirmYes = () => {
    setShowConfirmCustomerExpenseModal(false);
    setCheckBoxChecked(true);
  };
  const handleConfirmNo = () => {
    setShowConfirmCustomerExpenseModal(false);
    setCheckBoxChecked(false);
  };
  const [initialValues, setInitialValues] = useState({
    acceptExtension: '',
<<<<<<< HEAD
    convertToCustomerExpense: false,
=======
    convertToCustomersExpense: false,
>>>>>>> 6dafb40d
    daysApproved: String(shipment.sitDaysAllowance),
    requestReason: sitExtension.requestReason,
    officeRemarks: '',
    sitEndDate: formatDateForDatePicker(moment(sitStatus.currentSIT.sitAllowanceEndDate, swaggerDateFormat)),
  });
  const minimumDaysAllowed = shipment.sitDaysAllowance + 1;
  const sitEntryDate = moment(sitStatus.currentSIT.sitEntryDate, swaggerDateFormat);
  const reviewSITExtensionSchema = Yup.object().shape({
    acceptExtension: Yup.mixed().oneOf(['yes', 'no']).required('Required'),
<<<<<<< HEAD
    convertToCustomerExpense: Yup.boolean().default(false),
=======
    convertToCustomersExpense: Yup.boolean().default(false),
>>>>>>> 6dafb40d
    requestReason: Yup.string().required('Required'),
    officeRemarks: Yup.string().when('acceptExtension', {
      is: 'no',
      then: () => Yup.string().required('Required'),
      otherwise: () => Yup.string().nullable(),
    }),
    daysApproved: Yup.number().when('acceptExtension', {
      is: 'yes',
      then: () =>
        Yup.number()
          .min(minimumDaysAllowed, `Total days of SIT approved must be ${minimumDaysAllowed} or more.`)
          .required('Required'),
    }),
    sitEndDate: Yup.date().min(
      formatDateForDatePicker(sitEntryDate.add(1, 'days')),
      'The end date must occur after the start date. Please select a new date.',
    ),
  });

  return (
    <div>
      <Overlay />
      <ModalContainer>
        {!showConfirmCustomerExpenseModal && (
          <Modal className={styles.ReviewSITExtensionModal}>
            <ModalClose handleClick={() => onClose()} />
            <ModalTitle>
              <h2>Review additional days requested</h2>
            </ModalTitle>
            <div>
              <Formik
                validationSchema={reviewSITExtensionSchema}
                onSubmit={(e) => onSubmit(sitExtension.id, e)}
                initialValues={initialValues}
              >
                {({ isValid, values, setValues }) => {
                  const handleRadioSelection = (e) => {
                    if (e.target.value === 'yes') {
                      setCheckBoxChecked(false);
                      setValues({
                        ...values,
                        acceptExtension: 'yes',
                        convertToCustomerExpense: false,
                      });
                    } else if (e.target.value === 'no') {
                      setValues({
                        ...values,
                        acceptExtension: 'no',
                      });
                    }
                  };
                  const handleCheckBoxClick = () => {
                    setValues({
                      ...values,
                      convertToCustomerExpense: checkBoxChecked,
                    });
<<<<<<< HEAD
                    setInitialValues(values);
                    setShowConfirmCustomerExpenseModal(true);
                  };
                  return (
                    <Form>
                      <DataTableWrapper
                        className={classnames('maxw-tablet', styles.sitDisplayForm)}
                        testID="sitExtensions"
                      >
                        <SitStatusTables sitStatus={sitStatus} sitExtension={sitExtension} shipment={shipment} />
                      </DataTableWrapper>
                      <div className={styles.ModalPanel}>
                        <dl className={styles.SITSummary}>
                          <div>
                            <dt>Additional days requested:</dt>
                            <dd>{sitExtension.requestedDays}</dd>
                          </div>
                          <div>
                            <dt>Reason:</dt>
                            <dd>{sitExtensionReasons[sitExtension.requestReason]}</dd>
                          </div>
                          <div>
                            <dt>Contractor remarks:</dt>
                            <dd>{sitExtension.contractorRemarks}</dd>
                          </div>
                        </dl>
                        <FormGroup>
                          <Fieldset legend="Accept request for extension?">
                            <Field
                              as={Radio}
                              label="Yes"
                              id="acceptExtension"
                              name="acceptExtension"
                              value="yes"
                              title="Yes, accept extension"
                              type="radio"
                              onChange={handleRadioSelection}
                            />
                            <Field
                              as={Radio}
                              label="No"
                              id="denyExtension"
                              name="acceptExtension"
                              value="no"
                              title="No, deny extension"
                              type="radio"
                              onChange={handleRadioSelection}
                            />
                          </Fieldset>
                        </FormGroup>
                        {values.acceptExtension === 'yes' && (
                          <div className={styles.reasonDropdown}>
                            <DropdownInput
                              label="Reason for edit"
                              name="requestReason"
                              options={dropdownInputOptions(sitExtensionReasons)}
                            />
                          </div>
                        )}
                        {values.acceptExtension === 'no' && (
                          <div className={styles.convertRadio} data-testid="convertToCustomerExpense">
                            <CheckboxField
                              id="convertToCustomerExpense"
                              label="Convert to Customer Expense"
                              name="convertToCustomerExpense"
                              checked={checkBoxChecked}
                              onChange={handleCheckBoxClick}
                            />
                          </div>
                        )}
                        <Label htmlFor="officeRemarks">Office remarks</Label>
                        <Field
                          as={Textarea}
                          data-testid="officeRemarks"
                          label="No"
                          name="officeRemarks"
                          id="officeRemarks"
                        />
                        <ModalActions>
                          <Button type="submit" disabled={!isValid}>
                            Save
                          </Button>
                          <Button
                            type="button"
                            onClick={() => onClose()}
                            data-testid="modalCancelButton"
                            outline
                            className={styles.CancelButton}
                          >
                            Cancel
                          </Button>
                        </ModalActions>
                      </div>
                    </Form>
                  );
                }}
              </Formik>
            </div>
          </Modal>
        )}
        {showConfirmCustomerExpenseModal && (
          <ConfirmCustomerExpenseModal onSubmit={handleConfirmYes} onClose={handleConfirmNo} />
        )}
=======
                  }
                };
                const handleYesSelection = (e) => {
                  if (e.target.value === 'yes') {
                    setValues({
                      ...values,
                      acceptExtension: 'yes',
                      convertToCustomersExpense: false,
                    });
                  }
                };
                return (
                  <Form>
                    <DataTableWrapper
                      className={classnames('maxw-tablet', styles.sitDisplayForm)}
                      testID="sitExtensions"
                    >
                      <SitStatusTables sitStatus={sitStatus} sitExtension={sitExtension} shipment={shipment} />
                    </DataTableWrapper>
                    <div className={styles.ModalPanel}>
                      <dl className={styles.SITSummary}>
                        <div>
                          <dt>Additional days requested:</dt>
                          <dd>{sitExtension.requestedDays}</dd>
                        </div>
                        <div>
                          <dt>Reason:</dt>
                          <dd>{sitExtensionReasons[sitExtension.requestReason]}</dd>
                        </div>
                        <div>
                          <dt>Contractor remarks:</dt>
                          <dd>{sitExtension.contractorRemarks}</dd>
                        </div>
                      </dl>
                      <FormGroup>
                        <Fieldset legend="Accept request for extension?">
                          <Field
                            as={Radio}
                            label="Yes"
                            id="acceptExtension"
                            name="acceptExtension"
                            value="yes"
                            title="Yes, accept extension"
                            type="radio"
                            onChange={handleYesSelection}
                          />
                          <Field
                            as={Radio}
                            label="No"
                            id="denyExtension"
                            name="acceptExtension"
                            value="no"
                            title="No, deny extension"
                            type="radio"
                            onChange={handleNoSelection}
                          />
                        </Fieldset>
                      </FormGroup>
                      {values.acceptExtension === 'yes' && (
                        <div className={styles.reasonDropdown}>
                          <DropdownInput
                            label="Reason for edit"
                            name="requestReason"
                            options={dropdownInputOptions(sitExtensionReasons)}
                          />
                        </div>
                      )}
                      {values.acceptExtension === 'no' && (
                        <div className={styles.convertRadio} data-testid="convertToCustomersExpense">
                          <CheckboxField
                            id="convertToCustomersExpense"
                            label="Convert to Customer Expense"
                            name="convertToCustomersExpense"
                          />
                        </div>
                      )}
                      <Label htmlFor="officeRemarks">Office remarks</Label>
                      <Field
                        as={Textarea}
                        data-testid="officeRemarks"
                        label="No"
                        name="officeRemarks"
                        id="officeRemarks"
                      />
                      <ModalActions>
                        <Button type="submit" disabled={!isValid}>
                          Save
                        </Button>
                        <Button
                          type="button"
                          onClick={() => onClose()}
                          data-testid="modalCancelButton"
                          outline
                          className={styles.CancelButton}
                        >
                          Cancel
                        </Button>
                      </ModalActions>
                    </div>
                  </Form>
                );
              }}
            </Formik>
          </div>
        </Modal>
>>>>>>> 6dafb40d
      </ModalContainer>
    </div>
  );
};

ReviewSITExtensionsModal.propTypes = {
  onClose: PropTypes.func.isRequired,
  onSubmit: PropTypes.func.isRequired,
  sitExtension: SITExtensionShape.isRequired,
  sitStatus: SitStatusShape.isRequired,
  shipment: ShipmentShape.isRequired,
};
export default ReviewSITExtensionsModal;<|MERGE_RESOLUTION|>--- conflicted
+++ resolved
@@ -215,11 +215,7 @@
   };
   const [initialValues, setInitialValues] = useState({
     acceptExtension: '',
-<<<<<<< HEAD
-    convertToCustomerExpense: false,
-=======
     convertToCustomersExpense: false,
->>>>>>> 6dafb40d
     daysApproved: String(shipment.sitDaysAllowance),
     requestReason: sitExtension.requestReason,
     officeRemarks: '',
@@ -229,11 +225,7 @@
   const sitEntryDate = moment(sitStatus.currentSIT.sitEntryDate, swaggerDateFormat);
   const reviewSITExtensionSchema = Yup.object().shape({
     acceptExtension: Yup.mixed().oneOf(['yes', 'no']).required('Required'),
-<<<<<<< HEAD
-    convertToCustomerExpense: Yup.boolean().default(false),
-=======
     convertToCustomersExpense: Yup.boolean().default(false),
->>>>>>> 6dafb40d
     requestReason: Yup.string().required('Required'),
     officeRemarks: Yup.string().when('acceptExtension', {
       is: 'no',
@@ -290,7 +282,6 @@
                       ...values,
                       convertToCustomerExpense: checkBoxChecked,
                     });
-<<<<<<< HEAD
                     setInitialValues(values);
                     setShowConfirmCustomerExpenseModal(true);
                   };
@@ -394,113 +385,6 @@
         {showConfirmCustomerExpenseModal && (
           <ConfirmCustomerExpenseModal onSubmit={handleConfirmYes} onClose={handleConfirmNo} />
         )}
-=======
-                  }
-                };
-                const handleYesSelection = (e) => {
-                  if (e.target.value === 'yes') {
-                    setValues({
-                      ...values,
-                      acceptExtension: 'yes',
-                      convertToCustomersExpense: false,
-                    });
-                  }
-                };
-                return (
-                  <Form>
-                    <DataTableWrapper
-                      className={classnames('maxw-tablet', styles.sitDisplayForm)}
-                      testID="sitExtensions"
-                    >
-                      <SitStatusTables sitStatus={sitStatus} sitExtension={sitExtension} shipment={shipment} />
-                    </DataTableWrapper>
-                    <div className={styles.ModalPanel}>
-                      <dl className={styles.SITSummary}>
-                        <div>
-                          <dt>Additional days requested:</dt>
-                          <dd>{sitExtension.requestedDays}</dd>
-                        </div>
-                        <div>
-                          <dt>Reason:</dt>
-                          <dd>{sitExtensionReasons[sitExtension.requestReason]}</dd>
-                        </div>
-                        <div>
-                          <dt>Contractor remarks:</dt>
-                          <dd>{sitExtension.contractorRemarks}</dd>
-                        </div>
-                      </dl>
-                      <FormGroup>
-                        <Fieldset legend="Accept request for extension?">
-                          <Field
-                            as={Radio}
-                            label="Yes"
-                            id="acceptExtension"
-                            name="acceptExtension"
-                            value="yes"
-                            title="Yes, accept extension"
-                            type="radio"
-                            onChange={handleYesSelection}
-                          />
-                          <Field
-                            as={Radio}
-                            label="No"
-                            id="denyExtension"
-                            name="acceptExtension"
-                            value="no"
-                            title="No, deny extension"
-                            type="radio"
-                            onChange={handleNoSelection}
-                          />
-                        </Fieldset>
-                      </FormGroup>
-                      {values.acceptExtension === 'yes' && (
-                        <div className={styles.reasonDropdown}>
-                          <DropdownInput
-                            label="Reason for edit"
-                            name="requestReason"
-                            options={dropdownInputOptions(sitExtensionReasons)}
-                          />
-                        </div>
-                      )}
-                      {values.acceptExtension === 'no' && (
-                        <div className={styles.convertRadio} data-testid="convertToCustomersExpense">
-                          <CheckboxField
-                            id="convertToCustomersExpense"
-                            label="Convert to Customer Expense"
-                            name="convertToCustomersExpense"
-                          />
-                        </div>
-                      )}
-                      <Label htmlFor="officeRemarks">Office remarks</Label>
-                      <Field
-                        as={Textarea}
-                        data-testid="officeRemarks"
-                        label="No"
-                        name="officeRemarks"
-                        id="officeRemarks"
-                      />
-                      <ModalActions>
-                        <Button type="submit" disabled={!isValid}>
-                          Save
-                        </Button>
-                        <Button
-                          type="button"
-                          onClick={() => onClose()}
-                          data-testid="modalCancelButton"
-                          outline
-                          className={styles.CancelButton}
-                        >
-                          Cancel
-                        </Button>
-                      </ModalActions>
-                    </div>
-                  </Form>
-                );
-              }}
-            </Formik>
-          </div>
-        </Modal>
->>>>>>> 6dafb40d
       </ModalContainer>
     </div>
   );
