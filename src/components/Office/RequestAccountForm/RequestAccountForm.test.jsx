--- conflicted
+++ resolved
@@ -197,13 +197,8 @@
   it('shows policy error when both TOO and TIO checkboxes are both selected, and goes away after unselecting one of them', async () => {
     renderWithRouter(<RequestAccountForm {...testProps} />);
 
-<<<<<<< HEAD
-    const tooCheckbox = screen.getByTestId('transportationOrderingOfficerCheckBox');
+    const tooCheckbox = screen.getByTestId('taskOrderingOfficerCheckBox');
     const tioCheckbox = screen.getByTestId('taskInvoicingOfficerCheckBox');
-=======
-    const tooCheckbox = screen.getByTestId('taskOrderingOfficerCheckBox');
-    const tioCheckbox = screen.getByTestId('transportationInvoicingOfficerCheckBox');
->>>>>>> c9901e17
 
     // Click both the TOO and TIO role checkboxes
     await userEvent.click(tooCheckbox);
@@ -211,11 +206,7 @@
 
     // Check that the validation error appears
     const policyVerrs = await screen.findAllByText(
-<<<<<<< HEAD
-      'You cannot select both Transportation Ordering Officer and Task Invoicing Officer. This is a policy managed by USTRANSCOM.',
-=======
-      'You cannot select both Task Ordering Officer and Transportation Invoicing Officer. This is a policy managed by USTRANSCOM.',
->>>>>>> c9901e17
+      'You cannot select both Task Ordering Officer and Task Invoicing Officer. This is a policy managed by USTRANSCOM.',
     );
     expect(policyVerrs.length).toBeGreaterThan(0);
 
@@ -223,11 +214,7 @@
     await userEvent.click(tioCheckbox);
     expect(
       screen.queryByText(
-<<<<<<< HEAD
-        'You cannot select both Transportation Ordering Officer and Task Invoicing Officer. This is a policy managed by USTRANSCOM.',
-=======
-        'You cannot select both Task Ordering Officer and Transportation Invoicing Officer. This is a policy managed by USTRANSCOM.',
->>>>>>> c9901e17
+        'You cannot select both Task Ordering Officer and Task Invoicing Officer. This is a policy managed by USTRANSCOM.',
       ),
     ).not.toBeInTheDocument();
   });
