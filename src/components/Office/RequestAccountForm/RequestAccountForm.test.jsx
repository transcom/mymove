import React from 'react';
import { screen, fireEvent } from '@testing-library/react';
import userEvent from '@testing-library/user-event';
import { act } from 'react-dom/test-utils';
import selectEvent from 'react-select-event';

import RequestAccountForm from './RequestAccountForm';

import { renderWithRouter } from 'testUtils';
import { searchTransportationOfficesOpen } from 'services/ghcApi';

const mockNavigate = jest.fn();
jest.mock('react-router-dom', () => ({
  ...jest.requireActual('react-router-dom'),
  useNavigate: () => mockNavigate,
}));

jest.mock('services/ghcApi', () => ({
  ...jest.requireActual('services/ghcApi'),
  searchTransportationOfficesOpen: jest.fn(),
}));

describe('RequestAccountForm component', () => {
  const testProps = {
    initialValues: {
      officeAccountRequestFirstName: '',
      officeAccountRequestMiddleInitial: '',
      officeAccountRequestLastName: '',
      officeAccountRequestEmail: '',
      officeAccountRequestTelephone: '',
      officeAccountRequestEdipi: '',
      officeAccountRequestOtherUniqueId: '',
      officeAccountTransportationOffice: undefined,
    },
    onSubmit: jest.fn(),
    onCancel: jest.fn(),
  };

  it('renders the form inputs', async () => {
    renderWithRouter(<RequestAccountForm {...testProps} />);

    const firstName = await screen.findByLabelText('First Name');
    expect(firstName).toBeInstanceOf(HTMLInputElement);
    expect(firstName).toHaveValue(testProps.initialValues.officeAccountRequestFirstName);

    const middleInitial = await screen.findByLabelText('First Name');
    expect(middleInitial).toBeInstanceOf(HTMLInputElement);
    expect(middleInitial).toHaveValue(testProps.initialValues.officeAccountRequestMiddleInitial);

    const lastName = await screen.findByLabelText('Last Name');
    expect(lastName).toBeInstanceOf(HTMLInputElement);
    expect(lastName).toHaveValue(testProps.initialValues.officeAccountRequestLastName);

    const email = await screen.findByLabelText('Email');
    expect(email).toBeInstanceOf(HTMLInputElement);
    expect(email).toHaveValue(testProps.initialValues.officeAccountRequestEmail);

    const telephone = await screen.findByLabelText('Telephone');
    expect(telephone).toBeInstanceOf(HTMLInputElement);
    expect(telephone).toHaveValue(testProps.initialValues.officeAccountRequestTelephone);

    const edipi = screen.getByTestId('officeAccountRequestEdipi');
    expect(edipi).toBeInstanceOf(HTMLInputElement);
    expect(edipi).toHaveValue(testProps.initialValues.officeAccountRequestEdipi);

    const uniqueId = screen.getByTestId('officeAccountRequestOtherUniqueId');
    expect(uniqueId).toBeInstanceOf(HTMLInputElement);
    expect(uniqueId).toHaveValue(testProps.initialValues.officeAccountRequestOtherUniqueId);

    const transportationOffice = screen.getByLabelText('Transportation Office');
    expect(transportationOffice).toBeInstanceOf(HTMLInputElement);
    expect(transportationOffice).toHaveTextContent('');

    const tooCheckbox = screen.getByTestId('taskOrderingOfficerCheckBox');
    expect(tooCheckbox).toBeInstanceOf(HTMLInputElement);
    expect(tooCheckbox).not.toBeChecked(false);

    const tioCheckbox = screen.getByTestId('taskInvoicingOfficerCheckBox');
    expect(tioCheckbox).toBeInstanceOf(HTMLInputElement);
    expect(tioCheckbox).not.toBeChecked(false);

    const tcoCheckbox = screen.getByTestId('transportationContractingOfficerCheckBox');
    expect(tcoCheckbox).toBeInstanceOf(HTMLInputElement);
    expect(tcoCheckbox).not.toBeChecked(false);

    const scCheckbox = screen.getByTestId('servicesCounselorCheckBox');
    expect(scCheckbox).toBeInstanceOf(HTMLInputElement);
    expect(scCheckbox).not.toBeChecked(false);

    const qsaCheckbox = screen.getByTestId('qualityAssuranceEvaluatorCheckBox');
    expect(qsaCheckbox).toBeInstanceOf(HTMLInputElement);
    expect(qsaCheckbox).not.toBeChecked(false);

    const hqCheckbox = screen.getByTestId('headquartersCheckBox');
    expect(hqCheckbox).toBeInstanceOf(HTMLInputElement);
    expect(hqCheckbox).not.toBeChecked(false);
  });

  it('cancels requesting office account when cancel button is clicked', async () => {
    renderWithRouter(<RequestAccountForm {...testProps} />);

    const cancelButton = await screen.getByTestId('requestOfficeAccountCancelButton');
    await userEvent.click(cancelButton);
    expect(testProps.onCancel).toHaveBeenCalled();
  });

  it('submits requesting office account form when submit button is clicked', async () => {
    const mockOfficeId = '3210a533-19b8-4805-a564-7eb452afce10';
    const mockTransportationOffice = {
      address: {
        city: 'Test City',
        country: 'United States',
        id: 'a13806fc-0e7d-4dc3-91ca-b802d9da50f1',
        postalCode: '85309',
        state: 'AZ',
        streetAddress1: '7383 N Litchfield Rd',
        streetAddress2: 'Rm 1122',
      },
      created_at: '2018-05-28T14:27:39.198Z',
      gbloc: 'KKFA',
      id: mockOfficeId,
      name: 'Tester',
      phone_lines: [],
      updated_at: '2018-05-28T14:27:39.198Z',
    };

    const mockSearchTransportationOfficesOpen = () => Promise.resolve([mockTransportationOffice]);
    searchTransportationOfficesOpen.mockImplementation(mockSearchTransportationOfficesOpen);

    renderWithRouter(<RequestAccountForm {...testProps} />);

    await userEvent.type(screen.getByLabelText('First Name'), 'Bob');
    await userEvent.type(screen.getByLabelText('Last Name'), 'Banks');
    await userEvent.type(screen.getByLabelText('Email'), 'banks@gmail.com');
    await userEvent.type(screen.getByLabelText('Telephone'), '333-333-3333');
    await userEvent.type(screen.getByTestId('officeAccountRequestEdipi'), '1111111111');
    await userEvent.type(screen.getByTestId('officeAccountRequestOtherUniqueId'), '1111111111');

    const transportationOfficeInput = screen.getByLabelText('Transportation Office');
    await fireEvent.change(transportationOfficeInput, { target: { value: 'Tester' } });
    await act(() => selectEvent.select(transportationOfficeInput, /Tester/));

    const tooCheckbox = screen.getByTestId('taskOrderingOfficerCheckBox');
<<<<<<< HEAD
    await userEvent.click(tooCheckbox);

    const submitButton = await screen.getByTestId('requestOfficeAccountSubmitButton');
    await userEvent.click(submitButton);

    expect(testProps.onSubmit).toHaveBeenCalled();
  });

  it('submits Headquarters office account form when submit button is clicked', async () => {
    const mockOfficeId = '3210a533-19b8-4805-a564-7eb452afce10';
    const mockHeadquartersOffice = {
      address: {
        city: 'Test City',
        country: 'United States',
        id: 'a13806fc-0e7d-4dc3-91ca-b802d9da50f1',
        postalCode: '85309',
        state: 'AZ',
        streetAddress1: '7383 N Litchfield Rd',
        streetAddress2: 'Rm 1122',
      },
      created_at: '2018-05-28T14:27:39.198Z',
      gbloc: 'KKFA',
      id: mockOfficeId,
      name: 'Tester',
      phone_lines: [],
      updated_at: '2018-05-28T14:27:39.198Z',
    };

    const mockSearchHeadquartersOfficesOpen = () => Promise.resolve([mockHeadquartersOffice]);
    searchTransportationOfficesOpen.mockImplementation(mockSearchHeadquartersOfficesOpen);

    renderWithRouter(<RequestAccountForm {...testProps} />);

    await userEvent.type(screen.getByLabelText('First Name'), 'Bob');
    await userEvent.type(screen.getByLabelText('Last Name'), 'Banks');
    await userEvent.type(screen.getByLabelText('Email'), 'banks@gmail.com');
    await userEvent.type(screen.getByLabelText('Telephone'), '333-333-3333');
    await userEvent.type(screen.getByTestId('officeAccountRequestEdipi'), '1111111111');
    await userEvent.type(screen.getByTestId('officeAccountRequestOtherUniqueId'), '1111111111');

    const transportationOfficeInput = screen.getByLabelText('Transportation Office');
    fireEvent.change(transportationOfficeInput, { target: { value: 'Tester' } });
    await act(() => selectEvent.select(transportationOfficeInput, /Tester/));

    const tooCheckbox = screen.getByTestId('headquartersCheckBox');
=======
>>>>>>> 06b760a6
    await userEvent.click(tooCheckbox);

    const submitButton = await screen.getByTestId('requestOfficeAccountSubmitButton');
    await userEvent.click(submitButton);

    expect(testProps.onSubmit).toHaveBeenCalled();
  });

  it('shows policy error when both TOO and TIO checkboxes are both selected, and goes away after unselecting one of them', async () => {
    renderWithRouter(<RequestAccountForm {...testProps} />);

    const tooCheckbox = screen.getByTestId('taskOrderingOfficerCheckBox');
    const tioCheckbox = screen.getByTestId('taskInvoicingOfficerCheckBox');

    // Click both the TOO and TIO role checkboxes
    await userEvent.click(tooCheckbox);
    await userEvent.click(tioCheckbox);

    // Check that the validation error appears
    const policyVerrs = await screen.findAllByText(
      'You cannot select both Task Ordering Officer and Task Invoicing Officer. This is a policy managed by USTRANSCOM.',
    );
    expect(policyVerrs.length).toBeGreaterThan(0);

    // Check that it goes away after unselecting either TIO or TOO checkbox
    await userEvent.click(tioCheckbox);
    expect(
      screen.queryByText(
        'You cannot select both Task Ordering Officer and Task Invoicing Officer. This is a policy managed by USTRANSCOM.',
      ),
    ).not.toBeInTheDocument();
  });

  afterEach(jest.resetAllMocks);
});<|MERGE_RESOLUTION|>--- conflicted
+++ resolved
@@ -90,10 +90,6 @@
     const qsaCheckbox = screen.getByTestId('qualityAssuranceEvaluatorCheckBox');
     expect(qsaCheckbox).toBeInstanceOf(HTMLInputElement);
     expect(qsaCheckbox).not.toBeChecked(false);
-
-    const hqCheckbox = screen.getByTestId('headquartersCheckBox');
-    expect(hqCheckbox).toBeInstanceOf(HTMLInputElement);
-    expect(hqCheckbox).not.toBeChecked(false);
   });
 
   it('cancels requesting office account when cancel button is clicked', async () => {
@@ -141,54 +137,6 @@
     await act(() => selectEvent.select(transportationOfficeInput, /Tester/));
 
     const tooCheckbox = screen.getByTestId('taskOrderingOfficerCheckBox');
-<<<<<<< HEAD
-    await userEvent.click(tooCheckbox);
-
-    const submitButton = await screen.getByTestId('requestOfficeAccountSubmitButton');
-    await userEvent.click(submitButton);
-
-    expect(testProps.onSubmit).toHaveBeenCalled();
-  });
-
-  it('submits Headquarters office account form when submit button is clicked', async () => {
-    const mockOfficeId = '3210a533-19b8-4805-a564-7eb452afce10';
-    const mockHeadquartersOffice = {
-      address: {
-        city: 'Test City',
-        country: 'United States',
-        id: 'a13806fc-0e7d-4dc3-91ca-b802d9da50f1',
-        postalCode: '85309',
-        state: 'AZ',
-        streetAddress1: '7383 N Litchfield Rd',
-        streetAddress2: 'Rm 1122',
-      },
-      created_at: '2018-05-28T14:27:39.198Z',
-      gbloc: 'KKFA',
-      id: mockOfficeId,
-      name: 'Tester',
-      phone_lines: [],
-      updated_at: '2018-05-28T14:27:39.198Z',
-    };
-
-    const mockSearchHeadquartersOfficesOpen = () => Promise.resolve([mockHeadquartersOffice]);
-    searchTransportationOfficesOpen.mockImplementation(mockSearchHeadquartersOfficesOpen);
-
-    renderWithRouter(<RequestAccountForm {...testProps} />);
-
-    await userEvent.type(screen.getByLabelText('First Name'), 'Bob');
-    await userEvent.type(screen.getByLabelText('Last Name'), 'Banks');
-    await userEvent.type(screen.getByLabelText('Email'), 'banks@gmail.com');
-    await userEvent.type(screen.getByLabelText('Telephone'), '333-333-3333');
-    await userEvent.type(screen.getByTestId('officeAccountRequestEdipi'), '1111111111');
-    await userEvent.type(screen.getByTestId('officeAccountRequestOtherUniqueId'), '1111111111');
-
-    const transportationOfficeInput = screen.getByLabelText('Transportation Office');
-    fireEvent.change(transportationOfficeInput, { target: { value: 'Tester' } });
-    await act(() => selectEvent.select(transportationOfficeInput, /Tester/));
-
-    const tooCheckbox = screen.getByTestId('headquartersCheckBox');
-=======
->>>>>>> 06b760a6
     await userEvent.click(tooCheckbox);
 
     const submitButton = await screen.getByTestId('requestOfficeAccountSubmitButton');
