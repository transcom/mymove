import React from 'react';
import { screen, fireEvent } from '@testing-library/react';
import userEvent from '@testing-library/user-event';
import { act } from 'react-dom/test-utils';
import selectEvent from 'react-select-event';

import RequestAccountForm from './RequestAccountForm';

import { renderWithRouter } from 'testUtils';
import { searchTransportationOfficesOpen } from 'services/ghcApi';

const mockNavigate = jest.fn();
jest.mock('react-router-dom', () => ({
  ...jest.requireActual('react-router-dom'),
  useNavigate: () => mockNavigate,
}));

jest.mock('services/ghcApi', () => ({
  ...jest.requireActual('services/ghcApi'),
  searchTransportationOfficesOpen: jest.fn(),
}));

describe('RequestAccountForm component', () => {
  const testProps = {
    initialValues: {
      officeAccountRequestFirstName: '',
      officeAccountRequestMiddleInitial: '',
      officeAccountRequestLastName: '',
      officeAccountRequestEmail: '',
      officeAccountRequestTelephone: '',
      officeAccountRequestEdipi: '',
      officeAccountRequestOtherUniqueId: '',
      officeAccountTransportationOffice: undefined,
    },
    onSubmit: jest.fn(),
    onCancel: jest.fn(),
  };

  it('renders the form inputs', async () => {
    renderWithRouter(<RequestAccountForm {...testProps} />);

    const firstName = await screen.findByLabelText('First Name');
    expect(firstName).toBeInstanceOf(HTMLInputElement);
    expect(firstName).toHaveValue(testProps.initialValues.officeAccountRequestFirstName);

    const middleInitial = await screen.findByLabelText('First Name');
    expect(middleInitial).toBeInstanceOf(HTMLInputElement);
    expect(middleInitial).toHaveValue(testProps.initialValues.officeAccountRequestMiddleInitial);

    const lastName = await screen.findByLabelText('Last Name');
    expect(lastName).toBeInstanceOf(HTMLInputElement);
    expect(lastName).toHaveValue(testProps.initialValues.officeAccountRequestLastName);

    const email = await screen.findByLabelText('Email');
    expect(email).toBeInstanceOf(HTMLInputElement);
    expect(email).toHaveValue(testProps.initialValues.officeAccountRequestEmail);

    const telephone = await screen.findByLabelText('Telephone');
    expect(telephone).toBeInstanceOf(HTMLInputElement);
    expect(telephone).toHaveValue(testProps.initialValues.officeAccountRequestTelephone);

    const edipi = screen.getByTestId('officeAccountRequestEdipi');
    expect(edipi).toBeInstanceOf(HTMLInputElement);
    expect(edipi).toHaveValue(testProps.initialValues.officeAccountRequestEdipi);

    const uniqueId = screen.getByTestId('officeAccountRequestOtherUniqueId');
    expect(uniqueId).toBeInstanceOf(HTMLInputElement);
    expect(uniqueId).toHaveValue(testProps.initialValues.officeAccountRequestOtherUniqueId);

    const transportationOffice = screen.getByLabelText('Transportation Office');
    expect(transportationOffice).toBeInstanceOf(HTMLInputElement);
    expect(transportationOffice).toHaveTextContent('');

    const tooCheckbox = screen.getByTestId('taskOrderingOfficerCheckBox');
    expect(tooCheckbox).toBeInstanceOf(HTMLInputElement);
    expect(tooCheckbox).not.toBeChecked(false);

    const tioCheckbox = screen.getByTestId('taskInvoicingOfficerCheckBox');
    expect(tioCheckbox).toBeInstanceOf(HTMLInputElement);
    expect(tioCheckbox).not.toBeChecked(false);

    const tcoCheckbox = screen.getByTestId('transportationContractingOfficerCheckBox');
    expect(tcoCheckbox).toBeInstanceOf(HTMLInputElement);
    expect(tcoCheckbox).not.toBeChecked(false);

    const scCheckbox = screen.getByTestId('servicesCounselorCheckBox');
    expect(scCheckbox).toBeInstanceOf(HTMLInputElement);
    expect(scCheckbox).not.toBeChecked(false);

    const qsaCheckbox = screen.getByTestId('qualityAssuranceAndCustomerSupportCheckBox');
    expect(qsaCheckbox).toBeInstanceOf(HTMLInputElement);
    expect(qsaCheckbox).not.toBeChecked(false);
  });

  it('cancels requesting office account when cancel button is clicked', async () => {
    renderWithRouter(<RequestAccountForm {...testProps} />);

    const cancelButton = await screen.getByTestId('requestOfficeAccountCancelButton');
    await userEvent.click(cancelButton);
    expect(testProps.onCancel).toHaveBeenCalled();
  });

  it('submits requesting office account form when submit button is clicked', async () => {
    const mockOfficeId = '3210a533-19b8-4805-a564-7eb452afce10';
    const mockTransportationOffice = {
      address: {
        city: 'Test City',
        country: 'United States',
        id: 'a13806fc-0e7d-4dc3-91ca-b802d9da50f1',
        postalCode: '85309',
        state: 'AZ',
        streetAddress1: '7383 N Litchfield Rd',
        streetAddress2: 'Rm 1122',
      },
      created_at: '2018-05-28T14:27:39.198Z',
      gbloc: 'KKFA',
      id: mockOfficeId,
      name: 'Tester',
      phone_lines: [],
      updated_at: '2018-05-28T14:27:39.198Z',
    };

    const mockSearchTransportationOfficesOpen = () => Promise.resolve([mockTransportationOffice]);
    searchTransportationOfficesOpen.mockImplementation(mockSearchTransportationOfficesOpen);

    renderWithRouter(<RequestAccountForm {...testProps} />);

    await userEvent.type(screen.getByLabelText('First Name'), 'Bob');
    await userEvent.type(screen.getByLabelText('Last Name'), 'Banks');
    await userEvent.type(screen.getByLabelText('Email'), 'banks@gmail.com');
    await userEvent.type(screen.getByLabelText('Telephone'), '333-333-3333');
    await userEvent.type(screen.getByTestId('officeAccountRequestEdipi'), '1111111111');
    await userEvent.type(screen.getByTestId('officeAccountRequestOtherUniqueId'), '1111111111');

    const transportationOfficeInput = screen.getByLabelText('Transportation Office');
    await fireEvent.change(transportationOfficeInput, { target: { value: 'Tester' } });
    await act(() => selectEvent.select(transportationOfficeInput, /Tester/));

    const tooCheckbox = screen.getByTestId('taskOrderingOfficerCheckBox');
    await userEvent.click(tooCheckbox);

    const submitButton = await screen.getByTestId('requestOfficeAccountSubmitButton');
    await userEvent.click(submitButton);

    expect(testProps.onSubmit).toHaveBeenCalled();
  });

  it('shows policy error when both TOO and TIO checkboxes are both selected, and goes away after unselecting one of them', async () => {
    renderWithRouter(<RequestAccountForm {...testProps} />);

<<<<<<< HEAD
    const tooCheckbox = screen.getByTestId('taskOrderingOfficerCheckBox');
    const tioCheckbox = screen.getByTestId('transportationInvoicingOfficerCheckBox');
=======
    const tooCheckbox = screen.getByTestId('transportationOrderingOfficerCheckBox');
    const tioCheckbox = screen.getByTestId('taskInvoicingOfficerCheckBox');
>>>>>>> 70cb541c

    // Click both the TOO and TIO role checkboxes
    await userEvent.click(tooCheckbox);
    await userEvent.click(tioCheckbox);

    // Check that the validation error appears
    const policyVerrs = await screen.findAllByText(
<<<<<<< HEAD
      'You cannot select both Task Ordering Officer and Transportation Invoicing Officer. This is a policy managed by USTRANSCOM.',
=======
      'You cannot select both Transportation Ordering Officer and Task Invoicing Officer. This is a policy managed by USTRANSCOM.',
>>>>>>> 70cb541c
    );
    expect(policyVerrs.length).toBeGreaterThan(0);

    // Check that it goes away after unselecting either TIO or TOO checkbox
    await userEvent.click(tioCheckbox);
    expect(
      screen.queryByText(
<<<<<<< HEAD
        'You cannot select both Task Ordering Officer and Transportation Invoicing Officer. This is a policy managed by USTRANSCOM.',
=======
        'You cannot select both Transportation Ordering Officer and Task Invoicing Officer. This is a policy managed by USTRANSCOM.',
>>>>>>> 70cb541c
      ),
    ).not.toBeInTheDocument();
  });

  afterEach(jest.resetAllMocks);
});<|MERGE_RESOLUTION|>--- conflicted
+++ resolved
@@ -148,13 +148,8 @@
   it('shows policy error when both TOO and TIO checkboxes are both selected, and goes away after unselecting one of them', async () => {
     renderWithRouter(<RequestAccountForm {...testProps} />);
 
-<<<<<<< HEAD
     const tooCheckbox = screen.getByTestId('taskOrderingOfficerCheckBox');
-    const tioCheckbox = screen.getByTestId('transportationInvoicingOfficerCheckBox');
-=======
-    const tooCheckbox = screen.getByTestId('transportationOrderingOfficerCheckBox');
     const tioCheckbox = screen.getByTestId('taskInvoicingOfficerCheckBox');
->>>>>>> 70cb541c
 
     // Click both the TOO and TIO role checkboxes
     await userEvent.click(tooCheckbox);
@@ -162,11 +157,7 @@
 
     // Check that the validation error appears
     const policyVerrs = await screen.findAllByText(
-<<<<<<< HEAD
-      'You cannot select both Task Ordering Officer and Transportation Invoicing Officer. This is a policy managed by USTRANSCOM.',
-=======
-      'You cannot select both Transportation Ordering Officer and Task Invoicing Officer. This is a policy managed by USTRANSCOM.',
->>>>>>> 70cb541c
+      'You cannot select both Task Ordering Officer and Task Invoicing Officer. This is a policy managed by USTRANSCOM.',
     );
     expect(policyVerrs.length).toBeGreaterThan(0);
 
@@ -174,11 +165,7 @@
     await userEvent.click(tioCheckbox);
     expect(
       screen.queryByText(
-<<<<<<< HEAD
-        'You cannot select both Task Ordering Officer and Transportation Invoicing Officer. This is a policy managed by USTRANSCOM.',
-=======
-        'You cannot select both Transportation Ordering Officer and Task Invoicing Officer. This is a policy managed by USTRANSCOM.',
->>>>>>> 70cb541c
+        'You cannot select both Task Ordering Officer and Task Invoicing Officer. This is a policy managed by USTRANSCOM.',
       ),
     ).not.toBeInTheDocument();
   });
