--- conflicted
+++ resolved
@@ -149,8 +149,6 @@
     expect(testProps.onSubmit).toHaveBeenCalled();
   });
 
-<<<<<<< HEAD
-=======
   it('submits Headquarters office account form when submit button is clicked', async () => {
     const mockOfficeId = '3210a533-19b8-4805-a564-7eb452afce10';
     const mockHeadquartersOffice = {
@@ -196,7 +194,6 @@
     expect(testProps.onSubmit).toHaveBeenCalled();
   });
 
->>>>>>> 1dd87325
   it('shows policy error when both TOO and TIO checkboxes are both selected, and goes away after unselecting one of them', async () => {
     renderWithRouter(<RequestAccountForm {...testProps} />);
 
