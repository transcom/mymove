import React from 'react';
import classnames from 'classnames';
import { Formik, Field, useField } from 'formik';
import PropTypes from 'prop-types';
import { Button, Label, Textarea } from '@trussworks/react-uswds';
import moment from 'moment';
import * as Yup from 'yup';

import styles from './EditSitEntryDateModal.module.scss';

import DataTableWrapper from 'components/DataTableWrapper/index';
import DataTable from 'components/DataTable/index';
import { DatePickerInput } from 'components/form/fields';
import { Form } from 'components/form';
import { ModalContainer, Overlay } from 'components/MigratedModal/MigratedModal';
import Modal, { ModalActions, ModalClose, ModalTitle } from 'components/Modal/Modal';
import { formatDateForDatePicker, swaggerDateFormat } from 'shared/dates';

// datepickers that show the SIT entry dates - the previous one will be disabled
const SitEntryDateForm = ({ onChange }) => (
  <DatePickerInput name="sitEntryDate" label="" id="sitEntryDate" onChange={onChange} />
);
const DisabledSitEntryDateForm = () => (
  <DatePickerInput disabled name="prevSitEntryDate" label="" id="prevSitEntryDate" />
);

/**
 * @description This component contains the calendar pop outs and also sets the value when
 * the user changes the date in the proposed new SIT entry date change.
 */
const SitDatePickers = () => {
  // setting up a helper in order to update the values of form when the date is changed
  const entryDateHelper = useField({ name: 'sitEntryDate', id: 'sitEntryDate' })[2];
  const handleSitStartDateChange = (startDate) => {
    // Update form values
    entryDateHelper.setValue(startDate);
  };

  return (
    <div className={styles.tableContainer}>
      <DataTable
        columnHeaders={[`Original SIT entry date`, `New SIT entry date`]}
        dataRow={[
          <DisabledSitEntryDateForm />,
          <SitEntryDateForm
            onChange={(value) => {
              handleSitStartDateChange(value);
            }}
          />,
        ]}
        custClass={styles.currentLocation}
      />
    </div>
  );
};

/**
 * @description This component contains a form that can be viewed from the MTO page
 * when a user clicks "Edit" next service items that are either
 * 1st day origin SIT || 1st day destination SIT
 */
const EditSitEntryDateModal = ({ onClose, onSubmit, serviceItem }) => {
  // setting initial values that requires some formatting for display requirements
  const initialValues = {
    sitEntryDate: formatDateForDatePicker(moment(serviceItem.sitEntryDate, swaggerDateFormat)),
    prevSitEntryDate: formatDateForDatePicker(moment(serviceItem.sitEntryDate, swaggerDateFormat)),
  };
  // right now the office remarks are just for show
  // TODO add change of SIT entry date to audit logs? Could be an enhancement
  // TODO I'm going to leave this here just in case
  const editSitEntryDateModalSchema = Yup.object().shape({
    officeRemarks: Yup.string().required('Required'),
    sitEntryDate: Yup.date()
      .transform((sitEntryDate) => {
        // in order to make sure the new value isn't the old value, we have to format it and check
        // this is because it is a Date value, but the prev value is formatted
        const formattedDate = formatDateForDatePicker(moment(sitEntryDate, swaggerDateFormat));
        if (formattedDate === initialValues.prevSitEntryDate) {
          throw new Yup.ValidationError(
            'New SIT entry date cannot be the same as the previous SIT entry date.',
            sitEntryDate,
            'sitEntryDate',
          );
        }

        // Return the formatted date if validation passes, or return an error message
        return sitEntryDate;
      })
      .notOneOf([Yup.ref('prevSitEntryDate')], 'SIT entry date cannot be the same as the previous entry date')
      .required('Required'),
  });

  return (
    <div>
      <Overlay />
      <ModalContainer>
        <Modal className={styles.UpdateSitEntryDateModal} onClose={() => onClose()}>
          <ModalClose handleClick={() => onClose()} />
          <ModalTitle>
            <h2>Edit SIT Entry Date</h2>
          </ModalTitle>
          <div>
            <Formik
              onSubmit={(values) => onSubmit(serviceItem.id, values.sitEntryDate)}
              initialValues={{ ...initialValues }}
              validationSchema={editSitEntryDateModalSchema}
              initialTouched={{
                sitEntryDate: false,
                officeRemarks: true,
              }}
            >
              {({ isValid, setTouched, touched }) => {
                return (
                  <Form>
                    <DataTableWrapper
                      className={classnames('maxw-tablet', styles.sitDisplayForm)}
                      testID="sitExtensions"
                    >
                      <SitDatePickers serviceItem={serviceItem} />
                    </DataTableWrapper>
                    <Label htmlFor="officeRemarks">Office remarks</Label>
                    <Field
                      as={Textarea}
                      data-testid="officeRemarks"
                      label="No"
                      name="officeRemarks"
                      id="officeRemarks"
                    />
                    <ModalActions>
                      <Button
                        type="button"
                        onClick={() => onClose()}
                        data-testid="modalCancelButton"
<<<<<<< HEAD
                        outline
=======
                        secondary
>>>>>>> 0f5db9ff
                        className={styles.CancelButton}
                      >
                        Cancel
                      </Button>
                      <Button
                        type="submit"
                        disabled={
                          (!isValid && (touched.sitEntryDate || touched.officeRemarks)) ||
                          !touched.sitEntryDate ||
                          !touched.officeRemarks
                        }
                        onClick={() => setTouched({ sitEntryDate: true, officeRemarks: true })}
                      >
                        Save
                      </Button>
                    </ModalActions>
                  </Form>
                );
              }}
            </Formik>
          </div>
        </Modal>
      </ModalContainer>
    </div>
  );
};

EditSitEntryDateModal.propTypes = {
  onClose: PropTypes.func.isRequired,
  onSubmit: PropTypes.func.isRequired,
};
export default EditSitEntryDateModal;<|MERGE_RESOLUTION|>--- conflicted
+++ resolved
@@ -131,11 +131,7 @@
                         type="button"
                         onClick={() => onClose()}
                         data-testid="modalCancelButton"
-<<<<<<< HEAD
-                        outline
-=======
                         secondary
->>>>>>> 0f5db9ff
                         className={styles.CancelButton}
                       >
                         Cancel
