--- conflicted
+++ resolved
@@ -9,26 +9,20 @@
     h3 {
       @include u-margin-top(2);
       @include u-margin-bottom(1.5);
-<<<<<<< HEAD
 
       span {
         @include u-margin-left(1);
       }
-=======
->>>>>>> 44d4c73d
     }
     display: block;
 
     .departureDate {
         @include u-text('bold');
-<<<<<<< HEAD
-=======
     }
 
     p {
       @include u-margin-top(-.5);
       @include u-margin-bottom(3);
->>>>>>> 44d4c73d
     }
   }
 
