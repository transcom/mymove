--- conflicted
+++ resolved
@@ -13,13 +13,6 @@
 import styles from './ShipmentSITExtensions.module.scss';
 
 import { sitExtensionReasons, SIT_EXTENSION_STATUS } from 'constants/sitExtensions';
-<<<<<<< HEAD
-import { ShipmentShape } from 'types/shipment';
-import { formatDateFromIso } from 'shared/formatters';
-
-const ShipmentSITExtensions = (props) => {
-  const { sitExtensions, handleReviewSITExtension, handleSubmitSITExtension, shipment } = props;
-=======
 import { formatDateFromIso, formatDate } from 'shared/formatters';
 import { utcDateFormat } from 'shared/dates';
 import { SERVICE_ITEM_CODES } from 'constants/serviceItems';
@@ -27,10 +20,9 @@
 import { SitStatusShape, LOCATION_TYPES } from 'types/sitStatusShape';
 
 const ShipmentSITExtensions = (props) => {
-  const { sitExtensions, sitStatus, shipment, handleReviewSITExtension } = props;
+  const { sitExtensions, sitStatus, shipment, handleReviewSITExtension, handleSubmitSITExtension } = props;
   const { totalSITDaysUsed, totalDaysRemaining } = sitStatus;
 
->>>>>>> 46e6f134
   const [isReviewSITExtensionModalVisible, setisReviewSITExtensionModalVisible] = useState(false);
   const [isSubmitITExtensionModalVisible, setisSubmitITExtensionModalVisible] = useState(false);
   const reviewSITExtensionSubmit = (sitExtensionID, formValues) => {
@@ -129,10 +121,6 @@
         )}
       </div>
 
-<<<<<<< HEAD
-      <DataTable columnHeaders={['SIT extensions']} dataRow={[mappedSITExtensionList]} />
-      {showReviewModal && (
-=======
       <DataTable
         columnHeaders={['Total days of SIT', 'Total days remaining']}
         dataRow={[totalDaysAuthorizedAndUsed, daysRemainingAndEndDate]}
@@ -146,8 +134,7 @@
         <DataTable columnHeaders={['Previously used SIT']} dataRow={[previousDaysUsed]} />
       )}
       {sitExtensions.length > 0 && <DataTable columnHeaders={['SIT extensions']} dataRow={[mappedSITExtensionList]} />}
-      {showModal && (
->>>>>>> 46e6f134
+      {showReviewModal && (
         <ReviewSITExtensionsModal
           onClose={() => setisReviewSITExtensionModalVisible(false)}
           onSubmit={reviewSITExtensionSubmit}
@@ -167,11 +154,8 @@
 ShipmentSITExtensions.propTypes = {
   sitExtensions: PropTypes.arrayOf(SITExtensionShape),
   handleReviewSITExtension: PropTypes.func.isRequired,
-<<<<<<< HEAD
   handleSubmitSITExtension: PropTypes.func.isRequired,
-=======
   sitStatus: SitStatusShape.isRequired,
->>>>>>> 46e6f134
   shipment: ShipmentShape.isRequired,
 };
 
