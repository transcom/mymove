import React from 'react';
import { NavLink } from 'react-router-dom';
import { Tag } from '@trussworks/react-uswds';
import PropTypes from 'prop-types';
import classnames from 'classnames';

import styles from './ServicesCounselingTabNav.module.scss';

import 'styles/office.scss';
import TabNav from 'components/TabNav';
import { isBooleanFlagEnabled } from 'utils/featureFlags';

<<<<<<< HEAD
const ServicesCounselingTabNav = ({ unapprovedShipmentCount = 0, missingOrdersInfoCount, moveCode }) => {
=======
const ServicesCounselingTabNav = ({
  unapprovedShipmentCount = 0,
  shipmentWarnConcernCount = 0,
  missingOrdersInfoCount,
  moveCode,
}) => {
>>>>>>> d92c3d0a
  const [supportingDocsFF, setSupportingDocsFF] = React.useState(false);
  React.useEffect(() => {
    const fetchData = async () => {
      setSupportingDocsFF(await isBooleanFlagEnabled('manage_supporting_docs'));
    };
    fetchData();
  }, []);

  let moveDetailsTagCount = 0;
  if (unapprovedShipmentCount > 0) {
    moveDetailsTagCount += unapprovedShipmentCount;
  }
<<<<<<< HEAD
=======
  if (shipmentWarnConcernCount > 0) {
    moveDetailsTagCount += shipmentWarnConcernCount;
  }
>>>>>>> d92c3d0a
  if (missingOrdersInfoCount > 0) {
    moveDetailsTagCount += missingOrdersInfoCount;
  }

  const items = [
    <NavLink
      end
      className={({ isActive }) => (isActive ? 'usa-current' : '')}
      to={`/counseling/moves/${moveCode}/details`}
      data-testid="MoveDetails-Tab"
    >
      <span className="tab-title">Move details</span>
      {moveDetailsTagCount > 0 && <Tag>{moveDetailsTagCount}</Tag>}
    </NavLink>,
    <NavLink
      end
      className={({ isActive }) => (isActive ? 'usa-current' : '')}
      to={`/counseling/moves/${moveCode}/mto`}
      data-testid="MoveTaskOrder-Tab"
    >
      <span className="tab-title">Move Task Order</span>
    </NavLink>,
    <NavLink
      end
      className={({ isActive }) => (isActive ? 'usa-current' : '')}
      to={`/counseling/moves/${moveCode}/customer-support-remarks`}
    >
      <span className="tab-title">Customer support remarks</span>
    </NavLink>,
    <NavLink
      end
      className={({ isActive }) => (isActive ? 'usa-current' : '')}
      to={`/counseling/moves/${moveCode}/history`}
      data-testid="MoveHistory-Tab"
    >
      <span className="tab-title">Move history</span>
    </NavLink>,
  ];

  if (supportingDocsFF)
    items.push(
      <NavLink
        end
        className={({ isActive }) => (isActive ? 'usa-current' : '')}
        to="supporting-documents"
        data-testid="SupportingDocuments-Tab"
      >
        <span className="tab-title">Supporting Documents</span>
      </NavLink>,
    );

  return (
    <header className="nav-header">
      <div
        className={
          supportingDocsFF ? classnames('grid-container-desktop-lg', styles.TabNav) : 'grid-container-desktop-lg'
        }
      >
        <TabNav items={items} />
      </div>
    </header>
  );
};

ServicesCounselingTabNav.defaultProps = {
  unapprovedShipmentCount: 0,
};

ServicesCounselingTabNav.propTypes = {
  unapprovedShipmentCount: PropTypes.number,
  moveCode: PropTypes.string.isRequired,
};

export default ServicesCounselingTabNav;<|MERGE_RESOLUTION|>--- conflicted
+++ resolved
@@ -10,16 +10,12 @@
 import TabNav from 'components/TabNav';
 import { isBooleanFlagEnabled } from 'utils/featureFlags';
 
-<<<<<<< HEAD
-const ServicesCounselingTabNav = ({ unapprovedShipmentCount = 0, missingOrdersInfoCount, moveCode }) => {
-=======
 const ServicesCounselingTabNav = ({
   unapprovedShipmentCount = 0,
   shipmentWarnConcernCount = 0,
   missingOrdersInfoCount,
   moveCode,
 }) => {
->>>>>>> d92c3d0a
   const [supportingDocsFF, setSupportingDocsFF] = React.useState(false);
   React.useEffect(() => {
     const fetchData = async () => {
@@ -32,12 +28,9 @@
   if (unapprovedShipmentCount > 0) {
     moveDetailsTagCount += unapprovedShipmentCount;
   }
-<<<<<<< HEAD
-=======
   if (shipmentWarnConcernCount > 0) {
     moveDetailsTagCount += shipmentWarnConcernCount;
   }
->>>>>>> d92c3d0a
   if (missingOrdersInfoCount > 0) {
     moveDetailsTagCount += missingOrdersInfoCount;
   }
