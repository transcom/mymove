import React from 'react';
import { NavLink } from 'react-router-dom';
import { Tag } from '@trussworks/react-uswds';
import PropTypes from 'prop-types';
import classnames from 'classnames';

import styles from './ServicesCounselingTabNav.module.scss';

import 'styles/office.scss';
import TabNav from 'components/TabNav';
import { isBooleanFlagEnabled } from 'utils/featureFlags';

<<<<<<< HEAD
const ServicesCounselingTabNav = ({ shipmentWarnConcernCount = 0, missingOrdersInfoCount, moveCode }) => {
=======
const ServicesCounselingTabNav = ({
  shipmentWarnConcernCount = 0,
  shipmentErrorConcernCount,
  missingOrdersInfoCount,
  moveCode,
}) => {
>>>>>>> 8edbed66
  const [supportingDocsFF, setSupportingDocsFF] = React.useState(false);
  React.useEffect(() => {
    const fetchData = async () => {
      setSupportingDocsFF(await isBooleanFlagEnabled('manage_supporting_docs'));
    };
    fetchData();
  }, []);

  let moveDetailsTagCount = 0;
  if (shipmentWarnConcernCount > 0) {
    moveDetailsTagCount += shipmentWarnConcernCount;
<<<<<<< HEAD
=======
  }
  if (shipmentErrorConcernCount > 0) {
    moveDetailsTagCount += shipmentErrorConcernCount;
>>>>>>> 8edbed66
  }
  if (missingOrdersInfoCount > 0) {
    moveDetailsTagCount += missingOrdersInfoCount;
  }

  const items = [
    <NavLink
      end
      className={({ isActive }) => (isActive ? 'usa-current' : '')}
      to={`/counseling/moves/${moveCode}/details`}
      data-testid="MoveDetails-Tab"
    >
      <span className="tab-title">Move details</span>
      {moveDetailsTagCount > 0 && <Tag>{moveDetailsTagCount}</Tag>}
    </NavLink>,
    <NavLink
      end
      className={({ isActive }) => (isActive ? 'usa-current' : '')}
      to={`/counseling/moves/${moveCode}/mto`}
      data-testid="MoveTaskOrder-Tab"
    >
      <span className="tab-title">Move Task Order</span>
    </NavLink>,
    <NavLink
      end
      className={({ isActive }) => (isActive ? 'usa-current' : '')}
      to={`/counseling/moves/${moveCode}/customer-support-remarks`}
    >
      <span className="tab-title">Customer support remarks</span>
    </NavLink>,
    <NavLink
      end
      className={({ isActive }) => (isActive ? 'usa-current' : '')}
      to={`/counseling/moves/${moveCode}/history`}
      data-testid="MoveHistory-Tab"
    >
      <span className="tab-title">Move history</span>
    </NavLink>,
  ];

  if (supportingDocsFF)
    items.push(
      <NavLink
        end
        className={({ isActive }) => (isActive ? 'usa-current' : '')}
        to="supporting-documents"
        data-testid="SupportingDocuments-Tab"
      >
        <span className="tab-title">Supporting Documents</span>
      </NavLink>,
    );

  return (
    <header className="nav-header">
      <div
        className={
          supportingDocsFF ? classnames('grid-container-desktop-lg', styles.TabNav) : 'grid-container-desktop-lg'
        }
      >
        <TabNav items={items} />
      </div>
    </header>
  );
};

ServicesCounselingTabNav.defaultProps = {};

ServicesCounselingTabNav.propTypes = {
  moveCode: PropTypes.string.isRequired,
};

export default ServicesCounselingTabNav;<|MERGE_RESOLUTION|>--- conflicted
+++ resolved
@@ -10,16 +10,12 @@
 import TabNav from 'components/TabNav';
 import { isBooleanFlagEnabled } from 'utils/featureFlags';
 
-<<<<<<< HEAD
-const ServicesCounselingTabNav = ({ shipmentWarnConcernCount = 0, missingOrdersInfoCount, moveCode }) => {
-=======
 const ServicesCounselingTabNav = ({
   shipmentWarnConcernCount = 0,
   shipmentErrorConcernCount,
   missingOrdersInfoCount,
   moveCode,
 }) => {
->>>>>>> 8edbed66
   const [supportingDocsFF, setSupportingDocsFF] = React.useState(false);
   React.useEffect(() => {
     const fetchData = async () => {
@@ -31,12 +27,9 @@
   let moveDetailsTagCount = 0;
   if (shipmentWarnConcernCount > 0) {
     moveDetailsTagCount += shipmentWarnConcernCount;
-<<<<<<< HEAD
-=======
   }
   if (shipmentErrorConcernCount > 0) {
     moveDetailsTagCount += shipmentErrorConcernCount;
->>>>>>> 8edbed66
   }
   if (missingOrdersInfoCount > 0) {
     moveDetailsTagCount += missingOrdersInfoCount;
