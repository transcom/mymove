--- conflicted
+++ resolved
@@ -34,8 +34,6 @@
 
     const moveDetailsTab = screen.getByTestId('MoveDetails-Tab');
     expect(within(moveDetailsTab).getByTestId('tag')).toHaveTextContent('4');
-<<<<<<< HEAD
-=======
   });
 
   it('should render the move details tab container with a tag that shows the count of an warn and error count', () => {
@@ -49,7 +47,6 @@
 
     const moveDetailsTab = screen.getByTestId('MoveDetails-Tab');
     expect(within(moveDetailsTab).getByTestId('tag')).toHaveTextContent('7');
->>>>>>> 8edbed66
   });
 });
 
