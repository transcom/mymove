import React from 'react';
import { Grid, GridContainer } from '@trussworks/react-uswds';
import { Formik } from 'formik';

import AccountingCodes from './AccountingCodes';

import styles from 'pages/Office/ServicesCounselingMoveInfo/ServicesCounselingTab.module.scss';
import shipmentFormStyles from 'components/Office/ShipmentForm/ShipmentForm.module.scss';
import { Form } from 'components/form/Form';
import formStyles from 'styles/form.module.scss';

export default {
  title: 'Office Components / Forms / ShipmentForm / AccountingCodes',
  component: AccountingCodes,
  decorators: [
    (Story) => (
      <GridContainer className={styles.gridContainer}>
        <Grid row>
          <Grid col desktop={{ col: 8, offset: 2 }}>
            <Formik initialValues={{}}>
              {() => {
                return (
                  <Form className={formStyles.form} style={{ maxWidth: 'none' }}>
                    <div className={shipmentFormStyles.ShipmentForm}>
                      <Story />
                    </div>
                  </Form>
                );
              }}
            </Formik>
          </Grid>
        </Grid>
      </GridContainer>
    ),
  ],
};

export const AsRequired = () => (
  <div className="officeApp">
    <AccountingCodes optional={false} />{' '}
  </div>
);

export const WithNoTACsOrSACs = () => (
  <div className="officeApp">
    <AccountingCodes />
  </div>
);
WithNoTACsOrSACs.storyName = 'With No TACs or SACs';

<<<<<<< HEAD
export const WithSingleCode = () => <AccountingCodes TACs={{ HHG: '1234', NTS: undefined }} />;
=======
export const WithSingleCode = () => (
  <div className="officeApp">
    <AccountingCodes TACs={{ HHG: '1234 ' }} />
  </div>
);
>>>>>>> 6143a971

export const WithMultipleCodes = () => (
  <div className="officeApp">
    <AccountingCodes TACs={{ HHG: '1234', NTS: '5678' }} SACs={{ HHG: '98765', NTS: '000012345' }} />
  </div>
);<|MERGE_RESOLUTION|>--- conflicted
+++ resolved
@@ -48,15 +48,11 @@
 );
 WithNoTACsOrSACs.storyName = 'With No TACs or SACs';
 
-<<<<<<< HEAD
-export const WithSingleCode = () => <AccountingCodes TACs={{ HHG: '1234', NTS: undefined }} />;
-=======
 export const WithSingleCode = () => (
   <div className="officeApp">
-    <AccountingCodes TACs={{ HHG: '1234 ' }} />
+    <AccountingCodes TACs={{ HHG: '1234', NTS: undefined }} />
   </div>
 );
->>>>>>> 6143a971
 
 export const WithMultipleCodes = () => (
   <div className="officeApp">
