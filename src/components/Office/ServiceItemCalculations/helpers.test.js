import { makeCalculations } from './helpers';
import testParams from './serviceItemTestParams';

describe('makeCalculations', () => {
  it('returns correct data for DomesticLongHaul', () => {
    const result = makeCalculations('DLH', 99999, testParams.DomesticLongHaul);
    expect(result).toEqual([
      {
        value: '85 cwt',
        label: 'Billable weight (cwt)',
        details: ['Shipment weight: 8,500 lbs', 'Estimated: 8,000 lbs'],
      },
      {
        value: '210',
        label: 'Mileage',
        details: ['Zip 210 to Zip 910'],
      },
      {
        value: '1.033',
        label: 'Baseline linehaul price',
        details: ['Domestic non-peak', 'Origin service area: 176', 'Requested pickup: 11 Mar 2020'],
      },
      {
        value: '1.033',
        label: 'Price escalation factor',
        details: ['Base year: 2'],
      },
      {
        value: '$999.99',
        label: 'Total amount requested',
        details: [''],
      },
    ]);
  });

  it('returns correct data for DomesticShortHaul', () => {
    const result = makeCalculations('DSH', 99999, testParams.DomesticShortHaul);
    expect(result).toEqual([
      {
        value: '85 cwt',
        label: 'Billable weight (cwt)',
        details: ['Shipment weight: 8,500 lbs', 'Estimated: 8,000 lbs'],
      },
      {
        value: '32210',
        label: 'Mileage',
        details: ['Zip 32210 to Zip 91910'],
      },
      {
        value: '1.033',
<<<<<<< HEAD
        label: 'Baseline linehaul price',
        details: ['Domestic non-peak', 'Origin service area: 176', 'Requested pickup: 11 Mar 2020'],
=======
        label: 'Baseline shorthaul price',
        details: ['Domestic non-peak', 'Origin service area: 176', 'Pickup date: 11 Mar 2020'],
>>>>>>> db673cdc
      },
      {
        value: '1.033',
        label: 'Price escalation factor',
        details: [''],
      },
      {
        value: '$999.99',
        label: 'Total amount requested',
        details: [''],
      },
    ]);
  });

  it('returns correct data for DomesticOrignPrice', () => {
    const result = makeCalculations('DOP', 99999, testParams.DomesticOrignPrice);
    expect(result).toEqual([]);
  });

  it('returns correct data for DomesticDestinationPrice', () => {
    const result = makeCalculations('DDP', 99999, testParams.DomesticDestinationPrice);
    expect(result).toEqual([]);
  });

  it('returns correct data for DomesticOrigin1stSIT', () => {
    const result = makeCalculations('?', 99999, testParams.DomesticOrigin1stSIT);
    expect(result).toEqual([]);
  });

  it('returns correct data for DomesticDestination1stSIT', () => {
    const result = makeCalculations('?', 99999, testParams.DomesticDestination1stSIT);
    expect(result).toEqual([]);
  });

  it('returns correct data for DomesticOriginAdditionalSIT', () => {
    const result = makeCalculations('?', 99999, testParams.DomesticOriginAdditionalSIT);
    expect(result).toEqual([]);
  });

  it('returns correct data for DomesticDestinationAdditionalSIT', () => {
    const result = makeCalculations('?', 99999, testParams.DomesticDestinationAdditionalSIT);
    expect(result).toEqual([]);
  });

  it('returns correct data for DomesticOriginSITDelivery', () => {
    const result = makeCalculations('?', 99999, testParams.DomesticOriginSITDelivery);
    expect(result).toEqual([]);
  });

  it('returns correct data for DomesticDestinationSITDelivery', () => {
    const result = makeCalculations('?', 99999, testParams.DomesticDestinationSITDelivery);
    expect(result).toEqual([]);
  });

  it('returns correct data for DomesticPacking', () => {
    const result = makeCalculations('DPK', 99999, testParams.DomesticPacking);
    expect(result).toEqual([
      {
        value: '85 cwt',
        label: 'Billable weight (cwt)',
        details: ['Shipment weight: 8,500 lbs', 'Estimated: 8,000 lbs'],
      },
      {
        value: undefined,
        label: 'Pack price',
        details: ['Origin service schedule: 3', 'Requested pickup: 11 Mar 2020', 'Domestic non-peak'],
      },
      {
        value: '1.033',
        label: 'Price escalation factor',
        details: ['Base year: 2'],
      },
      {
        value: '$999.99',
        label: 'Total amount requested',
        details: [''],
      },
    ]);
  });

  it('returns correct data for DomesticUnpacking', () => {
    const result = makeCalculations('?', 99999, testParams.DomesticUnpacking);
    expect(result).toEqual([]);
  });

  it('returns correct data for DomesticCrating', () => {
    const result = makeCalculations('?', 99999, testParams.DomesticCrating);
    expect(result).toEqual([]);
  });

  it('returns correct data for DomesticCratingStandalone', () => {
    const result = makeCalculations('?', 99999, testParams.DomesticCratingStandalone);
    expect(result).toEqual([]);
  });

  it('returns correct data for DomesticUncrating', () => {
    const result = makeCalculations('?', 99999, testParams.DomesticUncrating);
    expect(result).toEqual([]);
  });

  it('returns correct data for DomesticOriginShuttleService', () => {
    const result = makeCalculations('?', 99999, testParams.DomesticOriginShuttleService);
    expect(result).toEqual([]);
  });

  it('returns correct data for DomesticDestinationShuttleService', () => {
    const result = makeCalculations('?', 99999, testParams.DomesticDestinationShuttleService);
    expect(result).toEqual([]);
  });

  it('returns correct data for NonStandardHHG', () => {
    const result = makeCalculations('?', 99999, testParams.NonStandardHHG);
    expect(result).toEqual([]);
  });

  it('returns correct data for NonStandardUB', () => {
    const result = makeCalculations('?', 99999, testParams.NonStandardUB);
    expect(result).toEqual([]);
  });

  it('returns correct data for FuelSurchage', () => {
    const result = makeCalculations('FSC', 99999, testParams.FuelSurchage);
    expect(result).toEqual([
      {
        value: '85 cwt',
        label: 'Billable weight (cwt)',
        details: ['Shipment weight: 8,500 lbs'],
      },
      {
        value: '210',
        label: 'Mileage',
        details: ['Zip 210 to Zip 910'],
      },
      {
        value: '0.09',
        label: 'Fuel surcharge price (per mi)',
        details: ['EIA diesel: $2.73', 'Weight-based distance multiplier: 0.000417', 'Pickup date: 11 Mar 2020'],
      },
      {
        value: '$999.99',
        label: 'Total amount requested',
        details: [''],
      },
    ]);
  });

  it('returns correct data for DomesticMobileHomeFactor', () => {
    const result = makeCalculations('?', 99999, testParams.DomesticMobileHomeFactor);
    expect(result).toEqual([]);
  });

  it('returns correct data for DomesticTowAwayBoatFactor', () => {
    const result = makeCalculations('?', 99999, testParams.DomesticTowAwayBoatFactor);
    expect(result).toEqual([]);
  });

  it('returns correct data for DomesticNTSPackingFactor', () => {
    const result = makeCalculations('?', 99999, testParams.DomesticNTSPackingFactor);
    expect(result).toEqual([]);
  });
});<|MERGE_RESOLUTION|>--- conflicted
+++ resolved
@@ -48,13 +48,8 @@
       },
       {
         value: '1.033',
-<<<<<<< HEAD
-        label: 'Baseline linehaul price',
+        label: 'Baseline shorthaul price',
         details: ['Domestic non-peak', 'Origin service area: 176', 'Requested pickup: 11 Mar 2020'],
-=======
-        label: 'Baseline shorthaul price',
-        details: ['Domestic non-peak', 'Origin service area: 176', 'Pickup date: 11 Mar 2020'],
->>>>>>> db673cdc
       },
       {
         value: '1.033',
