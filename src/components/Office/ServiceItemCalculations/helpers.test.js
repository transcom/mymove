--- conflicted
+++ resolved
@@ -435,7 +435,6 @@
     const expected = testData('PODFSC');
     testAB(result, expected);
   });
-<<<<<<< HEAD
 
   it('returns correct data for ICRT', () => {
     const result = makeCalculations(
@@ -458,7 +457,8 @@
     );
     const expected = testData('IUCRT');
 
-=======
+    testAB(result, expected);
+  });
 });
 
 describe('Unaccompanied Baggage', () => {
@@ -488,7 +488,6 @@
   it('IUBUPK', () => {
     const result = makeCalculations('IUBUPK', 99999, testParams.InternationalUBUnpackPrice);
     const expected = testData('IUBUPK');
->>>>>>> a407e670
     testAB(result, expected);
   });
 });