import { makeCalculations } from './helpers';
import testParams from './serviceItemTestParams';

import { SHIPMENT_OPTIONS } from 'shared/constants';
<<<<<<< HEAD

function testData(code) {
  let result;
  if (code === 'DCRT' || code === 'DUCRT') {
    result = {
      ...result,
      'Crating size (cu ft)': '4.00',
    };
  }
  if (code === 'DCRT' || code === 'ICRT') {
    result = {
      ...result,
      'Crating price (per cu ft)': '1.71',
    };
  } else if (code === 'DUCRT' || code === 'IUCRT') {
    result = {
      ...result,
      'Uncrating price (per cu ft)': '1.71',
    };
  } else {
    result = {
      ...result,
      'Billable weight (cwt)': '85 cwt',
    };
  }
  if (code === 'DDDSIT' || code === 'IDDSIT') {
    result = {
      ...result,
      Mileage: '51',
      'SIT delivery price': '1.71',
    };
  } else if (code === 'DDDSITb') {
    result = {
      ...result,
      Mileage: '3',
      'SIT delivery price': '1.71',
    };
  } else if (code === 'DDDSITc') {
    result = {
      ...result,
      'SIT delivery price': '1.71',
    };
  } else if (
    code !== 'DOFSIT' &&
    code !== 'IOFSIT' &&
    code !== 'DDFSIT' &&
    code !== 'IDFSIT' &&
    code !== 'DOPSIT' &&
    code !== 'IOPSIT' &&
    code.includes('SIT')
  ) {
    result = {
      ...result,
      'SIT days invoiced': '2',
      'Additional day SIT price': '1.71',
    };
  }
  if (code === 'DOPSIT' || code === 'IOPSIT') {
    result = {
      ...result,
      Mileage: '29',
      'SIT pickup price': '1.71',
    };
  } else if (code === 'DLH') {
    result = {
      ...result,
      Mileage: '210',
      'Baseline linehaul price': '1.71',
    };
  } else if (code === 'DSH') {
    result = {
      ...result,
      Mileage: '210',
      'Baseline shorthaul price': '1.71',
    };
  }
  if (code === 'DOP' || code === 'DOFSIT') {
    result = {
      ...result,
      'Origin price': '1.71',
    };
  } else if (code === 'DDP') {
    result = {
      ...result,
      'Destination price': '1.71',
    };
  }
  if (!code.includes('FSC')) {
    result = {
      ...result,
      'Price escalation factor': '1.033',
    };
  }
  if (code.includes('FSC')) {
    result = {
      ...result,
      'Total:': '$999.98',
    };
  } else {
    result = {
      ...result,
      'Total:': '$999.99',
    };
  }

  return result;
}

function testAB(a, b) {
  const keys = Object.keys(b);
  for (let j = 0; j < keys.length; j += 1) {
    for (let i = 0; i < a.length; i += 1) {
      if (i < a.length - 1) {
        if (a[i].label === keys[j]) {
          expect(a[i].value).toEqual(b[keys[j]]);
          break;
        }
      } else {
        expect(a[i].value).toEqual(b[keys[j]]);
        break;
      }
=======
import { SERVICE_ITEM_CODES } from 'constants/serviceItems';

const expectedDlh = {
  'Billable weight (cwt)': '85 cwt',
  Mileage: '210',
  'Baseline linehaul price': '1.71',
  'Price escalation factor': '1.033',
  'Total: ': '$999.99',
};

function testAB(result, expected) {
  const expectedKeys = Object.keys(expected);
  for (let i = 0; i < expectedKeys.length || i < result.length; i += 1) {
    if (i >= expectedKeys.length) {
      expect(result[i].label).toEqual('');
    }
    if (i >= result.length) {
      expect('').toEqual(expectedKeys[i]);
>>>>>>> 9c90a5f6
    }
    expect(result[i].label).toEqual(expectedKeys[i]);
    expect(result[i].value).toEqual(expected[expectedKeys[i]]);
  }
}

describe('makeCalculations', () => {
  it('returns correct data for DomesticLongHaul', () => {
    const result = makeCalculations(
      SERVICE_ITEM_CODES.DLH,
      99999,
      testParams.DomesticLongHaul,
      testParams.additionalCratingDataDCRT,
    );

    testAB(result, expectedDlh);
  });

  it('returns correct data for DomesticLongHaul for NTS-release', () => {
    const result = makeCalculations(
      SERVICE_ITEM_CODES.DLH,
      99999,
      testParams.DomesticLongHaul,
      testParams.additionalCratingDataDCRT,
      SHIPMENT_OPTIONS.NTSR,
    );

    testAB(result, expectedDlh);
  });

  it('returns correct data for DomesticLongHaul with reweigh weight', () => {
    const result = makeCalculations(
      SERVICE_ITEM_CODES.DLH,
      99999,
      testParams.DomesticLongHaulWithReweigh,
      testParams.additionalCratingDataDCRT,
    );

    testAB(result, expectedDlh);
  });

  it('returns correct data for DomesticLongHaul weigh reweigh and adjusted weight', () => {
    const result = makeCalculations(
      SERVICE_ITEM_CODES.DLH,
      99999,
      testParams.DomesticLongHaulWeightWithAdjustedAndReweigh,
      testParams.additionalCratingDataDCRT,
    );

    testAB(result, expectedDlh);
  });

  it('returns correct data for DomesticLongHaul with no reweigh but billable weight adjusted', () => {
    const result = makeCalculations(
      SERVICE_ITEM_CODES.DLH,
      99999,
      testParams.DomesticLongHaulWithAdjusted,
      testParams.additionalCratingDataDCRT,
    );

    testAB(result, expectedDlh);
  });

  it('returns correct data for DomesticShortHaul', () => {
    const result = makeCalculations(SERVICE_ITEM_CODES.DSH, 99999, testParams.DomesticShortHaul);
    const expected = {
      'Billable weight (cwt)': '85 cwt',
      Mileage: '210',
      'Baseline shorthaul price': '1.71',
      'Price escalation factor': '1.033',
      'Total: ': '$999.99',
    };

    testAB(result, expected);
  });

  it('returns correct data for DomesticOriginPrice', () => {
    const result = makeCalculations(SERVICE_ITEM_CODES.DOP, 99999, testParams.DomesticOriginPrice);
    const expected = {
      'Billable weight (cwt)': '85 cwt',
      'Origin price': '1.71',
      'Price escalation factor': '1.033',
      'Total: ': '$999.99',
    };

    testAB(result, expected);
  });

  it('returns correct data for DomesticDestinationPrice', () => {
    const result = makeCalculations(SERVICE_ITEM_CODES.DDP, 99999, testParams.DomesticDestinationPrice);
    const expected = {
      'Billable weight (cwt)': '85 cwt',
      'Destination price': '1.71',
      'Price escalation factor': '1.033',
      'Total: ': '$999.99',
    };

    testAB(result, expected);
  });

  it('returns correct data for DomesticOrigin1stSIT', () => {
    const result = makeCalculations(SERVICE_ITEM_CODES.DOFSIT, 99999, testParams.DomesticOrigin1stSIT);
    const expected = {
      'Billable weight (cwt)': '85 cwt',
      'Origin price': '1.71',
      'Price escalation factor': '1.033',
      'Total: ': '$999.99',
    };

    testAB(result, expected);
  });

  it('returns correct data for DomesticDestination1stSIT', () => {
    const result = makeCalculations(SERVICE_ITEM_CODES.DDFSIT, 99999, testParams.DomesticDestination1stSIT);
    const expected = {
      'Billable weight (cwt)': '85 cwt',
      'Destination price': '1.71',
      'Price escalation factor': '1.033',
      'Total: ': '$999.99',
    };

    testAB(result, expected);
  });

  it('returns correct data for DomesticOriginAdditionalSIT', () => {
    const result = makeCalculations(SERVICE_ITEM_CODES.DOASIT, 99999, testParams.DomesticOriginAdditionalSIT);
    const expected = {
      'Billable weight (cwt)': '85 cwt',
      'SIT days invoiced': '2',
      'Additional day SIT price': '1.71',
      'Price escalation factor': '1.033',
      'Total: ': '$999.99',
    };

    testAB(result, expected);
  });

  it('returns correct data for DomesticDestinationAdditionalSIT', () => {
    const result = makeCalculations(SERVICE_ITEM_CODES.DDASIT, 99999, testParams.DomesticDestinationAdditionalSIT);
    const expected = {
      'Billable weight (cwt)': '85 cwt',
      'SIT days invoiced': '2',
      'Additional day SIT price': '1.71',
      'Price escalation factor': '1.033',
      'Total: ': '$999.99',
    };

    testAB(result, expected);
  });

  it('returns correct data for DomesticOriginSITPickup', () => {
    const result = makeCalculations(SERVICE_ITEM_CODES.DOPSIT, 99999, testParams.DomesticOriginSITPickup);
    const expected = {
      'Billable weight (cwt)': '85 cwt',
      Mileage: '29',
      'SIT pickup price': '1.71',
      'Price escalation factor': '1.033',
      'Total: ': '$999.99',
    };

    testAB(result, expected);
  });
});

describe('DomesticDestinationSITDelivery', () => {
  it('returns the correct data for mileage above 50', () => {
    const result = makeCalculations(
      SERVICE_ITEM_CODES.DDDSIT,
      99999,
      testParams.DomesticDestinationSITDeliveryLonghaul,
    );
    const expected = {
      'Billable weight (cwt)': '85 cwt',
      Mileage: '51',
      'SIT delivery price': '1.71',
      'Price escalation factor': '1.033',
      'Total: ': '$999.99',
    };

    testAB(result, expected);
  });

  it('returns the correct data for mileage below 50 with matching ZIP3s', () => {
    const result = makeCalculations(
      SERVICE_ITEM_CODES.DDDSIT,
      99999,
      testParams.DomesticDestinationSITDeliveryMatchingZip3,
    );
    const expected = {
      'Billable weight (cwt)': '85 cwt',
      Mileage: '3',
      'SIT delivery price': '1.71',
      'Price escalation factor': '1.033',
      'Total: ': '$999.99',
    };

    testAB(result, expected);
  });

  it('returns the correct data for mileage below 50 with non-matching ZIP3s', () => {
    const result = makeCalculations(SERVICE_ITEM_CODES.DDDSIT, 99999, testParams.DomesticDestinationSITDelivery);
    const expected = {
      'Billable weight (cwt)': '85 cwt',
      'SIT delivery price': '1.71',
      'Price escalation factor': '1.033',
      'Total: ': '$999.99',
    };

    testAB(result, expected);
  });
});

describe('Domestic pack, crate, shuttle', () => {
  it('returns correct data for DomesticPacking', () => {
    const result = makeCalculations(SERVICE_ITEM_CODES.DPK, 99999, testParams.DomesticPacking);
    const expected = {
      'Billable weight (cwt)': '85 cwt',
      'Pack price': '1.71',
      'Price escalation factor': '1.033',
      'Total: ': '$999.99',
    };

    testAB(result, expected);
  });

  it('returns correct data for DomesticNTSPacking', () => {
    const result = makeCalculations(SERVICE_ITEM_CODES.DNPK, 99999, testParams.DomesticNTSPacking);
    const expected = {
      'Billable weight (cwt)': '85 cwt',
      'Pack price': '1.71',
      'NTS packing factor': '1.35',
      'Price escalation factor': '1.033',
      'Total: ': '$999.99',
    };

    testAB(result, expected);
  });

  it('returns correct data for DomesticUnpacking', () => {
    const result = makeCalculations(SERVICE_ITEM_CODES.DUPK, 99999, testParams.DomesticUnpacking);
    const expected = {
      'Billable weight (cwt)': '85 cwt',
      'Unpack price': '1.71',
      'Price escalation factor': '1.033',
      'Total: ': '$999.99',
    };

    testAB(result, expected);
  });

  it('returns correct data for DomesticCrating', () => {
    const result = makeCalculations(
      SERVICE_ITEM_CODES.DCRT,
      99999,
      testParams.DomesticCrating,
      testParams.additionalCratingDataDCRT,
    );
    const expected = {
      'Crating size (cu ft)': '4.00',
      'Crating price (per cu ft)': '1.71',
      'Price escalation factor': '1.033',
      'Total: ': '$999.99',
    };

    testAB(result, expected);
  });

  it('returns correct data for DomesticUncrating', () => {
    const result = makeCalculations(
      SERVICE_ITEM_CODES.DUCRT,
      99999,
      testParams.DomesticUncrating,
      testParams.additionalCratingDataDCRT,
    );
    const expected = {
      'Crating size (cu ft)': '4.00',
      'Uncrating price (per cu ft)': '1.71',
      'Price escalation factor': '1.033',
      'Total: ': '$999.99',
    };

    testAB(result, expected);
  });

  it('returns correct data for DomesticOriginShuttleService', () => {
    const result = makeCalculations(SERVICE_ITEM_CODES.DOSHUT, 99999, testParams.DomesticOriginShuttleService);
    const expected = {
      'Billable weight (cwt)': '85 cwt',
      'Origin price': '1.71',
      'Price escalation factor': '1.033',
      'Total: ': '$999.99',
    };

    testAB(result, expected);
  });

  it('returns correct data for DomesticDestinationShuttleService', () => {
    const result = makeCalculations(SERVICE_ITEM_CODES.DDSHUT, 99999, testParams.DomesticDestinationShuttleService);
    const expected = {
      'Billable weight (cwt)': '85 cwt',
      'Destination price': '1.71',
      'Price escalation factor': '1.033',
      'Total: ': '$999.99',
    };

    testAB(result, expected);
  });

  it('returns correct data for NonStandardHHG', () => {
    const result = makeCalculations('?', 99999, testParams.NonStandardHHG);
    expect(result).toEqual([]);
  });

  it('returns correct data for NonStandardUB', () => {
    const result = makeCalculations('?', 99999, testParams.NonStandardUB);
    expect(result).toEqual([]);
  });

  it('FuelSurcharge returns correct data for FSC', () => {
    const result = makeCalculations(SERVICE_ITEM_CODES.FSC, 99998, testParams.FuelSurchage);
    const expected = {
      'Billable weight (cwt)': '85 cwt',
      Mileage: '210',
      'Mileage factor': '0.088',
      'Total: ': '$999.98',
    };

    testAB(result, expected);
  });

  it('FuelSurcharge returns correct data for DOSFSC', () => {
    const result = makeCalculations(SERVICE_ITEM_CODES.DOSFSC, 99998, testParams.DomesticOriginSITFuelSurchage);
    const expected = {
      'Billable weight (cwt)': '85 cwt',
      'Mileage into SIT': '29',
      'SIT mileage factor': '0.012',
      'Total: ': '$999.98',
    };

    testAB(result, expected);
  });

  it('FuelSurcharge returns correct data for DDSFSC', () => {
    const result = makeCalculations(SERVICE_ITEM_CODES.DDSFSC, 99998, testParams.DomesticDestinationSITFuelSurchage);
    const expected = {
      'Billable weight (cwt)': '85 cwt',
      'Mileage out of SIT': '29',
      'SIT mileage factor': '0.012',
      'Total: ': '$999.98',
    };

    testAB(result, expected);
  });
});

<<<<<<< HEAD
  it('FuelSurcharge returns correct data for IOSFSC', () => {
    const result = makeCalculations('IOSFSC', 99998, testParams.InternationalOriginSITFuelSurchage);
    const expected = testData('IOSFSC');

    testAB(result, expected);
  });

  it('FuelSurcharge returns correct data for IDSFSC', () => {
    const result = makeCalculations('IDSFSC', 99998, testParams.InternationalDestinationSITFuelSurchage);
    const expected = testData('IDSFSC');

    testAB(result, expected);
  });

=======
describe('International', () => {
>>>>>>> 9c90a5f6
  it('returns correct data for ISLH', () => {
    const result = makeCalculations(SERVICE_ITEM_CODES.ISLH, 99999, testParams.InternationalShippingAndLinehaul);
    const expected = {
      'Billable weight (cwt)': '85 cwt',
      'ISLH price': '1.71',
      'Price escalation factor': '1.033',
      'Total: ': '$999.99',
    };

    testAB(result, expected);
  });

  it('returns correct data for IHPK', () => {
    const result = makeCalculations(SERVICE_ITEM_CODES.IHPK, 99999, testParams.InternationalHHGPack);
    const expected = {
      'Billable weight (cwt)': '85 cwt',
      'International Pack price': '1.71',
      'Price escalation factor': '1.033',
      'Total: ': '$999.99',
    };

    testAB(result, expected);
  });

  it('returns correct data for IHUPK', () => {
    const result = makeCalculations(SERVICE_ITEM_CODES.IHUPK, 99999, testParams.InternationalHHGUnpack);
    const expected = {
      'Billable weight (cwt)': '85 cwt',
      'International Unpack price': '1.71',
      'Price escalation factor': '1.033',
      'Total: ': '$999.99',
    };

    testAB(result, expected);
  });

  it('returns correct data for POEFSC', () => {
    const result = makeCalculations(SERVICE_ITEM_CODES.POEFSC, 99998, testParams.PortOfEmbarkation);
    const expected = {
      'Billable weight (cwt)': '85 cwt',
      Mileage: '210',
      'Mileage factor': '0.088',
      'Total: ': '$999.98',
    };

    testAB(result, expected);
  });

  it('returns correct data for PODFSC', () => {
    const result = makeCalculations(SERVICE_ITEM_CODES.PODFSC, 99998, testParams.PortOfDebarkation);
    const expected = {
      'Billable weight (cwt)': '85 cwt',
      Mileage: '210',
      'Mileage factor': '0.088',
      'Total: ': '$999.98',
    };

    testAB(result, expected);
  });

  it('returns correct data for ICRT', () => {
    const result = makeCalculations(
      SERVICE_ITEM_CODES.ICRT,
      99999,
      testParams.InternationalCrating,
      testParams.additionalCratingDataDCRT,
    );
    const expected = {
      'Crating size (cu ft)': '4.00',
      'Crating price (per cu ft)': '1.71',
      'Price escalation factor': '1.033',
      'Total: ': '$999.99',
    };

    testAB(result, expected);
  });

  it('returns correct data for IUCRT', () => {
    const result = makeCalculations(
      SERVICE_ITEM_CODES.IUCRT,
      99999,
      testParams.InternationalUncrating,
      testParams.additionalCratingDataDCRT,
    );
    const expected = {
      'Crating size (cu ft)': '4.00',
      'Uncrating price (per cu ft)': '1.71',
      'Price escalation factor': '1.033',
      'Total: ': '$999.99',
    };

    testAB(result, expected);
  });
});

describe('Unaccompanied Baggage', () => {
  it('UBP', () => {
    const result = makeCalculations(SERVICE_ITEM_CODES.UBP, 99999, testParams.InternationalUBPrice);
    const expected = {
      'Billable weight (cwt)': '85 cwt',
      'International UB price': '1.71',
      'Price escalation factor': '1.033',
      'Total: ': '$999.99',
    };

    testAB(result, expected);
  });

  it('IUBPK', () => {
    const result = makeCalculations(SERVICE_ITEM_CODES.IUBPK, 99999, testParams.InternationalUBPackPrice);
    const expected = {
      'Billable weight (cwt)': '85 cwt',
      'International UB Pack price': '1.71',
      'Price escalation factor': '1.033',
      'Total: ': '$999.99',
    };

    testAB(result, expected);
  });

  it('IUBUPK', () => {
    const result = makeCalculations(SERVICE_ITEM_CODES.IUBUPK, 99999, testParams.InternationalUBUnpackPrice);
    const expected = {
      'Billable weight (cwt)': '85 cwt',
      'International UB Unpack price': '1.71',
      'Price escalation factor': '1.033',
      'Total: ': '$999.99',
    };

    testAB(result, expected);
  });
});

it('returns correct data for InternationalOriginAdditionalSIT', () => {
  const result = makeCalculations('IOASIT', 99999, testParams.InternationalOriginAdditionalSIT);
  const expected = testData('IOASIT');

  testAB(result, expected);
});

it('returns correct data for InternationalDestinationAdditionalSIT', () => {
  const result = makeCalculations('IDASIT', 99999, testParams.InternationalDestinationAdditionalSIT);
  const expected = testData('IDASIT');

  testAB(result, expected);
});

it('returns correct data for InternationalOriginSITPickup', () => {
  const result = makeCalculations('IOPSIT', 99999, testParams.InternationalOriginSITPickup);
  const expected = testData('IOPSIT');

  testAB(result, expected);
});

it('returns correct data for InternationalOriginSITFirstDay', () => {
  const result = makeCalculations('IOFSIT', 99999, testParams.InternationalOrigin1stSIT);
  const expected = testData('IOFSIT');

  testAB(result, expected);
});

it('returns correct data for InternationalDestination1stSIT', () => {
  const result = makeCalculations('IDFSIT', 99999, testParams.InternationalDestination1stSIT);
  const expected = testData('IDFSIT');

  testAB(result, expected);
});

describe('InternationalDestinationSITDelivery', () => {
  it('returns correct data for InternationalDestSITDelivery', () => {
    const result = makeCalculations('IDDSIT', 99999, testParams.InternationalDestinationSITDelivery);
    const expected = testData('DDDSITc');

    testAB(result, expected);
  });
  it('returns the correct data for mileage above 50', () => {
    const result = makeCalculations('IDDSIT', 99999, testParams.InternationalDestinationSITDeliveryLonghaul);
    const expected = testData('IDDSIT');

    testAB(result, expected);
  });

  it('returns the correct data for mileage below 50 with matching ZIP3s', () => {
    const result = makeCalculations('IDDSIT', 99999, testParams.InternationalDestinationSITDeliveryMatchingZip3);
    const expected = testData('DDDSITb');

    testAB(result, expected);
  });

  it('returns the correct data for mileage below 50 with non-matching ZIP3s', () => {
    const result = makeCalculations('IDDSIT', 99999, testParams.InternationalDestinationSITDelivery);
    const expected = testData('DDDSITc');

    testAB(result, expected);
  });
});<|MERGE_RESOLUTION|>--- conflicted
+++ resolved
@@ -2,129 +2,6 @@
 import testParams from './serviceItemTestParams';
 
 import { SHIPMENT_OPTIONS } from 'shared/constants';
-<<<<<<< HEAD
-
-function testData(code) {
-  let result;
-  if (code === 'DCRT' || code === 'DUCRT') {
-    result = {
-      ...result,
-      'Crating size (cu ft)': '4.00',
-    };
-  }
-  if (code === 'DCRT' || code === 'ICRT') {
-    result = {
-      ...result,
-      'Crating price (per cu ft)': '1.71',
-    };
-  } else if (code === 'DUCRT' || code === 'IUCRT') {
-    result = {
-      ...result,
-      'Uncrating price (per cu ft)': '1.71',
-    };
-  } else {
-    result = {
-      ...result,
-      'Billable weight (cwt)': '85 cwt',
-    };
-  }
-  if (code === 'DDDSIT' || code === 'IDDSIT') {
-    result = {
-      ...result,
-      Mileage: '51',
-      'SIT delivery price': '1.71',
-    };
-  } else if (code === 'DDDSITb') {
-    result = {
-      ...result,
-      Mileage: '3',
-      'SIT delivery price': '1.71',
-    };
-  } else if (code === 'DDDSITc') {
-    result = {
-      ...result,
-      'SIT delivery price': '1.71',
-    };
-  } else if (
-    code !== 'DOFSIT' &&
-    code !== 'IOFSIT' &&
-    code !== 'DDFSIT' &&
-    code !== 'IDFSIT' &&
-    code !== 'DOPSIT' &&
-    code !== 'IOPSIT' &&
-    code.includes('SIT')
-  ) {
-    result = {
-      ...result,
-      'SIT days invoiced': '2',
-      'Additional day SIT price': '1.71',
-    };
-  }
-  if (code === 'DOPSIT' || code === 'IOPSIT') {
-    result = {
-      ...result,
-      Mileage: '29',
-      'SIT pickup price': '1.71',
-    };
-  } else if (code === 'DLH') {
-    result = {
-      ...result,
-      Mileage: '210',
-      'Baseline linehaul price': '1.71',
-    };
-  } else if (code === 'DSH') {
-    result = {
-      ...result,
-      Mileage: '210',
-      'Baseline shorthaul price': '1.71',
-    };
-  }
-  if (code === 'DOP' || code === 'DOFSIT') {
-    result = {
-      ...result,
-      'Origin price': '1.71',
-    };
-  } else if (code === 'DDP') {
-    result = {
-      ...result,
-      'Destination price': '1.71',
-    };
-  }
-  if (!code.includes('FSC')) {
-    result = {
-      ...result,
-      'Price escalation factor': '1.033',
-    };
-  }
-  if (code.includes('FSC')) {
-    result = {
-      ...result,
-      'Total:': '$999.98',
-    };
-  } else {
-    result = {
-      ...result,
-      'Total:': '$999.99',
-    };
-  }
-
-  return result;
-}
-
-function testAB(a, b) {
-  const keys = Object.keys(b);
-  for (let j = 0; j < keys.length; j += 1) {
-    for (let i = 0; i < a.length; i += 1) {
-      if (i < a.length - 1) {
-        if (a[i].label === keys[j]) {
-          expect(a[i].value).toEqual(b[keys[j]]);
-          break;
-        }
-      } else {
-        expect(a[i].value).toEqual(b[keys[j]]);
-        break;
-      }
-=======
 import { SERVICE_ITEM_CODES } from 'constants/serviceItems';
 
 const expectedDlh = {
@@ -143,7 +20,6 @@
     }
     if (i >= result.length) {
       expect('').toEqual(expectedKeys[i]);
->>>>>>> 9c90a5f6
     }
     expect(result[i].label).toEqual(expectedKeys[i]);
     expect(result[i].value).toEqual(expected[expectedKeys[i]]);
@@ -499,24 +375,7 @@
   });
 });
 
-<<<<<<< HEAD
-  it('FuelSurcharge returns correct data for IOSFSC', () => {
-    const result = makeCalculations('IOSFSC', 99998, testParams.InternationalOriginSITFuelSurchage);
-    const expected = testData('IOSFSC');
-
-    testAB(result, expected);
-  });
-
-  it('FuelSurcharge returns correct data for IDSFSC', () => {
-    const result = makeCalculations('IDSFSC', 99998, testParams.InternationalDestinationSITFuelSurchage);
-    const expected = testData('IDSFSC');
-
-    testAB(result, expected);
-  });
-
-=======
 describe('International', () => {
->>>>>>> 9c90a5f6
   it('returns correct data for ISLH', () => {
     const result = makeCalculations(SERVICE_ITEM_CODES.ISLH, 99999, testParams.InternationalShippingAndLinehaul);
     const expected = {
@@ -650,37 +509,89 @@
   });
 });
 
+it('FuelSurcharge returns correct data for IOSFSC', () => {
+  const result = makeCalculations('IOSFSC', 99998, testParams.InternationalOriginSITFuelSurchage);
+  const expected = {
+    'Billable weight (cwt)': '85 cwt',
+    'Mileage into SIT': '29',
+    'SIT mileage factor': '0.012',
+    'Total: ': '$999.98',
+  };
+
+  testAB(result, expected);
+});
+
+it('FuelSurcharge returns correct data for IDSFSC', () => {
+  const result = makeCalculations('IDSFSC', 99998, testParams.InternationalDestinationSITFuelSurchage);
+  const expected = {
+    'Billable weight (cwt)': '85 cwt',
+    'Mileage out of SIT': '29',
+    'SIT mileage factor': '0.012',
+    'Total: ': '$999.98',
+  };
+
+  testAB(result, expected);
+});
+
 it('returns correct data for InternationalOriginAdditionalSIT', () => {
   const result = makeCalculations('IOASIT', 99999, testParams.InternationalOriginAdditionalSIT);
-  const expected = testData('IOASIT');
+  const expected = {
+    'Billable weight (cwt)': '85 cwt',
+    'SIT days invoiced': '2',
+    'Additional day SIT price': '1.71',
+    'Price escalation factor': '1.033',
+    'Total: ': '$999.99',
+  };
 
   testAB(result, expected);
 });
 
 it('returns correct data for InternationalDestinationAdditionalSIT', () => {
   const result = makeCalculations('IDASIT', 99999, testParams.InternationalDestinationAdditionalSIT);
-  const expected = testData('IDASIT');
+  const expected = {
+    'Billable weight (cwt)': '85 cwt',
+    'SIT days invoiced': '2',
+    'Additional day SIT price': '1.71',
+    'Price escalation factor': '1.033',
+    'Total: ': '$999.99',
+  };
 
   testAB(result, expected);
 });
 
 it('returns correct data for InternationalOriginSITPickup', () => {
   const result = makeCalculations('IOPSIT', 99999, testParams.InternationalOriginSITPickup);
-  const expected = testData('IOPSIT');
+  const expected = {
+    'Billable weight (cwt)': '85 cwt',
+    Mileage: '29',
+    'SIT pickup price': '1.71',
+    'Price escalation factor': '1.033',
+    'Total: ': '$999.99',
+  };
 
   testAB(result, expected);
 });
 
 it('returns correct data for InternationalOriginSITFirstDay', () => {
   const result = makeCalculations('IOFSIT', 99999, testParams.InternationalOrigin1stSIT);
-  const expected = testData('IOFSIT');
+  const expected = {
+    'Billable weight (cwt)': '85 cwt',
+    'Origin price': '1.71',
+    'Price escalation factor': '1.033',
+    'Total: ': '$999.99',
+  };
 
   testAB(result, expected);
 });
 
 it('returns correct data for InternationalDestination1stSIT', () => {
   const result = makeCalculations('IDFSIT', 99999, testParams.InternationalDestination1stSIT);
-  const expected = testData('IDFSIT');
+  const expected = {
+    'Billable weight (cwt)': '85 cwt',
+    'Destination price': '1.71',
+    'Price escalation factor': '1.033',
+    'Total: ': '$999.99',
+  };
 
   testAB(result, expected);
 });
@@ -688,27 +599,50 @@
 describe('InternationalDestinationSITDelivery', () => {
   it('returns correct data for InternationalDestSITDelivery', () => {
     const result = makeCalculations('IDDSIT', 99999, testParams.InternationalDestinationSITDelivery);
-    const expected = testData('DDDSITc');
-
-    testAB(result, expected);
-  });
+    const expected = {
+      'Billable weight (cwt)': '85 cwt',
+      'SIT delivery price': '1.71',
+      'Price escalation factor': '1.033',
+      'Total: ': '$999.99',
+    };
+
+    testAB(result, expected);
+  });
+
   it('returns the correct data for mileage above 50', () => {
     const result = makeCalculations('IDDSIT', 99999, testParams.InternationalDestinationSITDeliveryLonghaul);
-    const expected = testData('IDDSIT');
+    const expected = {
+      'Billable weight (cwt)': '85 cwt',
+      Mileage: '51',
+      'SIT delivery price': '1.71',
+      'Price escalation factor': '1.033',
+      'Total: ': '$999.99',
+    };
 
     testAB(result, expected);
   });
 
   it('returns the correct data for mileage below 50 with matching ZIP3s', () => {
     const result = makeCalculations('IDDSIT', 99999, testParams.InternationalDestinationSITDeliveryMatchingZip3);
-    const expected = testData('DDDSITb');
+    const expected = {
+      'Billable weight (cwt)': '85 cwt',
+      Mileage: '3',
+      'SIT delivery price': '1.71',
+      'Price escalation factor': '1.033',
+      'Total: ': '$999.99',
+    };
 
     testAB(result, expected);
   });
 
   it('returns the correct data for mileage below 50 with non-matching ZIP3s', () => {
     const result = makeCalculations('IDDSIT', 99999, testParams.InternationalDestinationSITDelivery);
-    const expected = testData('DDDSITc');
+    const expected = {
+      'Billable weight (cwt)': '85 cwt',
+      'SIT delivery price': '1.71',
+      'Price escalation factor': '1.033',
+      'Total: ': '$999.99',
+    };
 
     testAB(result, expected);
   });
