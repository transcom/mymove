import { makeCalculations } from './helpers';
import testParams from './serviceItemTestParams';

describe('makeCalculations', () => {
  it('returns correct data for DomesticLongHaul', () => {
    const result = makeCalculations('DLH', 99999, testParams.DomesticLongHaul);
    expect(result).toEqual([
      {
        value: '85 cwt',
        label: 'Billable weight (cwt)',
        details: ['Shipment weight: 8,500 lbs', 'Estimated: 8,000 lbs'],
      },
      {
        value: '210',
        label: 'Mileage',
        details: ['Zip 210 to Zip 910'],
      },
      {
        value: '1.71',
        label: 'Baseline linehaul price',
        details: ['Domestic non-peak', 'Origin service area: 176', 'Requested pickup: 09 Mar 2020'],
      },
      {
        value: '1.033',
        label: 'Price escalation factor',
        details: ['Base year: 2'],
      },
      {
        value: '$999.99',
        label: 'Total amount requested',
        details: [''],
      },
    ]);
  });

  it('returns correct data for DomesticShortHaul', () => {
    const result = makeCalculations('DSH', 99999, testParams.DomesticShortHaul);
    expect(result).toEqual([
      {
        value: '85 cwt',
        label: 'Billable weight (cwt)',
        details: ['Shipment weight: 8,500 lbs', 'Estimated: 8,000 lbs'],
      },
      {
        value: '32210',
        label: 'Mileage',
        details: ['Zip 32210 to Zip 91910'],
      },
      {
        value: '1.71',
        label: 'Baseline shorthaul price',
        details: ['Domestic non-peak', 'Origin service area: 176', 'Requested pickup: 09 Mar 2020'],
      },
      {
        value: '1.033',
        label: 'Price escalation factor',
        details: ['Base year: 2'],
      },
      {
        value: '$999.99',
        label: 'Total amount requested',
        details: [''],
      },
    ]);
  });

  it('returns correct data for DomesticOrignPrice', () => {
    const resultDOP = makeCalculations('DOP', 99998, testParams.DomesticOriginPrice);
    expect(resultDOP).toEqual([
      {
        value: '85 cwt',
        label: 'Billable weight (cwt)',
        details: ['Shipment weight: 8,500 lbs', 'Estimated: 8,000 lbs'],
      },
      {
        value: '1.71',
        label: 'Origin price',
        details: ['Service area: 176', 'Requested pickup: 09 Mar 2020', 'Domestic non-peak'],
      },
      {
        value: '1.033',
        label: 'Price escalation factor',
        details: ['Base year: 2'],
      },
      {
        value: '$999.98',
        label: 'Total amount requested',
        details: [''],
      },
    ]);
  });

  it('returns correct data for DomesticDestinationPrice', () => {
    const result = makeCalculations('DDP', 99999, testParams.DomesticDestinationPrice);
    expect(result).toEqual([
      {
        value: '85 cwt',
        label: 'Billable weight (cwt)',
        details: ['Shipment weight: 8,500 lbs', 'Estimated: 8,000 lbs'],
      },
      {
        value: '1.71',
        label: 'Destination price',
        details: ['Service area: 080', 'Requested pickup: 09 Mar 2020', 'Domestic non-peak'],
      },
      {
        value: '1.033',
        label: 'Price escalation factor',
        details: ['Base year: 2'],
      },
      {
        value: '$999.99',
        label: 'Total amount requested',
        details: [''],
      },
    ]);
  });

  it('returns correct data for DomesticOrigin1stSIT', () => {
    const result = makeCalculations('DOFSIT', 99999, testParams.DomesticOrigin1stSIT);
    expect(result).toEqual([
      {
        value: '85 cwt',
        label: 'Billable weight (cwt)',
        details: ['Shipment weight: 8,500 lbs', 'Estimated: 8,000 lbs'],
      },
      {
        value: '1.71',
        label: 'Origin price',
        details: ['Service area: 176', 'Requested pickup: 09 Mar 2020', 'Domestic non-peak'],
      },
      {
        value: '1.033',
        label: 'Price escalation factor',
        details: ['Base year: 2'],
      },
      {
        value: '$999.99',
        label: 'Total amount requested',
        details: [''],
      },
    ]);
  });

  it('returns correct data for DomesticDestination1stSIT', () => {
    const result = makeCalculations('DDFSIT', 99999, testParams.DomesticDestination1stSIT);
    expect(result).toEqual([
      {
        value: '85 cwt',
        label: 'Billable weight (cwt)',
        details: ['Shipment weight: 8,500 lbs', 'Estimated: 8,000 lbs'],
      },
      {
        value: '1.71',
        label: 'Destination price',
        details: ['Service area: 080', 'Requested pickup: 09 Mar 2020', 'Domestic non-peak'],
      },
      {
        value: '1.033',
        label: 'Price escalation factor',
        details: ['Base year: 2'],
      },
      {
        value: '$999.99',
        label: 'Total amount requested',
        details: [''],
      },
    ]);
  });

  it('returns correct data for DomesticOriginAdditionalSIT', () => {
    const result = makeCalculations('DOASIT', 99999, testParams.DomesticOriginAdditionalSIT);
    expect(result).toEqual([
      {
        details: ['Shipment weight: 8,500 lbs', 'Estimated: 8,000 lbs'],
        label: 'Billable weight (cwt)',
        value: '85 cwt',
      },
      {
        details: [],
        label: 'Days in SIT',
        value: '2',
      },
      {
        details: ['Origin service area: 176', 'Requested pickup: 09 Mar 2020', 'Domestic non-peak'],
        label: 'Additional day SIT price',
        value: '1.71',
      },
      {
        value: '1.033',
        label: 'Price escalation factor',
        details: ['Base year: 2'],
      },
      {
        value: '$999.99',
        label: 'Total amount requested',
        details: [''],
      },
    ]);
  });

  it('returns correct data for DomesticDestinationAdditionalSIT', () => {
    const result = makeCalculations('?', 99999, testParams.DomesticDestinationAdditionalSIT);
    expect(result).toEqual([]);
  });

  it('returns correct data for DomesticOriginSITDelivery', () => {
    const result = makeCalculations('DOPSIT', 99999, testParams.DomesticOriginSITDelivery);
    expect(result).toEqual([
      {
        value: '85 cwt',
        label: 'Billable weight (cwt)',
        details: ['Shipment weight: 8,500 lbs', 'Estimated: 8,000 lbs'],
      },
      {
        value: '29',
        label: 'Mileage',
        details: ['Zip 90210 to Zip 90211'],
      },
      {
        value: '1.71',
        label: 'SIT pickup price',
        details: ['Origin SIT schedule: 3', 'Requested pickup: 09 Mar 2020', 'Domestic non-peak'],
      },
      {
        value: '1.033',
        label: 'Price escalation factor',
        details: ['Base year: 2'],
      },
      {
        value: '$999.99',
        label: 'Total amount requested',
        details: [''],
      },
    ]);
  });

  it('returns correct data for DomesticDestinationSITDelivery', () => {
    const result = makeCalculations('?', 99999, testParams.DomesticDestinationSITDelivery);
    expect(result).toEqual([]);
  });

  it('returns correct data for DomesticPacking', () => {
    const result = makeCalculations('DPK', 99999, testParams.DomesticPacking);
    expect(result).toEqual([
      {
        value: '85 cwt',
        label: 'Billable weight (cwt)',
        details: ['Shipment weight: 8,500 lbs', 'Estimated: 8,000 lbs'],
      },
      {
        value: '1.71',
        label: 'Pack price',
        details: ['Origin service schedule: 3', 'Requested pickup: 09 Mar 2020', 'Domestic non-peak'],
      },
      {
        value: '1.033',
        label: 'Price escalation factor',
        details: ['Base year: 2'],
      },
      {
        value: '$999.99',
        label: 'Total amount requested',
        details: [''],
      },
    ]);
  });

  it('returns correct data for DomesticUnpacking', () => {
<<<<<<< HEAD
    const result = makeCalculations('DDFSIT', 99999, testParams.DomesticUnpacking);
    expect(result).toEqual([
      {
        details: ['Shipment weight: 8,500 lbs', 'Estimated: 8,000 lbs'],
        label: 'Billable weight (cwt)',
        value: '85 cwt',
      },
      {
        details: ['Service area: 080', 'Requested pickup: 09 Mar 2020', 'Domestic non-peak'],
        label: 'Destination price',
        value: '',
      },
      {
        details: ['Base year: '],
        label: 'Price escalation factor',
        value: '',
      },
      {
        details: [''],
        label: 'Total amount requested',
        value: '$999.99',
=======
    const result = makeCalculations('DUPK', 99999, testParams.DomesticUnpacking);
    expect(result).toEqual([
      {
        value: '85 cwt',
        label: 'Billable weight (cwt)',
        details: ['Shipment weight: 8,500 lbs', 'Estimated: 8,000 lbs'],
      },
      {
        value: '1.71',
        label: 'Unpack price',
        details: ['Destination service schedule: 3', 'Requested pickup: 09 Mar 2020', 'Domestic non-peak'],
      },
      {
        value: '1.033',
        label: 'Price escalation factor',
        details: ['Base year: 2'],
      },
      {
        value: '$999.99',
        label: 'Total amount requested',
        details: [''],
>>>>>>> 6a260269
      },
    ]);
  });

  it('returns correct data for DomesticCrating', () => {
    const result = makeCalculations('?', 99999, testParams.DomesticCrating);
    expect(result).toEqual([]);
  });

  it('returns correct data for DomesticCratingStandalone', () => {
    const result = makeCalculations('?', 99999, testParams.DomesticCratingStandalone);
    expect(result).toEqual([]);
  });

  it('returns correct data for DomesticUncrating', () => {
    const result = makeCalculations('?', 99999, testParams.DomesticUncrating);
    expect(result).toEqual([]);
  });

  it('returns correct data for DomesticOriginShuttleService', () => {
    const result = makeCalculations('?', 99999, testParams.DomesticOriginShuttleService);
    expect(result).toEqual([]);
  });

  it('returns correct data for DomesticDestinationShuttleService', () => {
    const result = makeCalculations('?', 99999, testParams.DomesticDestinationShuttleService);
    expect(result).toEqual([]);
  });

  it('returns correct data for NonStandardHHG', () => {
    const result = makeCalculations('?', 99999, testParams.NonStandardHHG);
    expect(result).toEqual([]);
  });

  it('returns correct data for NonStandardUB', () => {
    const result = makeCalculations('?', 99999, testParams.NonStandardUB);
    expect(result).toEqual([]);
  });

  it('returns correct data for FuelSurchage', () => {
    const resultFSC = makeCalculations('FSC', 99999, testParams.FuelSurchage);
    expect(resultFSC).toEqual([
      {
        value: '85 cwt',
        label: 'Billable weight (cwt)',
        details: ['Shipment weight: 8,500 lbs', 'Estimated: 8,000 lbs'],
      },
      {
        value: '210',
        label: 'Mileage',
        details: ['Zip 210 to Zip 910'],
      },
      {
        value: '0.09',
        label: 'Fuel surcharge price (per mi)',
        details: ['EIA diesel: $2.73', 'Weight-based distance multiplier: 0.000417', 'Pickup date: 11 Mar 2020'],
      },
      {
        value: '$999.99',
        label: 'Total amount requested',
        details: [''],
      },
    ]);
  });

  // it('returns correct data for DomesticMobileHomeFactor', () => {
  //   const result = makeCalculations('?', 99999, testParams.DomesticMobileHomeFactor);
  //   expect(result).toEqual([]);
  // });

  // it('returns correct data for DomesticTowAwayBoatFactor', () => {
  //   const result = makeCalculations('?', 99999, testParams.DomesticTowAwayBoatFactor);
  //   expect(result).toEqual([]);
  // });

  // it('returns correct data for DomesticNTSPackingFactor', () => {
  //   const result = makeCalculations('?', 99999, testParams.DomesticNTSPackingFactor);
  //   expect(result).toEqual([]);
  // });
});<|MERGE_RESOLUTION|>--- conflicted
+++ resolved
@@ -267,29 +267,6 @@
   });
 
   it('returns correct data for DomesticUnpacking', () => {
-<<<<<<< HEAD
-    const result = makeCalculations('DDFSIT', 99999, testParams.DomesticUnpacking);
-    expect(result).toEqual([
-      {
-        details: ['Shipment weight: 8,500 lbs', 'Estimated: 8,000 lbs'],
-        label: 'Billable weight (cwt)',
-        value: '85 cwt',
-      },
-      {
-        details: ['Service area: 080', 'Requested pickup: 09 Mar 2020', 'Domestic non-peak'],
-        label: 'Destination price',
-        value: '',
-      },
-      {
-        details: ['Base year: '],
-        label: 'Price escalation factor',
-        value: '',
-      },
-      {
-        details: [''],
-        label: 'Total amount requested',
-        value: '$999.99',
-=======
     const result = makeCalculations('DUPK', 99999, testParams.DomesticUnpacking);
     expect(result).toEqual([
       {
@@ -311,7 +288,6 @@
         value: '$999.99',
         label: 'Total amount requested',
         details: [''],
->>>>>>> 6a260269
       },
     ]);
   });
