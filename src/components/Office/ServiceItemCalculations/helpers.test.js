--- conflicted
+++ resolved
@@ -73,26 +73,12 @@
         details: ['Shipment weight: 8,500 lbs', 'Estimated: 8,000 lbs'],
       },
       {
-<<<<<<< HEAD
         value: '',
         label: 'Origin price',
         details: ['Service area: 176', 'Pickup date: 11 Mar 2020', 'Domestic non-peak'],
       },
       {
         value: '',
-=======
-        value: '32210',
-        label: 'Mileage',
-        details: ['Zip 32210 to Zip 91910'],
-      },
-      {
-        value: '1.71',
-        label: 'Baseline shorthaul price',
-        details: ['Domestic non-peak', 'Origin service area: 176', 'Requested pickup: 11 Mar 2020'],
-      },
-      {
-        value: '1.033',
->>>>>>> 81dfef5e
         label: 'Price escalation factor',
         details: ['Base year: 2'],
       },
@@ -102,92 +88,6 @@
         details: [''],
       },
     ]);
-  });
-
-<<<<<<< HEAD
-  // it('returns correct data for DomesticDestinationPrice', () => {
-  //   const result = makeCalculations('DDP', 99999, testParams.DomesticDestinationPrice);
-  //   expect(result).toEqual([]);
-  // });
-
-  // it('returns correct data for DomesticOrigin1stSIT', () => {
-  //   const result = makeCalculations('?', 99999, testParams.DomesticOrigin1stSIT);
-  //   expect(result).toEqual([]);
-  // });
-
-  // it('returns correct data for DomesticDestination1stSIT', () => {
-  //   const result = makeCalculations('?', 99999, testParams.DomesticDestination1stSIT);
-  //   expect(result).toEqual([]);
-  // });
-
-  // it('returns correct data for DomesticOriginAdditionalSIT', () => {
-  //   const result = makeCalculations('?', 99999, testParams.DomesticOriginAdditionalSIT);
-  //   expect(result).toEqual([]);
-  // });
-
-  // it('returns correct data for DomesticDestinationAdditionalSIT', () => {
-  //   const result = makeCalculations('?', 99999, testParams.DomesticDestinationAdditionalSIT);
-  //   expect(result).toEqual([]);
-  // });
-
-  // it('returns correct data for DomesticOriginSITDelivery', () => {
-  //   const result = makeCalculations('?', 99999, testParams.DomesticOriginSITDelivery);
-  //   expect(result).toEqual([]);
-  // });
-
-  // it('returns correct data for DomesticDestinationSITDelivery', () => {
-  //   const result = makeCalculations('?', 99999, testParams.DomesticDestinationSITDelivery);
-  //   expect(result).toEqual([]);
-  // });
-
-  // it('returns correct data for DomesticPacking', () => {
-  //   const result = makeCalculations('?', 99999, testParams.DomesticPacking);
-  //   expect(result).toEqual([]);
-  // });
-
-  // it('returns correct data for DomesticUnpacking', () => {
-  //   const result = makeCalculations('?', 99999, testParams.DomesticUnpacking);
-  //   expect(result).toEqual([]);
-  // });
-
-  // it('returns correct data for DomesticCrating', () => {
-  //   const result = makeCalculations('?', 99999, testParams.DomesticCrating);
-  //   expect(result).toEqual([]);
-  // });
-
-  // it('returns correct data for DomesticCratingStandalone', () => {
-  //   const result = makeCalculations('?', 99999, testParams.DomesticCratingStandalone);
-  //   expect(result).toEqual([]);
-  // });
-
-  // it('returns correct data for DomesticUncrating', () => {
-  //   const result = makeCalculations('?', 99999, testParams.DomesticUncrating);
-  //   expect(result).toEqual([]);
-  // });
-
-  // it('returns correct data for DomesticOriginShuttleService', () => {
-  //   const result = makeCalculations('?', 99999, testParams.DomesticOriginShuttleService);
-  //   expect(result).toEqual([]);
-  // });
-
-  // it('returns correct data for DomesticDestinationShuttleService', () => {
-  //   const result = makeCalculations('?', 99999, testParams.DomesticDestinationShuttleService);
-  //   expect(result).toEqual([]);
-  // });
-
-  // it('returns correct data for NonStandardHHG', () => {
-  //   const result = makeCalculations('?', 99999, testParams.NonStandardHHG);
-  //   expect(result).toEqual([]);
-  // });
-
-  // it('returns correct data for NonStandardUB', () => {
-  //   const result = makeCalculations('?', 99999, testParams.NonStandardUB);
-  //   expect(result).toEqual([]);
-  // });
-=======
-  it('returns correct data for DomesticOrignPrice', () => {
-    const result = makeCalculations('DOP', 99999, testParams.DomesticOriginPrice);
-    expect(result).toEqual([]);
   });
 
   it('returns correct data for DomesticDestinationPrice', () => {
@@ -361,7 +261,6 @@
     const result = makeCalculations('?', 99999, testParams.NonStandardUB);
     expect(result).toEqual([]);
   });
->>>>>>> 81dfef5e
 
   it('returns correct data for FuelSurchage', () => {
     const resultFSC = makeCalculations('FSC', 99999, testParams.FuelSurchage);
@@ -369,11 +268,7 @@
       {
         value: '85 cwt',
         label: 'Billable weight (cwt)',
-<<<<<<< HEAD
         details: ['Shipment weight: 8,500 lbs', 'Estimated: '],
-=======
-        details: ['Shipment weight: 8,500 lbs', 'Estimated: 8,000 lbs'],
->>>>>>> 81dfef5e
       },
       {
         value: '210',
