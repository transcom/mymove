import { makeCalculations } from './helpers';
import testParams from './serviceItemTestParams';

import { SHIPMENT_OPTIONS } from 'shared/constants';
<<<<<<< HEAD

function testData(code) {
  let result;
  if (code === 'DCRT' || code === 'DUCRT') {
    result = {
      ...result,
      'Crating size (cu ft)': '4.00',
    };
  }
  if (code === 'DCRT' || code === 'ICRT') {
    result = {
      ...result,
      'Crating price (per cu ft)': '1.71',
    };
  } else if (code === 'DUCRT' || code === 'IUCRT') {
    result = {
      ...result,
      'Uncrating price (per cu ft)': '1.71',
    };
  } else {
    result = {
      ...result,
      'Billable weight (cwt)': '85 cwt',
    };
  }
  if (code === 'DDDSIT') {
    result = {
      ...result,
      Mileage: '51',
      'SIT delivery price': '1.71',
    };
  } else if (code === 'DDDSITb') {
    result = {
      ...result,
      Mileage: '3',
      'SIT delivery price': '1.71',
    };
  } else if (code === 'DDDSITc') {
    result = {
      ...result,
      'SIT delivery price': '1.71',
    };
  } else if (code !== 'DOFSIT' && code !== 'DDFSIT' && code !== 'DOPSIT' && code.includes('SIT')) {
    result = {
      ...result,
      'SIT days invoiced': '2',
      'Additional day SIT price': '1.71',
    };
  }
  if (code === 'DOPSIT') {
    result = {
      ...result,
      Mileage: '29',
      'SIT pickup price': '1.71',
    };
  } else if (code === 'DLH') {
    result = {
      ...result,
      Mileage: '210',
      'Baseline linehaul price': '1.71',
    };
  } else if (code === 'DSH') {
    result = {
      ...result,
      Mileage: '210',
      'Baseline shorthaul price': '1.71',
    };
  }
  if (code === 'DOP' || code === 'DOFSIT') {
    result = {
      ...result,
      'Origin price': '1.71',
    };
  } else if (code === 'DDP') {
    result = {
      ...result,
      'Destination price': '1.71',
    };
  }
  if (!code.includes('FSC')) {
    result = {
      ...result,
      'Price escalation factor': '1.033',
    };
  }
  if (code.includes('INPK')) {
    result = {
      ...result,
      'NTS packing factor': '1.35',
    };
  }
  if (code.includes('FSC')) {
    result = {
      ...result,
      'Total:': '$999.98',
    };
  } else {
    result = {
      ...result,
      'Total:': '$999.99',
    };
  }

  return result;
}

function testAB(a, b) {
  const keys = Object.keys(b);
  for (let j = 0; j < keys.length; j += 1) {
    for (let i = 0; i < a.length; i += 1) {
      if (i < a.length - 1) {
        if (a[i].label === keys[j]) {
          expect(a[i].value).toEqual(b[keys[j]]);
          break;
        }
      } else {
        expect(a[i].value).toEqual(b[keys[j]]);
        break;
      }
=======
import { SERVICE_ITEM_CODES } from 'constants/serviceItems';

const expectedDlh = {
  'Billable weight (cwt)': '85 cwt',
  Mileage: '210',
  'Baseline linehaul price': '1.71',
  'Price escalation factor': '1.033',
  'Total: ': '$999.99',
};

function testAB(result, expected) {
  const expectedKeys = Object.keys(expected);
  for (let i = 0; i < expectedKeys.length || i < result.length; i += 1) {
    if (i >= expectedKeys.length) {
      expect(result[i].label).toEqual('');
    }
    if (i >= result.length) {
      expect('').toEqual(expectedKeys[i]);
>>>>>>> fde2b9b3
    }
    expect(result[i].label).toEqual(expectedKeys[i]);
    expect(result[i].value).toEqual(expected[expectedKeys[i]]);
  }
}

describe('makeCalculations', () => {
  it('returns correct data for DomesticLongHaul', () => {
    const result = makeCalculations(
      SERVICE_ITEM_CODES.DLH,
      99999,
      testParams.DomesticLongHaul,
      testParams.additionalCratingDataDCRT,
    );

    testAB(result, expectedDlh);
  });

  it('returns correct data for DomesticLongHaul for NTS-release', () => {
    const result = makeCalculations(
      SERVICE_ITEM_CODES.DLH,
      99999,
      testParams.DomesticLongHaul,
      testParams.additionalCratingDataDCRT,
      SHIPMENT_OPTIONS.NTSR,
    );

    testAB(result, expectedDlh);
  });

  it('returns correct data for DomesticLongHaul with reweigh weight', () => {
    const result = makeCalculations(
      SERVICE_ITEM_CODES.DLH,
      99999,
      testParams.DomesticLongHaulWithReweigh,
      testParams.additionalCratingDataDCRT,
    );

    testAB(result, expectedDlh);
  });

  it('returns correct data for DomesticLongHaul weigh reweigh and adjusted weight', () => {
    const result = makeCalculations(
      SERVICE_ITEM_CODES.DLH,
      99999,
      testParams.DomesticLongHaulWeightWithAdjustedAndReweigh,
      testParams.additionalCratingDataDCRT,
    );

    testAB(result, expectedDlh);
  });

  it('returns correct data for DomesticLongHaul with no reweigh but billable weight adjusted', () => {
    const result = makeCalculations(
      SERVICE_ITEM_CODES.DLH,
      99999,
      testParams.DomesticLongHaulWithAdjusted,
      testParams.additionalCratingDataDCRT,
    );

    testAB(result, expectedDlh);
  });

  it('returns correct data for DomesticShortHaul', () => {
    const result = makeCalculations(SERVICE_ITEM_CODES.DSH, 99999, testParams.DomesticShortHaul);
    const expected = {
      'Billable weight (cwt)': '85 cwt',
      Mileage: '210',
      'Baseline shorthaul price': '1.71',
      'Price escalation factor': '1.033',
      'Total: ': '$999.99',
    };

    testAB(result, expected);
  });

  it('returns correct data for DomesticOriginPrice', () => {
    const result = makeCalculations(SERVICE_ITEM_CODES.DOP, 99999, testParams.DomesticOriginPrice);
    const expected = {
      'Billable weight (cwt)': '85 cwt',
      'Origin price': '1.71',
      'Price escalation factor': '1.033',
      'Total: ': '$999.99',
    };

    testAB(result, expected);
  });

  it('returns correct data for DomesticDestinationPrice', () => {
    const result = makeCalculations(SERVICE_ITEM_CODES.DDP, 99999, testParams.DomesticDestinationPrice);
    const expected = {
      'Billable weight (cwt)': '85 cwt',
      'Destination price': '1.71',
      'Price escalation factor': '1.033',
      'Total: ': '$999.99',
    };

    testAB(result, expected);
  });

  it('returns correct data for DomesticOrigin1stSIT', () => {
    const result = makeCalculations(SERVICE_ITEM_CODES.DOFSIT, 99999, testParams.DomesticOrigin1stSIT);
    const expected = {
      'Billable weight (cwt)': '85 cwt',
      'Origin price': '1.71',
      'Price escalation factor': '1.033',
      'Total: ': '$999.99',
    };

    testAB(result, expected);
  });

  it('returns correct data for DomesticDestination1stSIT', () => {
    const result = makeCalculations(SERVICE_ITEM_CODES.DDFSIT, 99999, testParams.DomesticDestination1stSIT);
    const expected = {
      'Billable weight (cwt)': '85 cwt',
      'Destination price': '1.71',
      'Price escalation factor': '1.033',
      'Total: ': '$999.99',
    };

    testAB(result, expected);
  });

  it('returns correct data for DomesticOriginAdditionalSIT', () => {
    const result = makeCalculations(SERVICE_ITEM_CODES.DOASIT, 99999, testParams.DomesticOriginAdditionalSIT);
    const expected = {
      'Billable weight (cwt)': '85 cwt',
      'SIT days invoiced': '2',
      'Additional day SIT price': '1.71',
      'Price escalation factor': '1.033',
      'Total: ': '$999.99',
    };

    testAB(result, expected);
  });

  it('returns correct data for DomesticDestinationAdditionalSIT', () => {
    const result = makeCalculations(SERVICE_ITEM_CODES.DDASIT, 99999, testParams.DomesticDestinationAdditionalSIT);
    const expected = {
      'Billable weight (cwt)': '85 cwt',
      'SIT days invoiced': '2',
      'Additional day SIT price': '1.71',
      'Price escalation factor': '1.033',
      'Total: ': '$999.99',
    };

    testAB(result, expected);
  });

  it('returns correct data for DomesticOriginSITPickup', () => {
    const result = makeCalculations(SERVICE_ITEM_CODES.DOPSIT, 99999, testParams.DomesticOriginSITPickup);
    const expected = {
      'Billable weight (cwt)': '85 cwt',
      Mileage: '29',
      'SIT pickup price': '1.71',
      'Price escalation factor': '1.033',
      'Total: ': '$999.99',
    };

    testAB(result, expected);
  });
});

describe('DomesticDestinationSITDelivery', () => {
  it('returns the correct data for mileage above 50', () => {
    const result = makeCalculations(
      SERVICE_ITEM_CODES.DDDSIT,
      99999,
      testParams.DomesticDestinationSITDeliveryLonghaul,
    );
    const expected = {
      'Billable weight (cwt)': '85 cwt',
      Mileage: '51',
      'SIT delivery price': '1.71',
      'Price escalation factor': '1.033',
      'Total: ': '$999.99',
    };

    testAB(result, expected);
  });

  it('returns the correct data for mileage below 50 with matching ZIP3s', () => {
    const result = makeCalculations(
      SERVICE_ITEM_CODES.DDDSIT,
      99999,
      testParams.DomesticDestinationSITDeliveryMatchingZip3,
    );
    const expected = {
      'Billable weight (cwt)': '85 cwt',
      Mileage: '3',
      'SIT delivery price': '1.71',
      'Price escalation factor': '1.033',
      'Total: ': '$999.99',
    };

    testAB(result, expected);
  });

  it('returns the correct data for mileage below 50 with non-matching ZIP3s', () => {
    const result = makeCalculations(SERVICE_ITEM_CODES.DDDSIT, 99999, testParams.DomesticDestinationSITDelivery);
    const expected = {
      'Billable weight (cwt)': '85 cwt',
      'SIT delivery price': '1.71',
      'Price escalation factor': '1.033',
      'Total: ': '$999.99',
    };

    testAB(result, expected);
  });
});

describe('Domestic pack, crate, shuttle', () => {
  it('returns correct data for DomesticPacking', () => {
    const result = makeCalculations(SERVICE_ITEM_CODES.DPK, 99999, testParams.DomesticPacking);
    const expected = {
      'Billable weight (cwt)': '85 cwt',
      'Pack price': '1.71',
      'Price escalation factor': '1.033',
      'Total: ': '$999.99',
    };

    testAB(result, expected);
  });

  it('returns correct data for DomesticNTSPacking', () => {
    const result = makeCalculations(SERVICE_ITEM_CODES.DNPK, 99999, testParams.DomesticNTSPacking);
    const expected = {
      'Billable weight (cwt)': '85 cwt',
      'Pack price': '1.71',
      'NTS packing factor': '1.35',
      'Price escalation factor': '1.033',
      'Total: ': '$999.99',
    };

    testAB(result, expected);
  });

  it('returns correct data for DomesticUnpacking', () => {
    const result = makeCalculations(SERVICE_ITEM_CODES.DUPK, 99999, testParams.DomesticUnpacking);
    const expected = {
      'Billable weight (cwt)': '85 cwt',
      'Unpack price': '1.71',
      'Price escalation factor': '1.033',
      'Total: ': '$999.99',
    };

    testAB(result, expected);
  });

  it('returns correct data for DomesticCrating', () => {
    const result = makeCalculations(
      SERVICE_ITEM_CODES.DCRT,
      99999,
      testParams.DomesticCrating,
      testParams.additionalCratingDataDCRT,
    );
    const expected = {
      'Crating size (cu ft)': '4.00',
      'Crating price (per cu ft)': '1.71',
      'Price escalation factor': '1.033',
      'Total: ': '$999.99',
    };

    testAB(result, expected);
  });

  it('returns correct data for DomesticUncrating', () => {
    const result = makeCalculations(
      SERVICE_ITEM_CODES.DUCRT,
      99999,
      testParams.DomesticUncrating,
      testParams.additionalCratingDataDCRT,
    );
    const expected = {
      'Crating size (cu ft)': '4.00',
      'Uncrating price (per cu ft)': '1.71',
      'Price escalation factor': '1.033',
      'Total: ': '$999.99',
    };

    testAB(result, expected);
  });

  it('returns correct data for DomesticOriginShuttleService', () => {
    const result = makeCalculations(SERVICE_ITEM_CODES.DOSHUT, 99999, testParams.DomesticOriginShuttleService);
    const expected = {
      'Billable weight (cwt)': '85 cwt',
      'Origin price': '1.71',
      'Price escalation factor': '1.033',
      'Total: ': '$999.99',
    };

    testAB(result, expected);
  });

  it('returns correct data for DomesticDestinationShuttleService', () => {
    const result = makeCalculations(SERVICE_ITEM_CODES.DDSHUT, 99999, testParams.DomesticDestinationShuttleService);
    const expected = {
      'Billable weight (cwt)': '85 cwt',
      'Destination price': '1.71',
      'Price escalation factor': '1.033',
      'Total: ': '$999.99',
    };

    testAB(result, expected);
  });

  it('returns correct data for NonStandardHHG', () => {
    const result = makeCalculations('?', 99999, testParams.NonStandardHHG);
    expect(result).toEqual([]);
  });

  it('returns correct data for NonStandardUB', () => {
    const result = makeCalculations('?', 99999, testParams.NonStandardUB);
    expect(result).toEqual([]);
  });

  it('FuelSurcharge returns correct data for FSC', () => {
    const result = makeCalculations(SERVICE_ITEM_CODES.FSC, 99998, testParams.FuelSurchage);
    const expected = {
      'Billable weight (cwt)': '85 cwt',
      Mileage: '210',
      'Mileage factor': '0.088',
      'Total: ': '$999.98',
    };

    testAB(result, expected);
  });

  it('FuelSurcharge returns correct data for DOSFSC', () => {
    const result = makeCalculations(SERVICE_ITEM_CODES.DOSFSC, 99998, testParams.DomesticOriginSITFuelSurchage);
    const expected = {
      'Billable weight (cwt)': '85 cwt',
      'Mileage into SIT': '29',
      'SIT mileage factor': '0.012',
      'Total: ': '$999.98',
    };

    testAB(result, expected);
  });

  it('FuelSurcharge returns correct data for DDSFSC', () => {
    const result = makeCalculations(SERVICE_ITEM_CODES.DDSFSC, 99998, testParams.DomesticDestinationSITFuelSurchage);
    const expected = {
      'Billable weight (cwt)': '85 cwt',
      'Mileage out of SIT': '29',
      'SIT mileage factor': '0.012',
      'Total: ': '$999.98',
    };

    testAB(result, expected);
  });
});

describe('International', () => {
  it('returns correct data for ISLH', () => {
    const result = makeCalculations(SERVICE_ITEM_CODES.ISLH, 99999, testParams.InternationalShippingAndLinehaul);
    const expected = {
      'Billable weight (cwt)': '85 cwt',
      'ISLH price': '1.71',
      'Price escalation factor': '1.033',
      'Total: ': '$999.99',
    };

    testAB(result, expected);
  });

  it('returns correct data for IHPK', () => {
    const result = makeCalculations(SERVICE_ITEM_CODES.IHPK, 99999, testParams.InternationalHHGPack);
    const expected = {
      'Billable weight (cwt)': '85 cwt',
      'International Pack price': '1.71',
      'Price escalation factor': '1.033',
      'Total: ': '$999.99',
    };

    testAB(result, expected);
  });

  it('returns correct data for INPK', () => {
    const result = makeCalculations('INPK', 99999, [...testParams.InternationalHHGPack, testParams.NTSPackingFactor]);
    const expected = testData('INPK');
    testAB(result, expected);
  });

  it('returns correct data for IHUPK', () => {
    const result = makeCalculations(SERVICE_ITEM_CODES.IHUPK, 99999, testParams.InternationalHHGUnpack);
    const expected = {
      'Billable weight (cwt)': '85 cwt',
      'International Unpack price': '1.71',
      'Price escalation factor': '1.033',
      'Total: ': '$999.99',
    };

    testAB(result, expected);
  });

  it('returns correct data for POEFSC', () => {
    const result = makeCalculations(SERVICE_ITEM_CODES.POEFSC, 99998, testParams.PortOfEmbarkation);
    const expected = {
      'Billable weight (cwt)': '85 cwt',
      Mileage: '210',
      'Mileage factor': '0.088',
      'Total: ': '$999.98',
    };

    testAB(result, expected);
  });

  it('returns correct data for PODFSC', () => {
    const result = makeCalculations(SERVICE_ITEM_CODES.PODFSC, 99998, testParams.PortOfDebarkation);
    const expected = {
      'Billable weight (cwt)': '85 cwt',
      Mileage: '210',
      'Mileage factor': '0.088',
      'Total: ': '$999.98',
    };

    testAB(result, expected);
  });

  it('returns correct data for ICRT', () => {
    const result = makeCalculations(
      SERVICE_ITEM_CODES.ICRT,
      99999,
      testParams.InternationalCrating,
      testParams.additionalCratingDataDCRT,
    );
    const expected = {
      'Crating size (cu ft)': '4.00',
      'Crating price (per cu ft)': '1.71',
      'Price escalation factor': '1.033',
      'Total: ': '$999.99',
    };

    testAB(result, expected);
  });

  it('returns correct data for IUCRT', () => {
    const result = makeCalculations(
      SERVICE_ITEM_CODES.IUCRT,
      99999,
      testParams.InternationalUncrating,
      testParams.additionalCratingDataDCRT,
    );
    const expected = {
      'Crating size (cu ft)': '4.00',
      'Uncrating price (per cu ft)': '1.71',
      'Price escalation factor': '1.033',
      'Total: ': '$999.99',
    };

    testAB(result, expected);
  });
});

describe('Unaccompanied Baggage', () => {
  it('UBP', () => {
    const result = makeCalculations(SERVICE_ITEM_CODES.UBP, 99999, testParams.InternationalUBPrice);
    const expected = {
      'Billable weight (cwt)': '85 cwt',
      'International UB price': '1.71',
      'Price escalation factor': '1.033',
      'Total: ': '$999.99',
    };

    testAB(result, expected);
  });

  it('IUBPK', () => {
    const result = makeCalculations(SERVICE_ITEM_CODES.IUBPK, 99999, testParams.InternationalUBPackPrice);
    const expected = {
      'Billable weight (cwt)': '85 cwt',
      'International UB Pack price': '1.71',
      'Price escalation factor': '1.033',
      'Total: ': '$999.99',
    };

    testAB(result, expected);
  });

  it('IUBUPK', () => {
    const result = makeCalculations(SERVICE_ITEM_CODES.IUBUPK, 99999, testParams.InternationalUBUnpackPrice);
    const expected = {
      'Billable weight (cwt)': '85 cwt',
      'International UB Unpack price': '1.71',
      'Price escalation factor': '1.033',
      'Total: ': '$999.99',
    };

    testAB(result, expected);
  });
});<|MERGE_RESOLUTION|>--- conflicted
+++ resolved
@@ -2,127 +2,6 @@
 import testParams from './serviceItemTestParams';
 
 import { SHIPMENT_OPTIONS } from 'shared/constants';
-<<<<<<< HEAD
-
-function testData(code) {
-  let result;
-  if (code === 'DCRT' || code === 'DUCRT') {
-    result = {
-      ...result,
-      'Crating size (cu ft)': '4.00',
-    };
-  }
-  if (code === 'DCRT' || code === 'ICRT') {
-    result = {
-      ...result,
-      'Crating price (per cu ft)': '1.71',
-    };
-  } else if (code === 'DUCRT' || code === 'IUCRT') {
-    result = {
-      ...result,
-      'Uncrating price (per cu ft)': '1.71',
-    };
-  } else {
-    result = {
-      ...result,
-      'Billable weight (cwt)': '85 cwt',
-    };
-  }
-  if (code === 'DDDSIT') {
-    result = {
-      ...result,
-      Mileage: '51',
-      'SIT delivery price': '1.71',
-    };
-  } else if (code === 'DDDSITb') {
-    result = {
-      ...result,
-      Mileage: '3',
-      'SIT delivery price': '1.71',
-    };
-  } else if (code === 'DDDSITc') {
-    result = {
-      ...result,
-      'SIT delivery price': '1.71',
-    };
-  } else if (code !== 'DOFSIT' && code !== 'DDFSIT' && code !== 'DOPSIT' && code.includes('SIT')) {
-    result = {
-      ...result,
-      'SIT days invoiced': '2',
-      'Additional day SIT price': '1.71',
-    };
-  }
-  if (code === 'DOPSIT') {
-    result = {
-      ...result,
-      Mileage: '29',
-      'SIT pickup price': '1.71',
-    };
-  } else if (code === 'DLH') {
-    result = {
-      ...result,
-      Mileage: '210',
-      'Baseline linehaul price': '1.71',
-    };
-  } else if (code === 'DSH') {
-    result = {
-      ...result,
-      Mileage: '210',
-      'Baseline shorthaul price': '1.71',
-    };
-  }
-  if (code === 'DOP' || code === 'DOFSIT') {
-    result = {
-      ...result,
-      'Origin price': '1.71',
-    };
-  } else if (code === 'DDP') {
-    result = {
-      ...result,
-      'Destination price': '1.71',
-    };
-  }
-  if (!code.includes('FSC')) {
-    result = {
-      ...result,
-      'Price escalation factor': '1.033',
-    };
-  }
-  if (code.includes('INPK')) {
-    result = {
-      ...result,
-      'NTS packing factor': '1.35',
-    };
-  }
-  if (code.includes('FSC')) {
-    result = {
-      ...result,
-      'Total:': '$999.98',
-    };
-  } else {
-    result = {
-      ...result,
-      'Total:': '$999.99',
-    };
-  }
-
-  return result;
-}
-
-function testAB(a, b) {
-  const keys = Object.keys(b);
-  for (let j = 0; j < keys.length; j += 1) {
-    for (let i = 0; i < a.length; i += 1) {
-      if (i < a.length - 1) {
-        if (a[i].label === keys[j]) {
-          expect(a[i].value).toEqual(b[keys[j]]);
-          break;
-        }
-      } else {
-        expect(a[i].value).toEqual(b[keys[j]]);
-        break;
-      }
-=======
 import { SERVICE_ITEM_CODES } from 'constants/serviceItems';
 
 const expectedDlh = {
@@ -141,7 +20,6 @@
     }
     if (i >= result.length) {
       expect('').toEqual(expectedKeys[i]);
->>>>>>> fde2b9b3
     }
     expect(result[i].label).toEqual(expectedKeys[i]);
     expect(result[i].value).toEqual(expected[expectedKeys[i]]);
@@ -524,7 +402,13 @@
 
   it('returns correct data for INPK', () => {
     const result = makeCalculations('INPK', 99999, [...testParams.InternationalHHGPack, testParams.NTSPackingFactor]);
-    const expected = testData('INPK');
+    const expected = {
+      'Billable weight (cwt)': '85 cwt',
+      'International Pack price': '1.71',
+      'Price escalation factor': '1.033',
+      'NTS packing factor': '1.35',
+      'Total: ': '$999.99',
+    };
     testAB(result, expected);
   });
 
