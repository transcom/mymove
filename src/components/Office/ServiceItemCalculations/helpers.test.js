import { makeCalculations } from './helpers';
import testParams from './serviceItemTestParams';

import { SHIPMENT_OPTIONS } from 'shared/constants';
import { SERVICE_ITEM_CODES } from 'constants/serviceItems';

const expectedDlh = {
  'Billable weight (cwt)': '85 cwt',
  Mileage: '210',
  'Baseline linehaul price': '1.71',
  'Price escalation factor': '1.033',
  'Total: ': '$999.99',
};

function testAB(result, expected) {
  const expectedKeys = Object.keys(expected);
  for (let i = 0; i < expectedKeys.length || i < result.length; i += 1) {
    if (i >= expectedKeys.length) {
      expect(result[i].label).toEqual('');
    }
    if (i >= result.length) {
      expect('').toEqual(expectedKeys[i]);
    }
    expect(result[i].label).toEqual(expectedKeys[i]);
    expect(result[i].value).toEqual(expected[expectedKeys[i]]);
  }
}

describe('makeCalculations', () => {
  it('returns correct data for DomesticLongHaul', () => {
    const result = makeCalculations(
      SERVICE_ITEM_CODES.DLH,
      99999,
      testParams.DomesticLongHaul,
      testParams.additionalCratingDataDCRT,
    );

    testAB(result, expectedDlh);
  });

  it('returns correct data for DomesticLongHaul for NTS-release', () => {
    const result = makeCalculations(
      SERVICE_ITEM_CODES.DLH,
      99999,
      testParams.DomesticLongHaul,
      testParams.additionalCratingDataDCRT,
      SHIPMENT_OPTIONS.NTSR,
    );

    testAB(result, expectedDlh);
  });

  it('returns correct data for DomesticLongHaul with reweigh weight', () => {
    const result = makeCalculations(
      SERVICE_ITEM_CODES.DLH,
      99999,
      testParams.DomesticLongHaulWithReweigh,
      testParams.additionalCratingDataDCRT,
    );

    testAB(result, expectedDlh);
  });

  it('returns correct data for DomesticLongHaul weigh reweigh and adjusted weight', () => {
    const result = makeCalculations(
      SERVICE_ITEM_CODES.DLH,
      99999,
      testParams.DomesticLongHaulWeightWithAdjustedAndReweigh,
      testParams.additionalCratingDataDCRT,
    );

    testAB(result, expectedDlh);
  });

  it('returns correct data for DomesticLongHaul with no reweigh but billable weight adjusted', () => {
    const result = makeCalculations(
      SERVICE_ITEM_CODES.DLH,
      99999,
      testParams.DomesticLongHaulWithAdjusted,
      testParams.additionalCratingDataDCRT,
    );

    testAB(result, expectedDlh);
  });

  it('returns correct data for DomesticShortHaul', () => {
    const result = makeCalculations(SERVICE_ITEM_CODES.DSH, 99999, testParams.DomesticShortHaul);
    const expected = {
      'Billable weight (cwt)': '85 cwt',
      Mileage: '210',
      'Baseline shorthaul price': '1.71',
      'Price escalation factor': '1.033',
      'Total: ': '$999.99',
    };

    testAB(result, expected);
  });

  it('returns correct data for DomesticOriginPrice', () => {
    const result = makeCalculations(SERVICE_ITEM_CODES.DOP, 99999, testParams.DomesticOriginPrice);
    const expected = {
      'Billable weight (cwt)': '85 cwt',
      'Origin price': '1.71',
      'Price escalation factor': '1.033',
      'Total: ': '$999.99',
    };

    testAB(result, expected);
  });

  it('returns correct data for DomesticDestinationPrice', () => {
    const result = makeCalculations(SERVICE_ITEM_CODES.DDP, 99999, testParams.DomesticDestinationPrice);
    const expected = {
      'Billable weight (cwt)': '85 cwt',
      'Destination price': '1.71',
      'Price escalation factor': '1.033',
      'Total: ': '$999.99',
    };

    testAB(result, expected);
  });

  it('returns correct data for DomesticOrigin1stSIT', () => {
    const result = makeCalculations(SERVICE_ITEM_CODES.DOFSIT, 99999, testParams.DomesticOrigin1stSIT);
    const expected = {
      'Billable weight (cwt)': '85 cwt',
      'Origin price': '1.71',
      'Price escalation factor': '1.033',
      'Total: ': '$999.99',
    };

    testAB(result, expected);
  });

  it('returns correct data for DomesticDestination1stSIT', () => {
    const result = makeCalculations(SERVICE_ITEM_CODES.DDFSIT, 99999, testParams.DomesticDestination1stSIT);
    const expected = {
      'Billable weight (cwt)': '85 cwt',
      'Destination price': '1.71',
      'Price escalation factor': '1.033',
      'Total: ': '$999.99',
    };

    testAB(result, expected);
  });

  it('returns correct data for DomesticOriginAdditionalSIT', () => {
    const result = makeCalculations(SERVICE_ITEM_CODES.DOASIT, 99999, testParams.DomesticOriginAdditionalSIT);
    const expected = {
      'Billable weight (cwt)': '85 cwt',
      'SIT days invoiced': '2',
      'Additional day SIT price': '1.71',
      'Price escalation factor': '1.033',
      'Total: ': '$999.99',
    };

    testAB(result, expected);
  });

  it('returns correct data for DomesticDestinationAdditionalSIT', () => {
    const result = makeCalculations(SERVICE_ITEM_CODES.DDASIT, 99999, testParams.DomesticDestinationAdditionalSIT);
    const expected = {
      'Billable weight (cwt)': '85 cwt',
      'SIT days invoiced': '2',
      'Additional day SIT price': '1.71',
      'Price escalation factor': '1.033',
      'Total: ': '$999.99',
    };
<<<<<<< HEAD

    testAB(result, expected);
  });

  it('returns correct data for DomesticOriginSITPickup', () => {
    const result = makeCalculations(SERVICE_ITEM_CODES.DOPSIT, 99999, testParams.DomesticOriginSITPickup);
    const expected = {
      'Billable weight (cwt)': '85 cwt',
      Mileage: '29',
      'SIT pickup price': '1.71',
      'Price escalation factor': '1.033',
      'Total: ': '$999.99',
    };

=======

    testAB(result, expected);
  });

  it('returns correct data for DomesticOriginSITPickup', () => {
    const result = makeCalculations(SERVICE_ITEM_CODES.DOPSIT, 99999, testParams.DomesticOriginSITPickup);
    const expected = {
      'Billable weight (cwt)': '85 cwt',
      Mileage: '29',
      'SIT pickup price': '1.71',
      'Price escalation factor': '1.033',
      'Total: ': '$999.99',
    };

>>>>>>> 28c7749e
    testAB(result, expected);
  });
});

describe('DomesticDestinationSITDelivery', () => {
  it('returns the correct data for mileage above 50', () => {
    const result = makeCalculations(
      SERVICE_ITEM_CODES.DDDSIT,
      99999,
      testParams.DomesticDestinationSITDeliveryLonghaul,
    );
    const expected = {
      'Billable weight (cwt)': '85 cwt',
      Mileage: '51',
      'SIT delivery price': '1.71',
      'Price escalation factor': '1.033',
      'Total: ': '$999.99',
    };

    testAB(result, expected);
  });

  it('returns the correct data for mileage below 50 with matching ZIP3s', () => {
    const result = makeCalculations(
      SERVICE_ITEM_CODES.DDDSIT,
      99999,
      testParams.DomesticDestinationSITDeliveryMatchingZip3,
    );
    const expected = {
      'Billable weight (cwt)': '85 cwt',
      Mileage: '3',
      'SIT delivery price': '1.71',
      'Price escalation factor': '1.033',
      'Total: ': '$999.99',
    };

    testAB(result, expected);
  });

  it('returns the correct data for mileage below 50 with non-matching ZIP3s', () => {
    const result = makeCalculations(SERVICE_ITEM_CODES.DDDSIT, 99999, testParams.DomesticDestinationSITDelivery);
    const expected = {
      'Billable weight (cwt)': '85 cwt',
      'SIT delivery price': '1.71',
      'Price escalation factor': '1.033',
      'Total: ': '$999.99',
    };

    testAB(result, expected);
  });
});

describe('Domestic pack, crate, shuttle', () => {
  it('returns correct data for DomesticPacking', () => {
    const result = makeCalculations(SERVICE_ITEM_CODES.DPK, 99999, testParams.DomesticPacking);
    const expected = {
      'Billable weight (cwt)': '85 cwt',
      'Pack price': '1.71',
      'Price escalation factor': '1.033',
      'Total: ': '$999.99',
    };

    testAB(result, expected);
  });

  it('returns correct data for DomesticNTSPacking', () => {
    const result = makeCalculations(SERVICE_ITEM_CODES.DNPK, 99999, testParams.DomesticNTSPacking);
    const expected = {
      'Billable weight (cwt)': '85 cwt',
      'Pack price': '1.71',
      'NTS packing factor': '1.35',
      'Price escalation factor': '1.033',
      'Total: ': '$999.99',
    };

    testAB(result, expected);
  });

  it('returns correct data for DomesticUnpacking', () => {
    const result = makeCalculations(SERVICE_ITEM_CODES.DUPK, 99999, testParams.DomesticUnpacking);
    const expected = {
      'Billable weight (cwt)': '85 cwt',
      'Unpack price': '1.71',
      'Price escalation factor': '1.033',
      'Total: ': '$999.99',
    };

    testAB(result, expected);
  });

  it('returns correct data for DomesticCrating', () => {
    const result = makeCalculations(
      SERVICE_ITEM_CODES.DCRT,
      99999,
      testParams.DomesticCrating,
      testParams.additionalCratingDataDCRT,
    );
    const expected = {
      'Crating size (cu ft)': '4.00',
      'Crating price (per cu ft)': '1.71',
      'Price escalation factor': '1.033',
      'Total: ': '$999.99',
    };

    testAB(result, expected);
  });

  it('returns correct data for DomesticUncrating', () => {
    const result = makeCalculations(
      SERVICE_ITEM_CODES.DUCRT,
      99999,
      testParams.DomesticUncrating,
      testParams.additionalCratingDataDCRT,
    );
    const expected = {
      'Crating size (cu ft)': '4.00',
      'Uncrating price (per cu ft)': '1.71',
      'Price escalation factor': '1.033',
      'Total: ': '$999.99',
    };

    testAB(result, expected);
  });

  it('returns correct data for DomesticOriginShuttleService', () => {
    const result = makeCalculations(SERVICE_ITEM_CODES.DOSHUT, 99999, testParams.DomesticOriginShuttleService);
    const expected = {
      'Billable weight (cwt)': '85 cwt',
      'Origin price': '1.71',
      'Price escalation factor': '1.033',
      'Total: ': '$999.99',
    };

    testAB(result, expected);
  });

  it('returns correct data for DomesticDestinationShuttleService', () => {
    const result = makeCalculations(SERVICE_ITEM_CODES.DDSHUT, 99999, testParams.DomesticDestinationShuttleService);
    const expected = {
      'Billable weight (cwt)': '85 cwt',
      'Destination price': '1.71',
      'Price escalation factor': '1.033',
      'Total: ': '$999.99',
    };

    testAB(result, expected);
  });

  it('returns correct data for NonStandardHHG', () => {
    const result = makeCalculations('?', 99999, testParams.NonStandardHHG);
    expect(result).toEqual([]);
  });

  it('returns correct data for NonStandardUB', () => {
    const result = makeCalculations('?', 99999, testParams.NonStandardUB);
    expect(result).toEqual([]);
  });

  it('FuelSurcharge returns correct data for FSC', () => {
    const result = makeCalculations(SERVICE_ITEM_CODES.FSC, 99998, testParams.FuelSurchage);
    const expected = {
      'Billable weight (cwt)': '85 cwt',
      Mileage: '210',
      'Mileage factor': '0.088',
      'Total: ': '$999.98',
    };

    testAB(result, expected);
  });

  it('FuelSurcharge returns correct data for DOSFSC', () => {
    const result = makeCalculations(SERVICE_ITEM_CODES.DOSFSC, 99998, testParams.DomesticOriginSITFuelSurchage);
    const expected = {
      'Billable weight (cwt)': '85 cwt',
      'Mileage into SIT': '29',
      'SIT mileage factor': '0.012',
      'Total: ': '$999.98',
    };

    testAB(result, expected);
  });

  it('FuelSurcharge returns correct data for DDSFSC', () => {
    const result = makeCalculations(SERVICE_ITEM_CODES.DDSFSC, 99998, testParams.DomesticDestinationSITFuelSurchage);
    const expected = {
      'Billable weight (cwt)': '85 cwt',
      'Mileage out of SIT': '29',
      'SIT mileage factor': '0.012',
      'Total: ': '$999.98',
    };

    testAB(result, expected);
  });
});

describe('International', () => {
  it('returns correct data for ISLH', () => {
    const result = makeCalculations(SERVICE_ITEM_CODES.ISLH, 99999, testParams.InternationalShippingAndLinehaul);
    const expected = {
      'Billable weight (cwt)': '85 cwt',
      'ISLH price': '1.71',
      'Price escalation factor': '1.033',
      'Total: ': '$999.99',
    };

    testAB(result, expected);
  });

  it('returns correct data for IHPK', () => {
    const result = makeCalculations(SERVICE_ITEM_CODES.IHPK, 99999, testParams.InternationalHHGPack);
    const expected = {
      'Billable weight (cwt)': '85 cwt',
      'International Pack price': '1.71',
      'Price escalation factor': '1.033',
      'Total: ': '$999.99',
    };

    testAB(result, expected);
  });

  it('returns correct data for IHUPK', () => {
    const result = makeCalculations(SERVICE_ITEM_CODES.IHUPK, 99999, testParams.InternationalHHGUnpack);
    const expected = {
      'Billable weight (cwt)': '85 cwt',
      'International Unpack price': '1.71',
      'Price escalation factor': '1.033',
      'Total: ': '$999.99',
    };

    testAB(result, expected);
  });

  it('returns correct data for POEFSC', () => {
    const result = makeCalculations(SERVICE_ITEM_CODES.POEFSC, 99998, testParams.PortOfEmbarkation);
    const expected = {
      'Billable weight (cwt)': '85 cwt',
      Mileage: '210',
      'Mileage factor': '0.088',
      'Total: ': '$999.98',
    };

    testAB(result, expected);
  });

  it('returns correct data for PODFSC', () => {
    const result = makeCalculations(SERVICE_ITEM_CODES.PODFSC, 99998, testParams.PortOfDebarkation);
    const expected = {
      'Billable weight (cwt)': '85 cwt',
      Mileage: '210',
      'Mileage factor': '0.088',
      'Total: ': '$999.98',
    };

    testAB(result, expected);
  });

  it('returns correct data for ICRT', () => {
    const result = makeCalculations(
      SERVICE_ITEM_CODES.ICRT,
      99999,
      testParams.InternationalCrating,
      testParams.additionalCratingDataDCRT,
    );
    const expected = {
      'Crating size (cu ft)': '4.00',
      'Crating price (per cu ft)': '1.71',
      'Price escalation factor': '1.033',
      'Total: ': '$999.99',
    };

    testAB(result, expected);
  });

  it('returns correct data for IUCRT', () => {
    const result = makeCalculations(
      SERVICE_ITEM_CODES.IUCRT,
      99999,
      testParams.InternationalUncrating,
      testParams.additionalCratingDataDCRT,
    );
    const expected = {
      'Crating size (cu ft)': '4.00',
      'Uncrating price (per cu ft)': '1.71',
      'Price escalation factor': '1.033',
      'Total: ': '$999.99',
    };

    testAB(result, expected);
  });
});

describe('Unaccompanied Baggage', () => {
  it('UBP', () => {
    const result = makeCalculations(SERVICE_ITEM_CODES.UBP, 99999, testParams.InternationalUBPrice);
    const expected = {
      'Billable weight (cwt)': '85 cwt',
      'International UB price': '1.71',
      'Price escalation factor': '1.033',
      'Total: ': '$999.99',
    };

    testAB(result, expected);
  });

  it('IUBPK', () => {
    const result = makeCalculations(SERVICE_ITEM_CODES.IUBPK, 99999, testParams.InternationalUBPackPrice);
    const expected = {
      'Billable weight (cwt)': '85 cwt',
      'International UB Pack price': '1.71',
      'Price escalation factor': '1.033',
      'Total: ': '$999.99',
    };

    testAB(result, expected);
  });

  it('IUBUPK', () => {
    const result = makeCalculations(SERVICE_ITEM_CODES.IUBUPK, 99999, testParams.InternationalUBUnpackPrice);
    const expected = {
      'Billable weight (cwt)': '85 cwt',
      'International UB Unpack price': '1.71',
      'Price escalation factor': '1.033',
      'Total: ': '$999.99',
    };
<<<<<<< HEAD
=======

    testAB(result, expected);
  });
});

it('FuelSurcharge returns correct data for IOSFSC', () => {
  const result = makeCalculations('IOSFSC', 99998, testParams.InternationalOriginSITFuelSurchage);
  const expected = {
    'Billable weight (cwt)': '85 cwt',
    'Mileage into SIT': '29',
    'SIT mileage factor': '0.012',
    'Total: ': '$999.98',
  };

  testAB(result, expected);
});

it('FuelSurcharge returns correct data for IDSFSC', () => {
  const result = makeCalculations('IDSFSC', 99998, testParams.InternationalDestinationSITFuelSurchage);
  const expected = {
    'Billable weight (cwt)': '85 cwt',
    'Mileage out of SIT': '29',
    'SIT mileage factor': '0.012',
    'Total: ': '$999.98',
  };

  testAB(result, expected);
});

it('returns correct data for InternationalOriginAdditionalSIT', () => {
  const result = makeCalculations('IOASIT', 99999, testParams.InternationalOriginAdditionalSIT);
  const expected = {
    'Billable weight (cwt)': '85 cwt',
    'SIT days invoiced': '2',
    'Additional day SIT price': '1.71',
    'Price escalation factor': '1.033',
    'Total: ': '$999.99',
  };

  testAB(result, expected);
});

it('returns correct data for InternationalDestinationAdditionalSIT', () => {
  const result = makeCalculations('IDASIT', 99999, testParams.InternationalDestinationAdditionalSIT);
  const expected = {
    'Billable weight (cwt)': '85 cwt',
    'SIT days invoiced': '2',
    'Additional day SIT price': '1.71',
    'Price escalation factor': '1.033',
    'Total: ': '$999.99',
  };

  testAB(result, expected);
});

it('returns correct data for InternationalOriginSITPickup', () => {
  const result = makeCalculations('IOPSIT', 99999, testParams.InternationalOriginSITPickup);
  const expected = {
    'Billable weight (cwt)': '85 cwt',
    Mileage: '29',
    'SIT pickup price': '1.71',
    'Price escalation factor': '1.033',
    'Total: ': '$999.99',
  };

  testAB(result, expected);
});

it('returns correct data for InternationalOriginSITFirstDay', () => {
  const result = makeCalculations('IOFSIT', 99999, testParams.InternationalOrigin1stSIT);
  const expected = {
    'Billable weight (cwt)': '85 cwt',
    'Origin price': '1.71',
    'Price escalation factor': '1.033',
    'Total: ': '$999.99',
  };

  testAB(result, expected);
});

it('returns correct data for InternationalDestination1stSIT', () => {
  const result = makeCalculations('IDFSIT', 99999, testParams.InternationalDestination1stSIT);
  const expected = {
    'Billable weight (cwt)': '85 cwt',
    'Destination price': '1.71',
    'Price escalation factor': '1.033',
    'Total: ': '$999.99',
  };

  testAB(result, expected);
});

describe('InternationalDestinationSITDelivery', () => {
  it('returns correct data for InternationalDestSITDelivery', () => {
    const result = makeCalculations('IDDSIT', 99999, testParams.InternationalDestinationSITDelivery);
    const expected = {
      'Billable weight (cwt)': '85 cwt',
      'SIT delivery price': '1.71',
      'Price escalation factor': '1.033',
      'Total: ': '$999.99',
    };

    testAB(result, expected);
  });

  it('returns the correct data for mileage above 50', () => {
    const result = makeCalculations('IDDSIT', 99999, testParams.InternationalDestinationSITDeliveryLonghaul);
    const expected = {
      'Billable weight (cwt)': '85 cwt',
      Mileage: '51',
      'SIT delivery price': '1.71',
      'Price escalation factor': '1.033',
      'Total: ': '$999.99',
    };

    testAB(result, expected);
  });

  it('returns the correct data for mileage below 50 with matching ZIP3s', () => {
    const result = makeCalculations('IDDSIT', 99999, testParams.InternationalDestinationSITDeliveryMatchingZip3);
    const expected = {
      'Billable weight (cwt)': '85 cwt',
      Mileage: '3',
      'SIT delivery price': '1.71',
      'Price escalation factor': '1.033',
      'Total: ': '$999.99',
    };

    testAB(result, expected);
  });

  it('returns the correct data for mileage below 50 with non-matching ZIP3s', () => {
    const result = makeCalculations('IDDSIT', 99999, testParams.InternationalDestinationSITDelivery);
    const expected = {
      'Billable weight (cwt)': '85 cwt',
      'SIT delivery price': '1.71',
      'Price escalation factor': '1.033',
      'Total: ': '$999.99',
    };
>>>>>>> 28c7749e

    testAB(result, expected);
  });
});<|MERGE_RESOLUTION|>--- conflicted
+++ resolved
@@ -166,7 +166,6 @@
       'Price escalation factor': '1.033',
       'Total: ': '$999.99',
     };
-<<<<<<< HEAD
 
     testAB(result, expected);
   });
@@ -181,22 +180,6 @@
       'Total: ': '$999.99',
     };
 
-=======
-
-    testAB(result, expected);
-  });
-
-  it('returns correct data for DomesticOriginSITPickup', () => {
-    const result = makeCalculations(SERVICE_ITEM_CODES.DOPSIT, 99999, testParams.DomesticOriginSITPickup);
-    const expected = {
-      'Billable weight (cwt)': '85 cwt',
-      Mileage: '29',
-      'SIT pickup price': '1.71',
-      'Price escalation factor': '1.033',
-      'Total: ': '$999.99',
-    };
-
->>>>>>> 28c7749e
     testAB(result, expected);
   });
 });
@@ -521,8 +504,6 @@
       'Price escalation factor': '1.033',
       'Total: ': '$999.99',
     };
-<<<<<<< HEAD
-=======
 
     testAB(result, expected);
   });
@@ -662,7 +643,6 @@
       'Price escalation factor': '1.033',
       'Total: ': '$999.99',
     };
->>>>>>> 28c7749e
 
     testAB(result, expected);
   });
