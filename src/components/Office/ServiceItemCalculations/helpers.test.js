--- conflicted
+++ resolved
@@ -435,7 +435,30 @@
     const expected = testData('PODFSC');
     testAB(result, expected);
   });
-<<<<<<< HEAD
+
+  it('returns correct data for ICRT', () => {
+    const result = makeCalculations(
+      'ICRT',
+      99999,
+      testParams.InternationalCrating,
+      testParams.additionalCratingDataDCRT,
+    );
+    const expected = testData('ICRT');
+
+    testAB(result, expected);
+  });
+
+  it('returns correct data for IUCRT', () => {
+    const result = makeCalculations(
+      'IUCRT',
+      99999,
+      testParams.InternationalUncrating,
+      testParams.additionalCratingDataDCRT,
+    );
+    const expected = testData('IUCRT');
+
+    testAB(result, expected);
+  });
 });
 
 describe('Unaccompanied Baggage', () => {
@@ -465,30 +488,6 @@
   it('IUBUPK', () => {
     const result = makeCalculations('IUBUPK', 99999, testParams.InternationalUBUnpackPrice);
     const expected = testData('IUBUPK');
-=======
-
-  it('returns correct data for ICRT', () => {
-    const result = makeCalculations(
-      'ICRT',
-      99999,
-      testParams.InternationalCrating,
-      testParams.additionalCratingDataDCRT,
-    );
-    const expected = testData('ICRT');
-
-    testAB(result, expected);
-  });
-
-  it('returns correct data for IUCRT', () => {
-    const result = makeCalculations(
-      'IUCRT',
-      99999,
-      testParams.InternationalUncrating,
-      testParams.additionalCratingDataDCRT,
-    );
-    const expected = testData('IUCRT');
-
->>>>>>> a536518d
     testAB(result, expected);
   });
 });