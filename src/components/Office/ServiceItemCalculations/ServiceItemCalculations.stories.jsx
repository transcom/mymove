import React from 'react';

import ServiceItemCalculations from './ServiceItemCalculations';
import testParams from './serviceItemTestParams';

export default {
  title: 'Office Components/ServiceItemCalculations',
  decorators: [
    (Story) => {
      return (
        <div style={{ padding: '20px' }}>
          <Story />
        </div>
      );
    },
  ],
};

export const LargeTable = () => (
  <ServiceItemCalculations serviceItemParams={testParams.DomesticLongHaul} totalAmountRequested={642} itemCode="DLH" />
);

export const SmallTable = () => (
  <ServiceItemCalculations
    serviceItemParams={testParams.DomesticLongHaul}
    totalAmountRequested={642}
    itemCode="DLH"
    tableSize="small"
  />
);

<<<<<<< HEAD
export const LargeDPK = () => (
  <ServiceItemCalculations serviceItemParams={testParams.DomesticPacking} totalAmountRequested={642} itemCode="DPK" />
);

export const SmallDPK = () => (
  <ServiceItemCalculations
    serviceItemParams={testParams.DomesticPacking}
    totalAmountRequested={642}
    itemCode="DPK"
=======
export const LargeDSHTable = () => (
  <ServiceItemCalculations serviceItemParams={testParams.DomesticShortHaul} totalAmountRequested={642} itemCode="DSH" />
);

export const SmallDSHTable = () => (
  <ServiceItemCalculations
    serviceItemParams={testParams.DomesticShortHaul}
    totalAmountRequested={642}
    itemCode="DSH"
>>>>>>> db673cdc
    tableSize="small"
  />
);<|MERGE_RESOLUTION|>--- conflicted
+++ resolved
@@ -29,17 +29,19 @@
   />
 );
 
-<<<<<<< HEAD
-export const LargeDPK = () => (
+export const LargeDPKTable = () => (
   <ServiceItemCalculations serviceItemParams={testParams.DomesticPacking} totalAmountRequested={642} itemCode="DPK" />
 );
 
-export const SmallDPK = () => (
+export const SmallDPKTable = () => (
   <ServiceItemCalculations
     serviceItemParams={testParams.DomesticPacking}
     totalAmountRequested={642}
     itemCode="DPK"
-=======
+    tableSize="small"
+  />
+);
+
 export const LargeDSHTable = () => (
   <ServiceItemCalculations serviceItemParams={testParams.DomesticShortHaul} totalAmountRequested={642} itemCode="DSH" />
 );
@@ -49,7 +51,6 @@
     serviceItemParams={testParams.DomesticShortHaul}
     totalAmountRequested={642}
     itemCode="DSH"
->>>>>>> db673cdc
     tableSize="small"
   />
 );