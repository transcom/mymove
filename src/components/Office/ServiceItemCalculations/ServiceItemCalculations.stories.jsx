--- conflicted
+++ resolved
@@ -29,21 +29,6 @@
   />
 );
 
-<<<<<<< HEAD
-export const LargeDOASIT = () => (
-  <ServiceItemCalculations
-    serviceItemParams={testParams.DomesticOriginAdditionalSIT}
-    totalAmountRequested={642}
-    itemCode="DOASIT"
-  />
-);
-
-export const SmallDOASIT = () => (
-  <ServiceItemCalculations
-    serviceItemParams={testParams.DomesticOriginAdditionalSIT}
-    totalAmountRequested={642}
-    itemCode="DOASIT"
-=======
 export const LargeDPKTable = () => (
   <ServiceItemCalculations serviceItemParams={testParams.DomesticPacking} totalAmountRequested={642} itemCode="DPK" />
 );
@@ -66,7 +51,23 @@
     serviceItemParams={testParams.DomesticShortHaul}
     totalAmountRequested={642}
     itemCode="DSH"
->>>>>>> 034c3c12
+    tableSize="small"
+  />
+);
+
+export const LargeDOASIT = () => (
+  <ServiceItemCalculations
+    serviceItemParams={testParams.DomesticOriginAdditionalSIT}
+    totalAmountRequested={642}
+    itemCode="DOASIT"
+  />
+);
+
+export const SmallDOASIT = () => (
+  <ServiceItemCalculations
+    serviceItemParams={testParams.DomesticOriginAdditionalSIT}
+    totalAmountRequested={642}
+    itemCode="DOASIT"
     tableSize="small"
   />
 );