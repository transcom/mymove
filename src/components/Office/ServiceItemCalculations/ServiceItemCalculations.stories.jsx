import React from 'react';

import ServiceItemCalculations from './ServiceItemCalculations';
import testParams from './serviceItemTestParams';

export default {
  title: 'Office Components/ServiceItemCalculations',
  decorators: [
    (Story) => {
      return (
        <div style={{ padding: '20px' }}>
          <Story />
        </div>
      );
    },
  ],
  argTypes: {
    tableSize: {
      defaultValue: 'large',
      control: {
        type: 'select',
        options: ['small', 'large'],
      },
    },
  },
};

export const DLH = (data) => (
  <ServiceItemCalculations
    serviceItemParams={testParams.DomesticLongHaul}
    totalAmountRequested={642}
    itemCode="DLH"
    tableSize={data.tableSize}
  />
);

export const DOFSIT = (data) => (
  <ServiceItemCalculations
    serviceItemParams={testParams.DomesticOrigin1stSIT}
    totalAmountRequested={642}
    itemCode="DOFSIT"
    tableSize={data.tableSize}
  />
);

export const DDFSIT = (data) => (
  <ServiceItemCalculations
    serviceItemParams={testParams.DomesticDestination1stSIT}
    totalAmountRequested={642}
    itemCode="DDFSIT"
    tableSize={data.tableSize}
  />
);

export const DPK = (data) => (
  <ServiceItemCalculations
    serviceItemParams={testParams.DomesticPacking}
    totalAmountRequested={642}
    itemCode="DPK"
    tableSize={data.tableSize}
  />
);

export const DSH = (data) => (
  <ServiceItemCalculations
    serviceItemParams={testParams.DomesticShortHaul}
    totalAmountRequested={642}
    itemCode="DSH"
    tableSize={data.tableSize}
  />
);

export const DOASIT = (data) => (
  <ServiceItemCalculations
    serviceItemParams={testParams.DomesticOriginAdditionalSIT}
    totalAmountRequested={642}
    itemCode="DOASIT"
    tableSize={data.tableSize}
  />
);

export const DOP = (data) => (
  <ServiceItemCalculations
    serviceItemParams={testParams.DomesticOriginPrice}
    totalAmountRequested={642}
    itemCode="DOP"
    tableSize={data.tableSize}
  />
);

<<<<<<< HEAD
export const DDP = (data) => (
  <ServiceItemCalculations
    serviceItemParams={testParams.DomesticDestinationPrice}
    totalAmountRequested={642}
    itemCode="DDP"
=======
export const DOPSIT = (data) => (
  <ServiceItemCalculations
    serviceItemParams={testParams.DomesticOriginSITDelivery}
    totalAmountRequested={642}
    itemCode="DOPSIT"
>>>>>>> 541d0023
    tableSize={data.tableSize}
  />
);<|MERGE_RESOLUTION|>--- conflicted
+++ resolved
@@ -88,19 +88,20 @@
   />
 );
 
-<<<<<<< HEAD
+export const DOPSIT = (data) => (
+  <ServiceItemCalculations
+    serviceItemParams={testParams.DomesticOriginSITDelivery}
+    totalAmountRequested={642}
+    itemCode="DOPSIT"
+    tableSize={data.tableSize}
+  />
+);
+
 export const DDP = (data) => (
   <ServiceItemCalculations
     serviceItemParams={testParams.DomesticDestinationPrice}
     totalAmountRequested={642}
     itemCode="DDP"
-=======
-export const DOPSIT = (data) => (
-  <ServiceItemCalculations
-    serviceItemParams={testParams.DomesticOriginSITDelivery}
-    totalAmountRequested={642}
-    itemCode="DOPSIT"
->>>>>>> 541d0023
     tableSize={data.tableSize}
   />
 );