import { SERVICE_ITEM_CALCULATION_LABELS, SERVICE_ITEM_CODES, SERVICE_ITEM_PARAM_KEYS } from 'constants/serviceItems';
import { formatWeight, formatCents, toDollarString } from 'shared/formatters';
import { formatDate } from 'shared/dates';
import { formatWeightCWTFromLbs, formatDollarFromMillicents } from 'utils/formatters';

const calculation = (value, label, ...details) => {
  return {
    value,
    label,
    details: [...details],
  };
};

const getParamValue = (key, params) => {
  return params?.find((param) => param?.key === key)?.value;
};

const getPriceRateOrFactor = (params) => {
  return getParamValue(SERVICE_ITEM_PARAM_KEYS.PriceRateOrFactor, params) || '';
};

// billable weight calculation
const billableWeight = (params) => {
  const value = formatWeightCWTFromLbs(getParamValue(SERVICE_ITEM_PARAM_KEYS.WeightBilledActual, params));
  const label = SERVICE_ITEM_CALCULATION_LABELS.BillableWeight;

  const detail1 = `${SERVICE_ITEM_CALCULATION_LABELS[SERVICE_ITEM_PARAM_KEYS.WeightBilledActual]}: ${formatWeight(
    parseInt(getParamValue(SERVICE_ITEM_PARAM_KEYS.WeightBilledActual, params), 10),
  )}`;

  const weightEstimated = getParamValue(SERVICE_ITEM_PARAM_KEYS.WeightEstimated, params);
  const detail2 = `${SERVICE_ITEM_CALCULATION_LABELS[SERVICE_ITEM_PARAM_KEYS.WeightEstimated]}: ${
    weightEstimated ? formatWeight(parseInt(getParamValue(SERVICE_ITEM_PARAM_KEYS.WeightEstimated, params), 10)) : ''
  }`;
  return calculation(value, label, detail1, detail2);
};

// mileage calculation
const mileageZIP3 = (params) => {
  const value = getParamValue(SERVICE_ITEM_PARAM_KEYS.DistanceZip3, params);
  const label = SERVICE_ITEM_CALCULATION_LABELS.Mileage;
  const detail = `${SERVICE_ITEM_CALCULATION_LABELS[SERVICE_ITEM_PARAM_KEYS.ZipPickupAddress]} ${getParamValue(
    SERVICE_ITEM_PARAM_KEYS.ZipPickupAddress, // take the zip 3
    params,
  )?.slice(2)} to ${SERVICE_ITEM_CALCULATION_LABELS[SERVICE_ITEM_PARAM_KEYS.ZipDestAddress]} ${getParamValue(
    SERVICE_ITEM_PARAM_KEYS.ZipDestAddress,
    params,
  )?.slice(2)}`;

  return calculation(value, label, detail);
};

const mileageZip5 = (params) => {
  const value = getParamValue(SERVICE_ITEM_PARAM_KEYS.DistanceZip5, params);
  const label = SERVICE_ITEM_CALCULATION_LABELS.Mileage;
  const detail = `${SERVICE_ITEM_CALCULATION_LABELS[SERVICE_ITEM_PARAM_KEYS.ZipPickupAddress]} ${getParamValue(
    SERVICE_ITEM_PARAM_KEYS.ZipPickupAddress,
    params,
  )} to ${SERVICE_ITEM_CALCULATION_LABELS[SERVICE_ITEM_PARAM_KEYS.ZipDestAddress]} ${getParamValue(
    SERVICE_ITEM_PARAM_KEYS.ZipDestAddress,
    params,
  )}`;

  return calculation(value, label, detail);
};

<<<<<<< HEAD
const mileageZipSITOrigin = (params) => {
  const value = getParamValue(SERVICE_ITEM_PARAM_KEYS.DistanceZipSITOrigin, params);
  const label = SERVICE_ITEM_CALCULATION_LABELS.Mileage;
  const detail = `${SERVICE_ITEM_CALCULATION_LABELS[SERVICE_ITEM_PARAM_KEYS.ZipPickupAddress]} ${getParamValue(
    SERVICE_ITEM_PARAM_KEYS.ZipSITOriginHHGOriginalAddress,
    params,
  )} to ${SERVICE_ITEM_CALCULATION_LABELS[SERVICE_ITEM_PARAM_KEYS.ZipDestAddress]} ${getParamValue(
    SERVICE_ITEM_PARAM_KEYS.ZipSITOriginHHGActualAddress,
=======
const dddSITmileageZip5 = (params) => {
  const value = getParamValue(SERVICE_ITEM_PARAM_KEYS.DistanceZipSITDest, params);
  const label = SERVICE_ITEM_CALCULATION_LABELS.Mileage;
  const detail = `${SERVICE_ITEM_CALCULATION_LABELS[SERVICE_ITEM_PARAM_KEYS.ZipDestAddress]} ${getParamValue(
    SERVICE_ITEM_PARAM_KEYS.ZipDestAddress,
    params,
  )} to ${SERVICE_ITEM_CALCULATION_LABELS[SERVICE_ITEM_PARAM_KEYS.ZipSITDestHHGFinalAddress]} ${getParamValue(
    SERVICE_ITEM_PARAM_KEYS.ZipSITDestHHGFinalAddress,
>>>>>>> 749662f2
    params,
  )}`;

  return calculation(value, label, detail);
};

const baselineLinehaulPrice = (params) => {
  const value = getPriceRateOrFactor(params);
  const label = SERVICE_ITEM_CALCULATION_LABELS.BaselineLinehaulPrice;
  const detail1 = `${SERVICE_ITEM_CALCULATION_LABELS[SERVICE_ITEM_PARAM_KEYS.IsPeak]} ${
    getParamValue(SERVICE_ITEM_PARAM_KEYS.IsPeak, params)?.toLowerCase() === 'true' ? 'peak' : 'non-peak'
  }`;
  const detail2 = `${SERVICE_ITEM_CALCULATION_LABELS[SERVICE_ITEM_PARAM_KEYS.ServiceAreaOrigin]}: ${getParamValue(
    SERVICE_ITEM_PARAM_KEYS.ServiceAreaOrigin,
    params,
  )}`;
  const detail3 = `${SERVICE_ITEM_CALCULATION_LABELS[SERVICE_ITEM_PARAM_KEYS.RequestedPickupDate]}: ${formatDate(
    getParamValue(SERVICE_ITEM_PARAM_KEYS.RequestedPickupDate, params),
    'DD MMM YYYY',
  )}`;

  return calculation(value, label, detail1, detail2, detail3);
};

// There is no param representing the orgin price or destination price as available in the re_domestic_service_area_prices table
// A param to return the service schedule is also not being created
const originOrDestinationPrice = (params, isOrigin = true) => {
  const value = getPriceRateOrFactor(params);
  const serviceAreaKey = isOrigin ? SERVICE_ITEM_PARAM_KEYS.ServiceAreaOrigin : SERVICE_ITEM_PARAM_KEYS.ServiceAreaDest;
  const serviceAreaVal = getParamValue(serviceAreaKey, params) ? getParamValue(serviceAreaKey, params) : '';
  const requestedPickupDateVal = getParamValue(SERVICE_ITEM_PARAM_KEYS.RequestedPickupDate, params) || '';
  const label = isOrigin
    ? SERVICE_ITEM_CALCULATION_LABELS.OriginPrice
    : SERVICE_ITEM_CALCULATION_LABELS.DestinationPrice;

  const serviceArea = `${SERVICE_ITEM_CALCULATION_LABELS.ServiceArea}: ${serviceAreaVal}`;
  const requestedPickupDate = `${
    SERVICE_ITEM_CALCULATION_LABELS[SERVICE_ITEM_PARAM_KEYS.RequestedPickupDate]
  }: ${formatDate(requestedPickupDateVal, 'DD MMM YYYY')}`;

  const isPeak = `${SERVICE_ITEM_CALCULATION_LABELS[SERVICE_ITEM_PARAM_KEYS.IsPeak]} ${
    getParamValue(SERVICE_ITEM_PARAM_KEYS.IsPeak, params)?.toLowerCase() === 'true' ? 'peak' : 'non-peak'
  }`;

  return calculation(value, label, serviceArea, requestedPickupDate, isPeak);
};

const baselineShorthaulPrice = (params) => {
  const value = getPriceRateOrFactor(params);
  const label = SERVICE_ITEM_CALCULATION_LABELS.BaselineShorthaulPrice;
  const detail1 = `${SERVICE_ITEM_CALCULATION_LABELS[SERVICE_ITEM_PARAM_KEYS.IsPeak]} ${
    getParamValue(SERVICE_ITEM_PARAM_KEYS.IsPeak, params)?.toLowerCase() === 'true' ? 'peak' : 'non-peak'
  }`;
  const detail2 = `${SERVICE_ITEM_CALCULATION_LABELS[SERVICE_ITEM_PARAM_KEYS.ServiceAreaOrigin]}: ${getParamValue(
    SERVICE_ITEM_PARAM_KEYS.ServiceAreaOrigin,
    params,
  )}`;
  const detail3 = `${SERVICE_ITEM_CALCULATION_LABELS[SERVICE_ITEM_PARAM_KEYS.RequestedPickupDate]}: ${formatDate(
    getParamValue(SERVICE_ITEM_PARAM_KEYS.RequestedPickupDate, params),
    'DD MMM YYYY',
  )}`;

  return calculation(value, label, detail1, detail2, detail3);
};

const priceEscalationFactor = (params) => {
  const value = getParamValue(SERVICE_ITEM_PARAM_KEYS.EscalationCompounded, params)
    ? getParamValue(SERVICE_ITEM_PARAM_KEYS.EscalationCompounded, params)
    : '';
  const label = SERVICE_ITEM_CALCULATION_LABELS.PriceEscalationFactor;
  const detail = `${SERVICE_ITEM_CALCULATION_LABELS[SERVICE_ITEM_PARAM_KEYS.ContractYearName]}: ${
    getParamValue(SERVICE_ITEM_PARAM_KEYS.ContractYearName, params) || ''
  }`;

  return calculation(value, label, detail);
};

const fuelSurchargePrice = (params) => {
  // to get the Fuel surcharge price (per mi), multiply FSCWeightBasedDistanceMultiplier by DistanceZip3
  // which gets the dollar value
  const value = parseFloat(
    String(
      getParamValue(SERVICE_ITEM_PARAM_KEYS.FSCWeightBasedDistanceMultiplier, params) *
        getParamValue(SERVICE_ITEM_PARAM_KEYS.DistanceZip3, params),
    ),
  ).toFixed(2);
  const label = SERVICE_ITEM_CALCULATION_LABELS.FuelSurchargePrice;
  const detail1 = `${
    SERVICE_ITEM_CALCULATION_LABELS[SERVICE_ITEM_PARAM_KEYS.EIAFuelPrice]
  }: ${formatDollarFromMillicents(getParamValue(SERVICE_ITEM_PARAM_KEYS.EIAFuelPrice, params))}`;
  const detail2 = `${
    SERVICE_ITEM_CALCULATION_LABELS[SERVICE_ITEM_PARAM_KEYS.FSCWeightBasedDistanceMultiplier]
  }: ${getParamValue(SERVICE_ITEM_PARAM_KEYS.FSCWeightBasedDistanceMultiplier, params)}`;
  const detail3 = `${SERVICE_ITEM_CALCULATION_LABELS[SERVICE_ITEM_PARAM_KEYS.ActualPickupDate]}: ${formatDate(
    getParamValue(SERVICE_ITEM_PARAM_KEYS.ActualPickupDate, params),
    'DD MMM YYYY',
  )}`;

  return calculation(value, label, detail1, detail2, detail3);
};

const packPrice = (params) => {
  const value = getPriceRateOrFactor(params);
  const label = SERVICE_ITEM_CALCULATION_LABELS.PackPrice;
  const originServiceSchedule = `${
    SERVICE_ITEM_CALCULATION_LABELS[SERVICE_ITEM_PARAM_KEYS.ServicesScheduleOrigin]
  }: ${getParamValue(SERVICE_ITEM_PARAM_KEYS.ServicesScheduleOrigin, params)}`;
  const requestedPickup = `${
    SERVICE_ITEM_CALCULATION_LABELS[SERVICE_ITEM_PARAM_KEYS.RequestedPickupDate]
  }: ${formatDate(getParamValue(SERVICE_ITEM_PARAM_KEYS.RequestedPickupDate, params), 'DD MMM YYYY')}`;
  const domesticNonPeak = `${SERVICE_ITEM_CALCULATION_LABELS[SERVICE_ITEM_PARAM_KEYS.IsPeak]} ${
    getParamValue(SERVICE_ITEM_PARAM_KEYS.IsPeak, params)?.toLowerCase() === 'true' ? 'peak' : 'non-peak'
  }`;

  return calculation(value, label, originServiceSchedule, requestedPickup, domesticNonPeak);
};

const unpackPrice = (params) => {
  const value = getParamValue(SERVICE_ITEM_PARAM_KEYS.PriceRateOrFactor, params);
  const label = SERVICE_ITEM_CALCULATION_LABELS.UnpackPrice;
  const destServiceSchedule = `${
    SERVICE_ITEM_CALCULATION_LABELS[SERVICE_ITEM_PARAM_KEYS.ServicesScheduleDest]
  }: ${getParamValue(SERVICE_ITEM_PARAM_KEYS.ServicesScheduleDest, params)}`;
  const requestedPickup = `${
    SERVICE_ITEM_CALCULATION_LABELS[SERVICE_ITEM_PARAM_KEYS.RequestedPickupDate]
  }: ${formatDate(getParamValue(SERVICE_ITEM_PARAM_KEYS.RequestedPickupDate, params), 'DD MMM YYYY')}`;
  const domesticNonPeak = `${SERVICE_ITEM_CALCULATION_LABELS[SERVICE_ITEM_PARAM_KEYS.IsPeak]} ${
    getParamValue(SERVICE_ITEM_PARAM_KEYS.IsPeak, params)?.toLowerCase() === 'true' ? 'peak' : 'non-peak'
  }`;

  return calculation(value, label, destServiceSchedule, requestedPickup, domesticNonPeak);
};

const additionalDaySITPrice = (params) => {
  const value = getPriceRateOrFactor(params);
  const label = SERVICE_ITEM_CALCULATION_LABELS.AdditionalDaySITPrice;
  const serviceArea = `${SERVICE_ITEM_CALCULATION_LABELS[SERVICE_ITEM_PARAM_KEYS.ServiceAreaOrigin]}: ${getParamValue(
    SERVICE_ITEM_PARAM_KEYS.ServiceAreaOrigin,
    params,
  )}`;
  const requestedPickupDate = `${
    SERVICE_ITEM_CALCULATION_LABELS[SERVICE_ITEM_PARAM_KEYS.RequestedPickupDate]
  }: ${formatDate(getParamValue(SERVICE_ITEM_PARAM_KEYS.RequestedPickupDate, params), 'DD MMM YYYY')}`;
  const peak = `${SERVICE_ITEM_CALCULATION_LABELS[SERVICE_ITEM_PARAM_KEYS.IsPeak]} ${
    getParamValue(SERVICE_ITEM_PARAM_KEYS.IsPeak, params)?.toLowerCase() === 'true' ? 'peak' : 'non-peak'
  }`;

  return calculation(value, label, serviceArea, requestedPickupDate, peak);
};

const sitDeliveryPrice = (params) => {
  const value = getParamValue(SERVICE_ITEM_PARAM_KEYS.PriceRateOrFactor, params);
  const label = SERVICE_ITEM_CALCULATION_LABELS.SITDeliveryPrice;
  const sitScheduleDestination = `${
    SERVICE_ITEM_CALCULATION_LABELS[SERVICE_ITEM_PARAM_KEYS.SITScheduleDest]
  }: ${getParamValue(SERVICE_ITEM_PARAM_KEYS.SITScheduleDest, params)}`;
  const requestedPickup = `${
    SERVICE_ITEM_CALCULATION_LABELS[SERVICE_ITEM_PARAM_KEYS.RequestedPickupDate]
  }: ${formatDate(getParamValue(SERVICE_ITEM_PARAM_KEYS.RequestedPickupDate, params), 'DD MMM YYYY')}`;
  const domesticNonPeak = `${SERVICE_ITEM_CALCULATION_LABELS[SERVICE_ITEM_PARAM_KEYS.IsPeak]} ${
    getParamValue(SERVICE_ITEM_PARAM_KEYS.IsPeak, params)?.toLowerCase() === 'true' ? 'peak' : 'non-peak'
  }`;

  return calculation(value, label, sitScheduleDestination, requestedPickup, domesticNonPeak);
};

const daysInSIT = (params) => {
  const value = getParamValue(SERVICE_ITEM_PARAM_KEYS.NumberDaysSIT, params);
  const label = SERVICE_ITEM_CALCULATION_LABELS.DaysInSIT;

  return calculation(value, label);
};

const pickupSITPrice = (params) => {
  const value = getParamValue(SERVICE_ITEM_PARAM_KEYS.PriceRateOrFactor, params);
  const label = SERVICE_ITEM_CALCULATION_LABELS.PickupSITPrice;

  const originSITSchedule = `${
    SERVICE_ITEM_CALCULATION_LABELS[SERVICE_ITEM_PARAM_KEYS.SITScheduleOrigin]
  }: ${getParamValue(SERVICE_ITEM_PARAM_KEYS.SITScheduleOrigin, params)}`;

  const requestedPickupDate = `${
    SERVICE_ITEM_CALCULATION_LABELS[SERVICE_ITEM_PARAM_KEYS.RequestedPickupDate]
  }: ${formatDate(getParamValue(SERVICE_ITEM_PARAM_KEYS.RequestedPickupDate, params), 'DD MMM YYYY')}`;

  const peak = `${SERVICE_ITEM_CALCULATION_LABELS[SERVICE_ITEM_PARAM_KEYS.IsPeak]} ${
    getParamValue(SERVICE_ITEM_PARAM_KEYS.IsPeak, params)?.toLowerCase() === 'true' ? 'peak' : 'non-peak'
  }`;

  return calculation(value, label, originSITSchedule, requestedPickupDate, peak);
};

// totalAmountRequested is not a service item param
const totalAmountRequested = (totalAmount) => {
  const value = toDollarString(formatCents(totalAmount));
  const label = SERVICE_ITEM_CALCULATION_LABELS.TotalAmountRequested;
  const detail = '';

  return calculation(value, label, detail);
};

const makeCalculations = (itemCode, totalAmount, params) => {
  let result = [];

  switch (itemCode) {
    case SERVICE_ITEM_CODES.DDDSIT:
      result = [
        billableWeight(params),
        dddSITmileageZip5(params),
        sitDeliveryPrice(params),
        priceEscalationFactor(params),
        totalAmountRequested(totalAmount),
      ];
      break;
    case SERVICE_ITEM_CODES.DLH:
      result = [
        billableWeight(params),
        mileageZIP3(params),
        baselineLinehaulPrice(params),
        priceEscalationFactor(params),
        totalAmountRequested(totalAmount),
      ];
      break;
    case SERVICE_ITEM_CODES.FSC:
      result = [
        billableWeight(params),
        mileageZIP3(params),
        fuelSurchargePrice(params),
        totalAmountRequested(totalAmount),
      ];
      break;

    case SERVICE_ITEM_CODES.DOP:
      result = [
        billableWeight(params),
        originOrDestinationPrice(params),
        priceEscalationFactor(params),
        totalAmountRequested(totalAmount),
      ];
      break;

    case SERVICE_ITEM_CODES.DOFSIT:
      result = [
        billableWeight(params),
        originOrDestinationPrice(params),
        priceEscalationFactor(params),
        totalAmountRequested(totalAmount),
      ];
      break;

    // Domestic packing
    case SERVICE_ITEM_CODES.DPK:
      result = [
        billableWeight(params),
        packPrice(params),
        priceEscalationFactor(params),
        totalAmountRequested(totalAmount),
      ];
      break;
    // Domestic shorthaul
    case SERVICE_ITEM_CODES.DSH:
      result = [
        billableWeight(params),
        mileageZip5(params),
        baselineShorthaulPrice(params),
        priceEscalationFactor(params),
        totalAmountRequested(totalAmount),
      ];
      break;
    // Domestic destination
    case SERVICE_ITEM_CODES.DDP:
      result = [
        billableWeight(params),
        originOrDestinationPrice(params, false),
        priceEscalationFactor(params),
        totalAmountRequested(totalAmount),
      ];
      break;
    case SERVICE_ITEM_CODES.DOASIT:
      result = [
        billableWeight(params),
        daysInSIT(params),
        additionalDaySITPrice(params),
        priceEscalationFactor(params),
        totalAmountRequested(totalAmount),
      ];
      break;
    case SERVICE_ITEM_CODES.DOPSIT:
      result = [
        billableWeight(params),
        mileageZipSITOrigin(params),
        pickupSITPrice(params),
        priceEscalationFactor(params),
        totalAmountRequested(totalAmount),
      ];
      break;
    // Domestic unpacking
    case SERVICE_ITEM_CODES.DUPK:
      result = [
        billableWeight(params),
        unpackPrice(params),
        priceEscalationFactor(params),
        totalAmountRequested(totalAmount),
      ];
      break;
    default:
      break;
  }
  return result;
};

export { makeCalculations as default, makeCalculations };<|MERGE_RESOLUTION|>--- conflicted
+++ resolved
@@ -64,7 +64,6 @@
   return calculation(value, label, detail);
 };
 
-<<<<<<< HEAD
 const mileageZipSITOrigin = (params) => {
   const value = getParamValue(SERVICE_ITEM_PARAM_KEYS.DistanceZipSITOrigin, params);
   const label = SERVICE_ITEM_CALCULATION_LABELS.Mileage;
@@ -73,7 +72,11 @@
     params,
   )} to ${SERVICE_ITEM_CALCULATION_LABELS[SERVICE_ITEM_PARAM_KEYS.ZipDestAddress]} ${getParamValue(
     SERVICE_ITEM_PARAM_KEYS.ZipSITOriginHHGActualAddress,
-=======
+    params,
+  )}`;
+  return calculation(value, label, detail);
+};
+
 const dddSITmileageZip5 = (params) => {
   const value = getParamValue(SERVICE_ITEM_PARAM_KEYS.DistanceZipSITDest, params);
   const label = SERVICE_ITEM_CALCULATION_LABELS.Mileage;
@@ -82,7 +85,6 @@
     params,
   )} to ${SERVICE_ITEM_CALCULATION_LABELS[SERVICE_ITEM_PARAM_KEYS.ZipSITDestHHGFinalAddress]} ${getParamValue(
     SERVICE_ITEM_PARAM_KEYS.ZipSITDestHHGFinalAddress,
->>>>>>> 749662f2
     params,
   )}`;
 
