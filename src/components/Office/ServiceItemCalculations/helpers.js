import { SERVICE_ITEM_CALCULATION_LABELS, SERVICE_ITEM_CODES, SERVICE_ITEM_PARAM_KEYS } from 'constants/serviceItems';
import { formatWeight, formatCents, toDollarString } from 'shared/formatters';
import { formatDate } from 'shared/dates';
import { formatWeightCWTFromLbs, formatDollarFromMillicents } from 'utils/formatters';

const calculation = (value, label, ...details) => {
  return {
    value,
    label,
    details: [...details],
  };
};

const getParamValue = (key, params) => {
  return params?.find((param) => param?.key === key)?.value;
};

const getPriceRateOrFactor = (params) => {
  return getParamValue(SERVICE_ITEM_PARAM_KEYS.PriceRateOrFactor, params) || '';
};

// billable weight calculation
const billableWeight = (params) => {
  const value = formatWeightCWTFromLbs(getParamValue(SERVICE_ITEM_PARAM_KEYS.WeightBilledActual, params));
  const label = SERVICE_ITEM_CALCULATION_LABELS.BillableWeight;

  const weightBilledActualDetail = `${
    SERVICE_ITEM_CALCULATION_LABELS[SERVICE_ITEM_PARAM_KEYS.WeightBilledActual]
  }: ${formatWeight(parseInt(getParamValue(SERVICE_ITEM_PARAM_KEYS.WeightBilledActual, params), 10))}`;

  const weightEstimated = getParamValue(SERVICE_ITEM_PARAM_KEYS.WeightEstimated, params);
  const weightEstimatedDetail = `${SERVICE_ITEM_CALCULATION_LABELS[SERVICE_ITEM_PARAM_KEYS.WeightEstimated]}: ${
    weightEstimated ? formatWeight(parseInt(getParamValue(SERVICE_ITEM_PARAM_KEYS.WeightEstimated, params), 10)) : ''
  }`;
  return calculation(value, label, weightBilledActualDetail, weightEstimatedDetail);
};

// mileage calculation
const mileageZIP = (params, isZIP3 = false) => {
  let value = '';
  let label = '';
  let detail = '';
  if (
    getParamValue(SERVICE_ITEM_PARAM_KEYS.ZipDestAddress, params) &&
    getParamValue(SERVICE_ITEM_PARAM_KEYS.ZipPickupAddress, params)
  ) {
    value = isZIP3
      ? getParamValue(SERVICE_ITEM_PARAM_KEYS.DistanceZip3, params)
      : getParamValue(SERVICE_ITEM_PARAM_KEYS.DistanceZip5, params);
    const pickupAddress = isZIP3
      ? getParamValue(SERVICE_ITEM_PARAM_KEYS.ZipPickupAddress, params)?.slice(2)
      : getParamValue(SERVICE_ITEM_PARAM_KEYS.ZipPickupAddress, params);
    const destAddress = isZIP3
      ? getParamValue(SERVICE_ITEM_PARAM_KEYS.ZipDestAddress, params)?.slice(2)
      : getParamValue(SERVICE_ITEM_PARAM_KEYS.ZipDestAddress, params);
    label = SERVICE_ITEM_CALCULATION_LABELS.Mileage;
    detail = `${SERVICE_ITEM_CALCULATION_LABELS[SERVICE_ITEM_PARAM_KEYS.ZipPickupAddress]} ${pickupAddress} to ${
      SERVICE_ITEM_CALCULATION_LABELS[SERVICE_ITEM_PARAM_KEYS.ZipDestAddress]
    } ${destAddress}`;
  }
  return calculation(value, label, detail);
};

const mileageZipSITOrigin = (params) => {
  const value = getParamValue(SERVICE_ITEM_PARAM_KEYS.DistanceZipSITOrigin, params);
  const label = SERVICE_ITEM_CALCULATION_LABELS.Mileage;
  const detail = `${SERVICE_ITEM_CALCULATION_LABELS[SERVICE_ITEM_PARAM_KEYS.ZipPickupAddress]} ${getParamValue(
    SERVICE_ITEM_PARAM_KEYS.ZipSITOriginHHGOriginalAddress,
    params,
  )} to ${SERVICE_ITEM_CALCULATION_LABELS[SERVICE_ITEM_PARAM_KEYS.ZipDestAddress]} ${getParamValue(
    SERVICE_ITEM_PARAM_KEYS.ZipSITOriginHHGActualAddress,
    params,
  )}`;

  return calculation(value, label, detail);
};

<<<<<<< HEAD
const mileageZipSITOrigin = (params) => {
  const value = getParamValue(SERVICE_ITEM_PARAM_KEYS.DistanceZipSITOrigin, params);
  const label = SERVICE_ITEM_CALCULATION_LABELS.Mileage;
  const detail = `${SERVICE_ITEM_CALCULATION_LABELS[SERVICE_ITEM_PARAM_KEYS.ZipPickupAddress]} ${getParamValue(
    SERVICE_ITEM_PARAM_KEYS.ZipSITOriginHHGOriginalAddress,
    params,
  )} to ${SERVICE_ITEM_CALCULATION_LABELS[SERVICE_ITEM_PARAM_KEYS.ZipDestAddress]} ${getParamValue(
    SERVICE_ITEM_PARAM_KEYS.ZipSITOriginHHGActualAddress,
    params,
  )}`;

  return calculation(value, label, detail);
};

const baselineLinehaulPrice = (params) => {
=======
const baselineHaulPrice = (params, isShortHaul = false) => {
>>>>>>> 2eea7f75
  const value = getParamValue(SERVICE_ITEM_PARAM_KEYS.PriceRateOrFactor, params);
  const label = isShortHaul
    ? SERVICE_ITEM_CALCULATION_LABELS.BaselineShorthaulPrice
    : SERVICE_ITEM_CALCULATION_LABELS.BaselineLinehaulPrice;
  const isPeakDetail = `${SERVICE_ITEM_CALCULATION_LABELS[SERVICE_ITEM_PARAM_KEYS.IsPeak]} ${
    getParamValue(SERVICE_ITEM_PARAM_KEYS.IsPeak, params)?.toLowerCase() === 'true' ? 'peak' : 'non-peak'
  }`;
  const serviceAreaOriginDetail = `${
    SERVICE_ITEM_CALCULATION_LABELS[SERVICE_ITEM_PARAM_KEYS.ServiceAreaOrigin]
  }: ${getParamValue(SERVICE_ITEM_PARAM_KEYS.ServiceAreaOrigin, params)}`;
  const requestedPickupDateDetail = `${
    SERVICE_ITEM_CALCULATION_LABELS[SERVICE_ITEM_PARAM_KEYS.RequestedPickupDate]
  }: ${formatDate(getParamValue(SERVICE_ITEM_PARAM_KEYS.RequestedPickupDate, params), 'DD MMM YYYY')}`;

  return calculation(value, label, isPeakDetail, serviceAreaOriginDetail, requestedPickupDateDetail);
};

// There is no param representing the orgin price or destination price as available in the re_domestic_service_area_prices table
// A param to return the service schedule is also not being created
<<<<<<< HEAD
const originAndDestinationPrice = (params, isOrigin = true) => {
  const valueKey = isOrigin ? SERVICE_ITEM_PARAM_KEYS.OriginPrice : SERVICE_ITEM_PARAM_KEYS.DestinationPrice;
  const value = getParamValue(valueKey, params) ? getParamValue(valueKey, params) : '';
  const serviceAreaKey = isOrigin ? SERVICE_ITEM_PARAM_KEYS.ServiceAreaOrigin : SERVICE_ITEM_PARAM_KEYS.ServiceAreaDest;
  const serviceAreaVal = getParamValue(serviceAreaKey, params) ? getParamValue(serviceAreaKey, params) : '';
  const requestedPickupDateVal = getParamValue(SERVICE_ITEM_PARAM_KEYS.RequestedPickupDate, params)
    ? getParamValue(SERVICE_ITEM_PARAM_KEYS.RequestedPickupDate, params)
    : '';
=======
const originOrDestinationPrice = (params, isOrigin = true) => {
  const value = getPriceRateOrFactor(params);
  const serviceAreaKey = isOrigin ? SERVICE_ITEM_PARAM_KEYS.ServiceAreaOrigin : SERVICE_ITEM_PARAM_KEYS.ServiceAreaDest;
  const serviceAreaVal = getParamValue(serviceAreaKey, params) ? getParamValue(serviceAreaKey, params) : '';
  const requestedPickupDateVal = getParamValue(SERVICE_ITEM_PARAM_KEYS.RequestedPickupDate, params) || '';
>>>>>>> 2eea7f75
  const label = isOrigin
    ? SERVICE_ITEM_CALCULATION_LABELS.OriginPrice
    : SERVICE_ITEM_CALCULATION_LABELS.DestinationPrice;

  const serviceArea = `${SERVICE_ITEM_CALCULATION_LABELS.ServiceArea}: ${serviceAreaVal}`;
  const requestedPickupDate = `${
    SERVICE_ITEM_CALCULATION_LABELS[SERVICE_ITEM_PARAM_KEYS.RequestedPickupDate]
  }: ${formatDate(requestedPickupDateVal, 'DD MMM YYYY')}`;

  const isPeak = `${SERVICE_ITEM_CALCULATION_LABELS[SERVICE_ITEM_PARAM_KEYS.IsPeak]} ${
    getParamValue(SERVICE_ITEM_PARAM_KEYS.IsPeak, params)?.toLowerCase() === 'true' ? 'peak' : 'non-peak'
  }`;

  return calculation(value, label, serviceArea, requestedPickupDate, isPeak);
};

const priceEscalationFactor = (params) => {
  const value = getParamValue(SERVICE_ITEM_PARAM_KEYS.EscalationCompounded, params)
    ? getParamValue(SERVICE_ITEM_PARAM_KEYS.EscalationCompounded, params)
    : '';
  const label = SERVICE_ITEM_CALCULATION_LABELS.PriceEscalationFactor;
  const detail = `${SERVICE_ITEM_CALCULATION_LABELS[SERVICE_ITEM_PARAM_KEYS.ContractYearName]}: ${
    getParamValue(SERVICE_ITEM_PARAM_KEYS.ContractYearName, params) || ''
  }`;

  return calculation(value, label, detail);
};

const fuelSurchargePrice = (params) => {
  // to get the Fuel surcharge price (per mi), multiply FSCWeightBasedDistanceMultiplier by DistanceZip3
  // which gets the dollar value
  const value = parseFloat(
    String(
      getParamValue(SERVICE_ITEM_PARAM_KEYS.FSCWeightBasedDistanceMultiplier, params) *
        getParamValue(SERVICE_ITEM_PARAM_KEYS.DistanceZip3, params),
    ),
  ).toFixed(2);
  const label = SERVICE_ITEM_CALCULATION_LABELS.FuelSurchargePrice;
  const detail1 = `${
    SERVICE_ITEM_CALCULATION_LABELS[SERVICE_ITEM_PARAM_KEYS.EIAFuelPrice]
  }: ${formatDollarFromMillicents(getParamValue(SERVICE_ITEM_PARAM_KEYS.EIAFuelPrice, params))}`;
  const detail2 = `${
    SERVICE_ITEM_CALCULATION_LABELS[SERVICE_ITEM_PARAM_KEYS.FSCWeightBasedDistanceMultiplier]
  }: ${getParamValue(SERVICE_ITEM_PARAM_KEYS.FSCWeightBasedDistanceMultiplier, params)}`;
  const detail3 = `${SERVICE_ITEM_CALCULATION_LABELS[SERVICE_ITEM_PARAM_KEYS.ActualPickupDate]}: ${formatDate(
    getParamValue(SERVICE_ITEM_PARAM_KEYS.ActualPickupDate, params),
    'DD MMM YYYY',
  )}`;

  return calculation(value, label, detail1, detail2, detail3);
};

const packPrice = (params) => {
  const value = getPriceRateOrFactor(params);
  const label = SERVICE_ITEM_CALCULATION_LABELS.PackPrice;
  const originServiceSchedule = `${
    SERVICE_ITEM_CALCULATION_LABELS[SERVICE_ITEM_PARAM_KEYS.ServicesScheduleOrigin]
  }: ${getParamValue(SERVICE_ITEM_PARAM_KEYS.ServicesScheduleOrigin, params)}`;
  const requestedPickup = `${
    SERVICE_ITEM_CALCULATION_LABELS[SERVICE_ITEM_PARAM_KEYS.RequestedPickupDate]
  }: ${formatDate(getParamValue(SERVICE_ITEM_PARAM_KEYS.RequestedPickupDate, params), 'DD MMM YYYY')}`;
  const domesticNonPeak = `${SERVICE_ITEM_CALCULATION_LABELS[SERVICE_ITEM_PARAM_KEYS.IsPeak]} ${
    getParamValue(SERVICE_ITEM_PARAM_KEYS.IsPeak, params)?.toLowerCase() === 'true' ? 'peak' : 'non-peak'
  }`;

  return calculation(value, label, originServiceSchedule, requestedPickup, domesticNonPeak);
};

<<<<<<< HEAD
const additionalDayOriginSITPrice = (params) => {
  const value = getParamValue(SERVICE_ITEM_PARAM_KEYS.PriceRateOrFactor, params);
=======
const additionalDaySITPrice = (params) => {
  const value = getPriceRateOrFactor(params);
>>>>>>> 2eea7f75
  const label = SERVICE_ITEM_CALCULATION_LABELS.AdditionalDaySITPrice;
  const serviceArea = `${SERVICE_ITEM_CALCULATION_LABELS.ServiceArea}: ${getParamValue(
    SERVICE_ITEM_PARAM_KEYS.ServiceAreaOrigin,
    params,
  )}`;
  const requestedPickupDate = `${
    SERVICE_ITEM_CALCULATION_LABELS[SERVICE_ITEM_PARAM_KEYS.RequestedPickupDate]
  }: ${formatDate(getParamValue(SERVICE_ITEM_PARAM_KEYS.RequestedPickupDate, params), 'DD MMM YYYY')}`;
  const peak = `${SERVICE_ITEM_CALCULATION_LABELS[SERVICE_ITEM_PARAM_KEYS.IsPeak]} ${
    getParamValue(SERVICE_ITEM_PARAM_KEYS.IsPeak, params)?.toLowerCase() === 'true' ? 'peak' : 'non-peak'
  }`;

  return calculation(value, label, serviceArea, requestedPickupDate, peak);
};

const additionalDayDestinationSITPrice = (params) => {
  const value = getParamValue(SERVICE_ITEM_PARAM_KEYS.PriceRateOrFactor, params);
  const label = SERVICE_ITEM_CALCULATION_LABELS.AdditionalDaySITPrice;
  const serviceArea = `${SERVICE_ITEM_CALCULATION_LABELS.ServiceArea}: ${getParamValue(
    SERVICE_ITEM_PARAM_KEYS.ServiceAreaDest,
    params,
  )}`;
  const requestedPickupDate = `${
    SERVICE_ITEM_CALCULATION_LABELS[SERVICE_ITEM_PARAM_KEYS.RequestedPickupDate]
  }: ${formatDate(getParamValue(SERVICE_ITEM_PARAM_KEYS.RequestedPickupDate, params), 'DD MMM YYYY')}`;
  const peak = `${SERVICE_ITEM_CALCULATION_LABELS[SERVICE_ITEM_PARAM_KEYS.IsPeak]} ${
    getParamValue(SERVICE_ITEM_PARAM_KEYS.IsPeak, params)?.toLowerCase() === 'true' ? 'peak' : 'non-peak'
  }`;

  return calculation(value, label, serviceArea, requestedPickupDate, peak);
};

const daysInSIT = (params) => {
  const value = getParamValue(SERVICE_ITEM_PARAM_KEYS.NumberDaysSIT, params);
  const label = SERVICE_ITEM_CALCULATION_LABELS.DaysInSIT;

  return calculation(value, label);
};

const pickupSITPrice = (params) => {
  const value = getParamValue(SERVICE_ITEM_PARAM_KEYS.PriceRateOrFactor, params);
  const label = SERVICE_ITEM_CALCULATION_LABELS.PickupSITPrice;

  const originSITSchedule = `${
    SERVICE_ITEM_CALCULATION_LABELS[SERVICE_ITEM_PARAM_KEYS.SITScheduleOrigin]
  }: ${getParamValue(SERVICE_ITEM_PARAM_KEYS.SITScheduleOrigin, params)}`;

  const requestedPickupDate = `${
    SERVICE_ITEM_CALCULATION_LABELS[SERVICE_ITEM_PARAM_KEYS.RequestedPickupDate]
  }: ${formatDate(getParamValue(SERVICE_ITEM_PARAM_KEYS.RequestedPickupDate, params), 'DD MMM YYYY')}`;

  const peak = `${SERVICE_ITEM_CALCULATION_LABELS[SERVICE_ITEM_PARAM_KEYS.IsPeak]} ${
    getParamValue(SERVICE_ITEM_PARAM_KEYS.IsPeak, params)?.toLowerCase() === 'true' ? 'peak' : 'non-peak'
  }`;

  return calculation(value, label, originSITSchedule, requestedPickupDate, peak);
};

// totalAmountRequested is not a service item param
const totalAmountRequested = (totalAmount) => {
  const value = toDollarString(formatCents(totalAmount));
  const label = SERVICE_ITEM_CALCULATION_LABELS.TotalAmountRequested;
  const detail = '';

  return calculation(value, label, detail);
};

const makeCalculations = (itemCode, totalAmount, params) => {
  let result = [];

  switch (itemCode) {
    // Domestic longhaul
    case SERVICE_ITEM_CODES.DLH:
      result = [
        billableWeight(params),
        mileageZIP(params, true),
        baselineHaulPrice(params),
        priceEscalationFactor(params),
        totalAmountRequested(totalAmount),
      ];
      break;
    // Fuel surcharge
    case SERVICE_ITEM_CODES.FSC:
      result = [
        billableWeight(params),
        mileageZIP(params, true),
        fuelSurchargePrice(params),
        totalAmountRequested(totalAmount),
      ];
      break;
    // Domestic origin price
    case SERVICE_ITEM_CODES.DOP:
      result = [
        billableWeight(params),
<<<<<<< HEAD
        originAndDestinationPrice(params),
=======
        originOrDestinationPrice(params),
>>>>>>> 2eea7f75
        priceEscalationFactor(params),
        totalAmountRequested(totalAmount),
      ];
      break;
    // Domestic origin 1st day SIT
    case SERVICE_ITEM_CODES.DOFSIT:
      result = [
        billableWeight(params),
<<<<<<< HEAD
        originAndDestinationPrice(params),
=======
        originOrDestinationPrice(params),
>>>>>>> 2eea7f75
        priceEscalationFactor(params),
        totalAmountRequested(totalAmount),
      ];
      break;
    // Domestic destination 1st day SIT
    case SERVICE_ITEM_CODES.DDFSIT:
      result = [
        billableWeight(params),
<<<<<<< HEAD
        originAndDestinationPrice(params, false),
=======
        originOrDestinationPrice(params, false),
>>>>>>> 2eea7f75
        priceEscalationFactor(params),
        totalAmountRequested(totalAmount),
      ];
      break;
    // Domestic packing
    case SERVICE_ITEM_CODES.DPK:
      result = [
        billableWeight(params),
        packPrice(params),
        priceEscalationFactor(params),
        totalAmountRequested(totalAmount),
      ];
      break;
    // Domestic shorthaul
    case SERVICE_ITEM_CODES.DSH:
      result = [
        billableWeight(params),
        mileageZIP(params),
        baselineHaulPrice(params, true),
        priceEscalationFactor(params),
        totalAmountRequested(totalAmount),
      ];
      break;
    // Domestic destination
    case SERVICE_ITEM_CODES.DDP:
      result = [
        billableWeight(params),
<<<<<<< HEAD
        originAndDestinationPrice(params, false),
=======
        originOrDestinationPrice(params, false),
>>>>>>> 2eea7f75
        priceEscalationFactor(params),
        totalAmountRequested(totalAmount),
      ];
      break;
    // Domestic origin additional SIT
    case SERVICE_ITEM_CODES.DOASIT:
      result = [
        billableWeight(params),
        daysInSIT(params),
        additionalDayOriginSITPrice(params),
        priceEscalationFactor(params),
        totalAmountRequested(totalAmount),
      ];
      break;
    case SERVICE_ITEM_CODES.DOPSIT:
      result = [
        billableWeight(params),
        mileageZipSITOrigin(params),
        pickupSITPrice(params),
        priceEscalationFactor(params),
        totalAmountRequested(totalAmount),
      ];
      break;
    case SERVICE_ITEM_CODES.DDASIT:
      result = [
        billableWeight(params),
        daysInSIT(params),
        additionalDayDestinationSITPrice(params),
        priceEscalationFactor(params),
        totalAmountRequested(totalAmount),
      ];
      break;
<<<<<<< HEAD
=======
    case SERVICE_ITEM_CODES.DOPSIT:
      result = [
        billableWeight(params),
        mileageZipSITOrigin(params),
        pickupSITPrice(params),
        priceEscalationFactor(params),
        totalAmountRequested(totalAmount),
      ];
      break;
>>>>>>> 2eea7f75
    default:
      break;
  }
  return result;
};

export { makeCalculations as default, makeCalculations };<|MERGE_RESOLUTION|>--- conflicted
+++ resolved
@@ -75,25 +75,7 @@
   return calculation(value, label, detail);
 };
 
-<<<<<<< HEAD
-const mileageZipSITOrigin = (params) => {
-  const value = getParamValue(SERVICE_ITEM_PARAM_KEYS.DistanceZipSITOrigin, params);
-  const label = SERVICE_ITEM_CALCULATION_LABELS.Mileage;
-  const detail = `${SERVICE_ITEM_CALCULATION_LABELS[SERVICE_ITEM_PARAM_KEYS.ZipPickupAddress]} ${getParamValue(
-    SERVICE_ITEM_PARAM_KEYS.ZipSITOriginHHGOriginalAddress,
-    params,
-  )} to ${SERVICE_ITEM_CALCULATION_LABELS[SERVICE_ITEM_PARAM_KEYS.ZipDestAddress]} ${getParamValue(
-    SERVICE_ITEM_PARAM_KEYS.ZipSITOriginHHGActualAddress,
-    params,
-  )}`;
-
-  return calculation(value, label, detail);
-};
-
-const baselineLinehaulPrice = (params) => {
-=======
 const baselineHaulPrice = (params, isShortHaul = false) => {
->>>>>>> 2eea7f75
   const value = getParamValue(SERVICE_ITEM_PARAM_KEYS.PriceRateOrFactor, params);
   const label = isShortHaul
     ? SERVICE_ITEM_CALCULATION_LABELS.BaselineShorthaulPrice
@@ -113,22 +95,11 @@
 
 // There is no param representing the orgin price or destination price as available in the re_domestic_service_area_prices table
 // A param to return the service schedule is also not being created
-<<<<<<< HEAD
-const originAndDestinationPrice = (params, isOrigin = true) => {
-  const valueKey = isOrigin ? SERVICE_ITEM_PARAM_KEYS.OriginPrice : SERVICE_ITEM_PARAM_KEYS.DestinationPrice;
-  const value = getParamValue(valueKey, params) ? getParamValue(valueKey, params) : '';
-  const serviceAreaKey = isOrigin ? SERVICE_ITEM_PARAM_KEYS.ServiceAreaOrigin : SERVICE_ITEM_PARAM_KEYS.ServiceAreaDest;
-  const serviceAreaVal = getParamValue(serviceAreaKey, params) ? getParamValue(serviceAreaKey, params) : '';
-  const requestedPickupDateVal = getParamValue(SERVICE_ITEM_PARAM_KEYS.RequestedPickupDate, params)
-    ? getParamValue(SERVICE_ITEM_PARAM_KEYS.RequestedPickupDate, params)
-    : '';
-=======
 const originOrDestinationPrice = (params, isOrigin = true) => {
   const value = getPriceRateOrFactor(params);
   const serviceAreaKey = isOrigin ? SERVICE_ITEM_PARAM_KEYS.ServiceAreaOrigin : SERVICE_ITEM_PARAM_KEYS.ServiceAreaDest;
   const serviceAreaVal = getParamValue(serviceAreaKey, params) ? getParamValue(serviceAreaKey, params) : '';
   const requestedPickupDateVal = getParamValue(SERVICE_ITEM_PARAM_KEYS.RequestedPickupDate, params) || '';
->>>>>>> 2eea7f75
   const label = isOrigin
     ? SERVICE_ITEM_CALCULATION_LABELS.OriginPrice
     : SERVICE_ITEM_CALCULATION_LABELS.DestinationPrice;
@@ -197,13 +168,8 @@
   return calculation(value, label, originServiceSchedule, requestedPickup, domesticNonPeak);
 };
 
-<<<<<<< HEAD
 const additionalDayOriginSITPrice = (params) => {
-  const value = getParamValue(SERVICE_ITEM_PARAM_KEYS.PriceRateOrFactor, params);
-=======
-const additionalDaySITPrice = (params) => {
   const value = getPriceRateOrFactor(params);
->>>>>>> 2eea7f75
   const label = SERVICE_ITEM_CALCULATION_LABELS.AdditionalDaySITPrice;
   const serviceArea = `${SERVICE_ITEM_CALCULATION_LABELS.ServiceArea}: ${getParamValue(
     SERVICE_ITEM_PARAM_KEYS.ServiceAreaOrigin,
@@ -298,11 +264,7 @@
     case SERVICE_ITEM_CODES.DOP:
       result = [
         billableWeight(params),
-<<<<<<< HEAD
-        originAndDestinationPrice(params),
-=======
         originOrDestinationPrice(params),
->>>>>>> 2eea7f75
         priceEscalationFactor(params),
         totalAmountRequested(totalAmount),
       ];
@@ -311,11 +273,7 @@
     case SERVICE_ITEM_CODES.DOFSIT:
       result = [
         billableWeight(params),
-<<<<<<< HEAD
-        originAndDestinationPrice(params),
-=======
         originOrDestinationPrice(params),
->>>>>>> 2eea7f75
         priceEscalationFactor(params),
         totalAmountRequested(totalAmount),
       ];
@@ -324,11 +282,7 @@
     case SERVICE_ITEM_CODES.DDFSIT:
       result = [
         billableWeight(params),
-<<<<<<< HEAD
-        originAndDestinationPrice(params, false),
-=======
         originOrDestinationPrice(params, false),
->>>>>>> 2eea7f75
         priceEscalationFactor(params),
         totalAmountRequested(totalAmount),
       ];
@@ -356,11 +310,7 @@
     case SERVICE_ITEM_CODES.DDP:
       result = [
         billableWeight(params),
-<<<<<<< HEAD
-        originAndDestinationPrice(params, false),
-=======
         originOrDestinationPrice(params, false),
->>>>>>> 2eea7f75
         priceEscalationFactor(params),
         totalAmountRequested(totalAmount),
       ];
@@ -393,18 +343,6 @@
         totalAmountRequested(totalAmount),
       ];
       break;
-<<<<<<< HEAD
-=======
-    case SERVICE_ITEM_CODES.DOPSIT:
-      result = [
-        billableWeight(params),
-        mileageZipSITOrigin(params),
-        pickupSITPrice(params),
-        priceEscalationFactor(params),
-        totalAmountRequested(totalAmount),
-      ];
-      break;
->>>>>>> 2eea7f75
     default:
       break;
   }
