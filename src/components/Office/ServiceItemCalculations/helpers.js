import {
  SERVICE_ITEM_CALCULATION_LABELS,
  SERVICE_ITEM_CODES,
  SERVICE_ITEM_PARAM_KEYS,
  EXTERNAL_CRATE_MIN_CUBIC_FT,
} from 'constants/serviceItems';
import { LONGHAUL_MIN_DISTANCE } from 'constants/shipments';
import { formatDateWithUTC } from 'shared/dates';
import {
  formatCents,
  formatWeight,
  formatWeightCWTFromLbs,
  formatDollarFromMillicents,
  toDollarString,
} from 'utils/formatters';
import { SHIPMENT_OPTIONS } from 'shared/constants';

const calculation = (value, label, ...details) => {
  return {
    value,
    label,
    details: [...details],
  };
};

const getParamValue = (key, params) => {
  return params?.find((param) => param?.key === key)?.value;
};

const peak = (params) => {
  return `${SERVICE_ITEM_CALCULATION_LABELS[SERVICE_ITEM_PARAM_KEYS.IsPeak]} ${
    getParamValue(SERVICE_ITEM_PARAM_KEYS.IsPeak, params)?.toLowerCase() === 'true' ? 'peak' : 'non-peak'
  }`;
};

const getMarket = (params) => {
  const marketValue =
    getParamValue(SERVICE_ITEM_PARAM_KEYS.MarketOrigin, params) ||
    getParamValue(SERVICE_ITEM_PARAM_KEYS.MarketDest, params);
  return ` ${marketValue?.toLowerCase() === 'o' ? 'OCONUS' : 'CONUS'}`;
};

const serviceAreaOrigin = (params) => {
  return `${SERVICE_ITEM_CALCULATION_LABELS[SERVICE_ITEM_PARAM_KEYS.ServiceAreaOrigin]}: ${getParamValue(
    SERVICE_ITEM_PARAM_KEYS.ServiceAreaOrigin,
    params,
  )}`;
};

const sitServiceAreaOrigin = (params) => {
  return `${SERVICE_ITEM_CALCULATION_LABELS[SERVICE_ITEM_PARAM_KEYS.SITServiceAreaOrigin]}: ${getParamValue(
    SERVICE_ITEM_PARAM_KEYS.SITServiceAreaOrigin,
    params,
  )}`;
};

const serviceAreaDest = (params) => {
  return `${SERVICE_ITEM_CALCULATION_LABELS[SERVICE_ITEM_PARAM_KEYS.ServiceAreaDest]}: ${getParamValue(
    SERVICE_ITEM_PARAM_KEYS.ServiceAreaDest,
    params,
  )}`;
};

const requestedPickupDateLabel = (shipmentType) => {
  switch (shipmentType) {
    case SHIPMENT_OPTIONS.NTSR:
      return SERVICE_ITEM_CALCULATION_LABELS.NTSReleaseReferenceDate;

    default:
      return SERVICE_ITEM_CALCULATION_LABELS[SERVICE_ITEM_PARAM_KEYS.ReferenceDate];
  }
};

const referenceDate = (params, shipmentType) => {
  const label = requestedPickupDateLabel(shipmentType);
  const value = getParamValue(SERVICE_ITEM_PARAM_KEYS.ReferenceDate, params);
  return `${label}: ${formatDateWithUTC(value, 'DD MMM YYYY')}`;
};

const cratingDate = (params) => {
  return `${SERVICE_ITEM_CALCULATION_LABELS.CratingDate}: ${formatDateWithUTC(
    getParamValue(SERVICE_ITEM_PARAM_KEYS.ReferenceDate, params),
    'DD MMM YYYY',
  )}`;
};

const unCratingDate = (params) => {
  return `${SERVICE_ITEM_CALCULATION_LABELS.UncratingDate}: ${formatDateWithUTC(
    getParamValue(SERVICE_ITEM_PARAM_KEYS.ReferenceDate, params),
    'DD MMM YYYY',
  )}`;
};

const getPriceRateOrFactor = (params) => {
  return getParamValue(SERVICE_ITEM_PARAM_KEYS.PriceRateOrFactor, params) || '';
};

const formatDetail = (detail, styles = {}) => {
  return {
    text: detail,
    styles,
  };
};

const formatMileage = (detail) => {
  if (typeof detail !== 'number') {
    return parseInt(detail, 10).toLocaleString();
  }
  return detail.toLocaleString();
};

// billable weight calculation
const formatWeightFromParams = (params, key) => {
  return formatWeight(parseInt(getParamValue(key, params), 10));
};

const formatWeightDetailText = (params, key) => {
  const value = getParamValue(key, params);
  const paramValue = value ? formatWeightFromParams(params, key) : '';
  const detailText = `${SERVICE_ITEM_CALCULATION_LABELS[key]}: ${paramValue}`;
  return paramValue ? detailText : '';
};

const billableWeight = (params) => {
  const value = formatWeightCWTFromLbs(getParamValue(SERVICE_ITEM_PARAM_KEYS.WeightBilled, params));
  const label = SERVICE_ITEM_CALCULATION_LABELS.BillableWeight;

  const details = [];
  const boldStyles = { fontWeight: 'bold' };

  const weightAdjustedDetail = formatWeightDetailText(params, SERVICE_ITEM_PARAM_KEYS.WeightAdjusted);
  if (weightAdjustedDetail) {
    // The weight adjusted detail should always be bolded
    details.push(formatDetail(weightAdjustedDetail, boldStyles));
  }

  const weightReweighDetail = formatWeightDetailText(params, SERVICE_ITEM_PARAM_KEYS.WeightReweigh);
  const weightOriginalDetail = formatWeightDetailText(params, SERVICE_ITEM_PARAM_KEYS.WeightOriginal);

  // If the reweigh weight exists, figure out if the reweigh or the original weight should be bolded.
  if (weightReweighDetail && weightOriginalDetail) {
    const weightReweighValue = parseInt(getParamValue(SERVICE_ITEM_PARAM_KEYS.WeightReweigh, params), 10);
    const weightOriginalValue = parseInt(getParamValue(SERVICE_ITEM_PARAM_KEYS.WeightOriginal, params), 10);

    let reweighStyles = {};
    let originalStyles = {};

    // Only bold the weights if there is no adjusted weight
    if (!weightAdjustedDetail) {
      // if the reweigh weight matches the original weight, bold the reweigh weight
      if (weightReweighValue <= weightOriginalValue) {
        reweighStyles = boldStyles;
      } else {
        originalStyles = boldStyles;
      }
    }

    details.push(formatDetail(weightReweighDetail, reweighStyles));
    details.push(formatDetail(weightOriginalDetail, originalStyles));
  } else if (weightOriginalDetail) {
    // Otherwise, always have the original weight as bolded if there is no weight adjusted.
    let originalStyles = {};
    if (!weightAdjustedDetail) {
      originalStyles = boldStyles;
    }
    details.push(formatDetail(weightOriginalDetail, originalStyles));
  }

  const weightEstimatedDetail = formatWeightDetailText(params, SERVICE_ITEM_PARAM_KEYS.WeightEstimated);
  if (weightEstimatedDetail) {
    details.push(formatDetail(weightEstimatedDetail));
  }

  const fscWeightBasedDistanceMultiplier = `${
    SERVICE_ITEM_CALCULATION_LABELS[SERVICE_ITEM_PARAM_KEYS.FSCWeightBasedDistanceMultiplier]
  }: ${getParamValue(SERVICE_ITEM_PARAM_KEYS.FSCWeightBasedDistanceMultiplier, params)}`;
  if (getParamValue(SERVICE_ITEM_PARAM_KEYS.FSCWeightBasedDistanceMultiplier, params)) {
    details.push(formatDetail(fscWeightBasedDistanceMultiplier));
  }

  return calculation(value, label, ...details);
};

const shuttleBillableWeight = (params) => {
  const value = formatWeightCWTFromLbs(getParamValue(SERVICE_ITEM_PARAM_KEYS.WeightBilled, params));
  const label = SERVICE_ITEM_CALCULATION_LABELS.BillableWeight;
  const weightReweighValue = parseInt(getParamValue(SERVICE_ITEM_PARAM_KEYS.WeightReweigh, params), 10);
  const weightOriginalValue = parseInt(getParamValue(SERVICE_ITEM_PARAM_KEYS.WeightOriginal, params), 10);
  let lowestActualWeight;
  // In order to grab the lower of the two integers, we need to make sure that both are in fact numbers first
  // If NaN comes back from parseInt, we know to use the other value
  if (!Number.isNaN(weightReweighValue) && !Number.isNaN(weightOriginalValue)) {
    lowestActualWeight = Math.min(weightReweighValue, weightOriginalValue);
  } else if (!Number.isNaN(weightReweighValue)) {
    lowestActualWeight = weightReweighValue;
  } else if (!Number.isNaN(weightOriginalValue)) {
    lowestActualWeight = weightOriginalValue;
  }
  const weightBilledDetail = `${SERVICE_ITEM_CALCULATION_LABELS.ShuttleWeight}: ${formatWeight(lowestActualWeight)}`;

  const weightEstimated = getParamValue(SERVICE_ITEM_PARAM_KEYS.WeightEstimated, params);
  const weightEstimatedDetail = `${SERVICE_ITEM_CALCULATION_LABELS[SERVICE_ITEM_PARAM_KEYS.WeightEstimated]}: ${
    weightEstimated ? formatWeight(parseInt(getParamValue(SERVICE_ITEM_PARAM_KEYS.WeightEstimated, params), 10)) : ''
  }`;
  return calculation(value, label, formatDetail(weightBilledDetail), formatDetail(weightEstimatedDetail));
};

const mileageZip = (params) => {
  const value = `${formatMileage(parseInt(getParamValue(SERVICE_ITEM_PARAM_KEYS.DistanceZip, params), 10))}`;
  const label = SERVICE_ITEM_CALCULATION_LABELS.Mileage;
  const detail = `${SERVICE_ITEM_CALCULATION_LABELS[SERVICE_ITEM_PARAM_KEYS.ZipPickupAddress]} ${getParamValue(
    SERVICE_ITEM_PARAM_KEYS.ZipPickupAddress,
    params,
  )} to ${SERVICE_ITEM_CALCULATION_LABELS[SERVICE_ITEM_PARAM_KEYS.ZipDestAddress]} ${getParamValue(
    SERVICE_ITEM_PARAM_KEYS.ZipDestAddress,
    params,
  )}`;

  return calculation(value, label, formatDetail(detail));
};

const mileageZipPOEFSC = (params) => {
  const value = `${formatMileage(parseInt(getParamValue(SERVICE_ITEM_PARAM_KEYS.DistanceZip, params), 10))}`;
  const label = SERVICE_ITEM_CALCULATION_LABELS.Mileage;
  const detail = `${SERVICE_ITEM_CALCULATION_LABELS[SERVICE_ITEM_PARAM_KEYS.ZipPickupAddress]} ${getParamValue(
    SERVICE_ITEM_PARAM_KEYS.ZipPickupAddress,
    params,
  )} to ${SERVICE_ITEM_CALCULATION_LABELS[SERVICE_ITEM_PARAM_KEYS.PortZip]} ${getParamValue(
    SERVICE_ITEM_PARAM_KEYS.PortZip,
    params,
  )}`;

  return calculation(value, label, formatDetail(detail));
};

const mileageZipPODFSC = (params) => {
  const value = `${formatMileage(parseInt(getParamValue(SERVICE_ITEM_PARAM_KEYS.DistanceZip, params), 10))}`;
  const label = SERVICE_ITEM_CALCULATION_LABELS.Mileage;
  const detail = `${SERVICE_ITEM_CALCULATION_LABELS[SERVICE_ITEM_PARAM_KEYS.PortZip]} ${getParamValue(
    SERVICE_ITEM_PARAM_KEYS.PortZip,
    params,
  )} to ${SERVICE_ITEM_CALCULATION_LABELS[SERVICE_ITEM_PARAM_KEYS.ZipDestAddress]} ${getParamValue(
    SERVICE_ITEM_PARAM_KEYS.ZipDestAddress,
    params,
  )}`;

  return calculation(value, label, formatDetail(detail));
};

const mileageZipSIT = (params, itemCode) => {
  let label;
  let distanceZip;
  let detail;

  switch (itemCode) {
    case SERVICE_ITEM_CODES.DOSFSC:
      label = SERVICE_ITEM_CALCULATION_LABELS.MileageIntoSIT;
      distanceZip = SERVICE_ITEM_PARAM_KEYS.DistanceZipSITOrigin;
      detail = `${SERVICE_ITEM_CALCULATION_LABELS[SERVICE_ITEM_PARAM_KEYS.ZipPickupAddress]} ${getParamValue(
        SERVICE_ITEM_PARAM_KEYS.ZipSITOriginHHGOriginalAddress,
        params,
      )} to ${SERVICE_ITEM_CALCULATION_LABELS[SERVICE_ITEM_PARAM_KEYS.ZipDestAddress]} ${getParamValue(
        SERVICE_ITEM_PARAM_KEYS.ZipSITOriginHHGActualAddress,
        params,
      )}`;
      break;

    case SERVICE_ITEM_CODES.DDSFSC:
      label = SERVICE_ITEM_CALCULATION_LABELS.MileageOutOfSIT;
      distanceZip = SERVICE_ITEM_PARAM_KEYS.DistanceZipSITDest;
      detail = `${SERVICE_ITEM_CALCULATION_LABELS[SERVICE_ITEM_PARAM_KEYS.ZipPickupAddress]} ${getParamValue(
        SERVICE_ITEM_PARAM_KEYS.ZipSITDestHHGOriginalAddress,
        params,
      )} to ${SERVICE_ITEM_CALCULATION_LABELS[SERVICE_ITEM_PARAM_KEYS.ZipDestAddress]} ${getParamValue(
        SERVICE_ITEM_PARAM_KEYS.ZipSITDestHHGFinalAddress,
        params,
      )}`;
      break;

    default:
      label = SERVICE_ITEM_CALCULATION_LABELS.Mileage;
      distanceZip = SERVICE_ITEM_PARAM_KEYS.DistanceZipSITOrigin;
      detail = `${SERVICE_ITEM_CALCULATION_LABELS[SERVICE_ITEM_PARAM_KEYS.ZipPickupAddress]} ${getParamValue(
        SERVICE_ITEM_PARAM_KEYS.ZipSITOriginHHGOriginalAddress,
        params,
      )} to ${SERVICE_ITEM_CALCULATION_LABELS[SERVICE_ITEM_PARAM_KEYS.ZipDestAddress]} ${getParamValue(
        SERVICE_ITEM_PARAM_KEYS.ZipSITOriginHHGActualAddress,
        params,
      )}`;
  }

  const value = formatMileage(getParamValue(distanceZip, params));

  return calculation(value, label, formatDetail(detail));
};

const internationalShippingAndLineHaulPrice = (params, shipmentType) => {
  const value = getPriceRateOrFactor(params);
  const label = SERVICE_ITEM_CALCULATION_LABELS.InternationalShippingAndLinehaul;
  return calculation(value, label, formatDetail(referenceDate(params, shipmentType)), formatDetail(peak(params)));
};

const baselineLinehaulPrice = (params, shipmentType) => {
  const value = getPriceRateOrFactor(params);
  const label = SERVICE_ITEM_CALCULATION_LABELS.BaselineLinehaulPrice;

  return calculation(
    value,
    label,
    formatDetail(peak(params)),
    formatDetail(serviceAreaOrigin(params)),
    formatDetail(referenceDate(params, shipmentType)),
  );
};

const baselineShorthaulPrice = (params, shipmentType) => {
  const value = getPriceRateOrFactor(params);
  const label = SERVICE_ITEM_CALCULATION_LABELS.BaselineShorthaulPrice;

  return calculation(
    value,
    label,
    formatDetail(peak(params)),
    formatDetail(serviceAreaOrigin(params)),
    formatDetail(referenceDate(params, shipmentType)),
  );
};
const dddSITmileageZip5 = (params) => {
  const value = getParamValue(SERVICE_ITEM_PARAM_KEYS.DistanceZipSITDest, params);
  const label = SERVICE_ITEM_CALCULATION_LABELS.Mileage;
  const detail = `${
    SERVICE_ITEM_CALCULATION_LABELS[SERVICE_ITEM_PARAM_KEYS.ZipSITDestHHGOriginalAddress]
  } ${getParamValue(SERVICE_ITEM_PARAM_KEYS.ZipSITDestHHGOriginalAddress, params)} to ${
    SERVICE_ITEM_CALCULATION_LABELS[SERVICE_ITEM_PARAM_KEYS.ZipSITDestHHGFinalAddress]
  } ${getParamValue(SERVICE_ITEM_PARAM_KEYS.ZipSITDestHHGFinalAddress, params)}`;

  return calculation(value, label, formatDetail(detail));
};

// There is no param representing the orgin price as available in the re_domestic_service_area_prices table
// A param to return the service schedule is also not being created
const originPrice = (params, shipmentType, serviceCode) => {
  const value = getPriceRateOrFactor(params);
  const label = SERVICE_ITEM_CALCULATION_LABELS.OriginPrice;

  // First day origin sit utilizes a SIT specific service area origin service param
  let serviceArea = serviceAreaOrigin(params);
  if (serviceCode === SERVICE_ITEM_CODES.DOFSIT) {
    serviceArea = sitServiceAreaOrigin(params);
  }
  return calculation(
    value,
    label,
    formatDetail(serviceArea),
    formatDetail(referenceDate(params, shipmentType)),
    formatDetail(peak(params)),
  );
};

const unaccompaniedBaggagePrice = (params, shipmentType) => {
  const value = getPriceRateOrFactor(params);
  const label = SERVICE_ITEM_CALCULATION_LABELS.InternationalUbPrice;

  return calculation(value, label, formatDetail(referenceDate(params, shipmentType)), formatDetail(peak(params)));
};

const shuttleOriginPriceDomestic = (params) => {
  const value = getPriceRateOrFactor(params);
  const label = SERVICE_ITEM_CALCULATION_LABELS.OriginPrice;

  const serviceSchedule = `${SERVICE_ITEM_CALCULATION_LABELS.ServiceSchedule}: ${getParamValue(
    SERVICE_ITEM_PARAM_KEYS.ServicesScheduleOrigin,
    params,
  )}`;

  const pickupDate = `${SERVICE_ITEM_CALCULATION_LABELS.PickupDate}: ${formatDateWithUTC(
    getParamValue(SERVICE_ITEM_PARAM_KEYS.ReferenceDate, params),
    'DD MMM YYYY',
  )}`;

  return calculation(
    value,
    label,
    formatDetail(serviceSchedule),
    formatDetail(pickupDate),
    formatDetail(SERVICE_ITEM_CALCULATION_LABELS.Domestic),
  );
};

const shuttleOriginPriceInternational = (params) => {
  const value = getPriceRateOrFactor(params);
  const label = SERVICE_ITEM_CALCULATION_LABELS.OriginPrice;

  const pickupDate = `${SERVICE_ITEM_CALCULATION_LABELS.PickupDate}: ${formatDateWithUTC(
    getParamValue(SERVICE_ITEM_PARAM_KEYS.ReferenceDate, params),
    'DD MMM YYYY',
  )}`;

  const market = getParamValue(SERVICE_ITEM_PARAM_KEYS.MarketDest, params) === 'O' ? 'Oconus' : 'Conus';

  return calculation(value, label, formatDetail(pickupDate), formatDetail(market));
};

// There is no param representing the destination price as available in the re_domestic_service_area_prices table
// A param to return the service schedule is also not being created
const destinationPrice = (params, shipmentType) => {
  const value = getPriceRateOrFactor(params);
  const label = SERVICE_ITEM_CALCULATION_LABELS.DestinationPrice;

  return calculation(
    value,
    label,
    formatDetail(serviceAreaDest(params)),
    formatDetail(referenceDate(params, shipmentType)),
    formatDetail(peak(params)),
  );
};

const shuttleDestinationPriceDomestic = (params) => {
  const value = getPriceRateOrFactor(params);
  const label = SERVICE_ITEM_CALCULATION_LABELS.DestinationPrice;

  const serviceSchedule = `${SERVICE_ITEM_CALCULATION_LABELS.ServiceSchedule}: ${getParamValue(
    SERVICE_ITEM_PARAM_KEYS.ServicesScheduleDest,
    params,
  )}`;

  const deliveryDate = `${SERVICE_ITEM_CALCULATION_LABELS.DeliveryDate}: ${formatDateWithUTC(
    getParamValue(SERVICE_ITEM_PARAM_KEYS.ReferenceDate, params),
    'DD MMM YYYY',
  )}`;

  return calculation(
    value,
    label,
    formatDetail(serviceSchedule),
    formatDetail(deliveryDate),
    formatDetail(SERVICE_ITEM_CALCULATION_LABELS.Domestic),
  );
};

const shuttleDestinationPriceInternational = (params) => {
  const value = getPriceRateOrFactor(params);
  const label = SERVICE_ITEM_CALCULATION_LABELS.DestinationPrice;

  const deliveryDate = `${SERVICE_ITEM_CALCULATION_LABELS.DeliveryDate}: ${formatDateWithUTC(
    getParamValue(SERVICE_ITEM_PARAM_KEYS.ReferenceDate, params),
    'DD MMM YYYY',
  )}`;

  const market = getParamValue(SERVICE_ITEM_PARAM_KEYS.MarketDest, params) === 'O' ? 'OCONUS' : 'CONUS';

  return calculation(value, label, formatDetail(deliveryDate), formatDetail(market));
};

const priceEscalationFactor = (params) => {
  const value = getParamValue(SERVICE_ITEM_PARAM_KEYS.EscalationCompounded, params)
    ? getParamValue(SERVICE_ITEM_PARAM_KEYS.EscalationCompounded, params)
    : '';
  const label = SERVICE_ITEM_CALCULATION_LABELS.PriceEscalationFactor;

  const contractYearName = `${SERVICE_ITEM_CALCULATION_LABELS[SERVICE_ITEM_PARAM_KEYS.ContractYearName]}: ${
    getParamValue(SERVICE_ITEM_PARAM_KEYS.ContractYearName, params) || ''
  }`;

  return calculation(value, label, formatDetail(contractYearName));
};

const priceEscalationFactorWithoutContractYear = (params) => {
  const value = getParamValue(SERVICE_ITEM_PARAM_KEYS.EscalationCompounded, params)
    ? getParamValue(SERVICE_ITEM_PARAM_KEYS.EscalationCompounded, params)
    : '';
  const label = SERVICE_ITEM_CALCULATION_LABELS.PriceEscalationFactor;

  return calculation(value, label);
};

const mileageFactor = (params, itemCode) => {
  // to get the mileage factor (per mi), multiply FSCWeightBasedDistanceMultiplier by distanceZip
  // which gets the value in Cents to the tenths decimal place
  let distanceZip;
  switch (itemCode) {
    case SERVICE_ITEM_CODES.DDSFSC:
      distanceZip = SERVICE_ITEM_PARAM_KEYS.DistanceZipSITDest;
      break;
    case SERVICE_ITEM_CODES.DOSFSC:
      distanceZip = SERVICE_ITEM_PARAM_KEYS.DistanceZipSITOrigin;
      break;
    default:
      distanceZip = SERVICE_ITEM_PARAM_KEYS.DistanceZip;
  }
  const value = parseFloat(
    String(
      getParamValue(SERVICE_ITEM_PARAM_KEYS.FSCWeightBasedDistanceMultiplier, params) *
        getParamValue(distanceZip, params),
    ),
  ).toFixed(3);
  const label =
    itemCode === SERVICE_ITEM_CODES.DOSFSC || itemCode === SERVICE_ITEM_CODES.DDSFSC
      ? SERVICE_ITEM_CALCULATION_LABELS.SITFuelSurchargePrice
      : SERVICE_ITEM_CALCULATION_LABELS.FuelSurchargePrice;

  const actualPickupDate = `${
    SERVICE_ITEM_CALCULATION_LABELS[SERVICE_ITEM_PARAM_KEYS.ActualPickupDate]
  }: ${formatDateWithUTC(getParamValue(SERVICE_ITEM_PARAM_KEYS.ActualPickupDate, params), 'DD MMM YYYY')}`;

  const eiaFuelPrice = `${
    SERVICE_ITEM_CALCULATION_LABELS[SERVICE_ITEM_PARAM_KEYS.EIAFuelPrice]
  }: ${formatDollarFromMillicents(getParamValue(SERVICE_ITEM_PARAM_KEYS.EIAFuelPrice, params), 3)}`;

  const baselineRateDifference = `${SERVICE_ITEM_CALCULATION_LABELS.FSCPriceDifferenceInCents}: ${getParamValue(
    SERVICE_ITEM_PARAM_KEYS.FSCPriceDifferenceInCents,
    params,
  )} \u00A2`;

  return calculation(
    value,
    label,
    formatDetail(actualPickupDate),
    formatDetail(eiaFuelPrice),
    formatDetail(baselineRateDifference),
  );
};

const packPrice = (params, shipmentType) => {
  const value = getPriceRateOrFactor(params);
  const label = SERVICE_ITEM_CALCULATION_LABELS.PackPrice;
  const originServiceSchedule = `${
    SERVICE_ITEM_CALCULATION_LABELS[SERVICE_ITEM_PARAM_KEYS.ServicesScheduleOrigin]
  }: ${getParamValue(SERVICE_ITEM_PARAM_KEYS.ServicesScheduleOrigin, params)}`;

  return calculation(
    value,
    label,
    formatDetail(originServiceSchedule),
    formatDetail(referenceDate(params, shipmentType)),
    formatDetail(peak(params)),
  );
};

const internationalPackPrice = (params, shipmentType) => {
  const value = getPriceRateOrFactor(params);
  const label = SERVICE_ITEM_CALCULATION_LABELS.PackPriceInternational;
  return calculation(value, label, formatDetail(referenceDate(params, shipmentType)), formatDetail(peak(params)));
};

const internationalUbPackPrice = (params, shipmentType) => {
  const value = getPriceRateOrFactor(params);
  const label = SERVICE_ITEM_CALCULATION_LABELS.PackPriceInternationalUb;
  return calculation(value, label, formatDetail(referenceDate(params, shipmentType)), formatDetail(peak(params)));
};

const ntsPackingFactor = (params) => {
  const value = getParamValue(SERVICE_ITEM_PARAM_KEYS.NTSPackingFactor, params) || '';
  const label = SERVICE_ITEM_CALCULATION_LABELS.NTSPackingFactor;

  return calculation(value, label);
};

const unpackPrice = (params, shipmentType) => {
  const value = getParamValue(SERVICE_ITEM_PARAM_KEYS.PriceRateOrFactor, params);
  const label = SERVICE_ITEM_CALCULATION_LABELS.UnpackPrice;
  const destServiceSchedule = `${
    SERVICE_ITEM_CALCULATION_LABELS[SERVICE_ITEM_PARAM_KEYS.ServicesScheduleDest]
  }: ${getParamValue(SERVICE_ITEM_PARAM_KEYS.ServicesScheduleDest, params)}`;

  return calculation(
    value,
    label,
    formatDetail(destServiceSchedule),
    formatDetail(referenceDate(params, shipmentType)),
    formatDetail(peak(params)),
  );
};

const internationalUnpackPrice = (params, shipmentType) => {
  const value = getPriceRateOrFactor(params);
  const label = SERVICE_ITEM_CALCULATION_LABELS.UnpackPriceInternational;
  return calculation(value, label, formatDetail(referenceDate(params, shipmentType)), formatDetail(peak(params)));
};

const internationalUbUnpackPrice = (params, shipmentType) => {
  const value = getPriceRateOrFactor(params);
  const label = SERVICE_ITEM_CALCULATION_LABELS.UnpackPriceInternationalUb;
  return calculation(value, label, formatDetail(referenceDate(params, shipmentType)), formatDetail(peak(params)));
};

const additionalDayOriginSITPrice = (params, shipmentType) => {
  const value = getPriceRateOrFactor(params);
  const label = SERVICE_ITEM_CALCULATION_LABELS.AdditionalDaySITPrice;

  return calculation(
    value,
    label,
    formatDetail(sitServiceAreaOrigin(params)),
    formatDetail(referenceDate(params, shipmentType)),
    formatDetail(peak(params)),
  );
};

const additionalDayDestinationSITPrice = (params, shipmentType) => {
  const value = getParamValue(SERVICE_ITEM_PARAM_KEYS.PriceRateOrFactor, params);
  const label = SERVICE_ITEM_CALCULATION_LABELS.AdditionalDaySITPrice;

  return calculation(
    value,
    label,
    formatDetail(serviceAreaDest(params)),
    formatDetail(referenceDate(params, shipmentType)),
    formatDetail(peak(params)),
  );
};

const sitDeliveryPrice = (params, shipmentType) => {
  const value = getParamValue(SERVICE_ITEM_PARAM_KEYS.PriceRateOrFactor, params);
  const label = SERVICE_ITEM_CALCULATION_LABELS.SITDeliveryPrice;

  const sitScheduleDestination = `${
    SERVICE_ITEM_CALCULATION_LABELS[SERVICE_ITEM_PARAM_KEYS.SITScheduleDest]
  }: ${getParamValue(SERVICE_ITEM_PARAM_KEYS.SITScheduleDest, params)}`;

  return calculation(
    value,
    label,
    formatDetail(sitScheduleDestination),
    formatDetail(referenceDate(params, shipmentType)),
    formatDetail(peak(params)),
  );
};

const sitDeliveryPriceShorthaulDifferentZIP3 = (params, shipmentType) => {
  const value = getParamValue(SERVICE_ITEM_PARAM_KEYS.PriceRateOrFactor, params);
  const label = SERVICE_ITEM_CALCULATION_LABELS.SITDeliveryPrice;

  const sitScheduleDestination = `${
    SERVICE_ITEM_CALCULATION_LABELS[SERVICE_ITEM_PARAM_KEYS.SITScheduleDest]
  }: ${getParamValue(SERVICE_ITEM_PARAM_KEYS.SITScheduleDest, params)}`;

  return calculation(
    value,
    label,
    formatDetail(sitScheduleDestination),
    formatDetail(referenceDate(params, shipmentType)),
    formatDetail(peak(params)),
    formatDetail('<=50 miles'),
  );
};

const daysInSIT = (params) => {
  const value = getParamValue(SERVICE_ITEM_PARAM_KEYS.NumberDaysSIT, params);
  const label = SERVICE_ITEM_CALCULATION_LABELS.DaysInSIT;

  return calculation(value, label);
};

const pickupSITPrice = (params, shipmentType) => {
  const value = getParamValue(SERVICE_ITEM_PARAM_KEYS.PriceRateOrFactor, params);
  const label = SERVICE_ITEM_CALCULATION_LABELS.PickupSITPrice;

  const originSITSchedule = `${
    SERVICE_ITEM_CALCULATION_LABELS[SERVICE_ITEM_PARAM_KEYS.SITScheduleOrigin]
  }: ${getParamValue(SERVICE_ITEM_PARAM_KEYS.SITScheduleOrigin, params)}`;

  return calculation(
    value,
    label,
    formatDetail(originSITSchedule),
    formatDetail(referenceDate(params, shipmentType)),
    formatDetail(peak(params)),
  );
};

const cratingPrice = (params) => {
  const value = getParamValue(SERVICE_ITEM_PARAM_KEYS.PriceRateOrFactor, params);
  const label = SERVICE_ITEM_CALCULATION_LABELS.CratingPrice;

  const serviceSchedule = `${SERVICE_ITEM_CALCULATION_LABELS.ServiceSchedule}: ${getParamValue(
    SERVICE_ITEM_PARAM_KEYS.ServicesScheduleOrigin,
    params,
  )}`;

  return calculation(
    value,
    label,
    formatDetail(serviceSchedule),
    formatDetail(cratingDate(params)),
    formatDetail(SERVICE_ITEM_CALCULATION_LABELS.Domestic),
  );
};

const unCratingPrice = (params) => {
  const value = getParamValue(SERVICE_ITEM_PARAM_KEYS.PriceRateOrFactor, params);
  const label = SERVICE_ITEM_CALCULATION_LABELS.UncratingPrice;

  const serviceSchedule = `${SERVICE_ITEM_CALCULATION_LABELS.ServiceSchedule}: ${getParamValue(
    SERVICE_ITEM_PARAM_KEYS.ServicesScheduleDest,
    params,
  )}`;

  return calculation(
    value,
    label,
    formatDetail(serviceSchedule),
    formatDetail(unCratingDate(params)),
    formatDetail(SERVICE_ITEM_CALCULATION_LABELS.Domestic),
  );
};

const cratingPriceIntl = (params) => {
  const value = getParamValue(SERVICE_ITEM_PARAM_KEYS.PriceRateOrFactor, params);
  const label = SERVICE_ITEM_CALCULATION_LABELS.CratingPrice;

  return calculation(value, label, formatDetail(cratingDate(params)), formatDetail(getMarket(params)));
};

const unCratingPriceIntl = (params) => {
  const value = getParamValue(SERVICE_ITEM_PARAM_KEYS.PriceRateOrFactor, params);
  const label = SERVICE_ITEM_CALCULATION_LABELS.UncratingPrice;

  return calculation(value, label, formatDetail(unCratingDate(params)), formatDetail(getMarket(params)));
};

const isExternalCrateMinSizeApplied = (params) => {
  const cubicFeetBilled = getParamValue(SERVICE_ITEM_PARAM_KEYS.CubicFeetBilled, params);
  const cubicFeetCrating = getParamValue(SERVICE_ITEM_PARAM_KEYS.CubicFeetCrating, params);
  const externalCrate =
    getParamValue(SERVICE_ITEM_PARAM_KEYS.ExternalCrate, params)?.toLowerCase() === 'true'
      ? SERVICE_ITEM_CALCULATION_LABELS.ExternalCrate
      : '';

  return (
    cubicFeetCrating !== cubicFeetBilled && externalCrate && cubicFeetBilled?.toString() === EXTERNAL_CRATE_MIN_CUBIC_FT
  );
};

const cratingSize = (params, mtoParams) => {
  const cubicFeetBilled = getParamValue(SERVICE_ITEM_PARAM_KEYS.CubicFeetBilled, params);
  const length = getParamValue(SERVICE_ITEM_PARAM_KEYS.DimensionLength, params);
  const height = getParamValue(SERVICE_ITEM_PARAM_KEYS.DimensionHeight, params);
  const width = getParamValue(SERVICE_ITEM_PARAM_KEYS.DimensionWidth, params);
  let label = SERVICE_ITEM_CALCULATION_LABELS.CubicFeetBilled;
  let cubicFeetCratingInfo = '';

  const description = `${SERVICE_ITEM_CALCULATION_LABELS.Description}: ${mtoParams.description}`;

  const formattedDimensions = `${SERVICE_ITEM_CALCULATION_LABELS.Dimensions}: ${length}x${width}x${height} in`;

  const externalCrate =
    getParamValue(SERVICE_ITEM_PARAM_KEYS.ExternalCrate, params)?.toLowerCase() === 'true'
      ? SERVICE_ITEM_CALCULATION_LABELS.ExternalCrate
      : '';

  // currently external intl crate gets 4 cu ft min applied to pricing
  const isMinCrateSizeApplied = isExternalCrateMinSizeApplied(params);

  if (isMinCrateSizeApplied) {
    label += ' - Minimum';

    // show actual size if minimum was applied
    cubicFeetCratingInfo = `${SERVICE_ITEM_CALCULATION_LABELS.CubicFeetCrating}: ${getParamValue(
      SERVICE_ITEM_PARAM_KEYS.CubicFeetCrating,
      params,
    )} cu ft`;
  }

  return calculation(
    cubicFeetBilled,
    label,
    formatDetail(description),
    formatDetail(formattedDimensions),
    formatDetail(cubicFeetCratingInfo),
    formatDetail(externalCrate),
  );
};

const standaloneCrate = (params) => {
  const standalone = getParamValue(SERVICE_ITEM_PARAM_KEYS.StandaloneCrate, params)
    ? getParamValue(SERVICE_ITEM_PARAM_KEYS.StandaloneCrate, params)
    : '';

  const label = SERVICE_ITEM_CALCULATION_LABELS.StandaloneCrate;

  if (standalone === 'true') {
    const centsTotal = getParamValue(SERVICE_ITEM_PARAM_KEYS.StandaloneCrateCap, params);
    const value = toDollarString(formatCents(centsTotal));
    return calculation(value, label);
  }

  return calculation(0, label);
};

const uncappedRequestTotal = (params) => {
  const uncappedTotal = getParamValue(SERVICE_ITEM_PARAM_KEYS.UncappedRequestTotal, params);
  const value = toDollarString(uncappedTotal);
  const label = `${SERVICE_ITEM_CALCULATION_LABELS.UncappedRequestTotal}`;

  return calculation(value, label);
};

const minSizeCrateApplied = () => {
  const label = SERVICE_ITEM_CALCULATION_LABELS.MinSizeCrateApplied;

  return calculation('', label);
};

const totalAmountRequested = (totalAmount) => {
  const value = toDollarString(formatCents(totalAmount));
  const label = `${SERVICE_ITEM_CALCULATION_LABELS.Total}: `;
  const detail = '';

  return calculation(value, label, formatDetail(detail));
};

export default function makeCalculations(itemCode, totalAmount, params, mtoParams, shipmentType) {
  let result = [];
  switch (itemCode) {
    case SERVICE_ITEM_CODES.DDDSIT: {
      const mileage = getParamValue(SERVICE_ITEM_PARAM_KEYS.DistanceZipSITDest, params);
      const startZip = getParamValue(SERVICE_ITEM_PARAM_KEYS.ZipSITDestHHGOriginalAddress, params)?.slice(0, 3);
      const endZip = getParamValue(SERVICE_ITEM_PARAM_KEYS.ZipSITDestHHGFinalAddress, params)?.slice(0, 3);
      // Mileage does not factor into the pricing for distances less than 50 miles and non-matching
      // zip3, so we won't display mileage
      if (mileage <= LONGHAUL_MIN_DISTANCE && startZip !== endZip) {
        result = [
          billableWeight(params),
          sitDeliveryPriceShorthaulDifferentZIP3(params, shipmentType), // Display under mileage threshold
          priceEscalationFactor(params),
          totalAmountRequested(totalAmount),
        ];
      } else {
        result = [
          billableWeight(params),
          dddSITmileageZip5(params),
          sitDeliveryPrice(params, shipmentType),
          priceEscalationFactor(params),
          totalAmountRequested(totalAmount),
        ];
      }
      break;
    }
    // Domestic longhaul
    case SERVICE_ITEM_CODES.DLH:
      result = [
        billableWeight(params),
        mileageZip(params),
        baselineLinehaulPrice(params, shipmentType),
        priceEscalationFactor(params),
        totalAmountRequested(totalAmount),
      ];
      break;
    // Fuel surcharge
    case SERVICE_ITEM_CODES.FSC:
      result = [
        billableWeight(params),
        mileageZip(params),
        mileageFactor(params, itemCode),
        totalAmountRequested(totalAmount),
      ];
      break;
    // Domestic origin SIT fuel surcharge
    case SERVICE_ITEM_CODES.DOSFSC:
      result = [
        billableWeight(params),
        mileageZipSIT(params, itemCode),
        mileageFactor(params, itemCode),
        totalAmountRequested(totalAmount),
      ];
      break;
    // Domestic destination SIT fuel surcharge
    case SERVICE_ITEM_CODES.DDSFSC:
      result = [
        billableWeight(params),
        mileageZipSIT(params, itemCode),
        mileageFactor(params, itemCode),
        totalAmountRequested(totalAmount),
      ];
      break;
    // Domestic origin price
    case SERVICE_ITEM_CODES.DOP:
      result = [
        billableWeight(params),
        originPrice(params, shipmentType, SERVICE_ITEM_CODES.DOP),
        priceEscalationFactor(params),
        totalAmountRequested(totalAmount),
      ];
      break;
    // Domestic origin 1st day SIT
    case SERVICE_ITEM_CODES.DOFSIT:
      result = [
        billableWeight(params),
        originPrice(params, shipmentType, SERVICE_ITEM_CODES.DOFSIT),
        priceEscalationFactor(params),
        totalAmountRequested(totalAmount),
      ];
      break;
    // Domestic destination 1st day SIT
    case SERVICE_ITEM_CODES.DDFSIT:
      result = [
        billableWeight(params),
        destinationPrice(params, shipmentType),
        priceEscalationFactor(params),
        totalAmountRequested(totalAmount),
      ];
      break;
    // Domestic packing
    case SERVICE_ITEM_CODES.DPK:
      result = [
        billableWeight(params),
        packPrice(params, shipmentType),
        priceEscalationFactor(params),
        totalAmountRequested(totalAmount),
      ];
      break;
    // Domestic NTS packing
    case SERVICE_ITEM_CODES.DNPK:
      result = [
        billableWeight(params),
        packPrice(params, shipmentType),
        ntsPackingFactor(params),
        priceEscalationFactor(params),
        totalAmountRequested(totalAmount),
      ];
      break;
    // Domestic shorthaul
    case SERVICE_ITEM_CODES.DSH:
      result = [
        billableWeight(params),
        mileageZip(params),
        baselineShorthaulPrice(params, shipmentType),
        priceEscalationFactor(params),
        totalAmountRequested(totalAmount),
      ];
      break;
    // Domestic destination
    case SERVICE_ITEM_CODES.DDP:
      result = [
        billableWeight(params),
        destinationPrice(params, shipmentType),
        priceEscalationFactor(params),
        totalAmountRequested(totalAmount),
      ];
      break;
    // Domestic origin additional SIT
    case SERVICE_ITEM_CODES.DOASIT:
      result = [
        billableWeight(params),
        daysInSIT(params),
        additionalDayOriginSITPrice(params, shipmentType),
        priceEscalationFactor(params),
        totalAmountRequested(totalAmount),
      ];
      break;
    // Domestic Origin SIT Pickup
    case SERVICE_ITEM_CODES.DOPSIT:
      result = [
        billableWeight(params),
        mileageZipSIT(params, itemCode),
        pickupSITPrice(params, shipmentType),
        priceEscalationFactor(params),
        totalAmountRequested(totalAmount),
      ];
      break;
    // Domestic origin shuttle service
    case SERVICE_ITEM_CODES.DOSHUT:
      result = [
        shuttleBillableWeight(params),
        shuttleOriginPriceDomestic(params),
        priceEscalationFactorWithoutContractYear(params),
        totalAmountRequested(totalAmount),
      ];
      break;
    // International origin shuttle service
    case SERVICE_ITEM_CODES.IOSHUT:
      result = [
        shuttleBillableWeight(params),
        shuttleOriginPriceInternational(params),
        priceEscalationFactorWithoutContractYear(params),
        totalAmountRequested(totalAmount),
      ];
      break;
    // Domestic Destination Additional Days SIT
    case SERVICE_ITEM_CODES.DDASIT:
      result = [
        billableWeight(params),
        daysInSIT(params),
        additionalDayDestinationSITPrice(params, shipmentType),
        priceEscalationFactor(params),
        totalAmountRequested(totalAmount),
      ];
      break;
    // Domestic unpacking
    case SERVICE_ITEM_CODES.DUPK:
      result = [
        billableWeight(params),
        unpackPrice(params),
        priceEscalationFactor(params),
        totalAmountRequested(totalAmount),
      ];
      break;
    // Domestic destination shuttle service
    case SERVICE_ITEM_CODES.DDSHUT:
      result = [
        shuttleBillableWeight(params),
        shuttleDestinationPriceDomestic(params),
        priceEscalationFactorWithoutContractYear(params),
        totalAmountRequested(totalAmount),
      ];
      break;
    // International destination shuttle service
    case SERVICE_ITEM_CODES.IDSHUT:
      result = [
        shuttleBillableWeight(params),
        shuttleDestinationPriceInternational(params),
        priceEscalationFactorWithoutContractYear(params),
        totalAmountRequested(totalAmount),
      ];
      break;
    // Domestic crating
    case SERVICE_ITEM_CODES.DCRT:
      result = [
        cratingSize(params, mtoParams),
        cratingPrice(params),
        priceEscalationFactorWithoutContractYear(params),
        totalAmountRequested(totalAmount),
      ];

      if (
        SERVICE_ITEM_PARAM_KEYS.StandaloneCrate !== null &&
        getParamValue(SERVICE_ITEM_PARAM_KEYS.StandaloneCrate, params) === 'true'
      ) {
        result.splice(result.length - 1, 0, uncappedRequestTotal(params));
        result.splice(result.length - 1, 0, standaloneCrate(params));
      }

      break;
    // Domestic uncrating
    case SERVICE_ITEM_CODES.DUCRT:
      result = [
        cratingSize(params, mtoParams),
        unCratingPrice(params),
        priceEscalationFactorWithoutContractYear(params),
        totalAmountRequested(totalAmount),
      ];
      break;
    case SERVICE_ITEM_CODES.ISLH:
      result = [
        billableWeight(params),
        internationalShippingAndLineHaulPrice(params, shipmentType),
        priceEscalationFactor(params),
        totalAmountRequested(totalAmount),
      ];
      break;
    // International packing
    case SERVICE_ITEM_CODES.IHPK:
      result = [
        billableWeight(params),
        internationalPackPrice(params, shipmentType),
        priceEscalationFactor(params),
        totalAmountRequested(totalAmount),
      ];
      break;
    // International unpacking
    case SERVICE_ITEM_CODES.IHUPK:
      result = [
        billableWeight(params),
        internationalUnpackPrice(params, shipmentType),
        priceEscalationFactor(params),
        totalAmountRequested(totalAmount),
      ];
      break;
    // International UB Pack
    case SERVICE_ITEM_CODES.IUBPK:
      result = [
        billableWeight(params),
        internationalUbPackPrice(params, shipmentType),
        priceEscalationFactor(params),
        totalAmountRequested(totalAmount),
      ];
      break;
    case SERVICE_ITEM_CODES.IUBUPK:
      result = [
        billableWeight(params),
        internationalUbUnpackPrice(params, shipmentType),
        priceEscalationFactor(params),
        totalAmountRequested(totalAmount),
      ];
      break;
    // Port of Debarkation Fuel surcharge
    case SERVICE_ITEM_CODES.PODFSC:
      result = [
        billableWeight(params),
        mileageZipPODFSC(params),
        mileageFactor(params, itemCode),
        totalAmountRequested(totalAmount),
      ];
      break;
    // Port of Embarkation Fuel surcharge
    case SERVICE_ITEM_CODES.POEFSC:
      result = [
        billableWeight(params),
        mileageZipPOEFSC(params),
        mileageFactor(params, itemCode),
        totalAmountRequested(totalAmount),
      ];
      break;
<<<<<<< HEAD
    // International crating
    case SERVICE_ITEM_CODES.ICRT:
      result = [
        cratingSize(params, mtoParams),
        cratingPriceIntl(params),
        priceEscalationFactorWithoutContractYear(params),
        totalAmountRequested(totalAmount),
      ];
      if (
        SERVICE_ITEM_PARAM_KEYS.StandaloneCrate !== null &&
        getParamValue(SERVICE_ITEM_PARAM_KEYS.StandaloneCrate, params) === 'true'
      ) {
        result.splice(result.length - 1, 0, uncappedRequestTotal(params));
        result.splice(result.length - 1, 0, standaloneCrate(params));
      }
      if (isExternalCrateMinSizeApplied(params)) {
        result.splice(result.length - 1, 0, minSizeCrateApplied(params));
      }
      break;
    // International uncrating
    case SERVICE_ITEM_CODES.IUCRT:
      result = [
        cratingSize(params, mtoParams),
        unCratingPriceIntl(params),
        priceEscalationFactorWithoutContractYear(params),
=======
    // Unaccompanied Baggage Price
    case SERVICE_ITEM_CODES.UBP:
      result = [
        billableWeight(params),
        unaccompaniedBaggagePrice(params, shipmentType),
        priceEscalationFactor(params),
>>>>>>> a407e670
        totalAmountRequested(totalAmount),
      ];
      break;
    default:
      break;
  }
  return result;
}

export { makeCalculations };<|MERGE_RESOLUTION|>--- conflicted
+++ resolved
@@ -1103,7 +1103,6 @@
         totalAmountRequested(totalAmount),
       ];
       break;
-<<<<<<< HEAD
     // International crating
     case SERVICE_ITEM_CODES.ICRT:
       result = [
@@ -1129,14 +1128,15 @@
         cratingSize(params, mtoParams),
         unCratingPriceIntl(params),
         priceEscalationFactorWithoutContractYear(params),
-=======
+        totalAmountRequested(totalAmount),
+      ];
+      break;
     // Unaccompanied Baggage Price
     case SERVICE_ITEM_CODES.UBP:
       result = [
         billableWeight(params),
         unaccompaniedBaggagePrice(params, shipmentType),
         priceEscalationFactor(params),
->>>>>>> a407e670
         totalAmountRequested(totalAmount),
       ];
       break;
