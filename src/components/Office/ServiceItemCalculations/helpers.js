--- conflicted
+++ resolved
@@ -441,11 +441,7 @@
     'DD MMM YYYY',
   )}`;
 
-<<<<<<< HEAD
-  const market = getParamValue(SERVICE_ITEM_PARAM_KEYS.MarketDest, params) === 'O' ? 'Oconus' : 'Conus';
-=======
   const market = getParamValue(SERVICE_ITEM_PARAM_KEYS.MarketDest, params) === 'O' ? 'OCONUS' : 'CONUS';
->>>>>>> 44b085ac
 
   return calculation(value, label, formatDetail(deliveryDate), formatDetail(market));
 };
