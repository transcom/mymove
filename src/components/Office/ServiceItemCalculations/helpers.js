import { SERVICE_ITEM_CALCULATION_LABELS, SERVICE_ITEM_CODES, SERVICE_ITEM_PARAM_KEYS } from 'constants/serviceItems';
import { formatWeight, formatCents, toDollarString } from 'shared/formatters';
import { formatDate } from 'shared/dates';
import { formatWeightCWTFromLbs, formatDollarFromMillicents } from 'utils/formatters';

const calculation = (value, label, ...details) => {
  return {
    value,
    label,
    details: [...details],
  };
};

const getParamValue = (key, params) => {
  return params?.find((param) => param?.key === key)?.value;
};

const getPriceRateOrFactor = (params) => {
  return getParamValue(SERVICE_ITEM_PARAM_KEYS.PriceRateOrFactor, params) || '';
};

// billable weight calculation
const billableWeight = (params) => {
  const value = formatWeightCWTFromLbs(getParamValue(SERVICE_ITEM_PARAM_KEYS.WeightBilledActual, params));
  const label = SERVICE_ITEM_CALCULATION_LABELS.BillableWeight;

  const weightBilledActualDetail = `${
    SERVICE_ITEM_CALCULATION_LABELS[SERVICE_ITEM_PARAM_KEYS.WeightBilledActual]
  }: ${formatWeight(parseInt(getParamValue(SERVICE_ITEM_PARAM_KEYS.WeightBilledActual, params), 10))}`;

  const weightEstimated = getParamValue(SERVICE_ITEM_PARAM_KEYS.WeightEstimated, params);
  const weightEstimatedDetail = `${SERVICE_ITEM_CALCULATION_LABELS[SERVICE_ITEM_PARAM_KEYS.WeightEstimated]}: ${
    weightEstimated ? formatWeight(parseInt(getParamValue(SERVICE_ITEM_PARAM_KEYS.WeightEstimated, params), 10)) : ''
  }`;
  return calculation(value, label, weightBilledActualDetail, weightEstimatedDetail);
};

// mileage calculation
const mileageZIP = (params, isZIP3 = false) => {
  let value = '';
  let label = '';
  let detail = '';
  if (
    getParamValue(SERVICE_ITEM_PARAM_KEYS.ZipDestAddress, params) &&
    getParamValue(SERVICE_ITEM_PARAM_KEYS.ZipPickupAddress, params)
  ) {
    value = isZIP3
      ? getParamValue(SERVICE_ITEM_PARAM_KEYS.DistanceZip3, params)
      : getParamValue(SERVICE_ITEM_PARAM_KEYS.DistanceZip5, params);
    const pickupAddress = isZIP3
      ? getParamValue(SERVICE_ITEM_PARAM_KEYS.ZipPickupAddress, params)?.slice(2)
      : getParamValue(SERVICE_ITEM_PARAM_KEYS.ZipPickupAddress, params);
    const destAddress = isZIP3
      ? getParamValue(SERVICE_ITEM_PARAM_KEYS.ZipDestAddress, params)?.slice(2)
      : getParamValue(SERVICE_ITEM_PARAM_KEYS.ZipDestAddress, params);
    label = SERVICE_ITEM_CALCULATION_LABELS.Mileage;
    detail = `${SERVICE_ITEM_CALCULATION_LABELS[SERVICE_ITEM_PARAM_KEYS.ZipPickupAddress]} ${pickupAddress} to ${
      SERVICE_ITEM_CALCULATION_LABELS[SERVICE_ITEM_PARAM_KEYS.ZipDestAddress]
    } ${destAddress}`;
  }
  return calculation(value, label, detail);
};

const mileageZipSITOrigin = (params) => {
  const value = getParamValue(SERVICE_ITEM_PARAM_KEYS.DistanceZipSITOrigin, params);
  const label = SERVICE_ITEM_CALCULATION_LABELS.Mileage;
  const detail = `${SERVICE_ITEM_CALCULATION_LABELS[SERVICE_ITEM_PARAM_KEYS.ZipPickupAddress]} ${getParamValue(
    SERVICE_ITEM_PARAM_KEYS.ZipSITOriginHHGOriginalAddress,
    params,
  )} to ${SERVICE_ITEM_CALCULATION_LABELS[SERVICE_ITEM_PARAM_KEYS.ZipDestAddress]} ${getParamValue(
    SERVICE_ITEM_PARAM_KEYS.ZipSITOriginHHGActualAddress,
    params,
  )}`;

  return calculation(value, label, detail);
};

<<<<<<< HEAD
const baselineHaulPrice = (params, isShortHaul = false) => {
  const value = getParamValue(SERVICE_ITEM_PARAM_KEYS.PriceRateOrFactor, params);
  const label = isShortHaul
    ? SERVICE_ITEM_CALCULATION_LABELS.BaselineShorthaulPrice
    : SERVICE_ITEM_CALCULATION_LABELS.BaselineLinehaulPrice;
  const isPeakDetail = `${SERVICE_ITEM_CALCULATION_LABELS[SERVICE_ITEM_PARAM_KEYS.IsPeak]} ${
=======
const dddSITmileageZip5 = (params) => {
  const value = getParamValue(SERVICE_ITEM_PARAM_KEYS.DistanceZipSITDest, params);
  const label = SERVICE_ITEM_CALCULATION_LABELS.Mileage;
  const detail = `${SERVICE_ITEM_CALCULATION_LABELS[SERVICE_ITEM_PARAM_KEYS.ZipDestAddress]} ${getParamValue(
    SERVICE_ITEM_PARAM_KEYS.ZipDestAddress,
    params,
  )} to ${SERVICE_ITEM_CALCULATION_LABELS[SERVICE_ITEM_PARAM_KEYS.ZipSITDestHHGFinalAddress]} ${getParamValue(
    SERVICE_ITEM_PARAM_KEYS.ZipSITDestHHGFinalAddress,
    params,
  )}`;

  return calculation(value, label, detail);
};

const baselineLinehaulPrice = (params) => {
  const value = getPriceRateOrFactor(params);
  const label = SERVICE_ITEM_CALCULATION_LABELS.BaselineLinehaulPrice;
  const detail1 = `${SERVICE_ITEM_CALCULATION_LABELS[SERVICE_ITEM_PARAM_KEYS.IsPeak]} ${
>>>>>>> 749662f2
    getParamValue(SERVICE_ITEM_PARAM_KEYS.IsPeak, params)?.toLowerCase() === 'true' ? 'peak' : 'non-peak'
  }`;
  const serviceAreaOriginDetail = `${
    SERVICE_ITEM_CALCULATION_LABELS[SERVICE_ITEM_PARAM_KEYS.ServiceAreaOrigin]
  }: ${getParamValue(SERVICE_ITEM_PARAM_KEYS.ServiceAreaOrigin, params)}`;
  const requestedPickupDateDetail = `${
    SERVICE_ITEM_CALCULATION_LABELS[SERVICE_ITEM_PARAM_KEYS.RequestedPickupDate]
  }: ${formatDate(getParamValue(SERVICE_ITEM_PARAM_KEYS.RequestedPickupDate, params), 'DD MMM YYYY')}`;

  return calculation(value, label, isPeakDetail, serviceAreaOriginDetail, requestedPickupDateDetail);
};

// There is no param representing the orgin price or destination price as available in the re_domestic_service_area_prices table
// A param to return the service schedule is also not being created
const originOrDestinationPrice = (params, isOrigin = true) => {
  const value = getPriceRateOrFactor(params);
  const serviceAreaKey = isOrigin ? SERVICE_ITEM_PARAM_KEYS.ServiceAreaOrigin : SERVICE_ITEM_PARAM_KEYS.ServiceAreaDest;
  const serviceAreaVal = getParamValue(serviceAreaKey, params) ? getParamValue(serviceAreaKey, params) : '';
  const requestedPickupDateVal = getParamValue(SERVICE_ITEM_PARAM_KEYS.RequestedPickupDate, params) || '';
  const label = isOrigin
    ? SERVICE_ITEM_CALCULATION_LABELS.OriginPrice
    : SERVICE_ITEM_CALCULATION_LABELS.DestinationPrice;

  const serviceArea = `${SERVICE_ITEM_CALCULATION_LABELS.ServiceArea}: ${serviceAreaVal}`;
  const requestedPickupDate = `${
    SERVICE_ITEM_CALCULATION_LABELS[SERVICE_ITEM_PARAM_KEYS.RequestedPickupDate]
  }: ${formatDate(requestedPickupDateVal, 'DD MMM YYYY')}`;

  const isPeak = `${SERVICE_ITEM_CALCULATION_LABELS[SERVICE_ITEM_PARAM_KEYS.IsPeak]} ${
    getParamValue(SERVICE_ITEM_PARAM_KEYS.IsPeak, params)?.toLowerCase() === 'true' ? 'peak' : 'non-peak'
  }`;

  return calculation(value, label, serviceArea, requestedPickupDate, isPeak);
};

const priceEscalationFactor = (params) => {
  const value = getParamValue(SERVICE_ITEM_PARAM_KEYS.EscalationCompounded, params)
    ? getParamValue(SERVICE_ITEM_PARAM_KEYS.EscalationCompounded, params)
    : '';
  const label = SERVICE_ITEM_CALCULATION_LABELS.PriceEscalationFactor;
  const detail = `${SERVICE_ITEM_CALCULATION_LABELS[SERVICE_ITEM_PARAM_KEYS.ContractYearName]}: ${
    getParamValue(SERVICE_ITEM_PARAM_KEYS.ContractYearName, params) || ''
  }`;

  return calculation(value, label, detail);
};

const fuelSurchargePrice = (params) => {
  // to get the Fuel surcharge price (per mi), multiply FSCWeightBasedDistanceMultiplier by DistanceZip3
  // which gets the dollar value
  const value = parseFloat(
    String(
      getParamValue(SERVICE_ITEM_PARAM_KEYS.FSCWeightBasedDistanceMultiplier, params) *
        getParamValue(SERVICE_ITEM_PARAM_KEYS.DistanceZip3, params),
    ),
  ).toFixed(2);
  const label = SERVICE_ITEM_CALCULATION_LABELS.FuelSurchargePrice;
  const detail1 = `${
    SERVICE_ITEM_CALCULATION_LABELS[SERVICE_ITEM_PARAM_KEYS.EIAFuelPrice]
  }: ${formatDollarFromMillicents(getParamValue(SERVICE_ITEM_PARAM_KEYS.EIAFuelPrice, params))}`;
  const detail2 = `${
    SERVICE_ITEM_CALCULATION_LABELS[SERVICE_ITEM_PARAM_KEYS.FSCWeightBasedDistanceMultiplier]
  }: ${getParamValue(SERVICE_ITEM_PARAM_KEYS.FSCWeightBasedDistanceMultiplier, params)}`;
  const detail3 = `${SERVICE_ITEM_CALCULATION_LABELS[SERVICE_ITEM_PARAM_KEYS.ActualPickupDate]}: ${formatDate(
    getParamValue(SERVICE_ITEM_PARAM_KEYS.ActualPickupDate, params),
    'DD MMM YYYY',
  )}`;

  return calculation(value, label, detail1, detail2, detail3);
};

const packPrice = (params) => {
  const value = getPriceRateOrFactor(params);
  const label = SERVICE_ITEM_CALCULATION_LABELS.PackPrice;
  const originServiceSchedule = `${
    SERVICE_ITEM_CALCULATION_LABELS[SERVICE_ITEM_PARAM_KEYS.ServicesScheduleOrigin]
  }: ${getParamValue(SERVICE_ITEM_PARAM_KEYS.ServicesScheduleOrigin, params)}`;
  const requestedPickup = `${
    SERVICE_ITEM_CALCULATION_LABELS[SERVICE_ITEM_PARAM_KEYS.RequestedPickupDate]
  }: ${formatDate(getParamValue(SERVICE_ITEM_PARAM_KEYS.RequestedPickupDate, params), 'DD MMM YYYY')}`;
  const domesticNonPeak = `${SERVICE_ITEM_CALCULATION_LABELS[SERVICE_ITEM_PARAM_KEYS.IsPeak]} ${
    getParamValue(SERVICE_ITEM_PARAM_KEYS.IsPeak, params)?.toLowerCase() === 'true' ? 'peak' : 'non-peak'
  }`;

  return calculation(value, label, originServiceSchedule, requestedPickup, domesticNonPeak);
};

const unpackPrice = (params) => {
  const value = getParamValue(SERVICE_ITEM_PARAM_KEYS.PriceRateOrFactor, params);
  const label = SERVICE_ITEM_CALCULATION_LABELS.UnpackPrice;
  const destServiceSchedule = `${
    SERVICE_ITEM_CALCULATION_LABELS[SERVICE_ITEM_PARAM_KEYS.ServicesScheduleDest]
  }: ${getParamValue(SERVICE_ITEM_PARAM_KEYS.ServicesScheduleDest, params)}`;
  const requestedPickup = `${
    SERVICE_ITEM_CALCULATION_LABELS[SERVICE_ITEM_PARAM_KEYS.RequestedPickupDate]
  }: ${formatDate(getParamValue(SERVICE_ITEM_PARAM_KEYS.RequestedPickupDate, params), 'DD MMM YYYY')}`;
  const domesticNonPeak = `${SERVICE_ITEM_CALCULATION_LABELS[SERVICE_ITEM_PARAM_KEYS.IsPeak]} ${
    getParamValue(SERVICE_ITEM_PARAM_KEYS.IsPeak, params)?.toLowerCase() === 'true' ? 'peak' : 'non-peak'
  }`;

  return calculation(value, label, destServiceSchedule, requestedPickup, domesticNonPeak);
};

const additionalDaySITPrice = (params) => {
  const value = getPriceRateOrFactor(params);
  const label = SERVICE_ITEM_CALCULATION_LABELS.AdditionalDaySITPrice;
  const serviceArea = `${SERVICE_ITEM_CALCULATION_LABELS[SERVICE_ITEM_PARAM_KEYS.ServiceAreaOrigin]}: ${getParamValue(
    SERVICE_ITEM_PARAM_KEYS.ServiceAreaOrigin,
    params,
  )}`;
  const requestedPickupDate = `${
    SERVICE_ITEM_CALCULATION_LABELS[SERVICE_ITEM_PARAM_KEYS.RequestedPickupDate]
  }: ${formatDate(getParamValue(SERVICE_ITEM_PARAM_KEYS.RequestedPickupDate, params), 'DD MMM YYYY')}`;
  const peak = `${SERVICE_ITEM_CALCULATION_LABELS[SERVICE_ITEM_PARAM_KEYS.IsPeak]} ${
    getParamValue(SERVICE_ITEM_PARAM_KEYS.IsPeak, params)?.toLowerCase() === 'true' ? 'peak' : 'non-peak'
  }`;

  return calculation(value, label, serviceArea, requestedPickupDate, peak);
};

const sitDeliveryPrice = (params) => {
  const value = getParamValue(SERVICE_ITEM_PARAM_KEYS.PriceRateOrFactor, params);
  const label = SERVICE_ITEM_CALCULATION_LABELS.SITDeliveryPrice;
  const sitScheduleDestination = `${
    SERVICE_ITEM_CALCULATION_LABELS[SERVICE_ITEM_PARAM_KEYS.SITScheduleDest]
  }: ${getParamValue(SERVICE_ITEM_PARAM_KEYS.SITScheduleDest, params)}`;
  const requestedPickup = `${
    SERVICE_ITEM_CALCULATION_LABELS[SERVICE_ITEM_PARAM_KEYS.RequestedPickupDate]
  }: ${formatDate(getParamValue(SERVICE_ITEM_PARAM_KEYS.RequestedPickupDate, params), 'DD MMM YYYY')}`;
  const domesticNonPeak = `${SERVICE_ITEM_CALCULATION_LABELS[SERVICE_ITEM_PARAM_KEYS.IsPeak]} ${
    getParamValue(SERVICE_ITEM_PARAM_KEYS.IsPeak, params)?.toLowerCase() === 'true' ? 'peak' : 'non-peak'
  }`;

  return calculation(value, label, sitScheduleDestination, requestedPickup, domesticNonPeak);
};

const daysInSIT = (params) => {
  const value = getParamValue(SERVICE_ITEM_PARAM_KEYS.NumberDaysSIT, params);
  const label = SERVICE_ITEM_CALCULATION_LABELS.DaysInSIT;

  return calculation(value, label);
};

const pickupSITPrice = (params) => {
  const value = getParamValue(SERVICE_ITEM_PARAM_KEYS.PriceRateOrFactor, params);
  const label = SERVICE_ITEM_CALCULATION_LABELS.PickupSITPrice;

  const originSITSchedule = `${
    SERVICE_ITEM_CALCULATION_LABELS[SERVICE_ITEM_PARAM_KEYS.SITScheduleOrigin]
  }: ${getParamValue(SERVICE_ITEM_PARAM_KEYS.SITScheduleOrigin, params)}`;

  const requestedPickupDate = `${
    SERVICE_ITEM_CALCULATION_LABELS[SERVICE_ITEM_PARAM_KEYS.RequestedPickupDate]
  }: ${formatDate(getParamValue(SERVICE_ITEM_PARAM_KEYS.RequestedPickupDate, params), 'DD MMM YYYY')}`;

  const peak = `${SERVICE_ITEM_CALCULATION_LABELS[SERVICE_ITEM_PARAM_KEYS.IsPeak]} ${
    getParamValue(SERVICE_ITEM_PARAM_KEYS.IsPeak, params)?.toLowerCase() === 'true' ? 'peak' : 'non-peak'
  }`;

  return calculation(value, label, originSITSchedule, requestedPickupDate, peak);
};

// totalAmountRequested is not a service item param
const totalAmountRequested = (totalAmount) => {
  const value = toDollarString(formatCents(totalAmount));
  const label = SERVICE_ITEM_CALCULATION_LABELS.TotalAmountRequested;
  const detail = '';

  return calculation(value, label, detail);
};

const makeCalculations = (itemCode, totalAmount, params) => {
  let result = [];

  switch (itemCode) {
<<<<<<< HEAD
    // Domestic longhaul
=======
    case SERVICE_ITEM_CODES.DDDSIT:
      result = [
        billableWeight(params),
        dddSITmileageZip5(params),
        sitDeliveryPrice(params),
        priceEscalationFactor(params),
        totalAmountRequested(totalAmount),
      ];
      break;
>>>>>>> 749662f2
    case SERVICE_ITEM_CODES.DLH:
      result = [
        billableWeight(params),
        mileageZIP(params, true),
        baselineHaulPrice(params),
        priceEscalationFactor(params),
        totalAmountRequested(totalAmount),
      ];
      break;
    // Fuel surcharge
    case SERVICE_ITEM_CODES.FSC:
      result = [
        billableWeight(params),
        mileageZIP(params, true),
        fuelSurchargePrice(params),
        totalAmountRequested(totalAmount),
      ];
      break;
    // Domestic origin price
    case SERVICE_ITEM_CODES.DOP:
      result = [
        billableWeight(params),
        originOrDestinationPrice(params),
        priceEscalationFactor(params),
        totalAmountRequested(totalAmount),
      ];
      break;
    // Domestic origin 1st day SIT
    case SERVICE_ITEM_CODES.DOFSIT:
      result = [
        billableWeight(params),
        originOrDestinationPrice(params),
        priceEscalationFactor(params),
        totalAmountRequested(totalAmount),
      ];
      break;
    // Domestic destination 1st day SIT
    case SERVICE_ITEM_CODES.DDFSIT:
      result = [
        billableWeight(params),
        originOrDestinationPrice(params, false),
        priceEscalationFactor(params),
        totalAmountRequested(totalAmount),
      ];
      break;
    // Domestic packing
    case SERVICE_ITEM_CODES.DPK:
      result = [
        billableWeight(params),
        packPrice(params),
        priceEscalationFactor(params),
        totalAmountRequested(totalAmount),
      ];
      break;
    // Domestic shorthaul
    case SERVICE_ITEM_CODES.DSH:
      result = [
        billableWeight(params),
        mileageZIP(params),
        baselineHaulPrice(params, true),
        priceEscalationFactor(params),
        totalAmountRequested(totalAmount),
      ];
      break;
    // Domestic destination
    case SERVICE_ITEM_CODES.DDP:
      result = [
        billableWeight(params),
        originOrDestinationPrice(params, false),
        priceEscalationFactor(params),
        totalAmountRequested(totalAmount),
      ];
      break;
    // Domestic origin additional SIT
    case SERVICE_ITEM_CODES.DOASIT:
      result = [
        billableWeight(params),
        daysInSIT(params),
        additionalDaySITPrice(params),
        priceEscalationFactor(params),
        totalAmountRequested(totalAmount),
      ];
      break;
    case SERVICE_ITEM_CODES.DOPSIT:
      result = [
        billableWeight(params),
        mileageZipSITOrigin(params),
        pickupSITPrice(params),
        priceEscalationFactor(params),
        totalAmountRequested(totalAmount),
      ];
      break;
    // Domestic unpacking
    case SERVICE_ITEM_CODES.DUPK:
      result = [
        billableWeight(params),
        unpackPrice(params),
        priceEscalationFactor(params),
        totalAmountRequested(totalAmount),
      ];
      break;

    default:
      break;
  }
  return result;
};

export { makeCalculations as default, makeCalculations };<|MERGE_RESOLUTION|>--- conflicted
+++ resolved
@@ -36,28 +36,31 @@
 };
 
 // mileage calculation
-const mileageZIP = (params, isZIP3 = false) => {
-  let value = '';
-  let label = '';
-  let detail = '';
-  if (
-    getParamValue(SERVICE_ITEM_PARAM_KEYS.ZipDestAddress, params) &&
-    getParamValue(SERVICE_ITEM_PARAM_KEYS.ZipPickupAddress, params)
-  ) {
-    value = isZIP3
-      ? getParamValue(SERVICE_ITEM_PARAM_KEYS.DistanceZip3, params)
-      : getParamValue(SERVICE_ITEM_PARAM_KEYS.DistanceZip5, params);
-    const pickupAddress = isZIP3
-      ? getParamValue(SERVICE_ITEM_PARAM_KEYS.ZipPickupAddress, params)?.slice(2)
-      : getParamValue(SERVICE_ITEM_PARAM_KEYS.ZipPickupAddress, params);
-    const destAddress = isZIP3
-      ? getParamValue(SERVICE_ITEM_PARAM_KEYS.ZipDestAddress, params)?.slice(2)
-      : getParamValue(SERVICE_ITEM_PARAM_KEYS.ZipDestAddress, params);
-    label = SERVICE_ITEM_CALCULATION_LABELS.Mileage;
-    detail = `${SERVICE_ITEM_CALCULATION_LABELS[SERVICE_ITEM_PARAM_KEYS.ZipPickupAddress]} ${pickupAddress} to ${
-      SERVICE_ITEM_CALCULATION_LABELS[SERVICE_ITEM_PARAM_KEYS.ZipDestAddress]
-    } ${destAddress}`;
-  }
+const mileageZIP3 = (params) => {
+  const value = getParamValue(SERVICE_ITEM_PARAM_KEYS.DistanceZip3, params);
+  const label = SERVICE_ITEM_CALCULATION_LABELS.Mileage;
+  const detail = `${SERVICE_ITEM_CALCULATION_LABELS[SERVICE_ITEM_PARAM_KEYS.ZipPickupAddress]} ${getParamValue(
+    SERVICE_ITEM_PARAM_KEYS.ZipPickupAddress, // take the zip 3
+    params,
+  )?.slice(2)} to ${SERVICE_ITEM_CALCULATION_LABELS[SERVICE_ITEM_PARAM_KEYS.ZipDestAddress]} ${getParamValue(
+    SERVICE_ITEM_PARAM_KEYS.ZipDestAddress,
+    params,
+  )?.slice(2)}`;
+
+  return calculation(value, label, detail);
+};
+
+const mileageZip5 = (params) => {
+  const value = getParamValue(SERVICE_ITEM_PARAM_KEYS.DistanceZip5, params);
+  const label = SERVICE_ITEM_CALCULATION_LABELS.Mileage;
+  const detail = `${SERVICE_ITEM_CALCULATION_LABELS[SERVICE_ITEM_PARAM_KEYS.ZipPickupAddress]} ${getParamValue(
+    SERVICE_ITEM_PARAM_KEYS.ZipPickupAddress,
+    params,
+  )} to ${SERVICE_ITEM_CALCULATION_LABELS[SERVICE_ITEM_PARAM_KEYS.ZipDestAddress]} ${getParamValue(
+    SERVICE_ITEM_PARAM_KEYS.ZipDestAddress,
+    params,
+  )}`;
+
   return calculation(value, label, detail);
 };
 
@@ -75,14 +78,42 @@
   return calculation(value, label, detail);
 };
 
-<<<<<<< HEAD
-const baselineHaulPrice = (params, isShortHaul = false) => {
-  const value = getParamValue(SERVICE_ITEM_PARAM_KEYS.PriceRateOrFactor, params);
-  const label = isShortHaul
-    ? SERVICE_ITEM_CALCULATION_LABELS.BaselineShorthaulPrice
-    : SERVICE_ITEM_CALCULATION_LABELS.BaselineLinehaulPrice;
-  const isPeakDetail = `${SERVICE_ITEM_CALCULATION_LABELS[SERVICE_ITEM_PARAM_KEYS.IsPeak]} ${
-=======
+const baselineLinehaulPrice = (params) => {
+  const value = getPriceRateOrFactor(params);
+  const label = SERVICE_ITEM_CALCULATION_LABELS.BaselineLinehaulPrice;
+  const detail1 = `${SERVICE_ITEM_CALCULATION_LABELS[SERVICE_ITEM_PARAM_KEYS.IsPeak]} ${
+    getParamValue(SERVICE_ITEM_PARAM_KEYS.IsPeak, params)?.toLowerCase() === 'true' ? 'peak' : 'non-peak'
+  }`;
+  const detail2 = `${SERVICE_ITEM_CALCULATION_LABELS[SERVICE_ITEM_PARAM_KEYS.ServiceAreaOrigin]}: ${getParamValue(
+    SERVICE_ITEM_PARAM_KEYS.ServiceAreaOrigin,
+    params,
+  )}`;
+  const detail3 = `${SERVICE_ITEM_CALCULATION_LABELS[SERVICE_ITEM_PARAM_KEYS.RequestedPickupDate]}: ${formatDate(
+    getParamValue(SERVICE_ITEM_PARAM_KEYS.RequestedPickupDate, params),
+    'DD MMM YYYY',
+  )}`;
+
+  return calculation(value, label, detail1, detail2, detail3);
+};
+
+const baselineShorthaulPrice = (params) => {
+  const value = getPriceRateOrFactor(params);
+  const label = SERVICE_ITEM_CALCULATION_LABELS.BaselineShorthaulPrice;
+  const detail1 = `${SERVICE_ITEM_CALCULATION_LABELS[SERVICE_ITEM_PARAM_KEYS.IsPeak]} ${
+    getParamValue(SERVICE_ITEM_PARAM_KEYS.IsPeak, params)?.toLowerCase() === 'true' ? 'peak' : 'non-peak'
+  }`;
+  const detail2 = `${SERVICE_ITEM_CALCULATION_LABELS[SERVICE_ITEM_PARAM_KEYS.ServiceAreaOrigin]}: ${getParamValue(
+    SERVICE_ITEM_PARAM_KEYS.ServiceAreaOrigin,
+    params,
+  )}`;
+  const detail3 = `${SERVICE_ITEM_CALCULATION_LABELS[SERVICE_ITEM_PARAM_KEYS.RequestedPickupDate]}: ${formatDate(
+    getParamValue(SERVICE_ITEM_PARAM_KEYS.RequestedPickupDate, params),
+    'DD MMM YYYY',
+  )}`;
+
+  return calculation(value, label, detail1, detail2, detail3);
+};
+
 const dddSITmileageZip5 = (params) => {
   const value = getParamValue(SERVICE_ITEM_PARAM_KEYS.DistanceZipSITDest, params);
   const label = SERVICE_ITEM_CALCULATION_LABELS.Mileage;
@@ -95,23 +126,6 @@
   )}`;
 
   return calculation(value, label, detail);
-};
-
-const baselineLinehaulPrice = (params) => {
-  const value = getPriceRateOrFactor(params);
-  const label = SERVICE_ITEM_CALCULATION_LABELS.BaselineLinehaulPrice;
-  const detail1 = `${SERVICE_ITEM_CALCULATION_LABELS[SERVICE_ITEM_PARAM_KEYS.IsPeak]} ${
->>>>>>> 749662f2
-    getParamValue(SERVICE_ITEM_PARAM_KEYS.IsPeak, params)?.toLowerCase() === 'true' ? 'peak' : 'non-peak'
-  }`;
-  const serviceAreaOriginDetail = `${
-    SERVICE_ITEM_CALCULATION_LABELS[SERVICE_ITEM_PARAM_KEYS.ServiceAreaOrigin]
-  }: ${getParamValue(SERVICE_ITEM_PARAM_KEYS.ServiceAreaOrigin, params)}`;
-  const requestedPickupDateDetail = `${
-    SERVICE_ITEM_CALCULATION_LABELS[SERVICE_ITEM_PARAM_KEYS.RequestedPickupDate]
-  }: ${formatDate(getParamValue(SERVICE_ITEM_PARAM_KEYS.RequestedPickupDate, params), 'DD MMM YYYY')}`;
-
-  return calculation(value, label, isPeakDetail, serviceAreaOriginDetail, requestedPickupDateDetail);
 };
 
 // There is no param representing the orgin price or destination price as available in the re_domestic_service_area_prices table
@@ -277,9 +291,6 @@
   let result = [];
 
   switch (itemCode) {
-<<<<<<< HEAD
-    // Domestic longhaul
-=======
     case SERVICE_ITEM_CODES.DDDSIT:
       result = [
         billableWeight(params),
@@ -289,12 +300,12 @@
         totalAmountRequested(totalAmount),
       ];
       break;
->>>>>>> 749662f2
+    // Domestic longhaul
     case SERVICE_ITEM_CODES.DLH:
       result = [
         billableWeight(params),
-        mileageZIP(params, true),
-        baselineHaulPrice(params),
+        mileageZIP3(params),
+        baselineLinehaulPrice(params),
         priceEscalationFactor(params),
         totalAmountRequested(totalAmount),
       ];
@@ -303,7 +314,7 @@
     case SERVICE_ITEM_CODES.FSC:
       result = [
         billableWeight(params),
-        mileageZIP(params, true),
+        mileageZIP3(params),
         fuelSurchargePrice(params),
         totalAmountRequested(totalAmount),
       ];
@@ -348,8 +359,8 @@
     case SERVICE_ITEM_CODES.DSH:
       result = [
         billableWeight(params),
-        mileageZIP(params),
-        baselineHaulPrice(params, true),
+        mileageZip5(params),
+        baselineShorthaulPrice(params),
         priceEscalationFactor(params),
         totalAmountRequested(totalAmount),
       ];
