--- conflicted
+++ resolved
@@ -168,9 +168,6 @@
   return calculation(value, label, originServiceSchedule, requestedPickup, domesticNonPeak);
 };
 
-<<<<<<< HEAD
-const additionalDayOriginSITPrice = (params) => {
-=======
 const unpackPrice = (params) => {
   const value = getParamValue(SERVICE_ITEM_PARAM_KEYS.PriceRateOrFactor, params);
   const label = SERVICE_ITEM_CALCULATION_LABELS.UnpackPrice;
@@ -187,8 +184,7 @@
   return calculation(value, label, destServiceSchedule, requestedPickup, domesticNonPeak);
 };
 
-const additionalDaySITPrice = (params) => {
->>>>>>> f613c322
+const additionalDayOriginSITPrice = (params) => {
   const value = getPriceRateOrFactor(params);
   const label = SERVICE_ITEM_CALCULATION_LABELS.AdditionalDaySITPrice;
   const serviceArea = `${SERVICE_ITEM_CALCULATION_LABELS.ServiceArea}: ${getParamValue(
@@ -354,27 +350,24 @@
         totalAmountRequested(totalAmount),
       ];
       break;
-<<<<<<< HEAD
     case SERVICE_ITEM_CODES.DDASIT:
       result = [
         billableWeight(params),
         daysInSIT(params),
         additionalDayDestinationSITPrice(params),
-=======
+        priceEscalationFactor(params),
+        totalAmountRequested(totalAmount),
+      ];
+      break;
     // Domestic unpacking
     case SERVICE_ITEM_CODES.DUPK:
       result = [
         billableWeight(params),
         unpackPrice(params),
->>>>>>> f613c322
-        priceEscalationFactor(params),
-        totalAmountRequested(totalAmount),
-      ];
-      break;
-<<<<<<< HEAD
-=======
-
->>>>>>> f613c322
+        priceEscalationFactor(params),
+        totalAmountRequested(totalAmount),
+      ];
+      break;
     default:
       break;
   }
