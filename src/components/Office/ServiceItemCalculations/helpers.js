--- conflicted
+++ resolved
@@ -90,7 +90,6 @@
   return calculation(value, label, detail1, detail2, detail3);
 };
 
-<<<<<<< HEAD
 // There is no param representing the orgin price as available in the re_domestic_service_area_prices table
 // A param to return the service schedule is also not being created
 const originPrice = (params) => {
@@ -103,7 +102,17 @@
   )}`;
 
   const detail2 = `${SERVICE_ITEM_CALCULATION_LABELS[SERVICE_ITEM_PARAM_KEYS.RequestedPickupDate]}: ${formatDate(
-=======
+    getParamValue(SERVICE_ITEM_PARAM_KEYS.RequestedPickupDate, params),
+    'DD MMM YYYY',
+  )}`;
+
+  const detail3 = `${SERVICE_ITEM_CALCULATION_LABELS[SERVICE_ITEM_PARAM_KEYS.IsPeak]} ${
+    getParamValue(SERVICE_ITEM_PARAM_KEYS.IsPeak, params)?.toLowerCase() === 'true' ? 'peak' : 'non-peak'
+  }`;
+
+  return calculation(value, label, detail1, detail2, detail3);
+};
+
 const baselineShorthaulPrice = (params) => {
   const value = getParamValue(SERVICE_ITEM_PARAM_KEYS.PriceRateOrFactor, params);
   const label = SERVICE_ITEM_CALCULATION_LABELS.BaselineShorthaulPrice;
@@ -115,34 +124,19 @@
     params,
   )}`;
   const detail3 = `${SERVICE_ITEM_CALCULATION_LABELS[SERVICE_ITEM_PARAM_KEYS.RequestedPickupDate]}: ${formatDate(
->>>>>>> 034c3c12
     getParamValue(SERVICE_ITEM_PARAM_KEYS.RequestedPickupDate, params),
     'DD MMM YYYY',
   )}`;
 
-<<<<<<< HEAD
-  const detail3 = `${SERVICE_ITEM_CALCULATION_LABELS[SERVICE_ITEM_PARAM_KEYS.IsPeak]} ${
-    getParamValue(SERVICE_ITEM_PARAM_KEYS.IsPeak, params)?.toLowerCase() === 'true' ? 'peak' : 'non-peak'
-  }`;
-
-=======
->>>>>>> 034c3c12
   return calculation(value, label, detail1, detail2, detail3);
 };
 
 const priceEscalationFactor = (params) => {
   const value = getParamValue(SERVICE_ITEM_PARAM_KEYS.EscalationCompounded, params);
   const label = SERVICE_ITEM_CALCULATION_LABELS.PriceEscalationFactor;
-<<<<<<< HEAD
   const detail = `${SERVICE_ITEM_CALCULATION_LABELS[SERVICE_ITEM_PARAM_KEYS.ContractYearName]}: ${
     getParamValue(SERVICE_ITEM_PARAM_KEYS.ContractYearName, params) || ''
   }`;
-=======
-  const detail = `${SERVICE_ITEM_CALCULATION_LABELS[SERVICE_ITEM_PARAM_KEYS.ContractYearName]}: ${getParamValue(
-    SERVICE_ITEM_PARAM_KEYS.ContractYearName,
-    params,
-  )}`;
->>>>>>> 034c3c12
 
   return calculation(value, label, detail);
 };
@@ -217,13 +211,15 @@
         totalAmountRequested(totalAmount),
       ];
       break;
-<<<<<<< HEAD
     case SERVICE_ITEM_CODES.DOFSIT:
       result = [
         // This has both weight billed acutal (system) and weight actual (prime)
         billableWeightFSC(params),
         originPrice(params),
-=======
+        priceEscalationFactor(params),
+        totalAmountRequested(totalAmount),
+      ];
+      break;
     // Domestic packing
     case SERVICE_ITEM_CODES.DPK:
       result = [
@@ -239,7 +235,6 @@
         billableWeight(params),
         mileageZip5(params),
         baselineShorthaulPrice(params),
->>>>>>> 034c3c12
         priceEscalationFactor(params),
         totalAmountRequested(totalAmount),
       ];
