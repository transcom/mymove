--- conflicted
+++ resolved
@@ -23,20 +23,12 @@
   const detail1 = `${SERVICE_ITEM_CALCULATION_LABELS[SERVICE_ITEM_PARAM_KEYS.WeightBilledActual]}: ${formatWeight(
     parseInt(getParamValue(SERVICE_ITEM_PARAM_KEYS.WeightBilledActual, params), 10),
   )}`;
-<<<<<<< HEAD
+
   const weightEstimated = getParamValue(SERVICE_ITEM_PARAM_KEYS.WeightEstimated, params);
   const detail2 = `${SERVICE_ITEM_CALCULATION_LABELS[SERVICE_ITEM_PARAM_KEYS.WeightEstimated]}: ${
     weightEstimated ? formatWeight(parseInt(getParamValue(SERVICE_ITEM_PARAM_KEYS.WeightEstimated, params), 10)) : ''
   }`;
   return calculation(value, label, detail1, detail2);
-=======
-
-  const detail2 = `${SERVICE_ITEM_CALCULATION_LABELS[SERVICE_ITEM_PARAM_KEYS.WeightEstimated]}: ${formatWeight(
-    parseInt(getParamValue(SERVICE_ITEM_PARAM_KEYS.WeightEstimated, params), 10),
-  )}`;
-
-  return calculation(value, label, detail, detail2);
->>>>>>> 81dfef5e
 };
 
 // mileage calculation
@@ -89,57 +81,6 @@
 // There is no param representing the orgin price as available in the re_domestic_service_area_prices table
 // A param to return the service schedule is also not being created
 const originPrice = (params) => {
-  const value = getParamValue(SERVICE_ITEM_PARAM_KEYS.PriceRateOrFactor, params);
-  const label = SERVICE_ITEM_CALCULATION_LABELS.OriginPrice;
-
-  const detail1 = `${SERVICE_ITEM_CALCULATION_LABELS.ServiceArea}: ${getParamValue(
-    SERVICE_ITEM_PARAM_KEYS.ServiceAreaOrigin,
-    params,
-  )}`;
-
-  const detail2 = `${SERVICE_ITEM_CALCULATION_LABELS[SERVICE_ITEM_PARAM_KEYS.RequestedPickupDate]}: ${formatDate(
-    getParamValue(SERVICE_ITEM_PARAM_KEYS.RequestedPickupDate, params),
-    'DD MMM YYYY',
-  )}`;
-
-  const detail3 = `${SERVICE_ITEM_CALCULATION_LABELS[SERVICE_ITEM_PARAM_KEYS.IsPeak]} ${
-    getParamValue(SERVICE_ITEM_PARAM_KEYS.IsPeak, params)?.toLowerCase() === 'true' ? 'peak' : 'non-peak'
-  }`;
-
-  return calculation(value, label, detail1, detail2, detail3);
-};
-
-const baselineShorthaulPrice = (params) => {
-  const value = getParamValue(SERVICE_ITEM_PARAM_KEYS.PriceRateOrFactor, params);
-  const label = SERVICE_ITEM_CALCULATION_LABELS.BaselineShorthaulPrice;
-  const detail1 = `${SERVICE_ITEM_CALCULATION_LABELS[SERVICE_ITEM_PARAM_KEYS.IsPeak]} ${
-    getParamValue(SERVICE_ITEM_PARAM_KEYS.IsPeak, params)?.toLowerCase() === 'true' ? 'peak' : 'non-peak'
-  }`;
-  const detail2 = `${SERVICE_ITEM_CALCULATION_LABELS[SERVICE_ITEM_PARAM_KEYS.ServiceAreaOrigin]}: ${getParamValue(
-    SERVICE_ITEM_PARAM_KEYS.ServiceAreaOrigin,
-    params,
-  )}`;
-  const detail3 = `${SERVICE_ITEM_CALCULATION_LABELS[SERVICE_ITEM_PARAM_KEYS.RequestedPickupDate]}: ${formatDate(
-    getParamValue(SERVICE_ITEM_PARAM_KEYS.RequestedPickupDate, params),
-    'DD MMM YYYY',
-  )}`;
-
-  return calculation(value, label, detail1, detail2, detail3);
-};
-
-const priceEscalationFactor = (params) => {
-  const value = getParamValue(SERVICE_ITEM_PARAM_KEYS.EscalationCompounded, params)
-    ? getParamValue(SERVICE_ITEM_PARAM_KEYS.EscalationCompounded, params)
-    : '';
-  const label = SERVICE_ITEM_CALCULATION_LABELS.PriceEscalationFactor;
-  const detail = `${SERVICE_ITEM_CALCULATION_LABELS[SERVICE_ITEM_PARAM_KEYS.ContractYearName]}: ${
-    getParamValue(SERVICE_ITEM_PARAM_KEYS.ContractYearName, params) || ''
-  }`;
-
-  return calculation(value, label, detail);
-};
-
-const originPrice = (params) => {
   const value = getParamValue(SERVICE_ITEM_PARAM_KEYS.OriginPrice, params)
     ? getParamValue(SERVICE_ITEM_PARAM_KEYS.OriginPrice, params)
     : '';
@@ -161,6 +102,36 @@
   }`;
 
   return calculation(value, label, serviceArea, requestedPickupDate, isPeak);
+};
+
+const baselineShorthaulPrice = (params) => {
+  const value = getParamValue(SERVICE_ITEM_PARAM_KEYS.PriceRateOrFactor, params);
+  const label = SERVICE_ITEM_CALCULATION_LABELS.BaselineShorthaulPrice;
+  const detail1 = `${SERVICE_ITEM_CALCULATION_LABELS[SERVICE_ITEM_PARAM_KEYS.IsPeak]} ${
+    getParamValue(SERVICE_ITEM_PARAM_KEYS.IsPeak, params)?.toLowerCase() === 'true' ? 'peak' : 'non-peak'
+  }`;
+  const detail2 = `${SERVICE_ITEM_CALCULATION_LABELS[SERVICE_ITEM_PARAM_KEYS.ServiceAreaOrigin]}: ${getParamValue(
+    SERVICE_ITEM_PARAM_KEYS.ServiceAreaOrigin,
+    params,
+  )}`;
+  const detail3 = `${SERVICE_ITEM_CALCULATION_LABELS[SERVICE_ITEM_PARAM_KEYS.RequestedPickupDate]}: ${formatDate(
+    getParamValue(SERVICE_ITEM_PARAM_KEYS.RequestedPickupDate, params),
+    'DD MMM YYYY',
+  )}`;
+
+  return calculation(value, label, detail1, detail2, detail3);
+};
+
+const priceEscalationFactor = (params) => {
+  const value = getParamValue(SERVICE_ITEM_PARAM_KEYS.EscalationCompounded, params)
+    ? getParamValue(SERVICE_ITEM_PARAM_KEYS.EscalationCompounded, params)
+    : '';
+  const label = SERVICE_ITEM_CALCULATION_LABELS.PriceEscalationFactor;
+  const detail = `${SERVICE_ITEM_CALCULATION_LABELS[SERVICE_ITEM_PARAM_KEYS.ContractYearName]}: ${
+    getParamValue(SERVICE_ITEM_PARAM_KEYS.ContractYearName, params) || ''
+  }`;
+
+  return calculation(value, label, detail);
 };
 
 const fuelSurchargePrice = (params) => {
@@ -257,23 +228,25 @@
         totalAmountRequested(totalAmount),
       ];
       break;
-<<<<<<< HEAD
+
     case SERVICE_ITEM_CODES.DOP:
       result = [
         billableWeight(params),
-=======
+        originPrice(params),
+        priceEscalationFactor(params),
+        totalAmountRequested(totalAmount),
+      ];
+      break;
+
     case SERVICE_ITEM_CODES.DOFSIT:
       result = [
-        // This has both weight billed acutal (system) and weight actual (prime)
-        billableWeightFSC(params),
->>>>>>> 81dfef5e
+        billableWeight(params),
         originPrice(params),
         priceEscalationFactor(params),
         totalAmountRequested(totalAmount),
       ];
       break;
-<<<<<<< HEAD
-=======
+
     // Domestic packing
     case SERVICE_ITEM_CODES.DPK:
       result = [
@@ -302,7 +275,7 @@
         totalAmountRequested(totalAmount),
       ];
       break;
->>>>>>> 81dfef5e
+
     default:
       break;
   }
