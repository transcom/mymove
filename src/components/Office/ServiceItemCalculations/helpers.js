--- conflicted
+++ resolved
@@ -75,19 +75,12 @@
   return calculation(value, label, detail);
 };
 
-<<<<<<< HEAD
 const baselineHaulPrice = (params, isShortHaul = false) => {
   const value = getParamValue(SERVICE_ITEM_PARAM_KEYS.PriceRateOrFactor, params);
   const label = isShortHaul
     ? SERVICE_ITEM_CALCULATION_LABELS.BaselineShorthaulPrice
     : SERVICE_ITEM_CALCULATION_LABELS.BaselineLinehaulPrice;
   const isPeakDetail = `${SERVICE_ITEM_CALCULATION_LABELS[SERVICE_ITEM_PARAM_KEYS.IsPeak]} ${
-=======
-const baselineLinehaulPrice = (params) => {
-  const value = getPriceRateOrFactor(params);
-  const label = SERVICE_ITEM_CALCULATION_LABELS.BaselineLinehaulPrice;
-  const detail1 = `${SERVICE_ITEM_CALCULATION_LABELS[SERVICE_ITEM_PARAM_KEYS.IsPeak]} ${
->>>>>>> c788e9c8
     getParamValue(SERVICE_ITEM_PARAM_KEYS.IsPeak, params)?.toLowerCase() === 'true' ? 'peak' : 'non-peak'
   }`;
   const serviceAreaOriginDetail = `${
@@ -102,22 +95,11 @@
 
 // There is no param representing the orgin price or destination price as available in the re_domestic_service_area_prices table
 // A param to return the service schedule is also not being created
-<<<<<<< HEAD
-const originAndDestinationPrice = (params, isOrigin = true) => {
-  const valueKey = isOrigin ? SERVICE_ITEM_PARAM_KEYS.OriginPrice : SERVICE_ITEM_PARAM_KEYS.DestinationPrice;
-  const value = getParamValue(valueKey, params) ? getParamValue(valueKey, params) : '';
-  const serviceAreaKey = isOrigin ? SERVICE_ITEM_PARAM_KEYS.ServiceAreaOrigin : SERVICE_ITEM_PARAM_KEYS.ServiceAreaDest;
-  const serviceAreaVal = getParamValue(serviceAreaKey, params) ? getParamValue(serviceAreaKey, params) : '';
-  const requestedPickupDateVal = getParamValue(SERVICE_ITEM_PARAM_KEYS.RequestedPickupDate, params)
-    ? getParamValue(SERVICE_ITEM_PARAM_KEYS.RequestedPickupDate, params)
-    : '';
-=======
 const originOrDestinationPrice = (params, isOrigin = true) => {
   const value = getPriceRateOrFactor(params);
   const serviceAreaKey = isOrigin ? SERVICE_ITEM_PARAM_KEYS.ServiceAreaOrigin : SERVICE_ITEM_PARAM_KEYS.ServiceAreaDest;
   const serviceAreaVal = getParamValue(serviceAreaKey, params) ? getParamValue(serviceAreaKey, params) : '';
   const requestedPickupDateVal = getParamValue(SERVICE_ITEM_PARAM_KEYS.RequestedPickupDate, params) || '';
->>>>>>> c788e9c8
   const label = isOrigin
     ? SERVICE_ITEM_CALCULATION_LABELS.OriginPrice
     : SERVICE_ITEM_CALCULATION_LABELS.DestinationPrice;
@@ -134,27 +116,6 @@
   return calculation(value, label, serviceArea, requestedPickupDate, isPeak);
 };
 
-<<<<<<< HEAD
-=======
-const baselineShorthaulPrice = (params) => {
-  const value = getPriceRateOrFactor(params);
-  const label = SERVICE_ITEM_CALCULATION_LABELS.BaselineShorthaulPrice;
-  const detail1 = `${SERVICE_ITEM_CALCULATION_LABELS[SERVICE_ITEM_PARAM_KEYS.IsPeak]} ${
-    getParamValue(SERVICE_ITEM_PARAM_KEYS.IsPeak, params)?.toLowerCase() === 'true' ? 'peak' : 'non-peak'
-  }`;
-  const detail2 = `${SERVICE_ITEM_CALCULATION_LABELS[SERVICE_ITEM_PARAM_KEYS.ServiceAreaOrigin]}: ${getParamValue(
-    SERVICE_ITEM_PARAM_KEYS.ServiceAreaOrigin,
-    params,
-  )}`;
-  const detail3 = `${SERVICE_ITEM_CALCULATION_LABELS[SERVICE_ITEM_PARAM_KEYS.RequestedPickupDate]}: ${formatDate(
-    getParamValue(SERVICE_ITEM_PARAM_KEYS.RequestedPickupDate, params),
-    'DD MMM YYYY',
-  )}`;
-
-  return calculation(value, label, detail1, detail2, detail3);
-};
-
->>>>>>> c788e9c8
 const priceEscalationFactor = (params) => {
   const value = getParamValue(SERVICE_ITEM_PARAM_KEYS.EscalationCompounded, params)
     ? getParamValue(SERVICE_ITEM_PARAM_KEYS.EscalationCompounded, params)
@@ -286,11 +247,7 @@
     case SERVICE_ITEM_CODES.DOP:
       result = [
         billableWeight(params),
-<<<<<<< HEAD
-        originAndDestinationPrice(params),
-=======
         originOrDestinationPrice(params),
->>>>>>> c788e9c8
         priceEscalationFactor(params),
         totalAmountRequested(totalAmount),
       ];
@@ -299,8 +256,7 @@
     case SERVICE_ITEM_CODES.DOFSIT:
       result = [
         billableWeight(params),
-<<<<<<< HEAD
-        originAndDestinationPrice(params),
+        originOrDestinationPrice(params),
         priceEscalationFactor(params),
         totalAmountRequested(totalAmount),
       ];
@@ -309,10 +265,7 @@
     case SERVICE_ITEM_CODES.DDFSIT:
       result = [
         billableWeight(params),
-        originAndDestinationPrice(params, false),
-=======
-        originOrDestinationPrice(params),
->>>>>>> c788e9c8
+        originOrDestinationPrice(params, false),
         priceEscalationFactor(params),
         totalAmountRequested(totalAmount),
       ];
@@ -340,24 +293,12 @@
     case SERVICE_ITEM_CODES.DDP:
       result = [
         billableWeight(params),
-        originAndDestinationPrice(params, false),
-        priceEscalationFactor(params),
-        totalAmountRequested(totalAmount),
-      ];
-      break;
-<<<<<<< HEAD
+        originOrDestinationPrice(params, false),
+        priceEscalationFactor(params),
+        totalAmountRequested(totalAmount),
+      ];
+      break;
     // Domestic origin additional SIT
-=======
-    // Domestic destination
-    case SERVICE_ITEM_CODES.DDP:
-      result = [
-        billableWeight(params),
-        originOrDestinationPrice(params, false),
-        priceEscalationFactor(params),
-        totalAmountRequested(totalAmount),
-      ];
-      break;
->>>>>>> c788e9c8
     case SERVICE_ITEM_CODES.DOASIT:
       result = [
         billableWeight(params),
