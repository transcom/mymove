import { SERVICE_ITEM_CALCULATION_LABELS, SERVICE_ITEM_CODES, SERVICE_ITEM_PARAM_KEYS } from 'constants/serviceItems';
import { formatWeight, formatCents, toDollarString } from 'shared/formatters';
import { formatDate } from 'shared/dates';
import { formatWeightCWTFromLbs, formatDollarFromMillicents } from 'utils/formatters';

const calculation = (value, label, ...details) => {
  return {
    value,
    label,
    details: [...details],
  };
};

const getParamValue = (key, params) => {
  return params?.find((param) => param?.key === key)?.value;
};

const getPriceRateOrFactor = (params) => {
  return getParamValue(SERVICE_ITEM_PARAM_KEYS.PriceRateOrFactor, params) || '';
};

// billable weight calculation
const billableWeight = (params) => {
  const value = formatWeightCWTFromLbs(getParamValue(SERVICE_ITEM_PARAM_KEYS.WeightBilledActual, params));
  const label = SERVICE_ITEM_CALCULATION_LABELS.BillableWeight;

  const weightBilledActualDetail = `${
    SERVICE_ITEM_CALCULATION_LABELS[SERVICE_ITEM_PARAM_KEYS.WeightBilledActual]
  }: ${formatWeight(parseInt(getParamValue(SERVICE_ITEM_PARAM_KEYS.WeightBilledActual, params), 10))}`;

  const weightEstimated = getParamValue(SERVICE_ITEM_PARAM_KEYS.WeightEstimated, params);
  const weightEstimatedDetail = `${SERVICE_ITEM_CALCULATION_LABELS[SERVICE_ITEM_PARAM_KEYS.WeightEstimated]}: ${
    weightEstimated ? formatWeight(parseInt(getParamValue(SERVICE_ITEM_PARAM_KEYS.WeightEstimated, params), 10)) : ''
  }`;
  return calculation(value, label, weightBilledActualDetail, weightEstimatedDetail);
};

// mileage calculation
const mileageZIP3 = (params) => {
  const value = getParamValue(SERVICE_ITEM_PARAM_KEYS.DistanceZip3, params);
  const label = SERVICE_ITEM_CALCULATION_LABELS.Mileage;
  const detail = `${SERVICE_ITEM_CALCULATION_LABELS[SERVICE_ITEM_PARAM_KEYS.ZipPickupAddress]} ${getParamValue(
    SERVICE_ITEM_PARAM_KEYS.ZipPickupAddress, // take the zip 3
    params,
  )?.slice(2)} to ${SERVICE_ITEM_CALCULATION_LABELS[SERVICE_ITEM_PARAM_KEYS.ZipDestAddress]} ${getParamValue(
    SERVICE_ITEM_PARAM_KEYS.ZipDestAddress,
    params,
  )?.slice(2)}`;

  return calculation(value, label, detail);
};

const mileageZip5 = (params) => {
  const value = getParamValue(SERVICE_ITEM_PARAM_KEYS.DistanceZip5, params);
  const label = SERVICE_ITEM_CALCULATION_LABELS.Mileage;
  const detail = `${SERVICE_ITEM_CALCULATION_LABELS[SERVICE_ITEM_PARAM_KEYS.ZipPickupAddress]} ${getParamValue(
    SERVICE_ITEM_PARAM_KEYS.ZipPickupAddress,
    params,
  )} to ${SERVICE_ITEM_CALCULATION_LABELS[SERVICE_ITEM_PARAM_KEYS.ZipDestAddress]} ${getParamValue(
    SERVICE_ITEM_PARAM_KEYS.ZipDestAddress,
    params,
  )}`;

  return calculation(value, label, detail);
};

const mileageZipSITOrigin = (params) => {
  const value = getParamValue(SERVICE_ITEM_PARAM_KEYS.DistanceZipSITOrigin, params);
<<<<<<< HEAD
=======
  const label = SERVICE_ITEM_CALCULATION_LABELS.Mileage;
  const detail = `${SERVICE_ITEM_CALCULATION_LABELS[SERVICE_ITEM_PARAM_KEYS.ZipPickupAddress]} ${getParamValue(
    SERVICE_ITEM_PARAM_KEYS.ZipSITOriginHHGOriginalAddress,
    params,
  )} to ${SERVICE_ITEM_CALCULATION_LABELS[SERVICE_ITEM_PARAM_KEYS.ZipDestAddress]} ${getParamValue(
    SERVICE_ITEM_PARAM_KEYS.ZipSITOriginHHGActualAddress,
    params,
  )}`;
  return calculation(value, label, detail);
};

const dddSITmileageZip5 = (params) => {
  const value = getParamValue(SERVICE_ITEM_PARAM_KEYS.DistanceZipSITDest, params);
>>>>>>> f5f9aeeb
  const label = SERVICE_ITEM_CALCULATION_LABELS.Mileage;
  const detail = `${SERVICE_ITEM_CALCULATION_LABELS[SERVICE_ITEM_PARAM_KEYS.ZipPickupAddress]} ${getParamValue(
    SERVICE_ITEM_PARAM_KEYS.ZipSITOriginHHGOriginalAddress,
    params,
  )} to ${SERVICE_ITEM_CALCULATION_LABELS[SERVICE_ITEM_PARAM_KEYS.ZipDestAddress]} ${getParamValue(
    SERVICE_ITEM_PARAM_KEYS.ZipSITOriginHHGActualAddress,
    params,
  )}`;
  return calculation(value, label, detail);
};

const baselineLinehaulPrice = (params) => {
  const value = getPriceRateOrFactor(params);
  const label = SERVICE_ITEM_CALCULATION_LABELS.BaselineLinehaulPrice;
  const detail1 = `${SERVICE_ITEM_CALCULATION_LABELS[SERVICE_ITEM_PARAM_KEYS.IsPeak]} ${
    getParamValue(SERVICE_ITEM_PARAM_KEYS.IsPeak, params)?.toLowerCase() === 'true' ? 'peak' : 'non-peak'
  }`;
  const detail2 = `${SERVICE_ITEM_CALCULATION_LABELS[SERVICE_ITEM_PARAM_KEYS.ServiceAreaOrigin]}: ${getParamValue(
    SERVICE_ITEM_PARAM_KEYS.ServiceAreaOrigin,
    params,
  )}`;
  const detail3 = `${SERVICE_ITEM_CALCULATION_LABELS[SERVICE_ITEM_PARAM_KEYS.RequestedPickupDate]}: ${formatDate(
    getParamValue(SERVICE_ITEM_PARAM_KEYS.RequestedPickupDate, params),
    'DD MMM YYYY',
  )}`;

  return calculation(value, label, detail1, detail2, detail3);
};

const baselineShorthaulPrice = (params) => {
  const value = getPriceRateOrFactor(params);
  const label = SERVICE_ITEM_CALCULATION_LABELS.BaselineShorthaulPrice;
  const detail1 = `${SERVICE_ITEM_CALCULATION_LABELS[SERVICE_ITEM_PARAM_KEYS.IsPeak]} ${
    getParamValue(SERVICE_ITEM_PARAM_KEYS.IsPeak, params)?.toLowerCase() === 'true' ? 'peak' : 'non-peak'
  }`;
  const detail2 = `${SERVICE_ITEM_CALCULATION_LABELS[SERVICE_ITEM_PARAM_KEYS.ServiceAreaOrigin]}: ${getParamValue(
    SERVICE_ITEM_PARAM_KEYS.ServiceAreaOrigin,
    params,
  )}`;
  const detail3 = `${SERVICE_ITEM_CALCULATION_LABELS[SERVICE_ITEM_PARAM_KEYS.RequestedPickupDate]}: ${formatDate(
    getParamValue(SERVICE_ITEM_PARAM_KEYS.RequestedPickupDate, params),
    'DD MMM YYYY',
  )}`;

  return calculation(value, label, detail1, detail2, detail3);
};

const dddSITmileageZip5 = (params) => {
  const value = getParamValue(SERVICE_ITEM_PARAM_KEYS.DistanceZipSITDest, params);
  const label = SERVICE_ITEM_CALCULATION_LABELS.Mileage;
  const detail = `${SERVICE_ITEM_CALCULATION_LABELS[SERVICE_ITEM_PARAM_KEYS.ZipDestAddress]} ${getParamValue(
    SERVICE_ITEM_PARAM_KEYS.ZipDestAddress,
    params,
  )} to ${SERVICE_ITEM_CALCULATION_LABELS[SERVICE_ITEM_PARAM_KEYS.ZipSITDestHHGFinalAddress]} ${getParamValue(
    SERVICE_ITEM_PARAM_KEYS.ZipSITDestHHGFinalAddress,
    params,
  )}`;

  return calculation(value, label, detail);
};

// There is no param representing the orgin price as available in the re_domestic_service_area_prices table
// A param to return the service schedule is also not being created
const originPrice = (params) => {
  const value = getPriceRateOrFactor(params);
  const serviceAreaVal = getParamValue(SERVICE_ITEM_PARAM_KEYS.ServiceAreaOrigin, params) || '';
  const requestedPickupDateVal = getParamValue(SERVICE_ITEM_PARAM_KEYS.RequestedPickupDate, params) || '';
  const label = SERVICE_ITEM_CALCULATION_LABELS.OriginPrice;
  const serviceArea = `${SERVICE_ITEM_CALCULATION_LABELS.ServiceArea}: ${serviceAreaVal}`;
  const requestedPickupDate = `${
    SERVICE_ITEM_CALCULATION_LABELS[SERVICE_ITEM_PARAM_KEYS.RequestedPickupDate]
  }: ${formatDate(requestedPickupDateVal, 'DD MMM YYYY')}`;
  const isPeak = `${SERVICE_ITEM_CALCULATION_LABELS[SERVICE_ITEM_PARAM_KEYS.IsPeak]} ${
    getParamValue(SERVICE_ITEM_PARAM_KEYS.IsPeak, params)?.toLowerCase() === 'true' ? 'peak' : 'non-peak'
  }`;

  return calculation(value, label, serviceArea, requestedPickupDate, isPeak);
};

// There is no param representing the destination price as available in the re_domestic_service_area_prices table
// A param to return the service schedule is also not being created
const destinationPrice = (params) => {
  const value = getPriceRateOrFactor(params);
  const serviceAreaVal = getParamValue(SERVICE_ITEM_PARAM_KEYS.ServiceAreaDest, params) || '';
  const requestedPickupDateVal = getParamValue(SERVICE_ITEM_PARAM_KEYS.RequestedPickupDate, params) || '';
  const label = SERVICE_ITEM_CALCULATION_LABELS.DestinationPrice;
  const serviceArea = `${SERVICE_ITEM_CALCULATION_LABELS.ServiceArea}: ${serviceAreaVal}`;
  const requestedPickupDate = `${
    SERVICE_ITEM_CALCULATION_LABELS[SERVICE_ITEM_PARAM_KEYS.RequestedPickupDate]
  }: ${formatDate(requestedPickupDateVal, 'DD MMM YYYY')}`;
  const isPeak = `${SERVICE_ITEM_CALCULATION_LABELS[SERVICE_ITEM_PARAM_KEYS.IsPeak]} ${
    getParamValue(SERVICE_ITEM_PARAM_KEYS.IsPeak, params)?.toLowerCase() === 'true' ? 'peak' : 'non-peak'
  }`;

  return calculation(value, label, serviceArea, requestedPickupDate, isPeak);
};

const priceEscalationFactor = (params) => {
  const value = getParamValue(SERVICE_ITEM_PARAM_KEYS.EscalationCompounded, params)
    ? getParamValue(SERVICE_ITEM_PARAM_KEYS.EscalationCompounded, params)
    : '';
  const label = SERVICE_ITEM_CALCULATION_LABELS.PriceEscalationFactor;
  const detail = `${SERVICE_ITEM_CALCULATION_LABELS[SERVICE_ITEM_PARAM_KEYS.ContractYearName]}: ${
    getParamValue(SERVICE_ITEM_PARAM_KEYS.ContractYearName, params) || ''
  }`;

  return calculation(value, label, detail);
};

const fuelSurchargePrice = (params) => {
  // to get the Fuel surcharge price (per mi), multiply FSCWeightBasedDistanceMultiplier by DistanceZip3
  // which gets the dollar value
  const value = parseFloat(
    String(
      getParamValue(SERVICE_ITEM_PARAM_KEYS.FSCWeightBasedDistanceMultiplier, params) *
        getParamValue(SERVICE_ITEM_PARAM_KEYS.DistanceZip3, params),
    ),
  ).toFixed(2);
  const label = SERVICE_ITEM_CALCULATION_LABELS.FuelSurchargePrice;
  const detail1 = `${
    SERVICE_ITEM_CALCULATION_LABELS[SERVICE_ITEM_PARAM_KEYS.EIAFuelPrice]
  }: ${formatDollarFromMillicents(getParamValue(SERVICE_ITEM_PARAM_KEYS.EIAFuelPrice, params))}`;
  const detail2 = `${
    SERVICE_ITEM_CALCULATION_LABELS[SERVICE_ITEM_PARAM_KEYS.FSCWeightBasedDistanceMultiplier]
  }: ${getParamValue(SERVICE_ITEM_PARAM_KEYS.FSCWeightBasedDistanceMultiplier, params)}`;
  const detail3 = `${SERVICE_ITEM_CALCULATION_LABELS[SERVICE_ITEM_PARAM_KEYS.ActualPickupDate]}: ${formatDate(
    getParamValue(SERVICE_ITEM_PARAM_KEYS.ActualPickupDate, params),
    'DD MMM YYYY',
  )}`;

  return calculation(value, label, detail1, detail2, detail3);
};

const packPrice = (params) => {
  const value = getPriceRateOrFactor(params);
  const label = SERVICE_ITEM_CALCULATION_LABELS.PackPrice;
  const originServiceSchedule = `${
    SERVICE_ITEM_CALCULATION_LABELS[SERVICE_ITEM_PARAM_KEYS.ServicesScheduleOrigin]
  }: ${getParamValue(SERVICE_ITEM_PARAM_KEYS.ServicesScheduleOrigin, params)}`;
  const requestedPickup = `${
    SERVICE_ITEM_CALCULATION_LABELS[SERVICE_ITEM_PARAM_KEYS.RequestedPickupDate]
  }: ${formatDate(getParamValue(SERVICE_ITEM_PARAM_KEYS.RequestedPickupDate, params), 'DD MMM YYYY')}`;
  const domesticNonPeak = `${SERVICE_ITEM_CALCULATION_LABELS[SERVICE_ITEM_PARAM_KEYS.IsPeak]} ${
    getParamValue(SERVICE_ITEM_PARAM_KEYS.IsPeak, params)?.toLowerCase() === 'true' ? 'peak' : 'non-peak'
  }`;

  return calculation(value, label, originServiceSchedule, requestedPickup, domesticNonPeak);
};

const unpackPrice = (params) => {
  const value = getParamValue(SERVICE_ITEM_PARAM_KEYS.PriceRateOrFactor, params);
  const label = SERVICE_ITEM_CALCULATION_LABELS.UnpackPrice;
  const destServiceSchedule = `${
    SERVICE_ITEM_CALCULATION_LABELS[SERVICE_ITEM_PARAM_KEYS.ServicesScheduleDest]
  }: ${getParamValue(SERVICE_ITEM_PARAM_KEYS.ServicesScheduleDest, params)}`;
  const requestedPickup = `${
    SERVICE_ITEM_CALCULATION_LABELS[SERVICE_ITEM_PARAM_KEYS.RequestedPickupDate]
  }: ${formatDate(getParamValue(SERVICE_ITEM_PARAM_KEYS.RequestedPickupDate, params), 'DD MMM YYYY')}`;
  const domesticNonPeak = `${SERVICE_ITEM_CALCULATION_LABELS[SERVICE_ITEM_PARAM_KEYS.IsPeak]} ${
    getParamValue(SERVICE_ITEM_PARAM_KEYS.IsPeak, params)?.toLowerCase() === 'true' ? 'peak' : 'non-peak'
  }`;

  return calculation(value, label, destServiceSchedule, requestedPickup, domesticNonPeak);
};

const additionalDaySITPrice = (params) => {
  const value = getPriceRateOrFactor(params);
  const label = SERVICE_ITEM_CALCULATION_LABELS.AdditionalDaySITPrice;
  const serviceArea = `${SERVICE_ITEM_CALCULATION_LABELS[SERVICE_ITEM_PARAM_KEYS.ServiceAreaOrigin]}: ${getParamValue(
    SERVICE_ITEM_PARAM_KEYS.ServiceAreaOrigin,
    params,
  )}`;
  const requestedPickupDate = `${
    SERVICE_ITEM_CALCULATION_LABELS[SERVICE_ITEM_PARAM_KEYS.RequestedPickupDate]
  }: ${formatDate(getParamValue(SERVICE_ITEM_PARAM_KEYS.RequestedPickupDate, params), 'DD MMM YYYY')}`;
  const peak = `${SERVICE_ITEM_CALCULATION_LABELS[SERVICE_ITEM_PARAM_KEYS.IsPeak]} ${
    getParamValue(SERVICE_ITEM_PARAM_KEYS.IsPeak, params)?.toLowerCase() === 'true' ? 'peak' : 'non-peak'
  }`;

  return calculation(value, label, serviceArea, requestedPickupDate, peak);
};

const sitDeliveryPrice = (params) => {
  const value = getParamValue(SERVICE_ITEM_PARAM_KEYS.PriceRateOrFactor, params);
  const label = SERVICE_ITEM_CALCULATION_LABELS.SITDeliveryPrice;
  const sitScheduleDestination = `${
    SERVICE_ITEM_CALCULATION_LABELS[SERVICE_ITEM_PARAM_KEYS.SITScheduleDest]
  }: ${getParamValue(SERVICE_ITEM_PARAM_KEYS.SITScheduleDest, params)}`;
  const requestedPickup = `${
    SERVICE_ITEM_CALCULATION_LABELS[SERVICE_ITEM_PARAM_KEYS.RequestedPickupDate]
  }: ${formatDate(getParamValue(SERVICE_ITEM_PARAM_KEYS.RequestedPickupDate, params), 'DD MMM YYYY')}`;
  const domesticNonPeak = `${SERVICE_ITEM_CALCULATION_LABELS[SERVICE_ITEM_PARAM_KEYS.IsPeak]} ${
    getParamValue(SERVICE_ITEM_PARAM_KEYS.IsPeak, params)?.toLowerCase() === 'true' ? 'peak' : 'non-peak'
  }`;

  return calculation(value, label, sitScheduleDestination, requestedPickup, domesticNonPeak);
};

const daysInSIT = (params) => {
  const value = getParamValue(SERVICE_ITEM_PARAM_KEYS.NumberDaysSIT, params);
  const label = SERVICE_ITEM_CALCULATION_LABELS.DaysInSIT;

  return calculation(value, label);
};

const pickupSITPrice = (params) => {
  const value = getParamValue(SERVICE_ITEM_PARAM_KEYS.PriceRateOrFactor, params);
  const label = SERVICE_ITEM_CALCULATION_LABELS.PickupSITPrice;

  const originSITSchedule = `${
    SERVICE_ITEM_CALCULATION_LABELS[SERVICE_ITEM_PARAM_KEYS.SITScheduleOrigin]
  }: ${getParamValue(SERVICE_ITEM_PARAM_KEYS.SITScheduleOrigin, params)}`;

  const requestedPickupDate = `${
    SERVICE_ITEM_CALCULATION_LABELS[SERVICE_ITEM_PARAM_KEYS.RequestedPickupDate]
  }: ${formatDate(getParamValue(SERVICE_ITEM_PARAM_KEYS.RequestedPickupDate, params), 'DD MMM YYYY')}`;

  const peak = `${SERVICE_ITEM_CALCULATION_LABELS[SERVICE_ITEM_PARAM_KEYS.IsPeak]} ${
    getParamValue(SERVICE_ITEM_PARAM_KEYS.IsPeak, params)?.toLowerCase() === 'true' ? 'peak' : 'non-peak'
  }`;

  return calculation(value, label, originSITSchedule, requestedPickupDate, peak);
};

// totalAmountRequested is not a service item param
const totalAmountRequested = (totalAmount) => {
  const value = toDollarString(formatCents(totalAmount));
  const label = SERVICE_ITEM_CALCULATION_LABELS.TotalAmountRequested;
  const detail = '';

  return calculation(value, label, detail);
};

const makeCalculations = (itemCode, totalAmount, params) => {
  let result = [];

  switch (itemCode) {
    case SERVICE_ITEM_CODES.DDDSIT:
      result = [
        billableWeight(params),
        dddSITmileageZip5(params),
        sitDeliveryPrice(params),
        priceEscalationFactor(params),
        totalAmountRequested(totalAmount),
      ];
      break;
    // Domestic longhaul
    case SERVICE_ITEM_CODES.DLH:
      result = [
        billableWeight(params),
        mileageZIP3(params),
        baselineLinehaulPrice(params),
        priceEscalationFactor(params),
        totalAmountRequested(totalAmount),
      ];
      break;
    // Fuel surcharge
    case SERVICE_ITEM_CODES.FSC:
      result = [
        billableWeight(params),
        mileageZIP3(params),
        fuelSurchargePrice(params),
        totalAmountRequested(totalAmount),
      ];
      break;
    // Domestic origin price
    case SERVICE_ITEM_CODES.DOP:
      result = [
        billableWeight(params),
        originPrice(params),
        priceEscalationFactor(params),
        totalAmountRequested(totalAmount),
      ];
      break;
    // Domestic origin 1st day SIT
    case SERVICE_ITEM_CODES.DOFSIT:
      result = [
        billableWeight(params),
        originPrice(params),
        priceEscalationFactor(params),
        totalAmountRequested(totalAmount),
      ];
      break;
    // Domestic destination 1st day SIT
    case SERVICE_ITEM_CODES.DDFSIT:
      result = [
        billableWeight(params),
        destinationPrice(params),
        priceEscalationFactor(params),
        totalAmountRequested(totalAmount),
      ];
      break;
    // Domestic packing
    case SERVICE_ITEM_CODES.DPK:
      result = [
        billableWeight(params),
        packPrice(params),
        priceEscalationFactor(params),
        totalAmountRequested(totalAmount),
      ];
      break;
    // Domestic shorthaul
    case SERVICE_ITEM_CODES.DSH:
      result = [
        billableWeight(params),
        mileageZip5(params),
        baselineShorthaulPrice(params),
        priceEscalationFactor(params),
        totalAmountRequested(totalAmount),
      ];
      break;
    // Domestic destination
    case SERVICE_ITEM_CODES.DDP:
      result = [
        billableWeight(params),
        destinationPrice(params),
        priceEscalationFactor(params),
        totalAmountRequested(totalAmount),
      ];
      break;
    // Domestic origin additional SIT
    case SERVICE_ITEM_CODES.DOASIT:
      result = [
        billableWeight(params),
        daysInSIT(params),
        additionalDaySITPrice(params),
        priceEscalationFactor(params),
        totalAmountRequested(totalAmount),
      ];
      break;
    case SERVICE_ITEM_CODES.DOPSIT:
      result = [
        billableWeight(params),
        mileageZipSITOrigin(params),
        pickupSITPrice(params),
        priceEscalationFactor(params),
        totalAmountRequested(totalAmount),
      ];
      break;
    // Domestic unpacking
    case SERVICE_ITEM_CODES.DUPK:
      result = [
        billableWeight(params),
        unpackPrice(params),
        priceEscalationFactor(params),
        totalAmountRequested(totalAmount),
      ];
      break;
    default:
      break;
  }
  return result;
};

export { makeCalculations as default, makeCalculations };<|MERGE_RESOLUTION|>--- conflicted
+++ resolved
@@ -66,22 +66,7 @@
 
 const mileageZipSITOrigin = (params) => {
   const value = getParamValue(SERVICE_ITEM_PARAM_KEYS.DistanceZipSITOrigin, params);
-<<<<<<< HEAD
-=======
-  const label = SERVICE_ITEM_CALCULATION_LABELS.Mileage;
-  const detail = `${SERVICE_ITEM_CALCULATION_LABELS[SERVICE_ITEM_PARAM_KEYS.ZipPickupAddress]} ${getParamValue(
-    SERVICE_ITEM_PARAM_KEYS.ZipSITOriginHHGOriginalAddress,
-    params,
-  )} to ${SERVICE_ITEM_CALCULATION_LABELS[SERVICE_ITEM_PARAM_KEYS.ZipDestAddress]} ${getParamValue(
-    SERVICE_ITEM_PARAM_KEYS.ZipSITOriginHHGActualAddress,
-    params,
-  )}`;
-  return calculation(value, label, detail);
-};
-
-const dddSITmileageZip5 = (params) => {
-  const value = getParamValue(SERVICE_ITEM_PARAM_KEYS.DistanceZipSITDest, params);
->>>>>>> f5f9aeeb
+
   const label = SERVICE_ITEM_CALCULATION_LABELS.Mileage;
   const detail = `${SERVICE_ITEM_CALCULATION_LABELS[SERVICE_ITEM_PARAM_KEYS.ZipPickupAddress]} ${getParamValue(
     SERVICE_ITEM_PARAM_KEYS.ZipSITOriginHHGOriginalAddress,
