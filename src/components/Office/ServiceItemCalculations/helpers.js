import { SERVICE_ITEM_CALCULATION_LABELS, SERVICE_ITEM_CODES, SERVICE_ITEM_PARAM_KEYS } from 'constants/serviceItems';
import { formatWeight, formatCents, toDollarString } from 'shared/formatters';
import { formatDate } from 'shared/dates';
import { formatWeightCWTFromLbs, formatDollarFromMillicents } from 'utils/formatters';

const calculation = (value, label, ...details) => {
  return {
    value,
    label,
    details: [...details],
  };
};

const getParamValue = (key, params) => {
  return params?.find((param) => param?.key === key)?.value;
};

const getPriceRateOrFactor = (params) => {
  return getParamValue(SERVICE_ITEM_PARAM_KEYS.PriceRateOrFactor, params) || '';
};

// billable weight calculation
const billableWeight = (params) => {
  const value = formatWeightCWTFromLbs(getParamValue(SERVICE_ITEM_PARAM_KEYS.WeightBilledActual, params));
  const label = SERVICE_ITEM_CALCULATION_LABELS.BillableWeight;

  const weightBilledActualDetail = `${
    SERVICE_ITEM_CALCULATION_LABELS[SERVICE_ITEM_PARAM_KEYS.WeightBilledActual]
  }: ${formatWeight(parseInt(getParamValue(SERVICE_ITEM_PARAM_KEYS.WeightBilledActual, params), 10))}`;

  const weightEstimated = getParamValue(SERVICE_ITEM_PARAM_KEYS.WeightEstimated, params);
  const weightEstimatedDetail = `${SERVICE_ITEM_CALCULATION_LABELS[SERVICE_ITEM_PARAM_KEYS.WeightEstimated]}: ${
    weightEstimated ? formatWeight(parseInt(getParamValue(SERVICE_ITEM_PARAM_KEYS.WeightEstimated, params), 10)) : ''
  }`;
  return calculation(value, label, weightBilledActualDetail, weightEstimatedDetail);
};

// mileage calculation
const mileageZIP3 = (params) => {
  const value = getParamValue(SERVICE_ITEM_PARAM_KEYS.DistanceZip3, params);
  const label = SERVICE_ITEM_CALCULATION_LABELS.Mileage;
  const detail = `${SERVICE_ITEM_CALCULATION_LABELS[SERVICE_ITEM_PARAM_KEYS.ZipPickupAddress]} ${getParamValue(
    SERVICE_ITEM_PARAM_KEYS.ZipPickupAddress, // take the zip 3
    params,
  )?.slice(2)} to ${SERVICE_ITEM_CALCULATION_LABELS[SERVICE_ITEM_PARAM_KEYS.ZipDestAddress]} ${getParamValue(
    SERVICE_ITEM_PARAM_KEYS.ZipDestAddress,
    params,
  )?.slice(2)}`;

  return calculation(value, label, detail);
};

const mileageZip5 = (params) => {
  const value = getParamValue(SERVICE_ITEM_PARAM_KEYS.DistanceZip5, params);
  const label = SERVICE_ITEM_CALCULATION_LABELS.Mileage;
  const detail = `${SERVICE_ITEM_CALCULATION_LABELS[SERVICE_ITEM_PARAM_KEYS.ZipPickupAddress]} ${getParamValue(
    SERVICE_ITEM_PARAM_KEYS.ZipPickupAddress,
    params,
  )} to ${SERVICE_ITEM_CALCULATION_LABELS[SERVICE_ITEM_PARAM_KEYS.ZipDestAddress]} ${getParamValue(
    SERVICE_ITEM_PARAM_KEYS.ZipDestAddress,
    params,
  )}`;

  return calculation(value, label, detail);
};

const mileageZipSITOrigin = (params) => {
  const value = getParamValue(SERVICE_ITEM_PARAM_KEYS.DistanceZipSITOrigin, params);
  const label = SERVICE_ITEM_CALCULATION_LABELS.Mileage;
  const detail = `${SERVICE_ITEM_CALCULATION_LABELS[SERVICE_ITEM_PARAM_KEYS.ZipPickupAddress]} ${getParamValue(
    SERVICE_ITEM_PARAM_KEYS.ZipSITOriginHHGOriginalAddress,
    params,
  )} to ${SERVICE_ITEM_CALCULATION_LABELS[SERVICE_ITEM_PARAM_KEYS.ZipDestAddress]} ${getParamValue(
    SERVICE_ITEM_PARAM_KEYS.ZipSITOriginHHGActualAddress,
    params,
  )}`;

  return calculation(value, label, detail);
};

const baselineLinehaulPrice = (params) => {
  const value = getPriceRateOrFactor(params);
  const label = SERVICE_ITEM_CALCULATION_LABELS.BaselineLinehaulPrice;
  const detail1 = `${SERVICE_ITEM_CALCULATION_LABELS[SERVICE_ITEM_PARAM_KEYS.IsPeak]} ${
    getParamValue(SERVICE_ITEM_PARAM_KEYS.IsPeak, params)?.toLowerCase() === 'true' ? 'peak' : 'non-peak'
  }`;
  const detail2 = `${SERVICE_ITEM_CALCULATION_LABELS[SERVICE_ITEM_PARAM_KEYS.ServiceAreaOrigin]}: ${getParamValue(
    SERVICE_ITEM_PARAM_KEYS.ServiceAreaOrigin,
    params,
  )}`;
  const detail3 = `${SERVICE_ITEM_CALCULATION_LABELS[SERVICE_ITEM_PARAM_KEYS.RequestedPickupDate]}: ${formatDate(
    getParamValue(SERVICE_ITEM_PARAM_KEYS.RequestedPickupDate, params),
    'DD MMM YYYY',
  )}`;

  return calculation(value, label, detail1, detail2, detail3);
};

<<<<<<< HEAD
const baselineShorthaulPrice = (params) => {
  const value = getPriceRateOrFactor(params);
  const label = SERVICE_ITEM_CALCULATION_LABELS.BaselineShorthaulPrice;
  const detail1 = `${SERVICE_ITEM_CALCULATION_LABELS[SERVICE_ITEM_PARAM_KEYS.IsPeak]} ${
    getParamValue(SERVICE_ITEM_PARAM_KEYS.IsPeak, params)?.toLowerCase() === 'true' ? 'peak' : 'non-peak'
  }`;
  const detail2 = `${SERVICE_ITEM_CALCULATION_LABELS[SERVICE_ITEM_PARAM_KEYS.ServiceAreaOrigin]}: ${getParamValue(
    SERVICE_ITEM_PARAM_KEYS.ServiceAreaOrigin,
    params,
  )}`;
  const detail3 = `${SERVICE_ITEM_CALCULATION_LABELS[SERVICE_ITEM_PARAM_KEYS.RequestedPickupDate]}: ${formatDate(
    getParamValue(SERVICE_ITEM_PARAM_KEYS.RequestedPickupDate, params),
    'DD MMM YYYY',
  )}`;

  return calculation(value, label, detail1, detail2, detail3);
};

const dddSITmileageZip5 = (params) => {
  const value = getParamValue(SERVICE_ITEM_PARAM_KEYS.DistanceZipSITDest, params);
  const label = SERVICE_ITEM_CALCULATION_LABELS.Mileage;
  const detail = `${SERVICE_ITEM_CALCULATION_LABELS[SERVICE_ITEM_PARAM_KEYS.ZipDestAddress]} ${getParamValue(
    SERVICE_ITEM_PARAM_KEYS.ZipDestAddress,
    params,
  )} to ${SERVICE_ITEM_CALCULATION_LABELS[SERVICE_ITEM_PARAM_KEYS.ZipSITDestHHGFinalAddress]} ${getParamValue(
    SERVICE_ITEM_PARAM_KEYS.ZipSITDestHHGFinalAddress,
    params,
  )}`;

  return calculation(value, label, detail);
};

// There is no param representing the orgin price or destination price as available in the re_domestic_service_area_prices table
=======
// There is no param representing the orgin price as available in the re_domestic_service_area_prices table
>>>>>>> 96745769
// A param to return the service schedule is also not being created
const originPrice = (params) => {
  const value = getPriceRateOrFactor(params);
  const serviceAreaVal = getParamValue(SERVICE_ITEM_PARAM_KEYS.ServiceAreaOrigin, params) || '';
  const requestedPickupDateVal = getParamValue(SERVICE_ITEM_PARAM_KEYS.RequestedPickupDate, params) || '';
  const label = SERVICE_ITEM_CALCULATION_LABELS.OriginPrice;
  const serviceArea = `${SERVICE_ITEM_CALCULATION_LABELS.ServiceArea}: ${serviceAreaVal}`;
  const requestedPickupDate = `${
    SERVICE_ITEM_CALCULATION_LABELS[SERVICE_ITEM_PARAM_KEYS.RequestedPickupDate]
  }: ${formatDate(requestedPickupDateVal, 'DD MMM YYYY')}`;
  const isPeak = `${SERVICE_ITEM_CALCULATION_LABELS[SERVICE_ITEM_PARAM_KEYS.IsPeak]} ${
    getParamValue(SERVICE_ITEM_PARAM_KEYS.IsPeak, params)?.toLowerCase() === 'true' ? 'peak' : 'non-peak'
  }`;

  return calculation(value, label, serviceArea, requestedPickupDate, isPeak);
};

// There is no param representing the destination price as available in the re_domestic_service_area_prices table
// A param to return the service schedule is also not being created
const destinationPrice = (params) => {
  const value = getPriceRateOrFactor(params);
  const serviceAreaVal = getParamValue(SERVICE_ITEM_PARAM_KEYS.ServiceAreaDest, params) || '';
  const requestedPickupDateVal = getParamValue(SERVICE_ITEM_PARAM_KEYS.RequestedPickupDate, params) || '';
  const label = SERVICE_ITEM_CALCULATION_LABELS.DestinationPrice;
  const serviceArea = `${SERVICE_ITEM_CALCULATION_LABELS.ServiceArea}: ${serviceAreaVal}`;
  const requestedPickupDate = `${
    SERVICE_ITEM_CALCULATION_LABELS[SERVICE_ITEM_PARAM_KEYS.RequestedPickupDate]
  }: ${formatDate(requestedPickupDateVal, 'DD MMM YYYY')}`;
  const isPeak = `${SERVICE_ITEM_CALCULATION_LABELS[SERVICE_ITEM_PARAM_KEYS.IsPeak]} ${
    getParamValue(SERVICE_ITEM_PARAM_KEYS.IsPeak, params)?.toLowerCase() === 'true' ? 'peak' : 'non-peak'
  }`;

  return calculation(value, label, serviceArea, requestedPickupDate, isPeak);
};

const priceEscalationFactor = (params) => {
  const value = getParamValue(SERVICE_ITEM_PARAM_KEYS.EscalationCompounded, params)
    ? getParamValue(SERVICE_ITEM_PARAM_KEYS.EscalationCompounded, params)
    : '';
  const label = SERVICE_ITEM_CALCULATION_LABELS.PriceEscalationFactor;
  const detail = `${SERVICE_ITEM_CALCULATION_LABELS[SERVICE_ITEM_PARAM_KEYS.ContractYearName]}: ${
    getParamValue(SERVICE_ITEM_PARAM_KEYS.ContractYearName, params) || ''
  }`;

  return calculation(value, label, detail);
};

const fuelSurchargePrice = (params) => {
  // to get the Fuel surcharge price (per mi), multiply FSCWeightBasedDistanceMultiplier by DistanceZip3
  // which gets the dollar value
  const value = parseFloat(
    String(
      getParamValue(SERVICE_ITEM_PARAM_KEYS.FSCWeightBasedDistanceMultiplier, params) *
        getParamValue(SERVICE_ITEM_PARAM_KEYS.DistanceZip3, params),
    ),
  ).toFixed(2);
  const label = SERVICE_ITEM_CALCULATION_LABELS.FuelSurchargePrice;
  const detail1 = `${
    SERVICE_ITEM_CALCULATION_LABELS[SERVICE_ITEM_PARAM_KEYS.EIAFuelPrice]
  }: ${formatDollarFromMillicents(getParamValue(SERVICE_ITEM_PARAM_KEYS.EIAFuelPrice, params))}`;
  const detail2 = `${
    SERVICE_ITEM_CALCULATION_LABELS[SERVICE_ITEM_PARAM_KEYS.FSCWeightBasedDistanceMultiplier]
  }: ${getParamValue(SERVICE_ITEM_PARAM_KEYS.FSCWeightBasedDistanceMultiplier, params)}`;
  const detail3 = `${SERVICE_ITEM_CALCULATION_LABELS[SERVICE_ITEM_PARAM_KEYS.ActualPickupDate]}: ${formatDate(
    getParamValue(SERVICE_ITEM_PARAM_KEYS.ActualPickupDate, params),
    'DD MMM YYYY',
  )}`;

  return calculation(value, label, detail1, detail2, detail3);
};

const packPrice = (params) => {
  const value = getPriceRateOrFactor(params);
  const label = SERVICE_ITEM_CALCULATION_LABELS.PackPrice;
  const originServiceSchedule = `${
    SERVICE_ITEM_CALCULATION_LABELS[SERVICE_ITEM_PARAM_KEYS.ServicesScheduleOrigin]
  }: ${getParamValue(SERVICE_ITEM_PARAM_KEYS.ServicesScheduleOrigin, params)}`;
  const requestedPickup = `${
    SERVICE_ITEM_CALCULATION_LABELS[SERVICE_ITEM_PARAM_KEYS.RequestedPickupDate]
  }: ${formatDate(getParamValue(SERVICE_ITEM_PARAM_KEYS.RequestedPickupDate, params), 'DD MMM YYYY')}`;
  const domesticNonPeak = `${SERVICE_ITEM_CALCULATION_LABELS[SERVICE_ITEM_PARAM_KEYS.IsPeak]} ${
    getParamValue(SERVICE_ITEM_PARAM_KEYS.IsPeak, params)?.toLowerCase() === 'true' ? 'peak' : 'non-peak'
  }`;

  return calculation(value, label, originServiceSchedule, requestedPickup, domesticNonPeak);
};

const unpackPrice = (params) => {
  const value = getParamValue(SERVICE_ITEM_PARAM_KEYS.PriceRateOrFactor, params);
  const label = SERVICE_ITEM_CALCULATION_LABELS.UnpackPrice;
  const destServiceSchedule = `${
    SERVICE_ITEM_CALCULATION_LABELS[SERVICE_ITEM_PARAM_KEYS.ServicesScheduleDest]
  }: ${getParamValue(SERVICE_ITEM_PARAM_KEYS.ServicesScheduleDest, params)}`;
  const requestedPickup = `${
    SERVICE_ITEM_CALCULATION_LABELS[SERVICE_ITEM_PARAM_KEYS.RequestedPickupDate]
  }: ${formatDate(getParamValue(SERVICE_ITEM_PARAM_KEYS.RequestedPickupDate, params), 'DD MMM YYYY')}`;
  const domesticNonPeak = `${SERVICE_ITEM_CALCULATION_LABELS[SERVICE_ITEM_PARAM_KEYS.IsPeak]} ${
    getParamValue(SERVICE_ITEM_PARAM_KEYS.IsPeak, params)?.toLowerCase() === 'true' ? 'peak' : 'non-peak'
  }`;

  return calculation(value, label, destServiceSchedule, requestedPickup, domesticNonPeak);
};

const additionalDaySITPrice = (params) => {
  const value = getPriceRateOrFactor(params);
  const label = SERVICE_ITEM_CALCULATION_LABELS.AdditionalDaySITPrice;
  const serviceArea = `${SERVICE_ITEM_CALCULATION_LABELS[SERVICE_ITEM_PARAM_KEYS.ServiceAreaOrigin]}: ${getParamValue(
    SERVICE_ITEM_PARAM_KEYS.ServiceAreaOrigin,
    params,
  )}`;
  const requestedPickupDate = `${
    SERVICE_ITEM_CALCULATION_LABELS[SERVICE_ITEM_PARAM_KEYS.RequestedPickupDate]
  }: ${formatDate(getParamValue(SERVICE_ITEM_PARAM_KEYS.RequestedPickupDate, params), 'DD MMM YYYY')}`;
  const peak = `${SERVICE_ITEM_CALCULATION_LABELS[SERVICE_ITEM_PARAM_KEYS.IsPeak]} ${
    getParamValue(SERVICE_ITEM_PARAM_KEYS.IsPeak, params)?.toLowerCase() === 'true' ? 'peak' : 'non-peak'
  }`;

  return calculation(value, label, serviceArea, requestedPickupDate, peak);
};

const sitDeliveryPrice = (params) => {
  const value = getParamValue(SERVICE_ITEM_PARAM_KEYS.PriceRateOrFactor, params);
  const label = SERVICE_ITEM_CALCULATION_LABELS.SITDeliveryPrice;
  const sitScheduleDestination = `${
    SERVICE_ITEM_CALCULATION_LABELS[SERVICE_ITEM_PARAM_KEYS.SITScheduleDest]
  }: ${getParamValue(SERVICE_ITEM_PARAM_KEYS.SITScheduleDest, params)}`;
  const requestedPickup = `${
    SERVICE_ITEM_CALCULATION_LABELS[SERVICE_ITEM_PARAM_KEYS.RequestedPickupDate]
  }: ${formatDate(getParamValue(SERVICE_ITEM_PARAM_KEYS.RequestedPickupDate, params), 'DD MMM YYYY')}`;
  const domesticNonPeak = `${SERVICE_ITEM_CALCULATION_LABELS[SERVICE_ITEM_PARAM_KEYS.IsPeak]} ${
    getParamValue(SERVICE_ITEM_PARAM_KEYS.IsPeak, params)?.toLowerCase() === 'true' ? 'peak' : 'non-peak'
  }`;

  return calculation(value, label, sitScheduleDestination, requestedPickup, domesticNonPeak);
};

const daysInSIT = (params) => {
  const value = getParamValue(SERVICE_ITEM_PARAM_KEYS.NumberDaysSIT, params);
  const label = SERVICE_ITEM_CALCULATION_LABELS.DaysInSIT;

  return calculation(value, label);
};

const pickupSITPrice = (params) => {
  const value = getParamValue(SERVICE_ITEM_PARAM_KEYS.PriceRateOrFactor, params);
  const label = SERVICE_ITEM_CALCULATION_LABELS.PickupSITPrice;

  const originSITSchedule = `${
    SERVICE_ITEM_CALCULATION_LABELS[SERVICE_ITEM_PARAM_KEYS.SITScheduleOrigin]
  }: ${getParamValue(SERVICE_ITEM_PARAM_KEYS.SITScheduleOrigin, params)}`;

  const requestedPickupDate = `${
    SERVICE_ITEM_CALCULATION_LABELS[SERVICE_ITEM_PARAM_KEYS.RequestedPickupDate]
  }: ${formatDate(getParamValue(SERVICE_ITEM_PARAM_KEYS.RequestedPickupDate, params), 'DD MMM YYYY')}`;

  const peak = `${SERVICE_ITEM_CALCULATION_LABELS[SERVICE_ITEM_PARAM_KEYS.IsPeak]} ${
    getParamValue(SERVICE_ITEM_PARAM_KEYS.IsPeak, params)?.toLowerCase() === 'true' ? 'peak' : 'non-peak'
  }`;

  return calculation(value, label, originSITSchedule, requestedPickupDate, peak);
};

// totalAmountRequested is not a service item param
const totalAmountRequested = (totalAmount) => {
  const value = toDollarString(formatCents(totalAmount));
  const label = SERVICE_ITEM_CALCULATION_LABELS.TotalAmountRequested;
  const detail = '';

  return calculation(value, label, detail);
};

const makeCalculations = (itemCode, totalAmount, params) => {
  let result = [];

  switch (itemCode) {
    case SERVICE_ITEM_CODES.DDDSIT:
      result = [
        billableWeight(params),
        dddSITmileageZip5(params),
        sitDeliveryPrice(params),
        priceEscalationFactor(params),
        totalAmountRequested(totalAmount),
      ];
      break;
    // Domestic longhaul
    case SERVICE_ITEM_CODES.DLH:
      result = [
        billableWeight(params),
        mileageZIP3(params),
        baselineLinehaulPrice(params),
        priceEscalationFactor(params),
        totalAmountRequested(totalAmount),
      ];
      break;
    // Fuel surcharge
    case SERVICE_ITEM_CODES.FSC:
      result = [
        billableWeight(params),
        mileageZIP3(params),
        fuelSurchargePrice(params),
        totalAmountRequested(totalAmount),
      ];
      break;
    // Domestic origin price
    case SERVICE_ITEM_CODES.DOP:
      result = [
        billableWeight(params),
        originPrice(params),
        priceEscalationFactor(params),
        totalAmountRequested(totalAmount),
      ];
      break;
    // Domestic origin 1st day SIT
    case SERVICE_ITEM_CODES.DOFSIT:
      result = [
        billableWeight(params),
        originPrice(params),
        priceEscalationFactor(params),
        totalAmountRequested(totalAmount),
      ];
      break;
    // Domestic destination 1st day SIT
    case SERVICE_ITEM_CODES.DDFSIT:
      result = [
        billableWeight(params),
        originOrDestinationPrice(params, false),
        priceEscalationFactor(params),
        totalAmountRequested(totalAmount),
      ];
      break;
    // Domestic packing
    case SERVICE_ITEM_CODES.DPK:
      result = [
        billableWeight(params),
        packPrice(params),
        priceEscalationFactor(params),
        totalAmountRequested(totalAmount),
      ];
      break;
    // Domestic shorthaul
    case SERVICE_ITEM_CODES.DSH:
      result = [
        billableWeight(params),
        mileageZip5(params),
        baselineShorthaulPrice(params),
        priceEscalationFactor(params),
        totalAmountRequested(totalAmount),
      ];
      break;
    // Domestic destination
    case SERVICE_ITEM_CODES.DDP:
      result = [
        billableWeight(params),
        destinationPrice(params),
        priceEscalationFactor(params),
        totalAmountRequested(totalAmount),
      ];
      break;
    // Domestic origin additional SIT
    case SERVICE_ITEM_CODES.DOASIT:
      result = [
        billableWeight(params),
        daysInSIT(params),
        additionalDaySITPrice(params),
        priceEscalationFactor(params),
        totalAmountRequested(totalAmount),
      ];
      break;
    case SERVICE_ITEM_CODES.DOPSIT:
      result = [
        billableWeight(params),
        mileageZipSITOrigin(params),
        pickupSITPrice(params),
        priceEscalationFactor(params),
        totalAmountRequested(totalAmount),
      ];
      break;
    // Domestic unpacking
    case SERVICE_ITEM_CODES.DUPK:
      result = [
        billableWeight(params),
        unpackPrice(params),
        priceEscalationFactor(params),
        totalAmountRequested(totalAmount),
      ];
      break;

    default:
      break;
  }
  return result;
};

export { makeCalculations as default, makeCalculations };<|MERGE_RESOLUTION|>--- conflicted
+++ resolved
@@ -96,7 +96,6 @@
   return calculation(value, label, detail1, detail2, detail3);
 };
 
-<<<<<<< HEAD
 const baselineShorthaulPrice = (params) => {
   const value = getPriceRateOrFactor(params);
   const label = SERVICE_ITEM_CALCULATION_LABELS.BaselineShorthaulPrice;
@@ -129,10 +128,7 @@
   return calculation(value, label, detail);
 };
 
-// There is no param representing the orgin price or destination price as available in the re_domestic_service_area_prices table
-=======
 // There is no param representing the orgin price as available in the re_domestic_service_area_prices table
->>>>>>> 96745769
 // A param to return the service schedule is also not being created
 const originPrice = (params) => {
   const value = getPriceRateOrFactor(params);
@@ -358,7 +354,7 @@
     case SERVICE_ITEM_CODES.DDFSIT:
       result = [
         billableWeight(params),
-        originOrDestinationPrice(params, false),
+        destinationPrice(params),
         priceEscalationFactor(params),
         totalAmountRequested(totalAmount),
       ];
