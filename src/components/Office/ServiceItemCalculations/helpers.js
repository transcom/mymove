--- conflicted
+++ resolved
@@ -631,8 +631,6 @@
   return calculation(0, label);
 };
 
-<<<<<<< HEAD
-=======
 const uncappedRequestTotal = (params) => {
   const uncappedTotal = getParamValue(SERVICE_ITEM_PARAM_KEYS.UncappedRequestTotal, params);
   const value = toDollarString(uncappedTotal);
@@ -641,7 +639,6 @@
   return calculation(value, label);
 };
 
->>>>>>> 87aae06a
 const totalAmountRequested = (totalAmount) => {
   const value = toDollarString(formatCents(totalAmount));
   const label = `${SERVICE_ITEM_CALCULATION_LABELS.Total}:`;
@@ -849,10 +846,7 @@
         SERVICE_ITEM_PARAM_KEYS.StandaloneCrate !== null &&
         getParamValue(SERVICE_ITEM_PARAM_KEYS.StandaloneCrate, params) === 'true'
       ) {
-<<<<<<< HEAD
-=======
         result.splice(result.length - 1, 0, uncappedRequestTotal(params));
->>>>>>> 87aae06a
         result.splice(result.length - 1, 0, standaloneCrate(params));
       }
 
