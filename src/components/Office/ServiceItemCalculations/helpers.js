import { SERVICE_ITEM_CALCULATION_LABELS, SERVICE_ITEM_CODES, SERVICE_ITEM_PARAM_KEYS } from 'constants/serviceItems';
import { formatWeight, formatCents, toDollarString } from 'shared/formatters';
import { formatDate } from 'shared/dates';
import { formatWeightCWTFromLbs, formatDollarFromMillicents } from 'utils/formatters';

const calculation = (value, label, ...details) => {
  return {
    value,
    label,
    details: [...details],
  };
};

const getParamValue = (key, params) => {
  return params?.find((param) => param?.key === key)?.value;
};

const getPriceRateOrFactor = (params) => {
  return getParamValue(SERVICE_ITEM_PARAM_KEYS.PriceRateOrFactor, params) || '';
};

// billable weight calculation
const billableWeight = (params) => {
  const value = formatWeightCWTFromLbs(getParamValue(SERVICE_ITEM_PARAM_KEYS.WeightBilledActual, params));
  const label = SERVICE_ITEM_CALCULATION_LABELS.BillableWeight;

  const detail1 = `${SERVICE_ITEM_CALCULATION_LABELS[SERVICE_ITEM_PARAM_KEYS.WeightBilledActual]}: ${formatWeight(
    parseInt(getParamValue(SERVICE_ITEM_PARAM_KEYS.WeightBilledActual, params), 10),
  )}`;

  const weightEstimated = getParamValue(SERVICE_ITEM_PARAM_KEYS.WeightEstimated, params);
  const detail2 = `${SERVICE_ITEM_CALCULATION_LABELS[SERVICE_ITEM_PARAM_KEYS.WeightEstimated]}: ${
    weightEstimated ? formatWeight(parseInt(getParamValue(SERVICE_ITEM_PARAM_KEYS.WeightEstimated, params), 10)) : ''
  }`;
  return calculation(value, label, detail1, detail2);
};

// mileage calculation
const mileageZIP3 = (params) => {
  const value = getParamValue(SERVICE_ITEM_PARAM_KEYS.DistanceZip3, params);
  const label = SERVICE_ITEM_CALCULATION_LABELS.Mileage;
  const detail = `${SERVICE_ITEM_CALCULATION_LABELS[SERVICE_ITEM_PARAM_KEYS.ZipPickupAddress]} ${getParamValue(
    SERVICE_ITEM_PARAM_KEYS.ZipPickupAddress, // take the zip 3
    params,
  )?.slice(2)} to ${SERVICE_ITEM_CALCULATION_LABELS[SERVICE_ITEM_PARAM_KEYS.ZipDestAddress]} ${getParamValue(
    SERVICE_ITEM_PARAM_KEYS.ZipDestAddress,
    params,
  )?.slice(2)}`;

  return calculation(value, label, detail);
};

const mileageZip5 = (params) => {
  const value = getParamValue(SERVICE_ITEM_PARAM_KEYS.DistanceZip5, params);
  const label = SERVICE_ITEM_CALCULATION_LABELS.Mileage;
  const detail = `${SERVICE_ITEM_CALCULATION_LABELS[SERVICE_ITEM_PARAM_KEYS.ZipPickupAddress]} ${getParamValue(
    SERVICE_ITEM_PARAM_KEYS.ZipPickupAddress,
    params,
  )} to ${SERVICE_ITEM_CALCULATION_LABELS[SERVICE_ITEM_PARAM_KEYS.ZipDestAddress]} ${getParamValue(
    SERVICE_ITEM_PARAM_KEYS.ZipDestAddress,
    params,
  )}`;

  return calculation(value, label, detail);
};

const mileageZipSITOrigin = (params) => {
  const value = getParamValue(SERVICE_ITEM_PARAM_KEYS.DistanceZipSITOrigin, params);
  const label = SERVICE_ITEM_CALCULATION_LABELS.Mileage;
  const detail = `${SERVICE_ITEM_CALCULATION_LABELS[SERVICE_ITEM_PARAM_KEYS.ZipPickupAddress]} ${getParamValue(
    SERVICE_ITEM_PARAM_KEYS.ZipSITOriginHHGOriginalAddress,
    params,
  )} to ${SERVICE_ITEM_CALCULATION_LABELS[SERVICE_ITEM_PARAM_KEYS.ZipDestAddress]} ${getParamValue(
    SERVICE_ITEM_PARAM_KEYS.ZipSITOriginHHGActualAddress,
    params,
  )}`;

  return calculation(value, label, detail);
};

const baselineLinehaulPrice = (params) => {
  const value = getPriceRateOrFactor(params);
  const label = SERVICE_ITEM_CALCULATION_LABELS.BaselineLinehaulPrice;
  const detail1 = `${SERVICE_ITEM_CALCULATION_LABELS[SERVICE_ITEM_PARAM_KEYS.IsPeak]} ${
    getParamValue(SERVICE_ITEM_PARAM_KEYS.IsPeak, params)?.toLowerCase() === 'true' ? 'peak' : 'non-peak'
  }`;
  const detail2 = `${SERVICE_ITEM_CALCULATION_LABELS[SERVICE_ITEM_PARAM_KEYS.ServiceAreaOrigin]}: ${getParamValue(
    SERVICE_ITEM_PARAM_KEYS.ServiceAreaOrigin,
    params,
  )}`;
  const detail3 = `${SERVICE_ITEM_CALCULATION_LABELS[SERVICE_ITEM_PARAM_KEYS.RequestedPickupDate]}: ${formatDate(
    getParamValue(SERVICE_ITEM_PARAM_KEYS.RequestedPickupDate, params),
    'DD MMM YYYY',
  )}`;

  return calculation(value, label, detail1, detail2, detail3);
};

// There is no param representing the orgin price or destination price as available in the re_domestic_service_area_prices table
// A param to return the service schedule is also not being created
const originOrDestinationPrice = (params, isOrigin = true) => {
  const value = getPriceRateOrFactor(params);
  const serviceAreaKey = isOrigin ? SERVICE_ITEM_PARAM_KEYS.ServiceAreaOrigin : SERVICE_ITEM_PARAM_KEYS.ServiceAreaDest;
  const serviceAreaVal = getParamValue(serviceAreaKey, params) ? getParamValue(serviceAreaKey, params) : '';
  const requestedPickupDateVal = getParamValue(SERVICE_ITEM_PARAM_KEYS.RequestedPickupDate, params) || '';
  const label = isOrigin
    ? SERVICE_ITEM_CALCULATION_LABELS.OriginPrice
    : SERVICE_ITEM_CALCULATION_LABELS.DestinationPrice;

  const serviceArea = `${SERVICE_ITEM_CALCULATION_LABELS.ServiceArea}: ${serviceAreaVal}`;
  const requestedPickupDate = `${
    SERVICE_ITEM_CALCULATION_LABELS[SERVICE_ITEM_PARAM_KEYS.RequestedPickupDate]
  }: ${formatDate(requestedPickupDateVal, 'DD MMM YYYY')}`;

  const isPeak = `${SERVICE_ITEM_CALCULATION_LABELS[SERVICE_ITEM_PARAM_KEYS.IsPeak]} ${
    getParamValue(SERVICE_ITEM_PARAM_KEYS.IsPeak, params)?.toLowerCase() === 'true' ? 'peak' : 'non-peak'
  }`;

  return calculation(value, label, serviceArea, requestedPickupDate, isPeak);
};

const baselineShorthaulPrice = (params) => {
  const value = getPriceRateOrFactor(params);
  const label = SERVICE_ITEM_CALCULATION_LABELS.BaselineShorthaulPrice;
  const detail1 = `${SERVICE_ITEM_CALCULATION_LABELS[SERVICE_ITEM_PARAM_KEYS.IsPeak]} ${
    getParamValue(SERVICE_ITEM_PARAM_KEYS.IsPeak, params)?.toLowerCase() === 'true' ? 'peak' : 'non-peak'
  }`;
  const detail2 = `${SERVICE_ITEM_CALCULATION_LABELS[SERVICE_ITEM_PARAM_KEYS.ServiceAreaOrigin]}: ${getParamValue(
    SERVICE_ITEM_PARAM_KEYS.ServiceAreaOrigin,
    params,
  )}`;
  const detail3 = `${SERVICE_ITEM_CALCULATION_LABELS[SERVICE_ITEM_PARAM_KEYS.RequestedPickupDate]}: ${formatDate(
    getParamValue(SERVICE_ITEM_PARAM_KEYS.RequestedPickupDate, params),
    'DD MMM YYYY',
  )}`;

  return calculation(value, label, detail1, detail2, detail3);
};

const priceEscalationFactor = (params) => {
  const value = getParamValue(SERVICE_ITEM_PARAM_KEYS.EscalationCompounded, params)
    ? getParamValue(SERVICE_ITEM_PARAM_KEYS.EscalationCompounded, params)
    : '';
  const label = SERVICE_ITEM_CALCULATION_LABELS.PriceEscalationFactor;
  const detail = `${SERVICE_ITEM_CALCULATION_LABELS[SERVICE_ITEM_PARAM_KEYS.ContractYearName]}: ${
    getParamValue(SERVICE_ITEM_PARAM_KEYS.ContractYearName, params) || ''
  }`;

  return calculation(value, label, detail);
};

const fuelSurchargePrice = (params) => {
  // to get the Fuel surcharge price (per mi), multiply FSCWeightBasedDistanceMultiplier by DistanceZip3
  // which gets the dollar value
  const value = parseFloat(
    String(
      getParamValue(SERVICE_ITEM_PARAM_KEYS.FSCWeightBasedDistanceMultiplier, params) *
        getParamValue(SERVICE_ITEM_PARAM_KEYS.DistanceZip3, params),
    ),
  ).toFixed(2);
  const label = SERVICE_ITEM_CALCULATION_LABELS.FuelSurchargePrice;
  const detail1 = `${
    SERVICE_ITEM_CALCULATION_LABELS[SERVICE_ITEM_PARAM_KEYS.EIAFuelPrice]
  }: ${formatDollarFromMillicents(getParamValue(SERVICE_ITEM_PARAM_KEYS.EIAFuelPrice, params))}`;
  const detail2 = `${
    SERVICE_ITEM_CALCULATION_LABELS[SERVICE_ITEM_PARAM_KEYS.FSCWeightBasedDistanceMultiplier]
  }: ${getParamValue(SERVICE_ITEM_PARAM_KEYS.FSCWeightBasedDistanceMultiplier, params)}`;
  const detail3 = `${SERVICE_ITEM_CALCULATION_LABELS[SERVICE_ITEM_PARAM_KEYS.ActualPickupDate]}: ${formatDate(
    getParamValue(SERVICE_ITEM_PARAM_KEYS.ActualPickupDate, params),
    'DD MMM YYYY',
  )}`;

  return calculation(value, label, detail1, detail2, detail3);
};

const packPrice = (params) => {
  const value = getPriceRateOrFactor(params);
  const label = SERVICE_ITEM_CALCULATION_LABELS.PackPrice;
  const originServiceSchedule = `${
    SERVICE_ITEM_CALCULATION_LABELS[SERVICE_ITEM_PARAM_KEYS.ServicesScheduleOrigin]
  }: ${getParamValue(SERVICE_ITEM_PARAM_KEYS.ServicesScheduleOrigin, params)}`;
  const requestedPickup = `${
    SERVICE_ITEM_CALCULATION_LABELS[SERVICE_ITEM_PARAM_KEYS.RequestedPickupDate]
  }: ${formatDate(getParamValue(SERVICE_ITEM_PARAM_KEYS.RequestedPickupDate, params), 'DD MMM YYYY')}`;
  const domesticNonPeak = `${SERVICE_ITEM_CALCULATION_LABELS[SERVICE_ITEM_PARAM_KEYS.IsPeak]} ${
    getParamValue(SERVICE_ITEM_PARAM_KEYS.IsPeak, params)?.toLowerCase() === 'true' ? 'peak' : 'non-peak'
  }`;

  return calculation(value, label, originServiceSchedule, requestedPickup, domesticNonPeak);
};

const unpackPrice = (params) => {
  const value = getParamValue(SERVICE_ITEM_PARAM_KEYS.PriceRateOrFactor, params);
  const label = SERVICE_ITEM_CALCULATION_LABELS.UnpackPrice;
  const destServiceSchedule = `${
    SERVICE_ITEM_CALCULATION_LABELS[SERVICE_ITEM_PARAM_KEYS.ServicesScheduleDest]
  }: ${getParamValue(SERVICE_ITEM_PARAM_KEYS.ServicesScheduleDest, params)}`;
  const requestedPickup = `${
    SERVICE_ITEM_CALCULATION_LABELS[SERVICE_ITEM_PARAM_KEYS.RequestedPickupDate]
  }: ${formatDate(getParamValue(SERVICE_ITEM_PARAM_KEYS.RequestedPickupDate, params), 'DD MMM YYYY')}`;
  const domesticNonPeak = `${SERVICE_ITEM_CALCULATION_LABELS[SERVICE_ITEM_PARAM_KEYS.IsPeak]} ${
    getParamValue(SERVICE_ITEM_PARAM_KEYS.IsPeak, params)?.toLowerCase() === 'true' ? 'peak' : 'non-peak'
  }`;

  return calculation(value, label, destServiceSchedule, requestedPickup, domesticNonPeak);
};

const additionalDaySITPrice = (params) => {
  const value = getPriceRateOrFactor(params);
  const label = SERVICE_ITEM_CALCULATION_LABELS.AdditionalDaySITPrice;
  const serviceArea = `${SERVICE_ITEM_CALCULATION_LABELS[SERVICE_ITEM_PARAM_KEYS.ServiceAreaOrigin]}: ${getParamValue(
    SERVICE_ITEM_PARAM_KEYS.ServiceAreaOrigin,
    params,
  )}`;
  const requestedPickupDate = `${
    SERVICE_ITEM_CALCULATION_LABELS[SERVICE_ITEM_PARAM_KEYS.RequestedPickupDate]
  }: ${formatDate(getParamValue(SERVICE_ITEM_PARAM_KEYS.RequestedPickupDate, params), 'DD MMM YYYY')}`;
  const peak = `${SERVICE_ITEM_CALCULATION_LABELS[SERVICE_ITEM_PARAM_KEYS.IsPeak]} ${
    getParamValue(SERVICE_ITEM_PARAM_KEYS.IsPeak, params)?.toLowerCase() === 'true' ? 'peak' : 'non-peak'
  }`;

  return calculation(value, label, serviceArea, requestedPickupDate, peak);
};

const daysInSIT = (params) => {
  const value = getParamValue(SERVICE_ITEM_PARAM_KEYS.NumberDaysSIT, params);
  const label = SERVICE_ITEM_CALCULATION_LABELS.DaysInSIT;

  return calculation(value, label);
};

const pickupSITPrice = (params) => {
  const value = getParamValue(SERVICE_ITEM_PARAM_KEYS.PriceRateOrFactor, params);
  const label = SERVICE_ITEM_CALCULATION_LABELS.PickupSITPrice;

  const originSITSchedule = `${
    SERVICE_ITEM_CALCULATION_LABELS[SERVICE_ITEM_PARAM_KEYS.SITScheduleOrigin]
  }: ${getParamValue(SERVICE_ITEM_PARAM_KEYS.SITScheduleOrigin, params)}`;

  const requestedPickupDate = `${
    SERVICE_ITEM_CALCULATION_LABELS[SERVICE_ITEM_PARAM_KEYS.RequestedPickupDate]
  }: ${formatDate(getParamValue(SERVICE_ITEM_PARAM_KEYS.RequestedPickupDate, params), 'DD MMM YYYY')}`;

  const peak = `${SERVICE_ITEM_CALCULATION_LABELS[SERVICE_ITEM_PARAM_KEYS.IsPeak]} ${
    getParamValue(SERVICE_ITEM_PARAM_KEYS.IsPeak, params)?.toLowerCase() === 'true' ? 'peak' : 'non-peak'
  }`;

  return calculation(value, label, originSITSchedule, requestedPickupDate, peak);
};

// totalAmountRequested is not a service item param
const totalAmountRequested = (totalAmount) => {
  const value = toDollarString(formatCents(totalAmount));
  const label = SERVICE_ITEM_CALCULATION_LABELS.TotalAmountRequested;
  const detail = '';

  return calculation(value, label, detail);
};

const makeCalculations = (itemCode, totalAmount, params) => {
  let result = [];

  switch (itemCode) {
    case SERVICE_ITEM_CODES.DLH:
      result = [
        billableWeight(params),
        mileageZIP3(params),
        baselineLinehaulPrice(params),
        priceEscalationFactor(params),
        totalAmountRequested(totalAmount),
      ];
      break;
    case SERVICE_ITEM_CODES.FSC:
      result = [
        billableWeight(params),
        mileageZIP3(params),
        fuelSurchargePrice(params),
        totalAmountRequested(totalAmount),
      ];
      break;

    case SERVICE_ITEM_CODES.DOP:
      result = [
        billableWeight(params),
        originOrDestinationPrice(params),
        priceEscalationFactor(params),
        totalAmountRequested(totalAmount),
      ];
      break;

    case SERVICE_ITEM_CODES.DOFSIT:
      result = [
        billableWeight(params),
        originOrDestinationPrice(params),
        priceEscalationFactor(params),
        totalAmountRequested(totalAmount),
      ];
      break;

    // Domestic packing
    case SERVICE_ITEM_CODES.DPK:
      result = [
        billableWeight(params),
        packPrice(params),
        priceEscalationFactor(params),
        totalAmountRequested(totalAmount),
      ];
      break;
    // Domestic shorthaul
    case SERVICE_ITEM_CODES.DSH:
      result = [
        billableWeight(params),
        mileageZip5(params),
        baselineShorthaulPrice(params),
        priceEscalationFactor(params),
        totalAmountRequested(totalAmount),
      ];
      break;
    // Domestic destination
    case SERVICE_ITEM_CODES.DDP:
      result = [
        billableWeight(params),
        originOrDestinationPrice(params, false),
        priceEscalationFactor(params),
        totalAmountRequested(totalAmount),
      ];
      break;
    case SERVICE_ITEM_CODES.DOASIT:
      result = [
        billableWeight(params),
        daysInSIT(params),
        additionalDaySITPrice(params),
        priceEscalationFactor(params),
        totalAmountRequested(totalAmount),
      ];
      break;
<<<<<<< HEAD
    case SERVICE_ITEM_CODES.DOPSIT:
      result = [
        billableWeight(params),
        mileageZipSITOrigin(params),
        pickupSITPrice(params),
=======
    // Domestic unpacking
    case SERVICE_ITEM_CODES.DUPK:
      result = [
        billableWeight(params),
        unpackPrice(params),
>>>>>>> 6a260269
        priceEscalationFactor(params),
        totalAmountRequested(totalAmount),
      ];
      break;
<<<<<<< HEAD
=======

>>>>>>> 6a260269
    default:
      break;
  }
  return result;
};

export { makeCalculations as default, makeCalculations };<|MERGE_RESOLUTION|>--- conflicted
+++ resolved
@@ -334,27 +334,24 @@
         totalAmountRequested(totalAmount),
       ];
       break;
-<<<<<<< HEAD
     case SERVICE_ITEM_CODES.DOPSIT:
       result = [
         billableWeight(params),
         mileageZipSITOrigin(params),
         pickupSITPrice(params),
-=======
+        priceEscalationFactor(params),
+        totalAmountRequested(totalAmount),
+      ];
+      break;
     // Domestic unpacking
     case SERVICE_ITEM_CODES.DUPK:
       result = [
         billableWeight(params),
         unpackPrice(params),
->>>>>>> 6a260269
-        priceEscalationFactor(params),
-        totalAmountRequested(totalAmount),
-      ];
-      break;
-<<<<<<< HEAD
-=======
-
->>>>>>> 6a260269
+        priceEscalationFactor(params),
+        totalAmountRequested(totalAmount),
+      ];
+      break;
     default:
       break;
   }
