@import '../../../shared/styles/basics';
@import '../../../shared/styles/mixins';
@import '../../../shared/styles/colors';

.ServiceItemCard {
  dt {
    @include u-font-size('base', 2);
    @include u-font-weight('bold');
    @include u-color('gray-90');
  }

  dd {
    margin-inline-start: 0;
    @include u-margin-y(1);
  }

  .cardHeader {
    text-transform: uppercase;
    @include u-margin-top(2);
    @include u-margin-bottom(2);
    @include u-text('gray-40');
  }
<<<<<<< HEAD

  .textValue {
    @include u-margin-top(1);
    @include u-margin-bottom(1);
  }

  .statusOption {
    @include u-padding(0);
    @include u-shadow(2);
    @include u-border(1px);
    border-color: $base-light;
    border-radius: units(2px);

    :global {
      .usa-radio__label {
        @include u-padding-y(2);
        @include u-padding-left(6);
        margin: 0;
      }

      .usa-radio__input:checked + .usa-radio__label {
        background-color: $link-light;
      }

      .usa-form-group {
        @include u-padding(2);

        .usa-label {
          margin-top: 0;
        }
      }
    }
  }

  .statusOption + .statusOption {
    margin-top: 14px;
  }

  .clearStatus {
    padding: 0;
  }

  .statusOption + .clearStatus {
    @include u-margin-top(2);
  }
=======
>>>>>>> a384707d
}<|MERGE_RESOLUTION|>--- conflicted
+++ resolved
@@ -19,12 +19,6 @@
     @include u-margin-top(2);
     @include u-margin-bottom(2);
     @include u-text('gray-40');
-  }
-<<<<<<< HEAD
-
-  .textValue {
-    @include u-margin-top(1);
-    @include u-margin-bottom(1);
   }
 
   .statusOption {
@@ -66,6 +60,4 @@
   .statusOption + .clearStatus {
     @include u-margin-top(2);
   }
-=======
->>>>>>> a384707d
 }