--- conflicted
+++ resolved
@@ -65,11 +65,11 @@
   const mountedComponent = mount(<ReviewServiceItems serviceItemCards={serviceItemCards} handleClose={handleClose} />);
 
   it('renders without crashing', () => {
-    expect(shallowComponent.find('[data-cy="ReviewServiceItems"]').length).toBe(1);
+    const serviceItemCard = shallowComponent.find(ServiceItemCard).dive();
+    expect(serviceItemCard.find('[data-testid="ServiceItemCard"]').length).toBe(1);
   });
 
   it('renders ServiceItemCard component', () => {
-<<<<<<< HEAD
     expect(shallowComponent.find(ServiceItemCard).length).toBe(1);
   });
 
@@ -136,9 +136,5 @@
     mountedComponent.update();
 
     compareItem(mountedComponent, serviceItemCards[4]);
-=======
-    const serviceItemCard = component.find(ServiceItemCard).dive();
-    expect(serviceItemCard.find('[data-testid="ServiceItemCard"]').length).toBe(1);
->>>>>>> eb257ae4
   });
 });