import React from 'react';
import { act } from 'react-dom/test-utils';
import { shallow, mount } from 'enzyme';

import { toDollarString } from '../../../shared/formatters';

import ReviewServiceItems from './ReviewServiceItems';

import { SHIPMENT_OPTIONS, SERVICE_ITEM_STATUS } from 'shared/constants';

const serviceItemCards = [
  {
    id: '1',
    shipmentType: SHIPMENT_OPTIONS.HHG,
    shipmentId: '10',
    serviceItemName: 'Domestic linehaul',
    amount: 6423,
    status: SERVICE_ITEM_STATUS.SUBMITTED,
    createdAt: '2020-01-01T00:08:00.999Z',
  },
  {
    id: '2',
    shipmentType: SHIPMENT_OPTIONS.HHG,
    shipmentId: '10',
    serviceItemName: 'Fuel Surcharge',
    amount: 50.25,
    createdAt: '2020-01-01T00:08:30.999Z',
  },
  {
    id: '3',
    shipmentType: SHIPMENT_OPTIONS.NTS,
    shipmentId: '20',
    serviceItemName: 'Domestic linehaul',
    amount: 0.1,
    createdAt: '2020-01-01T00:09:00.999Z',
  },
  {
    id: '4',
    shipmentType: null,
    shipmentId: null,
    serviceItemName: 'Counseling Services',
    amount: 1000,
    createdAt: '2020-01-01T00:02:00.999Z',
  },
];

const basicServiceItemCards = [
  {
    id: '4',
    shipmentType: null,
    shipmentId: null,
    serviceItemName: 'Counseling Services',
    amount: 1000,
    createdAt: '2020-01-01T00:02:00.999Z',
  },
  {
    id: '5',
    shipmentType: null,
    shipmentId: null,
    serviceItemName: 'Move management',
    amount: 1,
    createdAt: '2020-01-01T00:01:00.999Z',
  },
];

const compareItem = (component, item) => {
  expect(component.find('[data-testid="serviceItemName"]').text()).toEqual(item.serviceItemName);
  expect(component.find('[data-testid="serviceItemAmount"]').text()).toEqual(toDollarString(item.amount));
};

describe('ReviewServiceItems component', () => {
  const handleClose = jest.fn();
  const shallowComponent = shallow(
    <ReviewServiceItems serviceItemCards={serviceItemCards} handleClose={handleClose} />,
  );
  const mountedComponent = mount(<ReviewServiceItems serviceItemCards={serviceItemCards} handleClose={handleClose} />);

  it('renders without crashing', () => {
    expect(shallowComponent.find('[data-testid="ReviewServiceItems"]').length).toBe(1);
  });

  it('renders a Formik form', () => {
    expect(shallowComponent.find('Formik').length).toBe(1);
  });

  it('renders ServiceItemCard component', () => {
    expect(mountedComponent.find('ServiceItemCard').length).toBe(1);
  });

  it('attaches the close listener', () => {
    expect(mountedComponent.find('[data-testid="closeSidebar"]').prop('onClick')).toBe(handleClose);
  });

  it('displays the total count', () => {
<<<<<<< HEAD
    expect(mountedComponent.find('[data-cy="itemCount"]').text()).toEqual('1 OF 4 ITEMS');
=======
    expect(mountedComponent.find('[data-testid="itemCount"]').text()).toEqual('1 OF 5 ITEMS');
>>>>>>> f97dde41
  });

  it('disables previous button at beginning', () => {
    expect(mountedComponent.find('[data-testid="prevServiceItem"]').prop('disabled')).toBe(true);
  });

  it('enables next button at beginning', () => {
    expect(mountedComponent.find('[data-testid="nextServiceItem"]').prop('disabled')).toBe(false);
  });

  it('renders two basic service item cards', () => {
    const basicWrapper = mount(
      <ReviewServiceItems serviceItemCards={basicServiceItemCards} handleClose={handleClose} />,
    );
    expect(basicWrapper.find('ServiceItemCard').length).toBe(2);
  });

  describe('navigating through service items', () => {
    const nextButton = mountedComponent.find('[data-testid="nextServiceItem"]');
    const prevButton = mountedComponent.find('[data-testid="prevServiceItem"]');

    it('renders the service item cards ordered by timestamp ascending', () => {
      compareItem(mountedComponent, serviceItemCards[3]);

      nextButton.simulate('click');
      mountedComponent.update();

      compareItem(mountedComponent, serviceItemCards[0]);

      nextButton.simulate('click');
      mountedComponent.update();

      compareItem(mountedComponent, serviceItemCards[1]);

      nextButton.simulate('click');
      mountedComponent.update();

      compareItem(mountedComponent, serviceItemCards[2]);
    });

    it('disables the Next button on the last item', () => {
      expect(mountedComponent.find('[data-testid="nextServiceItem"]').prop('disabled')).toBe(true);
    });

    it('can click back to the first item', () => {
      prevButton.simulate('click');
      mountedComponent.update();

      compareItem(mountedComponent, serviceItemCards[1]);

      prevButton.simulate('click');
      mountedComponent.update();

      compareItem(mountedComponent, serviceItemCards[0]);

      prevButton.simulate('click');
      mountedComponent.update();

      compareItem(mountedComponent, serviceItemCards[3]);
    });
  });

  describe('filling out the service item form', () => {
    const nextButton = mountedComponent.find('[data-testid="nextServiceItem"]');

    it('the item values are blank by default', () => {
      const serviceItemCard = mountedComponent.find('ServiceItemCard');

      expect(serviceItemCard.prop('value')).toEqual({ status: undefined, rejectionReason: undefined });
    });

    it('can approve an item', async () => {
      const serviceItemId = serviceItemCards[3].id;
      const approveInput = mountedComponent.find(`input[name="${serviceItemId}.status"][value="APPROVED"]`);
      expect(approveInput.length).toBe(1);

      await act(async () => {
        approveInput.simulate('change');
      });
      mountedComponent.update();
      const serviceItemCard = mountedComponent.find('ServiceItemCard');
      expect(serviceItemCard.prop('value')).toEqual({ status: 'APPROVED', rejectionReason: undefined });
    });

    it('can reject an item', async () => {
      nextButton.simulate('click');
      mountedComponent.update();

      const serviceItemId = serviceItemCards[0].id;
      const rejectInput = mountedComponent.find(`input[name="${serviceItemId}.status"][value="REJECTED"]`);
      expect(rejectInput.length).toBe(1);

      await act(async () => {
        rejectInput.simulate('change');
      });
      mountedComponent.update();
      const serviceItemCard = mountedComponent.find('ServiceItemCard');
      expect(serviceItemCard.prop('value')).toEqual({ status: 'REJECTED', rejectionReason: undefined });
    });

    it('can enter a reason for rejecting an item', async () => {
      const serviceItemId = serviceItemCards[0].id;
      const rejectReasonInput = mountedComponent.find(`textarea[name="${serviceItemId}.rejectionReason"]`);
      expect(rejectReasonInput.length).toBe(1);

      await act(async () => {
        rejectReasonInput.simulate('change', {
          target: {
            name: `${serviceItemId}.rejectionReason`,
            value: 'This is why I rejected it',
          },
        });
      });
      mountedComponent.update();
      const serviceItemCard = mountedComponent.find('ServiceItemCard');
      expect(serviceItemCard.prop('value')).toEqual({
        status: 'REJECTED',
        rejectionReason: 'This is why I rejected it',
      });
    });

    it('can clear the selections for an item', async () => {
      const clearSelectionButton = mountedComponent.find('[data-testid="clearStatusButton"]');
      expect(clearSelectionButton.length).toBe(1);

      await act(async () => {
        clearSelectionButton.simulate('click');
      });
      mountedComponent.update();
      const serviceItemCard = mountedComponent.find('ServiceItemCard');
      expect(serviceItemCard.prop('value')).toEqual({
        status: undefined,
        rejectionReason: undefined,
      });
    });
  });
});<|MERGE_RESOLUTION|>--- conflicted
+++ resolved
@@ -92,11 +92,7 @@
   });
 
   it('displays the total count', () => {
-<<<<<<< HEAD
-    expect(mountedComponent.find('[data-cy="itemCount"]').text()).toEqual('1 OF 4 ITEMS');
-=======
     expect(mountedComponent.find('[data-testid="itemCount"]').text()).toEqual('1 OF 5 ITEMS');
->>>>>>> f97dde41
   });
 
   it('disables previous button at beginning', () => {
