import React, { useState, useEffect } from 'react';
import PropTypes from 'prop-types';
import { Button } from '@trussworks/react-uswds';

import sortServiceItemsByGroup from '../../../utils/serviceItems';

import styles from './ReviewServiceItems.module.scss';

import { ServiceItemCardsShape } from 'types/serviceItemCard';
import { SERVICE_ITEM_STATUS } from 'shared/constants';
import { ReactComponent as XLightIcon } from 'shared/icon/x-light.svg';
import ServiceItemCard from 'components/Office/ReviewServiceItems/ServiceItemCard';
import { toDollarString } from 'shared/formatters';

<<<<<<< HEAD
const ReviewServiceItems = ({ header, serviceItemCards, handleClose, patchPaymentServiceItem }) => {
  const [curCardIndex, setCardIndex] = useState(0);
  // eslint-disable-next-line no-unused-vars
  const [totalApproved, setTotalApproved] = useState(0);

=======
const ReviewServiceItems = ({ header, serviceItemCards, handleClose, disableScrollIntoView }) => {
  const [curCardIndex, setCardIndex] = useState(0);
>>>>>>> 8bcac148
  const sortedCards = sortServiceItemsByGroup(serviceItemCards);

  const totalCards = serviceItemCards.length;

  const { APPROVED, REJECTED } = SERVICE_ITEM_STATUS;

  const handleClick = (index) => {
    setCardIndex(index);
  };

  const calculateTotals = (values) => {
    let approvedSum = 0;
    let rejectedSum = 0;

    serviceItemCards.forEach((serviceItem) => {
      const itemValues = values[`${serviceItem.id}`];
      if (itemValues?.status === APPROVED) approvedSum += serviceItem.amount;
      else if (itemValues?.status === REJECTED) rejectedSum += serviceItem.amount;
    });

    return {
      approved: approvedSum,
      rejected: rejectedSum,
    };
  };

  //  let requestedSum = 0; // TODO - use in Complete review screen
  const formValues = {};

  let firstBasicIndex = null;
  let lastBasicIndex = null;
  // TODO - preset these based on existing values
  sortedCards.forEach((serviceItem, index) => {
    formValues[serviceItem.id] = {
      status: serviceItem.status,
      rejectionReason: serviceItem.rejectionReason,
    };

    // here we want to set the first and last index
    // of basic service items to know the bounds
    if (!serviceItem.shipmentType) {
      // no shipemntId, then it is a basic service items
      if (firstBasicIndex === null) {
        // if not set yet, set it the first time we see a basic
        // service item
        firstBasicIndex = index;
      }
      // keep setting the last basic index until the last one
      lastBasicIndex = index;
    }

    // requestedSum += serviceItem.amount; // TODO - use in Complete review screen
  });

  const currentCard = sortedCards[parseInt(curCardIndex, 10)];
<<<<<<< HEAD
  return (
    <div data-testid="ReviewServiceItems" className={styles.ReviewServiceItems}>
      <div className={styles.top}>
        <Button data-testid="closeSidebar" type="button" onClick={handleClose} unstyled>
          <XLightIcon />
        </Button>
        <div data-testid="itemCount" className={styles.eyebrowTitle}>
          {curCardIndex + 1} OF {totalCards} ITEMS
        </div>
        <h2 className={styles.header}>{header}</h2>
      </div>
      <div className={styles.body}>
        {currentCard && (
          <ServiceItemCard
            key={`serviceItemCard_${currentCard.id}`}
            patchPaymentServiceItem={patchPaymentServiceItem}
            // eslint-disable-next-line react/jsx-props-no-spreading
            {...currentCard}
          />
        )}
      </div>
      <div className={styles.bottom}>
        <Button
          data-testid="prevServiceItem"
          type="button"
          onClick={() => handleClick(curCardIndex - 1)}
          secondary
          disabled={curCardIndex === 0}
        >
          Previous
        </Button>
        <Button
          data-testid="nextServiceItem"
          type="button"
          onClick={() => handleClick(curCardIndex + 1)}
          disabled={curCardIndex + 1 === totalCards}
        >
          Next
        </Button>
        <div className={styles.totalApproved}>
          <div className={styles.totalLabel}>Total approved</div>
          <div className={styles.totalAmount}>${totalApproved.toFixed(2)}</div>
        </div>
      </div>
=======
  const isBasicServiceItem =
    firstBasicIndex !== null && curCardIndex >= firstBasicIndex && curCardIndex <= lastBasicIndex;

  // Similar to componentDidMount and componentDidUpdate
  useEffect(() => {
    if (currentCard) {
      const { id } = sortedCards[parseInt(curCardIndex, 10)];
      const element = document.querySelector(`#card-${id}`);
      // scroll into element view
      if (element && !disableScrollIntoView) {
        element.scrollIntoView();
      }
    }
  });

  return (
    <div data-testid="ReviewServiceItems" className={styles.ReviewServiceItems}>
      <Formik initialValues={formValues}>
        {({ values, handleChange, setValues }) => {
          const clearServiceItemValues = (id) => {
            setValues({
              ...values,
              [`${id}`]: {
                status: undefined,
                rejectionReason: undefined,
              },
            });
          };

          return (
            <Form className={styles.form}>
              <div className={styles.top}>
                <Button data-testid="closeSidebar" type="button" onClick={handleClose} unstyled>
                  <XLightIcon />
                </Button>
                <div data-testid="itemCount" className={styles.eyebrowTitle}>
                  {curCardIndex + 1} OF {totalCards} ITEMS
                </div>
                <h2 className={styles.header}>{header}</h2>
              </div>
              <div className={styles.body}>
                {currentCard &&
                  // render multiple basic service item cards
                  // otherwise, render only one card for shipment
                  (isBasicServiceItem ? (
                    sortedCards.slice(firstBasicIndex, lastBasicIndex + 1).map((curCard) => (
                      <ServiceItemCard
                        key={`serviceItemCard_${curCard.id}`}
                        // eslint-disable-next-line react/jsx-props-no-spreading
                        {...curCard}
                        value={values[curCard.id]}
                        onChange={handleChange}
                        clearValues={clearServiceItemValues}
                      />
                    ))
                  ) : (
                    <ServiceItemCard
                      key={`serviceItemCard_${currentCard.id}`}
                      // eslint-disable-next-line react/jsx-props-no-spreading
                      {...currentCard}
                      value={values[currentCard.id]}
                      onChange={handleChange}
                      clearValues={clearServiceItemValues}
                    />
                  ))}
              </div>
              <div className={styles.bottom}>
                <Button
                  data-testid="prevServiceItem"
                  type="button"
                  onClick={() => handleClick(curCardIndex - 1)}
                  secondary
                  disabled={curCardIndex === 0}
                >
                  Previous
                </Button>
                <Button
                  data-testid="nextServiceItem"
                  type="button"
                  onClick={() => handleClick(curCardIndex + 1)}
                  disabled={curCardIndex + 1 === totalCards}
                >
                  Next
                </Button>
                <div className={styles.totalApproved}>
                  <div className={styles.totalLabel}>Total approved</div>
                  <div data-testid="approvedAmount" className={styles.totalAmount}>
                    {toDollarString(calculateTotals(values).approved)}
                  </div>
                </div>
              </div>
            </Form>
          );
        }}
      </Formik>
>>>>>>> 8bcac148
    </div>
  );
};

ReviewServiceItems.propTypes = {
  header: PropTypes.string,
  serviceItemCards: ServiceItemCardsShape,
  handleClose: PropTypes.func.isRequired,
<<<<<<< HEAD
  patchPaymentServiceItem: PropTypes.func.isRequired,
=======
  disableScrollIntoView: PropTypes.bool,
>>>>>>> 8bcac148
};

ReviewServiceItems.defaultProps = {
  header: 'Review service items',
  serviceItemCards: [],
<<<<<<< HEAD
=======
  disableScrollIntoView: false,
>>>>>>> 8bcac148
};

export default ReviewServiceItems;<|MERGE_RESOLUTION|>--- conflicted
+++ resolved
@@ -12,16 +12,15 @@
 import ServiceItemCard from 'components/Office/ReviewServiceItems/ServiceItemCard';
 import { toDollarString } from 'shared/formatters';
 
-<<<<<<< HEAD
-const ReviewServiceItems = ({ header, serviceItemCards, handleClose, patchPaymentServiceItem }) => {
+const ReviewServiceItems = ({
+  header,
+  serviceItemCards,
+  handleClose,
+  disableScrollIntoView,
+  patchPaymentServiceItem,
+}) => {
   const [curCardIndex, setCardIndex] = useState(0);
-  // eslint-disable-next-line no-unused-vars
-  const [totalApproved, setTotalApproved] = useState(0);
 
-=======
-const ReviewServiceItems = ({ header, serviceItemCards, handleClose, disableScrollIntoView }) => {
-  const [curCardIndex, setCardIndex] = useState(0);
->>>>>>> 8bcac148
   const sortedCards = sortServiceItemsByGroup(serviceItemCards);
 
   const totalCards = serviceItemCards.length;
@@ -77,7 +76,22 @@
   });
 
   const currentCard = sortedCards[parseInt(curCardIndex, 10)];
-<<<<<<< HEAD
+
+  const isBasicServiceItem =
+    firstBasicIndex !== null && curCardIndex >= firstBasicIndex && curCardIndex <= lastBasicIndex;
+
+  // Similar to componentDidMount and componentDidUpdate
+  useEffect(() => {
+    if (currentCard) {
+      const { id } = sortedCards[parseInt(curCardIndex, 10)];
+      const element = document.querySelector(`#card-${id}`);
+      // scroll into element view
+      if (element && !disableScrollIntoView) {
+        element.scrollIntoView();
+      }
+    }
+  });
+
   return (
     <div data-testid="ReviewServiceItems" className={styles.ReviewServiceItems}>
       <div className={styles.top}>
@@ -90,14 +104,25 @@
         <h2 className={styles.header}>{header}</h2>
       </div>
       <div className={styles.body}>
-        {currentCard && (
-          <ServiceItemCard
-            key={`serviceItemCard_${currentCard.id}`}
-            patchPaymentServiceItem={patchPaymentServiceItem}
-            // eslint-disable-next-line react/jsx-props-no-spreading
-            {...currentCard}
-          />
-        )}
+        {currentCard && // render multiple basic service item cards
+          // otherwise, render only one card for shipment
+          (isBasicServiceItem ? (
+            sortedCards.slice(firstBasicIndex, lastBasicIndex + 1).map((curCard) => (
+              <ServiceItemCard
+                key={`serviceItemCard_${curCard.id}`}
+                patchPaymentServiceItem={patchPaymentServiceItem}
+                // eslint-disable-next-line react/jsx-props-no-spreading
+                {...curCard}
+              />
+            ))
+          ) : (
+            <ServiceItemCard
+              key={`serviceItemCard_${currentCard.id}`}
+              patchPaymentServiceItem={patchPaymentServiceItem}
+              // eslint-disable-next-line react/jsx-props-no-spreading
+              {...currentCard}
+            />
+          ))}
       </div>
       <div className={styles.bottom}>
         <Button
@@ -119,106 +144,9 @@
         </Button>
         <div className={styles.totalApproved}>
           <div className={styles.totalLabel}>Total approved</div>
-          <div className={styles.totalAmount}>${totalApproved.toFixed(2)}</div>
+          <div className={styles.totalAmount}> {toDollarString(calculateTotals(formValues).approved)}</div>
         </div>
       </div>
-=======
-  const isBasicServiceItem =
-    firstBasicIndex !== null && curCardIndex >= firstBasicIndex && curCardIndex <= lastBasicIndex;
-
-  // Similar to componentDidMount and componentDidUpdate
-  useEffect(() => {
-    if (currentCard) {
-      const { id } = sortedCards[parseInt(curCardIndex, 10)];
-      const element = document.querySelector(`#card-${id}`);
-      // scroll into element view
-      if (element && !disableScrollIntoView) {
-        element.scrollIntoView();
-      }
-    }
-  });
-
-  return (
-    <div data-testid="ReviewServiceItems" className={styles.ReviewServiceItems}>
-      <Formik initialValues={formValues}>
-        {({ values, handleChange, setValues }) => {
-          const clearServiceItemValues = (id) => {
-            setValues({
-              ...values,
-              [`${id}`]: {
-                status: undefined,
-                rejectionReason: undefined,
-              },
-            });
-          };
-
-          return (
-            <Form className={styles.form}>
-              <div className={styles.top}>
-                <Button data-testid="closeSidebar" type="button" onClick={handleClose} unstyled>
-                  <XLightIcon />
-                </Button>
-                <div data-testid="itemCount" className={styles.eyebrowTitle}>
-                  {curCardIndex + 1} OF {totalCards} ITEMS
-                </div>
-                <h2 className={styles.header}>{header}</h2>
-              </div>
-              <div className={styles.body}>
-                {currentCard &&
-                  // render multiple basic service item cards
-                  // otherwise, render only one card for shipment
-                  (isBasicServiceItem ? (
-                    sortedCards.slice(firstBasicIndex, lastBasicIndex + 1).map((curCard) => (
-                      <ServiceItemCard
-                        key={`serviceItemCard_${curCard.id}`}
-                        // eslint-disable-next-line react/jsx-props-no-spreading
-                        {...curCard}
-                        value={values[curCard.id]}
-                        onChange={handleChange}
-                        clearValues={clearServiceItemValues}
-                      />
-                    ))
-                  ) : (
-                    <ServiceItemCard
-                      key={`serviceItemCard_${currentCard.id}`}
-                      // eslint-disable-next-line react/jsx-props-no-spreading
-                      {...currentCard}
-                      value={values[currentCard.id]}
-                      onChange={handleChange}
-                      clearValues={clearServiceItemValues}
-                    />
-                  ))}
-              </div>
-              <div className={styles.bottom}>
-                <Button
-                  data-testid="prevServiceItem"
-                  type="button"
-                  onClick={() => handleClick(curCardIndex - 1)}
-                  secondary
-                  disabled={curCardIndex === 0}
-                >
-                  Previous
-                </Button>
-                <Button
-                  data-testid="nextServiceItem"
-                  type="button"
-                  onClick={() => handleClick(curCardIndex + 1)}
-                  disabled={curCardIndex + 1 === totalCards}
-                >
-                  Next
-                </Button>
-                <div className={styles.totalApproved}>
-                  <div className={styles.totalLabel}>Total approved</div>
-                  <div data-testid="approvedAmount" className={styles.totalAmount}>
-                    {toDollarString(calculateTotals(values).approved)}
-                  </div>
-                </div>
-              </div>
-            </Form>
-          );
-        }}
-      </Formik>
->>>>>>> 8bcac148
     </div>
   );
 };
@@ -227,20 +155,14 @@
   header: PropTypes.string,
   serviceItemCards: ServiceItemCardsShape,
   handleClose: PropTypes.func.isRequired,
-<<<<<<< HEAD
   patchPaymentServiceItem: PropTypes.func.isRequired,
-=======
   disableScrollIntoView: PropTypes.bool,
->>>>>>> 8bcac148
 };
 
 ReviewServiceItems.defaultProps = {
   header: 'Review service items',
   serviceItemCards: [],
-<<<<<<< HEAD
-=======
   disableScrollIntoView: false,
->>>>>>> 8bcac148
 };
 
 export default ReviewServiceItems;