--- conflicted
+++ resolved
@@ -109,18 +109,6 @@
                 <h2 className={styles.header}>{header}</h2>
               </div>
               <div className={styles.body}>
-<<<<<<< HEAD
-                {currentCard && (
-                  <ServiceItemCard
-                    key={`serviceItemCard_${currentCard.id}`}
-                    // eslint-disable-next-line react/jsx-props-no-spreading
-                    {...currentCard}
-                    value={values[currentCard.id]}
-                    onChange={handleChange}
-                    clearValues={clearServiceItemValues}
-                  />
-                )}
-=======
                 {
                   // render multiple basic service item cards
                   // otherwise, render only one card for shipment
@@ -146,7 +134,6 @@
                     />
                   )
                 }
->>>>>>> d6db73d3
               </div>
               <div className={styles.bottom}>
                 <Button
@@ -190,11 +177,8 @@
 
 ReviewServiceItems.defaultProps = {
   header: 'Review service items',
-<<<<<<< HEAD
   serviceItemCards: [],
-=======
   disableScrollIntoView: false,
->>>>>>> d6db73d3
 };
 
 export default ReviewServiceItems;