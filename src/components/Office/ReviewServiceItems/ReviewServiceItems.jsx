--- conflicted
+++ resolved
@@ -52,7 +52,6 @@
       rejectionReason: serviceItem.rejectionReason,
     };
 
-<<<<<<< HEAD
     // here we want to set the first and last index
     // of basic service items to know the bounds
     if (!serviceItem.shipmentType) {
@@ -65,9 +64,8 @@
       // keep setting the last basic index until the last one
       lastBasicIndex = index;
     }
-=======
+
     // requestedSum += serviceItem.amount; // TODO - use in Complete review screen
->>>>>>> 5ba8991e
   });
 
   const currentCard = sortedCards[parseInt(curCardIndex, 10)];
