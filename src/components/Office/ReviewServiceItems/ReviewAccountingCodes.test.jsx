import React from 'react';
import { screen, render, within } from '@testing-library/react';

import ReviewAccountingCodes from './ReviewAccountingCodes';

import { LOA_TYPE, PAYMENT_SERVICE_ITEM_STATUS, SHIPMENT_OPTIONS } from 'shared/constants';

describe('components/Office/ReviewServiceItems/ReviewAccountingCodes', () => {
  describe('can display nothing if there are no valid service items', () => {
    it('should not display service items when cards is empty', () => {
      render(
        <ReviewAccountingCodes TACs={{ HHG: '1234', NTS: '5678' }} SACs={{ HHG: 'AB12', NTS: 'CD34' }} cards={[]} />,
      );

      expect(screen.queryByRole('heading', { level: 4, name: 'Accounting codes' })).not.toBeInTheDocument();
    });

    it('should not display service items that are rejected', () => {
      render(
        <ReviewAccountingCodes
          TACs={{ HHG: '1234', NTS: '5678' }}
          SACs={{ HHG: 'AB12', NTS: 'CD34' }}
          cards={[
            {
              amount: 0.01,
              mtoShipmentID: 'X',
              mtoShipmentType: SHIPMENT_OPTIONS.HHG,
              status: PAYMENT_SERVICE_ITEM_STATUS.DENIED,
            },
          ]}
        />,
      );

      expect(screen.queryByRole('heading', { level: 4, name: 'Accounting codes' })).not.toBeInTheDocument();
    });

    it('should not display shipment card for service items not attached to a shipment', () => {
      render(
        <ReviewAccountingCodes
          TACs={{ HHG: '1234', NTS: '5678' }}
          SACs={{ HHG: 'AB12', NTS: 'CD34' }}
          cards={[
            {
              amount: 0.01,
              status: PAYMENT_SERVICE_ITEM_STATUS.APPROVED,
            },
          ]}
        />,
      );

      expect(screen.queryByText('HHG')).not.toBeInTheDocument();
<<<<<<< HEAD
    });

    it('should not display move management fee if move management service item is not requested', () => {
      render(
        <ReviewAccountingCodes
          cards={[
            {
              amount: 20.65,
              status: PAYMENT_SERVICE_ITEM_STATUS.APPROVED,
              mtoServiceItemName: 'Counseling',
            },
          ]}
        />,
      );

      expect(screen.queryByText('Move management Fee')).not.toBeInTheDocument();
      expect(screen.getByText('Counseling Fee')).toBeInTheDocument();
      expect(screen.getByText('$20.65')).toBeInTheDocument();
    });

    it('should not display counseling fee if counseling service item is not requested', () => {
      render(
        <ReviewAccountingCodes
          cards={[
            {
              amount: 44.33,
              status: PAYMENT_SERVICE_ITEM_STATUS.APPROVED,
              mtoServiceItemName: 'Move management',
            },
          ]}
        />,
      );

      expect(screen.queryByText('Counseling Fee')).not.toBeInTheDocument();
      expect(screen.getByText('Move management Fee')).toBeInTheDocument();
      expect(screen.getByText('$44.33')).toBeInTheDocument();
=======
>>>>>>> 592386f3
    });
  });

  describe('can display codes', () => {
    it('can display a single shipment card', () => {
      render(
        <ReviewAccountingCodes
          TACs={{ HHG: '1234', NTS: '5678' }}
          SACs={{ HHG: 'AB12', NTS: 'CD34' }}
          cards={[
            {
              amount: 10,
              mtoShipmentID: '1',
              mtoShipmentType: SHIPMENT_OPTIONS.HHG,
              status: PAYMENT_SERVICE_ITEM_STATUS.APPROVED,
              mtoShipmentTacType: LOA_TYPE.HHG,
            },
            {
              amount: 20,
              mtoShipmentID: '1',
              mtoShipmentType: SHIPMENT_OPTIONS.HHG,
              status: PAYMENT_SERVICE_ITEM_STATUS.APPROVED,
              mtoShipmentTacType: LOA_TYPE.HHG,
            },
          ]}
        />,
      );

      expect(screen.getByRole('heading', { level: 4, name: 'Accounting codes' })).toBeInTheDocument();
      expect(screen.getByText('TAC: 1234 (HHG)')).toBeInTheDocument();
      expect(screen.getByText('$30.00')).toBeInTheDocument();
    });

    it('can display a multiple shipment cards', () => {
      render(
        <ReviewAccountingCodes
          TACs={{ HHG: '1234', NTS: '5678' }}
          SACs={{ HHG: 'AB12', NTS: 'CD34' }}
          cards={[
            {
              amount: 10,
              mtoShipmentID: '1',
              mtoShipmentType: SHIPMENT_OPTIONS.HHG,
              status: PAYMENT_SERVICE_ITEM_STATUS.APPROVED,
              mtoShipmentTacType: LOA_TYPE.HHG,
            },
            {
              amount: 20,
              mtoShipmentID: '2',
              mtoShipmentType: SHIPMENT_OPTIONS.NTS,
              status: PAYMENT_SERVICE_ITEM_STATUS.APPROVED,
              mtoShipmentTacType: LOA_TYPE.NTS,
              mtoShipmentSacType: LOA_TYPE.HHG,
            },
            {
              amount: 30,
              mtoShipmentID: '3',
              mtoShipmentType: SHIPMENT_OPTIONS.NTSR,
              status: PAYMENT_SERVICE_ITEM_STATUS.APPROVED,
              mtoShipmentTacType: LOA_TYPE.NTS,
              mtoShipmentSacType: LOA_TYPE.NTS,
            },
          ]}
        />,
      );

      const firstShipment = screen.getByTestId('shipment-1');
      expect(within(firstShipment).getByText('HHG')).toBeInTheDocument();
      expect(within(firstShipment).queryByText('SAC: AB12 (HHG)')).not.toBeInTheDocument();
      expect(within(firstShipment).getByText('$10.00')).toBeInTheDocument();

      const secondShipment = screen.getByTestId('shipment-2');
      expect(within(secondShipment).getByText('NTS')).toBeInTheDocument();
      expect(within(secondShipment).getByText('TAC: 5678 (NTS)')).toBeInTheDocument();
      expect(within(secondShipment).getByText('SAC: AB12 (HHG)')).toBeInTheDocument();
      expect(within(secondShipment).getByText('$20.00')).toBeInTheDocument();

      const thirdShipment = screen.getByTestId('shipment-3');
      expect(within(thirdShipment).getByText('NTS-release')).toBeInTheDocument();
      expect(within(thirdShipment).getByText('TAC: 5678 (NTS)')).toBeInTheDocument();
      expect(within(thirdShipment).getByText('SAC: CD34 (NTS)')).toBeInTheDocument();
      expect(within(thirdShipment).getByText('$30.00')).toBeInTheDocument();
    });

    it('can display a move level service item card', () => {
      render(
        <ReviewAccountingCodes
          cards={[
            {
              amount: 44.33,
              status: PAYMENT_SERVICE_ITEM_STATUS.APPROVED,
              mtoServiceItemName: 'Move management',
            },
            {
              amount: 20,
              status: PAYMENT_SERVICE_ITEM_STATUS.APPROVED,
              mtoServiceItemName: 'Counseling',
            },
          ]}
        />,
      );

      expect(screen.getByRole('heading', { level: 4, name: 'Accounting codes' })).toBeInTheDocument();
<<<<<<< HEAD
      expect(screen.getByText('Move management Fee')).toBeInTheDocument();
      expect(screen.getByText('$44.33')).toBeInTheDocument();
      expect(screen.getByText('Counseling Fee')).toBeInTheDocument();
=======
      expect(screen.getByText('Move management fee')).toBeInTheDocument();
      expect(screen.getByText('$44.33')).toBeInTheDocument();
      expect(screen.getByText('Counseling fee')).toBeInTheDocument();
>>>>>>> 592386f3
      expect(screen.getByText('$20.00')).toBeInTheDocument();
    });

    it('can display a move level service item card and multiple shipment cards', () => {
      render(
        <ReviewAccountingCodes
          TACs={{ HHG: '1234', NTS: '5678' }}
          SACs={{ HHG: 'AB12', NTS: 'CD34' }}
          cards={[
            {
              amount: 44.33,
              status: PAYMENT_SERVICE_ITEM_STATUS.APPROVED,
              mtoServiceItemName: 'Move management',
            },
            {
              amount: 20.65,
              status: PAYMENT_SERVICE_ITEM_STATUS.APPROVED,
              mtoServiceItemName: 'Counseling',
            },
            {
              amount: 10,
              mtoShipmentID: '1',
              mtoShipmentType: SHIPMENT_OPTIONS.HHG,
              status: PAYMENT_SERVICE_ITEM_STATUS.APPROVED,
              mtoShipmentTacType: LOA_TYPE.HHG,
            },
            {
              amount: 20,
              mtoShipmentID: '2',
              mtoShipmentType: SHIPMENT_OPTIONS.NTS,
              status: PAYMENT_SERVICE_ITEM_STATUS.APPROVED,
              mtoShipmentTacType: LOA_TYPE.NTS,
              mtoShipmentSacType: LOA_TYPE.HHG,
            },
          ]}
        />,
      );

      expect(screen.getByRole('heading', { level: 4, name: 'Accounting codes' })).toBeInTheDocument();
      const firstShipment = screen.getByTestId('shipment-1');
      expect(within(firstShipment).getByText('HHG')).toBeInTheDocument();
      expect(within(firstShipment).queryByText('SAC: AB12 (HHG)')).not.toBeInTheDocument();
      expect(within(firstShipment).getByText('$10.00')).toBeInTheDocument();
      const secondShipment = screen.getByTestId('shipment-2');
      expect(within(secondShipment).getByText('NTS')).toBeInTheDocument();
      expect(within(secondShipment).getByText('TAC: 5678 (NTS)')).toBeInTheDocument();
      expect(within(secondShipment).getByText('SAC: AB12 (HHG)')).toBeInTheDocument();
      expect(within(secondShipment).getByText('$20.00')).toBeInTheDocument();
<<<<<<< HEAD
      expect(screen.getByText('Move management Fee')).toBeInTheDocument();
      expect(screen.getByText('$44.33')).toBeInTheDocument();
      expect(screen.getByText('Counseling Fee')).toBeInTheDocument();
=======
      expect(screen.getByText('Move management fee')).toBeInTheDocument();
      expect(screen.getByText('$44.33')).toBeInTheDocument();
      expect(screen.getByText('Counseling fee')).toBeInTheDocument();
>>>>>>> 592386f3
      expect(screen.getByText('$20.65')).toBeInTheDocument();
    });
  });
});<|MERGE_RESOLUTION|>--- conflicted
+++ resolved
@@ -49,7 +49,6 @@
       );
 
       expect(screen.queryByText('HHG')).not.toBeInTheDocument();
-<<<<<<< HEAD
     });
 
     it('should not display move management fee if move management service item is not requested', () => {
@@ -86,8 +85,6 @@
       expect(screen.queryByText('Counseling Fee')).not.toBeInTheDocument();
       expect(screen.getByText('Move management Fee')).toBeInTheDocument();
       expect(screen.getByText('$44.33')).toBeInTheDocument();
-=======
->>>>>>> 592386f3
     });
   });
 
@@ -191,15 +188,9 @@
       );
 
       expect(screen.getByRole('heading', { level: 4, name: 'Accounting codes' })).toBeInTheDocument();
-<<<<<<< HEAD
-      expect(screen.getByText('Move management Fee')).toBeInTheDocument();
-      expect(screen.getByText('$44.33')).toBeInTheDocument();
-      expect(screen.getByText('Counseling Fee')).toBeInTheDocument();
-=======
       expect(screen.getByText('Move management fee')).toBeInTheDocument();
       expect(screen.getByText('$44.33')).toBeInTheDocument();
       expect(screen.getByText('Counseling fee')).toBeInTheDocument();
->>>>>>> 592386f3
       expect(screen.getByText('$20.00')).toBeInTheDocument();
     });
 
@@ -248,15 +239,9 @@
       expect(within(secondShipment).getByText('TAC: 5678 (NTS)')).toBeInTheDocument();
       expect(within(secondShipment).getByText('SAC: AB12 (HHG)')).toBeInTheDocument();
       expect(within(secondShipment).getByText('$20.00')).toBeInTheDocument();
-<<<<<<< HEAD
-      expect(screen.getByText('Move management Fee')).toBeInTheDocument();
-      expect(screen.getByText('$44.33')).toBeInTheDocument();
-      expect(screen.getByText('Counseling Fee')).toBeInTheDocument();
-=======
       expect(screen.getByText('Move management fee')).toBeInTheDocument();
       expect(screen.getByText('$44.33')).toBeInTheDocument();
       expect(screen.getByText('Counseling fee')).toBeInTheDocument();
->>>>>>> 592386f3
       expect(screen.getByText('$20.65')).toBeInTheDocument();
     });
   });
