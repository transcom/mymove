import React from 'react';
import { screen, render, within } from '@testing-library/react';

import ReviewAccountingCodes from './ReviewAccountingCodes';

import { LOA_TYPE, PAYMENT_SERVICE_ITEM_STATUS, SHIPMENT_OPTIONS } from 'shared/constants';

describe('components/Office/ReviewServiceItems/ReviewAccountingCodes', () => {
  describe('can display nothing if there are no valid service items', () => {
    it('should not display service items when cards is empty', () => {
      render(
        <ReviewAccountingCodes TACs={{ HHG: '1234', NTS: '5678' }} SACs={{ HHG: 'AB12', NTS: 'CD34' }} cards={[]} />,
      );

      expect(screen.queryByRole('heading', { level: 4, name: 'Accounting codes' })).not.toBeInTheDocument();
    });

    it('should not display service items that are rejected', () => {
      render(
        <ReviewAccountingCodes
          TACs={{ HHG: '1234', NTS: '5678' }}
          SACs={{ HHG: 'AB12', NTS: 'CD34' }}
          cards={[
            {
              amount: 0.01,
              mtoShipmentID: 'X',
              mtoShipmentType: SHIPMENT_OPTIONS.HHG,
              status: PAYMENT_SERVICE_ITEM_STATUS.DENIED,
            },
          ]}
        />,
      );

      expect(screen.queryByRole('heading', { level: 4, name: 'Accounting codes' })).not.toBeInTheDocument();
    });

    it('should not display shipment card for service items not attached to a shipment', () => {
      render(
        <ReviewAccountingCodes
          TACs={{ HHG: '1234', NTS: '5678' }}
          SACs={{ HHG: 'AB12', NTS: 'CD34' }}
          cards={[
            {
              amount: 0.01,
              status: PAYMENT_SERVICE_ITEM_STATUS.APPROVED,
            },
          ]}
        />,
      );

      expect(screen.queryByText('HHG')).not.toBeInTheDocument();
<<<<<<< HEAD
=======
    });

    it('should not display move management fee if move management service item is not requested', () => {
      render(
        <ReviewAccountingCodes
          cards={[
            {
              amount: 20.65,
              status: PAYMENT_SERVICE_ITEM_STATUS.APPROVED,
              mtoServiceItemName: 'Counseling',
            },
          ]}
        />,
      );

      expect(screen.queryByText('Move management fee')).not.toBeInTheDocument();
      expect(screen.getByText('Counseling fee')).toBeInTheDocument();
      expect(screen.getByText('$20.65')).toBeInTheDocument();
    });

    it('should not display counseling fee if counseling service item is not requested', () => {
      render(
        <ReviewAccountingCodes
          cards={[
            {
              amount: 44.33,
              status: PAYMENT_SERVICE_ITEM_STATUS.APPROVED,
              mtoServiceItemName: 'Move management',
            },
          ]}
        />,
      );

      expect(screen.queryByText('Counseling fee')).not.toBeInTheDocument();
      expect(screen.getByText('Move management fee')).toBeInTheDocument();
      expect(screen.getByText('$44.33')).toBeInTheDocument();
>>>>>>> 79c7b4b4
    });
  });

  describe('can display codes', () => {
    it('can display a single shipment card', () => {
      render(
        <ReviewAccountingCodes
          TACs={{ HHG: '1234', NTS: '5678' }}
          SACs={{ HHG: 'AB12', NTS: 'CD34' }}
          cards={[
            {
              amount: 10,
              mtoShipmentID: '1',
              mtoShipmentType: SHIPMENT_OPTIONS.HHG,
              status: PAYMENT_SERVICE_ITEM_STATUS.APPROVED,
              mtoShipmentTacType: LOA_TYPE.HHG,
            },
            {
              amount: 20,
              mtoShipmentID: '1',
              mtoShipmentType: SHIPMENT_OPTIONS.HHG,
              status: PAYMENT_SERVICE_ITEM_STATUS.APPROVED,
              mtoShipmentTacType: LOA_TYPE.HHG,
            },
          ]}
        />,
      );

      expect(screen.getByRole('heading', { level: 4, name: 'Accounting codes' })).toBeInTheDocument();
      expect(screen.getByText('TAC: 1234 (HHG)')).toBeInTheDocument();
      expect(screen.getByText('$30.00')).toBeInTheDocument();
    });

    it('can display a multiple shipment cards', () => {
      render(
        <ReviewAccountingCodes
          TACs={{ HHG: '1234', NTS: '5678' }}
          SACs={{ HHG: 'AB12', NTS: 'CD34' }}
          cards={[
            {
              amount: 10,
              mtoShipmentID: '1',
              mtoShipmentType: SHIPMENT_OPTIONS.HHG,
              status: PAYMENT_SERVICE_ITEM_STATUS.APPROVED,
              mtoShipmentTacType: LOA_TYPE.HHG,
            },
            {
              amount: 20,
              mtoShipmentID: '2',
              mtoShipmentType: SHIPMENT_OPTIONS.NTS,
              status: PAYMENT_SERVICE_ITEM_STATUS.APPROVED,
              mtoShipmentTacType: LOA_TYPE.NTS,
              mtoShipmentSacType: LOA_TYPE.HHG,
            },
            {
              amount: 30,
              mtoShipmentID: '3',
              mtoShipmentType: SHIPMENT_OPTIONS.NTSR,
              status: PAYMENT_SERVICE_ITEM_STATUS.APPROVED,
              mtoShipmentTacType: LOA_TYPE.NTS,
              mtoShipmentSacType: LOA_TYPE.NTS,
            },
          ]}
        />,
      );

      const firstShipment = screen.getByTestId('shipment-1');
      expect(within(firstShipment).getByText('HHG')).toBeInTheDocument();
      expect(within(firstShipment).queryByText('SAC: AB12 (HHG)')).not.toBeInTheDocument();
      expect(within(firstShipment).getByText('$10.00')).toBeInTheDocument();

      const secondShipment = screen.getByTestId('shipment-2');
      expect(within(secondShipment).getByText('NTS')).toBeInTheDocument();
      expect(within(secondShipment).getByText('TAC: 5678 (NTS)')).toBeInTheDocument();
      expect(within(secondShipment).getByText('SAC: AB12 (HHG)')).toBeInTheDocument();
      expect(within(secondShipment).getByText('$20.00')).toBeInTheDocument();

      const thirdShipment = screen.getByTestId('shipment-3');
      expect(within(thirdShipment).getByText('NTS-release')).toBeInTheDocument();
      expect(within(thirdShipment).getByText('TAC: 5678 (NTS)')).toBeInTheDocument();
      expect(within(thirdShipment).getByText('SAC: CD34 (NTS)')).toBeInTheDocument();
      expect(within(thirdShipment).getByText('$30.00')).toBeInTheDocument();
    });

    it('can display a move level service item card', () => {
      render(
        <ReviewAccountingCodes
          cards={[
            {
              amount: 44.33,
              status: PAYMENT_SERVICE_ITEM_STATUS.APPROVED,
              mtoServiceItemName: 'Move management',
            },
            {
              amount: 20,
              status: PAYMENT_SERVICE_ITEM_STATUS.APPROVED,
              mtoServiceItemName: 'Counseling',
            },
          ]}
        />,
      );

      expect(screen.getByRole('heading', { level: 4, name: 'Accounting codes' })).toBeInTheDocument();
      expect(screen.getByText('Move management fee')).toBeInTheDocument();
      expect(screen.getByText('$44.33')).toBeInTheDocument();
      expect(screen.getByText('Counseling fee')).toBeInTheDocument();
      expect(screen.getByText('$20.00')).toBeInTheDocument();
    });

    it('can display a move level service item card and multiple shipment cards', () => {
      render(
        <ReviewAccountingCodes
          TACs={{ HHG: '1234', NTS: '5678' }}
          SACs={{ HHG: 'AB12', NTS: 'CD34' }}
          cards={[
            {
              amount: 44.33,
              status: PAYMENT_SERVICE_ITEM_STATUS.APPROVED,
              mtoServiceItemName: 'Move management',
            },
            {
              amount: 20.65,
              status: PAYMENT_SERVICE_ITEM_STATUS.APPROVED,
              mtoServiceItemName: 'Counseling',
            },
            {
              amount: 10,
              mtoShipmentID: '1',
              mtoShipmentType: SHIPMENT_OPTIONS.HHG,
              status: PAYMENT_SERVICE_ITEM_STATUS.APPROVED,
              mtoShipmentTacType: LOA_TYPE.HHG,
            },
            {
              amount: 20,
              mtoShipmentID: '2',
              mtoShipmentType: SHIPMENT_OPTIONS.NTS,
              status: PAYMENT_SERVICE_ITEM_STATUS.APPROVED,
              mtoShipmentTacType: LOA_TYPE.NTS,
              mtoShipmentSacType: LOA_TYPE.HHG,
            },
          ]}
        />,
      );

      expect(screen.getByRole('heading', { level: 4, name: 'Accounting codes' })).toBeInTheDocument();
      const firstShipment = screen.getByTestId('shipment-1');
      expect(within(firstShipment).getByText('HHG')).toBeInTheDocument();
      expect(within(firstShipment).queryByText('SAC: AB12 (HHG)')).not.toBeInTheDocument();
      expect(within(firstShipment).getByText('$10.00')).toBeInTheDocument();
      const secondShipment = screen.getByTestId('shipment-2');
      expect(within(secondShipment).getByText('NTS')).toBeInTheDocument();
      expect(within(secondShipment).getByText('TAC: 5678 (NTS)')).toBeInTheDocument();
      expect(within(secondShipment).getByText('SAC: AB12 (HHG)')).toBeInTheDocument();
      expect(within(secondShipment).getByText('$20.00')).toBeInTheDocument();
      expect(screen.getByText('Move management fee')).toBeInTheDocument();
      expect(screen.getByText('$44.33')).toBeInTheDocument();
      expect(screen.getByText('Counseling fee')).toBeInTheDocument();
      expect(screen.getByText('$20.65')).toBeInTheDocument();
    });
  });
});<|MERGE_RESOLUTION|>--- conflicted
+++ resolved
@@ -49,8 +49,6 @@
       );
 
       expect(screen.queryByText('HHG')).not.toBeInTheDocument();
-<<<<<<< HEAD
-=======
     });
 
     it('should not display move management fee if move management service item is not requested', () => {
@@ -87,7 +85,6 @@
       expect(screen.queryByText('Counseling fee')).not.toBeInTheDocument();
       expect(screen.getByText('Move management fee')).toBeInTheDocument();
       expect(screen.getByText('$44.33')).toBeInTheDocument();
->>>>>>> 79c7b4b4
     });
   });
 
