--- conflicted
+++ resolved
@@ -6,15 +6,12 @@
 
 import ShipmentContainer from 'components/Office/ShipmentContainer';
 import { mtoShipmentTypeToFriendlyDisplay, toDollarString } from 'shared/formatters';
-<<<<<<< HEAD
+import { ShipmentOptionsOneOf } from 'types/shipment';
 import { SERVICE_ITEM_STATUS } from 'shared/constants';
 
 const ServiceItemCard = ({ id, shipmentType, serviceItemName, amount, onChange, value, clearValues }) => {
   const { status, rejectionReason } = value;
   const { APPROVED, REJECTED } = SERVICE_ITEM_STATUS;
-=======
-import { ShipmentOptionsOneOf } from 'types/shipment';
->>>>>>> 9ad0a4ee
 
   return (
     <div data-testid="ServiceItemCard" className={styles.ServiceItemCard}>
@@ -73,9 +70,8 @@
 };
 
 ServiceItemCard.propTypes = {
-<<<<<<< HEAD
   id: PropTypes.string.isRequired,
-  shipmentType: PropTypes.string,
+  shipmentType: ShipmentOptionsOneOf,
   serviceItemName: PropTypes.string.isRequired,
   amount: PropTypes.number.isRequired,
   onChange: PropTypes.func,
@@ -87,22 +83,13 @@
 };
 
 ServiceItemCard.defaultProps = {
-  shipmentType: '',
+  shipmentType: null,
   onChange: () => {},
   value: {
     status: undefined,
     rejectionReason: '',
   },
   clearValues: () => {},
-=======
-  shipmentType: ShipmentOptionsOneOf,
-  serviceItemName: propTypes.string.isRequired,
-  amount: propTypes.number.isRequired,
-};
-
-ServiceItemCard.defaultProps = {
-  shipmentType: null,
->>>>>>> 9ad0a4ee
 };
 
 export default ServiceItemCard;