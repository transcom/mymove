import React, { useState } from 'react';
import PropTypes from 'prop-types';
import { Button, Fieldset, Form, FormGroup, Label, Radio, Textarea } from '@trussworks/react-uswds';
import { Formik } from 'formik';
import classnames from 'classnames';
import { FontAwesomeIcon } from '@fortawesome/react-fontawesome';
import * as Yup from 'yup';

import { ShipmentPaymentSITBalanceShape } from '../../../types/serviceItems';

import styles from './ServiceItemCard.module.scss';

import ServiceItemCalculations from 'components/Office/ServiceItemCalculations/ServiceItemCalculations';
import { shipmentTypes, shipmentModificationTypes } from 'constants/shipments';
import ShipmentModificationTag from 'components/ShipmentModificationTag/ShipmentModificationTag';
import ShipmentContainer from 'components/Office/ShipmentContainer/ShipmentContainer';
import { toDollarString, formatDateFromIso } from 'utils/formatters';
import { ShipmentOptionsOneOf } from 'types/shipment';
import { PAYMENT_SERVICE_ITEM_STATUS } from 'shared/constants';
import { PaymentServiceItemParam, MTOServiceItemShape } from 'types/order';
import { allowedServiceItemCalculations, SERVICE_ITEM_CODES } from 'constants/serviceItems';
import DaysInSITAllowance from 'components/Office/DaysInSITAllowance/DaysInSITAllowance';
import approveRejectStyles from 'styles/approveRejectControls.module.scss';
import { ErrorMessage } from 'components/form';

const isAdditionalDaySIT = (mtoServiceItemCode) => {
  return mtoServiceItemCode === SERVICE_ITEM_CODES.DOASIT || mtoServiceItemCode === SERVICE_ITEM_CODES.DDASIT;
};

/** This component represents a Payment Request Service Item */
const ServiceItemCard = ({
  id,
  mtoShipmentType,
  mtoShipmentDepartureDate,
  mtoShipmentPickupAddress,
  mtoShipmentDestinationAddress,
  mtoShipmentModificationType,
  mtoServiceItemCode,
  mtoServiceItemName,
  amount,
  status,
  rejectionReason,
  requestComplete,
  paymentServiceItemParams,
  additionalServiceItemData,
  shipmentSITBalance,
  patchPaymentServiceItem,
  formRef,
  setShouldAdvanceOnSubmit,
  mtoServiceItemStandaloneCrate,
}) => {
  const [calculationsVisible, setCalulationsVisible] = useState(false);
  const [canEditRejection, setCanEditRejection] = useState(!rejectionReason);

  const { APPROVED, DENIED } = PAYMENT_SERVICE_ITEM_STATUS;

  const validationSchema = Yup.object().shape({
    rejectionReason: Yup.string().when('status', {
      is: DENIED,
      then: (schema) => schema.required('Add a reason why this service item is rejected'),
    }),
  });

  const toggleCalculations =
    mtoServiceItemCode &&
    allowedServiceItemCalculations.includes(mtoServiceItemCode) &&
    paymentServiceItemParams.length > 0 ? (
      <>
        <Button
          className={styles.toggleCalculations}
          type="button"
          data-testid="toggleCalculations"
          aria-expanded={calculationsVisible}
          unstyled
          onClick={() => {
            setCalulationsVisible((isVisible) => {
              return !isVisible;
            });
          }}
        >
          {calculationsVisible ? 'Hide calculations' : 'Show calculations'}
        </Button>
        {calculationsVisible && (
          <div className={styles.calculationsContainer}>
            <ServiceItemCalculations
              totalAmountRequested={amount * 100}
              serviceItemParams={paymentServiceItemParams}
              additionalServiceItemData={additionalServiceItemData}
              itemCode={mtoServiceItemCode}
              shipmentType={mtoShipmentType}
              tableSize="small"
            />
          </div>
        )}
      </>
    ) : null;

  if (requestComplete) {
    return (
      <div data-testid="ServiceItemCard" id={`card-${id}`} className={styles.ServiceItemCard}>
        <ShipmentContainer className={styles.shipmentContainerCard} shipmentType={mtoShipmentType}>
          <div className={styles.cardHeader}>
            <h3>
              {shipmentTypes[`${mtoShipmentType}`] || 'BASIC SERVICE ITEMS'}
              {mtoShipmentModificationType && (
                <ShipmentModificationTag shipmentModificationType={mtoShipmentModificationType} />
              )}
            </h3>
            {(mtoShipmentDepartureDate || mtoShipmentPickupAddress || mtoShipmentPickupAddress) && (
              <small className={styles.addressBlock}>
                {mtoShipmentDepartureDate && (
                  <div>
                    <span>Departed</span> {formatDateFromIso(mtoShipmentDepartureDate, 'DD MMM YYYY')}
                  </div>
                )}
                {mtoShipmentPickupAddress && (
                  <div>
                    <span>From</span> {mtoShipmentPickupAddress}
                  </div>
                )}
                {mtoShipmentPickupAddress && (
                  <div>
                    <span>To</span> {mtoShipmentDestinationAddress}
                  </div>
                )}
              </small>
            )}
          </div>
          <hr className="divider" />
          <dl>
            <dt>Service item</dt>
<<<<<<< HEAD
            <dd data-testid="serviceItemName">
              {mtoServiceItemName}
              {mtoServiceItemStandaloneCrate && ' - Standalone'}
            </dd>

=======
            <dd data-testid="serviceItemName"> {mtoServiceItemName} </dd>
>>>>>>> 202c8e7f
            <dt>Amount</dt>
            <dd data-testid="serviceItemAmount">{toDollarString(amount)}</dd>
          </dl>
          {toggleCalculations}
          <div data-testid="completeSummary" className={styles.completeContainer}>
            {status === APPROVED ? (
              <div data-testid="statusHeading" className={classnames(styles.statusHeading, styles.statusApproved)}>
                <FontAwesomeIcon icon="check" />
                Accepted
              </div>
            ) : (
              <>
                <div data-testid="statusHeading" className={classnames(styles.statusHeading, styles.statusRejected)}>
                  <FontAwesomeIcon icon="times" aria-hidden />
                  Rejected
                </div>
                {rejectionReason && (
                  <p data-testid="rejectionReason" className={styles.rejectionReason}>
                    {rejectionReason}
                  </p>
                )}
              </>
            )}
          </div>
        </ShipmentContainer>
      </div>
    );
  }

  return (
    <div data-testid="ServiceItemCard" id={`card-${id}`} className={styles.ServiceItemCard}>
      <Formik
        initialValues={{ status, rejectionReason }}
        onSubmit={(values) => {
          patchPaymentServiceItem(id, values);
        }}
        enableReinitialize
        validationSchema={validationSchema}
        innerRef={formRef}
      >
        {({
          handleBlur,
          handleChange,
          errors,
          touched,
          submitForm,
          values,
          setFieldValue,
          setFieldTouched,
          setFieldError,
          setValues,
        }) => {
          const handleApprovalChange = (event) => {
            handleChange(event);
            setFieldValue('rejectionReason', '');
            setFieldTouched('rejectionReason', false, false);
            setFieldError('rejectionReason', null);
            setCanEditRejection(true);
          };

          const handleRejectionChange = (event) => {
            handleChange(event);
            setFieldValue('rejectionReason', '');
            setFieldTouched('rejectionReason', false, false);
            setFieldError('rejectionReason', null);
          };

          const handleFormReset = () => {
            setValues({
              status: 'REQUESTED',
              rejectionReason: '',
            });
            setShouldAdvanceOnSubmit(false);
            submitForm().then(() => {
              setCanEditRejection(true);
            });
          };

          return (
            <Form className={styles.form} onSubmit={submitForm}>
              <ShipmentContainer className={styles.shipmentContainerCard} shipmentType={mtoShipmentType}>
                <div className={styles.cardHeader}>
                  <h3>
                    {shipmentTypes[`${mtoShipmentType}`] || 'BASIC SERVICE ITEMS'}
                    {mtoShipmentModificationType && (
                      <ShipmentModificationTag shipmentModificationType={mtoShipmentModificationType} />
                    )}
                  </h3>
                  {(mtoShipmentDepartureDate || mtoShipmentPickupAddress || mtoShipmentPickupAddress) && (
                    <small className={styles.addressBlock}>
                      {mtoShipmentDepartureDate && (
                        <div>
                          <span>Departed</span> {formatDateFromIso(mtoShipmentDepartureDate, 'DD MMM YYYY')}
                        </div>
                      )}
                      {mtoShipmentPickupAddress && (
                        <div>
                          <span>From</span> {mtoShipmentPickupAddress}
                        </div>
                      )}
                      {mtoShipmentPickupAddress && (
                        <div>
                          <span>To</span> {mtoShipmentDestinationAddress}
                        </div>
                      )}
                    </small>
                  )}
                </div>
                <hr className={styles.divider} />
                <dl>
                  <dt>Service item</dt>
                  <dd data-testid="serviceItemName">
                    {mtoServiceItemName}
                    {mtoServiceItemStandaloneCrate && ' - Standalone'}
                  </dd>
                  {isAdditionalDaySIT(mtoServiceItemCode) && (
                    <>
                      <dt className={styles.daysInSIT}>SIT days invoiced</dt>
                      <dd>
                        <DaysInSITAllowance
                          className={styles.daysInSITDetails}
                          shipmentPaymentSITBalance={shipmentSITBalance}
                        />
                      </dd>
                    </>
                  )}
                  <dt>Amount</dt>
                  <dd data-testid="serviceItemAmount">{toDollarString(amount)}</dd>
                </dl>
                {toggleCalculations}
                <Fieldset>
                  <div
                    className={classnames(approveRejectStyles.statusOption, {
                      [approveRejectStyles.selected]: values.status === APPROVED,
                    })}
                  >
                    <Radio
                      id={`approve-${id}`}
                      checked={values.status === APPROVED}
                      value={APPROVED}
                      name="status"
                      label="Approve"
                      onChange={handleApprovalChange}
                      data-testid="approveRadio"
                    />
                  </div>
                  <div
                    className={classnames(approveRejectStyles.statusOption, {
                      [approveRejectStyles.selected]: values.status === DENIED,
                    })}
                  >
                    <Radio
                      id={`reject-${id}`}
                      checked={values.status === DENIED}
                      value={DENIED}
                      name="status"
                      label="Reject"
                      onChange={handleRejectionChange}
                      data-testid="rejectRadio"
                    />

                    {values.status === DENIED && (
                      <FormGroup className={styles.rejectionGroup}>
                        <Label htmlFor={`rejectReason-${id}`}>Reason for rejection</Label>
                        {!canEditRejection && (
                          <>
                            <p data-testid="rejectionReasonReadOnly">{values.rejectionReason}</p>
                            <Button
                              type="button"
                              unstyled
                              data-testid="editReasonButton"
                              className={approveRejectStyles.clearStatus}
                              onClick={() => setCanEditRejection(true)}
                              aria-label="Edit reason button"
                            >
                              <span className="icon">
                                <FontAwesomeIcon icon="pen" title="Edit reason" alt="" />
                              </span>
                              <span aria-hidden="true">Edit reason</span>
                            </Button>
                          </>
                        )}

                        {!requestComplete && canEditRejection && (
                          <>
                            <ErrorMessage display={!!errors?.rejectionReason && !!touched?.rejectionReason}>
                              {errors.rejectionReason}
                            </ErrorMessage>
                            <Textarea
                              id={`rejectReason-${id}`}
                              name="rejectionReason"
                              onBlur={handleBlur}
                              onChange={handleChange}
                              value={values.rejectionReason}
                              className={errors.rejectionReason && touched?.rejectionReason && styles.error}
                              data-testid="rejectionReason"
                            />
                          </>
                        )}
                      </FormGroup>
                    )}
                  </div>

                  {(values.status === APPROVED || values.status === DENIED) && (
                    <Button
                      type="button"
                      unstyled
                      data-testid="clearStatusButton"
                      className={approveRejectStyles.clearStatus}
                      onClick={handleFormReset}
                      aria-label="Clear status"
                    >
                      <span className="icon">
                        <FontAwesomeIcon icon="times" title="Clear status" alt=" " />
                      </span>
                      <span aria-hidden="true">Clear selection</span>
                    </Button>
                  )}
                </Fieldset>
              </ShipmentContainer>
            </Form>
          );
        }}
      </Formik>
    </div>
  );
};

ServiceItemCard.propTypes = {
  id: PropTypes.string.isRequired,
  mtoServiceItemCode: PropTypes.string,
  mtoShipmentType: ShipmentOptionsOneOf,
  mtoShipmentDepartureDate: PropTypes.string,
  mtoShipmentDestinationAddress: PropTypes.node,
  mtoShipmentPickupAddress: PropTypes.node,
  mtoShipmentModificationType: PropTypes.oneOf(Object.values(shipmentModificationTypes)),
  mtoServiceItemName: PropTypes.string,
  amount: PropTypes.number.isRequired,
  status: PropTypes.string,
  rejectionReason: PropTypes.string,
  requestComplete: PropTypes.bool,
  paymentServiceItemParams: PropTypes.arrayOf(PaymentServiceItemParam),
  additionalServiceItemData: MTOServiceItemShape,
  shipmentSITBalance: ShipmentPaymentSITBalanceShape,
  patchPaymentServiceItem: PropTypes.func.isRequired,
  formRef: PropTypes.object,
  setShouldAdvanceOnSubmit: PropTypes.func,
};

ServiceItemCard.defaultProps = {
  mtoServiceItemCode: null,
  mtoShipmentType: null,
  mtoShipmentDepartureDate: '',
  mtoShipmentDestinationAddress: '',
  mtoShipmentPickupAddress: '',
  mtoShipmentModificationType: undefined,
  mtoServiceItemName: null,
  status: undefined,
  rejectionReason: '',
  requestComplete: false,
  paymentServiceItemParams: [],
  additionalServiceItemData: {},
  shipmentSITBalance: undefined,
  formRef: null,
  setShouldAdvanceOnSubmit: () => {},
};

export default ServiceItemCard;<|MERGE_RESOLUTION|>--- conflicted
+++ resolved
@@ -129,15 +129,10 @@
           <hr className="divider" />
           <dl>
             <dt>Service item</dt>
-<<<<<<< HEAD
             <dd data-testid="serviceItemName">
               {mtoServiceItemName}
               {mtoServiceItemStandaloneCrate && ' - Standalone'}
             </dd>
-
-=======
-            <dd data-testid="serviceItemName"> {mtoServiceItemName} </dd>
->>>>>>> 202c8e7f
             <dt>Amount</dt>
             <dd data-testid="serviceItemAmount">{toDollarString(amount)}</dd>
           </dl>
