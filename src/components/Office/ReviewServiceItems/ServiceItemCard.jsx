import React from 'react';
import PropTypes from 'prop-types';
import { Radio, Textarea, FormGroup, Fieldset, Label, Button } from '@trussworks/react-uswds';

import styles from './ServiceItemCard.module.scss';

import ShipmentContainer from 'components/Office/ShipmentContainer';
import { mtoShipmentTypeToFriendlyDisplay, toDollarString } from 'shared/formatters';
import { ShipmentOptionsOneOf } from 'types/shipment';
import { SERVICE_ITEM_STATUS } from 'shared/constants';

const ServiceItemCard = ({ id, shipmentType, serviceItemName, amount, onChange, value, clearValues }) => {
  const { status, rejectionReason } = value;
  const { APPROVED, REJECTED } = SERVICE_ITEM_STATUS;

  return (
    <div data-testid="ServiceItemCard" className={styles.ServiceItemCard}>
      <ShipmentContainer className={styles.shipmentContainerCard} shipmentType={shipmentType}>
        <h6 className={styles.cardHeader}>{mtoShipmentTypeToFriendlyDisplay(shipmentType) || 'BASIC SERVICE ITEMS'}</h6>
        <dl>
          <dt>Service item</dt>
          <dd data-cy="serviceItemName">{serviceItemName}</dd>

          <dt>Amount</dt>
          <dd data-cy="serviceItemAmount">{toDollarString(amount)}</dd>
        </dl>
<<<<<<< HEAD
        <Fieldset className={styles.statusOption}>
          <Radio
            id={`${id}.approve`}
            checked={status === APPROVED}
            value={APPROVED}
            name={`${id}.status`}
            label="Approve"
            onChange={onChange}
          />
        </Fieldset>
        <Fieldset className={styles.statusOption}>
          <Radio
            id={`${id}.reject`}
            checked={status === REJECTED}
            value={REJECTED}
            name={`${id}.status`}
            label="Reject"
            onChange={onChange}
          />

          {status === REJECTED && (
            <FormGroup>
              <Label htmlFor="rejectReason">Reason for rejection</Label>
              <Textarea
                id={`${id}.rejectReason`}
                name={`${id}.rejectionReason`}
                onChange={onChange}
                value={rejectionReason}
              />
            </FormGroup>
=======
        <Fieldset>
          <div className={styles.statusOption}>
            <Radio
              id="approve"
              checked={status === APPROVED}
              value={APPROVED}
              name={`${id}.status`}
              label="Approve"
              onChange={onChange}
            />
          </div>
          <div className={styles.statusOption}>
            <Radio
              id="reject"
              checked={status === REJECTED}
              value={REJECTED}
              name={`${id}.status`}
              label="Reject"
              onChange={onChange}
            />

            {status === REJECTED && (
              <FormGroup>
                <Label htmlFor="rejectReason">Reason for rejection</Label>
                <Textarea
                  id="rejectReason"
                  name={`${id}.rejectionReason`}
                  onChange={onChange}
                  value={rejectionReason}
                />
              </FormGroup>
            )}
          </div>

          {(status === APPROVED || status === REJECTED) && (
            <Button
              type="button"
              unstyled
              data-testid="clearStatusButton"
              className={styles.clearStatus}
              onClick={() => {
                clearValues(id);
              }}
            >
              X Clear selection
            </Button>
>>>>>>> b3a24f6a
          )}
        </Fieldset>
      </ShipmentContainer>
    </div>
  );
};

ServiceItemCard.propTypes = {
  id: PropTypes.string.isRequired,
  shipmentType: ShipmentOptionsOneOf,
  serviceItemName: PropTypes.string.isRequired,
  amount: PropTypes.number.isRequired,
  onChange: PropTypes.func,
  value: PropTypes.shape({
    status: PropTypes.string,
    rejectionReason: PropTypes.string,
  }),
  clearValues: PropTypes.func,
};

ServiceItemCard.defaultProps = {
  shipmentType: null,
  onChange: () => {},
  value: {
    status: undefined,
    rejectionReason: '',
  },
  clearValues: () => {},
};

export default ServiceItemCard;<|MERGE_RESOLUTION|>--- conflicted
+++ resolved
@@ -24,38 +24,6 @@
           <dt>Amount</dt>
           <dd data-cy="serviceItemAmount">{toDollarString(amount)}</dd>
         </dl>
-<<<<<<< HEAD
-        <Fieldset className={styles.statusOption}>
-          <Radio
-            id={`${id}.approve`}
-            checked={status === APPROVED}
-            value={APPROVED}
-            name={`${id}.status`}
-            label="Approve"
-            onChange={onChange}
-          />
-        </Fieldset>
-        <Fieldset className={styles.statusOption}>
-          <Radio
-            id={`${id}.reject`}
-            checked={status === REJECTED}
-            value={REJECTED}
-            name={`${id}.status`}
-            label="Reject"
-            onChange={onChange}
-          />
-
-          {status === REJECTED && (
-            <FormGroup>
-              <Label htmlFor="rejectReason">Reason for rejection</Label>
-              <Textarea
-                id={`${id}.rejectReason`}
-                name={`${id}.rejectionReason`}
-                onChange={onChange}
-                value={rejectionReason}
-              />
-            </FormGroup>
-=======
         <Fieldset>
           <div className={styles.statusOption}>
             <Radio
@@ -102,7 +70,6 @@
             >
               X Clear selection
             </Button>
->>>>>>> b3a24f6a
           )}
         </Fieldset>
       </ShipmentContainer>
