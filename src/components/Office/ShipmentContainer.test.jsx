--- conflicted
+++ resolved
@@ -58,11 +58,7 @@
   });
   it('renders a container with className container--accent--nts', () => {
     const wrapper = shallow(
-<<<<<<< HEAD
-      <ShipmentContainer shipmentType="HHG_INTO_NTS_DOMESTIC">
-=======
       <ShipmentContainer shipmentType={SHIPMENT_OPTIONS.NTS}>
->>>>>>> ebe7d593
         <ShipmentHeading shipmentInfo={headingInfo} />
       </ShipmentContainer>,
     );
