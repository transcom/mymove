import React from 'react';
import classNames from 'classnames';
import { PropTypes } from 'prop-types';
import { Button, Tag } from '@trussworks/react-uswds';

import { AddressShape } from '../../../types/address';

import styles from './shipmentHeading.module.scss';

import { shipmentStatuses } from 'constants/shipments';
import Restricted from 'components/Restricted/Restricted';
import { permissionTypes } from 'constants/permissions';

function ShipmentHeading({ shipmentInfo, handleShowCancellationModal, isMoveLocked }) {
  const { shipmentStatus } = shipmentInfo;
  // cancelation modal is visible if shipment is not already canceled, AND if shipment cancellation hasn't already been requested
  const showRequestCancellation =
    shipmentStatus !== shipmentStatuses.CANCELED && shipmentStatus !== shipmentStatuses.CANCELLATION_REQUESTED;
  const isCancellationRequested = shipmentStatus === shipmentStatuses.CANCELLATION_REQUESTED;

  return (
    <div className={classNames(styles.shipmentHeading, 'shipment-heading')}>
      <div className={styles.shipmentHeadingType}>
        <h2>
          <span className={styles.marketCodeIndicator}>{shipmentInfo.marketCode}</span>
          {shipmentInfo.shipmentType}
        </h2>
<<<<<<< HEAD
        {shipmentStatus === shipmentStatuses.CANCELED && <Tag className="usa-tag--red">cancelled</Tag>}
=======
        {shipmentStatus === shipmentStatuses.CANCELED && <Tag className="usa-tag--red">canceled</Tag>}
>>>>>>> b90333b7
        {shipmentInfo.isDiversion && <Tag>diversion</Tag>}
        {!shipmentInfo.isDiversion && shipmentStatus === shipmentStatuses.DIVERSION_REQUESTED && (
          <Tag>diversion requested</Tag>
        )}
      </div>
      <div>
        <h4>#{shipmentInfo.shipmentLocator}</h4>
      </div>
      <div className={styles.row}>
        {showRequestCancellation && (
          <Restricted to={permissionTypes.createShipmentCancellation}>
            <Restricted to={permissionTypes.updateMTOPage}>
              <Button
                data-testid="requestCancellationBtn"
                type="button"
                onClick={() => handleShowCancellationModal(shipmentInfo)}
                unstyled
                disabled={isMoveLocked}
              >
                Request Cancellation
              </Button>
            </Restricted>
          </Restricted>
        )}
        {isCancellationRequested && <Tag>Cancellation Requested</Tag>}
      </div>
    </div>
  );
}

ShipmentHeading.propTypes = {
  shipmentInfo: PropTypes.shape({
    shipmentID: PropTypes.string.isRequired,
    shipmentType: PropTypes.string.isRequired,
    isDiversion: PropTypes.bool,
    originCity: PropTypes.string.isRequired,
    originState: PropTypes.string.isRequired,
    originPostalCode: PropTypes.string.isRequired,
    destinationAddress: AddressShape,
    scheduledPickupDate: PropTypes.string.isRequired,
    shipmentStatus: PropTypes.string.isRequired,
    ifMatchEtag: PropTypes.string.isRequired,
    moveTaskOrderID: PropTypes.string.isRequired,
  }).isRequired,
  handleShowCancellationModal: PropTypes.func.isRequired,
};

export default ShipmentHeading;<|MERGE_RESOLUTION|>--- conflicted
+++ resolved
@@ -25,11 +25,7 @@
           <span className={styles.marketCodeIndicator}>{shipmentInfo.marketCode}</span>
           {shipmentInfo.shipmentType}
         </h2>
-<<<<<<< HEAD
-        {shipmentStatus === shipmentStatuses.CANCELED && <Tag className="usa-tag--red">cancelled</Tag>}
-=======
         {shipmentStatus === shipmentStatuses.CANCELED && <Tag className="usa-tag--red">canceled</Tag>}
->>>>>>> b90333b7
         {shipmentInfo.isDiversion && <Tag>diversion</Tag>}
         {!shipmentInfo.isDiversion && shipmentStatus === shipmentStatuses.DIVERSION_REQUESTED && (
           <Tag>diversion requested</Tag>
