--- conflicted
+++ resolved
@@ -25,13 +25,6 @@
           <span className={styles.marketCodeIndicator}>{shipmentInfo.marketCode}</span>
           {shipmentInfo.shipmentType}
         </h2>
-<<<<<<< HEAD
-        {shipmentStatus === shipmentStatuses.CANCELED && <Tag className="usa-tag--red">canceled</Tag>}
-        {shipmentInfo.isDiversion && <Tag>diversion</Tag>}
-        {!shipmentInfo.isDiversion && shipmentStatus === shipmentStatuses.DIVERSION_REQUESTED && (
-          <Tag>diversion requested</Tag>
-        )}
-=======
         <div>
           {shipmentStatus === shipmentStatuses.CANCELED && <Tag className="usa-tag--cancellation">canceled</Tag>}
           {shipmentInfo.isDiversion && <Tag className="usa-tag--diversion">diversion</Tag>}
@@ -39,7 +32,6 @@
             <Tag className="usa-tag--diversion">diversion requested</Tag>
           )}
         </div>
->>>>>>> 7f0b037e
       </div>
       <div>
         <h4>#{shipmentInfo.shipmentLocator}</h4>
