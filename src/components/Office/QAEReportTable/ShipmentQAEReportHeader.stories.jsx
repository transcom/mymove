--- conflicted
+++ resolved
@@ -45,9 +45,6 @@
 const ppmShipment = {
   id: '22222',
   shipmentType: SHIPMENT_OPTIONS.PPM,
-<<<<<<< HEAD
-  ppmShipment: {},
-=======
   ppmShipment: {
     pickupAddress: {
       streetAddress1: '123 Any St',
@@ -62,7 +59,6 @@
       postalCode: '90210',
     },
   },
->>>>>>> b8dcf6d9
 };
 
 const ntsShipment = {
