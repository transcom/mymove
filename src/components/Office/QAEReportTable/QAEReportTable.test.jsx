--- conflicted
+++ resolved
@@ -69,11 +69,7 @@
           emptyText="no reports for this"
           shipments={[]}
           moveCode="FAKEIT"
-<<<<<<< HEAD
-          grade="E-4"
-=======
           grade={ORDERS_PAY_GRADE_TYPE.E_4}
->>>>>>> 1042953b
           customerInfo={customerInfo}
           deleteReport={jest.fn()}
           setReportToDelete={jest.fn()}
@@ -97,11 +93,7 @@
           emptyText=""
           shipments={[]}
           moveCode="FAKEIT"
-<<<<<<< HEAD
-          grade="E-4"
-=======
           grade={ORDERS_PAY_GRADE_TYPE.E_4}
->>>>>>> 1042953b
           customerInfo={customerInfo}
           deleteReport={jest.fn()}
           setReportToDelete={jest.fn()}
@@ -129,11 +121,7 @@
           emptyText="no reports for this"
           shipments={[]}
           moveCode="FAKEIT"
-<<<<<<< HEAD
-          grade="E-4"
-=======
           grade={ORDERS_PAY_GRADE_TYPE.E_4}
->>>>>>> 1042953b
           customerInfo={customerInfo}
           deleteReport={jest.fn()}
           setReportToDelete={jest.fn()}
@@ -155,11 +143,7 @@
           emptyText="no reports for this"
           shipments={[]}
           moveCode="FAKEIT"
-<<<<<<< HEAD
-          grade="E-4"
-=======
           grade={ORDERS_PAY_GRADE_TYPE.E_4}
->>>>>>> 1042953b
           customerInfo={customerInfo}
           deleteReport={jest.fn()}
           setReportToDelete={jest.fn()}
