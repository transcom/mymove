import React from 'react';
import { render, screen } from '@testing-library/react';

import ShipmentQAEReportHeader from './ShipmentQAEReportHeader';

import { SHIPMENT_OPTIONS } from 'shared/constants';
import { MockProviders } from 'testUtils';
import { permissionTypes } from 'constants/permissions';

const pickupAddress = {
  city: 'Beverly Hills',
  country: 'US',
  postalCode: '90210',
  state: 'CA',
  streetAddress1: '123 Any Street',
  streetAddress2: 'P.O. Box 12345',
  streetAddress3: 'c/o Some Person',
};
const destinationAddress = {
  city: 'Fairfield',
  country: 'US',
  postalCode: '94535',
  state: 'CA',
  streetAddress1: '987 Any Avenue',
  streetAddress2: 'P.O. Box 9876',
  streetAddress3: 'c/o Some Person',
};

const hhgShipment = {
  id: 'c3c64a08-778d-4f9f-8b67-b2502e0fb5e9',
  pickupAddress,
  destinationAddress,
  shipmentType: SHIPMENT_OPTIONS.HHG,
  status: 'SUBMITTED',
  createdAt: '2022-07-12T19:38:35.886Z',
  shipmentLocator: 'EVLRPT-01',
};
const ntsShipment = {
  id: 'c3c64a08-778d-4f9f-8b67-b2502e0fb5e9',
  pickupAddress,
  shipmentType: SHIPMENT_OPTIONS.NTS,
  storageFacility: {
    facilityName: 'Storage Facility',
    address: {},
  },
  status: 'SUBMITTED',
  createdAt: '2022-07-12T19:38:35.886Z',
  shipmentLocator: 'EVLRPT-02',
};
const ntsReleaseShipment = {
  id: 'c3c64a08-778d-4f9f-8b67-b2502e0fb5e9',
  destinationAddress,
  shipmentType: SHIPMENT_OPTIONS.NTSR,
  storageFacility: {
    facilityName: 'Storage Facility',
    address: {},
  },
  status: 'SUBMITTED',
  createdAt: '2022-07-12T19:38:35.886Z',
  shipmentLocator: 'EVLRPT-03',
};
const ppmShipment = {
  id: 'c3c64a08-778d-4f9f-8b67-b2502e0fb5e9',
  shipmentType: SHIPMENT_OPTIONS.PPM,
<<<<<<< HEAD
  ppmShipment: {},
=======
  ppmShipment: {
    pickupAddress,
    destinationAddress,
  },
>>>>>>> b8dcf6d9
  status: 'SUBMITTED',
  createdAt: '2022-07-12T19:38:35.886Z',
  shipmentLocator: 'EVLRPT-04',
};
describe('ShipmentQAEReportHeader', () => {
  it('renders HHG shipment', () => {
    render(
      <MockProviders permissions={[permissionTypes.createEvaluationReport]}>
        <ShipmentQAEReportHeader destinationDutyLocationPostalCode="" shipment={hhgShipment} shipmentNumber={1} />
      </MockProviders>,
    );
    expect(screen.getByTestId('shipmentHeader')).toHaveTextContent('EVLRPT-01');

    expect(screen.getByTestId('shipmentHeader')).toHaveTextContent(pickupAddress.streetAddress1);
    expect(screen.getByTestId('shipmentHeader')).toHaveTextContent(destinationAddress.streetAddress1);
    expect(screen.getByRole('button', { name: 'Create report' })).toBeVisible();
  });
  it('renders NTS shipment', () => {
    render(
      <MockProviders permissions={[permissionTypes.createEvaluationReport]}>
        <ShipmentQAEReportHeader destinationDutyLocationPostalCode="" shipment={ntsShipment} shipmentNumber={1} />
      </MockProviders>,
    );
    expect(screen.getByTestId('shipmentHeader')).toHaveTextContent('EVLRPT-02');

    expect(screen.getByTestId('shipmentHeader')).toHaveTextContent(ntsShipment.pickupAddress.streetAddress1);
    expect(screen.getByTestId('shipmentHeader')).toHaveTextContent(ntsShipment.storageFacility.facilityName);
    expect(screen.getByRole('button', { name: 'Create report' })).toBeInTheDocument();
  });
  it('renders NTS-R shipment', () => {
    render(
      <MockProviders permissions={[permissionTypes.createEvaluationReport]}>
        <ShipmentQAEReportHeader
          destinationDutyLocationPostalCode=""
          shipment={ntsReleaseShipment}
          shipmentNumber={1}
        />
      </MockProviders>,
    );
    expect(screen.getByTestId('shipmentHeader')).toHaveTextContent('EVLRPT-03');

    expect(screen.getByTestId('shipmentHeader')).toHaveTextContent(ntsReleaseShipment.storageFacility.facilityName);
    expect(screen.getByTestId('shipmentHeader')).toHaveTextContent(
      ntsReleaseShipment.destinationAddress.streetAddress1,
    );
    expect(screen.getByRole('button', { name: 'Create report' })).toBeVisible();
  });
  it('renders PPM shipment', () => {
    render(
      <MockProviders permissions={[permissionTypes.createEvaluationReport]}>
        <ShipmentQAEReportHeader destinationDutyLocationPostalCode="" shipment={ppmShipment} shipmentNumber={1} />
      </MockProviders>,
    );
    expect(screen.getByTestId('shipmentHeader')).toHaveTextContent('EVLRPT-04');

    expect(screen.getByTestId('shipmentHeader')).toHaveTextContent(ppmShipment.ppmShipment.pickupAddress.postalCode);
    expect(screen.getByTestId('shipmentHeader')).toHaveTextContent(
      ppmShipment.ppmShipment.destinationAddress.postalCode,
    );
    expect(screen.getByRole('button', { name: 'Create report' })).toBeVisible();
  });
  it('renders a shipment but disables button when move is locked', () => {
    render(
      <MockProviders permissions={[permissionTypes.createEvaluationReport]}>
        <ShipmentQAEReportHeader
          destinationDutyLocationPostalCode=""
          shipment={hhgShipment}
          shipmentNumber={1}
          isMoveLocked
        />
      </MockProviders>,
    );

    expect(screen.getByRole('button', { name: 'Create report' })).toBeVisible();
    expect(screen.getByRole('button', { name: 'Create report' })).toBeDisabled();
  });
});<|MERGE_RESOLUTION|>--- conflicted
+++ resolved
@@ -62,14 +62,10 @@
 const ppmShipment = {
   id: 'c3c64a08-778d-4f9f-8b67-b2502e0fb5e9',
   shipmentType: SHIPMENT_OPTIONS.PPM,
-<<<<<<< HEAD
-  ppmShipment: {},
-=======
   ppmShipment: {
     pickupAddress,
     destinationAddress,
   },
->>>>>>> b8dcf6d9
   status: 'SUBMITTED',
   createdAt: '2022-07-12T19:38:35.886Z',
   shipmentLocator: 'EVLRPT-04',
