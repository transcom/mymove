import React, { useEffect, useState } from 'react';
import { arrayOf, bool, func, number, shape, string, oneOf } from 'prop-types';
import { Field, Formik } from 'formik';
import { generatePath, useNavigate, useParams, Link } from 'react-router-dom';
import { useQueryClient, useMutation } from '@tanstack/react-query';
import { Alert, Button, Checkbox, Fieldset, FormGroup, Radio, Label, Tag } from '@trussworks/react-uswds';
import classNames from 'classnames';
import { FontAwesomeIcon } from '@fortawesome/react-fontawesome';

import getShipmentOptions from '../../Customer/MtoShipmentForm/getShipmentOptions';
import { CloseoutOfficeInput } from '../../form/fields/CloseoutOfficeInput';

import ppmShipmentSchema from './ppmShipmentSchema';
import styles from './ShipmentForm.module.scss';
import MobileHomeShipmentForm from './MobileHomeShipmentForm/MobileHomeShipmentForm';
import mobileHomeShipmentSchema from './MobileHomeShipmentForm/mobileHomeShipmentSchema';
import BoatShipmentForm from './BoatShipmentForm/BoatShipmentForm';
import boatShipmentSchema from './BoatShipmentForm/boatShipmentSchema';

import ppmStyles from 'components/Customer/PPM/PPM.module.scss';
import SERVICE_MEMBER_AGENCIES from 'content/serviceMemberAgencies';
import SITCostDetails from 'components/Office/SITCostDetails/SITCostDetails';
import Hint from 'components/Hint/index';
import ConnectedDestructiveShipmentConfirmationModal from 'components/ConfirmationModals/DestructiveShipmentConfirmationModal';
import ConnectedShipmentAddressUpdateReviewRequestModal from 'components/Office/ShipmentAddressUpdateReviewRequestModal/ShipmentAddressUpdateReviewRequestModal';
import SectionWrapper from 'components/Customer/SectionWrapper';
import { AddressFields } from 'components/form/AddressFields/AddressFields';
import { ContactInfoFields } from 'components/form/ContactInfoFields/ContactInfoFields';
import { DatePickerInput, DropdownInput } from 'components/form/fields';
import { Form } from 'components/form/Form';
import NotificationScrollToTop from 'components/NotificationScrollToTop';
import ShipmentAccountingCodes from 'components/Office/ShipmentAccountingCodes/ShipmentAccountingCodes';
import ShipmentCustomerSIT from 'components/Office/ShipmentCustomerSIT/ShipmentCustomerSIT';
import ShipmentFormRemarks from 'components/Office/ShipmentFormRemarks/ShipmentFormRemarks';
import ShipmentIncentiveAdvance from 'components/Office/ShipmentIncentiveAdvance/ShipmentIncentiveAdvance';
import ShipmentVendor from 'components/Office/ShipmentVendor/ShipmentVendor';
import ShipmentWeight from 'components/Office/ShipmentWeight/ShipmentWeight';
import ShipmentWeightInput from 'components/Office/ShipmentWeightInput/ShipmentWeightInput';
import StorageFacilityAddress from 'components/Office/StorageFacilityAddress/StorageFacilityAddress';
import StorageFacilityInfo from 'components/Office/StorageFacilityInfo/StorageFacilityInfo';
import ShipmentTag from 'components/ShipmentTag/ShipmentTag';
import { MOVES, MTO_SHIPMENTS } from 'constants/queryKeys';
import { servicesCounselingRoutes, tooRoutes } from 'constants/routes';
import { ADDRESS_UPDATE_STATUS, shipmentDestinationTypes } from 'constants/shipments';
import { officeRoles, roleTypes } from 'constants/userRoles';
import {
  deleteShipment,
  reviewShipmentAddressUpdate,
  updateMoveCloseoutOffice,
  dateSelectionIsWeekendHoliday,
} from 'services/ghcApi';
import { SHIPMENT_OPTIONS, SHIPMENT_TYPES, technicalHelpDeskURL } from 'shared/constants';
import formStyles from 'styles/form.module.scss';
import { AccountingCodesShape } from 'types/accountingCodes';
import { AddressShape, SimpleAddressShape } from 'types/address';
import { ShipmentShape } from 'types/shipment';
import { TransportationOfficeShape } from 'types/transportationOffice';
import {
  formatMtoShipmentForAPI,
  formatMtoShipmentForDisplay,
  formatPpmShipmentForAPI,
  formatPpmShipmentForDisplay,
  formatMobileHomeShipmentForDisplay,
  formatMobileHomeShipmentForAPI,
  formatBoatShipmentForDisplay,
  formatBoatShipmentForAPI,
} from 'utils/formatMtoShipment';
import { formatWeight, dropdownInputOptions } from 'utils/formatters';
import { validateDate } from 'utils/validation';
import { isBooleanFlagEnabled } from 'utils/featureFlags';
import { dateSelectionWeekendHolidayCheck } from 'utils/calendar';
import { datePickerFormat, formatDate } from 'shared/dates';

const ShipmentForm = (props) => {
  const {
    newDutyLocationAddress,
    shipmentType,
    isCreatePage,
    isForServicesCounseling,
    mtoShipment,
    submitHandler,
    onUpdate,
    mtoShipments,
    serviceMember,
    currentResidence,
    moveTaskOrderID,
    TACs,
    SACs,
    userRole,
    displayDestinationType,
    isAdvancePage,
    move,
  } = props;

  const [estimatedWeightValue, setEstimatedWeightValue] = useState(mtoShipment?.ppmShipment?.estimatedWeight || 0);

  const updateEstimatedWeightValue = (value) => {
    setEstimatedWeightValue(value);
  };

  const { moveCode } = useParams();
  const navigate = useNavigate();

  const [datesErrorMessage, setDatesErrorMessage] = useState(null);
  const [errorMessage, setErrorMessage] = useState(null);
  const [errorCode, setErrorCode] = useState(null);
  const [successMessage, setSuccessMessage] = useState(null);
  const [shipmentAddressUpdateReviewErrorMessage, setShipmentAddressUpdateReviewErrorMessage] = useState(null);

  const [isCancelModalVisible, setIsCancelModalVisible] = useState(false);
  const [isAddressChangeModalOpen, setIsAddressChangeModalOpen] = useState(false);

  const [isTertiaryAddressEnabled, setIsTertiaryAddressEnabled] = useState(false);
  useEffect(() => {
    const fetchData = async () => {
      setIsTertiaryAddressEnabled(await isBooleanFlagEnabled('third_address_available'));
    };
    fetchData();
  }, []);

  const shipments = mtoShipments;

  const [isRequestedPickupDateAlertVisible, setIsRequestedPickupDateAlertVisible] = useState(false);
  const [isRequestedDeliveryDateAlertVisible, setIsRequestedDeliveryDateAlertVisible] = useState(false);
  const [requestedPickupDateAlertMessage, setRequestedPickupDateAlertMessage] = useState('');
  const [requestedDeliveryDateAlertMessage, setRequestedDeliveryDateAlertMessage] = useState('');
  const DEFAULT_COUNTRY_CODE = 'US';

  const queryClient = useQueryClient();
  const { mutate: mutateMTOShipmentStatus } = useMutation(deleteShipment, {
    onSuccess: (_, variables) => {
      const updatedMTOShipment = mtoShipment;
      // Update mtoShipments with our updated status and set query data to match
      shipments[mtoShipments.findIndex((shipment) => shipment.id === updatedMTOShipment.id)] = updatedMTOShipment;
      queryClient.setQueryData([MTO_SHIPMENTS, updatedMTOShipment.moveTaskOrderID, false], mtoShipments);
      // InvalidateQuery tells other components using this data that they need to re-fetch
      // This allows the requestCancellation button to update immediately
      queryClient.invalidateQueries([MTO_SHIPMENTS, variables.moveTaskOrderID]);

      // go back
      navigate(-1);
    },
    onError: (error) => {
      const errorMsg = error?.response?.body;
      setErrorMessage(errorMsg);
    },
  });

  const { mutate: mutateMoveCloseoutOffice } = useMutation(updateMoveCloseoutOffice, {
    onSuccess: () => {
      queryClient.invalidateQueries([MOVES, moveCode]);
    },
  });

  const { mutate: mutateShipmentAddressUpdateReview } = useMutation(reviewShipmentAddressUpdate, {
    onSuccess: (_, { successCallback }) => {
      setSuccessMessage('Changes sent to contractor.');
      setShipmentAddressUpdateReviewErrorMessage(null);
      setIsAddressChangeModalOpen(false);
      // After successfully updating, re-fetch MTO Shipments to get the shipment's updated address change request status
      queryClient
        .invalidateQueries([MTO_SHIPMENTS, moveTaskOrderID])
        .then(() => queryClient.refetchQueries([MTO_SHIPMENTS, moveTaskOrderID]));
      successCallback();
    },
    onError: () => {
      setSuccessMessage(null);
      setShipmentAddressUpdateReviewErrorMessage(
        'Something went wrong, and your changes were not saved. Please refresh the page and try again.',
      );
    },
  });

  const getShipmentNumber = () => {
    // TODO - this is not supported by IE11, shipment number should be calculable from Redux anyways
    // we should fix this also b/c it doesn't display correctly in storybook
    const { search } = window.location;
    const params = new URLSearchParams(search);
    const shipmentNumber = params.get('shipmentNumber');
    return shipmentNumber;
  };

  const handleDeleteShipment = (shipmentID) => {
    mutateMTOShipmentStatus({
      shipmentID,
    });
  };

  const handleSetError = (error, defaultError) => {
    if (error?.response?.body?.message !== null && error?.response?.body?.message !== undefined) {
      if (error?.statusCode !== null && error?.statusCode !== undefined) {
        setErrorCode(error.statusCode);
      }
      setErrorMessage(`${error?.response?.body?.message}`);
    } else {
      setErrorMessage(defaultError);
    }
  };

  const handleSubmitShipmentAddressUpdateReview = async (
    shipmentID,
    shipmentETag,
    status,
    officeRemarks,
    successCallback,
  ) => {
    mutateShipmentAddressUpdateReview({
      shipmentID,
      ifMatchETag: shipmentETag,
      body: {
        status,
        officeRemarks,
      },
      successCallback,
    });
  };

  const handleShowCancellationModal = () => {
    setIsCancelModalVisible(true);
  };

  // onload validate pickup date
  useEffect(() => {
    const onErrorHandler = (e) => {
      const { response } = e;
      setDatesErrorMessage(response?.body?.detail);
    };
    dateSelectionWeekendHolidayCheck(
      dateSelectionIsWeekendHoliday,
      DEFAULT_COUNTRY_CODE,
      new Date(mtoShipment.requestedPickupDate),
      'Requested pickup date',
      setRequestedPickupDateAlertMessage,
      setIsRequestedPickupDateAlertVisible,
      onErrorHandler,
    );
  }, [mtoShipment.requestedPickupDate]);

  // onload validate delivery date
  useEffect(() => {
    const onErrorHandler = (e) => {
      const { response } = e;
      setDatesErrorMessage(response?.body?.detail);
    };
    dateSelectionWeekendHolidayCheck(
      dateSelectionIsWeekendHoliday,
      DEFAULT_COUNTRY_CODE,
      new Date(mtoShipment.requestedDeliveryDate),
      'Requested delivery date',
      setRequestedDeliveryDateAlertMessage,
      setIsRequestedDeliveryDateAlertVisible,
      onErrorHandler,
    );
  }, [mtoShipment.requestedDeliveryDate]);

  const successMessageAlertControl = (
    <Button type="button" onClick={() => setSuccessMessage(null)} unstyled>
      <FontAwesomeIcon icon="times" className={styles.alertClose} />
    </Button>
  );

  const deliveryAddressUpdateRequested = mtoShipment?.deliveryAddressUpdate?.status === ADDRESS_UPDATE_STATUS.REQUESTED;

  const isHHG = shipmentType === SHIPMENT_OPTIONS.HHG;
  const isNTS = shipmentType === SHIPMENT_OPTIONS.NTS;
  const isNTSR = shipmentType === SHIPMENT_OPTIONS.NTSR;
  const isPPM = shipmentType === SHIPMENT_OPTIONS.PPM;
  const isMobileHome = shipmentType === SHIPMENT_OPTIONS.MOBILE_HOME;
  const isBoat =
    shipmentType === SHIPMENT_OPTIONS.BOAT ||
    shipmentType === SHIPMENT_TYPES.BOAT_HAUL_AWAY ||
    shipmentType === SHIPMENT_TYPES.BOAT_TOW_AWAY;
<<<<<<< HEAD
=======
  const isUB = shipmentType === SHIPMENT_OPTIONS.UNACCOMPANIED_BAGGAGE;
>>>>>>> 4255f725

  const showAccountingCodes = isNTS || isNTSR;

  const isTOO = userRole === roleTypes.TOO;
  const isServiceCounselor = userRole === roleTypes.SERVICES_COUNSELOR;
  const showCloseoutOffice =
    (isServiceCounselor || isTOO) &&
    isPPM &&
    (serviceMember.agency === SERVICE_MEMBER_AGENCIES.ARMY ||
      serviceMember.agency === SERVICE_MEMBER_AGENCIES.AIR_FORCE ||
      serviceMember.agency === SERVICE_MEMBER_AGENCIES.SPACE_FORCE);

  const shipmentDestinationAddressOptions = dropdownInputOptions(shipmentDestinationTypes);

  const shipmentNumber = isHHG ? getShipmentNumber() : null;
  let initialValues = {};
  if (isPPM) {
    initialValues = formatPpmShipmentForDisplay(
      isCreatePage
        ? { closeoutOffice: move.closeoutOffice }
        : {
            counselorRemarks: mtoShipment.counselorRemarks,
            ppmShipment: mtoShipment.ppmShipment,
            closeoutOffice: move.closeoutOffice,
          },
    );
    if (isCreatePage && serviceMember?.grade === 'CIVILIAN_EMPLOYEE')
      initialValues.isActualExpenseReimbursement = 'true';
  } else if (isMobileHome) {
    const hhgInitialValues = formatMtoShipmentForDisplay(
      isCreatePage ? { userRole } : { userRole, shipmentType, agents: mtoShipment.mtoAgents, ...mtoShipment },
    );
    initialValues = formatMobileHomeShipmentForDisplay(mtoShipment?.mobileHomeShipment, hhgInitialValues);
  } else if (isBoat) {
    const hhgInitialValues = formatMtoShipmentForDisplay(
      isCreatePage ? { userRole } : { userRole, shipmentType, agents: mtoShipment.mtoAgents, ...mtoShipment },
    );
    initialValues = formatBoatShipmentForDisplay(mtoShipment?.boatShipment, hhgInitialValues);
  } else {
    initialValues = formatMtoShipmentForDisplay(
      isCreatePage
        ? { userRole, shipmentType }
        : { userRole, shipmentType, agents: mtoShipment.mtoAgents, ...mtoShipment },
    );
  }

  let showDeliveryFields;
  let showPickupFields;
  let schema;

  if (isPPM) {
    schema = ppmShipmentSchema({
      estimatedIncentive: initialValues.estimatedIncentive || 0,
      weightAllotment: serviceMember.weightAllotment,
      advanceAmountRequested: mtoShipment.ppmShipment?.advanceAmountRequested,
      hasRequestedAdvance: mtoShipment.ppmShipment?.hasRequestedAdvance,
      isAdvancePage,
      showCloseoutOffice,
      sitEstimatedWeightMax: estimatedWeightValue || 0,
    });
  } else if (isMobileHome) {
    schema = mobileHomeShipmentSchema();
    showDeliveryFields = true;
    showPickupFields = true;
  } else if (isBoat) {
    schema = boatShipmentSchema();
    showDeliveryFields = true;
    showPickupFields = true;
  } else {
    const shipmentOptions = getShipmentOptions(shipmentType, userRole);

    showDeliveryFields = shipmentOptions.showDeliveryFields;
    showPickupFields = shipmentOptions.showPickupFields;
    schema = shipmentOptions.schema;
  }

  const optionalLabel = <span className={formStyles.optional}>Optional</span>;

  const moveDetailsPath = isTOO
    ? generatePath(tooRoutes.BASE_MOVE_VIEW_PATH, { moveCode })
    : generatePath(servicesCounselingRoutes.BASE_MOVE_VIEW_PATH, { moveCode });
  const editOrdersPath = isTOO
    ? generatePath(tooRoutes.BASE_ORDERS_EDIT_PATH, { moveCode })
    : generatePath(servicesCounselingRoutes.BASE_ORDERS_EDIT_PATH, { moveCode });

  const submitMTOShipment = (formValues, actions) => {
    //* PPM Shipment *//
    if (isPPM) {
      const ppmShipmentBody = formatPpmShipmentForAPI(formValues);

      // Allow blank values to be entered into Pro Gear input fields
      if (
        ppmShipmentBody.ppmShipment.hasProGear &&
        ppmShipmentBody.ppmShipment.spouseProGearWeight >= 0 &&
        ppmShipmentBody.ppmShipment.proGearWeight === undefined
      ) {
        ppmShipmentBody.ppmShipment.proGearWeight = 0;
      }
      if (ppmShipmentBody.ppmShipment.hasProGear && ppmShipmentBody.ppmShipment.spouseProGearWeight === undefined) {
        ppmShipmentBody.ppmShipment.spouseProGearWeight = 0;
      }

      // Add a PPM shipment
      if (isCreatePage) {
        const body = { ...ppmShipmentBody, moveTaskOrderID };
        submitHandler(
          { body, normalize: false },
          {
            onSuccess: (newMTOShipment) => {
              const moveViewPath = generatePath(tooRoutes.BASE_MOVE_VIEW_PATH, { moveCode });
              const currentPath = isTOO
                ? generatePath(tooRoutes.BASE_SHIPMENT_EDIT_PATH, {
                    moveCode,
                    shipmentId: newMTOShipment.id,
                  })
                : generatePath(servicesCounselingRoutes.BASE_SHIPMENT_EDIT_PATH, {
                    moveCode,
                    shipmentId: newMTOShipment.id,
                  });
              const advancePath = generatePath(servicesCounselingRoutes.BASE_SHIPMENT_ADVANCE_PATH, {
                moveCode,
                shipmentId: newMTOShipment.id,
              });
              if (formValues.closeoutOffice.id) {
                mutateMoveCloseoutOffice(
                  {
                    locator: moveCode,
                    ifMatchETag: move.eTag,
                    body: { closeoutOfficeId: formValues.closeoutOffice.id },
                  },
                  {
                    onSuccess: () => {
                      actions.setSubmitting(false);
                      navigate(currentPath, { replace: true });
                      if (isTOO) {
                        navigate(moveViewPath);
                      } else {
                        navigate(advancePath);
                      }
                      setErrorMessage(null);
                      onUpdate('success');
                    },
                    onError: (error) => {
                      actions.setSubmitting(false);
                      handleSetError(error, `Something went wrong, and your changes were not saved. Please try again.`);
                    },
                  },
                );
              } else {
                navigate(currentPath, { replace: true });
                if (isTOO) {
                  navigate(moveViewPath);
                } else {
                  navigate(advancePath);
                }
              }
            },
            onError: (error) => {
              actions.setSubmitting(false);
              handleSetError(error, `Something went wrong, and your changes were not saved. Please try again.`);
            },
          },
        );
        return;
      }
      // Edit a PPM Shipment
      const updatePPMPayload = {
        moveTaskOrderID,
        shipmentID: mtoShipment.id,
        ifMatchETag: mtoShipment.eTag,
        normalize: false,
        body: ppmShipmentBody,
        locator: move.locator,
        moveETag: move.eTag,
      };

      const tooAdvancePath = generatePath(tooRoutes.BASE_SHIPMENT_ADVANCE_PATH_TOO, {
        moveCode,
        shipmentId: mtoShipment.id,
      });
      const advancePath = generatePath(servicesCounselingRoutes.BASE_SHIPMENT_ADVANCE_PATH, {
        moveCode,
        shipmentId: mtoShipment.id,
      });
      const SCMoveViewPath = generatePath(servicesCounselingRoutes.BASE_MOVE_VIEW_PATH, { moveCode });
      const tooMoveViewPath = generatePath(tooRoutes.BASE_MOVE_VIEW_PATH, { moveCode });

      submitHandler(updatePPMPayload, {
        onSuccess: () => {
          if (!isAdvancePage && formValues.closeoutOffice.id) {
            // If we are on the first page and a closeout office is a part of the form, we must be an SC editing a
            // PPM shipment, so we should update the closeout office and redirect to the advance page upon success.
            mutateMoveCloseoutOffice(
              {
                locator: moveCode,
                ifMatchETag: move.eTag,
                body: { closeoutOfficeId: formValues.closeoutOffice.id },
              },
              {
                onSuccess: () => {
                  actions.setSubmitting(false);
                  setErrorMessage(null);
                  navigate(advancePath);
                  onUpdate('success');
                },
                onError: (error) => {
                  actions.setSubmitting(false);
                  handleSetError(error, `Something went wrong, and your changes were not saved. Please try again.`);
                },
              },
            );
          } else if (!isAdvancePage && isServiceCounselor) {
            // If we are on the first page, and we are an SC with no closeout office present, we should redirect
            // to the advance page.
            actions.setSubmitting(false);
            navigate(advancePath);
            onUpdate('success');
          } else if (isServiceCounselor) {
            // If we are on the second page as an SC, we submit and redirect to the SC move view path.
            navigate(SCMoveViewPath);
            onUpdate('success');
          } else if (!isAdvancePage && isTOO) {
            actions.setSubmitting(false);
            navigate(tooMoveViewPath);
            onUpdate('success');
          } else {
            navigate(tooAdvancePath);
            onUpdate('success');
          }
        },
        onError: (error) => {
          actions.setSubmitting(false);
          handleSetError(error, `Something went wrong, and your changes were not saved. Please try again.`);
        },
      });
      return;
    }

    //* MTO Shipments *//

    const {
      pickup,
      hasDeliveryAddress,
      delivery,
      customerRemarks,
      counselorRemarks,
      hasSecondaryDelivery,
      hasSecondaryPickup,
      secondaryPickup,
      secondaryDelivery,
      hasTertiaryDelivery,
      hasTertiaryPickup,
      tertiaryPickup,
      tertiaryDelivery,
      ntsRecordedWeight,
      tacType,
      sacType,
      serviceOrderNumber,
      storageFacility,
      usesExternalVendor,
      destinationType,
    } = formValues;

    const deliveryDetails = delivery;
    if (hasDeliveryAddress === 'no' && shipmentType !== SHIPMENT_OPTIONS.NTSR) {
      delete deliveryDetails.address;
    }

    let nullableTacType = tacType;
    let nullableSacType = sacType;
    if (showAccountingCodes && !isCreatePage) {
      nullableTacType = typeof tacType === 'undefined' ? '' : tacType;
      nullableSacType = typeof sacType === 'undefined' ? '' : sacType;
    }

    let pendingMtoShipment = formatMtoShipmentForAPI({
      shipmentType,
      moveCode,
      customerRemarks,
      counselorRemarks,
      pickup,
      delivery: deliveryDetails,
      ntsRecordedWeight,
      tacType: nullableTacType,
      sacType: nullableSacType,
      serviceOrderNumber,
      storageFacility,
      usesExternalVendor,
      destinationType,
      hasSecondaryPickup: hasSecondaryPickup === 'yes',
      secondaryPickup: hasSecondaryPickup === 'yes' ? secondaryPickup : {},
      hasSecondaryDelivery: hasSecondaryDelivery === 'yes',
      secondaryDelivery: hasSecondaryDelivery === 'yes' ? secondaryDelivery : {},
      hasTertiaryPickup: hasTertiaryPickup === 'yes',
      tertiaryPickup: hasTertiaryPickup === 'yes' ? tertiaryPickup : {},
      hasTertiaryDelivery: hasTertiaryDelivery === 'yes',
      tertiaryDelivery: hasTertiaryDelivery === 'yes' ? tertiaryDelivery : {},
    });

    // Mobile Home Shipment
    if (isMobileHome) {
      const mobileHomeShipmentBody = formatMobileHomeShipmentForAPI(formValues);
      pendingMtoShipment = {
        ...pendingMtoShipment,
        ...mobileHomeShipmentBody,
      };
    }

    // Boat Shipment
    if (isBoat) {
      const boatShipmentBody = formatBoatShipmentForAPI(formValues);
      pendingMtoShipment = {
        ...pendingMtoShipment,
        ...boatShipmentBody,
      };
    }

    const updateMTOShipmentPayload = {
      moveTaskOrderID,
      shipmentID: mtoShipment.id,
      ifMatchETag: mtoShipment.eTag,
      normalize: false,
      body: pendingMtoShipment,
    };

    // Add a MTO Shipment
    if (isCreatePage) {
      const body = { ...pendingMtoShipment, moveTaskOrderID };
      submitHandler(
        { body, normalize: false },
        {
          onSuccess: () => {
            navigate(moveDetailsPath);
          },
          onError: (error) => {
            handleSetError(error, `Something went wrong, and your changes were not saved. Please try again.`);
          },
        },
      );
    }
    // Edit MTO as Service Counselor
    else if (isForServicesCounseling) {
      // error handling handled in parent components
      submitHandler(updateMTOShipmentPayload, {
        onSuccess: () => {
          navigate(moveDetailsPath);
          onUpdate('success');
        },
        onError: (error) => {
          handleSetError(error, `Something went wrong, and your changes were not saved. Please try again.`);
        },
      });
    }
    // Edit a MTO Shipment as TOO
    else {
      submitHandler(updateMTOShipmentPayload, {
        onSuccess: () => {
          navigate(moveDetailsPath);
        },
        onError: (error) => {
          handleSetError(error, `Something went wrong, and your changes were not saved. Please try again.`);
        },
      });
    }
  };

  return (
    <Formik
      initialValues={initialValues}
      validateOnMount
      validateOnBlur
      validateOnChange
      validationSchema={schema}
      onSubmit={submitMTOShipment}
    >
      {({
        values,
        isValid,
        isSubmitting,
        setValues,
        handleSubmit,
        errors,
        touched,
        setFieldTouched,
        setFieldError,
        validateForm,
      }) => {
        const {
          hasSecondaryDestination,
          hasTertiaryDestination,
          hasDeliveryAddress,
          hasSecondaryPickup,
          hasSecondaryDelivery,
          hasTertiaryPickup,
          hasTertiaryDelivery,
          isActualExpenseReimbursement,
        } = values;

        const lengthHasError = !!(
          (touched.lengthFeet && errors.lengthFeet === 'Required') ||
          (touched.lengthInches && errors.lengthFeet === 'Required')
        );
        const widthHasError = !!(
          (touched.widthFeet && errors.widthFeet === 'Required') ||
          (touched.widthInches && errors.widthFeet === 'Required')
        );
        const heightHasError = !!(
          (touched.heightFeet && errors.heightFeet === 'Required') ||
          (touched.heightInches && errors.heightFeet === 'Required')
        );
        const dimensionError = !!(
          (touched.lengthFeet && errors.lengthFeet?.includes('Dimensions')) ||
          (touched.lengthInches && errors.lengthFeet?.includes('Dimensions'))
        );
        if (touched.lengthInches && !touched.lengthFeet) {
          setFieldTouched('lengthFeet', true);
        }
        if (touched.widthInches && !touched.widthFeet) {
          setFieldTouched('widthFeet', true);
        }
        if (touched.heightInches && !touched.heightFeet) {
          setFieldTouched('heightFeet', true);
        }
        // manually turn off 'required' error when page loads if field is empty.
        if (values.year === null && !touched.year && errors.year === 'Required') {
          setFieldError('year', null);
        }

        const handleUseCurrentResidenceChange = (e) => {
          const { checked } = e.target;
          if (checked) {
            // use current residence
            setValues({
              ...values,
              pickup: {
                ...values.pickup,
                address: currentResidence,
              },
            });
          } else {
            // Revert address
            setValues({
              ...values,
              pickup: {
                ...values.pickup,
                address: {
                  streetAddress1: '',
                  streetAddress2: '',
                  streetAddress3: '',
                  city: '',
                  state: '',
                  postalCode: '',
                },
              },
            });
          }
        };

        const handlePickupDateChange = (e) => {
          setValues({
            ...values,
            pickup: {
              ...values.pickup,
              requestedDate: formatDate(e, datePickerFormat),
            },
          });
          const onErrorHandler = (errResponse) => {
            const { response } = errResponse;
            setDatesErrorMessage(response?.body?.detail);
          };
          dateSelectionWeekendHolidayCheck(
            dateSelectionIsWeekendHoliday,
            DEFAULT_COUNTRY_CODE,
            new Date(e),
            'Requested pickup date',
            setRequestedPickupDateAlertMessage,
            setIsRequestedPickupDateAlertVisible,
            onErrorHandler,
          );
        };

        const handleDeliveryDateChange = (e) => {
          setValues({
            ...values,
            delivery: {
              ...values.delivery,
              requestedDate: formatDate(e, datePickerFormat),
            },
          });
          const onErrorHandler = (errResponse) => {
            const { response } = errResponse;
            setErrorMessage(response?.body?.detail);
          };
          dateSelectionWeekendHolidayCheck(
            dateSelectionIsWeekendHoliday,
            DEFAULT_COUNTRY_CODE,
            new Date(e),
            'Requested delivery date',
            setRequestedDeliveryDateAlertMessage,
            setIsRequestedDeliveryDateAlertVisible,
            onErrorHandler,
          );
        };

        return (
          <>
            <ConnectedDestructiveShipmentConfirmationModal
              isOpen={isCancelModalVisible}
              shipmentID={mtoShipment.id}
              onClose={setIsCancelModalVisible}
              onSubmit={handleDeleteShipment}
            />
            <ConnectedShipmentAddressUpdateReviewRequestModal
              isOpen={isAddressChangeModalOpen}
              onClose={() => setIsAddressChangeModalOpen(false)}
              shipment={mtoShipment}
              onSubmit={async (shipmentID, shipmentETag, status, officeRemarks) => {
                const successCallback = () => {
                  if (status === ADDRESS_UPDATE_STATUS.APPROVED) {
                    setValues({
                      ...values,
                      delivery: {
                        ...values.delivery,
                        address: mtoShipment.deliveryAddressUpdate.newAddress,
                      },
                    });
                  }
                };
                await handleSubmitShipmentAddressUpdateReview(
                  shipmentID,
                  shipmentETag,
                  status,
                  officeRemarks,
                  successCallback,
                );
              }}
              errorMessage={shipmentAddressUpdateReviewErrorMessage}
              setErrorMessage={setShipmentAddressUpdateReviewErrorMessage}
            />
            <NotificationScrollToTop dependency={datesErrorMessage} />
            {datesErrorMessage && (
              <Alert data-testid="datesErrorMessage" type="error" headingLevel="h4" heading="An error occurred">
                {datesErrorMessage}
              </Alert>
            )}
            <NotificationScrollToTop dependency={errorMessage} />
            {errorMessage && (
              <Alert data-testid="errorMessage" type="error" headingLevel="h4" heading="An error occurred">
                {errorCode === 400 ? (
                  <p>
                    {errorMessage} Please try again later, or contact the&nbsp;
                    <Link to={technicalHelpDeskURL} target="_blank" rel="noreferrer">
                      Technical Help Desk
                    </Link>
                    .
                  </p>
                ) : (
                  <p>{errorMessage}</p>
                )}
              </Alert>
            )}
            <NotificationScrollToTop dependency={successMessage} />
            {successMessage && (
              <Alert type="success" cta={successMessageAlertControl}>
                {successMessage}
              </Alert>
            )}
            {isTOO && mtoShipment.usesExternalVendor && (
              <Alert headingLevel="h4" type="warning">
                The GHC prime contractor is not handling the shipment. Information will not be automatically shared with
                the movers handling it.
              </Alert>
            )}
            {deliveryAddressUpdateRequested && (
              <Alert type="error" className={styles.alert}>
                Request needs review. <a href="#delivery-location">See delivery location to proceed.</a>
              </Alert>
            )}

            <div className={styles.ShipmentForm}>
              <div className={styles.headerWrapper}>
                <div>
                  <ShipmentTag shipmentType={shipmentType} shipmentNumber={shipmentNumber} />
                  {isActualExpenseReimbursement === 'true' && (
                    <Tag className={styles.tagInfo} data-testid="actualExpenseReimbursementTag">
                      Actual Expense Reimbursement
                    </Tag>
                  )}

                  <h1>{isCreatePage ? 'Add' : 'Edit'} shipment details</h1>
                </div>
                {!isCreatePage && mtoShipment?.status !== 'APPROVED' && (
                  <Button
                    type="button"
                    onClick={() => {
                      handleShowCancellationModal();
                    }}
                    unstyled
                  >
                    Delete shipment
                  </Button>
                )}
              </div>

              <SectionWrapper className={styles.weightAllowance}>
                {isUB ? (
                  <p data-testid="ubWeightAllowance">
                    <strong>UB Weight allowance: </strong>
                    {formatWeight(serviceMember.weightAllotment.ubAllowance)}
                  </p>
                ) : (
                  <p data-testid="weightAllowance">
                    <strong>Weight allowance: </strong>
                    {formatWeight(serviceMember.weightAllotment.totalWeightSelf)}
                  </p>
                )}
              </SectionWrapper>

              <Form className={formStyles.form}>
                {isTOO && !isHHG && !isPPM && !isBoat && !isMobileHome && <ShipmentVendor />}

                {isNTSR && <ShipmentWeightInput userRole={userRole} />}

                {isBoat && (
                  <BoatShipmentForm
                    lengthHasError={lengthHasError}
                    widthHasError={widthHasError}
                    heightHasError={heightHasError}
                    values={values}
                    setFieldTouched={setFieldTouched}
                    setFieldError={setFieldError}
                    validateForm={validateForm}
                    dimensionError={dimensionError}
                  />
                )}

                {isMobileHome && (
                  <MobileHomeShipmentForm
                    lengthHasError={lengthHasError}
                    widthHasError={widthHasError}
                    heightHasError={heightHasError}
                    values={values}
                    setFieldTouched={setFieldTouched}
                    setFieldError={setFieldError}
                    validateForm={validateForm}
                    dimensionError={dimensionError}
                  />
                )}

                {showPickupFields && (
                  <SectionWrapper className={formStyles.formSection}>
                    <h2 className={styles.SectionHeaderExtraSpacing}>Pickup details</h2>
                    <Fieldset>
                      {isRequestedPickupDateAlertVisible && (
                        <Alert type="warning" aria-live="polite" headingLevel="h4">
                          {requestedPickupDateAlertMessage}
                        </Alert>
                      )}
                      <DatePickerInput
                        name="pickup.requestedDate"
                        label="Requested pickup date"
                        id="requestedPickupDate"
                        validate={validateDate}
                        onChange={handlePickupDateChange}
                      />
                    </Fieldset>
                    {!isNTSR && (
                      <>
                        <AddressFields
                          name="pickup.address"
                          legend="Pickup location"
                          render={(fields) => (
                            <>
                              <p>What address are the movers picking up from?</p>
                              <Checkbox
                                data-testid="useCurrentResidence"
                                label="Use current address"
                                name="useCurrentResidence"
                                onChange={handleUseCurrentResidenceChange}
                                id="useCurrentResidenceCheckbox"
                              />
                              {fields}
                              <h4>Second pickup location</h4>
                              <FormGroup>
                                <p>Do you want movers to pick up any belongings from a second address?</p>
                                <div className={formStyles.radioGroup}>
                                  <Field
                                    as={Radio}
                                    id="has-secondary-pickup"
                                    data-testid="has-secondary-pickup"
                                    label="Yes"
                                    name="hasSecondaryPickup"
                                    value="yes"
                                    title="Yes, I have a second pickup location"
                                    checked={hasSecondaryPickup === 'yes'}
                                  />
                                  <Field
                                    as={Radio}
                                    id="no-secondary-pickup"
                                    data-testid="no-secondary-pickup"
                                    label="No"
                                    name="hasSecondaryPickup"
                                    value="no"
                                    title="No, I do not have a second pickup location"
                                    checked={hasSecondaryPickup !== 'yes'}
                                  />
                                </div>
                              </FormGroup>
                              {hasSecondaryPickup === 'yes' && (
                                <>
                                  <AddressFields name="secondaryPickup.address" />
                                  {isTertiaryAddressEnabled && (
                                    <>
                                      <h4>Third pickup location</h4>
                                      <FormGroup>
                                        <p>Do you want movers to pick up any belongings from a third address?</p>
                                        <div className={formStyles.radioGroup}>
                                          <Field
                                            as={Radio}
                                            id="has-tertiary-pickup"
                                            data-testid="has-tertiary-pickup"
                                            label="Yes"
                                            name="hasTertiaryPickup"
                                            value="yes"
                                            title="Yes, I have a third pickup location"
                                            checked={hasTertiaryPickup === 'yes'}
                                          />
                                          <Field
                                            as={Radio}
                                            id="no-tertiary-pickup"
                                            data-testid="no-tertiary-pickup"
                                            label="No"
                                            name="hasTertiaryPickup"
                                            value="no"
                                            title="No, I do not have a third pickup location"
                                            checked={hasTertiaryPickup !== 'yes'}
                                          />
                                        </div>
                                      </FormGroup>
                                      {hasTertiaryPickup === 'yes' && <AddressFields name="tertiaryPickup.address" />}
                                    </>
                                  )}
                                </>
                              )}
                            </>
                          )}
                        />

                        <ContactInfoFields
                          name="pickup.agent"
                          legend={<div className={formStyles.legendContent}>Releasing agent {optionalLabel}</div>}
                          render={(fields) => {
                            return fields;
                          }}
                        />
                      </>
                    )}
                  </SectionWrapper>
                )}

                {isTOO && (isNTS || isNTSR) && (
                  <>
                    <StorageFacilityInfo userRole={userRole} />
                    <StorageFacilityAddress />
                  </>
                )}

                {isServiceCounselor && isNTSR && (
                  <>
                    <StorageFacilityInfo userRole={userRole} />
                    <StorageFacilityAddress />
                  </>
                )}

                {showDeliveryFields && (
                  <SectionWrapper className={formStyles.formSection}>
                    <h2 className={styles.SectionHeaderExtraSpacing}>Delivery details</h2>
                    <Fieldset>
                      {isRequestedDeliveryDateAlertVisible && (
                        <Alert type="warning" aria-live="polite" headingLevel="h4">
                          {requestedDeliveryDateAlertMessage}
                        </Alert>
                      )}
                      <DatePickerInput
                        name="delivery.requestedDate"
                        label="Requested delivery date"
                        id="requestedDeliveryDate"
                        validate={validateDate}
                        onChange={handleDeliveryDateChange}
                      />
                    </Fieldset>
                    {isNTSR && (
                      <>
                        {deliveryAddressUpdateRequested && (
                          <Alert type="error" slim className={styles.deliveryAddressUpdateAlert} id="delivery-location">
                            <span className={styles.deliveryAddressUpdateAlertContent}>
                              Pending delivery location change request needs review.{' '}
                              <Button
                                className={styles.reviewRequestLink}
                                type="button"
                                unstyled
                                onClick={() => setIsAddressChangeModalOpen(true)}
                                disabled={false}
                              >
                                Review request
                              </Button>{' '}
                              to proceed.
                            </span>
                          </Alert>
                        )}
                        <Fieldset
                          legend="Delivery location"
                          disabled={deliveryAddressUpdateRequested}
                          className={classNames('usa-legend', styles.mockLegend)}
                        >
                          <AddressFields
                            name="delivery.address"
                            render={(fields) => {
                              return fields;
                            }}
                          />
                          <h4>Second delivery location</h4>
                          <FormGroup>
                            <p>Do you want the movers to deliver any belongings to a second address?</p>
                            <div className={formStyles.radioGroup}>
                              <Field
                                as={Radio}
                                data-testid="has-secondary-delivery"
                                id="has-secondary-delivery"
                                label="Yes"
                                name="hasSecondaryDelivery"
                                value="yes"
                                title="Yes, I have a second destination location"
                                checked={hasSecondaryDelivery === 'yes'}
                              />
                              <Field
                                as={Radio}
                                data-testid="no-secondary-delivery"
                                id="no-secondary-delivery"
                                label="No"
                                name="hasSecondaryDelivery"
                                value="no"
                                title="No, I do not have a second destination location"
                                checked={hasSecondaryDelivery !== 'yes'}
                              />
                            </div>
                          </FormGroup>
                          {hasSecondaryDelivery === 'yes' && (
                            <>
                              <AddressFields name="secondaryDelivery.address" />
                              {isTertiaryAddressEnabled && (
                                <>
                                  <h4>Third delivery location</h4>
                                  <FormGroup>
                                    <p>Do you want the movers to deliver any belongings from a third address?</p>
                                    <div className={formStyles.radioGroup}>
                                      <Field
                                        as={Radio}
                                        id="has-tertiary-delivery"
                                        data-testid="has-tertiary-delivery"
                                        label="Yes"
                                        name="hasTertiaryDelivery"
                                        value="yes"
                                        title="Yes, I have a third delivery location"
                                        checked={hasTertiaryDelivery === 'yes'}
                                      />
                                      <Field
                                        as={Radio}
                                        id="no-tertiary-delivery"
                                        data-testid="no-tertiary-delivery"
                                        label="No"
                                        name="hasTertiaryDelivery"
                                        value="no"
                                        title="No, I do not have a third delivery location"
                                        checked={hasTertiaryDelivery !== 'yes'}
                                      />
                                    </div>
                                  </FormGroup>
                                  {hasTertiaryDelivery === 'yes' && <AddressFields name="tertiaryDelivery.address" />}
                                </>
                              )}
                            </>
                          )}
                          {displayDestinationType && (
                            <DropdownInput
                              label="Destination type"
                              name="destinationType"
                              options={shipmentDestinationAddressOptions}
                              id="destinationType"
                            />
                          )}
                        </Fieldset>

                        <ContactInfoFields
                          name="delivery.agent"
                          legend={<div className={formStyles.legendContent}>Receiving agent {optionalLabel}</div>}
                          render={(fields) => {
                            return fields;
                          }}
                        />
                      </>
                    )}
                    {!isNTS && !isNTSR && (
                      <>
                        <p className={classNames('usa-legend', styles.mockLegend)} id="delivery-location">
                          Delivery location
                        </p>
                        {deliveryAddressUpdateRequested && (
                          <Alert type="error" slim className={styles.deliveryAddressUpdateAlert}>
                            <span className={styles.deliveryAddressUpdateAlertContent}>
                              Pending delivery location change request needs review.{' '}
                              <Button
                                className={styles.reviewRequestLink}
                                type="button"
                                unstyled
                                onClick={() => setIsAddressChangeModalOpen(true)}
                                disabled={false}
                              >
                                Review request
                              </Button>{' '}
                              to proceed.
                            </span>
                          </Alert>
                        )}
                        <Fieldset
                          legendStyle="srOnly"
                          legend="Delivery location"
                          disabled={deliveryAddressUpdateRequested}
                        >
                          <FormGroup>
                            <p>Does the customer know their delivery address yet?</p>
                            <div className={formStyles.radioGroup}>
                              <Field
                                as={Radio}
                                id="has-delivery-address"
                                label="Yes"
                                name="hasDeliveryAddress"
                                value="yes"
                                title="Yes, I know my delivery address"
                                checked={hasDeliveryAddress === 'yes'}
                              />
                              <Field
                                as={Radio}
                                id="no-delivery-address"
                                label="No"
                                name="hasDeliveryAddress"
                                value="no"
                                title="No, I do not know my delivery address"
                                checked={hasDeliveryAddress === 'no'}
                              />
                            </div>
                          </FormGroup>
                          {hasDeliveryAddress === 'yes' ? (
                            <AddressFields
                              name="delivery.address"
                              render={(fields) => (
                                <>
                                  {fields}
                                  {displayDestinationType && (
                                    <DropdownInput
                                      label="Destination type"
                                      name="destinationType"
                                      options={shipmentDestinationAddressOptions}
                                      id="destinationType"
                                    />
                                  )}
                                  <h4>Second delivery location</h4>
                                  <FormGroup>
                                    <p>Do you want the movers to deliver any belongings to a second address?</p>
                                    <div className={formStyles.radioGroup}>
                                      <Field
                                        as={Radio}
                                        data-testid="has-secondary-delivery"
                                        id="has-secondary-delivery"
                                        label="Yes"
                                        name="hasSecondaryDelivery"
                                        value="yes"
                                        title="Yes, I have a second destination location"
                                        checked={hasSecondaryDelivery === 'yes'}
                                      />
                                      <Field
                                        as={Radio}
                                        data-testid="no-secondary-delivery"
                                        id="no-secondary-delivery"
                                        label="No"
                                        name="hasSecondaryDelivery"
                                        value="no"
                                        title="No, I do not have a second destination location"
                                        checked={hasSecondaryDelivery !== 'yes'}
                                      />
                                    </div>
                                  </FormGroup>
                                  {hasSecondaryDelivery === 'yes' && (
                                    <>
                                      <AddressFields name="secondaryDelivery.address" />
                                      {isTertiaryAddressEnabled && (
                                        <>
                                          <h4>Third delivery location</h4>
                                          <FormGroup>
                                            <p>
                                              Do you want the movers to deliver any belongings from a third address?
                                            </p>
                                            <div className={formStyles.radioGroup}>
                                              <Field
                                                as={Radio}
                                                id="has-tertiary-delivery"
                                                data-testid="has-tertiary-delivery"
                                                label="Yes"
                                                name="hasTertiaryDelivery"
                                                value="yes"
                                                title="Yes, I have a third delivery location"
                                                checked={hasTertiaryDelivery === 'yes'}
                                              />
                                              <Field
                                                as={Radio}
                                                id="no-tertiary-delivery"
                                                data-testid="no-tertiary-delivery"
                                                label="No"
                                                name="hasTertiaryDelivery"
                                                value="no"
                                                title="No, I do not have a third delivery location"
                                                checked={hasTertiaryDelivery !== 'yes'}
                                              />
                                            </div>
                                          </FormGroup>
                                          {hasTertiaryDelivery === 'yes' && (
                                            <AddressFields name="tertiaryDelivery.address" />
                                          )}
                                        </>
                                      )}
                                    </>
                                  )}
                                </>
                              )}
                            />
                          ) : (
                            <div>
                              <p>
                                We can use the zip of their{' '}
                                {displayDestinationType ? 'HOR, HOS or PLEAD:' : 'new duty location:'}
                                <br />
                                <strong>
                                  {newDutyLocationAddress.city}, {newDutyLocationAddress.state}{' '}
                                  {newDutyLocationAddress.postalCode}{' '}
                                </strong>
                              </p>
                              {displayDestinationType && (
                                <DropdownInput
                                  label="Destination type"
                                  name="destinationType"
                                  options={shipmentDestinationAddressOptions}
                                  id="destinationType"
                                />
                              )}
                            </div>
                          )}
                        </Fieldset>

                        <ContactInfoFields
                          name="delivery.agent"
                          legend={<div className={formStyles.legendContent}>Receiving agent {optionalLabel}</div>}
                          render={(fields) => {
                            return fields;
                          }}
                        />
                      </>
                    )}
                  </SectionWrapper>
                )}

                {isPPM && !isAdvancePage && (
                  <>
                    {isServiceCounselor && (
                      <SectionWrapper className={classNames(ppmStyles.sectionWrapper, formStyles.formSection)}>
                        <h2>Actual Expense Reimbursement</h2>
                        <FormGroup>
                          <Label className={styles.Label} htmlFor="isActualExpenseReimbursement">
                            Is this PPM an Actual Expense Reimbursement?
                          </Label>
                          <Field
                            as={Radio}
                            id="isActualExpenseReimbursementYes"
                            label="Yes"
                            name="isActualExpenseReimbursement"
                            value="true"
                            title="Yes"
                            checked={isActualExpenseReimbursement === 'true'}
                            disabled={serviceMember?.grade === 'CIVILIAN_EMPLOYEE'}
                            className={styles.buttonGroup}
                            data-testid="isActualExpenseReimbursementYes"
                          />
                          <Field
                            as={Radio}
                            id="isActualExpenseReimbursementNo"
                            label="No"
                            name="isActualExpenseReimbursement"
                            value="false"
                            title="No"
                            checked={isActualExpenseReimbursement !== 'true'}
                            disabled={serviceMember?.grade === 'CIVILIAN_EMPLOYEE'}
                            className={styles.buttonGroup}
                            data-testid="isActualExpenseReimbursementNo"
                          />
                        </FormGroup>
                      </SectionWrapper>
                    )}
                    <SectionWrapper className={classNames(ppmStyles.sectionWrapper, formStyles.formSection)}>
                      <h2>Departure date</h2>
                      <DatePickerInput name="expectedDepartureDate" label="Planned Departure Date" />
                      <Hint className={ppmStyles.hint}>
                        Enter the first day you expect to move things. It&apos;s OK if the actual date is different. We
                        will ask for your actual departure date when you document and complete your PPM.
                      </Hint>
                    </SectionWrapper>
                    <SectionWrapper className={classNames(ppmStyles.sectionWrapper, formStyles.formSection)}>
                      <AddressFields
                        name="pickup.address"
                        legend="Pickup Address"
                        render={(fields) => (
                          <>
                            <p>What address are you moving from?</p>
                            <Checkbox
                              data-testid="useCurrentResidence"
                              label="Use Current Address"
                              name="useCurrentResidence"
                              onChange={handleUseCurrentResidenceChange}
                              id="useCurrentResidenceCheckbox"
                            />
                            {fields}
                            <h4>Second pickup address</h4>
                            <FormGroup>
                              <p>
                                Will you move any belongings from a second address? (Must be near the pickup address.
                                Subject to approval.)
                              </p>
                              <div className={formStyles.radioGroup}>
                                <Field
                                  as={Radio}
                                  id="has-secondary-pickup"
                                  data-testid="has-secondary-pickup"
                                  label="Yes"
                                  name="hasSecondaryPickup"
                                  value="true"
                                  title="Yes, there is a second pickup location"
                                  checked={hasSecondaryPickup === 'true'}
                                />
                                <Field
                                  as={Radio}
                                  id="no-secondary-pickup"
                                  data-testid="no-secondary-pickup"
                                  label="No"
                                  name="hasSecondaryPickup"
                                  value="false"
                                  title="No, there is not a second pickup location"
                                  checked={hasSecondaryPickup !== 'true'}
                                />
                              </div>
                            </FormGroup>
                            {hasSecondaryPickup === 'true' && (
                              <>
                                <AddressFields name="secondaryPickup.address" />
                                {isTertiaryAddressEnabled && (
                                  <>
                                    <h4>Third pickup address</h4>
                                    <FormGroup>
                                      <p>
                                        Will you move any belongings from a third address? (Must be near the pickup
                                        address. Subject to approval.)
                                      </p>
                                      <div className={formStyles.radioGroup}>
                                        <Field
                                          as={Radio}
                                          id="has-tertiary-pickup"
                                          data-testid="has-tertiary-pickup"
                                          label="Yes"
                                          name="hasTertiaryPickup"
                                          value="true"
                                          title="Yes, there is a third pickup location"
                                          checked={hasTertiaryPickup === 'true'}
                                        />
                                        <Field
                                          as={Radio}
                                          id="no-tertiary-pickup"
                                          data-testid="no-tertiary-pickup"
                                          label="No"
                                          name="hasTertiaryPickup"
                                          value="false"
                                          title="No, there is not a third pickup location"
                                          checked={hasTertiaryPickup !== 'true'}
                                        />
                                      </div>
                                    </FormGroup>
                                    {hasTertiaryPickup === 'true' && <AddressFields name="tertiaryPickup.address" />}
                                  </>
                                )}
                              </>
                            )}
                          </>
                        )}
                      />
                      <AddressFields
                        name="destination.address"
                        legend="Delivery Address"
                        address1LabelHint="Optional"
                        render={(fields) => (
                          <>
                            {fields}
                            <h4>Second delivery address</h4>
                            <FormGroup>
                              <p>
                                Will you move any belongings to a second address? (Must be near the delivery address.
                                Subject to approval.)
                              </p>
                              <div className={formStyles.radioGroup}>
                                <Field
                                  as={Radio}
                                  data-testid="has-secondary-destination"
                                  id="has-secondary-destination"
                                  label="Yes"
                                  name="hasSecondaryDestination"
                                  value="true"
                                  title="Yes, there is a second destination location"
                                  checked={hasSecondaryDestination === 'true'}
                                />
                                <Field
                                  as={Radio}
                                  data-testid="no-secondary-destination"
                                  id="no-secondary-destination"
                                  label="No"
                                  name="hasSecondaryDestination"
                                  value="false"
                                  title="No, there is not a second destination location"
                                  checked={hasSecondaryDestination !== 'true'}
                                />
                              </div>
                            </FormGroup>
                            {hasSecondaryDestination === 'true' && (
                              <>
                                <AddressFields name="secondaryDestination.address" />
                                {isTertiaryAddressEnabled && (
                                  <>
                                    <h4>Third delivery address</h4>
                                    <FormGroup>
                                      <p>
                                        Will you move any belongings to a third address? (Must be near the delivery
                                        address. Subject to approval.)
                                      </p>
                                      <div className={formStyles.radioGroup}>
                                        <Field
                                          as={Radio}
                                          id="has-tertiary-destination"
                                          data-testid="has-tertiary-destination"
                                          label="Yes"
                                          name="hasTertiaryDestination"
                                          value="true"
                                          title="Yes, I have a third delivery location"
                                          checked={hasTertiaryDestination === 'true'}
                                        />
                                        <Field
                                          as={Radio}
                                          id="no-tertiary-destination"
                                          data-testid="no-tertiary-destination"
                                          label="No"
                                          name="hasTertiaryDestination"
                                          value="false"
                                          title="No, I do not have a third delivery location"
                                          checked={hasTertiaryDestination !== 'true'}
                                        />
                                      </div>
                                    </FormGroup>
                                    {hasTertiaryDestination === 'true' && (
                                      <AddressFields name="tertiaryDestination.address" />
                                    )}
                                  </>
                                )}
                              </>
                            )}
                          </>
                        )}
                      />
                    </SectionWrapper>
                    {showCloseoutOffice && (
                      <SectionWrapper>
                        <h2>Closeout office</h2>
                        <CloseoutOfficeInput
                          hint="If there is more than one PPM for this move, the closeout office will be the same for all your PPMs."
                          name="closeoutOffice"
                          placeholder="Start typing a closeout location..."
                          label="Closeout location"
                          displayAddress
                        />
                      </SectionWrapper>
                    )}
                    <ShipmentCustomerSIT
                      sitEstimatedWeight={mtoShipment.ppmShipment?.sitEstimatedWeight}
                      sitEstimatedEntryDate={mtoShipment.ppmShipment?.sitEstimatedEntryDate}
                      sitEstimatedDepartureDate={mtoShipment.ppmShipment?.sitEstimatedDepartureDate}
                    />
                    <ShipmentWeight
                      authorizedWeight={serviceMember.weightAllotment.totalWeightSelf.toString()}
                      onEstimatedWeightChange={updateEstimatedWeightValue}
                    />
                  </>
                )}

                {isPPM && isAdvancePage && isServiceCounselor && mtoShipment.ppmShipment?.sitExpected && (
                  <SITCostDetails
                    cost={mtoShipment.ppmShipment?.sitEstimatedCost}
                    weight={mtoShipment.ppmShipment?.sitEstimatedWeight}
                    sitLocation={mtoShipment.ppmShipment?.sitLocation}
                    originZip={mtoShipment.ppmShipment?.pickupAddress.postalCode}
                    destinationZip={mtoShipment.ppmShipment?.destinationAddress.postalCode}
                    departureDate={mtoShipment.ppmShipment?.sitEstimatedDepartureDate}
                    entryDate={mtoShipment.ppmShipment?.sitEstimatedEntryDate}
                  />
                )}

                {isPPM && isAdvancePage && (
                  <ShipmentIncentiveAdvance
                    values={values}
                    estimatedIncentive={mtoShipment.ppmShipment?.estimatedIncentive}
                    advanceAmountRequested={mtoShipment.ppmShipment?.advanceAmountRequested}
                  />
                )}

                {(!isPPM || (isPPM && isAdvancePage)) && (
                  <ShipmentFormRemarks
                    userRole={userRole}
                    shipmentType={shipmentType}
                    customerRemarks={mtoShipment.customerRemarks}
                    counselorRemarks={mtoShipment.counselorRemarks}
                    showHint={false}
                    error={
                      errors.counselorRemarks &&
                      (values.advanceRequested !== mtoShipment.ppmShipment?.hasRequestedAdvance ||
                        values.advance !== mtoShipment.ppmShipment?.advanceAmountRequested)
                    }
                  />
                )}

                {showAccountingCodes && (
                  <ShipmentAccountingCodes
                    TACs={TACs}
                    SACs={SACs}
                    onEditCodesClick={() => navigate(editOrdersPath)}
                    optional={isServiceCounselor}
                  />
                )}

                <div className={`${formStyles.formActions} ${styles.buttonGroup}`}>
                  {!isPPM && (
                    <Button
                      data-testid="submitForm"
                      disabled={isSubmitting || !isValid}
                      type="submit"
                      onClick={handleSubmit}
                    >
                      Save
                    </Button>
                  )}
                  <Button
                    type="button"
                    secondary
                    onClick={() => {
                      navigate(moveDetailsPath);
                    }}
                  >
                    Cancel
                  </Button>
                  {isPPM && (
                    <Button
                      data-testid="submitForm"
                      disabled={isSubmitting || !isValid}
                      type="submit"
                      onClick={handleSubmit}
                    >
                      Save and Continue
                    </Button>
                  )}
                </div>
              </Form>
            </div>
          </>
        );
      }}
    </Formik>
  );
};

ShipmentForm.propTypes = {
  submitHandler: func.isRequired,
  onUpdate: func,
  isCreatePage: bool,
  isForServicesCounseling: bool,
  currentResidence: AddressShape.isRequired,
  newDutyLocationAddress: SimpleAddressShape,
  shipmentType: string.isRequired,
  mtoShipment: ShipmentShape,
  moveTaskOrderID: string.isRequired,
  mtoShipments: arrayOf(ShipmentShape).isRequired,
  serviceMember: shape({
    weightAllotment: shape({
      totalWeightSelf: number,
      ubAllowance: number,
    }),
    agency: string.isRequired,
  }).isRequired,
  TACs: AccountingCodesShape,
  SACs: AccountingCodesShape,
  userRole: oneOf(officeRoles).isRequired,
  displayDestinationType: bool,
  isAdvancePage: bool,
  move: shape({
    eTag: string,
    id: string,
    closeoutOffice: TransportationOfficeShape,
  }),
};

ShipmentForm.defaultProps = {
  isCreatePage: false,
  isForServicesCounseling: false,
  onUpdate: () => {},
  newDutyLocationAddress: {
    city: '',
    state: '',
    postalCode: '',
  },
  mtoShipment: ShipmentShape,
  TACs: {},
  SACs: {},
  displayDestinationType: false,
  isAdvancePage: false,
  move: {},
};

export default ShipmentForm;<|MERGE_RESOLUTION|>--- conflicted
+++ resolved
@@ -270,10 +270,7 @@
     shipmentType === SHIPMENT_OPTIONS.BOAT ||
     shipmentType === SHIPMENT_TYPES.BOAT_HAUL_AWAY ||
     shipmentType === SHIPMENT_TYPES.BOAT_TOW_AWAY;
-<<<<<<< HEAD
-=======
   const isUB = shipmentType === SHIPMENT_OPTIONS.UNACCOMPANIED_BAGGAGE;
->>>>>>> 4255f725
 
   const showAccountingCodes = isNTS || isNTSR;
 
