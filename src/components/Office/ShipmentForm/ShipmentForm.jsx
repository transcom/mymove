--- conflicted
+++ resolved
@@ -1718,12 +1718,9 @@
                       <AddressFields
                         name="destination.address"
                         legend="Delivery Address"
-<<<<<<< HEAD
                         zipCityEnabled
                         handleLocationChange={handleDestinationLocationChange}
-=======
                         address1LabelHint="Optional"
->>>>>>> 6a643b80
                         render={(fields) => (
                           <>
                             {fields}
