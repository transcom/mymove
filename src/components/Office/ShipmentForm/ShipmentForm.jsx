import React, { useEffect, useState } from 'react';
import { arrayOf, bool, func, number, shape, string, oneOf } from 'prop-types';
import { Field, Formik } from 'formik';
import { generatePath, useNavigate, useParams, Link } from 'react-router-dom';
import { useQueryClient, useMutation } from '@tanstack/react-query';
import { Alert, Button, Checkbox, Fieldset, FormGroup, Radio } from '@trussworks/react-uswds';
import classNames from 'classnames';
import { FontAwesomeIcon } from '@fortawesome/react-fontawesome';

import getShipmentOptions from '../../Customer/MtoShipmentForm/getShipmentOptions';
import { CloseoutOfficeInput } from '../../form/fields/CloseoutOfficeInput';

import ppmShipmentSchema from './ppmShipmentSchema';
import styles from './ShipmentForm.module.scss';
import MobileHomeShipmentForm from './MobileHomeShipmentForm/MobileHomeShipmentForm';
import mobileHomeShipmentSchema from './MobileHomeShipmentForm/mobileHomeShipmentSchema';
import BoatShipmentForm from './BoatShipmentForm/BoatShipmentForm';
import boatShipmentSchema from './BoatShipmentForm/boatShipmentSchema';

import ppmStyles from 'components/Customer/PPM/PPM.module.scss';
import SERVICE_MEMBER_AGENCIES from 'content/serviceMemberAgencies';
import SITCostDetails from 'components/Office/SITCostDetails/SITCostDetails';
import Hint from 'components/Hint/index';
import ConnectedDestructiveShipmentConfirmationModal from 'components/ConfirmationModals/DestructiveShipmentConfirmationModal';
import ConnectedShipmentAddressUpdateReviewRequestModal from 'components/Office/ShipmentAddressUpdateReviewRequestModal/ShipmentAddressUpdateReviewRequestModal';
import SectionWrapper from 'components/Customer/SectionWrapper';
import { AddressFields } from 'components/form/AddressFields/AddressFields';
import { ContactInfoFields } from 'components/form/ContactInfoFields/ContactInfoFields';
import { DatePickerInput, DropdownInput } from 'components/form/fields';
import { Form } from 'components/form/Form';
import NotificationScrollToTop from 'components/NotificationScrollToTop';
import ShipmentAccountingCodes from 'components/Office/ShipmentAccountingCodes/ShipmentAccountingCodes';
import ShipmentCustomerSIT from 'components/Office/ShipmentCustomerSIT/ShipmentCustomerSIT';
import ShipmentFormRemarks from 'components/Office/ShipmentFormRemarks/ShipmentFormRemarks';
import ShipmentIncentiveAdvance from 'components/Office/ShipmentIncentiveAdvance/ShipmentIncentiveAdvance';
import ShipmentVendor from 'components/Office/ShipmentVendor/ShipmentVendor';
import ShipmentWeight from 'components/Office/ShipmentWeight/ShipmentWeight';
import ShipmentWeightInput from 'components/Office/ShipmentWeightInput/ShipmentWeightInput';
import StorageFacilityAddress from 'components/Office/StorageFacilityAddress/StorageFacilityAddress';
import StorageFacilityInfo from 'components/Office/StorageFacilityInfo/StorageFacilityInfo';
import ShipmentTag from 'components/ShipmentTag/ShipmentTag';
import { MOVES, MTO_SHIPMENTS } from 'constants/queryKeys';
import { servicesCounselingRoutes, tooRoutes } from 'constants/routes';
import { ADDRESS_UPDATE_STATUS, shipmentDestinationTypes } from 'constants/shipments';
import { officeRoles, roleTypes } from 'constants/userRoles';
import {
  deleteShipment,
  reviewShipmentAddressUpdate,
  updateMoveCloseoutOffice,
  dateSelectionIsWeekendHoliday,
} from 'services/ghcApi';
<<<<<<< HEAD
import { SHIPMENT_OPTIONS, SHIPMENT_TYPES } from 'shared/constants';
=======
import { SHIPMENT_OPTIONS, SHIPMENT_TYPES, technicalHelpDeskURL } from 'shared/constants';
>>>>>>> d8387673
import formStyles from 'styles/form.module.scss';
import { AccountingCodesShape } from 'types/accountingCodes';
import { AddressShape, SimpleAddressShape } from 'types/address';
import { ShipmentShape } from 'types/shipment';
import { TransportationOfficeShape } from 'types/transportationOffice';
import {
  formatMtoShipmentForAPI,
  formatMtoShipmentForDisplay,
  formatPpmShipmentForAPI,
  formatPpmShipmentForDisplay,
  formatMobileHomeShipmentForDisplay,
  formatMobileHomeShipmentForAPI,
  formatBoatShipmentForDisplay,
  formatBoatShipmentForAPI,
} from 'utils/formatMtoShipment';
import { formatWeight, dropdownInputOptions } from 'utils/formatters';
import { validateDate } from 'utils/validation';
import { isBooleanFlagEnabled } from 'utils/featureFlags';
import { dateSelectionWeekendHolidayCheck } from 'utils/calendar';
import { datePickerFormat, formatDate } from 'shared/dates';

const ShipmentForm = (props) => {
  const {
    newDutyLocationAddress,
    shipmentType,
    isCreatePage,
    isForServicesCounseling,
    mtoShipment,
    submitHandler,
    onUpdate,
    mtoShipments,
    serviceMember,
    currentResidence,
    moveTaskOrderID,
    TACs,
    SACs,
    userRole,
    displayDestinationType,
    isAdvancePage,
    move,
  } = props;

  const [estimatedWeightValue, setEstimatedWeightValue] = useState(mtoShipment?.ppmShipment?.estimatedWeight || 0);

  const updateEstimatedWeightValue = (value) => {
    setEstimatedWeightValue(value);
  };

  const { moveCode } = useParams();
  const navigate = useNavigate();

  const [datesErrorMessage, setDatesErrorMessage] = useState(null);
  const [errorMessage, setErrorMessage] = useState(null);
  const [errorCode, setErrorCode] = useState(null);
  const [successMessage, setSuccessMessage] = useState(null);
  const [shipmentAddressUpdateReviewErrorMessage, setShipmentAddressUpdateReviewErrorMessage] = useState(null);

  const [isCancelModalVisible, setIsCancelModalVisible] = useState(false);
  const [isAddressChangeModalOpen, setIsAddressChangeModalOpen] = useState(false);

  const [isTertiaryAddressEnabled, setIsTertiaryAddressEnabled] = useState(false);
  useEffect(() => {
    const fetchData = async () => {
      setIsTertiaryAddressEnabled(await isBooleanFlagEnabled('third_address_available'));
    };
    fetchData();
  }, []);

  const shipments = mtoShipments;

  const [isRequestedPickupDateAlertVisible, setIsRequestedPickupDateAlertVisible] = useState(false);
  const [isRequestedDeliveryDateAlertVisible, setIsRequestedDeliveryDateAlertVisible] = useState(false);
  const [requestedPickupDateAlertMessage, setRequestedPickupDateAlertMessage] = useState('');
  const [requestedDeliveryDateAlertMessage, setRequestedDeliveryDateAlertMessage] = useState('');
  const DEFAULT_COUNTRY_CODE = 'US';

  const queryClient = useQueryClient();
  const { mutate: mutateMTOShipmentStatus } = useMutation(deleteShipment, {
    onSuccess: (_, variables) => {
      const updatedMTOShipment = mtoShipment;
      // Update mtoShipments with our updated status and set query data to match
      shipments[mtoShipments.findIndex((shipment) => shipment.id === updatedMTOShipment.id)] = updatedMTOShipment;
      queryClient.setQueryData([MTO_SHIPMENTS, updatedMTOShipment.moveTaskOrderID, false], mtoShipments);
      // InvalidateQuery tells other components using this data that they need to re-fetch
      // This allows the requestCancellation button to update immediately
      queryClient.invalidateQueries([MTO_SHIPMENTS, variables.moveTaskOrderID]);

      // go back
      navigate(-1);
    },
    onError: (error) => {
      const errorMsg = error?.response?.body;
      setErrorMessage(errorMsg);
    },
  });

  const { mutate: mutateMoveCloseoutOffice } = useMutation(updateMoveCloseoutOffice, {
    onSuccess: () => {
      queryClient.invalidateQueries([MOVES, moveCode]);
    },
  });

  const { mutate: mutateShipmentAddressUpdateReview } = useMutation(reviewShipmentAddressUpdate, {
    onSuccess: (_, { successCallback }) => {
      setSuccessMessage('Changes sent to contractor.');
      setShipmentAddressUpdateReviewErrorMessage(null);
      setIsAddressChangeModalOpen(false);
      // After successfully updating, re-fetch MTO Shipments to get the shipment's updated address change request status
      queryClient
        .invalidateQueries([MTO_SHIPMENTS, moveTaskOrderID])
        .then(() => queryClient.refetchQueries([MTO_SHIPMENTS, moveTaskOrderID]));
      successCallback();
    },
    onError: () => {
      setSuccessMessage(null);
      setShipmentAddressUpdateReviewErrorMessage(
        'Something went wrong, and your changes were not saved. Please refresh the page and try again.',
      );
    },
  });

  const getShipmentNumber = () => {
    // TODO - this is not supported by IE11, shipment number should be calculable from Redux anyways
    // we should fix this also b/c it doesn't display correctly in storybook
    const { search } = window.location;
    const params = new URLSearchParams(search);
    const shipmentNumber = params.get('shipmentNumber');
    return shipmentNumber;
  };

  const handleDeleteShipment = (shipmentID) => {
    mutateMTOShipmentStatus({
      shipmentID,
    });
  };

  const handleSetError = (error, defaultError) => {
    if (error?.response?.body?.message !== null && error?.response?.body?.message !== undefined) {
      if (error?.statusCode !== null && error?.statusCode !== undefined) {
        setErrorCode(error.statusCode);
      }
      setErrorMessage(`${error?.response?.body?.message}`);
    } else {
      setErrorMessage(defaultError);
    }
  };

  const handleSubmitShipmentAddressUpdateReview = async (
    shipmentID,
    shipmentETag,
    status,
    officeRemarks,
    successCallback,
  ) => {
    mutateShipmentAddressUpdateReview({
      shipmentID,
      ifMatchETag: shipmentETag,
      body: {
        status,
        officeRemarks,
      },
      successCallback,
    });
  };

  const handleShowCancellationModal = () => {
    setIsCancelModalVisible(true);
  };

  // onload validate pickup date
  useEffect(() => {
    const onErrorHandler = (e) => {
      const { response } = e;
      setDatesErrorMessage(response?.body?.detail);
    };
    dateSelectionWeekendHolidayCheck(
      dateSelectionIsWeekendHoliday,
      DEFAULT_COUNTRY_CODE,
      new Date(mtoShipment.requestedPickupDate),
      'Requested pickup date',
      setRequestedPickupDateAlertMessage,
      setIsRequestedPickupDateAlertVisible,
      onErrorHandler,
    );
  }, [mtoShipment.requestedPickupDate]);

  // onload validate delivery date
  useEffect(() => {
    const onErrorHandler = (e) => {
      const { response } = e;
      setDatesErrorMessage(response?.body?.detail);
    };
    dateSelectionWeekendHolidayCheck(
      dateSelectionIsWeekendHoliday,
      DEFAULT_COUNTRY_CODE,
      new Date(mtoShipment.requestedDeliveryDate),
      'Requested delivery date',
      setRequestedDeliveryDateAlertMessage,
      setIsRequestedDeliveryDateAlertVisible,
      onErrorHandler,
    );
  }, [mtoShipment.requestedDeliveryDate]);

  const successMessageAlertControl = (
    <Button type="button" onClick={() => setSuccessMessage(null)} unstyled>
      <FontAwesomeIcon icon="times" className={styles.alertClose} />
    </Button>
  );

  const deliveryAddressUpdateRequested = mtoShipment?.deliveryAddressUpdate?.status === ADDRESS_UPDATE_STATUS.REQUESTED;

  const isHHG = shipmentType === SHIPMENT_OPTIONS.HHG;
  const isNTS = shipmentType === SHIPMENT_OPTIONS.NTS;
  const isNTSR = shipmentType === SHIPMENT_OPTIONS.NTSR;
  const isPPM = shipmentType === SHIPMENT_OPTIONS.PPM;
  const isMobileHome = shipmentType === SHIPMENT_OPTIONS.MOBILE_HOME;
  const isBoat =
    shipmentType === SHIPMENT_OPTIONS.BOAT ||
    shipmentType === SHIPMENT_TYPES.BOAT_HAUL_AWAY ||
    shipmentType === SHIPMENT_TYPES.BOAT_TOW_AWAY;

  const showAccountingCodes = isNTS || isNTSR;

  const isTOO = userRole === roleTypes.TOO;
  const isServiceCounselor = userRole === roleTypes.SERVICES_COUNSELOR;
  const showCloseoutOffice =
    (isServiceCounselor || isTOO) &&
    isPPM &&
    (serviceMember.agency === SERVICE_MEMBER_AGENCIES.ARMY ||
      serviceMember.agency === SERVICE_MEMBER_AGENCIES.AIR_FORCE ||
      serviceMember.agency === SERVICE_MEMBER_AGENCIES.SPACE_FORCE);

  const shipmentDestinationAddressOptions = dropdownInputOptions(shipmentDestinationTypes);

  const shipmentNumber = isHHG ? getShipmentNumber() : null;
  let initialValues = {};
  if (isPPM) {
    initialValues = formatPpmShipmentForDisplay(
      isCreatePage
        ? { closeoutOffice: move.closeoutOffice }
        : {
            counselorRemarks: mtoShipment.counselorRemarks,
            ppmShipment: mtoShipment.ppmShipment,
            closeoutOffice: move.closeoutOffice,
          },
    );
  } else if (isMobileHome) {
    const hhgInitialValues = formatMtoShipmentForDisplay(
      isCreatePage ? { userRole } : { userRole, shipmentType, agents: mtoShipment.mtoAgents, ...mtoShipment },
    );
    initialValues = formatMobileHomeShipmentForDisplay(mtoShipment?.mobileHomeShipment, hhgInitialValues);
  } else if (isBoat) {
    const hhgInitialValues = formatMtoShipmentForDisplay(
      isCreatePage ? { userRole } : { userRole, shipmentType, agents: mtoShipment.mtoAgents, ...mtoShipment },
    );
    initialValues = formatBoatShipmentForDisplay(mtoShipment?.boatShipment, hhgInitialValues);
  } else {
    initialValues = formatMtoShipmentForDisplay(
      isCreatePage
        ? { userRole, shipmentType }
        : { userRole, shipmentType, agents: mtoShipment.mtoAgents, ...mtoShipment },
    );
  }

  let showDeliveryFields;
  let showPickupFields;
  let schema;

  if (isPPM) {
    schema = ppmShipmentSchema({
      estimatedIncentive: initialValues.estimatedIncentive || 0,
      weightAllotment: serviceMember.weightAllotment,
      advanceAmountRequested: mtoShipment.ppmShipment?.advanceAmountRequested,
      hasRequestedAdvance: mtoShipment.ppmShipment?.hasRequestedAdvance,
      isAdvancePage,
      showCloseoutOffice,
      sitEstimatedWeightMax: estimatedWeightValue || 0,
    });
  } else if (isMobileHome) {
    schema = mobileHomeShipmentSchema();
    showDeliveryFields = true;
    showPickupFields = true;
  } else if (isBoat) {
    schema = boatShipmentSchema();
    showDeliveryFields = true;
    showPickupFields = true;
  } else {
    const shipmentOptions = getShipmentOptions(shipmentType, userRole);

    showDeliveryFields = shipmentOptions.showDeliveryFields;
    showPickupFields = shipmentOptions.showPickupFields;
    schema = shipmentOptions.schema;
  }

  const optionalLabel = <span className={formStyles.optional}>Optional</span>;

  const moveDetailsPath = isTOO
    ? generatePath(tooRoutes.BASE_MOVE_VIEW_PATH, { moveCode })
    : generatePath(servicesCounselingRoutes.BASE_MOVE_VIEW_PATH, { moveCode });
  const editOrdersPath = isTOO
    ? generatePath(tooRoutes.BASE_ORDERS_EDIT_PATH, { moveCode })
    : generatePath(servicesCounselingRoutes.BASE_ORDERS_EDIT_PATH, { moveCode });

  const submitMTOShipment = (formValues, actions) => {
    //* PPM Shipment *//
    if (isPPM) {
      const ppmShipmentBody = formatPpmShipmentForAPI(formValues);

      // Allow blank values to be entered into Pro Gear input fields
      if (
        ppmShipmentBody.ppmShipment.hasProGear &&
        ppmShipmentBody.ppmShipment.spouseProGearWeight >= 0 &&
        ppmShipmentBody.ppmShipment.proGearWeight === undefined
      ) {
        ppmShipmentBody.ppmShipment.proGearWeight = 0;
      }
      if (ppmShipmentBody.ppmShipment.hasProGear && ppmShipmentBody.ppmShipment.spouseProGearWeight === undefined) {
        ppmShipmentBody.ppmShipment.spouseProGearWeight = 0;
      }

      // Add a PPM shipment
      if (isCreatePage) {
        const body = { ...ppmShipmentBody, moveTaskOrderID };
        submitHandler(
          { body, normalize: false },
          {
            onSuccess: (newMTOShipment) => {
              const moveViewPath = generatePath(tooRoutes.BASE_MOVE_VIEW_PATH, { moveCode });
              const currentPath = isTOO
                ? generatePath(tooRoutes.BASE_SHIPMENT_EDIT_PATH, {
                    moveCode,
                    shipmentId: newMTOShipment.id,
                  })
                : generatePath(servicesCounselingRoutes.BASE_SHIPMENT_EDIT_PATH, {
                    moveCode,
                    shipmentId: newMTOShipment.id,
                  });
              const advancePath = generatePath(servicesCounselingRoutes.BASE_SHIPMENT_ADVANCE_PATH, {
                moveCode,
                shipmentId: newMTOShipment.id,
              });
              if (formValues.closeoutOffice.id) {
                mutateMoveCloseoutOffice(
                  {
                    locator: moveCode,
                    ifMatchETag: move.eTag,
                    body: { closeoutOfficeId: formValues.closeoutOffice.id },
                  },
                  {
                    onSuccess: () => {
                      actions.setSubmitting(false);
                      navigate(currentPath, { replace: true });
                      if (isTOO) {
                        navigate(moveViewPath);
                      } else {
                        navigate(advancePath);
                      }
                      setErrorMessage(null);
                      onUpdate('success');
                    },
                    onError: (error) => {
                      actions.setSubmitting(false);
                      handleSetError(error, `Something went wrong, and your changes were not saved. Please try again.`);
                    },
                  },
                );
              } else {
                navigate(currentPath, { replace: true });
                if (isTOO) {
                  navigate(moveViewPath);
                } else {
                  navigate(advancePath);
                }
              }
            },
            onError: (error) => {
              actions.setSubmitting(false);
              handleSetError(error, `Something went wrong, and your changes were not saved. Please try again.`);
            },
          },
        );
        return;
      }
      // Edit a PPM Shipment
      const updatePPMPayload = {
        moveTaskOrderID,
        shipmentID: mtoShipment.id,
        ifMatchETag: mtoShipment.eTag,
        normalize: false,
        body: ppmShipmentBody,
        locator: move.locator,
        moveETag: move.eTag,
      };

      const tooAdvancePath = generatePath(tooRoutes.BASE_SHIPMENT_ADVANCE_PATH_TOO, {
        moveCode,
        shipmentId: mtoShipment.id,
      });
      const advancePath = generatePath(servicesCounselingRoutes.BASE_SHIPMENT_ADVANCE_PATH, {
        moveCode,
        shipmentId: mtoShipment.id,
      });
      const SCMoveViewPath = generatePath(servicesCounselingRoutes.BASE_MOVE_VIEW_PATH, { moveCode });
      const tooMoveViewPath = generatePath(tooRoutes.BASE_MOVE_VIEW_PATH, { moveCode });

      submitHandler(updatePPMPayload, {
        onSuccess: () => {
          if (!isAdvancePage && formValues.closeoutOffice.id) {
            // If we are on the first page and a closeout office is a part of the form, we must be an SC editing a
            // PPM shipment, so we should update the closeout office and redirect to the advance page upon success.
            mutateMoveCloseoutOffice(
              {
                locator: moveCode,
                ifMatchETag: move.eTag,
                body: { closeoutOfficeId: formValues.closeoutOffice.id },
              },
              {
                onSuccess: () => {
                  actions.setSubmitting(false);
                  setErrorMessage(null);
                  navigate(advancePath);
                  onUpdate('success');
                },
                onError: (error) => {
                  actions.setSubmitting(false);
                  handleSetError(error, `Something went wrong, and your changes were not saved. Please try again.`);
                },
              },
            );
          } else if (!isAdvancePage && isServiceCounselor) {
            // If we are on the first page, and we are an SC with no closeout office present, we should redirect
            // to the advance page.
            actions.setSubmitting(false);
            navigate(advancePath);
            onUpdate('success');
          } else if (isServiceCounselor) {
            // If we are on the second page as an SC, we submit and redirect to the SC move view path.
            navigate(SCMoveViewPath);
            onUpdate('success');
          } else if (!isAdvancePage && isTOO) {
            actions.setSubmitting(false);
            navigate(tooMoveViewPath);
            onUpdate('success');
          } else {
            navigate(tooAdvancePath);
            onUpdate('success');
          }
        },
        onError: (error) => {
          actions.setSubmitting(false);
          handleSetError(error, `Something went wrong, and your changes were not saved. Please try again.`);
        },
      });
      return;
    }

    //* MTO Shipments *//

    const {
      pickup,
      hasDeliveryAddress,
      delivery,
      customerRemarks,
      counselorRemarks,
      hasSecondaryDelivery,
      hasSecondaryPickup,
      secondaryPickup,
      secondaryDelivery,
      hasTertiaryDelivery,
      hasTertiaryPickup,
      tertiaryPickup,
      tertiaryDelivery,
      ntsRecordedWeight,
      tacType,
      sacType,
      serviceOrderNumber,
      storageFacility,
      usesExternalVendor,
      destinationType,
    } = formValues;

    const deliveryDetails = delivery;
    if (hasDeliveryAddress === 'no' && shipmentType !== SHIPMENT_OPTIONS.NTSR) {
      delete deliveryDetails.address;
    }

    let nullableTacType = tacType;
    let nullableSacType = sacType;
    if (showAccountingCodes && !isCreatePage) {
      nullableTacType = typeof tacType === 'undefined' ? '' : tacType;
      nullableSacType = typeof sacType === 'undefined' ? '' : sacType;
    }

    let pendingMtoShipment = formatMtoShipmentForAPI({
      shipmentType,
      moveCode,
      customerRemarks,
      counselorRemarks,
      pickup,
      delivery: deliveryDetails,
      ntsRecordedWeight,
      tacType: nullableTacType,
      sacType: nullableSacType,
      serviceOrderNumber,
      storageFacility,
      usesExternalVendor,
      destinationType,
      hasSecondaryPickup: hasSecondaryPickup === 'yes',
      secondaryPickup: hasSecondaryPickup === 'yes' ? secondaryPickup : {},
      hasSecondaryDelivery: hasSecondaryDelivery === 'yes',
      secondaryDelivery: hasSecondaryDelivery === 'yes' ? secondaryDelivery : {},
      hasTertiaryPickup: hasTertiaryPickup === 'yes',
      tertiaryPickup: hasTertiaryPickup === 'yes' ? tertiaryPickup : {},
      hasTertiaryDelivery: hasTertiaryDelivery === 'yes',
      tertiaryDelivery: hasTertiaryDelivery === 'yes' ? tertiaryDelivery : {},
    });

    // Mobile Home Shipment
    if (isMobileHome) {
      const mobileHomeShipmentBody = formatMobileHomeShipmentForAPI(formValues);
      pendingMtoShipment = {
        ...pendingMtoShipment,
        ...mobileHomeShipmentBody,
      };
    }

    // Boat Shipment
    if (isBoat) {
      const boatShipmentBody = formatBoatShipmentForAPI(formValues);
      pendingMtoShipment = {
        ...pendingMtoShipment,
        ...boatShipmentBody,
      };
    }

    const updateMTOShipmentPayload = {
      moveTaskOrderID,
      shipmentID: mtoShipment.id,
      ifMatchETag: mtoShipment.eTag,
      normalize: false,
      body: pendingMtoShipment,
    };

    // Add a MTO Shipment
    if (isCreatePage) {
      const body = { ...pendingMtoShipment, moveTaskOrderID };
      submitHandler(
        { body, normalize: false },
        {
          onSuccess: () => {
            navigate(moveDetailsPath);
          },
          onError: (error) => {
            handleSetError(error, `Something went wrong, and your changes were not saved. Please try again.`);
          },
        },
      );
    }
    // Edit MTO as Service Counselor
    else if (isForServicesCounseling) {
      // error handling handled in parent components
      submitHandler(updateMTOShipmentPayload, {
        onSuccess: () => {
          navigate(moveDetailsPath);
          onUpdate('success');
        },
        onError: (error) => {
          handleSetError(error, `Something went wrong, and your changes were not saved. Please try again.`);
        },
      });
    }
    // Edit a MTO Shipment as TOO
    else {
      submitHandler(updateMTOShipmentPayload, {
        onSuccess: () => {
          navigate(moveDetailsPath);
        },
        onError: (error) => {
          handleSetError(error, `Something went wrong, and your changes were not saved. Please try again.`);
        },
      });
    }
  };

  return (
    <Formik
      initialValues={initialValues}
      validateOnMount
      validateOnBlur
      validateOnChange
      validationSchema={schema}
      onSubmit={submitMTOShipment}
    >
      {({
        values,
        isValid,
        isSubmitting,
        setValues,
        handleSubmit,
        errors,
        touched,
        setFieldTouched,
        setFieldError,
        validateForm,
      }) => {
        const {
          hasSecondaryDestination,
          hasTertiaryDestination,
          hasDeliveryAddress,
          hasSecondaryPickup,
          hasSecondaryDelivery,
          hasTertiaryPickup,
          hasTertiaryDelivery,
        } = values;

        const lengthHasError = !!(
          (touched.lengthFeet && errors.lengthFeet === 'Required') ||
          (touched.lengthInches && errors.lengthFeet === 'Required')
        );
        const widthHasError = !!(
          (touched.widthFeet && errors.widthFeet === 'Required') ||
          (touched.widthInches && errors.widthFeet === 'Required')
        );
        const heightHasError = !!(
          (touched.heightFeet && errors.heightFeet === 'Required') ||
          (touched.heightInches && errors.heightFeet === 'Required')
        );
        const dimensionError = !!(
          (touched.lengthFeet && errors.lengthFeet?.includes('Dimensions')) ||
          (touched.lengthInches && errors.lengthFeet?.includes('Dimensions'))
        );
        if (touched.lengthInches && !touched.lengthFeet) {
          setFieldTouched('lengthFeet', true);
        }
        if (touched.widthInches && !touched.widthFeet) {
          setFieldTouched('widthFeet', true);
        }
        if (touched.heightInches && !touched.heightFeet) {
          setFieldTouched('heightFeet', true);
        }
        // manually turn off 'required' error when page loads if field is empty.
        if (values.year === null && !touched.year && errors.year === 'Required') {
          setFieldError('year', null);
        }

        const handleUseCurrentResidenceChange = (e) => {
          const { checked } = e.target;
          if (checked) {
            // use current residence
            setValues({
              ...values,
              pickup: {
                ...values.pickup,
                address: currentResidence,
              },
            });
          } else {
            // Revert address
            setValues({
              ...values,
              pickup: {
                ...values.pickup,
                address: {
                  streetAddress1: '',
                  streetAddress2: '',
                  streetAddress3: '',
                  city: '',
                  state: '',
                  postalCode: '',
                },
              },
            });
          }
        };

        const handlePickupDateChange = (e) => {
          setValues({
            ...values,
            pickup: {
              ...values.pickup,
              requestedDate: formatDate(e, datePickerFormat),
            },
          });
          const onErrorHandler = (errResponse) => {
            const { response } = errResponse;
            setDatesErrorMessage(response?.body?.detail);
          };
          dateSelectionWeekendHolidayCheck(
            dateSelectionIsWeekendHoliday,
            DEFAULT_COUNTRY_CODE,
            new Date(e),
            'Requested pickup date',
            setRequestedPickupDateAlertMessage,
            setIsRequestedPickupDateAlertVisible,
            onErrorHandler,
          );
        };

        const handleDeliveryDateChange = (e) => {
          setValues({
            ...values,
            delivery: {
              ...values.delivery,
              requestedDate: formatDate(e, datePickerFormat),
            },
          });
          const onErrorHandler = (errResponse) => {
            const { response } = errResponse;
            setErrorMessage(response?.body?.detail);
          };
          dateSelectionWeekendHolidayCheck(
            dateSelectionIsWeekendHoliday,
            DEFAULT_COUNTRY_CODE,
            new Date(e),
            'Requested delivery date',
            setRequestedDeliveryDateAlertMessage,
            setIsRequestedDeliveryDateAlertVisible,
            onErrorHandler,
          );
        };

        return (
          <>
            <ConnectedDestructiveShipmentConfirmationModal
              isOpen={isCancelModalVisible}
              shipmentID={mtoShipment.id}
              onClose={setIsCancelModalVisible}
              onSubmit={handleDeleteShipment}
            />
            <ConnectedShipmentAddressUpdateReviewRequestModal
              isOpen={isAddressChangeModalOpen}
              onClose={() => setIsAddressChangeModalOpen(false)}
              shipment={mtoShipment}
              onSubmit={async (shipmentID, shipmentETag, status, officeRemarks) => {
                const successCallback = () => {
                  if (status === ADDRESS_UPDATE_STATUS.APPROVED) {
                    setValues({
                      ...values,
                      delivery: {
                        ...values.delivery,
                        address: mtoShipment.deliveryAddressUpdate.newAddress,
                      },
                    });
                  }
                };
                await handleSubmitShipmentAddressUpdateReview(
                  shipmentID,
                  shipmentETag,
                  status,
                  officeRemarks,
                  successCallback,
                );
              }}
              errorMessage={shipmentAddressUpdateReviewErrorMessage}
              setErrorMessage={setShipmentAddressUpdateReviewErrorMessage}
            />
            <NotificationScrollToTop dependency={datesErrorMessage} />
            {datesErrorMessage && (
              <Alert data-testid="datesErrorMessage" type="error" headingLevel="h4" heading="An error occurred">
                {datesErrorMessage}
              </Alert>
            )}
            <NotificationScrollToTop dependency={errorMessage} />
            {errorMessage && (
              <Alert data-testid="errorMessage" type="error" headingLevel="h4" heading="An error occurred">
                {errorCode === 400 ? (
                  <p>
                    {errorMessage} If the error persists, please try again later, or contact the&nbsp;
                    <Link to={technicalHelpDeskURL} target="_blank" rel="noreferrer">
                      Technical Help Desk
                    </Link>
                    .
                  </p>
                ) : (
                  <p>{errorMessage}</p>
                )}
              </Alert>
            )}
            <NotificationScrollToTop dependency={successMessage} />
            {successMessage && (
              <Alert type="success" cta={successMessageAlertControl}>
                {successMessage}
              </Alert>
            )}
            {isTOO && mtoShipment.usesExternalVendor && (
              <Alert headingLevel="h4" type="warning">
                The GHC prime contractor is not handling the shipment. Information will not be automatically shared with
                the movers handling it.
              </Alert>
            )}
            {deliveryAddressUpdateRequested && (
              <Alert type="error" className={styles.alert}>
                Request needs review. <a href="#delivery-location">See delivery location to proceed.</a>
              </Alert>
            )}

            <div className={styles.ShipmentForm}>
              <div className={styles.headerWrapper}>
                <div>
                  <ShipmentTag shipmentType={shipmentType} shipmentNumber={shipmentNumber} />

                  <h1>{isCreatePage ? 'Add' : 'Edit'} shipment details</h1>
                </div>
                {!isCreatePage && mtoShipment?.status !== 'APPROVED' && (
                  <Button
                    type="button"
                    onClick={() => {
                      handleShowCancellationModal();
                    }}
                    unstyled
                  >
                    Delete shipment
                  </Button>
                )}
              </div>

              <SectionWrapper className={styles.weightAllowance}>
                <p>
                  <strong>Weight allowance: </strong>
                  {formatWeight(serviceMember.weightAllotment.totalWeightSelf)}
                </p>
              </SectionWrapper>

              <Form className={formStyles.form}>
                {isTOO && !isHHG && !isPPM && !isBoat && !isMobileHome && <ShipmentVendor />}

                {isNTSR && <ShipmentWeightInput userRole={userRole} />}

                {isBoat && (
                  <BoatShipmentForm
                    lengthHasError={lengthHasError}
                    widthHasError={widthHasError}
                    heightHasError={heightHasError}
                    values={values}
                    setFieldTouched={setFieldTouched}
                    setFieldError={setFieldError}
                    validateForm={validateForm}
                    dimensionError={dimensionError}
                  />
                )}

                {isMobileHome && (
                  <MobileHomeShipmentForm
                    lengthHasError={lengthHasError}
                    widthHasError={widthHasError}
                    heightHasError={heightHasError}
                    values={values}
                    setFieldTouched={setFieldTouched}
                    setFieldError={setFieldError}
                    validateForm={validateForm}
                    dimensionError={dimensionError}
                  />
                )}

                {showPickupFields && (
                  <SectionWrapper className={formStyles.formSection}>
                    <h2 className={styles.SectionHeaderExtraSpacing}>Pickup details</h2>
                    <Fieldset>
                      {isRequestedPickupDateAlertVisible && (
                        <Alert type="warning" aria-live="polite" headingLevel="h4">
                          {requestedPickupDateAlertMessage}
                        </Alert>
                      )}
                      <DatePickerInput
                        name="pickup.requestedDate"
                        label="Requested pickup date"
                        id="requestedPickupDate"
                        validate={validateDate}
                        onChange={handlePickupDateChange}
                      />
                    </Fieldset>
                    {!isNTSR && (
                      <>
                        <AddressFields
                          name="pickup.address"
                          legend="Pickup location"
                          render={(fields) => (
                            <>
                              <p>What address are the movers picking up from?</p>
                              <Checkbox
                                data-testid="useCurrentResidence"
                                label="Use current address"
                                name="useCurrentResidence"
                                onChange={handleUseCurrentResidenceChange}
                                id="useCurrentResidenceCheckbox"
                              />
                              {fields}
                              <h4>Second pickup location</h4>
                              <FormGroup>
                                <p>Do you want movers to pick up any belongings from a second address?</p>
                                <div className={formStyles.radioGroup}>
                                  <Field
                                    as={Radio}
                                    id="has-secondary-pickup"
                                    data-testid="has-secondary-pickup"
                                    label="Yes"
                                    name="hasSecondaryPickup"
                                    value="yes"
                                    title="Yes, I have a second pickup location"
                                    checked={hasSecondaryPickup === 'yes'}
                                  />
                                  <Field
                                    as={Radio}
                                    id="no-secondary-pickup"
                                    data-testid="no-secondary-pickup"
                                    label="No"
                                    name="hasSecondaryPickup"
                                    value="no"
                                    title="No, I do not have a second pickup location"
                                    checked={hasSecondaryPickup !== 'yes'}
                                  />
                                </div>
                              </FormGroup>
                              {hasSecondaryPickup === 'yes' && (
                                <>
                                  <AddressFields name="secondaryPickup.address" />
                                  {isTertiaryAddressEnabled && (
                                    <>
                                      <h4>Third pickup location</h4>
                                      <FormGroup>
                                        <p>Do you want movers to pick up any belongings from a third address?</p>
                                        <div className={formStyles.radioGroup}>
                                          <Field
                                            as={Radio}
                                            id="has-tertiary-pickup"
                                            data-testid="has-tertiary-pickup"
                                            label="Yes"
                                            name="hasTertiaryPickup"
                                            value="yes"
                                            title="Yes, I have a third pickup location"
                                            checked={hasTertiaryPickup === 'yes'}
                                          />
                                          <Field
                                            as={Radio}
                                            id="no-tertiary-pickup"
                                            data-testid="no-tertiary-pickup"
                                            label="No"
                                            name="hasTertiaryPickup"
                                            value="no"
                                            title="No, I do not have a third pickup location"
                                            checked={hasTertiaryPickup !== 'yes'}
                                          />
                                        </div>
                                      </FormGroup>
                                      {hasTertiaryPickup === 'yes' && <AddressFields name="tertiaryPickup.address" />}
                                    </>
                                  )}
                                </>
                              )}
                            </>
                          )}
                        />

                        <ContactInfoFields
                          name="pickup.agent"
                          legend={<div className={formStyles.legendContent}>Releasing agent {optionalLabel}</div>}
                          render={(fields) => {
                            return fields;
                          }}
                        />
                      </>
                    )}
                  </SectionWrapper>
                )}

                {isTOO && (isNTS || isNTSR) && (
                  <>
                    <StorageFacilityInfo userRole={userRole} />
                    <StorageFacilityAddress />
                  </>
                )}

                {isServiceCounselor && isNTSR && (
                  <>
                    <StorageFacilityInfo userRole={userRole} />
                    <StorageFacilityAddress />
                  </>
                )}

                {showDeliveryFields && (
                  <SectionWrapper className={formStyles.formSection}>
                    <h2 className={styles.SectionHeaderExtraSpacing}>Delivery details</h2>
                    <Fieldset>
                      {isRequestedDeliveryDateAlertVisible && (
                        <Alert type="warning" aria-live="polite" headingLevel="h4">
                          {requestedDeliveryDateAlertMessage}
                        </Alert>
                      )}
                      <DatePickerInput
                        name="delivery.requestedDate"
                        label="Requested delivery date"
                        id="requestedDeliveryDate"
                        validate={validateDate}
                        onChange={handleDeliveryDateChange}
                      />
                    </Fieldset>
                    {isNTSR && (
                      <>
                        {deliveryAddressUpdateRequested && (
                          <Alert type="error" slim className={styles.deliveryAddressUpdateAlert} id="delivery-location">
                            <span className={styles.deliveryAddressUpdateAlertContent}>
                              Pending delivery location change request needs review.{' '}
                              <Button
                                className={styles.reviewRequestLink}
                                type="button"
                                unstyled
                                onClick={() => setIsAddressChangeModalOpen(true)}
                                disabled={false}
                              >
                                Review request
                              </Button>{' '}
                              to proceed.
                            </span>
                          </Alert>
                        )}
                        <Fieldset
                          legend="Delivery location"
                          disabled={deliveryAddressUpdateRequested}
                          className={classNames('usa-legend', styles.mockLegend)}
                        >
                          <AddressFields
                            name="delivery.address"
                            render={(fields) => {
                              return fields;
                            }}
                          />
                          <h4>Second delivery location</h4>
                          <FormGroup>
                            <p>Do you want the movers to deliver any belongings to a second address?</p>
                            <div className={formStyles.radioGroup}>
                              <Field
                                as={Radio}
                                data-testid="has-secondary-delivery"
                                id="has-secondary-delivery"
                                label="Yes"
                                name="hasSecondaryDelivery"
                                value="yes"
                                title="Yes, I have a second destination location"
                                checked={hasSecondaryDelivery === 'yes'}
                              />
                              <Field
                                as={Radio}
                                data-testid="no-secondary-delivery"
                                id="no-secondary-delivery"
                                label="No"
                                name="hasSecondaryDelivery"
                                value="no"
                                title="No, I do not have a second destination location"
                                checked={hasSecondaryDelivery !== 'yes'}
                              />
                            </div>
                          </FormGroup>
                          {hasSecondaryDelivery === 'yes' && (
                            <>
                              <AddressFields name="secondaryDelivery.address" />
                              {isTertiaryAddressEnabled && (
                                <>
                                  <h4>Third delivery location</h4>
                                  <FormGroup>
                                    <p>Do you want the movers to deliver any belongings from a third address?</p>
                                    <div className={formStyles.radioGroup}>
                                      <Field
                                        as={Radio}
                                        id="has-tertiary-delivery"
                                        data-testid="has-tertiary-delivery"
                                        label="Yes"
                                        name="hasTertiaryDelivery"
                                        value="yes"
                                        title="Yes, I have a third delivery location"
                                        checked={hasTertiaryDelivery === 'yes'}
                                      />
                                      <Field
                                        as={Radio}
                                        id="no-tertiary-delivery"
                                        data-testid="no-tertiary-delivery"
                                        label="No"
                                        name="hasTertiaryDelivery"
                                        value="no"
                                        title="No, I do not have a third delivery location"
                                        checked={hasTertiaryDelivery !== 'yes'}
                                      />
                                    </div>
                                  </FormGroup>
                                  {hasTertiaryDelivery === 'yes' && <AddressFields name="tertiaryDelivery.address" />}
                                </>
                              )}
                            </>
                          )}
                          {displayDestinationType && (
                            <DropdownInput
                              label="Destination type"
                              name="destinationType"
                              options={shipmentDestinationAddressOptions}
                              id="destinationType"
                            />
                          )}
                        </Fieldset>

                        <ContactInfoFields
                          name="delivery.agent"
                          legend={<div className={formStyles.legendContent}>Receiving agent {optionalLabel}</div>}
                          render={(fields) => {
                            return fields;
                          }}
                        />
                      </>
                    )}
                    {!isNTS && !isNTSR && (
                      <>
                        <p className={classNames('usa-legend', styles.mockLegend)} id="delivery-location">
                          Delivery location
                        </p>
                        {deliveryAddressUpdateRequested && (
                          <Alert type="error" slim className={styles.deliveryAddressUpdateAlert}>
                            <span className={styles.deliveryAddressUpdateAlertContent}>
                              Pending delivery location change request needs review.{' '}
                              <Button
                                className={styles.reviewRequestLink}
                                type="button"
                                unstyled
                                onClick={() => setIsAddressChangeModalOpen(true)}
                                disabled={false}
                              >
                                Review request
                              </Button>{' '}
                              to proceed.
                            </span>
                          </Alert>
                        )}
                        <Fieldset
                          legendStyle="srOnly"
                          legend="Delivery location"
                          disabled={deliveryAddressUpdateRequested}
                        >
                          <FormGroup>
                            <p>Does the customer know their delivery address yet?</p>
                            <div className={formStyles.radioGroup}>
                              <Field
                                as={Radio}
                                id="has-delivery-address"
                                label="Yes"
                                name="hasDeliveryAddress"
                                value="yes"
                                title="Yes, I know my delivery address"
                                checked={hasDeliveryAddress === 'yes'}
                              />
                              <Field
                                as={Radio}
                                id="no-delivery-address"
                                label="No"
                                name="hasDeliveryAddress"
                                value="no"
                                title="No, I do not know my delivery address"
                                checked={hasDeliveryAddress === 'no'}
                              />
                            </div>
                          </FormGroup>
                          {hasDeliveryAddress === 'yes' ? (
                            <AddressFields
                              name="delivery.address"
                              render={(fields) => (
                                <>
                                  {fields}
                                  {displayDestinationType && (
                                    <DropdownInput
                                      label="Destination type"
                                      name="destinationType"
                                      options={shipmentDestinationAddressOptions}
                                      id="destinationType"
                                    />
                                  )}
                                  <h4>Second delivery location</h4>
                                  <FormGroup>
                                    <p>Do you want the movers to deliver any belongings to a second address?</p>
                                    <div className={formStyles.radioGroup}>
                                      <Field
                                        as={Radio}
                                        data-testid="has-secondary-delivery"
                                        id="has-secondary-delivery"
                                        label="Yes"
                                        name="hasSecondaryDelivery"
                                        value="yes"
                                        title="Yes, I have a second destination location"
                                        checked={hasSecondaryDelivery === 'yes'}
                                      />
                                      <Field
                                        as={Radio}
                                        data-testid="no-secondary-delivery"
                                        id="no-secondary-delivery"
                                        label="No"
                                        name="hasSecondaryDelivery"
                                        value="no"
                                        title="No, I do not have a second destination location"
                                        checked={hasSecondaryDelivery !== 'yes'}
                                      />
                                    </div>
                                  </FormGroup>
                                  {hasSecondaryDelivery === 'yes' && (
                                    <>
                                      <AddressFields name="secondaryDelivery.address" />
                                      {isTertiaryAddressEnabled && (
                                        <>
                                          <h4>Third delivery location</h4>
                                          <FormGroup>
                                            <p>
                                              Do you want the movers to deliver any belongings from a third address?
                                            </p>
                                            <div className={formStyles.radioGroup}>
                                              <Field
                                                as={Radio}
                                                id="has-tertiary-delivery"
                                                data-testid="has-tertiary-delivery"
                                                label="Yes"
                                                name="hasTertiaryDelivery"
                                                value="yes"
                                                title="Yes, I have a third delivery location"
                                                checked={hasTertiaryDelivery === 'yes'}
                                              />
                                              <Field
                                                as={Radio}
                                                id="no-tertiary-delivery"
                                                data-testid="no-tertiary-delivery"
                                                label="No"
                                                name="hasTertiaryDelivery"
                                                value="no"
                                                title="No, I do not have a third delivery location"
                                                checked={hasTertiaryDelivery !== 'yes'}
                                              />
                                            </div>
                                          </FormGroup>
                                          {hasTertiaryDelivery === 'yes' && (
                                            <AddressFields name="tertiaryDelivery.address" />
                                          )}
                                        </>
                                      )}
                                    </>
                                  )}
                                </>
                              )}
                            />
                          ) : (
                            <div>
                              <p>
                                We can use the zip of their{' '}
                                {displayDestinationType ? 'HOR, HOS or PLEAD:' : 'new duty location:'}
                                <br />
                                <strong>
                                  {newDutyLocationAddress.city}, {newDutyLocationAddress.state}{' '}
                                  {newDutyLocationAddress.postalCode}{' '}
                                </strong>
                              </p>
                              {displayDestinationType && (
                                <DropdownInput
                                  label="Destination type"
                                  name="destinationType"
                                  options={shipmentDestinationAddressOptions}
                                  id="destinationType"
                                />
                              )}
                            </div>
                          )}
                        </Fieldset>

                        <ContactInfoFields
                          name="delivery.agent"
                          legend={<div className={formStyles.legendContent}>Receiving agent {optionalLabel}</div>}
                          render={(fields) => {
                            return fields;
                          }}
                        />
                      </>
                    )}
                  </SectionWrapper>
                )}

                {isPPM && !isAdvancePage && (
                  <>
                    <SectionWrapper className={classNames(ppmStyles.sectionWrapper, formStyles.formSection)}>
                      <h2>Departure date</h2>
                      <DatePickerInput name="expectedDepartureDate" label="Planned Departure Date" />
                      <Hint className={ppmStyles.hint}>
                        Enter the first day you expect to move things. It&apos;s OK if the actual date is different. We
                        will ask for your actual departure date when you document and complete your PPM.
                      </Hint>
                    </SectionWrapper>
                    <SectionWrapper className={classNames(ppmStyles.sectionWrapper, formStyles.formSection)}>
                      <AddressFields
                        name="pickup.address"
                        legend="Pickup Address"
                        render={(fields) => (
                          <>
                            <p>What address are you moving from?</p>
                            <Checkbox
                              data-testid="useCurrentResidence"
                              label="Use Current Address"
                              name="useCurrentResidence"
                              onChange={handleUseCurrentResidenceChange}
                              id="useCurrentResidenceCheckbox"
                            />
                            {fields}
                            <h4>Second pickup address</h4>
                            <FormGroup>
                              <p>
                                Will you move any belongings from a second address? (Must be near the pickup address.
                                Subject to approval.)
                              </p>
                              <div className={formStyles.radioGroup}>
                                <Field
                                  as={Radio}
                                  id="has-secondary-pickup"
                                  data-testid="has-secondary-pickup"
                                  label="Yes"
                                  name="hasSecondaryPickup"
                                  value="true"
                                  title="Yes, there is a second pickup location"
                                  checked={hasSecondaryPickup === 'true'}
                                />
                                <Field
                                  as={Radio}
                                  id="no-secondary-pickup"
                                  data-testid="no-secondary-pickup"
                                  label="No"
                                  name="hasSecondaryPickup"
                                  value="false"
                                  title="No, there is not a second pickup location"
                                  checked={hasSecondaryPickup !== 'true'}
                                />
                              </div>
                            </FormGroup>
                            {hasSecondaryPickup === 'true' && (
                              <>
                                <AddressFields name="secondaryPickup.address" />
                                {isTertiaryAddressEnabled && (
                                  <>
                                    <h4>Third pickup address</h4>
                                    <FormGroup>
                                      <p>
                                        Will you move any belongings from a third address? (Must be near the pickup
                                        address. Subject to approval.)
                                      </p>
                                      <div className={formStyles.radioGroup}>
                                        <Field
                                          as={Radio}
                                          id="has-tertiary-pickup"
                                          data-testid="has-tertiary-pickup"
                                          label="Yes"
                                          name="hasTertiaryPickup"
                                          value="true"
                                          title="Yes, there is a third pickup location"
                                          checked={hasTertiaryPickup === 'true'}
                                        />
                                        <Field
                                          as={Radio}
                                          id="no-tertiary-pickup"
                                          data-testid="no-tertiary-pickup"
                                          label="No"
                                          name="hasTertiaryPickup"
                                          value="false"
                                          title="No, there is not a third pickup location"
                                          checked={hasTertiaryPickup !== 'true'}
                                        />
                                      </div>
                                    </FormGroup>
                                    {hasTertiaryPickup === 'true' && <AddressFields name="tertiaryPickup.address" />}
                                  </>
                                )}
                              </>
                            )}
                          </>
                        )}
                      />
                      <AddressFields
                        name="destination.address"
                        legend="Delivery Address"
<<<<<<< HEAD
=======
                        address1LabelHint="Optional"
>>>>>>> d8387673
                        render={(fields) => (
                          <>
                            {fields}
                            <h4>Second delivery address</h4>
                            <FormGroup>
                              <p>
                                Will you move any belongings to a second address? (Must be near the delivery address.
                                Subject to approval.)
                              </p>
                              <div className={formStyles.radioGroup}>
                                <Field
                                  as={Radio}
                                  data-testid="has-secondary-destination"
                                  id="has-secondary-destination"
                                  label="Yes"
                                  name="hasSecondaryDestination"
                                  value="true"
                                  title="Yes, there is a second destination location"
                                  checked={hasSecondaryDestination === 'true'}
                                />
                                <Field
                                  as={Radio}
                                  data-testid="no-secondary-destination"
                                  id="no-secondary-destination"
                                  label="No"
                                  name="hasSecondaryDestination"
                                  value="false"
                                  title="No, there is not a second destination location"
                                  checked={hasSecondaryDestination !== 'true'}
                                />
                              </div>
                            </FormGroup>
                            {hasSecondaryDestination === 'true' && (
                              <>
                                <AddressFields name="secondaryDestination.address" />
                                {isTertiaryAddressEnabled && (
                                  <>
                                    <h4>Third delivery address</h4>
                                    <FormGroup>
                                      <p>
                                        Will you move any belongings to a third address? (Must be near the delivery
                                        address. Subject to approval.)
                                      </p>
                                      <div className={formStyles.radioGroup}>
                                        <Field
                                          as={Radio}
                                          id="has-tertiary-destination"
                                          data-testid="has-tertiary-destination"
                                          label="Yes"
                                          name="hasTertiaryDestination"
                                          value="true"
                                          title="Yes, I have a third delivery location"
                                          checked={hasTertiaryDestination === 'true'}
                                        />
                                        <Field
                                          as={Radio}
                                          id="no-tertiary-destination"
                                          data-testid="no-tertiary-destination"
                                          label="No"
                                          name="hasTertiaryDestination"
                                          value="false"
                                          title="No, I do not have a third delivery location"
                                          checked={hasTertiaryDestination !== 'true'}
                                        />
                                      </div>
                                    </FormGroup>
                                    {hasTertiaryDestination === 'true' && (
                                      <AddressFields name="tertiaryDestination.address" />
                                    )}
                                  </>
                                )}
                              </>
                            )}
                          </>
                        )}
                      />
                    </SectionWrapper>
                    {showCloseoutOffice && (
                      <SectionWrapper>
                        <h2>Closeout office</h2>
                        <CloseoutOfficeInput
                          hint="If there is more than one PPM for this move, the closeout office will be the same for all your PPMs."
                          name="closeoutOffice"
                          placeholder="Start typing a closeout location..."
                          label="Closeout location"
                          displayAddress
                        />
                      </SectionWrapper>
                    )}
                    <ShipmentCustomerSIT
                      sitEstimatedWeight={mtoShipment.ppmShipment?.sitEstimatedWeight}
                      sitEstimatedEntryDate={mtoShipment.ppmShipment?.sitEstimatedEntryDate}
                      sitEstimatedDepartureDate={mtoShipment.ppmShipment?.sitEstimatedDepartureDate}
                    />
                    <ShipmentWeight
                      authorizedWeight={serviceMember.weightAllotment.totalWeightSelf.toString()}
                      onEstimatedWeightChange={updateEstimatedWeightValue}
                    />
                  </>
                )}

                {isPPM && isAdvancePage && isServiceCounselor && mtoShipment.ppmShipment?.sitExpected && (
                  <SITCostDetails
                    cost={mtoShipment.ppmShipment?.sitEstimatedCost}
                    weight={mtoShipment.ppmShipment?.sitEstimatedWeight}
                    sitLocation={mtoShipment.ppmShipment?.sitLocation}
                    originZip={mtoShipment.ppmShipment?.pickupAddress.postalCode}
                    destinationZip={mtoShipment.ppmShipment?.destinationAddress.postalCode}
                    departureDate={mtoShipment.ppmShipment?.sitEstimatedDepartureDate}
                    entryDate={mtoShipment.ppmShipment?.sitEstimatedEntryDate}
                  />
                )}

                {isPPM && isAdvancePage && (
                  <ShipmentIncentiveAdvance
                    values={values}
                    estimatedIncentive={mtoShipment.ppmShipment?.estimatedIncentive}
                    advanceAmountRequested={mtoShipment.ppmShipment?.advanceAmountRequested}
                  />
                )}

                {(!isPPM || (isPPM && isAdvancePage)) && (
                  <ShipmentFormRemarks
                    userRole={userRole}
                    shipmentType={shipmentType}
                    customerRemarks={mtoShipment.customerRemarks}
                    counselorRemarks={mtoShipment.counselorRemarks}
                    showHint={false}
                    error={
                      errors.counselorRemarks &&
                      (values.advanceRequested !== mtoShipment.ppmShipment?.hasRequestedAdvance ||
                        values.advance !== mtoShipment.ppmShipment?.advanceAmountRequested)
                    }
                  />
                )}

                {showAccountingCodes && (
                  <ShipmentAccountingCodes
                    TACs={TACs}
                    SACs={SACs}
                    onEditCodesClick={() => navigate(editOrdersPath)}
                    optional={isServiceCounselor}
                  />
                )}

                <div className={`${formStyles.formActions} ${styles.buttonGroup}`}>
                  {!isPPM && (
                    <Button
                      data-testid="submitForm"
                      disabled={isSubmitting || !isValid}
                      type="submit"
                      onClick={handleSubmit}
                    >
                      Save
                    </Button>
                  )}
                  <Button
                    type="button"
                    secondary
                    onClick={() => {
                      navigate(moveDetailsPath);
                    }}
                  >
                    Cancel
                  </Button>
                  {isPPM && (
                    <Button
                      data-testid="submitForm"
                      disabled={isSubmitting || !isValid}
                      type="submit"
                      onClick={handleSubmit}
                    >
                      Save and Continue
                    </Button>
                  )}
                </div>
              </Form>
            </div>
          </>
        );
      }}
    </Formik>
  );
};

ShipmentForm.propTypes = {
  submitHandler: func.isRequired,
  onUpdate: func,
  isCreatePage: bool,
  isForServicesCounseling: bool,
  currentResidence: AddressShape.isRequired,
  newDutyLocationAddress: SimpleAddressShape,
  shipmentType: string.isRequired,
  mtoShipment: ShipmentShape,
  moveTaskOrderID: string.isRequired,
  mtoShipments: arrayOf(ShipmentShape).isRequired,
  serviceMember: shape({
    weightAllotment: shape({
      totalWeightSelf: number,
    }),
    agency: string.isRequired,
  }).isRequired,
  TACs: AccountingCodesShape,
  SACs: AccountingCodesShape,
  userRole: oneOf(officeRoles).isRequired,
  displayDestinationType: bool,
  isAdvancePage: bool,
  move: shape({
    eTag: string,
    id: string,
    closeoutOffice: TransportationOfficeShape,
  }),
};

ShipmentForm.defaultProps = {
  isCreatePage: false,
  isForServicesCounseling: false,
  onUpdate: () => {},
  newDutyLocationAddress: {
    city: '',
    state: '',
    postalCode: '',
  },
  mtoShipment: ShipmentShape,
  TACs: {},
  SACs: {},
  displayDestinationType: false,
  isAdvancePage: false,
  move: {},
};

export default ShipmentForm;<|MERGE_RESOLUTION|>--- conflicted
+++ resolved
@@ -49,11 +49,7 @@
   updateMoveCloseoutOffice,
   dateSelectionIsWeekendHoliday,
 } from 'services/ghcApi';
-<<<<<<< HEAD
-import { SHIPMENT_OPTIONS, SHIPMENT_TYPES } from 'shared/constants';
-=======
 import { SHIPMENT_OPTIONS, SHIPMENT_TYPES, technicalHelpDeskURL } from 'shared/constants';
->>>>>>> d8387673
 import formStyles from 'styles/form.module.scss';
 import { AccountingCodesShape } from 'types/accountingCodes';
 import { AddressShape, SimpleAddressShape } from 'types/address';
@@ -1428,10 +1424,7 @@
                       <AddressFields
                         name="destination.address"
                         legend="Delivery Address"
-<<<<<<< HEAD
-=======
                         address1LabelHint="Optional"
->>>>>>> d8387673
                         render={(fields) => (
                           <>
                             {fields}
