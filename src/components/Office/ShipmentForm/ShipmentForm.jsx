--- conflicted
+++ resolved
@@ -280,44 +280,14 @@
                 {isNTSR && <ShipmentWeightInput />}
 
                 {showPickupFields && (
-<<<<<<< HEAD
                   <SectionWrapper className={formStyles.formSection}>
-                    {showDeliveryFields && <h2>Pickup information</h2>}
+                    <h2 className={styles.SectionHeaderExtraSpacing}>Pickup details</h2>
                     <Fieldset>
                       <DatePickerInput
                         name="pickup.requestedDate"
                         label="Requested pickup date"
                         id="requestedPickupDate"
                         validate={validateDate}
-=======
-                  <>
-                    <SectionWrapper className={formStyles.formSection}>
-                      <h2 className={styles.SectionHeaderExtraSpacing}>Pickup details</h2>
-                      <Fieldset>
-                        <DatePickerInput
-                          name="pickup.requestedDate"
-                          label="Requested pickup date"
-                          id="requestedPickupDate"
-                          validate={validateDate}
-                        />
-                      </Fieldset>
-
-                      <AddressFields
-                        name="pickup.address"
-                        legend="Pickup location"
-                        render={(fields) => (
-                          <>
-                            <Checkbox
-                              data-testid="useCurrentResidence"
-                              label="Use current address"
-                              name="useCurrentResidence"
-                              onChange={handleUseCurrentResidenceChange}
-                              id="useCurrentResidenceCheckbox"
-                            />
-                            {fields}
-                          </>
-                        )}
->>>>>>> 073b6122
                       />
                     </Fieldset>
 
@@ -341,7 +311,9 @@
                     <ContactInfoFields
                       name="pickup.agent"
                       legend={<div className={formStyles.legendContent}>Releasing agent {optionalLabel}</div>}
-                      render={(fields) => fields}
+                      render={(fields) => {
+                        return fields;
+                      }}
                     />
                   </SectionWrapper>
                 )}
@@ -361,82 +333,14 @@
                 )}
 
                 {showDeliveryFields && (
-<<<<<<< HEAD
                   <SectionWrapper className={formStyles.formSection}>
-                    {showPickupFields && <h2>Delivery information</h2>}
+                    <h2 className={styles.SectionHeaderExtraSpacing}>Delivery details</h2>
                     <Fieldset>
                       <DatePickerInput
                         name="delivery.requestedDate"
                         label="Requested delivery date"
                         id="requestedDeliveryDate"
                         validate={validateDate}
-=======
-                  <>
-                    <SectionWrapper className={formStyles.formSection}>
-                      <h2 className={styles.SectionHeaderExtraSpacing}>Delivery details</h2>
-                      <Fieldset>
-                        <DatePickerInput
-                          name="delivery.requestedDate"
-                          label="Requested delivery date"
-                          id="requestedDeliveryDate"
-                          validate={validateDate}
-                        />
-                      </Fieldset>
-
-                      <Fieldset legend="Delivery location">
-                        <FormGroup>
-                          <p>Does the customer know their delivery address yet?</p>
-                          <div className={formStyles.radioGroup}>
-                            <Field
-                              as={Radio}
-                              id="has-delivery-address"
-                              label="Yes"
-                              name="hasDeliveryAddress"
-                              value="yes"
-                              title="Yes, I know my delivery address"
-                              checked={hasDeliveryAddress === 'yes'}
-                            />
-                            <Field
-                              as={Radio}
-                              id="no-delivery-address"
-                              label="No"
-                              name="hasDeliveryAddress"
-                              value="no"
-                              title="No, I do not know my delivery address"
-                              checked={hasDeliveryAddress === 'no'}
-                            />
-                          </div>
-                        </FormGroup>
-                        {hasDeliveryAddress === 'yes' ? (
-                          <>
-                            <AddressFields name="delivery.address" render={(fields) => <>{fields}</>} />
-                            {isRetirementOrSeparation && (
-                              <DropdownInput
-                                label="Destination type"
-                                name="destinationAddressType"
-                                options={shipmentDestinationAddressOptions}
-                                id="destinationAddressType"
-                              />
-                            )}
-                          </>
-                        ) : (
-                          <p>
-                            We can use the zip of their{' '}
-                            {isRetirementOrSeparation ? 'HOR, HOS or PLEAD:' : 'new duty location:'}
-                            <br />
-                            <strong>
-                              {newDutyStationAddress.city}, {newDutyStationAddress.state}{' '}
-                              {newDutyStationAddress.postalCode}{' '}
-                            </strong>
-                          </p>
-                        )}
-                      </Fieldset>
-
-                      <ContactInfoFields
-                        name="delivery.agent"
-                        legend={<div className={formStyles.legendContent}>Receiving agent {optionalLabel}</div>}
-                        render={(fields) => <>{fields}</>}
->>>>>>> 073b6122
                       />
                     </Fieldset>
 
@@ -465,10 +369,26 @@
                         </div>
                       </FormGroup>
                       {hasDeliveryAddress === 'yes' ? (
-                        <AddressFields name="delivery.address" render={(fields) => fields} />
+                        <>
+                          <AddressFields
+                            name="delivery.address"
+                            render={(fields) => {
+                              return fields;
+                            }}
+                          />
+                          {isRetirementOrSeparation && (
+                            <DropdownInput
+                              label="Destination type"
+                              name="destinationAddressType"
+                              options={shipmentDestinationAddressOptions}
+                              id="destinationAddressType"
+                            />
+                          )}
+                        </>
                       ) : (
                         <p>
-                          We can use the zip of their new duty location:
+                          We can use the zip of their{' '}
+                          {isRetirementOrSeparation ? 'HOR, HOS or PLEAD:' : 'new duty location:'}
                           <br />
                           <strong>
                             {newDutyStationAddress.city}, {newDutyStationAddress.state}{' '}
@@ -481,56 +401,18 @@
                     <ContactInfoFields
                       name="delivery.agent"
                       legend={<div className={formStyles.legendContent}>Receiving agent {optionalLabel}</div>}
-                      render={(fields) => fields}
+                      render={(fields) => {
+                        return fields;
+                      }}
                     />
                   </SectionWrapper>
                 )}
 
-<<<<<<< HEAD
-                {isNTS && (
-                  <SectionWrapper className={formStyles.formSection} data-testid="nts-what-to-expect">
-                    <Fieldset legend="What you can expect">
-                      <p>
-                        The moving company will find a storage facility approved by the government, and will move your
-                        belongings there.
-                      </p>
-                      <p>
-                        You’ll need to schedule an NTS release shipment to get your items back, most likely as part of a
-                        future move.
-                      </p>
-                    </Fieldset>
-                  </SectionWrapper>
-                )}
-
-                <SectionWrapper className={formStyles.formSection}>
-                  <Fieldset>
-                    <h2>
-                      Remarks <span className="float-right">{optionalLabel}</span>
-                    </h2>
-                    <DataTable columnHeaders={['Customer remarks']} dataRow={[customerRemarksDisplay]} />
-
-                    <Label htmlFor="counselorRemarks">Counselor remarks</Label>
-                    <Hint>
-                      <p>500 characters</p>
-                    </Hint>
-                    <Field
-                      as={Textarea}
-                      data-testid="counselor-remarks"
-                      name="counselorRemarks"
-                      className={`${formStyles.remarks}`}
-                      placeholder=""
-                      id="counselorRemarks"
-                      maxLength={500}
-                    />
-                  </Fieldset>
-                </SectionWrapper>
-=======
                 <ShipmentFormRemarks
                   userRole={userRole}
                   customerRemarks={mtoShipment.customerRemarks}
                   counselorRemarks={mtoShipment.counselorRemarks}
                 />
->>>>>>> 073b6122
 
                 {showAccountingCodes && (
                   <ShipmentAccountingCodes
