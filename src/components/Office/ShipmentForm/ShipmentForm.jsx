import React, { useEffect, useState } from 'react';
import { arrayOf, bool, func, number, shape, string, oneOf } from 'prop-types';
import { Field, Formik } from 'formik';
import { generatePath, useNavigate, useParams, Link } from 'react-router-dom';
import { useQueryClient, useMutation } from '@tanstack/react-query';
import { Alert, Button, Checkbox, Fieldset, FormGroup, Radio, Label, Tag } from '@trussworks/react-uswds';
import classNames from 'classnames';
import { FontAwesomeIcon } from '@fortawesome/react-fontawesome';
import moment from 'moment';

import getShipmentOptions from '../../Customer/MtoShipmentForm/getShipmentOptions';
import { CloseoutOfficeInput } from '../../form/fields/CloseoutOfficeInput';

import ppmShipmentSchema from './ppmShipmentSchema';
import styles from './ShipmentForm.module.scss';
import MobileHomeShipmentForm from './MobileHomeShipmentForm/MobileHomeShipmentForm';
import mobileHomeShipmentSchema from './MobileHomeShipmentForm/mobileHomeShipmentSchema';
import BoatShipmentForm from './BoatShipmentForm/BoatShipmentForm';
import boatShipmentSchema from './BoatShipmentForm/boatShipmentSchema';

import ppmStyles from 'components/Customer/PPM/PPM.module.scss';
import SERVICE_MEMBER_AGENCIES from 'content/serviceMemberAgencies';
import SITCostDetails from 'components/Office/SITCostDetails/SITCostDetails';
import Hint from 'components/Hint/index';
import ConnectedDestructiveShipmentConfirmationModal from 'components/ConfirmationModals/DestructiveShipmentConfirmationModal';
import ConnectedShipmentAddressUpdateReviewRequestModal from 'components/Office/ShipmentAddressUpdateReviewRequestModal/ShipmentAddressUpdateReviewRequestModal';
import SectionWrapper from 'components/Shared/SectionWrapper/SectionWrapper';
import { AddressFields } from 'components/form/AddressFields/AddressFields';
import { ContactInfoFields } from 'components/form/ContactInfoFields/ContactInfoFields';
import { DatePickerInput, DropdownInput } from 'components/form/fields';
import { Form } from 'components/form';
import NotificationScrollToTop from 'components/NotificationScrollToTop';
import ShipmentAccountingCodes from 'components/Office/ShipmentAccountingCodes/ShipmentAccountingCodes';
import ShipmentCustomerSIT from 'components/Office/ShipmentCustomerSIT/ShipmentCustomerSIT';
import ShipmentFormRemarks from 'components/Office/ShipmentFormRemarks/ShipmentFormRemarks';
import ShipmentIncentiveAdvance from 'components/Office/ShipmentIncentiveAdvance/ShipmentIncentiveAdvance';
import ShipmentVendor from 'components/Office/ShipmentVendor/ShipmentVendor';
import ShipmentWeight from 'components/Office/ShipmentWeight/ShipmentWeight';
import ShipmentWeightInput from 'components/Office/ShipmentWeightInput/ShipmentWeightInput';
import StorageFacilityAddress from 'components/Office/StorageFacilityAddress/StorageFacilityAddress';
import StorageFacilityInfo from 'components/Office/StorageFacilityInfo/StorageFacilityInfo';
import ShipmentTag from 'components/ShipmentTag/ShipmentTag';
import { MOVES, MTO_SHIPMENTS } from 'constants/queryKeys';
import { servicesCounselingRoutes, tooRoutes } from 'constants/routes';
import { ADDRESS_UPDATE_STATUS, shipmentDestinationTypes } from 'constants/shipments';
import { officeRoles, roleTypes } from 'constants/userRoles';
import {
  deleteShipment,
  reviewShipmentAddressUpdate,
  updateMoveCloseoutOffice,
  dateSelectionIsWeekendHoliday,
} from 'services/ghcApi';
import {
  FEATURE_FLAG_KEYS,
  getPPMTypeLabel,
  PPM_TYPES,
  SHIPMENT_OPTIONS,
  SHIPMENT_TYPES,
  technicalHelpDeskURL,
} from 'shared/constants';
import formStyles from 'styles/form.module.scss';
import { AccountingCodesShape } from 'types/accountingCodes';
import { AddressShape, SimpleAddressShape } from 'types/address';
import { ShipmentShape } from 'types/shipment';
import { TransportationOfficeShape } from 'types/transportationOffice';
import {
  formatMtoShipmentForAPI,
  formatMtoShipmentForDisplay,
  formatPpmShipmentForAPI,
  formatPpmShipmentForDisplay,
  formatMobileHomeShipmentForDisplay,
  formatMobileHomeShipmentForAPI,
  formatBoatShipmentForDisplay,
  formatBoatShipmentForAPI,
} from 'utils/formatMtoShipment';
import { formatWeight, dropdownInputOptions } from 'utils/formatters';
import { validateDate } from 'utils/validation';
import { isBooleanFlagEnabled } from 'utils/featureFlags';
import { dateSelectionWeekendHolidayCheck } from 'utils/calendar';
import { datePickerFormat, formatDate, formatDateWithUTC } from 'shared/dates';
import { isPreceedingAddressComplete, isPreceedingAddressPPMPrimaryDestinationComplete } from 'shared/utils';
import { ORDERS_PAY_GRADE_TYPE } from 'constants/orders';
import { handleAddressToggleChange, blankAddress } from 'utils/shipments';
import { getResponseError } from 'services/internalApi';
import { requiredAsteriskMessage } from 'components/form/RequiredAsterisk';

const ShipmentForm = (props) => {
  const {
    newDutyLocationAddress,
    shipmentType,
    isCreatePage,
    isForServicesCounseling,
    mtoShipment,
    submitHandler,
    onUpdate,
    mtoShipments,
    serviceMember,
    currentResidence,
    moveTaskOrderID,
    TACs,
    SACs,
    userRole,
    displayDestinationType,
    isAdvancePage,
    move,
  } = props;

  const [estimatedWeightValue, setEstimatedWeightValue] = useState(mtoShipment?.ppmShipment?.estimatedWeight || 0);

  const updateEstimatedWeightValue = (value) => {
    setEstimatedWeightValue(value);
  };

  const { moveCode } = useParams();
  const navigate = useNavigate();

  const [datesErrorMessage, setDatesErrorMessage] = useState(null);
  const [errorMessage, setErrorMessage] = useState(null);
  const [errorCode, setErrorCode] = useState(null);
  const [successMessage, setSuccessMessage] = useState(null);
  const [shipmentAddressUpdateReviewErrorMessage, setShipmentAddressUpdateReviewErrorMessage] = useState(null);
  const [isCancelModalVisible, setIsCancelModalVisible] = useState(false);
  const [isAddressChangeModalOpen, setIsAddressChangeModalOpen] = useState(false);
  const [isTertiaryAddressEnabled, setIsTertiaryAddressEnabled] = useState(false);
  const [ppmSprFF, setPpmSprFF] = useState(false);

  useEffect(() => {
    const fetchData = async () => {
      setIsTertiaryAddressEnabled(await isBooleanFlagEnabled('third_address_available'));
    };
    fetchData();
  }, []);
  useEffect(() => {
    const fetchData = async () => {
      setPpmSprFF(await isBooleanFlagEnabled(FEATURE_FLAG_KEYS.PPM_SPR));
    };
    fetchData();
  }, []);

  const shipments = mtoShipments;

  const [isRequestedPickupDateAlertVisible, setIsRequestedPickupDateAlertVisible] = useState(false);
  const [isRequestedDeliveryDateAlertVisible, setIsRequestedDeliveryDateAlertVisible] = useState(false);
  const [requestedPickupDateAlertMessage, setRequestedPickupDateAlertMessage] = useState('');
  const [requestedDeliveryDateAlertMessage, setRequestedDeliveryDateAlertMessage] = useState('');
  const [isRequestedPickupDateInvalid, setIsRequestedPickupDateInvalid] = useState(false);
  const [isRequestedPickupDateChanged, setIsRequestedPickupDateChanged] = useState(false);
  const DEFAULT_COUNTRY_CODE = 'US';

  const queryClient = useQueryClient();
  const { mutate: mutateMTOShipmentStatus } = useMutation(deleteShipment, {
    onSuccess: (_, variables) => {
      const updatedMTOShipment = mtoShipment;
      // Update mtoShipments with our updated status and set query data to match
      shipments[mtoShipments.findIndex((shipment) => shipment.id === updatedMTOShipment.id)] = updatedMTOShipment;
      queryClient.setQueryData([MTO_SHIPMENTS, updatedMTOShipment.moveTaskOrderID, false], mtoShipments);
      // InvalidateQuery tells other components using this data that they need to re-fetch
      // This allows the requestCancellation button to update immediately
      queryClient.invalidateQueries([MTO_SHIPMENTS, variables.moveTaskOrderID]);

      // go back
      navigate(-1);
    },
    onError: (error) => {
      const errorMsg = error?.response?.body;
      setErrorMessage(errorMsg);
    },
  });

  const { mutate: mutateMoveCloseoutOffice } = useMutation(updateMoveCloseoutOffice, {
    onSuccess: () => {
      queryClient.invalidateQueries([MOVES, moveCode]);
    },
  });

  const { mutate: mutateShipmentAddressUpdateReview } = useMutation(reviewShipmentAddressUpdate, {
    onSuccess: (_, { successCallback }) => {
      setSuccessMessage('Changes sent to contractor.');
      setShipmentAddressUpdateReviewErrorMessage(null);
      setIsAddressChangeModalOpen(false);
      // After successfully updating, re-fetch MTO Shipments to get the shipment's updated address change request status
      queryClient
        .invalidateQueries([MTO_SHIPMENTS, moveTaskOrderID])
        .then(() => queryClient.refetchQueries([MTO_SHIPMENTS, moveTaskOrderID]));
      successCallback();
    },
    onError: () => {
      setSuccessMessage(null);
      setShipmentAddressUpdateReviewErrorMessage(
        'Something went wrong, and your changes were not saved. Please refresh the page and try again.',
      );
    },
  });

  const getShipmentNumber = () => {
    const { search } = window.location;
    const params = new URLSearchParams(search);
    const shipmentNumber = params.get('shipmentNumber');
    return shipmentNumber;
  };

  const handleDeleteShipment = (shipmentID) => {
    mutateMTOShipmentStatus({
      shipmentID,
    });
  };

  const handleSetError = (error, defaultErrorMessage) => {
    const { response } = error;

    if (setErrorCode && (response?.statusCode || response?.status)) {
      setErrorCode(response?.statusCode || response?.status);
    }

    const message = getResponseError(response, defaultErrorMessage);
    setErrorMessage(message);
  };

  const handleSubmitShipmentAddressUpdateReview = async (
    shipmentID,
    shipmentETag,
    status,
    officeRemarks,
    successCallback,
  ) => {
    mutateShipmentAddressUpdateReview({
      shipmentID,
      ifMatchETag: shipmentETag,
      body: {
        status,
        officeRemarks,
      },
      successCallback,
    });
  };

  const handleShowCancellationModal = () => {
    setIsCancelModalVisible(true);
  };

  // onload validate pickup date
  useEffect(() => {
    const onErrorHandler = (e) => {
      const { response } = e;
      setDatesErrorMessage(response?.body?.detail);
    };
    dateSelectionWeekendHolidayCheck(
      dateSelectionIsWeekendHoliday,
      DEFAULT_COUNTRY_CODE,
      new Date(mtoShipment.requestedPickupDate),
      'Requested pickup date',
      setRequestedPickupDateAlertMessage,
      setIsRequestedPickupDateAlertVisible,
      onErrorHandler,
    );
  }, [mtoShipment.requestedPickupDate]);

  // onload validate delivery date
  useEffect(() => {
    const onErrorHandler = (e) => {
      const { response } = e;
      setDatesErrorMessage(response?.body?.detail);
    };
    dateSelectionWeekendHolidayCheck(
      dateSelectionIsWeekendHoliday,
      DEFAULT_COUNTRY_CODE,
      new Date(mtoShipment.requestedDeliveryDate),
      'Requested delivery date',
      setRequestedDeliveryDateAlertMessage,
      setIsRequestedDeliveryDateAlertVisible,
      onErrorHandler,
    );
  }, [mtoShipment.requestedDeliveryDate]);

  const successMessageAlertControl = (
    <Button type="button" onClick={() => setSuccessMessage(null)} unstyled>
      <FontAwesomeIcon icon="times" className={styles.alertClose} />
    </Button>
  );

  const deliveryAddressUpdateRequested = mtoShipment?.deliveryAddressUpdate?.status === ADDRESS_UPDATE_STATUS.REQUESTED;

  const isHHG = shipmentType === SHIPMENT_OPTIONS.HHG;
  const isNTS = shipmentType === SHIPMENT_OPTIONS.NTS;
  const isNTSR = shipmentType === SHIPMENT_OPTIONS.NTSR;
  const isPPM = shipmentType === SHIPMENT_OPTIONS.PPM;
  const isMobileHome = shipmentType === SHIPMENT_OPTIONS.MOBILE_HOME;
  const isBoat =
    shipmentType === SHIPMENT_OPTIONS.BOAT ||
    shipmentType === SHIPMENT_TYPES.BOAT_HAUL_AWAY ||
    shipmentType === SHIPMENT_TYPES.BOAT_TOW_AWAY;
  const isUB = shipmentType === SHIPMENT_OPTIONS.UNACCOMPANIED_BAGGAGE;

  const showAccountingCodes = isNTS || isNTSR;

  const isTOO = userRole === roleTypes.TOO;
  const isServiceCounselor = userRole === roleTypes.SERVICES_COUNSELOR;
  const showCloseoutOffice =
    (isServiceCounselor || isTOO) &&
    isPPM &&
    (serviceMember.agency === SERVICE_MEMBER_AGENCIES.ARMY ||
      serviceMember.agency === SERVICE_MEMBER_AGENCIES.AIR_FORCE ||
      serviceMember.agency === SERVICE_MEMBER_AGENCIES.SPACE_FORCE);

  const shipmentDestinationAddressOptions = dropdownInputOptions(shipmentDestinationTypes);

  const shipmentNumber = isHHG ? getShipmentNumber() : null;

  let initialValues = {};
  if (isPPM) {
    initialValues = formatPpmShipmentForDisplay(
      isCreatePage
        ? { closeoutOffice: move.closeoutOffice }
        : {
            counselorRemarks: mtoShipment.counselorRemarks,
            ppmShipment: mtoShipment.ppmShipment,
            closeoutOffice: move.closeoutOffice,
          },
    );
  } else if (isMobileHome) {
    const hhgInitialValues = formatMtoShipmentForDisplay(
      isCreatePage ? { userRole } : { userRole, shipmentType, agents: mtoShipment.mtoAgents, ...mtoShipment },
    );
    initialValues = formatMobileHomeShipmentForDisplay(mtoShipment?.mobileHomeShipment, hhgInitialValues);
  } else if (isBoat) {
    const hhgInitialValues = formatMtoShipmentForDisplay(
      isCreatePage ? { userRole } : { userRole, shipmentType, agents: mtoShipment.mtoAgents, ...mtoShipment },
    );
    initialValues = formatBoatShipmentForDisplay(mtoShipment?.boatShipment, hhgInitialValues);
  } else {
    initialValues = formatMtoShipmentForDisplay(
      isCreatePage
        ? { userRole, shipmentType }
        : { userRole, shipmentType, agents: mtoShipment.mtoAgents, ...mtoShipment },
    );
  }

  let showDeliveryFields;
  let showPickupFields;
  let schema;

  if (isPPM) {
    schema = ppmShipmentSchema({
      estimatedIncentive: initialValues.estimatedIncentive || 0,
      weightAllotment: serviceMember.weightAllotment,
      advanceAmountRequested: mtoShipment.ppmShipment?.advanceAmountRequested,
      hasRequestedAdvance: mtoShipment.ppmShipment?.hasRequestedAdvance,
      isAdvancePage,
      showCloseoutOffice,
      sitEstimatedWeightMax: estimatedWeightValue || 0,
    });
  } else if (isMobileHome) {
    schema = mobileHomeShipmentSchema();
    showDeliveryFields = true;
    showPickupFields = true;
  } else if (isBoat) {
    schema = boatShipmentSchema();
    showDeliveryFields = true;
    showPickupFields = true;
  } else {
    const shipmentOptions = getShipmentOptions(shipmentType, userRole);

    showDeliveryFields = shipmentOptions.showDeliveryFields;
    showPickupFields = shipmentOptions.showPickupFields;
    schema = shipmentOptions.schema;
  }

  const moveDetailsPath = isTOO
    ? generatePath(tooRoutes.BASE_MOVE_VIEW_PATH, { moveCode })
    : generatePath(servicesCounselingRoutes.BASE_MOVE_VIEW_PATH, { moveCode });
  const editOrdersPath = isTOO
    ? generatePath(tooRoutes.BASE_ORDERS_EDIT_PATH, { moveCode })
    : generatePath(servicesCounselingRoutes.BASE_ORDERS_EDIT_PATH, { moveCode });

  const submitMTOShipment = (formValues, actions) => {
    //* PPM Shipment *//
    const newFormValues = formValues;
    if (isPPM) {
      if (isAdvancePage) {
        // Delete all form values not related to advance in order to avoid duplicate move history logs and unnecessary duplicate updates
        delete newFormValues.pickupAddress;
        delete newFormValues.destinationAddress;
        delete newFormValues.expectedDepartureDate;
      }
      const ppmShipmentBody = formatPpmShipmentForAPI(newFormValues);

      // Allow blank values to be entered into Pro Gear input fields
      if (
        ppmShipmentBody.ppmShipment.hasProGear &&
        ppmShipmentBody.ppmShipment.spouseProGearWeight >= 0 &&
        ppmShipmentBody.ppmShipment.proGearWeight === undefined
      ) {
        ppmShipmentBody.ppmShipment.proGearWeight = 0;
      }
      if (ppmShipmentBody.ppmShipment.hasProGear && ppmShipmentBody.ppmShipment.spouseProGearWeight === undefined) {
        ppmShipmentBody.ppmShipment.spouseProGearWeight = 0;
      }

      // Add a PPM shipment
      if (isCreatePage) {
        const body = { ...ppmShipmentBody, moveTaskOrderID };
        submitHandler(
          { body, normalize: false },
          {
            onSuccess: (newMTOShipment) => {
              const moveViewPath = generatePath(tooRoutes.BASE_MOVE_VIEW_PATH, { moveCode });
              const currentPath = isTOO
                ? generatePath(tooRoutes.BASE_SHIPMENT_EDIT_PATH, {
                    moveCode,
                    shipmentId: newMTOShipment.id,
                  })
                : generatePath(servicesCounselingRoutes.BASE_SHIPMENT_EDIT_PATH, {
                    moveCode,
                    shipmentId: newMTOShipment.id,
                  });
              const advancePath = generatePath(servicesCounselingRoutes.BASE_SHIPMENT_ADVANCE_PATH, {
                moveCode,
                shipmentId: newMTOShipment.id,
              });
              navigate(currentPath, { replace: true });
              if (isTOO) {
                navigate(moveViewPath);
              } else {
                navigate(advancePath);
              }
            },
            onError: (error) => {
              actions.setSubmitting(false);
              handleSetError(error, `Something went wrong, and your changes were not saved. Please try again.`);
            },
          },
        );
        return;
      }
      // Edit a PPM Shipment
      const updatePPMPayload = {
        moveTaskOrderID,
        shipmentID: mtoShipment.id,
        ifMatchETag: mtoShipment.eTag,
        normalize: false,
        body: ppmShipmentBody,
        locator: move.locator,
        moveETag: move.eTag,
      };

      const tooAdvancePath = generatePath(tooRoutes.BASE_SHIPMENT_ADVANCE_PATH_TOO, {
        moveCode,
        shipmentId: mtoShipment.id,
      });
      const advancePath = generatePath(servicesCounselingRoutes.BASE_SHIPMENT_ADVANCE_PATH, {
        moveCode,
        shipmentId: mtoShipment.id,
      });
      const SCMoveViewPath = generatePath(servicesCounselingRoutes.BASE_MOVE_VIEW_PATH, { moveCode });
      const tooMoveViewPath = generatePath(tooRoutes.BASE_MOVE_VIEW_PATH, { moveCode });

      submitHandler(updatePPMPayload, {
        onSuccess: () => {
          if (!isAdvancePage && formValues.closeoutOffice.id) {
            // If we are on the first page and a closeout office is a part of the form, we must be an SC editing a
            // PPM shipment, so we should update the closeout office and redirect to the advance page upon success.
            mutateMoveCloseoutOffice(
              {
                locator: moveCode,
                ifMatchETag: move.eTag,
                body: { closeoutOfficeId: formValues.closeoutOffice.id },
              },
              {
                onSuccess: () => {
                  actions.setSubmitting(false);
                  setErrorMessage(null);
                  navigate(advancePath);
                  onUpdate('success');
                },
                onError: (error) => {
                  actions.setSubmitting(false);
                  handleSetError(error, `Something went wrong, and your changes were not saved. Please try again.`);
                },
              },
            );
          } else if (!isAdvancePage && isServiceCounselor) {
            // If we are on the first page, and we are an SC with no closeout office present, we should redirect
            // to the advance page.
            actions.setSubmitting(false);
            navigate(advancePath);
            onUpdate('success');
          } else if (isServiceCounselor) {
            // If we are on the second page as an SC, we submit and redirect to the SC move view path.
            navigate(SCMoveViewPath);
            onUpdate('success');
          } else if (!isAdvancePage && isTOO) {
            actions.setSubmitting(false);
            navigate(tooMoveViewPath);
            onUpdate('success');
          } else {
            navigate(tooAdvancePath);
            onUpdate('success');
          }
        },
        onError: (error) => {
          actions.setSubmitting(false);
          handleSetError(error, `Something went wrong, and your changes were not saved. Please try again.`);
        },
      });
      return;
    }

    //* MTO Shipments *//

    const {
      pickup,
      delivery,
      customerRemarks,
      counselorRemarks,
      hasSecondaryDelivery,
      hasSecondaryPickup,
      secondaryPickup,
      secondaryDelivery,
      hasTertiaryDelivery,
      hasTertiaryPickup,
      tertiaryPickup,
      tertiaryDelivery,
      ntsRecordedWeight,
      tacType,
      sacType,
      serviceOrderNumber,
      storageFacility,
      usesExternalVendor,
      destinationType,
    } = formValues;

    let nullableTacType = tacType;
    let nullableSacType = sacType;
    if (showAccountingCodes && !isCreatePage) {
      nullableTacType = typeof tacType === 'undefined' ? '' : tacType;
      nullableSacType = typeof sacType === 'undefined' ? '' : sacType;
    }

    let pendingMtoShipment = formatMtoShipmentForAPI({
      shipmentType,
      moveCode,
      customerRemarks,
      counselorRemarks,
      pickup,
      delivery,
      ntsRecordedWeight,
      tacType: nullableTacType,
      sacType: nullableSacType,
      serviceOrderNumber,
      storageFacility,
      usesExternalVendor,
      destinationType,
      hasSecondaryPickup: hasSecondaryPickup === 'true',
      secondaryPickup: hasSecondaryPickup === 'true' ? secondaryPickup : {},
      hasSecondaryDelivery: hasSecondaryDelivery === 'true',
      secondaryDelivery: hasSecondaryDelivery === 'true' ? secondaryDelivery : {},
      hasTertiaryPickup: hasTertiaryPickup === 'true',
      tertiaryPickup: hasTertiaryPickup === 'true' ? tertiaryPickup : {},
      hasTertiaryDelivery: hasTertiaryDelivery === 'true',
      tertiaryDelivery: hasTertiaryDelivery === 'true' ? tertiaryDelivery : {},
    });

    // Mobile Home Shipment
    if (isMobileHome) {
      const mobileHomeShipmentBody = formatMobileHomeShipmentForAPI(formValues);
      pendingMtoShipment = {
        ...pendingMtoShipment,
        ...mobileHomeShipmentBody,
      };
    }

    // Boat Shipment
    if (isBoat) {
      const boatShipmentBody = formatBoatShipmentForAPI(formValues);
      pendingMtoShipment = {
        ...pendingMtoShipment,
        ...boatShipmentBody,
      };
    }

    const updateMTOShipmentPayload = {
      moveTaskOrderID,
      shipmentID: mtoShipment.id,
      ifMatchETag: mtoShipment.eTag,
      normalize: false,
      body: pendingMtoShipment,
    };

    // Add a MTO Shipment
    if (isCreatePage) {
      const body = { ...pendingMtoShipment, moveTaskOrderID };
      submitHandler(
        { body, normalize: false },
        {
          onSuccess: () => {
            navigate(moveDetailsPath);
          },
          onError: (error) => {
            handleSetError(error, `Something went wrong, and your changes were not saved. Please try again.`);
          },
        },
      );
    }
    // Edit MTO as Service Counselor
    else if (isForServicesCounseling) {
      // error handling handled in parent components
      submitHandler(updateMTOShipmentPayload, {
        onSuccess: () => {
          navigate(moveDetailsPath);
          onUpdate('success');
        },
        onError: (error) => {
          handleSetError(error, `Something went wrong, and your changes were not saved. Please try again.`);
        },
      });
    }
    // Edit a MTO Shipment as TOO
    else {
      submitHandler(updateMTOShipmentPayload, {
        onSuccess: () => {
          navigate(moveDetailsPath);
        },
        onError: (error) => {
          handleSetError(error, `Something went wrong, and your changes were not saved. Please try again.`);
        },
      });
    }
  };

  return (
    <Formik
      initialValues={initialValues}
      validateOnMount
      validateOnBlur
      validateOnChange
      validationSchema={schema}
      onSubmit={submitMTOShipment}
    >
      {({ values, isValid, isSubmitting, setValues, handleSubmit, setFieldError, validateForm, ...formikProps }) => {
        const {
          ppmType,
          hasSecondaryDestination,
          hasTertiaryDestination,
          hasDeliveryAddress,
          hasSecondaryPickup,
          hasSecondaryDelivery,
          hasTertiaryPickup,
          hasTertiaryDelivery,
        } = values;

        const isCivilian = serviceMember?.grade === ORDERS_PAY_GRADE_TYPE.CIVILIAN_EMPLOYEE;
        if (!ppmType) {
          const type = isCivilian ? PPM_TYPES.ACTUAL_EXPENSE : PPM_TYPES.INCENTIVE_BASED;
          setValues({
            ...values,
            ppmType: type,
          });
        }
        const lengthHasError = !!(
          (formikProps.touched.lengthFeet && formikProps.errors.lengthFeet === 'Required') ||
          (formikProps.touched.lengthInches && formikProps.errors.lengthFeet === 'Required')
        );
        const widthHasError = !!(
          (formikProps.touched.widthFeet && formikProps.errors.widthFeet === 'Required') ||
          (formikProps.touched.widthInches && formikProps.errors.widthFeet === 'Required')
        );
        const heightHasError = !!(
          (formikProps.touched.heightFeet && formikProps.errors.heightFeet === 'Required') ||
          (formikProps.touched.heightInches && formikProps.errors.heightFeet === 'Required')
        );
        const dimensionError = !!(
          (formikProps.touched.lengthFeet && formikProps.errors.lengthFeet?.includes('Dimensions')) ||
          (formikProps.touched.lengthInches && formikProps.errors.lengthFeet?.includes('Dimensions'))
        );
        if (formikProps.touched.lengthInches && !formikProps.touched.lengthFeet) {
          formikProps.setFieldTouched('lengthFeet', true);
        }
        if (formikProps.touched.widthInches && !formikProps.touched.widthFeet) {
          formikProps.setFieldTouched('widthFeet', true);
        }
        if (formikProps.touched.heightInches && !formikProps.touched.heightFeet) {
          formikProps.setFieldTouched('heightFeet', true);
        }
        // manually turn off 'required' error when page loads if field is empty.
        if (values.year === null && !formikProps.touched.year && formikProps.errors.year === 'Required') {
          setFieldError('year', null);
        }

        const updateAddressTouched = (e, fieldName, address) => {
          handleAddressToggleChange(e, values, setValues, address);
          formikProps.setFieldTouched(`${fieldName}.usPostRegionCitiesID`, true);
        };

        const handleUseCurrentResidenceChange = (e) => {
          const { checked } = e.target;
          if (checked) {
            // use current residence
            setValues(
              {
                ...values,
                pickup: {
                  ...values.pickup,
                  address: currentResidence,
                },
              },
              { shouldValidate: true },
            );
          } else {
            // Revert address
            setValues(
              {
                ...values,
                pickup: {
                  ...values.pickup,
                  address: blankAddress.address,
                },
              },
              { shouldValidate: true },
            );
          }
        };

        const validatePickupDate = (e) => {
          let error = validateDate(e);
          // requestedPickupDate must be in the future for non-PPM shipments
          const pickupDate = moment(formatDateWithUTC(e)).startOf('day');
          const today = moment().startOf('day');

          if (!error && isRequestedPickupDateChanged && !isPPM && !pickupDate.isAfter(today)) {
            setIsRequestedPickupDateInvalid(true);
            error = 'Requested pickup date must be in the future.';
          } else {
            setIsRequestedPickupDateInvalid(false);
          }

          return error;
        };

        const handlePickupDateChange = (e) => {
          setValues({
            ...values,
            pickup: {
              ...values.pickup,
              requestedDate: formatDate(e, datePickerFormat),
            },
          });

          setIsRequestedPickupDateChanged(true);

          const onErrorHandler = (errResponse) => {
            const { response } = errResponse;
            setDatesErrorMessage(response?.body?.detail);
          };
          if (!validatePickupDate(e)) {
            dateSelectionWeekendHolidayCheck(
              dateSelectionIsWeekendHoliday,
              DEFAULT_COUNTRY_CODE,
              new Date(e),
              'Requested pickup date',
              setRequestedPickupDateAlertMessage,
              setIsRequestedPickupDateAlertVisible,
              onErrorHandler,
            );
          }
        };

        const handleDeliveryDateChange = (e) => {
          setValues({
            ...values,
            delivery: {
              ...values.delivery,
              requestedDate: formatDate(e, datePickerFormat),
            },
          });
          const onErrorHandler = (errResponse) => {
            const { response } = errResponse;
            setDatesErrorMessage(response?.body?.detail);
          };
          dateSelectionWeekendHolidayCheck(
            dateSelectionIsWeekendHoliday,
            DEFAULT_COUNTRY_CODE,
            new Date(e),
            'Requested delivery date',
            setRequestedDeliveryDateAlertMessage,
            setIsRequestedDeliveryDateAlertVisible,
            onErrorHandler,
          );
        };

        return (
          <>
            <ConnectedDestructiveShipmentConfirmationModal
              isOpen={isCancelModalVisible}
              shipmentID={mtoShipment.id}
              onClose={setIsCancelModalVisible}
              onSubmit={handleDeleteShipment}
            />
            <ConnectedShipmentAddressUpdateReviewRequestModal
              isOpen={isAddressChangeModalOpen}
              onClose={() => setIsAddressChangeModalOpen(false)}
              shipment={mtoShipment}
              onSubmit={async (shipmentID, shipmentETag, status, officeRemarks) => {
                const successCallback = () => {
                  if (status === ADDRESS_UPDATE_STATUS.APPROVED) {
                    setValues({
                      ...values,
                      hasDeliveryAddress: 'true',
                      delivery: {
                        ...values.delivery,
                        address: mtoShipment.deliveryAddressUpdate.newAddress,
                      },
                    });
                  }
                };
                await handleSubmitShipmentAddressUpdateReview(
                  shipmentID,
                  shipmentETag,
                  status,
                  officeRemarks,
                  successCallback,
                );
              }}
              errorMessage={shipmentAddressUpdateReviewErrorMessage}
              setErrorMessage={setShipmentAddressUpdateReviewErrorMessage}
            />
            <NotificationScrollToTop dependency={datesErrorMessage} />
            {datesErrorMessage && (
              <Alert data-testid="datesErrorMessage" type="error" headingLevel="h4" heading="An error occurred">
                {datesErrorMessage}
              </Alert>
            )}
            <NotificationScrollToTop dependency={errorMessage} />
            {errorMessage && (
              <Alert data-testid="errorMessage" type="error" headingLevel="h4" heading="An error occurred">
                {errorCode === 400 ? (
                  <p>
                    {errorMessage} Please try again later, or contact the&nbsp;
                    <Link to={technicalHelpDeskURL} target="_blank" rel="noreferrer">
                      Technical Help Desk
                    </Link>
                    .
                  </p>
                ) : (
                  <p>{errorMessage}</p>
                )}
              </Alert>
            )}
            <NotificationScrollToTop dependency={successMessage} />
            {successMessage && (
              <Alert type="success" cta={successMessageAlertControl}>
                {successMessage}
              </Alert>
            )}
            {isTOO && mtoShipment.usesExternalVendor && (
              <Alert headingLevel="h4" type="warning">
                The GHC prime contractor is not handling the shipment. Information will not be automatically shared with
                the movers handling it.
              </Alert>
            )}
            {deliveryAddressUpdateRequested && (
              <Alert type="error" className={styles.alert}>
                Request needs review. <a href="#delivery-location">See delivery address to proceed.</a>
              </Alert>
            )}

            <div className={styles.ShipmentForm}>
              <div className={styles.headerWrapper}>
                <div>
                  <ShipmentTag shipmentType={shipmentType} shipmentNumber={shipmentNumber} />
                  {ppmType === PPM_TYPES.SMALL_PACKAGE && (
                    <Tag className={styles.tagInfo} data-testid="ppmTypeTag">
                      {getPPMTypeLabel(ppmType)}
                    </Tag>
                  )}
                  {ppmType === PPM_TYPES.ACTUAL_EXPENSE && (
                    <Tag className={styles.tagInfo} data-testid="actualExpenseReimbursementTag">
                      {getPPMTypeLabel(ppmType)}
                    </Tag>
                  )}

                  <h1>{isCreatePage ? 'Add' : 'Edit'} shipment details</h1>
                </div>
                {!isCreatePage &&
                  mtoShipment?.status !== 'APPROVED' &&
                  mtoShipment?.status !== 'APPROVALS_REQUESTED' && (
                    <Button
                      type="button"
                      onClick={() => {
                        handleShowCancellationModal();
                      }}
                      unstyled
                    >
                      Delete shipment
                    </Button>
                  )}
              </div>
              {isPPM && !isAdvancePage && isServiceCounselor && isCreatePage && (
                <SectionWrapper className={classNames(ppmStyles.sectionWrapper, formStyles.formSection)}>
                  <Alert type="warning" aria-live="polite" headingLevel="h4" data-testid="scPPMCreateWarning">
                    Creating a PPM as a Service Counselor will automatically approve the PPM shipment and send it to the
                    customer. Please ensure all information is correct. After creation you will not be able to edit the
                    shipment.
                  </Alert>
                </SectionWrapper>
              )}
              <SectionWrapper className={styles.weightAllowance}>
                {isUB ? (
                  <p data-testid="ubWeightAllowance">
                    <strong>UB Weight allowance: </strong>
                    {formatWeight(serviceMember.weightAllotment.unaccompaniedBaggageAllowance)}
                  </p>
                ) : (
                  <p data-testid="weightAllowance">
                    <strong>Weight allowance: </strong>
                    {formatWeight(serviceMember.weightAllotment.authorizedWeight)}
                  </p>
                )}
              </SectionWrapper>

              <Form className={formStyles.form}>
                {isTOO && !isHHG && !isPPM && !isBoat && !isMobileHome && !isUB && <ShipmentVendor />}

                {isNTSR && <ShipmentWeightInput userRole={userRole} />}

                {isBoat && (
                  <BoatShipmentForm
                    lengthHasError={lengthHasError}
                    widthHasError={widthHasError}
                    heightHasError={heightHasError}
                    values={values}
                    setFieldTouched={formikProps.setFieldTouched}
                    setFieldError={setFieldError}
                    validateForm={validateForm}
                    dimensionError={dimensionError}
                  />
                )}

                {isMobileHome && (
                  <MobileHomeShipmentForm
                    lengthHasError={lengthHasError}
                    widthHasError={widthHasError}
                    heightHasError={heightHasError}
                    values={values}
                    setFieldTouched={formikProps.setFieldTouched}
                    setFieldError={setFieldError}
                    validateForm={validateForm}
                    dimensionError={dimensionError}
                  />
                )}

                {showPickupFields && (
                  <SectionWrapper className={formStyles.formSection}>
                    <h3 className={styles.SectionHeaderExtraSpacing}>Pickup details</h3>
                    {requiredAsteriskMessage}
                    <Fieldset data-testid="requestedPickupDateFieldSet">
                      {isRequestedPickupDateAlertVisible && !isRequestedPickupDateInvalid && (
                        <Alert
                          type="warning"
                          aria-live="polite"
                          headingLevel="h4"
                          data-testid="requestedPickupDateAlert"
                        >
                          {requestedPickupDateAlertMessage}
                        </Alert>
                      )}
                      <DatePickerInput
                        name="pickup.requestedDate"
                        label="Requested pickup date"
                        id="requestedPickupDate"
                        showRequiredAsterisk
                        requried
                        validate={validatePickupDate}
                        onChange={handlePickupDateChange}
                      />
                    </Fieldset>
                    {!isNTSR && (
                      <>
                        <AddressFields
                          name="pickup.address"
                          legend="Pickup Address"
                          formikProps={formikProps}
                          render={(fields) => (
                            <>
                              <p>What address are the movers picking up from?</p>
                              <Checkbox
                                data-testid="useCurrentResidence"
                                label="Use pickup address"
                                name="useCurrentResidence"
                                onChange={handleUseCurrentResidenceChange}
                                id="useCurrentResidenceCheckbox"
                              />
                              {fields}
                              <h4>Second Pickup Address</h4>
                              <FormGroup>
                                <p>Do you want movers to pick up any belongings from a second address?</p>
                                <div className={formStyles.radioGroup}>
                                  <Field
                                    as={Radio}
                                    id="has-secondary-pickup"
                                    data-testid="has-secondary-pickup"
                                    label="Yes"
                                    name="hasSecondaryPickup"
                                    value="true"
                                    title="Yes, I have a second pickup address"
                                    checked={hasSecondaryPickup === 'true'}
                                    disabled={!isPreceedingAddressComplete('true', values.pickup.address)}
                                    onChange={(e) => updateAddressTouched(e, 'secondaryPickup.address', blankAddress)}
                                  />
                                  <Field
                                    as={Radio}
                                    id="no-secondary-pickup"
                                    data-testid="no-secondary-pickup"
                                    label="No"
                                    name="hasSecondaryPickup"
                                    value="false"
                                    title="No, I do not have a second pickup address"
                                    checked={hasSecondaryPickup !== 'true'}
                                    disabled={!isPreceedingAddressComplete('true', values.pickup.address)}
                                    onChange={(e) => handleAddressToggleChange(e, values, setValues, blankAddress)}
                                  />
                                </div>
                              </FormGroup>
                              {hasSecondaryPickup === 'true' && (
                                <>
                                  <AddressFields name="secondaryPickup.address" formikProps={formikProps} />
                                  {isTertiaryAddressEnabled && (
                                    <>
                                      <h4>Third Pickup Address</h4>
                                      <FormGroup>
                                        <p>Do you want movers to pick up any belongings from a third address?</p>
                                        <div className={formStyles.radioGroup}>
                                          <Field
                                            as={Radio}
                                            id="has-tertiary-pickup"
                                            data-testid="has-tertiary-pickup"
                                            label="Yes"
                                            name="hasTertiaryPickup"
                                            value="true"
                                            title="Yes, I have a third pickup address"
                                            checked={hasTertiaryPickup === 'true'}
                                            disabled={
                                              !isPreceedingAddressComplete(
                                                hasSecondaryPickup,
                                                values.secondaryPickup.address,
                                              )
                                            }
                                            onChange={(e) =>
                                              updateAddressTouched(e, 'tertiaryPickup.address', blankAddress)
                                            }
                                          />
                                          <Field
                                            as={Radio}
                                            id="no-tertiary-pickup"
                                            data-testid="no-tertiary-pickup"
                                            label="No"
                                            name="hasTertiaryPickup"
                                            value="false"
                                            title="No, I do not have a third pickup address"
                                            checked={hasTertiaryPickup !== 'true'}
                                            disabled={
                                              !isPreceedingAddressComplete(
                                                hasSecondaryPickup,
                                                values.secondaryPickup.address,
                                              )
                                            }
                                            onChange={(e) =>
                                              handleAddressToggleChange(e, values, setValues, blankAddress)
                                            }
                                          />
                                        </div>
                                      </FormGroup>
                                      {hasTertiaryPickup === 'true' && (
                                        <AddressFields name="tertiaryPickup.address" formikProps={formikProps} />
                                      )}
                                    </>
                                  )}
                                </>
                              )}
                            </>
                          )}
                        />

                        <ContactInfoFields
                          name="pickup.agent"
                          legend={<div className={formStyles.legendContent}>Releasing agent</div>}
                          render={(fields) => {
                            return fields;
                          }}
                        />
                      </>
                    )}
                  </SectionWrapper>
                )}

                {isTOO && (isNTS || isNTSR) && (
                  <>
                    <StorageFacilityInfo userRole={userRole} />
                    <StorageFacilityAddress values={values} formikProps={formikProps} />
                  </>
                )}

                {isServiceCounselor && isNTSR && (
                  <>
                    <StorageFacilityInfo userRole={userRole} />
                    <StorageFacilityAddress values={values} formikProps={formikProps} />
                  </>
                )}

                {showDeliveryFields && (
                  <SectionWrapper className={formStyles.formSection}>
                    <h3 className={styles.SectionHeaderExtraSpacing}>Delivery details</h3>
                    {requiredAsteriskMessage}
                    <Fieldset>
                      {isRequestedDeliveryDateAlertVisible && (
                        <Alert type="warning" aria-live="polite" headingLevel="h4">
                          {requestedDeliveryDateAlertMessage}
                        </Alert>
                      )}
                      <DatePickerInput
                        name="delivery.requestedDate"
                        label="Requested delivery date"
                        id="requestedDeliveryDate"
                        showRequiredAsterisk
                        required
                        validate={validateDate}
                        onChange={handleDeliveryDateChange}
                      />
                    </Fieldset>
                    {isNTSR && (
                      <>
                        {deliveryAddressUpdateRequested && (
                          <Alert type="error" slim className={styles.deliveryAddressUpdateAlert} id="delivery-location">
                            <span className={styles.deliveryAddressUpdateAlertContent}>
                              Pending delivery address change request needs review.{' '}
                              <Button
                                className={styles.reviewRequestLink}
                                type="button"
                                unstyled
                                onClick={() => setIsAddressChangeModalOpen(true)}
                                disabled={false}
                              >
                                Review request
                              </Button>{' '}
                              to proceed.
                            </span>
                          </Alert>
                        )}
                        <Fieldset
                          legend="Delivery Address"
                          disabled={deliveryAddressUpdateRequested}
                          className={classNames('usa-legend')}
                        >
                          <AddressFields
                            name="delivery.address"
                            formikProps={formikProps}
                            render={(fields) => {
                              return fields;
                            }}
                          />
                          <h4>Second Delivery Address</h4>
                          <FormGroup>
                            <p>Do you want the movers to deliver any belongings to a second address?</p>
                            <div className={formStyles.radioGroup}>
                              <Field
                                as={Radio}
                                data-testid="has-secondary-delivery"
                                id="has-secondary-delivery"
                                label="Yes"
                                name="hasSecondaryDelivery"
                                value="true"
                                title="Yes, I have a second destination location"
                                checked={hasSecondaryDelivery === 'true'}
                                disabled={!isPreceedingAddressComplete('true', values.delivery.address)}
                                onChange={(e) => updateAddressTouched(e, 'secondaryDelivery.address', blankAddress)}
                              />
                              <Field
                                as={Radio}
                                data-testid="no-secondary-delivery"
                                id="no-secondary-delivery"
                                label="No"
                                name="hasSecondaryDelivery"
                                value="false"
                                title="No, I do not have a second destination location"
                                checked={hasSecondaryDelivery !== 'true'}
                                disabled={!isPreceedingAddressComplete('true', values.delivery.address)}
                                onChange={(e) => handleAddressToggleChange(e, values, setValues, blankAddress)}
                              />
                            </div>
                          </FormGroup>
                          {hasSecondaryDelivery === 'true' && (
                            <>
                              <AddressFields name="secondaryDelivery.address" formikProps={formikProps} />
                              {isTertiaryAddressEnabled && (
                                <>
                                  <h4>Third Delivery Address</h4>
                                  <FormGroup>
                                    <p>Do you want the movers to deliver any belongings to a third address?</p>
                                    <div className={formStyles.radioGroup}>
                                      <Field
                                        as={Radio}
                                        id="has-tertiary-delivery"
                                        data-testid="has-tertiary-delivery"
                                        label="Yes"
                                        name="hasTertiaryDelivery"
                                        value="true"
                                        title="Yes, I have a third delivery address"
                                        checked={hasTertiaryDelivery === 'true'}
                                        disabled={
                                          !isPreceedingAddressComplete(
                                            hasSecondaryDelivery,
                                            values.secondaryDelivery.address,
                                          )
                                        }
                                        onChange={(e) =>
                                          updateAddressTouched(e, 'tertiaryDelivery.address', blankAddress)
                                        }
                                      />
                                      <Field
                                        as={Radio}
                                        id="no-tertiary-delivery"
                                        data-testid="no-tertiary-delivery"
                                        label="No"
                                        name="hasTertiaryDelivery"
                                        value="false"
                                        title="No, I do not have a third delivery address"
                                        checked={hasTertiaryDelivery !== 'true'}
                                        disabled={
                                          !isPreceedingAddressComplete(
                                            hasSecondaryDelivery,
                                            values.secondaryDelivery.address,
                                          )
                                        }
                                        onChange={(e) => handleAddressToggleChange(e, values, setValues, blankAddress)}
                                      />
                                    </div>
                                  </FormGroup>
                                  {hasTertiaryDelivery === 'true' && (
                                    <AddressFields name="tertiaryDelivery.address" formikProps={formikProps} />
                                  )}
                                </>
                              )}
                            </>
                          )}
                          {displayDestinationType && (
                            <DropdownInput
                              label="Destination type"
                              name="destinationType"
                              options={shipmentDestinationAddressOptions}
                              id="destinationType"
                            />
                          )}
                        </Fieldset>

                        <ContactInfoFields
                          name="delivery.agent"
                          legend={<div className={formStyles.legendContent}>Receiving agent</div>}
                          render={(fields) => {
                            return fields;
                          }}
                        />
                      </>
                    )}
                    {!isNTS && !isNTSR && (
                      <>
                        <p className={classNames('usa-legend', styles.mockLegend)} id="delivery-location">
                          Delivery Address
                        </p>
                        {deliveryAddressUpdateRequested && (
                          <Alert type="error" slim className={styles.deliveryAddressUpdateAlert}>
                            <span className={styles.deliveryAddressUpdateAlertContent}>
                              Pending delivery address change request needs review.{' '}
                              <Button
                                className={styles.reviewRequestLink}
                                type="button"
                                unstyled
                                onClick={() => setIsAddressChangeModalOpen(true)}
                                disabled={false}
                              >
                                Review request
                              </Button>{' '}
                              to proceed.
                            </span>
                          </Alert>
                        )}
                        <Fieldset
                          legendStyle="srOnly"
                          legend="Delivery Address"
                          disabled={deliveryAddressUpdateRequested}
                        >
                          <FormGroup>
                            <p>Does the customer know their delivery address yet?</p>
                            <div className={formStyles.radioGroup}>
                              <Field
                                as={Radio}
                                id="has-delivery-address"
                                label="Yes"
                                name="hasDeliveryAddress"
                                value="true"
                                title="Yes, I know my delivery address"
                                checked={hasDeliveryAddress === 'true'}
                                onChange={(e) => handleAddressToggleChange(e, values, setValues, blankAddress)}
                              />
                              <Field
                                as={Radio}
                                id="no-delivery-address"
                                label="No"
                                name="hasDeliveryAddress"
                                value="false"
                                title="No, I do not know my delivery address"
                                checked={hasDeliveryAddress === 'false'}
                                onChange={(e) => updateAddressTouched(e, 'delivery.address', newDutyLocationAddress)}
                              />
                            </div>
                          </FormGroup>
                          {hasDeliveryAddress === 'true' ? (
                            <AddressFields
                              name="delivery.address"
                              formikProps={formikProps}
                              render={(fields) => (
                                <>
                                  {fields}
                                  {displayDestinationType && (
                                    <DropdownInput
                                      label="Destination type"
                                      name="destinationType"
                                      options={shipmentDestinationAddressOptions}
                                      id="destinationType"
                                    />
                                  )}
                                  <h4>Second Delivery Address</h4>
                                  <FormGroup>
                                    <p>Do you want the movers to deliver any belongings to a second address?</p>
                                    <div className={formStyles.radioGroup}>
                                      <Field
                                        as={Radio}
                                        data-testid="has-secondary-delivery"
                                        id="has-secondary-delivery"
                                        label="Yes"
                                        name="hasSecondaryDelivery"
                                        value="true"
                                        title="Yes, I have a second destination location"
                                        checked={hasSecondaryDelivery === 'true'}
                                        disabled={
                                          !isPreceedingAddressComplete(hasDeliveryAddress, values.delivery.address)
                                        }
                                        onChange={(e) =>
                                          updateAddressTouched(e, 'secondaryDelivery.address', blankAddress)
                                        }
                                      />
                                      <Field
                                        as={Radio}
                                        data-testid="no-secondary-delivery"
                                        id="no-secondary-delivery"
                                        label="No"
                                        name="hasSecondaryDelivery"
                                        value="false"
                                        title="No, I do not have a second destination location"
                                        checked={hasSecondaryDelivery !== 'true'}
                                        disabled={
                                          !isPreceedingAddressComplete(hasDeliveryAddress, values.delivery.address)
                                        }
                                        onChange={(e) => handleAddressToggleChange(e, values, setValues, blankAddress)}
                                      />
                                    </div>
                                  </FormGroup>
                                  {hasSecondaryDelivery === 'true' && (
                                    <>
                                      <AddressFields name="secondaryDelivery.address" formikProps={formikProps} />
                                      {isTertiaryAddressEnabled && (
                                        <>
                                          <h4>Third Delivery Address</h4>
                                          <FormGroup>
                                            <p>Do you want the movers to deliver any belongings to a third address?</p>
                                            <div className={formStyles.radioGroup}>
                                              <Field
                                                as={Radio}
                                                id="has-tertiary-delivery"
                                                data-testid="has-tertiary-delivery"
                                                label="Yes"
                                                name="hasTertiaryDelivery"
                                                value="true"
                                                title="Yes, I have a third delivery address"
                                                checked={hasTertiaryDelivery === 'true'}
                                                disabled={
                                                  !isPreceedingAddressComplete(
                                                    hasSecondaryDelivery,
                                                    values.secondaryDelivery.address,
                                                  )
                                                }
                                                onChange={(e) =>
                                                  updateAddressTouched(e, 'tertiaryDelivery.address', blankAddress)
                                                }
                                              />
                                              <Field
                                                as={Radio}
                                                id="no-tertiary-delivery"
                                                data-testid="no-tertiary-delivery"
                                                label="No"
                                                name="hasTertiaryDelivery"
                                                value="false"
                                                title="No, I do not have a third delivery address"
                                                checked={hasTertiaryDelivery !== 'true'}
                                                disabled={
                                                  !isPreceedingAddressComplete(
                                                    hasSecondaryDelivery,
                                                    values.secondaryDelivery.address,
                                                  )
                                                }
                                                onChange={(e) =>
                                                  handleAddressToggleChange(e, values, setValues, blankAddress)
                                                }
                                              />
                                            </div>
                                          </FormGroup>
                                          {hasTertiaryDelivery === 'true' && (
                                            <AddressFields name="tertiaryDelivery.address" formikProps={formikProps} />
                                          )}
                                        </>
                                      )}
                                    </>
                                  )}
                                </>
                              )}
                            />
                          ) : (
                            <div>
                              <p>
                                We can use the zip of their{' '}
                                {displayDestinationType ? 'HOR, HOS or PLEAD:' : 'new duty location:'}
                                <br />
                                <strong>
                                  {newDutyLocationAddress.city}, {newDutyLocationAddress.state}{' '}
                                  {newDutyLocationAddress.postalCode}{' '}
                                </strong>
                              </p>
                              {displayDestinationType && (
                                <DropdownInput
                                  label="Destination type"
                                  name="destinationType"
                                  options={shipmentDestinationAddressOptions}
                                  id="destinationType"
                                />
                              )}
                            </div>
                          )}
                        </Fieldset>

                        <ContactInfoFields
                          name="delivery.agent"
                          legend={<div className={formStyles.legendContent}>Receiving agent</div>}
                          render={(fields) => {
                            return fields;
                          }}
                        />
                      </>
                    )}
                  </SectionWrapper>
                )}

                {isPPM && !isAdvancePage && (
                  <>
                    {isServiceCounselor && (
                      <SectionWrapper
                        className={classNames(ppmStyles.sectionWrapper, formStyles.formSection)}
                        data-testid="ppmTypeSection"
                      >
                        <h3>PPM Type</h3>
                        <FormGroup>
<<<<<<< HEAD
                          <div>
                            <Label className={styles.Label} htmlFor="ppmType">
                              <span>Indicate the PPM Type</span>
                            </Label>
=======
                          <Label htmlFor="ppmType">
                            <span>Indicate the PPM Type</span>
                          </Label>
                          <Field
                            as={Radio}
                            id="isIncentiveBased"
                            label={getPPMTypeLabel(PPM_TYPES.INCENTIVE_BASED)}
                            name="ppmType"
                            value={PPM_TYPES.INCENTIVE_BASED}
                            checked={(ppmType == null && !isCivilian) || ppmType === PPM_TYPES.INCENTIVE_BASED}
                            disabled={isCivilian}
                            className={styles.buttonGroup}
                            data-testid="isIncentiveBased"
                          />
                          <Field
                            as={Radio}
                            id="isActualExpense"
                            label={getPPMTypeLabel(PPM_TYPES.ACTUAL_EXPENSE)}
                            name="ppmType"
                            value={PPM_TYPES.ACTUAL_EXPENSE}
                            checked={(ppmType == null && isCivilian) || ppmType === PPM_TYPES.ACTUAL_EXPENSE}
                            className={styles.buttonGroup}
                            data-testid="isActualExpense"
                          />
                          {ppmSprFF && (
>>>>>>> f43c4acb
                            <Field
                              as={Radio}
                              id="isIncentiveBased"
                              label={getPPMTypeLabel(PPM_TYPES.INCENTIVE_BASED)}
                              name="ppmType"
                              value={PPM_TYPES.INCENTIVE_BASED}
                              checked={(ppmType == null && !isCivilian) || ppmType === PPM_TYPES.INCENTIVE_BASED}
                              disabled={isCivilian}
                              className={styles.buttonGroup}
                              data-testid="isIncentiveBased"
                            />
                            <Field
                              as={Radio}
                              id="isActualExpense"
                              label={getPPMTypeLabel(PPM_TYPES.ACTUAL_EXPENSE)}
                              name="ppmType"
                              value={PPM_TYPES.ACTUAL_EXPENSE}
                              checked={(ppmType == null && isCivilian) || ppmType === PPM_TYPES.ACTUAL_EXPENSE}
                              className={styles.buttonGroup}
                              data-testid="isActualExpense"
                            />
                            {ppmSprFF && (
                              <Field
                                as={Radio}
                                id="isSmallPackage"
                                label={getPPMTypeLabel(PPM_TYPES.SMALL_PACKAGE)}
                                name="ppmType"
                                value={PPM_TYPES.SMALL_PACKAGE}
                                checked={ppmType === PPM_TYPES.SMALL_PACKAGE}
                                className={styles.buttonGroup}
                                data-testid="isSmallPackage"
                              />
                            )}
                          </div>
                        </FormGroup>
                      </SectionWrapper>
                    )}
                    <SectionWrapper className={classNames(ppmStyles.sectionWrapper, formStyles.formSection)}>
                      <h3>{ppmType === PPM_TYPES.SMALL_PACKAGE ? 'Shipped Date' : 'Departure Date'}</h3>
                      {requiredAsteriskMessage}
                      <DatePickerInput
                        name="expectedDepartureDate"
                        label={
                          ppmType === PPM_TYPES.SMALL_PACKAGE
                            ? 'When did the customer ship their package?'
                            : 'Planned Departure Date'
                        }
                        showRequiredAsterisk
                        required
                      />
                      <Hint className={ppmStyles.hint}>
                        Enter the first day you expect to move things. It&apos;s OK if the actual date is different. We
                        will ask for your actual departure date when you document and complete your PPM.
                      </Hint>
                    </SectionWrapper>
                    <SectionWrapper className={classNames(ppmStyles.sectionWrapper, formStyles.formSection)}>
                      <AddressFields
                        name="pickup.address"
                        legend={ppmType === PPM_TYPES.SMALL_PACKAGE ? 'Shipped from Address' : 'Pickup Address'}
                        formikProps={formikProps}
                        render={(fields) => (
                          <>
                            <p>What address are you moving from?</p>
                            <Checkbox
                              data-testid="useCurrentResidence"
                              label="Use Pickup Address"
                              name="useCurrentResidence"
                              onChange={handleUseCurrentResidenceChange}
                              id="useCurrentResidenceCheckbox"
                            />
                            {fields}
                            <h4>Second Pickup Address</h4>
                            <FormGroup>
                              <p>
                                Will you move any belongings from a second address? (Must be near the pickup address.
                                Subject to approval.)
                              </p>
                              <div className={formStyles.radioGroup}>
                                <Field
                                  as={Radio}
                                  id="has-secondary-pickup"
                                  data-testid="has-secondary-pickup"
                                  label="Yes"
                                  name="hasSecondaryPickup"
                                  value="true"
                                  title="Yes, there is a second pickup address"
                                  checked={hasSecondaryPickup === 'true'}
                                  disabled={!isPreceedingAddressComplete('true', values.pickup.address)}
                                  onChange={(e) => updateAddressTouched(e, 'secondaryPickup.address', blankAddress)}
                                />
                                <Field
                                  as={Radio}
                                  id="no-secondary-pickup"
                                  data-testid="no-secondary-pickup"
                                  label="No"
                                  name="hasSecondaryPickup"
                                  value="false"
                                  title="No, there is not a second pickup address"
                                  checked={hasSecondaryPickup !== 'true'}
                                  disabled={!isPreceedingAddressComplete('true', values.pickup.address)}
                                  onChange={(e) => handleAddressToggleChange(e, values, setValues, blankAddress)}
                                />
                              </div>
                            </FormGroup>
                            {hasSecondaryPickup === 'true' && (
                              <>
                                <AddressFields name="secondaryPickup.address" formikProps={formikProps} />
                                {isTertiaryAddressEnabled && (
                                  <>
                                    <h4>Third Pickup Address</h4>
                                    <FormGroup>
                                      <p>
                                        Will you move any belongings from a third address? (Must be near the pickup
                                        address. Subject to approval.)
                                      </p>
                                      <div className={formStyles.radioGroup}>
                                        <Field
                                          as={Radio}
                                          id="has-tertiary-pickup"
                                          data-testid="has-tertiary-pickup"
                                          label="Yes"
                                          name="hasTertiaryPickup"
                                          value="true"
                                          title="Yes, there is a third pickup address"
                                          checked={hasTertiaryPickup === 'true'}
                                          disabled={
                                            !isPreceedingAddressComplete(
                                              hasSecondaryPickup,
                                              values.secondaryPickup.address,
                                            )
                                          }
                                          onChange={(e) =>
                                            updateAddressTouched(e, 'tertiaryPickup.address', blankAddress)
                                          }
                                        />
                                        <Field
                                          as={Radio}
                                          id="no-tertiary-pickup"
                                          data-testid="no-tertiary-pickup"
                                          label="No"
                                          name="hasTertiaryPickup"
                                          value="false"
                                          title="No, there is not a third pickup address"
                                          checked={hasTertiaryPickup !== 'true'}
                                          disabled={
                                            !isPreceedingAddressComplete(
                                              hasSecondaryPickup,
                                              values.secondaryPickup.address,
                                            )
                                          }
                                          onChange={(e) =>
                                            handleAddressToggleChange(e, values, setValues, blankAddress)
                                          }
                                        />
                                      </div>
                                    </FormGroup>
                                    {hasTertiaryPickup === 'true' && (
                                      <AddressFields name="tertiaryPickup.address" formikProps={formikProps} />
                                    )}
                                  </>
                                )}
                              </>
                            )}
                          </>
                        )}
                      />
                      <AddressFields
                        name="destination.address"
                        legend={ppmType === PPM_TYPES.SMALL_PACKAGE ? 'Destination Address' : 'Delivery Address'}
                        formikProps={formikProps}
                        optionalAddress1
                        render={(fields) => (
                          <>
                            {fields}
                            <h4>Second {ppmType === PPM_TYPES.SMALL_PACKAGE ? 'Destination' : 'Delivery'} Address</h4>
                            <FormGroup>
                              <p>
                                Will you move any belongings to a second address? (Must be near the{' '}
                                {ppmType === PPM_TYPES.SMALL_PACKAGE ? 'destination' : 'delivery'} address. Subject to
                                approval.)
                              </p>
                              <div className={formStyles.radioGroup}>
                                <Field
                                  as={Radio}
                                  data-testid="has-secondary-destination"
                                  id="has-secondary-destination"
                                  label="Yes"
                                  name="hasSecondaryDestination"
                                  value="true"
                                  title="Yes, there is a second destination location"
                                  checked={hasSecondaryDestination === 'true'}
                                  disabled={
                                    !isPreceedingAddressPPMPrimaryDestinationComplete(values.destination.address)
                                  }
                                  onChange={(e) =>
                                    updateAddressTouched(e, 'secondaryDestination.address', blankAddress)
                                  }
                                />
                                <Field
                                  as={Radio}
                                  data-testid="no-secondary-destination"
                                  id="no-secondary-destination"
                                  label="No"
                                  name="hasSecondaryDestination"
                                  value="false"
                                  title="No, there is not a second destination location"
                                  checked={hasSecondaryDestination !== 'true'}
                                  disabled={
                                    !isPreceedingAddressPPMPrimaryDestinationComplete(values.destination.address)
                                  }
                                  onChange={(e) => handleAddressToggleChange(e, values, setValues, blankAddress)}
                                />
                              </div>
                            </FormGroup>
                            {hasSecondaryDestination === 'true' && (
                              <>
                                <AddressFields name="secondaryDestination.address" formikProps={formikProps} />
                                {isTertiaryAddressEnabled && (
                                  <>
                                    <h4>
                                      Third {ppmType === PPM_TYPES.SMALL_PACKAGE ? 'Destination' : 'Delivery'} Address
                                    </h4>
                                    <FormGroup>
                                      <p>
                                        Will you move any belongings to a third address? (Must be near the{' '}
                                        {ppmType === PPM_TYPES.SMALL_PACKAGE ? 'destination' : 'delivery'} address.
                                        Subject to approval.)
                                      </p>
                                      <div className={formStyles.radioGroup}>
                                        <Field
                                          as={Radio}
                                          id="has-tertiary-destination"
                                          data-testid="has-tertiary-destination"
                                          label="Yes"
                                          name="hasTertiaryDestination"
                                          value="true"
                                          title="Yes, I have a third delivery address"
                                          checked={hasTertiaryDestination === 'true'}
                                          disabled={
                                            !isPreceedingAddressComplete(
                                              hasSecondaryDestination,
                                              values.secondaryDestination.address,
                                            )
                                          }
                                          onChange={(e) =>
                                            updateAddressTouched(e, 'tertiaryDestination.address', blankAddress)
                                          }
                                        />
                                        <Field
                                          as={Radio}
                                          id="no-tertiary-destination"
                                          data-testid="no-tertiary-destination"
                                          label="No"
                                          name="hasTertiaryDestination"
                                          value="false"
                                          title="No, I do not have a third delivery address"
                                          checked={hasTertiaryDestination !== 'true'}
                                          disabled={
                                            !isPreceedingAddressComplete(
                                              hasSecondaryDestination,
                                              values.secondaryDestination.address,
                                            )
                                          }
                                          onChange={(e) =>
                                            handleAddressToggleChange(e, values, setValues, blankAddress)
                                          }
                                        />
                                      </div>
                                    </FormGroup>
                                    {hasTertiaryDestination === 'true' && (
                                      <AddressFields name="tertiaryDestination.address" formikProps={formikProps} />
                                    )}
                                  </>
                                )}
                              </>
                            )}
                          </>
                        )}
                      />
                    </SectionWrapper>
                    {showCloseoutOffice && (
                      <SectionWrapper>
                        <h3>Closeout office</h3>
                        {requiredAsteriskMessage}
                        <CloseoutOfficeInput
                          hint="If there is more than one PPM for this move, the closeout office will be the same for all your PPMs."
                          name="closeoutOffice"
                          placeholder="Start typing a closeout location..."
                          label="Closeout location"
                          displayAddress
                          showRequiredAsterisk
                          required
                        />
                      </SectionWrapper>
                    )}
                    {ppmType !== PPM_TYPES.SMALL_PACKAGE && (
                      <ShipmentCustomerSIT
                        sitEstimatedWeight={mtoShipment.ppmShipment?.sitEstimatedWeight}
                        sitEstimatedEntryDate={mtoShipment.ppmShipment?.sitEstimatedEntryDate}
                        sitEstimatedDepartureDate={mtoShipment.ppmShipment?.sitEstimatedDepartureDate}
                      />
                    )}
                    <ShipmentWeight
                      authorizedWeight={serviceMember.weightAllotment.totalWeightSelf.toString()}
                      onEstimatedWeightChange={updateEstimatedWeightValue}
                    />
                  </>
                )}

                {isPPM && isAdvancePage && isServiceCounselor && mtoShipment.ppmShipment?.sitExpected && (
                  <SITCostDetails
                    cost={mtoShipment.ppmShipment?.sitEstimatedCost}
                    weight={mtoShipment.ppmShipment?.sitEstimatedWeight}
                    sitLocation={mtoShipment.ppmShipment?.sitLocation}
                    originZip={mtoShipment.ppmShipment?.pickupAddress.postalCode}
                    destinationZip={mtoShipment.ppmShipment?.destinationAddress.postalCode}
                    departureDate={mtoShipment.ppmShipment?.sitEstimatedDepartureDate}
                    entryDate={mtoShipment.ppmShipment?.sitEstimatedEntryDate}
                  />
                )}

                {isPPM && isAdvancePage && (
                  <ShipmentIncentiveAdvance
                    values={values}
                    estimatedIncentive={mtoShipment.ppmShipment?.estimatedIncentive}
                    advanceAmountRequested={mtoShipment.ppmShipment?.advanceAmountRequested}
                  />
                )}

                {(!isPPM || (isPPM && isAdvancePage)) && (
                  <ShipmentFormRemarks
                    userRole={userRole}
                    shipmentType={shipmentType}
                    customerRemarks={mtoShipment.customerRemarks}
                    counselorRemarks={mtoShipment.counselorRemarks}
                    showHint={false}
                    error={
                      formikProps.errors.counselorRemarks &&
                      (values.advanceRequested !== mtoShipment.ppmShipment?.hasRequestedAdvance ||
                        values.advance !== mtoShipment.ppmShipment?.advanceAmountRequested)
                    }
                    advanceStatus={values.advanceStatus}
                  />
                )}

                {showAccountingCodes && (
                  <ShipmentAccountingCodes
                    TACs={TACs}
                    SACs={SACs}
                    onEditCodesClick={() => navigate(editOrdersPath)}
                    optional={isServiceCounselor}
                  />
                )}

                <div className={`${formStyles.formActions} ${styles.buttonGroup}`}>
                  <Button
                    type="button"
                    secondary
                    onClick={() => {
                      navigate(moveDetailsPath);
                    }}
                  >
                    Cancel
                  </Button>
                  {!isPPM && (
                    <Button
                      data-testid="submitForm"
                      disabled={isSubmitting || !isValid}
                      type="submit"
                      onClick={handleSubmit}
                    >
                      Save
                    </Button>
                  )}
                  {isPPM && (
                    <Button
                      data-testid="submitForm"
                      disabled={isSubmitting || !isValid}
                      type="submit"
                      onClick={handleSubmit}
                    >
                      Save and Continue
                    </Button>
                  )}
                </div>
              </Form>
            </div>
          </>
        );
      }}
    </Formik>
  );
};

ShipmentForm.propTypes = {
  submitHandler: func.isRequired,
  onUpdate: func,
  isCreatePage: bool,
  isForServicesCounseling: bool,
  currentResidence: AddressShape.isRequired,
  newDutyLocationAddress: SimpleAddressShape,
  shipmentType: string.isRequired,
  mtoShipment: ShipmentShape,
  moveTaskOrderID: string.isRequired,
  mtoShipments: arrayOf(ShipmentShape).isRequired,
  serviceMember: shape({
    weightAllotment: shape({
      totalWeightSelf: number,
      ubAllowance: number,
    }),
    agency: string.isRequired,
  }).isRequired,
  TACs: AccountingCodesShape,
  SACs: AccountingCodesShape,
  userRole: oneOf(officeRoles).isRequired,
  displayDestinationType: bool,
  isAdvancePage: bool,
  move: shape({
    eTag: string,
    id: string,
    closeoutOffice: TransportationOfficeShape,
  }),
};

ShipmentForm.defaultProps = {
  isCreatePage: false,
  isForServicesCounseling: false,
  onUpdate: () => {},
  newDutyLocationAddress: {
    city: '',
    state: '',
    postalCode: '',
  },
  mtoShipment: ShipmentShape,
  TACs: {},
  SACs: {},
  displayDestinationType: false,
  isAdvancePage: false,
  move: {},
};

export default ShipmentForm;<|MERGE_RESOLUTION|>--- conflicted
+++ resolved
@@ -1466,38 +1466,10 @@
                       >
                         <h3>PPM Type</h3>
                         <FormGroup>
-<<<<<<< HEAD
                           <div>
                             <Label className={styles.Label} htmlFor="ppmType">
                               <span>Indicate the PPM Type</span>
                             </Label>
-=======
-                          <Label htmlFor="ppmType">
-                            <span>Indicate the PPM Type</span>
-                          </Label>
-                          <Field
-                            as={Radio}
-                            id="isIncentiveBased"
-                            label={getPPMTypeLabel(PPM_TYPES.INCENTIVE_BASED)}
-                            name="ppmType"
-                            value={PPM_TYPES.INCENTIVE_BASED}
-                            checked={(ppmType == null && !isCivilian) || ppmType === PPM_TYPES.INCENTIVE_BASED}
-                            disabled={isCivilian}
-                            className={styles.buttonGroup}
-                            data-testid="isIncentiveBased"
-                          />
-                          <Field
-                            as={Radio}
-                            id="isActualExpense"
-                            label={getPPMTypeLabel(PPM_TYPES.ACTUAL_EXPENSE)}
-                            name="ppmType"
-                            value={PPM_TYPES.ACTUAL_EXPENSE}
-                            checked={(ppmType == null && isCivilian) || ppmType === PPM_TYPES.ACTUAL_EXPENSE}
-                            className={styles.buttonGroup}
-                            data-testid="isActualExpense"
-                          />
-                          {ppmSprFF && (
->>>>>>> f43c4acb
                             <Field
                               as={Radio}
                               id="isIncentiveBased"
