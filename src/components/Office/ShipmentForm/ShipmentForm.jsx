--- conflicted
+++ resolved
@@ -772,142 +772,6 @@
             setIsRequestedDeliveryDateAlertVisible,
             onErrorHandler,
           );
-        };
-
-        const handleAddressToggleChange = (e) => {
-          if (e.target.name === 'hasSecondaryPickup') {
-            if (e.target.value === 'false') {
-              setValues({
-                ...values,
-                hasSecondaryPickup: 'false',
-                secondaryPickup: {
-                  blankAddress,
-                },
-              });
-            } else if (e.target.value === 'true') {
-              setValues({
-                ...values,
-                hasSecondaryPickup: 'true',
-                secondaryPickup: {
-                  ...values.secondaryPickup,
-                },
-              });
-            }
-          }
-          if (e.target.name === 'hasTertiaryPickup') {
-            if (e.target.value === 'false') {
-              setValues({
-                ...values,
-                hasTertiaryPickup: 'false',
-                tertiaryPickup: {
-                  blankAddress,
-                },
-              });
-            } else if (e.target.value === 'true') {
-              setValues({
-                ...values,
-                hasTertiaryPickup: 'true',
-                tertiaryPickup: {
-                  ...values.tertiaryPickup,
-                },
-              });
-            }
-          }
-          if (e.target.name === 'hasDeliveryAddress') {
-            if (e.target.value === 'false') {
-              setValues({
-                ...values,
-                hasDeliveryAddress: 'false',
-                delivery: {
-                  address: newDutyLocationAddress,
-                },
-              });
-            } else if (e.target.value === 'true') {
-              setValues({
-                ...values,
-                hasDeliveryAddress: 'true',
-                delivery: {
-                  ...values.delivery,
-                },
-              });
-            }
-          }
-          if (e.target.name === 'hasSecondaryDelivery') {
-            if (e.target.value === 'false') {
-              setValues({
-                ...values,
-                hasSecondaryDelivery: 'false',
-                secondaryDelivery: {
-                  blankAddress,
-                },
-              });
-            } else if (e.target.value === 'true') {
-              setValues({
-                ...values,
-                hasSecondaryDelivery: 'true',
-                secondaryDelivery: {
-                  ...values.secondaryDelivery,
-                },
-              });
-            }
-          }
-          if (e.target.name === 'hasTertiaryDelivery') {
-            if (e.target.value === 'false') {
-              setValues({
-                ...values,
-                hasTertiaryDelivery: 'false',
-                tertiaryDelivery: {
-                  blankAddress,
-                },
-              });
-            } else if (e.target.value === 'true') {
-              setValues({
-                ...values,
-                hasTertiaryDelivery: 'true',
-                tertiaryDelivery: {
-                  ...values.tertiaryDelivery,
-                },
-              });
-            }
-          }
-          if (e.target.name === 'hasSecondaryDestination') {
-            if (e.target.value === 'false') {
-              setValues({
-                ...values,
-                hasSecondaryDestination: 'false',
-                secondaryDestination: {
-                  blankAddress,
-                },
-              });
-            } else if (e.target.value === 'true') {
-              setValues({
-                ...values,
-                hasSecondaryDestination: 'true',
-                secondaryDestination: {
-                  ...values.secondaryDestination,
-                },
-              });
-            }
-          }
-          if (e.target.name === 'hasTertiaryDestination') {
-            if (e.target.value === 'false') {
-              setValues({
-                ...values,
-                hasTertiaryDestination: 'false',
-                tertiaryDestination: {
-                  blankAddress,
-                },
-              });
-            } else if (e.target.value === 'true') {
-              setValues({
-                ...values,
-                hasTertiaryDestination: 'true',
-                tertiaryDestination: {
-                  ...values.tertiaryDestination,
-                },
-              });
-            }
-          }
         };
 
         return (
@@ -1118,11 +982,7 @@
                                     title="Yes, I have a second pickup address"
                                     checked={hasSecondaryPickup === 'true'}
                                     disabled={!isPreceedingAddressComplete('true', values.pickup.address)}
-<<<<<<< HEAD
-                                    onChange={handleAddressToggleChange}
-=======
                                     onChange={(e) => handleAddressToggleChange(e, values, setValues, blankAddress)}
->>>>>>> f02935ed
                                   />
                                   <Field
                                     as={Radio}
@@ -1134,11 +994,7 @@
                                     title="No, I do not have a second pickup address"
                                     checked={hasSecondaryPickup !== 'true'}
                                     disabled={!isPreceedingAddressComplete('true', values.pickup.address)}
-<<<<<<< HEAD
-                                    onChange={handleAddressToggleChange}
-=======
                                     onChange={(e) => handleAddressToggleChange(e, values, setValues, blankAddress)}
->>>>>>> f02935ed
                                   />
                                 </div>
                               </FormGroup>
@@ -1170,13 +1026,9 @@
                                                 values.secondaryPickup.address,
                                               )
                                             }
-<<<<<<< HEAD
-                                            onChange={handleAddressToggleChange}
-=======
                                             onChange={(e) =>
                                               handleAddressToggleChange(e, values, setValues, blankAddress)
                                             }
->>>>>>> f02935ed
                                           />
                                           <Field
                                             as={Radio}
@@ -1193,13 +1045,9 @@
                                                 values.secondaryPickup.address,
                                               )
                                             }
-<<<<<<< HEAD
-                                            onChange={handleAddressToggleChange}
-=======
                                             onChange={(e) =>
                                               handleAddressToggleChange(e, values, setValues, blankAddress)
                                             }
->>>>>>> f02935ed
                                           />
                                         </div>
                                       </FormGroup>
@@ -1307,11 +1155,7 @@
                                 title="Yes, I have a second destination location"
                                 checked={hasSecondaryDelivery === 'true'}
                                 disabled={!isPreceedingAddressComplete('true', values.delivery.address)}
-<<<<<<< HEAD
-                                onChange={handleAddressToggleChange}
-=======
                                 onChange={(e) => handleAddressToggleChange(e, values, setValues, blankAddress)}
->>>>>>> f02935ed
                               />
                               <Field
                                 as={Radio}
@@ -1323,11 +1167,7 @@
                                 title="No, I do not have a second destination location"
                                 checked={hasSecondaryDelivery !== 'true'}
                                 disabled={!isPreceedingAddressComplete('true', values.delivery.address)}
-<<<<<<< HEAD
-                                onChange={handleAddressToggleChange}
-=======
                                 onChange={(e) => handleAddressToggleChange(e, values, setValues, blankAddress)}
->>>>>>> f02935ed
                               />
                             </div>
                           </FormGroup>
@@ -1359,11 +1199,7 @@
                                             values.secondaryDelivery.address,
                                           )
                                         }
-<<<<<<< HEAD
-                                        onChange={handleAddressToggleChange}
-=======
                                         onChange={(e) => handleAddressToggleChange(e, values, setValues, blankAddress)}
->>>>>>> f02935ed
                                       />
                                       <Field
                                         as={Radio}
@@ -1380,11 +1216,7 @@
                                             values.secondaryDelivery.address,
                                           )
                                         }
-<<<<<<< HEAD
-                                        onChange={handleAddressToggleChange}
-=======
                                         onChange={(e) => handleAddressToggleChange(e, values, setValues, blankAddress)}
->>>>>>> f02935ed
                                       />
                                     </div>
                                   </FormGroup>
@@ -1456,11 +1288,7 @@
                                 value="true"
                                 title="Yes, I know my delivery address"
                                 checked={hasDeliveryAddress === 'true'}
-<<<<<<< HEAD
-                                onChange={handleAddressToggleChange}
-=======
                                 onChange={(e) => handleAddressToggleChange(e, values, setValues, blankAddress)}
->>>>>>> f02935ed
                               />
                               <Field
                                 as={Radio}
@@ -1470,13 +1298,9 @@
                                 value="false"
                                 title="No, I do not know my delivery address"
                                 checked={hasDeliveryAddress === 'false'}
-<<<<<<< HEAD
-                                onChange={handleAddressToggleChange}
-=======
                                 onChange={(e) =>
                                   handleAddressToggleChange(e, values, setValues, newDutyLocationAddress)
                                 }
->>>>>>> f02935ed
                               />
                             </div>
                           </FormGroup>
@@ -1512,11 +1336,7 @@
                                         disabled={
                                           !isPreceedingAddressComplete(hasDeliveryAddress, values.delivery.address)
                                         }
-<<<<<<< HEAD
-                                        onChange={handleAddressToggleChange}
-=======
                                         onChange={(e) => handleAddressToggleChange(e, values, setValues, blankAddress)}
->>>>>>> f02935ed
                                       />
                                       <Field
                                         as={Radio}
@@ -1530,11 +1350,7 @@
                                         disabled={
                                           !isPreceedingAddressComplete(hasDeliveryAddress, values.delivery.address)
                                         }
-<<<<<<< HEAD
-                                        onChange={handleAddressToggleChange}
-=======
                                         onChange={(e) => handleAddressToggleChange(e, values, setValues, blankAddress)}
->>>>>>> f02935ed
                                       />
                                     </div>
                                   </FormGroup>
@@ -1566,13 +1382,9 @@
                                                     values.secondaryDelivery.address,
                                                   )
                                                 }
-<<<<<<< HEAD
-                                                onChange={handleAddressToggleChange}
-=======
                                                 onChange={(e) =>
                                                   handleAddressToggleChange(e, values, setValues, blankAddress)
                                                 }
->>>>>>> f02935ed
                                               />
                                               <Field
                                                 as={Radio}
@@ -1589,13 +1401,9 @@
                                                     values.secondaryDelivery.address,
                                                   )
                                                 }
-<<<<<<< HEAD
-                                                onChange={handleAddressToggleChange}
-=======
                                                 onChange={(e) =>
                                                   handleAddressToggleChange(e, values, setValues, blankAddress)
                                                 }
->>>>>>> f02935ed
                                               />
                                             </div>
                                           </FormGroup>
@@ -1745,11 +1553,7 @@
                                   title="Yes, there is a second pickup address"
                                   checked={hasSecondaryPickup === 'true'}
                                   disabled={!isPreceedingAddressComplete('true', values.pickup.address)}
-<<<<<<< HEAD
-                                  onChange={handleAddressToggleChange}
-=======
                                   onChange={(e) => handleAddressToggleChange(e, values, setValues, blankAddress)}
->>>>>>> f02935ed
                                 />
                                 <Field
                                   as={Radio}
@@ -1761,11 +1565,7 @@
                                   title="No, there is not a second pickup address"
                                   checked={hasSecondaryPickup !== 'true'}
                                   disabled={!isPreceedingAddressComplete('true', values.pickup.address)}
-<<<<<<< HEAD
-                                  onChange={handleAddressToggleChange}
-=======
                                   onChange={(e) => handleAddressToggleChange(e, values, setValues, blankAddress)}
->>>>>>> f02935ed
                                 />
                               </div>
                             </FormGroup>
@@ -1800,13 +1600,9 @@
                                               values.secondaryPickup.address,
                                             )
                                           }
-<<<<<<< HEAD
-                                          onChange={handleAddressToggleChange}
-=======
                                           onChange={(e) =>
                                             handleAddressToggleChange(e, values, setValues, blankAddress)
                                           }
->>>>>>> f02935ed
                                         />
                                         <Field
                                           as={Radio}
@@ -1823,13 +1619,9 @@
                                               values.secondaryPickup.address,
                                             )
                                           }
-<<<<<<< HEAD
-                                          onChange={handleAddressToggleChange}
-=======
                                           onChange={(e) =>
                                             handleAddressToggleChange(e, values, setValues, blankAddress)
                                           }
->>>>>>> f02935ed
                                         />
                                       </div>
                                     </FormGroup>
@@ -1873,11 +1665,7 @@
                                   title="Yes, there is a second destination location"
                                   checked={hasSecondaryDestination === 'true'}
                                   disabled={!isPreceedingAddressComplete('true', values.destination.address)}
-<<<<<<< HEAD
-                                  onChange={handleAddressToggleChange}
-=======
                                   onChange={(e) => handleAddressToggleChange(e, values, setValues, blankAddress)}
->>>>>>> f02935ed
                                 />
                                 <Field
                                   as={Radio}
@@ -1889,11 +1677,7 @@
                                   title="No, there is not a second destination location"
                                   checked={hasSecondaryDestination !== 'true'}
                                   disabled={!isPreceedingAddressComplete('true', values.destination.address)}
-<<<<<<< HEAD
-                                  onChange={handleAddressToggleChange}
-=======
                                   onChange={(e) => handleAddressToggleChange(e, values, setValues, blankAddress)}
->>>>>>> f02935ed
                                 />
                               </div>
                             </FormGroup>
@@ -1928,13 +1712,9 @@
                                               values.secondaryDestination.address,
                                             )
                                           }
-<<<<<<< HEAD
-                                          onChange={handleAddressToggleChange}
-=======
                                           onChange={(e) =>
                                             handleAddressToggleChange(e, values, setValues, blankAddress)
                                           }
->>>>>>> f02935ed
                                         />
                                         <Field
                                           as={Radio}
@@ -1951,13 +1731,9 @@
                                               values.secondaryDestination.address,
                                             )
                                           }
-<<<<<<< HEAD
-                                          onChange={handleAddressToggleChange}
-=======
                                           onChange={(e) =>
                                             handleAddressToggleChange(e, values, setValues, blankAddress)
                                           }
->>>>>>> f02935ed
                                         />
                                       </div>
                                     </FormGroup>
