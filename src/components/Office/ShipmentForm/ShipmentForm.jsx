import React, { useEffect, useState } from 'react';
import { arrayOf, bool, func, number, shape, string, oneOf } from 'prop-types';
import { Field, Formik } from 'formik';
import { generatePath, useNavigate, useParams, Link } from 'react-router-dom';
import { useQueryClient, useMutation } from '@tanstack/react-query';
import { Alert, Button, Checkbox, Fieldset, FormGroup, Radio, Label, Tag } from '@trussworks/react-uswds';
import classNames from 'classnames';
import { FontAwesomeIcon } from '@fortawesome/react-fontawesome';

import getShipmentOptions from '../../Customer/MtoShipmentForm/getShipmentOptions';
import { CloseoutOfficeInput } from '../../form/fields/CloseoutOfficeInput';

import ppmShipmentSchema from './ppmShipmentSchema';
import styles from './ShipmentForm.module.scss';
import MobileHomeShipmentForm from './MobileHomeShipmentForm/MobileHomeShipmentForm';
import mobileHomeShipmentSchema from './MobileHomeShipmentForm/mobileHomeShipmentSchema';
import BoatShipmentForm from './BoatShipmentForm/BoatShipmentForm';
import boatShipmentSchema from './BoatShipmentForm/boatShipmentSchema';

import ppmStyles from 'components/Customer/PPM/PPM.module.scss';
import SERVICE_MEMBER_AGENCIES from 'content/serviceMemberAgencies';
import SITCostDetails from 'components/Office/SITCostDetails/SITCostDetails';
import Hint from 'components/Hint/index';
import ConnectedDestructiveShipmentConfirmationModal from 'components/ConfirmationModals/DestructiveShipmentConfirmationModal';
import ConnectedShipmentAddressUpdateReviewRequestModal from 'components/Office/ShipmentAddressUpdateReviewRequestModal/ShipmentAddressUpdateReviewRequestModal';
import SectionWrapper from 'components/Customer/SectionWrapper';
import { AddressFields } from 'components/form/AddressFields/AddressFields';
import { ContactInfoFields } from 'components/form/ContactInfoFields/ContactInfoFields';
import { DatePickerInput, DropdownInput } from 'components/form/fields';
import { Form } from 'components/form/Form';
import NotificationScrollToTop from 'components/NotificationScrollToTop';
import ShipmentAccountingCodes from 'components/Office/ShipmentAccountingCodes/ShipmentAccountingCodes';
import ShipmentCustomerSIT from 'components/Office/ShipmentCustomerSIT/ShipmentCustomerSIT';
import ShipmentFormRemarks from 'components/Office/ShipmentFormRemarks/ShipmentFormRemarks';
import ShipmentIncentiveAdvance from 'components/Office/ShipmentIncentiveAdvance/ShipmentIncentiveAdvance';
import ShipmentVendor from 'components/Office/ShipmentVendor/ShipmentVendor';
import ShipmentWeight from 'components/Office/ShipmentWeight/ShipmentWeight';
import ShipmentWeightInput from 'components/Office/ShipmentWeightInput/ShipmentWeightInput';
import StorageFacilityAddress from 'components/Office/StorageFacilityAddress/StorageFacilityAddress';
import StorageFacilityInfo from 'components/Office/StorageFacilityInfo/StorageFacilityInfo';
import ShipmentTag from 'components/ShipmentTag/ShipmentTag';
import { MOVES, MTO_SHIPMENTS } from 'constants/queryKeys';
import { servicesCounselingRoutes, tooRoutes } from 'constants/routes';
import { ADDRESS_UPDATE_STATUS, shipmentDestinationTypes } from 'constants/shipments';
import { officeRoles, roleTypes } from 'constants/userRoles';
import {
  deleteShipment,
  reviewShipmentAddressUpdate,
  updateMoveCloseoutOffice,
  dateSelectionIsWeekendHoliday,
} from 'services/ghcApi';
import {
  FEATURE_FLAG_KEYS,
  getPPMTypeLabel,
  PPM_TYPES,
  SHIPMENT_OPTIONS,
  SHIPMENT_TYPES,
  technicalHelpDeskURL,
} from 'shared/constants';
import formStyles from 'styles/form.module.scss';
import { AccountingCodesShape } from 'types/accountingCodes';
import { AddressShape, SimpleAddressShape } from 'types/address';
import { ShipmentShape } from 'types/shipment';
import { TransportationOfficeShape } from 'types/transportationOffice';
import {
  formatMtoShipmentForAPI,
  formatMtoShipmentForDisplay,
  formatPpmShipmentForAPI,
  formatPpmShipmentForDisplay,
  formatMobileHomeShipmentForDisplay,
  formatMobileHomeShipmentForAPI,
  formatBoatShipmentForDisplay,
  formatBoatShipmentForAPI,
} from 'utils/formatMtoShipment';
import { formatWeight, dropdownInputOptions } from 'utils/formatters';
import { validateDate } from 'utils/validation';
import { isBooleanFlagEnabled } from 'utils/featureFlags';
import { dateSelectionWeekendHolidayCheck } from 'utils/calendar';
import { datePickerFormat, formatDate } from 'shared/dates';
import { isPreceedingAddressComplete, isPreceedingAddressPPMPrimaryDestinationComplete } from 'shared/utils';
import { ORDERS_PAY_GRADE_TYPE } from 'constants/orders';
import { handleAddressToggleChange, blankAddress } from 'utils/shipments';
import { getResponseError } from 'services/internalApi';

const ShipmentForm = (props) => {
  const {
    newDutyLocationAddress,
    shipmentType,
    isCreatePage,
    isForServicesCounseling,
    mtoShipment,
    submitHandler,
    onUpdate,
    mtoShipments,
    serviceMember,
    currentResidence,
    moveTaskOrderID,
    TACs,
    SACs,
    userRole,
    displayDestinationType,
    isAdvancePage,
    move,
  } = props;

  const [estimatedWeightValue, setEstimatedWeightValue] = useState(mtoShipment?.ppmShipment?.estimatedWeight || 0);

  const updateEstimatedWeightValue = (value) => {
    setEstimatedWeightValue(value);
  };

  const { moveCode } = useParams();
  const navigate = useNavigate();

  const [datesErrorMessage, setDatesErrorMessage] = useState(null);
  const [errorMessage, setErrorMessage] = useState(null);
  const [errorCode, setErrorCode] = useState(null);
  const [successMessage, setSuccessMessage] = useState(null);
  const [shipmentAddressUpdateReviewErrorMessage, setShipmentAddressUpdateReviewErrorMessage] = useState(null);
  const [isCancelModalVisible, setIsCancelModalVisible] = useState(false);
  const [isAddressChangeModalOpen, setIsAddressChangeModalOpen] = useState(false);
  const [isTertiaryAddressEnabled, setIsTertiaryAddressEnabled] = useState(false);
  const [ppmSprFF, setPpmSprFF] = useState(false);

  useEffect(() => {
    const fetchData = async () => {
      setIsTertiaryAddressEnabled(await isBooleanFlagEnabled('third_address_available'));
    };
    fetchData();
  }, []);
  useEffect(() => {
    const fetchData = async () => {
      setPpmSprFF(await isBooleanFlagEnabled(FEATURE_FLAG_KEYS.PPM_SPR));
    };
    fetchData();
  }, []);

  const shipments = mtoShipments;

  const [isRequestedPickupDateAlertVisible, setIsRequestedPickupDateAlertVisible] = useState(false);
  const [isRequestedDeliveryDateAlertVisible, setIsRequestedDeliveryDateAlertVisible] = useState(false);
  const [requestedPickupDateAlertMessage, setRequestedPickupDateAlertMessage] = useState('');
  const [requestedDeliveryDateAlertMessage, setRequestedDeliveryDateAlertMessage] = useState('');
  const DEFAULT_COUNTRY_CODE = 'US';

  const queryClient = useQueryClient();
  const { mutate: mutateMTOShipmentStatus } = useMutation(deleteShipment, {
    onSuccess: (_, variables) => {
      const updatedMTOShipment = mtoShipment;
      // Update mtoShipments with our updated status and set query data to match
      shipments[mtoShipments.findIndex((shipment) => shipment.id === updatedMTOShipment.id)] = updatedMTOShipment;
      queryClient.setQueryData([MTO_SHIPMENTS, updatedMTOShipment.moveTaskOrderID, false], mtoShipments);
      // InvalidateQuery tells other components using this data that they need to re-fetch
      // This allows the requestCancellation button to update immediately
      queryClient.invalidateQueries([MTO_SHIPMENTS, variables.moveTaskOrderID]);

      // go back
      navigate(-1);
    },
    onError: (error) => {
      const errorMsg = error?.response?.body;
      setErrorMessage(errorMsg);
    },
  });

  const { mutate: mutateMoveCloseoutOffice } = useMutation(updateMoveCloseoutOffice, {
    onSuccess: () => {
      queryClient.invalidateQueries([MOVES, moveCode]);
    },
  });

  const { mutate: mutateShipmentAddressUpdateReview } = useMutation(reviewShipmentAddressUpdate, {
    onSuccess: (_, { successCallback }) => {
      setSuccessMessage('Changes sent to contractor.');
      setShipmentAddressUpdateReviewErrorMessage(null);
      setIsAddressChangeModalOpen(false);
      // After successfully updating, re-fetch MTO Shipments to get the shipment's updated address change request status
      queryClient
        .invalidateQueries([MTO_SHIPMENTS, moveTaskOrderID])
        .then(() => queryClient.refetchQueries([MTO_SHIPMENTS, moveTaskOrderID]));
      successCallback();
    },
    onError: () => {
      setSuccessMessage(null);
      setShipmentAddressUpdateReviewErrorMessage(
        'Something went wrong, and your changes were not saved. Please refresh the page and try again.',
      );
    },
  });

  const getShipmentNumber = () => {
    const { search } = window.location;
    const params = new URLSearchParams(search);
    const shipmentNumber = params.get('shipmentNumber');
    return shipmentNumber;
  };

  const handleDeleteShipment = (shipmentID) => {
    mutateMTOShipmentStatus({
      shipmentID,
    });
  };

  const handleSetError = (error, defaultErrorMessage) => {
    const { response } = error;

    if (setErrorCode && (response?.statusCode || response?.status)) {
      setErrorCode(response?.statusCode || response?.status);
    }

    const message = getResponseError(response, defaultErrorMessage);
    setErrorMessage(message);
  };

  const handleSubmitShipmentAddressUpdateReview = async (
    shipmentID,
    shipmentETag,
    status,
    officeRemarks,
    successCallback,
  ) => {
    mutateShipmentAddressUpdateReview({
      shipmentID,
      ifMatchETag: shipmentETag,
      body: {
        status,
        officeRemarks,
      },
      successCallback,
    });
  };

  const handleShowCancellationModal = () => {
    setIsCancelModalVisible(true);
  };

  // onload validate pickup date
  useEffect(() => {
    const onErrorHandler = (e) => {
      const { response } = e;
      setDatesErrorMessage(response?.body?.detail);
    };
    dateSelectionWeekendHolidayCheck(
      dateSelectionIsWeekendHoliday,
      DEFAULT_COUNTRY_CODE,
      new Date(mtoShipment.requestedPickupDate),
      'Requested pickup date',
      setRequestedPickupDateAlertMessage,
      setIsRequestedPickupDateAlertVisible,
      onErrorHandler,
    );
  }, [mtoShipment.requestedPickupDate]);

  // onload validate delivery date
  useEffect(() => {
    const onErrorHandler = (e) => {
      const { response } = e;
      setDatesErrorMessage(response?.body?.detail);
    };
    dateSelectionWeekendHolidayCheck(
      dateSelectionIsWeekendHoliday,
      DEFAULT_COUNTRY_CODE,
      new Date(mtoShipment.requestedDeliveryDate),
      'Requested delivery date',
      setRequestedDeliveryDateAlertMessage,
      setIsRequestedDeliveryDateAlertVisible,
      onErrorHandler,
    );
  }, [mtoShipment.requestedDeliveryDate]);

  const successMessageAlertControl = (
    <Button type="button" onClick={() => setSuccessMessage(null)} unstyled>
      <FontAwesomeIcon icon="times" className={styles.alertClose} />
    </Button>
  );

  const deliveryAddressUpdateRequested = mtoShipment?.deliveryAddressUpdate?.status === ADDRESS_UPDATE_STATUS.REQUESTED;

  const isHHG = shipmentType === SHIPMENT_OPTIONS.HHG;
  const isNTS = shipmentType === SHIPMENT_OPTIONS.NTS;
  const isNTSR = shipmentType === SHIPMENT_OPTIONS.NTSR;
  const isPPM = shipmentType === SHIPMENT_OPTIONS.PPM;
  const isMobileHome = shipmentType === SHIPMENT_OPTIONS.MOBILE_HOME;
  const isBoat =
    shipmentType === SHIPMENT_OPTIONS.BOAT ||
    shipmentType === SHIPMENT_TYPES.BOAT_HAUL_AWAY ||
    shipmentType === SHIPMENT_TYPES.BOAT_TOW_AWAY;
  const isUB = shipmentType === SHIPMENT_OPTIONS.UNACCOMPANIED_BAGGAGE;

  const showAccountingCodes = isNTS || isNTSR;

  const isTOO = userRole === roleTypes.TOO;
  const isServiceCounselor = userRole === roleTypes.SERVICES_COUNSELOR;
  const showCloseoutOffice =
    (isServiceCounselor || isTOO) &&
    isPPM &&
    (serviceMember.agency === SERVICE_MEMBER_AGENCIES.ARMY ||
      serviceMember.agency === SERVICE_MEMBER_AGENCIES.AIR_FORCE ||
      serviceMember.agency === SERVICE_MEMBER_AGENCIES.SPACE_FORCE);

  const shipmentDestinationAddressOptions = dropdownInputOptions(shipmentDestinationTypes);

  const shipmentNumber = isHHG ? getShipmentNumber() : null;
  let initialValues = {};
  if (isPPM) {
    initialValues = formatPpmShipmentForDisplay(
      isCreatePage
        ? { closeoutOffice: move.closeoutOffice }
        : {
            counselorRemarks: mtoShipment.counselorRemarks,
            ppmShipment: mtoShipment.ppmShipment,
            closeoutOffice: move.closeoutOffice,
          },
    );
  } else if (isMobileHome) {
    const hhgInitialValues = formatMtoShipmentForDisplay(
      isCreatePage ? { userRole } : { userRole, shipmentType, agents: mtoShipment.mtoAgents, ...mtoShipment },
    );
    initialValues = formatMobileHomeShipmentForDisplay(mtoShipment?.mobileHomeShipment, hhgInitialValues);
  } else if (isBoat) {
    const hhgInitialValues = formatMtoShipmentForDisplay(
      isCreatePage ? { userRole } : { userRole, shipmentType, agents: mtoShipment.mtoAgents, ...mtoShipment },
    );
    initialValues = formatBoatShipmentForDisplay(mtoShipment?.boatShipment, hhgInitialValues);
  } else {
    initialValues = formatMtoShipmentForDisplay(
      isCreatePage
        ? { userRole, shipmentType }
        : { userRole, shipmentType, agents: mtoShipment.mtoAgents, ...mtoShipment },
    );
  }

  let showDeliveryFields;
  let showPickupFields;
  let schema;

  if (isPPM) {
    schema = ppmShipmentSchema({
      estimatedIncentive: initialValues.estimatedIncentive || 0,
      weightAllotment: serviceMember.weightAllotment,
      advanceAmountRequested: mtoShipment.ppmShipment?.advanceAmountRequested,
      hasRequestedAdvance: mtoShipment.ppmShipment?.hasRequestedAdvance,
      isAdvancePage,
      showCloseoutOffice,
      sitEstimatedWeightMax: estimatedWeightValue || 0,
    });
  } else if (isMobileHome) {
    schema = mobileHomeShipmentSchema();
    showDeliveryFields = true;
    showPickupFields = true;
  } else if (isBoat) {
    schema = boatShipmentSchema();
    showDeliveryFields = true;
    showPickupFields = true;
  } else {
    const shipmentOptions = getShipmentOptions(shipmentType, userRole);

    showDeliveryFields = shipmentOptions.showDeliveryFields;
    showPickupFields = shipmentOptions.showPickupFields;
    schema = shipmentOptions.schema;
  }

  const optionalLabel = <span className={formStyles.optional}>Optional</span>;

  const moveDetailsPath = isTOO
    ? generatePath(tooRoutes.BASE_MOVE_VIEW_PATH, { moveCode })
    : generatePath(servicesCounselingRoutes.BASE_MOVE_VIEW_PATH, { moveCode });
  const editOrdersPath = isTOO
    ? generatePath(tooRoutes.BASE_ORDERS_EDIT_PATH, { moveCode })
    : generatePath(servicesCounselingRoutes.BASE_ORDERS_EDIT_PATH, { moveCode });

  const submitMTOShipment = (formValues, actions) => {
    //* PPM Shipment *//
    const newFormValues = formValues;
    if (isPPM) {
      if (isAdvancePage) {
        // Delete all form values not related to advance in order to avoid duplicate move history logs and unnecessary duplicate updates
        delete newFormValues.pickupAddress;
        delete newFormValues.destinationAddress;
        delete newFormValues.expectedDepartureDate;
      }
      const ppmShipmentBody = formatPpmShipmentForAPI(newFormValues);

      // Allow blank values to be entered into Pro Gear input fields
      if (
        ppmShipmentBody.ppmShipment.hasProGear &&
        ppmShipmentBody.ppmShipment.spouseProGearWeight >= 0 &&
        ppmShipmentBody.ppmShipment.proGearWeight === undefined
      ) {
        ppmShipmentBody.ppmShipment.proGearWeight = 0;
      }
      if (ppmShipmentBody.ppmShipment.hasProGear && ppmShipmentBody.ppmShipment.spouseProGearWeight === undefined) {
        ppmShipmentBody.ppmShipment.spouseProGearWeight = 0;
      }

      // Add a PPM shipment
      if (isCreatePage) {
        const body = { ...ppmShipmentBody, moveTaskOrderID };
        submitHandler(
          { body, normalize: false },
          {
            onSuccess: (newMTOShipment) => {
              const moveViewPath = generatePath(tooRoutes.BASE_MOVE_VIEW_PATH, { moveCode });
              const currentPath = isTOO
                ? generatePath(tooRoutes.BASE_SHIPMENT_EDIT_PATH, {
                    moveCode,
                    shipmentId: newMTOShipment.id,
                  })
                : generatePath(servicesCounselingRoutes.BASE_SHIPMENT_EDIT_PATH, {
                    moveCode,
                    shipmentId: newMTOShipment.id,
                  });
              const advancePath = generatePath(servicesCounselingRoutes.BASE_SHIPMENT_ADVANCE_PATH, {
                moveCode,
                shipmentId: newMTOShipment.id,
              });
              navigate(currentPath, { replace: true });
              if (isTOO) {
                navigate(moveViewPath);
              } else {
                navigate(advancePath);
              }
            },
            onError: (error) => {
              actions.setSubmitting(false);
              handleSetError(error, `Something went wrong, and your changes were not saved. Please try again.`);
            },
          },
        );
        return;
      }
      // Edit a PPM Shipment
      const updatePPMPayload = {
        moveTaskOrderID,
        shipmentID: mtoShipment.id,
        ifMatchETag: mtoShipment.eTag,
        normalize: false,
        body: ppmShipmentBody,
        locator: move.locator,
        moveETag: move.eTag,
      };

      const tooAdvancePath = generatePath(tooRoutes.BASE_SHIPMENT_ADVANCE_PATH_TOO, {
        moveCode,
        shipmentId: mtoShipment.id,
      });
      const advancePath = generatePath(servicesCounselingRoutes.BASE_SHIPMENT_ADVANCE_PATH, {
        moveCode,
        shipmentId: mtoShipment.id,
      });
      const SCMoveViewPath = generatePath(servicesCounselingRoutes.BASE_MOVE_VIEW_PATH, { moveCode });
      const tooMoveViewPath = generatePath(tooRoutes.BASE_MOVE_VIEW_PATH, { moveCode });

      submitHandler(updatePPMPayload, {
        onSuccess: () => {
          if (!isAdvancePage && formValues.closeoutOffice.id) {
            // If we are on the first page and a closeout office is a part of the form, we must be an SC editing a
            // PPM shipment, so we should update the closeout office and redirect to the advance page upon success.
            mutateMoveCloseoutOffice(
              {
                locator: moveCode,
                ifMatchETag: move.eTag,
                body: { closeoutOfficeId: formValues.closeoutOffice.id },
              },
              {
                onSuccess: () => {
                  actions.setSubmitting(false);
                  setErrorMessage(null);
                  navigate(advancePath);
                  onUpdate('success');
                },
                onError: (error) => {
                  actions.setSubmitting(false);
                  handleSetError(error, `Something went wrong, and your changes were not saved. Please try again.`);
                },
              },
            );
          } else if (!isAdvancePage && isServiceCounselor) {
            // If we are on the first page, and we are an SC with no closeout office present, we should redirect
            // to the advance page.
            actions.setSubmitting(false);
            navigate(advancePath);
            onUpdate('success');
          } else if (isServiceCounselor) {
            // If we are on the second page as an SC, we submit and redirect to the SC move view path.
            navigate(SCMoveViewPath);
            onUpdate('success');
          } else if (!isAdvancePage && isTOO) {
            actions.setSubmitting(false);
            navigate(tooMoveViewPath);
            onUpdate('success');
          } else {
            navigate(tooAdvancePath);
            onUpdate('success');
          }
        },
        onError: (error) => {
          actions.setSubmitting(false);
          handleSetError(error, `Something went wrong, and your changes were not saved. Please try again.`);
        },
      });
      return;
    }

    //* MTO Shipments *//

    const {
      pickup,
      delivery,
      customerRemarks,
      counselorRemarks,
      hasSecondaryDelivery,
      hasSecondaryPickup,
      secondaryPickup,
      secondaryDelivery,
      hasTertiaryDelivery,
      hasTertiaryPickup,
      tertiaryPickup,
      tertiaryDelivery,
      ntsRecordedWeight,
      tacType,
      sacType,
      serviceOrderNumber,
      storageFacility,
      usesExternalVendor,
      destinationType,
    } = formValues;

    let nullableTacType = tacType;
    let nullableSacType = sacType;
    if (showAccountingCodes && !isCreatePage) {
      nullableTacType = typeof tacType === 'undefined' ? '' : tacType;
      nullableSacType = typeof sacType === 'undefined' ? '' : sacType;
    }

    let pendingMtoShipment = formatMtoShipmentForAPI({
      shipmentType,
      moveCode,
      customerRemarks,
      counselorRemarks,
      pickup,
      delivery,
      ntsRecordedWeight,
      tacType: nullableTacType,
      sacType: nullableSacType,
      serviceOrderNumber,
      storageFacility,
      usesExternalVendor,
      destinationType,
      hasSecondaryPickup: hasSecondaryPickup === 'true',
      secondaryPickup: hasSecondaryPickup === 'true' ? secondaryPickup : {},
      hasSecondaryDelivery: hasSecondaryDelivery === 'true',
      secondaryDelivery: hasSecondaryDelivery === 'true' ? secondaryDelivery : {},
      hasTertiaryPickup: hasTertiaryPickup === 'true',
      tertiaryPickup: hasTertiaryPickup === 'true' ? tertiaryPickup : {},
      hasTertiaryDelivery: hasTertiaryDelivery === 'true',
      tertiaryDelivery: hasTertiaryDelivery === 'true' ? tertiaryDelivery : {},
    });

    // Mobile Home Shipment
    if (isMobileHome) {
      const mobileHomeShipmentBody = formatMobileHomeShipmentForAPI(formValues);
      pendingMtoShipment = {
        ...pendingMtoShipment,
        ...mobileHomeShipmentBody,
      };
    }

    // Boat Shipment
    if (isBoat) {
      const boatShipmentBody = formatBoatShipmentForAPI(formValues);
      pendingMtoShipment = {
        ...pendingMtoShipment,
        ...boatShipmentBody,
      };
    }

    const updateMTOShipmentPayload = {
      moveTaskOrderID,
      shipmentID: mtoShipment.id,
      ifMatchETag: mtoShipment.eTag,
      normalize: false,
      body: pendingMtoShipment,
    };

    // Add a MTO Shipment
    if (isCreatePage) {
      const body = { ...pendingMtoShipment, moveTaskOrderID };
      submitHandler(
        { body, normalize: false },
        {
          onSuccess: () => {
            navigate(moveDetailsPath);
          },
          onError: (error) => {
            handleSetError(error, `Something went wrong, and your changes were not saved. Please try again.`);
          },
        },
      );
    }
    // Edit MTO as Service Counselor
    else if (isForServicesCounseling) {
      // error handling handled in parent components
      submitHandler(updateMTOShipmentPayload, {
        onSuccess: () => {
          navigate(moveDetailsPath);
          onUpdate('success');
        },
        onError: (error) => {
          handleSetError(error, `Something went wrong, and your changes were not saved. Please try again.`);
        },
      });
    }
    // Edit a MTO Shipment as TOO
    else {
      submitHandler(updateMTOShipmentPayload, {
        onSuccess: () => {
          navigate(moveDetailsPath);
        },
        onError: (error) => {
          handleSetError(error, `Something went wrong, and your changes were not saved. Please try again.`);
        },
      });
    }
  };

  return (
    <Formik
      initialValues={initialValues}
      validateOnMount
      validateOnBlur
      validateOnChange
      validationSchema={schema}
      onSubmit={submitMTOShipment}
    >
      {({
        values,
        isValid,
        isSubmitting,
        setValues,
        handleSubmit,
        setFieldError,
        validateForm,
        setFieldTouched,
        ...formikProps
      }) => {
        const {
          ppmType,
          hasSecondaryDestination,
          hasTertiaryDestination,
          hasDeliveryAddress,
          hasSecondaryPickup,
          hasSecondaryDelivery,
          hasTertiaryPickup,
          hasTertiaryDelivery,
        } = values;

        const isCivilian = serviceMember?.grade === ORDERS_PAY_GRADE_TYPE.CIVILIAN_EMPLOYEE;
        if (!ppmType) {
          const type = isCivilian ? PPM_TYPES.ACTUAL_EXPENSE : PPM_TYPES.INCENTIVE_BASED;
          setValues({
            ...values,
            ppmType: type,
          });
        }
        const lengthHasError = !!(
          (formikProps.touched.lengthFeet && formikProps.errors.lengthFeet === 'Required') ||
          (formikProps.touched.lengthInches && formikProps.errors.lengthFeet === 'Required')
        );
        const widthHasError = !!(
          (formikProps.touched.widthFeet && formikProps.errors.widthFeet === 'Required') ||
          (formikProps.touched.widthInches && formikProps.errors.widthFeet === 'Required')
        );
        const heightHasError = !!(
          (formikProps.touched.heightFeet && formikProps.errors.heightFeet === 'Required') ||
          (formikProps.touched.heightInches && formikProps.errors.heightFeet === 'Required')
        );
        const dimensionError = !!(
          (formikProps.touched.lengthFeet && formikProps.errors.lengthFeet?.includes('Dimensions')) ||
          (formikProps.touched.lengthInches && formikProps.errors.lengthFeet?.includes('Dimensions'))
        );
        if (formikProps.touched.lengthInches && !formikProps.touched.lengthFeet) {
          formikProps.setFieldTouched('lengthFeet', true);
        }
        if (formikProps.touched.widthInches && !formikProps.touched.widthFeet) {
          formikProps.setFieldTouched('widthFeet', true);
        }
        if (formikProps.touched.heightInches && !formikProps.touched.heightFeet) {
          formikProps.setFieldTouched('heightFeet', true);
        }
        // manually turn off 'required' error when page loads if field is empty.
        if (values.year === null && !formikProps.touched.year && formikProps.errors.year === 'Required') {
          setFieldError('year', null);
        }

        const updateAddressTouched = (e, fieldName, address) => {
          handleAddressToggleChange(e, values, setValues, address);
          setFieldTouched(`${fieldName}.usPostRegionCitiesID`, true);
        };

        const handleUseCurrentResidenceChange = (e) => {
          const { checked } = e.target;
          if (checked) {
            // use current residence
            setValues(
              {
                ...values,
                pickup: {
                  ...values.pickup,
                  address: currentResidence,
                },
              },
              { shouldValidate: true },
            );
          } else {
            // Revert address
            setValues(
              {
                ...values,
                pickup: {
                  ...values.pickup,
                  blankAddress,
                },
              },
              { shouldValidate: true },
            );
          }
        };

        const handlePickupDateChange = (e) => {
          setValues({
            ...values,
            pickup: {
              ...values.pickup,
              requestedDate: formatDate(e, datePickerFormat),
            },
          });
          const onErrorHandler = (errResponse) => {
            const { response } = errResponse;
            setDatesErrorMessage(response?.body?.detail);
          };
          dateSelectionWeekendHolidayCheck(
            dateSelectionIsWeekendHoliday,
            DEFAULT_COUNTRY_CODE,
            new Date(e),
            'Requested pickup date',
            setRequestedPickupDateAlertMessage,
            setIsRequestedPickupDateAlertVisible,
            onErrorHandler,
          );
        };

        const handleDeliveryDateChange = (e) => {
          setValues({
            ...values,
            delivery: {
              ...values.delivery,
              requestedDate: formatDate(e, datePickerFormat),
            },
          });
          const onErrorHandler = (errResponse) => {
            const { response } = errResponse;
            setDatesErrorMessage(response?.body?.detail);
          };
          dateSelectionWeekendHolidayCheck(
            dateSelectionIsWeekendHoliday,
            DEFAULT_COUNTRY_CODE,
            new Date(e),
            'Requested delivery date',
            setRequestedDeliveryDateAlertMessage,
            setIsRequestedDeliveryDateAlertVisible,
            onErrorHandler,
          );
        };

        return (
          <>
            <ConnectedDestructiveShipmentConfirmationModal
              isOpen={isCancelModalVisible}
              shipmentID={mtoShipment.id}
              onClose={setIsCancelModalVisible}
              onSubmit={handleDeleteShipment}
            />
            <ConnectedShipmentAddressUpdateReviewRequestModal
              isOpen={isAddressChangeModalOpen}
              onClose={() => setIsAddressChangeModalOpen(false)}
              shipment={mtoShipment}
              onSubmit={async (shipmentID, shipmentETag, status, officeRemarks) => {
                const successCallback = () => {
                  if (status === ADDRESS_UPDATE_STATUS.APPROVED) {
                    setValues({
                      ...values,
                      hasDeliveryAddress: 'true',
                      delivery: {
                        ...values.delivery,
                        address: mtoShipment.deliveryAddressUpdate.newAddress,
                      },
                    });
                  }
                };
                await handleSubmitShipmentAddressUpdateReview(
                  shipmentID,
                  shipmentETag,
                  status,
                  officeRemarks,
                  successCallback,
                );
              }}
              errorMessage={shipmentAddressUpdateReviewErrorMessage}
              setErrorMessage={setShipmentAddressUpdateReviewErrorMessage}
            />
            <NotificationScrollToTop dependency={datesErrorMessage} />
            {datesErrorMessage && (
              <Alert data-testid="datesErrorMessage" type="error" headingLevel="h4" heading="An error occurred">
                {datesErrorMessage}
              </Alert>
            )}
            <NotificationScrollToTop dependency={errorMessage} />
            {errorMessage && (
              <Alert data-testid="errorMessage" type="error" headingLevel="h4" heading="An error occurred">
                {errorCode === 400 ? (
                  <p>
                    {errorMessage} Please try again later, or contact the&nbsp;
                    <Link to={technicalHelpDeskURL} target="_blank" rel="noreferrer">
                      Technical Help Desk
                    </Link>
                    .
                  </p>
                ) : (
                  <p>{errorMessage}</p>
                )}
              </Alert>
            )}
            <NotificationScrollToTop dependency={successMessage} />
            {successMessage && (
              <Alert type="success" cta={successMessageAlertControl}>
                {successMessage}
              </Alert>
            )}
            {isTOO && mtoShipment.usesExternalVendor && (
              <Alert headingLevel="h4" type="warning">
                The GHC prime contractor is not handling the shipment. Information will not be automatically shared with
                the movers handling it.
              </Alert>
            )}
            {deliveryAddressUpdateRequested && (
              <Alert type="error" className={styles.alert}>
                Request needs review. <a href="#delivery-location">See delivery address to proceed.</a>
              </Alert>
            )}

            <div className={styles.ShipmentForm}>
              <div className={styles.headerWrapper}>
                <div>
                  <ShipmentTag shipmentType={shipmentType} shipmentNumber={shipmentNumber} />
                  {ppmType === PPM_TYPES.SMALL_PACKAGE && (
                    <Tag className={styles.tagInfo} data-testid="ppmTypeTag">
                      {getPPMTypeLabel(ppmType)}
                    </Tag>
                  )}
                  {ppmType === PPM_TYPES.ACTUAL_EXPENSE && (
                    <Tag className={styles.tagInfo} data-testid="actualExpenseReimbursementTag">
                      {getPPMTypeLabel(ppmType)}
                    </Tag>
                  )}

                  <h1>{isCreatePage ? 'Add' : 'Edit'} shipment details</h1>
                </div>
                {!isCreatePage && mtoShipment?.status !== 'APPROVED' && (
                  <Button
                    type="button"
                    onClick={() => {
                      handleShowCancellationModal();
                    }}
                    unstyled
                  >
                    Delete shipment
                  </Button>
                )}
              </div>
              {isPPM && !isAdvancePage && isServiceCounselor && isCreatePage && (
                <SectionWrapper className={classNames(ppmStyles.sectionWrapper, formStyles.formSection)}>
                  <Alert type="warning" aria-live="polite" headingLevel="h4" data-testid="scPPMCreateWarning">
                    Creating a PPM as a Service Counselor will automatically approve the PPM shipment and send it to the
                    customer. Please ensure all information is correct. After creation you will not be able to edit the
                    shipment.
                  </Alert>
                </SectionWrapper>
              )}
              <SectionWrapper className={styles.weightAllowance}>
                {isUB ? (
                  <p data-testid="ubWeightAllowance">
                    <strong>UB Weight allowance: </strong>
                    {formatWeight(serviceMember.weightAllotment.unaccompaniedBaggageAllowance)}
                  </p>
                ) : (
                  <p data-testid="weightAllowance">
                    <strong>Weight allowance: </strong>
                    {formatWeight(serviceMember.weightAllotment.totalWeightSelf)}
                  </p>
                )}
              </SectionWrapper>

              <Form className={formStyles.form}>
                {isTOO && !isHHG && !isPPM && !isBoat && !isMobileHome && !isUB && <ShipmentVendor />}

                {isNTSR && <ShipmentWeightInput userRole={userRole} />}

                {isBoat && (
                  <BoatShipmentForm
                    lengthHasError={lengthHasError}
                    widthHasError={widthHasError}
                    heightHasError={heightHasError}
                    values={values}
                    setFieldTouched={formikProps.setFieldTouched}
                    setFieldError={setFieldError}
                    validateForm={validateForm}
                    dimensionError={dimensionError}
                  />
                )}

                {isMobileHome && (
                  <MobileHomeShipmentForm
                    lengthHasError={lengthHasError}
                    widthHasError={widthHasError}
                    heightHasError={heightHasError}
                    values={values}
                    setFieldTouched={formikProps.setFieldTouched}
                    setFieldError={setFieldError}
                    validateForm={validateForm}
                    dimensionError={dimensionError}
                  />
                )}

                {showPickupFields && (
                  <SectionWrapper className={formStyles.formSection}>
                    <h3 className={styles.SectionHeaderExtraSpacing}>Pickup details</h3>
                    <Fieldset>
                      {isRequestedPickupDateAlertVisible && (
                        <Alert type="warning" aria-live="polite" headingLevel="h4">
                          {requestedPickupDateAlertMessage}
                        </Alert>
                      )}
                      <DatePickerInput
                        name="pickup.requestedDate"
                        label="Requested pickup date"
                        id="requestedPickupDate"
                        validate={validateDate}
                        onChange={handlePickupDateChange}
                      />
                    </Fieldset>
                    {!isNTSR && (
                      <>
                        <AddressFields
                          name="pickup.address"
                          legend="Pickup Address"
                          formikProps={formikProps}
                          render={(fields) => (
                            <>
                              <p>What address are the movers picking up from?</p>
                              <Checkbox
                                data-testid="useCurrentResidence"
                                label="Use pickup address"
                                name="useCurrentResidence"
                                onChange={handleUseCurrentResidenceChange}
                                id="useCurrentResidenceCheckbox"
                              />
                              {fields}
                              <h4>Second Pickup Address</h4>
                              <FormGroup>
                                <p>Do you want movers to pick up any belongings from a second address?</p>
                                <div className={formStyles.radioGroup}>
                                  <Field
                                    as={Radio}
                                    id="has-secondary-pickup"
                                    data-testid="has-secondary-pickup"
                                    label="Yes"
                                    name="hasSecondaryPickup"
                                    value="true"
                                    title="Yes, I have a second pickup address"
                                    checked={hasSecondaryPickup === 'true'}
                                    disabled={!isPreceedingAddressComplete('true', values.pickup.address)}
                                    onChange={(e) => updateAddressTouched(e, 'secondaryPickup.address', blankAddress)}
                                  />
                                  <Field
                                    as={Radio}
                                    id="no-secondary-pickup"
                                    data-testid="no-secondary-pickup"
                                    label="No"
                                    name="hasSecondaryPickup"
                                    value="false"
                                    title="No, I do not have a second pickup address"
                                    checked={hasSecondaryPickup !== 'true'}
                                    disabled={!isPreceedingAddressComplete('true', values.pickup.address)}
                                    onChange={(e) => handleAddressToggleChange(e, values, setValues, blankAddress)}
                                  />
                                </div>
                              </FormGroup>
                              {hasSecondaryPickup === 'true' && (
                                <>
                                  <AddressFields name="secondaryPickup.address" formikProps={formikProps} />
                                  {isTertiaryAddressEnabled && (
                                    <>
                                      <h4>Third Pickup Address</h4>
                                      <FormGroup>
                                        <p>Do you want movers to pick up any belongings from a third address?</p>
                                        <div className={formStyles.radioGroup}>
                                          <Field
                                            as={Radio}
                                            id="has-tertiary-pickup"
                                            data-testid="has-tertiary-pickup"
                                            label="Yes"
                                            name="hasTertiaryPickup"
                                            value="true"
                                            title="Yes, I have a third pickup address"
                                            checked={hasTertiaryPickup === 'true'}
                                            disabled={
                                              !isPreceedingAddressComplete(
                                                hasSecondaryPickup,
                                                values.secondaryPickup.address,
                                              )
                                            }
                                            onChange={(e) =>
                                              updateAddressTouched(e, 'tertiaryPickup.address', blankAddress)
                                            }
                                          />
                                          <Field
                                            as={Radio}
                                            id="no-tertiary-pickup"
                                            data-testid="no-tertiary-pickup"
                                            label="No"
                                            name="hasTertiaryPickup"
                                            value="false"
                                            title="No, I do not have a third pickup address"
                                            checked={hasTertiaryPickup !== 'true'}
                                            disabled={
                                              !isPreceedingAddressComplete(
                                                hasSecondaryPickup,
                                                values.secondaryPickup.address,
                                              )
                                            }
                                            onChange={(e) =>
                                              handleAddressToggleChange(e, values, setValues, blankAddress)
                                            }
                                          />
                                        </div>
                                      </FormGroup>
                                      {hasTertiaryPickup === 'true' && (
                                        <AddressFields name="tertiaryPickup.address" formikProps={formikProps} />
                                      )}
                                    </>
                                  )}
                                </>
                              )}
                            </>
                          )}
                        />

                        <ContactInfoFields
                          name="pickup.agent"
                          legend={<div className={formStyles.legendContent}>Releasing agent {optionalLabel}</div>}
                          render={(fields) => {
                            return fields;
                          }}
                        />
                      </>
                    )}
                  </SectionWrapper>
                )}

                {isTOO && (isNTS || isNTSR) && (
                  <>
                    <StorageFacilityInfo userRole={userRole} />
                    <StorageFacilityAddress values={values} formikProps={formikProps} />
                  </>
                )}

                {isServiceCounselor && isNTSR && (
                  <>
                    <StorageFacilityInfo userRole={userRole} />
                    <StorageFacilityAddress values={values} formikProps={formikProps} />
                  </>
                )}

                {showDeliveryFields && (
                  <SectionWrapper className={formStyles.formSection}>
                    <h3 className={styles.SectionHeaderExtraSpacing}>Delivery details</h3>
                    <Fieldset>
                      {isRequestedDeliveryDateAlertVisible && (
                        <Alert type="warning" aria-live="polite" headingLevel="h4">
                          {requestedDeliveryDateAlertMessage}
                        </Alert>
                      )}
                      <DatePickerInput
                        name="delivery.requestedDate"
                        label="Requested delivery date"
                        id="requestedDeliveryDate"
                        validate={validateDate}
                        onChange={handleDeliveryDateChange}
                      />
                    </Fieldset>
                    {isNTSR && (
                      <>
                        {deliveryAddressUpdateRequested && (
                          <Alert type="error" slim className={styles.deliveryAddressUpdateAlert} id="delivery-location">
                            <span className={styles.deliveryAddressUpdateAlertContent}>
                              Pending delivery address change request needs review.{' '}
                              <Button
                                className={styles.reviewRequestLink}
                                type="button"
                                unstyled
                                onClick={() => setIsAddressChangeModalOpen(true)}
                                disabled={false}
                              >
                                Review request
                              </Button>{' '}
                              to proceed.
                            </span>
                          </Alert>
                        )}
                        <Fieldset
                          legend="Delivery Address"
                          disabled={deliveryAddressUpdateRequested}
                          className={classNames('usa-legend')}
                        >
                          <AddressFields
                            name="delivery.address"
                            formikProps={formikProps}
                            render={(fields) => {
                              return fields;
                            }}
                          />
                          <h4>Second Delivery Address</h4>
                          <FormGroup>
                            <p>Do you want the movers to deliver any belongings to a second address?</p>
                            <div className={formStyles.radioGroup}>
                              <Field
                                as={Radio}
                                data-testid="has-secondary-delivery"
                                id="has-secondary-delivery"
                                label="Yes"
                                name="hasSecondaryDelivery"
                                value="true"
                                title="Yes, I have a second destination location"
                                checked={hasSecondaryDelivery === 'true'}
                                disabled={!isPreceedingAddressComplete('true', values.delivery.address)}
                                onChange={(e) => updateAddressTouched(e, 'secondaryDelivery.address', blankAddress)}
                              />
                              <Field
                                as={Radio}
                                data-testid="no-secondary-delivery"
                                id="no-secondary-delivery"
                                label="No"
                                name="hasSecondaryDelivery"
                                value="false"
                                title="No, I do not have a second destination location"
                                checked={hasSecondaryDelivery !== 'true'}
                                disabled={!isPreceedingAddressComplete('true', values.delivery.address)}
                                onChange={(e) => handleAddressToggleChange(e, values, setValues, blankAddress)}
                              />
                            </div>
                          </FormGroup>
                          {hasSecondaryDelivery === 'true' && (
                            <>
                              <AddressFields name="secondaryDelivery.address" formikProps={formikProps} />
                              {isTertiaryAddressEnabled && (
                                <>
                                  <h4>Third Delivery Address</h4>
                                  <FormGroup>
                                    <p>Do you want the movers to deliver any belongings to a third address?</p>
                                    <div className={formStyles.radioGroup}>
                                      <Field
                                        as={Radio}
                                        id="has-tertiary-delivery"
                                        data-testid="has-tertiary-delivery"
                                        label="Yes"
                                        name="hasTertiaryDelivery"
                                        value="true"
                                        title="Yes, I have a third delivery address"
                                        checked={hasTertiaryDelivery === 'true'}
                                        disabled={
                                          !isPreceedingAddressComplete(
                                            hasSecondaryDelivery,
                                            values.secondaryDelivery.address,
                                          )
                                        }
                                        onChange={(e) =>
                                          updateAddressTouched(e, 'tertiaryDelivery.address', blankAddress)
                                        }
                                      />
                                      <Field
                                        as={Radio}
                                        id="no-tertiary-delivery"
                                        data-testid="no-tertiary-delivery"
                                        label="No"
                                        name="hasTertiaryDelivery"
                                        value="false"
                                        title="No, I do not have a third delivery address"
                                        checked={hasTertiaryDelivery !== 'true'}
                                        disabled={
                                          !isPreceedingAddressComplete(
                                            hasSecondaryDelivery,
                                            values.secondaryDelivery.address,
                                          )
                                        }
                                        onChange={(e) => handleAddressToggleChange(e, values, setValues, blankAddress)}
                                      />
                                    </div>
                                  </FormGroup>
                                  {hasTertiaryDelivery === 'true' && (
                                    <AddressFields name="tertiaryDelivery.address" formikProps={formikProps} />
                                  )}
                                </>
                              )}
                            </>
                          )}
                          {displayDestinationType && (
                            <DropdownInput
                              label="Destination type"
                              name="destinationType"
                              options={shipmentDestinationAddressOptions}
                              id="destinationType"
                            />
                          )}
                        </Fieldset>

                        <ContactInfoFields
                          name="delivery.agent"
                          legend={<div className={formStyles.legendContent}>Receiving agent {optionalLabel}</div>}
                          render={(fields) => {
                            return fields;
                          }}
                        />
                      </>
                    )}
                    {!isNTS && !isNTSR && (
                      <>
                        <p className={classNames('usa-legend', styles.mockLegend)} id="delivery-location">
                          Delivery Address
                        </p>
                        {deliveryAddressUpdateRequested && (
                          <Alert type="error" slim className={styles.deliveryAddressUpdateAlert}>
                            <span className={styles.deliveryAddressUpdateAlertContent}>
                              Pending delivery address change request needs review.{' '}
                              <Button
                                className={styles.reviewRequestLink}
                                type="button"
                                unstyled
                                onClick={() => setIsAddressChangeModalOpen(true)}
                                disabled={false}
                              >
                                Review request
                              </Button>{' '}
                              to proceed.
                            </span>
                          </Alert>
                        )}
                        <Fieldset
                          legendStyle="srOnly"
                          legend="Delivery Address"
                          disabled={deliveryAddressUpdateRequested}
                        >
                          <FormGroup>
                            <p>Does the customer know their delivery address yet?</p>
                            <div className={formStyles.radioGroup}>
                              <Field
                                as={Radio}
                                id="has-delivery-address"
                                label="Yes"
                                name="hasDeliveryAddress"
                                value="true"
                                title="Yes, I know my delivery address"
                                checked={hasDeliveryAddress === 'true'}
                                onChange={(e) => handleAddressToggleChange(e, values, setValues, blankAddress)}
                              />
                              <Field
                                as={Radio}
                                id="no-delivery-address"
                                label="No"
                                name="hasDeliveryAddress"
                                value="false"
                                title="No, I do not know my delivery address"
                                checked={hasDeliveryAddress === 'false'}
                                onChange={(e) => updateAddressTouched(e, 'delivery.address', newDutyLocationAddress)}
                              />
                            </div>
                          </FormGroup>
                          {hasDeliveryAddress === 'true' ? (
                            <AddressFields
                              name="delivery.address"
                              formikProps={formikProps}
                              render={(fields) => (
                                <>
                                  {fields}
                                  {displayDestinationType && (
                                    <DropdownInput
                                      label="Destination type"
                                      name="destinationType"
                                      options={shipmentDestinationAddressOptions}
                                      id="destinationType"
                                    />
                                  )}
                                  <h4>Second Delivery Address</h4>
                                  <FormGroup>
                                    <p>Do you want the movers to deliver any belongings to a second address?</p>
                                    <div className={formStyles.radioGroup}>
                                      <Field
                                        as={Radio}
                                        data-testid="has-secondary-delivery"
                                        id="has-secondary-delivery"
                                        label="Yes"
                                        name="hasSecondaryDelivery"
                                        value="true"
                                        title="Yes, I have a second destination location"
                                        checked={hasSecondaryDelivery === 'true'}
                                        disabled={
                                          !isPreceedingAddressComplete(hasDeliveryAddress, values.delivery.address)
                                        }
                                        onChange={(e) =>
                                          updateAddressTouched(e, 'secondaryDelivery.address', blankAddress)
                                        }
                                      />
                                      <Field
                                        as={Radio}
                                        data-testid="no-secondary-delivery"
                                        id="no-secondary-delivery"
                                        label="No"
                                        name="hasSecondaryDelivery"
                                        value="false"
                                        title="No, I do not have a second destination location"
                                        checked={hasSecondaryDelivery !== 'true'}
                                        disabled={
                                          !isPreceedingAddressComplete(hasDeliveryAddress, values.delivery.address)
                                        }
                                        onChange={(e) => handleAddressToggleChange(e, values, setValues, blankAddress)}
                                      />
                                    </div>
                                  </FormGroup>
                                  {hasSecondaryDelivery === 'true' && (
                                    <>
                                      <AddressFields name="secondaryDelivery.address" formikProps={formikProps} />
                                      {isTertiaryAddressEnabled && (
                                        <>
                                          <h4>Third Delivery Address</h4>
                                          <FormGroup>
                                            <p>Do you want the movers to deliver any belongings to a third address?</p>
                                            <div className={formStyles.radioGroup}>
                                              <Field
                                                as={Radio}
                                                id="has-tertiary-delivery"
                                                data-testid="has-tertiary-delivery"
                                                label="Yes"
                                                name="hasTertiaryDelivery"
                                                value="true"
                                                title="Yes, I have a third delivery address"
                                                checked={hasTertiaryDelivery === 'true'}
                                                disabled={
                                                  !isPreceedingAddressComplete(
                                                    hasSecondaryDelivery,
                                                    values.secondaryDelivery.address,
                                                  )
                                                }
                                                onChange={(e) =>
                                                  updateAddressTouched(e, 'tertiaryDelivery.address', blankAddress)
                                                }
                                              />
                                              <Field
                                                as={Radio}
                                                id="no-tertiary-delivery"
                                                data-testid="no-tertiary-delivery"
                                                label="No"
                                                name="hasTertiaryDelivery"
                                                value="false"
                                                title="No, I do not have a third delivery address"
                                                checked={hasTertiaryDelivery !== 'true'}
                                                disabled={
                                                  !isPreceedingAddressComplete(
                                                    hasSecondaryDelivery,
                                                    values.secondaryDelivery.address,
                                                  )
                                                }
                                                onChange={(e) =>
                                                  handleAddressToggleChange(e, values, setValues, blankAddress)
                                                }
                                              />
                                            </div>
                                          </FormGroup>
                                          {hasTertiaryDelivery === 'true' && (
                                            <AddressFields name="tertiaryDelivery.address" formikProps={formikProps} />
                                          )}
                                        </>
                                      )}
                                    </>
                                  )}
                                </>
                              )}
                            />
                          ) : (
                            <div>
                              <p>
                                We can use the zip of their{' '}
                                {displayDestinationType ? 'HOR, HOS or PLEAD:' : 'new duty location:'}
                                <br />
                                <strong>
                                  {newDutyLocationAddress.city}, {newDutyLocationAddress.state}{' '}
                                  {newDutyLocationAddress.postalCode}{' '}
                                </strong>
                              </p>
                              {displayDestinationType && (
                                <DropdownInput
                                  label="Destination type"
                                  name="destinationType"
                                  options={shipmentDestinationAddressOptions}
                                  id="destinationType"
                                />
                              )}
                            </div>
                          )}
                        </Fieldset>

                        <ContactInfoFields
                          name="delivery.agent"
                          legend={<div className={formStyles.legendContent}>Receiving agent {optionalLabel}</div>}
                          render={(fields) => {
                            return fields;
                          }}
                        />
                      </>
                    )}
                  </SectionWrapper>
                )}

                {isPPM && !isAdvancePage && (
                  <>
                    {isServiceCounselor && (
                      <SectionWrapper
                        className={classNames(ppmStyles.sectionWrapper, formStyles.formSection)}
                        data-testid="ppmTypeSection"
                      >
                        <h3>PPM Type</h3>
                        <FormGroup>
                          <Label className={styles.Label} htmlFor="ppmType">
                            Indicate the PPM Type
                          </Label>
                          <Field
                            as={Radio}
                            id="isIncentiveBased"
                            label={getPPMTypeLabel(PPM_TYPES.INCENTIVE_BASED)}
                            name="ppmType"
                            value={PPM_TYPES.INCENTIVE_BASED}
                            checked={(ppmType == null && !isCivilian) || ppmType === PPM_TYPES.INCENTIVE_BASED}
                            disabled={isCivilian}
                            className={styles.buttonGroup}
                            data-testid="isIncentiveBased"
                          />
                          <Field
                            as={Radio}
                            id="isActualExpense"
                            label={getPPMTypeLabel(PPM_TYPES.ACTUAL_EXPENSE)}
                            name="ppmType"
                            value={PPM_TYPES.ACTUAL_EXPENSE}
                            checked={(ppmType == null && isCivilian) || ppmType === PPM_TYPES.ACTUAL_EXPENSE}
                            className={styles.buttonGroup}
                            data-testid="isActualExpense"
                          />
                          {ppmSprFF && (
                            <Field
                              as={Radio}
                              id="isSmallPackage"
                              label={getPPMTypeLabel(PPM_TYPES.SMALL_PACKAGE)}
                              name="ppmType"
                              value={PPM_TYPES.SMALL_PACKAGE}
                              checked={ppmType === PPM_TYPES.SMALL_PACKAGE}
                              className={styles.buttonGroup}
                              data-testid="isSmallPackage"
                            />
                          )}
                        </FormGroup>
                      </SectionWrapper>
                    )}
                    <SectionWrapper className={classNames(ppmStyles.sectionWrapper, formStyles.formSection)}>
                      <h3>{ppmType === PPM_TYPES.SMALL_PACKAGE ? 'Shipped Date' : 'Departure Date'}</h3>
                      <DatePickerInput
                        name="expectedDepartureDate"
                        label={
                          ppmType === PPM_TYPES.SMALL_PACKAGE
                            ? 'When did the customer ship their package?'
                            : 'Planned Departure Date'
                        }
                      />
                      <Hint className={ppmStyles.hint}>
                        Enter the first day you expect to move things. It&apos;s OK if the actual date is different. We
                        will ask for your actual departure date when you document and complete your PPM.
                      </Hint>
                    </SectionWrapper>
                    <SectionWrapper className={classNames(ppmStyles.sectionWrapper, formStyles.formSection)}>
                      <AddressFields
                        name="pickup.address"
                        legend="Pickup Address"
                        formikProps={formikProps}
                        render={(fields) => (
                          <>
                            <p>What address are you moving from?</p>
                            <Checkbox
                              data-testid="useCurrentResidence"
                              label="Use Pickup Address"
                              name="useCurrentResidence"
                              onChange={handleUseCurrentResidenceChange}
                              id="useCurrentResidenceCheckbox"
                            />
                            {fields}
                            <h4>Second Pickup Address</h4>
                            <FormGroup>
                              <p>
                                Will you move any belongings from a second address? (Must be near the pickup address.
                                Subject to approval.)
                              </p>
                              <div className={formStyles.radioGroup}>
                                <Field
                                  as={Radio}
                                  id="has-secondary-pickup"
                                  data-testid="has-secondary-pickup"
                                  label="Yes"
                                  name="hasSecondaryPickup"
                                  value="true"
                                  title="Yes, there is a second pickup address"
                                  checked={hasSecondaryPickup === 'true'}
                                  disabled={!isPreceedingAddressComplete('true', values.pickup.address)}
                                  onChange={(e) => updateAddressTouched(e, 'secondaryPickup.address', blankAddress)}
                                />
                                <Field
                                  as={Radio}
                                  id="no-secondary-pickup"
                                  data-testid="no-secondary-pickup"
                                  label="No"
                                  name="hasSecondaryPickup"
                                  value="false"
                                  title="No, there is not a second pickup address"
                                  checked={hasSecondaryPickup !== 'true'}
                                  disabled={!isPreceedingAddressComplete('true', values.pickup.address)}
                                  onChange={(e) => handleAddressToggleChange(e, values, setValues, blankAddress)}
                                />
                              </div>
                            </FormGroup>
                            {hasSecondaryPickup === 'true' && (
                              <>
                                <AddressFields name="secondaryPickup.address" formikProps={formikProps} />
                                {isTertiaryAddressEnabled && (
                                  <>
                                    <h4>Third Pickup Address</h4>
                                    <FormGroup>
                                      <p>
                                        Will you move any belongings from a third address? (Must be near the pickup
                                        address. Subject to approval.)
                                      </p>
                                      <div className={formStyles.radioGroup}>
                                        <Field
                                          as={Radio}
                                          id="has-tertiary-pickup"
                                          data-testid="has-tertiary-pickup"
                                          label="Yes"
                                          name="hasTertiaryPickup"
                                          value="true"
                                          title="Yes, there is a third pickup address"
                                          checked={hasTertiaryPickup === 'true'}
                                          disabled={
                                            !isPreceedingAddressComplete(
                                              hasSecondaryPickup,
                                              values.secondaryPickup.address,
                                            )
                                          }
                                          onChange={(e) =>
                                            updateAddressTouched(e, 'tertiaryPickup.address', blankAddress)
                                          }
                                        />
                                        <Field
                                          as={Radio}
                                          id="no-tertiary-pickup"
                                          data-testid="no-tertiary-pickup"
                                          label="No"
                                          name="hasTertiaryPickup"
                                          value="false"
                                          title="No, there is not a third pickup address"
                                          checked={hasTertiaryPickup !== 'true'}
                                          disabled={
                                            !isPreceedingAddressComplete(
                                              hasSecondaryPickup,
                                              values.secondaryPickup.address,
                                            )
                                          }
                                          onChange={(e) =>
                                            handleAddressToggleChange(e, values, setValues, blankAddress)
                                          }
                                        />
                                      </div>
                                    </FormGroup>
                                    {hasTertiaryPickup === 'true' && (
                                      <AddressFields name="tertiaryPickup.address" formikProps={formikProps} />
                                    )}
                                  </>
                                )}
                              </>
                            )}
                          </>
                        )}
                      />
                      <AddressFields
                        name="destination.address"
<<<<<<< HEAD
                        legend="Delivery Address"
=======
                        legend={ppmType === PPM_TYPES.SMALL_PACKAGE ? 'Destination Address' : 'Delivery Address'}
                        locationLookup
>>>>>>> 44b55a91
                        formikProps={formikProps}
                        address1LabelHint="Optional"
                        render={(fields) => (
                          <>
                            {fields}
                            <h4>Second {ppmType === PPM_TYPES.SMALL_PACKAGE ? 'Destination' : 'Delivery'} Address</h4>
                            <FormGroup>
                              <p>
                                Will you move any belongings to a second address? (Must be near the{' '}
                                {ppmType === PPM_TYPES.SMALL_PACKAGE ? 'destination' : 'delivery'} address. Subject to
                                approval.)
                              </p>
                              <div className={formStyles.radioGroup}>
                                <Field
                                  as={Radio}
                                  data-testid="has-secondary-destination"
                                  id="has-secondary-destination"
                                  label="Yes"
                                  name="hasSecondaryDestination"
                                  value="true"
                                  title="Yes, there is a second destination location"
                                  checked={hasSecondaryDestination === 'true'}
                                  disabled={
                                    !isPreceedingAddressPPMPrimaryDestinationComplete(values.destination.address)
                                  }
                                  onChange={(e) =>
                                    updateAddressTouched(e, 'secondaryDestination.address', blankAddress)
                                  }
                                />
                                <Field
                                  as={Radio}
                                  data-testid="no-secondary-destination"
                                  id="no-secondary-destination"
                                  label="No"
                                  name="hasSecondaryDestination"
                                  value="false"
                                  title="No, there is not a second destination location"
                                  checked={hasSecondaryDestination !== 'true'}
                                  disabled={
                                    !isPreceedingAddressPPMPrimaryDestinationComplete(values.destination.address)
                                  }
                                  onChange={(e) => handleAddressToggleChange(e, values, setValues, blankAddress)}
                                />
                              </div>
                            </FormGroup>
                            {hasSecondaryDestination === 'true' && (
                              <>
                                <AddressFields name="secondaryDestination.address" formikProps={formikProps} />
                                {isTertiaryAddressEnabled && (
                                  <>
                                    <h4>
                                      Third {ppmType === PPM_TYPES.SMALL_PACKAGE ? 'Destination' : 'Delivery'} Address
                                    </h4>
                                    <FormGroup>
                                      <p>
                                        Will you move any belongings to a third address? (Must be near the{' '}
                                        {ppmType === PPM_TYPES.SMALL_PACKAGE ? 'destination' : 'delivery'} address.
                                        Subject to approval.)
                                      </p>
                                      <div className={formStyles.radioGroup}>
                                        <Field
                                          as={Radio}
                                          id="has-tertiary-destination"
                                          data-testid="has-tertiary-destination"
                                          label="Yes"
                                          name="hasTertiaryDestination"
                                          value="true"
                                          title="Yes, I have a third delivery address"
                                          checked={hasTertiaryDestination === 'true'}
                                          disabled={
                                            !isPreceedingAddressComplete(
                                              hasSecondaryDestination,
                                              values.secondaryDestination.address,
                                            )
                                          }
                                          onChange={(e) =>
                                            updateAddressTouched(e, 'tertiaryDestination.address', blankAddress)
                                          }
                                        />
                                        <Field
                                          as={Radio}
                                          id="no-tertiary-destination"
                                          data-testid="no-tertiary-destination"
                                          label="No"
                                          name="hasTertiaryDestination"
                                          value="false"
                                          title="No, I do not have a third delivery address"
                                          checked={hasTertiaryDestination !== 'true'}
                                          disabled={
                                            !isPreceedingAddressComplete(
                                              hasSecondaryDestination,
                                              values.secondaryDestination.address,
                                            )
                                          }
                                          onChange={(e) =>
                                            handleAddressToggleChange(e, values, setValues, blankAddress)
                                          }
                                        />
                                      </div>
                                    </FormGroup>
                                    {hasTertiaryDestination === 'true' && (
                                      <AddressFields name="tertiaryDestination.address" formikProps={formikProps} />
                                    )}
                                  </>
                                )}
                              </>
                            )}
                          </>
                        )}
                      />
                    </SectionWrapper>
                    {showCloseoutOffice && (
                      <SectionWrapper>
                        <h3>Closeout office</h3>
                        <CloseoutOfficeInput
                          hint="If there is more than one PPM for this move, the closeout office will be the same for all your PPMs."
                          name="closeoutOffice"
                          placeholder="Start typing a closeout location..."
                          label="Closeout location"
                          displayAddress
                        />
                      </SectionWrapper>
                    )}
                    {ppmType !== PPM_TYPES.SMALL_PACKAGE && (
                      <ShipmentCustomerSIT
                        sitEstimatedWeight={mtoShipment.ppmShipment?.sitEstimatedWeight}
                        sitEstimatedEntryDate={mtoShipment.ppmShipment?.sitEstimatedEntryDate}
                        sitEstimatedDepartureDate={mtoShipment.ppmShipment?.sitEstimatedDepartureDate}
                      />
                    )}
                    <ShipmentWeight
                      authorizedWeight={serviceMember.weightAllotment.totalWeightSelf.toString()}
                      onEstimatedWeightChange={updateEstimatedWeightValue}
                    />
                  </>
                )}

                {isPPM && isAdvancePage && isServiceCounselor && mtoShipment.ppmShipment?.sitExpected && (
                  <SITCostDetails
                    cost={mtoShipment.ppmShipment?.sitEstimatedCost}
                    weight={mtoShipment.ppmShipment?.sitEstimatedWeight}
                    sitLocation={mtoShipment.ppmShipment?.sitLocation}
                    originZip={mtoShipment.ppmShipment?.pickupAddress.postalCode}
                    destinationZip={mtoShipment.ppmShipment?.destinationAddress.postalCode}
                    departureDate={mtoShipment.ppmShipment?.sitEstimatedDepartureDate}
                    entryDate={mtoShipment.ppmShipment?.sitEstimatedEntryDate}
                  />
                )}

                {isPPM && isAdvancePage && (
                  <ShipmentIncentiveAdvance
                    values={values}
                    estimatedIncentive={mtoShipment.ppmShipment?.estimatedIncentive}
                    advanceAmountRequested={mtoShipment.ppmShipment?.advanceAmountRequested}
                  />
                )}

                {(!isPPM || (isPPM && isAdvancePage)) && (
                  <ShipmentFormRemarks
                    userRole={userRole}
                    shipmentType={shipmentType}
                    customerRemarks={mtoShipment.customerRemarks}
                    counselorRemarks={mtoShipment.counselorRemarks}
                    showHint={false}
                    error={
                      formikProps.errors.counselorRemarks &&
                      (values.advanceRequested !== mtoShipment.ppmShipment?.hasRequestedAdvance ||
                        values.advance !== mtoShipment.ppmShipment?.advanceAmountRequested)
                    }
                  />
                )}

                {showAccountingCodes && (
                  <ShipmentAccountingCodes
                    TACs={TACs}
                    SACs={SACs}
                    onEditCodesClick={() => navigate(editOrdersPath)}
                    optional={isServiceCounselor}
                  />
                )}

                <div className={`${formStyles.formActions} ${styles.buttonGroup}`}>
                  {!isPPM && (
                    <Button
                      data-testid="submitForm"
                      disabled={isSubmitting || !isValid}
                      type="submit"
                      onClick={handleSubmit}
                    >
                      Save
                    </Button>
                  )}
                  <Button
                    type="button"
                    secondary
                    onClick={() => {
                      navigate(moveDetailsPath);
                    }}
                  >
                    Cancel
                  </Button>
                  {isPPM && (
                    <Button
                      data-testid="submitForm"
                      disabled={isSubmitting || !isValid}
                      type="submit"
                      onClick={handleSubmit}
                    >
                      Save and Continue
                    </Button>
                  )}
                </div>
              </Form>
            </div>
          </>
        );
      }}
    </Formik>
  );
};

ShipmentForm.propTypes = {
  submitHandler: func.isRequired,
  onUpdate: func,
  isCreatePage: bool,
  isForServicesCounseling: bool,
  currentResidence: AddressShape.isRequired,
  newDutyLocationAddress: SimpleAddressShape,
  shipmentType: string.isRequired,
  mtoShipment: ShipmentShape,
  moveTaskOrderID: string.isRequired,
  mtoShipments: arrayOf(ShipmentShape).isRequired,
  serviceMember: shape({
    weightAllotment: shape({
      totalWeightSelf: number,
      ubAllowance: number,
    }),
    agency: string.isRequired,
  }).isRequired,
  TACs: AccountingCodesShape,
  SACs: AccountingCodesShape,
  userRole: oneOf(officeRoles).isRequired,
  displayDestinationType: bool,
  isAdvancePage: bool,
  move: shape({
    eTag: string,
    id: string,
    closeoutOffice: TransportationOfficeShape,
  }),
};

ShipmentForm.defaultProps = {
  isCreatePage: false,
  isForServicesCounseling: false,
  onUpdate: () => {},
  newDutyLocationAddress: {
    city: '',
    state: '',
    postalCode: '',
  },
  mtoShipment: ShipmentShape,
  TACs: {},
  SACs: {},
  displayDestinationType: false,
  isAdvancePage: false,
  move: {},
};

export default ShipmentForm;<|MERGE_RESOLUTION|>--- conflicted
+++ resolved
@@ -1606,12 +1606,8 @@
                       />
                       <AddressFields
                         name="destination.address"
-<<<<<<< HEAD
-                        legend="Delivery Address"
-=======
                         legend={ppmType === PPM_TYPES.SMALL_PACKAGE ? 'Destination Address' : 'Delivery Address'}
                         locationLookup
->>>>>>> 44b55a91
                         formikProps={formikProps}
                         address1LabelHint="Optional"
                         render={(fields) => (
