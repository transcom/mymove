import React, { useEffect, useState } from 'react';
import { arrayOf, bool, func, number, shape, string, oneOf } from 'prop-types';
import { Field, Formik } from 'formik';
import { generatePath, useNavigate, useParams, Link } from 'react-router-dom';
import { useQueryClient, useMutation } from '@tanstack/react-query';
import { Alert, Button, Checkbox, Fieldset, FormGroup, Radio, Label, Tag } from '@trussworks/react-uswds';
import classNames from 'classnames';
import { FontAwesomeIcon } from '@fortawesome/react-fontawesome';

import getShipmentOptions from '../../Customer/MtoShipmentForm/getShipmentOptions';
import { CloseoutOfficeInput } from '../../form/fields/CloseoutOfficeInput';

import ppmShipmentSchema from './ppmShipmentSchema';
import styles from './ShipmentForm.module.scss';
import MobileHomeShipmentForm from './MobileHomeShipmentForm/MobileHomeShipmentForm';
import mobileHomeShipmentSchema from './MobileHomeShipmentForm/mobileHomeShipmentSchema';
import BoatShipmentForm from './BoatShipmentForm/BoatShipmentForm';
import boatShipmentSchema from './BoatShipmentForm/boatShipmentSchema';

import ppmStyles from 'components/Customer/PPM/PPM.module.scss';
import SERVICE_MEMBER_AGENCIES from 'content/serviceMemberAgencies';
import SITCostDetails from 'components/Office/SITCostDetails/SITCostDetails';
import Hint from 'components/Hint/index';
import ConnectedDestructiveShipmentConfirmationModal from 'components/ConfirmationModals/DestructiveShipmentConfirmationModal';
import ConnectedShipmentAddressUpdateReviewRequestModal from 'components/Office/ShipmentAddressUpdateReviewRequestModal/ShipmentAddressUpdateReviewRequestModal';
import SectionWrapper from 'components/Customer/SectionWrapper';
import { AddressFields } from 'components/form/AddressFields/AddressFields';
import { ContactInfoFields } from 'components/form/ContactInfoFields/ContactInfoFields';
import { DatePickerInput, DropdownInput } from 'components/form/fields';
import { Form } from 'components/form/Form';
import NotificationScrollToTop from 'components/NotificationScrollToTop';
import ShipmentAccountingCodes from 'components/Office/ShipmentAccountingCodes/ShipmentAccountingCodes';
import ShipmentCustomerSIT from 'components/Office/ShipmentCustomerSIT/ShipmentCustomerSIT';
import ShipmentFormRemarks from 'components/Office/ShipmentFormRemarks/ShipmentFormRemarks';
import ShipmentIncentiveAdvance from 'components/Office/ShipmentIncentiveAdvance/ShipmentIncentiveAdvance';
import ShipmentVendor from 'components/Office/ShipmentVendor/ShipmentVendor';
import ShipmentWeight from 'components/Office/ShipmentWeight/ShipmentWeight';
import ShipmentWeightInput from 'components/Office/ShipmentWeightInput/ShipmentWeightInput';
import StorageFacilityAddress from 'components/Office/StorageFacilityAddress/StorageFacilityAddress';
import StorageFacilityInfo from 'components/Office/StorageFacilityInfo/StorageFacilityInfo';
import ShipmentTag from 'components/ShipmentTag/ShipmentTag';
import { MOVES, MTO_SHIPMENTS } from 'constants/queryKeys';
import { servicesCounselingRoutes, tooRoutes } from 'constants/routes';
import { ADDRESS_UPDATE_STATUS, shipmentDestinationTypes } from 'constants/shipments';
import { officeRoles, roleTypes } from 'constants/userRoles';
import {
  deleteShipment,
  reviewShipmentAddressUpdate,
  updateMoveCloseoutOffice,
  dateSelectionIsWeekendHoliday,
} from 'services/ghcApi';
import { SHIPMENT_OPTIONS, SHIPMENT_TYPES, technicalHelpDeskURL } from 'shared/constants';
import formStyles from 'styles/form.module.scss';
import { AccountingCodesShape } from 'types/accountingCodes';
import { AddressShape, SimpleAddressShape } from 'types/address';
import { ShipmentShape } from 'types/shipment';
import { TransportationOfficeShape } from 'types/transportationOffice';
import {
  formatMtoShipmentForAPI,
  formatMtoShipmentForDisplay,
  formatPpmShipmentForAPI,
  formatPpmShipmentForDisplay,
  formatMobileHomeShipmentForDisplay,
  formatMobileHomeShipmentForAPI,
  formatBoatShipmentForDisplay,
  formatBoatShipmentForAPI,
} from 'utils/formatMtoShipment';
import { formatWeight, dropdownInputOptions } from 'utils/formatters';
import { validateDate } from 'utils/validation';
import { isBooleanFlagEnabled } from 'utils/featureFlags';
import { dateSelectionWeekendHolidayCheck } from 'utils/calendar';
import { datePickerFormat, formatDate } from 'shared/dates';

const ShipmentForm = (props) => {
  const {
    newDutyLocationAddress,
    shipmentType,
    isCreatePage,
    isForServicesCounseling,
    mtoShipment,
    submitHandler,
    onUpdate,
    mtoShipments,
    serviceMember,
    currentResidence,
    moveTaskOrderID,
    TACs,
    SACs,
    userRole,
    displayDestinationType,
    isAdvancePage,
    move,
  } = props;

  const [estimatedWeightValue, setEstimatedWeightValue] = useState(mtoShipment?.ppmShipment?.estimatedWeight || 0);

  const updateEstimatedWeightValue = (value) => {
    setEstimatedWeightValue(value);
  };

  const { moveCode } = useParams();
  const navigate = useNavigate();

  const [datesErrorMessage, setDatesErrorMessage] = useState(null);
  const [errorMessage, setErrorMessage] = useState(null);
  const [errorCode, setErrorCode] = useState(null);
  const [successMessage, setSuccessMessage] = useState(null);
  const [shipmentAddressUpdateReviewErrorMessage, setShipmentAddressUpdateReviewErrorMessage] = useState(null);

  const [isCancelModalVisible, setIsCancelModalVisible] = useState(false);
  const [isAddressChangeModalOpen, setIsAddressChangeModalOpen] = useState(false);

  const [isTertiaryAddressEnabled, setIsTertiaryAddressEnabled] = useState(false);
  useEffect(() => {
    const fetchData = async () => {
      setIsTertiaryAddressEnabled(await isBooleanFlagEnabled('third_address_available'));
    };
    fetchData();
  }, []);

  const shipments = mtoShipments;

  const [isRequestedPickupDateAlertVisible, setIsRequestedPickupDateAlertVisible] = useState(false);
  const [isRequestedDeliveryDateAlertVisible, setIsRequestedDeliveryDateAlertVisible] = useState(false);
  const [requestedPickupDateAlertMessage, setRequestedPickupDateAlertMessage] = useState('');
  const [requestedDeliveryDateAlertMessage, setRequestedDeliveryDateAlertMessage] = useState('');
  const DEFAULT_COUNTRY_CODE = 'US';

  const queryClient = useQueryClient();
  const { mutate: mutateMTOShipmentStatus } = useMutation(deleteShipment, {
    onSuccess: (_, variables) => {
      const updatedMTOShipment = mtoShipment;
      // Update mtoShipments with our updated status and set query data to match
      shipments[mtoShipments.findIndex((shipment) => shipment.id === updatedMTOShipment.id)] = updatedMTOShipment;
      queryClient.setQueryData([MTO_SHIPMENTS, updatedMTOShipment.moveTaskOrderID, false], mtoShipments);
      // InvalidateQuery tells other components using this data that they need to re-fetch
      // This allows the requestCancellation button to update immediately
      queryClient.invalidateQueries([MTO_SHIPMENTS, variables.moveTaskOrderID]);

      // go back
      navigate(-1);
    },
    onError: (error) => {
      const errorMsg = error?.response?.body;
      setErrorMessage(errorMsg);
    },
  });

  const { mutate: mutateMoveCloseoutOffice } = useMutation(updateMoveCloseoutOffice, {
    onSuccess: () => {
      queryClient.invalidateQueries([MOVES, moveCode]);
    },
  });

  const { mutate: mutateShipmentAddressUpdateReview } = useMutation(reviewShipmentAddressUpdate, {
    onSuccess: (_, { successCallback }) => {
      setSuccessMessage('Changes sent to contractor.');
      setShipmentAddressUpdateReviewErrorMessage(null);
      setIsAddressChangeModalOpen(false);
      // After successfully updating, re-fetch MTO Shipments to get the shipment's updated address change request status
      queryClient
        .invalidateQueries([MTO_SHIPMENTS, moveTaskOrderID])
        .then(() => queryClient.refetchQueries([MTO_SHIPMENTS, moveTaskOrderID]));
      successCallback();
    },
    onError: () => {
      setSuccessMessage(null);
      setShipmentAddressUpdateReviewErrorMessage(
        'Something went wrong, and your changes were not saved. Please refresh the page and try again.',
      );
    },
  });

  const getShipmentNumber = () => {
    // TODO - this is not supported by IE11, shipment number should be calculable from Redux anyways
    // we should fix this also b/c it doesn't display correctly in storybook
    const { search } = window.location;
    const params = new URLSearchParams(search);
    const shipmentNumber = params.get('shipmentNumber');
    return shipmentNumber;
  };

  const handleDeleteShipment = (shipmentID) => {
    mutateMTOShipmentStatus({
      shipmentID,
    });
  };

  const handleSetError = (error, defaultError) => {
    if (error?.response?.body?.message !== null && error?.response?.body?.message !== undefined) {
      if (error?.statusCode !== null && error?.statusCode !== undefined) {
        setErrorCode(error.statusCode);
      }
      setErrorMessage(`${error?.response?.body?.message}`);
    } else {
      setErrorMessage(defaultError);
    }
  };

  const handleSubmitShipmentAddressUpdateReview = async (
    shipmentID,
    shipmentETag,
    status,
    officeRemarks,
    successCallback,
  ) => {
    mutateShipmentAddressUpdateReview({
      shipmentID,
      ifMatchETag: shipmentETag,
      body: {
        status,
        officeRemarks,
      },
      successCallback,
    });
  };

  const handleShowCancellationModal = () => {
    setIsCancelModalVisible(true);
  };

  // onload validate pickup date
  useEffect(() => {
    const onErrorHandler = (e) => {
      const { response } = e;
      setDatesErrorMessage(response?.body?.detail);
    };
    dateSelectionWeekendHolidayCheck(
      dateSelectionIsWeekendHoliday,
      DEFAULT_COUNTRY_CODE,
      new Date(mtoShipment.requestedPickupDate),
      'Requested pickup date',
      setRequestedPickupDateAlertMessage,
      setIsRequestedPickupDateAlertVisible,
      onErrorHandler,
    );
  }, [mtoShipment.requestedPickupDate]);

  // onload validate delivery date
  useEffect(() => {
    const onErrorHandler = (e) => {
      const { response } = e;
      setDatesErrorMessage(response?.body?.detail);
    };
    dateSelectionWeekendHolidayCheck(
      dateSelectionIsWeekendHoliday,
      DEFAULT_COUNTRY_CODE,
      new Date(mtoShipment.requestedDeliveryDate),
      'Requested delivery date',
      setRequestedDeliveryDateAlertMessage,
      setIsRequestedDeliveryDateAlertVisible,
      onErrorHandler,
    );
  }, [mtoShipment.requestedDeliveryDate]);

  const successMessageAlertControl = (
    <Button type="button" onClick={() => setSuccessMessage(null)} unstyled>
      <FontAwesomeIcon icon="times" className={styles.alertClose} />
    </Button>
  );

  const deliveryAddressUpdateRequested = mtoShipment?.deliveryAddressUpdate?.status === ADDRESS_UPDATE_STATUS.REQUESTED;

  const isHHG = shipmentType === SHIPMENT_OPTIONS.HHG;
  const isNTS = shipmentType === SHIPMENT_OPTIONS.NTS;
  const isNTSR = shipmentType === SHIPMENT_OPTIONS.NTSR;
  const isPPM = shipmentType === SHIPMENT_OPTIONS.PPM;
  const isMobileHome = shipmentType === SHIPMENT_OPTIONS.MOBILE_HOME;
  const isBoat =
    shipmentType === SHIPMENT_OPTIONS.BOAT ||
    shipmentType === SHIPMENT_TYPES.BOAT_HAUL_AWAY ||
    shipmentType === SHIPMENT_TYPES.BOAT_TOW_AWAY;

  const showAccountingCodes = isNTS || isNTSR;

  const isTOO = userRole === roleTypes.TOO;
  const isServiceCounselor = userRole === roleTypes.SERVICES_COUNSELOR;
  const showCloseoutOffice =
    (isServiceCounselor || isTOO) &&
    isPPM &&
    (serviceMember.agency === SERVICE_MEMBER_AGENCIES.ARMY ||
      serviceMember.agency === SERVICE_MEMBER_AGENCIES.AIR_FORCE ||
      serviceMember.agency === SERVICE_MEMBER_AGENCIES.SPACE_FORCE);

  const shipmentDestinationAddressOptions = dropdownInputOptions(shipmentDestinationTypes);

  const shipmentNumber = isHHG ? getShipmentNumber() : null;
  let initialValues = {};
  if (isPPM) {
    initialValues = formatPpmShipmentForDisplay(
      isCreatePage
        ? { closeoutOffice: move.closeoutOffice }
        : {
            counselorRemarks: mtoShipment.counselorRemarks,
            ppmShipment: mtoShipment.ppmShipment,
            closeoutOffice: move.closeoutOffice,
          },
    );
    if (isCreatePage && serviceMember?.grade === 'CIVILIAN_EMPLOYEE')
      initialValues.isActualExpenseReimbursement = 'true';
  } else if (isMobileHome) {
    const hhgInitialValues = formatMtoShipmentForDisplay(
      isCreatePage ? { userRole } : { userRole, shipmentType, agents: mtoShipment.mtoAgents, ...mtoShipment },
    );
    initialValues = formatMobileHomeShipmentForDisplay(mtoShipment?.mobileHomeShipment, hhgInitialValues);
  } else if (isBoat) {
    const hhgInitialValues = formatMtoShipmentForDisplay(
      isCreatePage ? { userRole } : { userRole, shipmentType, agents: mtoShipment.mtoAgents, ...mtoShipment },
    );
    initialValues = formatBoatShipmentForDisplay(mtoShipment?.boatShipment, hhgInitialValues);
  } else {
    initialValues = formatMtoShipmentForDisplay(
      isCreatePage
        ? { userRole, shipmentType }
        : { userRole, shipmentType, agents: mtoShipment.mtoAgents, ...mtoShipment },
    );
  }

  let showDeliveryFields;
  let showPickupFields;
  let schema;

  if (isPPM) {
    schema = ppmShipmentSchema({
      estimatedIncentive: initialValues.estimatedIncentive || 0,
      weightAllotment: serviceMember.weightAllotment,
      advanceAmountRequested: mtoShipment.ppmShipment?.advanceAmountRequested,
      hasRequestedAdvance: mtoShipment.ppmShipment?.hasRequestedAdvance,
      isAdvancePage,
      showCloseoutOffice,
      sitEstimatedWeightMax: estimatedWeightValue || 0,
    });
  } else if (isMobileHome) {
    schema = mobileHomeShipmentSchema();
    showDeliveryFields = true;
    showPickupFields = true;
  } else if (isBoat) {
    schema = boatShipmentSchema();
    showDeliveryFields = true;
    showPickupFields = true;
  } else {
    const shipmentOptions = getShipmentOptions(shipmentType, userRole);

    showDeliveryFields = shipmentOptions.showDeliveryFields;
    showPickupFields = shipmentOptions.showPickupFields;
    schema = shipmentOptions.schema;
  }

  const optionalLabel = <span className={formStyles.optional}>Optional</span>;

  const moveDetailsPath = isTOO
    ? generatePath(tooRoutes.BASE_MOVE_VIEW_PATH, { moveCode })
    : generatePath(servicesCounselingRoutes.BASE_MOVE_VIEW_PATH, { moveCode });
  const editOrdersPath = isTOO
    ? generatePath(tooRoutes.BASE_ORDERS_EDIT_PATH, { moveCode })
    : generatePath(servicesCounselingRoutes.BASE_ORDERS_EDIT_PATH, { moveCode });

  const submitMTOShipment = (formValues, actions) => {
    //* PPM Shipment *//
    if (isPPM) {
      const ppmShipmentBody = formatPpmShipmentForAPI(formValues);

      // Allow blank values to be entered into Pro Gear input fields
      if (
        ppmShipmentBody.ppmShipment.hasProGear &&
        ppmShipmentBody.ppmShipment.spouseProGearWeight >= 0 &&
        ppmShipmentBody.ppmShipment.proGearWeight === undefined
      ) {
        ppmShipmentBody.ppmShipment.proGearWeight = 0;
      }
      if (ppmShipmentBody.ppmShipment.hasProGear && ppmShipmentBody.ppmShipment.spouseProGearWeight === undefined) {
        ppmShipmentBody.ppmShipment.spouseProGearWeight = 0;
      }

      // Add a PPM shipment
      if (isCreatePage) {
        const body = { ...ppmShipmentBody, moveTaskOrderID };
        submitHandler(
          { body, normalize: false },
          {
            onSuccess: (newMTOShipment) => {
              const moveViewPath = generatePath(tooRoutes.BASE_MOVE_VIEW_PATH, { moveCode });
              const currentPath = isTOO
                ? generatePath(tooRoutes.BASE_SHIPMENT_EDIT_PATH, {
                    moveCode,
                    shipmentId: newMTOShipment.id,
                  })
                : generatePath(servicesCounselingRoutes.BASE_SHIPMENT_EDIT_PATH, {
                    moveCode,
                    shipmentId: newMTOShipment.id,
                  });
              const advancePath = generatePath(servicesCounselingRoutes.BASE_SHIPMENT_ADVANCE_PATH, {
                moveCode,
                shipmentId: newMTOShipment.id,
              });
              if (formValues.closeoutOffice.id) {
                mutateMoveCloseoutOffice(
                  {
                    locator: moveCode,
                    ifMatchETag: move.eTag,
                    body: { closeoutOfficeId: formValues.closeoutOffice.id },
                  },
                  {
                    onSuccess: () => {
                      actions.setSubmitting(false);
                      navigate(currentPath, { replace: true });
                      if (isTOO) {
                        navigate(moveViewPath);
                      } else {
                        navigate(advancePath);
                      }
                      setErrorMessage(null);
                      onUpdate('success');
                    },
                    onError: (error) => {
                      actions.setSubmitting(false);
                      handleSetError(error, `Something went wrong, and your changes were not saved. Please try again.`);
                    },
                  },
                );
              } else {
                navigate(currentPath, { replace: true });
                if (isTOO) {
                  navigate(moveViewPath);
                } else {
                  navigate(advancePath);
                }
              }
            },
            onError: (error) => {
              actions.setSubmitting(false);
              handleSetError(error, `Something went wrong, and your changes were not saved. Please try again.`);
            },
          },
        );
        return;
      }
      // Edit a PPM Shipment
      const updatePPMPayload = {
        moveTaskOrderID,
        shipmentID: mtoShipment.id,
        ifMatchETag: mtoShipment.eTag,
        normalize: false,
        body: ppmShipmentBody,
        locator: move.locator,
        moveETag: move.eTag,
      };

      const tooAdvancePath = generatePath(tooRoutes.BASE_SHIPMENT_ADVANCE_PATH_TOO, {
        moveCode,
        shipmentId: mtoShipment.id,
      });
      const advancePath = generatePath(servicesCounselingRoutes.BASE_SHIPMENT_ADVANCE_PATH, {
        moveCode,
        shipmentId: mtoShipment.id,
      });
      const SCMoveViewPath = generatePath(servicesCounselingRoutes.BASE_MOVE_VIEW_PATH, { moveCode });
      const tooMoveViewPath = generatePath(tooRoutes.BASE_MOVE_VIEW_PATH, { moveCode });

      submitHandler(updatePPMPayload, {
        onSuccess: () => {
          if (!isAdvancePage && formValues.closeoutOffice.id) {
            // If we are on the first page and a closeout office is a part of the form, we must be an SC editing a
            // PPM shipment, so we should update the closeout office and redirect to the advance page upon success.
            mutateMoveCloseoutOffice(
              {
                locator: moveCode,
                ifMatchETag: move.eTag,
                body: { closeoutOfficeId: formValues.closeoutOffice.id },
              },
              {
                onSuccess: () => {
                  actions.setSubmitting(false);
                  setErrorMessage(null);
                  navigate(advancePath);
                  onUpdate('success');
                },
                onError: (error) => {
                  actions.setSubmitting(false);
                  handleSetError(error, `Something went wrong, and your changes were not saved. Please try again.`);
                },
              },
            );
          } else if (!isAdvancePage && isServiceCounselor) {
            // If we are on the first page, and we are an SC with no closeout office present, we should redirect
            // to the advance page.
            actions.setSubmitting(false);
            navigate(advancePath);
            onUpdate('success');
          } else if (isServiceCounselor) {
            // If we are on the second page as an SC, we submit and redirect to the SC move view path.
            navigate(SCMoveViewPath);
            onUpdate('success');
          } else if (!isAdvancePage && isTOO) {
            actions.setSubmitting(false);
            navigate(tooMoveViewPath);
            onUpdate('success');
          } else {
            navigate(tooAdvancePath);
            onUpdate('success');
          }
        },
        onError: (error) => {
          actions.setSubmitting(false);
          handleSetError(error, `Something went wrong, and your changes were not saved. Please try again.`);
        },
      });
      return;
    }

    //* MTO Shipments *//

    const {
      pickup,
      hasDeliveryAddress,
      delivery,
      customerRemarks,
      counselorRemarks,
      hasSecondaryDelivery,
      hasSecondaryPickup,
      secondaryPickup,
      secondaryDelivery,
      hasTertiaryDelivery,
      hasTertiaryPickup,
      tertiaryPickup,
      tertiaryDelivery,
      ntsRecordedWeight,
      tacType,
      sacType,
      serviceOrderNumber,
      storageFacility,
      usesExternalVendor,
      destinationType,
    } = formValues;

    const deliveryDetails = delivery;
    if (hasDeliveryAddress === 'no' && shipmentType !== SHIPMENT_OPTIONS.NTSR) {
      delete deliveryDetails.address;
    }

    let nullableTacType = tacType;
    let nullableSacType = sacType;
    if (showAccountingCodes && !isCreatePage) {
      nullableTacType = typeof tacType === 'undefined' ? '' : tacType;
      nullableSacType = typeof sacType === 'undefined' ? '' : sacType;
    }

    let pendingMtoShipment = formatMtoShipmentForAPI({
      shipmentType,
      moveCode,
      customerRemarks,
      counselorRemarks,
      pickup,
      delivery: deliveryDetails,
      ntsRecordedWeight,
      tacType: nullableTacType,
      sacType: nullableSacType,
      serviceOrderNumber,
      storageFacility,
      usesExternalVendor,
      destinationType,
      hasSecondaryPickup: hasSecondaryPickup === 'yes',
      secondaryPickup: hasSecondaryPickup === 'yes' ? secondaryPickup : {},
      hasSecondaryDelivery: hasSecondaryDelivery === 'yes',
      secondaryDelivery: hasSecondaryDelivery === 'yes' ? secondaryDelivery : {},
      hasTertiaryPickup: hasTertiaryPickup === 'yes',
      tertiaryPickup: hasTertiaryPickup === 'yes' ? tertiaryPickup : {},
      hasTertiaryDelivery: hasTertiaryDelivery === 'yes',
      tertiaryDelivery: hasTertiaryDelivery === 'yes' ? tertiaryDelivery : {},
    });

    // Mobile Home Shipment
    if (isMobileHome) {
      const mobileHomeShipmentBody = formatMobileHomeShipmentForAPI(formValues);
      pendingMtoShipment = {
        ...pendingMtoShipment,
        ...mobileHomeShipmentBody,
      };
    }

    // Boat Shipment
    if (isBoat) {
      const boatShipmentBody = formatBoatShipmentForAPI(formValues);
      pendingMtoShipment = {
        ...pendingMtoShipment,
        ...boatShipmentBody,
      };
    }

    const updateMTOShipmentPayload = {
      moveTaskOrderID,
      shipmentID: mtoShipment.id,
      ifMatchETag: mtoShipment.eTag,
      normalize: false,
      body: pendingMtoShipment,
    };

    // Add a MTO Shipment
    if (isCreatePage) {
      const body = { ...pendingMtoShipment, moveTaskOrderID };
      submitHandler(
        { body, normalize: false },
        {
          onSuccess: () => {
            navigate(moveDetailsPath);
          },
          onError: (error) => {
            handleSetError(error, `Something went wrong, and your changes were not saved. Please try again.`);
          },
        },
      );
    }
    // Edit MTO as Service Counselor
    else if (isForServicesCounseling) {
      // error handling handled in parent components
      submitHandler(updateMTOShipmentPayload, {
        onSuccess: () => {
          navigate(moveDetailsPath);
          onUpdate('success');
        },
        onError: (error) => {
          handleSetError(error, `Something went wrong, and your changes were not saved. Please try again.`);
        },
      });
    }
    // Edit a MTO Shipment as TOO
    else {
      submitHandler(updateMTOShipmentPayload, {
        onSuccess: () => {
          navigate(moveDetailsPath);
        },
        onError: (error) => {
          handleSetError(error, `Something went wrong, and your changes were not saved. Please try again.`);
        },
      });
    }
  };

  return (
    <Formik
      initialValues={initialValues}
      validateOnMount
      validateOnBlur
      validateOnChange
      validationSchema={schema}
      onSubmit={submitMTOShipment}
    >
      {({
        values,
        isValid,
        isSubmitting,
        setValues,
        handleSubmit,
        errors,
        touched,
        setFieldTouched,
        setFieldError,
        validateForm,
      }) => {
        const {
          hasSecondaryDestination,
          hasTertiaryDestination,
          hasDeliveryAddress,
          hasSecondaryPickup,
          hasSecondaryDelivery,
          hasTertiaryPickup,
          hasTertiaryDelivery,
          isActualExpenseReimbursement,
        } = values;

        const lengthHasError = !!(
          (touched.lengthFeet && errors.lengthFeet === 'Required') ||
          (touched.lengthInches && errors.lengthFeet === 'Required')
        );
        const widthHasError = !!(
          (touched.widthFeet && errors.widthFeet === 'Required') ||
          (touched.widthInches && errors.widthFeet === 'Required')
        );
        const heightHasError = !!(
          (touched.heightFeet && errors.heightFeet === 'Required') ||
          (touched.heightInches && errors.heightFeet === 'Required')
        );
        const dimensionError = !!(
          (touched.lengthFeet && errors.lengthFeet?.includes('Dimensions')) ||
          (touched.lengthInches && errors.lengthFeet?.includes('Dimensions'))
        );
        if (touched.lengthInches && !touched.lengthFeet) {
          setFieldTouched('lengthFeet', true);
        }
        if (touched.widthInches && !touched.widthFeet) {
          setFieldTouched('widthFeet', true);
        }
        if (touched.heightInches && !touched.heightFeet) {
          setFieldTouched('heightFeet', true);
        }
        // manually turn off 'required' error when page loads if field is empty.
        if (values.year === null && !touched.year && errors.year === 'Required') {
          setFieldError('year', null);
        }

        const handleUseCurrentResidenceChange = (e) => {
          const { checked } = e.target;
          if (checked) {
            // use current residence
            setValues(
              {
                ...values,
                pickup: {
                  ...values.pickup,
                  address: currentResidence,
                },
              },
              { shouldValidate: true },
            );
          } else {
            // Revert address
            setValues(
              {
                ...values,
                pickup: {
                  ...values.pickup,
                  address: {
                    streetAddress1: '',
                    streetAddress2: '',
                    streetAddress3: '',
                    city: '',
                    state: '',
                    postalCode: '',
                    county: '',
                  },
                },
              },
              { shouldValidate: true },
            );
          }
        };

        const handlePickupLocationChange = (value) => {
          setValues(
            {
              ...values,
              pickup: {
                ...values.pickup,
                address: {
                  ...values.pickup.address,
                  city: value.city ? value.city : '',
                  state: value.state ? value.state : '',
                  county: value.county ? value.county : '',
                  postalCode: value.postalCode ? value.postalCode : '',
                  usprcId: value.usPostRegionCitiesId ? value.usPostRegionCitiesId : '',
                },
              },
            },
            { shouldValidate: true },
          );
        };

        const handleSecondaryPickupLocationChange = (value) => {
          setValues(
            {
              ...values,
              secondaryPickup: {
                ...values.secondaryPickup,
                address: {
                  ...values.secondaryPickup.address,
                  city: value.city ? value.city : '',
                  state: value.state ? value.state : '',
                  county: value.county ? value.county : '',
                  postalCode: value.postalCode ? value.postalCode : '',
                  usprcId: value.usPostRegionCitiesId ? value.usPostRegionCitiesId : '',
                },
              },
            },
            { shouldValidate: true },
          );
        };

        const handleTertiaryPickupLocationChange = (value) => {
          setValues(
            {
              ...values,
              tertiaryPickup: {
                ...values.tertiaryPickup,
                address: {
                  ...values.tertiaryPickup.address,
                  city: value.city ? value.city : '',
                  state: value.state ? value.state : '',
                  county: value.county ? value.county : '',
                  postalCode: value.postalCode ? value.postalCode : '',
                  usprcId: value.usPostRegionCitiesId ? value.usPostRegionCitiesId : '',
                },
              },
            },
            { shouldValidate: true },
          );
        };

        const handleDeliveryLocationChange = (value) => {
          setValues(
            {
              ...values,
              delivery: {
                ...values.delivery,
                address: {
                  ...values.delivery.address,
                  city: value.city ? value.city : '',
                  state: value.state ? value.state : '',
                  county: value.county ? value.county : '',
                  postalCode: value.postalCode ? value.postalCode : '',
                  usprcId: value.usPostRegionCitiesId ? value.usPostRegionCitiesId : '',
                },
              },
            },
            { shouldValidate: true },
          );
        };

        const handleSecondaryDeliveryLocationChange = (value) => {
          setValues(
            {
              ...values,
              secondaryDelivery: {
                ...values.secondaryDelivery,
                address: {
                  ...values.secondaryDelivery.address,
                  city: value.city ? value.city : '',
                  state: value.state ? value.state : '',
                  county: value.county ? value.county : '',
                  postalCode: value.postalCode ? value.postalCode : '',
                  usprcId: value.usPostRegionCitiesId ? value.usPostRegionCitiesId : '',
                },
              },
            },
            { shouldValidate: true },
          );
        };

        const handleTertiaryDeliveryLocationChange = (value) => {
          setValues(
            {
              ...values,
              tertiaryDelivery: {
                ...values.tertiaryDelivery,
                address: {
                  ...values.tertiaryDelivery.address,
                  city: value.city ? value.city : '',
                  state: value.state ? value.state : '',
                  county: value.county ? value.county : '',
                  postalCode: value.postalCode ? value.postalCode : '',
                  usprcId: value.usPostRegionCitiesId ? value.usPostRegionCitiesId : '',
                },
              },
            },
            { shouldValidate: true },
          );
        };

        const handleDestinationLocationChange = (value) => {
          setValues(
            {
              ...values,
              destination: {
                ...values.destination,
                address: {
                  ...values.destination.address,
                  city: value.city ? value.city : '',
                  state: value.state ? value.state : '',
                  county: value.county ? value.county : '',
                  postalCode: value.postalCode ? value.postalCode : '',
                  usprcId: value.usPostRegionCitiesId ? value.usPostRegionCitiesId : '',
                },
              },
            },
            { shouldValidate: true },
          );
        };

        const handleSecondaryDestinationLocationChange = (value) => {
          setValues(
            {
              ...values,
              secondaryDestination: {
                ...values.secondaryDestination,
                address: {
                  ...values.secondaryDestination.address,
                  city: value.city ? value.city : '',
                  state: value.state ? value.state : '',
                  county: value.county ? value.county : '',
                  postalCode: value.postalCode ? value.postalCode : '',
                  usprcId: value.usPostRegionCitiesId ? value.usPostRegionCitiesId : '',
                },
              },
            },
            { shouldValidate: true },
          );
        };

        const handleTertiaryDestinationLocationChange = (value) => {
          setValues(
            {
              ...values,
              tertiaryDestination: {
                ...values.tertiaryDestination,
                address: {
                  ...values.tertiaryDestination.address,
                  city: value.city ? value.city : '',
                  state: value.state ? value.state : '',
                  county: value.county ? value.county : '',
                  postalCode: value.postalCode ? value.postalCode : '',
                  usprcId: value.usPostRegionCitiesId ? value.usPostRegionCitiesId : '',
                },
              },
            },
            { shouldValidate: true },
          );
        };

        const handleStorageFacilityLocationChange = (value) => {
          setValues(
            {
              ...values,
              storageFacility: {
                ...values.storageFacility,
                address: {
                  ...values.storageFacility.address,
                  city: value.city,
                  state: value.state ? value.state : '',
                  county: value.county,
                  postalCode: value.postalCode,
                },
              },
            },
            { shouldValidate: true },
          );
        };

        const handlePickupDateChange = (e) => {
          setValues({
            ...values,
            pickup: {
              ...values.pickup,
              requestedDate: formatDate(e, datePickerFormat),
            },
          });
          const onErrorHandler = (errResponse) => {
            const { response } = errResponse;
            setDatesErrorMessage(response?.body?.detail);
          };
          dateSelectionWeekendHolidayCheck(
            dateSelectionIsWeekendHoliday,
            DEFAULT_COUNTRY_CODE,
            new Date(e),
            'Requested pickup date',
            setRequestedPickupDateAlertMessage,
            setIsRequestedPickupDateAlertVisible,
            onErrorHandler,
          );
        };

        const handleDeliveryDateChange = (e) => {
          setValues({
            ...values,
            delivery: {
              ...values.delivery,
              requestedDate: formatDate(e, datePickerFormat),
            },
          });
          const onErrorHandler = (errResponse) => {
            const { response } = errResponse;
            setDatesErrorMessage(response?.body?.detail);
          };
          dateSelectionWeekendHolidayCheck(
            dateSelectionIsWeekendHoliday,
            DEFAULT_COUNTRY_CODE,
            new Date(e),
            'Requested delivery date',
            setRequestedDeliveryDateAlertMessage,
            setIsRequestedDeliveryDateAlertVisible,
            onErrorHandler,
          );
        };

        return (
          <>
            <ConnectedDestructiveShipmentConfirmationModal
              isOpen={isCancelModalVisible}
              shipmentID={mtoShipment.id}
              onClose={setIsCancelModalVisible}
              onSubmit={handleDeleteShipment}
            />
            <ConnectedShipmentAddressUpdateReviewRequestModal
              isOpen={isAddressChangeModalOpen}
              onClose={() => setIsAddressChangeModalOpen(false)}
              shipment={mtoShipment}
              onSubmit={async (shipmentID, shipmentETag, status, officeRemarks) => {
                const successCallback = () => {
                  if (status === ADDRESS_UPDATE_STATUS.APPROVED) {
                    setValues({
                      ...values,
                      delivery: {
                        ...values.delivery,
                        address: mtoShipment.deliveryAddressUpdate.newAddress,
                      },
                    });
                  }
                };
                await handleSubmitShipmentAddressUpdateReview(
                  shipmentID,
                  shipmentETag,
                  status,
                  officeRemarks,
                  successCallback,
                );
              }}
              errorMessage={shipmentAddressUpdateReviewErrorMessage}
              setErrorMessage={setShipmentAddressUpdateReviewErrorMessage}
            />
            <NotificationScrollToTop dependency={datesErrorMessage} />
            {datesErrorMessage && (
              <Alert data-testid="datesErrorMessage" type="error" headingLevel="h4" heading="An error occurred">
                {datesErrorMessage}
              </Alert>
            )}
            <NotificationScrollToTop dependency={errorMessage} />
            {errorMessage && (
              <Alert data-testid="errorMessage" type="error" headingLevel="h4" heading="An error occurred">
                {errorCode === 400 ? (
                  <p>
                    {errorMessage} Please try again later, or contact the&nbsp;
                    <Link to={technicalHelpDeskURL} target="_blank" rel="noreferrer">
                      Technical Help Desk
                    </Link>
                    .
                  </p>
                ) : (
                  <p>{errorMessage}</p>
                )}
              </Alert>
            )}
            <NotificationScrollToTop dependency={successMessage} />
            {successMessage && (
              <Alert type="success" cta={successMessageAlertControl}>
                {successMessage}
              </Alert>
            )}
            {isTOO && mtoShipment.usesExternalVendor && (
              <Alert headingLevel="h4" type="warning">
                The GHC prime contractor is not handling the shipment. Information will not be automatically shared with
                the movers handling it.
              </Alert>
            )}
            {deliveryAddressUpdateRequested && (
              <Alert type="error" className={styles.alert}>
                Request needs review. <a href="#delivery-location">See delivery location to proceed.</a>
              </Alert>
            )}

            <div className={styles.ShipmentForm}>
              <div className={styles.headerWrapper}>
                <div>
                  <ShipmentTag shipmentType={shipmentType} shipmentNumber={shipmentNumber} />
                  {isActualExpenseReimbursement === 'true' && (
                    <Tag className={styles.tagInfo} data-testid="actualExpenseReimbursementTag">
                      Actual Expense Reimbursement
                    </Tag>
                  )}

                  <h1>{isCreatePage ? 'Add' : 'Edit'} shipment details</h1>
                </div>
                {!isCreatePage && mtoShipment?.status !== 'APPROVED' && (
                  <Button
                    type="button"
                    onClick={() => {
                      handleShowCancellationModal();
                    }}
                    unstyled
                  >
                    Delete shipment
                  </Button>
                )}
              </div>

              <SectionWrapper className={styles.weightAllowance}>
                <p>
                  <strong>Weight allowance: </strong>
                  {formatWeight(serviceMember.weightAllotment.totalWeightSelf)}
                </p>
              </SectionWrapper>

              <Form className={formStyles.form}>
                {isTOO && !isHHG && !isPPM && !isBoat && !isMobileHome && <ShipmentVendor />}

                {isNTSR && <ShipmentWeightInput userRole={userRole} />}

                {isBoat && (
                  <BoatShipmentForm
                    lengthHasError={lengthHasError}
                    widthHasError={widthHasError}
                    heightHasError={heightHasError}
                    values={values}
                    setFieldTouched={setFieldTouched}
                    setFieldError={setFieldError}
                    validateForm={validateForm}
                    dimensionError={dimensionError}
                  />
                )}

                {isMobileHome && (
                  <MobileHomeShipmentForm
                    lengthHasError={lengthHasError}
                    widthHasError={widthHasError}
                    heightHasError={heightHasError}
                    values={values}
                    setFieldTouched={setFieldTouched}
                    setFieldError={setFieldError}
                    validateForm={validateForm}
                    dimensionError={dimensionError}
                  />
                )}

                {showPickupFields && (
                  <SectionWrapper className={formStyles.formSection}>
                    <h2 className={styles.SectionHeaderExtraSpacing}>Pickup details</h2>
                    <Fieldset>
                      {isRequestedPickupDateAlertVisible && (
                        <Alert type="warning" aria-live="polite" headingLevel="h4">
                          {requestedPickupDateAlertMessage}
                        </Alert>
                      )}
                      <DatePickerInput
                        name="pickup.requestedDate"
                        label="Requested pickup date"
                        id="requestedPickupDate"
                        validate={validateDate}
                        onChange={handlePickupDateChange}
                      />
                    </Fieldset>
                    {!isNTSR && (
                      <>
                        <AddressFields
                          name="pickup.address"
                          legend="Pickup location"
<<<<<<< HEAD
                          zipCityEnabled
=======
                          values={values}
>>>>>>> 3e3a20e6
                          handleLocationChange={handlePickupLocationChange}
                          render={(fields) => (
                            <>
                              <p>What address are the movers picking up from?</p>
                              <Checkbox
                                data-testid="useCurrentResidence"
                                label="Use current address"
                                name="useCurrentResidence"
                                onChange={handleUseCurrentResidenceChange}
                                id="useCurrentResidenceCheckbox"
                              />
                              {fields}
                              <h4>Second pickup location</h4>
                              <FormGroup>
                                <p>Do you want movers to pick up any belongings from a second address?</p>
                                <div className={formStyles.radioGroup}>
                                  <Field
                                    as={Radio}
                                    id="has-secondary-pickup"
                                    data-testid="has-secondary-pickup"
                                    label="Yes"
                                    name="hasSecondaryPickup"
                                    value="yes"
                                    title="Yes, I have a second pickup location"
                                    checked={hasSecondaryPickup === 'yes'}
                                  />
                                  <Field
                                    as={Radio}
                                    id="no-secondary-pickup"
                                    data-testid="no-secondary-pickup"
                                    label="No"
                                    name="hasSecondaryPickup"
                                    value="no"
                                    title="No, I do not have a second pickup location"
                                    checked={hasSecondaryPickup !== 'yes'}
                                  />
                                </div>
                              </FormGroup>
                              {hasSecondaryPickup === 'yes' && (
                                <>
                                  <AddressFields
                                    name="secondaryPickup.address"
<<<<<<< HEAD
                                    zipCityEnabled
=======
                                    values={values}
>>>>>>> 3e3a20e6
                                    handleLocationChange={handleSecondaryPickupLocationChange}
                                  />
                                  {isTertiaryAddressEnabled && (
                                    <>
                                      <h4>Third pickup location</h4>
                                      <FormGroup>
                                        <p>Do you want movers to pick up any belongings from a third address?</p>
                                        <div className={formStyles.radioGroup}>
                                          <Field
                                            as={Radio}
                                            id="has-tertiary-pickup"
                                            data-testid="has-tertiary-pickup"
                                            label="Yes"
                                            name="hasTertiaryPickup"
                                            value="yes"
                                            title="Yes, I have a third pickup location"
                                            checked={hasTertiaryPickup === 'yes'}
                                          />
                                          <Field
                                            as={Radio}
                                            id="no-tertiary-pickup"
                                            data-testid="no-tertiary-pickup"
                                            label="No"
                                            name="hasTertiaryPickup"
                                            value="no"
                                            title="No, I do not have a third pickup location"
                                            checked={hasTertiaryPickup !== 'yes'}
                                          />
                                        </div>
                                      </FormGroup>
                                      {hasTertiaryPickup === 'yes' && (
                                        <AddressFields
                                          name="tertiaryPickup.address"
<<<<<<< HEAD
                                          zipCityEnabled
=======
                                          values={values}
>>>>>>> 3e3a20e6
                                          handleLocationChange={handleTertiaryPickupLocationChange}
                                        />
                                      )}
                                    </>
                                  )}
                                </>
                              )}
                            </>
                          )}
                        />

                        <ContactInfoFields
                          name="pickup.agent"
                          legend={<div className={formStyles.legendContent}>Releasing agent {optionalLabel}</div>}
                          render={(fields) => {
                            return fields;
                          }}
                        />
                      </>
                    )}
                  </SectionWrapper>
                )}

                {isTOO && (isNTS || isNTSR) && (
                  <>
                    <StorageFacilityInfo userRole={userRole} />
<<<<<<< HEAD
                    <StorageFacilityAddress onLocationChange={handleStorageFacilityLocationChange} />
=======
                    <StorageFacilityAddress onLocationChange={handleStorageFacilityLocationChange} values={values} />
>>>>>>> 3e3a20e6
                  </>
                )}

                {isServiceCounselor && isNTSR && (
                  <>
                    <StorageFacilityInfo userRole={userRole} />
<<<<<<< HEAD
                    <StorageFacilityAddress onLocationChange={handleStorageFacilityLocationChange} />
=======
                    <StorageFacilityAddress onLocationChange={handleStorageFacilityLocationChange} values={values} />
>>>>>>> 3e3a20e6
                  </>
                )}

                {showDeliveryFields && (
                  <SectionWrapper className={formStyles.formSection}>
                    <h2 className={styles.SectionHeaderExtraSpacing}>Delivery details</h2>
                    <Fieldset>
                      {isRequestedDeliveryDateAlertVisible && (
                        <Alert type="warning" aria-live="polite" headingLevel="h4">
                          {requestedDeliveryDateAlertMessage}
                        </Alert>
                      )}
                      <DatePickerInput
                        name="delivery.requestedDate"
                        label="Requested delivery date"
                        id="requestedDeliveryDate"
                        validate={validateDate}
                        onChange={handleDeliveryDateChange}
                      />
                    </Fieldset>
                    {isNTSR && (
                      <>
                        {deliveryAddressUpdateRequested && (
                          <Alert type="error" slim className={styles.deliveryAddressUpdateAlert} id="delivery-location">
                            <span className={styles.deliveryAddressUpdateAlertContent}>
                              Pending delivery location change request needs review.{' '}
                              <Button
                                className={styles.reviewRequestLink}
                                type="button"
                                unstyled
                                onClick={() => setIsAddressChangeModalOpen(true)}
                                disabled={false}
                              >
                                Review request
                              </Button>{' '}
                              to proceed.
                            </span>
                          </Alert>
                        )}
                        <Fieldset
                          legend="Delivery location"
                          disabled={deliveryAddressUpdateRequested}
                          className={classNames('usa-legend', styles.mockLegend)}
                        >
                          <AddressFields
                            name="delivery.address"
<<<<<<< HEAD
                            zipCityEnabled
=======
                            values={values}
>>>>>>> 3e3a20e6
                            handleLocationChange={handleDeliveryLocationChange}
                            render={(fields) => {
                              return fields;
                            }}
                          />
                          <h4>Second delivery location</h4>
                          <FormGroup>
                            <p>Do you want the movers to deliver any belongings to a second address?</p>
                            <div className={formStyles.radioGroup}>
                              <Field
                                as={Radio}
                                data-testid="has-secondary-delivery"
                                id="has-secondary-delivery"
                                label="Yes"
                                name="hasSecondaryDelivery"
                                value="yes"
                                title="Yes, I have a second destination location"
                                checked={hasSecondaryDelivery === 'yes'}
                              />
                              <Field
                                as={Radio}
                                data-testid="no-secondary-delivery"
                                id="no-secondary-delivery"
                                label="No"
                                name="hasSecondaryDelivery"
                                value="no"
                                title="No, I do not have a second destination location"
                                checked={hasSecondaryDelivery !== 'yes'}
                              />
                            </div>
                          </FormGroup>
                          {hasSecondaryDelivery === 'yes' && (
                            <>
                              <AddressFields
                                name="secondaryDelivery.address"
<<<<<<< HEAD
                                zipCityEnabled
=======
                                values={values}
>>>>>>> 3e3a20e6
                                handleLocationChange={handleSecondaryDeliveryLocationChange}
                              />
                              {isTertiaryAddressEnabled && (
                                <>
                                  <h4>Third delivery location</h4>
                                  <FormGroup>
                                    <p>Do you want the movers to deliver any belongings from a third address?</p>
                                    <div className={formStyles.radioGroup}>
                                      <Field
                                        as={Radio}
                                        id="has-tertiary-delivery"
                                        data-testid="has-tertiary-delivery"
                                        label="Yes"
                                        name="hasTertiaryDelivery"
                                        value="yes"
                                        title="Yes, I have a third delivery location"
                                        checked={hasTertiaryDelivery === 'yes'}
                                      />
                                      <Field
                                        as={Radio}
                                        id="no-tertiary-delivery"
                                        data-testid="no-tertiary-delivery"
                                        label="No"
                                        name="hasTertiaryDelivery"
                                        value="no"
                                        title="No, I do not have a third delivery location"
                                        checked={hasTertiaryDelivery !== 'yes'}
                                      />
                                    </div>
                                  </FormGroup>
                                  {hasTertiaryDelivery === 'yes' && (
                                    <AddressFields
                                      name="tertiaryDelivery.address"
<<<<<<< HEAD
                                      zipCityEnabled
=======
                                      values={values}
>>>>>>> 3e3a20e6
                                      handleLocationChange={handleTertiaryDeliveryLocationChange}
                                    />
                                  )}
                                </>
                              )}
                            </>
                          )}
                          {displayDestinationType && (
                            <DropdownInput
                              label="Destination type"
                              name="destinationType"
                              options={shipmentDestinationAddressOptions}
                              id="destinationType"
                            />
                          )}
                        </Fieldset>

                        <ContactInfoFields
                          name="delivery.agent"
                          legend={<div className={formStyles.legendContent}>Receiving agent {optionalLabel}</div>}
                          render={(fields) => {
                            return fields;
                          }}
                        />
                      </>
                    )}
                    {!isNTS && !isNTSR && (
                      <>
                        <p className={classNames('usa-legend', styles.mockLegend)} id="delivery-location">
                          Delivery location
                        </p>
                        {deliveryAddressUpdateRequested && (
                          <Alert type="error" slim className={styles.deliveryAddressUpdateAlert}>
                            <span className={styles.deliveryAddressUpdateAlertContent}>
                              Pending delivery location change request needs review.{' '}
                              <Button
                                className={styles.reviewRequestLink}
                                type="button"
                                unstyled
                                onClick={() => setIsAddressChangeModalOpen(true)}
                                disabled={false}
                              >
                                Review request
                              </Button>{' '}
                              to proceed.
                            </span>
                          </Alert>
                        )}
                        <Fieldset
                          legendStyle="srOnly"
                          legend="Delivery location"
                          disabled={deliveryAddressUpdateRequested}
                        >
                          <FormGroup>
                            <p>Does the customer know their delivery address yet?</p>
                            <div className={formStyles.radioGroup}>
                              <Field
                                as={Radio}
                                id="has-delivery-address"
                                label="Yes"
                                name="hasDeliveryAddress"
                                value="yes"
                                title="Yes, I know my delivery address"
                                checked={hasDeliveryAddress === 'yes'}
                              />
                              <Field
                                as={Radio}
                                id="no-delivery-address"
                                label="No"
                                name="hasDeliveryAddress"
                                value="no"
                                title="No, I do not know my delivery address"
                                checked={hasDeliveryAddress === 'no'}
                              />
                            </div>
                          </FormGroup>
                          {hasDeliveryAddress === 'yes' ? (
                            <AddressFields
                              name="delivery.address"
<<<<<<< HEAD
                              zipCityEnabled
=======
                              values={values}
>>>>>>> 3e3a20e6
                              handleLocationChange={handleDeliveryLocationChange}
                              render={(fields) => (
                                <>
                                  {fields}
                                  {displayDestinationType && (
                                    <DropdownInput
                                      label="Destination type"
                                      name="destinationType"
                                      options={shipmentDestinationAddressOptions}
                                      id="destinationType"
                                    />
                                  )}
                                  <h4>Second delivery location</h4>
                                  <FormGroup>
                                    <p>Do you want the movers to deliver any belongings to a second address?</p>
                                    <div className={formStyles.radioGroup}>
                                      <Field
                                        as={Radio}
                                        data-testid="has-secondary-delivery"
                                        id="has-secondary-delivery"
                                        label="Yes"
                                        name="hasSecondaryDelivery"
                                        value="yes"
                                        title="Yes, I have a second destination location"
                                        checked={hasSecondaryDelivery === 'yes'}
                                      />
                                      <Field
                                        as={Radio}
                                        data-testid="no-secondary-delivery"
                                        id="no-secondary-delivery"
                                        label="No"
                                        name="hasSecondaryDelivery"
                                        value="no"
                                        title="No, I do not have a second destination location"
                                        checked={hasSecondaryDelivery !== 'yes'}
                                      />
                                    </div>
                                  </FormGroup>
                                  {hasSecondaryDelivery === 'yes' && (
                                    <>
                                      <AddressFields
                                        name="secondaryDelivery.address"
<<<<<<< HEAD
                                        zipCityEnabled
=======
                                        values={values}
>>>>>>> 3e3a20e6
                                        handleLocationChange={handleSecondaryDeliveryLocationChange}
                                      />
                                      {isTertiaryAddressEnabled && (
                                        <>
                                          <h4>Third delivery location</h4>
                                          <FormGroup>
                                            <p>
                                              Do you want the movers to deliver any belongings from a third address?
                                            </p>
                                            <div className={formStyles.radioGroup}>
                                              <Field
                                                as={Radio}
                                                id="has-tertiary-delivery"
                                                data-testid="has-tertiary-delivery"
                                                label="Yes"
                                                name="hasTertiaryDelivery"
                                                value="yes"
                                                title="Yes, I have a third delivery location"
                                                checked={hasTertiaryDelivery === 'yes'}
                                              />
                                              <Field
                                                as={Radio}
                                                id="no-tertiary-delivery"
                                                data-testid="no-tertiary-delivery"
                                                label="No"
                                                name="hasTertiaryDelivery"
                                                value="no"
                                                title="No, I do not have a third delivery location"
                                                checked={hasTertiaryDelivery !== 'yes'}
                                              />
                                            </div>
                                          </FormGroup>
                                          {hasTertiaryDelivery === 'yes' && (
                                            <AddressFields
                                              name="tertiaryDelivery.address"
<<<<<<< HEAD
                                              zipCityEnabled
=======
                                              values={values}
>>>>>>> 3e3a20e6
                                              handleLocationChange={handleTertiaryDeliveryLocationChange}
                                            />
                                          )}
                                        </>
                                      )}
                                    </>
                                  )}
                                </>
                              )}
                            />
                          ) : (
                            <div>
                              <p>
                                We can use the zip of their{' '}
                                {displayDestinationType ? 'HOR, HOS or PLEAD:' : 'new duty location:'}
                                <br />
                                <strong>
                                  {newDutyLocationAddress.city}, {newDutyLocationAddress.state}{' '}
                                  {newDutyLocationAddress.postalCode}{' '}
                                </strong>
                              </p>
                              {displayDestinationType && (
                                <DropdownInput
                                  label="Destination type"
                                  name="destinationType"
                                  options={shipmentDestinationAddressOptions}
                                  id="destinationType"
                                />
                              )}
                            </div>
                          )}
                        </Fieldset>

                        <ContactInfoFields
                          name="delivery.agent"
                          legend={<div className={formStyles.legendContent}>Receiving agent {optionalLabel}</div>}
                          render={(fields) => {
                            return fields;
                          }}
                        />
                      </>
                    )}
                  </SectionWrapper>
                )}

                {isPPM && !isAdvancePage && (
                  <>
                    {isServiceCounselor && (
                      <SectionWrapper className={classNames(ppmStyles.sectionWrapper, formStyles.formSection)}>
                        <h2>Actual Expense Reimbursement</h2>
                        <FormGroup>
                          <Label className={styles.Label} htmlFor="isActualExpenseReimbursement">
                            Is this PPM an Actual Expense Reimbursement?
                          </Label>
                          <Field
                            as={Radio}
                            id="isActualExpenseReimbursementYes"
                            label="Yes"
                            name="isActualExpenseReimbursement"
                            value="true"
                            title="Yes"
                            checked={isActualExpenseReimbursement === 'true'}
                            disabled={serviceMember?.grade === 'CIVILIAN_EMPLOYEE'}
                            className={styles.buttonGroup}
                            data-testid="isActualExpenseReimbursementYes"
                          />
                          <Field
                            as={Radio}
                            id="isActualExpenseReimbursementNo"
                            label="No"
                            name="isActualExpenseReimbursement"
                            value="false"
                            title="No"
                            checked={isActualExpenseReimbursement !== 'true'}
                            disabled={serviceMember?.grade === 'CIVILIAN_EMPLOYEE'}
                            className={styles.buttonGroup}
                            data-testid="isActualExpenseReimbursementNo"
                          />
                        </FormGroup>
                      </SectionWrapper>
                    )}
                    <SectionWrapper className={classNames(ppmStyles.sectionWrapper, formStyles.formSection)}>
                      <h2>Departure date</h2>
                      <DatePickerInput name="expectedDepartureDate" label="Planned Departure Date" />
                      <Hint className={ppmStyles.hint}>
                        Enter the first day you expect to move things. It&apos;s OK if the actual date is different. We
                        will ask for your actual departure date when you document and complete your PPM.
                      </Hint>
                    </SectionWrapper>
                    <SectionWrapper className={classNames(ppmStyles.sectionWrapper, formStyles.formSection)}>
                      <AddressFields
                        name="pickup.address"
                        legend="Pickup Address"
<<<<<<< HEAD
                        zipCityEnabled
=======
                        values={values}
>>>>>>> 3e3a20e6
                        handleLocationChange={handlePickupLocationChange}
                        render={(fields) => (
                          <>
                            <p>What address are you moving from?</p>
                            <Checkbox
                              data-testid="useCurrentResidence"
                              label="Use Current Address"
                              name="useCurrentResidence"
                              onChange={handleUseCurrentResidenceChange}
                              id="useCurrentResidenceCheckbox"
                            />
                            {fields}
                            <h4>Second pickup address</h4>
                            <FormGroup>
                              <p>
                                Will you move any belongings from a second address? (Must be near the pickup address.
                                Subject to approval.)
                              </p>
                              <div className={formStyles.radioGroup}>
                                <Field
                                  as={Radio}
                                  id="has-secondary-pickup"
                                  data-testid="has-secondary-pickup"
                                  label="Yes"
                                  name="hasSecondaryPickup"
                                  value="true"
                                  title="Yes, there is a second pickup location"
                                  checked={hasSecondaryPickup === 'true'}
                                />
                                <Field
                                  as={Radio}
                                  id="no-secondary-pickup"
                                  data-testid="no-secondary-pickup"
                                  label="No"
                                  name="hasSecondaryPickup"
                                  value="false"
                                  title="No, there is not a second pickup location"
                                  checked={hasSecondaryPickup !== 'true'}
                                />
                              </div>
                            </FormGroup>
                            {hasSecondaryPickup === 'true' && (
                              <>
                                <AddressFields
                                  name="secondaryPickup.address"
<<<<<<< HEAD
                                  zipCityEnabled
=======
                                  values={values}
>>>>>>> 3e3a20e6
                                  handleLocationChange={handleSecondaryPickupLocationChange}
                                />
                                {isTertiaryAddressEnabled && (
                                  <>
                                    <h4>Third pickup address</h4>
                                    <FormGroup>
                                      <p>
                                        Will you move any belongings from a third address? (Must be near the pickup
                                        address. Subject to approval.)
                                      </p>
                                      <div className={formStyles.radioGroup}>
                                        <Field
                                          as={Radio}
                                          id="has-tertiary-pickup"
                                          data-testid="has-tertiary-pickup"
                                          label="Yes"
                                          name="hasTertiaryPickup"
                                          value="true"
                                          title="Yes, there is a third pickup location"
                                          checked={hasTertiaryPickup === 'true'}
                                        />
                                        <Field
                                          as={Radio}
                                          id="no-tertiary-pickup"
                                          data-testid="no-tertiary-pickup"
                                          label="No"
                                          name="hasTertiaryPickup"
                                          value="false"
                                          title="No, there is not a third pickup location"
                                          checked={hasTertiaryPickup !== 'true'}
                                        />
                                      </div>
                                    </FormGroup>
                                    {hasTertiaryPickup === 'true' && (
                                      <AddressFields
                                        name="tertiaryPickup.address"
<<<<<<< HEAD
                                        zipCityEnabled
=======
                                        values={values}
>>>>>>> 3e3a20e6
                                        handleLocationChange={handleTertiaryPickupLocationChange}
                                      />
                                    )}
                                  </>
                                )}
                              </>
                            )}
                          </>
                        )}
                      />
                      <AddressFields
                        name="destination.address"
                        legend="Delivery Address"
                        values={values}
                        handleLocationChange={handleDestinationLocationChange}
                        address1LabelHint="Optional"
                        zipCityEnabled
                        handleLocationChange={handleDestinationLocationChange}
                        render={(fields) => (
                          <>
                            {fields}
                            <h4>Second delivery address</h4>
                            <FormGroup>
                              <p>
                                Will you move any belongings to a second address? (Must be near the delivery address.
                                Subject to approval.)
                              </p>
                              <div className={formStyles.radioGroup}>
                                <Field
                                  as={Radio}
                                  data-testid="has-secondary-destination"
                                  id="has-secondary-destination"
                                  label="Yes"
                                  name="hasSecondaryDestination"
                                  value="true"
                                  title="Yes, there is a second destination location"
                                  checked={hasSecondaryDestination === 'true'}
                                />
                                <Field
                                  as={Radio}
                                  data-testid="no-secondary-destination"
                                  id="no-secondary-destination"
                                  label="No"
                                  name="hasSecondaryDestination"
                                  value="false"
                                  title="No, there is not a second destination location"
                                  checked={hasSecondaryDestination !== 'true'}
                                />
                              </div>
                            </FormGroup>
                            {hasSecondaryDestination === 'true' && (
                              <>
                                <AddressFields
                                  name="secondaryDestination.address"
<<<<<<< HEAD
                                  zipCityEnabled
=======
                                  values={values}
>>>>>>> 3e3a20e6
                                  handleLocationChange={handleSecondaryDestinationLocationChange}
                                />
                                {isTertiaryAddressEnabled && (
                                  <>
                                    <h4>Third delivery address</h4>
                                    <FormGroup>
                                      <p>
                                        Will you move any belongings to a third address? (Must be near the delivery
                                        address. Subject to approval.)
                                      </p>
                                      <div className={formStyles.radioGroup}>
                                        <Field
                                          as={Radio}
                                          id="has-tertiary-destination"
                                          data-testid="has-tertiary-destination"
                                          label="Yes"
                                          name="hasTertiaryDestination"
                                          value="true"
                                          title="Yes, I have a third delivery location"
                                          checked={hasTertiaryDestination === 'true'}
                                        />
                                        <Field
                                          as={Radio}
                                          id="no-tertiary-destination"
                                          data-testid="no-tertiary-destination"
                                          label="No"
                                          name="hasTertiaryDestination"
                                          value="false"
                                          title="No, I do not have a third delivery location"
                                          checked={hasTertiaryDestination !== 'true'}
                                        />
                                      </div>
                                    </FormGroup>
                                    {hasTertiaryDestination === 'true' && (
                                      <AddressFields
                                        name="tertiaryDestination.address"
<<<<<<< HEAD
                                        zipCityEnabled
=======
                                        values={values}
>>>>>>> 3e3a20e6
                                        handleLocationChange={handleTertiaryDestinationLocationChange}
                                      />
                                    )}
                                  </>
                                )}
                              </>
                            )}
                          </>
                        )}
                      />
                    </SectionWrapper>
                    {showCloseoutOffice && (
                      <SectionWrapper>
                        <h2>Closeout office</h2>
                        <CloseoutOfficeInput
                          hint="If there is more than one PPM for this move, the closeout office will be the same for all your PPMs."
                          name="closeoutOffice"
                          placeholder="Start typing a closeout location..."
                          label="Closeout location"
                          displayAddress
                        />
                      </SectionWrapper>
                    )}
                    <ShipmentCustomerSIT
                      sitEstimatedWeight={mtoShipment.ppmShipment?.sitEstimatedWeight}
                      sitEstimatedEntryDate={mtoShipment.ppmShipment?.sitEstimatedEntryDate}
                      sitEstimatedDepartureDate={mtoShipment.ppmShipment?.sitEstimatedDepartureDate}
                    />
                    <ShipmentWeight
                      authorizedWeight={serviceMember.weightAllotment.totalWeightSelf.toString()}
                      onEstimatedWeightChange={updateEstimatedWeightValue}
                    />
                  </>
                )}

                {isPPM && isAdvancePage && isServiceCounselor && mtoShipment.ppmShipment?.sitExpected && (
                  <SITCostDetails
                    cost={mtoShipment.ppmShipment?.sitEstimatedCost}
                    weight={mtoShipment.ppmShipment?.sitEstimatedWeight}
                    sitLocation={mtoShipment.ppmShipment?.sitLocation}
                    originZip={mtoShipment.ppmShipment?.pickupAddress.postalCode}
                    destinationZip={mtoShipment.ppmShipment?.destinationAddress.postalCode}
                    departureDate={mtoShipment.ppmShipment?.sitEstimatedDepartureDate}
                    entryDate={mtoShipment.ppmShipment?.sitEstimatedEntryDate}
                  />
                )}

                {isPPM && isAdvancePage && (
                  <ShipmentIncentiveAdvance
                    values={values}
                    estimatedIncentive={mtoShipment.ppmShipment?.estimatedIncentive}
                    advanceAmountRequested={mtoShipment.ppmShipment?.advanceAmountRequested}
                  />
                )}

                {(!isPPM || (isPPM && isAdvancePage)) && (
                  <ShipmentFormRemarks
                    userRole={userRole}
                    shipmentType={shipmentType}
                    customerRemarks={mtoShipment.customerRemarks}
                    counselorRemarks={mtoShipment.counselorRemarks}
                    showHint={false}
                    error={
                      errors.counselorRemarks &&
                      (values.advanceRequested !== mtoShipment.ppmShipment?.hasRequestedAdvance ||
                        values.advance !== mtoShipment.ppmShipment?.advanceAmountRequested)
                    }
                  />
                )}

                {showAccountingCodes && (
                  <ShipmentAccountingCodes
                    TACs={TACs}
                    SACs={SACs}
                    onEditCodesClick={() => navigate(editOrdersPath)}
                    optional={isServiceCounselor}
                  />
                )}

                <div className={`${formStyles.formActions} ${styles.buttonGroup}`}>
                  {!isPPM && (
                    <Button
                      data-testid="submitForm"
                      disabled={isSubmitting || !isValid}
                      type="submit"
                      onClick={handleSubmit}
                    >
                      Save
                    </Button>
                  )}
                  <Button
                    type="button"
                    secondary
                    onClick={() => {
                      navigate(moveDetailsPath);
                    }}
                  >
                    Cancel
                  </Button>
                  {isPPM && (
                    <Button
                      data-testid="submitForm"
                      disabled={isSubmitting || !isValid}
                      type="submit"
                      onClick={handleSubmit}
                    >
                      Save and Continue
                    </Button>
                  )}
                </div>
              </Form>
            </div>
          </>
        );
      }}
    </Formik>
  );
};

ShipmentForm.propTypes = {
  submitHandler: func.isRequired,
  onUpdate: func,
  isCreatePage: bool,
  isForServicesCounseling: bool,
  currentResidence: AddressShape.isRequired,
  newDutyLocationAddress: SimpleAddressShape,
  shipmentType: string.isRequired,
  mtoShipment: ShipmentShape,
  moveTaskOrderID: string.isRequired,
  mtoShipments: arrayOf(ShipmentShape).isRequired,
  serviceMember: shape({
    weightAllotment: shape({
      totalWeightSelf: number,
    }),
    agency: string.isRequired,
  }).isRequired,
  TACs: AccountingCodesShape,
  SACs: AccountingCodesShape,
  userRole: oneOf(officeRoles).isRequired,
  displayDestinationType: bool,
  isAdvancePage: bool,
  move: shape({
    eTag: string,
    id: string,
    closeoutOffice: TransportationOfficeShape,
  }),
};

ShipmentForm.defaultProps = {
  isCreatePage: false,
  isForServicesCounseling: false,
  onUpdate: () => {},
  newDutyLocationAddress: {
    city: '',
    state: '',
    postalCode: '',
  },
  mtoShipment: ShipmentShape,
  TACs: {},
  SACs: {},
  displayDestinationType: false,
  isAdvancePage: false,
  move: {},
};

export default ShipmentForm;<|MERGE_RESOLUTION|>--- conflicted
+++ resolved
@@ -1140,11 +1140,7 @@
                         <AddressFields
                           name="pickup.address"
                           legend="Pickup location"
-<<<<<<< HEAD
-                          zipCityEnabled
-=======
                           values={values}
->>>>>>> 3e3a20e6
                           handleLocationChange={handlePickupLocationChange}
                           render={(fields) => (
                             <>
@@ -1187,11 +1183,7 @@
                                 <>
                                   <AddressFields
                                     name="secondaryPickup.address"
-<<<<<<< HEAD
-                                    zipCityEnabled
-=======
                                     values={values}
->>>>>>> 3e3a20e6
                                     handleLocationChange={handleSecondaryPickupLocationChange}
                                   />
                                   {isTertiaryAddressEnabled && (
@@ -1225,11 +1217,7 @@
                                       {hasTertiaryPickup === 'yes' && (
                                         <AddressFields
                                           name="tertiaryPickup.address"
-<<<<<<< HEAD
-                                          zipCityEnabled
-=======
                                           values={values}
->>>>>>> 3e3a20e6
                                           handleLocationChange={handleTertiaryPickupLocationChange}
                                         />
                                       )}
@@ -1256,22 +1244,14 @@
                 {isTOO && (isNTS || isNTSR) && (
                   <>
                     <StorageFacilityInfo userRole={userRole} />
-<<<<<<< HEAD
-                    <StorageFacilityAddress onLocationChange={handleStorageFacilityLocationChange} />
-=======
                     <StorageFacilityAddress onLocationChange={handleStorageFacilityLocationChange} values={values} />
->>>>>>> 3e3a20e6
                   </>
                 )}
 
                 {isServiceCounselor && isNTSR && (
                   <>
                     <StorageFacilityInfo userRole={userRole} />
-<<<<<<< HEAD
-                    <StorageFacilityAddress onLocationChange={handleStorageFacilityLocationChange} />
-=======
                     <StorageFacilityAddress onLocationChange={handleStorageFacilityLocationChange} values={values} />
->>>>>>> 3e3a20e6
                   </>
                 )}
 
@@ -1318,11 +1298,7 @@
                         >
                           <AddressFields
                             name="delivery.address"
-<<<<<<< HEAD
-                            zipCityEnabled
-=======
                             values={values}
->>>>>>> 3e3a20e6
                             handleLocationChange={handleDeliveryLocationChange}
                             render={(fields) => {
                               return fields;
@@ -1358,11 +1334,7 @@
                             <>
                               <AddressFields
                                 name="secondaryDelivery.address"
-<<<<<<< HEAD
-                                zipCityEnabled
-=======
                                 values={values}
->>>>>>> 3e3a20e6
                                 handleLocationChange={handleSecondaryDeliveryLocationChange}
                               />
                               {isTertiaryAddressEnabled && (
@@ -1396,11 +1368,7 @@
                                   {hasTertiaryDelivery === 'yes' && (
                                     <AddressFields
                                       name="tertiaryDelivery.address"
-<<<<<<< HEAD
-                                      zipCityEnabled
-=======
                                       values={values}
->>>>>>> 3e3a20e6
                                       handleLocationChange={handleTertiaryDeliveryLocationChange}
                                     />
                                   )}
@@ -1480,11 +1448,7 @@
                           {hasDeliveryAddress === 'yes' ? (
                             <AddressFields
                               name="delivery.address"
-<<<<<<< HEAD
-                              zipCityEnabled
-=======
                               values={values}
->>>>>>> 3e3a20e6
                               handleLocationChange={handleDeliveryLocationChange}
                               render={(fields) => (
                                 <>
@@ -1527,11 +1491,7 @@
                                     <>
                                       <AddressFields
                                         name="secondaryDelivery.address"
-<<<<<<< HEAD
-                                        zipCityEnabled
-=======
                                         values={values}
->>>>>>> 3e3a20e6
                                         handleLocationChange={handleSecondaryDeliveryLocationChange}
                                       />
                                       {isTertiaryAddressEnabled && (
@@ -1567,11 +1527,7 @@
                                           {hasTertiaryDelivery === 'yes' && (
                                             <AddressFields
                                               name="tertiaryDelivery.address"
-<<<<<<< HEAD
-                                              zipCityEnabled
-=======
                                               values={values}
->>>>>>> 3e3a20e6
                                               handleLocationChange={handleTertiaryDeliveryLocationChange}
                                             />
                                           )}
@@ -1665,11 +1621,7 @@
                       <AddressFields
                         name="pickup.address"
                         legend="Pickup Address"
-<<<<<<< HEAD
-                        zipCityEnabled
-=======
                         values={values}
->>>>>>> 3e3a20e6
                         handleLocationChange={handlePickupLocationChange}
                         render={(fields) => (
                           <>
@@ -1715,11 +1667,7 @@
                               <>
                                 <AddressFields
                                   name="secondaryPickup.address"
-<<<<<<< HEAD
-                                  zipCityEnabled
-=======
                                   values={values}
->>>>>>> 3e3a20e6
                                   handleLocationChange={handleSecondaryPickupLocationChange}
                                 />
                                 {isTertiaryAddressEnabled && (
@@ -1756,11 +1704,7 @@
                                     {hasTertiaryPickup === 'true' && (
                                       <AddressFields
                                         name="tertiaryPickup.address"
-<<<<<<< HEAD
-                                        zipCityEnabled
-=======
                                         values={values}
->>>>>>> 3e3a20e6
                                         handleLocationChange={handleTertiaryPickupLocationChange}
                                       />
                                     )}
@@ -1774,10 +1718,8 @@
                       <AddressFields
                         name="destination.address"
                         legend="Delivery Address"
+                        address1LabelHint="Optional"
                         values={values}
-                        handleLocationChange={handleDestinationLocationChange}
-                        address1LabelHint="Optional"
-                        zipCityEnabled
                         handleLocationChange={handleDestinationLocationChange}
                         render={(fields) => (
                           <>
@@ -1815,11 +1757,7 @@
                               <>
                                 <AddressFields
                                   name="secondaryDestination.address"
-<<<<<<< HEAD
-                                  zipCityEnabled
-=======
                                   values={values}
->>>>>>> 3e3a20e6
                                   handleLocationChange={handleSecondaryDestinationLocationChange}
                                 />
                                 {isTertiaryAddressEnabled && (
@@ -1856,11 +1794,7 @@
                                     {hasTertiaryDestination === 'true' && (
                                       <AddressFields
                                         name="tertiaryDestination.address"
-<<<<<<< HEAD
-                                        zipCityEnabled
-=======
                                         values={values}
->>>>>>> 3e3a20e6
                                         handleLocationChange={handleTertiaryDestinationLocationChange}
                                       />
                                     )}
