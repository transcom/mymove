import React, { useEffect, useState } from 'react';
import { arrayOf, bool, func, number, shape, string, oneOf } from 'prop-types';
import { Field, Formik } from 'formik';
import { generatePath, useNavigate, useParams, Link } from 'react-router-dom';
import { useQueryClient, useMutation } from '@tanstack/react-query';
import { Alert, Button, Checkbox, Fieldset, FormGroup, Radio, Label, Tag } from '@trussworks/react-uswds';
import classNames from 'classnames';
import { FontAwesomeIcon } from '@fortawesome/react-fontawesome';

import getShipmentOptions from '../../Customer/MtoShipmentForm/getShipmentOptions';
import { CloseoutOfficeInput } from '../../form/fields/CloseoutOfficeInput';

import ppmShipmentSchema from './ppmShipmentSchema';
import styles from './ShipmentForm.module.scss';
import MobileHomeShipmentForm from './MobileHomeShipmentForm/MobileHomeShipmentForm';
import mobileHomeShipmentSchema from './MobileHomeShipmentForm/mobileHomeShipmentSchema';
import BoatShipmentForm from './BoatShipmentForm/BoatShipmentForm';
import boatShipmentSchema from './BoatShipmentForm/boatShipmentSchema';

import ppmStyles from 'components/Customer/PPM/PPM.module.scss';
import SERVICE_MEMBER_AGENCIES from 'content/serviceMemberAgencies';
import SITCostDetails from 'components/Office/SITCostDetails/SITCostDetails';
import Hint from 'components/Hint/index';
import ConnectedDestructiveShipmentConfirmationModal from 'components/ConfirmationModals/DestructiveShipmentConfirmationModal';
import ConnectedShipmentAddressUpdateReviewRequestModal from 'components/Office/ShipmentAddressUpdateReviewRequestModal/ShipmentAddressUpdateReviewRequestModal';
import SectionWrapper from 'components/Customer/SectionWrapper';
import { AddressFields } from 'components/form/AddressFields/AddressFields';
import { ContactInfoFields } from 'components/form/ContactInfoFields/ContactInfoFields';
import { DatePickerInput, DropdownInput } from 'components/form/fields';
import { Form } from 'components/form/Form';
import NotificationScrollToTop from 'components/NotificationScrollToTop';
import ShipmentAccountingCodes from 'components/Office/ShipmentAccountingCodes/ShipmentAccountingCodes';
import ShipmentCustomerSIT from 'components/Office/ShipmentCustomerSIT/ShipmentCustomerSIT';
import ShipmentFormRemarks from 'components/Office/ShipmentFormRemarks/ShipmentFormRemarks';
import ShipmentIncentiveAdvance from 'components/Office/ShipmentIncentiveAdvance/ShipmentIncentiveAdvance';
import ShipmentVendor from 'components/Office/ShipmentVendor/ShipmentVendor';
import ShipmentWeight from 'components/Office/ShipmentWeight/ShipmentWeight';
import ShipmentWeightInput from 'components/Office/ShipmentWeightInput/ShipmentWeightInput';
import StorageFacilityAddress from 'components/Office/StorageFacilityAddress/StorageFacilityAddress';
import StorageFacilityInfo from 'components/Office/StorageFacilityInfo/StorageFacilityInfo';
import ShipmentTag from 'components/ShipmentTag/ShipmentTag';
import { MOVES, MTO_SHIPMENTS } from 'constants/queryKeys';
import { servicesCounselingRoutes, tooRoutes } from 'constants/routes';
import { ADDRESS_UPDATE_STATUS, shipmentDestinationTypes } from 'constants/shipments';
import { officeRoles, roleTypes } from 'constants/userRoles';
import {
  deleteShipment,
  reviewShipmentAddressUpdate,
  updateMoveCloseoutOffice,
  dateSelectionIsWeekendHoliday,
} from 'services/ghcApi';
import { SHIPMENT_OPTIONS, SHIPMENT_TYPES, technicalHelpDeskURL } from 'shared/constants';
import formStyles from 'styles/form.module.scss';
import { AccountingCodesShape } from 'types/accountingCodes';
import { AddressShape, SimpleAddressShape } from 'types/address';
import { ShipmentShape } from 'types/shipment';
import { TransportationOfficeShape } from 'types/transportationOffice';
import {
  formatMtoShipmentForAPI,
  formatMtoShipmentForDisplay,
  formatPpmShipmentForAPI,
  formatPpmShipmentForDisplay,
  formatMobileHomeShipmentForDisplay,
  formatMobileHomeShipmentForAPI,
  formatBoatShipmentForDisplay,
  formatBoatShipmentForAPI,
} from 'utils/formatMtoShipment';
import { formatWeight, dropdownInputOptions } from 'utils/formatters';
import { validateDate } from 'utils/validation';
import { isBooleanFlagEnabled } from 'utils/featureFlags';
import { dateSelectionWeekendHolidayCheck } from 'utils/calendar';
import { datePickerFormat, formatDate } from 'shared/dates';

const ShipmentForm = (props) => {
  const {
    newDutyLocationAddress,
    shipmentType,
    isCreatePage,
    isForServicesCounseling,
    mtoShipment,
    submitHandler,
    onUpdate,
    mtoShipments,
    serviceMember,
    currentResidence,
    moveTaskOrderID,
    TACs,
    SACs,
    userRole,
    displayDestinationType,
    isAdvancePage,
    move,
  } = props;

  const [estimatedWeightValue, setEstimatedWeightValue] = useState(mtoShipment?.ppmShipment?.estimatedWeight || 0);

  const updateEstimatedWeightValue = (value) => {
    setEstimatedWeightValue(value);
  };

  const { moveCode } = useParams();
  const navigate = useNavigate();

  const [datesErrorMessage, setDatesErrorMessage] = useState(null);
  const [errorMessage, setErrorMessage] = useState(null);
  const [errorCode, setErrorCode] = useState(null);
  const [successMessage, setSuccessMessage] = useState(null);
  const [shipmentAddressUpdateReviewErrorMessage, setShipmentAddressUpdateReviewErrorMessage] = useState(null);

  const [isCancelModalVisible, setIsCancelModalVisible] = useState(false);
  const [isAddressChangeModalOpen, setIsAddressChangeModalOpen] = useState(false);

  const [isTertiaryAddressEnabled, setIsTertiaryAddressEnabled] = useState(false);
  useEffect(() => {
    const fetchData = async () => {
      setIsTertiaryAddressEnabled(await isBooleanFlagEnabled('third_address_available'));
    };
    fetchData();
  }, []);

  const shipments = mtoShipments;

  const [isRequestedPickupDateAlertVisible, setIsRequestedPickupDateAlertVisible] = useState(false);
  const [isRequestedDeliveryDateAlertVisible, setIsRequestedDeliveryDateAlertVisible] = useState(false);
  const [requestedPickupDateAlertMessage, setRequestedPickupDateAlertMessage] = useState('');
  const [requestedDeliveryDateAlertMessage, setRequestedDeliveryDateAlertMessage] = useState('');
  const DEFAULT_COUNTRY_CODE = 'US';

  const queryClient = useQueryClient();
  const { mutate: mutateMTOShipmentStatus } = useMutation(deleteShipment, {
    onSuccess: (_, variables) => {
      const updatedMTOShipment = mtoShipment;
      // Update mtoShipments with our updated status and set query data to match
      shipments[mtoShipments.findIndex((shipment) => shipment.id === updatedMTOShipment.id)] = updatedMTOShipment;
      queryClient.setQueryData([MTO_SHIPMENTS, updatedMTOShipment.moveTaskOrderID, false], mtoShipments);
      // InvalidateQuery tells other components using this data that they need to re-fetch
      // This allows the requestCancellation button to update immediately
      queryClient.invalidateQueries([MTO_SHIPMENTS, variables.moveTaskOrderID]);

      // go back
      navigate(-1);
    },
    onError: (error) => {
      const errorMsg = error?.response?.body;
      setErrorMessage(errorMsg);
    },
  });

  const { mutate: mutateMoveCloseoutOffice } = useMutation(updateMoveCloseoutOffice, {
    onSuccess: () => {
      queryClient.invalidateQueries([MOVES, moveCode]);
    },
  });

  const { mutate: mutateShipmentAddressUpdateReview } = useMutation(reviewShipmentAddressUpdate, {
    onSuccess: (_, { successCallback }) => {
      setSuccessMessage('Changes sent to contractor.');
      setShipmentAddressUpdateReviewErrorMessage(null);
      setIsAddressChangeModalOpen(false);
      // After successfully updating, re-fetch MTO Shipments to get the shipment's updated address change request status
      queryClient
        .invalidateQueries([MTO_SHIPMENTS, moveTaskOrderID])
        .then(() => queryClient.refetchQueries([MTO_SHIPMENTS, moveTaskOrderID]));
      successCallback();
    },
    onError: () => {
      setSuccessMessage(null);
      setShipmentAddressUpdateReviewErrorMessage(
        'Something went wrong, and your changes were not saved. Please refresh the page and try again.',
      );
    },
  });

  const getShipmentNumber = () => {
    // TODO - this is not supported by IE11, shipment number should be calculable from Redux anyways
    // we should fix this also b/c it doesn't display correctly in storybook
    const { search } = window.location;
    const params = new URLSearchParams(search);
    const shipmentNumber = params.get('shipmentNumber');
    return shipmentNumber;
  };

  const handleDeleteShipment = (shipmentID) => {
    mutateMTOShipmentStatus({
      shipmentID,
    });
  };

  const handleSetError = (error, defaultError) => {
    if (error?.response?.body?.message !== null && error?.response?.body?.message !== undefined) {
      if (error?.statusCode !== null && error?.statusCode !== undefined) {
        setErrorCode(error.statusCode);
      }
      setErrorMessage(`${error?.response?.body?.message}`);
    } else {
      setErrorMessage(defaultError);
    }
  };

  const handleSubmitShipmentAddressUpdateReview = async (
    shipmentID,
    shipmentETag,
    status,
    officeRemarks,
    successCallback,
  ) => {
    mutateShipmentAddressUpdateReview({
      shipmentID,
      ifMatchETag: shipmentETag,
      body: {
        status,
        officeRemarks,
      },
      successCallback,
    });
  };

  const handleShowCancellationModal = () => {
    setIsCancelModalVisible(true);
  };

  // onload validate pickup date
  useEffect(() => {
    const onErrorHandler = (e) => {
      const { response } = e;
      setDatesErrorMessage(response?.body?.detail);
    };
    dateSelectionWeekendHolidayCheck(
      dateSelectionIsWeekendHoliday,
      DEFAULT_COUNTRY_CODE,
      new Date(mtoShipment.requestedPickupDate),
      'Requested pickup date',
      setRequestedPickupDateAlertMessage,
      setIsRequestedPickupDateAlertVisible,
      onErrorHandler,
    );
  }, [mtoShipment.requestedPickupDate]);

  // onload validate delivery date
  useEffect(() => {
    const onErrorHandler = (e) => {
      const { response } = e;
      setDatesErrorMessage(response?.body?.detail);
    };
    dateSelectionWeekendHolidayCheck(
      dateSelectionIsWeekendHoliday,
      DEFAULT_COUNTRY_CODE,
      new Date(mtoShipment.requestedDeliveryDate),
      'Requested delivery date',
      setRequestedDeliveryDateAlertMessage,
      setIsRequestedDeliveryDateAlertVisible,
      onErrorHandler,
    );
  }, [mtoShipment.requestedDeliveryDate]);

  const successMessageAlertControl = (
    <Button type="button" onClick={() => setSuccessMessage(null)} unstyled>
      <FontAwesomeIcon icon="times" className={styles.alertClose} />
    </Button>
  );

  const deliveryAddressUpdateRequested = mtoShipment?.deliveryAddressUpdate?.status === ADDRESS_UPDATE_STATUS.REQUESTED;

  const isHHG = shipmentType === SHIPMENT_OPTIONS.HHG;
  const isNTS = shipmentType === SHIPMENT_OPTIONS.NTS;
  const isNTSR = shipmentType === SHIPMENT_OPTIONS.NTSR;
  const isPPM = shipmentType === SHIPMENT_OPTIONS.PPM;
  const isMobileHome = shipmentType === SHIPMENT_OPTIONS.MOBILE_HOME;
  const isBoat =
    shipmentType === SHIPMENT_OPTIONS.BOAT ||
    shipmentType === SHIPMENT_TYPES.BOAT_HAUL_AWAY ||
    shipmentType === SHIPMENT_TYPES.BOAT_TOW_AWAY;
  const isUB = shipmentType === SHIPMENT_OPTIONS.UNACCOMPANIED_BAGGAGE;

  const showAccountingCodes = isNTS || isNTSR;

  const isTOO = userRole === roleTypes.TOO;
  const isServiceCounselor = userRole === roleTypes.SERVICES_COUNSELOR;
  const showCloseoutOffice =
    (isServiceCounselor || isTOO) &&
    isPPM &&
    (serviceMember.agency === SERVICE_MEMBER_AGENCIES.ARMY ||
      serviceMember.agency === SERVICE_MEMBER_AGENCIES.AIR_FORCE ||
      serviceMember.agency === SERVICE_MEMBER_AGENCIES.SPACE_FORCE);

  const shipmentDestinationAddressOptions = dropdownInputOptions(shipmentDestinationTypes);

  const shipmentNumber = isHHG ? getShipmentNumber() : null;
  let initialValues = {};
  if (isPPM) {
    initialValues = formatPpmShipmentForDisplay(
      isCreatePage
        ? { closeoutOffice: move.closeoutOffice }
        : {
            counselorRemarks: mtoShipment.counselorRemarks,
            ppmShipment: mtoShipment.ppmShipment,
            closeoutOffice: move.closeoutOffice,
          },
    );
    if (isCreatePage && serviceMember?.grade === 'CIVILIAN_EMPLOYEE')
      initialValues.isActualExpenseReimbursement = 'true';
  } else if (isMobileHome) {
    const hhgInitialValues = formatMtoShipmentForDisplay(
      isCreatePage ? { userRole } : { userRole, shipmentType, agents: mtoShipment.mtoAgents, ...mtoShipment },
    );
    initialValues = formatMobileHomeShipmentForDisplay(mtoShipment?.mobileHomeShipment, hhgInitialValues);
  } else if (isBoat) {
    const hhgInitialValues = formatMtoShipmentForDisplay(
      isCreatePage ? { userRole } : { userRole, shipmentType, agents: mtoShipment.mtoAgents, ...mtoShipment },
    );
    initialValues = formatBoatShipmentForDisplay(mtoShipment?.boatShipment, hhgInitialValues);
  } else {
    initialValues = formatMtoShipmentForDisplay(
      isCreatePage
        ? { userRole, shipmentType }
        : { userRole, shipmentType, agents: mtoShipment.mtoAgents, ...mtoShipment },
    );
  }

  let showDeliveryFields;
  let showPickupFields;
  let schema;

  if (isPPM) {
    schema = ppmShipmentSchema({
      estimatedIncentive: initialValues.estimatedIncentive || 0,
      weightAllotment: serviceMember.weightAllotment,
      advanceAmountRequested: mtoShipment.ppmShipment?.advanceAmountRequested,
      hasRequestedAdvance: mtoShipment.ppmShipment?.hasRequestedAdvance,
      isAdvancePage,
      showCloseoutOffice,
      sitEstimatedWeightMax: estimatedWeightValue || 0,
    });
  } else if (isMobileHome) {
    schema = mobileHomeShipmentSchema();
    showDeliveryFields = true;
    showPickupFields = true;
  } else if (isBoat) {
    schema = boatShipmentSchema();
    showDeliveryFields = true;
    showPickupFields = true;
  } else {
    const shipmentOptions = getShipmentOptions(shipmentType, userRole);

    showDeliveryFields = shipmentOptions.showDeliveryFields;
    showPickupFields = shipmentOptions.showPickupFields;
    schema = shipmentOptions.schema;
  }

  const optionalLabel = <span className={formStyles.optional}>Optional</span>;

  const moveDetailsPath = isTOO
    ? generatePath(tooRoutes.BASE_MOVE_VIEW_PATH, { moveCode })
    : generatePath(servicesCounselingRoutes.BASE_MOVE_VIEW_PATH, { moveCode });
  const editOrdersPath = isTOO
    ? generatePath(tooRoutes.BASE_ORDERS_EDIT_PATH, { moveCode })
    : generatePath(servicesCounselingRoutes.BASE_ORDERS_EDIT_PATH, { moveCode });

  const submitMTOShipment = (formValues, actions) => {
    //* PPM Shipment *//
    if (isPPM) {
      const ppmShipmentBody = formatPpmShipmentForAPI(formValues);

      // Allow blank values to be entered into Pro Gear input fields
      if (
        ppmShipmentBody.ppmShipment.hasProGear &&
        ppmShipmentBody.ppmShipment.spouseProGearWeight >= 0 &&
        ppmShipmentBody.ppmShipment.proGearWeight === undefined
      ) {
        ppmShipmentBody.ppmShipment.proGearWeight = 0;
      }
      if (ppmShipmentBody.ppmShipment.hasProGear && ppmShipmentBody.ppmShipment.spouseProGearWeight === undefined) {
        ppmShipmentBody.ppmShipment.spouseProGearWeight = 0;
      }

      // Add a PPM shipment
      if (isCreatePage) {
        const body = { ...ppmShipmentBody, moveTaskOrderID };
        submitHandler(
          { body, normalize: false },
          {
            onSuccess: (newMTOShipment) => {
              const moveViewPath = generatePath(tooRoutes.BASE_MOVE_VIEW_PATH, { moveCode });
              const currentPath = isTOO
                ? generatePath(tooRoutes.BASE_SHIPMENT_EDIT_PATH, {
                    moveCode,
                    shipmentId: newMTOShipment.id,
                  })
                : generatePath(servicesCounselingRoutes.BASE_SHIPMENT_EDIT_PATH, {
                    moveCode,
                    shipmentId: newMTOShipment.id,
                  });
              const advancePath = generatePath(servicesCounselingRoutes.BASE_SHIPMENT_ADVANCE_PATH, {
                moveCode,
                shipmentId: newMTOShipment.id,
              });
              if (formValues.closeoutOffice.id) {
                mutateMoveCloseoutOffice(
                  {
                    locator: moveCode,
                    ifMatchETag: move.eTag,
                    body: { closeoutOfficeId: formValues.closeoutOffice.id },
                  },
                  {
                    onSuccess: () => {
                      actions.setSubmitting(false);
                      navigate(currentPath, { replace: true });
                      if (isTOO) {
                        navigate(moveViewPath);
                      } else {
                        navigate(advancePath);
                      }
                      setErrorMessage(null);
                      onUpdate('success');
                    },
                    onError: (error) => {
                      actions.setSubmitting(false);
                      handleSetError(error, `Something went wrong, and your changes were not saved. Please try again.`);
                    },
                  },
                );
              } else {
                navigate(currentPath, { replace: true });
                if (isTOO) {
                  navigate(moveViewPath);
                } else {
                  navigate(advancePath);
                }
              }
            },
            onError: (error) => {
              actions.setSubmitting(false);
              handleSetError(error, `Something went wrong, and your changes were not saved. Please try again.`);
            },
          },
        );
        return;
      }
      // Edit a PPM Shipment
      const updatePPMPayload = {
        moveTaskOrderID,
        shipmentID: mtoShipment.id,
        ifMatchETag: mtoShipment.eTag,
        normalize: false,
        body: ppmShipmentBody,
        locator: move.locator,
        moveETag: move.eTag,
      };

      const tooAdvancePath = generatePath(tooRoutes.BASE_SHIPMENT_ADVANCE_PATH_TOO, {
        moveCode,
        shipmentId: mtoShipment.id,
      });
      const advancePath = generatePath(servicesCounselingRoutes.BASE_SHIPMENT_ADVANCE_PATH, {
        moveCode,
        shipmentId: mtoShipment.id,
      });
      const SCMoveViewPath = generatePath(servicesCounselingRoutes.BASE_MOVE_VIEW_PATH, { moveCode });
      const tooMoveViewPath = generatePath(tooRoutes.BASE_MOVE_VIEW_PATH, { moveCode });

      submitHandler(updatePPMPayload, {
        onSuccess: () => {
          if (!isAdvancePage && formValues.closeoutOffice.id) {
            // If we are on the first page and a closeout office is a part of the form, we must be an SC editing a
            // PPM shipment, so we should update the closeout office and redirect to the advance page upon success.
            mutateMoveCloseoutOffice(
              {
                locator: moveCode,
                ifMatchETag: move.eTag,
                body: { closeoutOfficeId: formValues.closeoutOffice.id },
              },
              {
                onSuccess: () => {
                  actions.setSubmitting(false);
                  setErrorMessage(null);
                  navigate(advancePath);
                  onUpdate('success');
                },
                onError: (error) => {
                  actions.setSubmitting(false);
                  handleSetError(error, `Something went wrong, and your changes were not saved. Please try again.`);
                },
              },
            );
          } else if (!isAdvancePage && isServiceCounselor) {
            // If we are on the first page, and we are an SC with no closeout office present, we should redirect
            // to the advance page.
            actions.setSubmitting(false);
            navigate(advancePath);
            onUpdate('success');
          } else if (isServiceCounselor) {
            // If we are on the second page as an SC, we submit and redirect to the SC move view path.
            navigate(SCMoveViewPath);
            onUpdate('success');
          } else if (!isAdvancePage && isTOO) {
            actions.setSubmitting(false);
            navigate(tooMoveViewPath);
            onUpdate('success');
          } else {
            navigate(tooAdvancePath);
            onUpdate('success');
          }
        },
        onError: (error) => {
          actions.setSubmitting(false);
          handleSetError(error, `Something went wrong, and your changes were not saved. Please try again.`);
        },
      });
      return;
    }

    //* MTO Shipments *//

    const {
      pickup,
      hasDeliveryAddress,
      delivery,
      customerRemarks,
      counselorRemarks,
      hasSecondaryDelivery,
      hasSecondaryPickup,
      secondaryPickup,
      secondaryDelivery,
      hasTertiaryDelivery,
      hasTertiaryPickup,
      tertiaryPickup,
      tertiaryDelivery,
      ntsRecordedWeight,
      tacType,
      sacType,
      serviceOrderNumber,
      storageFacility,
      usesExternalVendor,
      destinationType,
    } = formValues;

    const deliveryDetails = delivery;
    if (hasDeliveryAddress === 'no' && shipmentType !== SHIPMENT_OPTIONS.NTSR) {
      delete deliveryDetails.address;
    }

    let nullableTacType = tacType;
    let nullableSacType = sacType;
    if (showAccountingCodes && !isCreatePage) {
      nullableTacType = typeof tacType === 'undefined' ? '' : tacType;
      nullableSacType = typeof sacType === 'undefined' ? '' : sacType;
    }

    let pendingMtoShipment = formatMtoShipmentForAPI({
      shipmentType,
      moveCode,
      customerRemarks,
      counselorRemarks,
      pickup,
      delivery: deliveryDetails,
      ntsRecordedWeight,
      tacType: nullableTacType,
      sacType: nullableSacType,
      serviceOrderNumber,
      storageFacility,
      usesExternalVendor,
      destinationType,
      hasSecondaryPickup: hasSecondaryPickup === 'yes',
      secondaryPickup: hasSecondaryPickup === 'yes' ? secondaryPickup : {},
      hasSecondaryDelivery: hasSecondaryDelivery === 'yes',
      secondaryDelivery: hasSecondaryDelivery === 'yes' ? secondaryDelivery : {},
      hasTertiaryPickup: hasTertiaryPickup === 'yes',
      tertiaryPickup: hasTertiaryPickup === 'yes' ? tertiaryPickup : {},
      hasTertiaryDelivery: hasTertiaryDelivery === 'yes',
      tertiaryDelivery: hasTertiaryDelivery === 'yes' ? tertiaryDelivery : {},
    });

    // Mobile Home Shipment
    if (isMobileHome) {
      const mobileHomeShipmentBody = formatMobileHomeShipmentForAPI(formValues);
      pendingMtoShipment = {
        ...pendingMtoShipment,
        ...mobileHomeShipmentBody,
      };
    }

    // Boat Shipment
    if (isBoat) {
      const boatShipmentBody = formatBoatShipmentForAPI(formValues);
      pendingMtoShipment = {
        ...pendingMtoShipment,
        ...boatShipmentBody,
      };
    }

    const updateMTOShipmentPayload = {
      moveTaskOrderID,
      shipmentID: mtoShipment.id,
      ifMatchETag: mtoShipment.eTag,
      normalize: false,
      body: pendingMtoShipment,
    };

    // Add a MTO Shipment
    if (isCreatePage) {
      const body = { ...pendingMtoShipment, moveTaskOrderID };
      submitHandler(
        { body, normalize: false },
        {
          onSuccess: () => {
            navigate(moveDetailsPath);
          },
          onError: (error) => {
            handleSetError(error, `Something went wrong, and your changes were not saved. Please try again.`);
          },
        },
      );
    }
    // Edit MTO as Service Counselor
    else if (isForServicesCounseling) {
      // error handling handled in parent components
      submitHandler(updateMTOShipmentPayload, {
        onSuccess: () => {
          navigate(moveDetailsPath);
          onUpdate('success');
        },
        onError: (error) => {
          handleSetError(error, `Something went wrong, and your changes were not saved. Please try again.`);
        },
      });
    }
    // Edit a MTO Shipment as TOO
    else {
      submitHandler(updateMTOShipmentPayload, {
        onSuccess: () => {
          navigate(moveDetailsPath);
        },
        onError: (error) => {
          handleSetError(error, `Something went wrong, and your changes were not saved. Please try again.`);
        },
      });
    }
  };

  return (
    <Formik
      initialValues={initialValues}
      validateOnMount
      validateOnBlur
      validateOnChange
      validationSchema={schema}
      onSubmit={submitMTOShipment}
    >
      {({
        values,
        isValid,
        isSubmitting,
        setValues,
        handleSubmit,
        errors,
        touched,
        setFieldTouched,
        setFieldError,
        validateForm,
      }) => {
        const {
          hasSecondaryDestination,
          hasTertiaryDestination,
          hasDeliveryAddress,
          hasSecondaryPickup,
          hasSecondaryDelivery,
          hasTertiaryPickup,
          hasTertiaryDelivery,
          isActualExpenseReimbursement,
        } = values;

        const lengthHasError = !!(
          (touched.lengthFeet && errors.lengthFeet === 'Required') ||
          (touched.lengthInches && errors.lengthFeet === 'Required')
        );
        const widthHasError = !!(
          (touched.widthFeet && errors.widthFeet === 'Required') ||
          (touched.widthInches && errors.widthFeet === 'Required')
        );
        const heightHasError = !!(
          (touched.heightFeet && errors.heightFeet === 'Required') ||
          (touched.heightInches && errors.heightFeet === 'Required')
        );
        const dimensionError = !!(
          (touched.lengthFeet && errors.lengthFeet?.includes('Dimensions')) ||
          (touched.lengthInches && errors.lengthFeet?.includes('Dimensions'))
        );
        if (touched.lengthInches && !touched.lengthFeet) {
          setFieldTouched('lengthFeet', true);
        }
        if (touched.widthInches && !touched.widthFeet) {
          setFieldTouched('widthFeet', true);
        }
        if (touched.heightInches && !touched.heightFeet) {
          setFieldTouched('heightFeet', true);
        }
        // manually turn off 'required' error when page loads if field is empty.
        if (values.year === null && !touched.year && errors.year === 'Required') {
          setFieldError('year', null);
        }

        const handleUseCurrentResidenceChange = (e) => {
          const { checked } = e.target;
          if (checked) {
            // use current residence
            setValues({
              ...values,
              pickup: {
                ...values.pickup,
                address: currentResidence,
              },
            });
          } else {
            // Revert address
            setValues({
              ...values,
              pickup: {
                ...values.pickup,
                address: {
                  streetAddress1: '',
                  streetAddress2: '',
                  streetAddress3: '',
                  city: '',
                  state: '',
                  postalCode: '',
                },
              },
            });
          }
        };

        const handlePickupDateChange = (e) => {
          setValues({
            ...values,
            pickup: {
              ...values.pickup,
              requestedDate: formatDate(e, datePickerFormat),
            },
          });
          const onErrorHandler = (errResponse) => {
            const { response } = errResponse;
            setDatesErrorMessage(response?.body?.detail);
          };
          dateSelectionWeekendHolidayCheck(
            dateSelectionIsWeekendHoliday,
            DEFAULT_COUNTRY_CODE,
            new Date(e),
            'Requested pickup date',
            setRequestedPickupDateAlertMessage,
            setIsRequestedPickupDateAlertVisible,
            onErrorHandler,
          );
        };

        const handleDeliveryDateChange = (e) => {
          setValues({
            ...values,
            delivery: {
              ...values.delivery,
              requestedDate: formatDate(e, datePickerFormat),
            },
          });
          const onErrorHandler = (errResponse) => {
            const { response } = errResponse;
            setErrorMessage(response?.body?.detail);
          };
          dateSelectionWeekendHolidayCheck(
            dateSelectionIsWeekendHoliday,
            DEFAULT_COUNTRY_CODE,
            new Date(e),
            'Requested delivery date',
            setRequestedDeliveryDateAlertMessage,
            setIsRequestedDeliveryDateAlertVisible,
            onErrorHandler,
          );
        };

        return (
          <>
            <ConnectedDestructiveShipmentConfirmationModal
              isOpen={isCancelModalVisible}
              shipmentID={mtoShipment.id}
              onClose={setIsCancelModalVisible}
              onSubmit={handleDeleteShipment}
            />
            <ConnectedShipmentAddressUpdateReviewRequestModal
              isOpen={isAddressChangeModalOpen}
              onClose={() => setIsAddressChangeModalOpen(false)}
              shipment={mtoShipment}
              onSubmit={async (shipmentID, shipmentETag, status, officeRemarks) => {
                const successCallback = () => {
                  if (status === ADDRESS_UPDATE_STATUS.APPROVED) {
                    setValues({
                      ...values,
                      delivery: {
                        ...values.delivery,
                        address: mtoShipment.deliveryAddressUpdate.newAddress,
                      },
                    });
                  }
                };
                await handleSubmitShipmentAddressUpdateReview(
                  shipmentID,
                  shipmentETag,
                  status,
                  officeRemarks,
                  successCallback,
                );
              }}
              errorMessage={shipmentAddressUpdateReviewErrorMessage}
              setErrorMessage={setShipmentAddressUpdateReviewErrorMessage}
            />
            <NotificationScrollToTop dependency={datesErrorMessage} />
            {datesErrorMessage && (
              <Alert data-testid="datesErrorMessage" type="error" headingLevel="h4" heading="An error occurred">
                {datesErrorMessage}
              </Alert>
            )}
            <NotificationScrollToTop dependency={errorMessage} />
            {errorMessage && (
              <Alert data-testid="errorMessage" type="error" headingLevel="h4" heading="An error occurred">
                {errorCode === 400 ? (
                  <p>
                    {errorMessage} Please try again later, or contact the&nbsp;
                    <Link to={technicalHelpDeskURL} target="_blank" rel="noreferrer">
                      Technical Help Desk
                    </Link>
                    .
                  </p>
                ) : (
                  <p>{errorMessage}</p>
                )}
              </Alert>
            )}
            <NotificationScrollToTop dependency={successMessage} />
            {successMessage && (
              <Alert type="success" cta={successMessageAlertControl}>
                {successMessage}
              </Alert>
            )}
            {isTOO && mtoShipment.usesExternalVendor && (
              <Alert headingLevel="h4" type="warning">
                The GHC prime contractor is not handling the shipment. Information will not be automatically shared with
                the movers handling it.
              </Alert>
            )}
            {deliveryAddressUpdateRequested && (
              <Alert type="error" className={styles.alert}>
                Request needs review. <a href="#delivery-location">See delivery address to proceed.</a>
              </Alert>
            )}

            <div className={styles.ShipmentForm}>
              <div className={styles.headerWrapper}>
                <div>
                  <ShipmentTag shipmentType={shipmentType} shipmentNumber={shipmentNumber} />
                  {isActualExpenseReimbursement === 'true' && (
                    <Tag className={styles.tagInfo} data-testid="actualExpenseReimbursementTag">
                      Actual Expense Reimbursement
                    </Tag>
                  )}

                  <h1>{isCreatePage ? 'Add' : 'Edit'} shipment details</h1>
                </div>
                {!isCreatePage && mtoShipment?.status !== 'APPROVED' && (
                  <Button
                    type="button"
                    onClick={() => {
                      handleShowCancellationModal();
                    }}
                    unstyled
                  >
                    Delete shipment
                  </Button>
                )}
              </div>

              <SectionWrapper className={styles.weightAllowance}>
                {isUB ? (
                  <p data-testid="ubWeightAllowance">
                    <strong>UB Weight allowance: </strong>
<<<<<<< HEAD
                    {formatWeight(serviceMember.weightAllotment.ubAllowance)}
=======
                    {formatWeight(serviceMember.weightAllotment.unaccompaniedBaggageAllowance)}
>>>>>>> eb4a21d3
                  </p>
                ) : (
                  <p data-testid="weightAllowance">
                    <strong>Weight allowance: </strong>
                    {formatWeight(serviceMember.weightAllotment.totalWeightSelf)}
                  </p>
                )}
              </SectionWrapper>

              <Form className={formStyles.form}>
                {isTOO && !isHHG && !isPPM && !isBoat && !isMobileHome && !isUB && <ShipmentVendor />}

                {isNTSR && <ShipmentWeightInput userRole={userRole} />}

                {isBoat && (
                  <BoatShipmentForm
                    lengthHasError={lengthHasError}
                    widthHasError={widthHasError}
                    heightHasError={heightHasError}
                    values={values}
                    setFieldTouched={setFieldTouched}
                    setFieldError={setFieldError}
                    validateForm={validateForm}
                    dimensionError={dimensionError}
                  />
                )}

                {isMobileHome && (
                  <MobileHomeShipmentForm
                    lengthHasError={lengthHasError}
                    widthHasError={widthHasError}
                    heightHasError={heightHasError}
                    values={values}
                    setFieldTouched={setFieldTouched}
                    setFieldError={setFieldError}
                    validateForm={validateForm}
                    dimensionError={dimensionError}
                  />
                )}

                {showPickupFields && (
                  <SectionWrapper className={formStyles.formSection}>
                    <h2 className={styles.SectionHeaderExtraSpacing}>Pickup details</h2>
                    <Fieldset>
                      {isRequestedPickupDateAlertVisible && (
                        <Alert type="warning" aria-live="polite" headingLevel="h4">
                          {requestedPickupDateAlertMessage}
                        </Alert>
                      )}
                      <DatePickerInput
                        name="pickup.requestedDate"
                        label="Requested pickup date"
                        id="requestedPickupDate"
                        validate={validateDate}
                        onChange={handlePickupDateChange}
                      />
                    </Fieldset>
                    {!isNTSR && (
                      <>
                        <AddressFields
                          name="pickup.address"
                          legend="Pickup Address"
                          render={(fields) => (
                            <>
                              <p>What address are the movers picking up from?</p>
                              <Checkbox
                                data-testid="useCurrentResidence"
                                label="Use pickup address"
                                name="useCurrentResidence"
                                onChange={handleUseCurrentResidenceChange}
                                id="useCurrentResidenceCheckbox"
                              />
                              {fields}
                              <h4>Second Pickup Address</h4>
                              <FormGroup>
                                <p>Do you want movers to pick up any belongings from a second address?</p>
                                <div className={formStyles.radioGroup}>
                                  <Field
                                    as={Radio}
                                    id="has-secondary-pickup"
                                    data-testid="has-secondary-pickup"
                                    label="Yes"
                                    name="hasSecondaryPickup"
                                    value="yes"
                                    title="Yes, I have a second pickup address"
                                    checked={hasSecondaryPickup === 'yes'}
                                  />
                                  <Field
                                    as={Radio}
                                    id="no-secondary-pickup"
                                    data-testid="no-secondary-pickup"
                                    label="No"
                                    name="hasSecondaryPickup"
                                    value="no"
                                    title="No, I do not have a second pickup address"
                                    checked={hasSecondaryPickup !== 'yes'}
                                  />
                                </div>
                              </FormGroup>
                              {hasSecondaryPickup === 'yes' && (
                                <>
                                  <AddressFields name="secondaryPickup.address" />
                                  {isTertiaryAddressEnabled && (
                                    <>
                                      <h4>Third Pickup Address</h4>
                                      <FormGroup>
                                        <p>Do you want movers to pick up any belongings from a third address?</p>
                                        <div className={formStyles.radioGroup}>
                                          <Field
                                            as={Radio}
                                            id="has-tertiary-pickup"
                                            data-testid="has-tertiary-pickup"
                                            label="Yes"
                                            name="hasTertiaryPickup"
                                            value="yes"
                                            title="Yes, I have a third pickup address"
                                            checked={hasTertiaryPickup === 'yes'}
                                          />
                                          <Field
                                            as={Radio}
                                            id="no-tertiary-pickup"
                                            data-testid="no-tertiary-pickup"
                                            label="No"
                                            name="hasTertiaryPickup"
                                            value="no"
                                            title="No, I do not have a third pickup address"
                                            checked={hasTertiaryPickup !== 'yes'}
                                          />
                                        </div>
                                      </FormGroup>
                                      {hasTertiaryPickup === 'yes' && <AddressFields name="tertiaryPickup.address" />}
                                    </>
                                  )}
                                </>
                              )}
                            </>
                          )}
                        />

                        <ContactInfoFields
                          name="pickup.agent"
                          legend={<div className={formStyles.legendContent}>Releasing agent {optionalLabel}</div>}
                          render={(fields) => {
                            return fields;
                          }}
                        />
                      </>
                    )}
                  </SectionWrapper>
                )}

                {isTOO && (isNTS || isNTSR) && (
                  <>
                    <StorageFacilityInfo userRole={userRole} />
                    <StorageFacilityAddress />
                  </>
                )}

                {isServiceCounselor && isNTSR && (
                  <>
                    <StorageFacilityInfo userRole={userRole} />
                    <StorageFacilityAddress />
                  </>
                )}

                {showDeliveryFields && (
                  <SectionWrapper className={formStyles.formSection}>
                    <h2 className={styles.SectionHeaderExtraSpacing}>Delivery details</h2>
                    <Fieldset>
                      {isRequestedDeliveryDateAlertVisible && (
                        <Alert type="warning" aria-live="polite" headingLevel="h4">
                          {requestedDeliveryDateAlertMessage}
                        </Alert>
                      )}
                      <DatePickerInput
                        name="delivery.requestedDate"
                        label="Requested delivery date"
                        id="requestedDeliveryDate"
                        validate={validateDate}
                        onChange={handleDeliveryDateChange}
                      />
                    </Fieldset>
                    {isNTSR && (
                      <>
                        {deliveryAddressUpdateRequested && (
                          <Alert type="error" slim className={styles.deliveryAddressUpdateAlert} id="delivery-location">
                            <span className={styles.deliveryAddressUpdateAlertContent}>
                              Pending delivery address change request needs review.{' '}
                              <Button
                                className={styles.reviewRequestLink}
                                type="button"
                                unstyled
                                onClick={() => setIsAddressChangeModalOpen(true)}
                                disabled={false}
                              >
                                Review request
                              </Button>{' '}
                              to proceed.
                            </span>
                          </Alert>
                        )}
                        <Fieldset
                          legend="Delivery Address"
                          disabled={deliveryAddressUpdateRequested}
                          className={classNames('usa-legend', styles.mockLegend)}
                        >
                          <AddressFields
                            name="delivery.address"
                            render={(fields) => {
                              return fields;
                            }}
                          />
                          <h4>Second Delivery Address</h4>
                          <FormGroup>
                            <p>Do you want the movers to deliver any belongings to a second address?</p>
                            <div className={formStyles.radioGroup}>
                              <Field
                                as={Radio}
                                data-testid="has-secondary-delivery"
                                id="has-secondary-delivery"
                                label="Yes"
                                name="hasSecondaryDelivery"
                                value="yes"
                                title="Yes, I have a second destination location"
                                checked={hasSecondaryDelivery === 'yes'}
                              />
                              <Field
                                as={Radio}
                                data-testid="no-secondary-delivery"
                                id="no-secondary-delivery"
                                label="No"
                                name="hasSecondaryDelivery"
                                value="no"
                                title="No, I do not have a second destination location"
                                checked={hasSecondaryDelivery !== 'yes'}
                              />
                            </div>
                          </FormGroup>
                          {hasSecondaryDelivery === 'yes' && (
                            <>
                              <AddressFields name="secondaryDelivery.address" />
                              {isTertiaryAddressEnabled && (
                                <>
                                  <h4>Third Delivery Address</h4>
                                  <FormGroup>
                                    <p>Do you want the movers to deliver any belongings from a third address?</p>
                                    <div className={formStyles.radioGroup}>
                                      <Field
                                        as={Radio}
                                        id="has-tertiary-delivery"
                                        data-testid="has-tertiary-delivery"
                                        label="Yes"
                                        name="hasTertiaryDelivery"
                                        value="yes"
                                        title="Yes, I have a third delivery address"
                                        checked={hasTertiaryDelivery === 'yes'}
                                      />
                                      <Field
                                        as={Radio}
                                        id="no-tertiary-delivery"
                                        data-testid="no-tertiary-delivery"
                                        label="No"
                                        name="hasTertiaryDelivery"
                                        value="no"
                                        title="No, I do not have a third delivery address"
                                        checked={hasTertiaryDelivery !== 'yes'}
                                      />
                                    </div>
                                  </FormGroup>
                                  {hasTertiaryDelivery === 'yes' && <AddressFields name="tertiaryDelivery.address" />}
                                </>
                              )}
                            </>
                          )}
                          {displayDestinationType && (
                            <DropdownInput
                              label="Destination type"
                              name="destinationType"
                              options={shipmentDestinationAddressOptions}
                              id="destinationType"
                            />
                          )}
                        </Fieldset>

                        <ContactInfoFields
                          name="delivery.agent"
                          legend={<div className={formStyles.legendContent}>Receiving agent {optionalLabel}</div>}
                          render={(fields) => {
                            return fields;
                          }}
                        />
                      </>
                    )}
                    {!isNTS && !isNTSR && (
                      <>
                        <p className={classNames('usa-legend', styles.mockLegend)} id="delivery-location">
                          Delivery Address
                        </p>
                        {deliveryAddressUpdateRequested && (
                          <Alert type="error" slim className={styles.deliveryAddressUpdateAlert}>
                            <span className={styles.deliveryAddressUpdateAlertContent}>
                              Pending delivery address change request needs review.{' '}
                              <Button
                                className={styles.reviewRequestLink}
                                type="button"
                                unstyled
                                onClick={() => setIsAddressChangeModalOpen(true)}
                                disabled={false}
                              >
                                Review request
                              </Button>{' '}
                              to proceed.
                            </span>
                          </Alert>
                        )}
                        <Fieldset
                          legendStyle="srOnly"
                          legend="Delivery Address"
                          disabled={deliveryAddressUpdateRequested}
                        >
                          <FormGroup>
                            <p>Does the customer know their delivery address yet?</p>
                            <div className={formStyles.radioGroup}>
                              <Field
                                as={Radio}
                                id="has-delivery-address"
                                label="Yes"
                                name="hasDeliveryAddress"
                                value="yes"
                                title="Yes, I know my delivery address"
                                checked={hasDeliveryAddress === 'yes'}
                              />
                              <Field
                                as={Radio}
                                id="no-delivery-address"
                                label="No"
                                name="hasDeliveryAddress"
                                value="no"
                                title="No, I do not know my delivery address"
                                checked={hasDeliveryAddress === 'no'}
                              />
                            </div>
                          </FormGroup>
                          {hasDeliveryAddress === 'yes' ? (
                            <AddressFields
                              name="delivery.address"
                              render={(fields) => (
                                <>
                                  {fields}
                                  {displayDestinationType && (
                                    <DropdownInput
                                      label="Destination type"
                                      name="destinationType"
                                      options={shipmentDestinationAddressOptions}
                                      id="destinationType"
                                    />
                                  )}
                                  <h4>Second Delivery Address</h4>
                                  <FormGroup>
                                    <p>Do you want the movers to deliver any belongings to a second address?</p>
                                    <div className={formStyles.radioGroup}>
                                      <Field
                                        as={Radio}
                                        data-testid="has-secondary-delivery"
                                        id="has-secondary-delivery"
                                        label="Yes"
                                        name="hasSecondaryDelivery"
                                        value="yes"
                                        title="Yes, I have a second destination location"
                                        checked={hasSecondaryDelivery === 'yes'}
                                      />
                                      <Field
                                        as={Radio}
                                        data-testid="no-secondary-delivery"
                                        id="no-secondary-delivery"
                                        label="No"
                                        name="hasSecondaryDelivery"
                                        value="no"
                                        title="No, I do not have a second destination location"
                                        checked={hasSecondaryDelivery !== 'yes'}
                                      />
                                    </div>
                                  </FormGroup>
                                  {hasSecondaryDelivery === 'yes' && (
                                    <>
                                      <AddressFields name="secondaryDelivery.address" />
                                      {isTertiaryAddressEnabled && (
                                        <>
                                          <h4>Third Delivery Address</h4>
                                          <FormGroup>
                                            <p>
                                              Do you want the movers to deliver any belongings from a third address?
                                            </p>
                                            <div className={formStyles.radioGroup}>
                                              <Field
                                                as={Radio}
                                                id="has-tertiary-delivery"
                                                data-testid="has-tertiary-delivery"
                                                label="Yes"
                                                name="hasTertiaryDelivery"
                                                value="yes"
                                                title="Yes, I have a third delivery address"
                                                checked={hasTertiaryDelivery === 'yes'}
                                              />
                                              <Field
                                                as={Radio}
                                                id="no-tertiary-delivery"
                                                data-testid="no-tertiary-delivery"
                                                label="No"
                                                name="hasTertiaryDelivery"
                                                value="no"
                                                title="No, I do not have a third delivery address"
                                                checked={hasTertiaryDelivery !== 'yes'}
                                              />
                                            </div>
                                          </FormGroup>
                                          {hasTertiaryDelivery === 'yes' && (
                                            <AddressFields name="tertiaryDelivery.address" />
                                          )}
                                        </>
                                      )}
                                    </>
                                  )}
                                </>
                              )}
                            />
                          ) : (
                            <div>
                              <p>
                                We can use the zip of their{' '}
                                {displayDestinationType ? 'HOR, HOS or PLEAD:' : 'new duty location:'}
                                <br />
                                <strong>
                                  {newDutyLocationAddress.city}, {newDutyLocationAddress.state}{' '}
                                  {newDutyLocationAddress.postalCode}{' '}
                                </strong>
                              </p>
                              {displayDestinationType && (
                                <DropdownInput
                                  label="Destination type"
                                  name="destinationType"
                                  options={shipmentDestinationAddressOptions}
                                  id="destinationType"
                                />
                              )}
                            </div>
                          )}
                        </Fieldset>

                        <ContactInfoFields
                          name="delivery.agent"
                          legend={<div className={formStyles.legendContent}>Receiving agent {optionalLabel}</div>}
                          render={(fields) => {
                            return fields;
                          }}
                        />
                      </>
                    )}
                  </SectionWrapper>
                )}

                {isPPM && !isAdvancePage && (
                  <>
                    {isServiceCounselor && (
                      <SectionWrapper className={classNames(ppmStyles.sectionWrapper, formStyles.formSection)}>
                        <h2>Actual Expense Reimbursement</h2>
                        <FormGroup>
                          <Label className={styles.Label} htmlFor="isActualExpenseReimbursement">
                            Is this PPM an Actual Expense Reimbursement?
                          </Label>
                          <Field
                            as={Radio}
                            id="isActualExpenseReimbursementYes"
                            label="Yes"
                            name="isActualExpenseReimbursement"
                            value="true"
                            title="Yes"
                            checked={isActualExpenseReimbursement === 'true'}
                            disabled={serviceMember?.grade === 'CIVILIAN_EMPLOYEE'}
                            className={styles.buttonGroup}
                            data-testid="isActualExpenseReimbursementYes"
                          />
                          <Field
                            as={Radio}
                            id="isActualExpenseReimbursementNo"
                            label="No"
                            name="isActualExpenseReimbursement"
                            value="false"
                            title="No"
                            checked={isActualExpenseReimbursement !== 'true'}
                            disabled={serviceMember?.grade === 'CIVILIAN_EMPLOYEE'}
                            className={styles.buttonGroup}
                            data-testid="isActualExpenseReimbursementNo"
                          />
                        </FormGroup>
                      </SectionWrapper>
                    )}
                    <SectionWrapper className={classNames(ppmStyles.sectionWrapper, formStyles.formSection)}>
                      <h2>Departure date</h2>
                      <DatePickerInput name="expectedDepartureDate" label="Planned Departure Date" />
                      <Hint className={ppmStyles.hint}>
                        Enter the first day you expect to move things. It&apos;s OK if the actual date is different. We
                        will ask for your actual departure date when you document and complete your PPM.
                      </Hint>
                    </SectionWrapper>
                    <SectionWrapper className={classNames(ppmStyles.sectionWrapper, formStyles.formSection)}>
                      <AddressFields
                        name="pickup.address"
                        legend="Pickup Address"
                        render={(fields) => (
                          <>
                            <p>What address are you moving from?</p>
                            <Checkbox
                              data-testid="useCurrentResidence"
                              label="Use Pickup Address"
                              name="useCurrentResidence"
                              onChange={handleUseCurrentResidenceChange}
                              id="useCurrentResidenceCheckbox"
                            />
                            {fields}
                            <h4>Second Pickup Address</h4>
                            <FormGroup>
                              <p>
                                Will you move any belongings from a second address? (Must be near the pickup address.
                                Subject to approval.)
                              </p>
                              <div className={formStyles.radioGroup}>
                                <Field
                                  as={Radio}
                                  id="has-secondary-pickup"
                                  data-testid="has-secondary-pickup"
                                  label="Yes"
                                  name="hasSecondaryPickup"
                                  value="true"
                                  title="Yes, there is a second pickup address"
                                  checked={hasSecondaryPickup === 'true'}
                                />
                                <Field
                                  as={Radio}
                                  id="no-secondary-pickup"
                                  data-testid="no-secondary-pickup"
                                  label="No"
                                  name="hasSecondaryPickup"
                                  value="false"
                                  title="No, there is not a second pickup address"
                                  checked={hasSecondaryPickup !== 'true'}
                                />
                              </div>
                            </FormGroup>
                            {hasSecondaryPickup === 'true' && (
                              <>
                                <AddressFields name="secondaryPickup.address" />
                                {isTertiaryAddressEnabled && (
                                  <>
                                    <h4>Third Pickup Address</h4>
                                    <FormGroup>
                                      <p>
                                        Will you move any belongings from a third address? (Must be near the pickup
                                        address. Subject to approval.)
                                      </p>
                                      <div className={formStyles.radioGroup}>
                                        <Field
                                          as={Radio}
                                          id="has-tertiary-pickup"
                                          data-testid="has-tertiary-pickup"
                                          label="Yes"
                                          name="hasTertiaryPickup"
                                          value="true"
                                          title="Yes, there is a third pickup address"
                                          checked={hasTertiaryPickup === 'true'}
                                        />
                                        <Field
                                          as={Radio}
                                          id="no-tertiary-pickup"
                                          data-testid="no-tertiary-pickup"
                                          label="No"
                                          name="hasTertiaryPickup"
                                          value="false"
                                          title="No, there is not a third pickup address"
                                          checked={hasTertiaryPickup !== 'true'}
                                        />
                                      </div>
                                    </FormGroup>
                                    {hasTertiaryPickup === 'true' && <AddressFields name="tertiaryPickup.address" />}
                                  </>
                                )}
                              </>
                            )}
                          </>
                        )}
                      />
                      <AddressFields
                        name="destination.address"
                        legend="Delivery Address"
                        address1LabelHint="Optional"
                        render={(fields) => (
                          <>
                            {fields}
                            <h4>Second Delivery Address</h4>
                            <FormGroup>
                              <p>
                                Will you move any belongings to a second address? (Must be near the delivery address.
                                Subject to approval.)
                              </p>
                              <div className={formStyles.radioGroup}>
                                <Field
                                  as={Radio}
                                  data-testid="has-secondary-destination"
                                  id="has-secondary-destination"
                                  label="Yes"
                                  name="hasSecondaryDestination"
                                  value="true"
                                  title="Yes, there is a second destination location"
                                  checked={hasSecondaryDestination === 'true'}
                                />
                                <Field
                                  as={Radio}
                                  data-testid="no-secondary-destination"
                                  id="no-secondary-destination"
                                  label="No"
                                  name="hasSecondaryDestination"
                                  value="false"
                                  title="No, there is not a second destination location"
                                  checked={hasSecondaryDestination !== 'true'}
                                />
                              </div>
                            </FormGroup>
                            {hasSecondaryDestination === 'true' && (
                              <>
                                <AddressFields name="secondaryDestination.address" />
                                {isTertiaryAddressEnabled && (
                                  <>
                                    <h4>Third Delivery Address</h4>
                                    <FormGroup>
                                      <p>
                                        Will you move any belongings to a third address? (Must be near the delivery
                                        address. Subject to approval.)
                                      </p>
                                      <div className={formStyles.radioGroup}>
                                        <Field
                                          as={Radio}
                                          id="has-tertiary-destination"
                                          data-testid="has-tertiary-destination"
                                          label="Yes"
                                          name="hasTertiaryDestination"
                                          value="true"
                                          title="Yes, I have a third delivery address"
                                          checked={hasTertiaryDestination === 'true'}
                                        />
                                        <Field
                                          as={Radio}
                                          id="no-tertiary-destination"
                                          data-testid="no-tertiary-destination"
                                          label="No"
                                          name="hasTertiaryDestination"
                                          value="false"
                                          title="No, I do not have a third delivery address"
                                          checked={hasTertiaryDestination !== 'true'}
                                        />
                                      </div>
                                    </FormGroup>
                                    {hasTertiaryDestination === 'true' && (
                                      <AddressFields name="tertiaryDestination.address" />
                                    )}
                                  </>
                                )}
                              </>
                            )}
                          </>
                        )}
                      />
                    </SectionWrapper>
                    {showCloseoutOffice && (
                      <SectionWrapper>
                        <h2>Closeout office</h2>
                        <CloseoutOfficeInput
                          hint="If there is more than one PPM for this move, the closeout office will be the same for all your PPMs."
                          name="closeoutOffice"
                          placeholder="Start typing a closeout location..."
                          label="Closeout location"
                          displayAddress
                        />
                      </SectionWrapper>
                    )}
                    <ShipmentCustomerSIT
                      sitEstimatedWeight={mtoShipment.ppmShipment?.sitEstimatedWeight}
                      sitEstimatedEntryDate={mtoShipment.ppmShipment?.sitEstimatedEntryDate}
                      sitEstimatedDepartureDate={mtoShipment.ppmShipment?.sitEstimatedDepartureDate}
                    />
                    <ShipmentWeight
                      authorizedWeight={serviceMember.weightAllotment.totalWeightSelf.toString()}
                      onEstimatedWeightChange={updateEstimatedWeightValue}
                    />
                  </>
                )}

                {isPPM && isAdvancePage && isServiceCounselor && mtoShipment.ppmShipment?.sitExpected && (
                  <SITCostDetails
                    cost={mtoShipment.ppmShipment?.sitEstimatedCost}
                    weight={mtoShipment.ppmShipment?.sitEstimatedWeight}
                    sitLocation={mtoShipment.ppmShipment?.sitLocation}
                    originZip={mtoShipment.ppmShipment?.pickupAddress.postalCode}
                    destinationZip={mtoShipment.ppmShipment?.destinationAddress.postalCode}
                    departureDate={mtoShipment.ppmShipment?.sitEstimatedDepartureDate}
                    entryDate={mtoShipment.ppmShipment?.sitEstimatedEntryDate}
                  />
                )}

                {isPPM && isAdvancePage && (
                  <ShipmentIncentiveAdvance
                    values={values}
                    estimatedIncentive={mtoShipment.ppmShipment?.estimatedIncentive}
                    advanceAmountRequested={mtoShipment.ppmShipment?.advanceAmountRequested}
                  />
                )}

                {(!isPPM || (isPPM && isAdvancePage)) && (
                  <ShipmentFormRemarks
                    userRole={userRole}
                    shipmentType={shipmentType}
                    customerRemarks={mtoShipment.customerRemarks}
                    counselorRemarks={mtoShipment.counselorRemarks}
                    showHint={false}
                    error={
                      errors.counselorRemarks &&
                      (values.advanceRequested !== mtoShipment.ppmShipment?.hasRequestedAdvance ||
                        values.advance !== mtoShipment.ppmShipment?.advanceAmountRequested)
                    }
                  />
                )}

                {showAccountingCodes && (
                  <ShipmentAccountingCodes
                    TACs={TACs}
                    SACs={SACs}
                    onEditCodesClick={() => navigate(editOrdersPath)}
                    optional={isServiceCounselor}
                  />
                )}

                <div className={`${formStyles.formActions} ${styles.buttonGroup}`}>
                  {!isPPM && (
                    <Button
                      data-testid="submitForm"
                      disabled={isSubmitting || !isValid}
                      type="submit"
                      onClick={handleSubmit}
                    >
                      Save
                    </Button>
                  )}
                  <Button
                    type="button"
                    secondary
                    onClick={() => {
                      navigate(moveDetailsPath);
                    }}
                  >
                    Cancel
                  </Button>
                  {isPPM && (
                    <Button
                      data-testid="submitForm"
                      disabled={isSubmitting || !isValid}
                      type="submit"
                      onClick={handleSubmit}
                    >
                      Save and Continue
                    </Button>
                  )}
                </div>
              </Form>
            </div>
          </>
        );
      }}
    </Formik>
  );
};

ShipmentForm.propTypes = {
  submitHandler: func.isRequired,
  onUpdate: func,
  isCreatePage: bool,
  isForServicesCounseling: bool,
  currentResidence: AddressShape.isRequired,
  newDutyLocationAddress: SimpleAddressShape,
  shipmentType: string.isRequired,
  mtoShipment: ShipmentShape,
  moveTaskOrderID: string.isRequired,
  mtoShipments: arrayOf(ShipmentShape).isRequired,
  serviceMember: shape({
    weightAllotment: shape({
      totalWeightSelf: number,
      ubAllowance: number,
    }),
    agency: string.isRequired,
  }).isRequired,
  TACs: AccountingCodesShape,
  SACs: AccountingCodesShape,
  userRole: oneOf(officeRoles).isRequired,
  displayDestinationType: bool,
  isAdvancePage: bool,
  move: shape({
    eTag: string,
    id: string,
    closeoutOffice: TransportationOfficeShape,
  }),
};

ShipmentForm.defaultProps = {
  isCreatePage: false,
  isForServicesCounseling: false,
  onUpdate: () => {},
  newDutyLocationAddress: {
    city: '',
    state: '',
    postalCode: '',
  },
  mtoShipment: ShipmentShape,
  TACs: {},
  SACs: {},
  displayDestinationType: false,
  isAdvancePage: false,
  move: {},
};

export default ShipmentForm;<|MERGE_RESOLUTION|>--- conflicted
+++ resolved
@@ -879,11 +879,7 @@
                 {isUB ? (
                   <p data-testid="ubWeightAllowance">
                     <strong>UB Weight allowance: </strong>
-<<<<<<< HEAD
-                    {formatWeight(serviceMember.weightAllotment.ubAllowance)}
-=======
                     {formatWeight(serviceMember.weightAllotment.unaccompaniedBaggageAllowance)}
->>>>>>> eb4a21d3
                   </p>
                 ) : (
                   <p data-testid="weightAllowance">
