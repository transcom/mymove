import React, { useEffect, useState } from 'react';
import { arrayOf, bool, func, number, shape, string, oneOf } from 'prop-types';
import { Field, Formik } from 'formik';
import { generatePath, useNavigate, useParams, Link } from 'react-router-dom';
import { useQueryClient, useMutation } from '@tanstack/react-query';
import { Alert, Button, Checkbox, Fieldset, FormGroup, Radio, Label, Tag } from '@trussworks/react-uswds';
import classNames from 'classnames';
import { FontAwesomeIcon } from '@fortawesome/react-fontawesome';

import getShipmentOptions from '../../Customer/MtoShipmentForm/getShipmentOptions';
import { CloseoutOfficeInput } from '../../form/fields/CloseoutOfficeInput';

import ppmShipmentSchema from './ppmShipmentSchema';
import styles from './ShipmentForm.module.scss';
import MobileHomeShipmentForm from './MobileHomeShipmentForm/MobileHomeShipmentForm';
import mobileHomeShipmentSchema from './MobileHomeShipmentForm/mobileHomeShipmentSchema';
import BoatShipmentForm from './BoatShipmentForm/BoatShipmentForm';
import boatShipmentSchema from './BoatShipmentForm/boatShipmentSchema';

import ppmStyles from 'components/Customer/PPM/PPM.module.scss';
import SERVICE_MEMBER_AGENCIES from 'content/serviceMemberAgencies';
import SITCostDetails from 'components/Office/SITCostDetails/SITCostDetails';
import Hint from 'components/Hint/index';
import ConnectedDestructiveShipmentConfirmationModal from 'components/ConfirmationModals/DestructiveShipmentConfirmationModal';
import ConnectedShipmentAddressUpdateReviewRequestModal from 'components/Office/ShipmentAddressUpdateReviewRequestModal/ShipmentAddressUpdateReviewRequestModal';
import SectionWrapper from 'components/Customer/SectionWrapper';
import { AddressFields } from 'components/form/AddressFields/AddressFields';
import { ContactInfoFields } from 'components/form/ContactInfoFields/ContactInfoFields';
import { DatePickerInput, DropdownInput } from 'components/form/fields';
import { Form } from 'components/form/Form';
import NotificationScrollToTop from 'components/NotificationScrollToTop';
import ShipmentAccountingCodes from 'components/Office/ShipmentAccountingCodes/ShipmentAccountingCodes';
import ShipmentCustomerSIT from 'components/Office/ShipmentCustomerSIT/ShipmentCustomerSIT';
import ShipmentFormRemarks from 'components/Office/ShipmentFormRemarks/ShipmentFormRemarks';
import ShipmentIncentiveAdvance from 'components/Office/ShipmentIncentiveAdvance/ShipmentIncentiveAdvance';
import ShipmentVendor from 'components/Office/ShipmentVendor/ShipmentVendor';
import ShipmentWeight from 'components/Office/ShipmentWeight/ShipmentWeight';
import ShipmentWeightInput from 'components/Office/ShipmentWeightInput/ShipmentWeightInput';
import StorageFacilityAddress from 'components/Office/StorageFacilityAddress/StorageFacilityAddress';
import StorageFacilityInfo from 'components/Office/StorageFacilityInfo/StorageFacilityInfo';
import ShipmentTag from 'components/ShipmentTag/ShipmentTag';
import { MOVES, MTO_SHIPMENTS } from 'constants/queryKeys';
import { servicesCounselingRoutes, tooRoutes } from 'constants/routes';
import { ADDRESS_UPDATE_STATUS, shipmentDestinationTypes } from 'constants/shipments';
import { officeRoles, roleTypes } from 'constants/userRoles';
import {
  deleteShipment,
  reviewShipmentAddressUpdate,
  updateMoveCloseoutOffice,
  dateSelectionIsWeekendHoliday,
} from 'services/ghcApi';
import {
  FEATURE_FLAG_KEYS,
  getPPMTypeLabel,
  PPM_TYPES,
  SHIPMENT_OPTIONS,
  SHIPMENT_TYPES,
  technicalHelpDeskURL,
} from 'shared/constants';
import formStyles from 'styles/form.module.scss';
import { AccountingCodesShape } from 'types/accountingCodes';
import { AddressShape, SimpleAddressShape } from 'types/address';
import { ShipmentShape } from 'types/shipment';
import { TransportationOfficeShape } from 'types/transportationOffice';
import {
  formatMtoShipmentForAPI,
  formatMtoShipmentForDisplay,
  formatPpmShipmentForAPI,
  formatPpmShipmentForDisplay,
  formatMobileHomeShipmentForDisplay,
  formatMobileHomeShipmentForAPI,
  formatBoatShipmentForDisplay,
  formatBoatShipmentForAPI,
} from 'utils/formatMtoShipment';
import { formatWeight, dropdownInputOptions } from 'utils/formatters';
import { validateDate } from 'utils/validation';
import { isBooleanFlagEnabled } from 'utils/featureFlags';
import { dateSelectionWeekendHolidayCheck } from 'utils/calendar';
import { datePickerFormat, formatDate } from 'shared/dates';
import { isPreceedingAddressComplete, isPreceedingAddressPPMPrimaryDestinationComplete } from 'shared/utils';
import { ORDERS_PAY_GRADE_TYPE } from 'constants/orders';
import { handleAddressToggleChange, blankAddress } from 'utils/shipments';
import { getResponseError } from 'services/internalApi';

const ShipmentForm = (props) => {
  const {
    newDutyLocationAddress,
    shipmentType,
    isCreatePage,
    isForServicesCounseling,
    mtoShipment,
    submitHandler,
    onUpdate,
    mtoShipments,
    serviceMember,
    currentResidence,
    moveTaskOrderID,
    TACs,
    SACs,
    userRole,
    displayDestinationType,
    isAdvancePage,
    move,
  } = props;

  const [estimatedWeightValue, setEstimatedWeightValue] = useState(mtoShipment?.ppmShipment?.estimatedWeight || 0);

  const updateEstimatedWeightValue = (value) => {
    setEstimatedWeightValue(value);
  };

  const { moveCode } = useParams();
  const navigate = useNavigate();

  const [datesErrorMessage, setDatesErrorMessage] = useState(null);
  const [errorMessage, setErrorMessage] = useState(null);
  const [errorCode, setErrorCode] = useState(null);
  const [successMessage, setSuccessMessage] = useState(null);
  const [shipmentAddressUpdateReviewErrorMessage, setShipmentAddressUpdateReviewErrorMessage] = useState(null);
  const [isCancelModalVisible, setIsCancelModalVisible] = useState(false);
  const [isAddressChangeModalOpen, setIsAddressChangeModalOpen] = useState(false);
  const [isTertiaryAddressEnabled, setIsTertiaryAddressEnabled] = useState(false);
  const [ppmSprFF, setPpmSprFF] = useState(false);

  useEffect(() => {
    const fetchData = async () => {
      setIsTertiaryAddressEnabled(await isBooleanFlagEnabled('third_address_available'));
    };
    fetchData();
  }, []);
  useEffect(() => {
    const fetchData = async () => {
      setPpmSprFF(await isBooleanFlagEnabled(FEATURE_FLAG_KEYS.PPM_SPR));
    };
    fetchData();
  }, []);

  const shipments = mtoShipments;

  const [isRequestedPickupDateAlertVisible, setIsRequestedPickupDateAlertVisible] = useState(false);
  const [isRequestedDeliveryDateAlertVisible, setIsRequestedDeliveryDateAlertVisible] = useState(false);
  const [requestedPickupDateAlertMessage, setRequestedPickupDateAlertMessage] = useState('');
  const [requestedDeliveryDateAlertMessage, setRequestedDeliveryDateAlertMessage] = useState('');
  const DEFAULT_COUNTRY_CODE = 'US';

  const queryClient = useQueryClient();
  const { mutate: mutateMTOShipmentStatus } = useMutation(deleteShipment, {
    onSuccess: (_, variables) => {
      const updatedMTOShipment = mtoShipment;
      // Update mtoShipments with our updated status and set query data to match
      shipments[mtoShipments.findIndex((shipment) => shipment.id === updatedMTOShipment.id)] = updatedMTOShipment;
      queryClient.setQueryData([MTO_SHIPMENTS, updatedMTOShipment.moveTaskOrderID, false], mtoShipments);
      // InvalidateQuery tells other components using this data that they need to re-fetch
      // This allows the requestCancellation button to update immediately
      queryClient.invalidateQueries([MTO_SHIPMENTS, variables.moveTaskOrderID]);

      // go back
      navigate(-1);
    },
    onError: (error) => {
      const errorMsg = error?.response?.body;
      setErrorMessage(errorMsg);
    },
  });

  const { mutate: mutateMoveCloseoutOffice } = useMutation(updateMoveCloseoutOffice, {
    onSuccess: () => {
      queryClient.invalidateQueries([MOVES, moveCode]);
    },
  });

  const { mutate: mutateShipmentAddressUpdateReview } = useMutation(reviewShipmentAddressUpdate, {
    onSuccess: (_, { successCallback }) => {
      setSuccessMessage('Changes sent to contractor.');
      setShipmentAddressUpdateReviewErrorMessage(null);
      setIsAddressChangeModalOpen(false);
      // After successfully updating, re-fetch MTO Shipments to get the shipment's updated address change request status
      queryClient
        .invalidateQueries([MTO_SHIPMENTS, moveTaskOrderID])
        .then(() => queryClient.refetchQueries([MTO_SHIPMENTS, moveTaskOrderID]));
      successCallback();
    },
    onError: () => {
      setSuccessMessage(null);
      setShipmentAddressUpdateReviewErrorMessage(
        'Something went wrong, and your changes were not saved. Please refresh the page and try again.',
      );
    },
  });

  const getShipmentNumber = () => {
    const { search } = window.location;
    const params = new URLSearchParams(search);
    const shipmentNumber = params.get('shipmentNumber');
    return shipmentNumber;
  };

  const handleDeleteShipment = (shipmentID) => {
    mutateMTOShipmentStatus({
      shipmentID,
    });
  };

  const handleSetError = (error, defaultErrorMessage) => {
    const { response } = error;

    if (setErrorCode && (response?.statusCode || response?.status)) {
      setErrorCode(response?.statusCode || response?.status);
    }

    const message = getResponseError(response, defaultErrorMessage);
    setErrorMessage(message);
  };

  const handleSubmitShipmentAddressUpdateReview = async (
    shipmentID,
    shipmentETag,
    status,
    officeRemarks,
    successCallback,
  ) => {
    mutateShipmentAddressUpdateReview({
      shipmentID,
      ifMatchETag: shipmentETag,
      body: {
        status,
        officeRemarks,
      },
      successCallback,
    });
  };

  const handleShowCancellationModal = () => {
    setIsCancelModalVisible(true);
  };

  // onload validate pickup date
  useEffect(() => {
    const onErrorHandler = (e) => {
      const { response } = e;
      setDatesErrorMessage(response?.body?.detail);
    };
    dateSelectionWeekendHolidayCheck(
      dateSelectionIsWeekendHoliday,
      DEFAULT_COUNTRY_CODE,
      new Date(mtoShipment.requestedPickupDate),
      'Requested pickup date',
      setRequestedPickupDateAlertMessage,
      setIsRequestedPickupDateAlertVisible,
      onErrorHandler,
    );
  }, [mtoShipment.requestedPickupDate]);

  // onload validate delivery date
  useEffect(() => {
    const onErrorHandler = (e) => {
      const { response } = e;
      setDatesErrorMessage(response?.body?.detail);
    };
    dateSelectionWeekendHolidayCheck(
      dateSelectionIsWeekendHoliday,
      DEFAULT_COUNTRY_CODE,
      new Date(mtoShipment.requestedDeliveryDate),
      'Requested delivery date',
      setRequestedDeliveryDateAlertMessage,
      setIsRequestedDeliveryDateAlertVisible,
      onErrorHandler,
    );
  }, [mtoShipment.requestedDeliveryDate]);

  const successMessageAlertControl = (
    <Button type="button" onClick={() => setSuccessMessage(null)} unstyled>
      <FontAwesomeIcon icon="times" className={styles.alertClose} />
    </Button>
  );

  const deliveryAddressUpdateRequested = mtoShipment?.deliveryAddressUpdate?.status === ADDRESS_UPDATE_STATUS.REQUESTED;

  const isHHG = shipmentType === SHIPMENT_OPTIONS.HHG;
  const isNTS = shipmentType === SHIPMENT_OPTIONS.NTS;
  const isNTSR = shipmentType === SHIPMENT_OPTIONS.NTSR;
  const isPPM = shipmentType === SHIPMENT_OPTIONS.PPM;
  const isMobileHome = shipmentType === SHIPMENT_OPTIONS.MOBILE_HOME;
  const isBoat =
    shipmentType === SHIPMENT_OPTIONS.BOAT ||
    shipmentType === SHIPMENT_TYPES.BOAT_HAUL_AWAY ||
    shipmentType === SHIPMENT_TYPES.BOAT_TOW_AWAY;
  const isUB = shipmentType === SHIPMENT_OPTIONS.UNACCOMPANIED_BAGGAGE;

  const showAccountingCodes = isNTS || isNTSR;

  const isTOO = userRole === roleTypes.TOO;
  const isServiceCounselor = userRole === roleTypes.SERVICES_COUNSELOR;
  const showCloseoutOffice =
    (isServiceCounselor || isTOO) &&
    isPPM &&
    (serviceMember.agency === SERVICE_MEMBER_AGENCIES.ARMY ||
      serviceMember.agency === SERVICE_MEMBER_AGENCIES.AIR_FORCE ||
      serviceMember.agency === SERVICE_MEMBER_AGENCIES.SPACE_FORCE);

  const shipmentDestinationAddressOptions = dropdownInputOptions(shipmentDestinationTypes);

  const shipmentNumber = isHHG ? getShipmentNumber() : null;
  let initialValues = {};
  if (isPPM) {
    initialValues = formatPpmShipmentForDisplay(
      isCreatePage
        ? { closeoutOffice: move.closeoutOffice }
        : {
            counselorRemarks: mtoShipment.counselorRemarks,
            ppmShipment: mtoShipment.ppmShipment,
            closeoutOffice: move.closeoutOffice,
          },
    );
  } else if (isMobileHome) {
    const hhgInitialValues = formatMtoShipmentForDisplay(
      isCreatePage ? { userRole } : { userRole, shipmentType, agents: mtoShipment.mtoAgents, ...mtoShipment },
    );
    initialValues = formatMobileHomeShipmentForDisplay(mtoShipment?.mobileHomeShipment, hhgInitialValues);
  } else if (isBoat) {
    const hhgInitialValues = formatMtoShipmentForDisplay(
      isCreatePage ? { userRole } : { userRole, shipmentType, agents: mtoShipment.mtoAgents, ...mtoShipment },
    );
    initialValues = formatBoatShipmentForDisplay(mtoShipment?.boatShipment, hhgInitialValues);
  } else {
    initialValues = formatMtoShipmentForDisplay(
      isCreatePage
        ? { userRole, shipmentType }
        : { userRole, shipmentType, agents: mtoShipment.mtoAgents, ...mtoShipment },
    );
  }

  let showDeliveryFields;
  let showPickupFields;
  let schema;

  if (isPPM) {
    schema = ppmShipmentSchema({
      estimatedIncentive: initialValues.estimatedIncentive || 0,
      weightAllotment: serviceMember.weightAllotment,
      advanceAmountRequested: mtoShipment.ppmShipment?.advanceAmountRequested,
      hasRequestedAdvance: mtoShipment.ppmShipment?.hasRequestedAdvance,
      isAdvancePage,
      showCloseoutOffice,
      sitEstimatedWeightMax: estimatedWeightValue || 0,
    });
  } else if (isMobileHome) {
    schema = mobileHomeShipmentSchema();
    showDeliveryFields = true;
    showPickupFields = true;
  } else if (isBoat) {
    schema = boatShipmentSchema();
    showDeliveryFields = true;
    showPickupFields = true;
  } else {
    const shipmentOptions = getShipmentOptions(shipmentType, userRole);

    showDeliveryFields = shipmentOptions.showDeliveryFields;
    showPickupFields = shipmentOptions.showPickupFields;
    schema = shipmentOptions.schema;
  }

  const optionalLabel = <span className={formStyles.optional}>Optional</span>;

  const moveDetailsPath = isTOO
    ? generatePath(tooRoutes.BASE_MOVE_VIEW_PATH, { moveCode })
    : generatePath(servicesCounselingRoutes.BASE_MOVE_VIEW_PATH, { moveCode });
  const editOrdersPath = isTOO
    ? generatePath(tooRoutes.BASE_ORDERS_EDIT_PATH, { moveCode })
    : generatePath(servicesCounselingRoutes.BASE_ORDERS_EDIT_PATH, { moveCode });

  const submitMTOShipment = (formValues, actions) => {
    //* PPM Shipment *//
    const newFormValues = formValues;
    if (isPPM) {
      if (isAdvancePage) {
        // Delete all form values not related to advance in order to avoid duplicate move history logs and unnecessary duplicate updates
        delete newFormValues.pickupAddress;
        delete newFormValues.destinationAddress;
        delete newFormValues.expectedDepartureDate;
      }
      const ppmShipmentBody = formatPpmShipmentForAPI(newFormValues);

      // Allow blank values to be entered into Pro Gear input fields
      if (
        ppmShipmentBody.ppmShipment.hasProGear &&
        ppmShipmentBody.ppmShipment.spouseProGearWeight >= 0 &&
        ppmShipmentBody.ppmShipment.proGearWeight === undefined
      ) {
        ppmShipmentBody.ppmShipment.proGearWeight = 0;
      }
      if (ppmShipmentBody.ppmShipment.hasProGear && ppmShipmentBody.ppmShipment.spouseProGearWeight === undefined) {
        ppmShipmentBody.ppmShipment.spouseProGearWeight = 0;
      }

      // Add a PPM shipment
      if (isCreatePage) {
        const body = { ...ppmShipmentBody, moveTaskOrderID };
        submitHandler(
          { body, normalize: false },
          {
            onSuccess: (newMTOShipment) => {
              const moveViewPath = generatePath(tooRoutes.BASE_MOVE_VIEW_PATH, { moveCode });
              const currentPath = isTOO
                ? generatePath(tooRoutes.BASE_SHIPMENT_EDIT_PATH, {
                    moveCode,
                    shipmentId: newMTOShipment.id,
                  })
                : generatePath(servicesCounselingRoutes.BASE_SHIPMENT_EDIT_PATH, {
                    moveCode,
                    shipmentId: newMTOShipment.id,
                  });
              const advancePath = generatePath(servicesCounselingRoutes.BASE_SHIPMENT_ADVANCE_PATH, {
                moveCode,
                shipmentId: newMTOShipment.id,
              });
              navigate(currentPath, { replace: true });
              if (isTOO) {
                navigate(moveViewPath);
              } else {
                navigate(advancePath);
              }
            },
            onError: (error) => {
              actions.setSubmitting(false);
              handleSetError(error, `Something went wrong, and your changes were not saved. Please try again.`);
            },
          },
        );
        return;
      }
      // Edit a PPM Shipment
      const updatePPMPayload = {
        moveTaskOrderID,
        shipmentID: mtoShipment.id,
        ifMatchETag: mtoShipment.eTag,
        normalize: false,
        body: ppmShipmentBody,
        locator: move.locator,
        moveETag: move.eTag,
      };

      const tooAdvancePath = generatePath(tooRoutes.BASE_SHIPMENT_ADVANCE_PATH_TOO, {
        moveCode,
        shipmentId: mtoShipment.id,
      });
      const advancePath = generatePath(servicesCounselingRoutes.BASE_SHIPMENT_ADVANCE_PATH, {
        moveCode,
        shipmentId: mtoShipment.id,
      });
      const SCMoveViewPath = generatePath(servicesCounselingRoutes.BASE_MOVE_VIEW_PATH, { moveCode });
      const tooMoveViewPath = generatePath(tooRoutes.BASE_MOVE_VIEW_PATH, { moveCode });

      submitHandler(updatePPMPayload, {
        onSuccess: () => {
          if (!isAdvancePage && formValues.closeoutOffice.id) {
            // If we are on the first page and a closeout office is a part of the form, we must be an SC editing a
            // PPM shipment, so we should update the closeout office and redirect to the advance page upon success.
            mutateMoveCloseoutOffice(
              {
                locator: moveCode,
                ifMatchETag: move.eTag,
                body: { closeoutOfficeId: formValues.closeoutOffice.id },
              },
              {
                onSuccess: () => {
                  actions.setSubmitting(false);
                  setErrorMessage(null);
                  navigate(advancePath);
                  onUpdate('success');
                },
                onError: (error) => {
                  actions.setSubmitting(false);
                  handleSetError(error, `Something went wrong, and your changes were not saved. Please try again.`);
                },
              },
            );
          } else if (!isAdvancePage && isServiceCounselor) {
            // If we are on the first page, and we are an SC with no closeout office present, we should redirect
            // to the advance page.
            actions.setSubmitting(false);
            navigate(advancePath);
            onUpdate('success');
          } else if (isServiceCounselor) {
            // If we are on the second page as an SC, we submit and redirect to the SC move view path.
            navigate(SCMoveViewPath);
            onUpdate('success');
          } else if (!isAdvancePage && isTOO) {
            actions.setSubmitting(false);
            navigate(tooMoveViewPath);
            onUpdate('success');
          } else {
            navigate(tooAdvancePath);
            onUpdate('success');
          }
        },
        onError: (error) => {
          actions.setSubmitting(false);
          handleSetError(error, `Something went wrong, and your changes were not saved. Please try again.`);
        },
      });
      return;
    }

    //* MTO Shipments *//

    const {
      pickup,
      delivery,
      customerRemarks,
      counselorRemarks,
      hasSecondaryDelivery,
      hasSecondaryPickup,
      secondaryPickup,
      secondaryDelivery,
      hasTertiaryDelivery,
      hasTertiaryPickup,
      tertiaryPickup,
      tertiaryDelivery,
      ntsRecordedWeight,
      tacType,
      sacType,
      serviceOrderNumber,
      storageFacility,
      usesExternalVendor,
      destinationType,
    } = formValues;

    let nullableTacType = tacType;
    let nullableSacType = sacType;
    if (showAccountingCodes && !isCreatePage) {
      nullableTacType = typeof tacType === 'undefined' ? '' : tacType;
      nullableSacType = typeof sacType === 'undefined' ? '' : sacType;
    }

    let pendingMtoShipment = formatMtoShipmentForAPI({
      shipmentType,
      moveCode,
      customerRemarks,
      counselorRemarks,
      pickup,
      delivery,
      ntsRecordedWeight,
      tacType: nullableTacType,
      sacType: nullableSacType,
      serviceOrderNumber,
      storageFacility,
      usesExternalVendor,
      destinationType,
      hasSecondaryPickup: hasSecondaryPickup === 'true',
      secondaryPickup: hasSecondaryPickup === 'true' ? secondaryPickup : {},
      hasSecondaryDelivery: hasSecondaryDelivery === 'true',
      secondaryDelivery: hasSecondaryDelivery === 'true' ? secondaryDelivery : {},
      hasTertiaryPickup: hasTertiaryPickup === 'true',
      tertiaryPickup: hasTertiaryPickup === 'true' ? tertiaryPickup : {},
      hasTertiaryDelivery: hasTertiaryDelivery === 'true',
      tertiaryDelivery: hasTertiaryDelivery === 'true' ? tertiaryDelivery : {},
    });

    // Mobile Home Shipment
    if (isMobileHome) {
      const mobileHomeShipmentBody = formatMobileHomeShipmentForAPI(formValues);
      pendingMtoShipment = {
        ...pendingMtoShipment,
        ...mobileHomeShipmentBody,
      };
    }

    // Boat Shipment
    if (isBoat) {
      const boatShipmentBody = formatBoatShipmentForAPI(formValues);
      pendingMtoShipment = {
        ...pendingMtoShipment,
        ...boatShipmentBody,
      };
    }

    const updateMTOShipmentPayload = {
      moveTaskOrderID,
      shipmentID: mtoShipment.id,
      ifMatchETag: mtoShipment.eTag,
      normalize: false,
      body: pendingMtoShipment,
    };

    // Add a MTO Shipment
    if (isCreatePage) {
      const body = { ...pendingMtoShipment, moveTaskOrderID };
      submitHandler(
        { body, normalize: false },
        {
          onSuccess: () => {
            navigate(moveDetailsPath);
          },
          onError: (error) => {
            handleSetError(error, `Something went wrong, and your changes were not saved. Please try again.`);
          },
        },
      );
    }
    // Edit MTO as Service Counselor
    else if (isForServicesCounseling) {
      // error handling handled in parent components
      submitHandler(updateMTOShipmentPayload, {
        onSuccess: () => {
          navigate(moveDetailsPath);
          onUpdate('success');
        },
        onError: (error) => {
          handleSetError(error, `Something went wrong, and your changes were not saved. Please try again.`);
        },
      });
    }
    // Edit a MTO Shipment as TOO
    else {
      submitHandler(updateMTOShipmentPayload, {
        onSuccess: () => {
          navigate(moveDetailsPath);
        },
        onError: (error) => {
          handleSetError(error, `Something went wrong, and your changes were not saved. Please try again.`);
        },
      });
    }
  };

  return (
    <Formik
      initialValues={initialValues}
      validateOnMount
      validateOnBlur
      validateOnChange
      validationSchema={schema}
      onSubmit={submitMTOShipment}
    >
      {({
        values,
        isValid,
        isSubmitting,
        setValues,
        handleSubmit,
        setFieldError,
        validateForm,
        setFieldTouched,
        ...formikProps
      }) => {
        const {
          ppmType,
          hasSecondaryDestination,
          hasTertiaryDestination,
          hasDeliveryAddress,
          hasSecondaryPickup,
          hasSecondaryDelivery,
          hasTertiaryPickup,
          hasTertiaryDelivery,
        } = values;

        const isCivilian = serviceMember?.grade === ORDERS_PAY_GRADE_TYPE.CIVILIAN_EMPLOYEE;
        if (!ppmType) {
          const type = isCivilian ? PPM_TYPES.ACTUAL_EXPENSE : PPM_TYPES.INCENTIVE_BASED;
          setValues({
            ...values,
            ppmType: type,
          });
        }
        const lengthHasError = !!(
          (formikProps.touched.lengthFeet && formikProps.errors.lengthFeet === 'Required') ||
          (formikProps.touched.lengthInches && formikProps.errors.lengthFeet === 'Required')
        );
        const widthHasError = !!(
          (formikProps.touched.widthFeet && formikProps.errors.widthFeet === 'Required') ||
          (formikProps.touched.widthInches && formikProps.errors.widthFeet === 'Required')
        );
        const heightHasError = !!(
          (formikProps.touched.heightFeet && formikProps.errors.heightFeet === 'Required') ||
          (formikProps.touched.heightInches && formikProps.errors.heightFeet === 'Required')
        );
        const dimensionError = !!(
          (formikProps.touched.lengthFeet && formikProps.errors.lengthFeet?.includes('Dimensions')) ||
          (formikProps.touched.lengthInches && formikProps.errors.lengthFeet?.includes('Dimensions'))
        );
        if (formikProps.touched.lengthInches && !formikProps.touched.lengthFeet) {
          formikProps.setFieldTouched('lengthFeet', true);
        }
        if (formikProps.touched.widthInches && !formikProps.touched.widthFeet) {
          formikProps.setFieldTouched('widthFeet', true);
        }
        if (formikProps.touched.heightInches && !formikProps.touched.heightFeet) {
          formikProps.setFieldTouched('heightFeet', true);
        }
        // manually turn off 'required' error when page loads if field is empty.
        if (values.year === null && !formikProps.touched.year && formikProps.errors.year === 'Required') {
          setFieldError('year', null);
        }

        const updateAddressTouched = (e, fieldName, address) => {
          handleAddressToggleChange(e, values, setValues, address);
          setFieldTouched(`${fieldName}.usPostRegionCitiesID`, true);
        };

        const handleUseCurrentResidenceChange = (e) => {
          const { checked } = e.target;
          if (checked) {
            // use current residence
            setValues(
              {
                ...values,
                pickup: {
                  ...values.pickup,
                  address: currentResidence,
                },
              },
              { shouldValidate: true },
            );
          } else {
            // Revert address
            setValues(
              {
                ...values,
                pickup: {
                  ...values.pickup,
                  blankAddress,
                },
              },
              { shouldValidate: true },
            );
          }
        };

        const handlePickupDateChange = (e) => {
          setValues({
            ...values,
            pickup: {
              ...values.pickup,
              requestedDate: formatDate(e, datePickerFormat),
            },
          });
          const onErrorHandler = (errResponse) => {
            const { response } = errResponse;
            setDatesErrorMessage(response?.body?.detail);
          };
          dateSelectionWeekendHolidayCheck(
            dateSelectionIsWeekendHoliday,
            DEFAULT_COUNTRY_CODE,
            new Date(e),
            'Requested pickup date',
            setRequestedPickupDateAlertMessage,
            setIsRequestedPickupDateAlertVisible,
            onErrorHandler,
          );
        };

        const handleDeliveryDateChange = (e) => {
          setValues({
            ...values,
            delivery: {
              ...values.delivery,
              requestedDate: formatDate(e, datePickerFormat),
            },
          });
          const onErrorHandler = (errResponse) => {
            const { response } = errResponse;
            setDatesErrorMessage(response?.body?.detail);
          };
          dateSelectionWeekendHolidayCheck(
            dateSelectionIsWeekendHoliday,
            DEFAULT_COUNTRY_CODE,
            new Date(e),
            'Requested delivery date',
            setRequestedDeliveryDateAlertMessage,
            setIsRequestedDeliveryDateAlertVisible,
            onErrorHandler,
          );
        };

        return (
          <>
            <ConnectedDestructiveShipmentConfirmationModal
              isOpen={isCancelModalVisible}
              shipmentID={mtoShipment.id}
              onClose={setIsCancelModalVisible}
              onSubmit={handleDeleteShipment}
            />
            <ConnectedShipmentAddressUpdateReviewRequestModal
              isOpen={isAddressChangeModalOpen}
              onClose={() => setIsAddressChangeModalOpen(false)}
              shipment={mtoShipment}
              onSubmit={async (shipmentID, shipmentETag, status, officeRemarks) => {
                const successCallback = () => {
                  if (status === ADDRESS_UPDATE_STATUS.APPROVED) {
                    setValues({
                      ...values,
                      hasDeliveryAddress: 'true',
                      delivery: {
                        ...values.delivery,
                        address: mtoShipment.deliveryAddressUpdate.newAddress,
                      },
                    });
                  }
                };
                await handleSubmitShipmentAddressUpdateReview(
                  shipmentID,
                  shipmentETag,
                  status,
                  officeRemarks,
                  successCallback,
                );
              }}
              errorMessage={shipmentAddressUpdateReviewErrorMessage}
              setErrorMessage={setShipmentAddressUpdateReviewErrorMessage}
            />
            <NotificationScrollToTop dependency={datesErrorMessage} />
            {datesErrorMessage && (
              <Alert data-testid="datesErrorMessage" type="error" headingLevel="h4" heading="An error occurred">
                {datesErrorMessage}
              </Alert>
            )}
            <NotificationScrollToTop dependency={errorMessage} />
            {errorMessage && (
              <Alert data-testid="errorMessage" type="error" headingLevel="h4" heading="An error occurred">
                {errorCode === 400 ? (
                  <p>
                    {errorMessage} Please try again later, or contact the&nbsp;
                    <Link to={technicalHelpDeskURL} target="_blank" rel="noreferrer">
                      Technical Help Desk
                    </Link>
                    .
                  </p>
                ) : (
                  <p>{errorMessage}</p>
                )}
              </Alert>
            )}
            <NotificationScrollToTop dependency={successMessage} />
            {successMessage && (
              <Alert type="success" cta={successMessageAlertControl}>
                {successMessage}
              </Alert>
            )}
            {isTOO && mtoShipment.usesExternalVendor && (
              <Alert headingLevel="h4" type="warning">
                The GHC prime contractor is not handling the shipment. Information will not be automatically shared with
                the movers handling it.
              </Alert>
            )}
            {deliveryAddressUpdateRequested && (
              <Alert type="error" className={styles.alert}>
                Request needs review. <a href="#delivery-location">See delivery address to proceed.</a>
              </Alert>
            )}

            <div className={styles.ShipmentForm}>
              <div className={styles.headerWrapper}>
                <div>
                  <ShipmentTag shipmentType={shipmentType} shipmentNumber={shipmentNumber} />
                  {ppmType === PPM_TYPES.SMALL_PACKAGE && (
                    <Tag className={styles.tagInfo} data-testid="ppmTypeTag">
                      {getPPMTypeLabel(ppmType)}
                    </Tag>
                  )}
                  {ppmType === PPM_TYPES.ACTUAL_EXPENSE && (
                    <Tag className={styles.tagInfo} data-testid="actualExpenseReimbursementTag">
                      {getPPMTypeLabel(ppmType)}
                    </Tag>
                  )}

                  <h1>{isCreatePage ? 'Add' : 'Edit'} shipment details</h1>
                </div>
                {!isCreatePage && mtoShipment?.status !== 'APPROVED' && (
                  <Button
                    type="button"
                    onClick={() => {
                      handleShowCancellationModal();
                    }}
                    unstyled
                  >
                    Delete shipment
                  </Button>
                )}
              </div>
              {isPPM && !isAdvancePage && isServiceCounselor && isCreatePage && (
                <SectionWrapper className={classNames(ppmStyles.sectionWrapper, formStyles.formSection)}>
                  <Alert type="warning" aria-live="polite" headingLevel="h4" data-testid="scPPMCreateWarning">
                    Creating a PPM as a Service Counselor will automatically approve the PPM shipment and send it to the
                    customer. Please ensure all information is correct. After creation you will not be able to edit the
                    shipment.
                  </Alert>
                </SectionWrapper>
              )}
              <SectionWrapper className={styles.weightAllowance}>
                {isUB ? (
                  <p data-testid="ubWeightAllowance">
                    <strong>UB Weight allowance: </strong>
                    {formatWeight(serviceMember.weightAllotment.unaccompaniedBaggageAllowance)}
                  </p>
                ) : (
                  <p data-testid="weightAllowance">
                    <strong>Weight allowance: </strong>
                    {formatWeight(serviceMember.weightAllotment.totalWeightSelf)}
                  </p>
                )}
              </SectionWrapper>

              <Form className={formStyles.form}>
                {isTOO && !isHHG && !isPPM && !isBoat && !isMobileHome && !isUB && <ShipmentVendor />}

                {isNTSR && <ShipmentWeightInput userRole={userRole} />}

                {isBoat && (
                  <BoatShipmentForm
                    lengthHasError={lengthHasError}
                    widthHasError={widthHasError}
                    heightHasError={heightHasError}
                    values={values}
                    setFieldTouched={formikProps.setFieldTouched}
                    setFieldError={setFieldError}
                    validateForm={validateForm}
                    dimensionError={dimensionError}
                  />
                )}

                {isMobileHome && (
                  <MobileHomeShipmentForm
                    lengthHasError={lengthHasError}
                    widthHasError={widthHasError}
                    heightHasError={heightHasError}
                    values={values}
                    setFieldTouched={formikProps.setFieldTouched}
                    setFieldError={setFieldError}
                    validateForm={validateForm}
                    dimensionError={dimensionError}
                  />
                )}

                {showPickupFields && (
                  <SectionWrapper className={formStyles.formSection}>
                    <h3 className={styles.SectionHeaderExtraSpacing}>Pickup details</h3>
                    <Fieldset>
                      {isRequestedPickupDateAlertVisible && (
                        <Alert type="warning" aria-live="polite" headingLevel="h4">
                          {requestedPickupDateAlertMessage}
                        </Alert>
                      )}
                      <DatePickerInput
                        name="pickup.requestedDate"
                        label="Requested pickup date"
                        id="requestedPickupDate"
                        validate={validateDate}
                        onChange={handlePickupDateChange}
                      />
                    </Fieldset>
                    {!isNTSR && (
                      <>
                        <AddressFields
                          name="pickup.address"
                          legend="Pickup Address"
                          formikProps={formikProps}
                          render={(fields) => (
                            <>
                              <p>What address are the movers picking up from?</p>
                              <Checkbox
                                data-testid="useCurrentResidence"
                                label="Use pickup address"
                                name="useCurrentResidence"
                                onChange={handleUseCurrentResidenceChange}
                                id="useCurrentResidenceCheckbox"
                              />
                              {fields}
                              <h4>Second Pickup Address</h4>
                              <FormGroup>
                                <p>Do you want movers to pick up any belongings from a second address?</p>
                                <div className={formStyles.radioGroup}>
                                  <Field
                                    as={Radio}
                                    id="has-secondary-pickup"
                                    data-testid="has-secondary-pickup"
                                    label="Yes"
                                    name="hasSecondaryPickup"
                                    value="true"
                                    title="Yes, I have a second pickup address"
                                    checked={hasSecondaryPickup === 'true'}
                                    disabled={!isPreceedingAddressComplete('true', values.pickup.address)}
                                    onChange={(e) => updateAddressTouched(e, 'secondaryPickup.address', blankAddress)}
                                  />
                                  <Field
                                    as={Radio}
                                    id="no-secondary-pickup"
                                    data-testid="no-secondary-pickup"
                                    label="No"
                                    name="hasSecondaryPickup"
                                    value="false"
                                    title="No, I do not have a second pickup address"
                                    checked={hasSecondaryPickup !== 'true'}
                                    disabled={!isPreceedingAddressComplete('true', values.pickup.address)}
                                    onChange={(e) => handleAddressToggleChange(e, values, setValues, blankAddress)}
                                  />
                                </div>
                              </FormGroup>
                              {hasSecondaryPickup === 'true' && (
                                <>
                                  <AddressFields name="secondaryPickup.address" formikProps={formikProps} />
                                  {isTertiaryAddressEnabled && (
                                    <>
                                      <h4>Third Pickup Address</h4>
                                      <FormGroup>
                                        <p>Do you want movers to pick up any belongings from a third address?</p>
                                        <div className={formStyles.radioGroup}>
                                          <Field
                                            as={Radio}
                                            id="has-tertiary-pickup"
                                            data-testid="has-tertiary-pickup"
                                            label="Yes"
                                            name="hasTertiaryPickup"
                                            value="true"
                                            title="Yes, I have a third pickup address"
                                            checked={hasTertiaryPickup === 'true'}
                                            disabled={
                                              !isPreceedingAddressComplete(
                                                hasSecondaryPickup,
                                                values.secondaryPickup.address,
                                              )
                                            }
                                            onChange={(e) =>
                                              updateAddressTouched(e, 'tertiaryPickup.address', blankAddress)
                                            }
                                          />
                                          <Field
                                            as={Radio}
                                            id="no-tertiary-pickup"
                                            data-testid="no-tertiary-pickup"
                                            label="No"
                                            name="hasTertiaryPickup"
                                            value="false"
                                            title="No, I do not have a third pickup address"
                                            checked={hasTertiaryPickup !== 'true'}
                                            disabled={
                                              !isPreceedingAddressComplete(
                                                hasSecondaryPickup,
                                                values.secondaryPickup.address,
                                              )
                                            }
                                            onChange={(e) =>
                                              handleAddressToggleChange(e, values, setValues, blankAddress)
                                            }
                                          />
                                        </div>
                                      </FormGroup>
                                      {hasTertiaryPickup === 'true' && (
                                        <AddressFields name="tertiaryPickup.address" formikProps={formikProps} />
                                      )}
                                    </>
                                  )}
                                </>
                              )}
                            </>
                          )}
                        />

                        <ContactInfoFields
                          name="pickup.agent"
                          legend={<div className={formStyles.legendContent}>Releasing agent {optionalLabel}</div>}
                          render={(fields) => {
                            return fields;
                          }}
                        />
                      </>
                    )}
                  </SectionWrapper>
                )}

                {isTOO && (isNTS || isNTSR) && (
                  <>
                    <StorageFacilityInfo userRole={userRole} />
                    <StorageFacilityAddress values={values} formikProps={formikProps} />
                  </>
                )}

                {isServiceCounselor && isNTSR && (
                  <>
                    <StorageFacilityInfo userRole={userRole} />
                    <StorageFacilityAddress values={values} formikProps={formikProps} />
                  </>
                )}

                {showDeliveryFields && (
                  <SectionWrapper className={formStyles.formSection}>
                    <h3 className={styles.SectionHeaderExtraSpacing}>Delivery details</h3>
                    <Fieldset>
                      {isRequestedDeliveryDateAlertVisible && (
                        <Alert type="warning" aria-live="polite" headingLevel="h4">
                          {requestedDeliveryDateAlertMessage}
                        </Alert>
                      )}
                      <DatePickerInput
                        name="delivery.requestedDate"
                        label="Requested delivery date"
                        id="requestedDeliveryDate"
                        validate={validateDate}
                        onChange={handleDeliveryDateChange}
                      />
                    </Fieldset>
                    {isNTSR && (
                      <>
                        {deliveryAddressUpdateRequested && (
                          <Alert type="error" slim className={styles.deliveryAddressUpdateAlert} id="delivery-location">
                            <span className={styles.deliveryAddressUpdateAlertContent}>
                              Pending delivery address change request needs review.{' '}
                              <Button
                                className={styles.reviewRequestLink}
                                type="button"
                                unstyled
                                onClick={() => setIsAddressChangeModalOpen(true)}
                                disabled={false}
                              >
                                Review request
                              </Button>{' '}
                              to proceed.
                            </span>
                          </Alert>
                        )}
                        <Fieldset
                          legend="Delivery Address"
                          disabled={deliveryAddressUpdateRequested}
                          className={classNames('usa-legend')}
                        >
                          <AddressFields
                            name="delivery.address"
                            formikProps={formikProps}
                            render={(fields) => {
                              return fields;
                            }}
                          />
                          <h4>Second Delivery Address</h4>
                          <FormGroup>
                            <p>Do you want the movers to deliver any belongings to a second address?</p>
                            <div className={formStyles.radioGroup}>
                              <Field
                                as={Radio}
                                data-testid="has-secondary-delivery"
                                id="has-secondary-delivery"
                                label="Yes"
                                name="hasSecondaryDelivery"
                                value="true"
                                title="Yes, I have a second destination location"
                                checked={hasSecondaryDelivery === 'true'}
                                disabled={!isPreceedingAddressComplete('true', values.delivery.address)}
                                onChange={(e) => updateAddressTouched(e, 'secondaryDelivery.address', blankAddress)}
                              />
                              <Field
                                as={Radio}
                                data-testid="no-secondary-delivery"
                                id="no-secondary-delivery"
                                label="No"
                                name="hasSecondaryDelivery"
                                value="false"
                                title="No, I do not have a second destination location"
                                checked={hasSecondaryDelivery !== 'true'}
                                disabled={!isPreceedingAddressComplete('true', values.delivery.address)}
                                onChange={(e) => handleAddressToggleChange(e, values, setValues, blankAddress)}
                              />
                            </div>
                          </FormGroup>
                          {hasSecondaryDelivery === 'true' && (
                            <>
                              <AddressFields name="secondaryDelivery.address" formikProps={formikProps} />
                              {isTertiaryAddressEnabled && (
                                <>
                                  <h4>Third Delivery Address</h4>
                                  <FormGroup>
                                    <p>Do you want the movers to deliver any belongings to a third address?</p>
                                    <div className={formStyles.radioGroup}>
                                      <Field
                                        as={Radio}
                                        id="has-tertiary-delivery"
                                        data-testid="has-tertiary-delivery"
                                        label="Yes"
                                        name="hasTertiaryDelivery"
                                        value="true"
                                        title="Yes, I have a third delivery address"
                                        checked={hasTertiaryDelivery === 'true'}
                                        disabled={
                                          !isPreceedingAddressComplete(
                                            hasSecondaryDelivery,
                                            values.secondaryDelivery.address,
                                          )
                                        }
                                        onChange={(e) =>
                                          updateAddressTouched(e, 'tertiaryDelivery.address', blankAddress)
                                        }
                                      />
                                      <Field
                                        as={Radio}
                                        id="no-tertiary-delivery"
                                        data-testid="no-tertiary-delivery"
                                        label="No"
                                        name="hasTertiaryDelivery"
                                        value="false"
                                        title="No, I do not have a third delivery address"
                                        checked={hasTertiaryDelivery !== 'true'}
                                        disabled={
                                          !isPreceedingAddressComplete(
                                            hasSecondaryDelivery,
                                            values.secondaryDelivery.address,
                                          )
                                        }
                                        onChange={(e) => handleAddressToggleChange(e, values, setValues, blankAddress)}
                                      />
                                    </div>
                                  </FormGroup>
                                  {hasTertiaryDelivery === 'true' && (
                                    <AddressFields name="tertiaryDelivery.address" formikProps={formikProps} />
                                  )}
                                </>
                              )}
                            </>
                          )}
                          {displayDestinationType && (
                            <DropdownInput
                              label="Destination type"
                              name="destinationType"
                              options={shipmentDestinationAddressOptions}
                              id="destinationType"
                            />
                          )}
                        </Fieldset>

                        <ContactInfoFields
                          name="delivery.agent"
                          legend={<div className={formStyles.legendContent}>Receiving agent {optionalLabel}</div>}
                          render={(fields) => {
                            return fields;
                          }}
                        />
                      </>
                    )}
                    {!isNTS && !isNTSR && (
                      <>
                        <p className={classNames('usa-legend', styles.mockLegend)} id="delivery-location">
                          Delivery Address
                        </p>
                        {deliveryAddressUpdateRequested && (
                          <Alert type="error" slim className={styles.deliveryAddressUpdateAlert}>
                            <span className={styles.deliveryAddressUpdateAlertContent}>
                              Pending delivery address change request needs review.{' '}
                              <Button
                                className={styles.reviewRequestLink}
                                type="button"
                                unstyled
                                onClick={() => setIsAddressChangeModalOpen(true)}
                                disabled={false}
                              >
                                Review request
                              </Button>{' '}
                              to proceed.
                            </span>
                          </Alert>
                        )}
                        <Fieldset
                          legendStyle="srOnly"
                          legend="Delivery Address"
                          disabled={deliveryAddressUpdateRequested}
                        >
                          <FormGroup>
                            <p>Does the customer know their delivery address yet?</p>
                            <div className={formStyles.radioGroup}>
                              <Field
                                as={Radio}
                                id="has-delivery-address"
                                label="Yes"
                                name="hasDeliveryAddress"
                                value="true"
                                title="Yes, I know my delivery address"
                                checked={hasDeliveryAddress === 'true'}
                                onChange={(e) => handleAddressToggleChange(e, values, setValues, blankAddress)}
                              />
                              <Field
                                as={Radio}
                                id="no-delivery-address"
                                label="No"
                                name="hasDeliveryAddress"
                                value="false"
                                title="No, I do not know my delivery address"
                                checked={hasDeliveryAddress === 'false'}
                                onChange={(e) => updateAddressTouched(e, 'delivery.address', newDutyLocationAddress)}
                              />
                            </div>
                          </FormGroup>
                          {hasDeliveryAddress === 'true' ? (
                            <AddressFields
                              name="delivery.address"
                              formikProps={formikProps}
                              render={(fields) => (
                                <>
                                  {fields}
                                  {displayDestinationType && (
                                    <DropdownInput
                                      label="Destination type"
                                      name="destinationType"
                                      options={shipmentDestinationAddressOptions}
                                      id="destinationType"
                                    />
                                  )}
                                  <h4>Second Delivery Address</h4>
                                  <FormGroup>
                                    <p>Do you want the movers to deliver any belongings to a second address?</p>
                                    <div className={formStyles.radioGroup}>
                                      <Field
                                        as={Radio}
                                        data-testid="has-secondary-delivery"
                                        id="has-secondary-delivery"
                                        label="Yes"
                                        name="hasSecondaryDelivery"
                                        value="true"
                                        title="Yes, I have a second destination location"
                                        checked={hasSecondaryDelivery === 'true'}
                                        disabled={
                                          !isPreceedingAddressComplete(hasDeliveryAddress, values.delivery.address)
                                        }
                                        onChange={(e) =>
                                          updateAddressTouched(e, 'secondaryDelivery.address', blankAddress)
                                        }
                                      />
                                      <Field
                                        as={Radio}
                                        data-testid="no-secondary-delivery"
                                        id="no-secondary-delivery"
                                        label="No"
                                        name="hasSecondaryDelivery"
                                        value="false"
                                        title="No, I do not have a second destination location"
                                        checked={hasSecondaryDelivery !== 'true'}
                                        disabled={
                                          !isPreceedingAddressComplete(hasDeliveryAddress, values.delivery.address)
                                        }
                                        onChange={(e) => handleAddressToggleChange(e, values, setValues, blankAddress)}
                                      />
                                    </div>
                                  </FormGroup>
                                  {hasSecondaryDelivery === 'true' && (
                                    <>
                                      <AddressFields name="secondaryDelivery.address" formikProps={formikProps} />
                                      {isTertiaryAddressEnabled && (
                                        <>
                                          <h4>Third Delivery Address</h4>
                                          <FormGroup>
                                            <p>Do you want the movers to deliver any belongings to a third address?</p>
                                            <div className={formStyles.radioGroup}>
                                              <Field
                                                as={Radio}
                                                id="has-tertiary-delivery"
                                                data-testid="has-tertiary-delivery"
                                                label="Yes"
                                                name="hasTertiaryDelivery"
                                                value="true"
                                                title="Yes, I have a third delivery address"
                                                checked={hasTertiaryDelivery === 'true'}
                                                disabled={
                                                  !isPreceedingAddressComplete(
                                                    hasSecondaryDelivery,
                                                    values.secondaryDelivery.address,
                                                  )
                                                }
                                                onChange={(e) =>
                                                  updateAddressTouched(e, 'tertiaryDelivery.address', blankAddress)
                                                }
                                              />
                                              <Field
                                                as={Radio}
                                                id="no-tertiary-delivery"
                                                data-testid="no-tertiary-delivery"
                                                label="No"
                                                name="hasTertiaryDelivery"
                                                value="false"
                                                title="No, I do not have a third delivery address"
                                                checked={hasTertiaryDelivery !== 'true'}
                                                disabled={
                                                  !isPreceedingAddressComplete(
                                                    hasSecondaryDelivery,
                                                    values.secondaryDelivery.address,
                                                  )
                                                }
                                                onChange={(e) =>
                                                  handleAddressToggleChange(e, values, setValues, blankAddress)
                                                }
                                              />
                                            </div>
                                          </FormGroup>
                                          {hasTertiaryDelivery === 'true' && (
                                            <AddressFields name="tertiaryDelivery.address" formikProps={formikProps} />
                                          )}
                                        </>
                                      )}
                                    </>
                                  )}
                                </>
                              )}
                            />
                          ) : (
                            <div>
                              <p>
                                We can use the zip of their{' '}
                                {displayDestinationType ? 'HOR, HOS or PLEAD:' : 'new duty location:'}
                                <br />
                                <strong>
                                  {newDutyLocationAddress.city}, {newDutyLocationAddress.state}{' '}
                                  {newDutyLocationAddress.postalCode}{' '}
                                </strong>
                              </p>
                              {displayDestinationType && (
                                <DropdownInput
                                  label="Destination type"
                                  name="destinationType"
                                  options={shipmentDestinationAddressOptions}
                                  id="destinationType"
                                />
                              )}
                            </div>
                          )}
                        </Fieldset>

                        <ContactInfoFields
                          name="delivery.agent"
                          legend={<div className={formStyles.legendContent}>Receiving agent {optionalLabel}</div>}
                          render={(fields) => {
                            return fields;
                          }}
                        />
                      </>
                    )}
                  </SectionWrapper>
                )}

                {isPPM && !isAdvancePage && (
                  <>
                    {isServiceCounselor && (
                      <SectionWrapper
                        className={classNames(ppmStyles.sectionWrapper, formStyles.formSection)}
                        data-testid="ppmTypeSection"
                      >
                        <h3>PPM Type</h3>
                        <FormGroup>
                          <Label className={styles.Label} htmlFor="ppmType">
                            Indicate the PPM Type
                          </Label>
                          <Field
                            as={Radio}
                            id="isIncentiveBased"
                            label={getPPMTypeLabel(PPM_TYPES.INCENTIVE_BASED)}
                            name="ppmType"
                            value={PPM_TYPES.INCENTIVE_BASED}
                            checked={(ppmType == null && !isCivilian) || ppmType === PPM_TYPES.INCENTIVE_BASED}
                            disabled={isCivilian}
                            className={styles.buttonGroup}
                            data-testid="isIncentiveBased"
                          />
                          <Field
                            as={Radio}
                            id="isActualExpense"
                            label={getPPMTypeLabel(PPM_TYPES.ACTUAL_EXPENSE)}
                            name="ppmType"
                            value={PPM_TYPES.ACTUAL_EXPENSE}
                            checked={(ppmType == null && isCivilian) || ppmType === PPM_TYPES.ACTUAL_EXPENSE}
                            className={styles.buttonGroup}
                            data-testid="isActualExpense"
                          />
                          {ppmSprFF && (
                            <Field
                              as={Radio}
                              id="isSmallPackage"
                              label={getPPMTypeLabel(PPM_TYPES.SMALL_PACKAGE)}
                              name="ppmType"
                              value={PPM_TYPES.SMALL_PACKAGE}
                              checked={ppmType === PPM_TYPES.SMALL_PACKAGE}
                              className={styles.buttonGroup}
                              data-testid="isSmallPackage"
                            />
                          )}
                        </FormGroup>
                      </SectionWrapper>
                    )}
                    <SectionWrapper className={classNames(ppmStyles.sectionWrapper, formStyles.formSection)}>
                      <h3>{ppmType === PPM_TYPES.SMALL_PACKAGE ? 'Shipped Date' : 'Departure Date'}</h3>
                      <DatePickerInput
                        name="expectedDepartureDate"
                        label={
                          ppmType === PPM_TYPES.SMALL_PACKAGE
                            ? 'When did the customer ship their package?'
                            : 'Planned Departure Date'
                        }
                      />
                      <Hint className={ppmStyles.hint}>
                        Enter the first day you expect to move things. It&apos;s OK if the actual date is different. We
                        will ask for your actual departure date when you document and complete your PPM.
                      </Hint>
                    </SectionWrapper>
                    <SectionWrapper className={classNames(ppmStyles.sectionWrapper, formStyles.formSection)}>
                      <AddressFields
                        name="pickup.address"
<<<<<<< HEAD
                        legend="Pickup Address"
=======
                        legend={ppmType === PPM_TYPES.SMALL_PACKAGE ? 'Shipped from Address' : 'Pickup Address'}
                        locationLookup
>>>>>>> 82fb58d5
                        formikProps={formikProps}
                        render={(fields) => (
                          <>
                            <p>What address are you moving from?</p>
                            <Checkbox
                              data-testid="useCurrentResidence"
                              label="Use Pickup Address"
                              name="useCurrentResidence"
                              onChange={handleUseCurrentResidenceChange}
                              id="useCurrentResidenceCheckbox"
                            />
                            {fields}
                            <h4>Second Pickup Address</h4>
                            <FormGroup>
                              <p>
                                Will you move any belongings from a second address? (Must be near the pickup address.
                                Subject to approval.)
                              </p>
                              <div className={formStyles.radioGroup}>
                                <Field
                                  as={Radio}
                                  id="has-secondary-pickup"
                                  data-testid="has-secondary-pickup"
                                  label="Yes"
                                  name="hasSecondaryPickup"
                                  value="true"
                                  title="Yes, there is a second pickup address"
                                  checked={hasSecondaryPickup === 'true'}
                                  disabled={!isPreceedingAddressComplete('true', values.pickup.address)}
                                  onChange={(e) => updateAddressTouched(e, 'secondaryPickup.address', blankAddress)}
                                />
                                <Field
                                  as={Radio}
                                  id="no-secondary-pickup"
                                  data-testid="no-secondary-pickup"
                                  label="No"
                                  name="hasSecondaryPickup"
                                  value="false"
                                  title="No, there is not a second pickup address"
                                  checked={hasSecondaryPickup !== 'true'}
                                  disabled={!isPreceedingAddressComplete('true', values.pickup.address)}
                                  onChange={(e) => handleAddressToggleChange(e, values, setValues, blankAddress)}
                                />
                              </div>
                            </FormGroup>
                            {hasSecondaryPickup === 'true' && (
                              <>
                                <AddressFields name="secondaryPickup.address" formikProps={formikProps} />
                                {isTertiaryAddressEnabled && (
                                  <>
                                    <h4>Third Pickup Address</h4>
                                    <FormGroup>
                                      <p>
                                        Will you move any belongings from a third address? (Must be near the pickup
                                        address. Subject to approval.)
                                      </p>
                                      <div className={formStyles.radioGroup}>
                                        <Field
                                          as={Radio}
                                          id="has-tertiary-pickup"
                                          data-testid="has-tertiary-pickup"
                                          label="Yes"
                                          name="hasTertiaryPickup"
                                          value="true"
                                          title="Yes, there is a third pickup address"
                                          checked={hasTertiaryPickup === 'true'}
                                          disabled={
                                            !isPreceedingAddressComplete(
                                              hasSecondaryPickup,
                                              values.secondaryPickup.address,
                                            )
                                          }
                                          onChange={(e) =>
                                            updateAddressTouched(e, 'tertiaryPickup.address', blankAddress)
                                          }
                                        />
                                        <Field
                                          as={Radio}
                                          id="no-tertiary-pickup"
                                          data-testid="no-tertiary-pickup"
                                          label="No"
                                          name="hasTertiaryPickup"
                                          value="false"
                                          title="No, there is not a third pickup address"
                                          checked={hasTertiaryPickup !== 'true'}
                                          disabled={
                                            !isPreceedingAddressComplete(
                                              hasSecondaryPickup,
                                              values.secondaryPickup.address,
                                            )
                                          }
                                          onChange={(e) =>
                                            handleAddressToggleChange(e, values, setValues, blankAddress)
                                          }
                                        />
                                      </div>
                                    </FormGroup>
                                    {hasTertiaryPickup === 'true' && (
                                      <AddressFields name="tertiaryPickup.address" formikProps={formikProps} />
                                    )}
                                  </>
                                )}
                              </>
                            )}
                          </>
                        )}
                      />
                      <AddressFields
                        name="destination.address"
<<<<<<< HEAD
                        legend="Delivery Address"
=======
                        legend={ppmType === PPM_TYPES.SMALL_PACKAGE ? 'Destination Address' : 'Delivery Address'}
                        locationLookup
>>>>>>> 82fb58d5
                        formikProps={formikProps}
                        address1LabelHint="Optional"
                        render={(fields) => (
                          <>
                            {fields}
                            <h4>Second {ppmType === PPM_TYPES.SMALL_PACKAGE ? 'Destination' : 'Delivery'} Address</h4>
                            <FormGroup>
                              <p>
                                Will you move any belongings to a second address? (Must be near the{' '}
                                {ppmType === PPM_TYPES.SMALL_PACKAGE ? 'destination' : 'delivery'} address. Subject to
                                approval.)
                              </p>
                              <div className={formStyles.radioGroup}>
                                <Field
                                  as={Radio}
                                  data-testid="has-secondary-destination"
                                  id="has-secondary-destination"
                                  label="Yes"
                                  name="hasSecondaryDestination"
                                  value="true"
                                  title="Yes, there is a second destination location"
                                  checked={hasSecondaryDestination === 'true'}
                                  disabled={
                                    !isPreceedingAddressPPMPrimaryDestinationComplete(values.destination.address)
                                  }
                                  onChange={(e) =>
                                    updateAddressTouched(e, 'secondaryDestination.address', blankAddress)
                                  }
                                />
                                <Field
                                  as={Radio}
                                  data-testid="no-secondary-destination"
                                  id="no-secondary-destination"
                                  label="No"
                                  name="hasSecondaryDestination"
                                  value="false"
                                  title="No, there is not a second destination location"
                                  checked={hasSecondaryDestination !== 'true'}
                                  disabled={
                                    !isPreceedingAddressPPMPrimaryDestinationComplete(values.destination.address)
                                  }
                                  onChange={(e) => handleAddressToggleChange(e, values, setValues, blankAddress)}
                                />
                              </div>
                            </FormGroup>
                            {hasSecondaryDestination === 'true' && (
                              <>
                                <AddressFields name="secondaryDestination.address" formikProps={formikProps} />
                                {isTertiaryAddressEnabled && (
                                  <>
                                    <h4>
                                      Third {ppmType === PPM_TYPES.SMALL_PACKAGE ? 'Destination' : 'Delivery'} Address
                                    </h4>
                                    <FormGroup>
                                      <p>
                                        Will you move any belongings to a third address? (Must be near the{' '}
                                        {ppmType === PPM_TYPES.SMALL_PACKAGE ? 'destination' : 'delivery'} address.
                                        Subject to approval.)
                                      </p>
                                      <div className={formStyles.radioGroup}>
                                        <Field
                                          as={Radio}
                                          id="has-tertiary-destination"
                                          data-testid="has-tertiary-destination"
                                          label="Yes"
                                          name="hasTertiaryDestination"
                                          value="true"
                                          title="Yes, I have a third delivery address"
                                          checked={hasTertiaryDestination === 'true'}
                                          disabled={
                                            !isPreceedingAddressComplete(
                                              hasSecondaryDestination,
                                              values.secondaryDestination.address,
                                            )
                                          }
                                          onChange={(e) =>
                                            updateAddressTouched(e, 'tertiaryDestination.address', blankAddress)
                                          }
                                        />
                                        <Field
                                          as={Radio}
                                          id="no-tertiary-destination"
                                          data-testid="no-tertiary-destination"
                                          label="No"
                                          name="hasTertiaryDestination"
                                          value="false"
                                          title="No, I do not have a third delivery address"
                                          checked={hasTertiaryDestination !== 'true'}
                                          disabled={
                                            !isPreceedingAddressComplete(
                                              hasSecondaryDestination,
                                              values.secondaryDestination.address,
                                            )
                                          }
                                          onChange={(e) =>
                                            handleAddressToggleChange(e, values, setValues, blankAddress)
                                          }
                                        />
                                      </div>
                                    </FormGroup>
                                    {hasTertiaryDestination === 'true' && (
                                      <AddressFields name="tertiaryDestination.address" formikProps={formikProps} />
                                    )}
                                  </>
                                )}
                              </>
                            )}
                          </>
                        )}
                      />
                    </SectionWrapper>
                    {showCloseoutOffice && (
                      <SectionWrapper>
                        <h3>Closeout office</h3>
                        <CloseoutOfficeInput
                          hint="If there is more than one PPM for this move, the closeout office will be the same for all your PPMs."
                          name="closeoutOffice"
                          placeholder="Start typing a closeout location..."
                          label="Closeout location"
                          displayAddress
                        />
                      </SectionWrapper>
                    )}
                    {ppmType !== PPM_TYPES.SMALL_PACKAGE && (
                      <ShipmentCustomerSIT
                        sitEstimatedWeight={mtoShipment.ppmShipment?.sitEstimatedWeight}
                        sitEstimatedEntryDate={mtoShipment.ppmShipment?.sitEstimatedEntryDate}
                        sitEstimatedDepartureDate={mtoShipment.ppmShipment?.sitEstimatedDepartureDate}
                      />
                    )}
                    <ShipmentWeight
                      authorizedWeight={serviceMember.weightAllotment.totalWeightSelf.toString()}
                      onEstimatedWeightChange={updateEstimatedWeightValue}
                    />
                  </>
                )}

                {isPPM && isAdvancePage && isServiceCounselor && mtoShipment.ppmShipment?.sitExpected && (
                  <SITCostDetails
                    cost={mtoShipment.ppmShipment?.sitEstimatedCost}
                    weight={mtoShipment.ppmShipment?.sitEstimatedWeight}
                    sitLocation={mtoShipment.ppmShipment?.sitLocation}
                    originZip={mtoShipment.ppmShipment?.pickupAddress.postalCode}
                    destinationZip={mtoShipment.ppmShipment?.destinationAddress.postalCode}
                    departureDate={mtoShipment.ppmShipment?.sitEstimatedDepartureDate}
                    entryDate={mtoShipment.ppmShipment?.sitEstimatedEntryDate}
                  />
                )}

                {isPPM && isAdvancePage && (
                  <ShipmentIncentiveAdvance
                    values={values}
                    estimatedIncentive={mtoShipment.ppmShipment?.estimatedIncentive}
                    advanceAmountRequested={mtoShipment.ppmShipment?.advanceAmountRequested}
                  />
                )}

                {(!isPPM || (isPPM && isAdvancePage)) && (
                  <ShipmentFormRemarks
                    userRole={userRole}
                    shipmentType={shipmentType}
                    customerRemarks={mtoShipment.customerRemarks}
                    counselorRemarks={mtoShipment.counselorRemarks}
                    showHint={false}
                    error={
                      formikProps.errors.counselorRemarks &&
                      (values.advanceRequested !== mtoShipment.ppmShipment?.hasRequestedAdvance ||
                        values.advance !== mtoShipment.ppmShipment?.advanceAmountRequested)
                    }
                  />
                )}

                {showAccountingCodes && (
                  <ShipmentAccountingCodes
                    TACs={TACs}
                    SACs={SACs}
                    onEditCodesClick={() => navigate(editOrdersPath)}
                    optional={isServiceCounselor}
                  />
                )}

                <div className={`${formStyles.formActions} ${styles.buttonGroup}`}>
                  {!isPPM && (
                    <Button
                      data-testid="submitForm"
                      disabled={isSubmitting || !isValid}
                      type="submit"
                      onClick={handleSubmit}
                    >
                      Save
                    </Button>
                  )}
                  <Button
                    type="button"
                    secondary
                    onClick={() => {
                      navigate(moveDetailsPath);
                    }}
                  >
                    Cancel
                  </Button>
                  {isPPM && (
                    <Button
                      data-testid="submitForm"
                      disabled={isSubmitting || !isValid}
                      type="submit"
                      onClick={handleSubmit}
                    >
                      Save and Continue
                    </Button>
                  )}
                </div>
              </Form>
            </div>
          </>
        );
      }}
    </Formik>
  );
};

ShipmentForm.propTypes = {
  submitHandler: func.isRequired,
  onUpdate: func,
  isCreatePage: bool,
  isForServicesCounseling: bool,
  currentResidence: AddressShape.isRequired,
  newDutyLocationAddress: SimpleAddressShape,
  shipmentType: string.isRequired,
  mtoShipment: ShipmentShape,
  moveTaskOrderID: string.isRequired,
  mtoShipments: arrayOf(ShipmentShape).isRequired,
  serviceMember: shape({
    weightAllotment: shape({
      totalWeightSelf: number,
      ubAllowance: number,
    }),
    agency: string.isRequired,
  }).isRequired,
  TACs: AccountingCodesShape,
  SACs: AccountingCodesShape,
  userRole: oneOf(officeRoles).isRequired,
  displayDestinationType: bool,
  isAdvancePage: bool,
  move: shape({
    eTag: string,
    id: string,
    closeoutOffice: TransportationOfficeShape,
  }),
};

ShipmentForm.defaultProps = {
  isCreatePage: false,
  isForServicesCounseling: false,
  onUpdate: () => {},
  newDutyLocationAddress: {
    city: '',
    state: '',
    postalCode: '',
  },
  mtoShipment: ShipmentShape,
  TACs: {},
  SACs: {},
  displayDestinationType: false,
  isAdvancePage: false,
  move: {},
};

export default ShipmentForm;<|MERGE_RESOLUTION|>--- conflicted
+++ resolved
@@ -1496,12 +1496,8 @@
                     <SectionWrapper className={classNames(ppmStyles.sectionWrapper, formStyles.formSection)}>
                       <AddressFields
                         name="pickup.address"
-<<<<<<< HEAD
-                        legend="Pickup Address"
-=======
                         legend={ppmType === PPM_TYPES.SMALL_PACKAGE ? 'Shipped from Address' : 'Pickup Address'}
                         locationLookup
->>>>>>> 82fb58d5
                         formikProps={formikProps}
                         render={(fields) => (
                           <>
@@ -1611,12 +1607,8 @@
                       />
                       <AddressFields
                         name="destination.address"
-<<<<<<< HEAD
-                        legend="Delivery Address"
-=======
                         legend={ppmType === PPM_TYPES.SMALL_PACKAGE ? 'Destination Address' : 'Delivery Address'}
                         locationLookup
->>>>>>> 82fb58d5
                         formikProps={formikProps}
                         address1LabelHint="Optional"
                         render={(fields) => (
