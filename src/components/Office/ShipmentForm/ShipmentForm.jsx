--- conflicted
+++ resolved
@@ -12,11 +12,8 @@
 
 import ppmShipmentSchema from './ppmShipmentSchema';
 import styles from './ShipmentForm.module.scss';
-<<<<<<< HEAD
-=======
 import MobileHomeShipmentForm from './MobileHomeShipmentForm/MobileHomeShipmentForm';
 import mobileHomeShipmentSchema from './MobileHomeShipmentForm/mobileHomeShipmentSchema';
->>>>>>> 06c02e1e
 import BoatShipmentForm from './BoatShipmentForm/BoatShipmentForm';
 import boatShipmentSchema from './BoatShipmentForm/boatShipmentSchema';
 
@@ -63,11 +60,8 @@
   formatMtoShipmentForDisplay,
   formatPpmShipmentForAPI,
   formatPpmShipmentForDisplay,
-<<<<<<< HEAD
-=======
   formatMobileHomeShipmentForDisplay,
   formatMobileHomeShipmentForAPI,
->>>>>>> 06c02e1e
   formatBoatShipmentForDisplay,
   formatBoatShipmentForAPI,
 } from 'utils/formatMtoShipment';
@@ -259,18 +253,11 @@
   const isNTS = shipmentType === SHIPMENT_OPTIONS.NTS;
   const isNTSR = shipmentType === SHIPMENT_OPTIONS.NTSR;
   const isPPM = shipmentType === SHIPMENT_OPTIONS.PPM;
-<<<<<<< HEAD
+  const isMobileHome = shipmentType === SHIPMENT_OPTIONS.MOBILE_HOME;
   const isBoat =
     shipmentType === SHIPMENT_OPTIONS.BOAT ||
     shipmentType === SHIPMENT_TYPES.BOAT_HAUL_AWAY ||
     shipmentType === SHIPMENT_TYPES.BOAT_TOW_AWAY;
-=======
-  const isMobileHome = shipmentType === SHIPMENT_OPTIONS.MOBILE_HOME;
-  const isBoat =
-    shipmentType === SHIPMENT_OPTIONS.BOAT ||
-    shipmentType === SHIPMENT_OPTIONS.BOAT_HAUL_AWAY ||
-    shipmentType === SHIPMENT_OPTIONS.BOAT_TOW_AWAY;
->>>>>>> 06c02e1e
 
   const showAccountingCodes = isNTS || isNTSR;
 
@@ -297,14 +284,11 @@
             closeoutOffice: move.closeoutOffice,
           },
     );
-<<<<<<< HEAD
-=======
   } else if (isMobileHome) {
     const hhgInitialValues = formatMtoShipmentForDisplay(
       isCreatePage ? { userRole } : { userRole, shipmentType, agents: mtoShipment.mtoAgents, ...mtoShipment },
     );
     initialValues = formatMobileHomeShipmentForDisplay(mtoShipment?.mobileHomeShipment, hhgInitialValues);
->>>>>>> 06c02e1e
   } else if (isBoat) {
     const hhgInitialValues = formatMtoShipmentForDisplay(
       isCreatePage ? { userRole } : { userRole, shipmentType, agents: mtoShipment.mtoAgents, ...mtoShipment },
@@ -332,13 +316,10 @@
       showCloseoutOffice,
       sitEstimatedWeightMax: estimatedWeightValue || 0,
     });
-<<<<<<< HEAD
-=======
   } else if (isMobileHome) {
     schema = mobileHomeShipmentSchema();
     showDeliveryFields = true;
     showPickupFields = true;
->>>>>>> 06c02e1e
   } else if (isBoat) {
     schema = boatShipmentSchema();
     showDeliveryFields = true;
@@ -574,8 +555,6 @@
       tertiaryDelivery: hasTertiaryDelivery === 'yes' ? tertiaryDelivery : {},
     });
 
-<<<<<<< HEAD
-=======
     // Mobile Home Shipment
     if (isMobileHome) {
       const mobileHomeShipmentBody = formatMobileHomeShipmentForAPI(formValues);
@@ -585,7 +564,6 @@
       };
     }
 
->>>>>>> 06c02e1e
     // Boat Shipment
     if (isBoat) {
       const boatShipmentBody = formatBoatShipmentForAPI(formValues);
@@ -657,15 +635,6 @@
         values,
         isValid,
         isSubmitting,
-<<<<<<< HEAD
-        touched,
-        setValues,
-        handleSubmit,
-        setFieldTouched,
-        setFieldError,
-        validateForm,
-        errors,
-=======
         setValues,
         handleSubmit,
         errors,
@@ -673,7 +642,6 @@
         setFieldTouched,
         setFieldError,
         validateForm,
->>>>>>> 06c02e1e
       }) => {
         const {
           hasSecondaryDestination,
@@ -884,12 +852,6 @@
               </SectionWrapper>
 
               <Form className={formStyles.form}>
-<<<<<<< HEAD
-                {isTOO && !isHHG && !isPPM && !isBoat && <ShipmentVendor />}
-
-                {isNTSR && <ShipmentWeightInput userRole={userRole} />}
-
-=======
                 {isTOO && !isHHG && !isPPM && !isBoat && !isMobileHome && <ShipmentVendor />}
 
                 {isNTSR && <ShipmentWeightInput userRole={userRole} />}
@@ -907,7 +869,6 @@
                   />
                 )}
 
->>>>>>> 06c02e1e
                 {isBoat && (
                   <BoatShipmentForm
                     lengthHasError={lengthHasError}
