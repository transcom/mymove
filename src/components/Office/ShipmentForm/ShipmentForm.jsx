import React, { useEffect, useState } from 'react';
import { arrayOf, bool, func, number, shape, string, oneOf } from 'prop-types';
import { Field, Formik } from 'formik';
import { generatePath, useNavigate, useParams, Link } from 'react-router-dom';
import { useQueryClient, useMutation } from '@tanstack/react-query';
import { Alert, Button, Checkbox, Fieldset, FormGroup, Radio, Label, Tag } from '@trussworks/react-uswds';
import classNames from 'classnames';
import { FontAwesomeIcon } from '@fortawesome/react-fontawesome';

import getShipmentOptions from '../../Customer/MtoShipmentForm/getShipmentOptions';
import { CloseoutOfficeInput } from '../../form/fields/CloseoutOfficeInput';

import ppmShipmentSchema from './ppmShipmentSchema';
import styles from './ShipmentForm.module.scss';
import MobileHomeShipmentForm from './MobileHomeShipmentForm/MobileHomeShipmentForm';
import mobileHomeShipmentSchema from './MobileHomeShipmentForm/mobileHomeShipmentSchema';
import BoatShipmentForm from './BoatShipmentForm/BoatShipmentForm';
import boatShipmentSchema from './BoatShipmentForm/boatShipmentSchema';

import ppmStyles from 'components/Customer/PPM/PPM.module.scss';
import SERVICE_MEMBER_AGENCIES from 'content/serviceMemberAgencies';
import SITCostDetails from 'components/Office/SITCostDetails/SITCostDetails';
import Hint from 'components/Hint/index';
import ConnectedDestructiveShipmentConfirmationModal from 'components/ConfirmationModals/DestructiveShipmentConfirmationModal';
import ConnectedShipmentAddressUpdateReviewRequestModal from 'components/Office/ShipmentAddressUpdateReviewRequestModal/ShipmentAddressUpdateReviewRequestModal';
import SectionWrapper from 'components/Customer/SectionWrapper';
import { AddressFields } from 'components/form/AddressFields/AddressFields';
import { ContactInfoFields } from 'components/form/ContactInfoFields/ContactInfoFields';
import { DatePickerInput, DropdownInput } from 'components/form/fields';
import { Form } from 'components/form/Form';
import NotificationScrollToTop from 'components/NotificationScrollToTop';
import ShipmentAccountingCodes from 'components/Office/ShipmentAccountingCodes/ShipmentAccountingCodes';
import ShipmentCustomerSIT from 'components/Office/ShipmentCustomerSIT/ShipmentCustomerSIT';
import ShipmentFormRemarks from 'components/Office/ShipmentFormRemarks/ShipmentFormRemarks';
import ShipmentIncentiveAdvance from 'components/Office/ShipmentIncentiveAdvance/ShipmentIncentiveAdvance';
import ShipmentVendor from 'components/Office/ShipmentVendor/ShipmentVendor';
import ShipmentWeight from 'components/Office/ShipmentWeight/ShipmentWeight';
import ShipmentWeightInput from 'components/Office/ShipmentWeightInput/ShipmentWeightInput';
import StorageFacilityAddress from 'components/Office/StorageFacilityAddress/StorageFacilityAddress';
import StorageFacilityInfo from 'components/Office/StorageFacilityInfo/StorageFacilityInfo';
import ShipmentTag from 'components/ShipmentTag/ShipmentTag';
import { MOVES, MTO_SHIPMENTS } from 'constants/queryKeys';
import { servicesCounselingRoutes, tooRoutes } from 'constants/routes';
import { ADDRESS_UPDATE_STATUS, shipmentDestinationTypes } from 'constants/shipments';
import { officeRoles, roleTypes } from 'constants/userRoles';
import {
  deleteShipment,
  reviewShipmentAddressUpdate,
  updateMoveCloseoutOffice,
  dateSelectionIsWeekendHoliday,
} from 'services/ghcApi';
import { SHIPMENT_OPTIONS, SHIPMENT_TYPES, technicalHelpDeskURL } from 'shared/constants';
import formStyles from 'styles/form.module.scss';
import { AccountingCodesShape } from 'types/accountingCodes';
import { AddressShape, SimpleAddressShape } from 'types/address';
import { ShipmentShape } from 'types/shipment';
import { TransportationOfficeShape } from 'types/transportationOffice';
import {
  formatMtoShipmentForAPI,
  formatMtoShipmentForDisplay,
  formatPpmShipmentForAPI,
  formatPpmShipmentForDisplay,
  formatMobileHomeShipmentForDisplay,
  formatMobileHomeShipmentForAPI,
  formatBoatShipmentForDisplay,
  formatBoatShipmentForAPI,
} from 'utils/formatMtoShipment';
import { formatWeight, dropdownInputOptions } from 'utils/formatters';
import { validateDate } from 'utils/validation';
import { isBooleanFlagEnabled } from 'utils/featureFlags';
import { dateSelectionWeekendHolidayCheck } from 'utils/calendar';
import { datePickerFormat, formatDate } from 'shared/dates';

const ShipmentForm = (props) => {
  const {
    newDutyLocationAddress,
    shipmentType,
    isCreatePage,
    isForServicesCounseling,
    mtoShipment,
    submitHandler,
    onUpdate,
    mtoShipments,
    serviceMember,
    currentResidence,
    moveTaskOrderID,
    TACs,
    SACs,
    userRole,
    displayDestinationType,
    isAdvancePage,
    move,
  } = props;

  const [estimatedWeightValue, setEstimatedWeightValue] = useState(mtoShipment?.ppmShipment?.estimatedWeight || 0);

  const updateEstimatedWeightValue = (value) => {
    setEstimatedWeightValue(value);
  };

  const { moveCode } = useParams();
  const navigate = useNavigate();

  const [datesErrorMessage, setDatesErrorMessage] = useState(null);
  const [errorMessage, setErrorMessage] = useState(null);
  const [errorCode, setErrorCode] = useState(null);
  const [successMessage, setSuccessMessage] = useState(null);
  const [shipmentAddressUpdateReviewErrorMessage, setShipmentAddressUpdateReviewErrorMessage] = useState(null);

  const [isCancelModalVisible, setIsCancelModalVisible] = useState(false);
  const [isAddressChangeModalOpen, setIsAddressChangeModalOpen] = useState(false);

  const [isTertiaryAddressEnabled, setIsTertiaryAddressEnabled] = useState(false);
  useEffect(() => {
    const fetchData = async () => {
      setIsTertiaryAddressEnabled(await isBooleanFlagEnabled('third_address_available'));
    };
    fetchData();
  }, []);

  const shipments = mtoShipments;

  const [isRequestedPickupDateAlertVisible, setIsRequestedPickupDateAlertVisible] = useState(false);
  const [isRequestedDeliveryDateAlertVisible, setIsRequestedDeliveryDateAlertVisible] = useState(false);
  const [requestedPickupDateAlertMessage, setRequestedPickupDateAlertMessage] = useState('');
  const [requestedDeliveryDateAlertMessage, setRequestedDeliveryDateAlertMessage] = useState('');
  const DEFAULT_COUNTRY_CODE = 'US';

  const queryClient = useQueryClient();
  const { mutate: mutateMTOShipmentStatus } = useMutation(deleteShipment, {
    onSuccess: (_, variables) => {
      const updatedMTOShipment = mtoShipment;
      // Update mtoShipments with our updated status and set query data to match
      shipments[mtoShipments.findIndex((shipment) => shipment.id === updatedMTOShipment.id)] = updatedMTOShipment;
      queryClient.setQueryData([MTO_SHIPMENTS, updatedMTOShipment.moveTaskOrderID, false], mtoShipments);
      // InvalidateQuery tells other components using this data that they need to re-fetch
      // This allows the requestCancellation button to update immediately
      queryClient.invalidateQueries([MTO_SHIPMENTS, variables.moveTaskOrderID]);

      // go back
      navigate(-1);
    },
    onError: (error) => {
      const errorMsg = error?.response?.body;
      setErrorMessage(errorMsg);
    },
  });

  const { mutate: mutateMoveCloseoutOffice } = useMutation(updateMoveCloseoutOffice, {
    onSuccess: () => {
      queryClient.invalidateQueries([MOVES, moveCode]);
    },
  });

  const { mutate: mutateShipmentAddressUpdateReview } = useMutation(reviewShipmentAddressUpdate, {
    onSuccess: (_, { successCallback }) => {
      setSuccessMessage('Changes sent to contractor.');
      setShipmentAddressUpdateReviewErrorMessage(null);
      setIsAddressChangeModalOpen(false);
      // After successfully updating, re-fetch MTO Shipments to get the shipment's updated address change request status
      queryClient
        .invalidateQueries([MTO_SHIPMENTS, moveTaskOrderID])
        .then(() => queryClient.refetchQueries([MTO_SHIPMENTS, moveTaskOrderID]));
      successCallback();
    },
    onError: () => {
      setSuccessMessage(null);
      setShipmentAddressUpdateReviewErrorMessage(
        'Something went wrong, and your changes were not saved. Please refresh the page and try again.',
      );
    },
  });

  const getShipmentNumber = () => {
    // TODO - this is not supported by IE11, shipment number should be calculable from Redux anyways
    // we should fix this also b/c it doesn't display correctly in storybook
    const { search } = window.location;
    const params = new URLSearchParams(search);
    const shipmentNumber = params.get('shipmentNumber');
    return shipmentNumber;
  };

  const handleDeleteShipment = (shipmentID) => {
    mutateMTOShipmentStatus({
      shipmentID,
    });
  };

  const handleSetError = (error, defaultError) => {
    if (error?.response?.body?.message !== null && error?.response?.body?.message !== undefined) {
      if (error?.statusCode !== null && error?.statusCode !== undefined) {
        setErrorCode(error.statusCode);
      }
      setErrorMessage(`${error?.response?.body?.message}`);
    } else {
      setErrorMessage(defaultError);
    }
  };

  const handleSubmitShipmentAddressUpdateReview = async (
    shipmentID,
    shipmentETag,
    status,
    officeRemarks,
    successCallback,
  ) => {
    mutateShipmentAddressUpdateReview({
      shipmentID,
      ifMatchETag: shipmentETag,
      body: {
        status,
        officeRemarks,
      },
      successCallback,
    });
  };

  const handleShowCancellationModal = () => {
    setIsCancelModalVisible(true);
  };

  // onload validate pickup date
  useEffect(() => {
    const onErrorHandler = (e) => {
      const { response } = e;
      setDatesErrorMessage(response?.body?.detail);
    };
    dateSelectionWeekendHolidayCheck(
      dateSelectionIsWeekendHoliday,
      DEFAULT_COUNTRY_CODE,
      new Date(mtoShipment.requestedPickupDate),
      'Requested pickup date',
      setRequestedPickupDateAlertMessage,
      setIsRequestedPickupDateAlertVisible,
      onErrorHandler,
    );
  }, [mtoShipment.requestedPickupDate]);

  // onload validate delivery date
  useEffect(() => {
    const onErrorHandler = (e) => {
      const { response } = e;
      setDatesErrorMessage(response?.body?.detail);
    };
    dateSelectionWeekendHolidayCheck(
      dateSelectionIsWeekendHoliday,
      DEFAULT_COUNTRY_CODE,
      new Date(mtoShipment.requestedDeliveryDate),
      'Requested delivery date',
      setRequestedDeliveryDateAlertMessage,
      setIsRequestedDeliveryDateAlertVisible,
      onErrorHandler,
    );
  }, [mtoShipment.requestedDeliveryDate]);

  const successMessageAlertControl = (
    <Button type="button" onClick={() => setSuccessMessage(null)} unstyled>
      <FontAwesomeIcon icon="times" className={styles.alertClose} />
    </Button>
  );

  const deliveryAddressUpdateRequested = mtoShipment?.deliveryAddressUpdate?.status === ADDRESS_UPDATE_STATUS.REQUESTED;

  const isHHG = shipmentType === SHIPMENT_OPTIONS.HHG;
  const isNTS = shipmentType === SHIPMENT_OPTIONS.NTS;
  const isNTSR = shipmentType === SHIPMENT_OPTIONS.NTSR;
  const isPPM = shipmentType === SHIPMENT_OPTIONS.PPM;
  const isMobileHome = shipmentType === SHIPMENT_OPTIONS.MOBILE_HOME;
  const isBoat =
    shipmentType === SHIPMENT_OPTIONS.BOAT ||
    shipmentType === SHIPMENT_TYPES.BOAT_HAUL_AWAY ||
    shipmentType === SHIPMENT_TYPES.BOAT_TOW_AWAY;
  const isUB = shipmentType === SHIPMENT_OPTIONS.UNACCOMPANIED_BAGGAGE;

  const showAccountingCodes = isNTS || isNTSR;

  const isTOO = userRole === roleTypes.TOO;
  const isServiceCounselor = userRole === roleTypes.SERVICES_COUNSELOR;
  const showCloseoutOffice =
    (isServiceCounselor || isTOO) &&
    isPPM &&
    (serviceMember.agency === SERVICE_MEMBER_AGENCIES.ARMY ||
      serviceMember.agency === SERVICE_MEMBER_AGENCIES.AIR_FORCE ||
      serviceMember.agency === SERVICE_MEMBER_AGENCIES.SPACE_FORCE);

  const shipmentDestinationAddressOptions = dropdownInputOptions(shipmentDestinationTypes);

  const shipmentNumber = isHHG ? getShipmentNumber() : null;
  let initialValues = {};
  if (isPPM) {
    initialValues = formatPpmShipmentForDisplay(
      isCreatePage
        ? { closeoutOffice: move.closeoutOffice }
        : {
            counselorRemarks: mtoShipment.counselorRemarks,
            ppmShipment: mtoShipment.ppmShipment,
            closeoutOffice: move.closeoutOffice,
          },
    );
    if (isCreatePage && serviceMember?.grade === 'CIVILIAN_EMPLOYEE')
      initialValues.isActualExpenseReimbursement = 'true';
  } else if (isMobileHome) {
    const hhgInitialValues = formatMtoShipmentForDisplay(
      isCreatePage ? { userRole } : { userRole, shipmentType, agents: mtoShipment.mtoAgents, ...mtoShipment },
    );
    initialValues = formatMobileHomeShipmentForDisplay(mtoShipment?.mobileHomeShipment, hhgInitialValues);
  } else if (isBoat) {
    const hhgInitialValues = formatMtoShipmentForDisplay(
      isCreatePage ? { userRole } : { userRole, shipmentType, agents: mtoShipment.mtoAgents, ...mtoShipment },
    );
    initialValues = formatBoatShipmentForDisplay(mtoShipment?.boatShipment, hhgInitialValues);
  } else {
    initialValues = formatMtoShipmentForDisplay(
      isCreatePage
        ? { userRole, shipmentType }
        : { userRole, shipmentType, agents: mtoShipment.mtoAgents, ...mtoShipment },
    );
  }

  let showDeliveryFields;
  let showPickupFields;
  let schema;

  if (isPPM) {
    schema = ppmShipmentSchema({
      estimatedIncentive: initialValues.estimatedIncentive || 0,
      weightAllotment: serviceMember.weightAllotment,
      advanceAmountRequested: mtoShipment.ppmShipment?.advanceAmountRequested,
      hasRequestedAdvance: mtoShipment.ppmShipment?.hasRequestedAdvance,
      isAdvancePage,
      showCloseoutOffice,
      sitEstimatedWeightMax: estimatedWeightValue || 0,
    });
  } else if (isMobileHome) {
    schema = mobileHomeShipmentSchema();
    showDeliveryFields = true;
    showPickupFields = true;
  } else if (isBoat) {
    schema = boatShipmentSchema();
    showDeliveryFields = true;
    showPickupFields = true;
  } else {
    const shipmentOptions = getShipmentOptions(shipmentType, userRole);

    showDeliveryFields = shipmentOptions.showDeliveryFields;
    showPickupFields = shipmentOptions.showPickupFields;
    schema = shipmentOptions.schema;
  }

  const optionalLabel = <span className={formStyles.optional}>Optional</span>;

  const moveDetailsPath = isTOO
    ? generatePath(tooRoutes.BASE_MOVE_VIEW_PATH, { moveCode })
    : generatePath(servicesCounselingRoutes.BASE_MOVE_VIEW_PATH, { moveCode });
  const editOrdersPath = isTOO
    ? generatePath(tooRoutes.BASE_ORDERS_EDIT_PATH, { moveCode })
    : generatePath(servicesCounselingRoutes.BASE_ORDERS_EDIT_PATH, { moveCode });

  const submitMTOShipment = (formValues, actions) => {
    //* PPM Shipment *//
    if (isPPM) {
      const ppmShipmentBody = formatPpmShipmentForAPI(formValues);

      // Allow blank values to be entered into Pro Gear input fields
      if (
        ppmShipmentBody.ppmShipment.hasProGear &&
        ppmShipmentBody.ppmShipment.spouseProGearWeight >= 0 &&
        ppmShipmentBody.ppmShipment.proGearWeight === undefined
      ) {
        ppmShipmentBody.ppmShipment.proGearWeight = 0;
      }
      if (ppmShipmentBody.ppmShipment.hasProGear && ppmShipmentBody.ppmShipment.spouseProGearWeight === undefined) {
        ppmShipmentBody.ppmShipment.spouseProGearWeight = 0;
      }

      // Add a PPM shipment
      if (isCreatePage) {
        const body = { ...ppmShipmentBody, moveTaskOrderID };
        submitHandler(
          { body, normalize: false },
          {
            onSuccess: (newMTOShipment) => {
              const moveViewPath = generatePath(tooRoutes.BASE_MOVE_VIEW_PATH, { moveCode });
              const currentPath = isTOO
                ? generatePath(tooRoutes.BASE_SHIPMENT_EDIT_PATH, {
                    moveCode,
                    shipmentId: newMTOShipment.id,
                  })
                : generatePath(servicesCounselingRoutes.BASE_SHIPMENT_EDIT_PATH, {
                    moveCode,
                    shipmentId: newMTOShipment.id,
                  });
              const advancePath = generatePath(servicesCounselingRoutes.BASE_SHIPMENT_ADVANCE_PATH, {
                moveCode,
                shipmentId: newMTOShipment.id,
              });
              if (formValues.closeoutOffice.id) {
                mutateMoveCloseoutOffice(
                  {
                    locator: moveCode,
                    ifMatchETag: move.eTag,
                    body: { closeoutOfficeId: formValues.closeoutOffice.id },
                  },
                  {
                    onSuccess: () => {
                      actions.setSubmitting(false);
                      navigate(currentPath, { replace: true });
                      if (isTOO) {
                        navigate(moveViewPath);
                      } else {
                        navigate(advancePath);
                      }
                      setErrorMessage(null);
                      onUpdate('success');
                    },
                    onError: (error) => {
                      actions.setSubmitting(false);
                      handleSetError(error, `Something went wrong, and your changes were not saved. Please try again.`);
                    },
                  },
                );
              } else {
                navigate(currentPath, { replace: true });
                if (isTOO) {
                  navigate(moveViewPath);
                } else {
                  navigate(advancePath);
                }
              }
            },
            onError: (error) => {
              actions.setSubmitting(false);
              handleSetError(error, `Something went wrong, and your changes were not saved. Please try again.`);
            },
          },
        );
        return;
      }
      // Edit a PPM Shipment
      const updatePPMPayload = {
        moveTaskOrderID,
        shipmentID: mtoShipment.id,
        ifMatchETag: mtoShipment.eTag,
        normalize: false,
        body: ppmShipmentBody,
        locator: move.locator,
        moveETag: move.eTag,
      };

      const tooAdvancePath = generatePath(tooRoutes.BASE_SHIPMENT_ADVANCE_PATH_TOO, {
        moveCode,
        shipmentId: mtoShipment.id,
      });
      const advancePath = generatePath(servicesCounselingRoutes.BASE_SHIPMENT_ADVANCE_PATH, {
        moveCode,
        shipmentId: mtoShipment.id,
      });
      const SCMoveViewPath = generatePath(servicesCounselingRoutes.BASE_MOVE_VIEW_PATH, { moveCode });
      const tooMoveViewPath = generatePath(tooRoutes.BASE_MOVE_VIEW_PATH, { moveCode });

      submitHandler(updatePPMPayload, {
        onSuccess: () => {
          if (!isAdvancePage && formValues.closeoutOffice.id) {
            // If we are on the first page and a closeout office is a part of the form, we must be an SC editing a
            // PPM shipment, so we should update the closeout office and redirect to the advance page upon success.
            mutateMoveCloseoutOffice(
              {
                locator: moveCode,
                ifMatchETag: move.eTag,
                body: { closeoutOfficeId: formValues.closeoutOffice.id },
              },
              {
                onSuccess: () => {
                  actions.setSubmitting(false);
                  setErrorMessage(null);
                  navigate(advancePath);
                  onUpdate('success');
                },
                onError: (error) => {
                  actions.setSubmitting(false);
                  handleSetError(error, `Something went wrong, and your changes were not saved. Please try again.`);
                },
              },
            );
          } else if (!isAdvancePage && isServiceCounselor) {
            // If we are on the first page, and we are an SC with no closeout office present, we should redirect
            // to the advance page.
            actions.setSubmitting(false);
            navigate(advancePath);
            onUpdate('success');
          } else if (isServiceCounselor) {
            // If we are on the second page as an SC, we submit and redirect to the SC move view path.
            navigate(SCMoveViewPath);
            onUpdate('success');
          } else if (!isAdvancePage && isTOO) {
            actions.setSubmitting(false);
            navigate(tooMoveViewPath);
            onUpdate('success');
          } else {
            navigate(tooAdvancePath);
            onUpdate('success');
          }
        },
        onError: (error) => {
          actions.setSubmitting(false);
          handleSetError(error, `Something went wrong, and your changes were not saved. Please try again.`);
        },
      });
      return;
    }

    //* MTO Shipments *//

    const {
      pickup,
      hasDeliveryAddress,
      delivery,
      customerRemarks,
      counselorRemarks,
      hasSecondaryDelivery,
      hasSecondaryPickup,
      secondaryPickup,
      secondaryDelivery,
      hasTertiaryDelivery,
      hasTertiaryPickup,
      tertiaryPickup,
      tertiaryDelivery,
      ntsRecordedWeight,
      tacType,
      sacType,
      serviceOrderNumber,
      storageFacility,
      usesExternalVendor,
      destinationType,
    } = formValues;

    const deliveryDetails = delivery;
    if (hasDeliveryAddress === 'no' && shipmentType !== SHIPMENT_OPTIONS.NTSR) {
      delete deliveryDetails.address;
    }

    let nullableTacType = tacType;
    let nullableSacType = sacType;
    if (showAccountingCodes && !isCreatePage) {
      nullableTacType = typeof tacType === 'undefined' ? '' : tacType;
      nullableSacType = typeof sacType === 'undefined' ? '' : sacType;
    }

    let pendingMtoShipment = formatMtoShipmentForAPI({
      shipmentType,
      moveCode,
      customerRemarks,
      counselorRemarks,
      pickup,
      delivery: deliveryDetails,
      ntsRecordedWeight,
      tacType: nullableTacType,
      sacType: nullableSacType,
      serviceOrderNumber,
      storageFacility,
      usesExternalVendor,
      destinationType,
      hasSecondaryPickup: hasSecondaryPickup === 'yes',
      secondaryPickup: hasSecondaryPickup === 'yes' ? secondaryPickup : {},
      hasSecondaryDelivery: hasSecondaryDelivery === 'yes',
      secondaryDelivery: hasSecondaryDelivery === 'yes' ? secondaryDelivery : {},
      hasTertiaryPickup: hasTertiaryPickup === 'yes',
      tertiaryPickup: hasTertiaryPickup === 'yes' ? tertiaryPickup : {},
      hasTertiaryDelivery: hasTertiaryDelivery === 'yes',
      tertiaryDelivery: hasTertiaryDelivery === 'yes' ? tertiaryDelivery : {},
    });

    // Mobile Home Shipment
    if (isMobileHome) {
      const mobileHomeShipmentBody = formatMobileHomeShipmentForAPI(formValues);
      pendingMtoShipment = {
        ...pendingMtoShipment,
        ...mobileHomeShipmentBody,
      };
    }

    // Boat Shipment
    if (isBoat) {
      const boatShipmentBody = formatBoatShipmentForAPI(formValues);
      pendingMtoShipment = {
        ...pendingMtoShipment,
        ...boatShipmentBody,
      };
    }

    const updateMTOShipmentPayload = {
      moveTaskOrderID,
      shipmentID: mtoShipment.id,
      ifMatchETag: mtoShipment.eTag,
      normalize: false,
      body: pendingMtoShipment,
    };

    // Add a MTO Shipment
    if (isCreatePage) {
      const body = { ...pendingMtoShipment, moveTaskOrderID };
      submitHandler(
        { body, normalize: false },
        {
          onSuccess: () => {
            navigate(moveDetailsPath);
          },
          onError: (error) => {
            handleSetError(error, `Something went wrong, and your changes were not saved. Please try again.`);
          },
        },
      );
    }
    // Edit MTO as Service Counselor
    else if (isForServicesCounseling) {
      // error handling handled in parent components
      submitHandler(updateMTOShipmentPayload, {
        onSuccess: () => {
          navigate(moveDetailsPath);
          onUpdate('success');
        },
        onError: (error) => {
          handleSetError(error, `Something went wrong, and your changes were not saved. Please try again.`);
        },
      });
    }
    // Edit a MTO Shipment as TOO
    else {
      submitHandler(updateMTOShipmentPayload, {
        onSuccess: () => {
          navigate(moveDetailsPath);
        },
        onError: (error) => {
          handleSetError(error, `Something went wrong, and your changes were not saved. Please try again.`);
        },
      });
    }
  };

  return (
    <Formik
      initialValues={initialValues}
      validateOnMount
      validateOnBlur
      validateOnChange
      validationSchema={schema}
      onSubmit={submitMTOShipment}
    >
      {({ values, isValid, isSubmitting, setValues, handleSubmit, setFieldError, validateForm, ...formikProps }) => {
        const {
          hasSecondaryDestination,
          hasTertiaryDestination,
          hasDeliveryAddress,
          hasSecondaryPickup,
          hasSecondaryDelivery,
          hasTertiaryPickup,
          hasTertiaryDelivery,
          isActualExpenseReimbursement,
        } = values;

        const lengthHasError = !!(
          (formikProps.touched.lengthFeet && formikProps.errors.lengthFeet === 'Required') ||
          (formikProps.touched.lengthInches && formikProps.errors.lengthFeet === 'Required')
        );
        const widthHasError = !!(
          (formikProps.touched.widthFeet && formikProps.errors.widthFeet === 'Required') ||
          (formikProps.touched.widthInches && formikProps.errors.widthFeet === 'Required')
        );
        const heightHasError = !!(
          (formikProps.touched.heightFeet && formikProps.errors.heightFeet === 'Required') ||
          (formikProps.touched.heightInches && formikProps.errors.heightFeet === 'Required')
        );
        const dimensionError = !!(
          (formikProps.touched.lengthFeet && formikProps.errors.lengthFeet?.includes('Dimensions')) ||
          (formikProps.touched.lengthInches && formikProps.errors.lengthFeet?.includes('Dimensions'))
        );
        if (formikProps.touched.lengthInches && !formikProps.touched.lengthFeet) {
          formikProps.setFieldTouched('lengthFeet', true);
        }
        if (formikProps.touched.widthInches && !formikProps.touched.widthFeet) {
          formikProps.setFieldTouched('widthFeet', true);
        }
        if (formikProps.touched.heightInches && !formikProps.touched.heightFeet) {
          formikProps.setFieldTouched('heightFeet', true);
        }
        // manually turn off 'required' error when page loads if field is empty.
        if (values.year === null && !formikProps.touched.year && formikProps.errors.year === 'Required') {
          setFieldError('year', null);
        }

        const handleUseCurrentResidenceChange = (e) => {
          const { checked } = e.target;
          if (checked) {
            // use current residence
            setValues(
              {
                ...values,
                pickup: {
                  ...values.pickup,
                  address: currentResidence,
                },
              },
              { shouldValidate: true },
            );
          } else {
            // Revert address
            setValues(
              {
                ...values,
                pickup: {
                  ...values.pickup,
                  address: {
                    streetAddress1: '',
                    streetAddress2: '',
                    streetAddress3: '',
                    city: '',
                    state: '',
                    postalCode: '',
                    county: '',
                  },
                },
              },
              { shouldValidate: true },
            );
          }
        };

        const handlePickupDateChange = (e) => {
          setValues({
            ...values,
            pickup: {
              ...values.pickup,
              requestedDate: formatDate(e, datePickerFormat),
            },
          });
          const onErrorHandler = (errResponse) => {
            const { response } = errResponse;
            setDatesErrorMessage(response?.body?.detail);
          };
          dateSelectionWeekendHolidayCheck(
            dateSelectionIsWeekendHoliday,
            DEFAULT_COUNTRY_CODE,
            new Date(e),
            'Requested pickup date',
            setRequestedPickupDateAlertMessage,
            setIsRequestedPickupDateAlertVisible,
            onErrorHandler,
          );
        };

        const handleDeliveryDateChange = (e) => {
          setValues({
            ...values,
            delivery: {
              ...values.delivery,
              requestedDate: formatDate(e, datePickerFormat),
            },
          });
          const onErrorHandler = (errResponse) => {
            const { response } = errResponse;
            setDatesErrorMessage(response?.body?.detail);
          };
          dateSelectionWeekendHolidayCheck(
            dateSelectionIsWeekendHoliday,
            DEFAULT_COUNTRY_CODE,
            new Date(e),
            'Requested delivery date',
            setRequestedDeliveryDateAlertMessage,
            setIsRequestedDeliveryDateAlertVisible,
            onErrorHandler,
          );
        };

        return (
          <>
            <ConnectedDestructiveShipmentConfirmationModal
              isOpen={isCancelModalVisible}
              shipmentID={mtoShipment.id}
              onClose={setIsCancelModalVisible}
              onSubmit={handleDeleteShipment}
            />
            <ConnectedShipmentAddressUpdateReviewRequestModal
              isOpen={isAddressChangeModalOpen}
              onClose={() => setIsAddressChangeModalOpen(false)}
              shipment={mtoShipment}
              onSubmit={async (shipmentID, shipmentETag, status, officeRemarks) => {
                const successCallback = () => {
                  if (status === ADDRESS_UPDATE_STATUS.APPROVED) {
                    setValues({
                      ...values,
                      delivery: {
                        ...values.delivery,
                        address: mtoShipment.deliveryAddressUpdate.newAddress,
                      },
                    });
                  }
                };
                await handleSubmitShipmentAddressUpdateReview(
                  shipmentID,
                  shipmentETag,
                  status,
                  officeRemarks,
                  successCallback,
                );
              }}
              errorMessage={shipmentAddressUpdateReviewErrorMessage}
              setErrorMessage={setShipmentAddressUpdateReviewErrorMessage}
            />
            <NotificationScrollToTop dependency={datesErrorMessage} />
            {datesErrorMessage && (
              <Alert data-testid="datesErrorMessage" type="error" headingLevel="h4" heading="An error occurred">
                {datesErrorMessage}
              </Alert>
            )}
            <NotificationScrollToTop dependency={errorMessage} />
            {errorMessage && (
              <Alert data-testid="errorMessage" type="error" headingLevel="h4" heading="An error occurred">
                {errorCode === 400 ? (
                  <p>
                    {errorMessage} Please try again later, or contact the&nbsp;
                    <Link to={technicalHelpDeskURL} target="_blank" rel="noreferrer">
                      Technical Help Desk
                    </Link>
                    .
                  </p>
                ) : (
                  <p>{errorMessage}</p>
                )}
              </Alert>
            )}
            <NotificationScrollToTop dependency={successMessage} />
            {successMessage && (
              <Alert type="success" cta={successMessageAlertControl}>
                {successMessage}
              </Alert>
            )}
            {isTOO && mtoShipment.usesExternalVendor && (
              <Alert headingLevel="h4" type="warning">
                The GHC prime contractor is not handling the shipment. Information will not be automatically shared with
                the movers handling it.
              </Alert>
            )}
            {deliveryAddressUpdateRequested && (
              <Alert type="error" className={styles.alert}>
                Request needs review. <a href="#delivery-location">See delivery address to proceed.</a>
              </Alert>
            )}

            <div className={styles.ShipmentForm}>
              <div className={styles.headerWrapper}>
                <div>
                  <ShipmentTag shipmentType={shipmentType} shipmentNumber={shipmentNumber} />
                  {isActualExpenseReimbursement === 'true' && (
                    <Tag className={styles.tagInfo} data-testid="actualExpenseReimbursementTag">
                      Actual Expense Reimbursement
                    </Tag>
                  )}

                  <h1>{isCreatePage ? 'Add' : 'Edit'} shipment details</h1>
                </div>
                {!isCreatePage && mtoShipment?.status !== 'APPROVED' && (
                  <Button
                    type="button"
                    onClick={() => {
                      handleShowCancellationModal();
                    }}
                    unstyled
                  >
                    Delete shipment
                  </Button>
                )}
              </div>

              <SectionWrapper className={styles.weightAllowance}>
                {isUB ? (
                  <p data-testid="ubWeightAllowance">
                    <strong>UB Weight allowance: </strong>
                    {formatWeight(serviceMember.weightAllotment.ubAllowance)}
                  </p>
                ) : (
                  <p data-testid="weightAllowance">
                    <strong>Weight allowance: </strong>
                    {formatWeight(serviceMember.weightAllotment.totalWeightSelf)}
                  </p>
                )}
              </SectionWrapper>

              <Form className={formStyles.form}>
                {isTOO && !isHHG && !isPPM && !isBoat && !isMobileHome && <ShipmentVendor />}

                {isNTSR && <ShipmentWeightInput userRole={userRole} />}

                {isBoat && (
                  <BoatShipmentForm
                    lengthHasError={lengthHasError}
                    widthHasError={widthHasError}
                    heightHasError={heightHasError}
                    values={values}
                    setFieldTouched={formikProps.setFieldTouched}
                    setFieldError={setFieldError}
                    validateForm={validateForm}
                    dimensionError={dimensionError}
                  />
                )}

                {isMobileHome && (
                  <MobileHomeShipmentForm
                    lengthHasError={lengthHasError}
                    widthHasError={widthHasError}
                    heightHasError={heightHasError}
                    values={values}
                    setFieldTouched={formikProps.setFieldTouched}
                    setFieldError={setFieldError}
                    validateForm={validateForm}
                    dimensionError={dimensionError}
                  />
                )}

                {showPickupFields && (
                  <SectionWrapper className={formStyles.formSection}>
                    <h2 className={styles.SectionHeaderExtraSpacing}>Pickup details</h2>
                    <Fieldset>
                      {isRequestedPickupDateAlertVisible && (
                        <Alert type="warning" aria-live="polite" headingLevel="h4">
                          {requestedPickupDateAlertMessage}
                        </Alert>
                      )}
                      <DatePickerInput
                        name="pickup.requestedDate"
                        label="Requested pickup date"
                        id="requestedPickupDate"
                        validate={validateDate}
                        onChange={handlePickupDateChange}
                      />
                    </Fieldset>
                    {!isNTSR && (
                      <>
                        <AddressFields
                          name="pickup.address"
<<<<<<< HEAD
                          legend="Pickup location"
                          locationLookup
                          formikProps={formikProps}
=======
                          legend="Pickup Address"
>>>>>>> f8f9f9e0
                          render={(fields) => (
                            <>
                              <p>What address are the movers picking up from?</p>
                              <Checkbox
                                data-testid="useCurrentResidence"
                                label="Use pickup address"
                                name="useCurrentResidence"
                                onChange={handleUseCurrentResidenceChange}
                                id="useCurrentResidenceCheckbox"
                              />
                              {fields}
                              <h4>Second Pickup Address</h4>
                              <FormGroup>
                                <p>Do you want movers to pick up any belongings from a second address?</p>
                                <div className={formStyles.radioGroup}>
                                  <Field
                                    as={Radio}
                                    id="has-secondary-pickup"
                                    data-testid="has-secondary-pickup"
                                    label="Yes"
                                    name="hasSecondaryPickup"
                                    value="yes"
                                    title="Yes, I have a second pickup address"
                                    checked={hasSecondaryPickup === 'yes'}
                                  />
                                  <Field
                                    as={Radio}
                                    id="no-secondary-pickup"
                                    data-testid="no-secondary-pickup"
                                    label="No"
                                    name="hasSecondaryPickup"
                                    value="no"
                                    title="No, I do not have a second pickup address"
                                    checked={hasSecondaryPickup !== 'yes'}
                                  />
                                </div>
                              </FormGroup>
                              {hasSecondaryPickup === 'yes' && (
                                <>
                                  <AddressFields
                                    name="secondaryPickup.address"
                                    locationLookup
                                    formikProps={formikProps}
                                  />
                                  {isTertiaryAddressEnabled && (
                                    <>
                                      <h4>Third Pickup Address</h4>
                                      <FormGroup>
                                        <p>Do you want movers to pick up any belongings from a third address?</p>
                                        <div className={formStyles.radioGroup}>
                                          <Field
                                            as={Radio}
                                            id="has-tertiary-pickup"
                                            data-testid="has-tertiary-pickup"
                                            label="Yes"
                                            name="hasTertiaryPickup"
                                            value="yes"
                                            title="Yes, I have a third pickup address"
                                            checked={hasTertiaryPickup === 'yes'}
                                          />
                                          <Field
                                            as={Radio}
                                            id="no-tertiary-pickup"
                                            data-testid="no-tertiary-pickup"
                                            label="No"
                                            name="hasTertiaryPickup"
                                            value="no"
                                            title="No, I do not have a third pickup address"
                                            checked={hasTertiaryPickup !== 'yes'}
                                          />
                                        </div>
                                      </FormGroup>
                                      {hasTertiaryPickup === 'yes' && (
                                        <AddressFields
                                          name="tertiaryPickup.address"
                                          locationLookup
                                          formikProps={formikProps}
                                        />
                                      )}
                                    </>
                                  )}
                                </>
                              )}
                            </>
                          )}
                        />

                        <ContactInfoFields
                          name="pickup.agent"
                          legend={<div className={formStyles.legendContent}>Releasing agent {optionalLabel}</div>}
                          render={(fields) => {
                            return fields;
                          }}
                        />
                      </>
                    )}
                  </SectionWrapper>
                )}

                {isTOO && (isNTS || isNTSR) && (
                  <>
                    <StorageFacilityInfo userRole={userRole} />
                    <StorageFacilityAddress values={values} formikProps={formikProps} />
                  </>
                )}

                {isServiceCounselor && isNTSR && (
                  <>
                    <StorageFacilityInfo userRole={userRole} />
                    <StorageFacilityAddress values={values} formikProps={formikProps} />
                  </>
                )}

                {showDeliveryFields && (
                  <SectionWrapper className={formStyles.formSection}>
                    <h2 className={styles.SectionHeaderExtraSpacing}>Delivery details</h2>
                    <Fieldset>
                      {isRequestedDeliveryDateAlertVisible && (
                        <Alert type="warning" aria-live="polite" headingLevel="h4">
                          {requestedDeliveryDateAlertMessage}
                        </Alert>
                      )}
                      <DatePickerInput
                        name="delivery.requestedDate"
                        label="Requested delivery date"
                        id="requestedDeliveryDate"
                        validate={validateDate}
                        onChange={handleDeliveryDateChange}
                      />
                    </Fieldset>
                    {isNTSR && (
                      <>
                        {deliveryAddressUpdateRequested && (
                          <Alert type="error" slim className={styles.deliveryAddressUpdateAlert} id="delivery-location">
                            <span className={styles.deliveryAddressUpdateAlertContent}>
                              Pending delivery address change request needs review.{' '}
                              <Button
                                className={styles.reviewRequestLink}
                                type="button"
                                unstyled
                                onClick={() => setIsAddressChangeModalOpen(true)}
                                disabled={false}
                              >
                                Review request
                              </Button>{' '}
                              to proceed.
                            </span>
                          </Alert>
                        )}
                        <Fieldset
                          legend="Delivery Address"
                          disabled={deliveryAddressUpdateRequested}
                          className={classNames('usa-legend', styles.mockLegend)}
                        >
                          <AddressFields
                            name="delivery.address"
                            locationLookup
                            formikProps={formikProps}
                            render={(fields) => {
                              return fields;
                            }}
                          />
                          <h4>Second Delivery Address</h4>
                          <FormGroup>
                            <p>Do you want the movers to deliver any belongings to a second address?</p>
                            <div className={formStyles.radioGroup}>
                              <Field
                                as={Radio}
                                data-testid="has-secondary-delivery"
                                id="has-secondary-delivery"
                                label="Yes"
                                name="hasSecondaryDelivery"
                                value="yes"
                                title="Yes, I have a second destination location"
                                checked={hasSecondaryDelivery === 'yes'}
                              />
                              <Field
                                as={Radio}
                                data-testid="no-secondary-delivery"
                                id="no-secondary-delivery"
                                label="No"
                                name="hasSecondaryDelivery"
                                value="no"
                                title="No, I do not have a second destination location"
                                checked={hasSecondaryDelivery !== 'yes'}
                              />
                            </div>
                          </FormGroup>
                          {hasSecondaryDelivery === 'yes' && (
                            <>
                              <AddressFields
                                name="secondaryDelivery.address"
                                locationLookup
                                formikProps={formikProps}
                              />
                              {isTertiaryAddressEnabled && (
                                <>
                                  <h4>Third Delivery Address</h4>
                                  <FormGroup>
                                    <p>Do you want the movers to deliver any belongings from a third address?</p>
                                    <div className={formStyles.radioGroup}>
                                      <Field
                                        as={Radio}
                                        id="has-tertiary-delivery"
                                        data-testid="has-tertiary-delivery"
                                        label="Yes"
                                        name="hasTertiaryDelivery"
                                        value="yes"
                                        title="Yes, I have a third delivery address"
                                        checked={hasTertiaryDelivery === 'yes'}
                                      />
                                      <Field
                                        as={Radio}
                                        id="no-tertiary-delivery"
                                        data-testid="no-tertiary-delivery"
                                        label="No"
                                        name="hasTertiaryDelivery"
                                        value="no"
                                        title="No, I do not have a third delivery address"
                                        checked={hasTertiaryDelivery !== 'yes'}
                                      />
                                    </div>
                                  </FormGroup>
                                  {hasTertiaryDelivery === 'yes' && (
                                    <AddressFields
                                      name="tertiaryDelivery.address"
                                      locationLookup
                                      formikProps={formikProps}
                                    />
                                  )}
                                </>
                              )}
                            </>
                          )}
                          {displayDestinationType && (
                            <DropdownInput
                              label="Destination type"
                              name="destinationType"
                              options={shipmentDestinationAddressOptions}
                              id="destinationType"
                            />
                          )}
                        </Fieldset>

                        <ContactInfoFields
                          name="delivery.agent"
                          legend={<div className={formStyles.legendContent}>Receiving agent {optionalLabel}</div>}
                          render={(fields) => {
                            return fields;
                          }}
                        />
                      </>
                    )}
                    {!isNTS && !isNTSR && (
                      <>
                        <p className={classNames('usa-legend', styles.mockLegend)} id="delivery-location">
                          Delivery Address
                        </p>
                        {deliveryAddressUpdateRequested && (
                          <Alert type="error" slim className={styles.deliveryAddressUpdateAlert}>
                            <span className={styles.deliveryAddressUpdateAlertContent}>
                              Pending delivery address change request needs review.{' '}
                              <Button
                                className={styles.reviewRequestLink}
                                type="button"
                                unstyled
                                onClick={() => setIsAddressChangeModalOpen(true)}
                                disabled={false}
                              >
                                Review request
                              </Button>{' '}
                              to proceed.
                            </span>
                          </Alert>
                        )}
                        <Fieldset
                          legendStyle="srOnly"
                          legend="Delivery Address"
                          disabled={deliveryAddressUpdateRequested}
                        >
                          <FormGroup>
                            <p>Does the customer know their delivery address yet?</p>
                            <div className={formStyles.radioGroup}>
                              <Field
                                as={Radio}
                                id="has-delivery-address"
                                label="Yes"
                                name="hasDeliveryAddress"
                                value="yes"
                                title="Yes, I know my delivery address"
                                checked={hasDeliveryAddress === 'yes'}
                              />
                              <Field
                                as={Radio}
                                id="no-delivery-address"
                                label="No"
                                name="hasDeliveryAddress"
                                value="no"
                                title="No, I do not know my delivery address"
                                checked={hasDeliveryAddress === 'no'}
                              />
                            </div>
                          </FormGroup>
                          {hasDeliveryAddress === 'yes' ? (
                            <AddressFields
                              name="delivery.address"
                              locationLookup
                              formikProps={formikProps}
                              render={(fields) => (
                                <>
                                  {fields}
                                  {displayDestinationType && (
                                    <DropdownInput
                                      label="Destination type"
                                      name="destinationType"
                                      options={shipmentDestinationAddressOptions}
                                      id="destinationType"
                                    />
                                  )}
                                  <h4>Second Delivery Address</h4>
                                  <FormGroup>
                                    <p>Do you want the movers to deliver any belongings to a second address?</p>
                                    <div className={formStyles.radioGroup}>
                                      <Field
                                        as={Radio}
                                        data-testid="has-secondary-delivery"
                                        id="has-secondary-delivery"
                                        label="Yes"
                                        name="hasSecondaryDelivery"
                                        value="yes"
                                        title="Yes, I have a second destination location"
                                        checked={hasSecondaryDelivery === 'yes'}
                                      />
                                      <Field
                                        as={Radio}
                                        data-testid="no-secondary-delivery"
                                        id="no-secondary-delivery"
                                        label="No"
                                        name="hasSecondaryDelivery"
                                        value="no"
                                        title="No, I do not have a second destination location"
                                        checked={hasSecondaryDelivery !== 'yes'}
                                      />
                                    </div>
                                  </FormGroup>
                                  {hasSecondaryDelivery === 'yes' && (
                                    <>
                                      <AddressFields
                                        name="secondaryDelivery.address"
                                        locationLookup
                                        formikProps={formikProps}
                                      />
                                      {isTertiaryAddressEnabled && (
                                        <>
                                          <h4>Third Delivery Address</h4>
                                          <FormGroup>
                                            <p>
                                              Do you want the movers to deliver any belongings from a third address?
                                            </p>
                                            <div className={formStyles.radioGroup}>
                                              <Field
                                                as={Radio}
                                                id="has-tertiary-delivery"
                                                data-testid="has-tertiary-delivery"
                                                label="Yes"
                                                name="hasTertiaryDelivery"
                                                value="yes"
                                                title="Yes, I have a third delivery address"
                                                checked={hasTertiaryDelivery === 'yes'}
                                              />
                                              <Field
                                                as={Radio}
                                                id="no-tertiary-delivery"
                                                data-testid="no-tertiary-delivery"
                                                label="No"
                                                name="hasTertiaryDelivery"
                                                value="no"
                                                title="No, I do not have a third delivery address"
                                                checked={hasTertiaryDelivery !== 'yes'}
                                              />
                                            </div>
                                          </FormGroup>
                                          {hasTertiaryDelivery === 'yes' && (
                                            <AddressFields
                                              name="tertiaryDelivery.address"
                                              locationLookup
                                              formikProps={formikProps}
                                            />
                                          )}
                                        </>
                                      )}
                                    </>
                                  )}
                                </>
                              )}
                            />
                          ) : (
                            <div>
                              <p>
                                We can use the zip of their{' '}
                                {displayDestinationType ? 'HOR, HOS or PLEAD:' : 'new duty location:'}
                                <br />
                                <strong>
                                  {newDutyLocationAddress.city}, {newDutyLocationAddress.state}{' '}
                                  {newDutyLocationAddress.postalCode}{' '}
                                </strong>
                              </p>
                              {displayDestinationType && (
                                <DropdownInput
                                  label="Destination type"
                                  name="destinationType"
                                  options={shipmentDestinationAddressOptions}
                                  id="destinationType"
                                />
                              )}
                            </div>
                          )}
                        </Fieldset>

                        <ContactInfoFields
                          name="delivery.agent"
                          legend={<div className={formStyles.legendContent}>Receiving agent {optionalLabel}</div>}
                          render={(fields) => {
                            return fields;
                          }}
                        />
                      </>
                    )}
                  </SectionWrapper>
                )}

                {isPPM && !isAdvancePage && (
                  <>
                    {isServiceCounselor && (
                      <SectionWrapper className={classNames(ppmStyles.sectionWrapper, formStyles.formSection)}>
                        <h2>Actual Expense Reimbursement</h2>
                        <FormGroup>
                          <Label className={styles.Label} htmlFor="isActualExpenseReimbursement">
                            Is this PPM an Actual Expense Reimbursement?
                          </Label>
                          <Field
                            as={Radio}
                            id="isActualExpenseReimbursementYes"
                            label="Yes"
                            name="isActualExpenseReimbursement"
                            value="true"
                            title="Yes"
                            checked={isActualExpenseReimbursement === 'true'}
                            disabled={serviceMember?.grade === 'CIVILIAN_EMPLOYEE'}
                            className={styles.buttonGroup}
                            data-testid="isActualExpenseReimbursementYes"
                          />
                          <Field
                            as={Radio}
                            id="isActualExpenseReimbursementNo"
                            label="No"
                            name="isActualExpenseReimbursement"
                            value="false"
                            title="No"
                            checked={isActualExpenseReimbursement !== 'true'}
                            disabled={serviceMember?.grade === 'CIVILIAN_EMPLOYEE'}
                            className={styles.buttonGroup}
                            data-testid="isActualExpenseReimbursementNo"
                          />
                        </FormGroup>
                      </SectionWrapper>
                    )}
                    <SectionWrapper className={classNames(ppmStyles.sectionWrapper, formStyles.formSection)}>
                      <h2>Departure date</h2>
                      <DatePickerInput name="expectedDepartureDate" label="Planned Departure Date" />
                      <Hint className={ppmStyles.hint}>
                        Enter the first day you expect to move things. It&apos;s OK if the actual date is different. We
                        will ask for your actual departure date when you document and complete your PPM.
                      </Hint>
                    </SectionWrapper>
                    <SectionWrapper className={classNames(ppmStyles.sectionWrapper, formStyles.formSection)}>
                      <AddressFields
                        name="pickup.address"
                        legend="Pickup Address"
                        locationLookup
                        formikProps={formikProps}
                        render={(fields) => (
                          <>
                            <p>What address are you moving from?</p>
                            <Checkbox
                              data-testid="useCurrentResidence"
                              label="Use Pickup Address"
                              name="useCurrentResidence"
                              onChange={handleUseCurrentResidenceChange}
                              id="useCurrentResidenceCheckbox"
                            />
                            {fields}
                            <h4>Second Pickup Address</h4>
                            <FormGroup>
                              <p>
                                Will you move any belongings from a second address? (Must be near the pickup address.
                                Subject to approval.)
                              </p>
                              <div className={formStyles.radioGroup}>
                                <Field
                                  as={Radio}
                                  id="has-secondary-pickup"
                                  data-testid="has-secondary-pickup"
                                  label="Yes"
                                  name="hasSecondaryPickup"
                                  value="true"
                                  title="Yes, there is a second pickup address"
                                  checked={hasSecondaryPickup === 'true'}
                                />
                                <Field
                                  as={Radio}
                                  id="no-secondary-pickup"
                                  data-testid="no-secondary-pickup"
                                  label="No"
                                  name="hasSecondaryPickup"
                                  value="false"
                                  title="No, there is not a second pickup address"
                                  checked={hasSecondaryPickup !== 'true'}
                                />
                              </div>
                            </FormGroup>
                            {hasSecondaryPickup === 'true' && (
                              <>
                                <AddressFields
                                  name="secondaryPickup.address"
                                  locationLookup
                                  formikProps={formikProps}
                                />
                                {isTertiaryAddressEnabled && (
                                  <>
                                    <h4>Third Pickup Address</h4>
                                    <FormGroup>
                                      <p>
                                        Will you move any belongings from a third address? (Must be near the pickup
                                        address. Subject to approval.)
                                      </p>
                                      <div className={formStyles.radioGroup}>
                                        <Field
                                          as={Radio}
                                          id="has-tertiary-pickup"
                                          data-testid="has-tertiary-pickup"
                                          label="Yes"
                                          name="hasTertiaryPickup"
                                          value="true"
                                          title="Yes, there is a third pickup address"
                                          checked={hasTertiaryPickup === 'true'}
                                        />
                                        <Field
                                          as={Radio}
                                          id="no-tertiary-pickup"
                                          data-testid="no-tertiary-pickup"
                                          label="No"
                                          name="hasTertiaryPickup"
                                          value="false"
                                          title="No, there is not a third pickup address"
                                          checked={hasTertiaryPickup !== 'true'}
                                        />
                                      </div>
                                    </FormGroup>
                                    {hasTertiaryPickup === 'true' && (
                                      <AddressFields
                                        name="tertiaryPickup.address"
                                        locationLookup
                                        formikProps={formikProps}
                                      />
                                    )}
                                  </>
                                )}
                              </>
                            )}
                          </>
                        )}
                      />
                      <AddressFields
                        name="destination.address"
                        legend="Delivery Address"
                        locationLookup
                        formikProps={formikProps}
                        address1LabelHint="Optional"
                        render={(fields) => (
                          <>
                            {fields}
                            <h4>Second Delivery Address</h4>
                            <FormGroup>
                              <p>
                                Will you move any belongings to a second address? (Must be near the delivery address.
                                Subject to approval.)
                              </p>
                              <div className={formStyles.radioGroup}>
                                <Field
                                  as={Radio}
                                  data-testid="has-secondary-destination"
                                  id="has-secondary-destination"
                                  label="Yes"
                                  name="hasSecondaryDestination"
                                  value="true"
                                  title="Yes, there is a second destination location"
                                  checked={hasSecondaryDestination === 'true'}
                                />
                                <Field
                                  as={Radio}
                                  data-testid="no-secondary-destination"
                                  id="no-secondary-destination"
                                  label="No"
                                  name="hasSecondaryDestination"
                                  value="false"
                                  title="No, there is not a second destination location"
                                  checked={hasSecondaryDestination !== 'true'}
                                />
                              </div>
                            </FormGroup>
                            {hasSecondaryDestination === 'true' && (
                              <>
                                <AddressFields
                                  name="secondaryDestination.address"
                                  locationLookup
                                  formikProps={formikProps}
                                />
                                {isTertiaryAddressEnabled && (
                                  <>
                                    <h4>Third Delivery Address</h4>
                                    <FormGroup>
                                      <p>
                                        Will you move any belongings to a third address? (Must be near the delivery
                                        address. Subject to approval.)
                                      </p>
                                      <div className={formStyles.radioGroup}>
                                        <Field
                                          as={Radio}
                                          id="has-tertiary-destination"
                                          data-testid="has-tertiary-destination"
                                          label="Yes"
                                          name="hasTertiaryDestination"
                                          value="true"
                                          title="Yes, I have a third delivery address"
                                          checked={hasTertiaryDestination === 'true'}
                                        />
                                        <Field
                                          as={Radio}
                                          id="no-tertiary-destination"
                                          data-testid="no-tertiary-destination"
                                          label="No"
                                          name="hasTertiaryDestination"
                                          value="false"
                                          title="No, I do not have a third delivery address"
                                          checked={hasTertiaryDestination !== 'true'}
                                        />
                                      </div>
                                    </FormGroup>
                                    {hasTertiaryDestination === 'true' && (
                                      <AddressFields
                                        name="tertiaryDestination.address"
                                        locationLookup
                                        formikProps={formikProps}
                                      />
                                    )}
                                  </>
                                )}
                              </>
                            )}
                          </>
                        )}
                      />
                    </SectionWrapper>
                    {showCloseoutOffice && (
                      <SectionWrapper>
                        <h2>Closeout office</h2>
                        <CloseoutOfficeInput
                          hint="If there is more than one PPM for this move, the closeout office will be the same for all your PPMs."
                          name="closeoutOffice"
                          placeholder="Start typing a closeout location..."
                          label="Closeout location"
                          displayAddress
                        />
                      </SectionWrapper>
                    )}
                    <ShipmentCustomerSIT
                      sitEstimatedWeight={mtoShipment.ppmShipment?.sitEstimatedWeight}
                      sitEstimatedEntryDate={mtoShipment.ppmShipment?.sitEstimatedEntryDate}
                      sitEstimatedDepartureDate={mtoShipment.ppmShipment?.sitEstimatedDepartureDate}
                    />
                    <ShipmentWeight
                      authorizedWeight={serviceMember.weightAllotment.totalWeightSelf.toString()}
                      onEstimatedWeightChange={updateEstimatedWeightValue}
                    />
                  </>
                )}

                {isPPM && isAdvancePage && isServiceCounselor && mtoShipment.ppmShipment?.sitExpected && (
                  <SITCostDetails
                    cost={mtoShipment.ppmShipment?.sitEstimatedCost}
                    weight={mtoShipment.ppmShipment?.sitEstimatedWeight}
                    sitLocation={mtoShipment.ppmShipment?.sitLocation}
                    originZip={mtoShipment.ppmShipment?.pickupAddress.postalCode}
                    destinationZip={mtoShipment.ppmShipment?.destinationAddress.postalCode}
                    departureDate={mtoShipment.ppmShipment?.sitEstimatedDepartureDate}
                    entryDate={mtoShipment.ppmShipment?.sitEstimatedEntryDate}
                  />
                )}

                {isPPM && isAdvancePage && (
                  <ShipmentIncentiveAdvance
                    values={values}
                    estimatedIncentive={mtoShipment.ppmShipment?.estimatedIncentive}
                    advanceAmountRequested={mtoShipment.ppmShipment?.advanceAmountRequested}
                  />
                )}

                {(!isPPM || (isPPM && isAdvancePage)) && (
                  <ShipmentFormRemarks
                    userRole={userRole}
                    shipmentType={shipmentType}
                    customerRemarks={mtoShipment.customerRemarks}
                    counselorRemarks={mtoShipment.counselorRemarks}
                    showHint={false}
                    error={
                      formikProps.errors.counselorRemarks &&
                      (values.advanceRequested !== mtoShipment.ppmShipment?.hasRequestedAdvance ||
                        values.advance !== mtoShipment.ppmShipment?.advanceAmountRequested)
                    }
                  />
                )}

                {showAccountingCodes && (
                  <ShipmentAccountingCodes
                    TACs={TACs}
                    SACs={SACs}
                    onEditCodesClick={() => navigate(editOrdersPath)}
                    optional={isServiceCounselor}
                  />
                )}

                <div className={`${formStyles.formActions} ${styles.buttonGroup}`}>
                  {!isPPM && (
                    <Button
                      data-testid="submitForm"
                      disabled={isSubmitting || !isValid}
                      type="submit"
                      onClick={handleSubmit}
                    >
                      Save
                    </Button>
                  )}
                  <Button
                    type="button"
                    secondary
                    onClick={() => {
                      navigate(moveDetailsPath);
                    }}
                  >
                    Cancel
                  </Button>
                  {isPPM && (
                    <Button
                      data-testid="submitForm"
                      disabled={isSubmitting || !isValid}
                      type="submit"
                      onClick={handleSubmit}
                    >
                      Save and Continue
                    </Button>
                  )}
                </div>
              </Form>
            </div>
          </>
        );
      }}
    </Formik>
  );
};

ShipmentForm.propTypes = {
  submitHandler: func.isRequired,
  onUpdate: func,
  isCreatePage: bool,
  isForServicesCounseling: bool,
  currentResidence: AddressShape.isRequired,
  newDutyLocationAddress: SimpleAddressShape,
  shipmentType: string.isRequired,
  mtoShipment: ShipmentShape,
  moveTaskOrderID: string.isRequired,
  mtoShipments: arrayOf(ShipmentShape).isRequired,
  serviceMember: shape({
    weightAllotment: shape({
      totalWeightSelf: number,
      ubAllowance: number,
    }),
    agency: string.isRequired,
  }).isRequired,
  TACs: AccountingCodesShape,
  SACs: AccountingCodesShape,
  userRole: oneOf(officeRoles).isRequired,
  displayDestinationType: bool,
  isAdvancePage: bool,
  move: shape({
    eTag: string,
    id: string,
    closeoutOffice: TransportationOfficeShape,
  }),
};

ShipmentForm.defaultProps = {
  isCreatePage: false,
  isForServicesCounseling: false,
  onUpdate: () => {},
  newDutyLocationAddress: {
    city: '',
    state: '',
    postalCode: '',
  },
  mtoShipment: ShipmentShape,
  TACs: {},
  SACs: {},
  displayDestinationType: false,
  isAdvancePage: false,
  move: {},
};

export default ShipmentForm;<|MERGE_RESOLUTION|>--- conflicted
+++ resolved
@@ -937,13 +937,9 @@
                       <>
                         <AddressFields
                           name="pickup.address"
-<<<<<<< HEAD
-                          legend="Pickup location"
+                          legend="Pickup Address"
                           locationLookup
                           formikProps={formikProps}
-=======
-                          legend="Pickup Address"
->>>>>>> f8f9f9e0
                           render={(fields) => (
                             <>
                               <p>What address are the movers picking up from?</p>
