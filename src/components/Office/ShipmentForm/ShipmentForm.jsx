import React, { useState } from 'react';
import { arrayOf, bool, func, number, shape, string, oneOf } from 'prop-types';
import { Field, Formik } from 'formik';
import { generatePath } from 'react-router';
import { useQueryClient, useMutation } from '@tanstack/react-query';
import { Alert, Button, Checkbox, Fieldset, FormGroup, Radio } from '@trussworks/react-uswds';

import getShipmentOptions from '../../Customer/MtoShipmentForm/getShipmentOptions';
import { CloseoutOfficeInput } from '../../form/fields/CloseoutOfficeInput';

import styles from './ShipmentForm.module.scss';
import ppmShipmentSchema from './ppmShipmentSchema';

import SITCostDetails from 'components/Office/SITCostDetails/SITCostDetails';
import ConnectedDestructiveShipmentConfirmationModal from 'components/ConfirmationModals/DestructiveShipmentConfirmationModal';
import SectionWrapper from 'components/Customer/SectionWrapper';
import { AddressFields } from 'components/form/AddressFields/AddressFields';
import { ContactInfoFields } from 'components/form/ContactInfoFields/ContactInfoFields';
import { DatePickerInput, DropdownInput } from 'components/form/fields';
import { Form } from 'components/form/Form';
import DestinationZIPInfo from 'components/Office/DestinationZIPInfo/DestinationZIPInfo';
import OriginZIPInfo from 'components/Office/OriginZIPInfo/OriginZIPInfo';
import ShipmentAccountingCodes from 'components/Office/ShipmentAccountingCodes/ShipmentAccountingCodes';
import ShipmentCustomerSIT from 'components/Office/ShipmentCustomerSIT/ShipmentCustomerSIT';
import ShipmentFormRemarks from 'components/Office/ShipmentFormRemarks/ShipmentFormRemarks';
import ShipmentIncentiveAdvance from 'components/Office/ShipmentIncentiveAdvance/ShipmentIncentiveAdvance';
import ShipmentVendor from 'components/Office/ShipmentVendor/ShipmentVendor';
import ShipmentWeight from 'components/Office/ShipmentWeight/ShipmentWeight';
import ShipmentWeightInput from 'components/Office/ShipmentWeightInput/ShipmentWeightInput';
import StorageFacilityAddress from 'components/Office/StorageFacilityAddress/StorageFacilityAddress';
import StorageFacilityInfo from 'components/Office/StorageFacilityInfo/StorageFacilityInfo';
import ShipmentTag from 'components/ShipmentTag/ShipmentTag';
import { MTO_SHIPMENTS } from 'constants/queryKeys';
import { servicesCounselingRoutes, tooRoutes } from 'constants/routes';
import { shipmentDestinationTypes } from 'constants/shipments';
import { officeRoles, roleTypes } from 'constants/userRoles';
import { deleteShipment } from 'services/ghcApi';
import { SHIPMENT_OPTIONS } from 'shared/constants';
import formStyles from 'styles/form.module.scss';
import { AccountingCodesShape } from 'types/accountingCodes';
import { AddressShape, SimpleAddressShape } from 'types/address';
import { MatchShape } from 'types/officeShapes';
import { ShipmentShape } from 'types/shipment';
import { TransportationOfficeShape } from 'types/transportationOffice';
import {
  formatMtoShipmentForAPI,
  formatMtoShipmentForDisplay,
  formatPpmShipmentForAPI,
  formatPpmShipmentForDisplay,
} from 'utils/formatMtoShipment';
import { formatWeight, dropdownInputOptions } from 'utils/formatters';
import { validateDate, validatePostalCode } from 'utils/validation';

const ShipmentForm = (props) => {
  const {
    match,
    history,
    originDutyLocationAddress,
    newDutyLocationAddress,
    shipmentType,
    isCreatePage,
    isForServicesCounseling,
    mtoShipment,
    submitHandler,
    mtoShipments,
    serviceMember,
    currentResidence,
    moveTaskOrderID,
    TACs,
    SACs,
    userRole,
    displayDestinationType,
    isAdvancePage,
    move,
  } = props;

  const [errorMessage, setErrorMessage] = useState(null);
  const [isCancelModalVisible, setIsCancelModalVisible] = useState(false);

  const shipments = mtoShipments;

  const queryClient = useQueryClient();
  const { mutate: mutateMTOShipmentStatus } = useMutation(deleteShipment, {
    onSuccess: (_, variables) => {
      const updatedMTOShipment = mtoShipment;
      // Update mtoShipments with our updated status and set query data to match
      shipments[mtoShipments.findIndex((shipment) => shipment.id === updatedMTOShipment.id)] = updatedMTOShipment;
      queryClient.setQueryData([MTO_SHIPMENTS, updatedMTOShipment.moveTaskOrderID, false], mtoShipments);
      // InvalidateQuery tells other components using this data that they need to re-fetch
      // This allows the requestCancellation button to update immediately
      queryClient.invalidateQueries([MTO_SHIPMENTS, variables.moveTaskOrderID]);

      history.goBack();
    },
    onError: (error) => {
      const errorMsg = error?.response?.body;
      setErrorMessage(errorMsg);
    },
  });

  const getShipmentNumber = () => {
    // TODO - this is not supported by IE11, shipment number should be calculable from Redux anyways
    // we should fix this also b/c it doesn't display correctly in storybook
    const { search } = window.location;
    const params = new URLSearchParams(search);
    const shipmentNumber = params.get('shipmentNumber');
    return shipmentNumber;
  };

  const handleDeleteShipment = (shipmentID) => {
    mutateMTOShipmentStatus({
      shipmentID,
    });
  };

  const handleShowCancellationModal = () => {
    setIsCancelModalVisible(true);
  };

  const isHHG = shipmentType === SHIPMENT_OPTIONS.HHG;
  const isNTS = shipmentType === SHIPMENT_OPTIONS.NTS;
  const isNTSR = shipmentType === SHIPMENT_OPTIONS.NTSR;
  const isPPM = shipmentType === SHIPMENT_OPTIONS.PPM;

  const showAccountingCodes = isNTS || isNTSR;

  const isTOO = userRole === roleTypes.TOO;
  const isServiceCounselor = userRole === roleTypes.SERVICES_COUNSELOR;
  const showCloseoutOffice =
    isServiceCounselor && isPPM && (serviceMember.agency === 'ARMY' || serviceMember.agency === 'AIR_FORCE');

  const shipmentDestinationAddressOptions = dropdownInputOptions(shipmentDestinationTypes);

  const shipmentNumber = isHHG ? getShipmentNumber() : null;
  const initialValues = isPPM
    ? formatPpmShipmentForDisplay(
        isCreatePage
          ? { closeoutOffice: move.closeoutOffice }
          : {
              counselorRemarks: mtoShipment.counselorRemarks,
              ppmShipment: mtoShipment.ppmShipment,
              closeoutOffice: move.closeoutOffice,
            },
      )
    : formatMtoShipmentForDisplay(
        isCreatePage
          ? { userRole, shipmentType }
          : { userRole, shipmentType, agents: mtoShipment.mtoAgents, ...mtoShipment },
      );

  let showDeliveryFields;
  let showPickupFields;
  let schema;

  if (isPPM) {
    schema = ppmShipmentSchema({
      estimatedIncentive: initialValues.estimatedIncentive || 0,
      weightAllotment: serviceMember.weightAllotment,
      advanceAmountRequested: mtoShipment.ppmShipment?.advanceAmountRequested,
      hasRequestedAdvance: mtoShipment.ppmShipment?.hasRequestedAdvance,
      isAdvancePage,
      showCloseoutOffice,
    });
  } else {
    const shipmentOptions = getShipmentOptions(shipmentType, userRole);

    showDeliveryFields = shipmentOptions.showDeliveryFields;
    showPickupFields = shipmentOptions.showPickupFields;
    schema = shipmentOptions.schema;
  }

  const optionalLabel = <span className={formStyles.optional}>Optional</span>;
  const { moveCode } = match.params;

  const moveDetailsRoute = isTOO ? tooRoutes.MOVE_VIEW_PATH : servicesCounselingRoutes.MOVE_VIEW_PATH;
  const moveDetailsPath = generatePath(moveDetailsRoute, { moveCode });

  const editOrdersRoute = isTOO ? tooRoutes.ORDERS_EDIT_PATH : servicesCounselingRoutes.ORDERS_EDIT_PATH;
  const editOrdersPath = generatePath(editOrdersRoute, { moveCode });

<<<<<<< HEAD
  const submitMTOShipment = (formValues) => {
    //* PPM Shipment *//

=======
  const submitMTOShipment = (formValues, actions) => {
>>>>>>> 95f12bd0
    if (isPPM) {
      const ppmShipmentBody = formatPpmShipmentForAPI(formValues);
      // Add a PPM shipment
      if (isCreatePage) {
        const body = { ...ppmShipmentBody, moveTaskOrderID };
<<<<<<< HEAD
        submitHandler(
          { body, normalize: false },
          {
            onSuccess: (newMTOShipment) => {
              const currentPath = generatePath(servicesCounselingRoutes.SHIPMENT_EDIT_PATH, {
                moveCode,
                shipmentId: newMTOShipment.id,
              });
              const advancePath = generatePath(servicesCounselingRoutes.SHIPMENT_ADVANCE_PATH, {
                moveCode,
                shipmentId: newMTOShipment.id,
              });
              history.replace(currentPath);
              history.push(advancePath);
            },
            onError: () => {
              setErrorMessage(`A server error occurred adding the shipment`);
            },
          },
        );
=======
        submitHandler({ shipment: { body, normalize: false }, closeoutOffice: formValues.closeoutOffice })
          .then(({ newShipment }) => {
            const currentPath = generatePath(servicesCounselingRoutes.SHIPMENT_EDIT_PATH, {
              moveCode,
              shipmentId: newShipment.id,
            });

            const advancePath = generatePath(servicesCounselingRoutes.SHIPMENT_ADVANCE_PATH, {
              moveCode,
              shipmentId: newShipment.id,
            });

            history.replace(currentPath);
            history.push(advancePath);
          })
          .catch(() => {
            actions.setSubmitting(false);
            setErrorMessage(`A server error occurred adding the shipment`);
          });
>>>>>>> 95f12bd0
        return;
      }
      // Edit a PPM Shipment
      const updatePPMPayload = {
        moveTaskOrderID,
        shipmentID: mtoShipment.id,
        ifMatchETag: mtoShipment.eTag,
        normalize: false,
        body: ppmShipmentBody,
        locator: move.locator,
        moveETag: move.eTag,
      };

      const payload = {
        shipment: updatePPMPayload,
      };
      // don't send closeout office if we're on the advance page
      if (!isAdvancePage) {
        payload.closeoutOffice = formValues.closeoutOffice;
      }

<<<<<<< HEAD
      submitHandler(updatePPMPayload, {
        onSuccess: () => {
          if (!isAdvancePage) {
            const advancePath = generatePath(servicesCounselingRoutes.SHIPMENT_ADVANCE_PATH, {
              moveCode,
              shipmentId: mtoShipment.id,
            });
            history.push(advancePath);
            return;
          }
          history.push(generatePath(servicesCounselingRoutes.MOVE_VIEW_PATH, { moveCode }));
        },
=======
      submitHandler(payload).then(() => {
        if (!isAdvancePage) {
          const advancePath = generatePath(servicesCounselingRoutes.SHIPMENT_ADVANCE_PATH, {
            moveCode,
            shipmentId: mtoShipment.id,
          });

          actions.setSubmitting(false);
          history.push(advancePath);
        }
>>>>>>> 95f12bd0
      });
      return;
    }

    //* MTO Shipments *//

    const {
      pickup,
      hasDeliveryAddress,
      delivery,
      customerRemarks,
      counselorRemarks,
      ntsRecordedWeight,
      tacType,
      sacType,
      serviceOrderNumber,
      storageFacility,
      usesExternalVendor,
      destinationType,
    } = formValues;

    const deliveryDetails = delivery;
    if (hasDeliveryAddress === 'no' && shipmentType !== SHIPMENT_OPTIONS.NTSR) {
      delete deliveryDetails.address;
    }

    let nullableTacType = tacType;
    let nullableSacType = sacType;
    if (showAccountingCodes && !isCreatePage) {
      nullableTacType = typeof tacType === 'undefined' ? '' : tacType;
      nullableSacType = typeof sacType === 'undefined' ? '' : sacType;
    }

    const pendingMtoShipment = formatMtoShipmentForAPI({
      shipmentType,
      moveCode,
      customerRemarks,
      counselorRemarks,
      pickup,
      delivery: deliveryDetails,
      ntsRecordedWeight,
      tacType: nullableTacType,
      sacType: nullableSacType,
      serviceOrderNumber,
      storageFacility,
      usesExternalVendor,
      destinationType,
    });

    const updateMTOShipmentPayload = {
      moveTaskOrderID,
      shipmentID: mtoShipment.id,
      ifMatchETag: mtoShipment.eTag,
      normalize: false,
      body: pendingMtoShipment,
    };

    // Add a MTO Shipment (Service counselor)
    if (isCreatePage) {
      const body = { ...pendingMtoShipment, moveTaskOrderID };
<<<<<<< HEAD
      submitHandler(
        { body, normalize: false },
        {
          onSuccess: () => {
            history.push(moveDetailsPath);
          },
          onError: () => {
            setErrorMessage(`A server error occurred adding the shipment`);
          },
        },
      );
    }
    // Edit MTO as Service Counselor
    else if (isForServicesCounseling) {
      // error handling handled in parent components
      submitHandler(updateMTOShipmentPayload, {
        onSuccess: () => {
          history.push(generatePath(servicesCounselingRoutes.MOVE_VIEW_PATH, { moveCode }));
        },
      });
    }
    // Edit a MTO Shipment as TOO
    else {
      submitHandler(updateMTOShipmentPayload, {
        onSuccess: () => {
=======
      submitHandler({ shipment: { body, normalize: false } })
        .then(() => {
          history.push(moveDetailsPath);
        })
        .catch(() => {
          setErrorMessage(`A server error occurred adding the shipment`);
        });
    } else if (isForServicesCounseling) {
      // routing and error handling handled in parent components
      submitHandler({ shipment: updateMTOShipmentPayload });
    } else {
      submitHandler({ shipment: updateMTOShipmentPayload })
        .then(() => {
>>>>>>> 95f12bd0
          history.push(moveDetailsPath);
        },
        onError: () => {
          setErrorMessage('A server error occurred editing the shipment details');
        },
      });
    }
  };

  return (
    <Formik
      initialValues={initialValues}
      validateOnMount
      validateOnBlur
      validationSchema={schema}
      onSubmit={submitMTOShipment}
    >
      {({ values, isValid, isSubmitting, setValues, handleSubmit, errors }) => {
        const { hasDeliveryAddress } = values;

        const handleUseCurrentResidenceChange = (e) => {
          const { checked } = e.target;
          if (checked) {
            // use current residence
            setValues({
              ...values,
              pickup: {
                ...values.pickup,
                address: currentResidence,
              },
            });
          } else {
            // Revert address
            setValues({
              ...values,
              pickup: {
                ...values.pickup,
                address: {
                  streetAddress1: '',
                  streetAddress2: '',
                  city: '',
                  state: '',
                  postalCode: '',
                },
              },
            });
          }
        };

        return (
          <>
            <ConnectedDestructiveShipmentConfirmationModal
              isOpen={isCancelModalVisible}
              shipmentID={mtoShipment.id}
              onClose={setIsCancelModalVisible}
              onSubmit={handleDeleteShipment}
            />
            {errorMessage && (
              <Alert type="error" headingLevel="h4" heading="An error occurred">
                {errorMessage}
              </Alert>
            )}
            {isTOO && mtoShipment.usesExternalVendor && (
              <Alert headingLevel="h4" type="warning">
                The GHC prime contractor is not handling the shipment. Information will not be automatically shared with
                the movers handling it.
              </Alert>
            )}

            <div className={styles.ShipmentForm}>
              <div className={styles.headerWrapper}>
                <div>
                  <ShipmentTag shipmentType={shipmentType} shipmentNumber={shipmentNumber} />

                  <h1>{isCreatePage ? 'Add' : 'Edit'} shipment details</h1>
                </div>
                {!isCreatePage && (
                  <Button
                    type="button"
                    onClick={() => {
                      handleShowCancellationModal();
                    }}
                    unstyled
                  >
                    Delete shipment
                  </Button>
                )}
              </div>

              <SectionWrapper className={styles.weightAllowance}>
                <p>
                  <strong>Weight allowance: </strong>
                  {formatWeight(serviceMember.weightAllotment.totalWeightSelf)}
                </p>
              </SectionWrapper>

              <Form className={formStyles.form}>
                {isTOO && !isHHG && <ShipmentVendor />}

                {isNTSR && <ShipmentWeightInput userRole={userRole} />}

                {showPickupFields && (
                  <SectionWrapper className={formStyles.formSection}>
                    <h2 className={styles.SectionHeaderExtraSpacing}>Pickup details</h2>
                    <Fieldset>
                      <DatePickerInput
                        name="pickup.requestedDate"
                        label="Requested pickup date"
                        id="requestedPickupDate"
                        validate={validateDate}
                      />
                    </Fieldset>

                    <AddressFields
                      name="pickup.address"
                      legend="Pickup location"
                      render={(fields) => (
                        <>
                          <Checkbox
                            data-testid="useCurrentResidence"
                            label="Use current address"
                            name="useCurrentResidence"
                            onChange={handleUseCurrentResidenceChange}
                            id="useCurrentResidenceCheckbox"
                          />
                          {fields}
                        </>
                      )}
                    />

                    <ContactInfoFields
                      name="pickup.agent"
                      legend={<div className={formStyles.legendContent}>Releasing agent {optionalLabel}</div>}
                      render={(fields) => {
                        return fields;
                      }}
                    />
                  </SectionWrapper>
                )}

                {isTOO && (isNTS || isNTSR) && (
                  <>
                    <StorageFacilityInfo userRole={userRole} />
                    <StorageFacilityAddress />
                  </>
                )}

                {isServiceCounselor && isNTSR && (
                  <>
                    <StorageFacilityInfo userRole={userRole} />
                    <StorageFacilityAddress />
                  </>
                )}

                {showDeliveryFields && (
                  <SectionWrapper className={formStyles.formSection}>
                    <h2 className={styles.SectionHeaderExtraSpacing}>Delivery details</h2>
                    <Fieldset>
                      <DatePickerInput
                        name="delivery.requestedDate"
                        label="Requested delivery date"
                        id="requestedDeliveryDate"
                        validate={validateDate}
                      />
                    </Fieldset>

                    {isNTSR ? (
                      <Fieldset legend="Delivery location">
                        <AddressFields
                          name="delivery.address"
                          render={(fields) => {
                            return fields;
                          }}
                        />
                        {displayDestinationType && (
                          <DropdownInput
                            label="Destination type"
                            name="destinationType"
                            options={shipmentDestinationAddressOptions}
                            id="destinationType"
                          />
                        )}
                      </Fieldset>
                    ) : (
                      <Fieldset legend="Delivery location">
                        <FormGroup>
                          <p>Does the customer know their delivery address yet?</p>
                          <div className={formStyles.radioGroup}>
                            <Field
                              as={Radio}
                              id="has-delivery-address"
                              label="Yes"
                              name="hasDeliveryAddress"
                              value="yes"
                              title="Yes, I know my delivery address"
                              checked={hasDeliveryAddress === 'yes'}
                            />
                            <Field
                              as={Radio}
                              id="no-delivery-address"
                              label="No"
                              name="hasDeliveryAddress"
                              value="no"
                              title="No, I do not know my delivery address"
                              checked={hasDeliveryAddress === 'no'}
                            />
                          </div>
                        </FormGroup>
                        {hasDeliveryAddress === 'yes' ? (
                          <>
                            <AddressFields
                              name="delivery.address"
                              render={(fields) => {
                                return fields;
                              }}
                            />
                            {displayDestinationType && (
                              <DropdownInput
                                label="Destination type"
                                name="destinationType"
                                options={shipmentDestinationAddressOptions}
                                id="destinationType"
                              />
                            )}
                          </>
                        ) : (
                          <p>
                            We can use the zip of their{' '}
                            {displayDestinationType ? 'HOR, HOS or PLEAD:' : 'new duty location:'}
                            <br />
                            <strong>
                              {newDutyLocationAddress.city}, {newDutyLocationAddress.state}{' '}
                              {newDutyLocationAddress.postalCode}{' '}
                            </strong>
                          </p>
                        )}
                      </Fieldset>
                    )}

                    <ContactInfoFields
                      name="delivery.agent"
                      legend={<div className={formStyles.legendContent}>Receiving agent {optionalLabel}</div>}
                      render={(fields) => {
                        return fields;
                      }}
                    />
                  </SectionWrapper>
                )}

                {isPPM && !isAdvancePage && (
                  <>
                    <OriginZIPInfo
                      postalCodeValidator={validatePostalCode}
                      currentZip={originDutyLocationAddress.postalCode}
                    />
                    <DestinationZIPInfo
                      postalCodeValidator={validatePostalCode}
                      dutyZip={newDutyLocationAddress.postalCode}
                    />
                    {showCloseoutOffice && (
                      <SectionWrapper>
                        <h2>Closeout office</h2>
                        <CloseoutOfficeInput
                          hint="If there is more than one PPM for this move, the closeout office will be the same for all your PPMs."
                          name="closeoutOffice"
                          placeholder="Start typing a closeout location..."
                          label="Closeout location"
                          displayAddress
                        />
                      </SectionWrapper>
                    )}
                    <ShipmentCustomerSIT />
                    <ShipmentWeight authorizedWeight={serviceMember.weightAllotment.totalWeightSelf.toString()} />
                  </>
                )}

                {isPPM && isAdvancePage && isServiceCounselor && mtoShipment.ppmShipment?.sitExpected && (
                  <SITCostDetails
                    cost={mtoShipment.ppmShipment?.sitEstimatedCost}
                    weight={mtoShipment.ppmShipment?.sitEstimatedWeight}
                    sitLocation={mtoShipment.ppmShipment?.sitLocation}
                    originZip={mtoShipment.ppmShipment?.pickupPostalCode}
                    destinationZip={mtoShipment.ppmShipment?.destinationPostalCode}
                    departureDate={mtoShipment.ppmShipment?.sitEstimatedDepartureDate}
                    entryDate={mtoShipment.ppmShipment?.sitEstimatedEntryDate}
                  />
                )}

                {isPPM && isAdvancePage && (
                  <ShipmentIncentiveAdvance
                    values={values}
                    estimatedIncentive={mtoShipment.ppmShipment?.estimatedIncentive}
                  />
                )}

                {(!isPPM || (isPPM && isAdvancePage)) && (
                  <ShipmentFormRemarks
                    userRole={userRole}
                    shipmentType={shipmentType}
                    customerRemarks={mtoShipment.customerRemarks}
                    counselorRemarks={mtoShipment.counselorRemarks}
                    showHint={false}
                    error={
                      errors.counselorRemarks &&
                      (values.advanceRequested !== mtoShipment.ppmShipment?.hasRequestedAdvance ||
                        values.advance !== mtoShipment.ppmShipment?.advanceAmountRequested)
                    }
                  />
                )}

                {showAccountingCodes && (
                  <ShipmentAccountingCodes
                    TACs={TACs}
                    SACs={SACs}
                    onEditCodesClick={() => history.push(editOrdersPath)}
                    optional={isServiceCounselor}
                  />
                )}

                <div className={`${formStyles.formActions} ${styles.buttonGroup}`}>
                  {!isPPM && (
                    <Button
                      data-testid="submitForm"
                      disabled={isSubmitting || !isValid}
                      type="submit"
                      onClick={handleSubmit}
                    >
                      Save
                    </Button>
                  )}
                  <Button
                    type="button"
                    secondary
                    onClick={() => {
                      history.push(moveDetailsPath);
                    }}
                  >
                    Cancel
                  </Button>
                  {isPPM && (
                    <Button
                      data-testid="submitForm"
                      disabled={isSubmitting || !isValid}
                      type="submit"
                      onClick={handleSubmit}
                    >
                      Save and Continue
                    </Button>
                  )}
                </div>
              </Form>
            </div>
          </>
        );
      }}
    </Formik>
  );
};

ShipmentForm.propTypes = {
  match: MatchShape,
  history: shape({
    push: func.isRequired,
  }),
  submitHandler: func.isRequired,
  isCreatePage: bool,
  isForServicesCounseling: bool,
  currentResidence: AddressShape.isRequired,
  originDutyLocationAddress: SimpleAddressShape,
  newDutyLocationAddress: SimpleAddressShape,
  shipmentType: string.isRequired,
  mtoShipment: ShipmentShape,
  moveTaskOrderID: string.isRequired,
  mtoShipments: arrayOf(ShipmentShape).isRequired,
  serviceMember: shape({
    weightAllotment: shape({
      totalWeightSelf: number,
    }),
    agency: string.isRequired,
  }).isRequired,
  TACs: AccountingCodesShape,
  SACs: AccountingCodesShape,
  userRole: oneOf(officeRoles).isRequired,
  displayDestinationType: bool,
  isAdvancePage: bool,
  move: shape({
    eTag: string,
    id: string,
    closeoutOffice: TransportationOfficeShape,
  }),
};

ShipmentForm.defaultProps = {
  isCreatePage: false,
  isForServicesCounseling: false,
  match: { isExact: false, params: { moveCode: '', shipmentId: '' } },
  history: { push: () => {} },
  originDutyLocationAddress: {
    city: '',
    state: '',
    postalCode: '',
  },
  newDutyLocationAddress: {
    city: '',
    state: '',
    postalCode: '',
  },
  mtoShipment: {
    id: '',
    customerRemarks: '',
    counselorRemarks: '',
    requestedPickupDate: '',
    requestedDeliveryDate: '',
    destinationAddress: {
      city: '',
      postalCode: '',
      state: '',
      streetAddress1: '',
    },
  },
  TACs: {},
  SACs: {},
  displayDestinationType: false,
  isAdvancePage: false,
  move: {},
};

export default ShipmentForm;<|MERGE_RESOLUTION|>--- conflicted
+++ resolved
@@ -178,21 +178,15 @@
   const editOrdersRoute = isTOO ? tooRoutes.ORDERS_EDIT_PATH : servicesCounselingRoutes.ORDERS_EDIT_PATH;
   const editOrdersPath = generatePath(editOrdersRoute, { moveCode });
 
-<<<<<<< HEAD
-  const submitMTOShipment = (formValues) => {
+  const submitMTOShipment = (formValues, actions) => {
     //* PPM Shipment *//
-
-=======
-  const submitMTOShipment = (formValues, actions) => {
->>>>>>> 95f12bd0
     if (isPPM) {
       const ppmShipmentBody = formatPpmShipmentForAPI(formValues);
       // Add a PPM shipment
       if (isCreatePage) {
         const body = { ...ppmShipmentBody, moveTaskOrderID };
-<<<<<<< HEAD
         submitHandler(
-          { body, normalize: false },
+          { shipment: { body, normalize: false }, closeoutOffice: formValues.closeoutOffice },
           {
             onSuccess: (newMTOShipment) => {
               const currentPath = generatePath(servicesCounselingRoutes.SHIPMENT_EDIT_PATH, {
@@ -207,31 +201,11 @@
               history.push(advancePath);
             },
             onError: () => {
+              actions.setSubmitting(false);
               setErrorMessage(`A server error occurred adding the shipment`);
             },
           },
         );
-=======
-        submitHandler({ shipment: { body, normalize: false }, closeoutOffice: formValues.closeoutOffice })
-          .then(({ newShipment }) => {
-            const currentPath = generatePath(servicesCounselingRoutes.SHIPMENT_EDIT_PATH, {
-              moveCode,
-              shipmentId: newShipment.id,
-            });
-
-            const advancePath = generatePath(servicesCounselingRoutes.SHIPMENT_ADVANCE_PATH, {
-              moveCode,
-              shipmentId: newShipment.id,
-            });
-
-            history.replace(currentPath);
-            history.push(advancePath);
-          })
-          .catch(() => {
-            actions.setSubmitting(false);
-            setErrorMessage(`A server error occurred adding the shipment`);
-          });
->>>>>>> 95f12bd0
         return;
       }
       // Edit a PPM Shipment
@@ -253,7 +227,6 @@
         payload.closeoutOffice = formValues.closeoutOffice;
       }
 
-<<<<<<< HEAD
       submitHandler(updatePPMPayload, {
         onSuccess: () => {
           if (!isAdvancePage) {
@@ -264,20 +237,9 @@
             history.push(advancePath);
             return;
           }
+          actions.setSubmitting(false);
           history.push(generatePath(servicesCounselingRoutes.MOVE_VIEW_PATH, { moveCode }));
         },
-=======
-      submitHandler(payload).then(() => {
-        if (!isAdvancePage) {
-          const advancePath = generatePath(servicesCounselingRoutes.SHIPMENT_ADVANCE_PATH, {
-            moveCode,
-            shipmentId: mtoShipment.id,
-          });
-
-          actions.setSubmitting(false);
-          history.push(advancePath);
-        }
->>>>>>> 95f12bd0
       });
       return;
     }
@@ -338,9 +300,8 @@
     // Add a MTO Shipment (Service counselor)
     if (isCreatePage) {
       const body = { ...pendingMtoShipment, moveTaskOrderID };
-<<<<<<< HEAD
       submitHandler(
-        { body, normalize: false },
+        { shipment: { body, normalize: false } },
         {
           onSuccess: () => {
             history.push(moveDetailsPath);
@@ -354,37 +315,28 @@
     // Edit MTO as Service Counselor
     else if (isForServicesCounseling) {
       // error handling handled in parent components
-      submitHandler(updateMTOShipmentPayload, {
-        onSuccess: () => {
-          history.push(generatePath(servicesCounselingRoutes.MOVE_VIEW_PATH, { moveCode }));
+      submitHandler(
+        { shipment: updateMTOShipmentPayload },
+        {
+          onSuccess: () => {
+            history.push(generatePath(servicesCounselingRoutes.MOVE_VIEW_PATH, { moveCode }));
+          },
         },
-      });
+      );
     }
     // Edit a MTO Shipment as TOO
     else {
-      submitHandler(updateMTOShipmentPayload, {
-        onSuccess: () => {
-=======
-      submitHandler({ shipment: { body, normalize: false } })
-        .then(() => {
-          history.push(moveDetailsPath);
-        })
-        .catch(() => {
-          setErrorMessage(`A server error occurred adding the shipment`);
-        });
-    } else if (isForServicesCounseling) {
-      // routing and error handling handled in parent components
-      submitHandler({ shipment: updateMTOShipmentPayload });
-    } else {
-      submitHandler({ shipment: updateMTOShipmentPayload })
-        .then(() => {
->>>>>>> 95f12bd0
-          history.push(moveDetailsPath);
+      submitHandler(
+        { shipment: updateMTOShipmentPayload },
+        {
+          onSuccess: () => {
+            history.push(moveDetailsPath);
+          },
+          onError: () => {
+            setErrorMessage('A server error occurred editing the shipment details');
+          },
         },
-        onError: () => {
-          setErrorMessage('A server error occurred editing the shipment details');
-        },
-      });
+      );
     }
   };
 
