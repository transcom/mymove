--- conflicted
+++ resolved
@@ -16,8 +16,11 @@
 import { DatePickerInput, DropdownInput } from 'components/form/fields';
 import { Form } from 'components/form/Form';
 import ShipmentAccountingCodes from 'components/Office/ShipmentAccountingCodes/ShipmentAccountingCodes';
+import ShipmentCustomerSIT from 'components/Office/ShipmentCustomerSIT/ShipmentCustomerSIT';
 import ShipmentFormRemarks from 'components/Office/ShipmentFormRemarks/ShipmentFormRemarks';
+import ShipmentIncentiveAdvance from 'components/Office/ShipmentIncentiveAdvance/ShipmentIncentiveAdvance';
 import ShipmentVendor from 'components/Office/ShipmentVendor/ShipmentVendor';
+import ShipmentWeight from 'components/Office/ShipmentWeight/ShipmentWeight';
 import ShipmentWeightInput from 'components/Office/ShipmentWeightInput/ShipmentWeightInput';
 import StorageFacilityAddress from 'components/Office/StorageFacilityAddress/StorageFacilityAddress';
 import StorageFacilityInfo from 'components/Office/StorageFacilityInfo/StorageFacilityInfo';
@@ -31,31 +34,16 @@
 import formStyles from 'styles/form.module.scss';
 import { AccountingCodesShape } from 'types/accountingCodes';
 import { AddressShape, SimpleAddressShape } from 'types/address';
-<<<<<<< HEAD
-import { HhgShipmentShape, MtoShipmentShape } from 'types/customerShapes';
+import { MatchShape } from 'types/officeShapes';
+import { ShipmentShape } from 'types/shipment';
 import {
   formatMtoShipmentForAPI,
   formatMtoShipmentForDisplay,
   formatPpmShipmentForAPI,
   formatPpmShipmentForDisplay,
 } from 'utils/formatMtoShipment';
-=======
->>>>>>> 50753d5b
-import { MatchShape } from 'types/officeShapes';
-import { ShipmentShape } from 'types/shipment';
-import { formatMtoShipmentForAPI, formatMtoShipmentForDisplay } from 'utils/formatMtoShipment';
 import { formatWeight, dropdownInputOptions } from 'utils/formatters';
 import { validateDate } from 'utils/validation';
-<<<<<<< HEAD
-import { deleteShipment } from 'services/ghcApi';
-import { officeRoles, roleTypes } from 'constants/userRoles';
-import ShipmentFormRemarks from 'components/Office/ShipmentFormRemarks/ShipmentFormRemarks';
-import ShipmentVendor from 'components/Office/ShipmentVendor/ShipmentVendor';
-import ShipmentCustomerSIT from 'components/Office/ShipmentCustomerSIT/ShipmentCustomerSIT';
-import ShipmentIncentiveAdvance from 'components/Office/ShipmentIncentiveAdvance/ShipmentIncentiveAdvance';
-import ShipmentWeight from 'components/Office/ShipmentWeight/ShipmentWeight';
-=======
->>>>>>> 50753d5b
 
 const ShipmentForm = ({
   match,
@@ -500,7 +488,6 @@
                   </SectionWrapper>
                 )}
 
-<<<<<<< HEAD
                 {isPPM && !isAdvancePage && <ShipmentCustomerSIT />}
 
                 {isPPM && !isAdvancePage && (
@@ -514,18 +501,11 @@
                 {(!isPPM || (isPPM && isAdvancePage)) && (
                   <ShipmentFormRemarks
                     userRole={userRole}
+                    shipmentType={shipmentType}
                     customerRemarks={mtoShipment.customerRemarks}
                     counselorRemarks={mtoShipment.counselorRemarks}
                   />
                 )}
-=======
-                <ShipmentFormRemarks
-                  userRole={userRole}
-                  shipmentType={shipmentType}
-                  customerRemarks={mtoShipment.customerRemarks}
-                  counselorRemarks={mtoShipment.counselorRemarks}
-                />
->>>>>>> 50753d5b
 
                 {showAccountingCodes && (
                   <ShipmentAccountingCodes
