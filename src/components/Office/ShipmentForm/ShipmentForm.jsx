--- conflicted
+++ resolved
@@ -60,11 +60,8 @@
 import { formatWeight, dropdownInputOptions } from 'utils/formatters';
 import { validateDate } from 'utils/validation';
 import { isBooleanFlagEnabled } from 'utils/featureFlags';
-<<<<<<< HEAD
-=======
 import { dateSelectionWeekendHolidayCheck } from 'utils/calendar';
 import { datePickerFormat, formatDate } from 'shared/dates';
->>>>>>> 1f96840f
 
 const ShipmentForm = (props) => {
   const {
@@ -797,49 +794,6 @@
                                 onChange={handleUseCurrentResidenceChange}
                                 id="useCurrentResidenceCheckbox"
                               />
-<<<<<<< HEAD
-                            </div>
-                          </FormGroup>
-                          {hasSecondaryPickup === 'yes' && (
-                            <>
-                              <AddressFields name="secondaryPickup.address" />
-                              {isTertiaryAddressEnabled && (
-                                <>
-                                  <h4>Third pickup location</h4>
-                                  <FormGroup>
-                                    <p>Do you want movers to pick up any belongings from a third address?</p>
-                                    <div className={formStyles.radioGroup}>
-                                      <Field
-                                        as={Radio}
-                                        id="has-tertiary-pickup"
-                                        data-testid="has-tertiary-pickup"
-                                        label="Yes"
-                                        name="hasTertiaryPickup"
-                                        value="yes"
-                                        title="Yes, I have a third pickup location"
-                                        checked={hasTertiaryPickup === 'yes'}
-                                      />
-                                      <Field
-                                        as={Radio}
-                                        id="no-tertiary-pickup"
-                                        data-testid="no-tertiary-pickup"
-                                        label="No"
-                                        name="hasTertiaryPickup"
-                                        value="no"
-                                        title="No, I do not have a third pickup location"
-                                        checked={hasTertiaryPickup !== 'yes'}
-                                      />
-                                    </div>
-                                  </FormGroup>
-                                  {hasTertiaryPickup === 'yes' && <AddressFields name="tertiaryPickup.address" />}
-                                </>
-                              )}
-                            </>
-                          )}
-                        </>
-                      )}
-                    />
-=======
                               {fields}
                               <h4>Second pickup location</h4>
                               <FormGroup>
@@ -906,7 +860,6 @@
                             </>
                           )}
                         />
->>>>>>> 1f96840f
 
                         <ContactInfoFields
                           name="pickup.agent"
