--- conflicted
+++ resolved
@@ -1401,12 +1401,8 @@
                       />
                       <AddressFields
                         name="destination.address"
-<<<<<<< HEAD
-                        legend="Destination Address"
+                        legend="Delivery Address"
                         address1LabelHint="Optional"
-=======
-                        legend="Delivery Address"
->>>>>>> ce8f37ea
                         render={(fields) => (
                           <>
                             {fields}
