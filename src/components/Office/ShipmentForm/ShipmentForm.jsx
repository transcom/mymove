--- conflicted
+++ resolved
@@ -76,14 +76,9 @@
 import { validateDate } from 'utils/validation';
 import { isBooleanFlagEnabled } from 'utils/featureFlags';
 import { dateSelectionWeekendHolidayCheck } from 'utils/calendar';
-<<<<<<< HEAD
 import { datePickerFormat, formatDate, formatDateWithUTC } from 'shared/dates';
-import { isPreceedingAddressComplete } from 'shared/utils';
-=======
-import { datePickerFormat, formatDate } from 'shared/dates';
 import { isPreceedingAddressComplete, isPreceedingAddressPPMPrimaryDestinationComplete } from 'shared/utils';
 import { handleAddressToggleChange, blankAddress } from 'utils/shipments';
->>>>>>> 624835b2
 
 const ShipmentForm = (props) => {
   const {
