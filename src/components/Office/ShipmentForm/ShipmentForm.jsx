--- conflicted
+++ resolved
@@ -791,7 +791,6 @@
                     </Fieldset>
 
                     {isNTSR ? (
-<<<<<<< HEAD
                       <>
                         {deliveryAddressUpdateRequested && (
                           <Alert type="error" slim className={styles.deliveryAddressUpdateAlert} id="delivery-location">
@@ -809,84 +808,6 @@
                               to proceed.
                             </span>
                           </Alert>
-=======
-                      <Fieldset legend="Delivery location">
-                        <AddressFields
-                          name="delivery.address"
-                          render={(fields) => {
-                            return fields;
-                          }}
-                        />
-                        <h4>Second delivery location</h4>
-                        <FormGroup>
-                          <p>Do you want the movers to deliver any belongings to a second address?</p>
-                          <div className={formStyles.radioGroup}>
-                            <Field
-                              as={Radio}
-                              data-testid="has-secondary-delivery"
-                              id="has-secondary-delivery"
-                              label="Yes"
-                              name="hasSecondaryDelivery"
-                              value="yes"
-                              title="Yes, I have a second destination location"
-                              checked={hasSecondaryDelivery === 'yes'}
-                            />
-                            <Field
-                              as={Radio}
-                              data-testid="no-secondary-delivery"
-                              id="no-secondary-delivery"
-                              label="No"
-                              name="hasSecondaryDelivery"
-                              value="no"
-                              title="No, I do not have a second destination location"
-                              checked={hasSecondaryDelivery !== 'yes'}
-                            />
-                          </div>
-                        </FormGroup>
-                        {hasSecondaryDelivery === 'yes' && (
-                          <>
-                            <AddressFields name="secondaryDelivery.address" />
-                            {isTertiaryAddressEnabled && (
-                              <>
-                                <h4>Third delivery location</h4>
-                                <FormGroup>
-                                  <p>Do you want the movers to deliver any belongings from a third address?</p>
-                                  <div className={formStyles.radioGroup}>
-                                    <Field
-                                      as={Radio}
-                                      id="has-tertiary-delivery"
-                                      data-testid="has-tertiary-delivery"
-                                      label="Yes"
-                                      name="hasTertiaryDelivery"
-                                      value="yes"
-                                      title="Yes, I have a third delivery location"
-                                      checked={hasTertiaryDelivery === 'yes'}
-                                    />
-                                    <Field
-                                      as={Radio}
-                                      id="no-tertiary-delivery"
-                                      data-testid="no-tertiary-delivery"
-                                      label="No"
-                                      name="hasTertiaryDelivery"
-                                      value="no"
-                                      title="No, I do not have a third delivery location"
-                                      checked={hasTertiaryDelivery !== 'yes'}
-                                    />
-                                  </div>
-                                </FormGroup>
-                                {hasTertiaryDelivery === 'yes' && <AddressFields name="tertiaryDelivery.address" />}
-                              </>
-                            )}
-                          </>
-                        )}
-                        {displayDestinationType && (
-                          <DropdownInput
-                            label="Destination type"
-                            name="destinationType"
-                            options={shipmentDestinationAddressOptions}
-                            id="destinationType"
-                          />
->>>>>>> 8da5135b
                         )}
                         <Fieldset
                           legend="Delivery location"
@@ -899,6 +820,68 @@
                               return fields;
                             }}
                           />
+                          <h4>Second delivery location</h4>
+                          <FormGroup>
+                            <p>Do you want the movers to deliver any belongings to a second address?</p>
+                            <div className={formStyles.radioGroup}>
+                              <Field
+                                as={Radio}
+                                data-testid="has-secondary-delivery"
+                                id="has-secondary-delivery"
+                                label="Yes"
+                                name="hasSecondaryDelivery"
+                                value="yes"
+                                title="Yes, I have a second destination location"
+                                checked={hasSecondaryDelivery === 'yes'}
+                              />
+                              <Field
+                                as={Radio}
+                                data-testid="no-secondary-delivery"
+                                id="no-secondary-delivery"
+                                label="No"
+                                name="hasSecondaryDelivery"
+                                value="no"
+                                title="No, I do not have a second destination location"
+                                checked={hasSecondaryDelivery !== 'yes'}
+                              />
+                            </div>
+                          </FormGroup>
+                          {hasSecondaryDelivery === 'yes' && (
+                            <>
+                              <AddressFields name="secondaryDelivery.address" />
+                              {isTertiaryAddressEnabled && (
+                                <>
+                                  <h4>Third delivery location</h4>
+                                  <FormGroup>
+                                    <p>Do you want the movers to deliver any belongings from a third address?</p>
+                                    <div className={formStyles.radioGroup}>
+                                      <Field
+                                        as={Radio}
+                                        id="has-tertiary-delivery"
+                                        data-testid="has-tertiary-delivery"
+                                        label="Yes"
+                                        name="hasTertiaryDelivery"
+                                        value="yes"
+                                        title="Yes, I have a third delivery location"
+                                        checked={hasTertiaryDelivery === 'yes'}
+                                      />
+                                      <Field
+                                        as={Radio}
+                                        id="no-tertiary-delivery"
+                                        data-testid="no-tertiary-delivery"
+                                        label="No"
+                                        name="hasTertiaryDelivery"
+                                        value="no"
+                                        title="No, I do not have a third delivery location"
+                                        checked={hasTertiaryDelivery !== 'yes'}
+                                      />
+                                    </div>
+                                  </FormGroup>
+                                  {hasTertiaryDelivery === 'yes' && <AddressFields name="tertiaryDelivery.address" />}
+                                </>
+                              )}
+                            </>
+                          )}
                           {displayDestinationType && (
                             <DropdownInput
                               label="Destination type"
