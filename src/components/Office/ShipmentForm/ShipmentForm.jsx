import React, { useEffect, useState } from 'react';
import { arrayOf, bool, func, number, shape, string, oneOf } from 'prop-types';
import { Field, Formik } from 'formik';
import { generatePath, useNavigate, useParams, Link } from 'react-router-dom';
import { useQueryClient, useMutation } from '@tanstack/react-query';
import { Alert, Button, Checkbox, Fieldset, FormGroup, Radio, Label, Tag } from '@trussworks/react-uswds';
import classNames from 'classnames';
import { FontAwesomeIcon } from '@fortawesome/react-fontawesome';

import getShipmentOptions from '../../Customer/MtoShipmentForm/getShipmentOptions';
import { CloseoutOfficeInput } from '../../form/fields/CloseoutOfficeInput';

import ppmShipmentSchema from './ppmShipmentSchema';
import styles from './ShipmentForm.module.scss';
import MobileHomeShipmentForm from './MobileHomeShipmentForm/MobileHomeShipmentForm';
import mobileHomeShipmentSchema from './MobileHomeShipmentForm/mobileHomeShipmentSchema';
import BoatShipmentForm from './BoatShipmentForm/BoatShipmentForm';
import boatShipmentSchema from './BoatShipmentForm/boatShipmentSchema';

import ppmStyles from 'components/Customer/PPM/PPM.module.scss';
import SERVICE_MEMBER_AGENCIES from 'content/serviceMemberAgencies';
import SITCostDetails from 'components/Office/SITCostDetails/SITCostDetails';
import Hint from 'components/Hint/index';
import ConnectedDestructiveShipmentConfirmationModal from 'components/ConfirmationModals/DestructiveShipmentConfirmationModal';
import ConnectedShipmentAddressUpdateReviewRequestModal from 'components/Office/ShipmentAddressUpdateReviewRequestModal/ShipmentAddressUpdateReviewRequestModal';
import SectionWrapper from 'components/Customer/SectionWrapper';
import { AddressFields } from 'components/form/AddressFields/AddressFields';
import { ContactInfoFields } from 'components/form/ContactInfoFields/ContactInfoFields';
import { DatePickerInput, DropdownInput } from 'components/form/fields';
import { Form } from 'components/form/Form';
import NotificationScrollToTop from 'components/NotificationScrollToTop';
import ShipmentAccountingCodes from 'components/Office/ShipmentAccountingCodes/ShipmentAccountingCodes';
import ShipmentCustomerSIT from 'components/Office/ShipmentCustomerSIT/ShipmentCustomerSIT';
import ShipmentFormRemarks from 'components/Office/ShipmentFormRemarks/ShipmentFormRemarks';
import ShipmentIncentiveAdvance from 'components/Office/ShipmentIncentiveAdvance/ShipmentIncentiveAdvance';
import ShipmentVendor from 'components/Office/ShipmentVendor/ShipmentVendor';
import ShipmentWeight from 'components/Office/ShipmentWeight/ShipmentWeight';
import ShipmentWeightInput from 'components/Office/ShipmentWeightInput/ShipmentWeightInput';
import StorageFacilityAddress from 'components/Office/StorageFacilityAddress/StorageFacilityAddress';
import StorageFacilityInfo from 'components/Office/StorageFacilityInfo/StorageFacilityInfo';
import ShipmentTag from 'components/ShipmentTag/ShipmentTag';
import { MOVES, MTO_SHIPMENTS } from 'constants/queryKeys';
import { servicesCounselingRoutes, tooRoutes } from 'constants/routes';
import { ADDRESS_UPDATE_STATUS, shipmentDestinationTypes } from 'constants/shipments';
import { officeRoles, roleTypes } from 'constants/userRoles';
import {
  deleteShipment,
  reviewShipmentAddressUpdate,
  updateMoveCloseoutOffice,
  dateSelectionIsWeekendHoliday,
} from 'services/ghcApi';
import { SHIPMENT_OPTIONS, SHIPMENT_TYPES, technicalHelpDeskURL } from 'shared/constants';
import formStyles from 'styles/form.module.scss';
import { AccountingCodesShape } from 'types/accountingCodes';
import { AddressShape, SimpleAddressShape } from 'types/address';
import { ShipmentShape } from 'types/shipment';
import { TransportationOfficeShape } from 'types/transportationOffice';
import {
  formatMtoShipmentForAPI,
  formatMtoShipmentForDisplay,
  formatPpmShipmentForAPI,
  formatPpmShipmentForDisplay,
  formatMobileHomeShipmentForDisplay,
  formatMobileHomeShipmentForAPI,
  formatBoatShipmentForDisplay,
  formatBoatShipmentForAPI,
} from 'utils/formatMtoShipment';
import { formatWeight, dropdownInputOptions } from 'utils/formatters';
import { validateDate } from 'utils/validation';
import { isBooleanFlagEnabled } from 'utils/featureFlags';
import { dateSelectionWeekendHolidayCheck } from 'utils/calendar';
import { datePickerFormat, formatDate } from 'shared/dates';

const ShipmentForm = (props) => {
  const {
    newDutyLocationAddress,
    shipmentType,
    isCreatePage,
    isForServicesCounseling,
    mtoShipment,
    submitHandler,
    onUpdate,
    mtoShipments,
    serviceMember,
    currentResidence,
    moveTaskOrderID,
    TACs,
    SACs,
    userRole,
    displayDestinationType,
    isAdvancePage,
    move,
  } = props;

  const [estimatedWeightValue, setEstimatedWeightValue] = useState(mtoShipment?.ppmShipment?.estimatedWeight || 0);

  const updateEstimatedWeightValue = (value) => {
    setEstimatedWeightValue(value);
  };

  const { moveCode } = useParams();
  const navigate = useNavigate();

  const [datesErrorMessage, setDatesErrorMessage] = useState(null);
  const [errorMessage, setErrorMessage] = useState(null);
  const [errorCode, setErrorCode] = useState(null);
  const [successMessage, setSuccessMessage] = useState(null);
  const [shipmentAddressUpdateReviewErrorMessage, setShipmentAddressUpdateReviewErrorMessage] = useState(null);

  const [isCancelModalVisible, setIsCancelModalVisible] = useState(false);
  const [isAddressChangeModalOpen, setIsAddressChangeModalOpen] = useState(false);

  const [isTertiaryAddressEnabled, setIsTertiaryAddressEnabled] = useState(false);
  useEffect(() => {
    const fetchData = async () => {
      setIsTertiaryAddressEnabled(await isBooleanFlagEnabled('third_address_available'));
    };
    fetchData();
  }, []);

  const shipments = mtoShipments;

  const [isRequestedPickupDateAlertVisible, setIsRequestedPickupDateAlertVisible] = useState(false);
  const [isRequestedDeliveryDateAlertVisible, setIsRequestedDeliveryDateAlertVisible] = useState(false);
  const [requestedPickupDateAlertMessage, setRequestedPickupDateAlertMessage] = useState('');
  const [requestedDeliveryDateAlertMessage, setRequestedDeliveryDateAlertMessage] = useState('');
  const DEFAULT_COUNTRY_CODE = 'US';

  const queryClient = useQueryClient();
  const { mutate: mutateMTOShipmentStatus } = useMutation(deleteShipment, {
    onSuccess: (_, variables) => {
      const updatedMTOShipment = mtoShipment;
      // Update mtoShipments with our updated status and set query data to match
      shipments[mtoShipments.findIndex((shipment) => shipment.id === updatedMTOShipment.id)] = updatedMTOShipment;
      queryClient.setQueryData([MTO_SHIPMENTS, updatedMTOShipment.moveTaskOrderID, false], mtoShipments);
      // InvalidateQuery tells other components using this data that they need to re-fetch
      // This allows the requestCancellation button to update immediately
      queryClient.invalidateQueries([MTO_SHIPMENTS, variables.moveTaskOrderID]);

      // go back
      navigate(-1);
    },
    onError: (error) => {
      const errorMsg = error?.response?.body;
      setErrorMessage(errorMsg);
    },
  });

  const { mutate: mutateMoveCloseoutOffice } = useMutation(updateMoveCloseoutOffice, {
    onSuccess: () => {
      queryClient.invalidateQueries([MOVES, moveCode]);
    },
  });

  const { mutate: mutateShipmentAddressUpdateReview } = useMutation(reviewShipmentAddressUpdate, {
    onSuccess: (_, { successCallback }) => {
      setSuccessMessage('Changes sent to contractor.');
      setShipmentAddressUpdateReviewErrorMessage(null);
      setIsAddressChangeModalOpen(false);
      // After successfully updating, re-fetch MTO Shipments to get the shipment's updated address change request status
      queryClient
        .invalidateQueries([MTO_SHIPMENTS, moveTaskOrderID])
        .then(() => queryClient.refetchQueries([MTO_SHIPMENTS, moveTaskOrderID]));
      successCallback();
    },
    onError: () => {
      setSuccessMessage(null);
      setShipmentAddressUpdateReviewErrorMessage(
        'Something went wrong, and your changes were not saved. Please refresh the page and try again.',
      );
    },
  });

  const getShipmentNumber = () => {
    // TODO - this is not supported by IE11, shipment number should be calculable from Redux anyways
    // we should fix this also b/c it doesn't display correctly in storybook
    const { search } = window.location;
    const params = new URLSearchParams(search);
    const shipmentNumber = params.get('shipmentNumber');
    return shipmentNumber;
  };

  const handleDeleteShipment = (shipmentID) => {
    mutateMTOShipmentStatus({
      shipmentID,
    });
  };

  const handleSetError = (error, defaultError) => {
    if (error?.response?.body?.message !== null && error?.response?.body?.message !== undefined) {
      if (error?.statusCode !== null && error?.statusCode !== undefined) {
        setErrorCode(error.statusCode);
      }
      setErrorMessage(`${error?.response?.body?.message}`);
    } else {
      setErrorMessage(defaultError);
    }
  };

  const handleSubmitShipmentAddressUpdateReview = async (
    shipmentID,
    shipmentETag,
    status,
    officeRemarks,
    successCallback,
  ) => {
    mutateShipmentAddressUpdateReview({
      shipmentID,
      ifMatchETag: shipmentETag,
      body: {
        status,
        officeRemarks,
      },
      successCallback,
    });
  };

  const handleShowCancellationModal = () => {
    setIsCancelModalVisible(true);
  };

  // onload validate pickup date
  useEffect(() => {
    const onErrorHandler = (e) => {
      const { response } = e;
      setDatesErrorMessage(response?.body?.detail);
    };
    dateSelectionWeekendHolidayCheck(
      dateSelectionIsWeekendHoliday,
      DEFAULT_COUNTRY_CODE,
      new Date(mtoShipment.requestedPickupDate),
      'Requested pickup date',
      setRequestedPickupDateAlertMessage,
      setIsRequestedPickupDateAlertVisible,
      onErrorHandler,
    );
  }, [mtoShipment.requestedPickupDate]);

  // onload validate delivery date
  useEffect(() => {
    const onErrorHandler = (e) => {
      const { response } = e;
      setDatesErrorMessage(response?.body?.detail);
    };
    dateSelectionWeekendHolidayCheck(
      dateSelectionIsWeekendHoliday,
      DEFAULT_COUNTRY_CODE,
      new Date(mtoShipment.requestedDeliveryDate),
      'Requested delivery date',
      setRequestedDeliveryDateAlertMessage,
      setIsRequestedDeliveryDateAlertVisible,
      onErrorHandler,
    );
  }, [mtoShipment.requestedDeliveryDate]);

  const successMessageAlertControl = (
    <Button type="button" onClick={() => setSuccessMessage(null)} unstyled>
      <FontAwesomeIcon icon="times" className={styles.alertClose} />
    </Button>
  );

  const deliveryAddressUpdateRequested = mtoShipment?.deliveryAddressUpdate?.status === ADDRESS_UPDATE_STATUS.REQUESTED;

  const isHHG = shipmentType === SHIPMENT_OPTIONS.HHG;
  const isNTS = shipmentType === SHIPMENT_OPTIONS.NTS;
  const isNTSR = shipmentType === SHIPMENT_OPTIONS.NTSR;
  const isPPM = shipmentType === SHIPMENT_OPTIONS.PPM;
  const isMobileHome = shipmentType === SHIPMENT_OPTIONS.MOBILE_HOME;
  const isBoat =
    shipmentType === SHIPMENT_OPTIONS.BOAT ||
    shipmentType === SHIPMENT_TYPES.BOAT_HAUL_AWAY ||
    shipmentType === SHIPMENT_TYPES.BOAT_TOW_AWAY;

  const showAccountingCodes = isNTS || isNTSR;

  const isTOO = userRole === roleTypes.TOO;
  const isServiceCounselor = userRole === roleTypes.SERVICES_COUNSELOR;
  const showCloseoutOffice =
    (isServiceCounselor || isTOO) &&
    isPPM &&
    (serviceMember.agency === SERVICE_MEMBER_AGENCIES.ARMY ||
      serviceMember.agency === SERVICE_MEMBER_AGENCIES.AIR_FORCE ||
      serviceMember.agency === SERVICE_MEMBER_AGENCIES.SPACE_FORCE);

  const shipmentDestinationAddressOptions = dropdownInputOptions(shipmentDestinationTypes);

  const shipmentNumber = isHHG ? getShipmentNumber() : null;
  let initialValues = {};
  if (isPPM) {
    initialValues = formatPpmShipmentForDisplay(
      isCreatePage
        ? { closeoutOffice: move.closeoutOffice }
        : {
            counselorRemarks: mtoShipment.counselorRemarks,
            ppmShipment: mtoShipment.ppmShipment,
            closeoutOffice: move.closeoutOffice,
          },
    );
    if (isCreatePage && serviceMember?.grade === 'CIVILIAN_EMPLOYEE')
      initialValues.isActualExpenseReimbursement = 'true';
  } else if (isMobileHome) {
    const hhgInitialValues = formatMtoShipmentForDisplay(
      isCreatePage ? { userRole } : { userRole, shipmentType, agents: mtoShipment.mtoAgents, ...mtoShipment },
    );
    initialValues = formatMobileHomeShipmentForDisplay(mtoShipment?.mobileHomeShipment, hhgInitialValues);
  } else if (isBoat) {
    const hhgInitialValues = formatMtoShipmentForDisplay(
      isCreatePage ? { userRole } : { userRole, shipmentType, agents: mtoShipment.mtoAgents, ...mtoShipment },
    );
    initialValues = formatBoatShipmentForDisplay(mtoShipment?.boatShipment, hhgInitialValues);
  } else {
    initialValues = formatMtoShipmentForDisplay(
      isCreatePage
        ? { userRole, shipmentType }
        : { userRole, shipmentType, agents: mtoShipment.mtoAgents, ...mtoShipment },
    );
  }

  let showDeliveryFields;
  let showPickupFields;
  let schema;

  if (isPPM) {
    schema = ppmShipmentSchema({
      estimatedIncentive: initialValues.estimatedIncentive || 0,
      weightAllotment: serviceMember.weightAllotment,
      advanceAmountRequested: mtoShipment.ppmShipment?.advanceAmountRequested,
      hasRequestedAdvance: mtoShipment.ppmShipment?.hasRequestedAdvance,
      isAdvancePage,
      showCloseoutOffice,
      sitEstimatedWeightMax: estimatedWeightValue || 0,
    });
  } else if (isMobileHome) {
    schema = mobileHomeShipmentSchema();
    showDeliveryFields = true;
    showPickupFields = true;
  } else if (isBoat) {
    schema = boatShipmentSchema();
    showDeliveryFields = true;
    showPickupFields = true;
  } else {
    const shipmentOptions = getShipmentOptions(shipmentType, userRole);

    showDeliveryFields = shipmentOptions.showDeliveryFields;
    showPickupFields = shipmentOptions.showPickupFields;
    schema = shipmentOptions.schema;
  }

  const optionalLabel = <span className={formStyles.optional}>Optional</span>;

  const moveDetailsPath = isTOO
    ? generatePath(tooRoutes.BASE_MOVE_VIEW_PATH, { moveCode })
    : generatePath(servicesCounselingRoutes.BASE_MOVE_VIEW_PATH, { moveCode });
  const editOrdersPath = isTOO
    ? generatePath(tooRoutes.BASE_ORDERS_EDIT_PATH, { moveCode })
    : generatePath(servicesCounselingRoutes.BASE_ORDERS_EDIT_PATH, { moveCode });

  const submitMTOShipment = (formValues, actions) => {
    //* PPM Shipment *//
    if (isPPM) {
      const ppmShipmentBody = formatPpmShipmentForAPI(formValues);

      // Allow blank values to be entered into Pro Gear input fields
      if (
        ppmShipmentBody.ppmShipment.hasProGear &&
        ppmShipmentBody.ppmShipment.spouseProGearWeight >= 0 &&
        ppmShipmentBody.ppmShipment.proGearWeight === undefined
      ) {
        ppmShipmentBody.ppmShipment.proGearWeight = 0;
      }
      if (ppmShipmentBody.ppmShipment.hasProGear && ppmShipmentBody.ppmShipment.spouseProGearWeight === undefined) {
        ppmShipmentBody.ppmShipment.spouseProGearWeight = 0;
      }

      // Add a PPM shipment
      if (isCreatePage) {
        const body = { ...ppmShipmentBody, moveTaskOrderID };
        submitHandler(
          { body, normalize: false },
          {
            onSuccess: (newMTOShipment) => {
              const moveViewPath = generatePath(tooRoutes.BASE_MOVE_VIEW_PATH, { moveCode });
              const currentPath = isTOO
                ? generatePath(tooRoutes.BASE_SHIPMENT_EDIT_PATH, {
                    moveCode,
                    shipmentId: newMTOShipment.id,
                  })
                : generatePath(servicesCounselingRoutes.BASE_SHIPMENT_EDIT_PATH, {
                    moveCode,
                    shipmentId: newMTOShipment.id,
                  });
              const advancePath = generatePath(servicesCounselingRoutes.BASE_SHIPMENT_ADVANCE_PATH, {
                moveCode,
                shipmentId: newMTOShipment.id,
              });
              if (formValues.closeoutOffice.id) {
                mutateMoveCloseoutOffice(
                  {
                    locator: moveCode,
                    ifMatchETag: move.eTag,
                    body: { closeoutOfficeId: formValues.closeoutOffice.id },
                  },
                  {
                    onSuccess: () => {
                      actions.setSubmitting(false);
                      navigate(currentPath, { replace: true });
                      if (isTOO) {
                        navigate(moveViewPath);
                      } else {
                        navigate(advancePath);
                      }
                      setErrorMessage(null);
                      onUpdate('success');
                    },
                    onError: (error) => {
                      actions.setSubmitting(false);
                      handleSetError(error, `Something went wrong, and your changes were not saved. Please try again.`);
                    },
                  },
                );
              } else {
                navigate(currentPath, { replace: true });
                if (isTOO) {
                  navigate(moveViewPath);
                } else {
                  navigate(advancePath);
                }
              }
            },
            onError: (error) => {
              actions.setSubmitting(false);
              handleSetError(error, `Something went wrong, and your changes were not saved. Please try again.`);
            },
          },
        );
        return;
      }
      // Edit a PPM Shipment
      const updatePPMPayload = {
        moveTaskOrderID,
        shipmentID: mtoShipment.id,
        ifMatchETag: mtoShipment.eTag,
        normalize: false,
        body: ppmShipmentBody,
        locator: move.locator,
        moveETag: move.eTag,
      };

      const tooAdvancePath = generatePath(tooRoutes.BASE_SHIPMENT_ADVANCE_PATH_TOO, {
        moveCode,
        shipmentId: mtoShipment.id,
      });
      const advancePath = generatePath(servicesCounselingRoutes.BASE_SHIPMENT_ADVANCE_PATH, {
        moveCode,
        shipmentId: mtoShipment.id,
      });
      const SCMoveViewPath = generatePath(servicesCounselingRoutes.BASE_MOVE_VIEW_PATH, { moveCode });
      const tooMoveViewPath = generatePath(tooRoutes.BASE_MOVE_VIEW_PATH, { moveCode });

      submitHandler(updatePPMPayload, {
        onSuccess: () => {
          if (!isAdvancePage && formValues.closeoutOffice.id) {
            // If we are on the first page and a closeout office is a part of the form, we must be an SC editing a
            // PPM shipment, so we should update the closeout office and redirect to the advance page upon success.
            mutateMoveCloseoutOffice(
              {
                locator: moveCode,
                ifMatchETag: move.eTag,
                body: { closeoutOfficeId: formValues.closeoutOffice.id },
              },
              {
                onSuccess: () => {
                  actions.setSubmitting(false);
                  setErrorMessage(null);
                  navigate(advancePath);
                  onUpdate('success');
                },
                onError: (error) => {
                  actions.setSubmitting(false);
                  handleSetError(error, `Something went wrong, and your changes were not saved. Please try again.`);
                },
              },
            );
          } else if (!isAdvancePage && isServiceCounselor) {
            // If we are on the first page, and we are an SC with no closeout office present, we should redirect
            // to the advance page.
            actions.setSubmitting(false);
            navigate(advancePath);
            onUpdate('success');
          } else if (isServiceCounselor) {
            // If we are on the second page as an SC, we submit and redirect to the SC move view path.
            navigate(SCMoveViewPath);
            onUpdate('success');
          } else if (!isAdvancePage && isTOO) {
            actions.setSubmitting(false);
            navigate(tooMoveViewPath);
            onUpdate('success');
          } else {
            navigate(tooAdvancePath);
            onUpdate('success');
          }
        },
        onError: (error) => {
          actions.setSubmitting(false);
          handleSetError(error, `Something went wrong, and your changes were not saved. Please try again.`);
        },
      });
      return;
    }

    //* MTO Shipments *//

    const {
      pickup,
      hasDeliveryAddress,
      delivery,
      customerRemarks,
      counselorRemarks,
      hasSecondaryDelivery,
      hasSecondaryPickup,
      secondaryPickup,
      secondaryDelivery,
      hasTertiaryDelivery,
      hasTertiaryPickup,
      tertiaryPickup,
      tertiaryDelivery,
      ntsRecordedWeight,
      tacType,
      sacType,
      serviceOrderNumber,
      storageFacility,
      usesExternalVendor,
      destinationType,
    } = formValues;

    const deliveryDetails = delivery;
    if (hasDeliveryAddress === 'no' && shipmentType !== SHIPMENT_OPTIONS.NTSR) {
      delete deliveryDetails.address;
    }

    let nullableTacType = tacType;
    let nullableSacType = sacType;
    if (showAccountingCodes && !isCreatePage) {
      nullableTacType = typeof tacType === 'undefined' ? '' : tacType;
      nullableSacType = typeof sacType === 'undefined' ? '' : sacType;
    }

    let pendingMtoShipment = formatMtoShipmentForAPI({
      shipmentType,
      moveCode,
      customerRemarks,
      counselorRemarks,
      pickup,
      delivery: deliveryDetails,
      ntsRecordedWeight,
      tacType: nullableTacType,
      sacType: nullableSacType,
      serviceOrderNumber,
      storageFacility,
      usesExternalVendor,
      destinationType,
      hasSecondaryPickup: hasSecondaryPickup === 'yes',
      secondaryPickup: hasSecondaryPickup === 'yes' ? secondaryPickup : {},
      hasSecondaryDelivery: hasSecondaryDelivery === 'yes',
      secondaryDelivery: hasSecondaryDelivery === 'yes' ? secondaryDelivery : {},
      hasTertiaryPickup: hasTertiaryPickup === 'yes',
      tertiaryPickup: hasTertiaryPickup === 'yes' ? tertiaryPickup : {},
      hasTertiaryDelivery: hasTertiaryDelivery === 'yes',
      tertiaryDelivery: hasTertiaryDelivery === 'yes' ? tertiaryDelivery : {},
    });

    // Mobile Home Shipment
    if (isMobileHome) {
      const mobileHomeShipmentBody = formatMobileHomeShipmentForAPI(formValues);
      pendingMtoShipment = {
        ...pendingMtoShipment,
        ...mobileHomeShipmentBody,
      };
    }

    // Boat Shipment
    if (isBoat) {
      const boatShipmentBody = formatBoatShipmentForAPI(formValues);
      pendingMtoShipment = {
        ...pendingMtoShipment,
        ...boatShipmentBody,
      };
    }

    const updateMTOShipmentPayload = {
      moveTaskOrderID,
      shipmentID: mtoShipment.id,
      ifMatchETag: mtoShipment.eTag,
      normalize: false,
      body: pendingMtoShipment,
    };

    // Add a MTO Shipment
    if (isCreatePage) {
      const body = { ...pendingMtoShipment, moveTaskOrderID };
      submitHandler(
        { body, normalize: false },
        {
          onSuccess: () => {
            navigate(moveDetailsPath);
          },
          onError: (error) => {
            handleSetError(error, `Something went wrong, and your changes were not saved. Please try again.`);
          },
        },
      );
    }
    // Edit MTO as Service Counselor
    else if (isForServicesCounseling) {
      // error handling handled in parent components
      submitHandler(updateMTOShipmentPayload, {
        onSuccess: () => {
          navigate(moveDetailsPath);
          onUpdate('success');
        },
        onError: (error) => {
          handleSetError(error, `Something went wrong, and your changes were not saved. Please try again.`);
        },
      });
    }
    // Edit a MTO Shipment as TOO
    else {
      submitHandler(updateMTOShipmentPayload, {
        onSuccess: () => {
          navigate(moveDetailsPath);
        },
        onError: (error) => {
          handleSetError(error, `Something went wrong, and your changes were not saved. Please try again.`);
        },
      });
    }
  };

  return (
    <Formik
      initialValues={initialValues}
      validateOnMount
      validateOnBlur
      validateOnChange
      validationSchema={schema}
      onSubmit={submitMTOShipment}
    >
      {({
        values,
        isValid,
        isSubmitting,
        setValues,
        handleSubmit,
        errors,
        touched,
        setFieldTouched,
        setFieldError,
        validateForm,
      }) => {
        const {
          hasSecondaryDestination,
          hasTertiaryDestination,
          hasDeliveryAddress,
          hasSecondaryPickup,
          hasSecondaryDelivery,
          hasTertiaryPickup,
          hasTertiaryDelivery,
          isActualExpenseReimbursement,
        } = values;

        const lengthHasError = !!(
          (touched.lengthFeet && errors.lengthFeet === 'Required') ||
          (touched.lengthInches && errors.lengthFeet === 'Required')
        );
        const widthHasError = !!(
          (touched.widthFeet && errors.widthFeet === 'Required') ||
          (touched.widthInches && errors.widthFeet === 'Required')
        );
        const heightHasError = !!(
          (touched.heightFeet && errors.heightFeet === 'Required') ||
          (touched.heightInches && errors.heightFeet === 'Required')
        );
        const dimensionError = !!(
          (touched.lengthFeet && errors.lengthFeet?.includes('Dimensions')) ||
          (touched.lengthInches && errors.lengthFeet?.includes('Dimensions'))
        );
        if (touched.lengthInches && !touched.lengthFeet) {
          setFieldTouched('lengthFeet', true);
        }
        if (touched.widthInches && !touched.widthFeet) {
          setFieldTouched('widthFeet', true);
        }
        if (touched.heightInches && !touched.heightFeet) {
          setFieldTouched('heightFeet', true);
        }
        // manually turn off 'required' error when page loads if field is empty.
        if (values.year === null && !touched.year && errors.year === 'Required') {
          setFieldError('year', null);
        }

        const handleUseCurrentResidenceChange = (e) => {
          const { checked } = e.target;
          if (checked) {
            // use current residence
            setValues({
              ...values,
              pickup: {
                ...values.pickup,
                address: currentResidence,
              },
            });
          } else {
            // Revert address
            setValues({
              ...values,
              pickup: {
                ...values.pickup,
                address: {
                  streetAddress1: '',
                  streetAddress2: '',
                  streetAddress3: '',
                  city: '',
                  state: '',
                  postalCode: '',
                },
              },
            });
          }
        };

        const handlePickupDateChange = (e) => {
          setValues({
            ...values,
            pickup: {
              ...values.pickup,
              requestedDate: formatDate(e, datePickerFormat),
            },
          });
          const onErrorHandler = (errResponse) => {
            const { response } = errResponse;
            setDatesErrorMessage(response?.body?.detail);
          };
          dateSelectionWeekendHolidayCheck(
            dateSelectionIsWeekendHoliday,
            DEFAULT_COUNTRY_CODE,
            new Date(e),
            'Requested pickup date',
            setRequestedPickupDateAlertMessage,
            setIsRequestedPickupDateAlertVisible,
            onErrorHandler,
          );
        };

        const handleDeliveryDateChange = (e) => {
          setValues({
            ...values,
            delivery: {
              ...values.delivery,
              requestedDate: formatDate(e, datePickerFormat),
            },
          });
          const onErrorHandler = (errResponse) => {
            const { response } = errResponse;
            setErrorMessage(response?.body?.detail);
          };
          dateSelectionWeekendHolidayCheck(
            dateSelectionIsWeekendHoliday,
            DEFAULT_COUNTRY_CODE,
            new Date(e),
            'Requested delivery date',
            setRequestedDeliveryDateAlertMessage,
            setIsRequestedDeliveryDateAlertVisible,
            onErrorHandler,
          );
        };

        return (
          <>
            <ConnectedDestructiveShipmentConfirmationModal
              isOpen={isCancelModalVisible}
              shipmentID={mtoShipment.id}
              onClose={setIsCancelModalVisible}
              onSubmit={handleDeleteShipment}
            />
            <ConnectedShipmentAddressUpdateReviewRequestModal
              isOpen={isAddressChangeModalOpen}
              onClose={() => setIsAddressChangeModalOpen(false)}
              shipment={mtoShipment}
              onSubmit={async (shipmentID, shipmentETag, status, officeRemarks) => {
                const successCallback = () => {
                  if (status === ADDRESS_UPDATE_STATUS.APPROVED) {
                    setValues({
                      ...values,
                      delivery: {
                        ...values.delivery,
                        address: mtoShipment.deliveryAddressUpdate.newAddress,
                      },
                    });
                  }
                };
                await handleSubmitShipmentAddressUpdateReview(
                  shipmentID,
                  shipmentETag,
                  status,
                  officeRemarks,
                  successCallback,
                );
              }}
              errorMessage={shipmentAddressUpdateReviewErrorMessage}
              setErrorMessage={setShipmentAddressUpdateReviewErrorMessage}
            />
            <NotificationScrollToTop dependency={datesErrorMessage} />
            {datesErrorMessage && (
              <Alert data-testid="datesErrorMessage" type="error" headingLevel="h4" heading="An error occurred">
                {datesErrorMessage}
              </Alert>
            )}
            <NotificationScrollToTop dependency={errorMessage} />
            {errorMessage && (
              <Alert data-testid="errorMessage" type="error" headingLevel="h4" heading="An error occurred">
                {errorCode === 400 ? (
                  <p>
                    {errorMessage} If the error persists, please try again later, or contact the&nbsp;
                    <Link to={technicalHelpDeskURL} target="_blank" rel="noreferrer">
                      Technical Help Desk
                    </Link>
                    .
                  </p>
                ) : (
                  <p>{errorMessage}</p>
                )}
              </Alert>
            )}
            <NotificationScrollToTop dependency={successMessage} />
            {successMessage && (
              <Alert type="success" cta={successMessageAlertControl}>
                {successMessage}
              </Alert>
            )}
            {isTOO && mtoShipment.usesExternalVendor && (
              <Alert headingLevel="h4" type="warning">
                The GHC prime contractor is not handling the shipment. Information will not be automatically shared with
                the movers handling it.
              </Alert>
            )}
            {deliveryAddressUpdateRequested && (
              <Alert type="error" className={styles.alert}>
                Request needs review. <a href="#delivery-location">See delivery location to proceed.</a>
              </Alert>
            )}

            <div className={styles.ShipmentForm}>
              <div className={styles.headerWrapper}>
                <div>
                  <ShipmentTag shipmentType={shipmentType} shipmentNumber={shipmentNumber} />
                  {isActualExpenseReimbursement === 'true' && (
                    <Tag className={styles.tagInfo} data-testid="actualExpenseReimbursementTag">
                      Actual Expense Reimbursement
                    </Tag>
                  )}

                  <h1>{isCreatePage ? 'Add' : 'Edit'} shipment details</h1>
                </div>
                {!isCreatePage && mtoShipment?.status !== 'APPROVED' && (
                  <Button
                    type="button"
                    onClick={() => {
                      handleShowCancellationModal();
                    }}
                    unstyled
                  >
                    Delete shipment
                  </Button>
                )}
              </div>

              <SectionWrapper className={styles.weightAllowance}>
                <p>
                  <strong>Weight allowance: </strong>
                  {formatWeight(serviceMember.weightAllotment.totalWeightSelf)}
                </p>
              </SectionWrapper>

              <Form className={formStyles.form}>
                {isTOO && !isHHG && !isPPM && !isBoat && !isMobileHome && <ShipmentVendor />}

                {isNTSR && <ShipmentWeightInput userRole={userRole} />}

                {isMobileHome && (
                  <MobileHomeShipmentForm
                    lengthHasError={lengthHasError}
                    widthHasError={widthHasError}
                    heightHasError={heightHasError}
                    values={values}
                    setFieldTouched={setFieldTouched}
                    setFieldError={setFieldError}
                    validateForm={validateForm}
                    dimensionError={dimensionError}
                  />
                )}

                {isBoat && (
                  <BoatShipmentForm
                    lengthHasError={lengthHasError}
                    widthHasError={widthHasError}
                    heightHasError={heightHasError}
                    values={values}
                    setFieldTouched={setFieldTouched}
                    setFieldError={setFieldError}
                    validateForm={validateForm}
                    dimensionError={dimensionError}
                  />
                )}

                {showPickupFields && (
                  <SectionWrapper className={formStyles.formSection}>
                    <h2 className={styles.SectionHeaderExtraSpacing}>Pickup details</h2>
                    <Fieldset>
                      {isRequestedPickupDateAlertVisible && (
                        <Alert type="warning" aria-live="polite" headingLevel="h4">
                          {requestedPickupDateAlertMessage}
                        </Alert>
                      )}
                      <DatePickerInput
                        name="pickup.requestedDate"
                        label="Requested pickup date"
                        id="requestedPickupDate"
                        validate={validateDate}
                        onChange={handlePickupDateChange}
                      />
                    </Fieldset>
                    {!isNTSR && (
                      <>
                        <AddressFields
                          name="pickup.address"
                          legend="Pickup location"
                          render={(fields) => (
                            <>
                              <p>What address are the movers picking up from?</p>
                              <Checkbox
                                data-testid="useCurrentResidence"
                                label="Use current address"
                                name="useCurrentResidence"
                                onChange={handleUseCurrentResidenceChange}
                                id="useCurrentResidenceCheckbox"
                              />
                              {fields}
                              <h4>Second pickup location</h4>
                              <FormGroup>
                                <p>Do you want movers to pick up any belongings from a second address?</p>
                                <div className={formStyles.radioGroup}>
                                  <Field
                                    as={Radio}
                                    id="has-secondary-pickup"
                                    data-testid="has-secondary-pickup"
                                    label="Yes"
                                    name="hasSecondaryPickup"
                                    value="yes"
                                    title="Yes, I have a second pickup location"
                                    checked={hasSecondaryPickup === 'yes'}
                                  />
                                  <Field
                                    as={Radio}
                                    id="no-secondary-pickup"
                                    data-testid="no-secondary-pickup"
                                    label="No"
                                    name="hasSecondaryPickup"
                                    value="no"
                                    title="No, I do not have a second pickup location"
                                    checked={hasSecondaryPickup !== 'yes'}
                                  />
                                </div>
                              </FormGroup>
                              {hasSecondaryPickup === 'yes' && (
                                <>
                                  <AddressFields name="secondaryPickup.address" />
                                  {isTertiaryAddressEnabled && (
                                    <>
                                      <h4>Third pickup location</h4>
                                      <FormGroup>
                                        <p>Do you want movers to pick up any belongings from a third address?</p>
                                        <div className={formStyles.radioGroup}>
                                          <Field
                                            as={Radio}
                                            id="has-tertiary-pickup"
                                            data-testid="has-tertiary-pickup"
                                            label="Yes"
                                            name="hasTertiaryPickup"
                                            value="yes"
                                            title="Yes, I have a third pickup location"
                                            checked={hasTertiaryPickup === 'yes'}
                                          />
                                          <Field
                                            as={Radio}
                                            id="no-tertiary-pickup"
                                            data-testid="no-tertiary-pickup"
                                            label="No"
                                            name="hasTertiaryPickup"
                                            value="no"
                                            title="No, I do not have a third pickup location"
                                            checked={hasTertiaryPickup !== 'yes'}
                                          />
                                        </div>
                                      </FormGroup>
                                      {hasTertiaryPickup === 'yes' && <AddressFields name="tertiaryPickup.address" />}
                                    </>
                                  )}
                                </>
                              )}
                            </>
                          )}
                        />

                        <ContactInfoFields
                          name="pickup.agent"
                          legend={<div className={formStyles.legendContent}>Releasing agent {optionalLabel}</div>}
                          render={(fields) => {
                            return fields;
                          }}
                        />
                      </>
                    )}
                  </SectionWrapper>
                )}

                {isTOO && (isNTS || isNTSR) && (
                  <>
                    <StorageFacilityInfo userRole={userRole} />
                    <StorageFacilityAddress />
                  </>
                )}

                {isServiceCounselor && isNTSR && (
                  <>
                    <StorageFacilityInfo userRole={userRole} />
                    <StorageFacilityAddress />
                  </>
                )}

                {showDeliveryFields && (
                  <SectionWrapper className={formStyles.formSection}>
                    <h2 className={styles.SectionHeaderExtraSpacing}>Delivery details</h2>
                    <Fieldset>
                      {isRequestedDeliveryDateAlertVisible && (
                        <Alert type="warning" aria-live="polite" headingLevel="h4">
                          {requestedDeliveryDateAlertMessage}
                        </Alert>
                      )}
                      <DatePickerInput
                        name="delivery.requestedDate"
                        label="Requested delivery date"
                        id="requestedDeliveryDate"
                        validate={validateDate}
                        onChange={handleDeliveryDateChange}
                      />
                    </Fieldset>
                    {isNTSR && (
                      <>
                        {deliveryAddressUpdateRequested && (
                          <Alert type="error" slim className={styles.deliveryAddressUpdateAlert} id="delivery-location">
                            <span className={styles.deliveryAddressUpdateAlertContent}>
                              Pending delivery location change request needs review.{' '}
                              <Button
                                className={styles.reviewRequestLink}
                                type="button"
                                unstyled
                                onClick={() => setIsAddressChangeModalOpen(true)}
                                disabled={false}
                              >
                                Review request
                              </Button>{' '}
                              to proceed.
                            </span>
                          </Alert>
                        )}
                        <Fieldset
                          legend="Delivery location"
                          disabled={deliveryAddressUpdateRequested}
                          className={classNames('usa-legend', styles.mockLegend)}
                        >
                          <AddressFields
                            name="delivery.address"
                            render={(fields) => {
                              return fields;
                            }}
                          />
                          <h4>Second delivery location</h4>
                          <FormGroup>
                            <p>Do you want the movers to deliver any belongings to a second address?</p>
                            <div className={formStyles.radioGroup}>
                              <Field
                                as={Radio}
                                data-testid="has-secondary-delivery"
                                id="has-secondary-delivery"
                                label="Yes"
                                name="hasSecondaryDelivery"
                                value="yes"
                                title="Yes, I have a second destination location"
                                checked={hasSecondaryDelivery === 'yes'}
                              />
                              <Field
                                as={Radio}
                                data-testid="no-secondary-delivery"
                                id="no-secondary-delivery"
                                label="No"
                                name="hasSecondaryDelivery"
                                value="no"
                                title="No, I do not have a second destination location"
                                checked={hasSecondaryDelivery !== 'yes'}
                              />
                            </div>
                          </FormGroup>
                          {hasSecondaryDelivery === 'yes' && (
                            <>
                              <AddressFields name="secondaryDelivery.address" />
                              {isTertiaryAddressEnabled && (
                                <>
                                  <h4>Third delivery location</h4>
                                  <FormGroup>
                                    <p>Do you want the movers to deliver any belongings from a third address?</p>
                                    <div className={formStyles.radioGroup}>
                                      <Field
                                        as={Radio}
                                        id="has-tertiary-delivery"
                                        data-testid="has-tertiary-delivery"
                                        label="Yes"
                                        name="hasTertiaryDelivery"
                                        value="yes"
                                        title="Yes, I have a third delivery location"
                                        checked={hasTertiaryDelivery === 'yes'}
                                      />
                                      <Field
                                        as={Radio}
                                        id="no-tertiary-delivery"
                                        data-testid="no-tertiary-delivery"
                                        label="No"
                                        name="hasTertiaryDelivery"
                                        value="no"
                                        title="No, I do not have a third delivery location"
                                        checked={hasTertiaryDelivery !== 'yes'}
                                      />
                                    </div>
                                  </FormGroup>
                                  {hasTertiaryDelivery === 'yes' && <AddressFields name="tertiaryDelivery.address" />}
                                </>
                              )}
                            </>
                          )}
                          {displayDestinationType && (
                            <DropdownInput
                              label="Destination type"
                              name="destinationType"
                              options={shipmentDestinationAddressOptions}
                              id="destinationType"
                            />
                          )}
                        </Fieldset>

                        <ContactInfoFields
                          name="delivery.agent"
                          legend={<div className={formStyles.legendContent}>Receiving agent {optionalLabel}</div>}
                          render={(fields) => {
                            return fields;
                          }}
                        />
                      </>
                    )}
                    {!isNTS && !isNTSR && (
                      <>
                        <p className={classNames('usa-legend', styles.mockLegend)} id="delivery-location">
                          Delivery location
                        </p>
                        {deliveryAddressUpdateRequested && (
                          <Alert type="error" slim className={styles.deliveryAddressUpdateAlert}>
                            <span className={styles.deliveryAddressUpdateAlertContent}>
                              Pending delivery location change request needs review.{' '}
                              <Button
                                className={styles.reviewRequestLink}
                                type="button"
                                unstyled
                                onClick={() => setIsAddressChangeModalOpen(true)}
                                disabled={false}
                              >
                                Review request
                              </Button>{' '}
                              to proceed.
                            </span>
                          </Alert>
                        )}
                        <Fieldset
                          legendStyle="srOnly"
                          legend="Delivery location"
                          disabled={deliveryAddressUpdateRequested}
                        >
                          <FormGroup>
                            <p>Does the customer know their delivery address yet?</p>
                            <div className={formStyles.radioGroup}>
                              <Field
                                as={Radio}
                                id="has-delivery-address"
                                label="Yes"
                                name="hasDeliveryAddress"
                                value="yes"
                                title="Yes, I know my delivery address"
                                checked={hasDeliveryAddress === 'yes'}
                              />
                              <Field
                                as={Radio}
                                id="no-delivery-address"
                                label="No"
                                name="hasDeliveryAddress"
                                value="no"
                                title="No, I do not know my delivery address"
                                checked={hasDeliveryAddress === 'no'}
                              />
                            </div>
                          </FormGroup>
                          {hasDeliveryAddress === 'yes' ? (
                            <AddressFields
                              name="delivery.address"
                              render={(fields) => (
                                <>
                                  {fields}
                                  {displayDestinationType && (
                                    <DropdownInput
                                      label="Destination type"
                                      name="destinationType"
                                      options={shipmentDestinationAddressOptions}
                                      id="destinationType"
                                    />
                                  )}
                                  <h4>Second delivery location</h4>
                                  <FormGroup>
                                    <p>Do you want the movers to deliver any belongings to a second address?</p>
                                    <div className={formStyles.radioGroup}>
                                      <Field
                                        as={Radio}
                                        data-testid="has-secondary-delivery"
                                        id="has-secondary-delivery"
                                        label="Yes"
                                        name="hasSecondaryDelivery"
                                        value="yes"
                                        title="Yes, I have a second destination location"
                                        checked={hasSecondaryDelivery === 'yes'}
                                      />
                                      <Field
                                        as={Radio}
                                        data-testid="no-secondary-delivery"
                                        id="no-secondary-delivery"
                                        label="No"
                                        name="hasSecondaryDelivery"
                                        value="no"
                                        title="No, I do not have a second destination location"
                                        checked={hasSecondaryDelivery !== 'yes'}
                                      />
                                    </div>
                                  </FormGroup>
                                  {hasSecondaryDelivery === 'yes' && (
                                    <>
                                      <AddressFields name="secondaryDelivery.address" />
                                      {isTertiaryAddressEnabled && (
                                        <>
                                          <h4>Third delivery location</h4>
                                          <FormGroup>
                                            <p>
                                              Do you want the movers to deliver any belongings from a third address?
                                            </p>
                                            <div className={formStyles.radioGroup}>
                                              <Field
                                                as={Radio}
                                                id="has-tertiary-delivery"
                                                data-testid="has-tertiary-delivery"
                                                label="Yes"
                                                name="hasTertiaryDelivery"
                                                value="yes"
                                                title="Yes, I have a third delivery location"
                                                checked={hasTertiaryDelivery === 'yes'}
                                              />
                                              <Field
                                                as={Radio}
                                                id="no-tertiary-delivery"
                                                data-testid="no-tertiary-delivery"
                                                label="No"
                                                name="hasTertiaryDelivery"
                                                value="no"
                                                title="No, I do not have a third delivery location"
                                                checked={hasTertiaryDelivery !== 'yes'}
                                              />
                                            </div>
                                          </FormGroup>
                                          {hasTertiaryDelivery === 'yes' && (
                                            <AddressFields name="tertiaryDelivery.address" />
                                          )}
                                        </>
                                      )}
                                    </>
                                  )}
                                </>
                              )}
                            />
                          ) : (
                            <div>
                              <p>
                                We can use the zip of their{' '}
                                {displayDestinationType ? 'HOR, HOS or PLEAD:' : 'new duty location:'}
                                <br />
                                <strong>
                                  {newDutyLocationAddress.city}, {newDutyLocationAddress.state}{' '}
                                  {newDutyLocationAddress.postalCode}{' '}
                                </strong>
                              </p>
                              {displayDestinationType && (
                                <DropdownInput
                                  label="Destination type"
                                  name="destinationType"
                                  options={shipmentDestinationAddressOptions}
                                  id="destinationType"
                                />
                              )}
                            </div>
                          )}
                        </Fieldset>

                        <ContactInfoFields
                          name="delivery.agent"
                          legend={<div className={formStyles.legendContent}>Receiving agent {optionalLabel}</div>}
                          render={(fields) => {
                            return fields;
                          }}
                        />
                      </>
                    )}
                  </SectionWrapper>
                )}

                {isPPM && !isAdvancePage && (
                  <>
                    {isServiceCounselor && (
                      <SectionWrapper className={classNames(ppmStyles.sectionWrapper, formStyles.formSection)}>
                        <h2>Actual Expense Reimbursement</h2>
                        <FormGroup>
                          <Label className={styles.Label} htmlFor="isActualExpenseReimbursement">
                            Is this PPM an Actual Expense Reimbursement?
                          </Label>
                          <Field
                            as={Radio}
                            id="isActualExpenseReimbursementYes"
                            label="Yes"
                            name="isActualExpenseReimbursement"
                            value="true"
                            title="Yes"
                            checked={isActualExpenseReimbursement === 'true'}
                            disabled={serviceMember?.grade === 'CIVILIAN_EMPLOYEE'}
                            className={styles.buttonGroup}
                            data-testid="isActualExpenseReimbursementYes"
                          />
                          <Field
                            as={Radio}
                            id="isActualExpenseReimbursementNo"
                            label="No"
                            name="isActualExpenseReimbursement"
                            value="false"
                            title="No"
                            checked={isActualExpenseReimbursement !== 'true'}
                            disabled={serviceMember?.grade === 'CIVILIAN_EMPLOYEE'}
                            className={styles.buttonGroup}
                            data-testid="isActualExpenseReimbursementNo"
                          />
                        </FormGroup>
                      </SectionWrapper>
                    )}
                    <SectionWrapper className={classNames(ppmStyles.sectionWrapper, formStyles.formSection)}>
                      <h2>Departure date</h2>
                      <DatePickerInput name="expectedDepartureDate" label="Planned Departure Date" />
                      <Hint className={ppmStyles.hint}>
                        Enter the first day you expect to move things. It&apos;s OK if the actual date is different. We
                        will ask for your actual departure date when you document and complete your PPM.
                      </Hint>
                    </SectionWrapper>
                    <SectionWrapper className={classNames(ppmStyles.sectionWrapper, formStyles.formSection)}>
                      <AddressFields
                        name="pickup.address"
                        legend="Pickup Address"
                        render={(fields) => (
                          <>
                            <p>What address are you moving from?</p>
                            <Checkbox
                              data-testid="useCurrentResidence"
                              label="Use Current Address"
                              name="useCurrentResidence"
                              onChange={handleUseCurrentResidenceChange}
                              id="useCurrentResidenceCheckbox"
                            />
                            {fields}
                            <h4>Second pickup address</h4>
                            <FormGroup>
                              <p>
                                Will you move any belongings from a second address? (Must be near the pickup address.
                                Subject to approval.)
                              </p>
                              <div className={formStyles.radioGroup}>
                                <Field
                                  as={Radio}
                                  id="has-secondary-pickup"
                                  data-testid="has-secondary-pickup"
                                  label="Yes"
                                  name="hasSecondaryPickup"
                                  value="true"
                                  title="Yes, there is a second pickup location"
                                  checked={hasSecondaryPickup === 'true'}
                                />
                                <Field
                                  as={Radio}
                                  id="no-secondary-pickup"
                                  data-testid="no-secondary-pickup"
                                  label="No"
                                  name="hasSecondaryPickup"
                                  value="false"
                                  title="No, there is not a second pickup location"
                                  checked={hasSecondaryPickup !== 'true'}
                                />
                              </div>
                            </FormGroup>
                            {hasSecondaryPickup === 'true' && (
                              <>
                                <AddressFields name="secondaryPickup.address" />
                                {isTertiaryAddressEnabled && (
                                  <>
                                    <h4>Third pickup address</h4>
                                    <FormGroup>
                                      <p>
                                        Will you move any belongings from a third address? (Must be near the pickup
                                        address. Subject to approval.)
                                      </p>
                                      <div className={formStyles.radioGroup}>
                                        <Field
                                          as={Radio}
                                          id="has-tertiary-pickup"
                                          data-testid="has-tertiary-pickup"
                                          label="Yes"
                                          name="hasTertiaryPickup"
                                          value="true"
                                          title="Yes, there is a third pickup location"
                                          checked={hasTertiaryPickup === 'true'}
                                        />
                                        <Field
                                          as={Radio}
                                          id="no-tertiary-pickup"
                                          data-testid="no-tertiary-pickup"
                                          label="No"
                                          name="hasTertiaryPickup"
                                          value="false"
                                          title="No, there is not a third pickup location"
                                          checked={hasTertiaryPickup !== 'true'}
                                        />
                                      </div>
                                    </FormGroup>
                                    {hasTertiaryPickup === 'true' && <AddressFields name="tertiaryPickup.address" />}
                                  </>
                                )}
                              </>
                            )}
                          </>
                        )}
                      />
                      <AddressFields
                        name="destination.address"
<<<<<<< HEAD
                        legend="Destination Address"
=======
                        legend="Delivery Address"
>>>>>>> 26bd63fb
                        address1LabelHint="Optional"
                        render={(fields) => (
                          <>
                            {fields}
                            <h4>Second delivery address</h4>
                            <FormGroup>
                              <p>
                                Will you move any belongings to a second address? (Must be near the delivery address.
                                Subject to approval.)
                              </p>
                              <div className={formStyles.radioGroup}>
                                <Field
                                  as={Radio}
                                  data-testid="has-secondary-destination"
                                  id="has-secondary-destination"
                                  label="Yes"
                                  name="hasSecondaryDestination"
                                  value="true"
                                  title="Yes, there is a second destination location"
                                  checked={hasSecondaryDestination === 'true'}
                                />
                                <Field
                                  as={Radio}
                                  data-testid="no-secondary-destination"
                                  id="no-secondary-destination"
                                  label="No"
                                  name="hasSecondaryDestination"
                                  value="false"
                                  title="No, there is not a second destination location"
                                  checked={hasSecondaryDestination !== 'true'}
                                />
                              </div>
                            </FormGroup>
                            {hasSecondaryDestination === 'true' && (
                              <>
                                <AddressFields name="secondaryDestination.address" />
                                {isTertiaryAddressEnabled && (
                                  <>
                                    <h4>Third delivery address</h4>
                                    <FormGroup>
                                      <p>
                                        Will you move any belongings to a third address? (Must be near the delivery
                                        address. Subject to approval.)
                                      </p>
                                      <div className={formStyles.radioGroup}>
                                        <Field
                                          as={Radio}
                                          id="has-tertiary-destination"
                                          data-testid="has-tertiary-destination"
                                          label="Yes"
                                          name="hasTertiaryDestination"
                                          value="true"
                                          title="Yes, I have a third delivery location"
                                          checked={hasTertiaryDestination === 'true'}
                                        />
                                        <Field
                                          as={Radio}
                                          id="no-tertiary-destination"
                                          data-testid="no-tertiary-destination"
                                          label="No"
                                          name="hasTertiaryDestination"
                                          value="false"
                                          title="No, I do not have a third delivery location"
                                          checked={hasTertiaryDestination !== 'true'}
                                        />
                                      </div>
                                    </FormGroup>
                                    {hasTertiaryDestination === 'true' && (
                                      <AddressFields name="tertiaryDestination.address" />
                                    )}
                                  </>
                                )}
                              </>
                            )}
                          </>
                        )}
                      />
                    </SectionWrapper>
                    {showCloseoutOffice && (
                      <SectionWrapper>
                        <h2>Closeout office</h2>
                        <CloseoutOfficeInput
                          hint="If there is more than one PPM for this move, the closeout office will be the same for all your PPMs."
                          name="closeoutOffice"
                          placeholder="Start typing a closeout location..."
                          label="Closeout location"
                          displayAddress
                        />
                      </SectionWrapper>
                    )}
                    <ShipmentCustomerSIT
                      sitEstimatedWeight={mtoShipment.ppmShipment?.sitEstimatedWeight}
                      sitEstimatedEntryDate={mtoShipment.ppmShipment?.sitEstimatedEntryDate}
                      sitEstimatedDepartureDate={mtoShipment.ppmShipment?.sitEstimatedDepartureDate}
                    />
                    <ShipmentWeight
                      authorizedWeight={serviceMember.weightAllotment.totalWeightSelf.toString()}
                      onEstimatedWeightChange={updateEstimatedWeightValue}
                    />
                  </>
                )}

                {isPPM && isAdvancePage && isServiceCounselor && mtoShipment.ppmShipment?.sitExpected && (
                  <SITCostDetails
                    cost={mtoShipment.ppmShipment?.sitEstimatedCost}
                    weight={mtoShipment.ppmShipment?.sitEstimatedWeight}
                    sitLocation={mtoShipment.ppmShipment?.sitLocation}
                    originZip={mtoShipment.ppmShipment?.pickupAddress.postalCode}
                    destinationZip={mtoShipment.ppmShipment?.destinationAddress.postalCode}
                    departureDate={mtoShipment.ppmShipment?.sitEstimatedDepartureDate}
                    entryDate={mtoShipment.ppmShipment?.sitEstimatedEntryDate}
                  />
                )}

                {isPPM && isAdvancePage && (
                  <ShipmentIncentiveAdvance
                    values={values}
                    estimatedIncentive={mtoShipment.ppmShipment?.estimatedIncentive}
                    advanceAmountRequested={mtoShipment.ppmShipment?.advanceAmountRequested}
                  />
                )}

                {(!isPPM || (isPPM && isAdvancePage)) && (
                  <ShipmentFormRemarks
                    userRole={userRole}
                    shipmentType={shipmentType}
                    customerRemarks={mtoShipment.customerRemarks}
                    counselorRemarks={mtoShipment.counselorRemarks}
                    showHint={false}
                    error={
                      errors.counselorRemarks &&
                      (values.advanceRequested !== mtoShipment.ppmShipment?.hasRequestedAdvance ||
                        values.advance !== mtoShipment.ppmShipment?.advanceAmountRequested)
                    }
                  />
                )}

                {showAccountingCodes && (
                  <ShipmentAccountingCodes
                    TACs={TACs}
                    SACs={SACs}
                    onEditCodesClick={() => navigate(editOrdersPath)}
                    optional={isServiceCounselor}
                  />
                )}

                <div className={`${formStyles.formActions} ${styles.buttonGroup}`}>
                  {!isPPM && (
                    <Button
                      data-testid="submitForm"
                      disabled={isSubmitting || !isValid}
                      type="submit"
                      onClick={handleSubmit}
                    >
                      Save
                    </Button>
                  )}
                  <Button
                    type="button"
                    secondary
                    onClick={() => {
                      navigate(moveDetailsPath);
                    }}
                  >
                    Cancel
                  </Button>
                  {isPPM && (
                    <Button
                      data-testid="submitForm"
                      disabled={isSubmitting || !isValid}
                      type="submit"
                      onClick={handleSubmit}
                    >
                      Save and Continue
                    </Button>
                  )}
                </div>
              </Form>
            </div>
          </>
        );
      }}
    </Formik>
  );
};

ShipmentForm.propTypes = {
  submitHandler: func.isRequired,
  onUpdate: func,
  isCreatePage: bool,
  isForServicesCounseling: bool,
  currentResidence: AddressShape.isRequired,
  newDutyLocationAddress: SimpleAddressShape,
  shipmentType: string.isRequired,
  mtoShipment: ShipmentShape,
  moveTaskOrderID: string.isRequired,
  mtoShipments: arrayOf(ShipmentShape).isRequired,
  serviceMember: shape({
    weightAllotment: shape({
      totalWeightSelf: number,
    }),
    agency: string.isRequired,
  }).isRequired,
  TACs: AccountingCodesShape,
  SACs: AccountingCodesShape,
  userRole: oneOf(officeRoles).isRequired,
  displayDestinationType: bool,
  isAdvancePage: bool,
  move: shape({
    eTag: string,
    id: string,
    closeoutOffice: TransportationOfficeShape,
  }),
};

ShipmentForm.defaultProps = {
  isCreatePage: false,
  isForServicesCounseling: false,
  onUpdate: () => {},
  newDutyLocationAddress: {
    city: '',
    state: '',
    postalCode: '',
  },
  mtoShipment: ShipmentShape,
  TACs: {},
  SACs: {},
  displayDestinationType: false,
  isAdvancePage: false,
  move: {},
};

export default ShipmentForm;<|MERGE_RESOLUTION|>--- conflicted
+++ resolved
@@ -1465,11 +1465,7 @@
                       />
                       <AddressFields
                         name="destination.address"
-<<<<<<< HEAD
-                        legend="Destination Address"
-=======
                         legend="Delivery Address"
->>>>>>> 26bd63fb
                         address1LabelHint="Optional"
                         render={(fields) => (
                           <>
