--- conflicted
+++ resolved
@@ -78,11 +78,7 @@
 import { dateSelectionWeekendHolidayCheck } from 'utils/calendar';
 import { datePickerFormat, formatDate } from 'shared/dates';
 import { isPreceedingAddressComplete, isPreceedingAddressPPMPrimaryDestinationComplete } from 'shared/utils';
-<<<<<<< HEAD
-import { handleAddressToggleChange } from 'utils/shipments';
-=======
 import { handleAddressToggleChange, blankAddress } from 'utils/shipments';
->>>>>>> 53acf8a7
 
 const ShipmentForm = (props) => {
   const {
