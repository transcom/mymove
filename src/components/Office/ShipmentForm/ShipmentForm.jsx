import React, { useEffect, useState } from 'react';
import { arrayOf, bool, func, number, shape, string, oneOf } from 'prop-types';
import { Field, Formik } from 'formik';
import { generatePath, useNavigate, useParams, Link } from 'react-router-dom';
import { useQueryClient, useMutation } from '@tanstack/react-query';
import { Alert, Button, Checkbox, Fieldset, FormGroup, Radio, Label, Tag } from '@trussworks/react-uswds';
import classNames from 'classnames';
import { FontAwesomeIcon } from '@fortawesome/react-fontawesome';

import getShipmentOptions from '../../Customer/MtoShipmentForm/getShipmentOptions';
import { CloseoutOfficeInput } from '../../form/fields/CloseoutOfficeInput';

import ppmShipmentSchema from './ppmShipmentSchema';
import styles from './ShipmentForm.module.scss';
import MobileHomeShipmentForm from './MobileHomeShipmentForm/MobileHomeShipmentForm';
import mobileHomeShipmentSchema from './MobileHomeShipmentForm/mobileHomeShipmentSchema';
import BoatShipmentForm from './BoatShipmentForm/BoatShipmentForm';
import boatShipmentSchema from './BoatShipmentForm/boatShipmentSchema';

import ppmStyles from 'components/Customer/PPM/PPM.module.scss';
import SERVICE_MEMBER_AGENCIES from 'content/serviceMemberAgencies';
import SITCostDetails from 'components/Office/SITCostDetails/SITCostDetails';
import Hint from 'components/Hint/index';
import ConnectedDestructiveShipmentConfirmationModal from 'components/ConfirmationModals/DestructiveShipmentConfirmationModal';
import ConnectedShipmentAddressUpdateReviewRequestModal from 'components/Office/ShipmentAddressUpdateReviewRequestModal/ShipmentAddressUpdateReviewRequestModal';
import SectionWrapper from 'components/Customer/SectionWrapper';
import { AddressFields } from 'components/form/AddressFields/AddressFields';
import { ContactInfoFields } from 'components/form/ContactInfoFields/ContactInfoFields';
import { DatePickerInput, DropdownInput } from 'components/form/fields';
import { Form } from 'components/form/Form';
import NotificationScrollToTop from 'components/NotificationScrollToTop';
import ShipmentAccountingCodes from 'components/Office/ShipmentAccountingCodes/ShipmentAccountingCodes';
import ShipmentCustomerSIT from 'components/Office/ShipmentCustomerSIT/ShipmentCustomerSIT';
import ShipmentFormRemarks from 'components/Office/ShipmentFormRemarks/ShipmentFormRemarks';
import ShipmentIncentiveAdvance from 'components/Office/ShipmentIncentiveAdvance/ShipmentIncentiveAdvance';
import ShipmentVendor from 'components/Office/ShipmentVendor/ShipmentVendor';
import ShipmentWeight from 'components/Office/ShipmentWeight/ShipmentWeight';
import ShipmentWeightInput from 'components/Office/ShipmentWeightInput/ShipmentWeightInput';
import StorageFacilityAddress from 'components/Office/StorageFacilityAddress/StorageFacilityAddress';
import StorageFacilityInfo from 'components/Office/StorageFacilityInfo/StorageFacilityInfo';
import ShipmentTag from 'components/ShipmentTag/ShipmentTag';
import { MOVES, MTO_SHIPMENTS } from 'constants/queryKeys';
import { servicesCounselingRoutes, tooRoutes } from 'constants/routes';
import { ADDRESS_UPDATE_STATUS, shipmentDestinationTypes } from 'constants/shipments';
import { officeRoles, roleTypes } from 'constants/userRoles';
import {
  deleteShipment,
  reviewShipmentAddressUpdate,
  updateMoveCloseoutOffice,
  dateSelectionIsWeekendHoliday,
} from 'services/ghcApi';
import {
  FEATURE_FLAG_KEYS,
  getPPMTypeLabel,
  PPM_TYPES,
  SHIPMENT_OPTIONS,
  SHIPMENT_TYPES,
  technicalHelpDeskURL,
} from 'shared/constants';
import formStyles from 'styles/form.module.scss';
import { AccountingCodesShape } from 'types/accountingCodes';
import { AddressShape, SimpleAddressShape } from 'types/address';
import { ShipmentShape } from 'types/shipment';
import { TransportationOfficeShape } from 'types/transportationOffice';
import {
  formatMtoShipmentForAPI,
  formatMtoShipmentForDisplay,
  formatPpmShipmentForAPI,
  formatPpmShipmentForDisplay,
  formatMobileHomeShipmentForDisplay,
  formatMobileHomeShipmentForAPI,
  formatBoatShipmentForDisplay,
  formatBoatShipmentForAPI,
} from 'utils/formatMtoShipment';
import { formatWeight, dropdownInputOptions } from 'utils/formatters';
import { validateDate } from 'utils/validation';
import { isBooleanFlagEnabled } from 'utils/featureFlags';
import { dateSelectionWeekendHolidayCheck } from 'utils/calendar';
import { datePickerFormat, formatDate } from 'shared/dates';
import { isPreceedingAddressComplete, isPreceedingAddressPPMPrimaryDestinationComplete } from 'shared/utils';
import { handleAddressToggleChange, blankAddress } from 'utils/shipments';
import { getResponseError } from 'services/internalApi';

const ShipmentForm = (props) => {
  const {
    newDutyLocationAddress,
    shipmentType,
    isCreatePage,
    isForServicesCounseling,
    mtoShipment,
    submitHandler,
    onUpdate,
    mtoShipments,
    serviceMember,
    currentResidence,
    moveTaskOrderID,
    TACs,
    SACs,
    userRole,
    displayDestinationType,
    isAdvancePage,
    move,
  } = props;

  const [estimatedWeightValue, setEstimatedWeightValue] = useState(mtoShipment?.ppmShipment?.estimatedWeight || 0);

  const updateEstimatedWeightValue = (value) => {
    setEstimatedWeightValue(value);
  };

  const { moveCode } = useParams();
  const navigate = useNavigate();

  const [datesErrorMessage, setDatesErrorMessage] = useState(null);
  const [errorMessage, setErrorMessage] = useState(null);
  const [errorCode, setErrorCode] = useState(null);
  const [successMessage, setSuccessMessage] = useState(null);
  const [shipmentAddressUpdateReviewErrorMessage, setShipmentAddressUpdateReviewErrorMessage] = useState(null);
  const [isCancelModalVisible, setIsCancelModalVisible] = useState(false);
  const [isAddressChangeModalOpen, setIsAddressChangeModalOpen] = useState(false);
  const [isTertiaryAddressEnabled, setIsTertiaryAddressEnabled] = useState(false);
  const [ppmSprFF, setPpmSprFF] = useState(false);

  useEffect(() => {
    const fetchData = async () => {
      setIsTertiaryAddressEnabled(await isBooleanFlagEnabled('third_address_available'));
    };
    fetchData();
  }, []);
  useEffect(() => {
    const fetchData = async () => {
      setPpmSprFF(await isBooleanFlagEnabled(FEATURE_FLAG_KEYS.PPM_SPR));
    };
    fetchData();
  }, []);

  const shipments = mtoShipments;

  const [isRequestedPickupDateAlertVisible, setIsRequestedPickupDateAlertVisible] = useState(false);
  const [isRequestedDeliveryDateAlertVisible, setIsRequestedDeliveryDateAlertVisible] = useState(false);
  const [requestedPickupDateAlertMessage, setRequestedPickupDateAlertMessage] = useState('');
  const [requestedDeliveryDateAlertMessage, setRequestedDeliveryDateAlertMessage] = useState('');
  const DEFAULT_COUNTRY_CODE = 'US';

  const queryClient = useQueryClient();
  const { mutate: mutateMTOShipmentStatus } = useMutation(deleteShipment, {
    onSuccess: (_, variables) => {
      const updatedMTOShipment = mtoShipment;
      // Update mtoShipments with our updated status and set query data to match
      shipments[mtoShipments.findIndex((shipment) => shipment.id === updatedMTOShipment.id)] = updatedMTOShipment;
      queryClient.setQueryData([MTO_SHIPMENTS, updatedMTOShipment.moveTaskOrderID, false], mtoShipments);
      // InvalidateQuery tells other components using this data that they need to re-fetch
      // This allows the requestCancellation button to update immediately
      queryClient.invalidateQueries([MTO_SHIPMENTS, variables.moveTaskOrderID]);

      // go back
      navigate(-1);
    },
    onError: (error) => {
      const errorMsg = error?.response?.body;
      setErrorMessage(errorMsg);
    },
  });

  const { mutate: mutateMoveCloseoutOffice } = useMutation(updateMoveCloseoutOffice, {
    onSuccess: () => {
      queryClient.invalidateQueries([MOVES, moveCode]);
    },
  });

  const { mutate: mutateShipmentAddressUpdateReview } = useMutation(reviewShipmentAddressUpdate, {
    onSuccess: (_, { successCallback }) => {
      setSuccessMessage('Changes sent to contractor.');
      setShipmentAddressUpdateReviewErrorMessage(null);
      setIsAddressChangeModalOpen(false);
      // After successfully updating, re-fetch MTO Shipments to get the shipment's updated address change request status
      queryClient
        .invalidateQueries([MTO_SHIPMENTS, moveTaskOrderID])
        .then(() => queryClient.refetchQueries([MTO_SHIPMENTS, moveTaskOrderID]));
      successCallback();
    },
    onError: () => {
      setSuccessMessage(null);
      setShipmentAddressUpdateReviewErrorMessage(
        'Something went wrong, and your changes were not saved. Please refresh the page and try again.',
      );
    },
  });

  const getShipmentNumber = () => {
    const { search } = window.location;
    const params = new URLSearchParams(search);
    const shipmentNumber = params.get('shipmentNumber');
    return shipmentNumber;
  };

  const handleDeleteShipment = (shipmentID) => {
    mutateMTOShipmentStatus({
      shipmentID,
    });
  };

  const handleSetError = (error, defaultErrorMessage) => {
    const { response } = error;

    if (setErrorCode && (response?.statusCode || response?.status)) {
      setErrorCode(response?.statusCode || response?.status);
    }

    const message = getResponseError(response, defaultErrorMessage);
    setErrorMessage(message);
  };

  const handleSubmitShipmentAddressUpdateReview = async (
    shipmentID,
    shipmentETag,
    status,
    officeRemarks,
    successCallback,
  ) => {
    mutateShipmentAddressUpdateReview({
      shipmentID,
      ifMatchETag: shipmentETag,
      body: {
        status,
        officeRemarks,
      },
      successCallback,
    });
  };

  const handleShowCancellationModal = () => {
    setIsCancelModalVisible(true);
  };

  // onload validate pickup date
  useEffect(() => {
    const onErrorHandler = (e) => {
      const { response } = e;
      setDatesErrorMessage(response?.body?.detail);
    };
    dateSelectionWeekendHolidayCheck(
      dateSelectionIsWeekendHoliday,
      DEFAULT_COUNTRY_CODE,
      new Date(mtoShipment.requestedPickupDate),
      'Requested pickup date',
      setRequestedPickupDateAlertMessage,
      setIsRequestedPickupDateAlertVisible,
      onErrorHandler,
    );
  }, [mtoShipment.requestedPickupDate]);

  // onload validate delivery date
  useEffect(() => {
    const onErrorHandler = (e) => {
      const { response } = e;
      setDatesErrorMessage(response?.body?.detail);
    };
    dateSelectionWeekendHolidayCheck(
      dateSelectionIsWeekendHoliday,
      DEFAULT_COUNTRY_CODE,
      new Date(mtoShipment.requestedDeliveryDate),
      'Requested delivery date',
      setRequestedDeliveryDateAlertMessage,
      setIsRequestedDeliveryDateAlertVisible,
      onErrorHandler,
    );
  }, [mtoShipment.requestedDeliveryDate]);

  const successMessageAlertControl = (
    <Button type="button" onClick={() => setSuccessMessage(null)} unstyled>
      <FontAwesomeIcon icon="times" className={styles.alertClose} />
    </Button>
  );

  const deliveryAddressUpdateRequested = mtoShipment?.deliveryAddressUpdate?.status === ADDRESS_UPDATE_STATUS.REQUESTED;

  const isHHG = shipmentType === SHIPMENT_OPTIONS.HHG;
  const isNTS = shipmentType === SHIPMENT_OPTIONS.NTS;
  const isNTSR = shipmentType === SHIPMENT_OPTIONS.NTSR;
  const isPPM = shipmentType === SHIPMENT_OPTIONS.PPM;
  const isMobileHome = shipmentType === SHIPMENT_OPTIONS.MOBILE_HOME;
  const isBoat =
    shipmentType === SHIPMENT_OPTIONS.BOAT ||
    shipmentType === SHIPMENT_TYPES.BOAT_HAUL_AWAY ||
    shipmentType === SHIPMENT_TYPES.BOAT_TOW_AWAY;
  const isUB = shipmentType === SHIPMENT_OPTIONS.UNACCOMPANIED_BAGGAGE;

  const showAccountingCodes = isNTS || isNTSR;

  const isTOO = userRole === roleTypes.TOO;
  const isServiceCounselor = userRole === roleTypes.SERVICES_COUNSELOR;
  const showCloseoutOffice =
    (isServiceCounselor || isTOO) &&
    isPPM &&
    (serviceMember.agency === SERVICE_MEMBER_AGENCIES.ARMY ||
      serviceMember.agency === SERVICE_MEMBER_AGENCIES.AIR_FORCE ||
      serviceMember.agency === SERVICE_MEMBER_AGENCIES.SPACE_FORCE);

  const shipmentDestinationAddressOptions = dropdownInputOptions(shipmentDestinationTypes);

  const shipmentNumber = isHHG ? getShipmentNumber() : null;
  let initialValues = {};
  if (isPPM) {
    initialValues = formatPpmShipmentForDisplay(
      isCreatePage
        ? { closeoutOffice: move.closeoutOffice }
        : {
            counselorRemarks: mtoShipment.counselorRemarks,
            ppmShipment: mtoShipment.ppmShipment,
            closeoutOffice: move.closeoutOffice,
          },
    );
  } else if (isMobileHome) {
    const hhgInitialValues = formatMtoShipmentForDisplay(
      isCreatePage ? { userRole } : { userRole, shipmentType, agents: mtoShipment.mtoAgents, ...mtoShipment },
    );
    initialValues = formatMobileHomeShipmentForDisplay(mtoShipment?.mobileHomeShipment, hhgInitialValues);
  } else if (isBoat) {
    const hhgInitialValues = formatMtoShipmentForDisplay(
      isCreatePage ? { userRole } : { userRole, shipmentType, agents: mtoShipment.mtoAgents, ...mtoShipment },
    );
    initialValues = formatBoatShipmentForDisplay(mtoShipment?.boatShipment, hhgInitialValues);
  } else {
    initialValues = formatMtoShipmentForDisplay(
      isCreatePage
        ? { userRole, shipmentType }
        : { userRole, shipmentType, agents: mtoShipment.mtoAgents, ...mtoShipment },
    );
  }

  let showDeliveryFields;
  let showPickupFields;
  let schema;

  if (isPPM) {
    schema = ppmShipmentSchema({
      estimatedIncentive: initialValues.estimatedIncentive || 0,
      weightAllotment: serviceMember.weightAllotment,
      advanceAmountRequested: mtoShipment.ppmShipment?.advanceAmountRequested,
      hasRequestedAdvance: mtoShipment.ppmShipment?.hasRequestedAdvance,
      isAdvancePage,
      showCloseoutOffice,
      sitEstimatedWeightMax: estimatedWeightValue || 0,
    });
  } else if (isMobileHome) {
    schema = mobileHomeShipmentSchema();
    showDeliveryFields = true;
    showPickupFields = true;
  } else if (isBoat) {
    schema = boatShipmentSchema();
    showDeliveryFields = true;
    showPickupFields = true;
  } else {
    const shipmentOptions = getShipmentOptions(shipmentType, userRole);

    showDeliveryFields = shipmentOptions.showDeliveryFields;
    showPickupFields = shipmentOptions.showPickupFields;
    schema = shipmentOptions.schema;
  }

  const optionalLabel = <span className={formStyles.optional}>Optional</span>;

  const moveDetailsPath = isTOO
    ? generatePath(tooRoutes.BASE_MOVE_VIEW_PATH, { moveCode })
    : generatePath(servicesCounselingRoutes.BASE_MOVE_VIEW_PATH, { moveCode });
  const editOrdersPath = isTOO
    ? generatePath(tooRoutes.BASE_ORDERS_EDIT_PATH, { moveCode })
    : generatePath(servicesCounselingRoutes.BASE_ORDERS_EDIT_PATH, { moveCode });

  const submitMTOShipment = (formValues, actions) => {
    //* PPM Shipment *//
    const newFormValues = formValues;
    if (isPPM) {
      if (isAdvancePage) {
        // Delete all form values not related to advance in order to avoid duplicate move history logs and unnecessary duplicate updates
        delete newFormValues.pickupAddress;
        delete newFormValues.destinationAddress;
        delete newFormValues.expectedDepartureDate;
      }
      const ppmShipmentBody = formatPpmShipmentForAPI(newFormValues);

      // Allow blank values to be entered into Pro Gear input fields
      if (
        ppmShipmentBody.ppmShipment.hasProGear &&
        ppmShipmentBody.ppmShipment.spouseProGearWeight >= 0 &&
        ppmShipmentBody.ppmShipment.proGearWeight === undefined
      ) {
        ppmShipmentBody.ppmShipment.proGearWeight = 0;
      }
      if (ppmShipmentBody.ppmShipment.hasProGear && ppmShipmentBody.ppmShipment.spouseProGearWeight === undefined) {
        ppmShipmentBody.ppmShipment.spouseProGearWeight = 0;
      }

      // Add a PPM shipment
      if (isCreatePage) {
        const body = { ...ppmShipmentBody, moveTaskOrderID };
        submitHandler(
          { body, normalize: false },
          {
            onSuccess: (newMTOShipment) => {
              const moveViewPath = generatePath(tooRoutes.BASE_MOVE_VIEW_PATH, { moveCode });
              const currentPath = isTOO
                ? generatePath(tooRoutes.BASE_SHIPMENT_EDIT_PATH, {
                    moveCode,
                    shipmentId: newMTOShipment.id,
                  })
                : generatePath(servicesCounselingRoutes.BASE_SHIPMENT_EDIT_PATH, {
                    moveCode,
                    shipmentId: newMTOShipment.id,
                  });
              const advancePath = generatePath(servicesCounselingRoutes.BASE_SHIPMENT_ADVANCE_PATH, {
                moveCode,
                shipmentId: newMTOShipment.id,
              });
              navigate(currentPath, { replace: true });
              if (isTOO) {
                navigate(moveViewPath);
              } else {
                navigate(advancePath);
              }
            },
            onError: (error) => {
              actions.setSubmitting(false);
              handleSetError(error, `Something went wrong, and your changes were not saved. Please try again.`);
            },
          },
        );
        return;
      }
      // Edit a PPM Shipment
      const updatePPMPayload = {
        moveTaskOrderID,
        shipmentID: mtoShipment.id,
        ifMatchETag: mtoShipment.eTag,
        normalize: false,
        body: ppmShipmentBody,
        locator: move.locator,
        moveETag: move.eTag,
      };

      const tooAdvancePath = generatePath(tooRoutes.BASE_SHIPMENT_ADVANCE_PATH_TOO, {
        moveCode,
        shipmentId: mtoShipment.id,
      });
      const advancePath = generatePath(servicesCounselingRoutes.BASE_SHIPMENT_ADVANCE_PATH, {
        moveCode,
        shipmentId: mtoShipment.id,
      });
      const SCMoveViewPath = generatePath(servicesCounselingRoutes.BASE_MOVE_VIEW_PATH, { moveCode });
      const tooMoveViewPath = generatePath(tooRoutes.BASE_MOVE_VIEW_PATH, { moveCode });

      submitHandler(updatePPMPayload, {
        onSuccess: () => {
          if (!isAdvancePage && formValues.closeoutOffice.id) {
            // If we are on the first page and a closeout office is a part of the form, we must be an SC editing a
            // PPM shipment, so we should update the closeout office and redirect to the advance page upon success.
            mutateMoveCloseoutOffice(
              {
                locator: moveCode,
                ifMatchETag: move.eTag,
                body: { closeoutOfficeId: formValues.closeoutOffice.id },
              },
              {
                onSuccess: () => {
                  actions.setSubmitting(false);
                  setErrorMessage(null);
                  navigate(advancePath);
                  onUpdate('success');
                },
                onError: (error) => {
                  actions.setSubmitting(false);
                  handleSetError(error, `Something went wrong, and your changes were not saved. Please try again.`);
                },
              },
            );
          } else if (!isAdvancePage && isServiceCounselor) {
            // If we are on the first page, and we are an SC with no closeout office present, we should redirect
            // to the advance page.
            actions.setSubmitting(false);
            navigate(advancePath);
            onUpdate('success');
          } else if (isServiceCounselor) {
            // If we are on the second page as an SC, we submit and redirect to the SC move view path.
            navigate(SCMoveViewPath);
            onUpdate('success');
          } else if (!isAdvancePage && isTOO) {
            actions.setSubmitting(false);
            navigate(tooMoveViewPath);
            onUpdate('success');
          } else {
            navigate(tooAdvancePath);
            onUpdate('success');
          }
        },
        onError: (error) => {
          actions.setSubmitting(false);
          handleSetError(error, `Something went wrong, and your changes were not saved. Please try again.`);
        },
      });
      return;
    }

    //* MTO Shipments *//

    const {
      pickup,
      delivery,
      customerRemarks,
      counselorRemarks,
      hasSecondaryDelivery,
      hasSecondaryPickup,
      secondaryPickup,
      secondaryDelivery,
      hasTertiaryDelivery,
      hasTertiaryPickup,
      tertiaryPickup,
      tertiaryDelivery,
      ntsRecordedWeight,
      tacType,
      sacType,
      serviceOrderNumber,
      storageFacility,
      usesExternalVendor,
      destinationType,
    } = formValues;

    let nullableTacType = tacType;
    let nullableSacType = sacType;
    if (showAccountingCodes && !isCreatePage) {
      nullableTacType = typeof tacType === 'undefined' ? '' : tacType;
      nullableSacType = typeof sacType === 'undefined' ? '' : sacType;
    }

    let pendingMtoShipment = formatMtoShipmentForAPI({
      shipmentType,
      moveCode,
      customerRemarks,
      counselorRemarks,
      pickup,
      delivery,
      ntsRecordedWeight,
      tacType: nullableTacType,
      sacType: nullableSacType,
      serviceOrderNumber,
      storageFacility,
      usesExternalVendor,
      destinationType,
      hasSecondaryPickup: hasSecondaryPickup === 'true',
      secondaryPickup: hasSecondaryPickup === 'true' ? secondaryPickup : {},
      hasSecondaryDelivery: hasSecondaryDelivery === 'true',
      secondaryDelivery: hasSecondaryDelivery === 'true' ? secondaryDelivery : {},
      hasTertiaryPickup: hasTertiaryPickup === 'true',
      tertiaryPickup: hasTertiaryPickup === 'true' ? tertiaryPickup : {},
      hasTertiaryDelivery: hasTertiaryDelivery === 'true',
      tertiaryDelivery: hasTertiaryDelivery === 'true' ? tertiaryDelivery : {},
    });

    // Mobile Home Shipment
    if (isMobileHome) {
      const mobileHomeShipmentBody = formatMobileHomeShipmentForAPI(formValues);
      pendingMtoShipment = {
        ...pendingMtoShipment,
        ...mobileHomeShipmentBody,
      };
    }

    // Boat Shipment
    if (isBoat) {
      const boatShipmentBody = formatBoatShipmentForAPI(formValues);
      pendingMtoShipment = {
        ...pendingMtoShipment,
        ...boatShipmentBody,
      };
    }

    const updateMTOShipmentPayload = {
      moveTaskOrderID,
      shipmentID: mtoShipment.id,
      ifMatchETag: mtoShipment.eTag,
      normalize: false,
      body: pendingMtoShipment,
    };

    // Add a MTO Shipment
    if (isCreatePage) {
      const body = { ...pendingMtoShipment, moveTaskOrderID };
      submitHandler(
        { body, normalize: false },
        {
          onSuccess: () => {
            navigate(moveDetailsPath);
          },
          onError: (error) => {
            handleSetError(error, `Something went wrong, and your changes were not saved. Please try again.`);
          },
        },
      );
    }
    // Edit MTO as Service Counselor
    else if (isForServicesCounseling) {
      // error handling handled in parent components
      submitHandler(updateMTOShipmentPayload, {
        onSuccess: () => {
          navigate(moveDetailsPath);
          onUpdate('success');
        },
        onError: (error) => {
          handleSetError(error, `Something went wrong, and your changes were not saved. Please try again.`);
        },
      });
    }
    // Edit a MTO Shipment as TOO
    else {
      submitHandler(updateMTOShipmentPayload, {
        onSuccess: () => {
          navigate(moveDetailsPath);
        },
        onError: (error) => {
          handleSetError(error, `Something went wrong, and your changes were not saved. Please try again.`);
        },
      });
    }
  };

  return (
    <Formik
      initialValues={initialValues}
      validateOnMount
      validateOnBlur
      validateOnChange
      validationSchema={schema}
      onSubmit={submitMTOShipment}
    >
      {({
        values,
        isValid,
        isSubmitting,
        setValues,
        handleSubmit,
        setFieldError,
        validateForm,
        setFieldTouched,
        ...formikProps
      }) => {
        const {
          ppmType,
          hasSecondaryDestination,
          hasTertiaryDestination,
          hasDeliveryAddress,
          hasSecondaryPickup,
          hasSecondaryDelivery,
          hasTertiaryPickup,
          hasTertiaryDelivery,
        } = values;

        const isCivilian = serviceMember?.grade === 'CIVILIAN_EMPLOYEE';
        if (!ppmType) {
          const type = isCivilian ? PPM_TYPES.ACTUAL_EXPENSE : PPM_TYPES.INCENTIVE_BASED;
          setValues({
            ...values,
            ppmType: type,
          });
        }
        const lengthHasError = !!(
          (formikProps.touched.lengthFeet && formikProps.errors.lengthFeet === 'Required') ||
          (formikProps.touched.lengthInches && formikProps.errors.lengthFeet === 'Required')
        );
        const widthHasError = !!(
          (formikProps.touched.widthFeet && formikProps.errors.widthFeet === 'Required') ||
          (formikProps.touched.widthInches && formikProps.errors.widthFeet === 'Required')
        );
        const heightHasError = !!(
          (formikProps.touched.heightFeet && formikProps.errors.heightFeet === 'Required') ||
          (formikProps.touched.heightInches && formikProps.errors.heightFeet === 'Required')
        );
        const dimensionError = !!(
          (formikProps.touched.lengthFeet && formikProps.errors.lengthFeet?.includes('Dimensions')) ||
          (formikProps.touched.lengthInches && formikProps.errors.lengthFeet?.includes('Dimensions'))
        );
        if (formikProps.touched.lengthInches && !formikProps.touched.lengthFeet) {
          formikProps.setFieldTouched('lengthFeet', true);
        }
        if (formikProps.touched.widthInches && !formikProps.touched.widthFeet) {
          formikProps.setFieldTouched('widthFeet', true);
        }
        if (formikProps.touched.heightInches && !formikProps.touched.heightFeet) {
          formikProps.setFieldTouched('heightFeet', true);
        }
        // manually turn off 'required' error when page loads if field is empty.
        if (values.year === null && !formikProps.touched.year && formikProps.errors.year === 'Required') {
          setFieldError('year', null);
        }

        const updateAddressTouched = (e, fieldName, address) => {
          handleAddressToggleChange(e, values, setValues, address);
          setFieldTouched(`${fieldName}.usPostRegionCitiesID`, true);
        };

        const handleUseCurrentResidenceChange = (e) => {
          const { checked } = e.target;
          if (checked) {
            // use current residence
            setValues(
              {
                ...values,
                pickup: {
                  ...values.pickup,
                  address: currentResidence,
                },
              },
              { shouldValidate: true },
            );
          } else {
            // Revert address
            setValues(
              {
                ...values,
                pickup: {
                  ...values.pickup,
                  blankAddress,
                },
              },
              { shouldValidate: true },
            );
          }
        };

        const handlePickupDateChange = (e) => {
          setValues({
            ...values,
            pickup: {
              ...values.pickup,
              requestedDate: formatDate(e, datePickerFormat),
            },
          });
          const onErrorHandler = (errResponse) => {
            const { response } = errResponse;
            setDatesErrorMessage(response?.body?.detail);
          };
          dateSelectionWeekendHolidayCheck(
            dateSelectionIsWeekendHoliday,
            DEFAULT_COUNTRY_CODE,
            new Date(e),
            'Requested pickup date',
            setRequestedPickupDateAlertMessage,
            setIsRequestedPickupDateAlertVisible,
            onErrorHandler,
          );
        };

        const handleDeliveryDateChange = (e) => {
          setValues({
            ...values,
            delivery: {
              ...values.delivery,
              requestedDate: formatDate(e, datePickerFormat),
            },
          });
          const onErrorHandler = (errResponse) => {
            const { response } = errResponse;
            setDatesErrorMessage(response?.body?.detail);
          };
          dateSelectionWeekendHolidayCheck(
            dateSelectionIsWeekendHoliday,
            DEFAULT_COUNTRY_CODE,
            new Date(e),
            'Requested delivery date',
            setRequestedDeliveryDateAlertMessage,
            setIsRequestedDeliveryDateAlertVisible,
            onErrorHandler,
          );
        };

        return (
          <>
            <ConnectedDestructiveShipmentConfirmationModal
              isOpen={isCancelModalVisible}
              shipmentID={mtoShipment.id}
              onClose={setIsCancelModalVisible}
              onSubmit={handleDeleteShipment}
            />
            <ConnectedShipmentAddressUpdateReviewRequestModal
              isOpen={isAddressChangeModalOpen}
              onClose={() => setIsAddressChangeModalOpen(false)}
              shipment={mtoShipment}
              onSubmit={async (shipmentID, shipmentETag, status, officeRemarks) => {
                const successCallback = () => {
                  if (status === ADDRESS_UPDATE_STATUS.APPROVED) {
                    setValues({
                      ...values,
                      hasDeliveryAddress: 'true',
                      delivery: {
                        ...values.delivery,
                        address: mtoShipment.deliveryAddressUpdate.newAddress,
                      },
                    });
                  }
                };
                await handleSubmitShipmentAddressUpdateReview(
                  shipmentID,
                  shipmentETag,
                  status,
                  officeRemarks,
                  successCallback,
                );
              }}
              errorMessage={shipmentAddressUpdateReviewErrorMessage}
              setErrorMessage={setShipmentAddressUpdateReviewErrorMessage}
            />
            <NotificationScrollToTop dependency={datesErrorMessage} />
            {datesErrorMessage && (
              <Alert data-testid="datesErrorMessage" type="error" headingLevel="h4" heading="An error occurred">
                {datesErrorMessage}
              </Alert>
            )}
            <NotificationScrollToTop dependency={errorMessage} />
            {errorMessage && (
              <Alert data-testid="errorMessage" type="error" headingLevel="h4" heading="An error occurred">
                {errorCode === 400 ? (
                  <p>
                    {errorMessage} Please try again later, or contact the&nbsp;
                    <Link to={technicalHelpDeskURL} target="_blank" rel="noreferrer">
                      Technical Help Desk
                    </Link>
                    .
                  </p>
                ) : (
                  <p>{errorMessage}</p>
                )}
              </Alert>
            )}
            <NotificationScrollToTop dependency={successMessage} />
            {successMessage && (
              <Alert type="success" cta={successMessageAlertControl}>
                {successMessage}
              </Alert>
            )}
            {isTOO && mtoShipment.usesExternalVendor && (
              <Alert headingLevel="h4" type="warning">
                The GHC prime contractor is not handling the shipment. Information will not be automatically shared with
                the movers handling it.
              </Alert>
            )}
            {deliveryAddressUpdateRequested && (
              <Alert type="error" className={styles.alert}>
                Request needs review. <a href="#delivery-location">See delivery address to proceed.</a>
              </Alert>
            )}

            <div className={styles.ShipmentForm}>
              <div className={styles.headerWrapper}>
                <div>
                  <ShipmentTag shipmentType={shipmentType} shipmentNumber={shipmentNumber} />
                  {ppmType === PPM_TYPES.SMALL_PACKAGE && (
                    <Tag className={styles.tagInfo} data-testid="ppmTypeTag">
                      {getPPMTypeLabel(ppmType)}
                    </Tag>
                  )}
                  {ppmType === PPM_TYPES.ACTUAL_EXPENSE && (
                    <Tag className={styles.tagInfo} data-testid="actualExpenseReimbursementTag">
                      {getPPMTypeLabel(ppmType)}
                    </Tag>
                  )}

                  <h1>{isCreatePage ? 'Add' : 'Edit'} shipment details</h1>
                </div>
                {!isCreatePage && mtoShipment?.status !== 'APPROVED' && (
                  <Button
                    type="button"
                    onClick={() => {
                      handleShowCancellationModal();
                    }}
                    unstyled
                  >
                    Delete shipment
                  </Button>
                )}
              </div>
              {isPPM && !isAdvancePage && isServiceCounselor && isCreatePage && (
                <SectionWrapper className={classNames(ppmStyles.sectionWrapper, formStyles.formSection)}>
                  <Alert type="warning" aria-live="polite" headingLevel="h4" data-testid="scPPMCreateWarning">
                    Creating a PPM as a Service Counselor will automatically approve the PPM shipment and send it to the
                    customer. Please ensure all information is correct. After creation you will not be able to edit the
                    shipment.
                  </Alert>
                </SectionWrapper>
              )}
              <SectionWrapper className={styles.weightAllowance}>
                {isUB ? (
                  <p data-testid="ubWeightAllowance">
                    <strong>UB Weight allowance: </strong>
                    {formatWeight(serviceMember.weightAllotment.unaccompaniedBaggageAllowance)}
                  </p>
                ) : (
                  <p data-testid="weightAllowance">
                    <strong>Weight allowance: </strong>
                    {formatWeight(serviceMember.weightAllotment.totalWeightSelf)}
                  </p>
                )}
              </SectionWrapper>

              <Form className={formStyles.form}>
                {isTOO && !isHHG && !isPPM && !isBoat && !isMobileHome && !isUB && <ShipmentVendor />}

                {isNTSR && <ShipmentWeightInput userRole={userRole} />}

                {isBoat && (
                  <BoatShipmentForm
                    lengthHasError={lengthHasError}
                    widthHasError={widthHasError}
                    heightHasError={heightHasError}
                    values={values}
                    setFieldTouched={formikProps.setFieldTouched}
                    setFieldError={setFieldError}
                    validateForm={validateForm}
                    dimensionError={dimensionError}
                  />
                )}

                {isMobileHome && (
                  <MobileHomeShipmentForm
                    lengthHasError={lengthHasError}
                    widthHasError={widthHasError}
                    heightHasError={heightHasError}
                    values={values}
                    setFieldTouched={formikProps.setFieldTouched}
                    setFieldError={setFieldError}
                    validateForm={validateForm}
                    dimensionError={dimensionError}
                  />
                )}

                {showPickupFields && (
                  <SectionWrapper className={formStyles.formSection}>
                    <h3 className={styles.SectionHeaderExtraSpacing}>Pickup details</h3>
                    <Fieldset>
                      {isRequestedPickupDateAlertVisible && (
                        <Alert type="warning" aria-live="polite" headingLevel="h4">
                          {requestedPickupDateAlertMessage}
                        </Alert>
                      )}
                      <DatePickerInput
                        name="pickup.requestedDate"
                        label="Requested pickup date"
                        id="requestedPickupDate"
                        validate={validateDate}
                        onChange={handlePickupDateChange}
                      />
                    </Fieldset>
                    {!isNTSR && (
                      <>
                        <AddressFields
                          name="pickup.address"
                          legend="Pickup Address"
                          formikProps={formikProps}
                          render={(fields) => (
                            <>
                              <p>What address are the movers picking up from?</p>
                              <Checkbox
                                data-testid="useCurrentResidence"
                                label="Use pickup address"
                                name="useCurrentResidence"
                                onChange={handleUseCurrentResidenceChange}
                                id="useCurrentResidenceCheckbox"
                              />
                              {fields}
                              <h4>Second Pickup Address</h4>
                              <FormGroup>
                                <p>Do you want movers to pick up any belongings from a second address?</p>
                                <div className={formStyles.radioGroup}>
                                  <Field
                                    as={Radio}
                                    id="has-secondary-pickup"
                                    data-testid="has-secondary-pickup"
                                    label="Yes"
                                    name="hasSecondaryPickup"
                                    value="true"
                                    title="Yes, I have a second pickup address"
                                    checked={hasSecondaryPickup === 'true'}
                                    disabled={!isPreceedingAddressComplete('true', values.pickup.address)}
                                    onChange={(e) => updateAddressTouched(e, 'secondaryPickup.address', blankAddress)}
                                  />
                                  <Field
                                    as={Radio}
                                    id="no-secondary-pickup"
                                    data-testid="no-secondary-pickup"
                                    label="No"
                                    name="hasSecondaryPickup"
                                    value="false"
                                    title="No, I do not have a second pickup address"
                                    checked={hasSecondaryPickup !== 'true'}
                                    disabled={!isPreceedingAddressComplete('true', values.pickup.address)}
                                    onChange={(e) => handleAddressToggleChange(e, values, setValues, blankAddress)}
                                  />
                                </div>
                              </FormGroup>
                              {hasSecondaryPickup === 'true' && (
                                <>
                                  <AddressFields name="secondaryPickup.address" formikProps={formikProps} />
                                  {isTertiaryAddressEnabled && (
                                    <>
                                      <h4>Third Pickup Address</h4>
                                      <FormGroup>
                                        <p>Do you want movers to pick up any belongings from a third address?</p>
                                        <div className={formStyles.radioGroup}>
                                          <Field
                                            as={Radio}
                                            id="has-tertiary-pickup"
                                            data-testid="has-tertiary-pickup"
                                            label="Yes"
                                            name="hasTertiaryPickup"
                                            value="true"
                                            title="Yes, I have a third pickup address"
                                            checked={hasTertiaryPickup === 'true'}
                                            disabled={
                                              !isPreceedingAddressComplete(
                                                hasSecondaryPickup,
                                                values.secondaryPickup.address,
                                              )
                                            }
                                            onChange={(e) =>
                                              updateAddressTouched(e, 'tertiaryPickup.address', blankAddress)
                                            }
                                          />
                                          <Field
                                            as={Radio}
                                            id="no-tertiary-pickup"
                                            data-testid="no-tertiary-pickup"
                                            label="No"
                                            name="hasTertiaryPickup"
                                            value="false"
                                            title="No, I do not have a third pickup address"
                                            checked={hasTertiaryPickup !== 'true'}
                                            disabled={
                                              !isPreceedingAddressComplete(
                                                hasSecondaryPickup,
                                                values.secondaryPickup.address,
                                              )
                                            }
                                            onChange={(e) =>
                                              handleAddressToggleChange(e, values, setValues, blankAddress)
                                            }
                                          />
                                        </div>
                                      </FormGroup>
                                      {hasTertiaryPickup === 'true' && (
                                        <AddressFields name="tertiaryPickup.address" formikProps={formikProps} />
                                      )}
                                    </>
                                  )}
                                </>
                              )}
                            </>
                          )}
                        />

                        <ContactInfoFields
                          name="pickup.agent"
                          legend={<div className={formStyles.legendContent}>Releasing agent {optionalLabel}</div>}
                          render={(fields) => {
                            return fields;
                          }}
                        />
                      </>
                    )}
                  </SectionWrapper>
                )}

                {isTOO && (isNTS || isNTSR) && (
                  <>
                    <StorageFacilityInfo userRole={userRole} />
                    <StorageFacilityAddress values={values} formikProps={formikProps} />
                  </>
                )}

                {isServiceCounselor && isNTSR && (
                  <>
                    <StorageFacilityInfo userRole={userRole} />
                    <StorageFacilityAddress values={values} formikProps={formikProps} />
                  </>
                )}

                {showDeliveryFields && (
                  <SectionWrapper className={formStyles.formSection}>
                    <h3 className={styles.SectionHeaderExtraSpacing}>Delivery details</h3>
                    <Fieldset>
                      {isRequestedDeliveryDateAlertVisible && (
                        <Alert type="warning" aria-live="polite" headingLevel="h4">
                          {requestedDeliveryDateAlertMessage}
                        </Alert>
                      )}
                      <DatePickerInput
                        name="delivery.requestedDate"
                        label="Requested delivery date"
                        id="requestedDeliveryDate"
                        validate={validateDate}
                        onChange={handleDeliveryDateChange}
                      />
                    </Fieldset>
                    {isNTSR && (
                      <>
                        {deliveryAddressUpdateRequested && (
                          <Alert type="error" slim className={styles.deliveryAddressUpdateAlert} id="delivery-location">
                            <span className={styles.deliveryAddressUpdateAlertContent}>
                              Pending delivery address change request needs review.{' '}
                              <Button
                                className={styles.reviewRequestLink}
                                type="button"
                                unstyled
                                onClick={() => setIsAddressChangeModalOpen(true)}
                                disabled={false}
                              >
                                Review request
                              </Button>{' '}
                              to proceed.
                            </span>
                          </Alert>
                        )}
                        <Fieldset
                          legend="Delivery Address"
                          disabled={deliveryAddressUpdateRequested}
                          className={classNames('usa-legend')}
                        >
                          <AddressFields
                            name="delivery.address"
                            formikProps={formikProps}
                            render={(fields) => {
                              return fields;
                            }}
                          />
                          <h4>Second Delivery Address</h4>
                          <FormGroup>
                            <p>Do you want the movers to deliver any belongings to a second address?</p>
                            <div className={formStyles.radioGroup}>
                              <Field
                                as={Radio}
                                data-testid="has-secondary-delivery"
                                id="has-secondary-delivery"
                                label="Yes"
                                name="hasSecondaryDelivery"
                                value="true"
                                title="Yes, I have a second destination location"
                                checked={hasSecondaryDelivery === 'true'}
                                disabled={!isPreceedingAddressComplete('true', values.delivery.address)}
                                onChange={(e) => updateAddressTouched(e, 'secondaryDelivery.address', blankAddress)}
                              />
                              <Field
                                as={Radio}
                                data-testid="no-secondary-delivery"
                                id="no-secondary-delivery"
                                label="No"
                                name="hasSecondaryDelivery"
                                value="false"
                                title="No, I do not have a second destination location"
                                checked={hasSecondaryDelivery !== 'true'}
                                disabled={!isPreceedingAddressComplete('true', values.delivery.address)}
                                onChange={(e) => handleAddressToggleChange(e, values, setValues, blankAddress)}
                              />
                            </div>
                          </FormGroup>
                          {hasSecondaryDelivery === 'true' && (
                            <>
                              <AddressFields name="secondaryDelivery.address" formikProps={formikProps} />
                              {isTertiaryAddressEnabled && (
                                <>
                                  <h4>Third Delivery Address</h4>
                                  <FormGroup>
                                    <p>Do you want the movers to deliver any belongings to a third address?</p>
                                    <div className={formStyles.radioGroup}>
                                      <Field
                                        as={Radio}
                                        id="has-tertiary-delivery"
                                        data-testid="has-tertiary-delivery"
                                        label="Yes"
                                        name="hasTertiaryDelivery"
                                        value="true"
                                        title="Yes, I have a third delivery address"
                                        checked={hasTertiaryDelivery === 'true'}
                                        disabled={
                                          !isPreceedingAddressComplete(
                                            hasSecondaryDelivery,
                                            values.secondaryDelivery.address,
                                          )
                                        }
                                        onChange={(e) =>
                                          updateAddressTouched(e, 'tertiaryDelivery.address', blankAddress)
                                        }
                                      />
                                      <Field
                                        as={Radio}
                                        id="no-tertiary-delivery"
                                        data-testid="no-tertiary-delivery"
                                        label="No"
                                        name="hasTertiaryDelivery"
                                        value="false"
                                        title="No, I do not have a third delivery address"
                                        checked={hasTertiaryDelivery !== 'true'}
                                        disabled={
                                          !isPreceedingAddressComplete(
                                            hasSecondaryDelivery,
                                            values.secondaryDelivery.address,
                                          )
                                        }
                                        onChange={(e) => handleAddressToggleChange(e, values, setValues, blankAddress)}
                                      />
                                    </div>
                                  </FormGroup>
                                  {hasTertiaryDelivery === 'true' && (
                                    <AddressFields name="tertiaryDelivery.address" formikProps={formikProps} />
                                  )}
                                </>
                              )}
                            </>
                          )}
                          {displayDestinationType && (
                            <DropdownInput
                              label="Destination type"
                              name="destinationType"
                              options={shipmentDestinationAddressOptions}
                              id="destinationType"
                            />
                          )}
                        </Fieldset>

                        <ContactInfoFields
                          name="delivery.agent"
                          legend={<div className={formStyles.legendContent}>Receiving agent {optionalLabel}</div>}
                          render={(fields) => {
                            return fields;
                          }}
                        />
                      </>
                    )}
                    {!isNTS && !isNTSR && (
                      <>
                        <p className={classNames('usa-legend', styles.mockLegend)} id="delivery-location">
                          Delivery Address
                        </p>
                        {deliveryAddressUpdateRequested && (
                          <Alert type="error" slim className={styles.deliveryAddressUpdateAlert}>
                            <span className={styles.deliveryAddressUpdateAlertContent}>
                              Pending delivery address change request needs review.{' '}
                              <Button
                                className={styles.reviewRequestLink}
                                type="button"
                                unstyled
                                onClick={() => setIsAddressChangeModalOpen(true)}
                                disabled={false}
                              >
                                Review request
                              </Button>{' '}
                              to proceed.
                            </span>
                          </Alert>
                        )}
                        <Fieldset
                          legendStyle="srOnly"
                          legend="Delivery Address"
                          disabled={deliveryAddressUpdateRequested}
                        >
                          <FormGroup>
                            <p>Does the customer know their delivery address yet?</p>
                            <div className={formStyles.radioGroup}>
                              <Field
                                as={Radio}
                                id="has-delivery-address"
                                label="Yes"
                                name="hasDeliveryAddress"
                                value="true"
                                title="Yes, I know my delivery address"
                                checked={hasDeliveryAddress === 'true'}
                                onChange={(e) => handleAddressToggleChange(e, values, setValues, blankAddress)}
                              />
                              <Field
                                as={Radio}
                                id="no-delivery-address"
                                label="No"
                                name="hasDeliveryAddress"
                                value="false"
                                title="No, I do not know my delivery address"
                                checked={hasDeliveryAddress === 'false'}
                                onChange={(e) => updateAddressTouched(e, 'delivery.address', newDutyLocationAddress)}
                              />
                            </div>
                          </FormGroup>
                          {hasDeliveryAddress === 'true' ? (
                            <AddressFields
                              name="delivery.address"
                              formikProps={formikProps}
                              render={(fields) => (
                                <>
                                  {fields}
                                  {displayDestinationType && (
                                    <DropdownInput
                                      label="Destination type"
                                      name="destinationType"
                                      options={shipmentDestinationAddressOptions}
                                      id="destinationType"
                                    />
                                  )}
                                  <h4>Second Delivery Address</h4>
                                  <FormGroup>
                                    <p>Do you want the movers to deliver any belongings to a second address?</p>
                                    <div className={formStyles.radioGroup}>
                                      <Field
                                        as={Radio}
                                        data-testid="has-secondary-delivery"
                                        id="has-secondary-delivery"
                                        label="Yes"
                                        name="hasSecondaryDelivery"
                                        value="true"
                                        title="Yes, I have a second destination location"
                                        checked={hasSecondaryDelivery === 'true'}
                                        disabled={
                                          !isPreceedingAddressComplete(hasDeliveryAddress, values.delivery.address)
                                        }
                                        onChange={(e) =>
                                          updateAddressTouched(e, 'secondaryDelivery.address', blankAddress)
                                        }
                                      />
                                      <Field
                                        as={Radio}
                                        data-testid="no-secondary-delivery"
                                        id="no-secondary-delivery"
                                        label="No"
                                        name="hasSecondaryDelivery"
                                        value="false"
                                        title="No, I do not have a second destination location"
                                        checked={hasSecondaryDelivery !== 'true'}
                                        disabled={
                                          !isPreceedingAddressComplete(hasDeliveryAddress, values.delivery.address)
                                        }
                                        onChange={(e) => handleAddressToggleChange(e, values, setValues, blankAddress)}
                                      />
                                    </div>
                                  </FormGroup>
                                  {hasSecondaryDelivery === 'true' && (
                                    <>
                                      <AddressFields name="secondaryDelivery.address" formikProps={formikProps} />
                                      {isTertiaryAddressEnabled && (
                                        <>
                                          <h4>Third Delivery Address</h4>
                                          <FormGroup>
                                            <p>Do you want the movers to deliver any belongings to a third address?</p>
                                            <div className={formStyles.radioGroup}>
                                              <Field
                                                as={Radio}
                                                id="has-tertiary-delivery"
                                                data-testid="has-tertiary-delivery"
                                                label="Yes"
                                                name="hasTertiaryDelivery"
                                                value="true"
                                                title="Yes, I have a third delivery address"
                                                checked={hasTertiaryDelivery === 'true'}
                                                disabled={
                                                  !isPreceedingAddressComplete(
                                                    hasSecondaryDelivery,
                                                    values.secondaryDelivery.address,
                                                  )
                                                }
                                                onChange={(e) =>
                                                  updateAddressTouched(e, 'tertiaryDelivery.address', blankAddress)
                                                }
                                              />
                                              <Field
                                                as={Radio}
                                                id="no-tertiary-delivery"
                                                data-testid="no-tertiary-delivery"
                                                label="No"
                                                name="hasTertiaryDelivery"
                                                value="false"
                                                title="No, I do not have a third delivery address"
                                                checked={hasTertiaryDelivery !== 'true'}
                                                disabled={
                                                  !isPreceedingAddressComplete(
                                                    hasSecondaryDelivery,
                                                    values.secondaryDelivery.address,
                                                  )
                                                }
                                                onChange={(e) =>
                                                  handleAddressToggleChange(e, values, setValues, blankAddress)
                                                }
                                              />
                                            </div>
                                          </FormGroup>
                                          {hasTertiaryDelivery === 'true' && (
                                            <AddressFields name="tertiaryDelivery.address" formikProps={formikProps} />
                                          )}
                                        </>
                                      )}
                                    </>
                                  )}
                                </>
                              )}
                            />
                          ) : (
                            <div>
                              <p>
                                We can use the zip of their{' '}
                                {displayDestinationType ? 'HOR, HOS or PLEAD:' : 'new duty location:'}
                                <br />
                                <strong>
                                  {newDutyLocationAddress.city}, {newDutyLocationAddress.state}{' '}
                                  {newDutyLocationAddress.postalCode}{' '}
                                </strong>
                              </p>
                              {displayDestinationType && (
                                <DropdownInput
                                  label="Destination type"
                                  name="destinationType"
                                  options={shipmentDestinationAddressOptions}
                                  id="destinationType"
                                />
                              )}
                            </div>
                          )}
                        </Fieldset>

                        <ContactInfoFields
                          name="delivery.agent"
                          legend={<div className={formStyles.legendContent}>Receiving agent {optionalLabel}</div>}
                          render={(fields) => {
                            return fields;
                          }}
                        />
                      </>
                    )}
                  </SectionWrapper>
                )}

                {isPPM && !isAdvancePage && (
                  <>
                    {isServiceCounselor && (
                      <SectionWrapper
                        className={classNames(ppmStyles.sectionWrapper, formStyles.formSection)}
                        data-testid="ppmTypeSection"
                      >
                        <h3>PPM Type</h3>
                        <FormGroup>
                          <Label className={styles.Label} htmlFor="ppmType">
                            Indicate the PPM Type
                          </Label>
                          <Field
                            as={Radio}
                            id="isIncentiveBased"
                            label={getPPMTypeLabel(PPM_TYPES.INCENTIVE_BASED)}
                            name="ppmType"
                            value={PPM_TYPES.INCENTIVE_BASED}
                            checked={(ppmType == null && !isCivilian) || ppmType === PPM_TYPES.INCENTIVE_BASED}
                            disabled={isCivilian}
                            className={styles.buttonGroup}
                            data-testid="isIncentiveBased"
                          />
                          <Field
                            as={Radio}
                            id="isActualExpense"
                            label={getPPMTypeLabel(PPM_TYPES.ACTUAL_EXPENSE)}
                            name="ppmType"
                            value={PPM_TYPES.ACTUAL_EXPENSE}
                            checked={(ppmType == null && isCivilian) || ppmType === PPM_TYPES.ACTUAL_EXPENSE}
                            className={styles.buttonGroup}
                            data-testid="isActualExpense"
                          />
                          {ppmSprFF && (
                            <Field
                              as={Radio}
                              id="isSmallPackage"
                              label={getPPMTypeLabel(PPM_TYPES.SMALL_PACKAGE)}
                              name="ppmType"
                              value={PPM_TYPES.SMALL_PACKAGE}
                              checked={ppmType === PPM_TYPES.SMALL_PACKAGE}
                              className={styles.buttonGroup}
                              data-testid="isSmallPackage"
                            />
                          )}
                        </FormGroup>
                      </SectionWrapper>
                    )}
                    <SectionWrapper className={classNames(ppmStyles.sectionWrapper, formStyles.formSection)}>
                      <h3>{ppmType === PPM_TYPES.SMALL_PACKAGE ? 'Shipped Date' : 'Departure Date'}</h3>
                      <DatePickerInput
                        name="expectedDepartureDate"
                        label={
                          ppmType === PPM_TYPES.SMALL_PACKAGE
                            ? 'When did the customer ship their package?'
                            : 'Planned Departure Date'
                        }
                      />
                      <Hint className={ppmStyles.hint}>
                        Enter the first day you expect to move things. It&apos;s OK if the actual date is different. We
                        will ask for your actual departure date when you document and complete your PPM.
                      </Hint>
                    </SectionWrapper>
                    <SectionWrapper className={classNames(ppmStyles.sectionWrapper, formStyles.formSection)}>
                      <AddressFields
                        name="pickup.address"
<<<<<<< HEAD
                        legend="Pickup Address"
=======
                        legend={ppmType === PPM_TYPES.SMALL_PACKAGE ? 'Shipped from Address' : 'Pickup Address'}
                        locationLookup
>>>>>>> 759b76b6
                        formikProps={formikProps}
                        render={(fields) => (
                          <>
                            <p>What address are you moving from?</p>
                            <Checkbox
                              data-testid="useCurrentResidence"
                              label="Use Pickup Address"
                              name="useCurrentResidence"
                              onChange={handleUseCurrentResidenceChange}
                              id="useCurrentResidenceCheckbox"
                            />
                            {fields}
                            <h4>Second Pickup Address</h4>
                            <FormGroup>
                              <p>
                                Will you move any belongings from a second address? (Must be near the pickup address.
                                Subject to approval.)
                              </p>
                              <div className={formStyles.radioGroup}>
                                <Field
                                  as={Radio}
                                  id="has-secondary-pickup"
                                  data-testid="has-secondary-pickup"
                                  label="Yes"
                                  name="hasSecondaryPickup"
                                  value="true"
                                  title="Yes, there is a second pickup address"
                                  checked={hasSecondaryPickup === 'true'}
                                  disabled={!isPreceedingAddressComplete('true', values.pickup.address)}
                                  onChange={(e) => updateAddressTouched(e, 'secondaryPickup.address', blankAddress)}
                                />
                                <Field
                                  as={Radio}
                                  id="no-secondary-pickup"
                                  data-testid="no-secondary-pickup"
                                  label="No"
                                  name="hasSecondaryPickup"
                                  value="false"
                                  title="No, there is not a second pickup address"
                                  checked={hasSecondaryPickup !== 'true'}
                                  disabled={!isPreceedingAddressComplete('true', values.pickup.address)}
                                  onChange={(e) => handleAddressToggleChange(e, values, setValues, blankAddress)}
                                />
                              </div>
                            </FormGroup>
                            {hasSecondaryPickup === 'true' && (
                              <>
                                <AddressFields name="secondaryPickup.address" formikProps={formikProps} />
                                {isTertiaryAddressEnabled && (
                                  <>
                                    <h4>Third Pickup Address</h4>
                                    <FormGroup>
                                      <p>
                                        Will you move any belongings from a third address? (Must be near the pickup
                                        address. Subject to approval.)
                                      </p>
                                      <div className={formStyles.radioGroup}>
                                        <Field
                                          as={Radio}
                                          id="has-tertiary-pickup"
                                          data-testid="has-tertiary-pickup"
                                          label="Yes"
                                          name="hasTertiaryPickup"
                                          value="true"
                                          title="Yes, there is a third pickup address"
                                          checked={hasTertiaryPickup === 'true'}
                                          disabled={
                                            !isPreceedingAddressComplete(
                                              hasSecondaryPickup,
                                              values.secondaryPickup.address,
                                            )
                                          }
                                          onChange={(e) =>
                                            updateAddressTouched(e, 'tertiaryPickup.address', blankAddress)
                                          }
                                        />
                                        <Field
                                          as={Radio}
                                          id="no-tertiary-pickup"
                                          data-testid="no-tertiary-pickup"
                                          label="No"
                                          name="hasTertiaryPickup"
                                          value="false"
                                          title="No, there is not a third pickup address"
                                          checked={hasTertiaryPickup !== 'true'}
                                          disabled={
                                            !isPreceedingAddressComplete(
                                              hasSecondaryPickup,
                                              values.secondaryPickup.address,
                                            )
                                          }
                                          onChange={(e) =>
                                            handleAddressToggleChange(e, values, setValues, blankAddress)
                                          }
                                        />
                                      </div>
                                    </FormGroup>
                                    {hasTertiaryPickup === 'true' && (
                                      <AddressFields name="tertiaryPickup.address" formikProps={formikProps} />
                                    )}
                                  </>
                                )}
                              </>
                            )}
                          </>
                        )}
                      />
                      <AddressFields
                        name="destination.address"
<<<<<<< HEAD
                        legend="Delivery Address"
=======
                        legend={ppmType === PPM_TYPES.SMALL_PACKAGE ? 'Destination Address' : 'Delivery Address'}
                        locationLookup
>>>>>>> 759b76b6
                        formikProps={formikProps}
                        address1LabelHint="Optional"
                        render={(fields) => (
                          <>
                            {fields}
                            <h4>Second {ppmType === PPM_TYPES.SMALL_PACKAGE ? 'Destination' : 'Delivery'} Address</h4>
                            <FormGroup>
                              <p>
                                Will you move any belongings to a second address? (Must be near the{' '}
                                {ppmType === PPM_TYPES.SMALL_PACKAGE ? 'destination' : 'delivery'} address. Subject to
                                approval.)
                              </p>
                              <div className={formStyles.radioGroup}>
                                <Field
                                  as={Radio}
                                  data-testid="has-secondary-destination"
                                  id="has-secondary-destination"
                                  label="Yes"
                                  name="hasSecondaryDestination"
                                  value="true"
                                  title="Yes, there is a second destination location"
                                  checked={hasSecondaryDestination === 'true'}
                                  disabled={
                                    !isPreceedingAddressPPMPrimaryDestinationComplete(values.destination.address)
                                  }
                                  onChange={(e) =>
                                    updateAddressTouched(e, 'secondaryDestination.address', blankAddress)
                                  }
                                />
                                <Field
                                  as={Radio}
                                  data-testid="no-secondary-destination"
                                  id="no-secondary-destination"
                                  label="No"
                                  name="hasSecondaryDestination"
                                  value="false"
                                  title="No, there is not a second destination location"
                                  checked={hasSecondaryDestination !== 'true'}
                                  disabled={
                                    !isPreceedingAddressPPMPrimaryDestinationComplete(values.destination.address)
                                  }
                                  onChange={(e) => handleAddressToggleChange(e, values, setValues, blankAddress)}
                                />
                              </div>
                            </FormGroup>
                            {hasSecondaryDestination === 'true' && (
                              <>
                                <AddressFields name="secondaryDestination.address" formikProps={formikProps} />
                                {isTertiaryAddressEnabled && (
                                  <>
                                    <h4>
                                      Third {ppmType === PPM_TYPES.SMALL_PACKAGE ? 'Destination' : 'Delivery'} Address
                                    </h4>
                                    <FormGroup>
                                      <p>
                                        Will you move any belongings to a third address? (Must be near the{' '}
                                        {ppmType === PPM_TYPES.SMALL_PACKAGE ? 'destination' : 'delivery'} address.
                                        Subject to approval.)
                                      </p>
                                      <div className={formStyles.radioGroup}>
                                        <Field
                                          as={Radio}
                                          id="has-tertiary-destination"
                                          data-testid="has-tertiary-destination"
                                          label="Yes"
                                          name="hasTertiaryDestination"
                                          value="true"
                                          title="Yes, I have a third delivery address"
                                          checked={hasTertiaryDestination === 'true'}
                                          disabled={
                                            !isPreceedingAddressComplete(
                                              hasSecondaryDestination,
                                              values.secondaryDestination.address,
                                            )
                                          }
                                          onChange={(e) =>
                                            updateAddressTouched(e, 'tertiaryDestination.address', blankAddress)
                                          }
                                        />
                                        <Field
                                          as={Radio}
                                          id="no-tertiary-destination"
                                          data-testid="no-tertiary-destination"
                                          label="No"
                                          name="hasTertiaryDestination"
                                          value="false"
                                          title="No, I do not have a third delivery address"
                                          checked={hasTertiaryDestination !== 'true'}
                                          disabled={
                                            !isPreceedingAddressComplete(
                                              hasSecondaryDestination,
                                              values.secondaryDestination.address,
                                            )
                                          }
                                          onChange={(e) =>
                                            handleAddressToggleChange(e, values, setValues, blankAddress)
                                          }
                                        />
                                      </div>
                                    </FormGroup>
                                    {hasTertiaryDestination === 'true' && (
                                      <AddressFields name="tertiaryDestination.address" formikProps={formikProps} />
                                    )}
                                  </>
                                )}
                              </>
                            )}
                          </>
                        )}
                      />
                    </SectionWrapper>
                    {showCloseoutOffice && (
                      <SectionWrapper>
                        <h3>Closeout office</h3>
                        <CloseoutOfficeInput
                          hint="If there is more than one PPM for this move, the closeout office will be the same for all your PPMs."
                          name="closeoutOffice"
                          placeholder="Start typing a closeout location..."
                          label="Closeout location"
                          displayAddress
                        />
                      </SectionWrapper>
                    )}
                    {ppmType !== PPM_TYPES.SMALL_PACKAGE && (
                      <ShipmentCustomerSIT
                        sitEstimatedWeight={mtoShipment.ppmShipment?.sitEstimatedWeight}
                        sitEstimatedEntryDate={mtoShipment.ppmShipment?.sitEstimatedEntryDate}
                        sitEstimatedDepartureDate={mtoShipment.ppmShipment?.sitEstimatedDepartureDate}
                      />
                    )}
                    <ShipmentWeight
                      authorizedWeight={serviceMember.weightAllotment.totalWeightSelf.toString()}
                      onEstimatedWeightChange={updateEstimatedWeightValue}
                    />
                  </>
                )}

                {isPPM && isAdvancePage && isServiceCounselor && mtoShipment.ppmShipment?.sitExpected && (
                  <SITCostDetails
                    cost={mtoShipment.ppmShipment?.sitEstimatedCost}
                    weight={mtoShipment.ppmShipment?.sitEstimatedWeight}
                    sitLocation={mtoShipment.ppmShipment?.sitLocation}
                    originZip={mtoShipment.ppmShipment?.pickupAddress.postalCode}
                    destinationZip={mtoShipment.ppmShipment?.destinationAddress.postalCode}
                    departureDate={mtoShipment.ppmShipment?.sitEstimatedDepartureDate}
                    entryDate={mtoShipment.ppmShipment?.sitEstimatedEntryDate}
                  />
                )}

                {isPPM && isAdvancePage && (
                  <ShipmentIncentiveAdvance
                    values={values}
                    estimatedIncentive={mtoShipment.ppmShipment?.estimatedIncentive}
                    advanceAmountRequested={mtoShipment.ppmShipment?.advanceAmountRequested}
                  />
                )}

                {(!isPPM || (isPPM && isAdvancePage)) && (
                  <ShipmentFormRemarks
                    userRole={userRole}
                    shipmentType={shipmentType}
                    customerRemarks={mtoShipment.customerRemarks}
                    counselorRemarks={mtoShipment.counselorRemarks}
                    showHint={false}
                    error={
                      formikProps.errors.counselorRemarks &&
                      (values.advanceRequested !== mtoShipment.ppmShipment?.hasRequestedAdvance ||
                        values.advance !== mtoShipment.ppmShipment?.advanceAmountRequested)
                    }
                  />
                )}

                {showAccountingCodes && (
                  <ShipmentAccountingCodes
                    TACs={TACs}
                    SACs={SACs}
                    onEditCodesClick={() => navigate(editOrdersPath)}
                    optional={isServiceCounselor}
                  />
                )}

                <div className={`${formStyles.formActions} ${styles.buttonGroup}`}>
                  {!isPPM && (
                    <Button
                      data-testid="submitForm"
                      disabled={isSubmitting || !isValid}
                      type="submit"
                      onClick={handleSubmit}
                    >
                      Save
                    </Button>
                  )}
                  <Button
                    type="button"
                    secondary
                    onClick={() => {
                      navigate(moveDetailsPath);
                    }}
                  >
                    Cancel
                  </Button>
                  {isPPM && (
                    <Button
                      data-testid="submitForm"
                      disabled={isSubmitting || !isValid}
                      type="submit"
                      onClick={handleSubmit}
                    >
                      Save and Continue
                    </Button>
                  )}
                </div>
              </Form>
            </div>
          </>
        );
      }}
    </Formik>
  );
};

ShipmentForm.propTypes = {
  submitHandler: func.isRequired,
  onUpdate: func,
  isCreatePage: bool,
  isForServicesCounseling: bool,
  currentResidence: AddressShape.isRequired,
  newDutyLocationAddress: SimpleAddressShape,
  shipmentType: string.isRequired,
  mtoShipment: ShipmentShape,
  moveTaskOrderID: string.isRequired,
  mtoShipments: arrayOf(ShipmentShape).isRequired,
  serviceMember: shape({
    weightAllotment: shape({
      totalWeightSelf: number,
      ubAllowance: number,
    }),
    agency: string.isRequired,
  }).isRequired,
  TACs: AccountingCodesShape,
  SACs: AccountingCodesShape,
  userRole: oneOf(officeRoles).isRequired,
  displayDestinationType: bool,
  isAdvancePage: bool,
  move: shape({
    eTag: string,
    id: string,
    closeoutOffice: TransportationOfficeShape,
  }),
};

ShipmentForm.defaultProps = {
  isCreatePage: false,
  isForServicesCounseling: false,
  onUpdate: () => {},
  newDutyLocationAddress: {
    city: '',
    state: '',
    postalCode: '',
  },
  mtoShipment: ShipmentShape,
  TACs: {},
  SACs: {},
  displayDestinationType: false,
  isAdvancePage: false,
  move: {},
};

export default ShipmentForm;<|MERGE_RESOLUTION|>--- conflicted
+++ resolved
@@ -1495,12 +1495,8 @@
                     <SectionWrapper className={classNames(ppmStyles.sectionWrapper, formStyles.formSection)}>
                       <AddressFields
                         name="pickup.address"
-<<<<<<< HEAD
-                        legend="Pickup Address"
-=======
                         legend={ppmType === PPM_TYPES.SMALL_PACKAGE ? 'Shipped from Address' : 'Pickup Address'}
                         locationLookup
->>>>>>> 759b76b6
                         formikProps={formikProps}
                         render={(fields) => (
                           <>
@@ -1610,12 +1606,8 @@
                       />
                       <AddressFields
                         name="destination.address"
-<<<<<<< HEAD
-                        legend="Delivery Address"
-=======
                         legend={ppmType === PPM_TYPES.SMALL_PACKAGE ? 'Destination Address' : 'Delivery Address'}
                         locationLookup
->>>>>>> 759b76b6
                         formikProps={formikProps}
                         address1LabelHint="Optional"
                         render={(fields) => (
