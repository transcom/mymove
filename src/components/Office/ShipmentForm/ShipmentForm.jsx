--- conflicted
+++ resolved
@@ -1,8 +1,4 @@
-<<<<<<< HEAD
 import React, { useEffect, useState } from 'react';
-=======
-import React, { useState, useEffect } from 'react';
->>>>>>> db9d8274
 import { arrayOf, bool, func, number, shape, string, oneOf } from 'prop-types';
 import { Field, Formik } from 'formik';
 import { generatePath, useNavigate, useParams } from 'react-router-dom';
@@ -63,12 +59,9 @@
 } from 'utils/formatMtoShipment';
 import { formatWeight, dropdownInputOptions } from 'utils/formatters';
 import { validateDate } from 'utils/validation';
-<<<<<<< HEAD
 import { isBooleanFlagEnabled } from 'utils/featureFlags';
-=======
 import { dateSelectionWeekendHolidayCheck } from 'shared/calendar';
 import { datePickerFormat, formatDate } from 'shared/dates';
->>>>>>> db9d8274
 
 const ShipmentForm = (props) => {
   const {
