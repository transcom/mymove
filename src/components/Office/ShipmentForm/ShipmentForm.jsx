import React, { useEffect, useState } from 'react';
import { arrayOf, bool, func, number, shape, string, oneOf } from 'prop-types';
import { Field, Formik } from 'formik';
import { generatePath, useNavigate, useParams, Link } from 'react-router-dom';
import { useQueryClient, useMutation } from '@tanstack/react-query';
import { Alert, Button, Checkbox, Fieldset, FormGroup, Radio, Label, Tag } from '@trussworks/react-uswds';
import classNames from 'classnames';
import { FontAwesomeIcon } from '@fortawesome/react-fontawesome';

import getShipmentOptions from '../../Customer/MtoShipmentForm/getShipmentOptions';
import { CloseoutOfficeInput } from '../../form/fields/CloseoutOfficeInput';

import ppmShipmentSchema from './ppmShipmentSchema';
import styles from './ShipmentForm.module.scss';
import MobileHomeShipmentForm from './MobileHomeShipmentForm/MobileHomeShipmentForm';
import mobileHomeShipmentSchema from './MobileHomeShipmentForm/mobileHomeShipmentSchema';
import BoatShipmentForm from './BoatShipmentForm/BoatShipmentForm';
import boatShipmentSchema from './BoatShipmentForm/boatShipmentSchema';

import ppmStyles from 'components/Customer/PPM/PPM.module.scss';
import SERVICE_MEMBER_AGENCIES from 'content/serviceMemberAgencies';
import SITCostDetails from 'components/Office/SITCostDetails/SITCostDetails';
import Hint from 'components/Hint/index';
import ConnectedDestructiveShipmentConfirmationModal from 'components/ConfirmationModals/DestructiveShipmentConfirmationModal';
import ConnectedShipmentAddressUpdateReviewRequestModal from 'components/Office/ShipmentAddressUpdateReviewRequestModal/ShipmentAddressUpdateReviewRequestModal';
import SectionWrapper from 'components/Customer/SectionWrapper';
import { AddressFields } from 'components/form/AddressFields/AddressFields';
import { ContactInfoFields } from 'components/form/ContactInfoFields/ContactInfoFields';
import { DatePickerInput, DropdownInput } from 'components/form/fields';
import { Form } from 'components/form/Form';
import NotificationScrollToTop from 'components/NotificationScrollToTop';
import ShipmentAccountingCodes from 'components/Office/ShipmentAccountingCodes/ShipmentAccountingCodes';
import ShipmentCustomerSIT from 'components/Office/ShipmentCustomerSIT/ShipmentCustomerSIT';
import ShipmentFormRemarks from 'components/Office/ShipmentFormRemarks/ShipmentFormRemarks';
import ShipmentIncentiveAdvance from 'components/Office/ShipmentIncentiveAdvance/ShipmentIncentiveAdvance';
import ShipmentVendor from 'components/Office/ShipmentVendor/ShipmentVendor';
import ShipmentWeight from 'components/Office/ShipmentWeight/ShipmentWeight';
import ShipmentWeightInput from 'components/Office/ShipmentWeightInput/ShipmentWeightInput';
import StorageFacilityAddress from 'components/Office/StorageFacilityAddress/StorageFacilityAddress';
import StorageFacilityInfo from 'components/Office/StorageFacilityInfo/StorageFacilityInfo';
import ShipmentTag from 'components/ShipmentTag/ShipmentTag';
import { MOVES, MTO_SHIPMENTS } from 'constants/queryKeys';
import { servicesCounselingRoutes, tooRoutes } from 'constants/routes';
import { ADDRESS_UPDATE_STATUS, shipmentDestinationTypes } from 'constants/shipments';
import { officeRoles, roleTypes } from 'constants/userRoles';
import {
  deleteShipment,
  reviewShipmentAddressUpdate,
  updateMoveCloseoutOffice,
  dateSelectionIsWeekendHoliday,
} from 'services/ghcApi';
import { SHIPMENT_OPTIONS, SHIPMENT_TYPES, technicalHelpDeskURL } from 'shared/constants';
import formStyles from 'styles/form.module.scss';
import { AccountingCodesShape } from 'types/accountingCodes';
import { AddressShape, SimpleAddressShape } from 'types/address';
import { ShipmentShape } from 'types/shipment';
import { TransportationOfficeShape } from 'types/transportationOffice';
import {
  formatMtoShipmentForAPI,
  formatMtoShipmentForDisplay,
  formatPpmShipmentForAPI,
  formatPpmShipmentForDisplay,
  formatMobileHomeShipmentForDisplay,
  formatMobileHomeShipmentForAPI,
  formatBoatShipmentForDisplay,
  formatBoatShipmentForAPI,
} from 'utils/formatMtoShipment';
import { formatWeight, dropdownInputOptions } from 'utils/formatters';
import { validateDate } from 'utils/validation';
import { isBooleanFlagEnabled } from 'utils/featureFlags';
import { dateSelectionWeekendHolidayCheck } from 'utils/calendar';
import { datePickerFormat, formatDate } from 'shared/dates';

const ShipmentForm = (props) => {
  const {
    newDutyLocationAddress,
    shipmentType,
    isCreatePage,
    isForServicesCounseling,
    mtoShipment,
    submitHandler,
    onUpdate,
    mtoShipments,
    serviceMember,
    currentResidence,
    moveTaskOrderID,
    TACs,
    SACs,
    userRole,
    displayDestinationType,
    isAdvancePage,
    move,
  } = props;

  const [estimatedWeightValue, setEstimatedWeightValue] = useState(mtoShipment?.ppmShipment?.estimatedWeight || 0);

  const updateEstimatedWeightValue = (value) => {
    setEstimatedWeightValue(value);
  };

  const { moveCode } = useParams();
  const navigate = useNavigate();

  const [datesErrorMessage, setDatesErrorMessage] = useState(null);
  const [errorMessage, setErrorMessage] = useState(null);
  const [errorCode, setErrorCode] = useState(null);
  const [successMessage, setSuccessMessage] = useState(null);
  const [shipmentAddressUpdateReviewErrorMessage, setShipmentAddressUpdateReviewErrorMessage] = useState(null);

  const [isCancelModalVisible, setIsCancelModalVisible] = useState(false);
  const [isAddressChangeModalOpen, setIsAddressChangeModalOpen] = useState(false);

  const [isTertiaryAddressEnabled, setIsTertiaryAddressEnabled] = useState(false);
  useEffect(() => {
    const fetchData = async () => {
      setIsTertiaryAddressEnabled(await isBooleanFlagEnabled('third_address_available'));
    };
    fetchData();
  }, []);

  const shipments = mtoShipments;

  const [isRequestedPickupDateAlertVisible, setIsRequestedPickupDateAlertVisible] = useState(false);
  const [isRequestedDeliveryDateAlertVisible, setIsRequestedDeliveryDateAlertVisible] = useState(false);
  const [requestedPickupDateAlertMessage, setRequestedPickupDateAlertMessage] = useState('');
  const [requestedDeliveryDateAlertMessage, setRequestedDeliveryDateAlertMessage] = useState('');
  const DEFAULT_COUNTRY_CODE = 'US';

  const queryClient = useQueryClient();
  const { mutate: mutateMTOShipmentStatus } = useMutation(deleteShipment, {
    onSuccess: (_, variables) => {
      const updatedMTOShipment = mtoShipment;
      // Update mtoShipments with our updated status and set query data to match
      shipments[mtoShipments.findIndex((shipment) => shipment.id === updatedMTOShipment.id)] = updatedMTOShipment;
      queryClient.setQueryData([MTO_SHIPMENTS, updatedMTOShipment.moveTaskOrderID, false], mtoShipments);
      // InvalidateQuery tells other components using this data that they need to re-fetch
      // This allows the requestCancellation button to update immediately
      queryClient.invalidateQueries([MTO_SHIPMENTS, variables.moveTaskOrderID]);

      // go back
      navigate(-1);
    },
    onError: (error) => {
      const errorMsg = error?.response?.body;
      setErrorMessage(errorMsg);
    },
  });

  const { mutate: mutateMoveCloseoutOffice } = useMutation(updateMoveCloseoutOffice, {
    onSuccess: () => {
      queryClient.invalidateQueries([MOVES, moveCode]);
    },
  });

  const { mutate: mutateShipmentAddressUpdateReview } = useMutation(reviewShipmentAddressUpdate, {
    onSuccess: (_, { successCallback }) => {
      setSuccessMessage('Changes sent to contractor.');
      setShipmentAddressUpdateReviewErrorMessage(null);
      setIsAddressChangeModalOpen(false);
      // After successfully updating, re-fetch MTO Shipments to get the shipment's updated address change request status
      queryClient
        .invalidateQueries([MTO_SHIPMENTS, moveTaskOrderID])
        .then(() => queryClient.refetchQueries([MTO_SHIPMENTS, moveTaskOrderID]));
      successCallback();
    },
    onError: () => {
      setSuccessMessage(null);
      setShipmentAddressUpdateReviewErrorMessage(
        'Something went wrong, and your changes were not saved. Please refresh the page and try again.',
      );
    },
  });

  const getShipmentNumber = () => {
    // TODO - this is not supported by IE11, shipment number should be calculable from Redux anyways
    // we should fix this also b/c it doesn't display correctly in storybook
    const { search } = window.location;
    const params = new URLSearchParams(search);
    const shipmentNumber = params.get('shipmentNumber');
    return shipmentNumber;
  };

  const handleDeleteShipment = (shipmentID) => {
    mutateMTOShipmentStatus({
      shipmentID,
    });
  };

  const handleSetError = (error, defaultError) => {
    if (error?.response?.body?.message !== null && error?.response?.body?.message !== undefined) {
      if (error?.statusCode !== null && error?.statusCode !== undefined) {
        setErrorCode(error.statusCode);
      }
      setErrorMessage(`${error?.response?.body?.message}`);
    } else {
      setErrorMessage(defaultError);
    }
  };

  const handleSubmitShipmentAddressUpdateReview = async (
    shipmentID,
    shipmentETag,
    status,
    officeRemarks,
    successCallback,
  ) => {
    mutateShipmentAddressUpdateReview({
      shipmentID,
      ifMatchETag: shipmentETag,
      body: {
        status,
        officeRemarks,
      },
      successCallback,
    });
  };

  const handleShowCancellationModal = () => {
    setIsCancelModalVisible(true);
  };

  // onload validate pickup date
  useEffect(() => {
    const onErrorHandler = (e) => {
      const { response } = e;
      setDatesErrorMessage(response?.body?.detail);
    };
    dateSelectionWeekendHolidayCheck(
      dateSelectionIsWeekendHoliday,
      DEFAULT_COUNTRY_CODE,
      new Date(mtoShipment.requestedPickupDate),
      'Requested pickup date',
      setRequestedPickupDateAlertMessage,
      setIsRequestedPickupDateAlertVisible,
      onErrorHandler,
    );
  }, [mtoShipment.requestedPickupDate]);

  // onload validate delivery date
  useEffect(() => {
    const onErrorHandler = (e) => {
      const { response } = e;
      setDatesErrorMessage(response?.body?.detail);
    };
    dateSelectionWeekendHolidayCheck(
      dateSelectionIsWeekendHoliday,
      DEFAULT_COUNTRY_CODE,
      new Date(mtoShipment.requestedDeliveryDate),
      'Requested delivery date',
      setRequestedDeliveryDateAlertMessage,
      setIsRequestedDeliveryDateAlertVisible,
      onErrorHandler,
    );
  }, [mtoShipment.requestedDeliveryDate]);

  const successMessageAlertControl = (
    <Button type="button" onClick={() => setSuccessMessage(null)} unstyled>
      <FontAwesomeIcon icon="times" className={styles.alertClose} />
    </Button>
  );

  const deliveryAddressUpdateRequested = mtoShipment?.deliveryAddressUpdate?.status === ADDRESS_UPDATE_STATUS.REQUESTED;

  const isHHG = shipmentType === SHIPMENT_OPTIONS.HHG;
  const isNTS = shipmentType === SHIPMENT_OPTIONS.NTS;
  const isNTSR = shipmentType === SHIPMENT_OPTIONS.NTSR;
  const isPPM = shipmentType === SHIPMENT_OPTIONS.PPM;
  const isMobileHome = shipmentType === SHIPMENT_OPTIONS.MOBILE_HOME;
  const isBoat =
    shipmentType === SHIPMENT_OPTIONS.BOAT ||
    shipmentType === SHIPMENT_TYPES.BOAT_HAUL_AWAY ||
    shipmentType === SHIPMENT_TYPES.BOAT_TOW_AWAY;
  const isUB = shipmentType === SHIPMENT_OPTIONS.UNACCOMPANIED_BAGGAGE;

  const showAccountingCodes = isNTS || isNTSR;

  const isTOO = userRole === roleTypes.TOO;
  const isServiceCounselor = userRole === roleTypes.SERVICES_COUNSELOR;
  const showCloseoutOffice =
    (isServiceCounselor || isTOO) &&
    isPPM &&
    (serviceMember.agency === SERVICE_MEMBER_AGENCIES.ARMY ||
      serviceMember.agency === SERVICE_MEMBER_AGENCIES.AIR_FORCE ||
      serviceMember.agency === SERVICE_MEMBER_AGENCIES.SPACE_FORCE);

  const shipmentDestinationAddressOptions = dropdownInputOptions(shipmentDestinationTypes);

  const shipmentNumber = isHHG ? getShipmentNumber() : null;
  let initialValues = {};
  if (isPPM) {
    initialValues = formatPpmShipmentForDisplay(
      isCreatePage
        ? { closeoutOffice: move.closeoutOffice }
        : {
            counselorRemarks: mtoShipment.counselorRemarks,
            ppmShipment: mtoShipment.ppmShipment,
            closeoutOffice: move.closeoutOffice,
          },
    );
    if (isCreatePage && serviceMember?.grade === 'CIVILIAN_EMPLOYEE')
      initialValues.isActualExpenseReimbursement = 'true';
  } else if (isMobileHome) {
    const hhgInitialValues = formatMtoShipmentForDisplay(
      isCreatePage ? { userRole } : { userRole, shipmentType, agents: mtoShipment.mtoAgents, ...mtoShipment },
    );
    initialValues = formatMobileHomeShipmentForDisplay(mtoShipment?.mobileHomeShipment, hhgInitialValues);
  } else if (isBoat) {
    const hhgInitialValues = formatMtoShipmentForDisplay(
      isCreatePage ? { userRole } : { userRole, shipmentType, agents: mtoShipment.mtoAgents, ...mtoShipment },
    );
    initialValues = formatBoatShipmentForDisplay(mtoShipment?.boatShipment, hhgInitialValues);
  } else {
    initialValues = formatMtoShipmentForDisplay(
      isCreatePage
        ? { userRole, shipmentType }
        : { userRole, shipmentType, agents: mtoShipment.mtoAgents, ...mtoShipment },
    );
  }

  let showDeliveryFields;
  let showPickupFields;
  let schema;

  if (isPPM) {
    schema = ppmShipmentSchema({
      estimatedIncentive: initialValues.estimatedIncentive || 0,
      weightAllotment: serviceMember.weightAllotment,
      advanceAmountRequested: mtoShipment.ppmShipment?.advanceAmountRequested,
      hasRequestedAdvance: mtoShipment.ppmShipment?.hasRequestedAdvance,
      isAdvancePage,
      showCloseoutOffice,
      sitEstimatedWeightMax: estimatedWeightValue || 0,
    });
  } else if (isMobileHome) {
    schema = mobileHomeShipmentSchema();
    showDeliveryFields = true;
    showPickupFields = true;
  } else if (isBoat) {
    schema = boatShipmentSchema();
    showDeliveryFields = true;
    showPickupFields = true;
  } else {
    const shipmentOptions = getShipmentOptions(shipmentType, userRole);

    showDeliveryFields = shipmentOptions.showDeliveryFields;
    showPickupFields = shipmentOptions.showPickupFields;
    schema = shipmentOptions.schema;
  }

  const optionalLabel = <span className={formStyles.optional}>Optional</span>;

  const moveDetailsPath = isTOO
    ? generatePath(tooRoutes.BASE_MOVE_VIEW_PATH, { moveCode })
    : generatePath(servicesCounselingRoutes.BASE_MOVE_VIEW_PATH, { moveCode });
  const editOrdersPath = isTOO
    ? generatePath(tooRoutes.BASE_ORDERS_EDIT_PATH, { moveCode })
    : generatePath(servicesCounselingRoutes.BASE_ORDERS_EDIT_PATH, { moveCode });

  const submitMTOShipment = (formValues, actions) => {
    //* PPM Shipment *//
    if (isPPM) {
      const ppmShipmentBody = formatPpmShipmentForAPI(formValues);

      // Allow blank values to be entered into Pro Gear input fields
      if (
        ppmShipmentBody.ppmShipment.hasProGear &&
        ppmShipmentBody.ppmShipment.spouseProGearWeight >= 0 &&
        ppmShipmentBody.ppmShipment.proGearWeight === undefined
      ) {
        ppmShipmentBody.ppmShipment.proGearWeight = 0;
      }
      if (ppmShipmentBody.ppmShipment.hasProGear && ppmShipmentBody.ppmShipment.spouseProGearWeight === undefined) {
        ppmShipmentBody.ppmShipment.spouseProGearWeight = 0;
      }

      // Add a PPM shipment
      if (isCreatePage) {
        const body = { ...ppmShipmentBody, moveTaskOrderID };
        submitHandler(
          { body, normalize: false },
          {
            onSuccess: (newMTOShipment) => {
              const moveViewPath = generatePath(tooRoutes.BASE_MOVE_VIEW_PATH, { moveCode });
              const currentPath = isTOO
                ? generatePath(tooRoutes.BASE_SHIPMENT_EDIT_PATH, {
                    moveCode,
                    shipmentId: newMTOShipment.id,
                  })
                : generatePath(servicesCounselingRoutes.BASE_SHIPMENT_EDIT_PATH, {
                    moveCode,
                    shipmentId: newMTOShipment.id,
                  });
              const advancePath = generatePath(servicesCounselingRoutes.BASE_SHIPMENT_ADVANCE_PATH, {
                moveCode,
                shipmentId: newMTOShipment.id,
              });
              if (formValues.closeoutOffice.id) {
                mutateMoveCloseoutOffice(
                  {
                    locator: moveCode,
                    ifMatchETag: move.eTag,
                    body: { closeoutOfficeId: formValues.closeoutOffice.id },
                  },
                  {
                    onSuccess: () => {
                      actions.setSubmitting(false);
                      navigate(currentPath, { replace: true });
                      if (isTOO) {
                        navigate(moveViewPath);
                      } else {
                        navigate(advancePath);
                      }
                      setErrorMessage(null);
                      onUpdate('success');
                    },
                    onError: (error) => {
                      actions.setSubmitting(false);
                      handleSetError(error, `Something went wrong, and your changes were not saved. Please try again.`);
                    },
                  },
                );
              } else {
                navigate(currentPath, { replace: true });
                if (isTOO) {
                  navigate(moveViewPath);
                } else {
                  navigate(advancePath);
                }
              }
            },
            onError: (error) => {
              actions.setSubmitting(false);
              handleSetError(error, `Something went wrong, and your changes were not saved. Please try again.`);
            },
          },
        );
        return;
      }
      // Edit a PPM Shipment
      const updatePPMPayload = {
        moveTaskOrderID,
        shipmentID: mtoShipment.id,
        ifMatchETag: mtoShipment.eTag,
        normalize: false,
        body: ppmShipmentBody,
        locator: move.locator,
        moveETag: move.eTag,
      };

      const tooAdvancePath = generatePath(tooRoutes.BASE_SHIPMENT_ADVANCE_PATH_TOO, {
        moveCode,
        shipmentId: mtoShipment.id,
      });
      const advancePath = generatePath(servicesCounselingRoutes.BASE_SHIPMENT_ADVANCE_PATH, {
        moveCode,
        shipmentId: mtoShipment.id,
      });
      const SCMoveViewPath = generatePath(servicesCounselingRoutes.BASE_MOVE_VIEW_PATH, { moveCode });
      const tooMoveViewPath = generatePath(tooRoutes.BASE_MOVE_VIEW_PATH, { moveCode });

      submitHandler(updatePPMPayload, {
        onSuccess: () => {
          if (!isAdvancePage && formValues.closeoutOffice.id) {
            // If we are on the first page and a closeout office is a part of the form, we must be an SC editing a
            // PPM shipment, so we should update the closeout office and redirect to the advance page upon success.
            mutateMoveCloseoutOffice(
              {
                locator: moveCode,
                ifMatchETag: move.eTag,
                body: { closeoutOfficeId: formValues.closeoutOffice.id },
              },
              {
                onSuccess: () => {
                  actions.setSubmitting(false);
                  setErrorMessage(null);
                  navigate(advancePath);
                  onUpdate('success');
                },
                onError: (error) => {
                  actions.setSubmitting(false);
                  handleSetError(error, `Something went wrong, and your changes were not saved. Please try again.`);
                },
              },
            );
          } else if (!isAdvancePage && isServiceCounselor) {
            // If we are on the first page, and we are an SC with no closeout office present, we should redirect
            // to the advance page.
            actions.setSubmitting(false);
            navigate(advancePath);
            onUpdate('success');
          } else if (isServiceCounselor) {
            // If we are on the second page as an SC, we submit and redirect to the SC move view path.
            navigate(SCMoveViewPath);
            onUpdate('success');
          } else if (!isAdvancePage && isTOO) {
            actions.setSubmitting(false);
            navigate(tooMoveViewPath);
            onUpdate('success');
          } else {
            navigate(tooAdvancePath);
            onUpdate('success');
          }
        },
        onError: (error) => {
          actions.setSubmitting(false);
          handleSetError(error, `Something went wrong, and your changes were not saved. Please try again.`);
        },
      });
      return;
    }

    //* MTO Shipments *//

    const {
      pickup,
      hasDeliveryAddress,
      delivery,
      customerRemarks,
      counselorRemarks,
      hasSecondaryDelivery,
      hasSecondaryPickup,
      secondaryPickup,
      secondaryDelivery,
      hasTertiaryDelivery,
      hasTertiaryPickup,
      tertiaryPickup,
      tertiaryDelivery,
      ntsRecordedWeight,
      tacType,
      sacType,
      serviceOrderNumber,
      storageFacility,
      usesExternalVendor,
      destinationType,
    } = formValues;

    const deliveryDetails = delivery;
    if (hasDeliveryAddress === 'no' && shipmentType !== SHIPMENT_OPTIONS.NTSR) {
      delete deliveryDetails.address;
    }

    let nullableTacType = tacType;
    let nullableSacType = sacType;
    if (showAccountingCodes && !isCreatePage) {
      nullableTacType = typeof tacType === 'undefined' ? '' : tacType;
      nullableSacType = typeof sacType === 'undefined' ? '' : sacType;
    }

    let pendingMtoShipment = formatMtoShipmentForAPI({
      shipmentType,
      moveCode,
      customerRemarks,
      counselorRemarks,
      pickup,
      delivery: deliveryDetails,
      ntsRecordedWeight,
      tacType: nullableTacType,
      sacType: nullableSacType,
      serviceOrderNumber,
      storageFacility,
      usesExternalVendor,
      destinationType,
      hasSecondaryPickup: hasSecondaryPickup === 'yes',
      secondaryPickup: hasSecondaryPickup === 'yes' ? secondaryPickup : {},
      hasSecondaryDelivery: hasSecondaryDelivery === 'yes',
      secondaryDelivery: hasSecondaryDelivery === 'yes' ? secondaryDelivery : {},
      hasTertiaryPickup: hasTertiaryPickup === 'yes',
      tertiaryPickup: hasTertiaryPickup === 'yes' ? tertiaryPickup : {},
      hasTertiaryDelivery: hasTertiaryDelivery === 'yes',
      tertiaryDelivery: hasTertiaryDelivery === 'yes' ? tertiaryDelivery : {},
    });

    // Mobile Home Shipment
    if (isMobileHome) {
      const mobileHomeShipmentBody = formatMobileHomeShipmentForAPI(formValues);
      pendingMtoShipment = {
        ...pendingMtoShipment,
        ...mobileHomeShipmentBody,
      };
    }

    // Boat Shipment
    if (isBoat) {
      const boatShipmentBody = formatBoatShipmentForAPI(formValues);
      pendingMtoShipment = {
        ...pendingMtoShipment,
        ...boatShipmentBody,
      };
    }

    const updateMTOShipmentPayload = {
      moveTaskOrderID,
      shipmentID: mtoShipment.id,
      ifMatchETag: mtoShipment.eTag,
      normalize: false,
      body: pendingMtoShipment,
    };

    // Add a MTO Shipment
    if (isCreatePage) {
      const body = { ...pendingMtoShipment, moveTaskOrderID };
      submitHandler(
        { body, normalize: false },
        {
          onSuccess: () => {
            navigate(moveDetailsPath);
          },
          onError: (error) => {
            handleSetError(error, `Something went wrong, and your changes were not saved. Please try again.`);
          },
        },
      );
    }
    // Edit MTO as Service Counselor
    else if (isForServicesCounseling) {
      // error handling handled in parent components
      submitHandler(updateMTOShipmentPayload, {
        onSuccess: () => {
          navigate(moveDetailsPath);
          onUpdate('success');
        },
        onError: (error) => {
          handleSetError(error, `Something went wrong, and your changes were not saved. Please try again.`);
        },
      });
    }
    // Edit a MTO Shipment as TOO
    else {
      submitHandler(updateMTOShipmentPayload, {
        onSuccess: () => {
          navigate(moveDetailsPath);
        },
        onError: (error) => {
          handleSetError(error, `Something went wrong, and your changes were not saved. Please try again.`);
        },
      });
    }
  };

  return (
    <Formik
      initialValues={initialValues}
      validateOnMount
      validateOnBlur
      validateOnChange
      validationSchema={schema}
      onSubmit={submitMTOShipment}
    >
      {({ values, isValid, isSubmitting, setValues, handleSubmit, setFieldError, validateForm, ...formikProps }) => {
        const {
          hasSecondaryDestination,
          hasTertiaryDestination,
          hasDeliveryAddress,
          hasSecondaryPickup,
          hasSecondaryDelivery,
          hasTertiaryPickup,
          hasTertiaryDelivery,
          isActualExpenseReimbursement,
        } = values;

        const lengthHasError = !!(
          (formikProps.touched.lengthFeet && formikProps.errors.lengthFeet === 'Required') ||
          (formikProps.touched.lengthInches && formikProps.errors.lengthFeet === 'Required')
        );
        const widthHasError = !!(
          (formikProps.touched.widthFeet && formikProps.errors.widthFeet === 'Required') ||
          (formikProps.touched.widthInches && formikProps.errors.widthFeet === 'Required')
        );
        const heightHasError = !!(
          (formikProps.touched.heightFeet && formikProps.errors.heightFeet === 'Required') ||
          (formikProps.touched.heightInches && formikProps.errors.heightFeet === 'Required')
        );
        const dimensionError = !!(
          (formikProps.touched.lengthFeet && formikProps.errors.lengthFeet?.includes('Dimensions')) ||
          (formikProps.touched.lengthInches && formikProps.errors.lengthFeet?.includes('Dimensions'))
        );
        if (formikProps.touched.lengthInches && !formikProps.touched.lengthFeet) {
          formikProps.setFieldTouched('lengthFeet', true);
        }
        if (formikProps.touched.widthInches && !formikProps.touched.widthFeet) {
          formikProps.setFieldTouched('widthFeet', true);
        }
        if (formikProps.touched.heightInches && !formikProps.touched.heightFeet) {
          formikProps.setFieldTouched('heightFeet', true);
        }
        // manually turn off 'required' error when page loads if field is empty.
        if (values.year === null && !formikProps.touched.year && formikProps.errors.year === 'Required') {
          setFieldError('year', null);
        }

        const handleUseCurrentResidenceChange = (e) => {
          const { checked } = e.target;
          if (checked) {
            // use current residence
            setValues(
              {
                ...values,
                pickup: {
                  ...values.pickup,
                  address: currentResidence,
                },
              },
              { shouldValidate: true },
            );
          } else {
            // Revert address
            setValues(
              {
                ...values,
                pickup: {
                  ...values.pickup,
                  address: {
                    streetAddress1: '',
                    streetAddress2: '',
                    streetAddress3: '',
                    city: '',
                    state: '',
                    postalCode: '',
                    county: '',
                  },
                },
              },
              { shouldValidate: true },
            );
          }
        };

        const handlePickupDateChange = (e) => {
          setValues({
            ...values,
            pickup: {
              ...values.pickup,
              requestedDate: formatDate(e, datePickerFormat),
            },
          });
          const onErrorHandler = (errResponse) => {
            const { response } = errResponse;
            setDatesErrorMessage(response?.body?.detail);
          };
          dateSelectionWeekendHolidayCheck(
            dateSelectionIsWeekendHoliday,
            DEFAULT_COUNTRY_CODE,
            new Date(e),
            'Requested pickup date',
            setRequestedPickupDateAlertMessage,
            setIsRequestedPickupDateAlertVisible,
            onErrorHandler,
          );
        };

        const handleDeliveryDateChange = (e) => {
          setValues({
            ...values,
            delivery: {
              ...values.delivery,
              requestedDate: formatDate(e, datePickerFormat),
            },
          });
          const onErrorHandler = (errResponse) => {
            const { response } = errResponse;
            setDatesErrorMessage(response?.body?.detail);
          };
          dateSelectionWeekendHolidayCheck(
            dateSelectionIsWeekendHoliday,
            DEFAULT_COUNTRY_CODE,
            new Date(e),
            'Requested delivery date',
            setRequestedDeliveryDateAlertMessage,
            setIsRequestedDeliveryDateAlertVisible,
            onErrorHandler,
          );
        };

        return (
          <>
            <ConnectedDestructiveShipmentConfirmationModal
              isOpen={isCancelModalVisible}
              shipmentID={mtoShipment.id}
              onClose={setIsCancelModalVisible}
              onSubmit={handleDeleteShipment}
            />
            <ConnectedShipmentAddressUpdateReviewRequestModal
              isOpen={isAddressChangeModalOpen}
              onClose={() => setIsAddressChangeModalOpen(false)}
              shipment={mtoShipment}
              onSubmit={async (shipmentID, shipmentETag, status, officeRemarks) => {
                const successCallback = () => {
                  if (status === ADDRESS_UPDATE_STATUS.APPROVED) {
                    setValues({
                      ...values,
                      delivery: {
                        ...values.delivery,
                        address: mtoShipment.deliveryAddressUpdate.newAddress,
                      },
                    });
                  }
                };
                await handleSubmitShipmentAddressUpdateReview(
                  shipmentID,
                  shipmentETag,
                  status,
                  officeRemarks,
                  successCallback,
                );
              }}
              errorMessage={shipmentAddressUpdateReviewErrorMessage}
              setErrorMessage={setShipmentAddressUpdateReviewErrorMessage}
            />
            <NotificationScrollToTop dependency={datesErrorMessage} />
            {datesErrorMessage && (
              <Alert data-testid="datesErrorMessage" type="error" headingLevel="h4" heading="An error occurred">
                {datesErrorMessage}
              </Alert>
            )}
            <NotificationScrollToTop dependency={errorMessage} />
            {errorMessage && (
              <Alert data-testid="errorMessage" type="error" headingLevel="h4" heading="An error occurred">
                {errorCode === 400 ? (
                  <p>
                    {errorMessage} Please try again later, or contact the&nbsp;
                    <Link to={technicalHelpDeskURL} target="_blank" rel="noreferrer">
                      Technical Help Desk
                    </Link>
                    .
                  </p>
                ) : (
                  <p>{errorMessage}</p>
                )}
              </Alert>
            )}
            <NotificationScrollToTop dependency={successMessage} />
            {successMessage && (
              <Alert type="success" cta={successMessageAlertControl}>
                {successMessage}
              </Alert>
            )}
            {isTOO && mtoShipment.usesExternalVendor && (
              <Alert headingLevel="h4" type="warning">
                The GHC prime contractor is not handling the shipment. Information will not be automatically shared with
                the movers handling it.
              </Alert>
            )}
            {deliveryAddressUpdateRequested && (
              <Alert type="error" className={styles.alert}>
                Request needs review. <a href="#delivery-location">See delivery location to proceed.</a>
              </Alert>
            )}

            <div className={styles.ShipmentForm}>
              <div className={styles.headerWrapper}>
                <div>
                  <ShipmentTag shipmentType={shipmentType} shipmentNumber={shipmentNumber} />
                  {isActualExpenseReimbursement === 'true' && (
                    <Tag className={styles.tagInfo} data-testid="actualExpenseReimbursementTag">
                      Actual Expense Reimbursement
                    </Tag>
                  )}

                  <h1>{isCreatePage ? 'Add' : 'Edit'} shipment details</h1>
                </div>
                {!isCreatePage && mtoShipment?.status !== 'APPROVED' && (
                  <Button
                    type="button"
                    onClick={() => {
                      handleShowCancellationModal();
                    }}
                    unstyled
                  >
                    Delete shipment
                  </Button>
                )}
              </div>

              <SectionWrapper className={styles.weightAllowance}>
                {isUB ? (
                  <p data-testid="ubWeightAllowance">
                    <strong>UB Weight allowance: </strong>
                    {formatWeight(serviceMember.weightAllotment.ubAllowance)}
                  </p>
                ) : (
                  <p data-testid="weightAllowance">
                    <strong>Weight allowance: </strong>
                    {formatWeight(serviceMember.weightAllotment.totalWeightSelf)}
                  </p>
                )}
              </SectionWrapper>

              <Form className={formStyles.form}>
                {isTOO && !isHHG && !isPPM && !isBoat && !isMobileHome && <ShipmentVendor />}

                {isNTSR && <ShipmentWeightInput userRole={userRole} />}

                {isBoat && (
                  <BoatShipmentForm
                    lengthHasError={lengthHasError}
                    widthHasError={widthHasError}
                    heightHasError={heightHasError}
                    values={values}
                    setFieldTouched={formikProps.setFieldTouched}
                    setFieldError={setFieldError}
                    validateForm={validateForm}
                    dimensionError={dimensionError}
                  />
                )}

                {isMobileHome && (
                  <MobileHomeShipmentForm
                    lengthHasError={lengthHasError}
                    widthHasError={widthHasError}
                    heightHasError={heightHasError}
                    values={values}
                    setFieldTouched={formikProps.setFieldTouched}
                    setFieldError={setFieldError}
                    validateForm={validateForm}
                    dimensionError={dimensionError}
                  />
                )}

                {showPickupFields && (
                  <SectionWrapper className={formStyles.formSection}>
                    <h2 className={styles.SectionHeaderExtraSpacing}>Pickup details</h2>
                    <Fieldset>
                      {isRequestedPickupDateAlertVisible && (
                        <Alert type="warning" aria-live="polite" headingLevel="h4">
                          {requestedPickupDateAlertMessage}
                        </Alert>
                      )}
                      <DatePickerInput
                        name="pickup.requestedDate"
                        label="Requested pickup date"
                        id="requestedPickupDate"
                        validate={validateDate}
                        onChange={handlePickupDateChange}
                      />
                    </Fieldset>
                    {!isNTSR && (
                      <>
                        <AddressFields
                          name="pickup.address"
                          legend="Pickup location"
                          locationLookup
<<<<<<< HEAD
                          validateForm={validateForm}
=======
>>>>>>> 2c7315ab
                          formikProps={formikProps}
                          render={(fields) => (
                            <>
                              <p>What address are the movers picking up from?</p>
                              <Checkbox
                                data-testid="useCurrentResidence"
                                label="Use current address"
                                name="useCurrentResidence"
                                onChange={handleUseCurrentResidenceChange}
                                id="useCurrentResidenceCheckbox"
                              />
                              {fields}
                              <h4>Second pickup location</h4>
                              <FormGroup>
                                <p>Do you want movers to pick up any belongings from a second address?</p>
                                <div className={formStyles.radioGroup}>
                                  <Field
                                    as={Radio}
                                    id="has-secondary-pickup"
                                    data-testid="has-secondary-pickup"
                                    label="Yes"
                                    name="hasSecondaryPickup"
                                    value="yes"
                                    title="Yes, I have a second pickup location"
                                    checked={hasSecondaryPickup === 'yes'}
                                  />
                                  <Field
                                    as={Radio}
                                    id="no-secondary-pickup"
                                    data-testid="no-secondary-pickup"
                                    label="No"
                                    name="hasSecondaryPickup"
                                    value="no"
                                    title="No, I do not have a second pickup location"
                                    checked={hasSecondaryPickup !== 'yes'}
                                  />
                                </div>
                              </FormGroup>
                              {hasSecondaryPickup === 'yes' && (
                                <>
                                  <AddressFields
                                    name="secondaryPickup.address"
                                    locationLookup
<<<<<<< HEAD
                                    validateForm={validateForm}
=======
>>>>>>> 2c7315ab
                                    formikProps={formikProps}
                                  />
                                  {isTertiaryAddressEnabled && (
                                    <>
                                      <h4>Third pickup location</h4>
                                      <FormGroup>
                                        <p>Do you want movers to pick up any belongings from a third address?</p>
                                        <div className={formStyles.radioGroup}>
                                          <Field
                                            as={Radio}
                                            id="has-tertiary-pickup"
                                            data-testid="has-tertiary-pickup"
                                            label="Yes"
                                            name="hasTertiaryPickup"
                                            value="yes"
                                            title="Yes, I have a third pickup location"
                                            checked={hasTertiaryPickup === 'yes'}
                                          />
                                          <Field
                                            as={Radio}
                                            id="no-tertiary-pickup"
                                            data-testid="no-tertiary-pickup"
                                            label="No"
                                            name="hasTertiaryPickup"
                                            value="no"
                                            title="No, I do not have a third pickup location"
                                            checked={hasTertiaryPickup !== 'yes'}
                                          />
                                        </div>
                                      </FormGroup>
                                      {hasTertiaryPickup === 'yes' && (
                                        <AddressFields
                                          name="tertiaryPickup.address"
                                          locationLookup
<<<<<<< HEAD
                                          validateForm={validateForm}
=======
>>>>>>> 2c7315ab
                                          formikProps={formikProps}
                                        />
                                      )}
                                    </>
                                  )}
                                </>
                              )}
                            </>
                          )}
                        />

                        <ContactInfoFields
                          name="pickup.agent"
                          legend={<div className={formStyles.legendContent}>Releasing agent {optionalLabel}</div>}
                          render={(fields) => {
                            return fields;
                          }}
                        />
                      </>
                    )}
                  </SectionWrapper>
                )}

                {isTOO && (isNTS || isNTSR) && (
                  <>
                    <StorageFacilityInfo userRole={userRole} />
                    <StorageFacilityAddress values={values} formikProps={formikProps} />
                  </>
                )}

                {isServiceCounselor && isNTSR && (
                  <>
                    <StorageFacilityInfo userRole={userRole} />
                    <StorageFacilityAddress values={values} formikProps={formikProps} />
                  </>
                )}

                {showDeliveryFields && (
                  <SectionWrapper className={formStyles.formSection}>
                    <h2 className={styles.SectionHeaderExtraSpacing}>Delivery details</h2>
                    <Fieldset>
                      {isRequestedDeliveryDateAlertVisible && (
                        <Alert type="warning" aria-live="polite" headingLevel="h4">
                          {requestedDeliveryDateAlertMessage}
                        </Alert>
                      )}
                      <DatePickerInput
                        name="delivery.requestedDate"
                        label="Requested delivery date"
                        id="requestedDeliveryDate"
                        validate={validateDate}
                        onChange={handleDeliveryDateChange}
                      />
                    </Fieldset>
                    {isNTSR && (
                      <>
                        {deliveryAddressUpdateRequested && (
                          <Alert type="error" slim className={styles.deliveryAddressUpdateAlert} id="delivery-location">
                            <span className={styles.deliveryAddressUpdateAlertContent}>
                              Pending delivery location change request needs review.{' '}
                              <Button
                                className={styles.reviewRequestLink}
                                type="button"
                                unstyled
                                onClick={() => setIsAddressChangeModalOpen(true)}
                                disabled={false}
                              >
                                Review request
                              </Button>{' '}
                              to proceed.
                            </span>
                          </Alert>
                        )}
                        <Fieldset
                          legend="Delivery location"
                          disabled={deliveryAddressUpdateRequested}
                          className={classNames('usa-legend', styles.mockLegend)}
                        >
                          <AddressFields
                            name="delivery.address"
                            locationLookup
<<<<<<< HEAD
                            validateForm={validateForm}
=======
>>>>>>> 2c7315ab
                            formikProps={formikProps}
                            render={(fields) => {
                              return fields;
                            }}
                          />
                          <h4>Second delivery location</h4>
                          <FormGroup>
                            <p>Do you want the movers to deliver any belongings to a second address?</p>
                            <div className={formStyles.radioGroup}>
                              <Field
                                as={Radio}
                                data-testid="has-secondary-delivery"
                                id="has-secondary-delivery"
                                label="Yes"
                                name="hasSecondaryDelivery"
                                value="yes"
                                title="Yes, I have a second destination location"
                                checked={hasSecondaryDelivery === 'yes'}
                              />
                              <Field
                                as={Radio}
                                data-testid="no-secondary-delivery"
                                id="no-secondary-delivery"
                                label="No"
                                name="hasSecondaryDelivery"
                                value="no"
                                title="No, I do not have a second destination location"
                                checked={hasSecondaryDelivery !== 'yes'}
                              />
                            </div>
                          </FormGroup>
                          {hasSecondaryDelivery === 'yes' && (
                            <>
                              <AddressFields
                                name="secondaryDelivery.address"
                                locationLookup
<<<<<<< HEAD
                                validateForm={validateForm}
=======
>>>>>>> 2c7315ab
                                formikProps={formikProps}
                              />
                              {isTertiaryAddressEnabled && (
                                <>
                                  <h4>Third delivery location</h4>
                                  <FormGroup>
                                    <p>Do you want the movers to deliver any belongings from a third address?</p>
                                    <div className={formStyles.radioGroup}>
                                      <Field
                                        as={Radio}
                                        id="has-tertiary-delivery"
                                        data-testid="has-tertiary-delivery"
                                        label="Yes"
                                        name="hasTertiaryDelivery"
                                        value="yes"
                                        title="Yes, I have a third delivery location"
                                        checked={hasTertiaryDelivery === 'yes'}
                                      />
                                      <Field
                                        as={Radio}
                                        id="no-tertiary-delivery"
                                        data-testid="no-tertiary-delivery"
                                        label="No"
                                        name="hasTertiaryDelivery"
                                        value="no"
                                        title="No, I do not have a third delivery location"
                                        checked={hasTertiaryDelivery !== 'yes'}
                                      />
                                    </div>
                                  </FormGroup>
                                  {hasTertiaryDelivery === 'yes' && (
                                    <AddressFields
                                      name="tertiaryDelivery.address"
                                      locationLookup
<<<<<<< HEAD
                                      validateForm={validateForm}
=======
>>>>>>> 2c7315ab
                                      formikProps={formikProps}
                                    />
                                  )}
                                </>
                              )}
                            </>
                          )}
                          {displayDestinationType && (
                            <DropdownInput
                              label="Destination type"
                              name="destinationType"
                              options={shipmentDestinationAddressOptions}
                              id="destinationType"
                            />
                          )}
                        </Fieldset>

                        <ContactInfoFields
                          name="delivery.agent"
                          legend={<div className={formStyles.legendContent}>Receiving agent {optionalLabel}</div>}
                          render={(fields) => {
                            return fields;
                          }}
                        />
                      </>
                    )}
                    {!isNTS && !isNTSR && (
                      <>
                        <p className={classNames('usa-legend', styles.mockLegend)} id="delivery-location">
                          Delivery location
                        </p>
                        {deliveryAddressUpdateRequested && (
                          <Alert type="error" slim className={styles.deliveryAddressUpdateAlert}>
                            <span className={styles.deliveryAddressUpdateAlertContent}>
                              Pending delivery location change request needs review.{' '}
                              <Button
                                className={styles.reviewRequestLink}
                                type="button"
                                unstyled
                                onClick={() => setIsAddressChangeModalOpen(true)}
                                disabled={false}
                              >
                                Review request
                              </Button>{' '}
                              to proceed.
                            </span>
                          </Alert>
                        )}
                        <Fieldset
                          legendStyle="srOnly"
                          legend="Delivery location"
                          disabled={deliveryAddressUpdateRequested}
                        >
                          <FormGroup>
                            <p>Does the customer know their delivery address yet?</p>
                            <div className={formStyles.radioGroup}>
                              <Field
                                as={Radio}
                                id="has-delivery-address"
                                label="Yes"
                                name="hasDeliveryAddress"
                                value="yes"
                                title="Yes, I know my delivery address"
                                checked={hasDeliveryAddress === 'yes'}
                              />
                              <Field
                                as={Radio}
                                id="no-delivery-address"
                                label="No"
                                name="hasDeliveryAddress"
                                value="no"
                                title="No, I do not know my delivery address"
                                checked={hasDeliveryAddress === 'no'}
                              />
                            </div>
                          </FormGroup>
                          {hasDeliveryAddress === 'yes' ? (
                            <AddressFields
                              name="delivery.address"
                              locationLookup
<<<<<<< HEAD
                              validateForm={validateForm}
=======
>>>>>>> 2c7315ab
                              formikProps={formikProps}
                              render={(fields) => (
                                <>
                                  {fields}
                                  {displayDestinationType && (
                                    <DropdownInput
                                      label="Destination type"
                                      name="destinationType"
                                      options={shipmentDestinationAddressOptions}
                                      id="destinationType"
                                    />
                                  )}
                                  <h4>Second delivery location</h4>
                                  <FormGroup>
                                    <p>Do you want the movers to deliver any belongings to a second address?</p>
                                    <div className={formStyles.radioGroup}>
                                      <Field
                                        as={Radio}
                                        data-testid="has-secondary-delivery"
                                        id="has-secondary-delivery"
                                        label="Yes"
                                        name="hasSecondaryDelivery"
                                        value="yes"
                                        title="Yes, I have a second destination location"
                                        checked={hasSecondaryDelivery === 'yes'}
                                      />
                                      <Field
                                        as={Radio}
                                        data-testid="no-secondary-delivery"
                                        id="no-secondary-delivery"
                                        label="No"
                                        name="hasSecondaryDelivery"
                                        value="no"
                                        title="No, I do not have a second destination location"
                                        checked={hasSecondaryDelivery !== 'yes'}
                                      />
                                    </div>
                                  </FormGroup>
                                  {hasSecondaryDelivery === 'yes' && (
                                    <>
                                      <AddressFields
                                        name="secondaryDelivery.address"
                                        locationLookup
<<<<<<< HEAD
                                        validateForm={validateForm}
=======
>>>>>>> 2c7315ab
                                        formikProps={formikProps}
                                      />
                                      {isTertiaryAddressEnabled && (
                                        <>
                                          <h4>Third delivery location</h4>
                                          <FormGroup>
                                            <p>
                                              Do you want the movers to deliver any belongings from a third address?
                                            </p>
                                            <div className={formStyles.radioGroup}>
                                              <Field
                                                as={Radio}
                                                id="has-tertiary-delivery"
                                                data-testid="has-tertiary-delivery"
                                                label="Yes"
                                                name="hasTertiaryDelivery"
                                                value="yes"
                                                title="Yes, I have a third delivery location"
                                                checked={hasTertiaryDelivery === 'yes'}
                                              />
                                              <Field
                                                as={Radio}
                                                id="no-tertiary-delivery"
                                                data-testid="no-tertiary-delivery"
                                                label="No"
                                                name="hasTertiaryDelivery"
                                                value="no"
                                                title="No, I do not have a third delivery location"
                                                checked={hasTertiaryDelivery !== 'yes'}
                                              />
                                            </div>
                                          </FormGroup>
                                          {hasTertiaryDelivery === 'yes' && (
                                            <AddressFields
                                              name="tertiaryDelivery.address"
                                              locationLookup
<<<<<<< HEAD
                                              validateForm={validateForm}
=======
>>>>>>> 2c7315ab
                                              formikProps={formikProps}
                                            />
                                          )}
                                        </>
                                      )}
                                    </>
                                  )}
                                </>
                              )}
                            />
                          ) : (
                            <div>
                              <p>
                                We can use the zip of their{' '}
                                {displayDestinationType ? 'HOR, HOS or PLEAD:' : 'new duty location:'}
                                <br />
                                <strong>
                                  {newDutyLocationAddress.city}, {newDutyLocationAddress.state}{' '}
                                  {newDutyLocationAddress.postalCode}{' '}
                                </strong>
                              </p>
                              {displayDestinationType && (
                                <DropdownInput
                                  label="Destination type"
                                  name="destinationType"
                                  options={shipmentDestinationAddressOptions}
                                  id="destinationType"
                                />
                              )}
                            </div>
                          )}
                        </Fieldset>

                        <ContactInfoFields
                          name="delivery.agent"
                          legend={<div className={formStyles.legendContent}>Receiving agent {optionalLabel}</div>}
                          render={(fields) => {
                            return fields;
                          }}
                        />
                      </>
                    )}
                  </SectionWrapper>
                )}

                {isPPM && !isAdvancePage && (
                  <>
                    {isServiceCounselor && (
                      <SectionWrapper className={classNames(ppmStyles.sectionWrapper, formStyles.formSection)}>
                        <h2>Actual Expense Reimbursement</h2>
                        <FormGroup>
                          <Label className={styles.Label} htmlFor="isActualExpenseReimbursement">
                            Is this PPM an Actual Expense Reimbursement?
                          </Label>
                          <Field
                            as={Radio}
                            id="isActualExpenseReimbursementYes"
                            label="Yes"
                            name="isActualExpenseReimbursement"
                            value="true"
                            title="Yes"
                            checked={isActualExpenseReimbursement === 'true'}
                            disabled={serviceMember?.grade === 'CIVILIAN_EMPLOYEE'}
                            className={styles.buttonGroup}
                            data-testid="isActualExpenseReimbursementYes"
                          />
                          <Field
                            as={Radio}
                            id="isActualExpenseReimbursementNo"
                            label="No"
                            name="isActualExpenseReimbursement"
                            value="false"
                            title="No"
                            checked={isActualExpenseReimbursement !== 'true'}
                            disabled={serviceMember?.grade === 'CIVILIAN_EMPLOYEE'}
                            className={styles.buttonGroup}
                            data-testid="isActualExpenseReimbursementNo"
                          />
                        </FormGroup>
                      </SectionWrapper>
                    )}
                    <SectionWrapper className={classNames(ppmStyles.sectionWrapper, formStyles.formSection)}>
                      <h2>Departure date</h2>
                      <DatePickerInput name="expectedDepartureDate" label="Planned Departure Date" />
                      <Hint className={ppmStyles.hint}>
                        Enter the first day you expect to move things. It&apos;s OK if the actual date is different. We
                        will ask for your actual departure date when you document and complete your PPM.
                      </Hint>
                    </SectionWrapper>
                    <SectionWrapper className={classNames(ppmStyles.sectionWrapper, formStyles.formSection)}>
                      <AddressFields
                        name="pickup.address"
                        legend="Pickup Address"
                        locationLookup
<<<<<<< HEAD
                        validateForm={validateForm}
=======
>>>>>>> 2c7315ab
                        formikProps={formikProps}
                        render={(fields) => (
                          <>
                            <p>What address are you moving from?</p>
                            <Checkbox
                              data-testid="useCurrentResidence"
                              label="Use Current Address"
                              name="useCurrentResidence"
                              onChange={handleUseCurrentResidenceChange}
                              id="useCurrentResidenceCheckbox"
                            />
                            {fields}
                            <h4>Second pickup address</h4>
                            <FormGroup>
                              <p>
                                Will you move any belongings from a second address? (Must be near the pickup address.
                                Subject to approval.)
                              </p>
                              <div className={formStyles.radioGroup}>
                                <Field
                                  as={Radio}
                                  id="has-secondary-pickup"
                                  data-testid="has-secondary-pickup"
                                  label="Yes"
                                  name="hasSecondaryPickup"
                                  value="true"
                                  title="Yes, there is a second pickup location"
                                  checked={hasSecondaryPickup === 'true'}
                                />
                                <Field
                                  as={Radio}
                                  id="no-secondary-pickup"
                                  data-testid="no-secondary-pickup"
                                  label="No"
                                  name="hasSecondaryPickup"
                                  value="false"
                                  title="No, there is not a second pickup location"
                                  checked={hasSecondaryPickup !== 'true'}
                                />
                              </div>
                            </FormGroup>
                            {hasSecondaryPickup === 'true' && (
                              <>
                                <AddressFields
                                  name="secondaryPickup.address"
                                  locationLookup
<<<<<<< HEAD
                                  validateForm={validateForm}
=======
>>>>>>> 2c7315ab
                                  formikProps={formikProps}
                                />
                                {isTertiaryAddressEnabled && (
                                  <>
                                    <h4>Third pickup address</h4>
                                    <FormGroup>
                                      <p>
                                        Will you move any belongings from a third address? (Must be near the pickup
                                        address. Subject to approval.)
                                      </p>
                                      <div className={formStyles.radioGroup}>
                                        <Field
                                          as={Radio}
                                          id="has-tertiary-pickup"
                                          data-testid="has-tertiary-pickup"
                                          label="Yes"
                                          name="hasTertiaryPickup"
                                          value="true"
                                          title="Yes, there is a third pickup location"
                                          checked={hasTertiaryPickup === 'true'}
                                        />
                                        <Field
                                          as={Radio}
                                          id="no-tertiary-pickup"
                                          data-testid="no-tertiary-pickup"
                                          label="No"
                                          name="hasTertiaryPickup"
                                          value="false"
                                          title="No, there is not a third pickup location"
                                          checked={hasTertiaryPickup !== 'true'}
                                        />
                                      </div>
                                    </FormGroup>
                                    {hasTertiaryPickup === 'true' && (
                                      <AddressFields
                                        name="tertiaryPickup.address"
                                        locationLookup
<<<<<<< HEAD
                                        validateForm={validateForm}
=======
>>>>>>> 2c7315ab
                                        formikProps={formikProps}
                                      />
                                    )}
                                  </>
                                )}
                              </>
                            )}
                          </>
                        )}
                      />
                      <AddressFields
                        name="destination.address"
                        legend="Delivery Address"
                        locationLookup
<<<<<<< HEAD
                        validateForm={validateForm}
=======
>>>>>>> 2c7315ab
                        formikProps={formikProps}
                        address1LabelHint="Optional"
                        render={(fields) => (
                          <>
                            {fields}
                            <h4>Second delivery address</h4>
                            <FormGroup>
                              <p>
                                Will you move any belongings to a second address? (Must be near the delivery address.
                                Subject to approval.)
                              </p>
                              <div className={formStyles.radioGroup}>
                                <Field
                                  as={Radio}
                                  data-testid="has-secondary-destination"
                                  id="has-secondary-destination"
                                  label="Yes"
                                  name="hasSecondaryDestination"
                                  value="true"
                                  title="Yes, there is a second destination location"
                                  checked={hasSecondaryDestination === 'true'}
                                />
                                <Field
                                  as={Radio}
                                  data-testid="no-secondary-destination"
                                  id="no-secondary-destination"
                                  label="No"
                                  name="hasSecondaryDestination"
                                  value="false"
                                  title="No, there is not a second destination location"
                                  checked={hasSecondaryDestination !== 'true'}
                                />
                              </div>
                            </FormGroup>
                            {hasSecondaryDestination === 'true' && (
                              <>
                                <AddressFields
                                  name="secondaryDestination.address"
                                  locationLookup
<<<<<<< HEAD
                                  validateForm={validateForm}
=======
>>>>>>> 2c7315ab
                                  formikProps={formikProps}
                                />
                                {isTertiaryAddressEnabled && (
                                  <>
                                    <h4>Third delivery address</h4>
                                    <FormGroup>
                                      <p>
                                        Will you move any belongings to a third address? (Must be near the delivery
                                        address. Subject to approval.)
                                      </p>
                                      <div className={formStyles.radioGroup}>
                                        <Field
                                          as={Radio}
                                          id="has-tertiary-destination"
                                          data-testid="has-tertiary-destination"
                                          label="Yes"
                                          name="hasTertiaryDestination"
                                          value="true"
                                          title="Yes, I have a third delivery location"
                                          checked={hasTertiaryDestination === 'true'}
                                        />
                                        <Field
                                          as={Radio}
                                          id="no-tertiary-destination"
                                          data-testid="no-tertiary-destination"
                                          label="No"
                                          name="hasTertiaryDestination"
                                          value="false"
                                          title="No, I do not have a third delivery location"
                                          checked={hasTertiaryDestination !== 'true'}
                                        />
                                      </div>
                                    </FormGroup>
                                    {hasTertiaryDestination === 'true' && (
                                      <AddressFields
                                        name="tertiaryDestination.address"
                                        locationLookup
<<<<<<< HEAD
                                        validateForm={validateForm}
=======
>>>>>>> 2c7315ab
                                        formikProps={formikProps}
                                      />
                                    )}
                                  </>
                                )}
                              </>
                            )}
                          </>
                        )}
                      />
                    </SectionWrapper>
                    {showCloseoutOffice && (
                      <SectionWrapper>
                        <h2>Closeout office</h2>
                        <CloseoutOfficeInput
                          hint="If there is more than one PPM for this move, the closeout office will be the same for all your PPMs."
                          name="closeoutOffice"
                          placeholder="Start typing a closeout location..."
                          label="Closeout location"
                          displayAddress
                        />
                      </SectionWrapper>
                    )}
                    <ShipmentCustomerSIT
                      sitEstimatedWeight={mtoShipment.ppmShipment?.sitEstimatedWeight}
                      sitEstimatedEntryDate={mtoShipment.ppmShipment?.sitEstimatedEntryDate}
                      sitEstimatedDepartureDate={mtoShipment.ppmShipment?.sitEstimatedDepartureDate}
                    />
                    <ShipmentWeight
                      authorizedWeight={serviceMember.weightAllotment.totalWeightSelf.toString()}
                      onEstimatedWeightChange={updateEstimatedWeightValue}
                    />
                  </>
                )}

                {isPPM && isAdvancePage && isServiceCounselor && mtoShipment.ppmShipment?.sitExpected && (
                  <SITCostDetails
                    cost={mtoShipment.ppmShipment?.sitEstimatedCost}
                    weight={mtoShipment.ppmShipment?.sitEstimatedWeight}
                    sitLocation={mtoShipment.ppmShipment?.sitLocation}
                    originZip={mtoShipment.ppmShipment?.pickupAddress.postalCode}
                    destinationZip={mtoShipment.ppmShipment?.destinationAddress.postalCode}
                    departureDate={mtoShipment.ppmShipment?.sitEstimatedDepartureDate}
                    entryDate={mtoShipment.ppmShipment?.sitEstimatedEntryDate}
                  />
                )}

                {isPPM && isAdvancePage && (
                  <ShipmentIncentiveAdvance
                    values={values}
                    estimatedIncentive={mtoShipment.ppmShipment?.estimatedIncentive}
                    advanceAmountRequested={mtoShipment.ppmShipment?.advanceAmountRequested}
                  />
                )}

                {(!isPPM || (isPPM && isAdvancePage)) && (
                  <ShipmentFormRemarks
                    userRole={userRole}
                    shipmentType={shipmentType}
                    customerRemarks={mtoShipment.customerRemarks}
                    counselorRemarks={mtoShipment.counselorRemarks}
                    showHint={false}
                    error={
                      formikProps.errors.counselorRemarks &&
                      (values.advanceRequested !== mtoShipment.ppmShipment?.hasRequestedAdvance ||
                        values.advance !== mtoShipment.ppmShipment?.advanceAmountRequested)
                    }
                  />
                )}

                {showAccountingCodes && (
                  <ShipmentAccountingCodes
                    TACs={TACs}
                    SACs={SACs}
                    onEditCodesClick={() => navigate(editOrdersPath)}
                    optional={isServiceCounselor}
                  />
                )}

                <div className={`${formStyles.formActions} ${styles.buttonGroup}`}>
                  {!isPPM && (
                    <Button
                      data-testid="submitForm"
                      disabled={isSubmitting || !isValid}
                      type="submit"
                      onClick={handleSubmit}
                    >
                      Save
                    </Button>
                  )}
                  <Button
                    type="button"
                    secondary
                    onClick={() => {
                      navigate(moveDetailsPath);
                    }}
                  >
                    Cancel
                  </Button>
                  {isPPM && (
                    <Button
                      data-testid="submitForm"
                      disabled={isSubmitting || !isValid}
                      type="submit"
                      onClick={handleSubmit}
                    >
                      Save and Continue
                    </Button>
                  )}
                </div>
              </Form>
            </div>
          </>
        );
      }}
    </Formik>
  );
};

ShipmentForm.propTypes = {
  submitHandler: func.isRequired,
  onUpdate: func,
  isCreatePage: bool,
  isForServicesCounseling: bool,
  currentResidence: AddressShape.isRequired,
  newDutyLocationAddress: SimpleAddressShape,
  shipmentType: string.isRequired,
  mtoShipment: ShipmentShape,
  moveTaskOrderID: string.isRequired,
  mtoShipments: arrayOf(ShipmentShape).isRequired,
  serviceMember: shape({
    weightAllotment: shape({
      totalWeightSelf: number,
      ubAllowance: number,
    }),
    agency: string.isRequired,
  }).isRequired,
  TACs: AccountingCodesShape,
  SACs: AccountingCodesShape,
  userRole: oneOf(officeRoles).isRequired,
  displayDestinationType: bool,
  isAdvancePage: bool,
  move: shape({
    eTag: string,
    id: string,
    closeoutOffice: TransportationOfficeShape,
  }),
};

ShipmentForm.defaultProps = {
  isCreatePage: false,
  isForServicesCounseling: false,
  onUpdate: () => {},
  newDutyLocationAddress: {
    city: '',
    state: '',
    postalCode: '',
  },
  mtoShipment: ShipmentShape,
  TACs: {},
  SACs: {},
  displayDestinationType: false,
  isAdvancePage: false,
  move: {},
};

export default ShipmentForm;<|MERGE_RESOLUTION|>--- conflicted
+++ resolved
@@ -939,10 +939,6 @@
                           name="pickup.address"
                           legend="Pickup location"
                           locationLookup
-<<<<<<< HEAD
-                          validateForm={validateForm}
-=======
->>>>>>> 2c7315ab
                           formikProps={formikProps}
                           render={(fields) => (
                             <>
@@ -986,10 +982,6 @@
                                   <AddressFields
                                     name="secondaryPickup.address"
                                     locationLookup
-<<<<<<< HEAD
-                                    validateForm={validateForm}
-=======
->>>>>>> 2c7315ab
                                     formikProps={formikProps}
                                   />
                                   {isTertiaryAddressEnabled && (
@@ -1024,10 +1016,6 @@
                                         <AddressFields
                                           name="tertiaryPickup.address"
                                           locationLookup
-<<<<<<< HEAD
-                                          validateForm={validateForm}
-=======
->>>>>>> 2c7315ab
                                           formikProps={formikProps}
                                         />
                                       )}
@@ -1109,10 +1097,6 @@
                           <AddressFields
                             name="delivery.address"
                             locationLookup
-<<<<<<< HEAD
-                            validateForm={validateForm}
-=======
->>>>>>> 2c7315ab
                             formikProps={formikProps}
                             render={(fields) => {
                               return fields;
@@ -1149,10 +1133,6 @@
                               <AddressFields
                                 name="secondaryDelivery.address"
                                 locationLookup
-<<<<<<< HEAD
-                                validateForm={validateForm}
-=======
->>>>>>> 2c7315ab
                                 formikProps={formikProps}
                               />
                               {isTertiaryAddressEnabled && (
@@ -1187,10 +1167,6 @@
                                     <AddressFields
                                       name="tertiaryDelivery.address"
                                       locationLookup
-<<<<<<< HEAD
-                                      validateForm={validateForm}
-=======
->>>>>>> 2c7315ab
                                       formikProps={formikProps}
                                     />
                                   )}
@@ -1271,10 +1247,6 @@
                             <AddressFields
                               name="delivery.address"
                               locationLookup
-<<<<<<< HEAD
-                              validateForm={validateForm}
-=======
->>>>>>> 2c7315ab
                               formikProps={formikProps}
                               render={(fields) => (
                                 <>
@@ -1318,10 +1290,6 @@
                                       <AddressFields
                                         name="secondaryDelivery.address"
                                         locationLookup
-<<<<<<< HEAD
-                                        validateForm={validateForm}
-=======
->>>>>>> 2c7315ab
                                         formikProps={formikProps}
                                       />
                                       {isTertiaryAddressEnabled && (
@@ -1358,10 +1326,6 @@
                                             <AddressFields
                                               name="tertiaryDelivery.address"
                                               locationLookup
-<<<<<<< HEAD
-                                              validateForm={validateForm}
-=======
->>>>>>> 2c7315ab
                                               formikProps={formikProps}
                                             />
                                           )}
@@ -1456,10 +1420,6 @@
                         name="pickup.address"
                         legend="Pickup Address"
                         locationLookup
-<<<<<<< HEAD
-                        validateForm={validateForm}
-=======
->>>>>>> 2c7315ab
                         formikProps={formikProps}
                         render={(fields) => (
                           <>
@@ -1506,10 +1466,6 @@
                                 <AddressFields
                                   name="secondaryPickup.address"
                                   locationLookup
-<<<<<<< HEAD
-                                  validateForm={validateForm}
-=======
->>>>>>> 2c7315ab
                                   formikProps={formikProps}
                                 />
                                 {isTertiaryAddressEnabled && (
@@ -1547,10 +1503,6 @@
                                       <AddressFields
                                         name="tertiaryPickup.address"
                                         locationLookup
-<<<<<<< HEAD
-                                        validateForm={validateForm}
-=======
->>>>>>> 2c7315ab
                                         formikProps={formikProps}
                                       />
                                     )}
@@ -1565,10 +1517,6 @@
                         name="destination.address"
                         legend="Delivery Address"
                         locationLookup
-<<<<<<< HEAD
-                        validateForm={validateForm}
-=======
->>>>>>> 2c7315ab
                         formikProps={formikProps}
                         address1LabelHint="Optional"
                         render={(fields) => (
@@ -1608,10 +1556,6 @@
                                 <AddressFields
                                   name="secondaryDestination.address"
                                   locationLookup
-<<<<<<< HEAD
-                                  validateForm={validateForm}
-=======
->>>>>>> 2c7315ab
                                   formikProps={formikProps}
                                 />
                                 {isTertiaryAddressEnabled && (
@@ -1649,10 +1593,6 @@
                                       <AddressFields
                                         name="tertiaryDestination.address"
                                         locationLookup
-<<<<<<< HEAD
-                                        validateForm={validateForm}
-=======
->>>>>>> 2c7315ab
                                         formikProps={formikProps}
                                       />
                                     )}
