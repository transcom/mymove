--- conflicted
+++ resolved
@@ -1486,12 +1486,7 @@
                     <SectionWrapper className={classNames(ppmStyles.sectionWrapper, formStyles.formSection)}>
                       <AddressFields
                         name="pickup.address"
-<<<<<<< HEAD
-                        legend="Pickup Address"
-=======
                         legend={ppmType === PPM_TYPES.SMALL_PACKAGE ? 'Shipped from Address' : 'Pickup Address'}
-                        locationLookup
->>>>>>> b5c81bfa
                         formikProps={formikProps}
                         render={(fields) => (
                           <>
@@ -1601,12 +1596,7 @@
                       />
                       <AddressFields
                         name="destination.address"
-<<<<<<< HEAD
-                        legend="Delivery Address"
-=======
                         legend={ppmType === PPM_TYPES.SMALL_PACKAGE ? 'Destination Address' : 'Delivery Address'}
-                        locationLookup
->>>>>>> b5c81bfa
                         formikProps={formikProps}
                         address1LabelHint="Optional"
                         render={(fields) => (
