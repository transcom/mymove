--- conflicted
+++ resolved
@@ -1496,12 +1496,8 @@
                     <SectionWrapper className={classNames(ppmStyles.sectionWrapper, formStyles.formSection)}>
                       <AddressFields
                         name="pickup.address"
-<<<<<<< HEAD
-                        legend="Pickup Address"
-=======
                         legend={ppmType === PPM_TYPES.SMALL_PACKAGE ? 'Shipped from Address' : 'Pickup Address'}
                         locationLookup
->>>>>>> 309ee27e
                         formikProps={formikProps}
                         render={(fields) => (
                           <>
