<<<<<<< HEAD
import React, { useState, useEffect } from 'react';
=======
import React, { useEffect, useState } from 'react';
>>>>>>> e43bbcad
import { arrayOf, bool, func, number, shape, string, oneOf } from 'prop-types';
import { Field, Formik } from 'formik';
import { generatePath, useNavigate, useParams } from 'react-router-dom';
import { useQueryClient, useMutation } from '@tanstack/react-query';
import { Alert, Button, Checkbox, Fieldset, FormGroup, Radio } from '@trussworks/react-uswds';
import classNames from 'classnames';
import { FontAwesomeIcon } from '@fortawesome/react-fontawesome';

import getShipmentOptions from '../../Customer/MtoShipmentForm/getShipmentOptions';
import { CloseoutOfficeInput } from '../../form/fields/CloseoutOfficeInput';

import ppmShipmentSchema from './ppmShipmentSchema';
import styles from './ShipmentForm.module.scss';

import ppmStyles from 'components/Customer/PPM/PPM.module.scss';
import SERVICE_MEMBER_AGENCIES from 'content/serviceMemberAgencies';
import SITCostDetails from 'components/Office/SITCostDetails/SITCostDetails';
import Hint from 'components/Hint/index';
import ConnectedDestructiveShipmentConfirmationModal from 'components/ConfirmationModals/DestructiveShipmentConfirmationModal';
import ConnectedShipmentAddressUpdateReviewRequestModal from 'components/Office/ShipmentAddressUpdateReviewRequestModal/ShipmentAddressUpdateReviewRequestModal';
import SectionWrapper from 'components/Customer/SectionWrapper';
import { AddressFields } from 'components/form/AddressFields/AddressFields';
import { ContactInfoFields } from 'components/form/ContactInfoFields/ContactInfoFields';
import { DatePickerInput, DropdownInput } from 'components/form/fields';
import { Form } from 'components/form/Form';
import NotificationScrollToTop from 'components/NotificationScrollToTop';
import ShipmentAccountingCodes from 'components/Office/ShipmentAccountingCodes/ShipmentAccountingCodes';
import ShipmentCustomerSIT from 'components/Office/ShipmentCustomerSIT/ShipmentCustomerSIT';
import ShipmentFormRemarks from 'components/Office/ShipmentFormRemarks/ShipmentFormRemarks';
import ShipmentIncentiveAdvance from 'components/Office/ShipmentIncentiveAdvance/ShipmentIncentiveAdvance';
import ShipmentVendor from 'components/Office/ShipmentVendor/ShipmentVendor';
import ShipmentWeight from 'components/Office/ShipmentWeight/ShipmentWeight';
import ShipmentWeightInput from 'components/Office/ShipmentWeightInput/ShipmentWeightInput';
import StorageFacilityAddress from 'components/Office/StorageFacilityAddress/StorageFacilityAddress';
import StorageFacilityInfo from 'components/Office/StorageFacilityInfo/StorageFacilityInfo';
import ShipmentTag from 'components/ShipmentTag/ShipmentTag';
import { MOVES, MTO_SHIPMENTS } from 'constants/queryKeys';
import { servicesCounselingRoutes, tooRoutes } from 'constants/routes';
import { ADDRESS_UPDATE_STATUS, shipmentDestinationTypes } from 'constants/shipments';
import { officeRoles, roleTypes } from 'constants/userRoles';
import {
  deleteShipment,
  reviewShipmentAddressUpdate,
  updateMoveCloseoutOffice,
  dateSelectionIsWeekendHoliday,
} from 'services/ghcApi';
import { SHIPMENT_OPTIONS } from 'shared/constants';
import formStyles from 'styles/form.module.scss';
import { AccountingCodesShape } from 'types/accountingCodes';
import { AddressShape, SimpleAddressShape } from 'types/address';
import { ShipmentShape } from 'types/shipment';
import { TransportationOfficeShape } from 'types/transportationOffice';
import {
  formatMtoShipmentForAPI,
  formatMtoShipmentForDisplay,
  formatPpmShipmentForAPI,
  formatPpmShipmentForDisplay,
} from 'utils/formatMtoShipment';
import { formatWeight, dropdownInputOptions } from 'utils/formatters';
import { validateDate } from 'utils/validation';
<<<<<<< HEAD
import { dateSelectionWeekendHolidayCheck } from 'utils/calendar';
import { datePickerFormat, formatDate } from 'shared/dates';
=======
import { isBooleanFlagEnabled } from 'utils/featureFlags';
>>>>>>> e43bbcad

const ShipmentForm = (props) => {
  const {
    newDutyLocationAddress,
    shipmentType,
    isCreatePage,
    isForServicesCounseling,
    mtoShipment,
    submitHandler,
    onUpdate,
    mtoShipments,
    serviceMember,
    currentResidence,
    moveTaskOrderID,
    TACs,
    SACs,
    userRole,
    displayDestinationType,
    isAdvancePage,
    move,
  } = props;

  const [estimatedWeightValue, setEstimatedWeightValue] = useState(mtoShipment?.ppmShipment?.estimatedWeight || 0);

  const updateEstimatedWeightValue = (value) => {
    setEstimatedWeightValue(value);
  };

  const { moveCode } = useParams();
  const navigate = useNavigate();

  const [errorMessage, setErrorMessage] = useState(null);
  const [successMessage, setSuccessMessage] = useState(null);
  const [shipmentAddressUpdateReviewErrorMessage, setShipmentAddressUpdateReviewErrorMessage] = useState(null);

  const [isCancelModalVisible, setIsCancelModalVisible] = useState(false);
  const [isAddressChangeModalOpen, setIsAddressChangeModalOpen] = useState(false);

  const [isTertiaryAddressEnabled, setIsTertiaryAddressEnabled] = useState(false);
  useEffect(() => {
    const fetchData = async () => {
      setIsTertiaryAddressEnabled(await isBooleanFlagEnabled('third_address_available'));
    };
    fetchData();
  }, []);

  const shipments = mtoShipments;

  const [isRequestedPickupDateAlertVisible, setIsRequestedPickupDateAlertVisible] = useState(false);
  const [isRequestedDeliveryDateAlertVisible, setIsRequestedDeliveryDateAlertVisible] = useState(false);
  const [requestedPickupDateAlertMessage, setRequestedPickupDateAlertMessage] = useState('');
  const [requestedDeliveryDateAlertMessage, setRequestedDeliveryDateAlertMessage] = useState('');
  const DEFAULT_COUNTRY_CODE = 'US';

  const queryClient = useQueryClient();
  const { mutate: mutateMTOShipmentStatus } = useMutation(deleteShipment, {
    onSuccess: (_, variables) => {
      const updatedMTOShipment = mtoShipment;
      // Update mtoShipments with our updated status and set query data to match
      shipments[mtoShipments.findIndex((shipment) => shipment.id === updatedMTOShipment.id)] = updatedMTOShipment;
      queryClient.setQueryData([MTO_SHIPMENTS, updatedMTOShipment.moveTaskOrderID, false], mtoShipments);
      // InvalidateQuery tells other components using this data that they need to re-fetch
      // This allows the requestCancellation button to update immediately
      queryClient.invalidateQueries([MTO_SHIPMENTS, variables.moveTaskOrderID]);

      // go back
      navigate(-1);
    },
    onError: (error) => {
      const errorMsg = error?.response?.body;
      setErrorMessage(errorMsg);
    },
  });

  const { mutate: mutateMoveCloseoutOffice } = useMutation(updateMoveCloseoutOffice, {
    onSuccess: () => {
      queryClient.invalidateQueries([MOVES, moveCode]);
    },
  });

  const { mutate: mutateShipmentAddressUpdateReview } = useMutation(reviewShipmentAddressUpdate, {
    onSuccess: (_, { successCallback }) => {
      setSuccessMessage('Changes sent to contractor.');
      setShipmentAddressUpdateReviewErrorMessage(null);
      setIsAddressChangeModalOpen(false);
      // After successfully updating, re-fetch MTO Shipments to get the shipment's updated address change request status
      queryClient
        .invalidateQueries([MTO_SHIPMENTS, moveTaskOrderID])
        .then(() => queryClient.refetchQueries([MTO_SHIPMENTS, moveTaskOrderID]));
      successCallback();
    },
    onError: () => {
      setSuccessMessage(null);
      setShipmentAddressUpdateReviewErrorMessage(
        'Something went wrong, and your changes were not saved. Please refresh the page and try again.',
      );
    },
  });

  const getShipmentNumber = () => {
    // TODO - this is not supported by IE11, shipment number should be calculable from Redux anyways
    // we should fix this also b/c it doesn't display correctly in storybook
    const { search } = window.location;
    const params = new URLSearchParams(search);
    const shipmentNumber = params.get('shipmentNumber');
    return shipmentNumber;
  };

  const handleDeleteShipment = (shipmentID) => {
    mutateMTOShipmentStatus({
      shipmentID,
    });
  };

  const handleSubmitShipmentAddressUpdateReview = async (
    shipmentID,
    shipmentETag,
    status,
    officeRemarks,
    successCallback,
  ) => {
    mutateShipmentAddressUpdateReview({
      shipmentID,
      ifMatchETag: shipmentETag,
      body: {
        status,
        officeRemarks,
      },
      successCallback,
    });
  };

  const handleShowCancellationModal = () => {
    setIsCancelModalVisible(true);
  };

  // onload validate pickup date
  useEffect(() => {
    const onErrorHandler = (e) => {
      const { response } = e;
      setErrorMessage(response?.body?.detail);
    };
    dateSelectionWeekendHolidayCheck(
      dateSelectionIsWeekendHoliday,
      DEFAULT_COUNTRY_CODE,
      new Date(mtoShipment.requestedPickupDate),
      'Requested pickup date',
      setRequestedPickupDateAlertMessage,
      setIsRequestedPickupDateAlertVisible,
      onErrorHandler,
    );
  }, [mtoShipment.requestedPickupDate]);

  // onload validate delivery date
  useEffect(() => {
    const onErrorHandler = (e) => {
      const { response } = e;
      setErrorMessage(response?.body?.detail);
    };
    dateSelectionWeekendHolidayCheck(
      dateSelectionIsWeekendHoliday,
      DEFAULT_COUNTRY_CODE,
      new Date(mtoShipment.requestedDeliveryDate),
      'Requested delivery date',
      setRequestedDeliveryDateAlertMessage,
      setIsRequestedDeliveryDateAlertVisible,
      onErrorHandler,
    );
  }, [mtoShipment.requestedDeliveryDate]);

  const successMessageAlertControl = (
    <Button type="button" onClick={() => setSuccessMessage(null)} unstyled>
      <FontAwesomeIcon icon="times" className={styles.alertClose} />
    </Button>
  );

  const deliveryAddressUpdateRequested = mtoShipment?.deliveryAddressUpdate?.status === ADDRESS_UPDATE_STATUS.REQUESTED;

  const isHHG = shipmentType === SHIPMENT_OPTIONS.HHG;
  const isNTS = shipmentType === SHIPMENT_OPTIONS.NTS;
  const isNTSR = shipmentType === SHIPMENT_OPTIONS.NTSR;
  const isPPM = shipmentType === SHIPMENT_OPTIONS.PPM;

  const showAccountingCodes = isNTS || isNTSR;

  const isTOO = userRole === roleTypes.TOO;
  const isServiceCounselor = userRole === roleTypes.SERVICES_COUNSELOR;
  const showCloseoutOffice =
    (isServiceCounselor || isTOO) &&
    isPPM &&
    (serviceMember.agency === SERVICE_MEMBER_AGENCIES.ARMY ||
      serviceMember.agency === SERVICE_MEMBER_AGENCIES.AIR_FORCE ||
      serviceMember.agency === SERVICE_MEMBER_AGENCIES.SPACE_FORCE);

  const shipmentDestinationAddressOptions = dropdownInputOptions(shipmentDestinationTypes);

  const shipmentNumber = isHHG ? getShipmentNumber() : null;
  const initialValues = isPPM
    ? formatPpmShipmentForDisplay(
        isCreatePage
          ? { closeoutOffice: move.closeoutOffice }
          : {
              counselorRemarks: mtoShipment.counselorRemarks,
              ppmShipment: mtoShipment.ppmShipment,
              closeoutOffice: move.closeoutOffice,
            },
      )
    : formatMtoShipmentForDisplay(
        isCreatePage
          ? { userRole, shipmentType }
          : { userRole, shipmentType, agents: mtoShipment.mtoAgents, ...mtoShipment },
      );

  let showDeliveryFields;
  let showPickupFields;
  let schema;

  if (isPPM) {
    schema = ppmShipmentSchema({
      estimatedIncentive: initialValues.estimatedIncentive || 0,
      weightAllotment: serviceMember.weightAllotment,
      advanceAmountRequested: mtoShipment.ppmShipment?.advanceAmountRequested,
      hasRequestedAdvance: mtoShipment.ppmShipment?.hasRequestedAdvance,
      isAdvancePage,
      showCloseoutOffice,
      sitEstimatedWeightMax: estimatedWeightValue || 0,
    });
  } else {
    const shipmentOptions = getShipmentOptions(shipmentType, userRole);

    showDeliveryFields = shipmentOptions.showDeliveryFields;
    showPickupFields = shipmentOptions.showPickupFields;
    schema = shipmentOptions.schema;
  }

  const optionalLabel = <span className={formStyles.optional}>Optional</span>;

  const moveDetailsPath = isTOO
    ? generatePath(tooRoutes.BASE_MOVE_VIEW_PATH, { moveCode })
    : generatePath(servicesCounselingRoutes.BASE_MOVE_VIEW_PATH, { moveCode });
  const editOrdersPath = isTOO
    ? generatePath(tooRoutes.BASE_ORDERS_EDIT_PATH, { moveCode })
    : generatePath(servicesCounselingRoutes.BASE_ORDERS_EDIT_PATH, { moveCode });

  const submitMTOShipment = (formValues, actions) => {
    //* PPM Shipment *//
    if (isPPM) {
      const ppmShipmentBody = formatPpmShipmentForAPI(formValues);

      // Allow blank values to be entered into Pro Gear input fields
      if (
        ppmShipmentBody.ppmShipment.hasProGear &&
        ppmShipmentBody.ppmShipment.spouseProGearWeight >= 0 &&
        ppmShipmentBody.ppmShipment.proGearWeight === undefined
      ) {
        ppmShipmentBody.ppmShipment.proGearWeight = 0;
      }
      if (ppmShipmentBody.ppmShipment.hasProGear && ppmShipmentBody.ppmShipment.spouseProGearWeight === undefined) {
        ppmShipmentBody.ppmShipment.spouseProGearWeight = 0;
      }

      // Add a PPM shipment
      if (isCreatePage) {
        const body = { ...ppmShipmentBody, moveTaskOrderID };
        submitHandler(
          { body, normalize: false },
          {
            onSuccess: (newMTOShipment) => {
              const moveViewPath = generatePath(tooRoutes.BASE_MOVE_VIEW_PATH, { moveCode });
              const currentPath = isTOO
                ? generatePath(tooRoutes.BASE_SHIPMENT_EDIT_PATH, {
                    moveCode,
                    shipmentId: newMTOShipment.id,
                  })
                : generatePath(servicesCounselingRoutes.BASE_SHIPMENT_EDIT_PATH, {
                    moveCode,
                    shipmentId: newMTOShipment.id,
                  });
              const advancePath = generatePath(servicesCounselingRoutes.BASE_SHIPMENT_ADVANCE_PATH, {
                moveCode,
                shipmentId: newMTOShipment.id,
              });
              if (formValues.closeoutOffice.id) {
                mutateMoveCloseoutOffice(
                  {
                    locator: moveCode,
                    ifMatchETag: move.eTag,
                    body: { closeoutOfficeId: formValues.closeoutOffice.id },
                  },
                  {
                    onSuccess: () => {
                      actions.setSubmitting(false);
                      navigate(currentPath, { replace: true });
                      if (isTOO) {
                        navigate(moveViewPath);
                      } else {
                        navigate(advancePath);
                      }
                      setErrorMessage(null);
                      onUpdate('success');
                    },
                    onError: () => {
                      actions.setSubmitting(false);
                      setErrorMessage(`Something went wrong, and your changes were not saved. Please try again.`);
                    },
                  },
                );
              } else {
                navigate(currentPath, { replace: true });
                if (isTOO) {
                  navigate(moveViewPath);
                } else {
                  navigate(advancePath);
                }
              }
            },
            onError: () => {
              actions.setSubmitting(false);
              setErrorMessage(`Something went wrong, and your changes were not saved. Please try again.`);
            },
          },
        );
        return;
      }
      // Edit a PPM Shipment
      const updatePPMPayload = {
        moveTaskOrderID,
        shipmentID: mtoShipment.id,
        ifMatchETag: mtoShipment.eTag,
        normalize: false,
        body: ppmShipmentBody,
        locator: move.locator,
        moveETag: move.eTag,
      };

      const tooAdvancePath = generatePath(tooRoutes.BASE_SHIPMENT_ADVANCE_PATH_TOO, {
        moveCode,
        shipmentId: mtoShipment.id,
      });
      const advancePath = generatePath(servicesCounselingRoutes.BASE_SHIPMENT_ADVANCE_PATH, {
        moveCode,
        shipmentId: mtoShipment.id,
      });
      const SCMoveViewPath = generatePath(servicesCounselingRoutes.BASE_MOVE_VIEW_PATH, { moveCode });
      const tooMoveViewPath = generatePath(tooRoutes.BASE_MOVE_VIEW_PATH, { moveCode });

      submitHandler(updatePPMPayload, {
        onSuccess: () => {
          if (!isAdvancePage && formValues.closeoutOffice.id) {
            // If we are on the first page and a closeout office is a part of the form, we must be an SC editing a
            // PPM shipment, so we should update the closeout office and redirect to the advance page upon success.
            mutateMoveCloseoutOffice(
              {
                locator: moveCode,
                ifMatchETag: move.eTag,
                body: { closeoutOfficeId: formValues.closeoutOffice.id },
              },
              {
                onSuccess: () => {
                  actions.setSubmitting(false);
                  setErrorMessage(null);
                  navigate(advancePath);
                  onUpdate('success');
                },
                onError: () => {
                  actions.setSubmitting(false);
                  setErrorMessage(`Something went wrong, and your changes were not saved. Please try again.`);
                },
              },
            );
          } else if (!isAdvancePage && isServiceCounselor) {
            // If we are on the first page, and we are an SC with no closeout office present, we should redirect
            // to the advance page.
            actions.setSubmitting(false);
            navigate(advancePath);
            onUpdate('success');
          } else if (isServiceCounselor) {
            // If we are on the second page as an SC, we submit and redirect to the SC move view path.
            navigate(SCMoveViewPath);
            onUpdate('success');
          } else if (!isAdvancePage && isTOO) {
            actions.setSubmitting(false);
            navigate(tooMoveViewPath);
            onUpdate('success');
          } else {
            navigate(tooAdvancePath);
            onUpdate('success');
          }
        },
        onError: () => {
          actions.setSubmitting(false);
          setErrorMessage(`Something went wrong, and your changes were not saved. Please try again.`);
        },
      });
      return;
    }

    //* MTO Shipments *//

    const {
      pickup,
      hasDeliveryAddress,
      delivery,
      customerRemarks,
      counselorRemarks,
      hasSecondaryDelivery,
      hasSecondaryPickup,
      secondaryPickup,
      secondaryDelivery,
      hasTertiaryDelivery,
      hasTertiaryPickup,
      tertiaryPickup,
      tertiaryDelivery,
      ntsRecordedWeight,
      tacType,
      sacType,
      serviceOrderNumber,
      storageFacility,
      usesExternalVendor,
      destinationType,
    } = formValues;

    const deliveryDetails = delivery;
    if (hasDeliveryAddress === 'no' && shipmentType !== SHIPMENT_OPTIONS.NTSR) {
      delete deliveryDetails.address;
    }

    let nullableTacType = tacType;
    let nullableSacType = sacType;
    if (showAccountingCodes && !isCreatePage) {
      nullableTacType = typeof tacType === 'undefined' ? '' : tacType;
      nullableSacType = typeof sacType === 'undefined' ? '' : sacType;
    }

    const pendingMtoShipment = formatMtoShipmentForAPI({
      shipmentType,
      moveCode,
      customerRemarks,
      counselorRemarks,
      pickup,
      delivery: deliveryDetails,
      ntsRecordedWeight,
      tacType: nullableTacType,
      sacType: nullableSacType,
      serviceOrderNumber,
      storageFacility,
      usesExternalVendor,
      destinationType,
      hasSecondaryPickup: hasSecondaryPickup === 'yes',
      secondaryPickup: hasSecondaryPickup === 'yes' ? secondaryPickup : {},
      hasSecondaryDelivery: hasSecondaryDelivery === 'yes',
      secondaryDelivery: hasSecondaryDelivery === 'yes' ? secondaryDelivery : {},
      hasTertiaryPickup: hasTertiaryPickup === 'yes',
      tertiaryPickup: hasTertiaryPickup === 'yes' ? tertiaryPickup : {},
      hasTertiaryDelivery: hasTertiaryDelivery === 'yes',
      tertiaryDelivery: hasTertiaryDelivery === 'yes' ? tertiaryDelivery : {},
    });

    const updateMTOShipmentPayload = {
      moveTaskOrderID,
      shipmentID: mtoShipment.id,
      ifMatchETag: mtoShipment.eTag,
      normalize: false,
      body: pendingMtoShipment,
    };

    // Add a MTO Shipment
    if (isCreatePage) {
      const body = { ...pendingMtoShipment, moveTaskOrderID };
      submitHandler(
        { body, normalize: false },
        {
          onSuccess: () => {
            navigate(moveDetailsPath);
          },
          onError: () => {
            setErrorMessage(`Something went wrong, and your changes were not saved. Please try again.`);
          },
        },
      );
    }
    // Edit MTO as Service Counselor
    else if (isForServicesCounseling) {
      // error handling handled in parent components
      submitHandler(updateMTOShipmentPayload, {
        onSuccess: () => {
          navigate(moveDetailsPath);
          onUpdate('success');
        },
        onError: () => {
          setErrorMessage(`Something went wrong, and your changes were not saved. Please try again.`);
        },
      });
    }
    // Edit a MTO Shipment as TOO
    else {
      submitHandler(updateMTOShipmentPayload, {
        onSuccess: () => {
          navigate(moveDetailsPath);
        },
        onError: () => {
          setErrorMessage(`Something went wrong, and your changes were not saved. Please try again.`);
        },
      });
    }
  };

  return (
    <Formik
      initialValues={initialValues}
      validateOnMount
      validateOnBlur
      validationSchema={schema}
      onSubmit={submitMTOShipment}
    >
      {({ values, isValid, isSubmitting, setValues, handleSubmit, errors }) => {
        const {
          hasSecondaryDestination,
          hasTertiaryDestination,
          hasDeliveryAddress,
          hasSecondaryPickup,
          hasSecondaryDelivery,
          hasTertiaryPickup,
          hasTertiaryDelivery,
        } = values;

        const handleUseCurrentResidenceChange = (e) => {
          const { checked } = e.target;
          if (checked) {
            // use current residence
            setValues({
              ...values,
              pickup: {
                ...values.pickup,
                address: currentResidence,
              },
            });
          } else {
            // Revert address
            setValues({
              ...values,
              pickup: {
                ...values.pickup,
                address: {
                  streetAddress1: '',
                  streetAddress2: '',
                  streetAddress3: '',
                  city: '',
                  state: '',
                  postalCode: '',
                },
              },
            });
          }
        };

        const handlePickupDateChange = (e) => {
          setValues({
            ...values,
            pickup: {
              ...values.pickup,
              requestedDate: formatDate(e, datePickerFormat),
            },
          });
          const onErrorHandler = (errResponse) => {
            const { response } = errResponse;
            setErrorMessage(response?.body?.detail);
          };
          dateSelectionWeekendHolidayCheck(
            dateSelectionIsWeekendHoliday,
            DEFAULT_COUNTRY_CODE,
            new Date(e),
            'Requested pickup date',
            setRequestedPickupDateAlertMessage,
            setIsRequestedPickupDateAlertVisible,
            onErrorHandler,
          );
        };

        const handleDeliveryDateChange = (e) => {
          setValues({
            ...values,
            delivery: {
              ...values.delivery,
              requestedDate: formatDate(e, datePickerFormat),
            },
          });
          const onErrorHandler = (errResponse) => {
            const { response } = errResponse;
            setErrorMessage(response?.body?.detail);
          };
          dateSelectionWeekendHolidayCheck(
            dateSelectionIsWeekendHoliday,
            DEFAULT_COUNTRY_CODE,
            new Date(e),
            'Requested delivery date',
            setRequestedDeliveryDateAlertMessage,
            setIsRequestedDeliveryDateAlertVisible,
            onErrorHandler,
          );
        };

        return (
          <>
            <ConnectedDestructiveShipmentConfirmationModal
              isOpen={isCancelModalVisible}
              shipmentID={mtoShipment.id}
              onClose={setIsCancelModalVisible}
              onSubmit={handleDeleteShipment}
            />
            <ConnectedShipmentAddressUpdateReviewRequestModal
              isOpen={isAddressChangeModalOpen}
              onClose={() => setIsAddressChangeModalOpen(false)}
              shipment={mtoShipment}
              onSubmit={async (shipmentID, shipmentETag, status, officeRemarks) => {
                const successCallback = () => {
                  if (status === ADDRESS_UPDATE_STATUS.APPROVED) {
                    setValues({
                      ...values,
                      delivery: {
                        ...values.delivery,
                        address: mtoShipment.deliveryAddressUpdate.newAddress,
                      },
                    });
                  }
                };
                await handleSubmitShipmentAddressUpdateReview(
                  shipmentID,
                  shipmentETag,
                  status,
                  officeRemarks,
                  successCallback,
                );
              }}
              errorMessage={shipmentAddressUpdateReviewErrorMessage}
              setErrorMessage={setShipmentAddressUpdateReviewErrorMessage}
            />
            <NotificationScrollToTop dependency={errorMessage} />
            {errorMessage && (
              <Alert type="error" headingLevel="h4" heading="An error occurred">
                {errorMessage}
              </Alert>
            )}
            <NotificationScrollToTop dependency={successMessage} />
            {successMessage && (
              <Alert type="success" cta={successMessageAlertControl}>
                {successMessage}
              </Alert>
            )}
            {isTOO && mtoShipment.usesExternalVendor && (
              <Alert headingLevel="h4" type="warning">
                The GHC prime contractor is not handling the shipment. Information will not be automatically shared with
                the movers handling it.
              </Alert>
            )}
            {deliveryAddressUpdateRequested && (
              <Alert type="error" className={styles.alert}>
                Request needs review. <a href="#delivery-location">See delivery location to proceed.</a>
              </Alert>
            )}

            <div className={styles.ShipmentForm}>
              <div className={styles.headerWrapper}>
                <div>
                  <ShipmentTag shipmentType={shipmentType} shipmentNumber={shipmentNumber} />

                  <h1>{isCreatePage ? 'Add' : 'Edit'} shipment details</h1>
                </div>
                {!isCreatePage && mtoShipment?.status !== 'APPROVED' && (
                  <Button
                    type="button"
                    onClick={() => {
                      handleShowCancellationModal();
                    }}
                    unstyled
                  >
                    Delete shipment
                  </Button>
                )}
              </div>

              <SectionWrapper className={styles.weightAllowance}>
                <p>
                  <strong>Weight allowance: </strong>
                  {formatWeight(serviceMember.weightAllotment.totalWeightSelf)}
                </p>
              </SectionWrapper>

              <Form className={formStyles.form}>
                {isTOO && !isHHG && !isPPM && <ShipmentVendor />}

                {isNTSR && <ShipmentWeightInput userRole={userRole} />}

                {showPickupFields && (
                  <SectionWrapper className={formStyles.formSection}>
                    <h2 className={styles.SectionHeaderExtraSpacing}>Pickup details</h2>
                    <Fieldset>
                      {isRequestedPickupDateAlertVisible && (
                        <Alert type="warning" aria-live="polite" headingLevel="h4">
                          {requestedPickupDateAlertMessage}
                        </Alert>
                      )}
                      <DatePickerInput
                        name="pickup.requestedDate"
                        label="Requested pickup date"
                        id="requestedPickupDate"
                        validate={validateDate}
                        onChange={handlePickupDateChange}
                      />
                    </Fieldset>

                    <AddressFields
                      name="pickup.address"
                      legend="Pickup location"
                      render={(fields) => (
                        <>
                          <p>What address are the movers picking up from?</p>
                          <Checkbox
                            data-testid="useCurrentResidence"
                            label="Use current address"
                            name="useCurrentResidence"
                            onChange={handleUseCurrentResidenceChange}
                            id="useCurrentResidenceCheckbox"
                          />
                          {fields}
                          <h4>Second pickup location</h4>
                          <FormGroup>
                            <p>Do you want movers to pick up any belongings from a second address?</p>
                            <div className={formStyles.radioGroup}>
                              <Field
                                as={Radio}
                                id="has-secondary-pickup"
                                data-testid="has-secondary-pickup"
                                label="Yes"
                                name="hasSecondaryPickup"
                                value="yes"
                                title="Yes, I have a second pickup location"
                                checked={hasSecondaryPickup === 'yes'}
                              />
                              <Field
                                as={Radio}
                                id="no-secondary-pickup"
                                data-testid="no-secondary-pickup"
                                label="No"
                                name="hasSecondaryPickup"
                                value="no"
                                title="No, I do not have a second pickup location"
                                checked={hasSecondaryPickup !== 'yes'}
                              />
                            </div>
                          </FormGroup>
                          {hasSecondaryPickup === 'yes' && (
                            <>
                              <AddressFields name="secondaryPickup.address" />
                              {isTertiaryAddressEnabled && (
                                <>
                                  <h4>Third pickup location</h4>
                                  <FormGroup>
                                    <p>Do you want movers to pick up any belongings from a third address?</p>
                                    <div className={formStyles.radioGroup}>
                                      <Field
                                        as={Radio}
                                        id="has-tertiary-pickup"
                                        data-testid="has-tertiary-pickup"
                                        label="Yes"
                                        name="hasTertiaryPickup"
                                        value="yes"
                                        title="Yes, I have a third pickup location"
                                        checked={hasTertiaryPickup === 'yes'}
                                      />
                                      <Field
                                        as={Radio}
                                        id="no-tertiary-pickup"
                                        data-testid="no-tertiary-pickup"
                                        label="No"
                                        name="hasTertiaryPickup"
                                        value="no"
                                        title="No, I do not have a third pickup location"
                                        checked={hasTertiaryPickup !== 'yes'}
                                      />
                                    </div>
                                  </FormGroup>
                                  {hasTertiaryPickup === 'yes' && <AddressFields name="tertiaryPickup.address" />}
                                </>
                              )}
                            </>
                          )}
                        </>
                      )}
                    />

                    <ContactInfoFields
                      name="pickup.agent"
                      legend={<div className={formStyles.legendContent}>Releasing agent {optionalLabel}</div>}
                      render={(fields) => {
                        return fields;
                      }}
                    />
                  </SectionWrapper>
                )}

                {isTOO && (isNTS || isNTSR) && (
                  <>
                    <StorageFacilityInfo userRole={userRole} />
                    <StorageFacilityAddress />
                  </>
                )}

                {isServiceCounselor && isNTSR && (
                  <>
                    <StorageFacilityInfo userRole={userRole} />
                    <StorageFacilityAddress />
                  </>
                )}

                {showDeliveryFields && (
                  <SectionWrapper className={formStyles.formSection}>
                    <h2 className={styles.SectionHeaderExtraSpacing}>Delivery details</h2>
                    <Fieldset>
                      {isRequestedDeliveryDateAlertVisible && (
                        <Alert type="warning" aria-live="polite" headingLevel="h4">
                          {requestedDeliveryDateAlertMessage}
                        </Alert>
                      )}
                      <DatePickerInput
                        name="delivery.requestedDate"
                        label="Requested delivery date"
                        id="requestedDeliveryDate"
                        validate={validateDate}
                        onChange={handleDeliveryDateChange}
                      />
                    </Fieldset>

                    {isNTSR ? (
                      <>
                        {deliveryAddressUpdateRequested && (
                          <Alert type="error" slim className={styles.deliveryAddressUpdateAlert} id="delivery-location">
                            <span className={styles.deliveryAddressUpdateAlertContent}>
                              Pending delivery location change request needs review.{' '}
                              <Button
                                className={styles.reviewRequestLink}
                                type="button"
                                unstyled
                                onClick={() => setIsAddressChangeModalOpen(true)}
                                disabled={false}
                              >
                                Review request
                              </Button>{' '}
                              to proceed.
                            </span>
                          </Alert>
                        )}
                        <Fieldset
                          legend="Delivery location"
                          disabled={deliveryAddressUpdateRequested}
                          className={classNames('usa-legend', styles.mockLegend)}
                        >
                          <AddressFields
                            name="delivery.address"
                            render={(fields) => {
                              return fields;
                            }}
                          />
                          <h4>Second delivery location</h4>
                          <FormGroup>
                            <p>Do you want the movers to deliver any belongings to a second address?</p>
                            <div className={formStyles.radioGroup}>
                              <Field
                                as={Radio}
                                data-testid="has-secondary-delivery"
                                id="has-secondary-delivery"
                                label="Yes"
                                name="hasSecondaryDelivery"
                                value="yes"
                                title="Yes, I have a second destination location"
                                checked={hasSecondaryDelivery === 'yes'}
                              />
                              <Field
                                as={Radio}
                                data-testid="no-secondary-delivery"
                                id="no-secondary-delivery"
                                label="No"
                                name="hasSecondaryDelivery"
                                value="no"
                                title="No, I do not have a second destination location"
                                checked={hasSecondaryDelivery !== 'yes'}
                              />
                            </div>
                          </FormGroup>
                          {hasSecondaryDelivery === 'yes' && (
                            <>
                              <AddressFields name="secondaryDelivery.address" />
                              {isTertiaryAddressEnabled && (
                                <>
                                  <h4>Third delivery location</h4>
                                  <FormGroup>
                                    <p>Do you want the movers to deliver any belongings from a third address?</p>
                                    <div className={formStyles.radioGroup}>
                                      <Field
                                        as={Radio}
                                        id="has-tertiary-delivery"
                                        data-testid="has-tertiary-delivery"
                                        label="Yes"
                                        name="hasTertiaryDelivery"
                                        value="yes"
                                        title="Yes, I have a third delivery location"
                                        checked={hasTertiaryDelivery === 'yes'}
                                      />
                                      <Field
                                        as={Radio}
                                        id="no-tertiary-delivery"
                                        data-testid="no-tertiary-delivery"
                                        label="No"
                                        name="hasTertiaryDelivery"
                                        value="no"
                                        title="No, I do not have a third delivery location"
                                        checked={hasTertiaryDelivery !== 'yes'}
                                      />
                                    </div>
                                  </FormGroup>
                                  {hasTertiaryDelivery === 'yes' && <AddressFields name="tertiaryDelivery.address" />}
                                </>
                              )}
                            </>
                          )}
                          {displayDestinationType && (
                            <DropdownInput
                              label="Destination type"
                              name="destinationType"
                              options={shipmentDestinationAddressOptions}
                              id="destinationType"
                            />
                          )}
                        </Fieldset>
                      </>
                    ) : (
                      <>
                        <p className={classNames('usa-legend', styles.mockLegend)} id="delivery-location">
                          Delivery location
                        </p>
                        {deliveryAddressUpdateRequested && (
                          <Alert type="error" slim className={styles.deliveryAddressUpdateAlert}>
                            <span className={styles.deliveryAddressUpdateAlertContent}>
                              Pending delivery location change request needs review.{' '}
                              <Button
                                className={styles.reviewRequestLink}
                                type="button"
                                unstyled
                                onClick={() => setIsAddressChangeModalOpen(true)}
                                disabled={false}
                              >
                                Review request
                              </Button>{' '}
                              to proceed.
                            </span>
                          </Alert>
                        )}
                        <Fieldset
                          legendStyle="srOnly"
                          legend="Delivery location"
                          disabled={deliveryAddressUpdateRequested}
                        >
                          <FormGroup>
                            <p>Does the customer know their delivery address yet?</p>
                            <div className={formStyles.radioGroup}>
                              <Field
                                as={Radio}
                                id="has-delivery-address"
                                label="Yes"
                                name="hasDeliveryAddress"
                                value="yes"
                                title="Yes, I know my delivery address"
                                checked={hasDeliveryAddress === 'yes'}
                              />
                              <Field
                                as={Radio}
                                id="no-delivery-address"
                                label="No"
                                name="hasDeliveryAddress"
                                value="no"
                                title="No, I do not know my delivery address"
                                checked={hasDeliveryAddress === 'no'}
                              />
                            </div>
                          </FormGroup>
                          {hasDeliveryAddress === 'yes' ? (
                            <AddressFields
                              name="delivery.address"
                              render={(fields) => (
                                <>
                                  {fields}
                                  {displayDestinationType && (
                                    <DropdownInput
                                      label="Destination type"
                                      name="destinationType"
                                      options={shipmentDestinationAddressOptions}
                                      id="destinationType"
                                    />
                                  )}
                                  <h4>Second delivery location</h4>
                                  <FormGroup>
                                    <p>Do you want the movers to deliver any belongings to a second address?</p>
                                    <div className={formStyles.radioGroup}>
                                      <Field
                                        as={Radio}
                                        data-testid="has-secondary-delivery"
                                        id="has-secondary-delivery"
                                        label="Yes"
                                        name="hasSecondaryDelivery"
                                        value="yes"
                                        title="Yes, I have a second destination location"
                                        checked={hasSecondaryDelivery === 'yes'}
                                      />
                                      <Field
                                        as={Radio}
                                        data-testid="no-secondary-delivery"
                                        id="no-secondary-delivery"
                                        label="No"
                                        name="hasSecondaryDelivery"
                                        value="no"
                                        title="No, I do not have a second destination location"
                                        checked={hasSecondaryDelivery !== 'yes'}
                                      />
                                    </div>
                                  </FormGroup>
                                  {hasSecondaryDelivery === 'yes' && (
                                    <>
                                      <AddressFields name="secondaryDelivery.address" />
                                      {isTertiaryAddressEnabled && (
                                        <>
                                          <h4>Third delivery location</h4>
                                          <FormGroup>
                                            <p>
                                              Do you want the movers to deliver any belongings from a third address?
                                            </p>
                                            <div className={formStyles.radioGroup}>
                                              <Field
                                                as={Radio}
                                                id="has-tertiary-delivery"
                                                data-testid="has-tertiary-delivery"
                                                label="Yes"
                                                name="hasTertiaryDelivery"
                                                value="yes"
                                                title="Yes, I have a third delivery location"
                                                checked={hasTertiaryDelivery === 'yes'}
                                              />
                                              <Field
                                                as={Radio}
                                                id="no-tertiary-delivery"
                                                data-testid="no-tertiary-delivery"
                                                label="No"
                                                name="hasTertiaryDelivery"
                                                value="no"
                                                title="No, I do not have a third delivery location"
                                                checked={hasTertiaryDelivery !== 'yes'}
                                              />
                                            </div>
                                          </FormGroup>
                                          {hasTertiaryDelivery === 'yes' && (
                                            <AddressFields name="tertiaryDelivery.address" />
                                          )}
                                        </>
                                      )}
                                    </>
                                  )}
                                </>
                              )}
                            />
                          ) : (
                            <div>
                              <p>
                                We can use the zip of their{' '}
                                {displayDestinationType ? 'HOR, HOS or PLEAD:' : 'new duty location:'}
                                <br />
                                <strong>
                                  {newDutyLocationAddress.city}, {newDutyLocationAddress.state}{' '}
                                  {newDutyLocationAddress.postalCode}{' '}
                                </strong>
                              </p>
                              {displayDestinationType && (
                                <DropdownInput
                                  label="Destination type"
                                  name="destinationType"
                                  options={shipmentDestinationAddressOptions}
                                  id="destinationType"
                                />
                              )}
                            </div>
                          )}
                        </Fieldset>
                      </>
                    )}

                    <ContactInfoFields
                      name="delivery.agent"
                      legend={<div className={formStyles.legendContent}>Receiving agent {optionalLabel}</div>}
                      render={(fields) => {
                        return fields;
                      }}
                    />
                  </SectionWrapper>
                )}

                {isPPM && !isAdvancePage && (
                  <>
                    <SectionWrapper className={classNames(ppmStyles.sectionWrapper, formStyles.formSection)}>
                      <h2>Departure date</h2>
                      <DatePickerInput name="expectedDepartureDate" label="Planned Departure Date" />
                      <Hint className={ppmStyles.hint}>
                        Enter the first day you expect to move things. It&apos;s OK if the actual date is different. We
                        will ask for your actual departure date when you document and complete your PPM.
                      </Hint>
                    </SectionWrapper>
                    <SectionWrapper className={classNames(ppmStyles.sectionWrapper, formStyles.formSection)}>
                      <AddressFields
                        name="pickup.address"
                        legend="Pickup Address"
                        render={(fields) => (
                          <>
                            <p>What address are the movers picking up from?</p>
                            <Checkbox
                              data-testid="useCurrentResidence"
                              label="Use Current Address"
                              name="useCurrentResidence"
                              onChange={handleUseCurrentResidenceChange}
                              id="useCurrentResidenceCheckbox"
                            />
                            {fields}
                            <h4>Second pickup location</h4>
                            <FormGroup>
                              <p>
                                Will the movers pick up any belongings from a second address? (Must be near the pickup
                                address. Subject to approval.)
                              </p>
                              <div className={formStyles.radioGroup}>
                                <Field
                                  as={Radio}
                                  id="has-secondary-pickup"
                                  data-testid="has-secondary-pickup"
                                  label="Yes"
                                  name="hasSecondaryPickup"
                                  value="true"
                                  title="Yes, there is a second pickup location"
                                  checked={hasSecondaryPickup === 'true'}
                                />
                                <Field
                                  as={Radio}
                                  id="no-secondary-pickup"
                                  data-testid="no-secondary-pickup"
                                  label="No"
                                  name="hasSecondaryPickup"
                                  value="false"
                                  title="No, there is not a second pickup location"
                                  checked={hasSecondaryPickup !== 'true'}
                                />
                              </div>
                            </FormGroup>
                            {hasSecondaryPickup === 'true' && (
                              <>
                                <AddressFields name="secondaryPickup.address" />
                                {isTertiaryAddressEnabled && (
                                  <>
                                    <h4>Third pickup location</h4>
                                    <FormGroup>
                                      <p>
                                        Will the movers pick up any belongings from a third address? (Must be near the
                                        pickup address. Subject to approval.)
                                      </p>
                                      <div className={formStyles.radioGroup}>
                                        <Field
                                          as={Radio}
                                          id="has-tertiary-pickup"
                                          data-testid="has-tertiary-pickup"
                                          label="Yes"
                                          name="hasTertiaryPickup"
                                          value="true"
                                          title="Yes, there is a third pickup location"
                                          checked={hasTertiaryPickup === 'true'}
                                        />
                                        <Field
                                          as={Radio}
                                          id="no-tertiary-pickup"
                                          data-testid="no-tertiary-pickup"
                                          label="No"
                                          name="hasTertiaryPickup"
                                          value="false"
                                          title="No, there is not a third pickup location"
                                          checked={hasTertiaryPickup !== 'true'}
                                        />
                                      </div>
                                    </FormGroup>
                                    {hasTertiaryPickup === 'true' && <AddressFields name="tertiaryPickup.address" />}
                                  </>
                                )}
                              </>
                            )}
                          </>
                        )}
                      />
                      <AddressFields
                        name="destination.address"
                        legend="Destination Address"
                        render={(fields) => (
                          <>
                            {fields}
                            <h4>Second destination address</h4>
                            <FormGroup>
                              <p>
                                Will the movers deliver any belongings to a second address? (Must be near the
                                destination address. Subject to approval.)
                              </p>
                              <div className={formStyles.radioGroup}>
                                <Field
                                  as={Radio}
                                  data-testid="has-secondary-destination"
                                  id="has-secondary-destination"
                                  label="Yes"
                                  name="hasSecondaryDestination"
                                  value="true"
                                  title="Yes, there is a second destination location"
                                  checked={hasSecondaryDestination === 'true'}
                                />
                                <Field
                                  as={Radio}
                                  data-testid="no-secondary-destination"
                                  id="no-secondary-destination"
                                  label="No"
                                  name="hasSecondaryDestination"
                                  value="false"
                                  title="No, there is not a second destination location"
                                  checked={hasSecondaryDestination !== 'true'}
                                />
                              </div>
                            </FormGroup>
                            {hasSecondaryDestination === 'true' && (
                              <>
                                <AddressFields name="secondaryDestination.address" />
                                {isTertiaryAddressEnabled && (
                                  <>
                                    <h4>Third destination address</h4>
                                    <FormGroup>
                                      <p>
                                        Will the movers deliver any belongings to a third address? (Must be near the
                                        destination address. Subject to approval.)
                                      </p>
                                      <div className={formStyles.radioGroup}>
                                        <Field
                                          as={Radio}
                                          id="has-tertiary-destination"
                                          data-testid="has-tertiary-destination"
                                          label="Yes"
                                          name="hasTertiaryDestination"
                                          value="true"
                                          title="Yes, I have a third delivery location"
                                          checked={hasTertiaryDestination === 'true'}
                                        />
                                        <Field
                                          as={Radio}
                                          id="no-tertiary-destination"
                                          data-testid="no-tertiary-destination"
                                          label="No"
                                          name="hasTertiaryDestination"
                                          value="false"
                                          title="No, I do not have a third delivery location"
                                          checked={hasTertiaryDestination !== 'true'}
                                        />
                                      </div>
                                    </FormGroup>
                                    {hasTertiaryDestination === 'true' && (
                                      <AddressFields name="tertiaryDestination.address" />
                                    )}
                                  </>
                                )}
                              </>
                            )}
                          </>
                        )}
                      />
                    </SectionWrapper>
                    {showCloseoutOffice && (
                      <SectionWrapper>
                        <h2>Closeout office</h2>
                        <CloseoutOfficeInput
                          hint="If there is more than one PPM for this move, the closeout office will be the same for all your PPMs."
                          name="closeoutOffice"
                          placeholder="Start typing a closeout location..."
                          label="Closeout location"
                          displayAddress
                        />
                      </SectionWrapper>
                    )}
                    <ShipmentCustomerSIT
                      sitEstimatedWeight={mtoShipment.ppmShipment?.sitEstimatedWeight}
                      sitEstimatedEntryDate={mtoShipment.ppmShipment?.sitEstimatedEntryDate}
                      sitEstimatedDepartureDate={mtoShipment.ppmShipment?.sitEstimatedDepartureDate}
                    />
                    <ShipmentWeight
                      authorizedWeight={serviceMember.weightAllotment.totalWeightSelf.toString()}
                      onEstimatedWeightChange={updateEstimatedWeightValue}
                    />
                  </>
                )}

                {isPPM && isAdvancePage && isServiceCounselor && mtoShipment.ppmShipment?.sitExpected && (
                  <SITCostDetails
                    cost={mtoShipment.ppmShipment?.sitEstimatedCost}
                    weight={mtoShipment.ppmShipment?.sitEstimatedWeight}
                    sitLocation={mtoShipment.ppmShipment?.sitLocation}
                    originZip={mtoShipment.ppmShipment?.pickupAddress.postalCode}
                    destinationZip={mtoShipment.ppmShipment?.destinationAddress.postalCode}
                    departureDate={mtoShipment.ppmShipment?.sitEstimatedDepartureDate}
                    entryDate={mtoShipment.ppmShipment?.sitEstimatedEntryDate}
                  />
                )}

                {isPPM && isAdvancePage && (
                  <ShipmentIncentiveAdvance
                    values={values}
                    estimatedIncentive={mtoShipment.ppmShipment?.estimatedIncentive}
                    advanceAmountRequested={mtoShipment.ppmShipment?.advanceAmountRequested}
                  />
                )}

                {(!isPPM || (isPPM && isAdvancePage)) && (
                  <ShipmentFormRemarks
                    userRole={userRole}
                    shipmentType={shipmentType}
                    customerRemarks={mtoShipment.customerRemarks}
                    counselorRemarks={mtoShipment.counselorRemarks}
                    showHint={false}
                    error={
                      errors.counselorRemarks &&
                      (values.advanceRequested !== mtoShipment.ppmShipment?.hasRequestedAdvance ||
                        values.advance !== mtoShipment.ppmShipment?.advanceAmountRequested)
                    }
                  />
                )}

                {showAccountingCodes && (
                  <ShipmentAccountingCodes
                    TACs={TACs}
                    SACs={SACs}
                    onEditCodesClick={() => navigate(editOrdersPath)}
                    optional={isServiceCounselor}
                  />
                )}

                <div className={`${formStyles.formActions} ${styles.buttonGroup}`}>
                  {!isPPM && (
                    <Button
                      data-testid="submitForm"
                      disabled={isSubmitting || !isValid}
                      type="submit"
                      onClick={handleSubmit}
                    >
                      Save
                    </Button>
                  )}
                  <Button
                    type="button"
                    secondary
                    onClick={() => {
                      navigate(moveDetailsPath);
                    }}
                  >
                    Cancel
                  </Button>
                  {isPPM && (
                    <Button
                      data-testid="submitForm"
                      disabled={isSubmitting || !isValid}
                      type="submit"
                      onClick={handleSubmit}
                    >
                      Save and Continue
                    </Button>
                  )}
                </div>
              </Form>
            </div>
          </>
        );
      }}
    </Formik>
  );
};

ShipmentForm.propTypes = {
  submitHandler: func.isRequired,
  onUpdate: func,
  isCreatePage: bool,
  isForServicesCounseling: bool,
  currentResidence: AddressShape.isRequired,
  newDutyLocationAddress: SimpleAddressShape,
  shipmentType: string.isRequired,
  mtoShipment: ShipmentShape,
  moveTaskOrderID: string.isRequired,
  mtoShipments: arrayOf(ShipmentShape).isRequired,
  serviceMember: shape({
    weightAllotment: shape({
      totalWeightSelf: number,
    }),
    agency: string.isRequired,
  }).isRequired,
  TACs: AccountingCodesShape,
  SACs: AccountingCodesShape,
  userRole: oneOf(officeRoles).isRequired,
  displayDestinationType: bool,
  isAdvancePage: bool,
  move: shape({
    eTag: string,
    id: string,
    closeoutOffice: TransportationOfficeShape,
  }),
};

ShipmentForm.defaultProps = {
  isCreatePage: false,
  isForServicesCounseling: false,
  onUpdate: () => {},
  newDutyLocationAddress: {
    city: '',
    state: '',
    postalCode: '',
  },
  mtoShipment: ShipmentShape,
  TACs: {},
  SACs: {},
  displayDestinationType: false,
  isAdvancePage: false,
  move: {},
};

export default ShipmentForm;<|MERGE_RESOLUTION|>--- conflicted
+++ resolved
@@ -1,8 +1,4 @@
-<<<<<<< HEAD
-import React, { useState, useEffect } from 'react';
-=======
 import React, { useEffect, useState } from 'react';
->>>>>>> e43bbcad
 import { arrayOf, bool, func, number, shape, string, oneOf } from 'prop-types';
 import { Field, Formik } from 'formik';
 import { generatePath, useNavigate, useParams } from 'react-router-dom';
@@ -63,12 +59,9 @@
 } from 'utils/formatMtoShipment';
 import { formatWeight, dropdownInputOptions } from 'utils/formatters';
 import { validateDate } from 'utils/validation';
-<<<<<<< HEAD
+import { isBooleanFlagEnabled } from 'utils/featureFlags';
 import { dateSelectionWeekendHolidayCheck } from 'utils/calendar';
 import { datePickerFormat, formatDate } from 'shared/dates';
-=======
-import { isBooleanFlagEnabled } from 'utils/featureFlags';
->>>>>>> e43bbcad
 
 const ShipmentForm = (props) => {
   const {
