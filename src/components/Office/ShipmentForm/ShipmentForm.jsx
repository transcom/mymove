import React, { useEffect, useState } from 'react';
import { arrayOf, bool, func, number, shape, string, oneOf } from 'prop-types';
import { Field, Formik } from 'formik';
import { generatePath, useNavigate, useParams, Link } from 'react-router-dom';
import { useQueryClient, useMutation } from '@tanstack/react-query';
import { Alert, Button, Checkbox, Fieldset, FormGroup, Radio, Label, Tag } from '@trussworks/react-uswds';
import classNames from 'classnames';
import { FontAwesomeIcon } from '@fortawesome/react-fontawesome';

import getShipmentOptions from '../../Customer/MtoShipmentForm/getShipmentOptions';
import { CloseoutOfficeInput } from '../../form/fields/CloseoutOfficeInput';

import ppmShipmentSchema from './ppmShipmentSchema';
import styles from './ShipmentForm.module.scss';
import MobileHomeShipmentForm from './MobileHomeShipmentForm/MobileHomeShipmentForm';
import mobileHomeShipmentSchema from './MobileHomeShipmentForm/mobileHomeShipmentSchema';
import BoatShipmentForm from './BoatShipmentForm/BoatShipmentForm';
import boatShipmentSchema from './BoatShipmentForm/boatShipmentSchema';

import ppmStyles from 'components/Customer/PPM/PPM.module.scss';
import SERVICE_MEMBER_AGENCIES from 'content/serviceMemberAgencies';
import SITCostDetails from 'components/Office/SITCostDetails/SITCostDetails';
import Hint from 'components/Hint/index';
import ConnectedDestructiveShipmentConfirmationModal from 'components/ConfirmationModals/DestructiveShipmentConfirmationModal';
import ConnectedShipmentAddressUpdateReviewRequestModal from 'components/Office/ShipmentAddressUpdateReviewRequestModal/ShipmentAddressUpdateReviewRequestModal';
import SectionWrapper from 'components/Customer/SectionWrapper';
import { AddressFields } from 'components/form/AddressFields/AddressFields';
import { ContactInfoFields } from 'components/form/ContactInfoFields/ContactInfoFields';
import { DatePickerInput, DropdownInput } from 'components/form/fields';
import { Form } from 'components/form/Form';
import NotificationScrollToTop from 'components/NotificationScrollToTop';
import ShipmentAccountingCodes from 'components/Office/ShipmentAccountingCodes/ShipmentAccountingCodes';
import ShipmentCustomerSIT from 'components/Office/ShipmentCustomerSIT/ShipmentCustomerSIT';
import ShipmentFormRemarks from 'components/Office/ShipmentFormRemarks/ShipmentFormRemarks';
import ShipmentIncentiveAdvance from 'components/Office/ShipmentIncentiveAdvance/ShipmentIncentiveAdvance';
import ShipmentVendor from 'components/Office/ShipmentVendor/ShipmentVendor';
import ShipmentWeight from 'components/Office/ShipmentWeight/ShipmentWeight';
import ShipmentWeightInput from 'components/Office/ShipmentWeightInput/ShipmentWeightInput';
import StorageFacilityAddress from 'components/Office/StorageFacilityAddress/StorageFacilityAddress';
import StorageFacilityInfo from 'components/Office/StorageFacilityInfo/StorageFacilityInfo';
import ShipmentTag from 'components/ShipmentTag/ShipmentTag';
import { MOVES, MTO_SHIPMENTS } from 'constants/queryKeys';
import { servicesCounselingRoutes, tooRoutes } from 'constants/routes';
import { ADDRESS_UPDATE_STATUS, shipmentDestinationTypes } from 'constants/shipments';
import { officeRoles, roleTypes } from 'constants/userRoles';
import {
  deleteShipment,
  reviewShipmentAddressUpdate,
  updateMoveCloseoutOffice,
  dateSelectionIsWeekendHoliday,
} from 'services/ghcApi';
import {
  FEATURE_FLAG_KEYS,
  getPPMTypeLabel,
  PPM_TYPES,
  SHIPMENT_OPTIONS,
  SHIPMENT_TYPES,
  technicalHelpDeskURL,
} from 'shared/constants';
import formStyles from 'styles/form.module.scss';
import { AccountingCodesShape } from 'types/accountingCodes';
import { AddressShape, SimpleAddressShape } from 'types/address';
import { ShipmentShape } from 'types/shipment';
import { TransportationOfficeShape } from 'types/transportationOffice';
import {
  formatMtoShipmentForAPI,
  formatMtoShipmentForDisplay,
  formatPpmShipmentForAPI,
  formatPpmShipmentForDisplay,
  formatMobileHomeShipmentForDisplay,
  formatMobileHomeShipmentForAPI,
  formatBoatShipmentForDisplay,
  formatBoatShipmentForAPI,
} from 'utils/formatMtoShipment';
import { formatWeight, dropdownInputOptions } from 'utils/formatters';
import { validateDate } from 'utils/validation';
import { isBooleanFlagEnabled } from 'utils/featureFlags';
import { dateSelectionWeekendHolidayCheck } from 'utils/calendar';
import { datePickerFormat, formatDate } from 'shared/dates';
import { isPreceedingAddressComplete, isPreceedingAddressPPMPrimaryDestinationComplete } from 'shared/utils';
import { handleAddressToggleChange, blankAddress } from 'utils/shipments';
import { getResponseError } from 'services/internalApi';

const ShipmentForm = (props) => {
  const {
    newDutyLocationAddress,
    shipmentType,
    isCreatePage,
    isForServicesCounseling,
    mtoShipment,
    submitHandler,
    onUpdate,
    mtoShipments,
    serviceMember,
    currentResidence,
    moveTaskOrderID,
    TACs,
    SACs,
    userRole,
    displayDestinationType,
    isAdvancePage,
    move,
  } = props;

  const [estimatedWeightValue, setEstimatedWeightValue] = useState(mtoShipment?.ppmShipment?.estimatedWeight || 0);

  const updateEstimatedWeightValue = (value) => {
    setEstimatedWeightValue(value);
  };

  const { moveCode } = useParams();
  const navigate = useNavigate();

  const [datesErrorMessage, setDatesErrorMessage] = useState(null);
  const [errorMessage, setErrorMessage] = useState(null);
  const [errorCode, setErrorCode] = useState(null);
  const [successMessage, setSuccessMessage] = useState(null);
  const [shipmentAddressUpdateReviewErrorMessage, setShipmentAddressUpdateReviewErrorMessage] = useState(null);
  const [isCancelModalVisible, setIsCancelModalVisible] = useState(false);
  const [isAddressChangeModalOpen, setIsAddressChangeModalOpen] = useState(false);
  const [isTertiaryAddressEnabled, setIsTertiaryAddressEnabled] = useState(false);
  const [ppmSprFF, setPpmSprFF] = useState(false);

  useEffect(() => {
    const fetchData = async () => {
      setIsTertiaryAddressEnabled(await isBooleanFlagEnabled('third_address_available'));
    };
    fetchData();
  }, []);
  useEffect(() => {
    const fetchData = async () => {
      setPpmSprFF(await isBooleanFlagEnabled(FEATURE_FLAG_KEYS.PPM_SPR));
    };
    fetchData();
  }, []);

  const shipments = mtoShipments;

  const [isRequestedPickupDateAlertVisible, setIsRequestedPickupDateAlertVisible] = useState(false);
  const [isRequestedDeliveryDateAlertVisible, setIsRequestedDeliveryDateAlertVisible] = useState(false);
  const [requestedPickupDateAlertMessage, setRequestedPickupDateAlertMessage] = useState('');
  const [requestedDeliveryDateAlertMessage, setRequestedDeliveryDateAlertMessage] = useState('');
  const DEFAULT_COUNTRY_CODE = 'US';

  const queryClient = useQueryClient();
  const { mutate: mutateMTOShipmentStatus } = useMutation(deleteShipment, {
    onSuccess: (_, variables) => {
      const updatedMTOShipment = mtoShipment;
      // Update mtoShipments with our updated status and set query data to match
      shipments[mtoShipments.findIndex((shipment) => shipment.id === updatedMTOShipment.id)] = updatedMTOShipment;
      queryClient.setQueryData([MTO_SHIPMENTS, updatedMTOShipment.moveTaskOrderID, false], mtoShipments);
      // InvalidateQuery tells other components using this data that they need to re-fetch
      // This allows the requestCancellation button to update immediately
      queryClient.invalidateQueries([MTO_SHIPMENTS, variables.moveTaskOrderID]);

      // go back
      navigate(-1);
    },
    onError: (error) => {
      const errorMsg = error?.response?.body;
      setErrorMessage(errorMsg);
    },
  });

  const { mutate: mutateMoveCloseoutOffice } = useMutation(updateMoveCloseoutOffice, {
    onSuccess: () => {
      queryClient.invalidateQueries([MOVES, moveCode]);
    },
  });

  const { mutate: mutateShipmentAddressUpdateReview } = useMutation(reviewShipmentAddressUpdate, {
    onSuccess: (_, { successCallback }) => {
      setSuccessMessage('Changes sent to contractor.');
      setShipmentAddressUpdateReviewErrorMessage(null);
      setIsAddressChangeModalOpen(false);
      // After successfully updating, re-fetch MTO Shipments to get the shipment's updated address change request status
      queryClient
        .invalidateQueries([MTO_SHIPMENTS, moveTaskOrderID])
        .then(() => queryClient.refetchQueries([MTO_SHIPMENTS, moveTaskOrderID]));
      successCallback();
    },
    onError: () => {
      setSuccessMessage(null);
      setShipmentAddressUpdateReviewErrorMessage(
        'Something went wrong, and your changes were not saved. Please refresh the page and try again.',
      );
    },
  });

  const getShipmentNumber = () => {
    const { search } = window.location;
    const params = new URLSearchParams(search);
    const shipmentNumber = params.get('shipmentNumber');
    return shipmentNumber;
  };

  const handleDeleteShipment = (shipmentID) => {
    mutateMTOShipmentStatus({
      shipmentID,
    });
  };

  const handleSetError = (error, defaultErrorMessage) => {
    const { response } = error;

    if (setErrorCode && (response?.statusCode || response?.status)) {
      setErrorCode(response?.statusCode || response?.status);
    }

    const message = getResponseError(response, defaultErrorMessage);
    setErrorMessage(message);
  };

  const handleSubmitShipmentAddressUpdateReview = async (
    shipmentID,
    shipmentETag,
    status,
    officeRemarks,
    successCallback,
  ) => {
    mutateShipmentAddressUpdateReview({
      shipmentID,
      ifMatchETag: shipmentETag,
      body: {
        status,
        officeRemarks,
      },
      successCallback,
    });
  };

  const handleShowCancellationModal = () => {
    setIsCancelModalVisible(true);
  };

  // onload validate pickup date
  useEffect(() => {
    const onErrorHandler = (e) => {
      const { response } = e;
      setDatesErrorMessage(response?.body?.detail);
    };
    dateSelectionWeekendHolidayCheck(
      dateSelectionIsWeekendHoliday,
      DEFAULT_COUNTRY_CODE,
      new Date(mtoShipment.requestedPickupDate),
      'Requested pickup date',
      setRequestedPickupDateAlertMessage,
      setIsRequestedPickupDateAlertVisible,
      onErrorHandler,
    );
  }, [mtoShipment.requestedPickupDate]);

  // onload validate delivery date
  useEffect(() => {
    const onErrorHandler = (e) => {
      const { response } = e;
      setDatesErrorMessage(response?.body?.detail);
    };
    dateSelectionWeekendHolidayCheck(
      dateSelectionIsWeekendHoliday,
      DEFAULT_COUNTRY_CODE,
      new Date(mtoShipment.requestedDeliveryDate),
      'Requested delivery date',
      setRequestedDeliveryDateAlertMessage,
      setIsRequestedDeliveryDateAlertVisible,
      onErrorHandler,
    );
  }, [mtoShipment.requestedDeliveryDate]);

  const successMessageAlertControl = (
    <Button type="button" onClick={() => setSuccessMessage(null)} unstyled>
      <FontAwesomeIcon icon="times" className={styles.alertClose} />
    </Button>
  );

  const deliveryAddressUpdateRequested = mtoShipment?.deliveryAddressUpdate?.status === ADDRESS_UPDATE_STATUS.REQUESTED;

  const isHHG = shipmentType === SHIPMENT_OPTIONS.HHG;
  const isNTS = shipmentType === SHIPMENT_OPTIONS.NTS;
  const isNTSR = shipmentType === SHIPMENT_OPTIONS.NTSR;
  const isPPM = shipmentType === SHIPMENT_OPTIONS.PPM;
  const isMobileHome = shipmentType === SHIPMENT_OPTIONS.MOBILE_HOME;
  const isBoat =
    shipmentType === SHIPMENT_OPTIONS.BOAT ||
    shipmentType === SHIPMENT_TYPES.BOAT_HAUL_AWAY ||
    shipmentType === SHIPMENT_TYPES.BOAT_TOW_AWAY;
  const isUB = shipmentType === SHIPMENT_OPTIONS.UNACCOMPANIED_BAGGAGE;

  const showAccountingCodes = isNTS || isNTSR;

  const isTOO = userRole === roleTypes.TOO;
  const isServiceCounselor = userRole === roleTypes.SERVICES_COUNSELOR;
  const showCloseoutOffice =
    (isServiceCounselor || isTOO) &&
    isPPM &&
    (serviceMember.agency === SERVICE_MEMBER_AGENCIES.ARMY ||
      serviceMember.agency === SERVICE_MEMBER_AGENCIES.AIR_FORCE ||
      serviceMember.agency === SERVICE_MEMBER_AGENCIES.SPACE_FORCE);

  const shipmentDestinationAddressOptions = dropdownInputOptions(shipmentDestinationTypes);

  const shipmentNumber = isHHG ? getShipmentNumber() : null;
  let initialValues = {};
  if (isPPM) {
    initialValues = formatPpmShipmentForDisplay(
      isCreatePage
        ? { closeoutOffice: move.closeoutOffice }
        : {
            counselorRemarks: mtoShipment.counselorRemarks,
            ppmShipment: mtoShipment.ppmShipment,
            closeoutOffice: move.closeoutOffice,
          },
    );
  } else if (isMobileHome) {
    const hhgInitialValues = formatMtoShipmentForDisplay(
      isCreatePage ? { userRole } : { userRole, shipmentType, agents: mtoShipment.mtoAgents, ...mtoShipment },
    );
    initialValues = formatMobileHomeShipmentForDisplay(mtoShipment?.mobileHomeShipment, hhgInitialValues);
  } else if (isBoat) {
    const hhgInitialValues = formatMtoShipmentForDisplay(
      isCreatePage ? { userRole } : { userRole, shipmentType, agents: mtoShipment.mtoAgents, ...mtoShipment },
    );
    initialValues = formatBoatShipmentForDisplay(mtoShipment?.boatShipment, hhgInitialValues);
  } else {
    initialValues = formatMtoShipmentForDisplay(
      isCreatePage
        ? { userRole, shipmentType }
        : { userRole, shipmentType, agents: mtoShipment.mtoAgents, ...mtoShipment },
    );
  }

  let showDeliveryFields;
  let showPickupFields;
  let schema;

  if (isPPM) {
    schema = ppmShipmentSchema({
      estimatedIncentive: initialValues.estimatedIncentive || 0,
      weightAllotment: serviceMember.weightAllotment,
      advanceAmountRequested: mtoShipment.ppmShipment?.advanceAmountRequested,
      hasRequestedAdvance: mtoShipment.ppmShipment?.hasRequestedAdvance,
      isAdvancePage,
      showCloseoutOffice,
      sitEstimatedWeightMax: estimatedWeightValue || 0,
    });
  } else if (isMobileHome) {
    schema = mobileHomeShipmentSchema();
    showDeliveryFields = true;
    showPickupFields = true;
  } else if (isBoat) {
    schema = boatShipmentSchema();
    showDeliveryFields = true;
    showPickupFields = true;
  } else {
    const shipmentOptions = getShipmentOptions(shipmentType, userRole);

    showDeliveryFields = shipmentOptions.showDeliveryFields;
    showPickupFields = shipmentOptions.showPickupFields;
    schema = shipmentOptions.schema;
  }

  const optionalLabel = <span className={formStyles.optional}>Optional</span>;

  const moveDetailsPath = isTOO
    ? generatePath(tooRoutes.BASE_MOVE_VIEW_PATH, { moveCode })
    : generatePath(servicesCounselingRoutes.BASE_MOVE_VIEW_PATH, { moveCode });
  const editOrdersPath = isTOO
    ? generatePath(tooRoutes.BASE_ORDERS_EDIT_PATH, { moveCode })
    : generatePath(servicesCounselingRoutes.BASE_ORDERS_EDIT_PATH, { moveCode });

  const submitMTOShipment = (formValues, actions) => {
    //* PPM Shipment *//
    const newFormValues = formValues;
    if (isPPM) {
      if (isAdvancePage) {
        // Delete all form values not related to advance in order to avoid duplicate move history logs and unnecessary duplicate updates
        delete newFormValues.pickupAddress;
        delete newFormValues.destinationAddress;
        delete newFormValues.expectedDepartureDate;
      }
      const ppmShipmentBody = formatPpmShipmentForAPI(newFormValues);

      // Allow blank values to be entered into Pro Gear input fields
      if (
        ppmShipmentBody.ppmShipment.hasProGear &&
        ppmShipmentBody.ppmShipment.spouseProGearWeight >= 0 &&
        ppmShipmentBody.ppmShipment.proGearWeight === undefined
      ) {
        ppmShipmentBody.ppmShipment.proGearWeight = 0;
      }
      if (ppmShipmentBody.ppmShipment.hasProGear && ppmShipmentBody.ppmShipment.spouseProGearWeight === undefined) {
        ppmShipmentBody.ppmShipment.spouseProGearWeight = 0;
      }

      // Add a PPM shipment
      if (isCreatePage) {
        const body = { ...ppmShipmentBody, moveTaskOrderID };
        submitHandler(
          { body, normalize: false },
          {
            onSuccess: (newMTOShipment) => {
              const moveViewPath = generatePath(tooRoutes.BASE_MOVE_VIEW_PATH, { moveCode });
              const currentPath = isTOO
                ? generatePath(tooRoutes.BASE_SHIPMENT_EDIT_PATH, {
                    moveCode,
                    shipmentId: newMTOShipment.id,
                  })
                : generatePath(servicesCounselingRoutes.BASE_SHIPMENT_EDIT_PATH, {
                    moveCode,
                    shipmentId: newMTOShipment.id,
                  });
              const advancePath = generatePath(servicesCounselingRoutes.BASE_SHIPMENT_ADVANCE_PATH, {
                moveCode,
                shipmentId: newMTOShipment.id,
              });
              navigate(currentPath, { replace: true });
              if (isTOO) {
                navigate(moveViewPath);
              } else {
                navigate(advancePath);
              }
            },
            onError: (error) => {
              actions.setSubmitting(false);
              handleSetError(error, `Something went wrong, and your changes were not saved. Please try again.`);
            },
          },
        );
        return;
      }
      // Edit a PPM Shipment
      const updatePPMPayload = {
        moveTaskOrderID,
        shipmentID: mtoShipment.id,
        ifMatchETag: mtoShipment.eTag,
        normalize: false,
        body: ppmShipmentBody,
        locator: move.locator,
        moveETag: move.eTag,
      };

      const tooAdvancePath = generatePath(tooRoutes.BASE_SHIPMENT_ADVANCE_PATH_TOO, {
        moveCode,
        shipmentId: mtoShipment.id,
      });
      const advancePath = generatePath(servicesCounselingRoutes.BASE_SHIPMENT_ADVANCE_PATH, {
        moveCode,
        shipmentId: mtoShipment.id,
      });
      const SCMoveViewPath = generatePath(servicesCounselingRoutes.BASE_MOVE_VIEW_PATH, { moveCode });
      const tooMoveViewPath = generatePath(tooRoutes.BASE_MOVE_VIEW_PATH, { moveCode });

      submitHandler(updatePPMPayload, {
        onSuccess: () => {
          if (!isAdvancePage && formValues.closeoutOffice.id) {
            // If we are on the first page and a closeout office is a part of the form, we must be an SC editing a
            // PPM shipment, so we should update the closeout office and redirect to the advance page upon success.
            mutateMoveCloseoutOffice(
              {
                locator: moveCode,
                ifMatchETag: move.eTag,
                body: { closeoutOfficeId: formValues.closeoutOffice.id },
              },
              {
                onSuccess: () => {
                  actions.setSubmitting(false);
                  setErrorMessage(null);
                  navigate(advancePath);
                  onUpdate('success');
                },
                onError: (error) => {
                  actions.setSubmitting(false);
                  handleSetError(error, `Something went wrong, and your changes were not saved. Please try again.`);
                },
              },
            );
          } else if (!isAdvancePage && isServiceCounselor) {
            // If we are on the first page, and we are an SC with no closeout office present, we should redirect
            // to the advance page.
            actions.setSubmitting(false);
            navigate(advancePath);
            onUpdate('success');
          } else if (isServiceCounselor) {
            // If we are on the second page as an SC, we submit and redirect to the SC move view path.
            navigate(SCMoveViewPath);
            onUpdate('success');
          } else if (!isAdvancePage && isTOO) {
            actions.setSubmitting(false);
            navigate(tooMoveViewPath);
            onUpdate('success');
          } else {
            navigate(tooAdvancePath);
            onUpdate('success');
          }
        },
        onError: (error) => {
          actions.setSubmitting(false);
          handleSetError(error, `Something went wrong, and your changes were not saved. Please try again.`);
        },
      });
      return;
    }

    //* MTO Shipments *//

    const {
      pickup,
      delivery,
      customerRemarks,
      counselorRemarks,
      hasSecondaryDelivery,
      hasSecondaryPickup,
      secondaryPickup,
      secondaryDelivery,
      hasTertiaryDelivery,
      hasTertiaryPickup,
      tertiaryPickup,
      tertiaryDelivery,
      ntsRecordedWeight,
      tacType,
      sacType,
      serviceOrderNumber,
      storageFacility,
      usesExternalVendor,
      destinationType,
    } = formValues;

    let nullableTacType = tacType;
    let nullableSacType = sacType;
    if (showAccountingCodes && !isCreatePage) {
      nullableTacType = typeof tacType === 'undefined' ? '' : tacType;
      nullableSacType = typeof sacType === 'undefined' ? '' : sacType;
    }

    let pendingMtoShipment = formatMtoShipmentForAPI({
      shipmentType,
      moveCode,
      customerRemarks,
      counselorRemarks,
      pickup,
      delivery,
      ntsRecordedWeight,
      tacType: nullableTacType,
      sacType: nullableSacType,
      serviceOrderNumber,
      storageFacility,
      usesExternalVendor,
      destinationType,
      hasSecondaryPickup: hasSecondaryPickup === 'true',
      secondaryPickup: hasSecondaryPickup === 'true' ? secondaryPickup : {},
      hasSecondaryDelivery: hasSecondaryDelivery === 'true',
      secondaryDelivery: hasSecondaryDelivery === 'true' ? secondaryDelivery : {},
      hasTertiaryPickup: hasTertiaryPickup === 'true',
      tertiaryPickup: hasTertiaryPickup === 'true' ? tertiaryPickup : {},
      hasTertiaryDelivery: hasTertiaryDelivery === 'true',
      tertiaryDelivery: hasTertiaryDelivery === 'true' ? tertiaryDelivery : {},
    });

    // Mobile Home Shipment
    if (isMobileHome) {
      const mobileHomeShipmentBody = formatMobileHomeShipmentForAPI(formValues);
      pendingMtoShipment = {
        ...pendingMtoShipment,
        ...mobileHomeShipmentBody,
      };
    }

    // Boat Shipment
    if (isBoat) {
      const boatShipmentBody = formatBoatShipmentForAPI(formValues);
      pendingMtoShipment = {
        ...pendingMtoShipment,
        ...boatShipmentBody,
      };
    }

    const updateMTOShipmentPayload = {
      moveTaskOrderID,
      shipmentID: mtoShipment.id,
      ifMatchETag: mtoShipment.eTag,
      normalize: false,
      body: pendingMtoShipment,
    };

    // Add a MTO Shipment
    if (isCreatePage) {
      const body = { ...pendingMtoShipment, moveTaskOrderID };
      submitHandler(
        { body, normalize: false },
        {
          onSuccess: () => {
            navigate(moveDetailsPath);
          },
          onError: (error) => {
            handleSetError(error, `Something went wrong, and your changes were not saved. Please try again.`);
          },
        },
      );
    }
    // Edit MTO as Service Counselor
    else if (isForServicesCounseling) {
      // error handling handled in parent components
      submitHandler(updateMTOShipmentPayload, {
        onSuccess: () => {
          navigate(moveDetailsPath);
          onUpdate('success');
        },
        onError: (error) => {
          handleSetError(error, `Something went wrong, and your changes were not saved. Please try again.`);
        },
      });
    }
    // Edit a MTO Shipment as TOO
    else {
      submitHandler(updateMTOShipmentPayload, {
        onSuccess: () => {
          navigate(moveDetailsPath);
        },
        onError: (error) => {
          handleSetError(error, `Something went wrong, and your changes were not saved. Please try again.`);
        },
      });
    }
  };

  return (
    <Formik
      initialValues={initialValues}
      validateOnMount
      validateOnBlur
      validateOnChange
      validationSchema={schema}
      onSubmit={submitMTOShipment}
    >
      {({
        values,
        isValid,
        isSubmitting,
        setValues,
        handleSubmit,
        setFieldError,
        validateForm,
        setFieldTouched,
        ...formikProps
      }) => {
        const {
          ppmType,
          hasSecondaryDestination,
          hasTertiaryDestination,
          hasDeliveryAddress,
          hasSecondaryPickup,
          hasSecondaryDelivery,
          hasTertiaryPickup,
          hasTertiaryDelivery,
        } = values;

        const isCivilian = serviceMember?.grade === 'CIVILIAN_EMPLOYEE';
        if (!ppmType) {
          const type = isCivilian ? PPM_TYPES.ACTUAL_EXPENSE : PPM_TYPES.INCENTIVE_BASED;
          setValues({
            ...values,
            ppmType: type,
          });
        }
        const lengthHasError = !!(
          (formikProps.touched.lengthFeet && formikProps.errors.lengthFeet === 'Required') ||
          (formikProps.touched.lengthInches && formikProps.errors.lengthFeet === 'Required')
        );
        const widthHasError = !!(
          (formikProps.touched.widthFeet && formikProps.errors.widthFeet === 'Required') ||
          (formikProps.touched.widthInches && formikProps.errors.widthFeet === 'Required')
        );
        const heightHasError = !!(
          (formikProps.touched.heightFeet && formikProps.errors.heightFeet === 'Required') ||
          (formikProps.touched.heightInches && formikProps.errors.heightFeet === 'Required')
        );
        const dimensionError = !!(
          (formikProps.touched.lengthFeet && formikProps.errors.lengthFeet?.includes('Dimensions')) ||
          (formikProps.touched.lengthInches && formikProps.errors.lengthFeet?.includes('Dimensions'))
        );
        if (formikProps.touched.lengthInches && !formikProps.touched.lengthFeet) {
          formikProps.setFieldTouched('lengthFeet', true);
        }
        if (formikProps.touched.widthInches && !formikProps.touched.widthFeet) {
          formikProps.setFieldTouched('widthFeet', true);
        }
        if (formikProps.touched.heightInches && !formikProps.touched.heightFeet) {
          formikProps.setFieldTouched('heightFeet', true);
        }
        // manually turn off 'required' error when page loads if field is empty.
        if (values.year === null && !formikProps.touched.year && formikProps.errors.year === 'Required') {
          setFieldError('year', null);
        }

        const updateAddressTouched = (e, fieldName, address) => {
          handleAddressToggleChange(e, values, setValues, address);
          setFieldTouched(`${fieldName}.usPostRegionCitiesID`, true);
        };

        const handleUseCurrentResidenceChange = (e) => {
          const { checked } = e.target;
          if (checked) {
            // use current residence
            setValues(
              {
                ...values,
                pickup: {
                  ...values.pickup,
                  address: currentResidence,
                },
              },
              { shouldValidate: true },
            );
          } else {
            // Revert address
            setValues(
              {
                ...values,
                pickup: {
                  ...values.pickup,
                  blankAddress,
                },
              },
              { shouldValidate: true },
            );
          }
        };

        const handlePickupDateChange = (e) => {
          setValues({
            ...values,
            pickup: {
              ...values.pickup,
              requestedDate: formatDate(e, datePickerFormat),
            },
          });
          const onErrorHandler = (errResponse) => {
            const { response } = errResponse;
            setDatesErrorMessage(response?.body?.detail);
          };
          dateSelectionWeekendHolidayCheck(
            dateSelectionIsWeekendHoliday,
            DEFAULT_COUNTRY_CODE,
            new Date(e),
            'Requested pickup date',
            setRequestedPickupDateAlertMessage,
            setIsRequestedPickupDateAlertVisible,
            onErrorHandler,
          );
        };

        const handleDeliveryDateChange = (e) => {
          setValues({
            ...values,
            delivery: {
              ...values.delivery,
              requestedDate: formatDate(e, datePickerFormat),
            },
          });
          const onErrorHandler = (errResponse) => {
            const { response } = errResponse;
            setDatesErrorMessage(response?.body?.detail);
          };
          dateSelectionWeekendHolidayCheck(
            dateSelectionIsWeekendHoliday,
            DEFAULT_COUNTRY_CODE,
            new Date(e),
            'Requested delivery date',
            setRequestedDeliveryDateAlertMessage,
            setIsRequestedDeliveryDateAlertVisible,
            onErrorHandler,
          );
        };

        return (
          <>
            <ConnectedDestructiveShipmentConfirmationModal
              isOpen={isCancelModalVisible}
              shipmentID={mtoShipment.id}
              onClose={setIsCancelModalVisible}
              onSubmit={handleDeleteShipment}
            />
            <ConnectedShipmentAddressUpdateReviewRequestModal
              isOpen={isAddressChangeModalOpen}
              onClose={() => setIsAddressChangeModalOpen(false)}
              shipment={mtoShipment}
              onSubmit={async (shipmentID, shipmentETag, status, officeRemarks) => {
                const successCallback = () => {
                  if (status === ADDRESS_UPDATE_STATUS.APPROVED) {
                    setValues({
                      ...values,
                      hasDeliveryAddress: 'true',
                      delivery: {
                        ...values.delivery,
                        address: mtoShipment.deliveryAddressUpdate.newAddress,
                      },
                    });
                  }
                };
                await handleSubmitShipmentAddressUpdateReview(
                  shipmentID,
                  shipmentETag,
                  status,
                  officeRemarks,
                  successCallback,
                );
              }}
              errorMessage={shipmentAddressUpdateReviewErrorMessage}
              setErrorMessage={setShipmentAddressUpdateReviewErrorMessage}
            />
            <NotificationScrollToTop dependency={datesErrorMessage} />
            {datesErrorMessage && (
              <Alert data-testid="datesErrorMessage" type="error" headingLevel="h4" heading="An error occurred">
                {datesErrorMessage}
              </Alert>
            )}
            <NotificationScrollToTop dependency={errorMessage} />
            {errorMessage && (
              <Alert data-testid="errorMessage" type="error" headingLevel="h4" heading="An error occurred">
                {errorCode === 400 ? (
                  <p>
                    {errorMessage} Please try again later, or contact the&nbsp;
                    <Link to={technicalHelpDeskURL} target="_blank" rel="noreferrer">
                      Technical Help Desk
                    </Link>
                    .
                  </p>
                ) : (
                  <p>{errorMessage}</p>
                )}
              </Alert>
            )}
            <NotificationScrollToTop dependency={successMessage} />
            {successMessage && (
              <Alert type="success" cta={successMessageAlertControl}>
                {successMessage}
              </Alert>
            )}
            {isTOO && mtoShipment.usesExternalVendor && (
              <Alert headingLevel="h4" type="warning">
                The GHC prime contractor is not handling the shipment. Information will not be automatically shared with
                the movers handling it.
              </Alert>
            )}
            {deliveryAddressUpdateRequested && (
              <Alert type="error" className={styles.alert}>
                Request needs review. <a href="#delivery-location">See delivery address to proceed.</a>
              </Alert>
            )}

            <div className={styles.ShipmentForm}>
              <div className={styles.headerWrapper}>
                <div>
                  <ShipmentTag shipmentType={shipmentType} shipmentNumber={shipmentNumber} />
                  {ppmType === PPM_TYPES.SMALL_PACKAGE && (
                    <Tag className={styles.tagInfo} data-testid="ppmTypeTag">
                      {getPPMTypeLabel(ppmType)}
                    </Tag>
                  )}
                  {ppmType === PPM_TYPES.ACTUAL_EXPENSE && (
                    <Tag className={styles.tagInfo} data-testid="actualExpenseReimbursementTag">
                      {getPPMTypeLabel(ppmType)}
                    </Tag>
                  )}

                  <h1>{isCreatePage ? 'Add' : 'Edit'} shipment details</h1>
                </div>
                {!isCreatePage && mtoShipment?.status !== 'APPROVED' && (
                  <Button
                    type="button"
                    onClick={() => {
                      handleShowCancellationModal();
                    }}
                    unstyled
                  >
                    Delete shipment
                  </Button>
                )}
              </div>
              {isPPM && !isAdvancePage && isServiceCounselor && isCreatePage && (
                <SectionWrapper className={classNames(ppmStyles.sectionWrapper, formStyles.formSection)}>
                  <Alert type="warning" aria-live="polite" headingLevel="h4" data-testid="scPPMCreateWarning">
                    Creating a PPM as a Service Counselor will automatically approve the PPM shipment and send it to the
                    customer. Please ensure all information is correct. After creation you will not be able to edit the
                    shipment.
                  </Alert>
                </SectionWrapper>
              )}
              <SectionWrapper className={styles.weightAllowance}>
                {isUB ? (
                  <p data-testid="ubWeightAllowance">
                    <strong>UB Weight allowance: </strong>
                    {formatWeight(serviceMember.weightAllotment.unaccompaniedBaggageAllowance)}
                  </p>
                ) : (
                  <p data-testid="weightAllowance">
                    <strong>Weight allowance: </strong>
                    {formatWeight(serviceMember.weightAllotment.totalWeightSelf)}
                  </p>
                )}
              </SectionWrapper>

              <Form className={formStyles.form}>
                {isTOO && !isHHG && !isPPM && !isBoat && !isMobileHome && !isUB && <ShipmentVendor />}

                {isNTSR && <ShipmentWeightInput userRole={userRole} />}

                {isBoat && (
                  <BoatShipmentForm
                    lengthHasError={lengthHasError}
                    widthHasError={widthHasError}
                    heightHasError={heightHasError}
                    values={values}
                    setFieldTouched={formikProps.setFieldTouched}
                    setFieldError={setFieldError}
                    validateForm={validateForm}
                    dimensionError={dimensionError}
                  />
                )}

                {isMobileHome && (
                  <MobileHomeShipmentForm
                    lengthHasError={lengthHasError}
                    widthHasError={widthHasError}
                    heightHasError={heightHasError}
                    values={values}
                    setFieldTouched={formikProps.setFieldTouched}
                    setFieldError={setFieldError}
                    validateForm={validateForm}
                    dimensionError={dimensionError}
                  />
                )}

                {showPickupFields && (
                  <SectionWrapper className={formStyles.formSection}>
                    <h3 className={styles.SectionHeaderExtraSpacing}>Pickup details</h3>
                    <Fieldset>
                      {isRequestedPickupDateAlertVisible && (
                        <Alert type="warning" aria-live="polite" headingLevel="h4">
                          {requestedPickupDateAlertMessage}
                        </Alert>
                      )}
                      <DatePickerInput
                        name="pickup.requestedDate"
                        label="Requested pickup date"
                        id="requestedPickupDate"
                        validate={validateDate}
                        onChange={handlePickupDateChange}
                      />
                    </Fieldset>
                    {!isNTSR && (
                      <>
                        <AddressFields
                          name="pickup.address"
                          legend="Pickup Address"
                          formikProps={formikProps}
                          render={(fields) => (
                            <>
                              <p>What address are the movers picking up from?</p>
                              <Checkbox
                                data-testid="useCurrentResidence"
                                label="Use pickup address"
                                name="useCurrentResidence"
                                onChange={handleUseCurrentResidenceChange}
                                id="useCurrentResidenceCheckbox"
                              />
                              {fields}
                              <h4>Second Pickup Address</h4>
                              <FormGroup>
                                <p>Do you want movers to pick up any belongings from a second address?</p>
                                <div className={formStyles.radioGroup}>
                                  <Field
                                    as={Radio}
                                    id="has-secondary-pickup"
                                    data-testid="has-secondary-pickup"
                                    label="Yes"
                                    name="hasSecondaryPickup"
                                    value="true"
                                    title="Yes, I have a second pickup address"
                                    checked={hasSecondaryPickup === 'true'}
                                    disabled={!isPreceedingAddressComplete('true', values.pickup.address)}
                                    onChange={(e) => updateAddressTouched(e, 'secondaryPickup.address', blankAddress)}
                                  />
                                  <Field
                                    as={Radio}
                                    id="no-secondary-pickup"
                                    data-testid="no-secondary-pickup"
                                    label="No"
                                    name="hasSecondaryPickup"
                                    value="false"
                                    title="No, I do not have a second pickup address"
                                    checked={hasSecondaryPickup !== 'true'}
                                    disabled={!isPreceedingAddressComplete('true', values.pickup.address)}
                                    onChange={(e) => handleAddressToggleChange(e, values, setValues, blankAddress)}
                                  />
                                </div>
                              </FormGroup>
                              {hasSecondaryPickup === 'true' && (
                                <>
                                  <AddressFields name="secondaryPickup.address" formikProps={formikProps} />
                                  {isTertiaryAddressEnabled && (
                                    <>
                                      <h4>Third Pickup Address</h4>
                                      <FormGroup>
                                        <p>Do you want movers to pick up any belongings from a third address?</p>
                                        <div className={formStyles.radioGroup}>
                                          <Field
                                            as={Radio}
                                            id="has-tertiary-pickup"
                                            data-testid="has-tertiary-pickup"
                                            label="Yes"
                                            name="hasTertiaryPickup"
                                            value="true"
                                            title="Yes, I have a third pickup address"
                                            checked={hasTertiaryPickup === 'true'}
                                            disabled={
                                              !isPreceedingAddressComplete(
                                                hasSecondaryPickup,
                                                values.secondaryPickup.address,
                                              )
                                            }
                                            onChange={(e) =>
                                              updateAddressTouched(e, 'tertiaryPickup.address', blankAddress)
                                            }
                                          />
                                          <Field
                                            as={Radio}
                                            id="no-tertiary-pickup"
                                            data-testid="no-tertiary-pickup"
                                            label="No"
                                            name="hasTertiaryPickup"
                                            value="false"
                                            title="No, I do not have a third pickup address"
                                            checked={hasTertiaryPickup !== 'true'}
                                            disabled={
                                              !isPreceedingAddressComplete(
                                                hasSecondaryPickup,
                                                values.secondaryPickup.address,
                                              )
                                            }
                                            onChange={(e) =>
                                              handleAddressToggleChange(e, values, setValues, blankAddress)
                                            }
                                          />
                                        </div>
                                      </FormGroup>
                                      {hasTertiaryPickup === 'true' && (
                                        <AddressFields name="tertiaryPickup.address" formikProps={formikProps} />
                                      )}
                                    </>
                                  )}
                                </>
                              )}
                            </>
                          )}
                        />

                        <ContactInfoFields
                          name="pickup.agent"
                          legend={<div className={formStyles.legendContent}>Releasing agent {optionalLabel}</div>}
                          render={(fields) => {
                            return fields;
                          }}
                        />
                      </>
                    )}
                  </SectionWrapper>
                )}

                {isTOO && (isNTS || isNTSR) && (
                  <>
                    <StorageFacilityInfo userRole={userRole} />
                    <StorageFacilityAddress values={values} formikProps={formikProps} />
                  </>
                )}

                {isServiceCounselor && isNTSR && (
                  <>
                    <StorageFacilityInfo userRole={userRole} />
                    <StorageFacilityAddress values={values} formikProps={formikProps} />
                  </>
                )}

                {showDeliveryFields && (
                  <SectionWrapper className={formStyles.formSection}>
                    <h3 className={styles.SectionHeaderExtraSpacing}>Delivery details</h3>
                    <Fieldset>
                      {isRequestedDeliveryDateAlertVisible && (
                        <Alert type="warning" aria-live="polite" headingLevel="h4">
                          {requestedDeliveryDateAlertMessage}
                        </Alert>
                      )}
                      <DatePickerInput
                        name="delivery.requestedDate"
                        label="Requested delivery date"
                        id="requestedDeliveryDate"
                        validate={validateDate}
                        onChange={handleDeliveryDateChange}
                      />
                    </Fieldset>
                    {isNTSR && (
                      <>
                        {deliveryAddressUpdateRequested && (
                          <Alert type="error" slim className={styles.deliveryAddressUpdateAlert} id="delivery-location">
                            <span className={styles.deliveryAddressUpdateAlertContent}>
                              Pending delivery address change request needs review.{' '}
                              <Button
                                className={styles.reviewRequestLink}
                                type="button"
                                unstyled
                                onClick={() => setIsAddressChangeModalOpen(true)}
                                disabled={false}
                              >
                                Review request
                              </Button>{' '}
                              to proceed.
                            </span>
                          </Alert>
                        )}
                        <Fieldset
                          legend="Delivery Address"
                          disabled={deliveryAddressUpdateRequested}
                          className={classNames('usa-legend')}
                        >
                          <AddressFields
                            name="delivery.address"
                            formikProps={formikProps}
                            render={(fields) => {
                              return fields;
                            }}
                          />
                          <h4>Second Delivery Address</h4>
                          <FormGroup>
                            <p>Do you want the movers to deliver any belongings to a second address?</p>
                            <div className={formStyles.radioGroup}>
                              <Field
                                as={Radio}
                                data-testid="has-secondary-delivery"
                                id="has-secondary-delivery"
                                label="Yes"
                                name="hasSecondaryDelivery"
                                value="true"
                                title="Yes, I have a second destination location"
                                checked={hasSecondaryDelivery === 'true'}
                                disabled={!isPreceedingAddressComplete('true', values.delivery.address)}
                                onChange={(e) => updateAddressTouched(e, 'secondaryDelivery.address', blankAddress)}
                              />
                              <Field
                                as={Radio}
                                data-testid="no-secondary-delivery"
                                id="no-secondary-delivery"
                                label="No"
                                name="hasSecondaryDelivery"
                                value="false"
                                title="No, I do not have a second destination location"
                                checked={hasSecondaryDelivery !== 'true'}
                                disabled={!isPreceedingAddressComplete('true', values.delivery.address)}
                                onChange={(e) => handleAddressToggleChange(e, values, setValues, blankAddress)}
                              />
                            </div>
                          </FormGroup>
                          {hasSecondaryDelivery === 'true' && (
                            <>
                              <AddressFields name="secondaryDelivery.address" formikProps={formikProps} />
                              {isTertiaryAddressEnabled && (
                                <>
                                  <h4>Third Delivery Address</h4>
                                  <FormGroup>
                                    <p>Do you want the movers to deliver any belongings to a third address?</p>
                                    <div className={formStyles.radioGroup}>
                                      <Field
                                        as={Radio}
                                        id="has-tertiary-delivery"
                                        data-testid="has-tertiary-delivery"
                                        label="Yes"
                                        name="hasTertiaryDelivery"
                                        value="true"
                                        title="Yes, I have a third delivery address"
                                        checked={hasTertiaryDelivery === 'true'}
                                        disabled={
                                          !isPreceedingAddressComplete(
                                            hasSecondaryDelivery,
                                            values.secondaryDelivery.address,
                                          )
                                        }
                                        onChange={(e) =>
                                          updateAddressTouched(e, 'tertiaryDelivery.address', blankAddress)
                                        }
                                      />
                                      <Field
                                        as={Radio}
                                        id="no-tertiary-delivery"
                                        data-testid="no-tertiary-delivery"
                                        label="No"
                                        name="hasTertiaryDelivery"
                                        value="false"
                                        title="No, I do not have a third delivery address"
                                        checked={hasTertiaryDelivery !== 'true'}
                                        disabled={
                                          !isPreceedingAddressComplete(
                                            hasSecondaryDelivery,
                                            values.secondaryDelivery.address,
                                          )
                                        }
                                        onChange={(e) => handleAddressToggleChange(e, values, setValues, blankAddress)}
                                      />
                                    </div>
                                  </FormGroup>
                                  {hasTertiaryDelivery === 'true' && (
                                    <AddressFields name="tertiaryDelivery.address" formikProps={formikProps} />
                                  )}
                                </>
                              )}
                            </>
                          )}
                          {displayDestinationType && (
                            <DropdownInput
                              label="Destination type"
                              name="destinationType"
                              options={shipmentDestinationAddressOptions}
                              id="destinationType"
                            />
                          )}
                        </Fieldset>

                        <ContactInfoFields
                          name="delivery.agent"
                          legend={<div className={formStyles.legendContent}>Receiving agent {optionalLabel}</div>}
                          render={(fields) => {
                            return fields;
                          }}
                        />
                      </>
                    )}
                    {!isNTS && !isNTSR && (
                      <>
                        <p className={classNames('usa-legend', styles.mockLegend)} id="delivery-location">
                          Delivery Address
                        </p>
                        {deliveryAddressUpdateRequested && (
                          <Alert type="error" slim className={styles.deliveryAddressUpdateAlert}>
                            <span className={styles.deliveryAddressUpdateAlertContent}>
                              Pending delivery address change request needs review.{' '}
                              <Button
                                className={styles.reviewRequestLink}
                                type="button"
                                unstyled
                                onClick={() => setIsAddressChangeModalOpen(true)}
                                disabled={false}
                              >
                                Review request
                              </Button>{' '}
                              to proceed.
                            </span>
                          </Alert>
                        )}
                        <Fieldset
                          legendStyle="srOnly"
                          legend="Delivery Address"
                          disabled={deliveryAddressUpdateRequested}
                        >
                          <FormGroup>
                            <p>Does the customer know their delivery address yet?</p>
                            <div className={formStyles.radioGroup}>
                              <Field
                                as={Radio}
                                id="has-delivery-address"
                                label="Yes"
                                name="hasDeliveryAddress"
                                value="true"
                                title="Yes, I know my delivery address"
                                checked={hasDeliveryAddress === 'true'}
                                onChange={(e) => handleAddressToggleChange(e, values, setValues, blankAddress)}
                              />
                              <Field
                                as={Radio}
                                id="no-delivery-address"
                                label="No"
                                name="hasDeliveryAddress"
                                value="false"
                                title="No, I do not know my delivery address"
                                checked={hasDeliveryAddress === 'false'}
                                onChange={(e) => updateAddressTouched(e, 'delivery.address', newDutyLocationAddress)}
                              />
                            </div>
                          </FormGroup>
                          {hasDeliveryAddress === 'true' ? (
                            <AddressFields
                              name="delivery.address"
                              formikProps={formikProps}
                              render={(fields) => (
                                <>
                                  {fields}
                                  {displayDestinationType && (
                                    <DropdownInput
                                      label="Destination type"
                                      name="destinationType"
                                      options={shipmentDestinationAddressOptions}
                                      id="destinationType"
                                    />
                                  )}
                                  <h4>Second Delivery Address</h4>
                                  <FormGroup>
                                    <p>Do you want the movers to deliver any belongings to a second address?</p>
                                    <div className={formStyles.radioGroup}>
                                      <Field
                                        as={Radio}
                                        data-testid="has-secondary-delivery"
                                        id="has-secondary-delivery"
                                        label="Yes"
                                        name="hasSecondaryDelivery"
                                        value="true"
                                        title="Yes, I have a second destination location"
                                        checked={hasSecondaryDelivery === 'true'}
                                        disabled={
                                          !isPreceedingAddressComplete(hasDeliveryAddress, values.delivery.address)
                                        }
                                        onChange={(e) =>
                                          updateAddressTouched(e, 'secondaryDelivery.address', blankAddress)
                                        }
                                      />
                                      <Field
                                        as={Radio}
                                        data-testid="no-secondary-delivery"
                                        id="no-secondary-delivery"
                                        label="No"
                                        name="hasSecondaryDelivery"
                                        value="false"
                                        title="No, I do not have a second destination location"
                                        checked={hasSecondaryDelivery !== 'true'}
                                        disabled={
                                          !isPreceedingAddressComplete(hasDeliveryAddress, values.delivery.address)
                                        }
                                        onChange={(e) => handleAddressToggleChange(e, values, setValues, blankAddress)}
                                      />
                                    </div>
                                  </FormGroup>
                                  {hasSecondaryDelivery === 'true' && (
                                    <>
                                      <AddressFields name="secondaryDelivery.address" formikProps={formikProps} />
                                      {isTertiaryAddressEnabled && (
                                        <>
                                          <h4>Third Delivery Address</h4>
                                          <FormGroup>
                                            <p>Do you want the movers to deliver any belongings to a third address?</p>
                                            <div className={formStyles.radioGroup}>
                                              <Field
                                                as={Radio}
                                                id="has-tertiary-delivery"
                                                data-testid="has-tertiary-delivery"
                                                label="Yes"
                                                name="hasTertiaryDelivery"
                                                value="true"
                                                title="Yes, I have a third delivery address"
                                                checked={hasTertiaryDelivery === 'true'}
                                                disabled={
                                                  !isPreceedingAddressComplete(
                                                    hasSecondaryDelivery,
                                                    values.secondaryDelivery.address,
                                                  )
                                                }
                                                onChange={(e) =>
                                                  updateAddressTouched(e, 'tertiaryDelivery.address', blankAddress)
                                                }
                                              />
                                              <Field
                                                as={Radio}
                                                id="no-tertiary-delivery"
                                                data-testid="no-tertiary-delivery"
                                                label="No"
                                                name="hasTertiaryDelivery"
                                                value="false"
                                                title="No, I do not have a third delivery address"
                                                checked={hasTertiaryDelivery !== 'true'}
                                                disabled={
                                                  !isPreceedingAddressComplete(
                                                    hasSecondaryDelivery,
                                                    values.secondaryDelivery.address,
                                                  )
                                                }
                                                onChange={(e) =>
                                                  handleAddressToggleChange(e, values, setValues, blankAddress)
                                                }
                                              />
                                            </div>
                                          </FormGroup>
                                          {hasTertiaryDelivery === 'true' && (
                                            <AddressFields name="tertiaryDelivery.address" formikProps={formikProps} />
                                          )}
                                        </>
                                      )}
                                    </>
                                  )}
                                </>
                              )}
                            />
                          ) : (
                            <div>
                              <p>
                                We can use the zip of their{' '}
                                {displayDestinationType ? 'HOR, HOS or PLEAD:' : 'new duty location:'}
                                <br />
                                <strong>
                                  {newDutyLocationAddress.city}, {newDutyLocationAddress.state}{' '}
                                  {newDutyLocationAddress.postalCode}{' '}
                                </strong>
                              </p>
                              {displayDestinationType && (
                                <DropdownInput
                                  label="Destination type"
                                  name="destinationType"
                                  options={shipmentDestinationAddressOptions}
                                  id="destinationType"
                                />
                              )}
                            </div>
                          )}
                        </Fieldset>

                        <ContactInfoFields
                          name="delivery.agent"
                          legend={<div className={formStyles.legendContent}>Receiving agent {optionalLabel}</div>}
                          render={(fields) => {
                            return fields;
                          }}
                        />
                      </>
                    )}
                  </SectionWrapper>
                )}

                {isPPM && !isAdvancePage && (
                  <>
                    {isServiceCounselor && (
                      <SectionWrapper
                        className={classNames(ppmStyles.sectionWrapper, formStyles.formSection)}
                        data-testid="ppmTypeSection"
                      >
                        <h3>PPM Type</h3>
                        <FormGroup>
                          <Label className={styles.Label} htmlFor="ppmType">
                            Indicate the PPM Type
                          </Label>
                          <Field
                            as={Radio}
                            id="isIncentiveBased"
                            label={getPPMTypeLabel(PPM_TYPES.INCENTIVE_BASED)}
                            name="ppmType"
                            value={PPM_TYPES.INCENTIVE_BASED}
                            checked={(ppmType == null && !isCivilian) || ppmType === PPM_TYPES.INCENTIVE_BASED}
                            disabled={isCivilian}
                            className={styles.buttonGroup}
                            data-testid="isIncentiveBased"
                          />
                          <Field
                            as={Radio}
                            id="isActualExpense"
                            label={getPPMTypeLabel(PPM_TYPES.ACTUAL_EXPENSE)}
                            name="ppmType"
                            value={PPM_TYPES.ACTUAL_EXPENSE}
                            checked={(ppmType == null && isCivilian) || ppmType === PPM_TYPES.ACTUAL_EXPENSE}
                            className={styles.buttonGroup}
                            data-testid="isActualExpense"
                          />
                          {ppmSprFF && (
                            <Field
                              as={Radio}
                              id="isSmallPackage"
                              label={getPPMTypeLabel(PPM_TYPES.SMALL_PACKAGE)}
                              name="ppmType"
                              value={PPM_TYPES.SMALL_PACKAGE}
                              checked={ppmType === PPM_TYPES.SMALL_PACKAGE}
                              className={styles.buttonGroup}
                              data-testid="isSmallPackage"
                            />
                          )}
                        </FormGroup>
                      </SectionWrapper>
                    )}
                    <SectionWrapper className={classNames(ppmStyles.sectionWrapper, formStyles.formSection)}>
                      <h3>{ppmType === PPM_TYPES.SMALL_PACKAGE ? 'Shipped Date' : 'Departure Date'}</h3>
                      <DatePickerInput
                        name="expectedDepartureDate"
                        label={
                          ppmType === PPM_TYPES.SMALL_PACKAGE
                            ? 'When did the customer ship their package?'
                            : 'Planned Departure Date'
                        }
                      />
                      <Hint className={ppmStyles.hint}>
                        Enter the first day you expect to move things. It&apos;s OK if the actual date is different. We
                        will ask for your actual departure date when you document and complete your PPM.
                      </Hint>
                    </SectionWrapper>
                    <SectionWrapper className={classNames(ppmStyles.sectionWrapper, formStyles.formSection)}>
                      <AddressFields
                        name="pickup.address"
<<<<<<< HEAD
                        legend="Pickup Address"
=======
                        legend={ppmType === PPM_TYPES.SMALL_PACKAGE ? 'Shipped from Address' : 'Pickup Address'}
                        locationLookup
>>>>>>> 0fc50ebe
                        formikProps={formikProps}
                        render={(fields) => (
                          <>
                            <p>What address are you moving from?</p>
                            <Checkbox
                              data-testid="useCurrentResidence"
                              label="Use Pickup Address"
                              name="useCurrentResidence"
                              onChange={handleUseCurrentResidenceChange}
                              id="useCurrentResidenceCheckbox"
                            />
                            {fields}
                            <h4>Second Pickup Address</h4>
                            <FormGroup>
                              <p>
                                Will you move any belongings from a second address? (Must be near the pickup address.
                                Subject to approval.)
                              </p>
                              <div className={formStyles.radioGroup}>
                                <Field
                                  as={Radio}
                                  id="has-secondary-pickup"
                                  data-testid="has-secondary-pickup"
                                  label="Yes"
                                  name="hasSecondaryPickup"
                                  value="true"
                                  title="Yes, there is a second pickup address"
                                  checked={hasSecondaryPickup === 'true'}
                                  disabled={!isPreceedingAddressComplete('true', values.pickup.address)}
                                  onChange={(e) => updateAddressTouched(e, 'secondaryPickup.address', blankAddress)}
                                />
                                <Field
                                  as={Radio}
                                  id="no-secondary-pickup"
                                  data-testid="no-secondary-pickup"
                                  label="No"
                                  name="hasSecondaryPickup"
                                  value="false"
                                  title="No, there is not a second pickup address"
                                  checked={hasSecondaryPickup !== 'true'}
                                  disabled={!isPreceedingAddressComplete('true', values.pickup.address)}
                                  onChange={(e) => handleAddressToggleChange(e, values, setValues, blankAddress)}
                                />
                              </div>
                            </FormGroup>
                            {hasSecondaryPickup === 'true' && (
                              <>
                                <AddressFields name="secondaryPickup.address" formikProps={formikProps} />
                                {isTertiaryAddressEnabled && (
                                  <>
                                    <h4>Third Pickup Address</h4>
                                    <FormGroup>
                                      <p>
                                        Will you move any belongings from a third address? (Must be near the pickup
                                        address. Subject to approval.)
                                      </p>
                                      <div className={formStyles.radioGroup}>
                                        <Field
                                          as={Radio}
                                          id="has-tertiary-pickup"
                                          data-testid="has-tertiary-pickup"
                                          label="Yes"
                                          name="hasTertiaryPickup"
                                          value="true"
                                          title="Yes, there is a third pickup address"
                                          checked={hasTertiaryPickup === 'true'}
                                          disabled={
                                            !isPreceedingAddressComplete(
                                              hasSecondaryPickup,
                                              values.secondaryPickup.address,
                                            )
                                          }
                                          onChange={(e) =>
                                            updateAddressTouched(e, 'tertiaryPickup.address', blankAddress)
                                          }
                                        />
                                        <Field
                                          as={Radio}
                                          id="no-tertiary-pickup"
                                          data-testid="no-tertiary-pickup"
                                          label="No"
                                          name="hasTertiaryPickup"
                                          value="false"
                                          title="No, there is not a third pickup address"
                                          checked={hasTertiaryPickup !== 'true'}
                                          disabled={
                                            !isPreceedingAddressComplete(
                                              hasSecondaryPickup,
                                              values.secondaryPickup.address,
                                            )
                                          }
                                          onChange={(e) =>
                                            handleAddressToggleChange(e, values, setValues, blankAddress)
                                          }
                                        />
                                      </div>
                                    </FormGroup>
                                    {hasTertiaryPickup === 'true' && (
                                      <AddressFields name="tertiaryPickup.address" formikProps={formikProps} />
                                    )}
                                  </>
                                )}
                              </>
                            )}
                          </>
                        )}
                      />
                      <AddressFields
                        name="destination.address"
<<<<<<< HEAD
                        legend="Delivery Address"
=======
                        legend={ppmType === PPM_TYPES.SMALL_PACKAGE ? 'Destination Address' : 'Delivery Address'}
                        locationLookup
>>>>>>> 0fc50ebe
                        formikProps={formikProps}
                        address1LabelHint="Optional"
                        render={(fields) => (
                          <>
                            {fields}
                            <h4>Second {ppmType === PPM_TYPES.SMALL_PACKAGE ? 'Destination' : 'Delivery'} Address</h4>
                            <FormGroup>
                              <p>
                                Will you move any belongings to a second address? (Must be near the{' '}
                                {ppmType === PPM_TYPES.SMALL_PACKAGE ? 'destination' : 'delivery'} address. Subject to
                                approval.)
                              </p>
                              <div className={formStyles.radioGroup}>
                                <Field
                                  as={Radio}
                                  data-testid="has-secondary-destination"
                                  id="has-secondary-destination"
                                  label="Yes"
                                  name="hasSecondaryDestination"
                                  value="true"
                                  title="Yes, there is a second destination location"
                                  checked={hasSecondaryDestination === 'true'}
                                  disabled={
                                    !isPreceedingAddressPPMPrimaryDestinationComplete(values.destination.address)
                                  }
                                  onChange={(e) =>
                                    updateAddressTouched(e, 'secondaryDestination.address', blankAddress)
                                  }
                                />
                                <Field
                                  as={Radio}
                                  data-testid="no-secondary-destination"
                                  id="no-secondary-destination"
                                  label="No"
                                  name="hasSecondaryDestination"
                                  value="false"
                                  title="No, there is not a second destination location"
                                  checked={hasSecondaryDestination !== 'true'}
                                  disabled={
                                    !isPreceedingAddressPPMPrimaryDestinationComplete(values.destination.address)
                                  }
                                  onChange={(e) => handleAddressToggleChange(e, values, setValues, blankAddress)}
                                />
                              </div>
                            </FormGroup>
                            {hasSecondaryDestination === 'true' && (
                              <>
                                <AddressFields name="secondaryDestination.address" formikProps={formikProps} />
                                {isTertiaryAddressEnabled && (
                                  <>
                                    <h4>
                                      Third {ppmType === PPM_TYPES.SMALL_PACKAGE ? 'Destination' : 'Delivery'} Address
                                    </h4>
                                    <FormGroup>
                                      <p>
                                        Will you move any belongings to a third address? (Must be near the{' '}
                                        {ppmType === PPM_TYPES.SMALL_PACKAGE ? 'destination' : 'delivery'} address.
                                        Subject to approval.)
                                      </p>
                                      <div className={formStyles.radioGroup}>
                                        <Field
                                          as={Radio}
                                          id="has-tertiary-destination"
                                          data-testid="has-tertiary-destination"
                                          label="Yes"
                                          name="hasTertiaryDestination"
                                          value="true"
                                          title="Yes, I have a third delivery address"
                                          checked={hasTertiaryDestination === 'true'}
                                          disabled={
                                            !isPreceedingAddressComplete(
                                              hasSecondaryDestination,
                                              values.secondaryDestination.address,
                                            )
                                          }
                                          onChange={(e) =>
                                            updateAddressTouched(e, 'tertiaryDestination.address', blankAddress)
                                          }
                                        />
                                        <Field
                                          as={Radio}
                                          id="no-tertiary-destination"
                                          data-testid="no-tertiary-destination"
                                          label="No"
                                          name="hasTertiaryDestination"
                                          value="false"
                                          title="No, I do not have a third delivery address"
                                          checked={hasTertiaryDestination !== 'true'}
                                          disabled={
                                            !isPreceedingAddressComplete(
                                              hasSecondaryDestination,
                                              values.secondaryDestination.address,
                                            )
                                          }
                                          onChange={(e) =>
                                            handleAddressToggleChange(e, values, setValues, blankAddress)
                                          }
                                        />
                                      </div>
                                    </FormGroup>
                                    {hasTertiaryDestination === 'true' && (
                                      <AddressFields name="tertiaryDestination.address" formikProps={formikProps} />
                                    )}
                                  </>
                                )}
                              </>
                            )}
                          </>
                        )}
                      />
                    </SectionWrapper>
                    {showCloseoutOffice && (
                      <SectionWrapper>
                        <h3>Closeout office</h3>
                        <CloseoutOfficeInput
                          hint="If there is more than one PPM for this move, the closeout office will be the same for all your PPMs."
                          name="closeoutOffice"
                          placeholder="Start typing a closeout location..."
                          label="Closeout location"
                          displayAddress
                        />
                      </SectionWrapper>
                    )}
                    {ppmType !== PPM_TYPES.SMALL_PACKAGE && (
                      <ShipmentCustomerSIT
                        sitEstimatedWeight={mtoShipment.ppmShipment?.sitEstimatedWeight}
                        sitEstimatedEntryDate={mtoShipment.ppmShipment?.sitEstimatedEntryDate}
                        sitEstimatedDepartureDate={mtoShipment.ppmShipment?.sitEstimatedDepartureDate}
                      />
                    )}
                    <ShipmentWeight
                      authorizedWeight={serviceMember.weightAllotment.totalWeightSelf.toString()}
                      onEstimatedWeightChange={updateEstimatedWeightValue}
                    />
                  </>
                )}

                {isPPM && isAdvancePage && isServiceCounselor && mtoShipment.ppmShipment?.sitExpected && (
                  <SITCostDetails
                    cost={mtoShipment.ppmShipment?.sitEstimatedCost}
                    weight={mtoShipment.ppmShipment?.sitEstimatedWeight}
                    sitLocation={mtoShipment.ppmShipment?.sitLocation}
                    originZip={mtoShipment.ppmShipment?.pickupAddress.postalCode}
                    destinationZip={mtoShipment.ppmShipment?.destinationAddress.postalCode}
                    departureDate={mtoShipment.ppmShipment?.sitEstimatedDepartureDate}
                    entryDate={mtoShipment.ppmShipment?.sitEstimatedEntryDate}
                  />
                )}

                {isPPM && isAdvancePage && (
                  <ShipmentIncentiveAdvance
                    values={values}
                    estimatedIncentive={mtoShipment.ppmShipment?.estimatedIncentive}
                    advanceAmountRequested={mtoShipment.ppmShipment?.advanceAmountRequested}
                  />
                )}

                {(!isPPM || (isPPM && isAdvancePage)) && (
                  <ShipmentFormRemarks
                    userRole={userRole}
                    shipmentType={shipmentType}
                    customerRemarks={mtoShipment.customerRemarks}
                    counselorRemarks={mtoShipment.counselorRemarks}
                    showHint={false}
                    error={
                      formikProps.errors.counselorRemarks &&
                      (values.advanceRequested !== mtoShipment.ppmShipment?.hasRequestedAdvance ||
                        values.advance !== mtoShipment.ppmShipment?.advanceAmountRequested)
                    }
                  />
                )}

                {showAccountingCodes && (
                  <ShipmentAccountingCodes
                    TACs={TACs}
                    SACs={SACs}
                    onEditCodesClick={() => navigate(editOrdersPath)}
                    optional={isServiceCounselor}
                  />
                )}

                <div className={`${formStyles.formActions} ${styles.buttonGroup}`}>
                  {!isPPM && (
                    <Button
                      data-testid="submitForm"
                      disabled={isSubmitting || !isValid}
                      type="submit"
                      onClick={handleSubmit}
                    >
                      Save
                    </Button>
                  )}
                  <Button
                    type="button"
                    secondary
                    onClick={() => {
                      navigate(moveDetailsPath);
                    }}
                  >
                    Cancel
                  </Button>
                  {isPPM && (
                    <Button
                      data-testid="submitForm"
                      disabled={isSubmitting || !isValid}
                      type="submit"
                      onClick={handleSubmit}
                    >
                      Save and Continue
                    </Button>
                  )}
                </div>
              </Form>
            </div>
          </>
        );
      }}
    </Formik>
  );
};

ShipmentForm.propTypes = {
  submitHandler: func.isRequired,
  onUpdate: func,
  isCreatePage: bool,
  isForServicesCounseling: bool,
  currentResidence: AddressShape.isRequired,
  newDutyLocationAddress: SimpleAddressShape,
  shipmentType: string.isRequired,
  mtoShipment: ShipmentShape,
  moveTaskOrderID: string.isRequired,
  mtoShipments: arrayOf(ShipmentShape).isRequired,
  serviceMember: shape({
    weightAllotment: shape({
      totalWeightSelf: number,
      ubAllowance: number,
    }),
    agency: string.isRequired,
  }).isRequired,
  TACs: AccountingCodesShape,
  SACs: AccountingCodesShape,
  userRole: oneOf(officeRoles).isRequired,
  displayDestinationType: bool,
  isAdvancePage: bool,
  move: shape({
    eTag: string,
    id: string,
    closeoutOffice: TransportationOfficeShape,
  }),
};

ShipmentForm.defaultProps = {
  isCreatePage: false,
  isForServicesCounseling: false,
  onUpdate: () => {},
  newDutyLocationAddress: {
    city: '',
    state: '',
    postalCode: '',
  },
  mtoShipment: ShipmentShape,
  TACs: {},
  SACs: {},
  displayDestinationType: false,
  isAdvancePage: false,
  move: {},
};

export default ShipmentForm;<|MERGE_RESOLUTION|>--- conflicted
+++ resolved
@@ -78,6 +78,7 @@
 import { dateSelectionWeekendHolidayCheck } from 'utils/calendar';
 import { datePickerFormat, formatDate } from 'shared/dates';
 import { isPreceedingAddressComplete, isPreceedingAddressPPMPrimaryDestinationComplete } from 'shared/utils';
+import { ORDERS_PAY_GRADE_TYPE } from 'constants/orders';
 import { handleAddressToggleChange, blankAddress } from 'utils/shipments';
 import { getResponseError } from 'services/internalApi';
 
@@ -654,7 +655,7 @@
           hasTertiaryDelivery,
         } = values;
 
-        const isCivilian = serviceMember?.grade === 'CIVILIAN_EMPLOYEE';
+        const isCivilian = serviceMember?.grade === ORDERS_PAY_GRADE_TYPE.CIVILIAN_EMPLOYEE;
         if (!ppmType) {
           const type = isCivilian ? PPM_TYPES.ACTUAL_EXPENSE : PPM_TYPES.INCENTIVE_BASED;
           setValues({
@@ -1495,12 +1496,8 @@
                     <SectionWrapper className={classNames(ppmStyles.sectionWrapper, formStyles.formSection)}>
                       <AddressFields
                         name="pickup.address"
-<<<<<<< HEAD
-                        legend="Pickup Address"
-=======
                         legend={ppmType === PPM_TYPES.SMALL_PACKAGE ? 'Shipped from Address' : 'Pickup Address'}
                         locationLookup
->>>>>>> 0fc50ebe
                         formikProps={formikProps}
                         render={(fields) => (
                           <>
@@ -1610,12 +1607,8 @@
                       />
                       <AddressFields
                         name="destination.address"
-<<<<<<< HEAD
-                        legend="Delivery Address"
-=======
                         legend={ppmType === PPM_TYPES.SMALL_PACKAGE ? 'Destination Address' : 'Delivery Address'}
                         locationLookup
->>>>>>> 0fc50ebe
                         formikProps={formikProps}
                         address1LabelHint="Optional"
                         render={(fields) => (
