--- conflicted
+++ resolved
@@ -49,11 +49,7 @@
   updateMoveCloseoutOffice,
   dateSelectionIsWeekendHoliday,
 } from 'services/ghcApi';
-<<<<<<< HEAD
-import { SHIPMENT_OPTIONS, technicalHelpDeskURL } from 'shared/constants';
-=======
 import { SHIPMENT_OPTIONS, SHIPMENT_TYPES, technicalHelpDeskURL } from 'shared/constants';
->>>>>>> d50cde21
 import formStyles from 'styles/form.module.scss';
 import { AccountingCodesShape } from 'types/accountingCodes';
 import { AddressShape, SimpleAddressShape } from 'types/address';
@@ -824,11 +820,7 @@
               <Alert data-testid="errorMessage" type="error" headingLevel="h4" heading="An error occurred">
                 {errorCode === 400 ? (
                   <p>
-<<<<<<< HEAD
                     {errorMessage} Please try again later, or contact the&nbsp;
-=======
-                    {errorMessage} If the error persists, please try again later, or contact the&nbsp;
->>>>>>> d50cde21
                     <Link to={technicalHelpDeskURL} target="_blank" rel="noreferrer">
                       Technical Help Desk
                     </Link>
