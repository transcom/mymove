--- conflicted
+++ resolved
@@ -1718,12 +1718,9 @@
                       <AddressFields
                         name="destination.address"
                         legend="Delivery Address"
-<<<<<<< HEAD
                         address1LabelHint="Optional"
-=======
                         zipCityEnabled
                         handleLocationChange={handleDestinationLocationChange}
->>>>>>> d5780fad
                         render={(fields) => (
                           <>
                             {fields}
