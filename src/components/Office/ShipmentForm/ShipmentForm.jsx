--- conflicted
+++ resolved
@@ -256,13 +256,8 @@
   const isMobileHome = shipmentType === SHIPMENT_OPTIONS.MOBILE_HOME;
   const isBoat =
     shipmentType === SHIPMENT_OPTIONS.BOAT ||
-<<<<<<< HEAD
-    shipmentType === SHIPMENT_OPTIONS.BOAT_HAUL_AWAY ||
-    shipmentType === SHIPMENT_OPTIONS.BOAT_TOW_AWAY;
-=======
     shipmentType === SHIPMENT_TYPES.BOAT_HAUL_AWAY ||
     shipmentType === SHIPMENT_TYPES.BOAT_TOW_AWAY;
->>>>>>> 8edbed66
 
   const showAccountingCodes = isNTS || isNTSR;
 
