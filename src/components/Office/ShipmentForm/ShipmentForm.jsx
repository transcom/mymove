import React, { useEffect, useState } from 'react';
import { arrayOf, bool, func, number, shape, string, oneOf } from 'prop-types';
import { Field, Formik } from 'formik';
import { generatePath, useNavigate, useParams } from 'react-router-dom';
import { useQueryClient, useMutation } from '@tanstack/react-query';
import { Alert, Button, Checkbox, Fieldset, FormGroup, Radio } from '@trussworks/react-uswds';
import classNames from 'classnames';
import { FontAwesomeIcon } from '@fortawesome/react-fontawesome';

import getShipmentOptions from '../../Customer/MtoShipmentForm/getShipmentOptions';
import { CloseoutOfficeInput } from '../../form/fields/CloseoutOfficeInput';

import ppmShipmentSchema from './ppmShipmentSchema';
import styles from './ShipmentForm.module.scss';

import ppmStyles from 'components/Customer/PPM/PPM.module.scss';
import SERVICE_MEMBER_AGENCIES from 'content/serviceMemberAgencies';
import SITCostDetails from 'components/Office/SITCostDetails/SITCostDetails';
import Hint from 'components/Hint/index';
import ConnectedDestructiveShipmentConfirmationModal from 'components/ConfirmationModals/DestructiveShipmentConfirmationModal';
import ConnectedShipmentAddressUpdateReviewRequestModal from 'components/Office/ShipmentAddressUpdateReviewRequestModal/ShipmentAddressUpdateReviewRequestModal';
import SectionWrapper from 'components/Customer/SectionWrapper';
import { AddressFields } from 'components/form/AddressFields/AddressFields';
import { ContactInfoFields } from 'components/form/ContactInfoFields/ContactInfoFields';
import { DatePickerInput, DropdownInput } from 'components/form/fields';
import { Form } from 'components/form/Form';
import NotificationScrollToTop from 'components/NotificationScrollToTop';
import ShipmentAccountingCodes from 'components/Office/ShipmentAccountingCodes/ShipmentAccountingCodes';
import ShipmentCustomerSIT from 'components/Office/ShipmentCustomerSIT/ShipmentCustomerSIT';
import ShipmentFormRemarks from 'components/Office/ShipmentFormRemarks/ShipmentFormRemarks';
import ShipmentIncentiveAdvance from 'components/Office/ShipmentIncentiveAdvance/ShipmentIncentiveAdvance';
import ShipmentVendor from 'components/Office/ShipmentVendor/ShipmentVendor';
import ShipmentWeight from 'components/Office/ShipmentWeight/ShipmentWeight';
import ShipmentWeightInput from 'components/Office/ShipmentWeightInput/ShipmentWeightInput';
import StorageFacilityAddress from 'components/Office/StorageFacilityAddress/StorageFacilityAddress';
import StorageFacilityInfo from 'components/Office/StorageFacilityInfo/StorageFacilityInfo';
import ShipmentTag from 'components/ShipmentTag/ShipmentTag';
import { MOVES, MTO_SHIPMENTS } from 'constants/queryKeys';
import { servicesCounselingRoutes, tooRoutes } from 'constants/routes';
import { ADDRESS_UPDATE_STATUS, shipmentDestinationTypes } from 'constants/shipments';
import { officeRoles, roleTypes } from 'constants/userRoles';
import { deleteShipment, reviewShipmentAddressUpdate, updateMoveCloseoutOffice } from 'services/ghcApi';
import { SHIPMENT_OPTIONS } from 'shared/constants';
import formStyles from 'styles/form.module.scss';
import { AccountingCodesShape } from 'types/accountingCodes';
import { AddressShape, SimpleAddressShape } from 'types/address';
import { ShipmentShape } from 'types/shipment';
import { TransportationOfficeShape } from 'types/transportationOffice';
import {
  formatMtoShipmentForAPI,
  formatMtoShipmentForDisplay,
  formatPpmShipmentForAPI,
  formatPpmShipmentForDisplay,
} from 'utils/formatMtoShipment';
import { formatWeight, dropdownInputOptions } from 'utils/formatters';
import { validateDate } from 'utils/validation';
import { isBooleanFlagEnabled } from 'utils/featureFlags';

const ShipmentForm = (props) => {
  const {
    newDutyLocationAddress,
    shipmentType,
    isCreatePage,
    isForServicesCounseling,
    mtoShipment,
    submitHandler,
    onUpdate,
    mtoShipments,
    serviceMember,
    currentResidence,
    moveTaskOrderID,
    TACs,
    SACs,
    userRole,
    displayDestinationType,
    isAdvancePage,
    move,
  } = props;

  const [estimatedWeightValue, setEstimatedWeightValue] = useState(mtoShipment?.ppmShipment?.estimatedWeight || 0);

  const updateEstimatedWeightValue = (value) => {
    setEstimatedWeightValue(value);
  };

  const { moveCode } = useParams();
  const navigate = useNavigate();

  const [errorMessage, setErrorMessage] = useState(null);
  const [successMessage, setSuccessMessage] = useState(null);
  const [shipmentAddressUpdateReviewErrorMessage, setShipmentAddressUpdateReviewErrorMessage] = useState(null);

  const [isCancelModalVisible, setIsCancelModalVisible] = useState(false);
  const [isAddressChangeModalOpen, setIsAddressChangeModalOpen] = useState(false);

  const [isTertiaryAddressEnabled, setIsTertiaryAddressEnabled] = useState(false);
  useEffect(() => {
    const fetchData = async () => {
      setIsTertiaryAddressEnabled(await isBooleanFlagEnabled('third_address_available'));
    };
    fetchData();
  }, []);

  const shipments = mtoShipments;

  const queryClient = useQueryClient();
  const { mutate: mutateMTOShipmentStatus } = useMutation(deleteShipment, {
    onSuccess: (_, variables) => {
      const updatedMTOShipment = mtoShipment;
      // Update mtoShipments with our updated status and set query data to match
      shipments[mtoShipments.findIndex((shipment) => shipment.id === updatedMTOShipment.id)] = updatedMTOShipment;
      queryClient.setQueryData([MTO_SHIPMENTS, updatedMTOShipment.moveTaskOrderID, false], mtoShipments);
      // InvalidateQuery tells other components using this data that they need to re-fetch
      // This allows the requestCancellation button to update immediately
      queryClient.invalidateQueries([MTO_SHIPMENTS, variables.moveTaskOrderID]);

      // go back
      navigate(-1);
    },
    onError: (error) => {
      const errorMsg = error?.response?.body;
      setErrorMessage(errorMsg);
    },
  });

  const { mutate: mutateMoveCloseoutOffice } = useMutation(updateMoveCloseoutOffice, {
    onSuccess: () => {
      queryClient.invalidateQueries([MOVES, moveCode]);
    },
  });

  const { mutate: mutateShipmentAddressUpdateReview } = useMutation(reviewShipmentAddressUpdate, {
    onSuccess: (_, { successCallback }) => {
      setSuccessMessage('Changes sent to contractor.');
      setShipmentAddressUpdateReviewErrorMessage(null);
      setIsAddressChangeModalOpen(false);
      // After successfully updating, re-fetch MTO Shipments to get the shipment's updated address change request status
      queryClient
        .invalidateQueries([MTO_SHIPMENTS, moveTaskOrderID])
        .then(() => queryClient.refetchQueries([MTO_SHIPMENTS, moveTaskOrderID]));
      successCallback();
    },
    onError: () => {
      setSuccessMessage(null);
      setShipmentAddressUpdateReviewErrorMessage(
        'Something went wrong, and your changes were not saved. Please refresh the page and try again.',
      );
    },
  });

  const getShipmentNumber = () => {
    // TODO - this is not supported by IE11, shipment number should be calculable from Redux anyways
    // we should fix this also b/c it doesn't display correctly in storybook
    const { search } = window.location;
    const params = new URLSearchParams(search);
    const shipmentNumber = params.get('shipmentNumber');
    return shipmentNumber;
  };

  const handleDeleteShipment = (shipmentID) => {
    mutateMTOShipmentStatus({
      shipmentID,
    });
  };

  const handleSubmitShipmentAddressUpdateReview = async (
    shipmentID,
    shipmentETag,
    status,
    officeRemarks,
    successCallback,
  ) => {
    mutateShipmentAddressUpdateReview({
      shipmentID,
      ifMatchETag: shipmentETag,
      body: {
        status,
        officeRemarks,
      },
      successCallback,
    });
  };

  const handleShowCancellationModal = () => {
    setIsCancelModalVisible(true);
  };

  const successMessageAlertControl = (
    <Button type="button" onClick={() => setSuccessMessage(null)} unstyled>
      <FontAwesomeIcon icon="times" className={styles.alertClose} />
    </Button>
  );

  const deliveryAddressUpdateRequested = mtoShipment?.deliveryAddressUpdate?.status === ADDRESS_UPDATE_STATUS.REQUESTED;

  const isHHG = shipmentType === SHIPMENT_OPTIONS.HHG;
  const isNTS = shipmentType === SHIPMENT_OPTIONS.NTS;
  const isNTSR = shipmentType === SHIPMENT_OPTIONS.NTSR;
  const isPPM = shipmentType === SHIPMENT_OPTIONS.PPM;

  const showAccountingCodes = isNTS || isNTSR;

  const isTOO = userRole === roleTypes.TOO;
  const isServiceCounselor = userRole === roleTypes.SERVICES_COUNSELOR;
  const showCloseoutOffice =
    (isServiceCounselor || isTOO) &&
    isPPM &&
    (serviceMember.agency === SERVICE_MEMBER_AGENCIES.ARMY ||
      serviceMember.agency === SERVICE_MEMBER_AGENCIES.AIR_FORCE ||
      serviceMember.agency === SERVICE_MEMBER_AGENCIES.SPACE_FORCE);

  const shipmentDestinationAddressOptions = dropdownInputOptions(shipmentDestinationTypes);

  const shipmentNumber = isHHG ? getShipmentNumber() : null;
  const initialValues = isPPM
    ? formatPpmShipmentForDisplay(
        isCreatePage
          ? { closeoutOffice: move.closeoutOffice }
          : {
              counselorRemarks: mtoShipment.counselorRemarks,
              ppmShipment: mtoShipment.ppmShipment,
              closeoutOffice: move.closeoutOffice,
            },
      )
    : formatMtoShipmentForDisplay(
        isCreatePage
          ? { userRole, shipmentType }
          : { userRole, shipmentType, agents: mtoShipment.mtoAgents, ...mtoShipment },
      );

  let showDeliveryFields;
  let showPickupFields;
  let schema;

  if (isPPM) {
    schema = ppmShipmentSchema({
      estimatedIncentive: initialValues.estimatedIncentive || 0,
      weightAllotment: serviceMember.weightAllotment,
      advanceAmountRequested: mtoShipment.ppmShipment?.advanceAmountRequested,
      hasRequestedAdvance: mtoShipment.ppmShipment?.hasRequestedAdvance,
      isAdvancePage,
      showCloseoutOffice,
      sitEstimatedWeightMax: estimatedWeightValue || 0,
    });
  } else {
    const shipmentOptions = getShipmentOptions(shipmentType, userRole);

    showDeliveryFields = shipmentOptions.showDeliveryFields;
    showPickupFields = shipmentOptions.showPickupFields;
    schema = shipmentOptions.schema;
  }

  const optionalLabel = <span className={formStyles.optional}>Optional</span>;

  const moveDetailsPath = isTOO
    ? generatePath(tooRoutes.BASE_MOVE_VIEW_PATH, { moveCode })
    : generatePath(servicesCounselingRoutes.BASE_MOVE_VIEW_PATH, { moveCode });
  const editOrdersPath = isTOO
    ? generatePath(tooRoutes.BASE_ORDERS_EDIT_PATH, { moveCode })
    : generatePath(servicesCounselingRoutes.BASE_ORDERS_EDIT_PATH, { moveCode });

  const submitMTOShipment = (formValues, actions) => {
    //* PPM Shipment *//
    if (isPPM) {
      const ppmShipmentBody = formatPpmShipmentForAPI(formValues);

      // Allow blank values to be entered into Pro Gear input fields
      if (
        ppmShipmentBody.ppmShipment.hasProGear &&
        ppmShipmentBody.ppmShipment.spouseProGearWeight >= 0 &&
        ppmShipmentBody.ppmShipment.proGearWeight === undefined
      ) {
        ppmShipmentBody.ppmShipment.proGearWeight = 0;
      }
      if (ppmShipmentBody.ppmShipment.hasProGear && ppmShipmentBody.ppmShipment.spouseProGearWeight === undefined) {
        ppmShipmentBody.ppmShipment.spouseProGearWeight = 0;
      }

      // Add a PPM shipment
      if (isCreatePage) {
        const body = { ...ppmShipmentBody, moveTaskOrderID };
        submitHandler(
          { body, normalize: false },
          {
            onSuccess: (newMTOShipment) => {
              const moveViewPath = generatePath(tooRoutes.BASE_MOVE_VIEW_PATH, { moveCode });
              const currentPath = isTOO
                ? generatePath(tooRoutes.BASE_SHIPMENT_EDIT_PATH, {
                    moveCode,
                    shipmentId: newMTOShipment.id,
                  })
                : generatePath(servicesCounselingRoutes.BASE_SHIPMENT_EDIT_PATH, {
                    moveCode,
                    shipmentId: newMTOShipment.id,
                  });
              const advancePath = generatePath(servicesCounselingRoutes.BASE_SHIPMENT_ADVANCE_PATH, {
                moveCode,
                shipmentId: newMTOShipment.id,
              });
              if (formValues.closeoutOffice.id) {
                mutateMoveCloseoutOffice(
                  {
                    locator: moveCode,
                    ifMatchETag: move.eTag,
                    body: { closeoutOfficeId: formValues.closeoutOffice.id },
                  },
                  {
                    onSuccess: () => {
                      actions.setSubmitting(false);
                      navigate(currentPath, { replace: true });
                      if (isTOO) {
                        navigate(moveViewPath);
                      } else {
                        navigate(advancePath);
                      }
                      setErrorMessage(null);
                      onUpdate('success');
                    },
                    onError: () => {
                      actions.setSubmitting(false);
                      setErrorMessage(`Something went wrong, and your changes were not saved. Please try again.`);
                    },
                  },
                );
              } else {
                navigate(currentPath, { replace: true });
                if (isTOO) {
                  navigate(moveViewPath);
                } else {
                  navigate(advancePath);
                }
              }
            },
            onError: () => {
              actions.setSubmitting(false);
              setErrorMessage(`Something went wrong, and your changes were not saved. Please try again.`);
            },
          },
        );
        return;
      }
      // Edit a PPM Shipment
      const updatePPMPayload = {
        moveTaskOrderID,
        shipmentID: mtoShipment.id,
        ifMatchETag: mtoShipment.eTag,
        normalize: false,
        body: ppmShipmentBody,
        locator: move.locator,
        moveETag: move.eTag,
      };

      const tooAdvancePath = generatePath(tooRoutes.BASE_SHIPMENT_ADVANCE_PATH_TOO, {
        moveCode,
        shipmentId: mtoShipment.id,
      });
      const advancePath = generatePath(servicesCounselingRoutes.BASE_SHIPMENT_ADVANCE_PATH, {
        moveCode,
        shipmentId: mtoShipment.id,
      });
      const SCMoveViewPath = generatePath(servicesCounselingRoutes.BASE_MOVE_VIEW_PATH, { moveCode });
      const tooMoveViewPath = generatePath(tooRoutes.BASE_MOVE_VIEW_PATH, { moveCode });

      submitHandler(updatePPMPayload, {
        onSuccess: () => {
          if (!isAdvancePage && formValues.closeoutOffice.id) {
            // If we are on the first page and a closeout office is a part of the form, we must be an SC editing a
            // PPM shipment, so we should update the closeout office and redirect to the advance page upon success.
            mutateMoveCloseoutOffice(
              {
                locator: moveCode,
                ifMatchETag: move.eTag,
                body: { closeoutOfficeId: formValues.closeoutOffice.id },
              },
              {
                onSuccess: () => {
                  actions.setSubmitting(false);
                  setErrorMessage(null);
                  navigate(advancePath);
                  onUpdate('success');
                },
                onError: () => {
                  actions.setSubmitting(false);
                  setErrorMessage(`Something went wrong, and your changes were not saved. Please try again.`);
                },
              },
            );
          } else if (!isAdvancePage && isServiceCounselor) {
            // If we are on the first page, and we are an SC with no closeout office present, we should redirect
            // to the advance page.
            actions.setSubmitting(false);
            navigate(advancePath);
            onUpdate('success');
          } else if (isServiceCounselor) {
            // If we are on the second page as an SC, we submit and redirect to the SC move view path.
            navigate(SCMoveViewPath);
            onUpdate('success');
          } else if (!isAdvancePage && isTOO) {
            actions.setSubmitting(false);
            navigate(tooMoveViewPath);
            onUpdate('success');
          } else {
            navigate(tooAdvancePath);
            onUpdate('success');
          }
        },
        onError: () => {
          actions.setSubmitting(false);
          setErrorMessage(`Something went wrong, and your changes were not saved. Please try again.`);
        },
      });
      return;
    }

    //* MTO Shipments *//

    const {
      pickup,
      hasDeliveryAddress,
      delivery,
      customerRemarks,
      counselorRemarks,
      hasSecondaryDelivery,
      hasSecondaryPickup,
      secondaryPickup,
      secondaryDelivery,
      hasTertiaryDelivery,
      hasTertiaryPickup,
      tertiaryPickup,
      tertiaryDelivery,
      ntsRecordedWeight,
      tacType,
      sacType,
      serviceOrderNumber,
      storageFacility,
      usesExternalVendor,
      destinationType,
    } = formValues;

    const deliveryDetails = delivery;
    if (hasDeliveryAddress === 'no' && shipmentType !== SHIPMENT_OPTIONS.NTSR) {
      delete deliveryDetails.address;
    }

    let nullableTacType = tacType;
    let nullableSacType = sacType;
    if (showAccountingCodes && !isCreatePage) {
      nullableTacType = typeof tacType === 'undefined' ? '' : tacType;
      nullableSacType = typeof sacType === 'undefined' ? '' : sacType;
    }

    const pendingMtoShipment = formatMtoShipmentForAPI({
      shipmentType,
      moveCode,
      customerRemarks,
      counselorRemarks,
      pickup,
      delivery: deliveryDetails,
      ntsRecordedWeight,
      tacType: nullableTacType,
      sacType: nullableSacType,
      serviceOrderNumber,
      storageFacility,
      usesExternalVendor,
      destinationType,
      hasSecondaryPickup: hasSecondaryPickup === 'yes',
      secondaryPickup: hasSecondaryPickup === 'yes' ? secondaryPickup : {},
      hasSecondaryDelivery: hasSecondaryDelivery === 'yes',
      secondaryDelivery: hasSecondaryDelivery === 'yes' ? secondaryDelivery : {},
      hasTertiaryPickup: hasTertiaryPickup === 'yes',
      tertiaryPickup: hasTertiaryPickup === 'yes' ? tertiaryPickup : {},
      hasTertiaryDelivery: hasTertiaryDelivery === 'yes',
      tertiaryDelivery: hasTertiaryDelivery === 'yes' ? tertiaryDelivery : {},
    });

    const updateMTOShipmentPayload = {
      moveTaskOrderID,
      shipmentID: mtoShipment.id,
      ifMatchETag: mtoShipment.eTag,
      normalize: false,
      body: pendingMtoShipment,
    };

    // Add a MTO Shipment
    if (isCreatePage) {
      const body = { ...pendingMtoShipment, moveTaskOrderID };
      submitHandler(
        { body, normalize: false },
        {
          onSuccess: () => {
            navigate(moveDetailsPath);
          },
          onError: () => {
            setErrorMessage(`Something went wrong, and your changes were not saved. Please try again.`);
          },
        },
      );
    }
    // Edit MTO as Service Counselor
    else if (isForServicesCounseling) {
      // error handling handled in parent components
      submitHandler(updateMTOShipmentPayload, {
        onSuccess: () => {
          navigate(moveDetailsPath);
          onUpdate('success');
        },
        onError: () => {
          setErrorMessage(`Something went wrong, and your changes were not saved. Please try again.`);
        },
      });
    }
    // Edit a MTO Shipment as TOO
    else {
      submitHandler(updateMTOShipmentPayload, {
        onSuccess: () => {
          navigate(moveDetailsPath);
        },
        onError: () => {
          setErrorMessage(`Something went wrong, and your changes were not saved. Please try again.`);
        },
      });
    }
  };

  return (
    <Formik
      initialValues={initialValues}
      validateOnMount
      validateOnBlur
      validationSchema={schema}
      onSubmit={submitMTOShipment}
    >
      {({ values, isValid, isSubmitting, setValues, handleSubmit, errors }) => {
        const {
          hasSecondaryDestination,
          hasTertiaryDestination,
          hasDeliveryAddress,
          hasSecondaryPickup,
          hasSecondaryDelivery,
          hasTertiaryPickup,
          hasTertiaryDelivery,
        } = values;

        const handleUseCurrentResidenceChange = (e) => {
          const { checked } = e.target;
          if (checked) {
            // use current residence
            setValues(
              {
                ...values,
                pickup: {
                  ...values.pickup,
                  address: currentResidence,
                },
              },
              { shouldValidate: true },
            );
          } else {
            // Revert address
            setValues(
              {
                ...values,
                pickup: {
                  ...values.pickup,
                  address: {
                    streetAddress1: '',
                    streetAddress2: '',
                    streetAddress3: '',
                    city: '',
                    state: '',
                    postalCode: '',
                    county: '',
                  },
                },
              },
              { shouldValidate: true },
            );
          }
        };

        const handlePickupZipCityChange = (value) => {
          setValues(
            {
              ...values,
              pickup: {
                ...values.pickup,
                address: {
                  ...values.pickup.address,
                  city: value.city ? value.city : '',
                  state: value.state ? value.state : '',
                  county: value.county ? value.county : '',
                  postalCode: value.postalCode ? value.postalCode : '',
                },
              },
            },
            { shouldValidate: true },
          );
        };

        const handleSecondaryPickupZipCityChange = (value) => {
          setValues(
            {
              ...values,
              secondaryPickup: {
                ...values.secondaryPickup,
                address: {
                  ...values.secondaryPickup.address,
                  city: value.city ? value.city : '',
                  state: value.state ? value.state : '',
                  county: value.county ? value.county : '',
                  postalCode: value.postalCode ? value.postalCode : '',
                },
              },
            },
            { shouldValidate: true },
          );
        };

        const handleTertiaryPickupZipCityChange = (value) => {
          setValues(
            {
              ...values,
              tertiaryPickup: {
                ...values.tertiaryPickup,
                address: {
                  ...values.tertiaryPickup.address,
                  city: value.city ? value.city : '',
                  state: value.state ? value.state : '',
                  county: value.county ? value.county : '',
                  postalCode: value.postalCode ? value.postalCode : '',
                },
              },
            },
            { shouldValidate: true },
          );
        };

        const handleDeliveryZipCityChange = (value) => {
          setValues(
            {
              ...values,
              delivery: {
                ...values.delivery,
                address: {
                  ...values.delivery.address,
                  city: value.city ? value.city : '',
                  state: value.state ? value.state : '',
                  county: value.county ? value.county : '',
                  postalCode: value.postalCode ? value.postalCode : '',
                },
              },
            },
            { shouldValidate: true },
          );
        };

        const handleSecondaryDeliveryZipCityChange = (value) => {
          setValues(
            {
              ...values,
              secondaryDelivery: {
                ...values.secondaryDelivery,
                address: {
                  ...values.secondaryDelivery.address,
                  city: value.city ? value.city : '',
                  state: value.state ? value.state : '',
                  county: value.county ? value.county : '',
                  postalCode: value.postalCode ? value.postalCode : '',
                },
              },
            },
            { shouldValidate: true },
          );
        };

        const handleTertiaryDeliveryZipCityChange = (value) => {
          setValues(
            {
              ...values,
              tertiaryDelivery: {
                ...values.tertiaryDelivery,
                address: {
                  ...values.tertiaryDelivery.address,
                  city: value.city ? value.city : '',
                  state: value.state ? value.state : '',
                  county: value.county ? value.county : '',
                  postalCode: value.postalCode ? value.postalCode : '',
                },
              },
            },
            { shouldValidate: true },
          );
        };

        const handleDestinationZipCityChange = (value) => {
          setValues(
            {
              ...values,
              destination: {
                ...values.destination,
                address: {
                  ...values.destination.address,
                  city: value.city ? value.city : '',
                  state: value.state ? value.state : '',
                  county: value.county ? value.county : '',
                  postalCode: value.postalCode ? value.postalCode : '',
                },
              },
            },
            { shouldValidate: true },
          );
        };

        const handleSecondaryDestinationZipCityChange = (value) => {
          setValues(
            {
              ...values,
              secondaryDestination: {
                ...values.secondaryDestination,
                address: {
                  ...values.secondaryDestination.address,
                  city: value.city ? value.city : '',
                  state: value.state ? value.state : '',
                  county: value.county ? value.county : '',
                  postalCode: value.postalCode ? value.postalCode : '',
                },
              },
            },
            { shouldValidate: true },
          );
        };

        const handleTertiaryDestinationZipCityChange = (value) => {
          setValues(
            {
              ...values,
              tertiaryDestination: {
                ...values.tertiaryDestination,
                address: {
                  ...values.tertiaryDestination.address,
                  city: value.city ? value.city : '',
                  state: value.state ? value.state : '',
                  county: value.county ? value.county : '',
                  postalCode: value.postalCode ? value.postalCode : '',
                },
              },
            },
            { shouldValidate: true },
          );
        };

        return (
          <>
            <ConnectedDestructiveShipmentConfirmationModal
              isOpen={isCancelModalVisible}
              shipmentID={mtoShipment.id}
              onClose={setIsCancelModalVisible}
              onSubmit={handleDeleteShipment}
            />
            <ConnectedShipmentAddressUpdateReviewRequestModal
              isOpen={isAddressChangeModalOpen}
              onClose={() => setIsAddressChangeModalOpen(false)}
              shipment={mtoShipment}
              onSubmit={async (shipmentID, shipmentETag, status, officeRemarks) => {
                const successCallback = () => {
                  if (status === ADDRESS_UPDATE_STATUS.APPROVED) {
                    setValues({
                      ...values,
                      delivery: {
                        ...values.delivery,
                        address: mtoShipment.deliveryAddressUpdate.newAddress,
                      },
                    });
                  }
                };
                await handleSubmitShipmentAddressUpdateReview(
                  shipmentID,
                  shipmentETag,
                  status,
                  officeRemarks,
                  successCallback,
                );
              }}
              errorMessage={shipmentAddressUpdateReviewErrorMessage}
              setErrorMessage={setShipmentAddressUpdateReviewErrorMessage}
            />
            <NotificationScrollToTop dependency={errorMessage} />
            {errorMessage && (
              <Alert type="error" headingLevel="h4" heading="An error occurred">
                {errorMessage}
              </Alert>
            )}
            <NotificationScrollToTop dependency={successMessage} />
            {successMessage && (
              <Alert type="success" cta={successMessageAlertControl}>
                {successMessage}
              </Alert>
            )}
            {isTOO && mtoShipment.usesExternalVendor && (
              <Alert headingLevel="h4" type="warning">
                The GHC prime contractor is not handling the shipment. Information will not be automatically shared with
                the movers handling it.
              </Alert>
            )}
            {deliveryAddressUpdateRequested && (
              <Alert type="error" className={styles.alert}>
                Request needs review. <a href="#delivery-location">See delivery location to proceed.</a>
              </Alert>
            )}

            <div className={styles.ShipmentForm}>
              <div className={styles.headerWrapper}>
                <div>
                  <ShipmentTag shipmentType={shipmentType} shipmentNumber={shipmentNumber} />

                  <h1>{isCreatePage ? 'Add' : 'Edit'} shipment details</h1>
                </div>
                {!isCreatePage && mtoShipment?.status !== 'APPROVED' && (
                  <Button
                    type="button"
                    onClick={() => {
                      handleShowCancellationModal();
                    }}
                    unstyled
                  >
                    Delete shipment
                  </Button>
                )}
              </div>

              <SectionWrapper className={styles.weightAllowance}>
                <p>
                  <strong>Weight allowance: </strong>
                  {formatWeight(serviceMember.weightAllotment.totalWeightSelf)}
                </p>
              </SectionWrapper>

              <Form className={formStyles.form}>
                {isTOO && !isHHG && !isPPM && <ShipmentVendor />}

                {isNTSR && <ShipmentWeightInput userRole={userRole} />}

                {showPickupFields && (
                  <SectionWrapper className={formStyles.formSection}>
                    <h2 className={styles.SectionHeaderExtraSpacing}>Pickup details</h2>
                    <Fieldset>
                      <DatePickerInput
                        name="pickup.requestedDate"
                        label="Requested pickup date"
                        id="requestedPickupDate"
                        validate={validateDate}
                      />
                    </Fieldset>
<<<<<<< HEAD

                    <AddressFields
                      name="pickup.address"
                      legend="Pickup location"
                      handleZipCityChange={handlePickupZipCityChange}
                      render={(fields) => (
                        <>
                          <p>What address are the movers picking up from?</p>
                          <Checkbox
                            data-testid="useCurrentResidence"
                            label="Use current address"
                            name="useCurrentResidence"
                            onChange={handleUseCurrentResidenceChange}
                            id="useCurrentResidenceCheckbox"
                          />
                          {fields}
                          <h4>Second pickup location</h4>
                          <FormGroup>
                            <p>Do you want movers to pick up any belongings from a second address?</p>
                            <div className={formStyles.radioGroup}>
                              <Field
                                as={Radio}
                                id="has-secondary-pickup"
                                data-testid="has-secondary-pickup"
                                label="Yes"
                                name="hasSecondaryPickup"
                                value="yes"
                                title="Yes, I have a second pickup location"
                                checked={hasSecondaryPickup === 'yes'}
                              />
                              <Field
                                as={Radio}
                                id="no-secondary-pickup"
                                data-testid="no-secondary-pickup"
                                label="No"
                                name="hasSecondaryPickup"
                                value="no"
                                title="No, I do not have a second pickup location"
                                checked={hasSecondaryPickup !== 'yes'}
                              />
                            </div>
                          </FormGroup>
                          {hasSecondaryPickup === 'yes' && (
                            <>
                              <AddressFields
                                name="secondaryPickup.address"
                                handleZipCityChange={handleSecondaryPickupZipCityChange}
                              />
                              {isTertiaryAddressEnabled && (
                                <>
                                  <h4>Third pickup location</h4>
                                  <FormGroup>
                                    <p>Do you want movers to pick up any belongings from a third address?</p>
                                    <div className={formStyles.radioGroup}>
                                      <Field
                                        as={Radio}
                                        id="has-tertiary-pickup"
                                        data-testid="has-tertiary-pickup"
                                        label="Yes"
                                        name="hasTertiaryPickup"
                                        value="yes"
                                        title="Yes, I have a third pickup location"
                                        checked={hasTertiaryPickup === 'yes'}
                                      />
                                      <Field
                                        as={Radio}
                                        id="no-tertiary-pickup"
                                        data-testid="no-tertiary-pickup"
                                        label="No"
                                        name="hasTertiaryPickup"
                                        value="no"
                                        title="No, I do not have a third pickup location"
                                        checked={hasTertiaryPickup !== 'yes'}
                                      />
                                    </div>
                                  </FormGroup>
                                  {hasTertiaryPickup === 'yes' && (
                                    <AddressFields
                                      name="tertiaryPickup.address"
                                      handleZipCityChange={handleTertiaryPickupZipCityChange}
                                    />
=======
                    {!isNTSR && (
                      <>
                        <AddressFields
                          name="pickup.address"
                          legend="Pickup location"
                          render={(fields) => (
                            <>
                              <p>What address are the movers picking up from?</p>
                              <Checkbox
                                data-testid="useCurrentResidence"
                                label="Use current address"
                                name="useCurrentResidence"
                                onChange={handleUseCurrentResidenceChange}
                                id="useCurrentResidenceCheckbox"
                              />
                              {fields}
                              <h4>Second pickup location</h4>
                              <FormGroup>
                                <p>Do you want movers to pick up any belongings from a second address?</p>
                                <div className={formStyles.radioGroup}>
                                  <Field
                                    as={Radio}
                                    id="has-secondary-pickup"
                                    data-testid="has-secondary-pickup"
                                    label="Yes"
                                    name="hasSecondaryPickup"
                                    value="yes"
                                    title="Yes, I have a second pickup location"
                                    checked={hasSecondaryPickup === 'yes'}
                                  />
                                  <Field
                                    as={Radio}
                                    id="no-secondary-pickup"
                                    data-testid="no-secondary-pickup"
                                    label="No"
                                    name="hasSecondaryPickup"
                                    value="no"
                                    title="No, I do not have a second pickup location"
                                    checked={hasSecondaryPickup !== 'yes'}
                                  />
                                </div>
                              </FormGroup>
                              {hasSecondaryPickup === 'yes' && (
                                <>
                                  <AddressFields name="secondaryPickup.address" />
                                  {isTertiaryAddressEnabled && (
                                    <>
                                      <h4>Third pickup location</h4>
                                      <FormGroup>
                                        <p>Do you want movers to pick up any belongings from a third address?</p>
                                        <div className={formStyles.radioGroup}>
                                          <Field
                                            as={Radio}
                                            id="has-tertiary-pickup"
                                            data-testid="has-tertiary-pickup"
                                            label="Yes"
                                            name="hasTertiaryPickup"
                                            value="yes"
                                            title="Yes, I have a third pickup location"
                                            checked={hasTertiaryPickup === 'yes'}
                                          />
                                          <Field
                                            as={Radio}
                                            id="no-tertiary-pickup"
                                            data-testid="no-tertiary-pickup"
                                            label="No"
                                            name="hasTertiaryPickup"
                                            value="no"
                                            title="No, I do not have a third pickup location"
                                            checked={hasTertiaryPickup !== 'yes'}
                                          />
                                        </div>
                                      </FormGroup>
                                      {hasTertiaryPickup === 'yes' && <AddressFields name="tertiaryPickup.address" />}
                                    </>
>>>>>>> 34454899
                                  )}
                                </>
                              )}
                            </>
                          )}
                        />

                        <ContactInfoFields
                          name="pickup.agent"
                          legend={<div className={formStyles.legendContent}>Releasing agent {optionalLabel}</div>}
                          render={(fields) => {
                            return fields;
                          }}
                        />
                      </>
                    )}
                  </SectionWrapper>
                )}

                {isTOO && (isNTS || isNTSR) && (
                  <>
                    <StorageFacilityInfo userRole={userRole} />
                    <StorageFacilityAddress />
                  </>
                )}

                {isServiceCounselor && isNTSR && (
                  <>
                    <StorageFacilityInfo userRole={userRole} />
                    <StorageFacilityAddress />
                  </>
                )}

                {showDeliveryFields && (
                  <SectionWrapper className={formStyles.formSection}>
                    <h2 className={styles.SectionHeaderExtraSpacing}>Delivery details</h2>
                    <Fieldset>
                      <DatePickerInput
                        name="delivery.requestedDate"
                        label="Requested delivery date"
                        id="requestedDeliveryDate"
                        validate={validateDate}
                      />
                    </Fieldset>
                    {isNTSR && (
                      <>
                        {deliveryAddressUpdateRequested && (
                          <Alert type="error" slim className={styles.deliveryAddressUpdateAlert} id="delivery-location">
                            <span className={styles.deliveryAddressUpdateAlertContent}>
                              Pending delivery location change request needs review.{' '}
                              <Button
                                className={styles.reviewRequestLink}
                                type="button"
                                unstyled
                                onClick={() => setIsAddressChangeModalOpen(true)}
                                disabled={false}
                              >
                                Review request
                              </Button>{' '}
                              to proceed.
                            </span>
                          </Alert>
                        )}
                        <Fieldset
                          legend="Delivery location"
                          disabled={deliveryAddressUpdateRequested}
                          className={classNames('usa-legend', styles.mockLegend)}
                        >
                          <AddressFields
                            name="delivery.address"
                            handleZipCityChange={handleDeliveryZipCityChange}
                            render={(fields) => {
                              return fields;
                            }}
                          />
                          <h4>Second delivery location</h4>
                          <FormGroup>
                            <p>Do you want the movers to deliver any belongings to a second address?</p>
                            <div className={formStyles.radioGroup}>
                              <Field
                                as={Radio}
                                data-testid="has-secondary-delivery"
                                id="has-secondary-delivery"
                                label="Yes"
                                name="hasSecondaryDelivery"
                                value="yes"
                                title="Yes, I have a second destination location"
                                checked={hasSecondaryDelivery === 'yes'}
                              />
                              <Field
                                as={Radio}
                                data-testid="no-secondary-delivery"
                                id="no-secondary-delivery"
                                label="No"
                                name="hasSecondaryDelivery"
                                value="no"
                                title="No, I do not have a second destination location"
                                checked={hasSecondaryDelivery !== 'yes'}
                              />
                            </div>
                          </FormGroup>
                          {hasSecondaryDelivery === 'yes' && (
                            <>
                              <AddressFields
                                name="secondaryDelivery.address"
                                handleZipCityChange={handleSecondaryDeliveryZipCityChange}
                              />
                              {isTertiaryAddressEnabled && (
                                <>
                                  <h4>Third delivery location</h4>
                                  <FormGroup>
                                    <p>Do you want the movers to deliver any belongings from a third address?</p>
                                    <div className={formStyles.radioGroup}>
                                      <Field
                                        as={Radio}
                                        id="has-tertiary-delivery"
                                        data-testid="has-tertiary-delivery"
                                        label="Yes"
                                        name="hasTertiaryDelivery"
                                        value="yes"
                                        title="Yes, I have a third delivery location"
                                        checked={hasTertiaryDelivery === 'yes'}
                                      />
                                      <Field
                                        as={Radio}
                                        id="no-tertiary-delivery"
                                        data-testid="no-tertiary-delivery"
                                        label="No"
                                        name="hasTertiaryDelivery"
                                        value="no"
                                        title="No, I do not have a third delivery location"
                                        checked={hasTertiaryDelivery !== 'yes'}
                                      />
                                    </div>
                                  </FormGroup>
                                  {hasTertiaryDelivery === 'yes' && (
                                    <AddressFields
                                      name="tertiaryDelivery.address"
                                      handleZipCityChange={handleTertiaryDeliveryZipCityChange}
                                    />
                                  )}
                                </>
                              )}
                            </>
                          )}
                          {displayDestinationType && (
                            <DropdownInput
                              label="Destination type"
                              name="destinationType"
                              options={shipmentDestinationAddressOptions}
                              id="destinationType"
                            />
                          )}
                        </Fieldset>

                        <ContactInfoFields
                          name="delivery.agent"
                          legend={<div className={formStyles.legendContent}>Receiving agent {optionalLabel}</div>}
                          render={(fields) => {
                            return fields;
                          }}
                        />
                      </>
                    )}
                    {!isNTS && !isNTSR && (
                      <>
                        <p className={classNames('usa-legend', styles.mockLegend)} id="delivery-location">
                          Delivery location
                        </p>
                        {deliveryAddressUpdateRequested && (
                          <Alert type="error" slim className={styles.deliveryAddressUpdateAlert}>
                            <span className={styles.deliveryAddressUpdateAlertContent}>
                              Pending delivery location change request needs review.{' '}
                              <Button
                                className={styles.reviewRequestLink}
                                type="button"
                                unstyled
                                onClick={() => setIsAddressChangeModalOpen(true)}
                                disabled={false}
                              >
                                Review request
                              </Button>{' '}
                              to proceed.
                            </span>
                          </Alert>
                        )}
                        <Fieldset
                          legendStyle="srOnly"
                          legend="Delivery location"
                          disabled={deliveryAddressUpdateRequested}
                        >
                          <FormGroup>
                            <p>Does the customer know their delivery address yet?</p>
                            <div className={formStyles.radioGroup}>
                              <Field
                                as={Radio}
                                id="has-delivery-address"
                                label="Yes"
                                name="hasDeliveryAddress"
                                value="yes"
                                title="Yes, I know my delivery address"
                                checked={hasDeliveryAddress === 'yes'}
                              />
                              <Field
                                as={Radio}
                                id="no-delivery-address"
                                label="No"
                                name="hasDeliveryAddress"
                                value="no"
                                title="No, I do not know my delivery address"
                                checked={hasDeliveryAddress === 'no'}
                              />
                            </div>
                          </FormGroup>
                          {hasDeliveryAddress === 'yes' ? (
                            <AddressFields
                              name="delivery.address"
                              handleZipCityChange={handleDeliveryZipCityChange}
                              render={(fields) => (
                                <>
                                  {fields}
                                  {displayDestinationType && (
                                    <DropdownInput
                                      label="Destination type"
                                      name="destinationType"
                                      options={shipmentDestinationAddressOptions}
                                      id="destinationType"
                                    />
                                  )}
                                  <h4>Second delivery location</h4>
                                  <FormGroup>
                                    <p>Do you want the movers to deliver any belongings to a second address?</p>
                                    <div className={formStyles.radioGroup}>
                                      <Field
                                        as={Radio}
                                        data-testid="has-secondary-delivery"
                                        id="has-secondary-delivery"
                                        label="Yes"
                                        name="hasSecondaryDelivery"
                                        value="yes"
                                        title="Yes, I have a second destination location"
                                        checked={hasSecondaryDelivery === 'yes'}
                                      />
                                      <Field
                                        as={Radio}
                                        data-testid="no-secondary-delivery"
                                        id="no-secondary-delivery"
                                        label="No"
                                        name="hasSecondaryDelivery"
                                        value="no"
                                        title="No, I do not have a second destination location"
                                        checked={hasSecondaryDelivery !== 'yes'}
                                      />
                                    </div>
                                  </FormGroup>
                                  {hasSecondaryDelivery === 'yes' && (
                                    <>
                                      <AddressFields
                                        name="secondaryDelivery.address"
                                        handleZipCityChange={handleSecondaryDeliveryZipCityChange}
                                      />
                                      {isTertiaryAddressEnabled && (
                                        <>
                                          <h4>Third delivery location</h4>
                                          <FormGroup>
                                            <p>
                                              Do you want the movers to deliver any belongings from a third address?
                                            </p>
                                            <div className={formStyles.radioGroup}>
                                              <Field
                                                as={Radio}
                                                id="has-tertiary-delivery"
                                                data-testid="has-tertiary-delivery"
                                                label="Yes"
                                                name="hasTertiaryDelivery"
                                                value="yes"
                                                title="Yes, I have a third delivery location"
                                                checked={hasTertiaryDelivery === 'yes'}
                                              />
                                              <Field
                                                as={Radio}
                                                id="no-tertiary-delivery"
                                                data-testid="no-tertiary-delivery"
                                                label="No"
                                                name="hasTertiaryDelivery"
                                                value="no"
                                                title="No, I do not have a third delivery location"
                                                checked={hasTertiaryDelivery !== 'yes'}
                                              />
                                            </div>
                                          </FormGroup>
                                          {hasTertiaryDelivery === 'yes' && (
                                            <AddressFields
                                              name="tertiaryDelivery.address"
                                              handleZipCityChange={handleTertiaryDeliveryZipCityChange}
                                            />
                                          )}
                                        </>
                                      )}
                                    </>
                                  )}
                                </>
                              )}
                            />
                          ) : (
                            <div>
                              <p>
                                We can use the zip of their{' '}
                                {displayDestinationType ? 'HOR, HOS or PLEAD:' : 'new duty location:'}
                                <br />
                                <strong>
                                  {newDutyLocationAddress.city}, {newDutyLocationAddress.state}{' '}
                                  {newDutyLocationAddress.postalCode}{' '}
                                </strong>
                              </p>
                              {displayDestinationType && (
                                <DropdownInput
                                  label="Destination type"
                                  name="destinationType"
                                  options={shipmentDestinationAddressOptions}
                                  id="destinationType"
                                />
                              )}
                            </div>
                          )}
                        </Fieldset>

                        <ContactInfoFields
                          name="delivery.agent"
                          legend={<div className={formStyles.legendContent}>Receiving agent {optionalLabel}</div>}
                          render={(fields) => {
                            return fields;
                          }}
                        />
                      </>
                    )}
                  </SectionWrapper>
                )}

                {isPPM && !isAdvancePage && (
                  <>
                    <SectionWrapper className={classNames(ppmStyles.sectionWrapper, formStyles.formSection)}>
                      <h2>Departure date</h2>
                      <DatePickerInput name="expectedDepartureDate" label="Planned Departure Date" />
                      <Hint className={ppmStyles.hint}>
                        Enter the first day you expect to move things. It&apos;s OK if the actual date is different. We
                        will ask for your actual departure date when you document and complete your PPM.
                      </Hint>
                    </SectionWrapper>
                    <SectionWrapper className={classNames(ppmStyles.sectionWrapper, formStyles.formSection)}>
                      <AddressFields
                        name="pickup.address"
                        legend="Pickup Address"
                        handleZipCityChange={handlePickupZipCityChange}
                        render={(fields) => (
                          <>
                            <p>What address are the movers picking up from?</p>
                            <Checkbox
                              data-testid="useCurrentResidence"
                              label="Use Current Address"
                              name="useCurrentResidence"
                              onChange={handleUseCurrentResidenceChange}
                              id="useCurrentResidenceCheckbox"
                            />
                            {fields}
                            <h4>Second pickup location</h4>
                            <FormGroup>
                              <p>
                                Will the movers pick up any belongings from a second address? (Must be near the pickup
                                address. Subject to approval.)
                              </p>
                              <div className={formStyles.radioGroup}>
                                <Field
                                  as={Radio}
                                  id="has-secondary-pickup"
                                  data-testid="has-secondary-pickup"
                                  label="Yes"
                                  name="hasSecondaryPickup"
                                  value="true"
                                  title="Yes, there is a second pickup location"
                                  checked={hasSecondaryPickup === 'true'}
                                />
                                <Field
                                  as={Radio}
                                  id="no-secondary-pickup"
                                  data-testid="no-secondary-pickup"
                                  label="No"
                                  name="hasSecondaryPickup"
                                  value="false"
                                  title="No, there is not a second pickup location"
                                  checked={hasSecondaryPickup !== 'true'}
                                />
                              </div>
                            </FormGroup>
                            {hasSecondaryPickup === 'true' && (
                              <>
                                <AddressFields
                                  name="secondaryPickup.address"
                                  handleZipCityChange={handleSecondaryPickupZipCityChange}
                                />
                                {isTertiaryAddressEnabled && (
                                  <>
                                    <h4>Third pickup location</h4>
                                    <FormGroup>
                                      <p>
                                        Will the movers pick up any belongings from a third address? (Must be near the
                                        pickup address. Subject to approval.)
                                      </p>
                                      <div className={formStyles.radioGroup}>
                                        <Field
                                          as={Radio}
                                          id="has-tertiary-pickup"
                                          data-testid="has-tertiary-pickup"
                                          label="Yes"
                                          name="hasTertiaryPickup"
                                          value="true"
                                          title="Yes, there is a third pickup location"
                                          checked={hasTertiaryPickup === 'true'}
                                        />
                                        <Field
                                          as={Radio}
                                          id="no-tertiary-pickup"
                                          data-testid="no-tertiary-pickup"
                                          label="No"
                                          name="hasTertiaryPickup"
                                          value="false"
                                          title="No, there is not a third pickup location"
                                          checked={hasTertiaryPickup !== 'true'}
                                        />
                                      </div>
                                    </FormGroup>
                                    {hasTertiaryPickup === 'true' && (
                                      <AddressFields
                                        name="tertiaryPickup.address"
                                        handleZipCityChange={handleTertiaryPickupZipCityChange}
                                      />
                                    )}
                                  </>
                                )}
                              </>
                            )}
                          </>
                        )}
                      />
                      <AddressFields
                        name="destination.address"
                        legend="Destination Address"
                        handleZipCityChange={handleDestinationZipCityChange}
                        render={(fields) => (
                          <>
                            {fields}
                            <h4>Second destination address</h4>
                            <FormGroup>
                              <p>
                                Will the movers deliver any belongings to a second address? (Must be near the
                                destination address. Subject to approval.)
                              </p>
                              <div className={formStyles.radioGroup}>
                                <Field
                                  as={Radio}
                                  data-testid="has-secondary-destination"
                                  id="has-secondary-destination"
                                  label="Yes"
                                  name="hasSecondaryDestination"
                                  value="true"
                                  title="Yes, there is a second destination location"
                                  checked={hasSecondaryDestination === 'true'}
                                />
                                <Field
                                  as={Radio}
                                  data-testid="no-secondary-destination"
                                  id="no-secondary-destination"
                                  label="No"
                                  name="hasSecondaryDestination"
                                  value="false"
                                  title="No, there is not a second destination location"
                                  checked={hasSecondaryDestination !== 'true'}
                                />
                              </div>
                            </FormGroup>
                            {hasSecondaryDestination === 'true' && (
                              <>
                                <AddressFields
                                  name="secondaryDestination.address"
                                  handleZipCityChange={handleSecondaryDestinationZipCityChange}
                                />
                                {isTertiaryAddressEnabled && (
                                  <>
                                    <h4>Third destination address</h4>
                                    <FormGroup>
                                      <p>
                                        Will the movers deliver any belongings to a third address? (Must be near the
                                        destination address. Subject to approval.)
                                      </p>
                                      <div className={formStyles.radioGroup}>
                                        <Field
                                          as={Radio}
                                          id="has-tertiary-destination"
                                          data-testid="has-tertiary-destination"
                                          label="Yes"
                                          name="hasTertiaryDestination"
                                          value="true"
                                          title="Yes, I have a third delivery location"
                                          checked={hasTertiaryDestination === 'true'}
                                        />
                                        <Field
                                          as={Radio}
                                          id="no-tertiary-destination"
                                          data-testid="no-tertiary-destination"
                                          label="No"
                                          name="hasTertiaryDestination"
                                          value="false"
                                          title="No, I do not have a third delivery location"
                                          checked={hasTertiaryDestination !== 'true'}
                                        />
                                      </div>
                                    </FormGroup>
                                    {hasTertiaryDestination === 'true' && (
                                      <AddressFields
                                        name="tertiaryDestination.address"
                                        handleZipCityChange={handleTertiaryDestinationZipCityChange}
                                      />
                                    )}
                                  </>
                                )}
                              </>
                            )}
                          </>
                        )}
                      />
                    </SectionWrapper>
                    {showCloseoutOffice && (
                      <SectionWrapper>
                        <h2>Closeout office</h2>
                        <CloseoutOfficeInput
                          hint="If there is more than one PPM for this move, the closeout office will be the same for all your PPMs."
                          name="closeoutOffice"
                          placeholder="Start typing a closeout location..."
                          label="Closeout location"
                          displayAddress
                        />
                      </SectionWrapper>
                    )}
                    <ShipmentCustomerSIT
                      sitEstimatedWeight={mtoShipment.ppmShipment?.sitEstimatedWeight}
                      sitEstimatedEntryDate={mtoShipment.ppmShipment?.sitEstimatedEntryDate}
                      sitEstimatedDepartureDate={mtoShipment.ppmShipment?.sitEstimatedDepartureDate}
                    />
                    <ShipmentWeight
                      authorizedWeight={serviceMember.weightAllotment.totalWeightSelf.toString()}
                      onEstimatedWeightChange={updateEstimatedWeightValue}
                    />
                  </>
                )}

                {isPPM && isAdvancePage && isServiceCounselor && mtoShipment.ppmShipment?.sitExpected && (
                  <SITCostDetails
                    cost={mtoShipment.ppmShipment?.sitEstimatedCost}
                    weight={mtoShipment.ppmShipment?.sitEstimatedWeight}
                    sitLocation={mtoShipment.ppmShipment?.sitLocation}
                    originZip={mtoShipment.ppmShipment?.pickupAddress.postalCode}
                    destinationZip={mtoShipment.ppmShipment?.destinationAddress.postalCode}
                    departureDate={mtoShipment.ppmShipment?.sitEstimatedDepartureDate}
                    entryDate={mtoShipment.ppmShipment?.sitEstimatedEntryDate}
                  />
                )}

                {isPPM && isAdvancePage && (
                  <ShipmentIncentiveAdvance
                    values={values}
                    estimatedIncentive={mtoShipment.ppmShipment?.estimatedIncentive}
                    advanceAmountRequested={mtoShipment.ppmShipment?.advanceAmountRequested}
                  />
                )}

                {(!isPPM || (isPPM && isAdvancePage)) && (
                  <ShipmentFormRemarks
                    userRole={userRole}
                    shipmentType={shipmentType}
                    customerRemarks={mtoShipment.customerRemarks}
                    counselorRemarks={mtoShipment.counselorRemarks}
                    showHint={false}
                    error={
                      errors.counselorRemarks &&
                      (values.advanceRequested !== mtoShipment.ppmShipment?.hasRequestedAdvance ||
                        values.advance !== mtoShipment.ppmShipment?.advanceAmountRequested)
                    }
                  />
                )}

                {showAccountingCodes && (
                  <ShipmentAccountingCodes
                    TACs={TACs}
                    SACs={SACs}
                    onEditCodesClick={() => navigate(editOrdersPath)}
                    optional={isServiceCounselor}
                  />
                )}

                <div className={`${formStyles.formActions} ${styles.buttonGroup}`}>
                  {!isPPM && (
                    <Button
                      data-testid="submitForm"
                      disabled={isSubmitting || !isValid}
                      type="submit"
                      onClick={handleSubmit}
                    >
                      Save
                    </Button>
                  )}
                  <Button
                    type="button"
                    secondary
                    onClick={() => {
                      navigate(moveDetailsPath);
                    }}
                  >
                    Cancel
                  </Button>
                  {isPPM && (
                    <Button
                      data-testid="submitForm"
                      disabled={isSubmitting || !isValid}
                      type="submit"
                      onClick={handleSubmit}
                    >
                      Save and Continue
                    </Button>
                  )}
                </div>
              </Form>
            </div>
          </>
        );
      }}
    </Formik>
  );
};

ShipmentForm.propTypes = {
  submitHandler: func.isRequired,
  onUpdate: func,
  isCreatePage: bool,
  isForServicesCounseling: bool,
  currentResidence: AddressShape.isRequired,
  newDutyLocationAddress: SimpleAddressShape,
  shipmentType: string.isRequired,
  mtoShipment: ShipmentShape,
  moveTaskOrderID: string.isRequired,
  mtoShipments: arrayOf(ShipmentShape).isRequired,
  serviceMember: shape({
    weightAllotment: shape({
      totalWeightSelf: number,
    }),
    agency: string.isRequired,
  }).isRequired,
  TACs: AccountingCodesShape,
  SACs: AccountingCodesShape,
  userRole: oneOf(officeRoles).isRequired,
  displayDestinationType: bool,
  isAdvancePage: bool,
  move: shape({
    eTag: string,
    id: string,
    closeoutOffice: TransportationOfficeShape,
  }),
};

ShipmentForm.defaultProps = {
  isCreatePage: false,
  isForServicesCounseling: false,
  onUpdate: () => {},
  newDutyLocationAddress: {
    city: '',
    state: '',
    postalCode: '',
  },
  mtoShipment: ShipmentShape,
  TACs: {},
  SACs: {},
  displayDestinationType: false,
  isAdvancePage: false,
  move: {},
};

export default ShipmentForm;<|MERGE_RESOLUTION|>--- conflicted
+++ resolved
@@ -851,94 +851,12 @@
                         validate={validateDate}
                       />
                     </Fieldset>
-<<<<<<< HEAD
-
-                    <AddressFields
-                      name="pickup.address"
-                      legend="Pickup location"
-                      handleZipCityChange={handlePickupZipCityChange}
-                      render={(fields) => (
-                        <>
-                          <p>What address are the movers picking up from?</p>
-                          <Checkbox
-                            data-testid="useCurrentResidence"
-                            label="Use current address"
-                            name="useCurrentResidence"
-                            onChange={handleUseCurrentResidenceChange}
-                            id="useCurrentResidenceCheckbox"
-                          />
-                          {fields}
-                          <h4>Second pickup location</h4>
-                          <FormGroup>
-                            <p>Do you want movers to pick up any belongings from a second address?</p>
-                            <div className={formStyles.radioGroup}>
-                              <Field
-                                as={Radio}
-                                id="has-secondary-pickup"
-                                data-testid="has-secondary-pickup"
-                                label="Yes"
-                                name="hasSecondaryPickup"
-                                value="yes"
-                                title="Yes, I have a second pickup location"
-                                checked={hasSecondaryPickup === 'yes'}
-                              />
-                              <Field
-                                as={Radio}
-                                id="no-secondary-pickup"
-                                data-testid="no-secondary-pickup"
-                                label="No"
-                                name="hasSecondaryPickup"
-                                value="no"
-                                title="No, I do not have a second pickup location"
-                                checked={hasSecondaryPickup !== 'yes'}
-                              />
-                            </div>
-                          </FormGroup>
-                          {hasSecondaryPickup === 'yes' && (
-                            <>
-                              <AddressFields
-                                name="secondaryPickup.address"
-                                handleZipCityChange={handleSecondaryPickupZipCityChange}
-                              />
-                              {isTertiaryAddressEnabled && (
-                                <>
-                                  <h4>Third pickup location</h4>
-                                  <FormGroup>
-                                    <p>Do you want movers to pick up any belongings from a third address?</p>
-                                    <div className={formStyles.radioGroup}>
-                                      <Field
-                                        as={Radio}
-                                        id="has-tertiary-pickup"
-                                        data-testid="has-tertiary-pickup"
-                                        label="Yes"
-                                        name="hasTertiaryPickup"
-                                        value="yes"
-                                        title="Yes, I have a third pickup location"
-                                        checked={hasTertiaryPickup === 'yes'}
-                                      />
-                                      <Field
-                                        as={Radio}
-                                        id="no-tertiary-pickup"
-                                        data-testid="no-tertiary-pickup"
-                                        label="No"
-                                        name="hasTertiaryPickup"
-                                        value="no"
-                                        title="No, I do not have a third pickup location"
-                                        checked={hasTertiaryPickup !== 'yes'}
-                                      />
-                                    </div>
-                                  </FormGroup>
-                                  {hasTertiaryPickup === 'yes' && (
-                                    <AddressFields
-                                      name="tertiaryPickup.address"
-                                      handleZipCityChange={handleTertiaryPickupZipCityChange}
-                                    />
-=======
                     {!isNTSR && (
                       <>
                         <AddressFields
                           name="pickup.address"
                           legend="Pickup location"
+                          handleZipCityChange={handlePickupZipCityChange}
                           render={(fields) => (
                             <>
                               <p>What address are the movers picking up from?</p>
@@ -978,7 +896,10 @@
                               </FormGroup>
                               {hasSecondaryPickup === 'yes' && (
                                 <>
-                                  <AddressFields name="secondaryPickup.address" />
+                                  <AddressFields
+                                    name="secondaryPickup.address"
+                                    handleZipCityChange={handleSecondaryPickupZipCityChange}
+                                  />
                                   {isTertiaryAddressEnabled && (
                                     <>
                                       <h4>Third pickup location</h4>
@@ -1007,9 +928,13 @@
                                           />
                                         </div>
                                       </FormGroup>
-                                      {hasTertiaryPickup === 'yes' && <AddressFields name="tertiaryPickup.address" />}
+                                      {hasTertiaryPickup === 'yes' && (
+                                        <AddressFields
+                                          name="tertiaryPickup.address"
+                                          handleZipCityChange={handleTertiaryPickupZipCityChange}
+                                        />
+                                      )}
                                     </>
->>>>>>> 34454899
                                   )}
                                 </>
                               )}
