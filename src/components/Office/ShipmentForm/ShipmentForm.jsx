--- conflicted
+++ resolved
@@ -99,7 +99,6 @@
 
   const [datesErrorMessage, setDatesErrorMessage] = useState(null);
   const [errorMessage, setErrorMessage] = useState(null);
-  const [datesErrorMessage, setDatesErrorMessage] = useState(null);
   const [successMessage, setSuccessMessage] = useState(null);
   const [shipmentAddressUpdateReviewErrorMessage, setShipmentAddressUpdateReviewErrorMessage] = useState(null);
 
@@ -1578,12 +1577,8 @@
                       />
                       <AddressFields
                         name="destination.address"
-<<<<<<< HEAD
                         legend="Delivery Address"
-=======
-                        legend="Destination Address"
                         handleZipCityChange={handleDestinationZipCityChange}
->>>>>>> 671d891b
                         render={(fields) => (
                           <>
                             {fields}
