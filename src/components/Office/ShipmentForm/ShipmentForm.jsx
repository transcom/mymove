import React, { useEffect, useState } from 'react';
import { arrayOf, bool, func, number, shape, string, oneOf } from 'prop-types';
import { Field, Formik } from 'formik';
import { generatePath, useNavigate, useParams } from 'react-router-dom';
import { useQueryClient, useMutation } from '@tanstack/react-query';
import { Alert, Button, Checkbox, Fieldset, FormGroup, Radio } from '@trussworks/react-uswds';
import classNames from 'classnames';
import { FontAwesomeIcon } from '@fortawesome/react-fontawesome';

import getShipmentOptions from '../../Customer/MtoShipmentForm/getShipmentOptions';
import { CloseoutOfficeInput } from '../../form/fields/CloseoutOfficeInput';

import ppmShipmentSchema from './ppmShipmentSchema';
import styles from './ShipmentForm.module.scss';
<<<<<<< HEAD
import MobileHomeShipmentForm from './MobileHomeShipmentForm/MobileHomeShipmentForm';
import mobileHomeShipmentSchema from './MobileHomeShipmentForm/mobileHomeShipmentSchema';
=======
>>>>>>> a5ce1436
import BoatShipmentForm from './BoatShipmentForm/BoatShipmentForm';
import boatShipmentSchema from './BoatShipmentForm/boatShipmentSchema';

import ppmStyles from 'components/Customer/PPM/PPM.module.scss';
import SERVICE_MEMBER_AGENCIES from 'content/serviceMemberAgencies';
import SITCostDetails from 'components/Office/SITCostDetails/SITCostDetails';
import Hint from 'components/Hint/index';
import ConnectedDestructiveShipmentConfirmationModal from 'components/ConfirmationModals/DestructiveShipmentConfirmationModal';
import ConnectedShipmentAddressUpdateReviewRequestModal from 'components/Office/ShipmentAddressUpdateReviewRequestModal/ShipmentAddressUpdateReviewRequestModal';
import SectionWrapper from 'components/Customer/SectionWrapper';
import { AddressFields } from 'components/form/AddressFields/AddressFields';
import { ContactInfoFields } from 'components/form/ContactInfoFields/ContactInfoFields';
import { DatePickerInput, DropdownInput } from 'components/form/fields';
import { Form } from 'components/form/Form';
import NotificationScrollToTop from 'components/NotificationScrollToTop';
import ShipmentAccountingCodes from 'components/Office/ShipmentAccountingCodes/ShipmentAccountingCodes';
import ShipmentCustomerSIT from 'components/Office/ShipmentCustomerSIT/ShipmentCustomerSIT';
import ShipmentFormRemarks from 'components/Office/ShipmentFormRemarks/ShipmentFormRemarks';
import ShipmentIncentiveAdvance from 'components/Office/ShipmentIncentiveAdvance/ShipmentIncentiveAdvance';
import ShipmentVendor from 'components/Office/ShipmentVendor/ShipmentVendor';
import ShipmentWeight from 'components/Office/ShipmentWeight/ShipmentWeight';
import ShipmentWeightInput from 'components/Office/ShipmentWeightInput/ShipmentWeightInput';
import StorageFacilityAddress from 'components/Office/StorageFacilityAddress/StorageFacilityAddress';
import StorageFacilityInfo from 'components/Office/StorageFacilityInfo/StorageFacilityInfo';
import ShipmentTag from 'components/ShipmentTag/ShipmentTag';
import { MOVES, MTO_SHIPMENTS } from 'constants/queryKeys';
import { servicesCounselingRoutes, tooRoutes } from 'constants/routes';
import { ADDRESS_UPDATE_STATUS, shipmentDestinationTypes } from 'constants/shipments';
import { officeRoles, roleTypes } from 'constants/userRoles';
import {
  deleteShipment,
  reviewShipmentAddressUpdate,
  updateMoveCloseoutOffice,
  dateSelectionIsWeekendHoliday,
} from 'services/ghcApi';
import { SHIPMENT_OPTIONS, SHIPMENT_TYPES } from 'shared/constants';
import formStyles from 'styles/form.module.scss';
import { AccountingCodesShape } from 'types/accountingCodes';
import { AddressShape, SimpleAddressShape } from 'types/address';
import { ShipmentShape } from 'types/shipment';
import { TransportationOfficeShape } from 'types/transportationOffice';
import {
  formatMtoShipmentForAPI,
  formatMtoShipmentForDisplay,
  formatPpmShipmentForAPI,
  formatPpmShipmentForDisplay,
<<<<<<< HEAD
  formatMobileHomeShipmentForDisplay,
  formatMobileHomeShipmentForAPI,
=======
>>>>>>> a5ce1436
  formatBoatShipmentForDisplay,
  formatBoatShipmentForAPI,
} from 'utils/formatMtoShipment';
import { formatWeight, dropdownInputOptions } from 'utils/formatters';
import { validateDate } from 'utils/validation';
import { isBooleanFlagEnabled } from 'utils/featureFlags';
import { dateSelectionWeekendHolidayCheck } from 'utils/calendar';
import { datePickerFormat, formatDate } from 'shared/dates';

const ShipmentForm = (props) => {
  const {
    newDutyLocationAddress,
    shipmentType,
    isCreatePage,
    isForServicesCounseling,
    mtoShipment,
    submitHandler,
    onUpdate,
    mtoShipments,
    serviceMember,
    currentResidence,
    moveTaskOrderID,
    TACs,
    SACs,
    userRole,
    displayDestinationType,
    isAdvancePage,
    move,
  } = props;

  const [estimatedWeightValue, setEstimatedWeightValue] = useState(mtoShipment?.ppmShipment?.estimatedWeight || 0);

  const updateEstimatedWeightValue = (value) => {
    setEstimatedWeightValue(value);
  };

  const { moveCode } = useParams();
  const navigate = useNavigate();

  const [datesErrorMessage, setDatesErrorMessage] = useState(null);
  const [errorMessage, setErrorMessage] = useState(null);
  const [successMessage, setSuccessMessage] = useState(null);
  const [shipmentAddressUpdateReviewErrorMessage, setShipmentAddressUpdateReviewErrorMessage] = useState(null);

  const [isCancelModalVisible, setIsCancelModalVisible] = useState(false);
  const [isAddressChangeModalOpen, setIsAddressChangeModalOpen] = useState(false);

  const [isTertiaryAddressEnabled, setIsTertiaryAddressEnabled] = useState(false);
  useEffect(() => {
    const fetchData = async () => {
      setIsTertiaryAddressEnabled(await isBooleanFlagEnabled('third_address_available'));
    };
    fetchData();
  }, []);

  const shipments = mtoShipments;

  const [isRequestedPickupDateAlertVisible, setIsRequestedPickupDateAlertVisible] = useState(false);
  const [isRequestedDeliveryDateAlertVisible, setIsRequestedDeliveryDateAlertVisible] = useState(false);
  const [requestedPickupDateAlertMessage, setRequestedPickupDateAlertMessage] = useState('');
  const [requestedDeliveryDateAlertMessage, setRequestedDeliveryDateAlertMessage] = useState('');
  const DEFAULT_COUNTRY_CODE = 'US';

  const queryClient = useQueryClient();
  const { mutate: mutateMTOShipmentStatus } = useMutation(deleteShipment, {
    onSuccess: (_, variables) => {
      const updatedMTOShipment = mtoShipment;
      // Update mtoShipments with our updated status and set query data to match
      shipments[mtoShipments.findIndex((shipment) => shipment.id === updatedMTOShipment.id)] = updatedMTOShipment;
      queryClient.setQueryData([MTO_SHIPMENTS, updatedMTOShipment.moveTaskOrderID, false], mtoShipments);
      // InvalidateQuery tells other components using this data that they need to re-fetch
      // This allows the requestCancellation button to update immediately
      queryClient.invalidateQueries([MTO_SHIPMENTS, variables.moveTaskOrderID]);

      // go back
      navigate(-1);
    },
    onError: (error) => {
      const errorMsg = error?.response?.body;
      setErrorMessage(errorMsg);
    },
  });

  const { mutate: mutateMoveCloseoutOffice } = useMutation(updateMoveCloseoutOffice, {
    onSuccess: () => {
      queryClient.invalidateQueries([MOVES, moveCode]);
    },
  });

  const { mutate: mutateShipmentAddressUpdateReview } = useMutation(reviewShipmentAddressUpdate, {
    onSuccess: (_, { successCallback }) => {
      setSuccessMessage('Changes sent to contractor.');
      setShipmentAddressUpdateReviewErrorMessage(null);
      setIsAddressChangeModalOpen(false);
      // After successfully updating, re-fetch MTO Shipments to get the shipment's updated address change request status
      queryClient
        .invalidateQueries([MTO_SHIPMENTS, moveTaskOrderID])
        .then(() => queryClient.refetchQueries([MTO_SHIPMENTS, moveTaskOrderID]));
      successCallback();
    },
    onError: () => {
      setSuccessMessage(null);
      setShipmentAddressUpdateReviewErrorMessage(
        'Something went wrong, and your changes were not saved. Please refresh the page and try again.',
      );
    },
  });

  const getShipmentNumber = () => {
    // TODO - this is not supported by IE11, shipment number should be calculable from Redux anyways
    // we should fix this also b/c it doesn't display correctly in storybook
    const { search } = window.location;
    const params = new URLSearchParams(search);
    const shipmentNumber = params.get('shipmentNumber');
    return shipmentNumber;
  };

  const handleDeleteShipment = (shipmentID) => {
    mutateMTOShipmentStatus({
      shipmentID,
    });
  };

  const handleSubmitShipmentAddressUpdateReview = async (
    shipmentID,
    shipmentETag,
    status,
    officeRemarks,
    successCallback,
  ) => {
    mutateShipmentAddressUpdateReview({
      shipmentID,
      ifMatchETag: shipmentETag,
      body: {
        status,
        officeRemarks,
      },
      successCallback,
    });
  };

  const handleShowCancellationModal = () => {
    setIsCancelModalVisible(true);
  };

  // onload validate pickup date
  useEffect(() => {
    const onErrorHandler = (e) => {
      const { response } = e;
      setDatesErrorMessage(response?.body?.detail);
    };
    dateSelectionWeekendHolidayCheck(
      dateSelectionIsWeekendHoliday,
      DEFAULT_COUNTRY_CODE,
      new Date(mtoShipment.requestedPickupDate),
      'Requested pickup date',
      setRequestedPickupDateAlertMessage,
      setIsRequestedPickupDateAlertVisible,
      onErrorHandler,
    );
  }, [mtoShipment.requestedPickupDate]);

  // onload validate delivery date
  useEffect(() => {
    const onErrorHandler = (e) => {
      const { response } = e;
      setDatesErrorMessage(response?.body?.detail);
    };
    dateSelectionWeekendHolidayCheck(
      dateSelectionIsWeekendHoliday,
      DEFAULT_COUNTRY_CODE,
      new Date(mtoShipment.requestedDeliveryDate),
      'Requested delivery date',
      setRequestedDeliveryDateAlertMessage,
      setIsRequestedDeliveryDateAlertVisible,
      onErrorHandler,
    );
  }, [mtoShipment.requestedDeliveryDate]);

  const successMessageAlertControl = (
    <Button type="button" onClick={() => setSuccessMessage(null)} unstyled>
      <FontAwesomeIcon icon="times" className={styles.alertClose} />
    </Button>
  );

  const deliveryAddressUpdateRequested = mtoShipment?.deliveryAddressUpdate?.status === ADDRESS_UPDATE_STATUS.REQUESTED;

  const isHHG = shipmentType === SHIPMENT_OPTIONS.HHG;
  const isNTS = shipmentType === SHIPMENT_OPTIONS.NTS;
  const isNTSR = shipmentType === SHIPMENT_OPTIONS.NTSR;
  const isPPM = shipmentType === SHIPMENT_OPTIONS.PPM;
<<<<<<< HEAD
  const isMobileHome = shipmentType === SHIPMENT_OPTIONS.MOBILE_HOME;
  const isBoat =
    shipmentType === SHIPMENT_OPTIONS.BOAT ||
    shipmentType === SHIPMENT_OPTIONS.BOAT_HAUL_AWAY ||
    shipmentType === SHIPMENT_OPTIONS.BOAT_TOW_AWAY;
=======
  const isBoat =
    shipmentType === SHIPMENT_OPTIONS.BOAT ||
    shipmentType === SHIPMENT_TYPES.BOAT_HAUL_AWAY ||
    shipmentType === SHIPMENT_TYPES.BOAT_TOW_AWAY;
>>>>>>> a5ce1436

  const showAccountingCodes = isNTS || isNTSR;

  const isTOO = userRole === roleTypes.TOO;
  const isServiceCounselor = userRole === roleTypes.SERVICES_COUNSELOR;
  const showCloseoutOffice =
    (isServiceCounselor || isTOO) &&
    isPPM &&
    (serviceMember.agency === SERVICE_MEMBER_AGENCIES.ARMY ||
      serviceMember.agency === SERVICE_MEMBER_AGENCIES.AIR_FORCE ||
      serviceMember.agency === SERVICE_MEMBER_AGENCIES.SPACE_FORCE);

  const shipmentDestinationAddressOptions = dropdownInputOptions(shipmentDestinationTypes);

  const shipmentNumber = isHHG ? getShipmentNumber() : null;
  let initialValues = {};
  if (isPPM) {
    initialValues = formatPpmShipmentForDisplay(
      isCreatePage
        ? { closeoutOffice: move.closeoutOffice }
        : {
            counselorRemarks: mtoShipment.counselorRemarks,
            ppmShipment: mtoShipment.ppmShipment,
            closeoutOffice: move.closeoutOffice,
          },
    );
<<<<<<< HEAD
  } else if (isMobileHome) {
    const hhgInitialValues = formatMtoShipmentForDisplay(
      isCreatePage ? { userRole } : { userRole, shipmentType, agents: mtoShipment.mtoAgents, ...mtoShipment },
    );
    initialValues = formatMobileHomeShipmentForDisplay(mtoShipment?.mobileHomeShipment, hhgInitialValues);
=======
>>>>>>> a5ce1436
  } else if (isBoat) {
    const hhgInitialValues = formatMtoShipmentForDisplay(
      isCreatePage ? { userRole } : { userRole, shipmentType, agents: mtoShipment.mtoAgents, ...mtoShipment },
    );
    initialValues = formatBoatShipmentForDisplay(mtoShipment?.boatShipment, hhgInitialValues);
  } else {
    initialValues = formatMtoShipmentForDisplay(
      isCreatePage
        ? { userRole, shipmentType }
        : { userRole, shipmentType, agents: mtoShipment.mtoAgents, ...mtoShipment },
    );
  }

  let showDeliveryFields;
  let showPickupFields;
  let schema;

  if (isPPM) {
    schema = ppmShipmentSchema({
      estimatedIncentive: initialValues.estimatedIncentive || 0,
      weightAllotment: serviceMember.weightAllotment,
      advanceAmountRequested: mtoShipment.ppmShipment?.advanceAmountRequested,
      hasRequestedAdvance: mtoShipment.ppmShipment?.hasRequestedAdvance,
      isAdvancePage,
      showCloseoutOffice,
      sitEstimatedWeightMax: estimatedWeightValue || 0,
    });
<<<<<<< HEAD
  } else if (isMobileHome) {
    schema = mobileHomeShipmentSchema();
    showDeliveryFields = true;
    showPickupFields = true;
=======
>>>>>>> a5ce1436
  } else if (isBoat) {
    schema = boatShipmentSchema();
    showDeliveryFields = true;
    showPickupFields = true;
  } else {
    const shipmentOptions = getShipmentOptions(shipmentType, userRole);

    showDeliveryFields = shipmentOptions.showDeliveryFields;
    showPickupFields = shipmentOptions.showPickupFields;
    schema = shipmentOptions.schema;
  }

  const optionalLabel = <span className={formStyles.optional}>Optional</span>;

  const moveDetailsPath = isTOO
    ? generatePath(tooRoutes.BASE_MOVE_VIEW_PATH, { moveCode })
    : generatePath(servicesCounselingRoutes.BASE_MOVE_VIEW_PATH, { moveCode });
  const editOrdersPath = isTOO
    ? generatePath(tooRoutes.BASE_ORDERS_EDIT_PATH, { moveCode })
    : generatePath(servicesCounselingRoutes.BASE_ORDERS_EDIT_PATH, { moveCode });

  const submitMTOShipment = (formValues, actions) => {
    //* PPM Shipment *//
    if (isPPM) {
      const ppmShipmentBody = formatPpmShipmentForAPI(formValues);

      // Allow blank values to be entered into Pro Gear input fields
      if (
        ppmShipmentBody.ppmShipment.hasProGear &&
        ppmShipmentBody.ppmShipment.spouseProGearWeight >= 0 &&
        ppmShipmentBody.ppmShipment.proGearWeight === undefined
      ) {
        ppmShipmentBody.ppmShipment.proGearWeight = 0;
      }
      if (ppmShipmentBody.ppmShipment.hasProGear && ppmShipmentBody.ppmShipment.spouseProGearWeight === undefined) {
        ppmShipmentBody.ppmShipment.spouseProGearWeight = 0;
      }

      // Add a PPM shipment
      if (isCreatePage) {
        const body = { ...ppmShipmentBody, moveTaskOrderID };
        submitHandler(
          { body, normalize: false },
          {
            onSuccess: (newMTOShipment) => {
              const moveViewPath = generatePath(tooRoutes.BASE_MOVE_VIEW_PATH, { moveCode });
              const currentPath = isTOO
                ? generatePath(tooRoutes.BASE_SHIPMENT_EDIT_PATH, {
                    moveCode,
                    shipmentId: newMTOShipment.id,
                  })
                : generatePath(servicesCounselingRoutes.BASE_SHIPMENT_EDIT_PATH, {
                    moveCode,
                    shipmentId: newMTOShipment.id,
                  });
              const advancePath = generatePath(servicesCounselingRoutes.BASE_SHIPMENT_ADVANCE_PATH, {
                moveCode,
                shipmentId: newMTOShipment.id,
              });
              if (formValues.closeoutOffice.id) {
                mutateMoveCloseoutOffice(
                  {
                    locator: moveCode,
                    ifMatchETag: move.eTag,
                    body: { closeoutOfficeId: formValues.closeoutOffice.id },
                  },
                  {
                    onSuccess: () => {
                      actions.setSubmitting(false);
                      navigate(currentPath, { replace: true });
                      if (isTOO) {
                        navigate(moveViewPath);
                      } else {
                        navigate(advancePath);
                      }
                      setErrorMessage(null);
                      onUpdate('success');
                    },
                    onError: () => {
                      actions.setSubmitting(false);
                      setErrorMessage(`Something went wrong, and your changes were not saved. Please try again.`);
                    },
                  },
                );
              } else {
                navigate(currentPath, { replace: true });
                if (isTOO) {
                  navigate(moveViewPath);
                } else {
                  navigate(advancePath);
                }
              }
            },
            onError: () => {
              actions.setSubmitting(false);
              setErrorMessage(`Something went wrong, and your changes were not saved. Please try again.`);
            },
          },
        );
        return;
      }
      // Edit a PPM Shipment
      const updatePPMPayload = {
        moveTaskOrderID,
        shipmentID: mtoShipment.id,
        ifMatchETag: mtoShipment.eTag,
        normalize: false,
        body: ppmShipmentBody,
        locator: move.locator,
        moveETag: move.eTag,
      };

      const tooAdvancePath = generatePath(tooRoutes.BASE_SHIPMENT_ADVANCE_PATH_TOO, {
        moveCode,
        shipmentId: mtoShipment.id,
      });
      const advancePath = generatePath(servicesCounselingRoutes.BASE_SHIPMENT_ADVANCE_PATH, {
        moveCode,
        shipmentId: mtoShipment.id,
      });
      const SCMoveViewPath = generatePath(servicesCounselingRoutes.BASE_MOVE_VIEW_PATH, { moveCode });
      const tooMoveViewPath = generatePath(tooRoutes.BASE_MOVE_VIEW_PATH, { moveCode });

      submitHandler(updatePPMPayload, {
        onSuccess: () => {
          if (!isAdvancePage && formValues.closeoutOffice.id) {
            // If we are on the first page and a closeout office is a part of the form, we must be an SC editing a
            // PPM shipment, so we should update the closeout office and redirect to the advance page upon success.
            mutateMoveCloseoutOffice(
              {
                locator: moveCode,
                ifMatchETag: move.eTag,
                body: { closeoutOfficeId: formValues.closeoutOffice.id },
              },
              {
                onSuccess: () => {
                  actions.setSubmitting(false);
                  setErrorMessage(null);
                  navigate(advancePath);
                  onUpdate('success');
                },
                onError: () => {
                  actions.setSubmitting(false);
                  setErrorMessage(`Something went wrong, and your changes were not saved. Please try again.`);
                },
              },
            );
          } else if (!isAdvancePage && isServiceCounselor) {
            // If we are on the first page, and we are an SC with no closeout office present, we should redirect
            // to the advance page.
            actions.setSubmitting(false);
            navigate(advancePath);
            onUpdate('success');
          } else if (isServiceCounselor) {
            // If we are on the second page as an SC, we submit and redirect to the SC move view path.
            navigate(SCMoveViewPath);
            onUpdate('success');
          } else if (!isAdvancePage && isTOO) {
            actions.setSubmitting(false);
            navigate(tooMoveViewPath);
            onUpdate('success');
          } else {
            navigate(tooAdvancePath);
            onUpdate('success');
          }
        },
        onError: () => {
          actions.setSubmitting(false);
          setErrorMessage(`Something went wrong, and your changes were not saved. Please try again.`);
        },
      });
      return;
    }

    //* MTO Shipments *//

    const {
      pickup,
      hasDeliveryAddress,
      delivery,
      customerRemarks,
      counselorRemarks,
      hasSecondaryDelivery,
      hasSecondaryPickup,
      secondaryPickup,
      secondaryDelivery,
      hasTertiaryDelivery,
      hasTertiaryPickup,
      tertiaryPickup,
      tertiaryDelivery,
      ntsRecordedWeight,
      tacType,
      sacType,
      serviceOrderNumber,
      storageFacility,
      usesExternalVendor,
      destinationType,
    } = formValues;

    const deliveryDetails = delivery;
    if (hasDeliveryAddress === 'no' && shipmentType !== SHIPMENT_OPTIONS.NTSR) {
      delete deliveryDetails.address;
    }

    let nullableTacType = tacType;
    let nullableSacType = sacType;
    if (showAccountingCodes && !isCreatePage) {
      nullableTacType = typeof tacType === 'undefined' ? '' : tacType;
      nullableSacType = typeof sacType === 'undefined' ? '' : sacType;
    }

    let pendingMtoShipment = formatMtoShipmentForAPI({
      shipmentType,
      moveCode,
      customerRemarks,
      counselorRemarks,
      pickup,
      delivery: deliveryDetails,
      ntsRecordedWeight,
      tacType: nullableTacType,
      sacType: nullableSacType,
      serviceOrderNumber,
      storageFacility,
      usesExternalVendor,
      destinationType,
      hasSecondaryPickup: hasSecondaryPickup === 'yes',
      secondaryPickup: hasSecondaryPickup === 'yes' ? secondaryPickup : {},
      hasSecondaryDelivery: hasSecondaryDelivery === 'yes',
      secondaryDelivery: hasSecondaryDelivery === 'yes' ? secondaryDelivery : {},
      hasTertiaryPickup: hasTertiaryPickup === 'yes',
      tertiaryPickup: hasTertiaryPickup === 'yes' ? tertiaryPickup : {},
      hasTertiaryDelivery: hasTertiaryDelivery === 'yes',
      tertiaryDelivery: hasTertiaryDelivery === 'yes' ? tertiaryDelivery : {},
    });

    // Boat Shipment
    if (isBoat) {
      const boatShipmentBody = formatBoatShipmentForAPI(formValues);
      pendingMtoShipment = {
        ...pendingMtoShipment,
        ...boatShipmentBody,
      };
    }

<<<<<<< HEAD
    // Mobile Home Shipment
    if (isMobileHome) {
      const mobileHomeShipmentBody = formatMobileHomeShipmentForAPI(formValues);
      pendingMtoShipment = {
        ...pendingMtoShipment,
        ...mobileHomeShipmentBody,
      };
    }

=======
>>>>>>> a5ce1436
    const updateMTOShipmentPayload = {
      moveTaskOrderID,
      shipmentID: mtoShipment.id,
      ifMatchETag: mtoShipment.eTag,
      normalize: false,
      body: pendingMtoShipment,
    };

    // Add a MTO Shipment
    if (isCreatePage) {
      const body = { ...pendingMtoShipment, moveTaskOrderID };
      submitHandler(
        { body, normalize: false },
        {
          onSuccess: () => {
            navigate(moveDetailsPath);
          },
          onError: () => {
            setErrorMessage(`Something went wrong, and your changes were not saved. Please try again.`);
          },
        },
      );
    }
    // Edit MTO as Service Counselor
    else if (isForServicesCounseling) {
      // error handling handled in parent components
      submitHandler(updateMTOShipmentPayload, {
        onSuccess: () => {
          navigate(moveDetailsPath);
          onUpdate('success');
        },
        onError: () => {
          setErrorMessage(`Something went wrong, and your changes were not saved. Please try again.`);
        },
      });
    }
    // Edit a MTO Shipment as TOO
    else {
      submitHandler(updateMTOShipmentPayload, {
        onSuccess: () => {
          navigate(moveDetailsPath);
        },
        onError: () => {
          setErrorMessage(`Something went wrong, and your changes were not saved. Please try again.`);
        },
      });
    }
  };

  return (
    <Formik
      initialValues={initialValues}
      validateOnMount
      validateOnBlur
      validateOnChange
      validationSchema={schema}
      onSubmit={submitMTOShipment}
    >
      {({
        values,
        isValid,
        isSubmitting,
        touched,
        setValues,
        handleSubmit,
        setFieldTouched,
        setFieldError,
        validateForm,
        errors,
      }) => {
        const {
          hasSecondaryDestination,
          hasTertiaryDestination,
          hasDeliveryAddress,
          hasSecondaryPickup,
          hasSecondaryDelivery,
          hasTertiaryPickup,
          hasTertiaryDelivery,
        } = values;

        const lengthHasError = !!(
          (touched.lengthFeet && errors.lengthFeet === 'Required') ||
          (touched.lengthInches && errors.lengthFeet === 'Required')
        );
        const widthHasError = !!(
          (touched.widthFeet && errors.widthFeet === 'Required') ||
          (touched.widthInches && errors.widthFeet === 'Required')
        );
        const heightHasError = !!(
          (touched.heightFeet && errors.heightFeet === 'Required') ||
          (touched.heightInches && errors.heightFeet === 'Required')
        );
        const dimensionError = !!(
          (touched.lengthFeet && errors.lengthFeet?.includes('Dimensions')) ||
          (touched.lengthInches && errors.lengthFeet?.includes('Dimensions'))
        );
        if (touched.lengthInches && !touched.lengthFeet) {
          setFieldTouched('lengthFeet', true);
        }
        if (touched.widthInches && !touched.widthFeet) {
          setFieldTouched('widthFeet', true);
        }
        if (touched.heightInches && !touched.heightFeet) {
          setFieldTouched('heightFeet', true);
        }
        // manually turn off 'required' error when page loads if field is empty.
        if (values.year === null && !touched.year && errors.year === 'Required') {
          setFieldError('year', null);
        }

        const handleUseCurrentResidenceChange = (e) => {
          const { checked } = e.target;
          if (checked) {
            // use current residence
            setValues({
              ...values,
              pickup: {
                ...values.pickup,
                address: currentResidence,
              },
            });
          } else {
            // Revert address
            setValues({
              ...values,
              pickup: {
                ...values.pickup,
                address: {
                  streetAddress1: '',
                  streetAddress2: '',
                  streetAddress3: '',
                  city: '',
                  state: '',
                  postalCode: '',
                },
              },
            });
          }
        };

        const handlePickupDateChange = (e) => {
          setValues({
            ...values,
            pickup: {
              ...values.pickup,
              requestedDate: formatDate(e, datePickerFormat),
            },
          });
          const onErrorHandler = (errResponse) => {
            const { response } = errResponse;
            setDatesErrorMessage(response?.body?.detail);
          };
          dateSelectionWeekendHolidayCheck(
            dateSelectionIsWeekendHoliday,
            DEFAULT_COUNTRY_CODE,
            new Date(e),
            'Requested pickup date',
            setRequestedPickupDateAlertMessage,
            setIsRequestedPickupDateAlertVisible,
            onErrorHandler,
          );
        };

        const handleDeliveryDateChange = (e) => {
          setValues({
            ...values,
            delivery: {
              ...values.delivery,
              requestedDate: formatDate(e, datePickerFormat),
            },
          });
          const onErrorHandler = (errResponse) => {
            const { response } = errResponse;
            setErrorMessage(response?.body?.detail);
          };
          dateSelectionWeekendHolidayCheck(
            dateSelectionIsWeekendHoliday,
            DEFAULT_COUNTRY_CODE,
            new Date(e),
            'Requested delivery date',
            setRequestedDeliveryDateAlertMessage,
            setIsRequestedDeliveryDateAlertVisible,
            onErrorHandler,
          );
        };

        return (
          <>
            <ConnectedDestructiveShipmentConfirmationModal
              isOpen={isCancelModalVisible}
              shipmentID={mtoShipment.id}
              onClose={setIsCancelModalVisible}
              onSubmit={handleDeleteShipment}
            />
            <ConnectedShipmentAddressUpdateReviewRequestModal
              isOpen={isAddressChangeModalOpen}
              onClose={() => setIsAddressChangeModalOpen(false)}
              shipment={mtoShipment}
              onSubmit={async (shipmentID, shipmentETag, status, officeRemarks) => {
                const successCallback = () => {
                  if (status === ADDRESS_UPDATE_STATUS.APPROVED) {
                    setValues({
                      ...values,
                      delivery: {
                        ...values.delivery,
                        address: mtoShipment.deliveryAddressUpdate.newAddress,
                      },
                    });
                  }
                };
                await handleSubmitShipmentAddressUpdateReview(
                  shipmentID,
                  shipmentETag,
                  status,
                  officeRemarks,
                  successCallback,
                );
              }}
              errorMessage={shipmentAddressUpdateReviewErrorMessage}
              setErrorMessage={setShipmentAddressUpdateReviewErrorMessage}
            />
            <NotificationScrollToTop dependency={datesErrorMessage} />
            {datesErrorMessage && (
              <Alert data-testid="datesErrorMessage" type="error" headingLevel="h4" heading="An error occurred">
                {datesErrorMessage}
              </Alert>
            )}
            <NotificationScrollToTop dependency={errorMessage} />
            {errorMessage && (
              <Alert data-testid="errorMessage" type="error" headingLevel="h4" heading="An error occurred">
                {errorMessage}
              </Alert>
            )}
            <NotificationScrollToTop dependency={successMessage} />
            {successMessage && (
              <Alert type="success" cta={successMessageAlertControl}>
                {successMessage}
              </Alert>
            )}
            {isTOO && mtoShipment.usesExternalVendor && (
              <Alert headingLevel="h4" type="warning">
                The GHC prime contractor is not handling the shipment. Information will not be automatically shared with
                the movers handling it.
              </Alert>
            )}
            {deliveryAddressUpdateRequested && (
              <Alert type="error" className={styles.alert}>
                Request needs review. <a href="#delivery-location">See delivery location to proceed.</a>
              </Alert>
            )}

            <div className={styles.ShipmentForm}>
              <div className={styles.headerWrapper}>
                <div>
                  <ShipmentTag shipmentType={shipmentType} shipmentNumber={shipmentNumber} />

                  <h1>{isCreatePage ? 'Add' : 'Edit'} shipment details</h1>
                </div>
                {!isCreatePage && mtoShipment?.status !== 'APPROVED' && (
                  <Button
                    type="button"
                    onClick={() => {
                      handleShowCancellationModal();
                    }}
                    unstyled
                  >
                    Delete shipment
                  </Button>
                )}
              </div>

              <SectionWrapper className={styles.weightAllowance}>
                <p>
                  <strong>Weight allowance: </strong>
                  {formatWeight(serviceMember.weightAllotment.totalWeightSelf)}
                </p>
              </SectionWrapper>

              <Form className={formStyles.form}>
<<<<<<< HEAD
                {isTOO && !isHHG && !isPPM && !isBoat && !isMobileHome && <ShipmentVendor />}
=======
                {isTOO && !isHHG && !isPPM && !isBoat && <ShipmentVendor />}
>>>>>>> a5ce1436

                {isNTSR && <ShipmentWeightInput userRole={userRole} />}

                {isBoat && (
                  <BoatShipmentForm
                    lengthHasError={lengthHasError}
                    widthHasError={widthHasError}
                    heightHasError={heightHasError}
                    values={values}
                    setFieldTouched={setFieldTouched}
                    setFieldError={setFieldError}
                    validateForm={validateForm}
                    dimensionError={dimensionError}
                  />
                )}

<<<<<<< HEAD
                {isMobileHome && (
                  <MobileHomeShipmentForm
                    lengthHasError={lengthHasError}
                    widthHasError={widthHasError}
                    heightHasError={heightHasError}
                    values={values}
                    setFieldTouched={setFieldTouched}
                    setFieldError={setFieldError}
                    validateForm={validateForm}
                    dimensionError={dimensionError}
                  />
                )}

=======
>>>>>>> a5ce1436
                {showPickupFields && (
                  <SectionWrapper className={formStyles.formSection}>
                    <h2 className={styles.SectionHeaderExtraSpacing}>Pickup details</h2>
                    <Fieldset>
                      {isRequestedPickupDateAlertVisible && (
                        <Alert type="warning" aria-live="polite" headingLevel="h4">
                          {requestedPickupDateAlertMessage}
                        </Alert>
                      )}
                      <DatePickerInput
                        name="pickup.requestedDate"
                        label="Requested pickup date"
                        id="requestedPickupDate"
                        validate={validateDate}
                        onChange={handlePickupDateChange}
                      />
                    </Fieldset>
                    {!isNTSR && (
                      <>
                        <AddressFields
                          name="pickup.address"
                          legend="Pickup location"
                          render={(fields) => (
                            <>
                              <p>What address are the movers picking up from?</p>
                              <Checkbox
                                data-testid="useCurrentResidence"
                                label="Use current address"
                                name="useCurrentResidence"
                                onChange={handleUseCurrentResidenceChange}
                                id="useCurrentResidenceCheckbox"
                              />
                              {fields}
                              <h4>Second pickup location</h4>
                              <FormGroup>
                                <p>Do you want movers to pick up any belongings from a second address?</p>
                                <div className={formStyles.radioGroup}>
                                  <Field
                                    as={Radio}
                                    id="has-secondary-pickup"
                                    data-testid="has-secondary-pickup"
                                    label="Yes"
                                    name="hasSecondaryPickup"
                                    value="yes"
                                    title="Yes, I have a second pickup location"
                                    checked={hasSecondaryPickup === 'yes'}
                                  />
                                  <Field
                                    as={Radio}
                                    id="no-secondary-pickup"
                                    data-testid="no-secondary-pickup"
                                    label="No"
                                    name="hasSecondaryPickup"
                                    value="no"
                                    title="No, I do not have a second pickup location"
                                    checked={hasSecondaryPickup !== 'yes'}
                                  />
                                </div>
                              </FormGroup>
                              {hasSecondaryPickup === 'yes' && (
                                <>
                                  <AddressFields name="secondaryPickup.address" />
                                  {isTertiaryAddressEnabled && (
                                    <>
                                      <h4>Third pickup location</h4>
                                      <FormGroup>
                                        <p>Do you want movers to pick up any belongings from a third address?</p>
                                        <div className={formStyles.radioGroup}>
                                          <Field
                                            as={Radio}
                                            id="has-tertiary-pickup"
                                            data-testid="has-tertiary-pickup"
                                            label="Yes"
                                            name="hasTertiaryPickup"
                                            value="yes"
                                            title="Yes, I have a third pickup location"
                                            checked={hasTertiaryPickup === 'yes'}
                                          />
                                          <Field
                                            as={Radio}
                                            id="no-tertiary-pickup"
                                            data-testid="no-tertiary-pickup"
                                            label="No"
                                            name="hasTertiaryPickup"
                                            value="no"
                                            title="No, I do not have a third pickup location"
                                            checked={hasTertiaryPickup !== 'yes'}
                                          />
                                        </div>
                                      </FormGroup>
                                      {hasTertiaryPickup === 'yes' && <AddressFields name="tertiaryPickup.address" />}
                                    </>
                                  )}
                                </>
                              )}
                            </>
                          )}
                        />

                        <ContactInfoFields
                          name="pickup.agent"
                          legend={<div className={formStyles.legendContent}>Releasing agent {optionalLabel}</div>}
                          render={(fields) => {
                            return fields;
                          }}
                        />
                      </>
                    )}
                  </SectionWrapper>
                )}

                {isTOO && (isNTS || isNTSR) && (
                  <>
                    <StorageFacilityInfo userRole={userRole} />
                    <StorageFacilityAddress />
                  </>
                )}

                {isServiceCounselor && isNTSR && (
                  <>
                    <StorageFacilityInfo userRole={userRole} />
                    <StorageFacilityAddress />
                  </>
                )}

                {showDeliveryFields && (
                  <SectionWrapper className={formStyles.formSection}>
                    <h2 className={styles.SectionHeaderExtraSpacing}>Delivery details</h2>
                    <Fieldset>
                      {isRequestedDeliveryDateAlertVisible && (
                        <Alert type="warning" aria-live="polite" headingLevel="h4">
                          {requestedDeliveryDateAlertMessage}
                        </Alert>
                      )}
                      <DatePickerInput
                        name="delivery.requestedDate"
                        label="Requested delivery date"
                        id="requestedDeliveryDate"
                        validate={validateDate}
                        onChange={handleDeliveryDateChange}
                      />
                    </Fieldset>
                    {isNTSR && (
                      <>
                        {deliveryAddressUpdateRequested && (
                          <Alert type="error" slim className={styles.deliveryAddressUpdateAlert} id="delivery-location">
                            <span className={styles.deliveryAddressUpdateAlertContent}>
                              Pending delivery location change request needs review.{' '}
                              <Button
                                className={styles.reviewRequestLink}
                                type="button"
                                unstyled
                                onClick={() => setIsAddressChangeModalOpen(true)}
                                disabled={false}
                              >
                                Review request
                              </Button>{' '}
                              to proceed.
                            </span>
                          </Alert>
                        )}
                        <Fieldset
                          legend="Delivery location"
                          disabled={deliveryAddressUpdateRequested}
                          className={classNames('usa-legend', styles.mockLegend)}
                        >
                          <AddressFields
                            name="delivery.address"
                            render={(fields) => {
                              return fields;
                            }}
                          />
                          <h4>Second delivery location</h4>
                          <FormGroup>
                            <p>Do you want the movers to deliver any belongings to a second address?</p>
                            <div className={formStyles.radioGroup}>
                              <Field
                                as={Radio}
                                data-testid="has-secondary-delivery"
                                id="has-secondary-delivery"
                                label="Yes"
                                name="hasSecondaryDelivery"
                                value="yes"
                                title="Yes, I have a second destination location"
                                checked={hasSecondaryDelivery === 'yes'}
                              />
                              <Field
                                as={Radio}
                                data-testid="no-secondary-delivery"
                                id="no-secondary-delivery"
                                label="No"
                                name="hasSecondaryDelivery"
                                value="no"
                                title="No, I do not have a second destination location"
                                checked={hasSecondaryDelivery !== 'yes'}
                              />
                            </div>
                          </FormGroup>
                          {hasSecondaryDelivery === 'yes' && (
                            <>
                              <AddressFields name="secondaryDelivery.address" />
                              {isTertiaryAddressEnabled && (
                                <>
                                  <h4>Third delivery location</h4>
                                  <FormGroup>
                                    <p>Do you want the movers to deliver any belongings from a third address?</p>
                                    <div className={formStyles.radioGroup}>
                                      <Field
                                        as={Radio}
                                        id="has-tertiary-delivery"
                                        data-testid="has-tertiary-delivery"
                                        label="Yes"
                                        name="hasTertiaryDelivery"
                                        value="yes"
                                        title="Yes, I have a third delivery location"
                                        checked={hasTertiaryDelivery === 'yes'}
                                      />
                                      <Field
                                        as={Radio}
                                        id="no-tertiary-delivery"
                                        data-testid="no-tertiary-delivery"
                                        label="No"
                                        name="hasTertiaryDelivery"
                                        value="no"
                                        title="No, I do not have a third delivery location"
                                        checked={hasTertiaryDelivery !== 'yes'}
                                      />
                                    </div>
                                  </FormGroup>
                                  {hasTertiaryDelivery === 'yes' && <AddressFields name="tertiaryDelivery.address" />}
                                </>
                              )}
                            </>
                          )}
                          {displayDestinationType && (
                            <DropdownInput
                              label="Destination type"
                              name="destinationType"
                              options={shipmentDestinationAddressOptions}
                              id="destinationType"
                            />
                          )}
                        </Fieldset>

                        <ContactInfoFields
                          name="delivery.agent"
                          legend={<div className={formStyles.legendContent}>Receiving agent {optionalLabel}</div>}
                          render={(fields) => {
                            return fields;
                          }}
                        />
                      </>
                    )}
                    {!isNTS && !isNTSR && (
                      <>
                        <p className={classNames('usa-legend', styles.mockLegend)} id="delivery-location">
                          Delivery location
                        </p>
                        {deliveryAddressUpdateRequested && (
                          <Alert type="error" slim className={styles.deliveryAddressUpdateAlert}>
                            <span className={styles.deliveryAddressUpdateAlertContent}>
                              Pending delivery location change request needs review.{' '}
                              <Button
                                className={styles.reviewRequestLink}
                                type="button"
                                unstyled
                                onClick={() => setIsAddressChangeModalOpen(true)}
                                disabled={false}
                              >
                                Review request
                              </Button>{' '}
                              to proceed.
                            </span>
                          </Alert>
                        )}
                        <Fieldset
                          legendStyle="srOnly"
                          legend="Delivery location"
                          disabled={deliveryAddressUpdateRequested}
                        >
                          <FormGroup>
                            <p>Does the customer know their delivery address yet?</p>
                            <div className={formStyles.radioGroup}>
                              <Field
                                as={Radio}
                                id="has-delivery-address"
                                label="Yes"
                                name="hasDeliveryAddress"
                                value="yes"
                                title="Yes, I know my delivery address"
                                checked={hasDeliveryAddress === 'yes'}
                              />
                              <Field
                                as={Radio}
                                id="no-delivery-address"
                                label="No"
                                name="hasDeliveryAddress"
                                value="no"
                                title="No, I do not know my delivery address"
                                checked={hasDeliveryAddress === 'no'}
                              />
                            </div>
                          </FormGroup>
                          {hasDeliveryAddress === 'yes' ? (
                            <AddressFields
                              name="delivery.address"
                              render={(fields) => (
                                <>
                                  {fields}
                                  {displayDestinationType && (
                                    <DropdownInput
                                      label="Destination type"
                                      name="destinationType"
                                      options={shipmentDestinationAddressOptions}
                                      id="destinationType"
                                    />
                                  )}
                                  <h4>Second delivery location</h4>
                                  <FormGroup>
                                    <p>Do you want the movers to deliver any belongings to a second address?</p>
                                    <div className={formStyles.radioGroup}>
                                      <Field
                                        as={Radio}
                                        data-testid="has-secondary-delivery"
                                        id="has-secondary-delivery"
                                        label="Yes"
                                        name="hasSecondaryDelivery"
                                        value="yes"
                                        title="Yes, I have a second destination location"
                                        checked={hasSecondaryDelivery === 'yes'}
                                      />
                                      <Field
                                        as={Radio}
                                        data-testid="no-secondary-delivery"
                                        id="no-secondary-delivery"
                                        label="No"
                                        name="hasSecondaryDelivery"
                                        value="no"
                                        title="No, I do not have a second destination location"
                                        checked={hasSecondaryDelivery !== 'yes'}
                                      />
                                    </div>
                                  </FormGroup>
                                  {hasSecondaryDelivery === 'yes' && (
                                    <>
                                      <AddressFields name="secondaryDelivery.address" />
                                      {isTertiaryAddressEnabled && (
                                        <>
                                          <h4>Third delivery location</h4>
                                          <FormGroup>
                                            <p>
                                              Do you want the movers to deliver any belongings from a third address?
                                            </p>
                                            <div className={formStyles.radioGroup}>
                                              <Field
                                                as={Radio}
                                                id="has-tertiary-delivery"
                                                data-testid="has-tertiary-delivery"
                                                label="Yes"
                                                name="hasTertiaryDelivery"
                                                value="yes"
                                                title="Yes, I have a third delivery location"
                                                checked={hasTertiaryDelivery === 'yes'}
                                              />
                                              <Field
                                                as={Radio}
                                                id="no-tertiary-delivery"
                                                data-testid="no-tertiary-delivery"
                                                label="No"
                                                name="hasTertiaryDelivery"
                                                value="no"
                                                title="No, I do not have a third delivery location"
                                                checked={hasTertiaryDelivery !== 'yes'}
                                              />
                                            </div>
                                          </FormGroup>
                                          {hasTertiaryDelivery === 'yes' && (
                                            <AddressFields name="tertiaryDelivery.address" />
                                          )}
                                        </>
                                      )}
                                    </>
                                  )}
                                </>
                              )}
                            />
                          ) : (
                            <div>
                              <p>
                                We can use the zip of their{' '}
                                {displayDestinationType ? 'HOR, HOS or PLEAD:' : 'new duty location:'}
                                <br />
                                <strong>
                                  {newDutyLocationAddress.city}, {newDutyLocationAddress.state}{' '}
                                  {newDutyLocationAddress.postalCode}{' '}
                                </strong>
                              </p>
                              {displayDestinationType && (
                                <DropdownInput
                                  label="Destination type"
                                  name="destinationType"
                                  options={shipmentDestinationAddressOptions}
                                  id="destinationType"
                                />
                              )}
                            </div>
                          )}
                        </Fieldset>

                        <ContactInfoFields
                          name="delivery.agent"
                          legend={<div className={formStyles.legendContent}>Receiving agent {optionalLabel}</div>}
                          render={(fields) => {
                            return fields;
                          }}
                        />
                      </>
                    )}
                  </SectionWrapper>
                )}

                {isPPM && !isAdvancePage && (
                  <>
                    <SectionWrapper className={classNames(ppmStyles.sectionWrapper, formStyles.formSection)}>
                      <h2>Departure date</h2>
                      <DatePickerInput name="expectedDepartureDate" label="Planned Departure Date" />
                      <Hint className={ppmStyles.hint}>
                        Enter the first day you expect to move things. It&apos;s OK if the actual date is different. We
                        will ask for your actual departure date when you document and complete your PPM.
                      </Hint>
                    </SectionWrapper>
                    <SectionWrapper className={classNames(ppmStyles.sectionWrapper, formStyles.formSection)}>
                      <AddressFields
                        name="pickup.address"
                        legend="Pickup Address"
                        render={(fields) => (
                          <>
                            <p>What address are the movers picking up from?</p>
                            <Checkbox
                              data-testid="useCurrentResidence"
                              label="Use Current Address"
                              name="useCurrentResidence"
                              onChange={handleUseCurrentResidenceChange}
                              id="useCurrentResidenceCheckbox"
                            />
                            {fields}
                            <h4>Second pickup location</h4>
                            <FormGroup>
                              <p>
                                Will the movers pick up any belongings from a second address? (Must be near the pickup
                                address. Subject to approval.)
                              </p>
                              <div className={formStyles.radioGroup}>
                                <Field
                                  as={Radio}
                                  id="has-secondary-pickup"
                                  data-testid="has-secondary-pickup"
                                  label="Yes"
                                  name="hasSecondaryPickup"
                                  value="true"
                                  title="Yes, there is a second pickup location"
                                  checked={hasSecondaryPickup === 'true'}
                                />
                                <Field
                                  as={Radio}
                                  id="no-secondary-pickup"
                                  data-testid="no-secondary-pickup"
                                  label="No"
                                  name="hasSecondaryPickup"
                                  value="false"
                                  title="No, there is not a second pickup location"
                                  checked={hasSecondaryPickup !== 'true'}
                                />
                              </div>
                            </FormGroup>
                            {hasSecondaryPickup === 'true' && (
                              <>
                                <AddressFields name="secondaryPickup.address" />
                                {isTertiaryAddressEnabled && (
                                  <>
                                    <h4>Third pickup location</h4>
                                    <FormGroup>
                                      <p>
                                        Will the movers pick up any belongings from a third address? (Must be near the
                                        pickup address. Subject to approval.)
                                      </p>
                                      <div className={formStyles.radioGroup}>
                                        <Field
                                          as={Radio}
                                          id="has-tertiary-pickup"
                                          data-testid="has-tertiary-pickup"
                                          label="Yes"
                                          name="hasTertiaryPickup"
                                          value="true"
                                          title="Yes, there is a third pickup location"
                                          checked={hasTertiaryPickup === 'true'}
                                        />
                                        <Field
                                          as={Radio}
                                          id="no-tertiary-pickup"
                                          data-testid="no-tertiary-pickup"
                                          label="No"
                                          name="hasTertiaryPickup"
                                          value="false"
                                          title="No, there is not a third pickup location"
                                          checked={hasTertiaryPickup !== 'true'}
                                        />
                                      </div>
                                    </FormGroup>
                                    {hasTertiaryPickup === 'true' && <AddressFields name="tertiaryPickup.address" />}
                                  </>
                                )}
                              </>
                            )}
                          </>
                        )}
                      />
                      <AddressFields
                        name="destination.address"
                        legend="Destination Address"
                        render={(fields) => (
                          <>
                            {fields}
                            <h4>Second destination address</h4>
                            <FormGroup>
                              <p>
                                Will the movers deliver any belongings to a second address? (Must be near the
                                destination address. Subject to approval.)
                              </p>
                              <div className={formStyles.radioGroup}>
                                <Field
                                  as={Radio}
                                  data-testid="has-secondary-destination"
                                  id="has-secondary-destination"
                                  label="Yes"
                                  name="hasSecondaryDestination"
                                  value="true"
                                  title="Yes, there is a second destination location"
                                  checked={hasSecondaryDestination === 'true'}
                                />
                                <Field
                                  as={Radio}
                                  data-testid="no-secondary-destination"
                                  id="no-secondary-destination"
                                  label="No"
                                  name="hasSecondaryDestination"
                                  value="false"
                                  title="No, there is not a second destination location"
                                  checked={hasSecondaryDestination !== 'true'}
                                />
                              </div>
                            </FormGroup>
                            {hasSecondaryDestination === 'true' && (
                              <>
                                <AddressFields name="secondaryDestination.address" />
                                {isTertiaryAddressEnabled && (
                                  <>
                                    <h4>Third destination address</h4>
                                    <FormGroup>
                                      <p>
                                        Will the movers deliver any belongings to a third address? (Must be near the
                                        destination address. Subject to approval.)
                                      </p>
                                      <div className={formStyles.radioGroup}>
                                        <Field
                                          as={Radio}
                                          id="has-tertiary-destination"
                                          data-testid="has-tertiary-destination"
                                          label="Yes"
                                          name="hasTertiaryDestination"
                                          value="true"
                                          title="Yes, I have a third delivery location"
                                          checked={hasTertiaryDestination === 'true'}
                                        />
                                        <Field
                                          as={Radio}
                                          id="no-tertiary-destination"
                                          data-testid="no-tertiary-destination"
                                          label="No"
                                          name="hasTertiaryDestination"
                                          value="false"
                                          title="No, I do not have a third delivery location"
                                          checked={hasTertiaryDestination !== 'true'}
                                        />
                                      </div>
                                    </FormGroup>
                                    {hasTertiaryDestination === 'true' && (
                                      <AddressFields name="tertiaryDestination.address" />
                                    )}
                                  </>
                                )}
                              </>
                            )}
                          </>
                        )}
                      />
                    </SectionWrapper>
                    {showCloseoutOffice && (
                      <SectionWrapper>
                        <h2>Closeout office</h2>
                        <CloseoutOfficeInput
                          hint="If there is more than one PPM for this move, the closeout office will be the same for all your PPMs."
                          name="closeoutOffice"
                          placeholder="Start typing a closeout location..."
                          label="Closeout location"
                          displayAddress
                        />
                      </SectionWrapper>
                    )}
                    <ShipmentCustomerSIT
                      sitEstimatedWeight={mtoShipment.ppmShipment?.sitEstimatedWeight}
                      sitEstimatedEntryDate={mtoShipment.ppmShipment?.sitEstimatedEntryDate}
                      sitEstimatedDepartureDate={mtoShipment.ppmShipment?.sitEstimatedDepartureDate}
                    />
                    <ShipmentWeight
                      authorizedWeight={serviceMember.weightAllotment.totalWeightSelf.toString()}
                      onEstimatedWeightChange={updateEstimatedWeightValue}
                    />
                  </>
                )}

                {isPPM && isAdvancePage && isServiceCounselor && mtoShipment.ppmShipment?.sitExpected && (
                  <SITCostDetails
                    cost={mtoShipment.ppmShipment?.sitEstimatedCost}
                    weight={mtoShipment.ppmShipment?.sitEstimatedWeight}
                    sitLocation={mtoShipment.ppmShipment?.sitLocation}
                    originZip={mtoShipment.ppmShipment?.pickupAddress.postalCode}
                    destinationZip={mtoShipment.ppmShipment?.destinationAddress.postalCode}
                    departureDate={mtoShipment.ppmShipment?.sitEstimatedDepartureDate}
                    entryDate={mtoShipment.ppmShipment?.sitEstimatedEntryDate}
                  />
                )}

                {isPPM && isAdvancePage && (
                  <ShipmentIncentiveAdvance
                    values={values}
                    estimatedIncentive={mtoShipment.ppmShipment?.estimatedIncentive}
                    advanceAmountRequested={mtoShipment.ppmShipment?.advanceAmountRequested}
                  />
                )}

                {(!isPPM || (isPPM && isAdvancePage)) && (
                  <ShipmentFormRemarks
                    userRole={userRole}
                    shipmentType={shipmentType}
                    customerRemarks={mtoShipment.customerRemarks}
                    counselorRemarks={mtoShipment.counselorRemarks}
                    showHint={false}
                    error={
                      errors.counselorRemarks &&
                      (values.advanceRequested !== mtoShipment.ppmShipment?.hasRequestedAdvance ||
                        values.advance !== mtoShipment.ppmShipment?.advanceAmountRequested)
                    }
                  />
                )}

                {showAccountingCodes && (
                  <ShipmentAccountingCodes
                    TACs={TACs}
                    SACs={SACs}
                    onEditCodesClick={() => navigate(editOrdersPath)}
                    optional={isServiceCounselor}
                  />
                )}

                <div className={`${formStyles.formActions} ${styles.buttonGroup}`}>
                  {!isPPM && (
                    <Button
                      data-testid="submitForm"
                      disabled={isSubmitting || !isValid}
                      type="submit"
                      onClick={handleSubmit}
                    >
                      Save
                    </Button>
                  )}
                  <Button
                    type="button"
                    secondary
                    onClick={() => {
                      navigate(moveDetailsPath);
                    }}
                  >
                    Cancel
                  </Button>
                  {isPPM && (
                    <Button
                      data-testid="submitForm"
                      disabled={isSubmitting || !isValid}
                      type="submit"
                      onClick={handleSubmit}
                    >
                      Save and Continue
                    </Button>
                  )}
                </div>
              </Form>
            </div>
          </>
        );
      }}
    </Formik>
  );
};

ShipmentForm.propTypes = {
  submitHandler: func.isRequired,
  onUpdate: func,
  isCreatePage: bool,
  isForServicesCounseling: bool,
  currentResidence: AddressShape.isRequired,
  newDutyLocationAddress: SimpleAddressShape,
  shipmentType: string.isRequired,
  mtoShipment: ShipmentShape,
  moveTaskOrderID: string.isRequired,
  mtoShipments: arrayOf(ShipmentShape).isRequired,
  serviceMember: shape({
    weightAllotment: shape({
      totalWeightSelf: number,
    }),
    agency: string.isRequired,
  }).isRequired,
  TACs: AccountingCodesShape,
  SACs: AccountingCodesShape,
  userRole: oneOf(officeRoles).isRequired,
  displayDestinationType: bool,
  isAdvancePage: bool,
  move: shape({
    eTag: string,
    id: string,
    closeoutOffice: TransportationOfficeShape,
  }),
};

ShipmentForm.defaultProps = {
  isCreatePage: false,
  isForServicesCounseling: false,
  onUpdate: () => {},
  newDutyLocationAddress: {
    city: '',
    state: '',
    postalCode: '',
  },
  mtoShipment: ShipmentShape,
  TACs: {},
  SACs: {},
  displayDestinationType: false,
  isAdvancePage: false,
  move: {},
};

export default ShipmentForm;<|MERGE_RESOLUTION|>--- conflicted
+++ resolved
@@ -12,11 +12,8 @@
 
 import ppmShipmentSchema from './ppmShipmentSchema';
 import styles from './ShipmentForm.module.scss';
-<<<<<<< HEAD
 import MobileHomeShipmentForm from './MobileHomeShipmentForm/MobileHomeShipmentForm';
 import mobileHomeShipmentSchema from './MobileHomeShipmentForm/mobileHomeShipmentSchema';
-=======
->>>>>>> a5ce1436
 import BoatShipmentForm from './BoatShipmentForm/BoatShipmentForm';
 import boatShipmentSchema from './BoatShipmentForm/boatShipmentSchema';
 
@@ -63,11 +60,8 @@
   formatMtoShipmentForDisplay,
   formatPpmShipmentForAPI,
   formatPpmShipmentForDisplay,
-<<<<<<< HEAD
   formatMobileHomeShipmentForDisplay,
   formatMobileHomeShipmentForAPI,
-=======
->>>>>>> a5ce1436
   formatBoatShipmentForDisplay,
   formatBoatShipmentForAPI,
 } from 'utils/formatMtoShipment';
@@ -259,18 +253,11 @@
   const isNTS = shipmentType === SHIPMENT_OPTIONS.NTS;
   const isNTSR = shipmentType === SHIPMENT_OPTIONS.NTSR;
   const isPPM = shipmentType === SHIPMENT_OPTIONS.PPM;
-<<<<<<< HEAD
   const isMobileHome = shipmentType === SHIPMENT_OPTIONS.MOBILE_HOME;
-  const isBoat =
-    shipmentType === SHIPMENT_OPTIONS.BOAT ||
-    shipmentType === SHIPMENT_OPTIONS.BOAT_HAUL_AWAY ||
-    shipmentType === SHIPMENT_OPTIONS.BOAT_TOW_AWAY;
-=======
   const isBoat =
     shipmentType === SHIPMENT_OPTIONS.BOAT ||
     shipmentType === SHIPMENT_TYPES.BOAT_HAUL_AWAY ||
     shipmentType === SHIPMENT_TYPES.BOAT_TOW_AWAY;
->>>>>>> a5ce1436
 
   const showAccountingCodes = isNTS || isNTSR;
 
@@ -297,14 +284,11 @@
             closeoutOffice: move.closeoutOffice,
           },
     );
-<<<<<<< HEAD
   } else if (isMobileHome) {
     const hhgInitialValues = formatMtoShipmentForDisplay(
       isCreatePage ? { userRole } : { userRole, shipmentType, agents: mtoShipment.mtoAgents, ...mtoShipment },
     );
     initialValues = formatMobileHomeShipmentForDisplay(mtoShipment?.mobileHomeShipment, hhgInitialValues);
-=======
->>>>>>> a5ce1436
   } else if (isBoat) {
     const hhgInitialValues = formatMtoShipmentForDisplay(
       isCreatePage ? { userRole } : { userRole, shipmentType, agents: mtoShipment.mtoAgents, ...mtoShipment },
@@ -332,13 +316,10 @@
       showCloseoutOffice,
       sitEstimatedWeightMax: estimatedWeightValue || 0,
     });
-<<<<<<< HEAD
   } else if (isMobileHome) {
     schema = mobileHomeShipmentSchema();
     showDeliveryFields = true;
     showPickupFields = true;
-=======
->>>>>>> a5ce1436
   } else if (isBoat) {
     schema = boatShipmentSchema();
     showDeliveryFields = true;
@@ -583,7 +564,6 @@
       };
     }
 
-<<<<<<< HEAD
     // Mobile Home Shipment
     if (isMobileHome) {
       const mobileHomeShipmentBody = formatMobileHomeShipmentForAPI(formValues);
@@ -593,8 +573,6 @@
       };
     }
 
-=======
->>>>>>> a5ce1436
     const updateMTOShipmentPayload = {
       moveTaskOrderID,
       shipmentID: mtoShipment.id,
@@ -874,11 +852,7 @@
               </SectionWrapper>
 
               <Form className={formStyles.form}>
-<<<<<<< HEAD
                 {isTOO && !isHHG && !isPPM && !isBoat && !isMobileHome && <ShipmentVendor />}
-=======
-                {isTOO && !isHHG && !isPPM && !isBoat && <ShipmentVendor />}
->>>>>>> a5ce1436
 
                 {isNTSR && <ShipmentWeightInput userRole={userRole} />}
 
@@ -895,7 +869,6 @@
                   />
                 )}
 
-<<<<<<< HEAD
                 {isMobileHome && (
                   <MobileHomeShipmentForm
                     lengthHasError={lengthHasError}
@@ -909,8 +882,6 @@
                   />
                 )}
 
-=======
->>>>>>> a5ce1436
                 {showPickupFields && (
                   <SectionWrapper className={formStyles.formSection}>
                     <h2 className={styles.SectionHeaderExtraSpacing}>Pickup details</h2>
