import React, { useEffect, useState } from 'react';
import { arrayOf, bool, func, number, shape, string, oneOf } from 'prop-types';
import { Field, Formik } from 'formik';
import { generatePath, useNavigate, useParams, Link } from 'react-router-dom';
import { useQueryClient, useMutation } from '@tanstack/react-query';
import { Alert, Button, Checkbox, Fieldset, FormGroup, Radio, Label, Tag } from '@trussworks/react-uswds';
import classNames from 'classnames';
import { FontAwesomeIcon } from '@fortawesome/react-fontawesome';

import getShipmentOptions from '../../Customer/MtoShipmentForm/getShipmentOptions';
import { CloseoutOfficeInput } from '../../form/fields/CloseoutOfficeInput';

import ppmShipmentSchema from './ppmShipmentSchema';
import styles from './ShipmentForm.module.scss';
import MobileHomeShipmentForm from './MobileHomeShipmentForm/MobileHomeShipmentForm';
import mobileHomeShipmentSchema from './MobileHomeShipmentForm/mobileHomeShipmentSchema';
import BoatShipmentForm from './BoatShipmentForm/BoatShipmentForm';
import boatShipmentSchema from './BoatShipmentForm/boatShipmentSchema';

import ppmStyles from 'components/Customer/PPM/PPM.module.scss';
import SERVICE_MEMBER_AGENCIES from 'content/serviceMemberAgencies';
import SITCostDetails from 'components/Office/SITCostDetails/SITCostDetails';
import Hint from 'components/Hint/index';
import ConnectedDestructiveShipmentConfirmationModal from 'components/ConfirmationModals/DestructiveShipmentConfirmationModal';
import ConnectedShipmentAddressUpdateReviewRequestModal from 'components/Office/ShipmentAddressUpdateReviewRequestModal/ShipmentAddressUpdateReviewRequestModal';
import SectionWrapper from 'components/Customer/SectionWrapper';
import { AddressFields } from 'components/form/AddressFields/AddressFields';
import { ContactInfoFields } from 'components/form/ContactInfoFields/ContactInfoFields';
import { DatePickerInput, DropdownInput } from 'components/form/fields';
import { Form } from 'components/form/Form';
import NotificationScrollToTop from 'components/NotificationScrollToTop';
import ShipmentAccountingCodes from 'components/Office/ShipmentAccountingCodes/ShipmentAccountingCodes';
import ShipmentCustomerSIT from 'components/Office/ShipmentCustomerSIT/ShipmentCustomerSIT';
import ShipmentFormRemarks from 'components/Office/ShipmentFormRemarks/ShipmentFormRemarks';
import ShipmentIncentiveAdvance from 'components/Office/ShipmentIncentiveAdvance/ShipmentIncentiveAdvance';
import ShipmentVendor from 'components/Office/ShipmentVendor/ShipmentVendor';
import ShipmentWeight from 'components/Office/ShipmentWeight/ShipmentWeight';
import ShipmentWeightInput from 'components/Office/ShipmentWeightInput/ShipmentWeightInput';
import StorageFacilityAddress from 'components/Office/StorageFacilityAddress/StorageFacilityAddress';
import StorageFacilityInfo from 'components/Office/StorageFacilityInfo/StorageFacilityInfo';
import ShipmentTag from 'components/ShipmentTag/ShipmentTag';
import { MOVES, MTO_SHIPMENTS } from 'constants/queryKeys';
import { servicesCounselingRoutes, tooRoutes } from 'constants/routes';
import { ADDRESS_UPDATE_STATUS, shipmentDestinationTypes } from 'constants/shipments';
import { officeRoles, roleTypes } from 'constants/userRoles';
import {
  deleteShipment,
  reviewShipmentAddressUpdate,
  updateMoveCloseoutOffice,
  dateSelectionIsWeekendHoliday,
} from 'services/ghcApi';
import {
  FEATURE_FLAG_KEYS,
  getPPMTypeLabel,
  PPM_TYPES,
  SHIPMENT_OPTIONS,
  SHIPMENT_TYPES,
  technicalHelpDeskURL,
} from 'shared/constants';
import formStyles from 'styles/form.module.scss';
import { AccountingCodesShape } from 'types/accountingCodes';
import { AddressShape, SimpleAddressShape } from 'types/address';
import { ShipmentShape } from 'types/shipment';
import { TransportationOfficeShape } from 'types/transportationOffice';
import {
  formatMtoShipmentForAPI,
  formatMtoShipmentForDisplay,
  formatPpmShipmentForAPI,
  formatPpmShipmentForDisplay,
  formatMobileHomeShipmentForDisplay,
  formatMobileHomeShipmentForAPI,
  formatBoatShipmentForDisplay,
  formatBoatShipmentForAPI,
} from 'utils/formatMtoShipment';
import { formatWeight, dropdownInputOptions } from 'utils/formatters';
import { validateDate } from 'utils/validation';
import { isBooleanFlagEnabled } from 'utils/featureFlags';
import { dateSelectionWeekendHolidayCheck } from 'utils/calendar';
import { datePickerFormat, formatDate } from 'shared/dates';
import { isPreceedingAddressComplete } from 'shared/utils';
import { handleAddressToggleChange } from 'utils/shipments';

const ShipmentForm = (props) => {
  const {
    newDutyLocationAddress,
    shipmentType,
    isCreatePage,
    isForServicesCounseling,
    mtoShipment,
    submitHandler,
    onUpdate,
    mtoShipments,
    serviceMember,
    currentResidence,
    moveTaskOrderID,
    TACs,
    SACs,
    userRole,
    displayDestinationType,
    isAdvancePage,
    move,
  } = props;

  const [estimatedWeightValue, setEstimatedWeightValue] = useState(mtoShipment?.ppmShipment?.estimatedWeight || 0);

  const updateEstimatedWeightValue = (value) => {
    setEstimatedWeightValue(value);
  };

  const blankAddress = {
    address: {
      streetAddress1: '',
      streetAddress2: '',
      streetAddress3: '',
      city: '',
      state: '',
      postalCode: '',
      county: '',
    },
  };

  const { moveCode } = useParams();
  const navigate = useNavigate();

  const [datesErrorMessage, setDatesErrorMessage] = useState(null);
  const [errorMessage, setErrorMessage] = useState(null);
  const [errorCode, setErrorCode] = useState(null);
  const [successMessage, setSuccessMessage] = useState(null);
  const [shipmentAddressUpdateReviewErrorMessage, setShipmentAddressUpdateReviewErrorMessage] = useState(null);
  const [isCancelModalVisible, setIsCancelModalVisible] = useState(false);
  const [isAddressChangeModalOpen, setIsAddressChangeModalOpen] = useState(false);
  const [isTertiaryAddressEnabled, setIsTertiaryAddressEnabled] = useState(false);
  const [ppmSprFF, setPpmSprFF] = useState(false);

  useEffect(() => {
    const fetchData = async () => {
      setIsTertiaryAddressEnabled(await isBooleanFlagEnabled('third_address_available'));
    };
    fetchData();
  }, []);
  useEffect(() => {
    const fetchData = async () => {
      setPpmSprFF(await isBooleanFlagEnabled(FEATURE_FLAG_KEYS.PPM_SPR));
    };
    fetchData();
  }, []);

  const shipments = mtoShipments;

  const [isRequestedPickupDateAlertVisible, setIsRequestedPickupDateAlertVisible] = useState(false);
  const [isRequestedDeliveryDateAlertVisible, setIsRequestedDeliveryDateAlertVisible] = useState(false);
  const [requestedPickupDateAlertMessage, setRequestedPickupDateAlertMessage] = useState('');
  const [requestedDeliveryDateAlertMessage, setRequestedDeliveryDateAlertMessage] = useState('');
  const DEFAULT_COUNTRY_CODE = 'US';

  const queryClient = useQueryClient();
  const { mutate: mutateMTOShipmentStatus } = useMutation(deleteShipment, {
    onSuccess: (_, variables) => {
      const updatedMTOShipment = mtoShipment;
      // Update mtoShipments with our updated status and set query data to match
      shipments[mtoShipments.findIndex((shipment) => shipment.id === updatedMTOShipment.id)] = updatedMTOShipment;
      queryClient.setQueryData([MTO_SHIPMENTS, updatedMTOShipment.moveTaskOrderID, false], mtoShipments);
      // InvalidateQuery tells other components using this data that they need to re-fetch
      // This allows the requestCancellation button to update immediately
      queryClient.invalidateQueries([MTO_SHIPMENTS, variables.moveTaskOrderID]);

      // go back
      navigate(-1);
    },
    onError: (error) => {
      const errorMsg = error?.response?.body;
      setErrorMessage(errorMsg);
    },
  });

  const { mutate: mutateMoveCloseoutOffice } = useMutation(updateMoveCloseoutOffice, {
    onSuccess: () => {
      queryClient.invalidateQueries([MOVES, moveCode]);
    },
  });

  const { mutate: mutateShipmentAddressUpdateReview } = useMutation(reviewShipmentAddressUpdate, {
    onSuccess: (_, { successCallback }) => {
      setSuccessMessage('Changes sent to contractor.');
      setShipmentAddressUpdateReviewErrorMessage(null);
      setIsAddressChangeModalOpen(false);
      // After successfully updating, re-fetch MTO Shipments to get the shipment's updated address change request status
      queryClient
        .invalidateQueries([MTO_SHIPMENTS, moveTaskOrderID])
        .then(() => queryClient.refetchQueries([MTO_SHIPMENTS, moveTaskOrderID]));
      successCallback();
    },
    onError: () => {
      setSuccessMessage(null);
      setShipmentAddressUpdateReviewErrorMessage(
        'Something went wrong, and your changes were not saved. Please refresh the page and try again.',
      );
    },
  });

  const getShipmentNumber = () => {
    const { search } = window.location;
    const params = new URLSearchParams(search);
    const shipmentNumber = params.get('shipmentNumber');
    return shipmentNumber;
  };

  const handleDeleteShipment = (shipmentID) => {
    mutateMTOShipmentStatus({
      shipmentID,
    });
  };

  const handleSetError = (error, defaultError) => {
    if (error?.response?.body?.message !== null && error?.response?.body?.message !== undefined) {
      if (error?.statusCode !== null && error?.statusCode !== undefined) {
        setErrorCode(error.statusCode);
      }
      setErrorMessage(`${error?.response?.body?.message}`);
    } else {
      setErrorMessage(defaultError);
    }
  };

  const handleSubmitShipmentAddressUpdateReview = async (
    shipmentID,
    shipmentETag,
    status,
    officeRemarks,
    successCallback,
  ) => {
    mutateShipmentAddressUpdateReview({
      shipmentID,
      ifMatchETag: shipmentETag,
      body: {
        status,
        officeRemarks,
      },
      successCallback,
    });
  };

  const handleShowCancellationModal = () => {
    setIsCancelModalVisible(true);
  };

  // onload validate pickup date
  useEffect(() => {
    const onErrorHandler = (e) => {
      const { response } = e;
      setDatesErrorMessage(response?.body?.detail);
    };
    dateSelectionWeekendHolidayCheck(
      dateSelectionIsWeekendHoliday,
      DEFAULT_COUNTRY_CODE,
      new Date(mtoShipment.requestedPickupDate),
      'Requested pickup date',
      setRequestedPickupDateAlertMessage,
      setIsRequestedPickupDateAlertVisible,
      onErrorHandler,
    );
  }, [mtoShipment.requestedPickupDate]);

  // onload validate delivery date
  useEffect(() => {
    const onErrorHandler = (e) => {
      const { response } = e;
      setDatesErrorMessage(response?.body?.detail);
    };
    dateSelectionWeekendHolidayCheck(
      dateSelectionIsWeekendHoliday,
      DEFAULT_COUNTRY_CODE,
      new Date(mtoShipment.requestedDeliveryDate),
      'Requested delivery date',
      setRequestedDeliveryDateAlertMessage,
      setIsRequestedDeliveryDateAlertVisible,
      onErrorHandler,
    );
  }, [mtoShipment.requestedDeliveryDate]);

  const successMessageAlertControl = (
    <Button type="button" onClick={() => setSuccessMessage(null)} unstyled>
      <FontAwesomeIcon icon="times" className={styles.alertClose} />
    </Button>
  );

  const deliveryAddressUpdateRequested = mtoShipment?.deliveryAddressUpdate?.status === ADDRESS_UPDATE_STATUS.REQUESTED;

  const isHHG = shipmentType === SHIPMENT_OPTIONS.HHG;
  const isNTS = shipmentType === SHIPMENT_OPTIONS.NTS;
  const isNTSR = shipmentType === SHIPMENT_OPTIONS.NTSR;
  const isPPM = shipmentType === SHIPMENT_OPTIONS.PPM;
  const isMobileHome = shipmentType === SHIPMENT_OPTIONS.MOBILE_HOME;
  const isBoat =
    shipmentType === SHIPMENT_OPTIONS.BOAT ||
    shipmentType === SHIPMENT_TYPES.BOAT_HAUL_AWAY ||
    shipmentType === SHIPMENT_TYPES.BOAT_TOW_AWAY;
  const isUB = shipmentType === SHIPMENT_OPTIONS.UNACCOMPANIED_BAGGAGE;

  const showAccountingCodes = isNTS || isNTSR;

  const isTOO = userRole === roleTypes.TOO;
  const isServiceCounselor = userRole === roleTypes.SERVICES_COUNSELOR;
  const showCloseoutOffice =
    (isServiceCounselor || isTOO) &&
    isPPM &&
    (serviceMember.agency === SERVICE_MEMBER_AGENCIES.ARMY ||
      serviceMember.agency === SERVICE_MEMBER_AGENCIES.AIR_FORCE ||
      serviceMember.agency === SERVICE_MEMBER_AGENCIES.SPACE_FORCE);

  const shipmentDestinationAddressOptions = dropdownInputOptions(shipmentDestinationTypes);

  const shipmentNumber = isHHG ? getShipmentNumber() : null;
  let initialValues = {};
  if (isPPM) {
    initialValues = formatPpmShipmentForDisplay(
      isCreatePage
        ? { closeoutOffice: move.closeoutOffice }
        : {
            counselorRemarks: mtoShipment.counselorRemarks,
            ppmShipment: mtoShipment.ppmShipment,
            closeoutOffice: move.closeoutOffice,
          },
    );
  } else if (isMobileHome) {
    const hhgInitialValues = formatMtoShipmentForDisplay(
      isCreatePage ? { userRole } : { userRole, shipmentType, agents: mtoShipment.mtoAgents, ...mtoShipment },
    );
    initialValues = formatMobileHomeShipmentForDisplay(mtoShipment?.mobileHomeShipment, hhgInitialValues);
  } else if (isBoat) {
    const hhgInitialValues = formatMtoShipmentForDisplay(
      isCreatePage ? { userRole } : { userRole, shipmentType, agents: mtoShipment.mtoAgents, ...mtoShipment },
    );
    initialValues = formatBoatShipmentForDisplay(mtoShipment?.boatShipment, hhgInitialValues);
  } else {
    initialValues = formatMtoShipmentForDisplay(
      isCreatePage
        ? { userRole, shipmentType }
        : { userRole, shipmentType, agents: mtoShipment.mtoAgents, ...mtoShipment },
    );
  }

  let showDeliveryFields;
  let showPickupFields;
  let schema;

  if (isPPM) {
    schema = ppmShipmentSchema({
      estimatedIncentive: initialValues.estimatedIncentive || 0,
      weightAllotment: serviceMember.weightAllotment,
      advanceAmountRequested: mtoShipment.ppmShipment?.advanceAmountRequested,
      hasRequestedAdvance: mtoShipment.ppmShipment?.hasRequestedAdvance,
      isAdvancePage,
      showCloseoutOffice,
      sitEstimatedWeightMax: estimatedWeightValue || 0,
    });
  } else if (isMobileHome) {
    schema = mobileHomeShipmentSchema();
    showDeliveryFields = true;
    showPickupFields = true;
  } else if (isBoat) {
    schema = boatShipmentSchema();
    showDeliveryFields = true;
    showPickupFields = true;
  } else {
    const shipmentOptions = getShipmentOptions(shipmentType, userRole);

    showDeliveryFields = shipmentOptions.showDeliveryFields;
    showPickupFields = shipmentOptions.showPickupFields;
    schema = shipmentOptions.schema;
  }

  const optionalLabel = <span className={formStyles.optional}>Optional</span>;

  const moveDetailsPath = isTOO
    ? generatePath(tooRoutes.BASE_MOVE_VIEW_PATH, { moveCode })
    : generatePath(servicesCounselingRoutes.BASE_MOVE_VIEW_PATH, { moveCode });
  const editOrdersPath = isTOO
    ? generatePath(tooRoutes.BASE_ORDERS_EDIT_PATH, { moveCode })
    : generatePath(servicesCounselingRoutes.BASE_ORDERS_EDIT_PATH, { moveCode });

  const submitMTOShipment = (formValues, actions) => {
    //* PPM Shipment *//
    const newFormValues = formValues;
    if (isPPM) {
      if (isAdvancePage) {
        // Delete all form values not related to advance in order to avoid duplicate move history logs and unnecessary duplicate updates
        delete newFormValues.pickupAddress;
        delete newFormValues.destinationAddress;
        delete newFormValues.expectedDepartureDate;
      }
      const ppmShipmentBody = formatPpmShipmentForAPI(newFormValues);

      // Allow blank values to be entered into Pro Gear input fields
      if (
        ppmShipmentBody.ppmShipment.hasProGear &&
        ppmShipmentBody.ppmShipment.spouseProGearWeight >= 0 &&
        ppmShipmentBody.ppmShipment.proGearWeight === undefined
      ) {
        ppmShipmentBody.ppmShipment.proGearWeight = 0;
      }
      if (ppmShipmentBody.ppmShipment.hasProGear && ppmShipmentBody.ppmShipment.spouseProGearWeight === undefined) {
        ppmShipmentBody.ppmShipment.spouseProGearWeight = 0;
      }

      // Add a PPM shipment
      if (isCreatePage) {
        const body = { ...ppmShipmentBody, moveTaskOrderID };
        submitHandler(
          { body, normalize: false },
          {
            onSuccess: (newMTOShipment) => {
              const moveViewPath = generatePath(tooRoutes.BASE_MOVE_VIEW_PATH, { moveCode });
              const currentPath = isTOO
                ? generatePath(tooRoutes.BASE_SHIPMENT_EDIT_PATH, {
                    moveCode,
                    shipmentId: newMTOShipment.id,
                  })
                : generatePath(servicesCounselingRoutes.BASE_SHIPMENT_EDIT_PATH, {
                    moveCode,
                    shipmentId: newMTOShipment.id,
                  });
              const advancePath = generatePath(servicesCounselingRoutes.BASE_SHIPMENT_ADVANCE_PATH, {
                moveCode,
                shipmentId: newMTOShipment.id,
              });
              navigate(currentPath, { replace: true });
              if (isTOO) {
                navigate(moveViewPath);
              } else {
                navigate(advancePath);
              }
            },
            onError: (error) => {
              actions.setSubmitting(false);
              handleSetError(error, `Something went wrong, and your changes were not saved. Please try again.`);
            },
          },
        );
        return;
      }
      // Edit a PPM Shipment
      const updatePPMPayload = {
        moveTaskOrderID,
        shipmentID: mtoShipment.id,
        ifMatchETag: mtoShipment.eTag,
        normalize: false,
        body: ppmShipmentBody,
        locator: move.locator,
        moveETag: move.eTag,
      };

      const tooAdvancePath = generatePath(tooRoutes.BASE_SHIPMENT_ADVANCE_PATH_TOO, {
        moveCode,
        shipmentId: mtoShipment.id,
      });
      const advancePath = generatePath(servicesCounselingRoutes.BASE_SHIPMENT_ADVANCE_PATH, {
        moveCode,
        shipmentId: mtoShipment.id,
      });
      const SCMoveViewPath = generatePath(servicesCounselingRoutes.BASE_MOVE_VIEW_PATH, { moveCode });
      const tooMoveViewPath = generatePath(tooRoutes.BASE_MOVE_VIEW_PATH, { moveCode });

      submitHandler(updatePPMPayload, {
        onSuccess: () => {
          if (!isAdvancePage && formValues.closeoutOffice.id) {
            // If we are on the first page and a closeout office is a part of the form, we must be an SC editing a
            // PPM shipment, so we should update the closeout office and redirect to the advance page upon success.
            mutateMoveCloseoutOffice(
              {
                locator: moveCode,
                ifMatchETag: move.eTag,
                body: { closeoutOfficeId: formValues.closeoutOffice.id },
              },
              {
                onSuccess: () => {
                  actions.setSubmitting(false);
                  setErrorMessage(null);
                  navigate(advancePath);
                  onUpdate('success');
                },
                onError: (error) => {
                  actions.setSubmitting(false);
                  handleSetError(error, `Something went wrong, and your changes were not saved. Please try again.`);
                },
              },
            );
          } else if (!isAdvancePage && isServiceCounselor) {
            // If we are on the first page, and we are an SC with no closeout office present, we should redirect
            // to the advance page.
            actions.setSubmitting(false);
            navigate(advancePath);
            onUpdate('success');
          } else if (isServiceCounselor) {
            // If we are on the second page as an SC, we submit and redirect to the SC move view path.
            navigate(SCMoveViewPath);
            onUpdate('success');
          } else if (!isAdvancePage && isTOO) {
            actions.setSubmitting(false);
            navigate(tooMoveViewPath);
            onUpdate('success');
          } else {
            navigate(tooAdvancePath);
            onUpdate('success');
          }
        },
        onError: (error) => {
          actions.setSubmitting(false);
          handleSetError(error, `Something went wrong, and your changes were not saved. Please try again.`);
        },
      });
      return;
    }

    //* MTO Shipments *//

    const {
      pickup,
      hasDeliveryAddress,
      delivery,
      customerRemarks,
      counselorRemarks,
      hasSecondaryDelivery,
      hasSecondaryPickup,
      secondaryPickup,
      secondaryDelivery,
      hasTertiaryDelivery,
      hasTertiaryPickup,
      tertiaryPickup,
      tertiaryDelivery,
      ntsRecordedWeight,
      tacType,
      sacType,
      serviceOrderNumber,
      storageFacility,
      usesExternalVendor,
      destinationType,
    } = formValues;

    const deliveryDetails = delivery;
    if (hasDeliveryAddress === 'false' && shipmentType !== SHIPMENT_OPTIONS.NTSR) {
      delete deliveryDetails.address;
    }

    let nullableTacType = tacType;
    let nullableSacType = sacType;
    if (showAccountingCodes && !isCreatePage) {
      nullableTacType = typeof tacType === 'undefined' ? '' : tacType;
      nullableSacType = typeof sacType === 'undefined' ? '' : sacType;
    }

    let pendingMtoShipment = formatMtoShipmentForAPI({
      shipmentType,
      moveCode,
      customerRemarks,
      counselorRemarks,
      pickup,
      delivery: deliveryDetails,
      ntsRecordedWeight,
      tacType: nullableTacType,
      sacType: nullableSacType,
      serviceOrderNumber,
      storageFacility,
      usesExternalVendor,
      destinationType,
      hasSecondaryPickup: hasSecondaryPickup === 'true',
      secondaryPickup: hasSecondaryPickup === 'true' ? secondaryPickup : {},
      hasSecondaryDelivery: hasSecondaryDelivery === 'true',
      secondaryDelivery: hasSecondaryDelivery === 'true' ? secondaryDelivery : {},
      hasTertiaryPickup: hasTertiaryPickup === 'true',
      tertiaryPickup: hasTertiaryPickup === 'true' ? tertiaryPickup : {},
      hasTertiaryDelivery: hasTertiaryDelivery === 'true',
      tertiaryDelivery: hasTertiaryDelivery === 'true' ? tertiaryDelivery : {},
    });

    // Mobile Home Shipment
    if (isMobileHome) {
      const mobileHomeShipmentBody = formatMobileHomeShipmentForAPI(formValues);
      pendingMtoShipment = {
        ...pendingMtoShipment,
        ...mobileHomeShipmentBody,
      };
    }

    // Boat Shipment
    if (isBoat) {
      const boatShipmentBody = formatBoatShipmentForAPI(formValues);
      pendingMtoShipment = {
        ...pendingMtoShipment,
        ...boatShipmentBody,
      };
    }

    const updateMTOShipmentPayload = {
      moveTaskOrderID,
      shipmentID: mtoShipment.id,
      ifMatchETag: mtoShipment.eTag,
      normalize: false,
      body: pendingMtoShipment,
    };

    // Add a MTO Shipment
    if (isCreatePage) {
      const body = { ...pendingMtoShipment, moveTaskOrderID };
      submitHandler(
        { body, normalize: false },
        {
          onSuccess: () => {
            navigate(moveDetailsPath);
          },
          onError: (error) => {
            handleSetError(error, `Something went wrong, and your changes were not saved. Please try again.`);
          },
        },
      );
    }
    // Edit MTO as Service Counselor
    else if (isForServicesCounseling) {
      // error handling handled in parent components
      submitHandler(updateMTOShipmentPayload, {
        onSuccess: () => {
          navigate(moveDetailsPath);
          onUpdate('success');
        },
        onError: (error) => {
          handleSetError(error, `Something went wrong, and your changes were not saved. Please try again.`);
        },
      });
    }
    // Edit a MTO Shipment as TOO
    else {
      submitHandler(updateMTOShipmentPayload, {
        onSuccess: () => {
          navigate(moveDetailsPath);
        },
        onError: (error) => {
          handleSetError(error, `Something went wrong, and your changes were not saved. Please try again.`);
        },
      });
    }
  };

  return (
    <Formik
      initialValues={initialValues}
      validateOnMount
      validateOnBlur
      validateOnChange
      validationSchema={schema}
      onSubmit={submitMTOShipment}
    >
      {({ values, isValid, isSubmitting, setValues, handleSubmit, setFieldError, validateForm, ...formikProps }) => {
        const {
          ppmType,
          hasSecondaryDestination,
          hasTertiaryDestination,
          hasDeliveryAddress,
          hasSecondaryPickup,
          hasSecondaryDelivery,
          hasTertiaryPickup,
          hasTertiaryDelivery,
        } = values;

        const isCivilian = serviceMember?.grade === 'CIVILIAN_EMPLOYEE';
        if (!ppmType) {
          const type = isCivilian ? PPM_TYPES.ACTUAL_EXPENSE : PPM_TYPES.INCENTIVE_BASED;
          setValues({
            ...values,
            ppmType: type,
          });
        }
        const lengthHasError = !!(
          (formikProps.touched.lengthFeet && formikProps.errors.lengthFeet === 'Required') ||
          (formikProps.touched.lengthInches && formikProps.errors.lengthFeet === 'Required')
        );
        const widthHasError = !!(
          (formikProps.touched.widthFeet && formikProps.errors.widthFeet === 'Required') ||
          (formikProps.touched.widthInches && formikProps.errors.widthFeet === 'Required')
        );
        const heightHasError = !!(
          (formikProps.touched.heightFeet && formikProps.errors.heightFeet === 'Required') ||
          (formikProps.touched.heightInches && formikProps.errors.heightFeet === 'Required')
        );
        const dimensionError = !!(
          (formikProps.touched.lengthFeet && formikProps.errors.lengthFeet?.includes('Dimensions')) ||
          (formikProps.touched.lengthInches && formikProps.errors.lengthFeet?.includes('Dimensions'))
        );
        if (formikProps.touched.lengthInches && !formikProps.touched.lengthFeet) {
          formikProps.setFieldTouched('lengthFeet', true);
        }
        if (formikProps.touched.widthInches && !formikProps.touched.widthFeet) {
          formikProps.setFieldTouched('widthFeet', true);
        }
        if (formikProps.touched.heightInches && !formikProps.touched.heightFeet) {
          formikProps.setFieldTouched('heightFeet', true);
        }
        // manually turn off 'required' error when page loads if field is empty.
        if (values.year === null && !formikProps.touched.year && formikProps.errors.year === 'Required') {
          setFieldError('year', null);
        }

        const handleUseCurrentResidenceChange = (e) => {
          const { checked } = e.target;
          if (checked) {
            // use current residence
            setValues(
              {
                ...values,
                pickup: {
                  ...values.pickup,
                  address: currentResidence,
                },
              },
              { shouldValidate: true },
            );
          } else {
            // Revert address
            setValues(
              {
                ...values,
                pickup: {
                  ...values.pickup,
                  blankAddress,
                },
              },
              { shouldValidate: true },
            );
          }
        };

        const handlePickupDateChange = (e) => {
          setValues({
            ...values,
            pickup: {
              ...values.pickup,
              requestedDate: formatDate(e, datePickerFormat),
            },
          });
          const onErrorHandler = (errResponse) => {
            const { response } = errResponse;
            setDatesErrorMessage(response?.body?.detail);
          };
          dateSelectionWeekendHolidayCheck(
            dateSelectionIsWeekendHoliday,
            DEFAULT_COUNTRY_CODE,
            new Date(e),
            'Requested pickup date',
            setRequestedPickupDateAlertMessage,
            setIsRequestedPickupDateAlertVisible,
            onErrorHandler,
          );
        };

        const handleDeliveryDateChange = (e) => {
          setValues({
            ...values,
            delivery: {
              ...values.delivery,
              requestedDate: formatDate(e, datePickerFormat),
            },
          });
          const onErrorHandler = (errResponse) => {
            const { response } = errResponse;
            setDatesErrorMessage(response?.body?.detail);
          };
          dateSelectionWeekendHolidayCheck(
            dateSelectionIsWeekendHoliday,
            DEFAULT_COUNTRY_CODE,
            new Date(e),
            'Requested delivery date',
            setRequestedDeliveryDateAlertMessage,
            setIsRequestedDeliveryDateAlertVisible,
            onErrorHandler,
          );
        };

        return (
          <>
            <ConnectedDestructiveShipmentConfirmationModal
              isOpen={isCancelModalVisible}
              shipmentID={mtoShipment.id}
              onClose={setIsCancelModalVisible}
              onSubmit={handleDeleteShipment}
            />
            <ConnectedShipmentAddressUpdateReviewRequestModal
              isOpen={isAddressChangeModalOpen}
              onClose={() => setIsAddressChangeModalOpen(false)}
              shipment={mtoShipment}
              onSubmit={async (shipmentID, shipmentETag, status, officeRemarks) => {
                const successCallback = () => {
                  if (status === ADDRESS_UPDATE_STATUS.APPROVED) {
                    setValues({
                      ...values,
                      hasDeliveryAddress: 'true',
                      delivery: {
                        ...values.delivery,
                        address: mtoShipment.deliveryAddressUpdate.newAddress,
                      },
                    });
                  }
                };
                await handleSubmitShipmentAddressUpdateReview(
                  shipmentID,
                  shipmentETag,
                  status,
                  officeRemarks,
                  successCallback,
                );
              }}
              errorMessage={shipmentAddressUpdateReviewErrorMessage}
              setErrorMessage={setShipmentAddressUpdateReviewErrorMessage}
            />
            <NotificationScrollToTop dependency={datesErrorMessage} />
            {datesErrorMessage && (
              <Alert data-testid="datesErrorMessage" type="error" headingLevel="h4" heading="An error occurred">
                {datesErrorMessage}
              </Alert>
            )}
            <NotificationScrollToTop dependency={errorMessage} />
            {errorMessage && (
              <Alert data-testid="errorMessage" type="error" headingLevel="h4" heading="An error occurred">
                {errorCode === 400 ? (
                  <p>
                    {errorMessage} Please try again later, or contact the&nbsp;
                    <Link to={technicalHelpDeskURL} target="_blank" rel="noreferrer">
                      Technical Help Desk
                    </Link>
                    .
                  </p>
                ) : (
                  <p>{errorMessage}</p>
                )}
              </Alert>
            )}
            <NotificationScrollToTop dependency={successMessage} />
            {successMessage && (
              <Alert type="success" cta={successMessageAlertControl}>
                {successMessage}
              </Alert>
            )}
            {isTOO && mtoShipment.usesExternalVendor && (
              <Alert headingLevel="h4" type="warning">
                The GHC prime contractor is not handling the shipment. Information will not be automatically shared with
                the movers handling it.
              </Alert>
            )}
            {deliveryAddressUpdateRequested && (
              <Alert type="error" className={styles.alert}>
                Request needs review. <a href="#delivery-location">See delivery address to proceed.</a>
              </Alert>
            )}

            <div className={styles.ShipmentForm}>
              <div className={styles.headerWrapper}>
                <div>
                  <ShipmentTag shipmentType={shipmentType} shipmentNumber={shipmentNumber} />
                  {ppmType === PPM_TYPES.SMALL_PACKAGE && (
                    <Tag className={styles.tagInfo} data-testid="ppmTypeTag">
                      {getPPMTypeLabel(ppmType)}
                    </Tag>
                  )}
                  {ppmType === PPM_TYPES.ACTUAL_EXPENSE && (
                    <Tag className={styles.tagInfo} data-testid="actualExpenseReimbursementTag">
                      {getPPMTypeLabel(ppmType)}
                    </Tag>
                  )}

                  <h1>{isCreatePage ? 'Add' : 'Edit'} shipment details</h1>
                </div>
                {!isCreatePage && mtoShipment?.status !== 'APPROVED' && (
                  <Button
                    type="button"
                    onClick={() => {
                      handleShowCancellationModal();
                    }}
                    unstyled
                  >
                    Delete shipment
                  </Button>
                )}
              </div>
<<<<<<< HEAD
              {isPPM && !isAdvancePage && isServiceCounselor && (
=======
              {isPPM && !isAdvancePage && isServiceCounselor && isCreatePage && (
>>>>>>> 2d8918f9
                <SectionWrapper className={classNames(ppmStyles.sectionWrapper, formStyles.formSection)}>
                  <Alert type="warning" aria-live="polite" headingLevel="h4" data-testid="scPPMCreateWarning">
                    Creating a PPM as a Service Counselor will automatically approve the PPM shipment and send it to the
                    customer. Please ensure all information is correct. After creation you will not be able to edit the
                    shipment.
                  </Alert>
                </SectionWrapper>
              )}
              <SectionWrapper className={styles.weightAllowance}>
                {isUB ? (
                  <p data-testid="ubWeightAllowance">
                    <strong>UB Weight allowance: </strong>
                    {formatWeight(serviceMember.weightAllotment.unaccompaniedBaggageAllowance)}
                  </p>
                ) : (
                  <p data-testid="weightAllowance">
                    <strong>Weight allowance: </strong>
                    {formatWeight(serviceMember.weightAllotment.totalWeightSelf)}
                  </p>
                )}
              </SectionWrapper>

              <Form className={formStyles.form}>
                {isTOO && !isHHG && !isPPM && !isBoat && !isMobileHome && !isUB && <ShipmentVendor />}

                {isNTSR && <ShipmentWeightInput userRole={userRole} />}

                {isBoat && (
                  <BoatShipmentForm
                    lengthHasError={lengthHasError}
                    widthHasError={widthHasError}
                    heightHasError={heightHasError}
                    values={values}
                    setFieldTouched={formikProps.setFieldTouched}
                    setFieldError={setFieldError}
                    validateForm={validateForm}
                    dimensionError={dimensionError}
                  />
                )}

                {isMobileHome && (
                  <MobileHomeShipmentForm
                    lengthHasError={lengthHasError}
                    widthHasError={widthHasError}
                    heightHasError={heightHasError}
                    values={values}
                    setFieldTouched={formikProps.setFieldTouched}
                    setFieldError={setFieldError}
                    validateForm={validateForm}
                    dimensionError={dimensionError}
                  />
                )}

                {showPickupFields && (
                  <SectionWrapper className={formStyles.formSection}>
                    <h3 className={styles.SectionHeaderExtraSpacing}>Pickup details</h3>
                    <Fieldset>
                      {isRequestedPickupDateAlertVisible && (
                        <Alert type="warning" aria-live="polite" headingLevel="h4">
                          {requestedPickupDateAlertMessage}
                        </Alert>
                      )}
                      <DatePickerInput
                        name="pickup.requestedDate"
                        label="Requested pickup date"
                        id="requestedPickupDate"
                        validate={validateDate}
                        onChange={handlePickupDateChange}
                      />
                    </Fieldset>
                    {!isNTSR && (
                      <>
                        <AddressFields
                          name="pickup.address"
                          legend="Pickup Address"
                          locationLookup
                          formikProps={formikProps}
                          render={(fields) => (
                            <>
                              <p>What address are the movers picking up from?</p>
                              <Checkbox
                                data-testid="useCurrentResidence"
                                label="Use pickup address"
                                name="useCurrentResidence"
                                onChange={handleUseCurrentResidenceChange}
                                id="useCurrentResidenceCheckbox"
                              />
                              {fields}
                              <h4>Second Pickup Address</h4>
                              <FormGroup>
                                <p>Do you want movers to pick up any belongings from a second address?</p>
                                <div className={formStyles.radioGroup}>
                                  <Field
                                    as={Radio}
                                    id="has-secondary-pickup"
                                    data-testid="has-secondary-pickup"
                                    label="Yes"
                                    name="hasSecondaryPickup"
                                    value="true"
                                    title="Yes, I have a second pickup address"
                                    checked={hasSecondaryPickup === 'true'}
                                    disabled={!isPreceedingAddressComplete('true', values.pickup.address)}
                                    onChange={(e) => handleAddressToggleChange(e, values, setValues, blankAddress)}
                                  />
                                  <Field
                                    as={Radio}
                                    id="no-secondary-pickup"
                                    data-testid="no-secondary-pickup"
                                    label="No"
                                    name="hasSecondaryPickup"
                                    value="false"
                                    title="No, I do not have a second pickup address"
                                    checked={hasSecondaryPickup !== 'true'}
                                    disabled={!isPreceedingAddressComplete('true', values.pickup.address)}
                                    onChange={(e) => handleAddressToggleChange(e, values, setValues, blankAddress)}
                                  />
                                </div>
                              </FormGroup>
                              {hasSecondaryPickup === 'true' && (
                                <>
                                  <AddressFields
                                    name="secondaryPickup.address"
                                    locationLookup
                                    formikProps={formikProps}
                                  />
                                  {isTertiaryAddressEnabled && (
                                    <>
                                      <h4>Third Pickup Address</h4>
                                      <FormGroup>
                                        <p>Do you want movers to pick up any belongings from a third address?</p>
                                        <div className={formStyles.radioGroup}>
                                          <Field
                                            as={Radio}
                                            id="has-tertiary-pickup"
                                            data-testid="has-tertiary-pickup"
                                            label="Yes"
                                            name="hasTertiaryPickup"
                                            value="true"
                                            title="Yes, I have a third pickup address"
                                            checked={hasTertiaryPickup === 'true'}
                                            disabled={
                                              !isPreceedingAddressComplete(
                                                hasSecondaryPickup,
                                                values.secondaryPickup.address,
                                              )
                                            }
                                            onChange={(e) =>
                                              handleAddressToggleChange(e, values, setValues, blankAddress)
                                            }
                                          />
                                          <Field
                                            as={Radio}
                                            id="no-tertiary-pickup"
                                            data-testid="no-tertiary-pickup"
                                            label="No"
                                            name="hasTertiaryPickup"
                                            value="false"
                                            title="No, I do not have a third pickup address"
                                            checked={hasTertiaryPickup !== 'true'}
                                            disabled={
                                              !isPreceedingAddressComplete(
                                                hasSecondaryPickup,
                                                values.secondaryPickup.address,
                                              )
                                            }
                                            onChange={(e) =>
                                              handleAddressToggleChange(e, values, setValues, blankAddress)
                                            }
                                          />
                                        </div>
                                      </FormGroup>
                                      {hasTertiaryPickup === 'true' && (
                                        <AddressFields
                                          name="tertiaryPickup.address"
                                          locationLookup
                                          formikProps={formikProps}
                                        />
                                      )}
                                    </>
                                  )}
                                </>
                              )}
                            </>
                          )}
                        />

                        <ContactInfoFields
                          name="pickup.agent"
                          legend={<div className={formStyles.legendContent}>Releasing agent {optionalLabel}</div>}
                          render={(fields) => {
                            return fields;
                          }}
                        />
                      </>
                    )}
                  </SectionWrapper>
                )}

                {isTOO && (isNTS || isNTSR) && (
                  <>
                    <StorageFacilityInfo userRole={userRole} />
                    <StorageFacilityAddress values={values} formikProps={formikProps} />
                  </>
                )}

                {isServiceCounselor && isNTSR && (
                  <>
                    <StorageFacilityInfo userRole={userRole} />
                    <StorageFacilityAddress values={values} formikProps={formikProps} />
                  </>
                )}

                {showDeliveryFields && (
                  <SectionWrapper className={formStyles.formSection}>
                    <h3 className={styles.SectionHeaderExtraSpacing}>Delivery details</h3>
                    <Fieldset>
                      {isRequestedDeliveryDateAlertVisible && (
                        <Alert type="warning" aria-live="polite" headingLevel="h4">
                          {requestedDeliveryDateAlertMessage}
                        </Alert>
                      )}
                      <DatePickerInput
                        name="delivery.requestedDate"
                        label="Requested delivery date"
                        id="requestedDeliveryDate"
                        validate={validateDate}
                        onChange={handleDeliveryDateChange}
                      />
                    </Fieldset>
                    {isNTSR && (
                      <>
                        {deliveryAddressUpdateRequested && (
                          <Alert type="error" slim className={styles.deliveryAddressUpdateAlert} id="delivery-location">
                            <span className={styles.deliveryAddressUpdateAlertContent}>
                              Pending delivery address change request needs review.{' '}
                              <Button
                                className={styles.reviewRequestLink}
                                type="button"
                                unstyled
                                onClick={() => setIsAddressChangeModalOpen(true)}
                                disabled={false}
                              >
                                Review request
                              </Button>{' '}
                              to proceed.
                            </span>
                          </Alert>
                        )}
                        <Fieldset
                          legend="Delivery Address"
                          disabled={deliveryAddressUpdateRequested}
                          className={classNames('usa-legend')}
                        >
                          <AddressFields
                            name="delivery.address"
                            locationLookup
                            formikProps={formikProps}
                            render={(fields) => {
                              return fields;
                            }}
                          />
                          <h4>Second Delivery Address</h4>
                          <FormGroup>
                            <p>Do you want the movers to deliver any belongings to a second address?</p>
                            <div className={formStyles.radioGroup}>
                              <Field
                                as={Radio}
                                data-testid="has-secondary-delivery"
                                id="has-secondary-delivery"
                                label="Yes"
                                name="hasSecondaryDelivery"
                                value="true"
                                title="Yes, I have a second destination location"
                                checked={hasSecondaryDelivery === 'true'}
                                disabled={!isPreceedingAddressComplete('true', values.delivery.address)}
                                onChange={(e) => handleAddressToggleChange(e, values, setValues, blankAddress)}
                              />
                              <Field
                                as={Radio}
                                data-testid="no-secondary-delivery"
                                id="no-secondary-delivery"
                                label="No"
                                name="hasSecondaryDelivery"
                                value="false"
                                title="No, I do not have a second destination location"
                                checked={hasSecondaryDelivery !== 'true'}
                                disabled={!isPreceedingAddressComplete('true', values.delivery.address)}
                                onChange={(e) => handleAddressToggleChange(e, values, setValues, blankAddress)}
                              />
                            </div>
                          </FormGroup>
                          {hasSecondaryDelivery === 'true' && (
                            <>
                              <AddressFields
                                name="secondaryDelivery.address"
                                locationLookup
                                formikProps={formikProps}
                              />
                              {isTertiaryAddressEnabled && (
                                <>
                                  <h4>Third Delivery Address</h4>
                                  <FormGroup>
                                    <p>Do you want the movers to deliver any belongings to a third address?</p>
                                    <div className={formStyles.radioGroup}>
                                      <Field
                                        as={Radio}
                                        id="has-tertiary-delivery"
                                        data-testid="has-tertiary-delivery"
                                        label="Yes"
                                        name="hasTertiaryDelivery"
                                        value="true"
                                        title="Yes, I have a third delivery address"
                                        checked={hasTertiaryDelivery === 'true'}
                                        disabled={
                                          !isPreceedingAddressComplete(
                                            hasSecondaryDelivery,
                                            values.secondaryDelivery.address,
                                          )
                                        }
                                        onChange={(e) => handleAddressToggleChange(e, values, setValues, blankAddress)}
                                      />
                                      <Field
                                        as={Radio}
                                        id="no-tertiary-delivery"
                                        data-testid="no-tertiary-delivery"
                                        label="No"
                                        name="hasTertiaryDelivery"
                                        value="false"
                                        title="No, I do not have a third delivery address"
                                        checked={hasTertiaryDelivery !== 'true'}
                                        disabled={
                                          !isPreceedingAddressComplete(
                                            hasSecondaryDelivery,
                                            values.secondaryDelivery.address,
                                          )
                                        }
                                        onChange={(e) => handleAddressToggleChange(e, values, setValues, blankAddress)}
                                      />
                                    </div>
                                  </FormGroup>
                                  {hasTertiaryDelivery === 'true' && (
                                    <AddressFields
                                      name="tertiaryDelivery.address"
                                      locationLookup
                                      formikProps={formikProps}
                                    />
                                  )}
                                </>
                              )}
                            </>
                          )}
                          {displayDestinationType && (
                            <DropdownInput
                              label="Destination type"
                              name="destinationType"
                              options={shipmentDestinationAddressOptions}
                              id="destinationType"
                            />
                          )}
                        </Fieldset>

                        <ContactInfoFields
                          name="delivery.agent"
                          legend={<div className={formStyles.legendContent}>Receiving agent {optionalLabel}</div>}
                          render={(fields) => {
                            return fields;
                          }}
                        />
                      </>
                    )}
                    {!isNTS && !isNTSR && (
                      <>
                        <p className={classNames('usa-legend', styles.mockLegend)} id="delivery-location">
                          Delivery Address
                        </p>
                        {deliveryAddressUpdateRequested && (
                          <Alert type="error" slim className={styles.deliveryAddressUpdateAlert}>
                            <span className={styles.deliveryAddressUpdateAlertContent}>
                              Pending delivery address change request needs review.{' '}
                              <Button
                                className={styles.reviewRequestLink}
                                type="button"
                                unstyled
                                onClick={() => setIsAddressChangeModalOpen(true)}
                                disabled={false}
                              >
                                Review request
                              </Button>{' '}
                              to proceed.
                            </span>
                          </Alert>
                        )}
                        <Fieldset
                          legendStyle="srOnly"
                          legend="Delivery Address"
                          disabled={deliveryAddressUpdateRequested}
                        >
                          <FormGroup>
                            <p>Does the customer know their delivery address yet?</p>
                            <div className={formStyles.radioGroup}>
                              <Field
                                as={Radio}
                                id="has-delivery-address"
                                label="Yes"
                                name="hasDeliveryAddress"
                                value="true"
                                title="Yes, I know my delivery address"
                                checked={hasDeliveryAddress === 'true'}
                                onChange={(e) => handleAddressToggleChange(e, values, setValues, blankAddress)}
                              />
                              <Field
                                as={Radio}
                                id="no-delivery-address"
                                label="No"
                                name="hasDeliveryAddress"
                                value="false"
                                title="No, I do not know my delivery address"
                                checked={hasDeliveryAddress === 'false'}
                                onChange={(e) =>
                                  handleAddressToggleChange(e, values, setValues, newDutyLocationAddress)
                                }
                              />
                            </div>
                          </FormGroup>
                          {hasDeliveryAddress === 'true' ? (
                            <AddressFields
                              name="delivery.address"
                              locationLookup
                              formikProps={formikProps}
                              render={(fields) => (
                                <>
                                  {fields}
                                  {displayDestinationType && (
                                    <DropdownInput
                                      label="Destination type"
                                      name="destinationType"
                                      options={shipmentDestinationAddressOptions}
                                      id="destinationType"
                                    />
                                  )}
                                  <h4>Second Delivery Address</h4>
                                  <FormGroup>
                                    <p>Do you want the movers to deliver any belongings to a second address?</p>
                                    <div className={formStyles.radioGroup}>
                                      <Field
                                        as={Radio}
                                        data-testid="has-secondary-delivery"
                                        id="has-secondary-delivery"
                                        label="Yes"
                                        name="hasSecondaryDelivery"
                                        value="true"
                                        title="Yes, I have a second destination location"
                                        checked={hasSecondaryDelivery === 'true'}
                                        disabled={
                                          !isPreceedingAddressComplete(hasDeliveryAddress, values.delivery.address)
                                        }
                                        onChange={(e) => handleAddressToggleChange(e, values, setValues, blankAddress)}
                                      />
                                      <Field
                                        as={Radio}
                                        data-testid="no-secondary-delivery"
                                        id="no-secondary-delivery"
                                        label="No"
                                        name="hasSecondaryDelivery"
                                        value="false"
                                        title="No, I do not have a second destination location"
                                        checked={hasSecondaryDelivery !== 'true'}
                                        disabled={
                                          !isPreceedingAddressComplete(hasDeliveryAddress, values.delivery.address)
                                        }
                                        onChange={(e) => handleAddressToggleChange(e, values, setValues, blankAddress)}
                                      />
                                    </div>
                                  </FormGroup>
                                  {hasSecondaryDelivery === 'true' && (
                                    <>
                                      <AddressFields
                                        name="secondaryDelivery.address"
                                        locationLookup
                                        formikProps={formikProps}
                                      />
                                      {isTertiaryAddressEnabled && (
                                        <>
                                          <h4>Third Delivery Address</h4>
                                          <FormGroup>
                                            <p>Do you want the movers to deliver any belongings to a third address?</p>
                                            <div className={formStyles.radioGroup}>
                                              <Field
                                                as={Radio}
                                                id="has-tertiary-delivery"
                                                data-testid="has-tertiary-delivery"
                                                label="Yes"
                                                name="hasTertiaryDelivery"
                                                value="true"
                                                title="Yes, I have a third delivery address"
                                                checked={hasTertiaryDelivery === 'true'}
                                                disabled={
                                                  !isPreceedingAddressComplete(
                                                    hasSecondaryDelivery,
                                                    values.secondaryDelivery.address,
                                                  )
                                                }
                                                onChange={(e) =>
                                                  handleAddressToggleChange(e, values, setValues, blankAddress)
                                                }
                                              />
                                              <Field
                                                as={Radio}
                                                id="no-tertiary-delivery"
                                                data-testid="no-tertiary-delivery"
                                                label="No"
                                                name="hasTertiaryDelivery"
                                                value="false"
                                                title="No, I do not have a third delivery address"
                                                checked={hasTertiaryDelivery !== 'true'}
                                                disabled={
                                                  !isPreceedingAddressComplete(
                                                    hasSecondaryDelivery,
                                                    values.secondaryDelivery.address,
                                                  )
                                                }
                                                onChange={(e) =>
                                                  handleAddressToggleChange(e, values, setValues, blankAddress)
                                                }
                                              />
                                            </div>
                                          </FormGroup>
                                          {hasTertiaryDelivery === 'true' && (
                                            <AddressFields
                                              name="tertiaryDelivery.address"
                                              locationLookup
                                              formikProps={formikProps}
                                            />
                                          )}
                                        </>
                                      )}
                                    </>
                                  )}
                                </>
                              )}
                            />
                          ) : (
                            <div>
                              <p>
                                We can use the zip of their{' '}
                                {displayDestinationType ? 'HOR, HOS or PLEAD:' : 'new duty location:'}
                                <br />
                                <strong>
                                  {newDutyLocationAddress.city}, {newDutyLocationAddress.state}{' '}
                                  {newDutyLocationAddress.postalCode}{' '}
                                </strong>
                              </p>
                              {displayDestinationType && (
                                <DropdownInput
                                  label="Destination type"
                                  name="destinationType"
                                  options={shipmentDestinationAddressOptions}
                                  id="destinationType"
                                />
                              )}
                            </div>
                          )}
                        </Fieldset>

                        <ContactInfoFields
                          name="delivery.agent"
                          legend={<div className={formStyles.legendContent}>Receiving agent {optionalLabel}</div>}
                          render={(fields) => {
                            return fields;
                          }}
                        />
                      </>
                    )}
                  </SectionWrapper>
                )}

                {isPPM && !isAdvancePage && (
                  <>
                    {isServiceCounselor && (
                      <SectionWrapper
                        className={classNames(ppmStyles.sectionWrapper, formStyles.formSection)}
                        data-testid="ppmTypeSection"
                      >
                        <h3>PPM Type</h3>
                        <FormGroup>
                          <Label className={styles.Label} htmlFor="ppmType">
                            Indicate the PPM Type
                          </Label>
                          <Field
                            as={Radio}
                            id="isIncentiveBased"
                            label={getPPMTypeLabel(PPM_TYPES.INCENTIVE_BASED)}
                            name="ppmType"
                            value={PPM_TYPES.INCENTIVE_BASED}
                            checked={(ppmType == null && !isCivilian) || ppmType === PPM_TYPES.INCENTIVE_BASED}
                            disabled={isCivilian}
                            className={styles.buttonGroup}
                            data-testid="isIncentiveBased"
                          />
                          <Field
                            as={Radio}
                            id="isActualExpense"
                            label={getPPMTypeLabel(PPM_TYPES.ACTUAL_EXPENSE)}
                            name="ppmType"
                            value={PPM_TYPES.ACTUAL_EXPENSE}
                            checked={(ppmType == null && isCivilian) || ppmType === PPM_TYPES.ACTUAL_EXPENSE}
                            className={styles.buttonGroup}
                            data-testid="isActualExpense"
                          />
                          {ppmSprFF && (
                            <Field
                              as={Radio}
                              id="isSmallPackage"
                              label={getPPMTypeLabel(PPM_TYPES.SMALL_PACKAGE)}
                              name="ppmType"
                              value={PPM_TYPES.SMALL_PACKAGE}
                              checked={ppmType === PPM_TYPES.SMALL_PACKAGE}
                              className={styles.buttonGroup}
                              data-testid="isSmallPackage"
                            />
                          )}
                        </FormGroup>
                      </SectionWrapper>
                    )}
                    <SectionWrapper className={classNames(ppmStyles.sectionWrapper, formStyles.formSection)}>
                      <h3>{ppmType === PPM_TYPES.SMALL_PACKAGE ? 'Shipped Date' : 'Departure Date'}</h3>
                      <DatePickerInput
                        name="expectedDepartureDate"
                        label={
                          ppmType === PPM_TYPES.SMALL_PACKAGE
                            ? 'When did the customer ship their package?'
                            : 'Planned Departure Date'
                        }
                      />
                      <Hint className={ppmStyles.hint}>
                        Enter the first day you expect to move things. It&apos;s OK if the actual date is different. We
                        will ask for your actual departure date when you document and complete your PPM.
                      </Hint>
                    </SectionWrapper>
                    <SectionWrapper className={classNames(ppmStyles.sectionWrapper, formStyles.formSection)}>
                      <AddressFields
                        name="pickup.address"
                        legend="Pickup Address"
                        locationLookup
                        formikProps={formikProps}
                        render={(fields) => (
                          <>
                            <p>What address are you moving from?</p>
                            <Checkbox
                              data-testid="useCurrentResidence"
                              label="Use Pickup Address"
                              name="useCurrentResidence"
                              onChange={handleUseCurrentResidenceChange}
                              id="useCurrentResidenceCheckbox"
                            />
                            {fields}
                            <h4>Second Pickup Address</h4>
                            <FormGroup>
                              <p>
                                Will you move any belongings from a second address? (Must be near the pickup address.
                                Subject to approval.)
                              </p>
                              <div className={formStyles.radioGroup}>
                                <Field
                                  as={Radio}
                                  id="has-secondary-pickup"
                                  data-testid="has-secondary-pickup"
                                  label="Yes"
                                  name="hasSecondaryPickup"
                                  value="true"
                                  title="Yes, there is a second pickup address"
                                  checked={hasSecondaryPickup === 'true'}
                                  disabled={!isPreceedingAddressComplete('true', values.pickup.address)}
                                  onChange={(e) => handleAddressToggleChange(e, values, setValues, blankAddress)}
                                />
                                <Field
                                  as={Radio}
                                  id="no-secondary-pickup"
                                  data-testid="no-secondary-pickup"
                                  label="No"
                                  name="hasSecondaryPickup"
                                  value="false"
                                  title="No, there is not a second pickup address"
                                  checked={hasSecondaryPickup !== 'true'}
                                  disabled={!isPreceedingAddressComplete('true', values.pickup.address)}
                                  onChange={(e) => handleAddressToggleChange(e, values, setValues, blankAddress)}
                                />
                              </div>
                            </FormGroup>
                            {hasSecondaryPickup === 'true' && (
                              <>
                                <AddressFields
                                  name="secondaryPickup.address"
                                  locationLookup
                                  formikProps={formikProps}
                                />
                                {isTertiaryAddressEnabled && (
                                  <>
                                    <h4>Third Pickup Address</h4>
                                    <FormGroup>
                                      <p>
                                        Will you move any belongings from a third address? (Must be near the pickup
                                        address. Subject to approval.)
                                      </p>
                                      <div className={formStyles.radioGroup}>
                                        <Field
                                          as={Radio}
                                          id="has-tertiary-pickup"
                                          data-testid="has-tertiary-pickup"
                                          label="Yes"
                                          name="hasTertiaryPickup"
                                          value="true"
                                          title="Yes, there is a third pickup address"
                                          checked={hasTertiaryPickup === 'true'}
                                          disabled={
                                            !isPreceedingAddressComplete(
                                              hasSecondaryPickup,
                                              values.secondaryPickup.address,
                                            )
                                          }
                                          onChange={(e) =>
                                            handleAddressToggleChange(e, values, setValues, blankAddress)
                                          }
                                        />
                                        <Field
                                          as={Radio}
                                          id="no-tertiary-pickup"
                                          data-testid="no-tertiary-pickup"
                                          label="No"
                                          name="hasTertiaryPickup"
                                          value="false"
                                          title="No, there is not a third pickup address"
                                          checked={hasTertiaryPickup !== 'true'}
                                          disabled={
                                            !isPreceedingAddressComplete(
                                              hasSecondaryPickup,
                                              values.secondaryPickup.address,
                                            )
                                          }
                                          onChange={(e) =>
                                            handleAddressToggleChange(e, values, setValues, blankAddress)
                                          }
                                        />
                                      </div>
                                    </FormGroup>
                                    {hasTertiaryPickup === 'true' && (
                                      <AddressFields
                                        name="tertiaryPickup.address"
                                        locationLookup
                                        formikProps={formikProps}
                                      />
                                    )}
                                  </>
                                )}
                              </>
                            )}
                          </>
                        )}
                      />
                      <AddressFields
                        name="destination.address"
                        legend="Delivery Address"
                        locationLookup
                        formikProps={formikProps}
                        address1LabelHint="Optional"
                        render={(fields) => (
                          <>
                            {fields}
                            <h4>Second Delivery Address</h4>
                            <FormGroup>
                              <p>
                                Will you move any belongings to a second address? (Must be near the delivery address.
                                Subject to approval.)
                              </p>
                              <div className={formStyles.radioGroup}>
                                <Field
                                  as={Radio}
                                  data-testid="has-secondary-destination"
                                  id="has-secondary-destination"
                                  label="Yes"
                                  name="hasSecondaryDestination"
                                  value="true"
                                  title="Yes, there is a second destination location"
                                  checked={hasSecondaryDestination === 'true'}
                                  disabled={!isPreceedingAddressComplete('true', values.destination.address)}
                                  onChange={(e) => handleAddressToggleChange(e, values, setValues, blankAddress)}
                                />
                                <Field
                                  as={Radio}
                                  data-testid="no-secondary-destination"
                                  id="no-secondary-destination"
                                  label="No"
                                  name="hasSecondaryDestination"
                                  value="false"
                                  title="No, there is not a second destination location"
                                  checked={hasSecondaryDestination !== 'true'}
                                  disabled={!isPreceedingAddressComplete('true', values.destination.address)}
                                  onChange={(e) => handleAddressToggleChange(e, values, setValues, blankAddress)}
                                />
                              </div>
                            </FormGroup>
                            {hasSecondaryDestination === 'true' && (
                              <>
                                <AddressFields
                                  name="secondaryDestination.address"
                                  locationLookup
                                  formikProps={formikProps}
                                />
                                {isTertiaryAddressEnabled && (
                                  <>
                                    <h4>Third Delivery Address</h4>
                                    <FormGroup>
                                      <p>
                                        Will you move any belongings to a third address? (Must be near the delivery
                                        address. Subject to approval.)
                                      </p>
                                      <div className={formStyles.radioGroup}>
                                        <Field
                                          as={Radio}
                                          id="has-tertiary-destination"
                                          data-testid="has-tertiary-destination"
                                          label="Yes"
                                          name="hasTertiaryDestination"
                                          value="true"
                                          title="Yes, I have a third delivery address"
                                          checked={hasTertiaryDestination === 'true'}
                                          disabled={
                                            !isPreceedingAddressComplete(
                                              hasSecondaryDestination,
                                              values.secondaryDestination.address,
                                            )
                                          }
                                          onChange={(e) =>
                                            handleAddressToggleChange(e, values, setValues, blankAddress)
                                          }
                                        />
                                        <Field
                                          as={Radio}
                                          id="no-tertiary-destination"
                                          data-testid="no-tertiary-destination"
                                          label="No"
                                          name="hasTertiaryDestination"
                                          value="false"
                                          title="No, I do not have a third delivery address"
                                          checked={hasTertiaryDestination !== 'true'}
                                          disabled={
                                            !isPreceedingAddressComplete(
                                              hasSecondaryDestination,
                                              values.secondaryDestination.address,
                                            )
                                          }
                                          onChange={(e) =>
                                            handleAddressToggleChange(e, values, setValues, blankAddress)
                                          }
                                        />
                                      </div>
                                    </FormGroup>
                                    {hasTertiaryDestination === 'true' && (
                                      <AddressFields
                                        name="tertiaryDestination.address"
                                        locationLookup
                                        formikProps={formikProps}
                                      />
                                    )}
                                  </>
                                )}
                              </>
                            )}
                          </>
                        )}
                      />
                    </SectionWrapper>
                    {showCloseoutOffice && (
                      <SectionWrapper>
                        <h3>Closeout office</h3>
                        <CloseoutOfficeInput
                          hint="If there is more than one PPM for this move, the closeout office will be the same for all your PPMs."
                          name="closeoutOffice"
                          placeholder="Start typing a closeout location..."
                          label="Closeout location"
                          displayAddress
                        />
                      </SectionWrapper>
                    )}
                    {ppmType !== PPM_TYPES.SMALL_PACKAGE && (
                      <ShipmentCustomerSIT
                        sitEstimatedWeight={mtoShipment.ppmShipment?.sitEstimatedWeight}
                        sitEstimatedEntryDate={mtoShipment.ppmShipment?.sitEstimatedEntryDate}
                        sitEstimatedDepartureDate={mtoShipment.ppmShipment?.sitEstimatedDepartureDate}
                      />
                    )}
                    <ShipmentWeight
                      authorizedWeight={serviceMember.weightAllotment.totalWeightSelf.toString()}
                      onEstimatedWeightChange={updateEstimatedWeightValue}
                    />
                  </>
                )}

                {isPPM && isAdvancePage && isServiceCounselor && mtoShipment.ppmShipment?.sitExpected && (
                  <SITCostDetails
                    cost={mtoShipment.ppmShipment?.sitEstimatedCost}
                    weight={mtoShipment.ppmShipment?.sitEstimatedWeight}
                    sitLocation={mtoShipment.ppmShipment?.sitLocation}
                    originZip={mtoShipment.ppmShipment?.pickupAddress.postalCode}
                    destinationZip={mtoShipment.ppmShipment?.destinationAddress.postalCode}
                    departureDate={mtoShipment.ppmShipment?.sitEstimatedDepartureDate}
                    entryDate={mtoShipment.ppmShipment?.sitEstimatedEntryDate}
                  />
                )}

                {isPPM && isAdvancePage && (
                  <ShipmentIncentiveAdvance
                    values={values}
                    estimatedIncentive={mtoShipment.ppmShipment?.estimatedIncentive}
                    advanceAmountRequested={mtoShipment.ppmShipment?.advanceAmountRequested}
                  />
                )}

                {(!isPPM || (isPPM && isAdvancePage)) && (
                  <ShipmentFormRemarks
                    userRole={userRole}
                    shipmentType={shipmentType}
                    customerRemarks={mtoShipment.customerRemarks}
                    counselorRemarks={mtoShipment.counselorRemarks}
                    showHint={false}
                    error={
                      formikProps.errors.counselorRemarks &&
                      (values.advanceRequested !== mtoShipment.ppmShipment?.hasRequestedAdvance ||
                        values.advance !== mtoShipment.ppmShipment?.advanceAmountRequested)
                    }
                  />
                )}

                {showAccountingCodes && (
                  <ShipmentAccountingCodes
                    TACs={TACs}
                    SACs={SACs}
                    onEditCodesClick={() => navigate(editOrdersPath)}
                    optional={isServiceCounselor}
                  />
                )}

                <div className={`${formStyles.formActions} ${styles.buttonGroup}`}>
                  {!isPPM && (
                    <Button
                      data-testid="submitForm"
                      disabled={isSubmitting || !isValid}
                      type="submit"
                      onClick={handleSubmit}
                    >
                      Save
                    </Button>
                  )}
                  <Button
                    type="button"
                    secondary
                    onClick={() => {
                      navigate(moveDetailsPath);
                    }}
                  >
                    Cancel
                  </Button>
                  {isPPM && (
                    <Button
                      data-testid="submitForm"
                      disabled={isSubmitting || !isValid}
                      type="submit"
                      onClick={handleSubmit}
                    >
                      Save and Continue
                    </Button>
                  )}
                </div>
              </Form>
            </div>
          </>
        );
      }}
    </Formik>
  );
};

ShipmentForm.propTypes = {
  submitHandler: func.isRequired,
  onUpdate: func,
  isCreatePage: bool,
  isForServicesCounseling: bool,
  currentResidence: AddressShape.isRequired,
  newDutyLocationAddress: SimpleAddressShape,
  shipmentType: string.isRequired,
  mtoShipment: ShipmentShape,
  moveTaskOrderID: string.isRequired,
  mtoShipments: arrayOf(ShipmentShape).isRequired,
  serviceMember: shape({
    weightAllotment: shape({
      totalWeightSelf: number,
      ubAllowance: number,
    }),
    agency: string.isRequired,
  }).isRequired,
  TACs: AccountingCodesShape,
  SACs: AccountingCodesShape,
  userRole: oneOf(officeRoles).isRequired,
  displayDestinationType: bool,
  isAdvancePage: bool,
  move: shape({
    eTag: string,
    id: string,
    closeoutOffice: TransportationOfficeShape,
  }),
};

ShipmentForm.defaultProps = {
  isCreatePage: false,
  isForServicesCounseling: false,
  onUpdate: () => {},
  newDutyLocationAddress: {
    city: '',
    state: '',
    postalCode: '',
  },
  mtoShipment: ShipmentShape,
  TACs: {},
  SACs: {},
  displayDestinationType: false,
  isAdvancePage: false,
  move: {},
};

export default ShipmentForm;<|MERGE_RESOLUTION|>--- conflicted
+++ resolved
@@ -879,11 +879,7 @@
                   </Button>
                 )}
               </div>
-<<<<<<< HEAD
-              {isPPM && !isAdvancePage && isServiceCounselor && (
-=======
               {isPPM && !isAdvancePage && isServiceCounselor && isCreatePage && (
->>>>>>> 2d8918f9
                 <SectionWrapper className={classNames(ppmStyles.sectionWrapper, formStyles.formSection)}>
                   <Alert type="warning" aria-live="polite" headingLevel="h4" data-testid="scPPMCreateWarning">
                     Creating a PPM as a Service Counselor will automatically approve the PPM shipment and send it to the
