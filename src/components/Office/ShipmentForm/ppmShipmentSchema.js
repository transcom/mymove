import * as Yup from 'yup';

import { getFormattedMaxAdvancePercentage } from 'utils/incentives';
import { InvalidZIPTypeError, ZIP5_CODE_REGEX } from 'utils/validation';

function closeoutOfficeSchema(showCloseoutOffice, isAdvancePage) {
  if (showCloseoutOffice && !isAdvancePage) {
    return Yup.object().shape({
      name: Yup.string().required('Required'),
    });
  }
  return Yup.object().notRequired();
}

const ppmShipmentSchema = ({
  estimatedIncentive = 0,
  weightAllotment = {},
  advanceAmountRequested = 0,
  hasRequestedAdvance,
  isAdvancePage,
  showCloseoutOffice,
}) => {
  const estimatedWeightLimit = weightAllotment.totalWeightSelf || 0;
  const proGearWeightLimit = weightAllotment.proGearWeight || 0;
  const proGearSpouseWeightLimit = weightAllotment.proGearWeightSpouse || 0;

  const formSchema = Yup.object().shape({
    pickupPostalCode: Yup.string().matches(ZIP5_CODE_REGEX, InvalidZIPTypeError).required('Required'),
    secondPickupPostalCode: Yup.string().matches(ZIP5_CODE_REGEX, InvalidZIPTypeError),
    expectedDepartureDate: Yup.date()
      .typeError('Enter a complete date in DD MMM YYYY format (day, month, year).')
      .required('Required'),

    destinationPostalCode: Yup.string().matches(ZIP5_CODE_REGEX, InvalidZIPTypeError).required('Required'),
    secondDestinationPostalCode: Yup.string().matches(ZIP5_CODE_REGEX, InvalidZIPTypeError),

    sitExpected: Yup.boolean().required('Required'),
    sitEstimatedWeight: Yup.number().when('sitExpected', {
      is: true,
      then: (schema) => schema.required('Required'),
    }),
    sitEstimatedEntryDate: Yup.date()
      .when('sitExpected', {
        is: true,
        then: (schema) =>
          schema.typeError('Enter a complete date in DD MMM YYYY format (day, month, year).').required('Required'),
      })
      .nullable(),
    sitEstimatedDepartureDate: Yup.date()
      .when('sitExpected', {
        is: true,
        then: (schema) =>
          schema.typeError('Enter a complete date in DD MMM YYYY format (day, month, year).').required('Required'),
      })
      .nullable(),

    estimatedWeight: Yup.number()
      .min(1, 'Enter a weight greater than 0 lbs')
      .max(estimatedWeightLimit, "Note: This weight exceeds the customer's weight allowance.")
      .required('Required'),
    hasProGear: Yup.boolean().required('Required'),
    proGearWeight: Yup.number()
      .min(0, 'Enter a weight 0 lbs or greater')
      .when(['hasProGear', 'spouseProGearWeight'], {
        is: (hasProGear, spouseProGearWeight) => hasProGear && !spouseProGearWeight,
        then: (schema) =>
          schema
            .required(
              `Enter weight in at least one pro-gear field. If the customer will not move pro-gear in this PPM, select No above.`,
            )
            .max(proGearWeightLimit, `Enter a weight ${proGearWeightLimit.toLocaleString()} lbs or less`),
        otherwise: Yup.number()
          .min(0, 'Enter a weight 0 lbs or greater')
          .max(proGearWeightLimit, `Enter a weight ${proGearWeightLimit.toLocaleString()} lbs or less`),
      }),
    spouseProGearWeight: Yup.number()
      .min(0, 'Enter a weight 0 lbs or greater')
      .max(proGearSpouseWeightLimit, `Enter a weight ${proGearSpouseWeightLimit.toLocaleString()} lbs or less`),

    advance: Yup.number()
      .max(
        (estimatedIncentive * 0.6) / 100,
        `Enter an amount that is less than or equal to the maximum advance (${getFormattedMaxAdvancePercentage()} of estimated incentive)`,
      )
      .min(1, 'Enter an amount $1 or more.')
      .when('advanceRequested', {
        is: true,
        then: (schema) => schema.required('Required'),
      }),

<<<<<<< HEAD
    counselorRemarks: Yup.string().when(['advance', 'advanceRequested', 'advanceStatus'], {
      is: (advance, advanceRequested, advanceStatus) =>
        (isAdvancePage &&
          (Number(advance) !== advanceAmountRequested / 100 || advanceRequested !== hasRequestedAdvance)) ||
        (isAdvancePage && advanceStatus === 'REJECTED'),
=======
    closeoutOffice: closeoutOfficeSchema(showCloseoutOffice, isAdvancePage),
    counselorRemarks: Yup.string().when(['advance', 'advanceRequested'], {
      is: (advance, advanceRequested) =>
        isAdvancePage && (Number(advance) !== advanceAmountRequested / 100 || advanceRequested !== hasRequestedAdvance),
>>>>>>> e8b981fd
      then: (schema) => schema.required('Required'),
    }),
  });

  return formSchema;
};

export default ppmShipmentSchema;<|MERGE_RESOLUTION|>--- conflicted
+++ resolved
@@ -88,18 +88,12 @@
         then: (schema) => schema.required('Required'),
       }),
 
-<<<<<<< HEAD
+    closeoutOffice: closeoutOfficeSchema(showCloseoutOffice, isAdvancePage),
     counselorRemarks: Yup.string().when(['advance', 'advanceRequested', 'advanceStatus'], {
       is: (advance, advanceRequested, advanceStatus) =>
         (isAdvancePage &&
           (Number(advance) !== advanceAmountRequested / 100 || advanceRequested !== hasRequestedAdvance)) ||
         (isAdvancePage && advanceStatus === 'REJECTED'),
-=======
-    closeoutOffice: closeoutOfficeSchema(showCloseoutOffice, isAdvancePage),
-    counselorRemarks: Yup.string().when(['advance', 'advanceRequested'], {
-      is: (advance, advanceRequested) =>
-        isAdvancePage && (Number(advance) !== advanceAmountRequested / 100 || advanceRequested !== hasRequestedAdvance),
->>>>>>> e8b981fd
       then: (schema) => schema.required('Required'),
     }),
   });
