--- conflicted
+++ resolved
@@ -193,16 +193,12 @@
     });
 
     it('uses the current residence address for pickup address when checked', async () => {
-<<<<<<< HEAD
+      const user = userEvent.setup();
       render(
         <MockProviders>
           <ShipmentForm {...defaultProps} shipmentType={SHIPMENT_OPTIONS.HHG} />
         </MockProviders>,
       );
-=======
-      const user = userEvent.setup();
-      render(<ShipmentForm {...defaultProps} shipmentType={SHIPMENT_OPTIONS.HHG} />);
->>>>>>> 07b8cc60
 
       await user.click(screen.getByLabelText('Use current address'));
 
@@ -245,51 +241,36 @@
     });
 
     it('renders a delivery address type for retirement orders type', async () => {
-<<<<<<< HEAD
       render(
         <MockProviders>
           <ShipmentForm {...defaultPropsRetirement} shipmentType={SHIPMENT_OPTIONS.HHG} />
         </MockProviders>,
       );
-      userEvent.click(screen.getByLabelText('Yes'));
-=======
-      render(<ShipmentForm {...defaultPropsRetirement} shipmentType={SHIPMENT_OPTIONS.HHG} />);
       await userEvent.click(screen.getByLabelText('Yes'));
->>>>>>> 07b8cc60
 
       expect(await screen.findByText('HHG')).toHaveClass('usa-tag');
       expect(screen.getAllByLabelText('Destination type')[0]).toHaveAttribute('name', 'destinationType');
     });
 
     it('does not render delivery address type for PCS order type', async () => {
-<<<<<<< HEAD
       render(
         <MockProviders>
           <ShipmentForm {...defaultProps} shipmentType={SHIPMENT_OPTIONS.HHG} />
         </MockProviders>,
       );
-      userEvent.click(screen.getByLabelText('Yes'));
-=======
-      render(<ShipmentForm {...defaultProps} shipmentType={SHIPMENT_OPTIONS.HHG} />);
       await userEvent.click(screen.getByLabelText('Yes'));
->>>>>>> 07b8cc60
 
       expect(await screen.findByText('HHG')).toHaveClass('usa-tag');
       expect(screen.queryByLabelText('Destination type')).toBeNull();
     });
 
     it('renders a delivery address type for separation orders type', async () => {
-<<<<<<< HEAD
       render(
         <MockProviders>
           <ShipmentForm {...defaultPropsSeparation} shipmentType={SHIPMENT_OPTIONS.HHG} />
         </MockProviders>,
       );
-      userEvent.click(screen.getByLabelText('Yes'));
-=======
-      render(<ShipmentForm {...defaultPropsSeparation} shipmentType={SHIPMENT_OPTIONS.HHG} />);
       await userEvent.click(screen.getByLabelText('Yes'));
->>>>>>> 07b8cc60
 
       expect(await screen.findByText('HHG')).toHaveClass('usa-tag');
       expect(screen.getAllByLabelText('Destination type')[0]).toHaveAttribute('name', 'destinationType');
