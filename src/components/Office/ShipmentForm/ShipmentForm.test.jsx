/* eslint-disable react/jsx-props-no-spreading */
import React from 'react';
import { render, screen, waitFor, within, act, fireEvent } from '@testing-library/react';
import userEvent from '@testing-library/user-event';

import ShipmentForm from './ShipmentForm';

import { SHIPMENT_OPTIONS } from 'shared/constants';
import { ORDERS_TYPE } from 'constants/orders';
import { roleTypes } from 'constants/userRoles';
import { ADDRESS_UPDATE_STATUS, ppmShipmentStatuses } from 'constants/shipments';
import { tooRoutes } from 'constants/routes';
import { MockProviders } from 'testUtils';
import { validatePostalCode } from 'utils/validation';
import { isBooleanFlagEnabled } from 'utils/featureFlags';
import { dateSelectionIsWeekendHoliday } from 'services/ghcApi';

jest.mock('utils/featureFlags', () => ({
  ...jest.requireActual('utils/featureFlags'),
  isBooleanFlagEnabled: jest.fn().mockImplementation(() => Promise.resolve(false)),
}));

const mockMutateFunction = jest.fn();
jest.mock('@tanstack/react-query', () => ({
  ...jest.requireActual('@tanstack/react-query'),
  useMutation: () => ({ mutate: mockMutateFunction }),
}));

const mockNavigate = jest.fn();
jest.mock('react-router-dom', () => ({
  ...jest.requireActual('react-router-dom'),
  useNavigate: () => mockNavigate,
}));

jest.mock('services/ghcApi', () => ({
  ...jest.requireActual('services/ghcApi'),
  dateSelectionIsWeekendHoliday: jest.fn().mockImplementation(() => Promise.resolve()),
}));

const mockMtoShipment = {
  id: 'shipment123',
  moveTaskOrderId: 'mock move id',
  customerRemarks: 'mock customer remarks',
  counselorRemarks: 'mock counselor remarks',
  requestedPickupDate: '2020-03-01',
  requestedDeliveryDate: '2020-03-30',
  // requestedPickupDate: '2021-06-07',
  // requestedDeliveryDate: '2021-06-14',
  hasSecondaryDeliveryAddress: false,
  hasSecondaryPickupAddress: false,
  pickupAddress: {
    streetAddress1: '812 S 129th St',
    city: 'San Antonio',
    state: 'TX',
    postalCode: '78234',
  },
  destinationAddress: {
    streetAddress1: '441 SW Rio de la Plata Drive',
    city: 'Tacoma',
    state: 'WA',
    postalCode: '98421',
  },
  mtoAgents: [
    {
      agentType: 'RELEASING_AGENT',
      email: 'jasn@email.com',
      firstName: 'Jason',
      lastName: 'Ash',
      phone: '999-999-9999',
    },
    {
      agentType: 'RECEIVING_AGENT',
      email: 'rbaker@email.com',
      firstName: 'Riley',
      lastName: 'Baker',
      phone: '863-555-9664',
    },
  ],
  mtoServiceItems: [
    {
      approvedAt: '2023-12-14T19:10:55.840Z',
      createdAt: '2023-12-14T19:10:55.858Z',
      deletedAt: '0001-01-01',
      eTag: 'MjAyMy0xMi0xNFQxOToxMDo1NS44NTgxMjVa',
      id: '7b7e94b1-0f34-418b-866f-d052e3a1c756',
      moveTaskOrderID: 'be44a6c6-55a2-4a36-8d8d-97e89a3b2043',
      mtoShipmentID: '3b4ecb78-0643-406f-ad74-8c1587bbba02',
      reServiceCode: 'DLH',
      reServiceID: '8d600f25-1def-422d-b159-617c7d59156e',
      reServiceName: 'Domestic linehaul',
      status: 'APPROVED',
      submittedAt: '0001-01-01',
      updatedAt: '0001-01-01T00:00:00.000Z',
    },
    {
      approvedAt: '2023-12-14T19:10:55.840Z',
      createdAt: '2023-12-14T19:10:55.912Z',
      deletedAt: '0001-01-01',
      eTag: 'MjAyMy0xMi0xNFQxOToxMDo1NS45MTI0NDFa',
      id: 'bf3516eb-1eaa-4e71-bd94-c523a6c866d0',
      moveTaskOrderID: 'be44a6c6-55a2-4a36-8d8d-97e89a3b2043',
      mtoShipmentID: '3b4ecb78-0643-406f-ad74-8c1587bbba02',
      reServiceCode: 'FSC',
      reServiceID: '4780b30c-e846-437a-b39a-c499a6b09872',
      reServiceName: 'Fuel surcharge',
      status: 'APPROVED',
      submittedAt: '0001-01-01',
      updatedAt: '0001-01-01T00:00:00.000Z',
    },
    {
      approvedAt: '2023-12-14T19:10:55.840Z',
      createdAt: '2023-12-14T19:10:55.968Z',
      deletedAt: '0001-01-01',
      eTag: 'MjAyMy0xMi0xNFQxOToxMDo1NS45Njg1Nzda',
      id: '52b087b4-8e7f-4c96-939e-772cdd406e3a',
      moveTaskOrderID: 'be44a6c6-55a2-4a36-8d8d-97e89a3b2043',
      mtoShipmentID: '3b4ecb78-0643-406f-ad74-8c1587bbba02',
      reServiceCode: 'DOP',
      reServiceID: '2bc3e5cb-adef-46b1-bde9-55570bfdd43e',
      reServiceName: 'Domestic origin price',
      status: 'APPROVED',
      submittedAt: '0001-01-01',
      updatedAt: '0001-01-01T00:00:00.000Z',
    },
    {
      approvedAt: '2023-12-14T19:10:55.840Z',
      createdAt: '2023-12-14T19:10:56.037Z',
      deletedAt: '0001-01-01',
      eTag: 'MjAyMy0xMi0xNFQxOToxMDo1Ni4wMzc1OTla',
      id: 'c89ec6c0-a240-4478-afa0-52c5e2466ad4',
      moveTaskOrderID: 'be44a6c6-55a2-4a36-8d8d-97e89a3b2043',
      mtoShipmentID: '3b4ecb78-0643-406f-ad74-8c1587bbba02',
      reServiceCode: 'DDP',
      reServiceID: '50f1179a-3b72-4fa1-a951-fe5bcc70bd14',
      reServiceName: 'Domestic destination price',
      status: 'APPROVED',
      submittedAt: '0001-01-01',
      updatedAt: '0001-01-01T00:00:00.000Z',
    },
    {
      approvedAt: '2023-12-14T19:10:55.840Z',
      createdAt: '2023-12-14T19:10:56.094Z',
      deletedAt: '0001-01-01',
      eTag: 'MjAyMy0xMi0xNFQxOToxMDo1Ni4wOTQxMjRa',
      id: 'e26c9be3-dd55-4a0c-b002-f03258c40d06',
      moveTaskOrderID: 'be44a6c6-55a2-4a36-8d8d-97e89a3b2043',
      mtoShipmentID: '3b4ecb78-0643-406f-ad74-8c1587bbba02',
      reServiceCode: 'DPK',
      reServiceID: 'bdea5a8d-f15f-47d2-85c9-bba5694802ce',
      reServiceName: 'Domestic packing',
      status: 'APPROVED',
      submittedAt: '0001-01-01',
      updatedAt: '0001-01-01T00:00:00.000Z',
    },
    {
      approvedAt: '2023-12-14T19:10:55.840Z',
      createdAt: '2023-12-14T19:10:56.162Z',
      deletedAt: '0001-01-01',
      eTag: 'MjAyMy0xMi0xNFQxOToxMDo1Ni4xNjIzMTla',
      id: 'aca010a5-71e5-4994-b06b-97dfe4377f18',
      moveTaskOrderID: 'be44a6c6-55a2-4a36-8d8d-97e89a3b2043',
      mtoShipmentID: '3b4ecb78-0643-406f-ad74-8c1587bbba02',
      reServiceCode: 'DUPK',
      reServiceID: '15f01bc1-0754-4341-8e0f-25c8f04d5a77',
      reServiceName: 'Domestic unpacking',
      status: 'APPROVED',
      submittedAt: '0001-01-01',
      updatedAt: '0001-01-01T00:00:00.000Z',
    },
  ],
};

const defaultProps = {
  isCreatePage: true,
  submitHandler: jest.fn(),
  dateSelectionIsWeekendHoliday: jest.fn().mockImplementation(() => Promise.resolve()),
  newDutyLocationAddress: {
    city: 'Fort Benning',
    state: 'GA',
    postalCode: '31905',
  },
  currentResidence: {
    city: 'Fort Benning',
    state: 'GA',
    postalCode: '31905',
    streetAddress1: '123 Main',
    streetAddress2: '',
  },
  originDutyLocationAddress: {
    city: 'Fort Benning',
    state: 'GA',
    postalCode: '31905',
    streetAddress1: '123 Main',
    streetAddress2: '',
  },
  serviceMember: {
    weightAllotment: {
      totalWeightSelf: 5000,
    },
    agency: '',
  },
  moveTaskOrderID: 'mock move id',
  mtoShipments: [],
  mtoShipment: mockMtoShipment,
  userRole: roleTypes.SERVICES_COUNSELOR,
  orderType: ORDERS_TYPE.PERMANENT_CHANGE_OF_STATION,
  isForServivcesCounseling: false,
};

const mockShipmentWithDestinationType = {
  ...mockMtoShipment,
  displayDestinationType: true,
  destinationType: 'PLACE_ENTERED_ACTIVE_DUTY',
};

const mockPPMShipment = {
  ...mockMtoShipment,
  ppmShipment: {
    id: 'ppmShipmentID',
    shipmentId: 'shipment123',
    status: ppmShipmentStatuses.NEEDS_ADVANCE_APPROVAL,
    expectedDepartureDate: '2022-04-01',
    hasSecondaryPickupAddress: true,
    hasSecondaryDestinationAddress: true,
    pickupAddress: {
      streetAddress1: '111 Test Street',
      streetAddress2: '222 Test Street',
      streetAddress3: 'Test Man',
      city: 'Test City',
      state: 'KY',
      postalCode: '42701',
    },
    secondaryPickupAddress: {
      streetAddress1: '777 Test Street',
      streetAddress2: '888 Test Street',
      streetAddress3: 'Test Man',
      city: 'Test City',
      state: 'KY',
      postalCode: '42702',
    },
    destinationAddress: {
      streetAddress1: '222 Test Street',
      streetAddress2: '333 Test Street',
      streetAddress3: 'Test Man',
      city: 'Test City',
      state: 'KY',
      postalCode: '42703',
    },
    secondaryDestinationAddress: {
      streetAddress1: '444 Test Street',
      streetAddress2: '555 Test Street',
      streetAddress3: 'Test Man',
      city: 'Test City',
      state: 'KY',
      postalCode: '42701',
    },
    sitExpected: false,
    estimatedWeight: 4999,
    hasProGear: false,
    estimatedIncentive: 1234500,
    hasRequestedAdvance: true,
    advanceAmountRequested: 487500,
    advanceStatus: 'APPROVED',
  },
};

const mockRejectedPPMShipment = {
  ...mockMtoShipment,
  ppmShipment: {
    id: 'ppmShipmentID',
    shipmentId: 'shipment123',
    status: ppmShipmentStatuses.NEEDS_ADVANCE_APPROVAL,
    expectedDepartureDate: '2022-04-01',
    hasSecondaryPickupAddress: true,
    hasSecondaryDestinationAddress: true,
    pickupAddress: {
      streetAddress1: '111 Test Street',
      streetAddress2: '222 Test Street',
      streetAddress3: 'Test Man',
      city: 'Test City',
      state: 'KY',
      postalCode: '42701',
    },
    secondaryPickupAddress: {
      streetAddress1: '777 Test Street',
      streetAddress2: '888 Test Street',
      streetAddress3: 'Test Man',
      city: 'Test City',
      state: 'KY',
      postalCode: '42702',
    },
    destinationAddress: {
      streetAddress1: '222 Test Street',
      streetAddress2: '333 Test Street',
      streetAddress3: 'Test Man',
      city: 'Test City',
      state: 'KY',
      postalCode: '42703',
    },
    secondaryDestinationAddress: {
      streetAddress1: '444 Test Street',
      streetAddress2: '555 Test Street',
      streetAddress3: 'Test Man',
      city: 'Test City',
      state: 'KY',
      postalCode: '42701',
    },
    sitExpected: false,
    estimatedWeight: 4999,
    hasProGear: false,
    estimatedIncentive: 1234500,
    hasRequestedAdvance: true,
    advanceAmountRequested: 487500,
    advanceStatus: 'REJECTED',
  },
};

const mockDeliveryAddressUpdate = {
  deliveryAddressUpdate: {
    contractorRemarks: 'Test Contractor Remark',
    id: 'c49f7921-5a6e-46b4-bb39-022583574453',
    newAddress: {
      city: 'Beverly Hills',
      country: 'US',
      eTag: 'MjAyMy0wNy0xN1QxODowODowNi42NTU5MTVa',
      id: '6b57ce91-cabd-4e3b-9f48-ed4627d4878f',
      postalCode: '90210',
      state: 'CA',
      streetAddress1: '123 Any Street',
      streetAddress2: 'P.O. Box 12345',
      streetAddress3: 'c/o Some Person',
    },
    originalAddress: {
      city: 'Fairfield',
      country: 'US',
      eTag: 'MjAyMy0wNy0xN1QxODowODowNi42NDkyNTha',
      id: '92509013-aafc-4892-a476-2e3b97e6933d',
      postalCode: '94535',
      state: 'CA',
      streetAddress1: '987 Any Avenue',
      streetAddress2: 'P.O. Box 9876',
      streetAddress3: 'c/o Some Person',
    },
    shipmentID: '5c84bcf3-92f7-448f-b0e1-e5378b6806df',
    status: 'REQUESTED',
  },
};

const defaultPropsRetirement = {
  ...defaultProps,
  displayDestinationType: true,
  destinationType: 'HOME_OF_RECORD',
  orderType: ORDERS_TYPE.RETIREMENT,
};

const defaultPropsSeparation = {
  ...defaultProps,
  displayDestinationType: true,
  destinationType: 'HOME_OF_SELECTION',
  orderType: ORDERS_TYPE.SEPARATION,
};

jest.mock('utils/validation', () => ({
  ...jest.requireActual('utils/validation'),
  validatePostalCode: jest.fn(),
}));
const mockRoutingOptions = {
  path: tooRoutes.BASE_SHIPMENT_EDIT_PATH,
  params: { moveCode: 'move123', shipmentId: 'shipment123' },
};

beforeEach(() => {
  jest.clearAllMocks();
});

const renderWithRouter = (ui) => {
  render(<MockProviders {...mockRoutingOptions}>{ui}</MockProviders>);
};

describe('ShipmentForm component', () => {
  describe('when creating a new shipment', () => {
    it('does not show the delete shipment button', async () => {
      renderWithRouter(<ShipmentForm {...defaultProps} shipmentType={SHIPMENT_OPTIONS.HHG} />);

      const deleteButton = screen.queryByRole('button', { name: 'Delete shipment' });
      await waitFor(() => {
        expect(deleteButton).not.toBeInTheDocument();
      });
    });
  });

  describe('when creating a new HHG shipment', () => {
    it('renders the HHG shipment form', async () => {
      renderWithRouter(<ShipmentForm {...defaultProps} shipmentType={SHIPMENT_OPTIONS.HHG} />);

      expect(await screen.findByText('HHG')).toHaveClass('usa-tag');

      expect(screen.getByLabelText('Requested pickup date')).toBeInstanceOf(HTMLInputElement);

      expect(screen.getByText('Pickup location')).toBeInstanceOf(HTMLLegendElement);
      expect(screen.getByLabelText('Use current address')).toBeInstanceOf(HTMLInputElement);
      expect(screen.getByLabelText(/Address 1/)).toBeInstanceOf(HTMLInputElement);
      expect(screen.getByLabelText(/Address 2/)).toBeInstanceOf(HTMLInputElement);
      expect(screen.getByLabelText('City')).toBeInstanceOf(HTMLInputElement);
      expect(screen.getByLabelText('State')).toBeInstanceOf(HTMLSelectElement);
      expect(screen.getByLabelText('ZIP')).toBeInstanceOf(HTMLInputElement);

      expect(screen.getByText(/Releasing agent/).parentElement).toBeInstanceOf(HTMLLegendElement);
      expect(screen.getAllByLabelText('First name')[0]).toHaveAttribute('name', 'pickup.agent.firstName');
      expect(screen.getAllByLabelText('Last name')[0]).toHaveAttribute('name', 'pickup.agent.lastName');
      expect(screen.getAllByLabelText('Phone')[0]).toHaveAttribute('name', 'pickup.agent.phone');
      expect(screen.getAllByLabelText('Email')[0]).toHaveAttribute('name', 'pickup.agent.email');

      expect(screen.getByLabelText('Requested delivery date')).toBeInstanceOf(HTMLInputElement);

      const deliveryLocationSectionHeadings = screen.getAllByText('Delivery location');
      expect(deliveryLocationSectionHeadings).toHaveLength(2);
      expect(deliveryLocationSectionHeadings[0]).toBeInstanceOf(HTMLParagraphElement);
      expect(deliveryLocationSectionHeadings[1]).toBeInstanceOf(HTMLLegendElement);
      expect(screen.getAllByLabelText('Yes')[0]).toBeInstanceOf(HTMLInputElement);
      expect(screen.getAllByLabelText('Yes')[1]).toBeInstanceOf(HTMLInputElement);
      expect(screen.getAllByLabelText('No')[0]).toBeInstanceOf(HTMLInputElement);
      expect(screen.getAllByLabelText('No')[1]).toBeInstanceOf(HTMLInputElement);

      expect(screen.getByText(/Receiving agent/).parentElement).toBeInstanceOf(HTMLLegendElement);
      expect(screen.getAllByLabelText('First name')[1]).toHaveAttribute('name', 'delivery.agent.firstName');
      expect(screen.getAllByLabelText('Last name')[1]).toHaveAttribute('name', 'delivery.agent.lastName');
      expect(screen.getAllByLabelText('Phone')[1]).toHaveAttribute('name', 'delivery.agent.phone');
      expect(screen.getAllByLabelText('Email')[1]).toHaveAttribute('name', 'delivery.agent.email');

      expect(screen.getByText('Customer remarks')).toBeTruthy();

      expect(screen.getByLabelText('Counselor remarks')).toBeInstanceOf(HTMLTextAreaElement);
    });

    it('Service Counselor - renders date alert warnings for pickup/delivery on date picker selection', async () => {
      const expectedDateSelectionIsWeekendHolidayResponse = {
        country_code: 'US',
        country_name: 'United States',
        is_weekend: true,
        is_holiday: false,
      };
      dateSelectionIsWeekendHoliday.mockImplementation(() =>
        Promise.resolve({ data: JSON.stringify(expectedDateSelectionIsWeekendHolidayResponse) }),
      );
      renderWithRouter(<ShipmentForm {...defaultProps} shipmentType={SHIPMENT_OPTIONS.HHG} />);
      expect(await screen.findByText('HHG')).toHaveClass('usa-tag');

      await userEvent.type(screen.getByLabelText('Requested pickup date'), '26 Mar 2024');
      await userEvent.type(screen.getByLabelText('Requested delivery date'), '30 Mar 2024');
      await waitFor(() => {
        expect(
          screen.getByText(
            /Requested pickup date 26 Mar 2024 is on a weekend in the United States. This date may not be accepted. A government representative may not be available to provide assistance on this date./,
          ),
        ).toHaveClass('usa-alert__text');
        expect(
          screen.getByText(
            /Requested delivery date 30 Mar 2024 is on a weekend in the United States. This date may not be accepted. A government representative may not be available to provide assistance on this date./,
          ),
        ).toHaveClass('usa-alert__text');
      });
    });

    it('uses the current residence address for pickup address when checked', async () => {
      const user = userEvent.setup();
      renderWithRouter(<ShipmentForm {...defaultProps} shipmentType={SHIPMENT_OPTIONS.HHG} />);

      await act(async () => {
        await user.click(screen.getByLabelText('Use current address'));
      });

      expect((await screen.findAllByLabelText('Address 1'))[0]).toHaveValue(
        defaultProps.currentResidence.streetAddress1,
      );

      expect(screen.getAllByLabelText(/Address 2/)[0]).toHaveValue('');
      expect(screen.getAllByLabelText('City')[0]).toHaveValue(defaultProps.currentResidence.city);
      expect(screen.getAllByLabelText('State')[0]).toHaveValue(defaultProps.currentResidence.state);
      expect(screen.getAllByLabelText('ZIP')[0]).toHaveValue(defaultProps.currentResidence.postalCode);
    });

    it('renders a second address fieldset when the user has a delivery address', async () => {
      renderWithRouter(<ShipmentForm {...defaultProps} shipmentType={SHIPMENT_OPTIONS.HHG} />);

      await act(async () => {
        await userEvent.click(screen.getAllByLabelText('Yes')[1]);
      });

      expect((await screen.findAllByLabelText('Address 1'))[0]).toHaveAttribute(
        'name',
        'pickup.address.streetAddress1',
      );
      expect(screen.getAllByLabelText('Address 1')[1]).toHaveAttribute('name', 'delivery.address.streetAddress1');

      expect(screen.getAllByLabelText(/Address 2/)[0]).toHaveAttribute('name', 'pickup.address.streetAddress2');
      expect(screen.getAllByLabelText(/Address 2/)[1]).toHaveAttribute('name', 'delivery.address.streetAddress2');

      expect(screen.getAllByLabelText('City')[0]).toHaveAttribute('name', 'pickup.address.city');
      expect(screen.getAllByLabelText('City')[1]).toHaveAttribute('name', 'delivery.address.city');

      expect(screen.getAllByLabelText('State')[0]).toHaveAttribute('name', 'pickup.address.state');
      expect(screen.getAllByLabelText('State')[1]).toHaveAttribute('name', 'delivery.address.state');

      expect(screen.getAllByLabelText('ZIP')[0]).toHaveAttribute('name', 'pickup.address.postalCode');
      expect(screen.getAllByLabelText('ZIP')[1]).toHaveAttribute('name', 'delivery.address.postalCode');
    });

    it('renders a delivery address type for retirement orders type', async () => {
      renderWithRouter(<ShipmentForm {...defaultPropsRetirement} shipmentType={SHIPMENT_OPTIONS.HHG} />);

      await act(async () => {
        await userEvent.click(screen.getAllByLabelText('Yes')[1]);
      });

      expect(await screen.findByText('HHG')).toHaveClass('usa-tag');
      expect(screen.getAllByLabelText('Destination type')[0]).toHaveAttribute('name', 'destinationType');
    });

    it('does not render delivery address type for PCS order type', async () => {
      renderWithRouter(<ShipmentForm {...defaultProps} shipmentType={SHIPMENT_OPTIONS.HHG} />);
      await act(async () => {
        await userEvent.click(screen.getAllByLabelText('Yes')[1]);
      });

      expect(await screen.findByText('HHG')).toHaveClass('usa-tag');
      expect(screen.queryByLabelText('Destination type')).toBeNull();
    });

    it('renders a delivery address type for separation orders type', async () => {
      renderWithRouter(<ShipmentForm {...defaultPropsSeparation} shipmentType={SHIPMENT_OPTIONS.HHG} />);
      await act(async () => {
        await userEvent.click(screen.getAllByLabelText('Yes')[1]);
      });

      expect(await screen.findByText('HHG')).toHaveClass('usa-tag');
      expect(screen.getAllByLabelText('Destination type')[0]).toHaveAttribute('name', 'destinationType');
    });

    it('does not render an Accounting Codes section', async () => {
      renderWithRouter(<ShipmentForm {...defaultProps} shipmentType={SHIPMENT_OPTIONS.HHG} />);

      expect(await screen.findByText('HHG')).toHaveClass('usa-tag');
      expect(screen.queryByRole('heading', { name: 'Accounting codes' })).not.toBeInTheDocument();
    });

    it('does not render NTS release-only sections', async () => {
      renderWithRouter(<ShipmentForm {...defaultProps} shipmentType={SHIPMENT_OPTIONS.HHG} />);

      expect(await screen.findByText('HHG')).toHaveClass('usa-tag');
      expect(screen.queryByText(/Shipment weight (lbs)/)).not.toBeInTheDocument();
      expect(screen.queryByRole('heading', { name: 'Storage facility info' })).not.toBeInTheDocument();
      expect(screen.queryByRole('heading', { name: 'Storage facility address' })).not.toBeInTheDocument();
    });
  });

  describe('editing an already existing HHG shipment', () => {
    it('renders the HHG shipment form with pre-filled values', async () => {
      // For some reason need this mock here.
      const expectedDateSelectionIsWeekendHolidayResponse = {
        country_code: 'US',
        country_name: 'United States',
        is_weekend: false,
        is_holiday: false,
      };
      dateSelectionIsWeekendHoliday.mockImplementation(() =>
        Promise.resolve({ data: JSON.stringify(expectedDateSelectionIsWeekendHolidayResponse) }),
      );

      renderWithRouter(
        <ShipmentForm
          {...defaultProps}
          isCreatePage={false}
          shipmentType={SHIPMENT_OPTIONS.HHG}
          displayDestinationType={false}
        />,
      );

      expect(await screen.findByLabelText('Requested pickup date')).toHaveValue('01 Mar 2020');
      expect(screen.getByLabelText('Use current address')).not.toBeChecked();
      expect(screen.getAllByLabelText('Address 1')[0]).toHaveValue('812 S 129th St');
      expect(screen.getAllByLabelText(/Address 2/)[0]).toHaveValue('');
      expect(screen.getAllByLabelText('City')[0]).toHaveValue('San Antonio');
      expect(screen.getAllByLabelText('State')[0]).toHaveValue('TX');
      expect(screen.getAllByLabelText('ZIP')[0]).toHaveValue('78234');
      expect(screen.getAllByLabelText('First name')[0]).toHaveValue('Jason');
      expect(screen.getAllByLabelText('Last name')[0]).toHaveValue('Ash');
      expect(screen.getAllByLabelText('Phone')[0]).toHaveValue('999-999-9999');
      expect(screen.getAllByLabelText('Email')[0]).toHaveValue('jasn@email.com');
      expect(screen.getByLabelText('Requested delivery date')).toHaveValue('30 Mar 2020');
      expect(screen.getAllByLabelText('Yes')[0]).not.toBeChecked();
      expect(screen.getAllByLabelText('Yes')[1]).toBeChecked();
      expect(screen.getAllByLabelText('Address 1')[1]).toHaveValue('441 SW Rio de la Plata Drive');
      expect(screen.getAllByLabelText(/Address 2/)[1]).toHaveValue('');
      expect(screen.getAllByLabelText('City')[1]).toHaveValue('Tacoma');
      expect(screen.getAllByLabelText('State')[1]).toHaveValue('WA');
      expect(screen.getAllByLabelText('ZIP')[1]).toHaveValue('98421');
      expect(screen.getAllByLabelText('First name')[1]).toHaveValue('Riley');
      expect(screen.getAllByLabelText('Last name')[1]).toHaveValue('Baker');
      expect(screen.getAllByLabelText('Phone')[1]).toHaveValue('863-555-9664');
      expect(screen.getAllByLabelText('Email')[1]).toHaveValue('rbaker@email.com');
      expect(screen.getByText('Customer remarks')).toBeTruthy();
      expect(screen.getByText('mock customer remarks')).toBeTruthy();
      expect(screen.getByLabelText('Counselor remarks')).toHaveValue('mock counselor remarks');

      const noDestinationTypeRadioButton = await screen.getAllByLabelText('No')[1];
      await act(async () => {
        await userEvent.click(noDestinationTypeRadioButton);
      });
      expect(screen.getByText('We can use the zip of their new duty location:')).toBeTruthy();
      expect(screen.queryByLabelText('Destination type')).toBeNull();
    });
  });

  describe('editing an already existing HHG shipment for retiree/separatee', () => {
    it('renders the HHG shipment form with pre-filled values', async () => {
      renderWithRouter(
        <ShipmentForm
          {...defaultPropsRetirement}
          isCreatePage={false}
          shipmentType={SHIPMENT_OPTIONS.HHG}
          mtoShipment={mockShipmentWithDestinationType}
          displayDestinationType
        />,
      );

      expect(await screen.findByLabelText('Requested pickup date')).toHaveValue('01 Mar 2020');
      expect(screen.getByLabelText('Use current address')).not.toBeChecked();
      expect(screen.getAllByLabelText('Address 1')[0]).toHaveValue('812 S 129th St');
      expect(screen.getAllByLabelText(/Address 2/)[0]).toHaveValue('');
      expect(screen.getAllByLabelText('City')[0]).toHaveValue('San Antonio');
      expect(screen.getAllByLabelText('State')[0]).toHaveValue('TX');
      expect(screen.getAllByLabelText('ZIP')[0]).toHaveValue('78234');
      expect(screen.getAllByLabelText('First name')[0]).toHaveValue('Jason');
      expect(screen.getAllByLabelText('Last name')[0]).toHaveValue('Ash');
      expect(screen.getAllByLabelText('Phone')[0]).toHaveValue('999-999-9999');
      expect(screen.getAllByLabelText('Email')[0]).toHaveValue('jasn@email.com');
      expect(screen.getByLabelText('Requested delivery date')).toHaveValue('30 Mar 2020');
      expect(screen.getAllByLabelText('Yes')[0]).not.toBeChecked();
      expect(screen.getAllByLabelText('Address 1')[1]).toHaveValue('441 SW Rio de la Plata Drive');
      expect(screen.getAllByLabelText(/Address 2/)[1]).toHaveValue('');
      expect(screen.getAllByLabelText('City')[1]).toHaveValue('Tacoma');
      expect(screen.getAllByLabelText('State')[1]).toHaveValue('WA');
      expect(screen.getAllByLabelText('ZIP')[1]).toHaveValue('98421');
      expect(screen.getAllByLabelText('First name')[1]).toHaveValue('Riley');
      expect(screen.getAllByLabelText('Last name')[1]).toHaveValue('Baker');
      expect(screen.getAllByLabelText('Phone')[1]).toHaveValue('863-555-9664');
      expect(screen.getAllByLabelText('Email')[1]).toHaveValue('rbaker@email.com');
      expect(screen.getByText('Customer remarks')).toBeTruthy();
      expect(screen.getByText('mock customer remarks')).toBeTruthy();
      expect(screen.getByLabelText('Counselor remarks')).toHaveValue('mock counselor remarks');
      expect(screen.getByLabelText('Destination type')).toHaveValue('PLACE_ENTERED_ACTIVE_DUTY');
      expect(screen.queryByTestId('alert')).not.toBeInTheDocument();

      const noDestinationTypeRadioButton = await screen.getAllByLabelText('No')[1];
      await act(async () => {
        await userEvent.click(noDestinationTypeRadioButton);
      });
      expect(screen.getByText('We can use the zip of their HOR, HOS or PLEAD:')).toBeTruthy();
      expect(screen.getByLabelText('Destination type')).toBeVisible();
    });

    const runAlertingTest = async (shipmentType) => {
      renderWithRouter(
        <ShipmentForm
          {...defaultPropsRetirement}
          isCreatePage={false}
          shipmentType={shipmentType}
          mtoShipment={{ ...mockShipmentWithDestinationType, ...mockDeliveryAddressUpdate }}
          displayDestinationType
        />,
      );

      const alerts = await screen.findAllByTestId('alert');
      expect(alerts).toHaveLength(2); // Should have 2 alerts shown due to the address update request
      expect(alerts[0]).toHaveTextContent('Request needs review. See delivery location to proceed.');
      expect(alerts[1]).toHaveTextContent(
        'Pending delivery location change request needs review. Review request to proceed.',
      );
    };

    describe('shipment address change request', () => {
      it('displays appropriate alerting when an address change is requested for HHG shipment', async () => {
        await runAlertingTest(SHIPMENT_OPTIONS.HHG);
      });

      it('displays appropriate alerting when an address change is requested for NTSr shipment', async () => {
        await runAlertingTest(SHIPMENT_OPTIONS.NTSR);
      });

      it('opens a closeable modal when Review Request is clicked', async () => {
        const user = userEvent.setup();

        const shipmentType = SHIPMENT_OPTIONS.HHG;

        renderWithRouter(
          <ShipmentForm
            {...defaultPropsRetirement}
            isCreatePage={false}
            shipmentType={shipmentType}
            mtoShipment={{ ...mockShipmentWithDestinationType, ...mockDeliveryAddressUpdate, shipmentType }}
            displayDestinationType
          />,
        );

        const queryForModal = () => screen.queryByTestId('modal');

        const reviewRequestLink = await screen.findByRole('button', { name: 'Review request' });

        // confirm the modal is not already present
        expect(queryForModal()).not.toBeInTheDocument();

        // Open the modal
        await act(async () => {
          await user.click(reviewRequestLink);
        });

        await waitFor(() => expect(queryForModal()).toBeInTheDocument());

        // Close the modal
        const modalCancel = within(queryForModal()).queryByText('Cancel');

        expect(modalCancel).toBeInTheDocument();

        await act(async () => {
          await user.click(modalCancel);
        });

        // Confirm the modal has been closed
        expect(queryForModal()).not.toBeInTheDocument();
      });

      const runShipmentAddressUpdateTest = async (shipmentType) => {
        const user = userEvent.setup();
        const eTag = '8c32882e7793d9da88e0fdfd68672e2ead2f';

        renderWithRouter(
          <ShipmentForm
            {...defaultPropsRetirement}
            isCreatePage={false}
            shipmentType={shipmentType}
            mtoShipment={{ ...mockShipmentWithDestinationType, ...mockDeliveryAddressUpdate, eTag, shipmentType }}
            displayDestinationType
          />,
        );

        const queryForModal = () => screen.queryByTestId('modal');
        const findAlerts = async () => screen.findAllByTestId('alert');

        const reviewRequestLink = await screen.findByRole('button', { name: 'Review request' });

        expect(await findAlerts()).toHaveLength(2);

        // Open the modal
        await act(async () => {
          await user.click(reviewRequestLink);
        });
        const modal = queryForModal();

        expect(modal).toBeInTheDocument();

        // Fill and submit
        const approvalQuestion = within(modal).getByRole('group', { name: 'Approve address change?' });
        const approvalYes = within(approvalQuestion).getByRole('radio', { name: 'Yes' });
        const officeRemarks = within(modal).getByLabelText('Office remarks');
        const save = within(modal).getByRole('button', { name: 'Save' });

        const officeRemarksAnswer = 'Here are my remarks from the office';
        await act(async () => {
          await user.click(approvalYes);
          await user.type(officeRemarks, officeRemarksAnswer);
          await user.click(save);
        });

        // Confirm that the request was triggered
        expect(mockMutateFunction).toHaveBeenCalledTimes(1);
        expect(mockMutateFunction).toHaveBeenCalledWith({
          shipmentID: mockShipmentWithDestinationType.id,
          ifMatchETag: eTag,
          body: {
            status: ADDRESS_UPDATE_STATUS.APPROVED,
            officeRemarks: officeRemarksAnswer,
          },
          successCallback: expect.any(Function),
        });
      };

      it('allows a shipment address update review to be submitted via the modal for an HHG shipment', async () => {
        await runShipmentAddressUpdateTest(SHIPMENT_OPTIONS.HHG);
      });

      it('allows a shipment address update review to be submitted via the modal for an NTSr shipment', async () => {
        await runShipmentAddressUpdateTest(SHIPMENT_OPTIONS.NTSR);
      });
    });
  });

  describe('creating a new NTS shipment', () => {
    it('renders the NTS shipment form', async () => {
      renderWithRouter(<ShipmentForm {...defaultProps} shipmentType={SHIPMENT_OPTIONS.NTS} />);

      expect(await screen.findByText('NTS')).toHaveClass('usa-tag');

      expect(screen.getByLabelText('Requested pickup date')).toBeInstanceOf(HTMLInputElement);

      expect(screen.getByText('Pickup location')).toBeInstanceOf(HTMLLegendElement);
      expect(screen.getByLabelText('Use current address')).toBeInstanceOf(HTMLInputElement);
      expect(screen.getByLabelText(/Address 1/)).toBeInstanceOf(HTMLInputElement);
      expect(screen.getByLabelText(/Address 2/)).toBeInstanceOf(HTMLInputElement);
      expect(screen.getByLabelText('City')).toBeInstanceOf(HTMLInputElement);
      expect(screen.getByLabelText('State')).toBeInstanceOf(HTMLSelectElement);
      expect(screen.getByLabelText('ZIP')).toBeInstanceOf(HTMLInputElement);

      expect(screen.getByText(/Releasing agent/).parentElement).toBeInstanceOf(HTMLLegendElement);
      expect(screen.getByLabelText('First name')).toHaveAttribute('name', 'pickup.agent.firstName');
      expect(screen.getByLabelText('Last name')).toHaveAttribute('name', 'pickup.agent.lastName');
      expect(screen.getByLabelText('Phone')).toHaveAttribute('name', 'pickup.agent.phone');
      expect(screen.getByLabelText('Email')).toHaveAttribute('name', 'pickup.agent.email');

      expect(screen.queryByText('Delivery location')).not.toBeInTheDocument();
      expect(screen.queryByText(/Receiving agent/)).not.toBeInTheDocument();

      expect(screen.getByText('Customer remarks')).toBeTruthy();

      expect(screen.getByLabelText('Counselor remarks')).toBeInstanceOf(HTMLTextAreaElement);

      expect(screen.queryByRole('heading', { level: 2, name: 'Vendor' })).not.toBeInTheDocument();
    });

    it('renders an Accounting Codes section', async () => {
      renderWithRouter(
        <ShipmentForm {...defaultProps} TACs={{ HHG: '1234', NTS: '5678' }} shipmentType={SHIPMENT_OPTIONS.NTS} />,
      );

      expect(await screen.findByText(/Accounting codes/)).toBeInTheDocument();
      expect(screen.getByLabelText('1234 (HHG)')).toBeInTheDocument();
      expect(screen.getByText('No SAC code entered.')).toBeInTheDocument();
    });

    it('does not render NTS release-only sections', async () => {
      renderWithRouter(<ShipmentForm {...defaultProps} shipmentType={SHIPMENT_OPTIONS.NTS} />);

      expect(await screen.findByText('NTS')).toHaveClass('usa-tag');
      expect(screen.queryByText(/Shipment weight (lbs)/)).not.toBeInTheDocument();
      expect(screen.queryByRole('heading', { name: 'Storage facility info' })).not.toBeInTheDocument();
      expect(screen.queryByRole('heading', { name: 'Storage facility address' })).not.toBeInTheDocument();
    });
  });

  describe('editing an already existing NTS shipment', () => {
    it('pre-fills the Accounting Codes section', async () => {
      renderWithRouter(
        <ShipmentForm
          {...defaultProps}
          isCreatePage={false}
          mtoShipment={{
            ...mockMtoShipment,
            tacType: 'NTS',
            sacType: 'HHG',
          }}
          TACs={{ HHG: '1234', NTS: '5678' }}
          SACs={{ HHG: '000012345' }}
          shipmentType={SHIPMENT_OPTIONS.NTS}
        />,
      );

      expect(await screen.findByText(/Accounting codes/)).toBeInTheDocument();
      expect(screen.getByLabelText('1234 (HHG)')).not.toBeChecked();
      expect(screen.getByLabelText('5678 (NTS)')).toBeChecked();
      expect(screen.getByLabelText('000012345 (HHG)')).toBeChecked();
    });

    it('sends an empty string when clearing LOA types when updating a shipment', async () => {
      const mockSubmitHandler = jest.fn().mockResolvedValue(null);

      renderWithRouter(
        <ShipmentForm
          {...defaultProps}
          mtoShipment={{
            ...mockMtoShipment,
            tacType: 'NTS',
            sacType: 'HHG',
          }}
          TACs={{ HHG: '1234', NTS: '5678' }}
          SACs={{ HHG: '000012345', NTS: '2222' }}
          shipmentType={SHIPMENT_OPTIONS.NTS}
          submitHandler={mockSubmitHandler}
          isCreatePage={false}
        />,
      );

      await act(async () => {
        await userEvent.click(screen.getByTestId('clearSelection-sacType'));
      });
      const saveButton = screen.getByRole('button', { name: 'Save' });
      expect(saveButton).not.toBeDisabled();
      await act(async () => {
        await userEvent.click(saveButton);
      });

      await waitFor(() => {
        expect(mockSubmitHandler).toHaveBeenCalledWith(
          expect.objectContaining({
            body: expect.objectContaining({ tacType: 'NTS', sacType: '' }),
          }),
          expect.objectContaining({
            onError: expect.any(Function),
            onSuccess: expect.any(Function),
          }),
        );
      });
    });

    it('does not send undefined LOA types when creating shipment', async () => {
      const mockSubmitHandler = jest.fn().mockResolvedValue(null);

      renderWithRouter(
        <ShipmentForm
          {...defaultProps}
          mtoShipment={{
            ...mockMtoShipment,
          }}
          shipmentType={SHIPMENT_OPTIONS.NTS}
          submitHandler={mockSubmitHandler}
          isCreatePage
        />,
      );

      await act(async () => {
        await userEvent.type(screen.getByLabelText('Requested pickup date'), '26 Mar 2022');
        await userEvent.click(screen.getByTestId('useCurrentResidence'));
      });

      const saveButton = screen.getByRole('button', { name: 'Save' });
      expect(saveButton).not.toBeDisabled();
      await act(async () => {
        await userEvent.click(saveButton);
      });

      await waitFor(() => {
        expect(mockSubmitHandler).toHaveBeenCalledWith(
          expect.objectContaining({
            body: expect.not.objectContaining({ tacType: expect.any(String), sacType: expect.any(String) }),
          }),
          expect.objectContaining({
            onError: expect.any(Function),
            onSuccess: expect.any(Function),
          }),
        );
      });
    });
  });

  describe('creating a new NTS-release shipment', () => {
    it('renders the NTS-release shipment form', async () => {
      renderWithRouter(<ShipmentForm {...defaultProps} shipmentType={SHIPMENT_OPTIONS.NTSR} />);

      expect(await screen.findByText('NTS-release')).toHaveClass('usa-tag');

      expect(screen.queryByText('Pickup location')).not.toBeInTheDocument();
      expect(screen.queryByText(/Releasing agent/)).not.toBeInTheDocument();

      expect(screen.getByLabelText('Requested delivery date')).toBeInstanceOf(HTMLInputElement);

      expect(screen.getByText('Delivery location')).toBeInstanceOf(HTMLLegendElement);

      expect(screen.getByText(/Receiving agent/).parentElement).toBeInstanceOf(HTMLLegendElement);
      expect(screen.getByLabelText('First name')).toHaveAttribute('name', 'delivery.agent.firstName');
      expect(screen.getByLabelText('Last name')).toHaveAttribute('name', 'delivery.agent.lastName');

      expect(screen.getByText('Customer remarks')).toBeTruthy();
      expect(screen.getByLabelText('Counselor remarks')).toBeInstanceOf(HTMLTextAreaElement);

      expect(screen.queryByRole('heading', { level: 2, name: 'Vendor' })).not.toBeInTheDocument();
    });

    it('renders an Accounting Codes section', async () => {
      renderWithRouter(<ShipmentForm {...defaultProps} shipmentType={SHIPMENT_OPTIONS.NTSR} />);

      expect(await screen.findByText(/Accounting codes/)).toBeInTheDocument();
    });

    it('renders the NTS release-only sections', async () => {
      renderWithRouter(<ShipmentForm {...defaultProps} shipmentType={SHIPMENT_OPTIONS.NTSR} />);

      expect(await screen.findByText('NTS-release')).toHaveClass('usa-tag');
      expect(screen.getByText(/Previously recorded weight \(lbs\)/)).toBeInTheDocument();
      expect(screen.queryByRole('heading', { name: 'Storage facility info' })).toBeInTheDocument();
      expect(screen.queryByRole('heading', { name: 'Storage facility address' })).toBeInTheDocument();
    });
  });

  describe('as a TOO', () => {
    it('create new - HHG: displays date alerts for pickup/delivery for weekends', async () => {
      const expectedDateSelectionIsWeekendHolidayResponse = {
        country_code: 'US',
        country_name: 'United States',
        is_weekend: true,
        is_holiday: false,
      };
      dateSelectionIsWeekendHoliday.mockImplementation(() =>
        Promise.resolve({ data: JSON.stringify(expectedDateSelectionIsWeekendHolidayResponse) }),
      );
      renderWithRouter(
        <ShipmentForm {...defaultProps} isCreatePage shipmentType={SHIPMENT_OPTIONS.HHG} userRole={roleTypes.TOO} />,
      );
      expect(await screen.findByText('HHG')).toHaveClass('usa-tag');
      await userEvent.type(screen.getByLabelText('Requested pickup date'), '26 Mar 2024');
      await userEvent.type(screen.getByLabelText('Requested delivery date'), '30 Mar 2024');
      await waitFor(() => {
        expect(
          screen.getByText(
            /Requested pickup date 26 Mar 2024 is on a weekend in the United States. This date may not be accepted. A government representative may not be available to provide assistance on this date./,
          ),
        ).toHaveClass('usa-alert__text');
        expect(
          screen.getByText(
            /Requested delivery date 30 Mar 2024 is on a weekend in the United States. This date may not be accepted. A government representative may not be available to provide assistance on this date./,
          ),
        ).toHaveClass('usa-alert__text');
      });
    });

    it('edit-HHG: pageload displays date alerts for pickup/delivery for weekends', async () => {
      const expectedDateSelectionIsWeekendHolidayResponse = {
        country_code: 'US',
        country_name: 'United States',
        is_weekend: true,
        is_holiday: false,
      };
      dateSelectionIsWeekendHoliday.mockImplementation(() =>
        Promise.resolve({ data: JSON.stringify(expectedDateSelectionIsWeekendHolidayResponse) }),
      );
      renderWithRouter(
        <ShipmentForm
          {...defaultProps}
          isCreatePage={false}
          shipmentType={SHIPMENT_OPTIONS.HHG}
          userRole={roleTypes.TOO}
        />,
      );
      expect(await screen.findByText('HHG')).toHaveClass('usa-tag');
      expect(screen.queryByRole('heading', { level: 2, name: 'Vendor' })).not.toBeInTheDocument();
      expect(await screen.findByLabelText('Requested pickup date')).toHaveValue('01 Mar 2020');
      expect(await screen.findByLabelText('Requested delivery date')).toHaveValue('30 Mar 2020');
      await waitFor(() => {
        expect(
          screen.getByText(
            /Requested pickup date 01 Mar 2020 is on a weekend in the United States. This date may not be accepted. A government representative may not be available to provide assistance on this date./,
          ),
        ).toHaveClass('usa-alert__text');
        expect(
          screen.getByText(
            /Requested delivery date 30 Mar 2020 is on a weekend in the United States. This date may not be accepted. A government representative may not be available to provide assistance on this date./,
          ),
        ).toHaveClass('usa-alert__text');
      });
    });

    it('edit-HHG: pageload displays date alerts for pickup/delivery for holiday', async () => {
      const expectedDateSelectionIsWeekendHolidayResponse = {
        country_code: 'US',
        country_name: 'United States',
        is_weekend: false,
        is_holiday: true,
      };
      dateSelectionIsWeekendHoliday.mockImplementation(() =>
        Promise.resolve({ data: JSON.stringify(expectedDateSelectionIsWeekendHolidayResponse) }),
      );
      renderWithRouter(
        <ShipmentForm
          {...defaultProps}
          isCreatePage={false}
          shipmentType={SHIPMENT_OPTIONS.HHG}
          userRole={roleTypes.TOO}
        />,
      );
      expect(await screen.findByText('HHG')).toHaveClass('usa-tag');
      await waitFor(() => {
        expect(
          screen.getByText(
            /Requested pickup date 01 Mar 2020 is on a holiday in the United States. This date may not be accepted. A government representative may not be available to provide assistance on this date./,
          ),
        ).toHaveClass('usa-alert__text');
        expect(
          screen.getByText(
            /Requested delivery date 30 Mar 2020 is on a holiday in the United States. This date may not be accepted. A government representative may not be available to provide assistance on this date./,
          ),
        ).toHaveClass('usa-alert__text');
      });
    });

    it('edit-HHG: pageload displays date alerts for pickup/delivery for weekend and holiday', async () => {
      const expectedDateSelectionIsWeekendHolidayResponse = {
        country_code: 'US',
        country_name: 'United States',
        is_weekend: true,
        is_holiday: true,
      };
      dateSelectionIsWeekendHoliday.mockImplementation(() =>
        Promise.resolve({ data: JSON.stringify(expectedDateSelectionIsWeekendHolidayResponse) }),
      );
      renderWithRouter(
        <ShipmentForm
          {...defaultProps}
          isCreatePage={false}
          shipmentType={SHIPMENT_OPTIONS.HHG}
          userRole={roleTypes.TOO}
        />,
      );
      expect(await screen.findByText('HHG')).toHaveClass('usa-tag');
      await waitFor(() => {
        expect(
          screen.getByText(
            /Requested pickup date 01 Mar 2020 is on a holiday and weekend in the United States. This date may not be accepted. A government representative may not be available to provide assistance on this date./,
          ),
        ).toHaveClass('usa-alert__text');
        expect(
          screen.getByText(
            /Requested delivery date 30 Mar 2020 is on a holiday and weekend in the United States. This date may not be accepted. A government representative may not be available to provide assistance on this date./,
          ),
        ).toHaveClass('usa-alert__text');
      });
    });

    it('renders the HHG shipment form', async () => {
      renderWithRouter(<ShipmentForm {...defaultProps} shipmentType={SHIPMENT_OPTIONS.HHG} userRole={roleTypes.TOO} />);

      expect(await screen.findByText('HHG')).toHaveClass('usa-tag');
      expect(screen.queryByRole('heading', { level: 2, name: 'Vendor' })).not.toBeInTheDocument();
      expect(screen.getByLabelText('Requested pickup date')).toBeInTheDocument();
      expect(screen.getByText('Pickup location')).toBeInTheDocument();
      expect(screen.getByLabelText('Requested delivery date')).toBeInTheDocument();
      expect(screen.getByText(/Receiving agent/).parentElement).toBeInTheDocument();
      expect(screen.getByText('Customer remarks')).toBeInTheDocument();
      expect(screen.getByText('Counselor remarks')).toBeInTheDocument();
    });

    it('renders the NTS shipment form', async () => {
      renderWithRouter(<ShipmentForm {...defaultProps} shipmentType={SHIPMENT_OPTIONS.NTS} userRole={roleTypes.TOO} />);

      expect(await screen.findByText('NTS')).toHaveClass('usa-tag');
      expect(screen.getByLabelText('Requested pickup date')).toBeInTheDocument();
      expect(screen.getByLabelText('Requested delivery date')).toBeInTheDocument();
      expect(screen.getByRole('heading', { level: 2, name: 'Vendor' })).toBeInTheDocument();
      expect(screen.getByRole('heading', { level: 2, name: 'Storage facility info' })).toBeInTheDocument();
      expect(screen.getByRole('heading', { level: 2, name: 'Storage facility address' })).toBeInTheDocument();
    });

    it('create new - NTS: displays date alerts for pickup/delivery for weekends', async () => {
      const expectedDateSelectionIsWeekendHolidayResponse = {
        country_code: 'US',
        country_name: 'United States',
        is_weekend: true,
        is_holiday: false,
      };
      dateSelectionIsWeekendHoliday.mockImplementation(() =>
        Promise.resolve({ data: JSON.stringify(expectedDateSelectionIsWeekendHolidayResponse) }),
      );
      renderWithRouter(
        <ShipmentForm {...defaultProps} isCreatePage shipmentType={SHIPMENT_OPTIONS.NTS} userRole={roleTypes.TOO} />,
      );
      expect(await screen.findByText('NTS')).toHaveClass('usa-tag');
      await userEvent.type(screen.getByLabelText('Requested pickup date'), '26 Mar 2024');
      await waitFor(() => {
        expect(
          screen.getByText(
            /Requested pickup date 26 Mar 2024 is on a weekend in the United States. This date may not be accepted. A government representative may not be available to provide assistance on this date./,
          ),
        ).toHaveClass('usa-alert__text');
      });
    });

    it('edit-NTS: pageload displays date alerts for pickup/delivery for weekend and holiday', async () => {
      const expectedDateSelectionIsWeekendHolidayResponse = {
        country_code: 'US',
        country_name: 'United States',
        is_weekend: true,
        is_holiday: true,
      };
      dateSelectionIsWeekendHoliday.mockImplementation(() =>
        Promise.resolve({ data: JSON.stringify(expectedDateSelectionIsWeekendHolidayResponse) }),
      );
      renderWithRouter(
        <ShipmentForm
          {...defaultProps}
          isCreatePage={false}
          shipmentType={SHIPMENT_OPTIONS.NTS}
          userRole={roleTypes.TOO}
        />,
      );
      expect(await screen.findByText('NTS')).toHaveClass('usa-tag');
      await waitFor(() => {
        expect(
          screen.getByText(
            /Requested pickup date 01 Mar 2020 is on a holiday and weekend in the United States. This date may not be accepted. A government representative may not be available to provide assistance on this date./,
          ),
        ).toHaveClass('usa-alert__text');
        expect(
          screen.getByText(
            /Requested delivery date 30 Mar 2020 is on a holiday and weekend in the United States. This date may not be accepted. A government representative may not be available to provide assistance on this date./,
          ),
        ).toHaveClass('usa-alert__text');
      });
    });

    it('renders the NTS release shipment form', async () => {
      renderWithRouter(
        <ShipmentForm {...defaultProps} shipmentType={SHIPMENT_OPTIONS.NTSR} userRole={roleTypes.TOO} />,
      );

      expect(await screen.findByText('NTS-release')).toHaveClass('usa-tag');

      expect(screen.getByRole('heading', { level: 2, name: 'Vendor' })).toBeInTheDocument();
      expect(screen.getByLabelText('Requested pickup date')).toBeInTheDocument();
      expect(screen.getByLabelText('Requested delivery date')).toBeInTheDocument();
    });
  });

  it('edit-NTSR: pageload displays date alerts for pickup/delivery for weekend and holiday', async () => {
    const expectedDateSelectionIsWeekendHolidayResponse = {
      country_code: 'US',
      country_name: 'United States',
      is_weekend: true,
      is_holiday: true,
    };
    dateSelectionIsWeekendHoliday.mockImplementation(() =>
      Promise.resolve({ data: JSON.stringify(expectedDateSelectionIsWeekendHolidayResponse) }),
    );
    renderWithRouter(
      <ShipmentForm
        {...defaultProps}
        isCreatePage={false}
        shipmentType={SHIPMENT_OPTIONS.NTSR}
        userRole={roleTypes.TOO}
      />,
    );
    expect(await screen.findByText('NTS-release')).toHaveClass('usa-tag');
    expect(
      screen.getByText(
        'Requested pickup date 01 Mar 2020 is on a holiday and weekend in the United States. This date may not be accepted. A government representative may not be available to provide assistance on this date.',
      ),
    ).toHaveClass('usa-alert__text');
    expect(
      screen.getByText(
        /Requested delivery date 30 Mar 2020 is on a holiday and weekend in the United States. This date may not be accepted. A government representative may not be available to provide assistance on this date./,
      ),
    ).toHaveClass('usa-alert__text');
  });

  it('create new - NTSR: displays date alerts for pickup/delivery for weekends', async () => {
    const expectedDateSelectionIsWeekendHolidayResponse = {
      country_code: 'US',
      country_name: 'United States',
      is_weekend: true,
      is_holiday: false,
    };
    dateSelectionIsWeekendHoliday.mockImplementation(() =>
      Promise.resolve({ data: JSON.stringify(expectedDateSelectionIsWeekendHolidayResponse) }),
    );
    renderWithRouter(
      <ShipmentForm {...defaultProps} isCreatePage shipmentType={SHIPMENT_OPTIONS.NTSR} userRole={roleTypes.TOO} />,
    );
    expect(await screen.findByText('NTS-release')).toHaveClass('usa-tag');
    await userEvent.type(screen.getByLabelText('Requested delivery date'), '01 Mar 2024');
    await waitFor(() => {
      expect(
        screen.getByText(
          /Requested delivery date 01 Mar 2024 is on a weekend in the United States. This date may not be accepted. A government representative may not be available to provide assistance on this date./,
        ),
      ).toHaveClass('usa-alert__text');
    });
  });

  describe('filling the form', () => {
    it('shows an error if the submitHandler returns an error', async () => {
      const mockSubmitHandler = jest.fn((payload, { onError }) => {
        // fire onError handler on form
        onError();
      });

      renderWithRouter(
        <ShipmentForm
          {...defaultProps}
          shipmentType={SHIPMENT_OPTIONS.HHG}
          submitHandler={mockSubmitHandler}
          isCreatePage={false}
        />,
      );

      const saveButton = screen.getByRole('button', { name: 'Save' });

      expect(saveButton).not.toBeDisabled();

      await act(async () => {
        await userEvent.click(saveButton);
      });

      await waitFor(() => {
        expect(mockSubmitHandler).toHaveBeenCalled();
      });

      expect(
        await screen.findByText('Something went wrong, and your changes were not saved. Please try again.'),
      ).toBeInTheDocument();
      expect(mockNavigate).not.toHaveBeenCalled();
    });

    it('shows an error if the submitHandler returns an error when editing a PPM', async () => {
      const mockSubmitHandler = jest.fn((payload, { onError }) => {
        // fire onError handler on form
        onError();
      });
      validatePostalCode.mockImplementation(() => Promise.resolve(false));

      renderWithRouter(
        <ShipmentForm
          {...defaultProps}
          shipmentType={SHIPMENT_OPTIONS.PPM}
          mtoShipment={mockPPMShipment}
          submitHandler={mockSubmitHandler}
          isCreatePage={false}
        />,
      );

      const saveButton = screen.getByRole('button', { name: 'Save and Continue' });
      expect(saveButton).not.toBeDisabled();
      await act(async () => {
        await userEvent.click(saveButton);
      });

      await waitFor(() => {
        expect(mockSubmitHandler).toHaveBeenCalled();
      });

      expect(
        await screen.findByText('Something went wrong, and your changes were not saved. Please try again.'),
      ).toBeInTheDocument();
      expect(mockNavigate).not.toHaveBeenCalled();
    });

    it('shows an error if the submitHandler returns an error when creating a PPM', async () => {
      const mockSubmitHandler = jest.fn((payload, { onError }) => {
        // fire onError handler on form
        onError();
      });
      validatePostalCode.mockImplementation(() => Promise.resolve(false));

      renderWithRouter(
        <ShipmentForm
          {...defaultProps}
          shipmentType={SHIPMENT_OPTIONS.PPM}
          mtoShipment={mockPPMShipment}
          submitHandler={mockSubmitHandler}
          isCreatePage
        />,
      );

      await act(async () => {
        await userEvent.type(screen.getByLabelText('Planned Departure Date'), '26 Mar 2022');

        await userEvent.type(screen.getAllByLabelText('Address 1')[0], 'Test Street 1');
        await userEvent.type(screen.getAllByLabelText('City')[0], 'TestOne City');
        const pickupStateInput = screen.getAllByLabelText('State')[0];
        await userEvent.selectOptions(pickupStateInput, 'CA');
        await userEvent.type(screen.getAllByLabelText('ZIP')[0], '90210');

        await userEvent.type(screen.getAllByLabelText('Address 1')[1], 'Test Street 3');
        await userEvent.type(screen.getAllByLabelText('City')[1], 'TestTwo City');
        const destinationStateInput = screen.getAllByLabelText('State')[1];
        await userEvent.selectOptions(destinationStateInput, 'CA');
        await userEvent.type(screen.getAllByLabelText('ZIP')[1], '90210');

        await userEvent.type(screen.getByLabelText('Estimated PPM weight'), '1000');

        const saveButton = screen.getByRole('button', { name: 'Save and Continue' });
        expect(saveButton).not.toBeDisabled();
        await userEvent.click(saveButton);
      });

      await waitFor(() => {
        expect(mockSubmitHandler).toHaveBeenCalled();
      });

      expect(
        await screen.findByText('Something went wrong, and your changes were not saved. Please try again.'),
      ).toBeInTheDocument();
      expect(mockNavigate).not.toHaveBeenCalled();
    });

    it('saves the update to the counselor remarks when the save button is clicked', async () => {
      const newCounselorRemarks = 'Counselor remarks';

      const expectedPayload = {
        body: {
          customerRemarks: 'mock customer remarks',
          counselorRemarks: newCounselorRemarks,
          hasSecondaryDeliveryAddress: false,
          hasSecondaryPickupAddress: false,
          hasTertiaryDeliveryAddress: false,
          hasTertiaryPickupAddress: false,
          destinationAddress: {
            streetAddress1: '441 SW Rio de la Plata Drive',
            city: 'Tacoma',
            state: 'WA',
            postalCode: '98421',
            streetAddress2: '',
          },
          pickupAddress: {
            streetAddress1: '812 S 129th St',
            city: 'San Antonio',
            state: 'TX',
            postalCode: '78234',
            streetAddress2: '',
          },
          agents: [
            {
              agentType: 'RELEASING_AGENT',
              email: 'jasn@email.com',
              firstName: 'Jason',
              lastName: 'Ash',
              phone: '999-999-9999',
            },
            {
              agentType: 'RECEIVING_AGENT',
              email: 'rbaker@email.com',
              firstName: 'Riley',
              lastName: 'Baker',
              phone: '863-555-9664',
            },
          ],
          requestedDeliveryDate: '2020-03-30',
          requestedPickupDate: '2020-03-01',
          shipmentType: SHIPMENT_OPTIONS.HHG,
        },
        shipmentID: 'shipment123',
        moveTaskOrderID: 'mock move id',
        normalize: false,
      };

      const patchResponse = {
        ...expectedPayload,
        created_at: '2021-02-08T16:48:04.117Z',
        updated_at: '2021-02-11T16:48:04.117Z',
      };

      const mockSubmitHandler = jest.fn(() => Promise.resolve(patchResponse));

      renderWithRouter(
        <ShipmentForm
          {...defaultProps}
          shipmentType={SHIPMENT_OPTIONS.HHG}
          submitHandler={mockSubmitHandler}
          isCreatePage={false}
        />,
      );
      const counselorRemarks = await screen.findByLabelText('Counselor remarks');

      await act(async () => {
        await userEvent.clear(counselorRemarks);
        await userEvent.type(counselorRemarks, newCounselorRemarks);
        const saveButton = screen.getByRole('button', { name: 'Save' });
        expect(saveButton).not.toBeDisabled();
        await userEvent.click(saveButton);
      });

      await waitFor(() => {
        expect(mockSubmitHandler).toHaveBeenCalledWith(expectedPayload, {
          onSuccess: expect.any(Function),
          onError: expect.any(Function),
        });
      });
    });
  });

  describe('external vendor shipment', () => {
    it('shows the TOO an alert', async () => {
      renderWithRouter(
        <ShipmentForm
          {...defaultProps}
          shipmentType={SHIPMENT_OPTIONS.NTSR}
          mtoShipment={{ ...mockMtoShipment, usesExternalVendor: true }}
          isCreatePage={false}
          userRole={roleTypes.TOO}
        />,
      );

      expect(
        await screen.findByText(
          'The GHC prime contractor is not handling the shipment. Information will not be automatically shared with the movers handling it.',
        ),
      ).toBeInTheDocument();
    });

    it('does not show the SC an alert', async () => {
      renderWithRouter(
        <ShipmentForm
          // SC is default role from test props
          {...defaultProps}
          shipmentType={SHIPMENT_OPTIONS.NTSR}
          mtoShipment={{ ...mockMtoShipment, usesExternalVendor: true }}
          isCreatePage={false}
        />,
      );

      await waitFor(() => {
        expect(
          screen.queryByText(
            'The GHC prime contractor is not handling the shipment. Information will not be automatically shared with the movers handling it.',
          ),
        ).not.toBeInTheDocument();
      });
    });
  });

  describe('creating a new PPM shipment', () => {
    it('displays PPM content', async () => {
      renderWithRouter(
        <ShipmentForm
          {...defaultProps}
          shipmentType={SHIPMENT_OPTIONS.PPM}
          isCreatePage
          userRole={roleTypes.SERVICES_COUNSELOR}
        />,
      );

      expect(await screen.findByTestId('tag')).toHaveTextContent('PPM');
    });
  });

  describe('TOO editing an already existing PPM shipment', () => {
    it('renders the PPM shipment form with pre-filled values as TOO', async () => {
      isBooleanFlagEnabled.mockImplementation(() => Promise.resolve(true));
      renderWithRouter(
        <ShipmentForm
          {...defaultProps}
          isCreatePage={false}
          shipmentType={SHIPMENT_OPTIONS.PPM}
          mtoShipment={mockPPMShipment}
          userRole={roleTypes.TOO}
        />,
      );

      expect(await screen.getByLabelText('Planned Departure Date')).toHaveValue('01 Apr 2022');

      expect(await screen.getAllByLabelText('Address 1')[0]).toHaveValue(
        mockPPMShipment.ppmShipment.pickupAddress.streetAddress1,
      );
      expect(await screen.getAllByLabelText(/Address 2/)[0]).toHaveValue(
        mockPPMShipment.ppmShipment.pickupAddress.streetAddress2,
      );
      expect(await screen.getAllByLabelText('City')[0]).toHaveValue(mockPPMShipment.ppmShipment.pickupAddress.city);
      expect(await screen.getAllByLabelText('State')[0]).toHaveValue(mockPPMShipment.ppmShipment.pickupAddress.state);
      expect(await screen.getAllByLabelText('ZIP')[0]).toHaveValue(
        mockPPMShipment.ppmShipment.pickupAddress.postalCode,
      );

      expect(await screen.getAllByLabelText('Address 1')[1]).toHaveValue(
        mockPPMShipment.ppmShipment.secondaryPickupAddress.streetAddress1,
      );
      expect(await screen.getAllByLabelText(/Address 2/)[1]).toHaveValue(
        mockPPMShipment.ppmShipment.secondaryPickupAddress.streetAddress2,
      );
      expect(await screen.getAllByLabelText('City')[1]).toHaveValue(
        mockPPMShipment.ppmShipment.secondaryPickupAddress.city,
      );
      expect(await screen.getAllByLabelText('State')[1]).toHaveValue(
        mockPPMShipment.ppmShipment.secondaryPickupAddress.state,
      );
      expect(await screen.getAllByLabelText('ZIP')[1]).toHaveValue(
        mockPPMShipment.ppmShipment.secondaryPickupAddress.postalCode,
      );

      expect(await screen.getAllByLabelText('Address 1')[2]).toHaveValue(
        mockPPMShipment.ppmShipment.destinationAddress.streetAddress1,
      );
      expect(await screen.getAllByLabelText(/Address 2/)[2]).toHaveValue(
        mockPPMShipment.ppmShipment.destinationAddress.streetAddress2,
      );
      expect(await screen.getAllByLabelText('City')[2]).toHaveValue(
        mockPPMShipment.ppmShipment.destinationAddress.city,
      );
      expect(await screen.getAllByLabelText('State')[2]).toHaveValue(
        mockPPMShipment.ppmShipment.destinationAddress.state,
      );
      expect(await screen.getAllByLabelText('ZIP')[2]).toHaveValue(
        mockPPMShipment.ppmShipment.destinationAddress.postalCode,
      );

      expect(await screen.getAllByLabelText('Address 1')[3]).toHaveValue(
        mockPPMShipment.ppmShipment.secondaryDestinationAddress.streetAddress1,
      );
      expect(await screen.getAllByLabelText(/Address 2/)[3]).toHaveValue(
        mockPPMShipment.ppmShipment.secondaryDestinationAddress.streetAddress2,
      );
      expect(await screen.getAllByLabelText('City')[3]).toHaveValue(
        mockPPMShipment.ppmShipment.secondaryDestinationAddress.city,
      );
      expect(await screen.getAllByLabelText('State')[3]).toHaveValue(
        mockPPMShipment.ppmShipment.secondaryDestinationAddress.state,
      );
      expect(await screen.getAllByLabelText('ZIP')[3]).toHaveValue(
        mockPPMShipment.ppmShipment.secondaryDestinationAddress.postalCode,
      );

      expect(screen.getAllByLabelText('Yes')[0]).toBeChecked();
      expect(screen.getAllByLabelText('No')[0]).not.toBeChecked();
      expect(screen.getByLabelText('Estimated PPM weight')).toHaveValue('4,999');
      expect(screen.getAllByLabelText('Yes')[2]).toBeChecked();
      expect(screen.getAllByLabelText('No')[2]).not.toBeChecked();
    });

    it('renders the PPM shipment form with pre-filled requested values for Advance Page for TOO', async () => {
      renderWithRouter(
        <ShipmentForm
          {...defaultProps}
          isCreatePage={false}
          isAdvancePage
          shipmentType={SHIPMENT_OPTIONS.PPM}
          mtoShipment={mockPPMShipment}
          userRole={roleTypes.TOO}
        />,
      );

      expect(screen.getAllByRole('heading', { level: 2 })[0]).toHaveTextContent('Incentive & advance');
      expect(await screen.getByLabelText('No')).not.toBeChecked();
      expect(screen.getByLabelText('Yes')).toBeChecked();
      expect(screen.findByText('Estimated incentive: $12,345').toBeInTheDocument);
      expect(screen.getByLabelText('Amount requested')).toHaveValue('4,875');
      expect((await screen.findByText('Maximum advance: $7,407')).toBeInTheDocument);
      expect(screen.getByLabelText('Approve')).toBeChecked();

      await act(async () => {
        await userEvent.click(screen.getByRole('button', { name: 'Save and Continue' }));
      });

      await waitFor(() => {
        expect(defaultProps.submitHandler).toHaveBeenCalledWith(
          expect.objectContaining({
            body: expect.objectContaining({
              counselorRemarks: 'mock counselor remarks',
              ppmShipment: expect.objectContaining({
                hasRequestedAdvance: true,
                advanceAmountRequested: 487500,
                advanceStatus: 'APPROVED',
              }),
            }),
          }),
          expect.objectContaining({
            onSuccess: expect.any(Function),
          }),
        );
      });
    });
    describe('editing an already existing PPM shipment', () => {
      it('renders the PPM shipment form with pre-filled values', async () => {
        isBooleanFlagEnabled.mockImplementation(() => Promise.resolve(true));
        renderWithRouter(
          <ShipmentForm
            {...defaultProps}
            isCreatePage={false}
            shipmentType={SHIPMENT_OPTIONS.PPM}
            mtoShipment={mockPPMShipment}
          />,
        );

        expect(await screen.getByLabelText('Planned Departure Date')).toHaveValue('01 Apr 2022');

        expect(await screen.getAllByLabelText('Address 1')[0]).toHaveValue(
          mockPPMShipment.ppmShipment.pickupAddress.streetAddress1,
        );
        expect(await screen.getAllByLabelText(/Address 2/)[0]).toHaveValue(
          mockPPMShipment.ppmShipment.pickupAddress.streetAddress2,
        );
        expect(await screen.getAllByLabelText('City')[0]).toHaveValue(mockPPMShipment.ppmShipment.pickupAddress.city);
        expect(await screen.getAllByLabelText('State')[0]).toHaveValue(mockPPMShipment.ppmShipment.pickupAddress.state);
        expect(await screen.getAllByLabelText('ZIP')[0]).toHaveValue(
          mockPPMShipment.ppmShipment.pickupAddress.postalCode,
        );

        expect(await screen.getAllByLabelText('Address 1')[1]).toHaveValue(
          mockPPMShipment.ppmShipment.secondaryPickupAddress.streetAddress1,
        );
        expect(await screen.getAllByLabelText(/Address 2/)[1]).toHaveValue(
          mockPPMShipment.ppmShipment.secondaryPickupAddress.streetAddress2,
        );
        expect(await screen.getAllByLabelText('City')[1]).toHaveValue(
          mockPPMShipment.ppmShipment.secondaryPickupAddress.city,
        );
        expect(await screen.getAllByLabelText('State')[1]).toHaveValue(
          mockPPMShipment.ppmShipment.secondaryPickupAddress.state,
        );
        expect(await screen.getAllByLabelText('ZIP')[1]).toHaveValue(
          mockPPMShipment.ppmShipment.secondaryPickupAddress.postalCode,
        );

        expect(await screen.getAllByLabelText('Address 1')[2]).toHaveValue(
          mockPPMShipment.ppmShipment.destinationAddress.streetAddress1,
        );
        expect(await screen.getAllByLabelText(/Address 2/)[2]).toHaveValue(
          mockPPMShipment.ppmShipment.destinationAddress.streetAddress2,
        );
        expect(await screen.getAllByLabelText('City')[2]).toHaveValue(
          mockPPMShipment.ppmShipment.destinationAddress.city,
        );
        expect(await screen.getAllByLabelText('State')[2]).toHaveValue(
          mockPPMShipment.ppmShipment.destinationAddress.state,
        );
        expect(await screen.getAllByLabelText('ZIP')[2]).toHaveValue(
          mockPPMShipment.ppmShipment.destinationAddress.postalCode,
        );

        expect(await screen.getAllByLabelText('Address 1')[3]).toHaveValue(
          mockPPMShipment.ppmShipment.secondaryDestinationAddress.streetAddress1,
        );
        expect(await screen.getAllByLabelText(/Address 2/)[3]).toHaveValue(
          mockPPMShipment.ppmShipment.secondaryDestinationAddress.streetAddress2,
        );
        expect(await screen.getAllByLabelText('City')[3]).toHaveValue(
          mockPPMShipment.ppmShipment.secondaryDestinationAddress.city,
        );
        expect(await screen.getAllByLabelText('State')[3]).toHaveValue(
          mockPPMShipment.ppmShipment.secondaryDestinationAddress.state,
        );
        expect(await screen.getAllByLabelText('ZIP')[3]).toHaveValue(
          mockPPMShipment.ppmShipment.secondaryDestinationAddress.postalCode,
        );

        expect(screen.getAllByLabelText('Yes')[0]).toBeChecked();
        expect(screen.getAllByLabelText('No')[0]).not.toBeChecked();
        expect(screen.getByLabelText('Estimated PPM weight')).toHaveValue('4,999');
        expect(screen.getAllByLabelText('Yes')[2]).toBeChecked();
        expect(screen.getAllByLabelText('No')[2]).not.toBeChecked();
      });
    });
    it('renders the PPM shipment form with pre-filled requested values for Advance Page', async () => {
      renderWithRouter(
        <ShipmentForm
          {...defaultProps}
          isCreatePage={false}
          isAdvancePage
          shipmentType={SHIPMENT_OPTIONS.PPM}
          mtoShipment={mockPPMShipment}
        />,
      );

      expect(screen.getAllByRole('heading', { level: 2 })[0]).toHaveTextContent('Incentive & advance');
      expect(await screen.getByLabelText('No')).not.toBeChecked();
      expect(screen.getByLabelText('Yes')).toBeChecked();
      expect(screen.findByText('Estimated incentive: $12,345').toBeInTheDocument);
      expect(screen.getByLabelText('Amount requested')).toHaveValue('4,875');
      expect((await screen.findByText('Maximum advance: $7,407')).toBeInTheDocument);
      expect(screen.getByLabelText('Approve')).toBeChecked();
      expect(screen.getByLabelText('Counselor remarks')).toHaveValue('mock counselor remarks');

      await act(async () => {
        await userEvent.click(screen.getByRole('button', { name: 'Save and Continue' }));
      });

      await waitFor(() => {
        expect(defaultProps.submitHandler).toHaveBeenCalledWith(
          expect.objectContaining({
            body: expect.objectContaining({
              counselorRemarks: 'mock counselor remarks',
              ppmShipment: expect.objectContaining({
                hasRequestedAdvance: true,
                advanceAmountRequested: 487500,
                advanceStatus: 'APPROVED',
              }),
            }),
          }),
          expect.objectContaining({
            onSuccess: expect.any(Function),
          }),
        );
      });
    });

    it('validates the Advance Page making counselor remarks required when `Advance Requested?` is changed from Yes to No', async () => {
      const ppmShipmentWithoutRemarks = {
        ...mockPPMShipment,
        counselorRemarks: '',
      };

      renderWithRouter(
        <ShipmentForm
          {...defaultProps}
          isCreatePage={false}
          isAdvancePage
          shipmentType={SHIPMENT_OPTIONS.PPM}
          mtoShipment={ppmShipmentWithoutRemarks}
        />,
      );

      expect(screen.getAllByRole('heading', { level: 2 })[0]).toHaveTextContent('Incentive & advance');
      expect(screen.getByLabelText('No')).not.toBeChecked();
      expect(screen.getByLabelText('Yes')).toBeChecked();
      // Selecting advance not requested
      await act(async () => {
        await userEvent.click(screen.getByLabelText('No'));
      });
      await waitFor(() => {
        expect(screen.getByLabelText('No')).toBeChecked();
        expect(screen.getByLabelText('Yes')).not.toBeChecked();
      });
      const requiredAlerts = screen.getAllByRole('alert');
      expect(requiredAlerts[0]).toHaveTextContent('Required');

      expect(screen.queryByLabelText('Amount requested')).not.toBeInTheDocument();

      await act(async () => {
        await userEvent.type(screen.getByLabelText('Counselor remarks'), 'retirees are not given advances');
        await userEvent.tab();
      });

      await waitFor(() => {
        expect(screen.getByRole('button', { name: 'Save and Continue' })).toBeEnabled();
      });

      await act(async () => {
        await userEvent.click(screen.getByRole('button', { name: 'Save and Continue' }));
      });

      await waitFor(() => {
        expect(defaultProps.submitHandler).toHaveBeenCalledWith(
          expect.objectContaining({
            body: expect.objectContaining({
              counselorRemarks: 'retirees are not given advances',
              ppmShipment: expect.objectContaining({ hasRequestedAdvance: false }),
            }),
          }),
          expect.objectContaining({
            onSuccess: expect.any(Function),
          }),
        );
      });
    });

    it('validates the Advance Page making counselor remarks required when advance amount is changed', async () => {
      const ppmShipmentWithoutRemarks = {
        ...mockPPMShipment,
        counselorRemarks: '',
      };

      renderWithRouter(
        <ShipmentForm
          {...defaultProps}
          isCreatePage={false}
          isAdvancePage
          shipmentType={SHIPMENT_OPTIONS.PPM}
          mtoShipment={ppmShipmentWithoutRemarks}
        />,
      );

      expect(screen.getAllByRole('heading', { level: 2 })[0]).toHaveTextContent('Incentive & advance');
      const advanceAmountInput = screen.getByLabelText('Amount requested');

      expect(advanceAmountInput).toHaveValue('4,875');
      // Edit a requested advance amount
      await act(async () => {
        await userEvent.clear(advanceAmountInput);
        await userEvent.type(advanceAmountInput, '2,000');
        advanceAmountInput.blur();
      });
      await waitFor(() => {
        expect(advanceAmountInput).toHaveValue('2,000');
      });

      const requiredAlerts = screen.getAllByRole('alert');

      expect(requiredAlerts[0]).toHaveTextContent('Required');
    });

    it('marks amount requested input as min of $1 expected when conditionally displayed', async () => {
      renderWithRouter(
        <ShipmentForm {...defaultProps} isCreatePage={false} isAdvancePage shipmentType={SHIPMENT_OPTIONS.PPM} />,
      );

      const inputHasRequestedAdvance = screen.getByLabelText('Yes');
      await act(async () => {
        await userEvent.click(inputHasRequestedAdvance);
      });
      const advanceAmountRequested = screen.getByLabelText('Amount requested');
      await act(async () => {
        await userEvent.type(advanceAmountRequested, '0');
      });
      expect(advanceAmountRequested).toHaveValue('0');

      await waitFor(() => {
        const requiredAlerts = screen.getAllByRole('alert');
        expect(requiredAlerts[0]).toHaveTextContent('Enter an amount $1 or more.');
      });
    });

    it('sets `Counselor Remarks` as required when an advance request is rejected', async () => {
      const ppmShipmentWithoutRemarks = {
        ...mockPPMShipment,
        counselorRemarks: '',
      };

      renderWithRouter(
        <ShipmentForm
          {...defaultProps}
          isCreatePage={false}
          isAdvancePage
          shipmentType={SHIPMENT_OPTIONS.PPM}
          mtoShipment={ppmShipmentWithoutRemarks}
        />,
        { wrapper: MockProviders },
      );

      expect(screen.getAllByRole('heading', { level: 2 })[0]).toHaveTextContent('Incentive & advance');
      expect(screen.getByLabelText('Approve')).toBeChecked();
      expect(screen.getByLabelText('Reject')).not.toBeChecked();

      const advanceAmountInput = screen.getByLabelText('Amount requested');
      expect(advanceAmountInput).toHaveValue('4,875');

      await act(async () => {
        // Edit a requested advance amount to different number to
        // test REVERT to save on REJECT
        await userEvent.clear(advanceAmountInput);
        await userEvent.type(advanceAmountInput, '2,000');
      });

      // Rejecting advance request
      await userEvent.click(screen.getByLabelText('Reject'));
      await waitFor(() => {
        expect(screen.getByLabelText('Approve')).not.toBeChecked();
        expect(screen.getByLabelText('Reject')).toBeChecked();

        // Verify original value was reset back 2000 to 4875. This only
        // happens when REJECT is selected.
        const advanceAmountInput2 = screen.getByLabelText('Amount requested');
        expect(advanceAmountInput2).toHaveValue('4,875');
      });
      const requiredAlert = screen.getAllByRole('alert');
      expect(requiredAlert[0]).toHaveTextContent('Required');

      await act(async () => {
        await userEvent.type(
          screen.getByLabelText('Counselor remarks'),
          'I, a service counselor, have rejected your advance request',
        );
        await userEvent.tab();
      });

      await waitFor(() => {
        expect(screen.getByRole('button', { name: 'Save and Continue' })).toBeEnabled();
      });

      await act(async () => {
        await userEvent.click(screen.getByRole('button', { name: 'Save and Continue' }));
      });

      await waitFor(() => {
        expect(defaultProps.submitHandler).toHaveBeenCalledWith(
          expect.objectContaining({
            body: expect.objectContaining({
              counselorRemarks: 'I, a service counselor, have rejected your advance request',
              ppmShipment: expect.objectContaining({ advanceStatus: 'REJECTED' }),
            }),
          }),
          expect.objectContaining({
            onSuccess: expect.any(Function),
          }),
        );
      });
    });

    it('sets to ACCEPT from REJECT if advance number is changed', async () => {
      const ppmShipment = {
        ...mockRejectedPPMShipment,
        counselorRemarks: 'test',
      };

      renderWithRouter(
        <ShipmentForm
          {...defaultProps}
          isCreatePage={false}
          isAdvancePage
          shipmentType={SHIPMENT_OPTIONS.PPM}
          mtoShipment={ppmShipment}
        />,
        { wrapper: MockProviders },
      );

      expect(screen.getAllByRole('heading', { level: 2 })[0]).toHaveTextContent('Incentive & advance');
      expect(screen.getByLabelText('Reject')).toBeChecked();
      expect(screen.getByLabelText('Approve')).not.toBeChecked();

      const advanceAmountInput = screen.getByLabelText('Amount requested');
      expect(advanceAmountInput).toHaveValue('4,875');

      await act(async () => {
        await userEvent.clear(advanceAmountInput);
        await userEvent.type(advanceAmountInput, '2,000');
      });

      // test REJECT is changed to ACCEPT when advance number is changed
      expect(screen.getByLabelText('Reject')).not.toBeChecked();
      expect(screen.getByLabelText('Approve')).toBeChecked();
    });
  });

  describe('creating a new PPM shipment', () => {
    it('displays PPM content', async () => {
      renderWithRouter(
        <ShipmentForm
          {...defaultProps}
          shipmentType={SHIPMENT_OPTIONS.PPM}
          isCreatePage
          userRole={roleTypes.SERVICES_COUNSELOR}
        />,
      );

      expect(await screen.findByTestId('tag')).toHaveTextContent('PPM');
      expect(screen.getByText('What address are you moving from?')).toBeInTheDocument();
      expect(screen.getByText('Second pickup address')).toBeInTheDocument();
      expect(
        screen.getByText(
          'Will you move any belongings from a second address? (Must be near the pickup address. Subject to approval.)',
        ),
      ).toBeInTheDocument();

      expect(screen.getByText('Delivery Address')).toBeInTheDocument();
      expect(screen.getByText('Second delivery address')).toBeInTheDocument();
      expect(
        screen.getByText(
          'Will you move any belongings to a second address? (Must be near the delivery address. Subject to approval.)',
        ),
      ).toBeInTheDocument();
    });
    it('displays the third pickup address question when the Yes option for second pickup address is selected', async () => {
      isBooleanFlagEnabled.mockImplementation(() => Promise.resolve(true));
      renderWithRouter(
        <ShipmentForm
          {...defaultProps}
          shipmentType={SHIPMENT_OPTIONS.PPM}
          isCreatePage
          userRole={roleTypes.SERVICES_COUNSELOR}
        />,
      );
      expect(screen.queryByText('Third pickup address')).not.toBeInTheDocument();
      fireEvent.click(screen.getByTestId('has-secondary-pickup'));
      expect(await screen.findByText('Third pickup address')).toBeInTheDocument();
      expect(
        await screen.findByText(
          'Will you move any belongings from a third address? (Must be near the pickup address. Subject to approval.)',
        ),
      ).toBeInTheDocument();
    });
    it('displays the third delivery address question when the Yes option for second delivery address is selected', async () => {
      isBooleanFlagEnabled.mockImplementation(() => Promise.resolve(true));
      renderWithRouter(
        <ShipmentForm
          {...defaultProps}
          shipmentType={SHIPMENT_OPTIONS.PPM}
          isCreatePage
          userRole={roleTypes.SERVICES_COUNSELOR}
        />,
      );
      expect(screen.queryByText('Third delivery address')).not.toBeInTheDocument();
      fireEvent.click(screen.getByTestId('has-secondary-destination'));
      expect(await screen.findByText('Third delivery address')).toBeInTheDocument();
      expect(
        await screen.findByText(
          'Will you move any belongings to a third address? (Must be near the delivery address. Subject to approval.)',
        ),
      ).toBeInTheDocument();
    });
  });

  const mockPPMShipmentWithSIT = {
    sitEstimatedCost: 123400,
    sitEstimatedWeight: 2345,
    sitLocation: 'DESTINATION',
    sitEstimatedDepartureDate: '2022-10-29',
    sitEstimatedEntryDate: '2022-08-06',
    sitExpected: true,
    pickupAddress: {
      streetAddress1: '111 Test Street',
      streetAddress2: '222 Test Street',
      streetAddress3: 'Test Man',
      city: 'Test City',
      state: 'KY',
      postalCode: '42701',
    },
    destinationAddress: {
      streetAddress1: '222 Test Street',
      streetAddress2: '333 Test Street',
      streetAddress3: 'Test Man',
      city: 'Test City',
      state: 'KY',
      postalCode: '42703',
    },
  };

  const defaultSITProps = {
    ...defaultProps,
    shipmentType: SHIPMENT_OPTIONS.PPM,
    isAdvancePage: true,
    mtoShipment: {
      ...mockMtoShipment,
      ppmShipment: mockPPMShipmentWithSIT,
    },
    userRole: roleTypes.SERVICES_COUNSELOR,
  };

  describe('as a SC, the SIT details block', () => {
    it('displays when SIT is expected', () => {
      renderWithRouter(<ShipmentForm {...defaultSITProps} />);
      expect(screen.getByRole('heading', { level: 2, name: /Storage in transit \(SIT\)/ })).toBeInTheDocument();
    });
    it('does not display when SIT is not expected', () => {
      renderWithRouter(
        <ShipmentForm
          {...defaultSITProps}
          mtoShipment={{
            ...mockMtoShipment,
            ppmShipment: {
              ...mockPPMShipmentWithSIT,
              sitExpected: false,
            },
          }}
        />,
      );
      expect(screen.queryByRole('heading', { level: 2, name: /Storage in transit \(SIT\)/ })).not.toBeInTheDocument();
    });
    it('does not display for TOO', () => {
      renderWithRouter(<ShipmentForm {...defaultSITProps} userRole={roleTypes.TOO} />);
      expect(screen.queryByRole('heading', { level: 2, name: /Storage in transit \(SIT\)/ })).not.toBeInTheDocument();
    });
  });

  describe('creating a new Boat shipment', () => {
    it('renders the Boat shipment form correctly', async () => {
      renderWithRouter(<ShipmentForm {...defaultProps} shipmentType={SHIPMENT_OPTIONS.BOAT_HAUL_AWAY} isCreatePage />);

      expect(await screen.findByTestId('tag')).toHaveTextContent('Boat');
      expect(await screen.findByText('Boat')).toBeInTheDocument();
      expect(screen.getByLabelText('Year')).toBeInTheDocument();
      expect(screen.getByLabelText('Make')).toBeInTheDocument();
      expect(screen.getByLabelText('Model')).toBeInTheDocument();
      expect(await screen.findByText('Length')).toBeInTheDocument();
      expect(await screen.findByText('Width')).toBeInTheDocument();
      expect(await screen.findByText('Height')).toBeInTheDocument();
      expect(await screen.findByText('Does the boat have a trailer?')).toBeInTheDocument();
      expect(await screen.findByText('What is the method of shipment?')).toBeInTheDocument();
      expect(await screen.findByText('Pickup details')).toBeInTheDocument();
      expect(await screen.findByText('Delivery details')).toBeInTheDocument();
      expect(await screen.findByText('Remarks')).toBeInTheDocument();
    });

    it('validates length and width input fields to ensure they accept only numeric values', async () => {
      renderWithRouter(<ShipmentForm {...defaultProps} shipmentType={SHIPMENT_OPTIONS.BOAT_HAUL_AWAY} />);

      const lengthInput = await screen.findByTestId('lengthFeet');
      const widthInput = await screen.findByTestId('widthFeet');

      await act(async () => {
        userEvent.type(lengthInput, 'abc');
        userEvent.type(widthInput, 'xyz');
      });

      await waitFor(() => {
        expect(lengthInput).toHaveValue('');
        expect(widthInput).toHaveValue('');
      });
    });

    it('validates required fields for boat shipment', async () => {
      renderWithRouter(<ShipmentForm {...defaultProps} shipmentType={SHIPMENT_OPTIONS.BOAT_HAUL_AWAY} />);

      const submitButton = screen.getByRole('button', { name: 'Save' });

      await act(async () => {
        userEvent.click(submitButton);
      });

      expect(submitButton).toBeDisabled();
    });

    it('validates the year field is within the valid range', async () => {
      renderWithRouter(<ShipmentForm {...defaultProps} shipmentType={SHIPMENT_OPTIONS.BOAT_HAUL_AWAY} />);

      await act(async () => {
        await userEvent.click(screen.getByTestId('year'));
        await userEvent.type(screen.getByTestId('year'), '1600');
        const submitButton = screen.getByRole('button', { name: 'Save' });
        userEvent.click(submitButton);
      });

      expect(await screen.findByText('Invalid year')).toBeInTheDocument();
    });

    it('validates dimensions - fail', async () => {
      renderWithRouter(<ShipmentForm {...defaultProps} shipmentType={SHIPMENT_OPTIONS.BOAT_HAUL_AWAY} />);

      // Enter dimensions below the required minimums
      await act(async () => {
        await userEvent.click(screen.getByTestId('lengthFeet'));
        await userEvent.type(screen.getByTestId('lengthFeet'), '10');
        await userEvent.click(screen.getByTestId('widthFeet'));
        await userEvent.type(screen.getByTestId('widthFeet'), '5');
        await userEvent.click(screen.getByTestId('heightFeet'));
        await userEvent.type(screen.getByTestId('heightFeet'), '6');
        const submitButton = screen.getByRole('button', { name: 'Save' });
        userEvent.click(submitButton);
      });

      expect(
        screen.queryByText(
          'The dimensions do not meet the requirements for a boat shipment. Please cancel and select a different shipment type.',
        ),
      ).toBeInTheDocument();
    });

    it('validates dimensions - pass', async () => {
      renderWithRouter(<ShipmentForm {...defaultProps} shipmentType={SHIPMENT_OPTIONS.BOAT_HAUL_AWAY} />);

      // Enter dimensions below the required minimums
      await act(async () => {
        await userEvent.click(screen.getByTestId('lengthFeet'));
        await userEvent.type(screen.getByTestId('lengthFeet'), '15');
        await userEvent.click(screen.getByTestId('widthFeet'));
        await userEvent.type(screen.getByTestId('widthFeet'), '5');
        await userEvent.click(screen.getByTestId('heightFeet'));
        await userEvent.type(screen.getByTestId('heightFeet'), '6');
        const submitButton = screen.getByRole('button', { name: 'Save' });
        userEvent.click(submitButton);
      });

      expect(
        screen.queryByText(
          'The dimensions do not meet the requirements for a boat shipment. Please cancel and select a different shipment type.',
        ),
      ).not.toBeInTheDocument();
    });
  });
<<<<<<< HEAD

  describe('creating a new Mobile Home shipment', () => {
    it('renders the Mobile Home shipment form correctly', async () => {
      renderWithRouter(<ShipmentForm {...defaultProps} shipmentType={SHIPMENT_OPTIONS.MOBILE_HOME} isCreatePage />);

      expect(screen.getByLabelText('Year')).toBeInTheDocument();
      expect(screen.getByLabelText('Make')).toBeInTheDocument();
      expect(screen.getByLabelText('Model')).toBeInTheDocument();
      expect(await screen.findByText('Length')).toBeInTheDocument();
      expect(await screen.findByText('Width')).toBeInTheDocument();
      expect(await screen.findByText('Height')).toBeInTheDocument();
      expect(await screen.findByText('Remarks')).toBeInTheDocument();
    });

    it('validates length and width input fields to ensure they accept only numeric values', async () => {
      renderWithRouter(<ShipmentForm {...defaultProps} shipmentType={SHIPMENT_OPTIONS.MOBILE_HOME} />);

      const lengthInput = await screen.findByTestId('lengthFeet');
      const heightInput = await screen.findByTestId('heightFeet');
      const widthInput = await screen.findByTestId('widthFeet');

      await act(async () => {
        userEvent.type(lengthInput, 'abc');
        userEvent.type(heightInput, 'xyz');
        userEvent.type(widthInput, 'zyz');
      });

      await waitFor(() => {
        expect(lengthInput).toHaveValue('');
        expect(heightInput).toHaveValue('');
        expect(widthInput).toHaveValue('');
      });
    });

    it('validates required fields for Mobile Home shipment', async () => {
      renderWithRouter(<ShipmentForm {...defaultProps} shipmentType={SHIPMENT_OPTIONS.MOBILE_HOME} />);

      const submitButton = screen.getByRole('button', { name: 'Save' });

      await act(async () => {
        userEvent.click(submitButton);
      });

      expect(submitButton).toBeDisabled();
    });

    it('validates the year field is within the valid range', async () => {
      renderWithRouter(<ShipmentForm {...defaultProps} shipmentType={SHIPMENT_OPTIONS.MOBILE_HOME} />);

      await act(async () => {
        await userEvent.click(screen.getByTestId('year'));
        await userEvent.type(screen.getByTestId('year'), '1600');
        const submitButton = screen.getByRole('button', { name: 'Save' });
        userEvent.click(submitButton);
      });

      expect(await screen.findByText('Invalid year')).toBeInTheDocument();
    });

    it('validates dimensions - pass', async () => {
      renderWithRouter(<ShipmentForm {...defaultProps} shipmentType={SHIPMENT_OPTIONS.MOBILE_HOME} />);

      // Enter dimensions below the required minimums
      await act(async () => {
        await userEvent.click(screen.getByTestId('lengthFeet'));
        await userEvent.type(screen.getByTestId('lengthFeet'), '15');
        await userEvent.click(screen.getByTestId('widthFeet'));
        await userEvent.type(screen.getByTestId('widthFeet'), '5');
        await userEvent.click(screen.getByTestId('heightFeet'));
        await userEvent.type(screen.getByTestId('heightFeet'), '6');
        const submitButton = screen.getByRole('button', { name: 'Save' });
        userEvent.click(submitButton);
      });

      expect(screen.queryByText('Where and when should the movers deliver your mobile home?')).not.toBeInTheDocument();
    });
  });
=======
>>>>>>> bc01b9c7
});<|MERGE_RESOLUTION|>--- conflicted
+++ resolved
@@ -2238,8 +2238,6 @@
       ).not.toBeInTheDocument();
     });
   });
-<<<<<<< HEAD
-
   describe('creating a new Mobile Home shipment', () => {
     it('renders the Mobile Home shipment form correctly', async () => {
       renderWithRouter(<ShipmentForm {...defaultProps} shipmentType={SHIPMENT_OPTIONS.MOBILE_HOME} isCreatePage />);
@@ -2316,6 +2314,4 @@
       expect(screen.queryByText('Where and when should the movers deliver your mobile home?')).not.toBeInTheDocument();
     });
   });
-=======
->>>>>>> bc01b9c7
 });