/* eslint-disable react/jsx-props-no-spreading */
import React from 'react';
import { render, screen, waitFor } from '@testing-library/react';
import userEvent from '@testing-library/user-event';

import ShipmentForm from './ShipmentForm';

import { SHIPMENT_OPTIONS } from 'shared/constants';
import { ORDERS_TYPE } from 'constants/orders';
import { roleTypes } from 'constants/userRoles';
import { ppmShipmentStatuses } from 'constants/shipments';
import { tooRoutes } from 'constants/routes';
import { MockProviders } from 'testUtils';
import { validatePostalCode } from 'utils/validation';

const mockNavigate = jest.fn();
jest.mock('react-router-dom', () => ({
  ...jest.requireActual('react-router-dom'),
  useNavigate: () => mockNavigate,
}));

const defaultProps = {
  isCreatePage: true,
  submitHandler: jest.fn(),
  newDutyLocationAddress: {
    city: 'Fort Benning',
    state: 'GA',
    postalCode: '31905',
  },
  currentResidence: {
    city: 'Fort Benning',
    state: 'GA',
    postalCode: '31905',
    streetAddress1: '123 Main',
    streetAddress2: '',
  },
  originDutyLocationAddress: {
    city: 'Fort Benning',
    state: 'GA',
    postalCode: '31905',
    streetAddress1: '123 Main',
    streetAddress2: '',
  },
  serviceMember: {
    weightAllotment: {
      totalWeightSelf: 5000,
    },
    agency: '',
  },
  moveTaskOrderID: 'mock move id',
  mtoShipments: [],
  userRole: roleTypes.SERVICES_COUNSELOR,
  orderType: ORDERS_TYPE.PERMANENT_CHANGE_OF_STATION,
  isForServivcesCounseling: false,
};

const mockMtoShipment = {
  id: 'shipment123',
  moveTaskOrderId: 'mock move id',
  customerRemarks: 'mock customer remarks',
  counselorRemarks: 'mock counselor remarks',
  requestedPickupDate: '2020-03-01',
  requestedDeliveryDate: '2020-03-30',
  hasSecondaryDeliveryAddress: false,
  hasSecondaryPickupAddress: false,
  pickupAddress: {
    streetAddress1: '812 S 129th St',
    city: 'San Antonio',
    state: 'TX',
    postalCode: '78234',
  },
  destinationAddress: {
    streetAddress1: '441 SW Rio de la Plata Drive',
    city: 'Tacoma',
    state: 'WA',
    postalCode: '98421',
  },
  mtoAgents: [
    {
      agentType: 'RELEASING_AGENT',
      email: 'jasn@email.com',
      firstName: 'Jason',
      lastName: 'Ash',
      phone: '999-999-9999',
    },
    {
      agentType: 'RECEIVING_AGENT',
      email: 'rbaker@email.com',
      firstName: 'Riley',
      lastName: 'Baker',
      phone: '863-555-9664',
    },
  ],
};

const mockShipmentWithDestinationType = {
  ...mockMtoShipment,
  displayDestinationType: true,
  destinationType: 'PLACE_ENTERED_ACTIVE_DUTY',
};

const mockPPMShipment = {
  ...mockMtoShipment,
  ppmShipment: {
    id: 'ppmShipmentID',
    shipmentId: 'shipment123',
    status: ppmShipmentStatuses.NEEDS_ADVANCE_APPROVAL,
    expectedDepartureDate: '2022-04-01',
    pickupPostalCode: '90210',
    destinationPostalCode: '90211',
    sitExpected: false,
    estimatedWeight: 4999,
    hasProGear: false,
    estimatedIncentive: 1234500,
    hasRequestedAdvance: true,
    advanceAmountRequested: 487500,
    advanceStatus: 'APPROVED',
  },
};

const defaultPropsRetirement = {
  ...defaultProps,
  displayDestinationType: true,
  destinationType: 'HOME_OF_RECORD',
  orderType: ORDERS_TYPE.RETIREMENT,
};

const defaultPropsSeparation = {
  ...defaultProps,
  displayDestinationType: true,
  destinationType: 'HOME_OF_SELECTION',
  orderType: ORDERS_TYPE.SEPARATION,
};

jest.mock('utils/validation', () => ({
  ...jest.requireActual('utils/validation'),
  validatePostalCode: jest.fn(),
}));
const mockRoutingOptions = {
  path: tooRoutes.BASE_SHIPMENT_EDIT_PATH,
  params: { moveCode: 'move123', shipmentId: 'shipment123' },
};

beforeEach(() => {
  jest.clearAllMocks();
});

const renderWithRouter = (ui) => {
  render(<MockProviders {...mockRoutingOptions}>{ui}</MockProviders>);
};

describe('ShipmentForm component', () => {
  describe('when creating a new shipment', () => {
    it('does not show the delete shipment button', async () => {
      renderWithRouter(<ShipmentForm {...defaultProps} shipmentType={SHIPMENT_OPTIONS.HHG} />);

      const deleteButton = screen.queryByRole('button', { name: 'Delete shipment' });
      await waitFor(() => {
        expect(deleteButton).not.toBeInTheDocument();
      });
    });
  });

  describe('when creating a new HHG shipment', () => {
    it('renders the HHG shipment form', async () => {
      renderWithRouter(<ShipmentForm {...defaultProps} shipmentType={SHIPMENT_OPTIONS.HHG} />);

      expect(await screen.findByText('HHG')).toHaveClass('usa-tag');

      expect(screen.getByLabelText('Requested pickup date')).toBeInstanceOf(HTMLInputElement);

      expect(screen.getByText('Pickup location')).toBeInstanceOf(HTMLLegendElement);
      expect(screen.getByLabelText('Use current address')).toBeInstanceOf(HTMLInputElement);
      expect(screen.getByLabelText('Address 1')).toBeInstanceOf(HTMLInputElement);
      expect(screen.getByLabelText(/Address 2/)).toBeInstanceOf(HTMLInputElement);
      expect(screen.getByLabelText('City')).toBeInstanceOf(HTMLInputElement);
      expect(screen.getByLabelText('State')).toBeInstanceOf(HTMLSelectElement);
      expect(screen.getByLabelText('ZIP')).toBeInstanceOf(HTMLInputElement);

      expect(screen.getByText(/Releasing agent/).parentElement).toBeInstanceOf(HTMLLegendElement);
      expect(screen.getAllByLabelText('First name')[0]).toHaveAttribute('name', 'pickup.agent.firstName');
      expect(screen.getAllByLabelText('Last name')[0]).toHaveAttribute('name', 'pickup.agent.lastName');
      expect(screen.getAllByLabelText('Phone')[0]).toHaveAttribute('name', 'pickup.agent.phone');
      expect(screen.getAllByLabelText('Email')[0]).toHaveAttribute('name', 'pickup.agent.email');

      expect(screen.getByLabelText('Requested delivery date')).toBeInstanceOf(HTMLInputElement);

      expect(screen.getByText('Delivery location')).toBeInstanceOf(HTMLLegendElement);
      expect(screen.getAllByLabelText('Yes')[0]).toBeInstanceOf(HTMLInputElement);
      expect(screen.getAllByLabelText('Yes')[1]).toBeInstanceOf(HTMLInputElement);
      expect(screen.getAllByLabelText('No')[0]).toBeInstanceOf(HTMLInputElement);
      expect(screen.getAllByLabelText('No')[1]).toBeInstanceOf(HTMLInputElement);

      expect(screen.getByText(/Receiving agent/).parentElement).toBeInstanceOf(HTMLLegendElement);
      expect(screen.getAllByLabelText('First name')[1]).toHaveAttribute('name', 'delivery.agent.firstName');
      expect(screen.getAllByLabelText('Last name')[1]).toHaveAttribute('name', 'delivery.agent.lastName');
      expect(screen.getAllByLabelText('Phone')[1]).toHaveAttribute('name', 'delivery.agent.phone');
      expect(screen.getAllByLabelText('Email')[1]).toHaveAttribute('name', 'delivery.agent.email');

      expect(screen.getByText('Customer remarks')).toBeTruthy();

      expect(screen.getByLabelText('Counselor remarks')).toBeInstanceOf(HTMLTextAreaElement);
    });

    it('uses the current residence address for pickup address when checked', async () => {
      const user = userEvent.setup();
      renderWithRouter(<ShipmentForm {...defaultProps} shipmentType={SHIPMENT_OPTIONS.HHG} />);

      await user.click(screen.getByLabelText('Use current address'));

      expect((await screen.findAllByLabelText('Address 1'))[0]).toHaveValue(
        defaultProps.currentResidence.streetAddress1,
      );

      expect(screen.getAllByLabelText(/Address 2/)[0]).toHaveValue('');
      expect(screen.getAllByLabelText('City')[0]).toHaveValue(defaultProps.currentResidence.city);
      expect(screen.getAllByLabelText('State')[0]).toHaveValue(defaultProps.currentResidence.state);
      expect(screen.getAllByLabelText('ZIP')[0]).toHaveValue(defaultProps.currentResidence.postalCode);
    });

    it('renders a second address fieldset when the user has a delivery address', async () => {
      renderWithRouter(<ShipmentForm {...defaultProps} shipmentType={SHIPMENT_OPTIONS.HHG} />);

      await userEvent.click(screen.getAllByLabelText('Yes')[1]);

      expect((await screen.findAllByLabelText('Address 1'))[0]).toHaveAttribute(
        'name',
        'pickup.address.streetAddress1',
      );
      expect(screen.getAllByLabelText('Address 1')[1]).toHaveAttribute('name', 'delivery.address.streetAddress1');

      expect(screen.getAllByLabelText(/Address 2/)[0]).toHaveAttribute('name', 'pickup.address.streetAddress2');
      expect(screen.getAllByLabelText(/Address 2/)[1]).toHaveAttribute('name', 'delivery.address.streetAddress2');

      expect(screen.getAllByLabelText('City')[0]).toHaveAttribute('name', 'pickup.address.city');
      expect(screen.getAllByLabelText('City')[1]).toHaveAttribute('name', 'delivery.address.city');

      expect(screen.getAllByLabelText('State')[0]).toHaveAttribute('name', 'pickup.address.state');
      expect(screen.getAllByLabelText('State')[1]).toHaveAttribute('name', 'delivery.address.state');

      expect(screen.getAllByLabelText('ZIP')[0]).toHaveAttribute('name', 'pickup.address.postalCode');
      expect(screen.getAllByLabelText('ZIP')[1]).toHaveAttribute('name', 'delivery.address.postalCode');
    });

    it('renders a delivery address type for retirement orders type', async () => {
<<<<<<< HEAD
      renderWithRouter(<ShipmentForm {...defaultPropsRetirement} shipmentType={SHIPMENT_OPTIONS.HHG} />);

      await userEvent.click(screen.getByLabelText('Yes'));
=======
      render(
        <MockProviders>
          <ShipmentForm {...defaultPropsRetirement} shipmentType={SHIPMENT_OPTIONS.HHG} />
        </MockProviders>,
      );
      await userEvent.click(screen.getAllByLabelText('Yes')[1]);
>>>>>>> 495d82d8

      expect(await screen.findByText('HHG')).toHaveClass('usa-tag');
      expect(screen.getAllByLabelText('Destination type')[0]).toHaveAttribute('name', 'destinationType');
    });

    it('does not render delivery address type for PCS order type', async () => {
<<<<<<< HEAD
      renderWithRouter(<ShipmentForm {...defaultProps} shipmentType={SHIPMENT_OPTIONS.HHG} />);
      await userEvent.click(screen.getByLabelText('Yes'));
=======
      render(
        <MockProviders>
          <ShipmentForm {...defaultProps} shipmentType={SHIPMENT_OPTIONS.HHG} />
        </MockProviders>,
      );
      await userEvent.click(screen.getAllByLabelText('Yes')[1]);
>>>>>>> 495d82d8

      expect(await screen.findByText('HHG')).toHaveClass('usa-tag');
      expect(screen.queryByLabelText('Destination type')).toBeNull();
    });

    it('renders a delivery address type for separation orders type', async () => {
<<<<<<< HEAD
      renderWithRouter(<ShipmentForm {...defaultPropsSeparation} shipmentType={SHIPMENT_OPTIONS.HHG} />);
      await userEvent.click(screen.getByLabelText('Yes'));
=======
      render(
        <MockProviders>
          <ShipmentForm {...defaultPropsSeparation} shipmentType={SHIPMENT_OPTIONS.HHG} />
        </MockProviders>,
      );
      await userEvent.click(screen.getAllByLabelText('Yes')[1]);
>>>>>>> 495d82d8

      expect(await screen.findByText('HHG')).toHaveClass('usa-tag');
      expect(screen.getAllByLabelText('Destination type')[0]).toHaveAttribute('name', 'destinationType');
    });

    it('does not render an Accounting Codes section', async () => {
      renderWithRouter(<ShipmentForm {...defaultProps} shipmentType={SHIPMENT_OPTIONS.HHG} />);

      expect(await screen.findByText('HHG')).toHaveClass('usa-tag');
      expect(screen.queryByRole('heading', { name: 'Accounting codes' })).not.toBeInTheDocument();
    });

    it('does not render NTS release-only sections', async () => {
      renderWithRouter(<ShipmentForm {...defaultProps} shipmentType={SHIPMENT_OPTIONS.HHG} />);

      expect(await screen.findByText('HHG')).toHaveClass('usa-tag');
      expect(screen.queryByText(/Shipment weight (lbs)/)).not.toBeInTheDocument();
      expect(screen.queryByRole('heading', { name: 'Storage facility info' })).not.toBeInTheDocument();
      expect(screen.queryByRole('heading', { name: 'Storage facility address' })).not.toBeInTheDocument();
    });
  });

  describe('editing an already existing HHG shipment', () => {
    it('renders the HHG shipment form with pre-filled values', async () => {
      renderWithRouter(
        <ShipmentForm
          {...defaultProps}
          isCreatePage={false}
          shipmentType={SHIPMENT_OPTIONS.HHG}
          mtoShipment={mockMtoShipment}
          displayDestinationType
        />,
      );

      expect(await screen.findByLabelText('Requested pickup date')).toHaveValue('01 Mar 2020');
      expect(screen.getByLabelText('Use current address')).not.toBeChecked();
      expect(screen.getAllByLabelText('Address 1')[0]).toHaveValue('812 S 129th St');
      expect(screen.getAllByLabelText(/Address 2/)[0]).toHaveValue('');
      expect(screen.getAllByLabelText('City')[0]).toHaveValue('San Antonio');
      expect(screen.getAllByLabelText('State')[0]).toHaveValue('TX');
      expect(screen.getAllByLabelText('ZIP')[0]).toHaveValue('78234');
      expect(screen.getAllByLabelText('First name')[0]).toHaveValue('Jason');
      expect(screen.getAllByLabelText('Last name')[0]).toHaveValue('Ash');
      expect(screen.getAllByLabelText('Phone')[0]).toHaveValue('999-999-9999');
      expect(screen.getAllByLabelText('Email')[0]).toHaveValue('jasn@email.com');
      expect(screen.getByLabelText('Requested delivery date')).toHaveValue('30 Mar 2020');
      expect(screen.getAllByLabelText('Yes')[0]).not.toBeChecked();
      expect(screen.getAllByLabelText('Yes')[1]).toBeChecked();
      expect(screen.getAllByLabelText('Address 1')[1]).toHaveValue('441 SW Rio de la Plata Drive');
      expect(screen.getAllByLabelText(/Address 2/)[1]).toHaveValue('');
      expect(screen.getAllByLabelText('City')[1]).toHaveValue('Tacoma');
      expect(screen.getAllByLabelText('State')[1]).toHaveValue('WA');
      expect(screen.getAllByLabelText('ZIP')[1]).toHaveValue('98421');
      expect(screen.getAllByLabelText('First name')[1]).toHaveValue('Riley');
      expect(screen.getAllByLabelText('Last name')[1]).toHaveValue('Baker');
      expect(screen.getAllByLabelText('Phone')[1]).toHaveValue('863-555-9664');
      expect(screen.getAllByLabelText('Email')[1]).toHaveValue('rbaker@email.com');
      expect(screen.getByText('Customer remarks')).toBeTruthy();
      expect(screen.getByText('mock customer remarks')).toBeTruthy();
      expect(screen.getByLabelText('Counselor remarks')).toHaveValue('mock counselor remarks');
    });
  });

  describe('editing an already existing HHG shipment for retiree/separatee', () => {
    it('renders the HHG shipment form with pre-filled values', async () => {
      renderWithRouter(
        <ShipmentForm
          {...defaultPropsRetirement}
          isCreatePage={false}
          shipmentType={SHIPMENT_OPTIONS.HHG}
          mtoShipment={mockShipmentWithDestinationType}
          displayDestinationType
        />,
      );

      expect(await screen.findByLabelText('Requested pickup date')).toHaveValue('01 Mar 2020');
      expect(screen.getByLabelText('Use current address')).not.toBeChecked();
      expect(screen.getAllByLabelText('Address 1')[0]).toHaveValue('812 S 129th St');
      expect(screen.getAllByLabelText(/Address 2/)[0]).toHaveValue('');
      expect(screen.getAllByLabelText('City')[0]).toHaveValue('San Antonio');
      expect(screen.getAllByLabelText('State')[0]).toHaveValue('TX');
      expect(screen.getAllByLabelText('ZIP')[0]).toHaveValue('78234');
      expect(screen.getAllByLabelText('First name')[0]).toHaveValue('Jason');
      expect(screen.getAllByLabelText('Last name')[0]).toHaveValue('Ash');
      expect(screen.getAllByLabelText('Phone')[0]).toHaveValue('999-999-9999');
      expect(screen.getAllByLabelText('Email')[0]).toHaveValue('jasn@email.com');
      expect(screen.getByLabelText('Requested delivery date')).toHaveValue('30 Mar 2020');
      expect(screen.getAllByLabelText('Yes')[0]).not.toBeChecked();
      expect(screen.getAllByLabelText('Address 1')[1]).toHaveValue('441 SW Rio de la Plata Drive');
      expect(screen.getAllByLabelText(/Address 2/)[1]).toHaveValue('');
      expect(screen.getAllByLabelText('City')[1]).toHaveValue('Tacoma');
      expect(screen.getAllByLabelText('State')[1]).toHaveValue('WA');
      expect(screen.getAllByLabelText('ZIP')[1]).toHaveValue('98421');
      expect(screen.getAllByLabelText('First name')[1]).toHaveValue('Riley');
      expect(screen.getAllByLabelText('Last name')[1]).toHaveValue('Baker');
      expect(screen.getAllByLabelText('Phone')[1]).toHaveValue('863-555-9664');
      expect(screen.getAllByLabelText('Email')[1]).toHaveValue('rbaker@email.com');
      expect(screen.getByText('Customer remarks')).toBeTruthy();
      expect(screen.getByText('mock customer remarks')).toBeTruthy();
      expect(screen.getByLabelText('Counselor remarks')).toHaveValue('mock counselor remarks');
      expect(screen.getByLabelText('Destination type')).toHaveValue('PLACE_ENTERED_ACTIVE_DUTY');
    });
  });

  describe('creating a new NTS shipment', () => {
    it('renders the NTS shipment form', async () => {
      renderWithRouter(<ShipmentForm {...defaultProps} shipmentType={SHIPMENT_OPTIONS.NTS} />);

      expect(await screen.findByText('NTS')).toHaveClass('usa-tag');

      expect(screen.getByLabelText('Requested pickup date')).toBeInstanceOf(HTMLInputElement);

      expect(screen.getByText('Pickup location')).toBeInstanceOf(HTMLLegendElement);
      expect(screen.getByLabelText('Use current address')).toBeInstanceOf(HTMLInputElement);
      expect(screen.getByLabelText('Address 1')).toBeInstanceOf(HTMLInputElement);
      expect(screen.getByLabelText(/Address 2/)).toBeInstanceOf(HTMLInputElement);
      expect(screen.getByLabelText('City')).toBeInstanceOf(HTMLInputElement);
      expect(screen.getByLabelText('State')).toBeInstanceOf(HTMLSelectElement);
      expect(screen.getByLabelText('ZIP')).toBeInstanceOf(HTMLInputElement);

      expect(screen.getByText(/Releasing agent/).parentElement).toBeInstanceOf(HTMLLegendElement);
      expect(screen.getByLabelText('First name')).toHaveAttribute('name', 'pickup.agent.firstName');
      expect(screen.getByLabelText('Last name')).toHaveAttribute('name', 'pickup.agent.lastName');
      expect(screen.getByLabelText('Phone')).toHaveAttribute('name', 'pickup.agent.phone');
      expect(screen.getByLabelText('Email')).toHaveAttribute('name', 'pickup.agent.email');

      expect(screen.queryByText('Delivery location')).not.toBeInTheDocument();
      expect(screen.queryByText(/Receiving agent/)).not.toBeInTheDocument();

      expect(screen.getByText('Customer remarks')).toBeTruthy();

      expect(screen.getByLabelText('Counselor remarks')).toBeInstanceOf(HTMLTextAreaElement);

      expect(screen.queryByRole('heading', { level: 2, name: 'Vendor' })).not.toBeInTheDocument();
    });

    it('renders an Accounting Codes section', async () => {
      renderWithRouter(
        <ShipmentForm
          {...defaultProps}
          TACs={{ HHG: '1234', NTS: '5678' }}
          shipmentType={SHIPMENT_OPTIONS.NTS}
          mtoShipment={mockMtoShipment}
        />,
      );

      expect(await screen.findByText(/Accounting codes/)).toBeInTheDocument();
      expect(screen.getByLabelText('1234 (HHG)')).toBeInTheDocument();
      expect(screen.getByText('No SAC code entered.')).toBeInTheDocument();
    });

    it('does not render NTS release-only sections', async () => {
      renderWithRouter(<ShipmentForm {...defaultProps} shipmentType={SHIPMENT_OPTIONS.NTS} />);

      expect(await screen.findByText('NTS')).toHaveClass('usa-tag');
      expect(screen.queryByText(/Shipment weight (lbs)/)).not.toBeInTheDocument();
      expect(screen.queryByRole('heading', { name: 'Storage facility info' })).not.toBeInTheDocument();
      expect(screen.queryByRole('heading', { name: 'Storage facility address' })).not.toBeInTheDocument();
    });
  });

  describe('editing an already existing NTS shipment', () => {
    it('pre-fills the Accounting Codes section', async () => {
      renderWithRouter(
        <ShipmentForm
          {...defaultProps}
          isCreatePage={false}
          mtoShipment={{
            ...mockMtoShipment,
            tacType: 'NTS',
            sacType: 'HHG',
          }}
          TACs={{ HHG: '1234', NTS: '5678' }}
          SACs={{ HHG: '000012345' }}
          shipmentType={SHIPMENT_OPTIONS.NTS}
        />,
      );

      expect(await screen.findByText(/Accounting codes/)).toBeInTheDocument();
      expect(screen.getByLabelText('1234 (HHG)')).not.toBeChecked();
      expect(screen.getByLabelText('5678 (NTS)')).toBeChecked();
      expect(screen.getByLabelText('000012345 (HHG)')).toBeChecked();
    });

    it('sends an empty string when clearing LOA types when updating a shipment', async () => {
      const mockSubmitHandler = jest.fn().mockResolvedValue(null);

      renderWithRouter(
        <ShipmentForm
          {...defaultProps}
          mtoShipment={{
            ...mockMtoShipment,
            tacType: 'NTS',
            sacType: 'HHG',
          }}
          TACs={{ HHG: '1234', NTS: '5678' }}
          SACs={{ HHG: '000012345', NTS: '2222' }}
          shipmentType={SHIPMENT_OPTIONS.NTS}
          submitHandler={mockSubmitHandler}
          isCreatePage={false}
        />,
      );

      await userEvent.click(screen.getByTestId('clearSelection-sacType'));
      const saveButton = screen.getByRole('button', { name: 'Save' });
      expect(saveButton).not.toBeDisabled();
      await userEvent.click(saveButton); //

      await waitFor(() => {
        expect(mockSubmitHandler).toHaveBeenCalledWith(
          expect.objectContaining({
            body: expect.objectContaining({ tacType: 'NTS', sacType: '' }),
          }),
          expect.objectContaining({
            onError: expect.any(Function),
            onSuccess: expect.any(Function),
          }),
        );
      });
    });

    it('does not send undefined LOA types when creating shipment', async () => {
      const mockSubmitHandler = jest.fn().mockResolvedValue(null);

      renderWithRouter(
        <ShipmentForm
          {...defaultProps}
          mtoShipment={{
            ...mockMtoShipment,
          }}
          shipmentType={SHIPMENT_OPTIONS.NTS}
          submitHandler={mockSubmitHandler}
          isCreatePage
        />,
      );

      await userEvent.type(screen.getByLabelText('Requested pickup date'), '26 Mar 2022');
      await userEvent.click(screen.getByTestId('useCurrentResidence'));

      const saveButton = screen.getByRole('button', { name: 'Save' });
      expect(saveButton).not.toBeDisabled();
      await userEvent.click(saveButton); //

      await waitFor(() => {
        expect(mockSubmitHandler).toHaveBeenCalledWith(
          expect.objectContaining({
            body: expect.not.objectContaining({ tacType: expect.any(String), sacType: expect.any(String) }),
          }),
          expect.objectContaining({
            onError: expect.any(Function),
            onSuccess: expect.any(Function),
          }),
        );
      });
    });
  });

  describe('creating a new NTS-release shipment', () => {
    it('renders the NTS-release shipment form', async () => {
      renderWithRouter(<ShipmentForm {...defaultProps} shipmentType={SHIPMENT_OPTIONS.NTSR} />);

      expect(await screen.findByText('NTS-release')).toHaveClass('usa-tag');

      expect(screen.queryByText('Pickup location')).not.toBeInTheDocument();
      expect(screen.queryByText(/Releasing agent/)).not.toBeInTheDocument();
      expect(screen.queryByLabelText('Yes')).not.toBeInTheDocument();
      expect(screen.queryByLabelText('No')).not.toBeInTheDocument();

      expect(screen.getByLabelText('Requested delivery date')).toBeInstanceOf(HTMLInputElement);

      expect(screen.getByText('Delivery location')).toBeInstanceOf(HTMLLegendElement);

      expect(screen.getByText(/Receiving agent/).parentElement).toBeInstanceOf(HTMLLegendElement);
      expect(screen.getByLabelText('First name')).toHaveAttribute('name', 'delivery.agent.firstName');
      expect(screen.getByLabelText('Last name')).toHaveAttribute('name', 'delivery.agent.lastName');

      expect(screen.getByText('Customer remarks')).toBeTruthy();
      expect(screen.getByLabelText('Counselor remarks')).toBeInstanceOf(HTMLTextAreaElement);

      expect(screen.queryByRole('heading', { level: 2, name: 'Vendor' })).not.toBeInTheDocument();
    });

    it('renders an Accounting Codes section', async () => {
      renderWithRouter(<ShipmentForm {...defaultProps} shipmentType={SHIPMENT_OPTIONS.NTSR} />);

      expect(await screen.findByText(/Accounting codes/)).toBeInTheDocument();
    });

    it('renders the NTS release-only sections', async () => {
      renderWithRouter(<ShipmentForm {...defaultProps} shipmentType={SHIPMENT_OPTIONS.NTSR} />);

      expect(await screen.findByText('NTS-release')).toHaveClass('usa-tag');
      expect(screen.getByText(/Previously recorded weight \(lbs\)/)).toBeInTheDocument();
      expect(screen.queryByRole('heading', { name: 'Storage facility info' })).toBeInTheDocument();
      expect(screen.queryByRole('heading', { name: 'Storage facility address' })).toBeInTheDocument();
    });
  });

  describe('as a TOO', () => {
    it('renders the HHG shipment form', async () => {
      renderWithRouter(<ShipmentForm {...defaultProps} shipmentType={SHIPMENT_OPTIONS.HHG} userRole={roleTypes.TOO} />);

      expect(await screen.findByText('HHG')).toHaveClass('usa-tag');

      expect(screen.queryByRole('heading', { level: 2, name: 'Vendor' })).not.toBeInTheDocument();
      expect(screen.getByLabelText('Requested pickup date')).toBeInTheDocument();
      expect(screen.getByText('Pickup location')).toBeInTheDocument();
      expect(screen.getByLabelText('Requested delivery date')).toBeInTheDocument();
      expect(screen.getByText(/Receiving agent/).parentElement).toBeInTheDocument();
      expect(screen.getByText('Customer remarks')).toBeInTheDocument();
      expect(screen.getByText('Counselor remarks')).toBeInTheDocument();
    });

    it('renders the NTS shipment form', async () => {
      renderWithRouter(<ShipmentForm {...defaultProps} shipmentType={SHIPMENT_OPTIONS.NTS} userRole={roleTypes.TOO} />);

      expect(await screen.findByText('NTS')).toHaveClass('usa-tag');

      expect(screen.getByRole('heading', { level: 2, name: 'Vendor' })).toBeInTheDocument();
      expect(screen.getByRole('heading', { level: 2, name: 'Storage facility info' })).toBeInTheDocument();
      expect(screen.getByRole('heading', { level: 2, name: 'Storage facility address' })).toBeInTheDocument();
    });

    it('renders the NTS release shipment form', async () => {
      renderWithRouter(
        <ShipmentForm {...defaultProps} shipmentType={SHIPMENT_OPTIONS.NTSR} userRole={roleTypes.TOO} />,
      );

      expect(await screen.findByText('NTS-release')).toHaveClass('usa-tag');

      expect(screen.getByRole('heading', { level: 2, name: 'Vendor' })).toBeInTheDocument();
    });
  });

  describe('filling the form', () => {
    it('shows an error if the submitHandler returns an error', async () => {
      const mockSubmitHandler = jest.fn((payload, { onError }) => {
        // fire onError handler on form
        onError();
      });

      renderWithRouter(
        <ShipmentForm
          {...defaultProps}
          shipmentType={SHIPMENT_OPTIONS.HHG}
          mtoShipment={mockMtoShipment}
          submitHandler={mockSubmitHandler}
          isCreatePage={false}
        />,
      );

      const saveButton = screen.getByRole('button', { name: 'Save' });

      expect(saveButton).not.toBeDisabled();

      await userEvent.click(saveButton);

      await waitFor(() => {
        expect(mockSubmitHandler).toHaveBeenCalled();
      });

      expect(
        await screen.findByText('Something went wrong, and your changes were not saved. Please try again.'),
      ).toBeInTheDocument();
      expect(mockNavigate).not.toHaveBeenCalled();
    });

    it('shows an error if the submitHandler returns an error when editing a PPM', async () => {
      const mockSubmitHandler = jest.fn((payload, { onError }) => {
        // fire onError handler on form
        onError();
      });
      validatePostalCode.mockImplementation(() => Promise.resolve(false));

      renderWithRouter(
        <ShipmentForm
          {...defaultProps}
          shipmentType={SHIPMENT_OPTIONS.PPM}
          mtoShipment={mockPPMShipment}
          submitHandler={mockSubmitHandler}
          isCreatePage={false}
        />,
      );

      const saveButton = screen.getByRole('button', { name: 'Save and Continue' });
      expect(saveButton).not.toBeDisabled();
      await userEvent.click(saveButton);

      await waitFor(() => {
        expect(mockSubmitHandler).toHaveBeenCalled();
      });

      expect(
        await screen.findByText('Something went wrong, and your changes were not saved. Please try again.'),
      ).toBeInTheDocument();
      expect(mockNavigate).not.toHaveBeenCalled();
    });

    it('shows an error if the submitHandler returns an error when creating a PPM', async () => {
      const mockSubmitHandler = jest.fn((payload, { onError }) => {
        // fire onError handler on form
        onError();
      });
      validatePostalCode.mockImplementation(() => Promise.resolve(false));

      renderWithRouter(
        <ShipmentForm
          {...defaultProps}
          shipmentType={SHIPMENT_OPTIONS.PPM}
          mtoShipment={mockPPMShipment}
          submitHandler={mockSubmitHandler}
          isCreatePage
        />,
      );

      await userEvent.type(screen.getByLabelText('Planned departure date'), '26 Mar 2022');
      await userEvent.type(screen.getByLabelText('Origin ZIP'), '90210');
      await userEvent.type(screen.getByLabelText('Destination ZIP'), '90210');
      await userEvent.type(screen.getByLabelText('Estimated PPM weight'), '1000');

      const saveButton = screen.getByRole('button', { name: 'Save and Continue' });
      expect(saveButton).not.toBeDisabled();
      await userEvent.click(saveButton);

      await waitFor(() => {
        expect(mockSubmitHandler).toHaveBeenCalled();
      });

      expect(
        await screen.findByText('Something went wrong, and your changes were not saved. Please try again.'),
      ).toBeInTheDocument();
      expect(mockNavigate).not.toHaveBeenCalled();
    });

    it('saves the update to the counselor remarks when the save button is clicked', async () => {
      const newCounselorRemarks = 'Counselor remarks';

      const expectedPayload = {
        body: {
          customerRemarks: 'mock customer remarks',
          counselorRemarks: newCounselorRemarks,
          hasSecondaryDeliveryAddress: false,
          hasSecondaryPickupAddress: false,
          destinationAddress: {
            streetAddress1: '441 SW Rio de la Plata Drive',
            city: 'Tacoma',
            state: 'WA',
            postalCode: '98421',
            streetAddress2: '',
          },
          pickupAddress: {
            streetAddress1: '812 S 129th St',
            city: 'San Antonio',
            state: 'TX',
            postalCode: '78234',
            streetAddress2: '',
          },
          agents: [
            {
              agentType: 'RELEASING_AGENT',
              email: 'jasn@email.com',
              firstName: 'Jason',
              lastName: 'Ash',
              phone: '999-999-9999',
            },
            {
              agentType: 'RECEIVING_AGENT',
              email: 'rbaker@email.com',
              firstName: 'Riley',
              lastName: 'Baker',
              phone: '863-555-9664',
            },
          ],
          requestedDeliveryDate: '2020-03-30',
          requestedPickupDate: '2020-03-01',
          shipmentType: SHIPMENT_OPTIONS.HHG,
        },
        shipmentID: 'shipment123',
        moveTaskOrderID: 'mock move id',
        normalize: false,
      };

      const patchResponse = {
        ...expectedPayload,
        created_at: '2021-02-08T16:48:04.117Z',
        updated_at: '2021-02-11T16:48:04.117Z',
      };

      const mockSubmitHandler = jest.fn(() => Promise.resolve(patchResponse));

      renderWithRouter(
        <ShipmentForm
          {...defaultProps}
          shipmentType={SHIPMENT_OPTIONS.HHG}
          mtoShipment={mockMtoShipment}
          submitHandler={mockSubmitHandler}
          isCreatePage={false}
        />,
      );
      const counselorRemarks = await screen.findByLabelText('Counselor remarks');

      await userEvent.clear(counselorRemarks);

      await userEvent.type(counselorRemarks, newCounselorRemarks);

      const saveButton = screen.getByRole('button', { name: 'Save' });
      expect(saveButton).not.toBeDisabled();

      await userEvent.click(saveButton);

      await waitFor(() => {
        expect(mockSubmitHandler).toHaveBeenCalledWith(expectedPayload, {
          onSuccess: expect.any(Function),
          onError: expect.any(Function),
        });
      });
    });
  });

  describe('external vendor shipment', () => {
    it('shows the TOO an alert', async () => {
      renderWithRouter(
        <ShipmentForm
          {...defaultProps}
          shipmentType={SHIPMENT_OPTIONS.NTSR}
          mtoShipment={{ ...mockMtoShipment, usesExternalVendor: true }}
          isCreatePage={false}
          userRole={roleTypes.TOO}
        />,
      );

      expect(
        await screen.findByText(
          'The GHC prime contractor is not handling the shipment. Information will not be automatically shared with the movers handling it.',
        ),
      ).toBeInTheDocument();
    });

    it('does not show the SC an alert', async () => {
      renderWithRouter(
        <ShipmentForm
          // SC is default role from test props
          {...defaultProps}
          shipmentType={SHIPMENT_OPTIONS.NTSR}
          mtoShipment={{ ...mockMtoShipment, usesExternalVendor: true }}
          isCreatePage={false}
        />,
      );

      await waitFor(() => {
        expect(
          screen.queryByText(
            'The GHC prime contractor is not handling the shipment. Information will not be automatically shared with the movers handling it.',
          ),
        ).not.toBeInTheDocument();
      });
    });
  });

  describe('creating a new PPM shipment', () => {
    it('displays PPM content', async () => {
      renderWithRouter(
        <ShipmentForm
          {...defaultProps}
          shipmentType={SHIPMENT_OPTIONS.PPM}
          isCreatePage
          userRole={roleTypes.SERVICES_COUNSELOR}
          mtoShipment={mockMtoShipment}
        />,
      );

      expect(await screen.findByTestId('tag')).toHaveTextContent('PPM');
    });
  });

  describe('editing an already existing PPM shipment', () => {
    it('renders the PPM shipment form with pre-filled values', async () => {
      renderWithRouter(
        <ShipmentForm
          {...defaultProps}
          isCreatePage={false}
          shipmentType={SHIPMENT_OPTIONS.PPM}
          mtoShipment={mockPPMShipment}
        />,
      );

      expect(await screen.getByLabelText('Planned departure date')).toHaveValue('01 Apr 2022');
      await userEvent.click(screen.getByLabelText('Use current ZIP'));
      expect(await screen.getByLabelText('Origin ZIP')).toHaveValue(defaultProps.originDutyLocationAddress.postalCode);
      await userEvent.click(screen.getByLabelText('Use ZIP for new duty location'));

      expect(await screen.getByLabelText('Destination ZIP')).toHaveValue(
        defaultProps.newDutyLocationAddress.postalCode,
      );
      expect(screen.getAllByLabelText('Yes')[0]).not.toBeChecked();
      expect(screen.getAllByLabelText('No')[0]).toBeChecked();
      expect(screen.getByLabelText('Estimated PPM weight')).toHaveValue('4,999');
      expect(screen.getAllByLabelText('Yes')[1]).not.toBeChecked();
      expect(screen.getAllByLabelText('No')[1]).toBeChecked();
    });

    it('renders the PPM shipment form with pre-filled requested values for Advance Page', async () => {
      renderWithRouter(
        <ShipmentForm
          {...defaultProps}
          isCreatePage={false}
          isAdvancePage
          shipmentType={SHIPMENT_OPTIONS.PPM}
          mtoShipment={mockPPMShipment}
        />,
      );

      expect(screen.getAllByRole('heading', { level: 2 })[0]).toHaveTextContent('Incentive & advance');
      expect(await screen.getByLabelText('No')).not.toBeChecked();
      expect(screen.getByLabelText('Yes')).toBeChecked();
      expect(screen.findByText('Estimated incentive: $12,345').toBeInTheDocument);
      expect(screen.getByLabelText('Amount requested')).toHaveValue('4,875');
      expect((await screen.findByText('Maximum advance: $7,407')).toBeInTheDocument);
      expect(screen.getByLabelText('Approve')).toBeChecked();
      expect(screen.getByLabelText('Counselor remarks')).toHaveValue('mock counselor remarks');

      await userEvent.click(screen.getByRole('button', { name: 'Save and Continue' }));

      await waitFor(() => {
        expect(defaultProps.submitHandler).toHaveBeenCalledWith(
          expect.objectContaining({
            body: expect.objectContaining({
              counselorRemarks: 'mock counselor remarks',
              ppmShipment: expect.objectContaining({
                hasRequestedAdvance: true,
                advanceAmountRequested: 487500,
                advanceStatus: 'APPROVED',
              }),
            }),
          }),
          expect.objectContaining({
            onSuccess: expect.any(Function),
          }),
        );
      });
    });

    it('validates the Advance Page making counselor remarks required when `Advance Requested?` is changed from Yes to No', async () => {
      const ppmShipmentWithoutRemarks = {
        ...mockPPMShipment,
        counselorRemarks: '',
      };

      renderWithRouter(
        <ShipmentForm
          {...defaultProps}
          isCreatePage={false}
          isAdvancePage
          shipmentType={SHIPMENT_OPTIONS.PPM}
          mtoShipment={ppmShipmentWithoutRemarks}
        />,
      );

      expect(screen.getAllByRole('heading', { level: 2 })[0]).toHaveTextContent('Incentive & advance');
      expect(screen.getByLabelText('No')).not.toBeChecked();
      expect(screen.getByLabelText('Yes')).toBeChecked();
      // Selecting advance not requested
      await userEvent.click(screen.getByLabelText('No'));
      await waitFor(() => {
        expect(screen.getByLabelText('No')).toBeChecked();
        expect(screen.getByLabelText('Yes')).not.toBeChecked();
      });
      const requiredAlerts = screen.getAllByRole('alert');
      expect(requiredAlerts[0]).toHaveTextContent('Required');

      expect(screen.queryByLabelText('Amount requested')).not.toBeInTheDocument();

      await userEvent.type(screen.getByLabelText('Counselor remarks'), 'retirees are not given advances');
      await userEvent.tab();

      await waitFor(() => {
        expect(screen.getByRole('button', { name: 'Save and Continue' })).toBeEnabled();
      });

      await userEvent.click(screen.getByRole('button', { name: 'Save and Continue' }));

      await waitFor(() => {
        expect(defaultProps.submitHandler).toHaveBeenCalledWith(
          expect.objectContaining({
            body: expect.objectContaining({
              counselorRemarks: 'retirees are not given advances',
              ppmShipment: expect.objectContaining({ hasRequestedAdvance: false }),
            }),
          }),
          expect.objectContaining({
            onSuccess: expect.any(Function),
          }),
        );
      });
    });

    it('validates the Advance Page making counselor remarks required when advance amount is changed', async () => {
      const ppmShipmentWithoutRemarks = {
        ...mockPPMShipment,
        counselorRemarks: '',
      };

      renderWithRouter(
        <ShipmentForm
          {...defaultProps}
          isCreatePage={false}
          isAdvancePage
          shipmentType={SHIPMENT_OPTIONS.PPM}
          mtoShipment={ppmShipmentWithoutRemarks}
        />,
      );

      expect(screen.getAllByRole('heading', { level: 2 })[0]).toHaveTextContent('Incentive & advance');
      const advanceAmountInput = screen.getByLabelText('Amount requested');

      expect(advanceAmountInput).toHaveValue('4,875');
      // Edit a requested advance amount
      await userEvent.clear(advanceAmountInput);
      await userEvent.type(advanceAmountInput, '2,000');
      advanceAmountInput.blur();
      await waitFor(() => {
        expect(advanceAmountInput).toHaveValue('2,000');
      });

      const requiredAlerts = screen.getAllByRole('alert');

      expect(requiredAlerts[0]).toHaveTextContent('Required');
    });

    it('marks amount requested input as min of $1 expected when conditionally displayed', async () => {
      renderWithRouter(
        <ShipmentForm {...defaultProps} isCreatePage={false} isAdvancePage shipmentType={SHIPMENT_OPTIONS.PPM} />,
      );

      const inputHasRequestedAdvance = screen.getByLabelText('Yes');

      await userEvent.click(inputHasRequestedAdvance);

      const advanceAmountRequested = screen.getByLabelText('Amount requested');

      await userEvent.type(advanceAmountRequested, '0');

      expect(advanceAmountRequested).toHaveValue('0');

      await waitFor(() => {
        const requiredAlerts = screen.getAllByRole('alert');
        expect(requiredAlerts[0]).toHaveTextContent('Enter an amount $1 or more.');
      });
    });

    it('sets `Counselor Remarks` as required when an advance request is rejected', async () => {
      const ppmShipmentWithoutRemarks = {
        ...mockPPMShipment,
        counselorRemarks: '',
      };

      renderWithRouter(
        <ShipmentForm
          {...defaultProps}
          isCreatePage={false}
          isAdvancePage
          shipmentType={SHIPMENT_OPTIONS.PPM}
          mtoShipment={ppmShipmentWithoutRemarks}
        />,
        { wrapper: MockProviders },
      );

      expect(screen.getAllByRole('heading', { level: 2 })[0]).toHaveTextContent('Incentive & advance');
      expect(screen.getByLabelText('Approve')).toBeChecked();
      expect(screen.getByLabelText('Reject')).not.toBeChecked();
      // Rejecting advance request
      await userEvent.click(screen.getByLabelText('Reject'));
      await waitFor(() => {
        expect(screen.getByLabelText('Approve')).not.toBeChecked();
        expect(screen.getByLabelText('Reject')).toBeChecked();
      });
      const requiredAlert = screen.getAllByRole('alert');
      expect(requiredAlert[0]).toHaveTextContent('Required');

      await userEvent.type(
        screen.getByLabelText('Counselor remarks'),
        'I, a service counselor, have rejected your advance request',
      );
      await userEvent.tab();

      await waitFor(() => {
        expect(screen.getByRole('button', { name: 'Save and Continue' })).toBeEnabled();
      });

      await userEvent.click(screen.getByRole('button', { name: 'Save and Continue' }));

      await waitFor(() => {
        expect(defaultProps.submitHandler).toHaveBeenCalledWith(
          expect.objectContaining({
            body: expect.objectContaining({
              counselorRemarks: 'I, a service counselor, have rejected your advance request',
              ppmShipment: expect.objectContaining({ advanceStatus: 'REJECTED' }),
            }),
          }),
          expect.objectContaining({
            onSuccess: expect.any(Function),
          }),
        );
      });
    });
  });

  describe('creating a new PPM shipment', () => {
    it('displays PPM content', async () => {
      renderWithRouter(
        <ShipmentForm
          {...defaultProps}
          shipmentType={SHIPMENT_OPTIONS.PPM}
          isCreatePage
          userRole={roleTypes.SERVICES_COUNSELOR}
          mtoShipment={mockMtoShipment}
        />,
      );

      expect(await screen.findByTestId('tag')).toHaveTextContent('PPM');
    });
  });

  const mockPPMShipmentWithSIT = {
    sitEstimatedCost: 123400,
    sitEstimatedWeight: 2345,
    pickupPostalCode: '12345',
    destinationPostalCode: '54321',
    sitLocation: 'DESTINATION',
    sitEstimatedDepartureDate: '2022-10-29',
    sitEstimatedEntryDate: '2022-08-06',
    sitExpected: true,
  };

  const defaultSITProps = {
    ...defaultProps,
    shipmentType: SHIPMENT_OPTIONS.PPM,
    isAdvancePage: true,
    mtoShipment: {
      ...mockMtoShipment,
      ppmShipment: mockPPMShipmentWithSIT,
    },
    userRole: roleTypes.SERVICES_COUNSELOR,
  };

  describe('as a SC, the SIT details block', () => {
    it('displays when SIT is expected', () => {
      renderWithRouter(<ShipmentForm {...defaultSITProps} />);
      expect(screen.getByRole('heading', { level: 2, name: /Storage in transit \(SIT\)/ })).toBeInTheDocument();
    });
    it('does not display when SIT is not expected', () => {
      renderWithRouter(
        <ShipmentForm
          {...defaultSITProps}
          mtoShipment={{
            ...mockMtoShipment,
            ppmShipment: {
              ...mockPPMShipmentWithSIT,
              sitExpected: false,
            },
          }}
        />,
      );
      expect(screen.queryByRole('heading', { level: 2, name: /Storage in transit \(SIT\)/ })).not.toBeInTheDocument();
    });
    it('does not display for TOO', () => {
      renderWithRouter(<ShipmentForm {...defaultSITProps} userRole={roleTypes.TOO} />);
      expect(screen.queryByRole('heading', { level: 2, name: /Storage in transit \(SIT\)/ })).not.toBeInTheDocument();
    });
  });
});<|MERGE_RESOLUTION|>--- conflicted
+++ resolved
@@ -243,52 +243,25 @@
     });
 
     it('renders a delivery address type for retirement orders type', async () => {
-<<<<<<< HEAD
       renderWithRouter(<ShipmentForm {...defaultPropsRetirement} shipmentType={SHIPMENT_OPTIONS.HHG} />);
 
-      await userEvent.click(screen.getByLabelText('Yes'));
-=======
-      render(
-        <MockProviders>
-          <ShipmentForm {...defaultPropsRetirement} shipmentType={SHIPMENT_OPTIONS.HHG} />
-        </MockProviders>,
-      );
       await userEvent.click(screen.getAllByLabelText('Yes')[1]);
->>>>>>> 495d82d8
 
       expect(await screen.findByText('HHG')).toHaveClass('usa-tag');
       expect(screen.getAllByLabelText('Destination type')[0]).toHaveAttribute('name', 'destinationType');
     });
 
     it('does not render delivery address type for PCS order type', async () => {
-<<<<<<< HEAD
       renderWithRouter(<ShipmentForm {...defaultProps} shipmentType={SHIPMENT_OPTIONS.HHG} />);
-      await userEvent.click(screen.getByLabelText('Yes'));
-=======
-      render(
-        <MockProviders>
-          <ShipmentForm {...defaultProps} shipmentType={SHIPMENT_OPTIONS.HHG} />
-        </MockProviders>,
-      );
       await userEvent.click(screen.getAllByLabelText('Yes')[1]);
->>>>>>> 495d82d8
 
       expect(await screen.findByText('HHG')).toHaveClass('usa-tag');
       expect(screen.queryByLabelText('Destination type')).toBeNull();
     });
 
     it('renders a delivery address type for separation orders type', async () => {
-<<<<<<< HEAD
       renderWithRouter(<ShipmentForm {...defaultPropsSeparation} shipmentType={SHIPMENT_OPTIONS.HHG} />);
-      await userEvent.click(screen.getByLabelText('Yes'));
-=======
-      render(
-        <MockProviders>
-          <ShipmentForm {...defaultPropsSeparation} shipmentType={SHIPMENT_OPTIONS.HHG} />
-        </MockProviders>,
-      );
       await userEvent.click(screen.getAllByLabelText('Yes')[1]);
->>>>>>> 495d82d8
 
       expect(await screen.findByText('HHG')).toHaveClass('usa-tag');
       expect(screen.getAllByLabelText('Destination type')[0]).toHaveAttribute('name', 'destinationType');
