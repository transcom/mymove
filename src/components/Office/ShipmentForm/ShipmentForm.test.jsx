--- conflicted
+++ resolved
@@ -12,16 +12,13 @@
 import { tooRoutes } from 'constants/routes';
 import { MockProviders } from 'testUtils';
 import { validatePostalCode } from 'utils/validation';
-<<<<<<< HEAD
+import { isBooleanFlagEnabled } from 'utils/featureFlags';
 import { dateSelectionIsWeekendHoliday } from 'services/ghcApi';
-=======
-import { isBooleanFlagEnabled } from 'utils/featureFlags';
 
 jest.mock('utils/featureFlags', () => ({
   ...jest.requireActual('utils/featureFlags'),
   isBooleanFlagEnabled: jest.fn().mockImplementation(() => Promise.resolve(false)),
 }));
->>>>>>> e43bbcad
 
 const mockMutateFunction = jest.fn();
 jest.mock('@tanstack/react-query', () => ({
