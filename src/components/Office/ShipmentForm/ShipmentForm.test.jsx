--- conflicted
+++ resolved
@@ -894,21 +894,13 @@
       await waitFor(() => {
         expect(defaultProps.submitHandler).toHaveBeenCalledWith(
           expect.objectContaining({
-<<<<<<< HEAD
             body: expect.objectContaining({
               counselorRemarks: 'mock counselor remarks',
-              ppmShipment: expect.objectContaining({ hasRequestedAdvance: true, advanceAmountRequested: 487500 }),
-=======
-            shipment: expect.objectContaining({
-              body: expect.objectContaining({
-                counselorRemarks: 'mock counselor remarks',
-                ppmShipment: expect.objectContaining({
-                  hasRequestedAdvance: true,
-                  advanceAmountRequested: 487500,
-                  advanceStatus: 'APPROVED',
-                }),
+              ppmShipment: expect.objectContaining({
+                hasRequestedAdvance: true,
+                advanceAmountRequested: 487500,
+                advanceStatus: 'APPROVED',
               }),
->>>>>>> 3570d5eb
             }),
           }),
           expect.objectContaining({
@@ -1047,6 +1039,7 @@
           shipmentType={SHIPMENT_OPTIONS.PPM}
           mtoShipment={ppmShipmentWithoutRemarks}
         />,
+        { wrapper: MockProviders },
       );
 
       expect(screen.getAllByRole('heading', { level: 2 })[0]).toHaveTextContent('Incentive & advance');
@@ -1076,12 +1069,13 @@
       await waitFor(() => {
         expect(defaultProps.submitHandler).toHaveBeenCalledWith(
           expect.objectContaining({
-            shipment: expect.objectContaining({
-              body: expect.objectContaining({
-                counselorRemarks: 'I, a service counselor, have rejected your advance request',
-                ppmShipment: expect.objectContaining({ advanceStatus: 'REJECTED' }),
-              }),
+            body: expect.objectContaining({
+              counselorRemarks: 'I, a service counselor, have rejected your advance request',
+              ppmShipment: expect.objectContaining({ advanceStatus: 'REJECTED' }),
             }),
+          }),
+          expect.objectContaining({
+            onSuccess: expect.any(Function),
           }),
         );
       });
