--- conflicted
+++ resolved
@@ -212,11 +212,7 @@
   serviceMember: {
     weightAllotment: {
       totalWeightSelf: 5000,
-<<<<<<< HEAD
-      ubAllowance: 400,
-=======
       unaccompaniedBaggageAllowance: 400,
->>>>>>> eb4a21d3
     },
     agency: '',
   },
