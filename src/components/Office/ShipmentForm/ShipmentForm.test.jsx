/* eslint-disable react/jsx-props-no-spreading */
import React from 'react';
import { render, screen, waitFor, within, act, fireEvent } from '@testing-library/react';
import userEvent from '@testing-library/user-event';
import moment from 'moment';

import ShipmentForm from './ShipmentForm';

import { PPM_TYPES, SHIPMENT_OPTIONS, SHIPMENT_TYPES } from 'shared/constants';
<<<<<<< HEAD
import { ORDERS_PAY_GRADE_OPTIONS, ORDERS_TYPE } from 'constants/orders';
=======
import { ORDERS_PAY_GRADE_TYPE, ORDERS_TYPE } from 'constants/orders';
>>>>>>> 05f0f616
import { roleTypes } from 'constants/userRoles';
import { ADDRESS_UPDATE_STATUS, boatShipmentTypes, ppmShipmentStatuses } from 'constants/shipments';
import { tooRoutes } from 'constants/routes';
import { MockProviders } from 'testUtils';
import { validatePostalCode } from 'utils/validation';
import { isBooleanFlagEnabled } from 'utils/featureFlags';
import { formatDateWithUTC, formatDateForDatePicker } from 'shared/dates';
import { dateSelectionIsWeekendHoliday } from 'services/ghcApi';

jest.mock('utils/featureFlags', () => ({
  ...jest.requireActual('utils/featureFlags'),
  isBooleanFlagEnabled: jest.fn().mockImplementation(() => Promise.resolve(false)),
}));

jest.mock('services/ghcApi', () => ({
  ...jest.requireActual('services/ghcApi'),
  dateSelectionIsWeekendHoliday: jest.fn().mockImplementation(() => Promise.resolve()),
}));

const mockMutateFunction = jest.fn();
jest.mock('@tanstack/react-query', () => ({
  ...jest.requireActual('@tanstack/react-query'),
  useMutation: () => ({ mutate: mockMutateFunction }),
}));

const mockNavigate = jest.fn();
jest.mock('react-router-dom', () => ({
  ...jest.requireActual('react-router-dom'),
  useNavigate: () => mockNavigate,
}));

const tomorrow = formatDateWithUTC(moment().add(1, 'days').toDate(), 'YYYY-MM-DD');
const tomorrowDatePicker = formatDateForDatePicker(formatDateWithUTC(moment().add(1, 'days').toDate()));

const mockMtoShipment = {
  id: 'shipment123',
  moveTaskOrderId: 'mock move id',
  customerRemarks: 'mock customer remarks',
  counselorRemarks: 'mock counselor remarks',
  requestedPickupDate: tomorrow,
  requestedDeliveryDate: '2020-03-30',
  hasSecondaryDeliveryAddress: false,
  hasSecondaryPickupAddress: false,
  pickupAddress: {
    streetAddress1: '812 S 129th St',
    city: 'San Antonio',
    state: 'TX',
    postalCode: '78234',
    county: 'BEXAR',
  },
  destinationAddress: {
    streetAddress1: '441 SW Rio de la Plata Drive',
    city: 'Tacoma',
    state: 'WA',
    postalCode: '98421',
    county: 'PIERCE',
  },
  mtoAgents: [
    {
      agentType: 'RELEASING_AGENT',
      email: 'jasn@email.com',
      firstName: 'Jason',
      lastName: 'Ash',
      phone: '999-999-9999',
    },
    {
      agentType: 'RECEIVING_AGENT',
      email: 'rbaker@email.com',
      firstName: 'Riley',
      lastName: 'Baker',
      phone: '863-555-9664',
    },
  ],
  mtoServiceItems: [
    {
      approvedAt: '2023-12-14T19:10:55.840Z',
      createdAt: '2023-12-14T19:10:55.858Z',
      deletedAt: '0001-01-01',
      eTag: 'MjAyMy0xMi0xNFQxOToxMDo1NS44NTgxMjVa',
      id: '7b7e94b1-0f34-418b-866f-d052e3a1c756',
      moveTaskOrderID: 'be44a6c6-55a2-4a36-8d8d-97e89a3b2043',
      mtoShipmentID: '3b4ecb78-0643-406f-ad74-8c1587bbba02',
      reServiceCode: 'DLH',
      reServiceID: '8d600f25-1def-422d-b159-617c7d59156e',
      reServiceName: 'Domestic linehaul',
      status: 'APPROVED',
      submittedAt: '0001-01-01',
      updatedAt: '0001-01-01T00:00:00.000Z',
    },
    {
      approvedAt: '2023-12-14T19:10:55.840Z',
      createdAt: '2023-12-14T19:10:55.912Z',
      deletedAt: '0001-01-01',
      eTag: 'MjAyMy0xMi0xNFQxOToxMDo1NS45MTI0NDFa',
      id: 'bf3516eb-1eaa-4e71-bd94-c523a6c866d0',
      moveTaskOrderID: 'be44a6c6-55a2-4a36-8d8d-97e89a3b2043',
      mtoShipmentID: '3b4ecb78-0643-406f-ad74-8c1587bbba02',
      reServiceCode: 'FSC',
      reServiceID: '4780b30c-e846-437a-b39a-c499a6b09872',
      reServiceName: 'Fuel surcharge',
      status: 'APPROVED',
      submittedAt: '0001-01-01',
      updatedAt: '0001-01-01T00:00:00.000Z',
    },
    {
      approvedAt: '2023-12-14T19:10:55.840Z',
      createdAt: '2023-12-14T19:10:55.968Z',
      deletedAt: '0001-01-01',
      eTag: 'MjAyMy0xMi0xNFQxOToxMDo1NS45Njg1Nzda',
      id: '52b087b4-8e7f-4c96-939e-772cdd406e3a',
      moveTaskOrderID: 'be44a6c6-55a2-4a36-8d8d-97e89a3b2043',
      mtoShipmentID: '3b4ecb78-0643-406f-ad74-8c1587bbba02',
      reServiceCode: 'DOP',
      reServiceID: '2bc3e5cb-adef-46b1-bde9-55570bfdd43e',
      reServiceName: 'Domestic origin price',
      status: 'APPROVED',
      submittedAt: '0001-01-01',
      updatedAt: '0001-01-01T00:00:00.000Z',
    },
    {
      approvedAt: '2023-12-14T19:10:55.840Z',
      createdAt: '2023-12-14T19:10:56.037Z',
      deletedAt: '0001-01-01',
      eTag: 'MjAyMy0xMi0xNFQxOToxMDo1Ni4wMzc1OTla',
      id: 'c89ec6c0-a240-4478-afa0-52c5e2466ad4',
      moveTaskOrderID: 'be44a6c6-55a2-4a36-8d8d-97e89a3b2043',
      mtoShipmentID: '3b4ecb78-0643-406f-ad74-8c1587bbba02',
      reServiceCode: 'DDP',
      reServiceID: '50f1179a-3b72-4fa1-a951-fe5bcc70bd14',
      reServiceName: 'Domestic destination price',
      status: 'APPROVED',
      submittedAt: '0001-01-01',
      updatedAt: '0001-01-01T00:00:00.000Z',
    },
    {
      approvedAt: '2023-12-14T19:10:55.840Z',
      createdAt: '2023-12-14T19:10:56.094Z',
      deletedAt: '0001-01-01',
      eTag: 'MjAyMy0xMi0xNFQxOToxMDo1Ni4wOTQxMjRa',
      id: 'e26c9be3-dd55-4a0c-b002-f03258c40d06',
      moveTaskOrderID: 'be44a6c6-55a2-4a36-8d8d-97e89a3b2043',
      mtoShipmentID: '3b4ecb78-0643-406f-ad74-8c1587bbba02',
      reServiceCode: 'DPK',
      reServiceID: 'bdea5a8d-f15f-47d2-85c9-bba5694802ce',
      reServiceName: 'Domestic packing',
      status: 'APPROVED',
      submittedAt: '0001-01-01',
      updatedAt: '0001-01-01T00:00:00.000Z',
    },
    {
      approvedAt: '2023-12-14T19:10:55.840Z',
      createdAt: '2023-12-14T19:10:56.162Z',
      deletedAt: '0001-01-01',
      eTag: 'MjAyMy0xMi0xNFQxOToxMDo1Ni4xNjIzMTla',
      id: 'aca010a5-71e5-4994-b06b-97dfe4377f18',
      moveTaskOrderID: 'be44a6c6-55a2-4a36-8d8d-97e89a3b2043',
      mtoShipmentID: '3b4ecb78-0643-406f-ad74-8c1587bbba02',
      reServiceCode: 'DUPK',
      reServiceID: '15f01bc1-0754-4341-8e0f-25c8f04d5a77',
      reServiceName: 'Domestic unpacking',
      status: 'APPROVED',
      submittedAt: '0001-01-01',
      updatedAt: '0001-01-01T00:00:00.000Z',
    },
  ],
};

const mockUBShipment = {
  id: 'shipment123',
  moveTaskOrderId: 'mock move id',
  customerRemarks: 'mock customer remarks',
  counselorRemarks: 'mock counselor remarks',
  requestedPickupDate: tomorrow,
  requestedDeliveryDate: '2020-03-30',
  hasSecondaryDeliveryAddress: false,
  hasSecondaryPickupAddress: false,
  pickupAddress: {
    streetAddress1: '812 S 129th St',
    city: 'San Antonio',
    state: 'TX',
    postalCode: '78234',
  },
  shipmentType: SHIPMENT_OPTIONS.UNACCOMPANIED_BAGGAGE,
};

const mockHHGWithSecondaryAddresses = {
  ...mockMtoShipment,
  secondaryPickupAddress: {
    streetAddress1: '13 E Elm Street',
    city: 'San Antonio',
    state: 'TX',
    postalCode: '78234',
    county: 'BEXAR',
  },
  secondaryDeliveryAddress: {
    streetAddress1: '123 N Main',
    city: 'Tacoma',
    state: 'WA',
    postalCode: '98421',
    county: 'PIERCE',
  },
  hasSecondaryPickupAddress: true,
  hasSecondaryDeliveryAddress: true,
};

const defaultProps = {
  isCreatePage: true,
  submitHandler: jest.fn(),
  newDutyLocationAddress: {
    city: 'Fort Benning',
    state: 'GA',
    postalCode: '31905',
  },
  currentResidence: {
    city: 'Fort Benning',
    state: 'GA',
    postalCode: '31905',
    streetAddress1: '123 Main',
    streetAddress2: '',
    county: 'MUSCOGEE',
  },
  originDutyLocationAddress: {
    city: 'Fort Benning',
    state: 'GA',
    postalCode: '31905',
    streetAddress1: '123 Main',
    streetAddress2: '',
    county: 'MUSCOGEE',
  },
  serviceMember: {
    weightAllotment: {
      totalWeightSelf: 5000,
      unaccompaniedBaggageAllowance: 400,
    },
    agency: '',
    grade: ORDERS_PAY_GRADE_TYPE.E_7,
  },
  moveTaskOrderID: 'mock move id',
  mtoShipments: [],
  mtoShipment: mockMtoShipment,
  userRole: roleTypes.SERVICES_COUNSELOR,
  orderType: ORDERS_TYPE.PERMANENT_CHANGE_OF_STATION,
  isForServivcesCounseling: false,
};

const mockShipmentWithDestinationType = {
  ...mockMtoShipment,
  displayDestinationType: true,
  destinationType: 'PLACE_ENTERED_ACTIVE_DUTY',
};

const mockPPMShipment = {
  ...mockMtoShipment,
  ppmShipment: {
    id: 'ppmShipmentID',
    ppmType: PPM_TYPES.INCENTIVE_BASED,
    shipmentId: 'shipment123',
    status: ppmShipmentStatuses.NEEDS_ADVANCE_APPROVAL,
    expectedDepartureDate: '2022-04-01',
    hasSecondaryPickupAddress: true,
    hasSecondaryDestinationAddress: true,
    pickupAddress: {
      streetAddress1: '111 Test Street',
      streetAddress2: '222 Test Street',
      streetAddress3: 'Test Man',
      city: 'ELIZABETHTOWN',
      state: 'KY',
      postalCode: '42701',
      county: 'HARDIN',
    },
    secondaryPickupAddress: {
      streetAddress1: '777 Test Street',
      streetAddress2: '888 Test Street',
      streetAddress3: 'Test Man',
      city: 'ELIZABETHTOWN',
      state: 'KY',
      postalCode: '42702',
      county: 'HARDIN',
    },
    destinationAddress: {
      streetAddress1: '222 Test Street',
      streetAddress2: '333 Test Street',
      streetAddress3: 'Test Man',
      city: 'BIG CLIFTY',
      state: 'KY',
      postalCode: '42712',
      county: 'HARDIN',
    },
    secondaryDestinationAddress: {
      streetAddress1: '444 Test Street',
      streetAddress2: '555 Test Street',
      streetAddress3: 'Test Man',
      city: 'GLENDALE',
      state: 'KY',
      postalCode: '42701',
      county: 'HARDIN',
    },
    sitExpected: false,
    estimatedWeight: 4999,
    hasProGear: false,
    estimatedIncentive: 1234500,
    hasRequestedAdvance: true,
    advanceAmountRequested: 487500,
    advanceStatus: 'APPROVED',
    isActualExpenseReimbursement: true,
  },
};

const mockPPMShipmentSmallPackage = {
  ...mockMtoShipment,
  ppmShipment: {
    id: 'ppmShipmentID',
    ppmType: PPM_TYPES.SMALL_PACKAGE,
    shipmentId: 'shipment123',
    status: ppmShipmentStatuses.SUBMITTED,
    expectedDepartureDate: '2022-04-01',
    hasSecondaryPickupAddress: true,
    hasSecondaryDestinationAddress: true,
    pickupAddress: {
      streetAddress1: '111 Test Street',
      streetAddress2: '222 Test Street',
      streetAddress3: 'Test Man',
      city: 'ELIZABETHTOWN',
      state: 'KY',
      postalCode: '42701',
      county: 'HARDIN',
    },
    secondaryPickupAddress: {
      streetAddress1: '777 Test Street',
      streetAddress2: '888 Test Street',
      streetAddress3: 'Test Man',
      city: 'ELIZABETHTOWN',
      state: 'KY',
      postalCode: '42702',
      county: 'HARDIN',
    },
    destinationAddress: {
      streetAddress1: '222 Test Street',
      streetAddress2: '333 Test Street',
      streetAddress3: 'Test Man',
      city: 'BIG CLIFTY',
      state: 'KY',
      postalCode: '42712',
      county: 'HARDIN',
    },
    secondaryDestinationAddress: {
      streetAddress1: '444 Test Street',
      streetAddress2: '555 Test Street',
      streetAddress3: 'Test Man',
      city: 'ELIZABETHTOWN',
      state: 'KY',
      postalCode: '42701',
      county: 'HARDIN',
    },
    sitExpected: false,
    estimatedWeight: 4999,
    hasProGear: false,
    estimatedIncentive: 1234500,
    hasRequestedAdvance: true,
    advanceAmountRequested: 487500,
    advanceStatus: 'APPROVED',
    isActualExpenseReimbursement: false,
  },
};

const mockRejectedPPMShipment = {
  ...mockMtoShipment,
  ppmShipment: {
    id: 'ppmShipmentID',
    ppmType: PPM_TYPES.INCENTIVE_BASED,
    shipmentId: 'shipment123',
    status: ppmShipmentStatuses.NEEDS_ADVANCE_APPROVAL,
    expectedDepartureDate: '2022-04-01',
    hasSecondaryPickupAddress: true,
    hasSecondaryDestinationAddress: true,
    pickupAddress: {
      streetAddress1: '111 Test Street',
      streetAddress2: '222 Test Street',
      streetAddress3: 'Test Man',
      city: 'ELIZABETHTOWN',
      state: 'KY',
      postalCode: '42701',
      county: 'HARDIN',
    },
    secondaryPickupAddress: {
      streetAddress1: '777 Test Street',
      streetAddress2: '888 Test Street',
      streetAddress3: 'Test Man',
      city: 'ELIZABETHTOWN',
      state: 'KY',
      postalCode: '42702',
      county: 'HARDIN',
    },
    destinationAddress: {
      streetAddress1: '222 Test Street',
      streetAddress2: '333 Test Street',
      streetAddress3: 'Test Man',
      city: 'BIG CLIFTY',
      state: 'KY',
      postalCode: '42703',
      county: 'HARDIN',
    },
    secondaryDestinationAddress: {
      streetAddress1: '444 Test Street',
      streetAddress2: '555 Test Street',
      streetAddress3: 'Test Man',
      city: 'ELIZABETHTOWN',
      state: 'KY',
      postalCode: '42701',
      county: 'HARDIN',
    },
    sitExpected: false,
    estimatedWeight: 4999,
    hasProGear: false,
    estimatedIncentive: 1234500,
    hasRequestedAdvance: true,
    advanceAmountRequested: 487500,
    advanceStatus: 'REJECTED',
  },
};

const mockDeliveryAddressUpdate = {
  deliveryAddressUpdate: {
    contractorRemarks: 'Test Contractor Remark',
    id: 'c49f7921-5a6e-46b4-bb39-022583574453',
    newAddress: {
      city: 'Beverly Hills',
      country: 'US',
      eTag: 'MjAyMy0wNy0xN1QxODowODowNi42NTU5MTVa',
      id: '6b57ce91-cabd-4e3b-9f48-ed4627d4878f',
      postalCode: '90210',
      state: 'CA',
      streetAddress1: '123 Any Street',
      streetAddress2: 'P.O. Box 12345',
      streetAddress3: 'c/o Some Person',
      county: 'LOS ANGELES',
    },
    originalAddress: {
      city: 'Fairfield',
      country: 'US',
      eTag: 'MjAyMy0wNy0xN1QxODowODowNi42NDkyNTha',
      id: '92509013-aafc-4892-a476-2e3b97e6933d',
      postalCode: '94535',
      state: 'CA',
      streetAddress1: '987 Any Avenue',
      streetAddress2: 'P.O. Box 9876',
      streetAddress3: 'c/o Some Person',
      county: 'SOLANO',
    },
    shipmentID: '5c84bcf3-92f7-448f-b0e1-e5378b6806df',
    status: 'REQUESTED',
  },
};

const defaultPropsRetirement = {
  ...defaultProps,
  displayDestinationType: true,
  destinationType: 'HOME_OF_RECORD',
  orderType: ORDERS_TYPE.RETIREMENT,
};

const defaultPropsSeparation = {
  ...defaultProps,
  displayDestinationType: true,
  destinationType: 'HOME_OF_SELECTION',
  orderType: ORDERS_TYPE.SEPARATION,
};

jest.mock('utils/validation', () => ({
  ...jest.requireActual('utils/validation'),
  validatePostalCode: jest.fn(),
}));
const mockRoutingOptions = {
  path: tooRoutes.BASE_SHIPMENT_EDIT_PATH,
  params: { moveCode: 'move123', shipmentId: 'shipment123' },
};

beforeEach(() => {
  jest.clearAllMocks();
});

const renderWithRouter = (ui) => {
  render(<MockProviders {...mockRoutingOptions}>{ui}</MockProviders>);
};

describe('ShipmentForm component', () => {
  describe('when creating a new shipment', () => {
    it('does not show the delete shipment button', async () => {
      renderWithRouter(<ShipmentForm {...defaultProps} shipmentType={SHIPMENT_OPTIONS.HHG} />);

      const deleteButton = screen.queryByRole('button', { name: 'Delete shipment' });
      await waitFor(() => {
        expect(deleteButton).not.toBeInTheDocument();
      });
    });
  });

  describe('when creating a new HHG shipment', () => {
    it('renders the HHG shipment form', async () => {
      renderWithRouter(<ShipmentForm {...defaultProps} shipmentType={SHIPMENT_OPTIONS.HHG} />);

      expect(await screen.findByText('HHG')).toHaveClass('usa-tag');

      expect(screen.getByLabelText('Requested pickup date')).toBeInstanceOf(HTMLInputElement);

      expect(screen.getByText('Pickup Address')).toBeInstanceOf(HTMLLegendElement);
      expect(screen.getByLabelText('Use pickup address')).toBeInstanceOf(HTMLInputElement);
      expect(screen.getByLabelText(/Address 1/)).toBeInstanceOf(HTMLInputElement);
      expect(screen.getByLabelText(/Address 2/)).toBeInstanceOf(HTMLInputElement);
      expect(screen.getByLabelText(/Address 2/)).toBeInstanceOf(HTMLInputElement);
      expect(screen.getByTestId('City')).toBeInstanceOf(HTMLLabelElement);
      expect(screen.getByTestId('State')).toBeInstanceOf(HTMLLabelElement);
      expect(screen.getByTestId('ZIP')).toBeInstanceOf(HTMLLabelElement);
      expect(screen.getByLabelText(/Location Lookup/)).toBeInstanceOf(HTMLInputElement);

      expect(screen.getByText(/Releasing agent/).parentElement).toBeInstanceOf(HTMLLegendElement);
      expect(screen.getAllByLabelText('First name')[0]).toHaveAttribute('name', 'pickup.agent.firstName');
      expect(screen.getAllByLabelText('Last name')[0]).toHaveAttribute('name', 'pickup.agent.lastName');
      expect(screen.getAllByLabelText('Phone')[0]).toHaveAttribute('name', 'pickup.agent.phone');
      expect(screen.getAllByLabelText('Email')[0]).toHaveAttribute('name', 'pickup.agent.email');

      expect(screen.getByLabelText('Requested delivery date')).toBeInstanceOf(HTMLInputElement);

      const deliveryLocationSectionHeadings = screen.getAllByText('Delivery Address');
      expect(deliveryLocationSectionHeadings).toHaveLength(2);
      expect(deliveryLocationSectionHeadings[0]).toBeInstanceOf(HTMLParagraphElement);
      expect(deliveryLocationSectionHeadings[1]).toBeInstanceOf(HTMLLegendElement);
      expect(screen.getAllByLabelText('Yes')[0]).toBeInstanceOf(HTMLInputElement);
      expect(screen.getAllByLabelText('Yes')[1]).toBeInstanceOf(HTMLInputElement);
      expect(screen.getAllByLabelText('No')[0]).toBeInstanceOf(HTMLInputElement);
      expect(screen.getAllByLabelText('No')[1]).toBeInstanceOf(HTMLInputElement);

      expect(screen.getByText(/Receiving agent/).parentElement).toBeInstanceOf(HTMLLegendElement);
      expect(screen.getAllByLabelText('First name')[1]).toHaveAttribute('name', 'delivery.agent.firstName');
      expect(screen.getAllByLabelText('Last name')[1]).toHaveAttribute('name', 'delivery.agent.lastName');
      expect(screen.getAllByLabelText('Phone')[1]).toHaveAttribute('name', 'delivery.agent.phone');
      expect(screen.getAllByLabelText('Email')[1]).toHaveAttribute('name', 'delivery.agent.email');

      expect(screen.getByText('Customer remarks')).toBeTruthy();

      expect(screen.getByLabelText('Counselor remarks')).toBeInstanceOf(HTMLTextAreaElement);
    });

    it('uses the current residence address for pickup address when checked', async () => {
      const user = userEvent.setup();
      renderWithRouter(<ShipmentForm {...defaultProps} shipmentType={SHIPMENT_OPTIONS.HHG} />);

      await act(async () => {
        await user.click(screen.getByLabelText('Use pickup address'));
      });

      expect((await screen.findAllByLabelText('Address 1'))[0]).toHaveValue(
        defaultProps.currentResidence.streetAddress1,
      );

      expect(screen.getAllByLabelText(/Address 2/)[0]).toHaveValue('');
      expect(screen.getAllByTestId('City')[0]).toHaveTextContent(defaultProps.currentResidence.city);
      expect(screen.getAllByTestId('State')[0]).toHaveTextContent(defaultProps.currentResidence.state);
      expect(screen.getAllByTestId('ZIP')[0]).toHaveTextContent(defaultProps.currentResidence.postalCode);
      expect(
        screen.getAllByText(
          `${defaultProps.currentResidence.city}, ${defaultProps.currentResidence.state} ${defaultProps.currentResidence.postalCode} (${defaultProps.currentResidence.county})`,
        ),
      );
    });

    it('renders a second address fieldset when the user has a second pickup address', async () => {
      const user = userEvent.setup();
      renderWithRouter(<ShipmentForm {...defaultProps} shipmentType={SHIPMENT_OPTIONS.HHG} />);

      await act(async () => {
        await user.click(screen.getByLabelText('Use pickup address'));
      });
      await act(async () => {
        await user.click(screen.getByTitle('Yes, I have a second pickup address'));
      });

      const streetAddress1 = await screen.findAllByLabelText(/Address 1/);
      expect(streetAddress1[1]).toHaveAttribute('name', 'secondaryPickup.address.streetAddress1');

      const streetAddress2 = await screen.findAllByLabelText(/Address 2/);
      expect(streetAddress2[1]).toHaveAttribute('name', 'secondaryPickup.address.streetAddress2');

      expect(screen.getAllByTestId('City')[1]).toHaveAttribute('aria-label', 'secondaryPickup.address.city');
      expect(screen.getAllByTestId('State')[1]).toHaveAttribute('aria-label', 'secondaryPickup.address.state');
      expect(screen.getAllByTestId('ZIP')[1]).toHaveAttribute('aria-label', 'secondaryPickup.address.postalCode');

      expect(screen.getAllByLabelText(/Location Lookup/).length).toBe(2);
    });

    it('renders a delivery address fieldset when the user has a delivery address', async () => {
      renderWithRouter(<ShipmentForm {...defaultProps} shipmentType={SHIPMENT_OPTIONS.HHG} />);
      const user = userEvent.setup();
      await act(async () => {
        await user.click(screen.getByTitle('Yes, I know my delivery address'));
      });

      expect(screen.getAllByLabelText('Address 1')[1]).toHaveAttribute('name', 'delivery.address.streetAddress1');

      expect(screen.getAllByLabelText(/Address 2/)[1]).toHaveAttribute('name', 'delivery.address.streetAddress2');
      expect(screen.getAllByTestId('City')[1]).toHaveAttribute('aria-label', 'delivery.address.city');
      expect(screen.getAllByTestId('State')[1]).toHaveAttribute('aria-label', 'delivery.address.state');
      expect(screen.getAllByTestId('ZIP')[1]).toHaveAttribute('aria-label', 'delivery.address.postalCode');
      expect(screen.getAllByLabelText(/Location Lookup/).length).toBe(2);
    });

    it('displays the correct verbiage for 2nd and 3rd addresses', async () => {
      isBooleanFlagEnabled.mockImplementation(() => Promise.resolve(true));
      renderWithRouter(<ShipmentForm {...defaultProps} shipmentType={SHIPMENT_OPTIONS.HHG} />);

      await userEvent.click(screen.getAllByLabelText('Yes')[1]);
      expect(
        await screen.findByText('Do you want the movers to deliver any belongings to a second address?'),
      ).toBeInTheDocument();

      fireEvent.click(screen.getByTestId('has-secondary-delivery'));

      expect(
        await screen.findByText('Do you want the movers to deliver any belongings to a third address?', {
          exact: false,
        }),
      ).toBeInTheDocument();
    });

    it('renders a second delivery address fieldset when the user has a second delivery address, pre-existing shipment', async () => {
      await act(async () => {
        renderWithRouter(
          <ShipmentForm
            {...defaultProps}
            isCreatePage={false}
            shipmentType={SHIPMENT_OPTIONS.HHG}
            mtoShipment={mockMtoShipment}
          />,
        );

        expect(await screen.getAllByLabelText('Address 1')[1]).toHaveValue(
          mockMtoShipment.destinationAddress.streetAddress1,
        );
        expect(
          screen.getAllByText(
            `${mockMtoShipment.destinationAddress.city}, ${mockMtoShipment.destinationAddress.state} ${mockMtoShipment.destinationAddress.postalCode} (${mockMtoShipment.destinationAddress.county})`,
          ),
        );

        await act(async () => {
          await userEvent.click(screen.getByTitle('Yes, I have a second destination location'));
        });

        const locationLookup = screen.getAllByLabelText(/Location Lookup/);

        await act(async () => {
          expect(screen.getAllByLabelText('Address 1')[2]).toBeInstanceOf(HTMLInputElement);
          expect(locationLookup[2]).toBeInstanceOf(HTMLInputElement);
        });
      });
    });

    it('renders a delivery address type for retirement orders type', async () => {
      renderWithRouter(<ShipmentForm {...defaultPropsRetirement} shipmentType={SHIPMENT_OPTIONS.HHG} />);

      await act(async () => {
        await userEvent.click(screen.getAllByLabelText('Yes')[1]);
      });

      expect(await screen.findByText('HHG')).toHaveClass('usa-tag');
      expect(screen.getAllByLabelText('Destination type')[0]).toHaveAttribute('name', 'destinationType');
    });

    it('does not render delivery address type for PCS order type', async () => {
      renderWithRouter(<ShipmentForm {...defaultProps} shipmentType={SHIPMENT_OPTIONS.HHG} />);
      await act(async () => {
        await userEvent.click(screen.getAllByLabelText('Yes')[1]);
      });

      expect(await screen.findByText('HHG')).toHaveClass('usa-tag');
      expect(screen.queryByLabelText('Destination type')).toBeNull();
    });

    it('renders a delivery address type for separation orders type', async () => {
      renderWithRouter(<ShipmentForm {...defaultPropsSeparation} shipmentType={SHIPMENT_OPTIONS.HHG} />);
      await act(async () => {
        await userEvent.click(screen.getAllByLabelText('Yes')[1]);
      });

      expect(await screen.findByText('HHG')).toHaveClass('usa-tag');
      expect(screen.getAllByLabelText('Destination type')[0]).toHaveAttribute('name', 'destinationType');
    });

    it('does not render an Accounting Codes section', async () => {
      renderWithRouter(<ShipmentForm {...defaultProps} shipmentType={SHIPMENT_OPTIONS.HHG} />);

      expect(await screen.findByText('HHG')).toHaveClass('usa-tag');
      expect(screen.queryByRole('heading', { name: 'Accounting codes' })).not.toBeInTheDocument();
    });

    it('does not render NTS release-only sections', async () => {
      renderWithRouter(<ShipmentForm {...defaultProps} shipmentType={SHIPMENT_OPTIONS.HHG} />);

      expect(await screen.findByText('HHG')).toHaveClass('usa-tag');
      expect(screen.queryByText(/Shipment weight (lbs)/)).not.toBeInTheDocument();
      expect(screen.queryByRole('heading', { name: 'Storage facility info' })).not.toBeInTheDocument();
      expect(screen.queryByRole('heading', { name: 'Storage facility address' })).not.toBeInTheDocument();
    });
  });

  describe('editing an already existing HHG shipment', () => {
    it('renders the HHG shipment form with pre-filled values', async () => {
      renderWithRouter(
        <ShipmentForm
          {...defaultProps}
          isCreatePage={false}
          shipmentType={SHIPMENT_OPTIONS.HHG}
          displayDestinationType={false}
        />,
      );

      expect(await screen.findByLabelText('Requested pickup date')).toHaveValue(tomorrowDatePicker);
      expect(screen.getByLabelText('Use pickup address')).not.toBeChecked();
      expect(screen.getAllByLabelText('Address 1')[0]).toHaveValue('812 S 129th St');
      expect(screen.getAllByLabelText(/Address 2/)[0]).toHaveValue('');
      expect(screen.getAllByTestId('City')[0]).toHaveTextContent('San Antonio');
      expect(screen.getAllByTestId('State')[0]).toHaveTextContent('TX');
      expect(screen.getAllByTestId('ZIP')[0]).toHaveTextContent('78234');
      expect(screen.getByText('San Antonio, TX 78234 (BEXAR)'));
      expect(screen.getAllByLabelText('First name')[0]).toHaveValue('Jason');
      expect(screen.getAllByLabelText('Last name')[0]).toHaveValue('Ash');
      expect(screen.getAllByLabelText('Phone')[0]).toHaveValue('999-999-9999');
      expect(screen.getAllByLabelText('Email')[0]).toHaveValue('jasn@email.com');
      expect(screen.getByLabelText('Requested delivery date')).toHaveValue('30 Mar 2020');
      expect(screen.getAllByLabelText('Yes')[0]).not.toBeChecked();
      expect(screen.getAllByLabelText('Yes')[1]).toBeChecked();
      expect(screen.getAllByLabelText('Address 1')[1]).toHaveValue('441 SW Rio de la Plata Drive');
      expect(screen.getAllByLabelText(/Address 2/)[1]).toHaveValue('');
      expect(screen.getAllByTestId('City')[1]).toHaveTextContent('Tacoma');
      expect(screen.getAllByTestId('State')[1]).toHaveTextContent('WA');
      expect(screen.getAllByTestId('ZIP')[1]).toHaveTextContent('98421');
      expect(screen.getByText('Tacoma, WA 98421 (PIERCE)'));
      expect(screen.getAllByLabelText('First name')[1]).toHaveValue('Riley');
      expect(screen.getAllByLabelText('Last name')[1]).toHaveValue('Baker');
      expect(screen.getAllByLabelText('Phone')[1]).toHaveValue('863-555-9664');
      expect(screen.getAllByLabelText('Email')[1]).toHaveValue('rbaker@email.com');
      expect(screen.getByText('Customer remarks')).toBeTruthy();
      expect(screen.getByText('mock customer remarks')).toBeTruthy();
      expect(screen.getByLabelText('Counselor remarks')).toHaveValue('mock counselor remarks');

      const noDestinationTypeRadioButton = await screen.getAllByLabelText('No')[1];
      await act(async () => {
        await userEvent.click(noDestinationTypeRadioButton);
      });
      expect(screen.getByText('We can use the zip of their new duty location:')).toBeTruthy();
      expect(screen.queryByLabelText('Destination type')).toBeNull();
    });
  });

  describe('weight allowance appears at the top of the page', () => {
    it('renders the UB weight allowance for UB shipment form', async () => {
      renderWithRouter(
        <ShipmentForm
          {...defaultProps}
          isCreatePage={false}
          shipmentType={SHIPMENT_OPTIONS.UNACCOMPANIED_BAGGAGE}
          displayDestinationType={false}
          mtoShipment={{
            ...mockUBShipment,
          }}
        />,
      );

      expect(screen.getByTestId('ubWeightAllowance')).toBeInTheDocument();
    });

    it('renders the weight allowance for shipment form', async () => {
      renderWithRouter(
        <ShipmentForm
          {...defaultProps}
          isCreatePage={false}
          shipmentType={SHIPMENT_OPTIONS.HHG}
          displayDestinationType={false}
          mtoShipment={{
            ...mockMtoShipment,
          }}
        />,
      );

      expect(screen.getByTestId('weightAllowance')).toBeInTheDocument();
    });
  });

  describe('editing an already existing HHG shipment for retiree/separatee', () => {
    it('renders the HHG shipment form with pre-filled values', async () => {
      renderWithRouter(
        <ShipmentForm
          {...defaultPropsRetirement}
          isCreatePage={false}
          shipmentType={SHIPMENT_OPTIONS.HHG}
          mtoShipment={mockShipmentWithDestinationType}
          displayDestinationType
        />,
      );

      expect(await screen.findByLabelText('Requested pickup date')).toHaveValue(tomorrowDatePicker);
      expect(screen.getByLabelText('Use pickup address')).not.toBeChecked();
      expect(screen.getAllByLabelText('Address 1')[0]).toHaveValue('812 S 129th St');
      expect(screen.getAllByLabelText(/Address 2/)[0]).toHaveValue('');
      expect(screen.getAllByTestId('City')[0]).toHaveTextContent('San Antonio');
      expect(screen.getAllByTestId('State')[0]).toHaveTextContent('TX');
      expect(screen.getAllByTestId('ZIP')[0]).toHaveTextContent('78234');
      expect(screen.getByText('San Antonio, TX 78234 (BEXAR)'));
      expect(screen.getAllByLabelText('First name')[0]).toHaveValue('Jason');
      expect(screen.getAllByLabelText('Last name')[0]).toHaveValue('Ash');
      expect(screen.getAllByLabelText('Phone')[0]).toHaveValue('999-999-9999');
      expect(screen.getAllByLabelText('Email')[0]).toHaveValue('jasn@email.com');
      expect(screen.getByLabelText('Requested delivery date')).toHaveValue('30 Mar 2020');
      expect(screen.getAllByLabelText('Yes')[0]).not.toBeChecked();
      expect(screen.getAllByLabelText('Address 1')[1]).toHaveValue('441 SW Rio de la Plata Drive');
      expect(screen.getAllByLabelText(/Address 2/)[1]).toHaveValue('');
      expect(screen.getAllByTestId('City')[1]).toHaveTextContent('Tacoma');
      expect(screen.getAllByTestId('State')[1]).toHaveTextContent('WA');
      expect(screen.getAllByTestId('ZIP')[1]).toHaveTextContent('98421');
      expect(screen.getByText('Tacoma, WA 98421 (PIERCE)'));
      expect(screen.getAllByLabelText('First name')[1]).toHaveValue('Riley');
      expect(screen.getAllByLabelText('Last name')[1]).toHaveValue('Baker');
      expect(screen.getAllByLabelText('Phone')[1]).toHaveValue('863-555-9664');
      expect(screen.getAllByLabelText('Email')[1]).toHaveValue('rbaker@email.com');
      expect(screen.getByText('Customer remarks')).toBeTruthy();
      expect(screen.getByText('mock customer remarks')).toBeTruthy();
      expect(screen.getByLabelText('Counselor remarks')).toHaveValue('mock counselor remarks');
      expect(screen.getByLabelText('Destination type')).toHaveValue('PLACE_ENTERED_ACTIVE_DUTY');
      expect(screen.queryByTestId('alert')).not.toBeInTheDocument();

      const noDestinationTypeRadioButton = await screen.getAllByLabelText('No')[1];
      await act(async () => {
        await userEvent.click(noDestinationTypeRadioButton);
      });
      expect(screen.getByText('We can use the zip of their HOR, HOS or PLEAD:')).toBeTruthy();
      expect(screen.getByLabelText('Destination type')).toBeVisible();
    });

    const runAlertingTest = async (shipmentType) => {
      renderWithRouter(
        <ShipmentForm
          {...defaultPropsRetirement}
          isCreatePage={false}
          shipmentType={shipmentType}
          mtoShipment={{ ...mockShipmentWithDestinationType, ...mockDeliveryAddressUpdate }}
          displayDestinationType
        />,
      );

      const alerts = await screen.findAllByTestId('alert');
      expect(alerts).toHaveLength(2); // Should have 2 alerts shown due to the address update request
      expect(alerts[0]).toHaveTextContent('Request needs review. See delivery address to proceed.');
      expect(alerts[1]).toHaveTextContent(
        'Pending delivery address change request needs review. Review request to proceed.',
      );
    };

    describe('shipment address change request', () => {
      it('displays appropriate alerting when an address change is requested for HHG shipment', async () => {
        await runAlertingTest(SHIPMENT_OPTIONS.HHG);
      });

      it('displays appropriate alerting when an address change is requested for NTSr shipment', async () => {
        await runAlertingTest(SHIPMENT_OPTIONS.NTSR);
      });

      it('opens a closeable modal when Review Request is clicked', async () => {
        const user = userEvent.setup();

        const shipmentType = SHIPMENT_OPTIONS.HHG;

        renderWithRouter(
          <ShipmentForm
            {...defaultPropsRetirement}
            isCreatePage={false}
            shipmentType={shipmentType}
            mtoShipment={{ ...mockShipmentWithDestinationType, ...mockDeliveryAddressUpdate, shipmentType }}
            displayDestinationType
          />,
        );

        const queryForModal = () => screen.queryByTestId('modal');

        const reviewRequestLink = await screen.findByRole('button', { name: 'Review request' });

        // confirm the modal is not already present
        expect(queryForModal()).not.toBeInTheDocument();

        // Open the modal
        await act(async () => {
          await user.click(reviewRequestLink);
        });

        await waitFor(() => expect(queryForModal()).toBeInTheDocument());

        // Close the modal
        const modalCancel = within(queryForModal()).queryByText('Cancel');

        expect(modalCancel).toBeInTheDocument();

        await act(async () => {
          await user.click(modalCancel);
        });

        // Confirm the modal has been closed
        expect(queryForModal()).not.toBeInTheDocument();
      });

      const runShipmentAddressUpdateTest = async (shipmentType) => {
        const user = userEvent.setup();
        const eTag = '8c32882e7793d9da88e0fdfd68672e2ead2f';

        renderWithRouter(
          <ShipmentForm
            {...defaultPropsRetirement}
            isCreatePage={false}
            shipmentType={shipmentType}
            mtoShipment={{ ...mockShipmentWithDestinationType, ...mockDeliveryAddressUpdate, eTag, shipmentType }}
            displayDestinationType
          />,
        );

        const queryForModal = () => screen.queryByTestId('modal');
        const findAlerts = async () => screen.findAllByTestId('alert');

        const reviewRequestLink = await screen.findByRole('button', { name: 'Review request' });

        expect(await findAlerts()).toHaveLength(2);

        // Open the modal
        await act(async () => {
          await user.click(reviewRequestLink);
        });
        const modal = queryForModal();

        expect(modal).toBeInTheDocument();

        // Fill and submit
        const approvalQuestion = within(modal).getByRole('group', { name: 'Approve address change?' });
        const approvalYes = within(approvalQuestion).getByRole('radio', { name: 'Yes' });
        const officeRemarks = within(modal).getByLabelText('Office remarks');
        const save = within(modal).getByRole('button', { name: 'Save' });

        const officeRemarksAnswer = 'Here are my remarks from the office';
        await act(async () => {
          await user.click(approvalYes);
          officeRemarks.focus();
          await user.paste(officeRemarksAnswer);
          await user.click(save);
        });

        // Confirm that the request was triggered
        expect(mockMutateFunction).toHaveBeenCalledTimes(1);
        expect(mockMutateFunction).toHaveBeenCalledWith({
          shipmentID: mockShipmentWithDestinationType.id,
          ifMatchETag: eTag,
          body: {
            status: ADDRESS_UPDATE_STATUS.APPROVED,
            officeRemarks: officeRemarksAnswer,
          },
          successCallback: expect.any(Function),
        });
      };

      it('allows a shipment address update review to be submitted via the modal for an HHG shipment', async () => {
        await runShipmentAddressUpdateTest(SHIPMENT_OPTIONS.HHG);
      });

      it('allows a shipment address update review to be submitted via the modal for an NTSr shipment', async () => {
        await runShipmentAddressUpdateTest(SHIPMENT_OPTIONS.NTSR);
      });
    });
  });

  describe('creating a new NTS shipment', () => {
    it('renders the NTS shipment form', async () => {
      renderWithRouter(<ShipmentForm {...defaultProps} shipmentType={SHIPMENT_OPTIONS.NTS} />);

      expect(await screen.findByText('NTS')).toHaveClass('usa-tag');

      expect(screen.getByLabelText('Requested pickup date')).toBeInstanceOf(HTMLInputElement);

      expect(screen.getByText('Pickup Address')).toBeInstanceOf(HTMLLegendElement);
      expect(screen.getByLabelText('Use pickup address')).toBeInstanceOf(HTMLInputElement);
      expect(screen.getByLabelText(/Address 1/)).toBeInstanceOf(HTMLInputElement);
      expect(screen.getByLabelText(/Address 2/)).toBeInstanceOf(HTMLInputElement);
      expect(screen.getByTestId('City')).toBeInstanceOf(HTMLLabelElement);
      expect(screen.getByTestId('State')).toBeInstanceOf(HTMLLabelElement);
      expect(screen.getByTestId('ZIP')).toBeInstanceOf(HTMLLabelElement);
      expect(screen.getByLabelText(/Location Lookup/)).toBeInstanceOf(HTMLInputElement);

      expect(screen.getByText(/Releasing agent/).parentElement).toBeInstanceOf(HTMLLegendElement);
      expect(screen.getByLabelText('First name')).toHaveAttribute('name', 'pickup.agent.firstName');
      expect(screen.getByLabelText('Last name')).toHaveAttribute('name', 'pickup.agent.lastName');
      expect(screen.getByLabelText('Phone')).toHaveAttribute('name', 'pickup.agent.phone');
      expect(screen.getByLabelText('Email')).toHaveAttribute('name', 'pickup.agent.email');

      expect(screen.queryByText('Delivery Address')).not.toBeInTheDocument();
      expect(screen.queryByText(/Receiving agent/)).not.toBeInTheDocument();

      expect(screen.getByText('Customer remarks')).toBeTruthy();

      expect(screen.getByLabelText('Counselor remarks')).toBeInstanceOf(HTMLTextAreaElement);

      expect(screen.queryByRole('heading', { level: 2, name: 'Vendor' })).not.toBeInTheDocument();
    });

    it('renders an Accounting Codes section', async () => {
      renderWithRouter(
        <ShipmentForm {...defaultProps} TACs={{ HHG: '1234', NTS: '5678' }} shipmentType={SHIPMENT_OPTIONS.NTS} />,
      );

      expect(await screen.findByText(/Accounting codes/)).toBeInTheDocument();
      expect(screen.getByLabelText('1234 (HHG)')).toBeInTheDocument();
      expect(screen.getByText('No SAC code entered.')).toBeInTheDocument();
    });

    it('does not render NTS release-only sections', async () => {
      renderWithRouter(<ShipmentForm {...defaultProps} shipmentType={SHIPMENT_OPTIONS.NTS} />);

      expect(await screen.findByText('NTS')).toHaveClass('usa-tag');
      expect(screen.queryByText(/Shipment weight (lbs)/)).not.toBeInTheDocument();
      expect(screen.queryByRole('heading', { name: 'Storage facility info' })).not.toBeInTheDocument();
      expect(screen.queryByRole('heading', { name: 'Storage facility address' })).not.toBeInTheDocument();
    });
  });

  describe('editing an already existing NTS shipment', () => {
    it('pre-fills the Accounting Codes section', async () => {
      renderWithRouter(
        <ShipmentForm
          {...defaultProps}
          isCreatePage={false}
          mtoShipment={{
            ...mockMtoShipment,
            tacType: 'NTS',
            sacType: 'HHG',
          }}
          TACs={{ HHG: '1234', NTS: '5678' }}
          SACs={{ HHG: '000012345' }}
          shipmentType={SHIPMENT_OPTIONS.NTS}
        />,
      );

      expect(await screen.findByText(/Accounting codes/)).toBeInTheDocument();
      expect(screen.getByLabelText('1234 (HHG)')).not.toBeChecked();
      expect(screen.getByLabelText('5678 (NTS)')).toBeChecked();
      expect(screen.getByLabelText('000012345 (HHG)')).toBeChecked();
    });

    it('sends an empty string when clearing LOA types when updating a shipment', async () => {
      const mockSubmitHandler = jest.fn().mockResolvedValue(null);

      renderWithRouter(
        <ShipmentForm
          {...defaultProps}
          mtoShipment={{
            ...mockMtoShipment,
            tacType: 'NTS',
            sacType: 'HHG',
          }}
          TACs={{ HHG: '1234', NTS: '5678' }}
          SACs={{ HHG: '000012345', NTS: '2222' }}
          shipmentType={SHIPMENT_OPTIONS.NTS}
          submitHandler={mockSubmitHandler}
          isCreatePage={false}
        />,
      );

      await act(async () => {
        await userEvent.click(screen.getByTestId('clearSelection-sacType'));
      });
      const saveButton = screen.getByRole('button', { name: 'Save' });
      expect(saveButton).not.toBeDisabled();
      await act(async () => {
        await userEvent.click(saveButton);
      });

      await waitFor(() => {
        expect(mockSubmitHandler).toHaveBeenCalledWith(
          expect.objectContaining({
            body: expect.objectContaining({ tacType: 'NTS', sacType: '' }),
          }),
          expect.objectContaining({
            onError: expect.any(Function),
            onSuccess: expect.any(Function),
          }),
        );
      });
    });

    it('does not send undefined LOA types when creating shipment', async () => {
      const mockSubmitHandler = jest.fn().mockResolvedValue(null);

      renderWithRouter(
        <ShipmentForm
          {...defaultProps}
          mtoShipment={{
            ...mockMtoShipment,
          }}
          shipmentType={SHIPMENT_OPTIONS.NTS}
          submitHandler={mockSubmitHandler}
          isCreatePage
        />,
      );

      await act(async () => {
        await userEvent.clear(screen.getByLabelText('Requested pickup date'));
        await userEvent.paste(tomorrow);
        await userEvent.click(screen.getByTestId('useCurrentResidence'));
      });

      const saveButton = screen.getByRole('button', { name: 'Save' });
      expect(saveButton).not.toBeDisabled();
      await act(async () => {
        await userEvent.click(saveButton);
      });

      await waitFor(() => {
        expect(mockSubmitHandler).toHaveBeenCalledWith(
          expect.objectContaining({
            body: expect.not.objectContaining({ tacType: expect.any(String), sacType: expect.any(String) }),
          }),
          expect.objectContaining({
            onError: expect.any(Function),
            onSuccess: expect.any(Function),
          }),
        );
      });
    });
  });

  describe('creating a new NTS-release shipment', () => {
    it('renders the NTS-release shipment form', async () => {
      renderWithRouter(<ShipmentForm {...defaultProps} shipmentType={SHIPMENT_OPTIONS.NTSR} />);

      expect(await screen.findByText('NTS-release')).toHaveClass('usa-tag');

      expect(screen.queryByText('Pickup Address')).not.toBeInTheDocument();
      expect(screen.queryByText(/Releasing agent/)).not.toBeInTheDocument();

      expect(screen.getByLabelText('Requested delivery date')).toBeInstanceOf(HTMLInputElement);

      expect(screen.getByText('Delivery Address')).toBeInstanceOf(HTMLLegendElement);

      expect(screen.getByText(/Receiving agent/).parentElement).toBeInstanceOf(HTMLLegendElement);
      expect(screen.getByLabelText('First name')).toHaveAttribute('name', 'delivery.agent.firstName');
      expect(screen.getByLabelText('Last name')).toHaveAttribute('name', 'delivery.agent.lastName');

      expect(screen.getByText('Customer remarks')).toBeTruthy();
      expect(screen.getByLabelText('Counselor remarks')).toBeInstanceOf(HTMLTextAreaElement);

      expect(screen.queryByRole('heading', { level: 2, name: 'Vendor' })).not.toBeInTheDocument();
    });

    it('renders an Accounting Codes section', async () => {
      renderWithRouter(<ShipmentForm {...defaultProps} shipmentType={SHIPMENT_OPTIONS.NTSR} />);

      expect(await screen.findByText(/Accounting codes/)).toBeInTheDocument();
    });

    it('renders the NTS release-only sections', async () => {
      renderWithRouter(<ShipmentForm {...defaultProps} shipmentType={SHIPMENT_OPTIONS.NTSR} />);

      expect(await screen.findByText('NTS-release')).toHaveClass('usa-tag');
      expect(screen.getByText(/Previously recorded weight \(lbs\)/)).toBeInTheDocument();
      expect(screen.queryByRole('heading', { name: 'Storage facility info' })).toBeInTheDocument();
      expect(screen.queryByRole('heading', { name: 'Storage facility address' })).toBeInTheDocument();
    });
  });

  describe('as a TOO', () => {
    it('renders the HHG shipment form', async () => {
      renderWithRouter(<ShipmentForm {...defaultProps} shipmentType={SHIPMENT_OPTIONS.HHG} userRole={roleTypes.TOO} />);

      expect(await screen.findByText('HHG')).toHaveClass('usa-tag');
      expect(screen.queryByRole('heading', { level: 2, name: 'Vendor' })).not.toBeInTheDocument();
      expect(screen.getByLabelText('Requested pickup date')).toBeInTheDocument();
      expect(screen.getByText('Pickup Address')).toBeInTheDocument();
      expect(screen.getByLabelText('Requested delivery date')).toBeInTheDocument();
      expect(screen.getByText(/Receiving agent/).parentElement).toBeInTheDocument();
      expect(screen.getByText('Customer remarks')).toBeInTheDocument();
      expect(screen.getByText('Counselor remarks')).toBeInTheDocument();
    });

    it('renders the NTS shipment form', async () => {
      renderWithRouter(<ShipmentForm {...defaultProps} shipmentType={SHIPMENT_OPTIONS.NTS} userRole={roleTypes.TOO} />);

      expect(await screen.findByText('NTS')).toHaveClass('usa-tag');
      expect(screen.getByLabelText('Requested pickup date')).toBeInTheDocument();
      expect(screen.getByLabelText('Requested delivery date')).toBeInTheDocument();
      expect(screen.getByRole('heading', { level: 2, name: 'Vendor' })).toBeInTheDocument();
      expect(screen.getByRole('heading', { level: 2, name: 'Storage facility info' })).toBeInTheDocument();
      expect(screen.getByRole('heading', { level: 2, name: 'Storage facility address' })).toBeInTheDocument();
    });

    it('renders the NTS release shipment form', async () => {
      renderWithRouter(
        <ShipmentForm {...defaultProps} shipmentType={SHIPMENT_OPTIONS.NTSR} userRole={roleTypes.TOO} />,
      );

      expect(await screen.findByText('NTS-release')).toHaveClass('usa-tag');

      expect(screen.getByRole('heading', { level: 2, name: 'Vendor' })).toBeInTheDocument();
      expect(screen.getByLabelText('Requested pickup date')).toBeInTheDocument();
      expect(screen.getByLabelText('Requested delivery date')).toBeInTheDocument();
    });
  });

  describe('filling the form', () => {
    it('shows an error if the submitHandler returns an error', async () => {
      const mockSpecificMessage = 'The data entered no good.';
      const mockSubmitHandler = jest.fn((payload, { onError }) => {
        onError({ response: { body: { detail: mockSpecificMessage, status: 400 } } });
      });

      renderWithRouter(
        <ShipmentForm
          {...defaultProps}
          shipmentType={SHIPMENT_OPTIONS.HHG}
          submitHandler={mockSubmitHandler}
          isCreatePage={false}
        />,
      );

      const saveButton = screen.getByRole('button', { name: 'Save' });

      expect(saveButton).not.toBeDisabled();
      await userEvent.click(saveButton);

      await waitFor(() => {
        expect(mockSubmitHandler).toHaveBeenCalled();
      });

      await waitFor(() => {
        expect(screen.getByTestId('errorMessage')).toBeVisible();
      });
      expect(mockNavigate).not.toHaveBeenCalled();
    });

    it('shows a specific error message if the submitHandler returns a specific error message', async () => {
      const mockSpecificMessage = 'The data entered no good.';
      const mockSubmitHandler = jest.fn((payload, { onError }) => {
        onError({ response: { body: { detail: mockSpecificMessage, status: 400 } } });
      });

      validatePostalCode.mockImplementation(() => Promise.resolve(false));

      renderWithRouter(
        <ShipmentForm
          {...defaultProps}
          shipmentType={SHIPMENT_OPTIONS.PPM}
          mtoShipment={mockPPMShipment}
          submitHandler={mockSubmitHandler}
          isCreatePage={false}
        />,
      );

      const saveButton = screen.getByRole('button', { name: 'Save and Continue' });
      expect(saveButton).not.toBeDisabled();
      await act(async () => {
        await userEvent.click(saveButton);
      });

      await waitFor(() => {
        expect(mockSubmitHandler).toHaveBeenCalled();
      });

      expect(await screen.findByText(mockSpecificMessage)).toBeInTheDocument();
      expect(mockNavigate).not.toHaveBeenCalled();
    });

    it('shows an error if the submitHandler returns an error when editing a PPM', async () => {
      const mockSpecificMessage = 'The data entered no good.';
      const mockSubmitHandler = jest.fn((payload, { onError }) => {
        onError({ response: { body: { detail: mockSpecificMessage, status: 400 } } });
      });
      validatePostalCode.mockImplementation(() => Promise.resolve(false));

      renderWithRouter(
        <ShipmentForm
          {...defaultProps}
          shipmentType={SHIPMENT_OPTIONS.PPM}
          mtoShipment={mockPPMShipment}
          submitHandler={mockSubmitHandler}
          isCreatePage={false}
        />,
      );

      const saveButton = screen.getByRole('button', { name: 'Save and Continue' });
      expect(saveButton).not.toBeDisabled();
      await act(async () => {
        await userEvent.click(saveButton);
      });

      await waitFor(() => {
        expect(mockSubmitHandler).toHaveBeenCalled();
      });

      await waitFor(() => {
        expect(screen.getByTestId('errorMessage')).toBeVisible();
      });
      expect(mockNavigate).not.toHaveBeenCalled();
    });

    it('shows an error if the submitHandler returns an error when creating a PPM', async () => {
      const mockSpecificMessage = 'The data entered no good.';
      const mockSubmitHandler = jest.fn((payload, { onError }) => {
        onError({ response: { body: { detail: mockSpecificMessage, status: 400 } } });
      });

      renderWithRouter(
        <ShipmentForm
          {...defaultProps}
          shipmentType={SHIPMENT_OPTIONS.PPM}
          mtoShipment={mockPPMShipment}
          submitHandler={mockSubmitHandler}
          isCreatePage={false}
        />,
      );

      await act(async () => {
        const saveButton = screen.getByRole('button', { name: 'Save and Continue' });
        expect(saveButton).not.toBeDisabled();
        await userEvent.click(saveButton);
      });

      await waitFor(() => {
        expect(mockSubmitHandler).toHaveBeenCalled();
      });

      await waitFor(() => {
        expect(screen.getByTestId('errorMessage')).toBeVisible();
      });
      expect(mockNavigate).not.toHaveBeenCalled();
    });

    it('saves the update to the counselor remarks when the save button is clicked', async () => {
      const newCounselorRemarks = 'Counselor remarks';

      const expectedPayload = {
        body: {
          customerRemarks: 'mock customer remarks',
          counselorRemarks: newCounselorRemarks,
          hasSecondaryDeliveryAddress: false,
          hasSecondaryPickupAddress: false,
          hasTertiaryDeliveryAddress: false,
          hasTertiaryPickupAddress: false,
          destinationAddress: {
            streetAddress1: '441 SW Rio de la Plata Drive',
            city: 'Tacoma',
            state: 'WA',
            postalCode: '98421',
            streetAddress2: '',
            county: 'PIERCE',
          },
          pickupAddress: {
            streetAddress1: '812 S 129th St',
            city: 'San Antonio',
            state: 'TX',
            postalCode: '78234',
            streetAddress2: '',
            county: 'BEXAR',
          },
          agents: [
            {
              agentType: 'RELEASING_AGENT',
              email: 'jasn@email.com',
              firstName: 'Jason',
              lastName: 'Ash',
              phone: '999-999-9999',
            },
            {
              agentType: 'RECEIVING_AGENT',
              email: 'rbaker@email.com',
              firstName: 'Riley',
              lastName: 'Baker',
              phone: '863-555-9664',
            },
          ],
          requestedDeliveryDate: '2020-03-30',
          requestedPickupDate: tomorrow,
          shipmentType: SHIPMENT_OPTIONS.HHG,
        },
        shipmentID: 'shipment123',
        moveTaskOrderID: 'mock move id',
        normalize: false,
      };

      const patchResponse = {
        ...expectedPayload,
        created_at: '2021-02-08T16:48:04.117Z',
        updated_at: '2021-02-11T16:48:04.117Z',
      };

      const mockSubmitHandler = jest.fn(() => Promise.resolve(patchResponse));

      renderWithRouter(
        <ShipmentForm
          {...defaultProps}
          shipmentType={SHIPMENT_OPTIONS.HHG}
          submitHandler={mockSubmitHandler}
          isCreatePage={false}
        />,
      );
      const counselorRemarks = await screen.findByLabelText('Counselor remarks');

      await act(async () => {
        await userEvent.clear(counselorRemarks);
        counselorRemarks.focus();
        await userEvent.paste(newCounselorRemarks);
        const saveButton = screen.getByRole('button', { name: 'Save' });
        expect(saveButton).not.toBeDisabled();
        await userEvent.click(saveButton);
      });

      await waitFor(() => {
        expect(mockSubmitHandler).toHaveBeenCalledWith(expectedPayload, {
          onSuccess: expect.any(Function),
          onError: expect.any(Function),
        });
      });
    });

    it('remove Required alert when secondary pickup streetAddress1 is cleared but the toggle is switched to No', async () => {
      renderWithRouter(
        <ShipmentForm
          {...defaultProps}
          isCreatePage={false}
          shipmentType={SHIPMENT_OPTIONS.HHG}
          mtoShipment={mockHHGWithSecondaryAddresses}
        />,
      );

      await userEvent.click(screen.getByLabelText('Use pickup address'));
      await userEvent.click(screen.getByTitle('Yes, I have a second pickup address'));
      await userEvent.click(screen.getByTitle('Yes, I know my delivery address'));
      await userEvent.click(screen.getByTitle('Yes, I have a second destination location'));

      const locationLookups = screen.getAllByLabelText(/Location Lookup/);
      const streetAddress1 = screen.getAllByLabelText(/Address 1/);
      expect(screen.getAllByLabelText(/Location Lookup/).length).toBe(4);

      await waitFor(() => {
        expect(streetAddress1[1]).toBeInstanceOf(HTMLInputElement);
        expect(locationLookups[0]).toBeInstanceOf(HTMLInputElement);
        expect(locationLookups[1]).toBeInstanceOf(HTMLInputElement);
        expect(locationLookups[2]).toBeInstanceOf(HTMLInputElement);
        expect(locationLookups[3]).toBeInstanceOf(HTMLInputElement);
      });

      // verify 2nd pickup address is populated
      expect(streetAddress1[1]).toHaveValue('13 E Elm Street');
      expect(screen.getByText('San Antonio, TX 78234 (BEXAR)'));

      // Clear the second pickup address1 field so that it triggers required validation
      await userEvent.clear(document.querySelector('input[name="secondaryPickup.address.streetAddress1"]'));
      await userEvent.tab();

      await waitFor(() => {
        const requiredAlerts = screen.queryAllByRole('alert');
        expect(requiredAlerts.length).toBe(1);
        requiredAlerts.forEach((alert) => {
          expect(alert).toHaveTextContent('Required');
        });
      });

      // toggle second pickup address to No, should get rid of Required error
      await userEvent.click(screen.getByTitle('No, I do not have a second pickup address'));
      await userEvent.tab();
      expect(screen.getAllByLabelText('No')[0]).toBeChecked();
      expect(screen.queryByRole('alert')).not.toBeInTheDocument();

      // repull address1 fields since disabled above
      const newAddress = await screen.findAllByLabelText(/Address 1/);
      expect(newAddress[2]).toHaveAttribute('name', 'secondaryDelivery.address.streetAddress1');
      // Clear the second delivery address1 field so that it triggers required validation, disables Save
      await userEvent.clear(document.querySelector('input[name="secondaryDelivery.address.streetAddress1"]'));
      await userEvent.tab();

      await waitFor(() => {
        const requiredAlerts = screen.getAllByRole('alert');
        expect(requiredAlerts.length).toBe(1);
        requiredAlerts.forEach((alert) => {
          expect(alert).toHaveTextContent('Required');
        });
      });
      // toggle second delivery address to No, should get rid of Required error
      await userEvent.click(screen.getByTitle('No, I do not have a second destination location'));
      const addrAlerts2 = screen.queryAllByRole('alert');
      expect(addrAlerts2.length).toBe(0);
    });
  });

  describe('external vendor shipment', () => {
    it('shows the TOO an alert', async () => {
      renderWithRouter(
        <ShipmentForm
          {...defaultProps}
          shipmentType={SHIPMENT_OPTIONS.NTSR}
          mtoShipment={{ ...mockMtoShipment, usesExternalVendor: true }}
          isCreatePage={false}
          userRole={roleTypes.TOO}
        />,
      );

      expect(
        await screen.findByText(
          'The GHC prime contractor is not handling the shipment. Information will not be automatically shared with the movers handling it.',
        ),
      ).toBeInTheDocument();
    });

    it('does not show the SC an alert', async () => {
      renderWithRouter(
        <ShipmentForm
          // SC is default role from test props
          {...defaultProps}
          shipmentType={SHIPMENT_OPTIONS.NTSR}
          mtoShipment={{ ...mockMtoShipment, usesExternalVendor: true }}
          isCreatePage={false}
        />,
      );

      await waitFor(() => {
        expect(
          screen.queryByText(
            'The GHC prime contractor is not handling the shipment. Information will not be automatically shared with the movers handling it.',
          ),
        ).not.toBeInTheDocument();
      });
    });
  });

  describe('creating a new PPM shipment', () => {
    it('displays PPM content', async () => {
      isBooleanFlagEnabled.mockImplementation(() => Promise.resolve(true));

      renderWithRouter(
        <ShipmentForm
          {...defaultProps}
          shipmentType={SHIPMENT_OPTIONS.PPM}
          isCreatePage
          userRole={roleTypes.SERVICES_COUNSELOR}
        />,
      );

      expect(await screen.findByTestId('tag')).toHaveTextContent('PPM');
      const ppmTypeSection = await screen.findByTestId('ppmTypeSection');
      expect(ppmTypeSection).toBeVisible();

      const incentiveRadio = screen.getByTestId('isIncentiveBased');
      expect(incentiveRadio).toBeInTheDocument();
      expect(incentiveRadio).toHaveAttribute('value', PPM_TYPES.INCENTIVE_BASED);

      const actualExpenseRadio = screen.getByTestId('isActualExpense');
      expect(actualExpenseRadio).toBeInTheDocument();
      expect(actualExpenseRadio).toHaveAttribute('value', PPM_TYPES.ACTUAL_EXPENSE);

      const smallPackageRadio = screen.getByTestId('isSmallPackage');
      expect(smallPackageRadio).toBeInTheDocument();
      expect(smallPackageRadio).toHaveAttribute('value', PPM_TYPES.SMALL_PACKAGE);
    });

    it('PPM - delivery address street 1 is OPTIONAL', async () => {
      renderWithRouter(
        <ShipmentForm
          {...defaultProps}
          shipmentType={SHIPMENT_OPTIONS.PPM}
          isCreatePage
          userRole={roleTypes.SERVICES_COUNSELOR}
        />,
      );

      expect(await screen.findByTestId('tag')).toHaveTextContent('PPM');

      // controlled test. we expect alert to be raised if we type in whitespace to trigger required alert
      // for pickup
      await userEvent.type(document.querySelector('input[name="pickup.address.streetAddress1"]'), '  ');
      await userEvent.tab();
      await waitFor(() => {
        const requiredAlerts = screen.getAllByRole('alert');
        expect(requiredAlerts.length).toBe(1);
      });

      await userEvent.type(document.querySelector('input[name="pickup.address.streetAddress1"]'), '123 New Street');
      await userEvent.tab();
      await waitFor(() => {
        // verify no alerts are present
        expect(screen.queryByRole('alert')).not.toBeInTheDocument();
      });

      // test that delivery address street1 is OPTIONAL and not raise any required alert
      await userEvent.type(document.querySelector('input[name="destination.address.streetAddress1"]'), '  ');
      await userEvent.tab();
      await waitFor(() => {
        // verify required alert was not raised
        expect(screen.queryByRole('alert')).not.toBeInTheDocument();
      });
    });

    it('changes and hides relevant fields if PPM type is SMALL_PACKAGE', async () => {
      isBooleanFlagEnabled.mockImplementation(() => Promise.resolve(true));
      renderWithRouter(
        <ShipmentForm
          {...defaultProps}
          isCreatePage={false}
          shipmentType={SHIPMENT_OPTIONS.PPM}
          mtoShipment={mockPPMShipmentSmallPackage}
          userRole={roleTypes.SERVICES_COUNSELOR}
        />,
      );

      expect(screen.getByLabelText('When did the customer ship their package?')).toBeInTheDocument();

      await waitFor(() => {
        const smallPackageRadio = screen.getByTestId('isSmallPackage');
        expect(smallPackageRadio).toBeInTheDocument();
        expect(smallPackageRadio).toHaveAttribute('value', PPM_TYPES.SMALL_PACKAGE);
        expect(screen.getAllByLabelText('Small Package Reimbursement')[0]).toBeChecked();
      });

      expect(screen.queryByText('Shipped from Address')).toBeInTheDocument();
      expect(screen.queryByText('Pickup Address')).not.toBeInTheDocument();

      expect(screen.queryByText('Destination Address')).toBeInTheDocument();
      expect(screen.queryByText('Delivery Address')).not.toBeInTheDocument();

      expect(screen.queryByText('Storage in transit')).not.toBeInTheDocument();
    });
  });

  describe('TOO editing an already existing PPM shipment', () => {
    it('renders the PPM shipment form with pre-filled values as TOO', async () => {
      isBooleanFlagEnabled.mockImplementation(() => Promise.resolve(true));
      renderWithRouter(
        <ShipmentForm
          {...defaultProps}
          isCreatePage={false}
          shipmentType={SHIPMENT_OPTIONS.PPM}
          mtoShipment={mockPPMShipment}
          userRole={roleTypes.TOO}
        />,
      );

      expect(await screen.getByLabelText('Planned Departure Date')).toHaveValue('01 Apr 2022');

      expect(await screen.getAllByLabelText('Address 1')[0]).toHaveValue(
        mockPPMShipment.ppmShipment.pickupAddress.streetAddress1,
      );
      expect(await screen.getAllByLabelText(/Address 2/)[0]).toHaveValue(
        mockPPMShipment.ppmShipment.pickupAddress.streetAddress2,
      );
      expect(await screen.getAllByTestId('City')[0]).toHaveTextContent(mockPPMShipment.ppmShipment.pickupAddress.city);
      expect(await screen.getAllByTestId('State')[0]).toHaveTextContent(
        mockPPMShipment.ppmShipment.pickupAddress.state,
      );
      expect(await screen.getAllByTestId('ZIP')[0]).toHaveTextContent(
        mockPPMShipment.ppmShipment.pickupAddress.postalCode,
      );
      expect(
        screen.getAllByText(
          `${mockPPMShipment.ppmShipment.pickupAddress.city}, ${mockPPMShipment.ppmShipment.pickupAddress.state} ${mockPPMShipment.ppmShipment.pickupAddress.postalCode} (${mockPPMShipment.ppmShipment.pickupAddress.county})`,
        ),
      );

      expect(await screen.getAllByLabelText('Address 1')[1]).toHaveValue(
        mockPPMShipment.ppmShipment.secondaryPickupAddress.streetAddress1,
      );
      expect(await screen.getAllByLabelText(/Address 2/)[1]).toHaveValue(
        mockPPMShipment.ppmShipment.secondaryPickupAddress.streetAddress2,
      );
      expect(await screen.getAllByTestId('City')[1]).toHaveTextContent(
        mockPPMShipment.ppmShipment.secondaryPickupAddress.city,
      );
      expect(await screen.getAllByTestId('State')[1]).toHaveTextContent(
        mockPPMShipment.ppmShipment.secondaryPickupAddress.state,
      );
      expect(await screen.getAllByTestId('ZIP')[1]).toHaveTextContent(
        mockPPMShipment.ppmShipment.secondaryPickupAddress.postalCode,
      );
      expect(
        screen.getAllByText(
          `${mockPPMShipment.ppmShipment.secondaryPickupAddress.city}, ${mockPPMShipment.ppmShipment.secondaryPickupAddress.state} ${mockPPMShipment.ppmShipment.secondaryPickupAddress.postalCode} (${mockPPMShipment.ppmShipment.secondaryPickupAddress.county})`,
        ),
      );

      expect(await screen.getAllByLabelText(/Address 1/)[2]).toHaveValue(
        mockPPMShipment.ppmShipment.destinationAddress.streetAddress1,
      );
      expect(await screen.getAllByLabelText(/Address 2/)[2]).toHaveValue(
        mockPPMShipment.ppmShipment.destinationAddress.streetAddress2,
      );
      expect(await screen.getAllByTestId('City')[2]).toHaveTextContent(
        mockPPMShipment.ppmShipment.destinationAddress.city,
      );
      expect(await screen.getAllByTestId('State')[2]).toHaveTextContent(
        mockPPMShipment.ppmShipment.destinationAddress.state,
      );
      expect(await screen.getAllByTestId('ZIP')[2]).toHaveTextContent(
        mockPPMShipment.ppmShipment.destinationAddress.postalCode,
      );
      expect(
        screen.getAllByText(
          `${mockPPMShipment.ppmShipment.destinationAddress.city}, ${mockPPMShipment.ppmShipment.destinationAddress.state} ${mockPPMShipment.ppmShipment.destinationAddress.postalCode} (${mockPPMShipment.ppmShipment.destinationAddress.county})`,
        ),
      );

      expect(await screen.getAllByLabelText(/Address 1/)[3]).toHaveValue(
        mockPPMShipment.ppmShipment.secondaryDestinationAddress.streetAddress1,
      );
      expect(await screen.getAllByLabelText(/Address 2/)[3]).toHaveValue(
        mockPPMShipment.ppmShipment.secondaryDestinationAddress.streetAddress2,
      );
      expect(await screen.getAllByTestId('City')[3]).toHaveTextContent(
        mockPPMShipment.ppmShipment.secondaryDestinationAddress.city,
      );
      expect(await screen.getAllByTestId('State')[3]).toHaveTextContent(
        mockPPMShipment.ppmShipment.secondaryDestinationAddress.state,
      );
      expect(await screen.getAllByTestId('ZIP')[3]).toHaveTextContent(
        mockPPMShipment.ppmShipment.secondaryDestinationAddress.postalCode,
      );
      expect(
        screen.getAllByText(
          `${mockPPMShipment.ppmShipment.secondaryDestinationAddress.city}, ${mockPPMShipment.ppmShipment.secondaryDestinationAddress.state} ${mockPPMShipment.ppmShipment.secondaryDestinationAddress.postalCode} (${mockPPMShipment.ppmShipment.secondaryDestinationAddress.county})`,
        ),
      );

      expect(screen.getAllByLabelText('Yes')[0]).toBeChecked();
      expect(screen.getAllByLabelText('No')[0]).not.toBeChecked();
      expect(screen.getByLabelText('Estimated PPM weight')).toHaveValue('4,999');
      expect(screen.getAllByLabelText('Yes')[2]).toBeChecked();
      expect(screen.getAllByLabelText('No')[2]).not.toBeChecked();
    });

    it('renders the PPM shipment form with pre-filled requested values for Advance Page for TOO', async () => {
      renderWithRouter(
        <ShipmentForm
          {...defaultProps}
          isCreatePage={false}
          isAdvancePage
          shipmentType={SHIPMENT_OPTIONS.PPM}
          mtoShipment={mockPPMShipment}
          userRole={roleTypes.TOO}
        />,
      );

      expect(screen.getAllByRole('heading', { level: 2 })[0]).toHaveTextContent('Incentive & advance');
      expect(await screen.getByLabelText('No')).not.toBeChecked();
      expect(screen.getByLabelText('Yes')).toBeChecked();
      expect(screen.findByText('Estimated incentive: $12,345').toBeInTheDocument);
      expect(screen.getByLabelText('Amount requested')).toHaveValue('4,875');
      expect((await screen.findByText('Maximum advance: $7,407')).toBeInTheDocument);
      expect(screen.getByLabelText('Approve')).toBeChecked();

      await act(async () => {
        await userEvent.click(screen.getByRole('button', { name: 'Save and Continue' }));
      });

      await waitFor(() => {
        expect(defaultProps.submitHandler).toHaveBeenCalledWith(
          expect.objectContaining({
            body: expect.objectContaining({
              counselorRemarks: 'mock counselor remarks',
              ppmShipment: expect.objectContaining({
                hasRequestedAdvance: true,
                advanceAmountRequested: 487500,
                advanceStatus: 'APPROVED',
              }),
            }),
          }),
          expect.objectContaining({
            onSuccess: expect.any(Function),
          }),
        );
      });
    });
    describe('editing an already existing PPM shipment', () => {
      it('renders the PPM shipment form with pre-filled values', async () => {
        isBooleanFlagEnabled.mockImplementation(() => Promise.resolve(true));
        renderWithRouter(
          <ShipmentForm
            {...defaultProps}
            isCreatePage={false}
            shipmentType={SHIPMENT_OPTIONS.PPM}
            mtoShipment={mockPPMShipment}
            userRole={roleTypes.SERVICES_COUNSELOR}
          />,
        );

        expect(await screen.getByLabelText('Planned Departure Date')).toHaveValue('01 Apr 2022');

        expect(await screen.getAllByLabelText('Address 1')[0]).toHaveValue(
          mockPPMShipment.ppmShipment.pickupAddress.streetAddress1,
        );
        expect(await screen.getAllByLabelText(/Address 2/)[0]).toHaveValue(
          mockPPMShipment.ppmShipment.pickupAddress.streetAddress2,
        );
        expect(await screen.getAllByTestId('City')[0]).toHaveTextContent(
          mockPPMShipment.ppmShipment.pickupAddress.city,
        );
        expect(await screen.getAllByTestId('State')[0]).toHaveTextContent(
          mockPPMShipment.ppmShipment.pickupAddress.state,
        );
        expect(await screen.getAllByTestId('ZIP')[0]).toHaveTextContent(
          mockPPMShipment.ppmShipment.pickupAddress.postalCode,
        );
        expect(
          screen.getAllByText(
            `${mockPPMShipment.ppmShipment.pickupAddress.city}, ${mockPPMShipment.ppmShipment.pickupAddress.state} ${mockPPMShipment.ppmShipment.pickupAddress.postalCode} (${mockPPMShipment.ppmShipment.pickupAddress.county})`,
          ),
        );

        expect(await screen.getAllByLabelText('Address 1')[1]).toHaveValue(
          mockPPMShipment.ppmShipment.secondaryPickupAddress.streetAddress1,
        );
        expect(await screen.getAllByLabelText(/Address 2/)[1]).toHaveValue(
          mockPPMShipment.ppmShipment.secondaryPickupAddress.streetAddress2,
        );
        expect(await screen.getAllByTestId('City')[1]).toHaveTextContent(
          mockPPMShipment.ppmShipment.secondaryPickupAddress.city,
        );
        expect(await screen.getAllByTestId('State')[1]).toHaveTextContent(
          mockPPMShipment.ppmShipment.secondaryPickupAddress.state,
        );
        expect(await screen.getAllByTestId('ZIP')[1]).toHaveTextContent(
          mockPPMShipment.ppmShipment.secondaryPickupAddress.postalCode,
        );
        expect(
          screen.getAllByText(
            `${mockPPMShipment.ppmShipment.secondaryPickupAddress.city}, ${mockPPMShipment.ppmShipment.secondaryPickupAddress.state} ${mockPPMShipment.ppmShipment.secondaryPickupAddress.postalCode} (${mockPPMShipment.ppmShipment.secondaryPickupAddress.county})`,
          ),
        );

        expect(await screen.getAllByLabelText(/Address 1/)[2]).toHaveValue(
          mockPPMShipment.ppmShipment.destinationAddress.streetAddress1,
        );
        expect(await screen.getAllByLabelText(/Address 2/)[2]).toHaveValue(
          mockPPMShipment.ppmShipment.destinationAddress.streetAddress2,
        );
        expect(await screen.getAllByTestId('City')[2]).toHaveTextContent(
          mockPPMShipment.ppmShipment.destinationAddress.city,
        );
        expect(await screen.getAllByTestId('State')[2]).toHaveTextContent(
          mockPPMShipment.ppmShipment.destinationAddress.state,
        );
        expect(await screen.getAllByTestId(/ZIP/)[2]).toHaveTextContent(
          mockPPMShipment.ppmShipment.destinationAddress.postalCode,
        );
        expect(
          screen.getAllByText(
            `${mockPPMShipment.ppmShipment.destinationAddress.city}, ${mockPPMShipment.ppmShipment.destinationAddress.state} ${mockPPMShipment.ppmShipment.destinationAddress.postalCode} (${mockPPMShipment.ppmShipment.destinationAddress.county})`,
          ),
        );

        expect(await screen.getAllByLabelText(/Address 1/)[3]).toHaveValue(
          mockPPMShipment.ppmShipment.secondaryDestinationAddress.streetAddress1,
        );
        expect(await screen.getAllByLabelText(/Address 2/)[3]).toHaveValue(
          mockPPMShipment.ppmShipment.secondaryDestinationAddress.streetAddress2,
        );
        expect(await screen.getAllByTestId(/City/)[3]).toHaveTextContent(
          mockPPMShipment.ppmShipment.secondaryDestinationAddress.city,
        );
        expect(await screen.getAllByTestId('State')[3]).toHaveTextContent(
          mockPPMShipment.ppmShipment.secondaryDestinationAddress.state,
        );
        expect(await screen.getAllByTestId(/ZIP/)[3]).toHaveTextContent(
          mockPPMShipment.ppmShipment.secondaryDestinationAddress.postalCode,
        );
        expect(
          screen.getAllByText(
            `${mockPPMShipment.ppmShipment.secondaryDestinationAddress.city}, ${mockPPMShipment.ppmShipment.secondaryDestinationAddress.state} ${mockPPMShipment.ppmShipment.secondaryDestinationAddress.postalCode} (${mockPPMShipment.ppmShipment.secondaryDestinationAddress.county})`,
          ),
        );

        expect(screen.getAllByLabelText('Incentive-based')[0]).toBeChecked();
        expect(screen.getAllByLabelText('Actual Expense Reimbursement')[0]).not.toBeChecked();
        await waitFor(() => {
          expect(screen.getAllByLabelText('Small Package Reimbursement')[0]).not.toBeChecked();
        });
        expect(screen.getByLabelText('Estimated PPM weight')).toHaveValue('4,999');
        expect(screen.getAllByLabelText('Yes')[0]).toBeChecked();
        expect(screen.getAllByLabelText('No')[1]).toBeChecked();
      });

      it('test delivery address street 1 is OPTIONAL', async () => {
        isBooleanFlagEnabled.mockImplementation(() => Promise.resolve(true));
        renderWithRouter(
          <ShipmentForm
            {...defaultProps}
            isCreatePage={false}
            shipmentType={SHIPMENT_OPTIONS.PPM}
            mtoShipment={mockPPMShipment}
          />,
        );

        await userEvent.clear(document.querySelector('input[name="pickup.address.streetAddress1"]'));
        await userEvent.tab();
        await waitFor(() => {
          const requiredAlerts = screen.getAllByRole('alert');
          expect(requiredAlerts.length).toBe(1);
        });

        await userEvent.type(document.querySelector('input[name="pickup.address.streetAddress1"]'), '123 New Street');
        await userEvent.tab();
        await waitFor(() => {
          // verify no alerts are present
          expect(screen.queryByRole('alert')).not.toBeInTheDocument();
        });

        // test that delivery address street1 is OPTIONAL and not raise any required alert
        await userEvent.clear(document.querySelector('input[name="destination.address.streetAddress1"]'));
        await userEvent.tab();
        await waitFor(() => {
          // verify required alert was not raised
          expect(screen.queryByRole('alert')).not.toBeInTheDocument();

          // 'Optional' labelHint on address display. expecting a total of 9(2 for pickup address and 3 delivery address, 4 for secondary addrs).
          // This is to verify Optional labelHints are displayed correctly for PPM onboarding/edit for the delivery address
          // street 1 is now OPTIONAL. If this fails it means addtional labelHints have been introduced elsewhere within the control.
          const elements = Array.from(document.querySelectorAll('.usa-hint')).filter((element) =>
            element.textContent.includes('Optional'),
          );
          expect(elements).toHaveLength(9);
        });
      });
    });

    it('renders the PPM shipment form with pre-filled requested values for Advance Page', async () => {
      renderWithRouter(
        <ShipmentForm
          {...defaultProps}
          isCreatePage={false}
          isAdvancePage
          shipmentType={SHIPMENT_OPTIONS.PPM}
          mtoShipment={mockPPMShipment}
        />,
      );

      expect(screen.getAllByRole('heading', { level: 2 })[0]).toHaveTextContent('Incentive & advance');
      expect(await screen.getByLabelText('No')).not.toBeChecked();
      expect(screen.getByLabelText('Yes')).toBeChecked();
      expect(screen.findByText('Estimated incentive: $12,345').toBeInTheDocument);
      expect(screen.getByLabelText('Amount requested')).toHaveValue('4,875');
      expect((await screen.findByText('Maximum advance: $7,407')).toBeInTheDocument);
      expect(screen.getByLabelText('Approve')).toBeChecked();
      expect(screen.getByLabelText('Counselor remarks')).toHaveValue('mock counselor remarks');

      await act(async () => {
        await userEvent.click(screen.getByRole('button', { name: 'Save and Continue' }));
      });

      await waitFor(() => {
        expect(defaultProps.submitHandler).toHaveBeenCalledWith(
          expect.objectContaining({
            body: expect.objectContaining({
              counselorRemarks: 'mock counselor remarks',
              ppmShipment: expect.objectContaining({
                hasRequestedAdvance: true,
                advanceAmountRequested: 487500,
                advanceStatus: 'APPROVED',
              }),
            }),
          }),
          expect.objectContaining({
            onSuccess: expect.any(Function),
          }),
        );
      });
    });

    it('validates the Advance Page making counselor remarks required when `Advance Requested?` is changed from Yes to No', async () => {
      const ppmShipmentWithoutRemarks = {
        ...mockPPMShipment,
        counselorRemarks: '',
      };

      renderWithRouter(
        <ShipmentForm
          {...defaultProps}
          isCreatePage={false}
          isAdvancePage
          shipmentType={SHIPMENT_OPTIONS.PPM}
          mtoShipment={ppmShipmentWithoutRemarks}
        />,
      );

      expect(screen.getAllByRole('heading', { level: 2 })[0]).toHaveTextContent('Incentive & advance');
      expect(screen.getByLabelText('No')).not.toBeChecked();
      expect(screen.getByLabelText('Yes')).toBeChecked();
      // Selecting advance not requested
      await act(async () => {
        await userEvent.click(screen.getByLabelText('No'));
      });
      await waitFor(() => {
        expect(screen.getByLabelText('No')).toBeChecked();
        expect(screen.getByLabelText('Yes')).not.toBeChecked();
      });
      const requiredAlerts = screen.getAllByRole('alert');
      expect(requiredAlerts[0]).toHaveTextContent('Required');

      expect(screen.queryByLabelText('Amount requested')).not.toBeInTheDocument();

      await act(async () => {
        screen.getByLabelText('Counselor remarks').focus();
        await userEvent.paste('retirees are not given advances');
        await userEvent.tab();
      });

      await waitFor(() => {
        expect(screen.getByRole('button', { name: 'Save and Continue' })).toBeEnabled();
      });

      await act(async () => {
        await userEvent.click(screen.getByRole('button', { name: 'Save and Continue' }));
      });

      await waitFor(() => {
        expect(defaultProps.submitHandler).toHaveBeenCalledWith(
          expect.objectContaining({
            body: expect.objectContaining({
              counselorRemarks: 'retirees are not given advances',
              ppmShipment: expect.objectContaining({ hasRequestedAdvance: false }),
            }),
          }),
          expect.objectContaining({
            onSuccess: expect.any(Function),
          }),
        );
      });
    });

    it('validates the Advance Page making counselor remarks required when advance amount is changed', async () => {
      const ppmShipmentWithoutRemarks = {
        ...mockPPMShipment,
        counselorRemarks: '',
      };

      renderWithRouter(
        <ShipmentForm
          {...defaultProps}
          isCreatePage={false}
          isAdvancePage
          shipmentType={SHIPMENT_OPTIONS.PPM}
          mtoShipment={ppmShipmentWithoutRemarks}
        />,
      );

      expect(screen.getAllByRole('heading', { level: 2 })[0]).toHaveTextContent('Incentive & advance');
      const advanceAmountInput = screen.getByLabelText('Amount requested');

      expect(advanceAmountInput).toHaveValue('4,875');
      // Edit a requested advance amount
      await act(async () => {
        await userEvent.clear(advanceAmountInput);
        advanceAmountInput.focus();
        await userEvent.paste('2,000');
        advanceAmountInput.blur();
      });
      await waitFor(() => {
        expect(advanceAmountInput).toHaveValue('2,000');
      });

      const requiredAlerts = screen.getAllByRole('alert');

      expect(requiredAlerts[0]).toHaveTextContent('Required');
    });

    it('marks amount requested input as min of $1 expected when conditionally displayed', async () => {
      renderWithRouter(
        <ShipmentForm {...defaultProps} isCreatePage={false} isAdvancePage shipmentType={SHIPMENT_OPTIONS.PPM} />,
      );

      const inputHasRequestedAdvance = screen.getByLabelText('Yes');
      await act(async () => {
        await userEvent.click(inputHasRequestedAdvance);
      });
      const advanceAmountRequested = screen.getByLabelText('Amount requested');
      await act(async () => {
        advanceAmountRequested.focus();
        await userEvent.paste('0');
      });
      expect(advanceAmountRequested).toHaveValue('0');

      await waitFor(() => {
        const requiredAlerts = screen.getAllByRole('alert');
        expect(requiredAlerts[0]).toHaveTextContent('Enter an amount $1 or more.');
      });
    });

    it('sets `Counselor Remarks` as required when an advance request is rejected', async () => {
      const ppmShipmentWithoutRemarks = {
        ...mockPPMShipment,
        counselorRemarks: '',
      };

      renderWithRouter(
        <ShipmentForm
          {...defaultProps}
          isCreatePage={false}
          isAdvancePage
          shipmentType={SHIPMENT_OPTIONS.PPM}
          mtoShipment={ppmShipmentWithoutRemarks}
        />,
        { wrapper: MockProviders },
      );

      expect(screen.getAllByRole('heading', { level: 2 })[0]).toHaveTextContent('Incentive & advance');
      expect(screen.getByLabelText('Approve')).toBeChecked();
      expect(screen.getByLabelText('Reject')).not.toBeChecked();

      const advanceAmountInput = screen.getByLabelText('Amount requested');
      expect(advanceAmountInput).toHaveValue('4,875');

      await act(async () => {
        // Edit a requested advance amount to different number to
        // test REVERT to save on REJECT
        await userEvent.clear(advanceAmountInput);
        await userEvent.type(advanceAmountInput, '2,000');
      });

      // Rejecting advance request
      await userEvent.click(screen.getByLabelText('Reject'));
      await waitFor(() => {
        expect(screen.getByLabelText('Approve')).not.toBeChecked();
        expect(screen.getByLabelText('Reject')).toBeChecked();

        // Verify original value was reset back 2000 to 4875. This only
        // happens when REJECT is selected.
        const advanceAmountInput2 = screen.getByLabelText('Amount requested');
        expect(advanceAmountInput2).toHaveValue('4,875');
      });
      const requiredAlert = screen.getAllByRole('alert');
      expect(requiredAlert[0]).toHaveTextContent('Required');

      await act(async () => {
        screen.getByLabelText('Counselor remarks').focus();
        await userEvent.paste('I, a service counselor, have rejected your advance request');
        await userEvent.tab();
      });

      await waitFor(() => {
        expect(screen.getByRole('button', { name: 'Save and Continue' })).toBeEnabled();
      });

      await act(async () => {
        await userEvent.click(screen.getByRole('button', { name: 'Save and Continue' }));
      });

      await waitFor(() => {
        expect(defaultProps.submitHandler).toHaveBeenCalledWith(
          expect.objectContaining({
            body: expect.objectContaining({
              counselorRemarks: 'I, a service counselor, have rejected your advance request',
              ppmShipment: expect.objectContaining({ advanceStatus: 'REJECTED' }),
            }),
          }),
          expect.objectContaining({
            onSuccess: expect.any(Function),
          }),
        );
      });
    });

    it('sets to ACCEPT from REJECT if advance number is changed', async () => {
      const ppmShipment = {
        ...mockRejectedPPMShipment,
        counselorRemarks: 'test',
      };

      renderWithRouter(
        <ShipmentForm
          {...defaultProps}
          isCreatePage={false}
          isAdvancePage
          shipmentType={SHIPMENT_OPTIONS.PPM}
          mtoShipment={ppmShipment}
        />,
        { wrapper: MockProviders },
      );

      expect(screen.getAllByRole('heading', { level: 2 })[0]).toHaveTextContent('Incentive & advance');
      expect(screen.getByLabelText('Reject')).toBeChecked();
      expect(screen.getByLabelText('Approve')).not.toBeChecked();

      const advanceAmountInput = screen.getByLabelText('Amount requested');
      expect(advanceAmountInput).toHaveValue('4,875');

      await act(async () => {
        await userEvent.clear(advanceAmountInput);
        await userEvent.type(advanceAmountInput, '2,000');
      });

      // test REJECT is changed to ACCEPT when advance number is changed
      expect(screen.getByLabelText('Reject')).not.toBeChecked();
      expect(screen.getByLabelText('Approve')).toBeChecked();
    });
  });

  describe('creating a new PPM shipment', () => {
    it('displays PPM content', async () => {
      renderWithRouter(
        <ShipmentForm
          {...defaultProps}
          shipmentType={SHIPMENT_OPTIONS.PPM}
          isCreatePage
          userRole={roleTypes.SERVICES_COUNSELOR}
        />,
      );

      expect(screen.getByText('PPM Type')).toBeInTheDocument();
      expect(await screen.findByTestId('tag')).toHaveTextContent('PPM');
      expect(screen.getByText('What address are you moving from?')).toBeInTheDocument();
      expect(screen.getByText('Second Pickup Address')).toBeInTheDocument();
      expect(
        screen.getByText(
          'Will you move any belongings from a second address? (Must be near the pickup address. Subject to approval.)',
        ),
      ).toBeInTheDocument();

      expect(screen.getByText('Delivery Address')).toBeInTheDocument();
      expect(screen.getByText('Second Delivery Address')).toBeInTheDocument();
      expect(
        screen.getByText(
          'Will you move any belongings to a second address? (Must be near the delivery address. Subject to approval.)',
        ),
      ).toBeInTheDocument();
    });
    it('displays the third pickup address question when the Yes option for second pickup address is selected', async () => {
      isBooleanFlagEnabled.mockImplementation(() => Promise.resolve(true));
      renderWithRouter(
        <ShipmentForm
          {...defaultProps}
          shipmentType={SHIPMENT_OPTIONS.PPM}
          isCreatePage
          userRole={roleTypes.SERVICES_COUNSELOR}
        />,
      );
      expect(screen.queryByText('Third Pickup Address')).not.toBeInTheDocument();
      fireEvent.click(screen.getByTestId('has-secondary-pickup'));
      expect(await screen.findByText('Third Pickup Address')).toBeInTheDocument();
      expect(
        await screen.findByText(
          'Will you move any belongings from a third address? (Must be near the pickup address. Subject to approval.)',
        ),
      ).toBeInTheDocument();
    });
    it('displays the third delivery address question when the Yes option for second delivery address is selected', async () => {
      isBooleanFlagEnabled.mockImplementation(() => Promise.resolve(true));
      renderWithRouter(
        <ShipmentForm
          {...defaultProps}
          shipmentType={SHIPMENT_OPTIONS.PPM}
          isCreatePage
          userRole={roleTypes.SERVICES_COUNSELOR}
        />,
      );
      expect(screen.queryByText('Third Delivery Address')).not.toBeInTheDocument();
      fireEvent.click(screen.getByTestId('has-secondary-destination'));
      expect(await screen.findByText('Third Delivery Address')).toBeInTheDocument();
      expect(
        await screen.findByText(
          'Will you move any belongings to a third address? (Must be near the delivery address. Subject to approval.)',
        ),
      ).toBeInTheDocument();
    });
  });

  const mockPPMShipmentWithSIT = {
    sitEstimatedCost: 123400,
    sitEstimatedWeight: 2345,
    sitLocation: 'DESTINATION',
    sitEstimatedDepartureDate: '2022-10-29',
    sitEstimatedEntryDate: '2022-08-06',
    sitExpected: true,
    pickupAddress: {
      streetAddress1: '111 Test Street',
      streetAddress2: '222 Test Street',
      streetAddress3: 'Test Man',
      city: 'Test City',
      state: 'KY',
      postalCode: '42701',
      county: 'HARDIN',
    },
    destinationAddress: {
      streetAddress1: '222 Test Street',
      streetAddress2: '333 Test Street',
      streetAddress3: 'Test Man',
      city: 'Test City',
      state: 'KY',
      postalCode: '42703',
      county: 'HARDIN',
    },
  };

  const defaultSITProps = {
    ...defaultProps,
    shipmentType: SHIPMENT_OPTIONS.PPM,
    isAdvancePage: true,
    mtoShipment: {
      ...mockMtoShipment,
      ppmShipment: mockPPMShipmentWithSIT,
    },
    userRole: roleTypes.SERVICES_COUNSELOR,
  };

  describe('as a SC, the SIT details block', () => {
    it('displays when SIT is expected', () => {
      renderWithRouter(<ShipmentForm {...defaultSITProps} />);
      expect(screen.getByRole('heading', { level: 2, name: /Storage in transit \(SIT\)/ })).toBeInTheDocument();
    });
    it('does not display when SIT is not expected', () => {
      renderWithRouter(
        <ShipmentForm
          {...defaultSITProps}
          mtoShipment={{
            ...mockMtoShipment,
            ppmShipment: {
              ...mockPPMShipmentWithSIT,
              sitExpected: false,
            },
          }}
        />,
      );
      expect(screen.queryByRole('heading', { level: 2, name: /Storage in transit \(SIT\)/ })).not.toBeInTheDocument();
    });
    it('does not display for TOO', () => {
      renderWithRouter(<ShipmentForm {...defaultSITProps} userRole={roleTypes.TOO} />);
      expect(screen.queryByRole('heading', { level: 2, name: /Storage in transit \(SIT\)/ })).not.toBeInTheDocument();
    });
  });

  describe('creating a new PPM shipment as SC', () => {
    it('renders the PPM shipment form correctly with warning', async () => {
      renderWithRouter(<ShipmentForm {...defaultProps} shipmentType={SHIPMENT_OPTIONS.PPM} isCreatePage />);

      expect(await screen.findByTestId('tag')).toHaveTextContent('PPM');
      expect(await screen.findByText('PPM')).toBeInTheDocument();
      expect(await screen.findByTestId('scPPMCreateWarning')).toBeInTheDocument();
    });
  });

  describe('editing a PPM shipment as SC', () => {
    it('renders the PPM shipment form correctly without warning', async () => {
      renderWithRouter(<ShipmentForm {...defaultProps} shipmentType={SHIPMENT_OPTIONS.PPM} isCreatePage={false} />);

      expect(await screen.findByTestId('tag')).toHaveTextContent('PPM');
      expect(await screen.findByText('PPM')).toBeInTheDocument();
      expect(
        screen.queryByText(
          'Creating a PPM as a Service Counselor will automatically approve the PPM shipment and send it to the customer.',
        ),
      ).not.toBeInTheDocument();
    });
  });

  describe('creating a new Boat shipment', () => {
    it('renders the Boat shipment form correctly', async () => {
      renderWithRouter(<ShipmentForm {...defaultProps} shipmentType={SHIPMENT_OPTIONS.BOAT_HAUL_AWAY} isCreatePage />);

      expect(await screen.findByTestId('tag')).toHaveTextContent('Boat');
      expect(await screen.findByText('Boat')).toBeInTheDocument();
      expect(screen.getByLabelText('Year')).toBeInTheDocument();
      expect(screen.getByLabelText('Make')).toBeInTheDocument();
      expect(screen.getByLabelText('Model')).toBeInTheDocument();
      expect(await screen.findByText('Length')).toBeInTheDocument();
      expect(await screen.findByText('Width')).toBeInTheDocument();
      expect(await screen.findByText('Height')).toBeInTheDocument();
      expect(await screen.findByText('Does the boat have a trailer?')).toBeInTheDocument();
      expect(await screen.findByText('What is the method of shipment?')).toBeInTheDocument();
      expect(await screen.findByText('Pickup details')).toBeInTheDocument();
      expect(await screen.findByText('Delivery details')).toBeInTheDocument();
      expect(await screen.findByText('Remarks')).toBeInTheDocument();
    });

    it('validates length and width input fields to ensure they accept only numeric values', async () => {
      renderWithRouter(<ShipmentForm {...defaultProps} shipmentType={SHIPMENT_OPTIONS.BOAT_HAUL_AWAY} />);

      const lengthInput = await screen.findByTestId('lengthFeet');
      const widthInput = await screen.findByTestId('widthFeet');

      await act(async () => {
        userEvent.type(lengthInput, 'abc');
        userEvent.type(widthInput, 'xyz');
      });

      await waitFor(() => {
        expect(lengthInput).toHaveValue('');
        expect(widthInput).toHaveValue('');
      });
    });

    it('validates required fields for boat shipment', async () => {
      renderWithRouter(<ShipmentForm {...defaultProps} shipmentType={SHIPMENT_OPTIONS.BOAT_HAUL_AWAY} />);

      const submitButton = screen.getByRole('button', { name: 'Save' });

      await act(async () => {
        userEvent.click(submitButton);
      });

      waitFor(() => {
        expect(submitButton).toBeDisabled();
      });
    });

    it('validates the year field is within the valid range', async () => {
      renderWithRouter(<ShipmentForm {...defaultProps} shipmentType={SHIPMENT_OPTIONS.BOAT_HAUL_AWAY} />);

      await act(async () => {
        await userEvent.click(screen.getByTestId('year'));
        await userEvent.type(screen.getByTestId('year'), '1600');
        const submitButton = screen.getByRole('button', { name: 'Save' });
        userEvent.click(submitButton);
      });

      expect(await screen.findByText('Invalid year')).toBeInTheDocument();
    });

    it('validates dimensions - fail', async () => {
      renderWithRouter(<ShipmentForm {...defaultProps} shipmentType={SHIPMENT_OPTIONS.BOAT_HAUL_AWAY} />);

      // Enter dimensions below the required minimums
      await act(async () => {
        await userEvent.click(screen.getByTestId('lengthFeet'));
        await userEvent.type(screen.getByTestId('lengthFeet'), '10');
        await userEvent.click(screen.getByTestId('widthFeet'));
        await userEvent.type(screen.getByTestId('widthFeet'), '5');
        await userEvent.click(screen.getByTestId('heightFeet'));
        await userEvent.type(screen.getByTestId('heightFeet'), '6');
        const submitButton = screen.getByRole('button', { name: 'Save' });
        userEvent.click(submitButton);
      });

      expect(
        screen.queryByText(
          'The dimensions do not meet the requirements for a boat shipment. Please cancel and select a different shipment type.',
        ),
      ).toBeInTheDocument();
    });

    it('validates dimensions - pass', async () => {
      renderWithRouter(<ShipmentForm {...defaultProps} shipmentType={SHIPMENT_OPTIONS.BOAT_HAUL_AWAY} />);

      // Enter dimensions below the required minimums
      await act(async () => {
        await userEvent.click(screen.getByTestId('lengthFeet'));
        await userEvent.type(screen.getByTestId('lengthFeet'), '15');
        await userEvent.click(screen.getByTestId('widthFeet'));
        await userEvent.type(screen.getByTestId('widthFeet'), '5');
        await userEvent.click(screen.getByTestId('heightFeet'));
        await userEvent.type(screen.getByTestId('heightFeet'), '6');
        const submitButton = screen.getByRole('button', { name: 'Save' });
        userEvent.click(submitButton);
      });

      expect(
        screen.queryByText(
          'The dimensions do not meet the requirements for a boat shipment. Please cancel and select a different shipment type.',
        ),
      ).not.toBeInTheDocument();
    });
  });

  describe('creating a new Mobile Home shipment', () => {
    it('renders the Mobile Home shipment form correctly', async () => {
      renderWithRouter(<ShipmentForm {...defaultProps} shipmentType={SHIPMENT_OPTIONS.MOBILE_HOME} isCreatePage />);

      expect(screen.getByLabelText('Year')).toBeInTheDocument();
      expect(screen.getByLabelText('Make')).toBeInTheDocument();
      expect(screen.getByLabelText('Model')).toBeInTheDocument();
      expect(await screen.findByText('Length')).toBeInTheDocument();
      expect(await screen.findByText('Width')).toBeInTheDocument();
      expect(await screen.findByText('Height')).toBeInTheDocument();
      expect(await screen.findByText('Remarks')).toBeInTheDocument();
    });

    it('validates length and width input fields to ensure they accept only numeric values', async () => {
      renderWithRouter(<ShipmentForm {...defaultProps} shipmentType={SHIPMENT_OPTIONS.MOBILE_HOME} />);

      const lengthInput = await screen.findByTestId('lengthFeet');
      const heightInput = await screen.findByTestId('heightFeet');
      const widthInput = await screen.findByTestId('widthFeet');

      await act(async () => {
        userEvent.type(lengthInput, 'abc');
        userEvent.type(heightInput, 'xyz');
        userEvent.type(widthInput, 'zyz');
      });

      await waitFor(() => {
        expect(lengthInput).toHaveValue('');
        expect(heightInput).toHaveValue('');
        expect(widthInput).toHaveValue('');
      });
    });

    it('validates required fields for Mobile Home shipment', async () => {
      renderWithRouter(<ShipmentForm {...defaultProps} shipmentType={SHIPMENT_OPTIONS.MOBILE_HOME} />);

      const submitButton = screen.getByRole('button', { name: 'Save' });

      await act(async () => {
        userEvent.click(submitButton);
      });

      waitFor(() => {
        expect(submitButton).toBeDisabled();
      });
    });

    it('validates the year field is within the valid range', async () => {
      renderWithRouter(<ShipmentForm {...defaultProps} shipmentType={SHIPMENT_OPTIONS.MOBILE_HOME} />);

      await act(async () => {
        await userEvent.click(screen.getByTestId('year'));
        await userEvent.type(screen.getByTestId('year'), '1600');
        const submitButton = screen.getByRole('button', { name: 'Save' });
        userEvent.click(submitButton);
      });

      expect(await screen.findByText('Invalid year')).toBeInTheDocument();
    });

    it('validates dimensions - pass', async () => {
      renderWithRouter(<ShipmentForm {...defaultProps} shipmentType={SHIPMENT_OPTIONS.MOBILE_HOME} />);

      // Enter dimensions below the required minimums
      await act(async () => {
        await userEvent.click(screen.getByTestId('lengthFeet'));
        await userEvent.type(screen.getByTestId('lengthFeet'), '15');
        await userEvent.click(screen.getByTestId('widthFeet'));
        await userEvent.type(screen.getByTestId('widthFeet'), '5');
        await userEvent.click(screen.getByTestId('heightFeet'));
        await userEvent.type(screen.getByTestId('heightFeet'), '6');
        const submitButton = screen.getByRole('button', { name: 'Save' });
        userEvent.click(submitButton);
      });

      expect(screen.queryByText('Where and when should the movers deliver your mobile home?')).not.toBeInTheDocument();
    });
  });

  describe('requestedPickupDate validation when creating and editing non-PPM shipments', () => {
    const mockHHGShipment = {
      ...mockMtoShipment,
      requestedPickupDate: '2020-03-01',
    };

    const mockNtsShipment = {
      ...mockHHGShipment,
      pickupAddress: {
        city: 'Beverly Hills',
        country: 'US',
        postalCode: '90210',
        state: 'CA',
        streetAddress1: '123 Any Street',
        streetAddress2: 'P.O. Box 12345',
        streetAddress3: 'c/o Some Person',
      },
      storageFacility: {
        facilityName: 'Storage Facility',
        address: {
          city: 'Anytown',
          country: 'USA',
          postalCode: '90210',
          state: 'OK',
          streetAddress1: '555 Main Ave',
          streetAddress2: 'Apartment 900',
        },
      },
      tacType: 'HHG',
      sacType: 'NTS',
      tac: '123',
      sac: '456',
      serviceOrderNumber: '12341234',
    };

    const mockNtsrShipment = {
      ...mockNtsShipment,
      ntsRecordedWeight: 2000,
    };

    const mockBoatShipment = (boatShipmentType) => ({
      ...mockHHGShipment,
      boatShipment: {
        type: boatShipmentType,
        year: 2020,
        make: 'Yamaha',
        model: '242X E-Series',
        lengthInInches: 276,
        widthInInches: 102,
        heightInInches: 120,
        hasTrailer: true,
        isRoadworthy: true,
      },
    });

    const mockMobileHomeShipment = {
      ...mockHHGShipment,
      mobileHomeShipment: {
        year: 2020,
        make: 'Yamaha',
        model: '242X E-Series',
        lengthInInches: 276,
        widthInInches: 102,
        heightInInches: 120,
      },
    };

    const mockedUB = {
      ...mockUBShipment,
      requestedPickupDate: '2020-03-01',
    };

    const shipmentTypesSource = [
      [SHIPMENT_TYPES.HHG, mockHHGShipment],
      [SHIPMENT_TYPES.NTS, mockNtsShipment],
      [SHIPMENT_TYPES.NTSR, mockNtsrShipment],
      [SHIPMENT_TYPES.BOAT_HAUL_AWAY, mockBoatShipment(boatShipmentTypes.HAUL_AWAY)],
      [SHIPMENT_TYPES.BOAT_TOW_AWAY, mockBoatShipment(boatShipmentTypes.TOW_AWAY)],
      [SHIPMENT_TYPES.MOBILE_HOME, mockMobileHomeShipment],
      [SHIPMENT_TYPES.UNACCOMPANIED_BAGGAGE, mockedUB],
    ];

    const shipmentTypesToTest = [
      ...shipmentTypesSource.map((v) => [true].concat(v)),
      ...shipmentTypesSource.map((v) => [false].concat(v)),
    ];

    it.each(shipmentTypesToTest)(
      'requestedPickupDate (isCreate:%s | %s) - validation errors show',
      async (isCreate, shipmentType, mockShipment) => {
        renderWithRouter(
          <ShipmentForm
            {...defaultProps}
            shipmentType={shipmentType}
            mtoShipment={isCreate ? {} : mockShipment}
            isCreatePage={isCreate}
            userRole={roleTypes.TOO}
          />,
        );

        if (isCreate) {
          // Trigger error with empty date, field touched
          await act(async () => {
            const node = screen.getByLabelText(/Requested pickup date/);
            await userEvent.clear(node);
            node.blur();
          });

          const dateRequiredParent = within(await screen.findByTestId('requestedPickupDateFieldSet')).queryByTestId(
            'formGroup',
          );
          await waitFor(() => {
            expect(within(dateRequiredParent).queryByTestId('errorMessage')).toHaveTextContent('Required');
          });
        } else {
          // Trigger error with invalid date, field changed
          await act(async () => {
            const node = screen.getByLabelText(/Requested pickup date/);
            await userEvent.clear(node);
            await userEvent.paste('22 Mar 2022');
            node.blur();
          });
          const dateRequiredParent = within(await screen.findByTestId('requestedPickupDateFieldSet')).queryByTestId(
            'formGroup',
          );
          await waitFor(() => {
            expect(within(dateRequiredParent).queryByTestId('errorMessage')).toHaveTextContent(
              'Requested pickup date must be in the future.',
            );
          });
        }

        // Trigger invalid date error - cannot be today
        const now = formatDateForDatePicker(formatDateWithUTC(new Date()));
        await act(async () => {
          const node = screen.getByLabelText(/Requested pickup date/);
          await userEvent.clear(node);
          await userEvent.paste(now);
          node.blur();
        });
        expect(await screen.findByLabelText(/Requested pickup date/)).toHaveValue(now);
        const dateRequiredParent = within(await screen.findByTestId('requestedPickupDateFieldSet')).queryByTestId(
          'formGroup',
        );
        await waitFor(() => {
          expect(within(dateRequiredParent).queryByTestId('errorMessage')).toHaveTextContent(
            'Requested pickup date must be in the future.',
          );
        });
      },
    );

    it.each(shipmentTypesToTest)(
      'requestedPickupDate (isCreate:%s | %s) - validation errors hide when valid and holiday alert shows',
      async (isCreate, shipmentType, mockShipment) => {
        const expectedDateSelectionIsWeekendHolidayResponse = {
          country_code: 'US',
          country_name: 'United States',
          is_weekend: true,
          is_holiday: true,
        };
        dateSelectionIsWeekendHoliday.mockImplementation(() =>
          Promise.resolve({ data: JSON.stringify(expectedDateSelectionIsWeekendHolidayResponse) }),
        );
        renderWithRouter(
          <ShipmentForm
            {...defaultProps}
            shipmentType={shipmentType}
            mtoShipment={isCreate ? {} : mockShipment}
            isCreatePage={isCreate}
            userRole={roleTypes.TOO}
          />,
        );

        // Trigger invalid date error - must be in the future
        await act(async () => {
          const node = screen.getByLabelText('Requested pickup date');
          await userEvent.clear(node);
          await userEvent.paste('26 Mar 2022');
          node.blur();
        });
        expect(await screen.findByLabelText('Requested pickup date')).toHaveValue('26 Mar 2022');
        const dateRequiredParent = within(await screen.findByTestId('requestedPickupDateFieldSet')).queryByTestId(
          'formGroup',
        );
        await waitFor(() => {
          expect(within(dateRequiredParent).queryByTestId('errorMessage')).toHaveTextContent(
            'Requested pickup date must be in the future.',
          );
        });
        // should hide holiday alert
        expect(screen.queryByTestId('requestedPickupDateAlert')).not.toBeInTheDocument();

        // Valid date, hides errors
        await act(async () => {
          const node = screen.getByLabelText('Requested pickup date');
          await userEvent.clear(node);
          await userEvent.paste(tomorrowDatePicker);
          node.blur();
        });
        expect(await screen.findByLabelText('Requested pickup date')).toHaveValue(tomorrowDatePicker);
        await waitFor(() => {
          expect(screen.queryByTestId('requestedPickupDateErrorAlert')).not.toBeInTheDocument();
          expect(
            within(screen.getByTestId('requestedPickupDateFieldSet')).queryByTestId('errorMessage'),
          ).not.toBeInTheDocument();
          expect(screen.getByTestId('requestedPickupDateAlert')).toBeVisible();
        });
      },
    );
  });
});<|MERGE_RESOLUTION|>--- conflicted
+++ resolved
@@ -7,11 +7,7 @@
 import ShipmentForm from './ShipmentForm';
 
 import { PPM_TYPES, SHIPMENT_OPTIONS, SHIPMENT_TYPES } from 'shared/constants';
-<<<<<<< HEAD
-import { ORDERS_PAY_GRADE_OPTIONS, ORDERS_TYPE } from 'constants/orders';
-=======
 import { ORDERS_PAY_GRADE_TYPE, ORDERS_TYPE } from 'constants/orders';
->>>>>>> 05f0f616
 import { roleTypes } from 'constants/userRoles';
 import { ADDRESS_UPDATE_STATUS, boatShipmentTypes, ppmShipmentStatuses } from 'constants/shipments';
 import { tooRoutes } from 'constants/routes';
