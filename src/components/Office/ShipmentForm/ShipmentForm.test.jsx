--- conflicted
+++ resolved
@@ -633,13 +633,9 @@
           await userEvent.click(screen.getByTitle('Yes, I have a second destination location'));
         });
 
-<<<<<<< HEAD
         const locationLookup = screen.getAllByLabelText(/Location Lookup/);
 
-        await act(async () => {
-=======
         await waitFor(async () => {
->>>>>>> 8e57a796
           expect(screen.getAllByLabelText('Address 1')[2]).toBeInstanceOf(HTMLInputElement);
           expect(locationLookup[2]).toBeInstanceOf(HTMLInputElement);
         });
@@ -1428,10 +1424,6 @@
       });
 
       // verify 2nd pickup address is populated
-<<<<<<< HEAD
-      expect(streetAddress1[1]).toHaveValue('13 E Elm Street');
-      expect(screen.getByText('San Antonio, TX 78234 (BEXAR)'));
-=======
       waitFor(() => {
         expect(streetAddress1[1]).toHaveValue('13 E Elm Street');
         expect(city[1]).toHaveTextContent('San Antonio');
@@ -1439,7 +1431,6 @@
         expect(zip[1]).toHaveTextContent('78234');
         expect(county[1]).toHaveTextContent('BEXAR');
       })
->>>>>>> 8e57a796
 
       // Clear the second pickup address1 field so that it triggers required validation
       await userEvent.clear(document.querySelector('input[name="secondaryPickup.address.streetAddress1"]'));
@@ -1628,55 +1619,6 @@
       waitFor(async () => {
         expect(await screen.getByLabelText('Planned Departure Date')).toHaveValue('01 Apr 2022');
 
-<<<<<<< HEAD
-      expect(await screen.getAllByLabelText('Address 1')[0]).toHaveValue(
-        mockPPMShipment.ppmShipment.pickupAddress.streetAddress1,
-      );
-      expect(await screen.getAllByLabelText(/Address 2/)[0]).toHaveValue(
-        mockPPMShipment.ppmShipment.pickupAddress.streetAddress2,
-      );
-      expect(
-        screen.getAllByText(
-          `${mockPPMShipment.ppmShipment.pickupAddress.city}, ${mockPPMShipment.ppmShipment.pickupAddress.state} ${mockPPMShipment.ppmShipment.pickupAddress.postalCode} (${mockPPMShipment.ppmShipment.pickupAddress.county})`,
-        ),
-      );
-
-      expect(await screen.getAllByLabelText('Address 1')[1]).toHaveValue(
-        mockPPMShipment.ppmShipment.secondaryPickupAddress.streetAddress1,
-      );
-      expect(await screen.getAllByLabelText(/Address 2/)[1]).toHaveValue(
-        mockPPMShipment.ppmShipment.secondaryPickupAddress.streetAddress2,
-      );
-      expect(
-        screen.getAllByText(
-          `${mockPPMShipment.ppmShipment.secondaryPickupAddress.city}, ${mockPPMShipment.ppmShipment.secondaryPickupAddress.state} ${mockPPMShipment.ppmShipment.secondaryPickupAddress.postalCode} (${mockPPMShipment.ppmShipment.secondaryPickupAddress.county})`,
-        ),
-      );
-
-      expect(await screen.getAllByLabelText(/Address 1/)[2]).toHaveValue(
-        mockPPMShipment.ppmShipment.destinationAddress.streetAddress1,
-      );
-      expect(await screen.getAllByLabelText(/Address 2/)[2]).toHaveValue(
-        mockPPMShipment.ppmShipment.destinationAddress.streetAddress2,
-      );
-      expect(
-        screen.getAllByText(
-          `${mockPPMShipment.ppmShipment.destinationAddress.city}, ${mockPPMShipment.ppmShipment.destinationAddress.state} ${mockPPMShipment.ppmShipment.destinationAddress.postalCode} (${mockPPMShipment.ppmShipment.destinationAddress.county})`,
-        ),
-      );
-
-      expect(await screen.getAllByLabelText(/Address 1/)[3]).toHaveValue(
-        mockPPMShipment.ppmShipment.secondaryDestinationAddress.streetAddress1,
-      );
-      expect(await screen.getAllByLabelText(/Address 2/)[3]).toHaveValue(
-        mockPPMShipment.ppmShipment.secondaryDestinationAddress.streetAddress2,
-      );
-      expect(
-        screen.getAllByText(
-          `${mockPPMShipment.ppmShipment.secondaryDestinationAddress.city}, ${mockPPMShipment.ppmShipment.secondaryDestinationAddress.state} ${mockPPMShipment.ppmShipment.secondaryDestinationAddress.postalCode} (${mockPPMShipment.ppmShipment.secondaryDestinationAddress.county})`,
-        ),
-      );
-=======
         expect(await screen.getAllByLabelText('Address 1')[0]).toHaveValue(
           mockPPMShipment.ppmShipment.pickupAddress.streetAddress1,
         );
@@ -1738,7 +1680,6 @@
         expect(await screen.getAllByTestId(/ZIP/)[3]).toHaveTextContent(
           mockPPMShipment.ppmShipment.secondaryDestinationAddress.postalCode,
         );
->>>>>>> 8e57a796
 
         expect(screen.getAllByLabelText('Yes')[0]).toBeChecked();
         expect(screen.getAllByLabelText('No')[0]).not.toBeChecked();
