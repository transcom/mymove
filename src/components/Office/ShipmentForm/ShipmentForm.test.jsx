/* eslint-disable react/jsx-props-no-spreading */
import React from 'react';
import { render, screen, waitFor, within, act, fireEvent } from '@testing-library/react';
import userEvent from '@testing-library/user-event';

import ShipmentForm from './ShipmentForm';

import { PPM_TYPES, SHIPMENT_OPTIONS } from 'shared/constants';
import { ORDERS_PAY_GRADE_OPTIONS, ORDERS_TYPE } from 'constants/orders';
import { roleTypes } from 'constants/userRoles';
import { ADDRESS_UPDATE_STATUS, ppmShipmentStatuses } from 'constants/shipments';
import { tooRoutes } from 'constants/routes';
import { MockProviders } from 'testUtils';
import { validatePostalCode } from 'utils/validation';
import { isBooleanFlagEnabled } from 'utils/featureFlags';

jest.mock('utils/featureFlags', () => ({
  ...jest.requireActual('utils/featureFlags'),
  isBooleanFlagEnabled: jest.fn().mockImplementation(() => Promise.resolve(false)),
}));

const mockMutateFunction = jest.fn();
jest.mock('@tanstack/react-query', () => ({
  ...jest.requireActual('@tanstack/react-query'),
  useMutation: () => ({ mutate: mockMutateFunction }),
}));

const mockNavigate = jest.fn();
jest.mock('react-router-dom', () => ({
  ...jest.requireActual('react-router-dom'),
  useNavigate: () => mockNavigate,
}));

const mockMtoShipment = {
  id: 'shipment123',
  moveTaskOrderId: 'mock move id',
  customerRemarks: 'mock customer remarks',
  counselorRemarks: 'mock counselor remarks',
  requestedPickupDate: '2020-03-01',
  requestedDeliveryDate: '2020-03-30',
  hasSecondaryDeliveryAddress: false,
  hasSecondaryPickupAddress: false,
  pickupAddress: {
    streetAddress1: '812 S 129th St',
    city: 'San Antonio',
    state: 'TX',
    postalCode: '78234',
    county: 'BEXAR',
  },
  destinationAddress: {
    streetAddress1: '441 SW Rio de la Plata Drive',
    city: 'Tacoma',
    state: 'WA',
    postalCode: '98421',
    county: 'PIERCE',
  },
  mtoAgents: [
    {
      agentType: 'RELEASING_AGENT',
      email: 'jasn@email.com',
      firstName: 'Jason',
      lastName: 'Ash',
      phone: '999-999-9999',
    },
    {
      agentType: 'RECEIVING_AGENT',
      email: 'rbaker@email.com',
      firstName: 'Riley',
      lastName: 'Baker',
      phone: '863-555-9664',
    },
  ],
  mtoServiceItems: [
    {
      approvedAt: '2023-12-14T19:10:55.840Z',
      createdAt: '2023-12-14T19:10:55.858Z',
      deletedAt: '0001-01-01',
      eTag: 'MjAyMy0xMi0xNFQxOToxMDo1NS44NTgxMjVa',
      id: '7b7e94b1-0f34-418b-866f-d052e3a1c756',
      moveTaskOrderID: 'be44a6c6-55a2-4a36-8d8d-97e89a3b2043',
      mtoShipmentID: '3b4ecb78-0643-406f-ad74-8c1587bbba02',
      reServiceCode: 'DLH',
      reServiceID: '8d600f25-1def-422d-b159-617c7d59156e',
      reServiceName: 'Domestic linehaul',
      status: 'APPROVED',
      submittedAt: '0001-01-01',
      updatedAt: '0001-01-01T00:00:00.000Z',
    },
    {
      approvedAt: '2023-12-14T19:10:55.840Z',
      createdAt: '2023-12-14T19:10:55.912Z',
      deletedAt: '0001-01-01',
      eTag: 'MjAyMy0xMi0xNFQxOToxMDo1NS45MTI0NDFa',
      id: 'bf3516eb-1eaa-4e71-bd94-c523a6c866d0',
      moveTaskOrderID: 'be44a6c6-55a2-4a36-8d8d-97e89a3b2043',
      mtoShipmentID: '3b4ecb78-0643-406f-ad74-8c1587bbba02',
      reServiceCode: 'FSC',
      reServiceID: '4780b30c-e846-437a-b39a-c499a6b09872',
      reServiceName: 'Fuel surcharge',
      status: 'APPROVED',
      submittedAt: '0001-01-01',
      updatedAt: '0001-01-01T00:00:00.000Z',
    },
    {
      approvedAt: '2023-12-14T19:10:55.840Z',
      createdAt: '2023-12-14T19:10:55.968Z',
      deletedAt: '0001-01-01',
      eTag: 'MjAyMy0xMi0xNFQxOToxMDo1NS45Njg1Nzda',
      id: '52b087b4-8e7f-4c96-939e-772cdd406e3a',
      moveTaskOrderID: 'be44a6c6-55a2-4a36-8d8d-97e89a3b2043',
      mtoShipmentID: '3b4ecb78-0643-406f-ad74-8c1587bbba02',
      reServiceCode: 'DOP',
      reServiceID: '2bc3e5cb-adef-46b1-bde9-55570bfdd43e',
      reServiceName: 'Domestic origin price',
      status: 'APPROVED',
      submittedAt: '0001-01-01',
      updatedAt: '0001-01-01T00:00:00.000Z',
    },
    {
      approvedAt: '2023-12-14T19:10:55.840Z',
      createdAt: '2023-12-14T19:10:56.037Z',
      deletedAt: '0001-01-01',
      eTag: 'MjAyMy0xMi0xNFQxOToxMDo1Ni4wMzc1OTla',
      id: 'c89ec6c0-a240-4478-afa0-52c5e2466ad4',
      moveTaskOrderID: 'be44a6c6-55a2-4a36-8d8d-97e89a3b2043',
      mtoShipmentID: '3b4ecb78-0643-406f-ad74-8c1587bbba02',
      reServiceCode: 'DDP',
      reServiceID: '50f1179a-3b72-4fa1-a951-fe5bcc70bd14',
      reServiceName: 'Domestic destination price',
      status: 'APPROVED',
      submittedAt: '0001-01-01',
      updatedAt: '0001-01-01T00:00:00.000Z',
    },
    {
      approvedAt: '2023-12-14T19:10:55.840Z',
      createdAt: '2023-12-14T19:10:56.094Z',
      deletedAt: '0001-01-01',
      eTag: 'MjAyMy0xMi0xNFQxOToxMDo1Ni4wOTQxMjRa',
      id: 'e26c9be3-dd55-4a0c-b002-f03258c40d06',
      moveTaskOrderID: 'be44a6c6-55a2-4a36-8d8d-97e89a3b2043',
      mtoShipmentID: '3b4ecb78-0643-406f-ad74-8c1587bbba02',
      reServiceCode: 'DPK',
      reServiceID: 'bdea5a8d-f15f-47d2-85c9-bba5694802ce',
      reServiceName: 'Domestic packing',
      status: 'APPROVED',
      submittedAt: '0001-01-01',
      updatedAt: '0001-01-01T00:00:00.000Z',
    },
    {
      approvedAt: '2023-12-14T19:10:55.840Z',
      createdAt: '2023-12-14T19:10:56.162Z',
      deletedAt: '0001-01-01',
      eTag: 'MjAyMy0xMi0xNFQxOToxMDo1Ni4xNjIzMTla',
      id: 'aca010a5-71e5-4994-b06b-97dfe4377f18',
      moveTaskOrderID: 'be44a6c6-55a2-4a36-8d8d-97e89a3b2043',
      mtoShipmentID: '3b4ecb78-0643-406f-ad74-8c1587bbba02',
      reServiceCode: 'DUPK',
      reServiceID: '15f01bc1-0754-4341-8e0f-25c8f04d5a77',
      reServiceName: 'Domestic unpacking',
      status: 'APPROVED',
      submittedAt: '0001-01-01',
      updatedAt: '0001-01-01T00:00:00.000Z',
    },
  ],
};

const mockUBShipment = {
  id: 'shipment123',
  moveTaskOrderId: 'mock move id',
  customerRemarks: 'mock customer remarks',
  counselorRemarks: 'mock counselor remarks',
  requestedPickupDate: '2020-03-01',
  requestedDeliveryDate: '2020-03-30',
  hasSecondaryDeliveryAddress: false,
  hasSecondaryPickupAddress: false,
  pickupAddress: {
    streetAddress1: '812 S 129th St',
    city: 'San Antonio',
    state: 'TX',
    postalCode: '78234',
  },
  shipmentType: SHIPMENT_OPTIONS.UNACCOMPANIED_BAGGAGE,
};

const mockHHGWithSecondaryAddresses = {
  ...mockMtoShipment,
  secondaryPickupAddress: {
    streetAddress1: '111 Test Street',
    city: 'San Antonio',
    state: 'TX',
    postalCode: '78234',
    county: 'BEXAR',
  },
  secondaryDeliveryAddress: {
    streetAddress1: '123 N Main',
    city: 'Tacoma',
    state: 'WA',
    postalCode: '98421',
    county: 'PIERCE',
  },
  hasSecondaryPickupAddress: true,
  hasSecondaryDeliveryAddress: true,
};

const defaultProps = {
  isCreatePage: true,
  submitHandler: jest.fn(),
  newDutyLocationAddress: {
    city: 'Fort Benning',
    state: 'GA',
    postalCode: '31905',
  },
  currentResidence: {
    city: 'Fort Benning',
    state: 'GA',
    postalCode: '31905',
    streetAddress1: '123 Main',
    streetAddress2: '',
    county: 'MUSCOGEE',
  },
  originDutyLocationAddress: {
    city: 'Fort Benning',
    state: 'GA',
    postalCode: '31905',
    streetAddress1: '123 Main',
    streetAddress2: '',
    county: 'MUSCOGEE',
  },
  serviceMember: {
    weightAllotment: {
      totalWeightSelf: 5000,
      unaccompaniedBaggageAllowance: 400,
    },
    agency: '',
    grade: ORDERS_PAY_GRADE_OPTIONS.E_7,
  },
  moveTaskOrderID: 'mock move id',
  mtoShipments: [],
  mtoShipment: mockMtoShipment,
  userRole: roleTypes.SERVICES_COUNSELOR,
  orderType: ORDERS_TYPE.PERMANENT_CHANGE_OF_STATION,
  isForServivcesCounseling: false,
};

const mockShipmentWithDestinationType = {
  ...mockMtoShipment,
  displayDestinationType: true,
  destinationType: 'PLACE_ENTERED_ACTIVE_DUTY',
};

const mockPPMShipment = {
  ...mockMtoShipment,
  ppmShipment: {
    id: 'ppmShipmentID',
    ppmType: PPM_TYPES.INCENTIVE_BASED,
    shipmentId: 'shipment123',
    status: ppmShipmentStatuses.NEEDS_ADVANCE_APPROVAL,
    expectedDepartureDate: '2022-04-01',
    hasSecondaryPickupAddress: true,
    hasSecondaryDestinationAddress: true,
    pickupAddress: {
      streetAddress1: '111 Test Street',
      streetAddress2: '222 Test Street',
      streetAddress3: 'Test Man',
      city: 'ELIZABETHTOWN',
      state: 'KY',
      postalCode: '42701',
      county: 'HARDIN',
    },
    secondaryPickupAddress: {
      streetAddress1: '777 Test Street',
      streetAddress2: '888 Test Street',
      streetAddress3: 'Test Man',
      city: 'ELIZABETHTOWN',
      state: 'KY',
      postalCode: '42702',
      county: 'HARDIN',
    },
    destinationAddress: {
      streetAddress1: '222 Test Street',
      streetAddress2: '333 Test Street',
      streetAddress3: 'Test Man',
      city: 'BIG CLIFTY',
      state: 'KY',
      postalCode: '42712',
      county: 'HARDIN',
    },
    secondaryDestinationAddress: {
      streetAddress1: '444 Test Street',
      streetAddress2: '555 Test Street',
      streetAddress3: 'Test Man',
      city: 'ELIZABETHTOWN',
      state: 'KY',
      postalCode: '42701',
      county: 'HARDIN',
    },
    sitExpected: false,
    estimatedWeight: 4999,
    hasProGear: false,
    estimatedIncentive: 1234500,
    hasRequestedAdvance: true,
    advanceAmountRequested: 487500,
    advanceStatus: 'APPROVED',
    isActualExpenseReimbursement: true,
  },
};

const mockPPMShipmentSmallPackage = {
  ...mockMtoShipment,
  ppmShipment: {
    id: 'ppmShipmentID',
    ppmType: PPM_TYPES.SMALL_PACKAGE,
    shipmentId: 'shipment123',
    status: ppmShipmentStatuses.SUBMITTED,
    expectedDepartureDate: '2022-04-01',
    hasSecondaryPickupAddress: true,
    hasSecondaryDestinationAddress: true,
    pickupAddress: {
      streetAddress1: '111 Test Street',
      streetAddress2: '222 Test Street',
      streetAddress3: 'Test Man',
      city: 'ELIZABETHTOWN',
      state: 'KY',
      postalCode: '42701',
      county: 'HARDIN',
    },
    secondaryPickupAddress: {
      streetAddress1: '777 Test Street',
      streetAddress2: '888 Test Street',
      streetAddress3: 'Test Man',
      city: 'ELIZABETHTOWN',
      state: 'KY',
      postalCode: '42702',
      county: 'HARDIN',
    },
    destinationAddress: {
      streetAddress1: '222 Test Street',
      streetAddress2: '333 Test Street',
      streetAddress3: 'Test Man',
      city: 'BIG CLIFTY',
      state: 'KY',
      postalCode: '42712',
      county: 'HARDIN',
    },
    secondaryDestinationAddress: {
      streetAddress1: '444 Test Street',
      streetAddress2: '555 Test Street',
      streetAddress3: 'Test Man',
      city: 'ELIZABETHTOWN',
      state: 'KY',
      postalCode: '42701',
      county: 'HARDIN',
    },
    sitExpected: false,
    estimatedWeight: 4999,
    hasProGear: false,
    estimatedIncentive: 1234500,
    hasRequestedAdvance: true,
    advanceAmountRequested: 487500,
    advanceStatus: 'APPROVED',
    isActualExpenseReimbursement: false,
  },
};

const mockRejectedPPMShipment = {
  ...mockMtoShipment,
  ppmShipment: {
    id: 'ppmShipmentID',
    ppmType: PPM_TYPES.INCENTIVE_BASED,
    shipmentId: 'shipment123',
    status: ppmShipmentStatuses.NEEDS_ADVANCE_APPROVAL,
    expectedDepartureDate: '2022-04-01',
    hasSecondaryPickupAddress: true,
    hasSecondaryDestinationAddress: true,
    pickupAddress: {
      streetAddress1: '111 Test Street',
      streetAddress2: '222 Test Street',
      streetAddress3: 'Test Man',
      city: 'ELIZABETHTOWN',
      state: 'KY',
      postalCode: '42701',
      county: 'HARDIN',
    },
    secondaryPickupAddress: {
      streetAddress1: '777 Test Street',
      streetAddress2: '888 Test Street',
      streetAddress3: 'Test Man',
      city: 'ELIZABETHTOWN',
      state: 'KY',
      postalCode: '42702',
      county: 'HARDIN',
    },
    destinationAddress: {
      streetAddress1: '222 Test Street',
      streetAddress2: '333 Test Street',
      streetAddress3: 'Test Man',
      city: 'BIG CLIFTY',
      state: 'KY',
      postalCode: '42703',
      county: 'HARDIN',
    },
    secondaryDestinationAddress: {
      streetAddress1: '444 Test Street',
      streetAddress2: '555 Test Street',
      streetAddress3: 'Test Man',
      city: 'ELIZABETHTOWN',
      state: 'KY',
      postalCode: '42701',
      county: 'HARDIN',
    },
    sitExpected: false,
    estimatedWeight: 4999,
    hasProGear: false,
    estimatedIncentive: 1234500,
    hasRequestedAdvance: true,
    advanceAmountRequested: 487500,
    advanceStatus: 'REJECTED',
  },
};

const mockDeliveryAddressUpdate = {
  deliveryAddressUpdate: {
    contractorRemarks: 'Test Contractor Remark',
    id: 'c49f7921-5a6e-46b4-bb39-022583574453',
    newAddress: {
      city: 'Beverly Hills',
      country: 'US',
      eTag: 'MjAyMy0wNy0xN1QxODowODowNi42NTU5MTVa',
      id: '6b57ce91-cabd-4e3b-9f48-ed4627d4878f',
      postalCode: '90210',
      state: 'CA',
      streetAddress1: '123 Any Street',
      streetAddress2: 'P.O. Box 12345',
      streetAddress3: 'c/o Some Person',
      county: 'LOS ANGELES',
    },
    originalAddress: {
      city: 'Fairfield',
      country: 'US',
      eTag: 'MjAyMy0wNy0xN1QxODowODowNi42NDkyNTha',
      id: '92509013-aafc-4892-a476-2e3b97e6933d',
      postalCode: '94535',
      state: 'CA',
      streetAddress1: '987 Any Avenue',
      streetAddress2: 'P.O. Box 9876',
      streetAddress3: 'c/o Some Person',
      county: 'SOLANO',
    },
    shipmentID: '5c84bcf3-92f7-448f-b0e1-e5378b6806df',
    status: 'REQUESTED',
  },
};

const defaultPropsRetirement = {
  ...defaultProps,
  displayDestinationType: true,
  destinationType: 'HOME_OF_RECORD',
  orderType: ORDERS_TYPE.RETIREMENT,
};

const defaultPropsSeparation = {
  ...defaultProps,
  displayDestinationType: true,
  destinationType: 'HOME_OF_SELECTION',
  orderType: ORDERS_TYPE.SEPARATION,
};

jest.mock('utils/validation', () => ({
  ...jest.requireActual('utils/validation'),
  validatePostalCode: jest.fn(),
}));
const mockRoutingOptions = {
  path: tooRoutes.BASE_SHIPMENT_EDIT_PATH,
  params: { moveCode: 'move123', shipmentId: 'shipment123' },
};

beforeEach(() => {
  jest.clearAllMocks();
});

const renderWithRouter = (ui) => {
  render(<MockProviders {...mockRoutingOptions}>{ui}</MockProviders>);
};

describe('ShipmentForm component', () => {
  describe('when creating a new shipment', () => {
    it('does not show the delete shipment button', async () => {
      renderWithRouter(<ShipmentForm {...defaultProps} shipmentType={SHIPMENT_OPTIONS.HHG} />);

      const deleteButton = screen.queryByRole('button', { name: 'Delete shipment' });
      await waitFor(() => {
        expect(deleteButton).not.toBeInTheDocument();
      });
    });
  });

  describe('when creating a new HHG shipment', () => {
    it('renders the HHG shipment form', async () => {
      renderWithRouter(<ShipmentForm {...defaultProps} shipmentType={SHIPMENT_OPTIONS.HHG} />);

      expect(await screen.findByText('HHG')).toHaveClass('usa-tag');

      expect(screen.getByLabelText('Requested pickup date')).toBeInstanceOf(HTMLInputElement);

      expect(screen.getByText('Pickup Address')).toBeInstanceOf(HTMLLegendElement);
      expect(screen.getByLabelText('Use pickup address')).toBeInstanceOf(HTMLInputElement);
      expect(screen.getByLabelText(/Address 1/)).toBeInstanceOf(HTMLInputElement);
      expect(screen.getByLabelText(/Address 2/)).toBeInstanceOf(HTMLInputElement);
      expect(screen.getByTestId('City')).toBeInstanceOf(HTMLLabelElement);
      expect(screen.getByTestId('State')).toBeInstanceOf(HTMLLabelElement);
      expect(screen.getByTestId('ZIP')).toBeInstanceOf(HTMLLabelElement);

      expect(screen.getByText(/Releasing agent/).parentElement).toBeInstanceOf(HTMLLegendElement);
      expect(screen.getAllByLabelText('First name')[0]).toHaveAttribute('name', 'pickup.agent.firstName');
      expect(screen.getAllByLabelText('Last name')[0]).toHaveAttribute('name', 'pickup.agent.lastName');
      expect(screen.getAllByLabelText('Phone')[0]).toHaveAttribute('name', 'pickup.agent.phone');
      expect(screen.getAllByLabelText('Email')[0]).toHaveAttribute('name', 'pickup.agent.email');

      expect(screen.getByLabelText('Requested delivery date')).toBeInstanceOf(HTMLInputElement);

      const deliveryLocationSectionHeadings = screen.getAllByText('Delivery Address');
      expect(deliveryLocationSectionHeadings).toHaveLength(2);
      expect(deliveryLocationSectionHeadings[0]).toBeInstanceOf(HTMLParagraphElement);
      expect(deliveryLocationSectionHeadings[1]).toBeInstanceOf(HTMLLegendElement);
      expect(screen.getAllByLabelText('Yes')[0]).toBeInstanceOf(HTMLInputElement);
      expect(screen.getAllByLabelText('Yes')[1]).toBeInstanceOf(HTMLInputElement);
      expect(screen.getAllByLabelText('No')[0]).toBeInstanceOf(HTMLInputElement);
      expect(screen.getAllByLabelText('No')[1]).toBeInstanceOf(HTMLInputElement);

      expect(screen.getByText(/Receiving agent/).parentElement).toBeInstanceOf(HTMLLegendElement);
      expect(screen.getAllByLabelText('First name')[1]).toHaveAttribute('name', 'delivery.agent.firstName');
      expect(screen.getAllByLabelText('Last name')[1]).toHaveAttribute('name', 'delivery.agent.lastName');
      expect(screen.getAllByLabelText('Phone')[1]).toHaveAttribute('name', 'delivery.agent.phone');
      expect(screen.getAllByLabelText('Email')[1]).toHaveAttribute('name', 'delivery.agent.email');

      expect(screen.getByText('Customer remarks')).toBeTruthy();

      expect(screen.getByLabelText('Counselor remarks')).toBeInstanceOf(HTMLTextAreaElement);
    });

    it('uses the current residence address for pickup address when checked', async () => {
      const user = userEvent.setup();
      renderWithRouter(<ShipmentForm {...defaultProps} shipmentType={SHIPMENT_OPTIONS.HHG} />);

      await act(async () => {
        await user.click(screen.getByLabelText('Use pickup address'));
      });

      expect((await screen.findAllByLabelText('Address 1'))[0]).toHaveValue(
        defaultProps.currentResidence.streetAddress1,
      );

      expect(screen.getAllByLabelText(/Address 2/)[0]).toHaveValue('');
      expect(screen.getAllByTestId('City')[0]).toHaveTextContent(defaultProps.currentResidence.city);
      expect(screen.getAllByTestId('State')[0]).toHaveTextContent(defaultProps.currentResidence.state);
      expect(screen.getAllByTestId('ZIP')[0]).toHaveTextContent(defaultProps.currentResidence.postalCode);
    });

    it('renders a second address fieldset when the user has a second pickup address', async () => {
      const user = userEvent.setup();
      renderWithRouter(<ShipmentForm {...defaultProps} shipmentType={SHIPMENT_OPTIONS.HHG} />);

      await act(async () => {
        await user.click(screen.getByLabelText('Use pickup address'));
      });
      await act(async () => {
        await user.click(screen.getByTitle('Yes, I have a second pickup address'));
      });

      const streetAddress1 = await screen.findAllByLabelText(/Address 1/);
      expect(streetAddress1[1]).toHaveAttribute('name', 'secondaryPickup.address.streetAddress1');

      const streetAddress2 = await screen.findAllByLabelText(/Address 2/);
      expect(streetAddress2[1]).toHaveAttribute('name', 'secondaryPickup.address.streetAddress2');

      const city = screen.getAllByTestId('City');
      expect(city[1]).toHaveAttribute('aria-label', 'secondaryPickup.address.city');

      const state = screen.getAllByTestId(/State/);
      expect(state[1]).toHaveAttribute('aria-label', 'secondaryPickup.address.state');

      const zip = screen.getAllByTestId(/ZIP/);
      expect(zip[1]).toHaveAttribute('aria-label', 'secondaryPickup.address.postalCode');
    });

    it('renders a delivery address fieldset when the user has a delivery address', async () => {
      renderWithRouter(<ShipmentForm {...defaultProps} shipmentType={SHIPMENT_OPTIONS.HHG} />);
      const user = userEvent.setup();
      await act(async () => {
        await user.click(screen.getByTitle('Yes, I know my delivery address'));
      });

      expect(screen.getAllByLabelText('Address 1')[1]).toHaveAttribute('name', 'delivery.address.streetAddress1');

      expect(screen.getAllByLabelText(/Address 2/)[1]).toHaveAttribute('name', 'delivery.address.streetAddress2');

      expect(screen.getAllByTestId('City')[1]).toHaveAttribute('aria-label', 'delivery.address.city');

      expect(screen.getAllByTestId('State')[1]).toHaveAttribute('aria-label', 'delivery.address.state');

      expect(screen.getAllByTestId('ZIP')[1]).toHaveAttribute('aria-label', 'delivery.address.postalCode');
    });

<<<<<<< HEAD
    it('renders a second delivery address fieldset when the user has a second delivery address, pre-existing shipment', async () => {
      await act(async () => {
        renderWithRouter(
          <ShipmentForm
            {...defaultProps}
            isCreatePage={false}
            shipmentType={SHIPMENT_OPTIONS.HHG}
            mtoShipment={mockMtoShipment}
          />,
        );

        expect(await screen.getAllByLabelText('Address 1')[1]).toHaveValue(
          mockMtoShipment.destinationAddress.streetAddress1,
        );
        expect(await screen.getAllByTestId('City')[1]).toHaveTextContent(mockMtoShipment.destinationAddress.city);
        expect(await screen.getAllByTestId('State')[1]).toHaveTextContent(mockMtoShipment.destinationAddress.state);
        expect(await screen.getAllByTestId('ZIP')[1]).toHaveTextContent(mockMtoShipment.destinationAddress.postalCode);

        await act(async () => {
          await userEvent.click(screen.getByTitle('Yes, I have a second destination location'));
        });

        await act(async () => {
          expect(screen.getAllByLabelText('Address 1')[2]).toBeInstanceOf(HTMLInputElement);
          expect(screen.getAllByTestId('City')[2]).toBeInstanceOf(HTMLLabelElement);
          expect(screen.getAllByTestId('State')[2]).toBeInstanceOf(HTMLLabelElement);
          expect(screen.getAllByTestId('ZIP')[2]).toBeInstanceOf(HTMLLabelElement);
        });
      });
=======
    it('displays the correct verbiage for 2nd and 3rd addresses', async () => {
      isBooleanFlagEnabled.mockImplementation(() => Promise.resolve(true));
      renderWithRouter(<ShipmentForm {...defaultProps} shipmentType={SHIPMENT_OPTIONS.HHG} />);

      await userEvent.click(screen.getAllByLabelText('Yes')[1]);
      expect(
        await screen.findByText('Do you want the movers to deliver any belongings to a second address?'),
      ).toBeInTheDocument();

      fireEvent.click(screen.getByTestId('has-secondary-delivery'));

      expect(
        await screen.findByText('Do you want the movers to deliver any belongings to a third address?', {
          exact: false,
        }),
      ).toBeInTheDocument();
>>>>>>> b69c3adf
    });

    it('renders a delivery address type for retirement orders type', async () => {
      renderWithRouter(<ShipmentForm {...defaultPropsRetirement} shipmentType={SHIPMENT_OPTIONS.HHG} />);

      await act(async () => {
        await userEvent.click(screen.getAllByLabelText('Yes')[1]);
      });

      expect(await screen.findByText('HHG')).toHaveClass('usa-tag');
      expect(screen.getAllByLabelText('Destination type')[0]).toHaveAttribute('name', 'destinationType');
    });

    it('does not render delivery address type for PCS order type', async () => {
      renderWithRouter(<ShipmentForm {...defaultProps} shipmentType={SHIPMENT_OPTIONS.HHG} />);
      await act(async () => {
        await userEvent.click(screen.getAllByLabelText('Yes')[1]);
      });

      expect(await screen.findByText('HHG')).toHaveClass('usa-tag');
      expect(screen.queryByLabelText('Destination type')).toBeNull();
    });

    it('renders a delivery address type for separation orders type', async () => {
      renderWithRouter(<ShipmentForm {...defaultPropsSeparation} shipmentType={SHIPMENT_OPTIONS.HHG} />);
      await act(async () => {
        await userEvent.click(screen.getAllByLabelText('Yes')[1]);
      });

      expect(await screen.findByText('HHG')).toHaveClass('usa-tag');
      expect(screen.getAllByLabelText('Destination type')[0]).toHaveAttribute('name', 'destinationType');
    });

    it('does not render an Accounting Codes section', async () => {
      renderWithRouter(<ShipmentForm {...defaultProps} shipmentType={SHIPMENT_OPTIONS.HHG} />);

      expect(await screen.findByText('HHG')).toHaveClass('usa-tag');
      expect(screen.queryByRole('heading', { name: 'Accounting codes' })).not.toBeInTheDocument();
    });

    it('does not render NTS release-only sections', async () => {
      renderWithRouter(<ShipmentForm {...defaultProps} shipmentType={SHIPMENT_OPTIONS.HHG} />);

      expect(await screen.findByText('HHG')).toHaveClass('usa-tag');
      expect(screen.queryByText(/Shipment weight (lbs)/)).not.toBeInTheDocument();
      expect(screen.queryByRole('heading', { name: 'Storage facility info' })).not.toBeInTheDocument();
      expect(screen.queryByRole('heading', { name: 'Storage facility address' })).not.toBeInTheDocument();
    });
  });

  describe('editing an already existing HHG shipment', () => {
    it('renders the HHG shipment form with pre-filled values', async () => {
      renderWithRouter(
        <ShipmentForm
          {...defaultProps}
          isCreatePage={false}
          shipmentType={SHIPMENT_OPTIONS.HHG}
          displayDestinationType={false}
        />,
      );

      expect(await screen.findByLabelText('Requested pickup date')).toHaveValue('01 Mar 2020');
      expect(screen.getByLabelText('Use pickup address')).not.toBeChecked();
      expect(screen.getAllByLabelText('Address 1')[0]).toHaveValue('812 S 129th St');
      expect(screen.getAllByLabelText(/Address 2/)[0]).toHaveValue('');
      expect(screen.getAllByTestId('City')[0]).toHaveTextContent('San Antonio');
      expect(screen.getAllByTestId('State')[0]).toHaveTextContent('TX');
      expect(screen.getAllByTestId('ZIP')[0]).toHaveTextContent('78234');
      expect(screen.getAllByLabelText('First name')[0]).toHaveValue('Jason');
      expect(screen.getAllByLabelText('Last name')[0]).toHaveValue('Ash');
      expect(screen.getAllByLabelText('Phone')[0]).toHaveValue('999-999-9999');
      expect(screen.getAllByLabelText('Email')[0]).toHaveValue('jasn@email.com');
      expect(screen.getByLabelText('Requested delivery date')).toHaveValue('30 Mar 2020');
      expect(screen.getAllByLabelText('Yes')[0]).not.toBeChecked();
      expect(screen.getAllByLabelText('Yes')[1]).toBeChecked();
      expect(screen.getAllByLabelText('Address 1')[1]).toHaveValue('441 SW Rio de la Plata Drive');
      expect(screen.getAllByLabelText(/Address 2/)[1]).toHaveValue('');
      expect(screen.getAllByTestId('City')[1]).toHaveTextContent('Tacoma');
      expect(screen.getAllByTestId('State')[1]).toHaveTextContent('WA');
      expect(screen.getAllByTestId('ZIP')[1]).toHaveTextContent('98421');
      expect(screen.getAllByLabelText('First name')[1]).toHaveValue('Riley');
      expect(screen.getAllByLabelText('Last name')[1]).toHaveValue('Baker');
      expect(screen.getAllByLabelText('Phone')[1]).toHaveValue('863-555-9664');
      expect(screen.getAllByLabelText('Email')[1]).toHaveValue('rbaker@email.com');
      expect(screen.getByText('Customer remarks')).toBeTruthy();
      expect(screen.getByText('mock customer remarks')).toBeTruthy();
      expect(screen.getByLabelText('Counselor remarks')).toHaveValue('mock counselor remarks');

      const noDestinationTypeRadioButton = await screen.getAllByLabelText('No')[1];
      await act(async () => {
        await userEvent.click(noDestinationTypeRadioButton);
      });
      expect(screen.getByText('We can use the zip of their new duty location:')).toBeTruthy();
      expect(screen.queryByLabelText('Destination type')).toBeNull();
    });
  });

  describe('weight allowance appears at the top of the page', () => {
    it('renders the UB weight allowance for UB shipment form', async () => {
      renderWithRouter(
        <ShipmentForm
          {...defaultProps}
          isCreatePage={false}
          shipmentType={SHIPMENT_OPTIONS.UNACCOMPANIED_BAGGAGE}
          displayDestinationType={false}
          mtoShipment={{
            ...mockUBShipment,
          }}
        />,
      );

      expect(screen.getByTestId('ubWeightAllowance')).toBeInTheDocument();
    });

    it('renders the weight allowance for shipment form', async () => {
      renderWithRouter(
        <ShipmentForm
          {...defaultProps}
          isCreatePage={false}
          shipmentType={SHIPMENT_OPTIONS.HHG}
          displayDestinationType={false}
          mtoShipment={{
            ...mockMtoShipment,
          }}
        />,
      );

      expect(screen.getByTestId('weightAllowance')).toBeInTheDocument();
    });
  });

  describe('editing an already existing HHG shipment for retiree/separatee', () => {
    it('renders the HHG shipment form with pre-filled values', async () => {
      renderWithRouter(
        <ShipmentForm
          {...defaultPropsRetirement}
          isCreatePage={false}
          shipmentType={SHIPMENT_OPTIONS.HHG}
          mtoShipment={mockShipmentWithDestinationType}
          displayDestinationType
        />,
      );

      expect(await screen.findByLabelText('Requested pickup date')).toHaveValue('01 Mar 2020');
      expect(screen.getByLabelText('Use pickup address')).not.toBeChecked();
      expect(screen.getAllByLabelText('Address 1')[0]).toHaveValue('812 S 129th St');
      expect(screen.getAllByLabelText(/Address 2/)[0]).toHaveValue('');
      expect(screen.getAllByTestId('City')[0]).toHaveTextContent('San Antonio');
      expect(screen.getAllByTestId('State')[0]).toHaveTextContent('TX');
      expect(screen.getAllByTestId('ZIP')[0]).toHaveTextContent('78234');
      expect(screen.getAllByLabelText('First name')[0]).toHaveValue('Jason');
      expect(screen.getAllByLabelText('Last name')[0]).toHaveValue('Ash');
      expect(screen.getAllByLabelText('Phone')[0]).toHaveValue('999-999-9999');
      expect(screen.getAllByLabelText('Email')[0]).toHaveValue('jasn@email.com');
      expect(screen.getByLabelText('Requested delivery date')).toHaveValue('30 Mar 2020');
      expect(screen.getAllByLabelText('Yes')[0]).not.toBeChecked();
      expect(screen.getAllByLabelText('Address 1')[1]).toHaveValue('441 SW Rio de la Plata Drive');
      expect(screen.getAllByLabelText(/Address 2/)[1]).toHaveValue('');
      expect(screen.getAllByTestId('City')[1]).toHaveTextContent('Tacoma');
      expect(screen.getAllByTestId('State')[1]).toHaveTextContent('WA');
      expect(screen.getAllByTestId('ZIP')[1]).toHaveTextContent('98421');
      expect(screen.getAllByLabelText('First name')[1]).toHaveValue('Riley');
      expect(screen.getAllByLabelText('Last name')[1]).toHaveValue('Baker');
      expect(screen.getAllByLabelText('Phone')[1]).toHaveValue('863-555-9664');
      expect(screen.getAllByLabelText('Email')[1]).toHaveValue('rbaker@email.com');
      expect(screen.getByText('Customer remarks')).toBeTruthy();
      expect(screen.getByText('mock customer remarks')).toBeTruthy();
      expect(screen.getByLabelText('Counselor remarks')).toHaveValue('mock counselor remarks');
      expect(screen.getByLabelText('Destination type')).toHaveValue('PLACE_ENTERED_ACTIVE_DUTY');
      expect(screen.queryByTestId('alert')).not.toBeInTheDocument();

      const noDestinationTypeRadioButton = await screen.getAllByLabelText('No')[1];
      await act(async () => {
        await userEvent.click(noDestinationTypeRadioButton);
      });
      expect(screen.getByText('We can use the zip of their HOR, HOS or PLEAD:')).toBeTruthy();
      expect(screen.getByLabelText('Destination type')).toBeVisible();
    });

    const runAlertingTest = async (shipmentType) => {
      renderWithRouter(
        <ShipmentForm
          {...defaultPropsRetirement}
          isCreatePage={false}
          shipmentType={shipmentType}
          mtoShipment={{ ...mockShipmentWithDestinationType, ...mockDeliveryAddressUpdate }}
          displayDestinationType
        />,
      );

      const alerts = await screen.findAllByTestId('alert');
      expect(alerts).toHaveLength(2); // Should have 2 alerts shown due to the address update request
      expect(alerts[0]).toHaveTextContent('Request needs review. See delivery address to proceed.');
      expect(alerts[1]).toHaveTextContent(
        'Pending delivery address change request needs review. Review request to proceed.',
      );
    };

    describe('shipment address change request', () => {
      it('displays appropriate alerting when an address change is requested for HHG shipment', async () => {
        await runAlertingTest(SHIPMENT_OPTIONS.HHG);
      });

      it('displays appropriate alerting when an address change is requested for NTSr shipment', async () => {
        await runAlertingTest(SHIPMENT_OPTIONS.NTSR);
      });

      it('opens a closeable modal when Review Request is clicked', async () => {
        const user = userEvent.setup();

        const shipmentType = SHIPMENT_OPTIONS.HHG;

        renderWithRouter(
          <ShipmentForm
            {...defaultPropsRetirement}
            isCreatePage={false}
            shipmentType={shipmentType}
            mtoShipment={{ ...mockShipmentWithDestinationType, ...mockDeliveryAddressUpdate, shipmentType }}
            displayDestinationType
          />,
        );

        const queryForModal = () => screen.queryByTestId('modal');

        const reviewRequestLink = await screen.findByRole('button', { name: 'Review request' });

        // confirm the modal is not already present
        expect(queryForModal()).not.toBeInTheDocument();

        // Open the modal
        await act(async () => {
          await user.click(reviewRequestLink);
        });

        await waitFor(() => expect(queryForModal()).toBeInTheDocument());

        // Close the modal
        const modalCancel = within(queryForModal()).queryByText('Cancel');

        expect(modalCancel).toBeInTheDocument();

        await act(async () => {
          await user.click(modalCancel);
        });

        // Confirm the modal has been closed
        expect(queryForModal()).not.toBeInTheDocument();
      });

      const runShipmentAddressUpdateTest = async (shipmentType) => {
        const user = userEvent.setup();
        const eTag = '8c32882e7793d9da88e0fdfd68672e2ead2f';

        renderWithRouter(
          <ShipmentForm
            {...defaultPropsRetirement}
            isCreatePage={false}
            shipmentType={shipmentType}
            mtoShipment={{ ...mockShipmentWithDestinationType, ...mockDeliveryAddressUpdate, eTag, shipmentType }}
            displayDestinationType
          />,
        );

        const queryForModal = () => screen.queryByTestId('modal');
        const findAlerts = async () => screen.findAllByTestId('alert');

        const reviewRequestLink = await screen.findByRole('button', { name: 'Review request' });

        expect(await findAlerts()).toHaveLength(2);

        // Open the modal
        await act(async () => {
          await user.click(reviewRequestLink);
        });
        const modal = queryForModal();

        expect(modal).toBeInTheDocument();

        // Fill and submit
        const approvalQuestion = within(modal).getByRole('group', { name: 'Approve address change?' });
        const approvalYes = within(approvalQuestion).getByRole('radio', { name: 'Yes' });
        const officeRemarks = within(modal).getByLabelText('Office remarks');
        const save = within(modal).getByRole('button', { name: 'Save' });

        const officeRemarksAnswer = 'Here are my remarks from the office';
        await act(async () => {
          await user.click(approvalYes);
          officeRemarks.focus();
          await user.paste(officeRemarksAnswer);
          await user.click(save);
        });

        // Confirm that the request was triggered
        expect(mockMutateFunction).toHaveBeenCalledTimes(1);
        expect(mockMutateFunction).toHaveBeenCalledWith({
          shipmentID: mockShipmentWithDestinationType.id,
          ifMatchETag: eTag,
          body: {
            status: ADDRESS_UPDATE_STATUS.APPROVED,
            officeRemarks: officeRemarksAnswer,
          },
          successCallback: expect.any(Function),
        });
      };

      it('allows a shipment address update review to be submitted via the modal for an HHG shipment', async () => {
        await runShipmentAddressUpdateTest(SHIPMENT_OPTIONS.HHG);
      });

      it('allows a shipment address update review to be submitted via the modal for an NTSr shipment', async () => {
        await runShipmentAddressUpdateTest(SHIPMENT_OPTIONS.NTSR);
      });
    });
  });

  describe('creating a new NTS shipment', () => {
    it('renders the NTS shipment form', async () => {
      renderWithRouter(<ShipmentForm {...defaultProps} shipmentType={SHIPMENT_OPTIONS.NTS} />);

      expect(await screen.findByText('NTS')).toHaveClass('usa-tag');

      expect(screen.getByLabelText('Requested pickup date')).toBeInstanceOf(HTMLInputElement);

      expect(screen.getByText('Pickup Address')).toBeInstanceOf(HTMLLegendElement);
      expect(screen.getByLabelText('Use pickup address')).toBeInstanceOf(HTMLInputElement);
      expect(screen.getByLabelText(/Address 1/)).toBeInstanceOf(HTMLInputElement);
      expect(screen.getByLabelText(/Address 2/)).toBeInstanceOf(HTMLInputElement);
      expect(screen.getByTestId('City')).toBeInstanceOf(HTMLLabelElement);
      expect(screen.getByTestId('State')).toBeInstanceOf(HTMLLabelElement);
      expect(screen.getByTestId('ZIP')).toBeInstanceOf(HTMLLabelElement);

      expect(screen.getByText(/Releasing agent/).parentElement).toBeInstanceOf(HTMLLegendElement);
      expect(screen.getByLabelText('First name')).toHaveAttribute('name', 'pickup.agent.firstName');
      expect(screen.getByLabelText('Last name')).toHaveAttribute('name', 'pickup.agent.lastName');
      expect(screen.getByLabelText('Phone')).toHaveAttribute('name', 'pickup.agent.phone');
      expect(screen.getByLabelText('Email')).toHaveAttribute('name', 'pickup.agent.email');

      expect(screen.queryByText('Delivery Address')).not.toBeInTheDocument();
      expect(screen.queryByText(/Receiving agent/)).not.toBeInTheDocument();

      expect(screen.getByText('Customer remarks')).toBeTruthy();

      expect(screen.getByLabelText('Counselor remarks')).toBeInstanceOf(HTMLTextAreaElement);

      expect(screen.queryByRole('heading', { level: 2, name: 'Vendor' })).not.toBeInTheDocument();
    });

    it('renders an Accounting Codes section', async () => {
      renderWithRouter(
        <ShipmentForm {...defaultProps} TACs={{ HHG: '1234', NTS: '5678' }} shipmentType={SHIPMENT_OPTIONS.NTS} />,
      );

      expect(await screen.findByText(/Accounting codes/)).toBeInTheDocument();
      expect(screen.getByLabelText('1234 (HHG)')).toBeInTheDocument();
      expect(screen.getByText('No SAC code entered.')).toBeInTheDocument();
    });

    it('does not render NTS release-only sections', async () => {
      renderWithRouter(<ShipmentForm {...defaultProps} shipmentType={SHIPMENT_OPTIONS.NTS} />);

      expect(await screen.findByText('NTS')).toHaveClass('usa-tag');
      expect(screen.queryByText(/Shipment weight (lbs)/)).not.toBeInTheDocument();
      expect(screen.queryByRole('heading', { name: 'Storage facility info' })).not.toBeInTheDocument();
      expect(screen.queryByRole('heading', { name: 'Storage facility address' })).not.toBeInTheDocument();
    });
  });

  describe('editing an already existing NTS shipment', () => {
    it('pre-fills the Accounting Codes section', async () => {
      renderWithRouter(
        <ShipmentForm
          {...defaultProps}
          isCreatePage={false}
          mtoShipment={{
            ...mockMtoShipment,
            tacType: 'NTS',
            sacType: 'HHG',
          }}
          TACs={{ HHG: '1234', NTS: '5678' }}
          SACs={{ HHG: '000012345' }}
          shipmentType={SHIPMENT_OPTIONS.NTS}
        />,
      );

      expect(await screen.findByText(/Accounting codes/)).toBeInTheDocument();
      expect(screen.getByLabelText('1234 (HHG)')).not.toBeChecked();
      expect(screen.getByLabelText('5678 (NTS)')).toBeChecked();
      expect(screen.getByLabelText('000012345 (HHG)')).toBeChecked();
    });

    it('sends an empty string when clearing LOA types when updating a shipment', async () => {
      const mockSubmitHandler = jest.fn().mockResolvedValue(null);

      renderWithRouter(
        <ShipmentForm
          {...defaultProps}
          mtoShipment={{
            ...mockMtoShipment,
            tacType: 'NTS',
            sacType: 'HHG',
          }}
          TACs={{ HHG: '1234', NTS: '5678' }}
          SACs={{ HHG: '000012345', NTS: '2222' }}
          shipmentType={SHIPMENT_OPTIONS.NTS}
          submitHandler={mockSubmitHandler}
          isCreatePage={false}
        />,
      );

      await act(async () => {
        await userEvent.click(screen.getByTestId('clearSelection-sacType'));
      });
      const saveButton = screen.getByRole('button', { name: 'Save' });
      expect(saveButton).not.toBeDisabled();
      await act(async () => {
        await userEvent.click(saveButton);
      });

      await waitFor(() => {
        expect(mockSubmitHandler).toHaveBeenCalledWith(
          expect.objectContaining({
            body: expect.objectContaining({ tacType: 'NTS', sacType: '' }),
          }),
          expect.objectContaining({
            onError: expect.any(Function),
            onSuccess: expect.any(Function),
          }),
        );
      });
    });

    it('does not send undefined LOA types when creating shipment', async () => {
      const mockSubmitHandler = jest.fn().mockResolvedValue(null);

      renderWithRouter(
        <ShipmentForm
          {...defaultProps}
          mtoShipment={{
            ...mockMtoShipment,
          }}
          shipmentType={SHIPMENT_OPTIONS.NTS}
          submitHandler={mockSubmitHandler}
          isCreatePage
        />,
      );

      await act(async () => {
        screen.getByLabelText('Requested pickup date').focus();
        await userEvent.paste('26 Mar 2022');
        await userEvent.click(screen.getByTestId('useCurrentResidence'));
      });

      const saveButton = screen.getByRole('button', { name: 'Save' });
      expect(saveButton).not.toBeDisabled();
      await act(async () => {
        await userEvent.click(saveButton);
      });

      await waitFor(() => {
        expect(mockSubmitHandler).toHaveBeenCalledWith(
          expect.objectContaining({
            body: expect.not.objectContaining({ tacType: expect.any(String), sacType: expect.any(String) }),
          }),
          expect.objectContaining({
            onError: expect.any(Function),
            onSuccess: expect.any(Function),
          }),
        );
      });
    });
  });

  describe('creating a new NTS-release shipment', () => {
    it('renders the NTS-release shipment form', async () => {
      renderWithRouter(<ShipmentForm {...defaultProps} shipmentType={SHIPMENT_OPTIONS.NTSR} />);

      expect(await screen.findByText('NTS-release')).toHaveClass('usa-tag');

      expect(screen.queryByText('Pickup Address')).not.toBeInTheDocument();
      expect(screen.queryByText(/Releasing agent/)).not.toBeInTheDocument();

      expect(screen.getByLabelText('Requested delivery date')).toBeInstanceOf(HTMLInputElement);

      expect(screen.getByText('Delivery Address')).toBeInstanceOf(HTMLLegendElement);

      expect(screen.getByText(/Receiving agent/).parentElement).toBeInstanceOf(HTMLLegendElement);
      expect(screen.getByLabelText('First name')).toHaveAttribute('name', 'delivery.agent.firstName');
      expect(screen.getByLabelText('Last name')).toHaveAttribute('name', 'delivery.agent.lastName');

      expect(screen.getByText('Customer remarks')).toBeTruthy();
      expect(screen.getByLabelText('Counselor remarks')).toBeInstanceOf(HTMLTextAreaElement);

      expect(screen.queryByRole('heading', { level: 2, name: 'Vendor' })).not.toBeInTheDocument();
    });

    it('renders an Accounting Codes section', async () => {
      renderWithRouter(<ShipmentForm {...defaultProps} shipmentType={SHIPMENT_OPTIONS.NTSR} />);

      expect(await screen.findByText(/Accounting codes/)).toBeInTheDocument();
    });

    it('renders the NTS release-only sections', async () => {
      renderWithRouter(<ShipmentForm {...defaultProps} shipmentType={SHIPMENT_OPTIONS.NTSR} />);

      expect(await screen.findByText('NTS-release')).toHaveClass('usa-tag');
      expect(screen.getByText(/Previously recorded weight \(lbs\)/)).toBeInTheDocument();
      expect(screen.queryByRole('heading', { name: 'Storage facility info' })).toBeInTheDocument();
      expect(screen.queryByRole('heading', { name: 'Storage facility address' })).toBeInTheDocument();
    });
  });

  describe('as a TOO', () => {
    it('renders the HHG shipment form', async () => {
      renderWithRouter(<ShipmentForm {...defaultProps} shipmentType={SHIPMENT_OPTIONS.HHG} userRole={roleTypes.TOO} />);

      expect(await screen.findByText('HHG')).toHaveClass('usa-tag');
      expect(screen.queryByRole('heading', { level: 2, name: 'Vendor' })).not.toBeInTheDocument();
      expect(screen.getByLabelText('Requested pickup date')).toBeInTheDocument();
      expect(screen.getByText('Pickup Address')).toBeInTheDocument();
      expect(screen.getByLabelText('Requested delivery date')).toBeInTheDocument();
      expect(screen.getByText(/Receiving agent/).parentElement).toBeInTheDocument();
      expect(screen.getByText('Customer remarks')).toBeInTheDocument();
      expect(screen.getByText('Counselor remarks')).toBeInTheDocument();
    });

    it('renders the NTS shipment form', async () => {
      renderWithRouter(<ShipmentForm {...defaultProps} shipmentType={SHIPMENT_OPTIONS.NTS} userRole={roleTypes.TOO} />);

      expect(await screen.findByText('NTS')).toHaveClass('usa-tag');
      expect(screen.getByLabelText('Requested pickup date')).toBeInTheDocument();
      expect(screen.getByLabelText('Requested delivery date')).toBeInTheDocument();
      expect(screen.getByRole('heading', { level: 2, name: 'Vendor' })).toBeInTheDocument();
      expect(screen.getByRole('heading', { level: 2, name: 'Storage facility info' })).toBeInTheDocument();
      expect(screen.getByRole('heading', { level: 2, name: 'Storage facility address' })).toBeInTheDocument();
    });

    it('renders the NTS release shipment form', async () => {
      renderWithRouter(
        <ShipmentForm {...defaultProps} shipmentType={SHIPMENT_OPTIONS.NTSR} userRole={roleTypes.TOO} />,
      );

      expect(await screen.findByText('NTS-release')).toHaveClass('usa-tag');

      expect(screen.getByRole('heading', { level: 2, name: 'Vendor' })).toBeInTheDocument();
      expect(screen.getByLabelText('Requested pickup date')).toBeInTheDocument();
      expect(screen.getByLabelText('Requested delivery date')).toBeInTheDocument();
    });
  });

  describe('filling the form', () => {
    it('shows an error if the submitHandler returns an error', async () => {
      const mockSubmitHandler = jest.fn((payload, { onError }) => {
        // fire onError handler on form
        onError();
      });

      renderWithRouter(
        <ShipmentForm
          {...defaultProps}
          shipmentType={SHIPMENT_OPTIONS.HHG}
          submitHandler={mockSubmitHandler}
          isCreatePage={false}
        />,
      );

      const saveButton = screen.getByRole('button', { name: 'Save' });

      expect(saveButton).not.toBeDisabled();
      await userEvent.click(saveButton);

      await waitFor(() => {
        expect(mockSubmitHandler).toHaveBeenCalled();
      });

      await waitFor(() => {
        expect(screen.getByTestId('errorMessage')).toBeVisible();
      });
      expect(mockNavigate).not.toHaveBeenCalled();
    });

    it('shows a specific error message if the submitHandler returns a specific error message', async () => {
      const mockSpecificMessage = 'The data entered no good.';
      const mockSubmitHandler = jest.fn((payload, { onError }) => {
        // fire onError handler on form
        onError({ response: { body: { message: mockSpecificMessage, status: 400 } } });
      });

      validatePostalCode.mockImplementation(() => Promise.resolve(false));

      renderWithRouter(
        <ShipmentForm
          {...defaultProps}
          shipmentType={SHIPMENT_OPTIONS.PPM}
          mtoShipment={mockPPMShipment}
          submitHandler={mockSubmitHandler}
          isCreatePage={false}
        />,
      );

      const saveButton = screen.getByRole('button', { name: 'Save and Continue' });
      expect(saveButton).not.toBeDisabled();
      await act(async () => {
        await userEvent.click(saveButton);
      });

      await waitFor(() => {
        expect(mockSubmitHandler).toHaveBeenCalled();
      });

      expect(await screen.findByText(mockSpecificMessage)).toBeInTheDocument();
      expect(mockNavigate).not.toHaveBeenCalled();
    });

    it('shows an error if the submitHandler returns an error when editing a PPM', async () => {
      const mockSubmitHandler = jest.fn((payload, { onError }) => {
        // fire onError handler on form
        onError();
      });
      validatePostalCode.mockImplementation(() => Promise.resolve(false));

      renderWithRouter(
        <ShipmentForm
          {...defaultProps}
          shipmentType={SHIPMENT_OPTIONS.PPM}
          mtoShipment={mockPPMShipment}
          submitHandler={mockSubmitHandler}
          isCreatePage={false}
        />,
      );

      const saveButton = screen.getByRole('button', { name: 'Save and Continue' });
      expect(saveButton).not.toBeDisabled();
      await act(async () => {
        await userEvent.click(saveButton);
      });

      await waitFor(() => {
        expect(mockSubmitHandler).toHaveBeenCalled();
      });

      await waitFor(() => {
        expect(screen.getByTestId('errorMessage')).toBeVisible();
      });
      expect(mockNavigate).not.toHaveBeenCalled();
    });

    it('shows an error if the submitHandler returns an error when creating a PPM', async () => {
      const mockSubmitHandler = jest.fn((payload, { onError }) => {
        // fire onError handler on form
        onError();
      });

      renderWithRouter(
        <ShipmentForm
          {...defaultProps}
          shipmentType={SHIPMENT_OPTIONS.PPM}
          mtoShipment={mockPPMShipment}
          submitHandler={mockSubmitHandler}
          isCreatePage={false}
        />,
      );

      await act(async () => {
        const saveButton = screen.getByRole('button', { name: 'Save and Continue' });
        expect(saveButton).not.toBeDisabled();
        await userEvent.click(saveButton);
      });

      await waitFor(() => {
        expect(mockSubmitHandler).toHaveBeenCalled();
      });

      await waitFor(() => {
        expect(screen.getByTestId('errorMessage')).toBeVisible();
      });
      expect(mockNavigate).not.toHaveBeenCalled();
    });

    it('saves the update to the counselor remarks when the save button is clicked', async () => {
      const newCounselorRemarks = 'Counselor remarks';

      const expectedPayload = {
        body: {
          customerRemarks: 'mock customer remarks',
          counselorRemarks: newCounselorRemarks,
          hasSecondaryDeliveryAddress: false,
          hasSecondaryPickupAddress: false,
          hasTertiaryDeliveryAddress: false,
          hasTertiaryPickupAddress: false,
          destinationAddress: {
            streetAddress1: '441 SW Rio de la Plata Drive',
            city: 'Tacoma',
            state: 'WA',
            postalCode: '98421',
            streetAddress2: '',
            county: 'PIERCE',
          },
          pickupAddress: {
            streetAddress1: '812 S 129th St',
            city: 'San Antonio',
            state: 'TX',
            postalCode: '78234',
            streetAddress2: '',
            county: 'BEXAR',
          },
          agents: [
            {
              agentType: 'RELEASING_AGENT',
              email: 'jasn@email.com',
              firstName: 'Jason',
              lastName: 'Ash',
              phone: '999-999-9999',
            },
            {
              agentType: 'RECEIVING_AGENT',
              email: 'rbaker@email.com',
              firstName: 'Riley',
              lastName: 'Baker',
              phone: '863-555-9664',
            },
          ],
          requestedDeliveryDate: '2020-03-30',
          requestedPickupDate: '2020-03-01',
          shipmentType: SHIPMENT_OPTIONS.HHG,
        },
        shipmentID: 'shipment123',
        moveTaskOrderID: 'mock move id',
        normalize: false,
      };

      const patchResponse = {
        ...expectedPayload,
        created_at: '2021-02-08T16:48:04.117Z',
        updated_at: '2021-02-11T16:48:04.117Z',
      };

      const mockSubmitHandler = jest.fn(() => Promise.resolve(patchResponse));

      renderWithRouter(
        <ShipmentForm
          {...defaultProps}
          shipmentType={SHIPMENT_OPTIONS.HHG}
          submitHandler={mockSubmitHandler}
          isCreatePage={false}
        />,
      );
      const counselorRemarks = await screen.findByLabelText('Counselor remarks');

      await act(async () => {
        await userEvent.clear(counselorRemarks);
        counselorRemarks.focus();
        await userEvent.paste(newCounselorRemarks);
        const saveButton = screen.getByRole('button', { name: 'Save' });
        expect(saveButton).not.toBeDisabled();
        await userEvent.click(saveButton);
      });

      await waitFor(() => {
        expect(mockSubmitHandler).toHaveBeenCalledWith(expectedPayload, {
          onSuccess: expect.any(Function),
          onError: expect.any(Function),
        });
      });
    });

    it('remove Required alert when secondary pickup streetAddress1 is cleared but the toggle is switched to No', async () => {
      renderWithRouter(
        <ShipmentForm
          {...defaultProps}
          isCreatePage={false}
          shipmentType={SHIPMENT_OPTIONS.HHG}
          mtoShipment={mockHHGWithSecondaryAddresses}
        />,
      );

      await userEvent.click(screen.getByLabelText('Use pickup address'));
      await userEvent.click(screen.getByTitle('Yes, I have a second pickup address'));
      await userEvent.click(screen.getByTitle('Yes, I know my delivery address'));
      await userEvent.click(screen.getByTitle('Yes, I have a second destination location'));

      const streetAddress1 = screen.getAllByLabelText(/Address 1/);
      const city = screen.getAllByTestId('City');
      const state = screen.getAllByTestId(/State/);
      const zip = screen.getAllByTestId(/ZIP/);
      const county = screen.getAllByTestId(/County/);

      await waitFor(() => {
        expect(streetAddress1[1]).toBeInstanceOf(HTMLInputElement);
        expect(city[1]).toBeInstanceOf(HTMLLabelElement);
        expect(state[1]).toBeInstanceOf(HTMLLabelElement);
        expect(zip[1]).toBeInstanceOf(HTMLLabelElement);
        expect(county[1]).toBeInstanceOf(HTMLLabelElement);
      });

      expect(screen.getAllByLabelText('Yes')[0]).toBeChecked();
      expect(screen.getAllByLabelText('Yes')[1]).toBeChecked();
      // verify 2nd pickup address is populated
      expect(streetAddress1[1]).toHaveValue('111 Test Street');
      expect(city[1]).toHaveTextContent('San Antonio');
      expect(state[1]).toHaveTextContent('TX');
      expect(zip[1]).toHaveTextContent('78234');
      expect(county[1]).toHaveTextContent('BEXAR');

      // Clear the second pickup address1 field so that it triggers required validation
      await userEvent.clear(document.querySelector('input[name="secondaryPickup.address.streetAddress1"]'));
      await userEvent.tab();

      await waitFor(() => {
        const requiredAlerts = screen.queryAllByRole('alert');
        expect(requiredAlerts.length).toBe(1);
        requiredAlerts.forEach((alert) => {
          expect(alert).toHaveTextContent('Required');
        });
      });

      // toggle second pickup address to No, should get rid of Required error
      await userEvent.click(screen.getByTitle('No, I do not have a second pickup address'));
      await userEvent.tab();
      expect(screen.getAllByLabelText('No')[0]).toBeChecked();
      expect(screen.queryByRole('alert')).not.toBeInTheDocument();

      // repull address1 fields since disabled above
      const newAddress = await screen.findAllByLabelText(/Address 1/);
      expect(newAddress[2]).toHaveAttribute('name', 'secondaryDelivery.address.streetAddress1');
      // Clear the second delivery address1 field so that it triggers required validation, disables Save
      await userEvent.clear(document.querySelector('input[name="secondaryDelivery.address.streetAddress1"]'));
      await userEvent.tab();

      await waitFor(() => {
        const requiredAlerts = screen.getAllByRole('alert');
        expect(requiredAlerts.length).toBe(1);
        requiredAlerts.forEach((alert) => {
          expect(alert).toHaveTextContent('Required');
        });
      });
      // toggle second delivery address to No, should get rid of Required error
      await userEvent.click(screen.getByTitle('No, I do not have a second destination location'));
      const addrAlerts2 = screen.queryAllByRole('alert');
      expect(addrAlerts2.length).toBe(0);
    });
  });

  describe('external vendor shipment', () => {
    it('shows the TOO an alert', async () => {
      renderWithRouter(
        <ShipmentForm
          {...defaultProps}
          shipmentType={SHIPMENT_OPTIONS.NTSR}
          mtoShipment={{ ...mockMtoShipment, usesExternalVendor: true }}
          isCreatePage={false}
          userRole={roleTypes.TOO}
        />,
      );

      expect(
        await screen.findByText(
          'The GHC prime contractor is not handling the shipment. Information will not be automatically shared with the movers handling it.',
        ),
      ).toBeInTheDocument();
    });

    it('does not show the SC an alert', async () => {
      renderWithRouter(
        <ShipmentForm
          // SC is default role from test props
          {...defaultProps}
          shipmentType={SHIPMENT_OPTIONS.NTSR}
          mtoShipment={{ ...mockMtoShipment, usesExternalVendor: true }}
          isCreatePage={false}
        />,
      );

      await waitFor(() => {
        expect(
          screen.queryByText(
            'The GHC prime contractor is not handling the shipment. Information will not be automatically shared with the movers handling it.',
          ),
        ).not.toBeInTheDocument();
      });
    });
  });

  describe('creating a new PPM shipment', () => {
    it('displays PPM content', async () => {
      isBooleanFlagEnabled.mockImplementation(() => Promise.resolve(true));

      renderWithRouter(
        <ShipmentForm
          {...defaultProps}
          shipmentType={SHIPMENT_OPTIONS.PPM}
          isCreatePage
          userRole={roleTypes.SERVICES_COUNSELOR}
        />,
      );

      expect(await screen.findByTestId('tag')).toHaveTextContent('PPM');
      const ppmTypeSection = await screen.findByTestId('ppmTypeSection');
      expect(ppmTypeSection).toBeVisible();

      const incentiveRadio = screen.getByTestId('isIncentiveBased');
      expect(incentiveRadio).toBeInTheDocument();
      expect(incentiveRadio).toHaveAttribute('value', PPM_TYPES.INCENTIVE_BASED);

      const actualExpenseRadio = screen.getByTestId('isActualExpense');
      expect(actualExpenseRadio).toBeInTheDocument();
      expect(actualExpenseRadio).toHaveAttribute('value', PPM_TYPES.ACTUAL_EXPENSE);

      const smallPackageRadio = screen.getByTestId('isSmallPackage');
      expect(smallPackageRadio).toBeInTheDocument();
      expect(smallPackageRadio).toHaveAttribute('value', PPM_TYPES.SMALL_PACKAGE);
    });

    it('PPM - delivery address street 1 is OPTIONAL', async () => {
      renderWithRouter(
        <ShipmentForm
          {...defaultProps}
          shipmentType={SHIPMENT_OPTIONS.PPM}
          isCreatePage
          userRole={roleTypes.SERVICES_COUNSELOR}
        />,
      );

      expect(await screen.findByTestId('tag')).toHaveTextContent('PPM');

      // controlled test. we expect alert to be raised if we type in whitespace to trigger required alert
      // for pickup
      await userEvent.type(document.querySelector('input[name="pickup.address.streetAddress1"]'), '  ');
      await userEvent.tab();
      await waitFor(() => {
        const requiredAlerts = screen.getAllByRole('alert');
        expect(requiredAlerts.length).toBe(1);
      });

      await userEvent.type(document.querySelector('input[name="pickup.address.streetAddress1"]'), '123 New Street');
      await userEvent.tab();
      await waitFor(() => {
        // verify no alerts are present
        expect(screen.queryByRole('alert')).not.toBeInTheDocument();
      });

      // test that delivery address street1 is OPTIONAL and not raise any required alert
      await userEvent.type(document.querySelector('input[name="destination.address.streetAddress1"]'), '  ');
      await userEvent.tab();
      await waitFor(() => {
        // verify required alert was not raised
        expect(screen.queryByRole('alert')).not.toBeInTheDocument();
      });
    });

    it('changes and hides relevant fields if PPM type is SMALL_PACKAGE', async () => {
      isBooleanFlagEnabled.mockImplementation(() => Promise.resolve(true));
      renderWithRouter(
        <ShipmentForm
          {...defaultProps}
          isCreatePage={false}
          shipmentType={SHIPMENT_OPTIONS.PPM}
          mtoShipment={mockPPMShipmentSmallPackage}
          userRole={roleTypes.SERVICES_COUNSELOR}
        />,
      );

      expect(screen.getByLabelText('When did the customer ship their package?')).toBeInTheDocument();

      await waitFor(() => {
        const smallPackageRadio = screen.getByTestId('isSmallPackage');
        expect(smallPackageRadio).toBeInTheDocument();
        expect(smallPackageRadio).toHaveAttribute('value', PPM_TYPES.SMALL_PACKAGE);
        expect(screen.getAllByLabelText('Small Package Reimbursement')[0]).toBeChecked();
      });

      expect(screen.queryByText('Storage in transit')).not.toBeInTheDocument();
    });
  });

  describe('TOO editing an already existing PPM shipment', () => {
    it('renders the PPM shipment form with pre-filled values as TOO', async () => {
      isBooleanFlagEnabled.mockImplementation(() => Promise.resolve(true));
      renderWithRouter(
        <ShipmentForm
          {...defaultProps}
          isCreatePage={false}
          shipmentType={SHIPMENT_OPTIONS.PPM}
          mtoShipment={mockPPMShipment}
          userRole={roleTypes.TOO}
        />,
      );

      expect(await screen.getByLabelText('Planned Departure Date')).toHaveValue('01 Apr 2022');

      expect(await screen.getAllByLabelText('Address 1')[0]).toHaveValue(
        mockPPMShipment.ppmShipment.pickupAddress.streetAddress1,
      );
      expect(await screen.getAllByLabelText(/Address 2/)[0]).toHaveValue(
        mockPPMShipment.ppmShipment.pickupAddress.streetAddress2,
      );
      expect(await screen.getAllByTestId('City')[0]).toHaveTextContent(mockPPMShipment.ppmShipment.pickupAddress.city);
      expect(await screen.getAllByTestId('State')[0]).toHaveTextContent(
        mockPPMShipment.ppmShipment.pickupAddress.state,
      );
      expect(await screen.getAllByTestId('ZIP')[0]).toHaveTextContent(
        mockPPMShipment.ppmShipment.pickupAddress.postalCode,
      );

      expect(await screen.getAllByLabelText('Address 1')[1]).toHaveValue(
        mockPPMShipment.ppmShipment.secondaryPickupAddress.streetAddress1,
      );
      expect(await screen.getAllByLabelText(/Address 2/)[1]).toHaveValue(
        mockPPMShipment.ppmShipment.secondaryPickupAddress.streetAddress2,
      );
      expect(await screen.getAllByTestId('City')[1]).toHaveTextContent(
        mockPPMShipment.ppmShipment.secondaryPickupAddress.city,
      );
      expect(await screen.getAllByTestId('State')[1]).toHaveTextContent(
        mockPPMShipment.ppmShipment.secondaryPickupAddress.state,
      );
      expect(await screen.getAllByTestId('ZIP')[1]).toHaveTextContent(
        mockPPMShipment.ppmShipment.secondaryPickupAddress.postalCode,
      );

      expect(await screen.getAllByLabelText(/Address 1/)[2]).toHaveValue(
        mockPPMShipment.ppmShipment.destinationAddress.streetAddress1,
      );
      expect(await screen.getAllByLabelText(/Address 2/)[2]).toHaveValue(
        mockPPMShipment.ppmShipment.destinationAddress.streetAddress2,
      );
      expect(await screen.getAllByTestId('City')[2]).toHaveTextContent(
        mockPPMShipment.ppmShipment.destinationAddress.city,
      );
      expect(await screen.getAllByTestId('State')[2]).toHaveTextContent(
        mockPPMShipment.ppmShipment.destinationAddress.state,
      );
      expect(await screen.getAllByTestId(/ZIP/)[2]).toHaveTextContent(
        mockPPMShipment.ppmShipment.destinationAddress.postalCode,
      );

      expect(await screen.getAllByLabelText(/Address 1/)[3]).toHaveValue(
        mockPPMShipment.ppmShipment.secondaryDestinationAddress.streetAddress1,
      );
      expect(await screen.getAllByLabelText(/Address 2/)[3]).toHaveValue(
        mockPPMShipment.ppmShipment.secondaryDestinationAddress.streetAddress2,
      );
      expect(await screen.getAllByTestId(/City/)[3]).toHaveTextContent(
        mockPPMShipment.ppmShipment.secondaryDestinationAddress.city,
      );
      expect(await screen.getAllByTestId('State')[3]).toHaveTextContent(
        mockPPMShipment.ppmShipment.secondaryDestinationAddress.state,
      );
      expect(await screen.getAllByTestId(/ZIP/)[3]).toHaveTextContent(
        mockPPMShipment.ppmShipment.secondaryDestinationAddress.postalCode,
      );

      expect(screen.getAllByLabelText('Yes')[0]).toBeChecked();
      expect(screen.getAllByLabelText('No')[0]).not.toBeChecked();
      expect(screen.getByLabelText('Estimated PPM weight')).toHaveValue('4,999');
      expect(screen.getAllByLabelText('Yes')[2]).toBeChecked();
      expect(screen.getAllByLabelText('No')[2]).not.toBeChecked();
    });

    it('renders the PPM shipment form with pre-filled requested values for Advance Page for TOO', async () => {
      renderWithRouter(
        <ShipmentForm
          {...defaultProps}
          isCreatePage={false}
          isAdvancePage
          shipmentType={SHIPMENT_OPTIONS.PPM}
          mtoShipment={mockPPMShipment}
          userRole={roleTypes.TOO}
        />,
      );

      expect(screen.getAllByRole('heading', { level: 2 })[0]).toHaveTextContent('Incentive & advance');
      expect(await screen.getByLabelText('No')).not.toBeChecked();
      expect(screen.getByLabelText('Yes')).toBeChecked();
      expect(screen.findByText('Estimated incentive: $12,345').toBeInTheDocument);
      expect(screen.getByLabelText('Amount requested')).toHaveValue('4,875');
      expect((await screen.findByText('Maximum advance: $7,407')).toBeInTheDocument);
      expect(screen.getByLabelText('Approve')).toBeChecked();

      await act(async () => {
        await userEvent.click(screen.getByRole('button', { name: 'Save and Continue' }));
      });

      await waitFor(() => {
        expect(defaultProps.submitHandler).toHaveBeenCalledWith(
          expect.objectContaining({
            body: expect.objectContaining({
              counselorRemarks: 'mock counselor remarks',
              ppmShipment: expect.objectContaining({
                hasRequestedAdvance: true,
                advanceAmountRequested: 487500,
                advanceStatus: 'APPROVED',
              }),
            }),
          }),
          expect.objectContaining({
            onSuccess: expect.any(Function),
          }),
        );
      });
    });
    describe('editing an already existing PPM shipment', () => {
      it('renders the PPM shipment form with pre-filled values', async () => {
        isBooleanFlagEnabled.mockImplementation(() => Promise.resolve(true));
        renderWithRouter(
          <ShipmentForm
            {...defaultProps}
            isCreatePage={false}
            shipmentType={SHIPMENT_OPTIONS.PPM}
            mtoShipment={mockPPMShipment}
            userRole={roleTypes.SERVICES_COUNSELOR}
          />,
        );

        expect(await screen.getByLabelText('Planned Departure Date')).toHaveValue('01 Apr 2022');

        expect(await screen.getAllByLabelText('Address 1')[0]).toHaveValue(
          mockPPMShipment.ppmShipment.pickupAddress.streetAddress1,
        );
        expect(await screen.getAllByLabelText(/Address 2/)[0]).toHaveValue(
          mockPPMShipment.ppmShipment.pickupAddress.streetAddress2,
        );
        expect(await screen.getAllByTestId('City')[0]).toHaveTextContent(
          mockPPMShipment.ppmShipment.pickupAddress.city,
        );
        expect(await screen.getAllByTestId('State')[0]).toHaveTextContent(
          mockPPMShipment.ppmShipment.pickupAddress.state,
        );
        expect(await screen.getAllByTestId('ZIP')[0]).toHaveTextContent(
          mockPPMShipment.ppmShipment.pickupAddress.postalCode,
        );

        expect(await screen.getAllByLabelText('Address 1')[1]).toHaveValue(
          mockPPMShipment.ppmShipment.secondaryPickupAddress.streetAddress1,
        );
        expect(await screen.getAllByLabelText(/Address 2/)[1]).toHaveValue(
          mockPPMShipment.ppmShipment.secondaryPickupAddress.streetAddress2,
        );
        expect(await screen.getAllByTestId('City')[1]).toHaveTextContent(
          mockPPMShipment.ppmShipment.secondaryPickupAddress.city,
        );
        expect(await screen.getAllByTestId('State')[1]).toHaveTextContent(
          mockPPMShipment.ppmShipment.secondaryPickupAddress.state,
        );
        expect(await screen.getAllByTestId('ZIP')[1]).toHaveTextContent(
          mockPPMShipment.ppmShipment.secondaryPickupAddress.postalCode,
        );

        expect(await screen.getAllByLabelText(/Address 1/)[2]).toHaveValue(
          mockPPMShipment.ppmShipment.destinationAddress.streetAddress1,
        );
        expect(await screen.getAllByLabelText(/Address 2/)[2]).toHaveValue(
          mockPPMShipment.ppmShipment.destinationAddress.streetAddress2,
        );
        expect(await screen.getAllByTestId('City')[2]).toHaveTextContent(
          mockPPMShipment.ppmShipment.destinationAddress.city,
        );
        expect(await screen.getAllByTestId('State')[2]).toHaveTextContent(
          mockPPMShipment.ppmShipment.destinationAddress.state,
        );
        expect(await screen.getAllByTestId(/ZIP/)[2]).toHaveTextContent(
          mockPPMShipment.ppmShipment.destinationAddress.postalCode,
        );

        expect(await screen.getAllByLabelText(/Address 1/)[3]).toHaveValue(
          mockPPMShipment.ppmShipment.secondaryDestinationAddress.streetAddress1,
        );
        expect(await screen.getAllByLabelText(/Address 2/)[3]).toHaveValue(
          mockPPMShipment.ppmShipment.secondaryDestinationAddress.streetAddress2,
        );
        expect(await screen.getAllByTestId(/City/)[3]).toHaveTextContent(
          mockPPMShipment.ppmShipment.secondaryDestinationAddress.city,
        );
        expect(await screen.getAllByTestId('State')[3]).toHaveTextContent(
          mockPPMShipment.ppmShipment.secondaryDestinationAddress.state,
        );
        expect(await screen.getAllByTestId(/ZIP/)[3]).toHaveTextContent(
          mockPPMShipment.ppmShipment.secondaryDestinationAddress.postalCode,
        );

        expect(screen.getAllByLabelText('Incentive-based')[0]).toBeChecked();
        expect(screen.getAllByLabelText('Actual Expense Reimbursement')[0]).not.toBeChecked();
        await waitFor(() => {
          expect(screen.getAllByLabelText('Small Package Reimbursement')[0]).not.toBeChecked();
        });
        expect(screen.getByLabelText('Estimated PPM weight')).toHaveValue('4,999');
        expect(screen.getAllByLabelText('Yes')[0]).toBeChecked();
        expect(screen.getAllByLabelText('No')[1]).toBeChecked();
      });

      it('test delivery address street 1 is OPTIONAL', async () => {
        isBooleanFlagEnabled.mockImplementation(() => Promise.resolve(true));
        renderWithRouter(
          <ShipmentForm
            {...defaultProps}
            isCreatePage={false}
            shipmentType={SHIPMENT_OPTIONS.PPM}
            mtoShipment={mockPPMShipment}
          />,
        );

        await userEvent.clear(document.querySelector('input[name="pickup.address.streetAddress1"]'));
        await userEvent.tab();
        await waitFor(() => {
          const requiredAlerts = screen.getAllByRole('alert');
          expect(requiredAlerts.length).toBe(1);
        });

        await userEvent.type(document.querySelector('input[name="pickup.address.streetAddress1"]'), '123 New Street');
        await userEvent.tab();
        await waitFor(() => {
          // verify no alerts are present
          expect(screen.queryByRole('alert')).not.toBeInTheDocument();
        });

        // test that delivery address street1 is OPTIONAL and not raise any required alert
        await userEvent.clear(document.querySelector('input[name="destination.address.streetAddress1"]'));
        await userEvent.tab();
        await waitFor(() => {
          // verify required alert was not raised
          expect(screen.queryByRole('alert')).not.toBeInTheDocument();

          // 'Optional' labelHint on address display. expecting a total of 9(2 for pickup address and 3 delivery address, 4 for secondary addrs).
          // This is to verify Optional labelHints are displayed correctly for PPM onboarding/edit for the delivery address
          // street 1 is now OPTIONAL. If this fails it means addtional labelHints have been introduced elsewhere within the control.
          const hints = document.getElementsByClassName('usa-hint');
          expect(hints.length).toBe(9);
          // verify labelHints are actually 'Optional'
          for (let i = 0; i < hints.length; i += 1) {
            expect(hints[i]).toHaveTextContent('Optional');
          }
        });
      });
    });

    it('renders the PPM shipment form with pre-filled requested values for Advance Page', async () => {
      renderWithRouter(
        <ShipmentForm
          {...defaultProps}
          isCreatePage={false}
          isAdvancePage
          shipmentType={SHIPMENT_OPTIONS.PPM}
          mtoShipment={mockPPMShipment}
        />,
      );

      expect(screen.getAllByRole('heading', { level: 2 })[0]).toHaveTextContent('Incentive & advance');
      expect(await screen.getByLabelText('No')).not.toBeChecked();
      expect(screen.getByLabelText('Yes')).toBeChecked();
      expect(screen.findByText('Estimated incentive: $12,345').toBeInTheDocument);
      expect(screen.getByLabelText('Amount requested')).toHaveValue('4,875');
      expect((await screen.findByText('Maximum advance: $7,407')).toBeInTheDocument);
      expect(screen.getByLabelText('Approve')).toBeChecked();
      expect(screen.getByLabelText('Counselor remarks')).toHaveValue('mock counselor remarks');

      await act(async () => {
        await userEvent.click(screen.getByRole('button', { name: 'Save and Continue' }));
      });

      await waitFor(() => {
        expect(defaultProps.submitHandler).toHaveBeenCalledWith(
          expect.objectContaining({
            body: expect.objectContaining({
              counselorRemarks: 'mock counselor remarks',
              ppmShipment: expect.objectContaining({
                hasRequestedAdvance: true,
                advanceAmountRequested: 487500,
                advanceStatus: 'APPROVED',
              }),
            }),
          }),
          expect.objectContaining({
            onSuccess: expect.any(Function),
          }),
        );
      });
    });

    it('validates the Advance Page making counselor remarks required when `Advance Requested?` is changed from Yes to No', async () => {
      const ppmShipmentWithoutRemarks = {
        ...mockPPMShipment,
        counselorRemarks: '',
      };

      renderWithRouter(
        <ShipmentForm
          {...defaultProps}
          isCreatePage={false}
          isAdvancePage
          shipmentType={SHIPMENT_OPTIONS.PPM}
          mtoShipment={ppmShipmentWithoutRemarks}
        />,
      );

      expect(screen.getAllByRole('heading', { level: 2 })[0]).toHaveTextContent('Incentive & advance');
      expect(screen.getByLabelText('No')).not.toBeChecked();
      expect(screen.getByLabelText('Yes')).toBeChecked();
      // Selecting advance not requested
      await act(async () => {
        await userEvent.click(screen.getByLabelText('No'));
      });
      await waitFor(() => {
        expect(screen.getByLabelText('No')).toBeChecked();
        expect(screen.getByLabelText('Yes')).not.toBeChecked();
      });
      const requiredAlerts = screen.getAllByRole('alert');
      expect(requiredAlerts[0]).toHaveTextContent('Required');

      expect(screen.queryByLabelText('Amount requested')).not.toBeInTheDocument();

      await act(async () => {
        screen.getByLabelText('Counselor remarks').focus();
        await userEvent.paste('retirees are not given advances');
        await userEvent.tab();
      });

      await waitFor(() => {
        expect(screen.getByRole('button', { name: 'Save and Continue' })).toBeEnabled();
      });

      await act(async () => {
        await userEvent.click(screen.getByRole('button', { name: 'Save and Continue' }));
      });

      await waitFor(() => {
        expect(defaultProps.submitHandler).toHaveBeenCalledWith(
          expect.objectContaining({
            body: expect.objectContaining({
              counselorRemarks: 'retirees are not given advances',
              ppmShipment: expect.objectContaining({ hasRequestedAdvance: false }),
            }),
          }),
          expect.objectContaining({
            onSuccess: expect.any(Function),
          }),
        );
      });
    });

    it('validates the Advance Page making counselor remarks required when advance amount is changed', async () => {
      const ppmShipmentWithoutRemarks = {
        ...mockPPMShipment,
        counselorRemarks: '',
      };

      renderWithRouter(
        <ShipmentForm
          {...defaultProps}
          isCreatePage={false}
          isAdvancePage
          shipmentType={SHIPMENT_OPTIONS.PPM}
          mtoShipment={ppmShipmentWithoutRemarks}
        />,
      );

      expect(screen.getAllByRole('heading', { level: 2 })[0]).toHaveTextContent('Incentive & advance');
      const advanceAmountInput = screen.getByLabelText('Amount requested');

      expect(advanceAmountInput).toHaveValue('4,875');
      // Edit a requested advance amount
      await act(async () => {
        await userEvent.clear(advanceAmountInput);
        advanceAmountInput.focus();
        await userEvent.paste('2,000');
        advanceAmountInput.blur();
      });
      await waitFor(() => {
        expect(advanceAmountInput).toHaveValue('2,000');
      });

      const requiredAlerts = screen.getAllByRole('alert');

      expect(requiredAlerts[0]).toHaveTextContent('Required');
    });

    it('marks amount requested input as min of $1 expected when conditionally displayed', async () => {
      renderWithRouter(
        <ShipmentForm {...defaultProps} isCreatePage={false} isAdvancePage shipmentType={SHIPMENT_OPTIONS.PPM} />,
      );

      const inputHasRequestedAdvance = screen.getByLabelText('Yes');
      await act(async () => {
        await userEvent.click(inputHasRequestedAdvance);
      });
      const advanceAmountRequested = screen.getByLabelText('Amount requested');
      await act(async () => {
        advanceAmountRequested.focus();
        await userEvent.paste('0');
      });
      expect(advanceAmountRequested).toHaveValue('0');

      await waitFor(() => {
        const requiredAlerts = screen.getAllByRole('alert');
        expect(requiredAlerts[0]).toHaveTextContent('Enter an amount $1 or more.');
      });
    });

    it('sets `Counselor Remarks` as required when an advance request is rejected', async () => {
      const ppmShipmentWithoutRemarks = {
        ...mockPPMShipment,
        counselorRemarks: '',
      };

      renderWithRouter(
        <ShipmentForm
          {...defaultProps}
          isCreatePage={false}
          isAdvancePage
          shipmentType={SHIPMENT_OPTIONS.PPM}
          mtoShipment={ppmShipmentWithoutRemarks}
        />,
        { wrapper: MockProviders },
      );

      expect(screen.getAllByRole('heading', { level: 2 })[0]).toHaveTextContent('Incentive & advance');
      expect(screen.getByLabelText('Approve')).toBeChecked();
      expect(screen.getByLabelText('Reject')).not.toBeChecked();

      const advanceAmountInput = screen.getByLabelText('Amount requested');
      expect(advanceAmountInput).toHaveValue('4,875');

      await act(async () => {
        // Edit a requested advance amount to different number to
        // test REVERT to save on REJECT
        await userEvent.clear(advanceAmountInput);
        await userEvent.type(advanceAmountInput, '2,000');
      });

      // Rejecting advance request
      await userEvent.click(screen.getByLabelText('Reject'));
      await waitFor(() => {
        expect(screen.getByLabelText('Approve')).not.toBeChecked();
        expect(screen.getByLabelText('Reject')).toBeChecked();

        // Verify original value was reset back 2000 to 4875. This only
        // happens when REJECT is selected.
        const advanceAmountInput2 = screen.getByLabelText('Amount requested');
        expect(advanceAmountInput2).toHaveValue('4,875');
      });
      const requiredAlert = screen.getAllByRole('alert');
      expect(requiredAlert[0]).toHaveTextContent('Required');

      await act(async () => {
        screen.getByLabelText('Counselor remarks').focus();
        await userEvent.paste('I, a service counselor, have rejected your advance request');
        await userEvent.tab();
      });

      await waitFor(() => {
        expect(screen.getByRole('button', { name: 'Save and Continue' })).toBeEnabled();
      });

      await act(async () => {
        await userEvent.click(screen.getByRole('button', { name: 'Save and Continue' }));
      });

      await waitFor(() => {
        expect(defaultProps.submitHandler).toHaveBeenCalledWith(
          expect.objectContaining({
            body: expect.objectContaining({
              counselorRemarks: 'I, a service counselor, have rejected your advance request',
              ppmShipment: expect.objectContaining({ advanceStatus: 'REJECTED' }),
            }),
          }),
          expect.objectContaining({
            onSuccess: expect.any(Function),
          }),
        );
      });
    });

    it('sets to ACCEPT from REJECT if advance number is changed', async () => {
      const ppmShipment = {
        ...mockRejectedPPMShipment,
        counselorRemarks: 'test',
      };

      renderWithRouter(
        <ShipmentForm
          {...defaultProps}
          isCreatePage={false}
          isAdvancePage
          shipmentType={SHIPMENT_OPTIONS.PPM}
          mtoShipment={ppmShipment}
        />,
        { wrapper: MockProviders },
      );

      expect(screen.getAllByRole('heading', { level: 2 })[0]).toHaveTextContent('Incentive & advance');
      expect(screen.getByLabelText('Reject')).toBeChecked();
      expect(screen.getByLabelText('Approve')).not.toBeChecked();

      const advanceAmountInput = screen.getByLabelText('Amount requested');
      expect(advanceAmountInput).toHaveValue('4,875');

      await act(async () => {
        await userEvent.clear(advanceAmountInput);
        await userEvent.type(advanceAmountInput, '2,000');
      });

      // test REJECT is changed to ACCEPT when advance number is changed
      expect(screen.getByLabelText('Reject')).not.toBeChecked();
      expect(screen.getByLabelText('Approve')).toBeChecked();
    });
  });

  describe('creating a new PPM shipment', () => {
    it('displays PPM content', async () => {
      renderWithRouter(
        <ShipmentForm
          {...defaultProps}
          shipmentType={SHIPMENT_OPTIONS.PPM}
          isCreatePage
          userRole={roleTypes.SERVICES_COUNSELOR}
        />,
      );

      expect(screen.getByText('PPM Type')).toBeInTheDocument();
      expect(await screen.findByTestId('tag')).toHaveTextContent('PPM');
      expect(screen.getByText('What address are you moving from?')).toBeInTheDocument();
      expect(screen.getByText('Second Pickup Address')).toBeInTheDocument();
      expect(
        screen.getByText(
          'Will you move any belongings from a second address? (Must be near the pickup address. Subject to approval.)',
        ),
      ).toBeInTheDocument();

      expect(screen.getByText('Delivery Address')).toBeInTheDocument();
      expect(screen.getByText('Second Delivery Address')).toBeInTheDocument();
      expect(
        screen.getByText(
          'Will you move any belongings to a second address? (Must be near the delivery address. Subject to approval.)',
        ),
      ).toBeInTheDocument();
    });
    it('displays the third pickup address question when the Yes option for second pickup address is selected', async () => {
      isBooleanFlagEnabled.mockImplementation(() => Promise.resolve(true));
      renderWithRouter(
        <ShipmentForm
          {...defaultProps}
          shipmentType={SHIPMENT_OPTIONS.PPM}
          isCreatePage
          userRole={roleTypes.SERVICES_COUNSELOR}
        />,
      );
      expect(screen.queryByText('Third Pickup Address')).not.toBeInTheDocument();
      fireEvent.click(screen.getByTestId('has-secondary-pickup'));
      expect(await screen.findByText('Third Pickup Address')).toBeInTheDocument();
      expect(
        await screen.findByText(
          'Will you move any belongings from a third address? (Must be near the pickup address. Subject to approval.)',
        ),
      ).toBeInTheDocument();
    });
    it('displays the third delivery address question when the Yes option for second delivery address is selected', async () => {
      isBooleanFlagEnabled.mockImplementation(() => Promise.resolve(true));
      renderWithRouter(
        <ShipmentForm
          {...defaultProps}
          shipmentType={SHIPMENT_OPTIONS.PPM}
          isCreatePage
          userRole={roleTypes.SERVICES_COUNSELOR}
        />,
      );
      expect(screen.queryByText('Third Delivery Address')).not.toBeInTheDocument();
      fireEvent.click(screen.getByTestId('has-secondary-destination'));
      expect(await screen.findByText('Third Delivery Address')).toBeInTheDocument();
      expect(
        await screen.findByText(
          'Will you move any belongings to a third address? (Must be near the delivery address. Subject to approval.)',
        ),
      ).toBeInTheDocument();
    });
  });

  const mockPPMShipmentWithSIT = {
    sitEstimatedCost: 123400,
    sitEstimatedWeight: 2345,
    sitLocation: 'DESTINATION',
    sitEstimatedDepartureDate: '2022-10-29',
    sitEstimatedEntryDate: '2022-08-06',
    sitExpected: true,
    pickupAddress: {
      streetAddress1: '111 Test Street',
      streetAddress2: '222 Test Street',
      streetAddress3: 'Test Man',
      city: 'Test City',
      state: 'KY',
      postalCode: '42701',
      county: 'HARDIN',
    },
    destinationAddress: {
      streetAddress1: '222 Test Street',
      streetAddress2: '333 Test Street',
      streetAddress3: 'Test Man',
      city: 'Test City',
      state: 'KY',
      postalCode: '42703',
      county: 'HARDIN',
    },
  };

  const defaultSITProps = {
    ...defaultProps,
    shipmentType: SHIPMENT_OPTIONS.PPM,
    isAdvancePage: true,
    mtoShipment: {
      ...mockMtoShipment,
      ppmShipment: mockPPMShipmentWithSIT,
    },
    userRole: roleTypes.SERVICES_COUNSELOR,
  };

  describe('as a SC, the SIT details block', () => {
    it('displays when SIT is expected', () => {
      renderWithRouter(<ShipmentForm {...defaultSITProps} />);
      expect(screen.getByRole('heading', { level: 2, name: /Storage in transit \(SIT\)/ })).toBeInTheDocument();
    });
    it('does not display when SIT is not expected', () => {
      renderWithRouter(
        <ShipmentForm
          {...defaultSITProps}
          mtoShipment={{
            ...mockMtoShipment,
            ppmShipment: {
              ...mockPPMShipmentWithSIT,
              sitExpected: false,
            },
          }}
        />,
      );
      expect(screen.queryByRole('heading', { level: 2, name: /Storage in transit \(SIT\)/ })).not.toBeInTheDocument();
    });
    it('does not display for TOO', () => {
      renderWithRouter(<ShipmentForm {...defaultSITProps} userRole={roleTypes.TOO} />);
      expect(screen.queryByRole('heading', { level: 2, name: /Storage in transit \(SIT\)/ })).not.toBeInTheDocument();
    });
  });

  describe('creating a new Boat shipment', () => {
    it('renders the Boat shipment form correctly', async () => {
      renderWithRouter(<ShipmentForm {...defaultProps} shipmentType={SHIPMENT_OPTIONS.BOAT_HAUL_AWAY} isCreatePage />);

      expect(await screen.findByTestId('tag')).toHaveTextContent('Boat');
      expect(await screen.findByText('Boat')).toBeInTheDocument();
      expect(screen.getByLabelText('Year')).toBeInTheDocument();
      expect(screen.getByLabelText('Make')).toBeInTheDocument();
      expect(screen.getByLabelText('Model')).toBeInTheDocument();
      expect(await screen.findByText('Length')).toBeInTheDocument();
      expect(await screen.findByText('Width')).toBeInTheDocument();
      expect(await screen.findByText('Height')).toBeInTheDocument();
      expect(await screen.findByText('Does the boat have a trailer?')).toBeInTheDocument();
      expect(await screen.findByText('What is the method of shipment?')).toBeInTheDocument();
      expect(await screen.findByText('Pickup details')).toBeInTheDocument();
      expect(await screen.findByText('Delivery details')).toBeInTheDocument();
      expect(await screen.findByText('Remarks')).toBeInTheDocument();
    });

    it('validates length and width input fields to ensure they accept only numeric values', async () => {
      renderWithRouter(<ShipmentForm {...defaultProps} shipmentType={SHIPMENT_OPTIONS.BOAT_HAUL_AWAY} />);

      const lengthInput = await screen.findByTestId('lengthFeet');
      const widthInput = await screen.findByTestId('widthFeet');

      await act(async () => {
        userEvent.type(lengthInput, 'abc');
        userEvent.type(widthInput, 'xyz');
      });

      await waitFor(() => {
        expect(lengthInput).toHaveValue('');
        expect(widthInput).toHaveValue('');
      });
    });

    it('validates required fields for boat shipment', async () => {
      renderWithRouter(<ShipmentForm {...defaultProps} shipmentType={SHIPMENT_OPTIONS.BOAT_HAUL_AWAY} />);

      const submitButton = screen.getByRole('button', { name: 'Save' });

      await act(async () => {
        userEvent.click(submitButton);
      });

      expect(submitButton).toBeDisabled();
    });

    it('validates the year field is within the valid range', async () => {
      renderWithRouter(<ShipmentForm {...defaultProps} shipmentType={SHIPMENT_OPTIONS.BOAT_HAUL_AWAY} />);

      await act(async () => {
        await userEvent.click(screen.getByTestId('year'));
        await userEvent.type(screen.getByTestId('year'), '1600');
        const submitButton = screen.getByRole('button', { name: 'Save' });
        userEvent.click(submitButton);
      });

      expect(await screen.findByText('Invalid year')).toBeInTheDocument();
    });

    it('validates dimensions - fail', async () => {
      renderWithRouter(<ShipmentForm {...defaultProps} shipmentType={SHIPMENT_OPTIONS.BOAT_HAUL_AWAY} />);

      // Enter dimensions below the required minimums
      await act(async () => {
        await userEvent.click(screen.getByTestId('lengthFeet'));
        await userEvent.type(screen.getByTestId('lengthFeet'), '10');
        await userEvent.click(screen.getByTestId('widthFeet'));
        await userEvent.type(screen.getByTestId('widthFeet'), '5');
        await userEvent.click(screen.getByTestId('heightFeet'));
        await userEvent.type(screen.getByTestId('heightFeet'), '6');
        const submitButton = screen.getByRole('button', { name: 'Save' });
        userEvent.click(submitButton);
      });

      expect(
        screen.queryByText(
          'The dimensions do not meet the requirements for a boat shipment. Please cancel and select a different shipment type.',
        ),
      ).toBeInTheDocument();
    });

    it('validates dimensions - pass', async () => {
      renderWithRouter(<ShipmentForm {...defaultProps} shipmentType={SHIPMENT_OPTIONS.BOAT_HAUL_AWAY} />);

      // Enter dimensions below the required minimums
      await act(async () => {
        await userEvent.click(screen.getByTestId('lengthFeet'));
        await userEvent.type(screen.getByTestId('lengthFeet'), '15');
        await userEvent.click(screen.getByTestId('widthFeet'));
        await userEvent.type(screen.getByTestId('widthFeet'), '5');
        await userEvent.click(screen.getByTestId('heightFeet'));
        await userEvent.type(screen.getByTestId('heightFeet'), '6');
        const submitButton = screen.getByRole('button', { name: 'Save' });
        userEvent.click(submitButton);
      });

      expect(
        screen.queryByText(
          'The dimensions do not meet the requirements for a boat shipment. Please cancel and select a different shipment type.',
        ),
      ).not.toBeInTheDocument();
    });
  });

  describe('creating a new Mobile Home shipment', () => {
    it('renders the Mobile Home shipment form correctly', async () => {
      renderWithRouter(<ShipmentForm {...defaultProps} shipmentType={SHIPMENT_OPTIONS.MOBILE_HOME} isCreatePage />);

      expect(screen.getByLabelText('Year')).toBeInTheDocument();
      expect(screen.getByLabelText('Make')).toBeInTheDocument();
      expect(screen.getByLabelText('Model')).toBeInTheDocument();
      expect(await screen.findByText('Length')).toBeInTheDocument();
      expect(await screen.findByText('Width')).toBeInTheDocument();
      expect(await screen.findByText('Height')).toBeInTheDocument();
      expect(await screen.findByText('Remarks')).toBeInTheDocument();
    });

    it('validates length and width input fields to ensure they accept only numeric values', async () => {
      renderWithRouter(<ShipmentForm {...defaultProps} shipmentType={SHIPMENT_OPTIONS.MOBILE_HOME} />);

      const lengthInput = await screen.findByTestId('lengthFeet');
      const heightInput = await screen.findByTestId('heightFeet');
      const widthInput = await screen.findByTestId('widthFeet');

      await act(async () => {
        userEvent.type(lengthInput, 'abc');
        userEvent.type(heightInput, 'xyz');
        userEvent.type(widthInput, 'zyz');
      });

      await waitFor(() => {
        expect(lengthInput).toHaveValue('');
        expect(heightInput).toHaveValue('');
        expect(widthInput).toHaveValue('');
      });
    });

    it('validates required fields for Mobile Home shipment', async () => {
      renderWithRouter(<ShipmentForm {...defaultProps} shipmentType={SHIPMENT_OPTIONS.MOBILE_HOME} />);

      const submitButton = screen.getByRole('button', { name: 'Save' });

      await act(async () => {
        userEvent.click(submitButton);
      });

      expect(submitButton).toBeDisabled();
    });

    it('validates the year field is within the valid range', async () => {
      renderWithRouter(<ShipmentForm {...defaultProps} shipmentType={SHIPMENT_OPTIONS.MOBILE_HOME} />);

      await act(async () => {
        await userEvent.click(screen.getByTestId('year'));
        await userEvent.type(screen.getByTestId('year'), '1600');
        const submitButton = screen.getByRole('button', { name: 'Save' });
        userEvent.click(submitButton);
      });

      expect(await screen.findByText('Invalid year')).toBeInTheDocument();
    });

    it('validates dimensions - pass', async () => {
      renderWithRouter(<ShipmentForm {...defaultProps} shipmentType={SHIPMENT_OPTIONS.MOBILE_HOME} />);

      // Enter dimensions below the required minimums
      await act(async () => {
        await userEvent.click(screen.getByTestId('lengthFeet'));
        await userEvent.type(screen.getByTestId('lengthFeet'), '15');
        await userEvent.click(screen.getByTestId('widthFeet'));
        await userEvent.type(screen.getByTestId('widthFeet'), '5');
        await userEvent.click(screen.getByTestId('heightFeet'));
        await userEvent.type(screen.getByTestId('heightFeet'), '6');
        const submitButton = screen.getByRole('button', { name: 'Save' });
        userEvent.click(submitButton);
      });

      expect(screen.queryByText('Where and when should the movers deliver your mobile home?')).not.toBeInTheDocument();
    });
  });
});<|MERGE_RESOLUTION|>--- conflicted
+++ resolved
@@ -601,7 +601,24 @@
       expect(screen.getAllByTestId('ZIP')[1]).toHaveAttribute('aria-label', 'delivery.address.postalCode');
     });
 
-<<<<<<< HEAD
+    it('displays the correct verbiage for 2nd and 3rd addresses', async () => {
+      isBooleanFlagEnabled.mockImplementation(() => Promise.resolve(true));
+      renderWithRouter(<ShipmentForm {...defaultProps} shipmentType={SHIPMENT_OPTIONS.HHG} />);
+
+      await userEvent.click(screen.getAllByLabelText('Yes')[1]);
+      expect(
+        await screen.findByText('Do you want the movers to deliver any belongings to a second address?'),
+      ).toBeInTheDocument();
+
+      fireEvent.click(screen.getByTestId('has-secondary-delivery'));
+
+      expect(
+        await screen.findByText('Do you want the movers to deliver any belongings to a third address?', {
+          exact: false,
+        }),
+      ).toBeInTheDocument();
+    });
+
     it('renders a second delivery address fieldset when the user has a second delivery address, pre-existing shipment', async () => {
       await act(async () => {
         renderWithRouter(
@@ -631,24 +648,6 @@
           expect(screen.getAllByTestId('ZIP')[2]).toBeInstanceOf(HTMLLabelElement);
         });
       });
-=======
-    it('displays the correct verbiage for 2nd and 3rd addresses', async () => {
-      isBooleanFlagEnabled.mockImplementation(() => Promise.resolve(true));
-      renderWithRouter(<ShipmentForm {...defaultProps} shipmentType={SHIPMENT_OPTIONS.HHG} />);
-
-      await userEvent.click(screen.getAllByLabelText('Yes')[1]);
-      expect(
-        await screen.findByText('Do you want the movers to deliver any belongings to a second address?'),
-      ).toBeInTheDocument();
-
-      fireEvent.click(screen.getByTestId('has-secondary-delivery'));
-
-      expect(
-        await screen.findByText('Do you want the movers to deliver any belongings to a third address?', {
-          exact: false,
-        }),
-      ).toBeInTheDocument();
->>>>>>> b69c3adf
     });
 
     it('renders a delivery address type for retirement orders type', async () => {
