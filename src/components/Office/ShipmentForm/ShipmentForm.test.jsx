--- conflicted
+++ resolved
@@ -735,7 +735,6 @@
     });
   });
 
-<<<<<<< HEAD
   describe('editing an already existing PPM shipment', () => {
     it('renders the PPM shipment form with pre-filled values', async () => {
       render(
@@ -844,7 +843,25 @@
       const requiredAlerts = screen.getAllByRole('alert');
 
       expect(requiredAlerts[0]).toHaveTextContent('Required');
-=======
+    });
+  });
+
+  describe('creating a new PPM shipment', () => {
+    it('displays PPM content', async () => {
+      render(
+        <ShipmentForm
+          {...defaultProps}
+          selectedMoveType={SHIPMENT_OPTIONS.PPM}
+          isCreatePage
+          userRole={roleTypes.SERVICES_COUNSELOR}
+          mtoShipment={mockMtoShipment}
+        />,
+      );
+
+      expect(await screen.findByTestId('tag')).toHaveTextContent('PPM');
+    });
+  });
+
   const mockPPMShipmentWithSIT = {
     sitEstimatedCost: 123400,
     sitEstimatedWeight: 2345,
@@ -890,7 +907,6 @@
     it('does not display for TOO', () => {
       render(<ShipmentForm {...defaultSITProps} userRole={roleTypes.TOO} />);
       expect(screen.queryByRole('heading', { level: 2, name: /Storage in transit \(SIT\)/ })).not.toBeInTheDocument();
->>>>>>> 380558cd
     });
   });
 });