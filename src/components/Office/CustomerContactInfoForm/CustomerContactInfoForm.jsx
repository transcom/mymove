import React from 'react';
import { Field, Formik } from 'formik';
import * as Yup from 'yup';
import PropTypes from 'prop-types';
import { Checkbox, Radio, FormGroup, Grid } from '@trussworks/react-uswds';

import styles from './CustomerContactInfoForm.module.scss';

import { BackupContactInfoFields } from 'components/form/BackupContactInfoFields';
import { CustomerAltContactInfoFields } from 'components/form/CustomerAltContactInfoFields';
import { AddressFields } from 'components/form/AddressFields/AddressFields';
import SectionWrapper from 'components/Customer/SectionWrapper';
import { Form } from 'components/form/Form';
import formStyles from 'styles/form.module.scss';
import WizardNavigation from 'components/Customer/WizardNavigation/WizardNavigation';
import { phoneSchema, requiredAddressSchema } from 'utils/validation';
import { ResidentialAddressShape } from 'types/address';
import Hint from 'components/Hint';

const CustomerContactInfoForm = ({ initialValues, onSubmit, onBack }) => {
  const validationSchema = Yup.object().shape({
    firstName: Yup.string().required('Required'),
    lastName: Yup.string().required('Required'),
    middleName: Yup.string(),
    suffix: Yup.string(),
    customerEmail: Yup.string()
      .matches(/^[a-zA-Z0-9._%+-]+@[a-zA-Z0-9.-]+.[a-zA-Z]{2,}$/, 'Must be a valid email address')
      .required('Required'),
    customerTelephone: phoneSchema.required('Required'),
    secondaryPhone: phoneSchema,
    customerAddress: requiredAddressSchema.required(),
    backupAddress: requiredAddressSchema.required(),
    name: Yup.string().required('Required'),
    email: Yup.string()
      .matches(/^[a-zA-Z0-9._%+-]+@[a-zA-Z0-9.-]+.[a-zA-Z]{2,}$/, 'Must be a valid email address')
      .required('Required'),
    telephone: Yup.string()
      .min(12, 'Please enter a valid phone number. Phone numbers must be entered as ###-###-####.')
      .required('Required'), // min 12 includes hyphens
    phoneIsPreferred: Yup.boolean(),
    emailIsPreferred: Yup.boolean(),
    cacUser: Yup.boolean().required('Required'),
  });

  return (
    <Grid row>
      <Grid col>
        <div className={styles.customerContactForm}>
          <Formik initialValues={initialValues} onSubmit={onSubmit} validationSchema={validationSchema} validateOnMount>
            {({ isValid, handleSubmit, values, ...formikProps }) => {
              return (
                <Form className={formStyles.form}>
                  <SectionWrapper className={`${formStyles.formSection} ${styles.formSectionHeader}`}>
                    <CustomerAltContactInfoFields
                      render={(fields) => (
                        <>
                          <h2>Contact info</h2>
                          <Checkbox
                            data-testid="useCurrentResidence"
                            label="This is not the person named on the orders."
                            name="useCurrentResidence"
                            id="useCurrentResidenceCheckbox"
                          />
                          {fields}
                        </>
                      )}
                    />
<<<<<<< HEAD
                    <h3 className={styles.sectionHeader}>Pickup Address</h3>
=======
                    <h3 className={styles.sectionHeader}>Current Address</h3>
>>>>>>> 71365d72
                    <AddressFields name="customerAddress" formikProps={formikProps} />
                    <h3 className={styles.sectionHeader}>Backup Address</h3>
                    <AddressFields name="backupAddress" formikProps={formikProps} />
                  </SectionWrapper>
                  <SectionWrapper className={`${formStyles.formSection} ${styles.formSectionHeader}`}>
                    <h2 className={styles.sectionHeader}>Backup contact</h2>

                    <BackupContactInfoFields />
                  </SectionWrapper>
                  <SectionWrapper className={`${formStyles.formSection} ${styles.formSectionHeader}`}>
                    <h3>CAC Validation</h3>
                    <FormGroup>
                      <legend className="usa-label">
                        Is the customer a non-CAC user or do they need to bypass CAC validation?
                      </legend>
                      <Hint>
                        If this is checked yes, then the customer has already validated their CAC or their identity has
                        been validated by a trusted office user.
                      </Hint>
                      <div className="grid-row grid-gap">
                        <Field
                          as={Radio}
                          id="yesCacUser"
                          label="Yes"
                          name="cacUser"
                          value="true"
                          data-testid="cac-user-yes"
                          type="radio"
                        />
                        <Field
                          as={Radio}
                          id="NonCacUser"
                          label="No"
                          name="cacUser"
                          value="false"
                          data-testid="cac-user-no"
                          type="radio"
                        />
                      </div>
                    </FormGroup>
                  </SectionWrapper>
                  <div className={formStyles.formActions}>
                    <WizardNavigation
                      editMode
                      disableNext={!isValid}
                      onCancelClick={onBack}
                      onNextClick={handleSubmit}
                    />
                  </div>
                </Form>
              );
            }}
          </Formik>
        </div>
      </Grid>
    </Grid>
  );
};

CustomerContactInfoForm.propTypes = {
  initialValues: PropTypes.shape({
    firstName: PropTypes.string,
    lastName: PropTypes.string,
    middleName: PropTypes.string,
    suffix: PropTypes.string,
    customerTelephone: PropTypes.string,
    customerEmail: PropTypes.string,
    name: PropTypes.string,
    telephone: PropTypes.string,
    email: PropTypes.string,
    customerAddress: ResidentialAddressShape,
    cacUser: PropTypes.bool,
  }).isRequired,
  onSubmit: PropTypes.func,
  onBack: PropTypes.func,
};

CustomerContactInfoForm.defaultProps = {
  onSubmit: () => {},
  onBack: () => {},
};

export default CustomerContactInfoForm;<|MERGE_RESOLUTION|>--- conflicted
+++ resolved
@@ -65,11 +65,7 @@
                         </>
                       )}
                     />
-<<<<<<< HEAD
-                    <h3 className={styles.sectionHeader}>Pickup Address</h3>
-=======
                     <h3 className={styles.sectionHeader}>Current Address</h3>
->>>>>>> 71365d72
                     <AddressFields name="customerAddress" formikProps={formikProps} />
                     <h3 className={styles.sectionHeader}>Backup Address</h3>
                     <AddressFields name="backupAddress" formikProps={formikProps} />
