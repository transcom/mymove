import React from 'react';
import { Field, Formik } from 'formik';
import * as Yup from 'yup';
import PropTypes from 'prop-types';
import { Checkbox, Radio, FormGroup, Grid } from '@trussworks/react-uswds';

import styles from './CustomerContactInfoForm.module.scss';

import { BackupContactInfoFields } from 'components/form/BackupContactInfoFields';
import { CustomerAltContactInfoFields } from 'components/form/CustomerAltContactInfoFields';
import { AddressFields } from 'components/form/AddressFields/AddressFields';
import SectionWrapper from 'components/Customer/SectionWrapper';
import { Form } from 'components/form/Form';
import formStyles from 'styles/form.module.scss';
import WizardNavigation from 'components/Customer/WizardNavigation/WizardNavigation';
import { phoneSchema, requiredAddressSchema } from 'utils/validation';
import { ResidentialAddressShape } from 'types/address';
import Hint from 'components/Hint';

const CustomerContactInfoForm = ({ initialValues, onSubmit, onBack }) => {
  const validationSchema = Yup.object().shape({
    firstName: Yup.string().required('Required'),
    lastName: Yup.string().required('Required'),
    middleName: Yup.string(),
    suffix: Yup.string(),
    customerEmail: Yup.string()
      .matches(/^[a-zA-Z0-9._%+-]+@[a-zA-Z0-9.-]+.[a-zA-Z]{2,}$/, 'Must be a valid email address')
      .required('Required'),
    customerTelephone: phoneSchema.required('Required'),
    secondaryPhone: phoneSchema,
    customerAddress: requiredAddressSchema.required(),
    backupAddress: requiredAddressSchema.required(),
    name: Yup.string().required('Required'),
    email: Yup.string()
      .matches(/^[a-zA-Z0-9._%+-]+@[a-zA-Z0-9.-]+.[a-zA-Z]{2,}$/, 'Must be a valid email address')
      .required('Required'),
    telephone: Yup.string()
      .min(12, 'Please enter a valid phone number. Phone numbers must be entered as ###-###-####.')
      .required('Required'), // min 12 includes hyphens
    phoneIsPreferred: Yup.boolean(),
    emailIsPreferred: Yup.boolean(),
    cacUser: Yup.boolean().required('Required'),
  });

  return (
    <Grid row>
      <Grid col>
        <div className={styles.customerContactForm}>
          <Formik initialValues={initialValues} onSubmit={onSubmit} validationSchema={validationSchema} validateOnMount>
            {({ isValid, handleSubmit, values, ...formikProps }) => {
              return (
                <Form className={formStyles.form}>
                  <SectionWrapper className={`${formStyles.formSection} ${styles.formSectionHeader}`}>
                    <CustomerAltContactInfoFields
                      render={(fields) => (
                        <>
                          <h2>Contact info</h2>
                          <Checkbox
                            data-testid="useCurrentResidence"
                            label="This is not the person named on the orders."
                            name="useCurrentResidence"
                            id="useCurrentResidenceCheckbox"
                          />
                          {fields}
                        </>
                      )}
                    />
<<<<<<< HEAD
                    <h3 className={styles.sectionHeader}>Current Address</h3>
                    <AddressFields name="customerAddress" locationLookup formikProps={formikProps} />
=======
                    <h3 className={styles.sectionHeader}>Pickup Address</h3>
                    <AddressFields name="customerAddress" formikProps={formikProps} />
>>>>>>> 3014b3dc
                    <h3 className={styles.sectionHeader}>Backup Address</h3>
                    <AddressFields name="backupAddress" formikProps={formikProps} />
                  </SectionWrapper>
                  <SectionWrapper className={`${formStyles.formSection} ${styles.formSectionHeader}`}>
                    <h2 className={styles.sectionHeader}>Backup contact</h2>

                    <BackupContactInfoFields />
                  </SectionWrapper>
                  <SectionWrapper className={`${formStyles.formSection} ${styles.formSectionHeader}`}>
                    <h3>CAC Validation</h3>
                    <FormGroup>
                      <legend className="usa-label">
                        Is the customer a non-CAC user or do they need to bypass CAC validation?
                      </legend>
                      <Hint>
                        If this is checked yes, then the customer has already validated their CAC or their identity has
                        been validated by a trusted office user.
                      </Hint>
                      <div className="grid-row grid-gap">
                        <Field
                          as={Radio}
                          id="yesCacUser"
                          label="Yes"
                          name="cacUser"
                          value="true"
                          data-testid="cac-user-yes"
                          type="radio"
                        />
                        <Field
                          as={Radio}
                          id="NonCacUser"
                          label="No"
                          name="cacUser"
                          value="false"
                          data-testid="cac-user-no"
                          type="radio"
                        />
                      </div>
                    </FormGroup>
                  </SectionWrapper>
                  <div className={formStyles.formActions}>
                    <WizardNavigation
                      editMode
                      disableNext={!isValid}
                      onCancelClick={onBack}
                      onNextClick={handleSubmit}
                    />
                  </div>
                </Form>
              );
            }}
          </Formik>
        </div>
      </Grid>
    </Grid>
  );
};

CustomerContactInfoForm.propTypes = {
  initialValues: PropTypes.shape({
    firstName: PropTypes.string,
    lastName: PropTypes.string,
    middleName: PropTypes.string,
    suffix: PropTypes.string,
    customerTelephone: PropTypes.string,
    customerEmail: PropTypes.string,
    name: PropTypes.string,
    telephone: PropTypes.string,
    email: PropTypes.string,
    customerAddress: ResidentialAddressShape,
    cacUser: PropTypes.bool,
  }).isRequired,
  onSubmit: PropTypes.func,
  onBack: PropTypes.func,
};

CustomerContactInfoForm.defaultProps = {
  onSubmit: () => {},
  onBack: () => {},
};

export default CustomerContactInfoForm;<|MERGE_RESOLUTION|>--- conflicted
+++ resolved
@@ -65,13 +65,8 @@
                         </>
                       )}
                     />
-<<<<<<< HEAD
                     <h3 className={styles.sectionHeader}>Current Address</h3>
                     <AddressFields name="customerAddress" locationLookup formikProps={formikProps} />
-=======
-                    <h3 className={styles.sectionHeader}>Pickup Address</h3>
-                    <AddressFields name="customerAddress" formikProps={formikProps} />
->>>>>>> 3014b3dc
                     <h3 className={styles.sectionHeader}>Backup Address</h3>
                     <AddressFields name="backupAddress" formikProps={formikProps} />
                   </SectionWrapper>
