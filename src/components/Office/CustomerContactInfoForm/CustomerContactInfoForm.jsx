--- conflicted
+++ resolved
@@ -80,14 +80,10 @@
                       <legend className="usa-label">
                         Is the customer a non-CAC user or do they need to bypass CAC validation?
                       </legend>
-<<<<<<< HEAD
-                      <Hint>If this is checked yes, then they have already validated with CAC</Hint>
-=======
                       <Hint>
                         If this is checked yes, then the customer has already validated their CAC or their identity has
                         been validated by a trusted office user.
                       </Hint>
->>>>>>> cb2e2719
                       <div className="grid-row grid-gap">
                         <Field
                           as={Radio}
