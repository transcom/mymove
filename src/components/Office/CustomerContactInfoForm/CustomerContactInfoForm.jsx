import React from 'react';
import { Field, Formik } from 'formik';
import * as Yup from 'yup';
import PropTypes from 'prop-types';
import { Checkbox, Radio, FormGroup, Grid } from '@trussworks/react-uswds';

import styles from './CustomerContactInfoForm.module.scss';

import { BackupContactInfoFields } from 'components/form/BackupContactInfoFields';
import { CustomerAltContactInfoFields } from 'components/form/CustomerAltContactInfoFields';
import { AddressFields } from 'components/form/AddressFields/AddressFields';
import SectionWrapper from 'components/Customer/SectionWrapper';
import { Form } from 'components/form/Form';
import formStyles from 'styles/form.module.scss';
import WizardNavigation from 'components/Customer/WizardNavigation/WizardNavigation';
import { phoneSchema, requiredAddressSchema } from 'utils/validation';
import { ResidentialAddressShape } from 'types/address';
import Hint from 'components/Hint';

const CustomerContactInfoForm = ({ initialValues, onSubmit, onBack }) => {
  const validationSchema = Yup.object().shape({
    firstName: Yup.string().required('Required'),
    lastName: Yup.string().required('Required'),
    middleName: Yup.string(),
    suffix: Yup.string(),
    customerEmail: Yup.string()
      .matches(/^[a-zA-Z0-9._%+-]+@[a-zA-Z0-9.-]+.[a-zA-Z]{2,}$/, 'Must be a valid email address')
      .required('Required'),
    customerTelephone: phoneSchema.required('Required'),
    secondaryPhone: phoneSchema,
    customerAddress: requiredAddressSchema.required(),
    backupAddress: requiredAddressSchema.required(),
    name: Yup.string().required('Required'),
    email: Yup.string()
      .matches(/^[a-zA-Z0-9._%+-]+@[a-zA-Z0-9.-]+.[a-zA-Z]{2,}$/, 'Must be a valid email address')
      .required('Required'),
    telephone: Yup.string()
      .min(12, 'Please enter a valid phone number. Phone numbers must be entered as ###-###-####.')
      .required('Required'), // min 12 includes hyphens
    phoneIsPreferred: Yup.boolean(),
    emailIsPreferred: Yup.boolean(),
    cacUser: Yup.boolean().required('Required'),
  });

  return (
    <Grid row>
      <Grid col>
        <div className={styles.customerContactForm}>
          <Formik initialValues={initialValues} onSubmit={onSubmit} validationSchema={validationSchema} validateOnMount>
            {({ isValid, handleSubmit, values, ...formikProps }) => {
              return (
                <Form className={formStyles.form}>
                  <SectionWrapper className={`${formStyles.formSection} ${styles.formSectionHeader}`}>
                    <CustomerAltContactInfoFields
                      render={(fields) => (
                        <>
                          <h2>Contact info</h2>
                          <Checkbox
                            data-testid="useCurrentResidence"
                            label="This is not the person named on the orders."
                            name="useCurrentResidence"
                            id="useCurrentResidenceCheckbox"
                          />
                          {fields}
                        </>
                      )}
                    />
<<<<<<< HEAD
                    <h3 className={styles.sectionHeader}>Current Address</h3>
                    <AddressFields name="customerAddress" locationLookup formikProps={formikProps} />
=======
                    <h3 className={styles.sectionHeader}>Pickup Address</h3>
                    <AddressFields name="customerAddress" />
>>>>>>> 68ef36b3
                    <h3 className={styles.sectionHeader}>Backup Address</h3>
                    <AddressFields name="backupAddress" locationLookup formikProps={formikProps} />
                  </SectionWrapper>
                  <SectionWrapper className={`${formStyles.formSection} ${styles.formSectionHeader}`}>
                    <h2 className={styles.sectionHeader}>Backup contact</h2>

                    <BackupContactInfoFields />
                  </SectionWrapper>
                  <SectionWrapper className={`${formStyles.formSection} ${styles.formSectionHeader}`}>
                    <h3>CAC Validation</h3>
                    <FormGroup>
                      <legend className="usa-label">
                        Is the customer a non-CAC user or do they need to bypass CAC validation?
                      </legend>
                      <Hint>
                        If this is checked yes, then the customer has already validated their CAC or their identity has
                        been validated by a trusted office user.
                      </Hint>
                      <div className="grid-row grid-gap">
                        <Field
                          as={Radio}
                          id="yesCacUser"
                          label="Yes"
                          name="cacUser"
                          value="true"
                          data-testid="cac-user-yes"
                          type="radio"
                        />
                        <Field
                          as={Radio}
                          id="NonCacUser"
                          label="No"
                          name="cacUser"
                          value="false"
                          data-testid="cac-user-no"
                          type="radio"
                        />
                      </div>
                    </FormGroup>
                  </SectionWrapper>
                  <div className={formStyles.formActions}>
                    <WizardNavigation
                      editMode
                      disableNext={!isValid}
                      onCancelClick={onBack}
                      onNextClick={handleSubmit}
                    />
                  </div>
                </Form>
              );
            }}
          </Formik>
        </div>
      </Grid>
    </Grid>
  );
};

CustomerContactInfoForm.propTypes = {
  initialValues: PropTypes.shape({
    firstName: PropTypes.string,
    lastName: PropTypes.string,
    middleName: PropTypes.string,
    suffix: PropTypes.string,
    customerTelephone: PropTypes.string,
    customerEmail: PropTypes.string,
    name: PropTypes.string,
    telephone: PropTypes.string,
    email: PropTypes.string,
    customerAddress: ResidentialAddressShape,
    cacUser: PropTypes.bool,
  }).isRequired,
  onSubmit: PropTypes.func,
  onBack: PropTypes.func,
};

CustomerContactInfoForm.defaultProps = {
  onSubmit: () => {},
  onBack: () => {},
};

export default CustomerContactInfoForm;<|MERGE_RESOLUTION|>--- conflicted
+++ resolved
@@ -65,13 +65,8 @@
                         </>
                       )}
                     />
-<<<<<<< HEAD
-                    <h3 className={styles.sectionHeader}>Current Address</h3>
+                    <h3 className={styles.sectionHeader}>Pickup Address</h3>
                     <AddressFields name="customerAddress" locationLookup formikProps={formikProps} />
-=======
-                    <h3 className={styles.sectionHeader}>Pickup Address</h3>
-                    <AddressFields name="customerAddress" />
->>>>>>> 68ef36b3
                     <h3 className={styles.sectionHeader}>Backup Address</h3>
                     <AddressFields name="backupAddress" locationLookup formikProps={formikProps} />
                   </SectionWrapper>
