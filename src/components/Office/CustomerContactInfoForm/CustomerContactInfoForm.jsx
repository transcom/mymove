import React from 'react';
import { Field, Formik } from 'formik';
import * as Yup from 'yup';
import PropTypes from 'prop-types';
import { Checkbox, Radio, FormGroup, Grid, Button } from '@trussworks/react-uswds';

import styles from './CustomerContactInfoForm.module.scss';

import { BackupContactInfoFields } from 'components/form/BackupContactInfoFields';
import { CustomerAltContactInfoFields } from 'components/form/CustomerAltContactInfoFields';
import { AddressFields } from 'components/form/AddressFields/AddressFields';
import SectionWrapper from 'components/Shared/SectionWrapper/SectionWrapper';
import { Form } from 'components/form/Form';
import formStyles from 'styles/form.module.scss';
import { phoneSchema, requiredAddressSchema } from 'utils/validation';
import { ResidentialAddressShape } from 'types/address';
import Hint from 'components/Hint';

export const backupContactName = 'backup_contact';

const CustomerContactInfoForm = ({ initialValues, onSubmit, onBack }) => {
  const validationSchema = Yup.object().shape({
    firstName: Yup.string().required('Required'),
    lastName: Yup.string().required('Required'),
    middleName: Yup.string(),
    suffix: Yup.string(),
    customerEmail: Yup.string()
      .matches(/^[a-zA-Z0-9._%+-]+@[a-zA-Z0-9.-]+.[a-zA-Z]{2,}$/, 'Must be a valid email address')
      .required('Required'),
    customerTelephone: phoneSchema.required('Required'),
    secondaryPhone: phoneSchema,
    customerAddress: requiredAddressSchema.required(),
    backupAddress: requiredAddressSchema.required(),
    phoneIsPreferred: Yup.boolean(),
    emailIsPreferred: Yup.boolean(),
    cacUser: Yup.boolean().required('Required'),
    [backupContactName]: Yup.object().shape({
      firstName: Yup.string().trim().min(1, 'Required').required('Required'),
      lastName: Yup.string().trim().min(1, 'Required').required('Required'),
      email: Yup.string()
        .matches(/^[a-zA-Z0-9._%+-]+@[a-zA-Z0-9.-]+.[a-zA-Z]{2,}$/, 'Must be a valid email address')
        .required('Required'),
      telephone: Yup.string()
        .min(12, 'Please enter a valid phone number. Phone numbers must be entered as ###-###-####.')
        .required('Required'), // min 12 includes hyphens
    }),
  });

  return (
    <Grid row>
      <Grid col>
        <div className={styles.customerContactForm}>
          <Formik initialValues={initialValues} onSubmit={onSubmit} validationSchema={validationSchema} validateOnMount>
            {({ isValid, handleSubmit, values, ...formikProps }) => {
              return (
                <Form className={formStyles.form}>
                  <SectionWrapper className={`${formStyles.formSection} ${styles.formSectionHeader}`}>
                    <CustomerAltContactInfoFields
                      render={(fields) => (
                        <>
                          <h2>Contact info</h2>
                          <Checkbox
                            data-testid="useCurrentResidence"
                            label="This is not the person named on the orders."
                            name="useCurrentResidence"
                            id="useCurrentResidenceCheckbox"
                          />
                          {fields}
                        </>
                      )}
                    />
                    <h3 className={styles.sectionHeader}>Current Address</h3>
                    <AddressFields name="customerAddress" formikProps={formikProps} />
                    <h3 className={styles.sectionHeader}>Backup Address</h3>
                    <AddressFields name="backupAddress" formikProps={formikProps} />
                  </SectionWrapper>
                  <SectionWrapper className={`${formStyles.formSection} ${styles.formSectionHeader}`}>
                    <h2 className={styles.sectionHeader}>Backup contact</h2>
<<<<<<< HEAD
                    <BackupContactInfoFields name={backupContactName} />
=======

                    <BackupContactInfoFields showRequiredAsterisk />
>>>>>>> 44289d40
                  </SectionWrapper>
                  <SectionWrapper className={`${formStyles.formSection} ${styles.formSectionHeader}`}>
                    <h3>CAC Validation</h3>
                    <FormGroup>
                      <legend className="usa-label">
                        Is the customer a non-CAC user or do they need to bypass CAC validation?
                      </legend>
                      <Hint>
                        If this is checked yes, then the customer has already validated their CAC or their identity has
                        been validated by a trusted office user.
                      </Hint>
                      <div className="grid-row grid-gap">
                        <Field
                          as={Radio}
                          id="yesCacUser"
                          label="Yes"
                          name="cacUser"
                          value="true"
                          data-testid="cac-user-yes"
                          type="radio"
                        />
                        <Field
                          as={Radio}
                          id="NonCacUser"
                          label="No"
                          name="cacUser"
                          value="false"
                          data-testid="cac-user-no"
                          type="radio"
                        />
                      </div>
                    </FormGroup>
                  </SectionWrapper>
                  <div className={formStyles.formActions}>
                    <Button type="button" secondary onClick={onBack}>
                      Cancel
                    </Button>
                    <Button type="submit" disabled={!isValid} onClick={handleSubmit}>
                      Save
                    </Button>
                  </div>
                </Form>
              );
            }}
          </Formik>
        </div>
      </Grid>
    </Grid>
  );
};

CustomerContactInfoForm.propTypes = {
  initialValues: PropTypes.shape({
    firstName: PropTypes.string,
    lastName: PropTypes.string,
    middleName: PropTypes.string,
    suffix: PropTypes.string,
    customerTelephone: PropTypes.string,
    customerEmail: PropTypes.string,
    customerAddress: ResidentialAddressShape,
    cacUser: PropTypes.bool,
    backupContactName: PropTypes.shape({
      firstName: PropTypes.string,
      lastName: PropTypes.string,
      email: PropTypes.string,
      telephone: PropTypes.string,
    }),
  }).isRequired,
  onSubmit: PropTypes.func,
  onBack: PropTypes.func,
};

CustomerContactInfoForm.defaultProps = {
  onSubmit: () => {},
  onBack: () => {},
};

export default CustomerContactInfoForm;<|MERGE_RESOLUTION|>--- conflicted
+++ resolved
@@ -76,12 +76,7 @@
                   </SectionWrapper>
                   <SectionWrapper className={`${formStyles.formSection} ${styles.formSectionHeader}`}>
                     <h2 className={styles.sectionHeader}>Backup contact</h2>
-<<<<<<< HEAD
-                    <BackupContactInfoFields name={backupContactName} />
-=======
-
-                    <BackupContactInfoFields showRequiredAsterisk />
->>>>>>> 44289d40
+                    <BackupContactInfoFields showRequiredAsterisk name={backupContactName} />
                   </SectionWrapper>
                   <SectionWrapper className={`${formStyles.formSection} ${styles.formSectionHeader}`}>
                     <h3>CAC Validation</h3>
