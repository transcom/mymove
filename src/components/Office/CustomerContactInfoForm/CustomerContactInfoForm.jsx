import React from 'react';
import { Field, Formik } from 'formik';
import * as Yup from 'yup';
import PropTypes from 'prop-types';
import { Checkbox, Radio, FormGroup, Grid } from '@trussworks/react-uswds';

import styles from './CustomerContactInfoForm.module.scss';

import { BackupContactInfoFields } from 'components/form/BackupContactInfoFields';
import { CustomerAltContactInfoFields } from 'components/form/CustomerAltContactInfoFields';
import { AddressFields } from 'components/form/AddressFields/AddressFields';
import SectionWrapper from 'components/Customer/SectionWrapper';
import { Form } from 'components/form/Form';
import formStyles from 'styles/form.module.scss';
import WizardNavigation from 'components/Customer/WizardNavigation/WizardNavigation';
import { phoneSchema, requiredAddressSchema } from 'utils/validation';
import { ResidentialAddressShape } from 'types/address';
import Hint from 'components/Hint';

const CustomerContactInfoForm = ({ initialValues, onSubmit, onBack }) => {
  const validationSchema = Yup.object().shape({
    firstName: Yup.string().required('Required'),
    lastName: Yup.string().required('Required'),
    middleName: Yup.string(),
    suffix: Yup.string(),
    customerEmail: Yup.string()
      .matches(/^[a-zA-Z0-9._%+-]+@[a-zA-Z0-9.-]+.[a-zA-Z]{2,}$/, 'Must be a valid email address')
      .required('Required'),
    customerTelephone: phoneSchema.required('Required'),
    secondaryPhone: phoneSchema,
    customerAddress: requiredAddressSchema.required(),
    backupAddress: requiredAddressSchema.required(),
    name: Yup.string().required('Required'),
    email: Yup.string()
      .matches(/^[a-zA-Z0-9._%+-]+@[a-zA-Z0-9.-]+.[a-zA-Z]{2,}$/, 'Must be a valid email address')
      .required('Required'),
    telephone: Yup.string()
      .min(12, 'Please enter a valid phone number. Phone numbers must be entered as ###-###-####.')
      .required('Required'), // min 12 includes hyphens
    phoneIsPreferred: Yup.boolean(),
    emailIsPreferred: Yup.boolean(),
    cacUser: Yup.boolean().required('Required'),
  });

  return (
    <Grid row>
      <Grid col>
        <div className={styles.customerContactForm}>
          <Formik initialValues={initialValues} onSubmit={onSubmit} validationSchema={validationSchema} validateOnMount>
<<<<<<< HEAD
            {({ isValid, handleSubmit, values, setValues }) => {
              const handleCurrentZipCityChange = (value) => {
                setValues(
                  {
                    ...values,
                    customerAddress: {
                      ...values.customerAddress,
                      city: value.city,
                      state: value.state ? value.state : '',
                      county: value.county,
                      postalCode: value.postalCode,
                    },
                  },
                  { shouldValidate: true },
                );
              };
              const handleBackupZipCityChange = (value) => {
                setValues(
                  {
                    ...values,
                    backupAddress: {
                      ...values.backupAddress,
                      city: value.city ? value.city : '',
                      state: value.state ? value.state : '',
                      county: value.county ? value.county : '',
                      postalCode: value.postalCode ? value.postalCode : '',
                      usprcId: value.usPostRegionCitiesId ? value.usPostRegionCitiesId : '',
                    },
                  },
                  { shouldValidate: true },
                );
              };
=======
            {({ isValid, handleSubmit, values, validateForm, ...formikProps }) => {
>>>>>>> 74d277af
              return (
                <Form className={formStyles.form}>
                  <SectionWrapper className={`${formStyles.formSection} ${styles.formSectionHeader}`}>
                    <CustomerAltContactInfoFields
                      render={(fields) => (
                        <>
                          <h2>Contact info</h2>
                          <Checkbox
                            data-testid="useCurrentResidence"
                            label="This is not the person named on the orders."
                            name="useCurrentResidence"
                            id="useCurrentResidenceCheckbox"
                          />
                          {fields}
                        </>
                      )}
                    />
                    <h3 className={styles.sectionHeader}>Current Address</h3>
                    <AddressFields
                      name="customerAddress"
<<<<<<< HEAD
                      zipCityEnabled
                      handleLocationChange={handleCurrentZipCityChange}
=======
                      locationLookup
                      validateForm={validateForm}
                      formikProps={formikProps}
>>>>>>> 74d277af
                    />
                    <h3 className={styles.sectionHeader}>Backup Address</h3>
                    <AddressFields
                      name="backupAddress"
<<<<<<< HEAD
                      zipCityEnabled
                      handleLocationChange={handleBackupZipCityChange}
=======
                      locationLookup
                      validateForm={validateForm}
                      formikProps={formikProps}
>>>>>>> 74d277af
                    />
                  </SectionWrapper>
                  <SectionWrapper className={`${formStyles.formSection} ${styles.formSectionHeader}`}>
                    <h2 className={styles.sectionHeader}>Backup contact</h2>

                    <BackupContactInfoFields />
                  </SectionWrapper>
                  <SectionWrapper className={`${formStyles.formSection} ${styles.formSectionHeader}`}>
                    <h3>CAC Validation</h3>
                    <FormGroup>
                      <legend className="usa-label">
                        Is the customer a non-CAC user or do they need to bypass CAC validation?
                      </legend>
                      <Hint>
                        If this is checked yes, then the customer has already validated their CAC or their identity has
                        been validated by a trusted office user.
                      </Hint>
                      <div className="grid-row grid-gap">
                        <Field
                          as={Radio}
                          id="yesCacUser"
                          label="Yes"
                          name="cacUser"
                          value="true"
                          data-testid="cac-user-yes"
                          type="radio"
                        />
                        <Field
                          as={Radio}
                          id="NonCacUser"
                          label="No"
                          name="cacUser"
                          value="false"
                          data-testid="cac-user-no"
                          type="radio"
                        />
                      </div>
                    </FormGroup>
                  </SectionWrapper>
                  <div className={formStyles.formActions}>
                    <WizardNavigation
                      editMode
                      disableNext={!isValid}
                      onCancelClick={onBack}
                      onNextClick={handleSubmit}
                    />
                  </div>
                </Form>
              );
            }}
          </Formik>
        </div>
      </Grid>
    </Grid>
  );
};

CustomerContactInfoForm.propTypes = {
  initialValues: PropTypes.shape({
    firstName: PropTypes.string,
    lastName: PropTypes.string,
    middleName: PropTypes.string,
    suffix: PropTypes.string,
    customerTelephone: PropTypes.string,
    customerEmail: PropTypes.string,
    name: PropTypes.string,
    telephone: PropTypes.string,
    email: PropTypes.string,
    customerAddress: ResidentialAddressShape,
    cacUser: PropTypes.bool,
  }).isRequired,
  onSubmit: PropTypes.func,
  onBack: PropTypes.func,
};

CustomerContactInfoForm.defaultProps = {
  onSubmit: () => {},
  onBack: () => {},
};

export default CustomerContactInfoForm;<|MERGE_RESOLUTION|>--- conflicted
+++ resolved
@@ -47,42 +47,7 @@
       <Grid col>
         <div className={styles.customerContactForm}>
           <Formik initialValues={initialValues} onSubmit={onSubmit} validationSchema={validationSchema} validateOnMount>
-<<<<<<< HEAD
-            {({ isValid, handleSubmit, values, setValues }) => {
-              const handleCurrentZipCityChange = (value) => {
-                setValues(
-                  {
-                    ...values,
-                    customerAddress: {
-                      ...values.customerAddress,
-                      city: value.city,
-                      state: value.state ? value.state : '',
-                      county: value.county,
-                      postalCode: value.postalCode,
-                    },
-                  },
-                  { shouldValidate: true },
-                );
-              };
-              const handleBackupZipCityChange = (value) => {
-                setValues(
-                  {
-                    ...values,
-                    backupAddress: {
-                      ...values.backupAddress,
-                      city: value.city ? value.city : '',
-                      state: value.state ? value.state : '',
-                      county: value.county ? value.county : '',
-                      postalCode: value.postalCode ? value.postalCode : '',
-                      usprcId: value.usPostRegionCitiesId ? value.usPostRegionCitiesId : '',
-                    },
-                  },
-                  { shouldValidate: true },
-                );
-              };
-=======
             {({ isValid, handleSubmit, values, validateForm, ...formikProps }) => {
->>>>>>> 74d277af
               return (
                 <Form className={formStyles.form}>
                   <SectionWrapper className={`${formStyles.formSection} ${styles.formSectionHeader}`}>
@@ -103,26 +68,16 @@
                     <h3 className={styles.sectionHeader}>Current Address</h3>
                     <AddressFields
                       name="customerAddress"
-<<<<<<< HEAD
-                      zipCityEnabled
-                      handleLocationChange={handleCurrentZipCityChange}
-=======
                       locationLookup
                       validateForm={validateForm}
                       formikProps={formikProps}
->>>>>>> 74d277af
                     />
                     <h3 className={styles.sectionHeader}>Backup Address</h3>
                     <AddressFields
                       name="backupAddress"
-<<<<<<< HEAD
-                      zipCityEnabled
-                      handleLocationChange={handleBackupZipCityChange}
-=======
                       locationLookup
                       validateForm={validateForm}
                       formikProps={formikProps}
->>>>>>> 74d277af
                     />
                   </SectionWrapper>
                   <SectionWrapper className={`${formStyles.formSection} ${styles.formSectionHeader}`}>
