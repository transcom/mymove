import React from 'react';
import { Field, Formik } from 'formik';
import * as Yup from 'yup';
import PropTypes from 'prop-types';
import { Checkbox, Radio, FormGroup, Grid } from '@trussworks/react-uswds';

import styles from './CustomerContactInfoForm.module.scss';

import { BackupContactInfoFields } from 'components/form/BackupContactInfoFields';
import { CustomerAltContactInfoFields } from 'components/form/CustomerAltContactInfoFields';
import { AddressFields } from 'components/form/AddressFields/AddressFields';
import SectionWrapper from 'components/Customer/SectionWrapper';
import { Form } from 'components/form/Form';
import formStyles from 'styles/form.module.scss';
import WizardNavigation from 'components/Customer/WizardNavigation/WizardNavigation';
import { phoneSchema, requiredAddressSchema } from 'utils/validation';
import { ResidentialAddressShape } from 'types/address';
import Hint from 'components/Hint';

const CustomerContactInfoForm = ({ initialValues, onSubmit, onBack }) => {
  const validationSchema = Yup.object().shape({
    firstName: Yup.string().required('Required'),
    lastName: Yup.string().required('Required'),
    middleName: Yup.string(),
    suffix: Yup.string(),
    customerEmail: Yup.string()
      .matches(/^[a-zA-Z0-9._%+-]+@[a-zA-Z0-9.-]+.[a-zA-Z]{2,}$/, 'Must be a valid email address')
      .required('Required'),
    customerTelephone: phoneSchema.required('Required'),
    secondaryPhone: phoneSchema,
    customerAddress: requiredAddressSchema.required(),
    backupAddress: requiredAddressSchema.required(),
    name: Yup.string().required('Required'),
    email: Yup.string()
      .matches(/^[a-zA-Z0-9._%+-]+@[a-zA-Z0-9.-]+.[a-zA-Z]{2,}$/, 'Must be a valid email address')
      .required('Required'),
    telephone: Yup.string()
      .min(12, 'Please enter a valid phone number. Phone numbers must be entered as ###-###-####.')
      .required('Required'), // min 12 includes hyphens
    phoneIsPreferred: Yup.boolean(),
    emailIsPreferred: Yup.boolean(),
    cacUser: Yup.boolean().required('Required'),
  });
  return (
    <Grid row>
      <Grid col>
        <div className={styles.customerContactForm}>
          <h1 className={styles.title}>Customer Info</h1>
          <Formik initialValues={initialValues} onSubmit={onSubmit} validationSchema={validationSchema} validateOnMount>
            {({ isValid, handleSubmit }) => {
              return (
                <Form className={formStyles.form}>
                  <SectionWrapper className={`${formStyles.formSection} ${styles.formSectionHeader}`}>
                    <CustomerAltContactInfoFields
                      render={(fields) => (
                        <>
                          <h2>Contact info</h2>
                          <Checkbox
                            data-testid="useCurrentResidence"
                            label="This is not the person named on the orders."
                            name="useCurrentResidence"
                            id="useCurrentResidenceCheckbox"
                          />
                          {fields}
                        </>
                      )}
                    />
                    <h3 className={styles.sectionHeader}>Current Address</h3>
                    <AddressFields name="customerAddress" />
                    <h3 className={styles.sectionHeader}>Backup Address</h3>
                    <AddressFields name="backupAddress" />
                  </SectionWrapper>
                  <SectionWrapper className={`${formStyles.formSection} ${styles.formSectionHeader}`}>
                    <h2 className={styles.sectionHeader}>Backup contact</h2>

                    <BackupContactInfoFields />
                  </SectionWrapper>
                  <SectionWrapper className={`${formStyles.formSection} ${styles.formSectionHeader}`}>
                    <h3>CAC Validation</h3>
                    <FormGroup>
                      <legend className="usa-label">
                        Is the customer a non-CAC user or do they need to bypass CAC validation?
                      </legend>
<<<<<<< HEAD
                      <Hint>If this is checked yes, then they have already validated with CAC</Hint>
=======
                      <Hint>
                        If this is checked yes, then the customer has already validated their CAC or their identity has
                        been validated by a trusted office user.
                      </Hint>
>>>>>>> 6398255d
                      <div className="grid-row grid-gap">
                        <Field
                          as={Radio}
                          id="yesCacUser"
                          label="Yes"
                          name="cacUser"
                          value="true"
                          data-testid="cac-user-yes"
                          type="radio"
                        />
                        <Field
                          as={Radio}
                          id="NonCacUser"
                          label="No"
                          name="cacUser"
                          value="false"
                          data-testid="cac-user-no"
                          type="radio"
                        />
                      </div>
                    </FormGroup>
                  </SectionWrapper>
                  <div className={formStyles.formActions}>
                    <WizardNavigation
                      editMode
                      disableNext={!isValid}
                      onCancelClick={onBack}
                      onNextClick={handleSubmit}
                    />
                  </div>
                </Form>
              );
            }}
          </Formik>
        </div>
      </Grid>
    </Grid>
  );
};

CustomerContactInfoForm.propTypes = {
  initialValues: PropTypes.shape({
    firstName: PropTypes.string,
    lastName: PropTypes.string,
    middleName: PropTypes.string,
    suffix: PropTypes.string,
    customerTelephone: PropTypes.string,
    customerEmail: PropTypes.string,
    name: PropTypes.string,
    telephone: PropTypes.string,
    email: PropTypes.string,
    customerAddress: ResidentialAddressShape,
    cacUser: PropTypes.bool,
  }).isRequired,
  onSubmit: PropTypes.func,
  onBack: PropTypes.func,
};

CustomerContactInfoForm.defaultProps = {
  onSubmit: () => {},
  onBack: () => {},
};

export default CustomerContactInfoForm;<|MERGE_RESOLUTION|>--- conflicted
+++ resolved
@@ -81,14 +81,10 @@
                       <legend className="usa-label">
                         Is the customer a non-CAC user or do they need to bypass CAC validation?
                       </legend>
-<<<<<<< HEAD
-                      <Hint>If this is checked yes, then they have already validated with CAC</Hint>
-=======
                       <Hint>
                         If this is checked yes, then the customer has already validated their CAC or their identity has
                         been validated by a trusted office user.
                       </Hint>
->>>>>>> 6398255d
                       <div className="grid-row grid-gap">
                         <Field
                           as={Radio}
