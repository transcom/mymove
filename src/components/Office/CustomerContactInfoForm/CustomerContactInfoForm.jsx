--- conflicted
+++ resolved
@@ -99,21 +99,13 @@
                     <h3 className={styles.sectionHeader}>Current Address</h3>
                     <AddressFields
                       name="customerAddress"
-<<<<<<< HEAD
-                      zipCityEnabled
-=======
                       values={values}
->>>>>>> 3e3a20e6
                       handleLocationChange={handleCurrentZipCityChange}
                     />
                     <h3 className={styles.sectionHeader}>Backup Address</h3>
                     <AddressFields
                       name="backupAddress"
-<<<<<<< HEAD
-                      zipCityEnabled
-=======
                       values={values}
->>>>>>> 3e3a20e6
                       handleLocationChange={handleBackupZipCityChange}
                     />
                   </SectionWrapper>
