--- conflicted
+++ resolved
@@ -1,12 +1,8 @@
 import React from 'react';
-import { Field, Formik } from 'formik';
+import { Formik } from 'formik';
 import * as Yup from 'yup';
 import PropTypes from 'prop-types';
-<<<<<<< HEAD
-import { Checkbox, Radio, FormGroup, Grid } from '@trussworks/react-uswds';
-=======
 import { Checkbox, Grid } from '@trussworks/react-uswds';
->>>>>>> 29a5d600
 
 import styles from './CustomerContactInfoForm.module.scss';
 
@@ -19,7 +15,6 @@
 import WizardNavigation from 'components/Customer/WizardNavigation/WizardNavigation';
 import { phoneSchema, requiredAddressSchema } from 'utils/validation';
 import { ResidentialAddressShape } from 'types/address';
-import Hint from 'components/Hint';
 
 const CustomerContactInfoForm = ({ initialValues, onSubmit, onBack }) => {
   const validationSchema = Yup.object().shape({
@@ -51,11 +46,7 @@
         <div className={styles.customerContactForm}>
           <h1 className={styles.title}>Customer Info</h1>
           <Formik initialValues={initialValues} onSubmit={onSubmit} validationSchema={validationSchema} validateOnMount>
-<<<<<<< HEAD
-            {({ isValid, handleSubmit }) => {
-=======
             {({ isValid, isSubmitting, handleSubmit }) => {
->>>>>>> 29a5d600
               return (
                 <Form className={formStyles.form}>
                   <SectionWrapper className={`${formStyles.formSection} ${styles.formSectionHeader}`}>
@@ -83,46 +74,10 @@
 
                     <BackupContactInfoFields />
                   </SectionWrapper>
-<<<<<<< HEAD
-                  <SectionWrapper className={`${formStyles.formSection} ${styles.formSectionHeader}`}>
-                    <h3>CAC Validation</h3>
-                    <FormGroup>
-                      <legend className="usa-label">
-                        Is the customer a non-CAC user or do they need to bypass CAC validation?
-                      </legend>
-                      <Hint>If this is checked yes, then they have already validated with CAC</Hint>
-                      <div className="grid-row grid-gap">
-                        <Field
-                          as={Radio}
-                          id="yesCacUser"
-                          label="Yes"
-                          name="cacUser"
-                          value="true"
-                          data-testid="cac-user-yes"
-                          type="radio"
-                        />
-                        <Field
-                          as={Radio}
-                          id="NonCacUser"
-                          label="No"
-                          name="cacUser"
-                          value="false"
-                          data-testid="cac-user-no"
-                          type="radio"
-                        />
-                      </div>
-                    </FormGroup>
-                  </SectionWrapper>
-                  <div className={formStyles.formActions}>
-                    <WizardNavigation
-                      editMode
-                      disableNext={!isValid}
-=======
                   <div className={formStyles.formActions}>
                     <WizardNavigation
                       editMode
                       disableNext={!isValid || isSubmitting}
->>>>>>> 29a5d600
                       onCancelClick={onBack}
                       onNextClick={handleSubmit}
                     />
