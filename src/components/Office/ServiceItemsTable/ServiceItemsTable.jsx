--- conflicted
+++ resolved
@@ -202,11 +202,7 @@
           <td className={styles.nameAndDate}>
             <div className={styles.codeName}>
               {serviceItem.serviceItem}
-<<<<<<< HEAD
-              {serviceItem.details.standaloneCrate && ' - Standalone'}
-=======
               {code === 'DCRT' && serviceItem.details.standaloneCrate && ' - Standalone'}
->>>>>>> 1e644144
               {ALLOWED_RESUBMISSION_SI_CODES.includes(code) && resubmittedToolTip.isResubmitted ? (
                 <ToolTip
                   data-testid="toolTipResubmission"
