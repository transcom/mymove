--- conflicted
+++ resolved
@@ -212,11 +212,7 @@
           <td className={styles.nameAndDate}>
             <div className={styles.codeName}>
               <span className={styles.serviceItemName}>{serviceItem.serviceItem}</span>
-<<<<<<< HEAD
-              {code === 'DCRT' && serviceItem.details.standaloneCrate && ' - Standalone'}
-=======
               {(code === 'DCRT' || code === 'ICRT') && serviceItem.details.standaloneCrate && ' - Standalone'}
->>>>>>> 189bf4c4
               {ALLOWED_RESUBMISSION_SI_CODES.includes(code) && resubmittedToolTip.isResubmitted ? (
                 <ToolTip
                   data-testid="toolTipResubmission"
