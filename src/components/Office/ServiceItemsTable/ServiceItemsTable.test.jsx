--- conflicted
+++ resolved
@@ -104,14 +104,6 @@
     );
 
     expect(wrapper.find('table').exists()).toBe(true);
-<<<<<<< HEAD
-=======
-    expect(wrapper.find('td').at(0).text()).toContain('Date requested: 20 Nov 2020');
-    expect(wrapper.find('dt').at(0).text()).toBe('First available delivery date 1:');
-    expect(wrapper.find('dd').at(0).text()).toBe('31 Dec 2020');
-    expect(wrapper.find('dt').at(1).text()).toBe('Customer contact attempt 1:');
-    expect(wrapper.find('dd').at(1).text()).toBe('31 Dec 2020, 0400Z');
->>>>>>> 7858a70f
 
     expect(wrapper.find('dt').at(0).text()).toBe('SIT entry date:');
     expect(wrapper.find('dd').at(0).text()).toBe('31 Dec 2020');
