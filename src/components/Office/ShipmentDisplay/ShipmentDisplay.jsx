--- conflicted
+++ resolved
@@ -187,10 +187,7 @@
     SHIPMENT_OPTIONS.PPM,
     SHIPMENT_TYPES.BOAT_HAUL_AWAY,
     SHIPMENT_TYPES.BOAT_TOW_AWAY,
-<<<<<<< HEAD
-=======
     SHIPMENT_OPTIONS.MOBILE_HOME,
->>>>>>> ea3fdcd5
   ]),
   displayInfo: PropTypes.oneOfType([
     PropTypes.shape({
