--- conflicted
+++ resolved
@@ -23,14 +23,7 @@
 import affiliation from 'content/serviceMemberAgencies';
 import { fieldValidationShape, objectIsMissingFieldWithCondition } from 'utils/displayFlags';
 import { isBooleanFlagEnabled } from 'utils/featureFlags';
-<<<<<<< HEAD
 import { SubmitMoveConfirmationModal } from 'components/Office/SubmitMoveConfirmationModal/SubmitMoveConfirmationModal';
-import { terminateShipment } from 'services/ghcApi';
-import { MTO_SHIPMENTS } from 'constants/queryKeys';
-import { setFlashMessage as setFlashMessageAction } from 'store/flash/actions';
-import { milmoveLogger } from 'utils/milmoveLog';
-=======
->>>>>>> ad46dca9
 
 const ShipmentDisplay = ({
   shipmentType,
@@ -187,7 +180,6 @@
           onErrorModalToggle={toggleErrorModal}
         />
         <ErrorModal isOpen={isErrorModalVisible} closeModal={toggleErrorModal} errorMessage={errorModalMessage} />
-<<<<<<< HEAD
         {isSubmitPPMShipmentModalVisible && (
           <SubmitMoveConfirmationModal
             onClose={setIsSubmitPPMShipmentModalVisible}
@@ -195,22 +187,6 @@
             isShipment
           />
         )}
-        <Restricted to={permissionTypes.createShipmentTermination}>
-          {canTerminate && (
-            <TerminateButton
-              onClick={() => {
-                setIsShipmentTerminationModalVisible(true);
-              }}
-              className={styles.editButton}
-              data-testid="terminateShipmentBtn"
-              label="Terminate shipment"
-              secondary
-              disabled={isMoveLocked}
-            />
-          )}
-        </Restricted>
-=======
->>>>>>> ad46dca9
         <Restricted to={permissionTypes.updateShipment}>
           {editURL && (
             <EditButton
