--- conflicted
+++ resolved
@@ -57,12 +57,9 @@
   const sac = retrieveSAC(displayInfo.sacType, ordersLOA);
   const [isErrorModalVisible, setIsErrorModalVisible] = useState(false);
   const [ppmSprFF, setPpmSprFF] = useState(false);
-<<<<<<< HEAD
   const [enableCompletePPMCloseoutForCustomer, setEnableCompletePPMCloseoutForCustomer] = useState(false);
-=======
   const [terminatingShipmentsFF, setTerminatingShipmentsFF] = useState(false);
   const [isShipmentTerminationModalVisible, setIsShipmentTerminationModalVisible] = useState(false);
->>>>>>> 78630da1
 
   const disableApproval = errorIfMissing.some((requiredInfo) =>
     objectIsMissingFieldWithCondition(displayInfo, requiredInfo),
@@ -120,7 +117,6 @@
 
   useEffect(() => {
     const fetchData = async () => {
-      setPpmSprFF(await isBooleanFlagEnabled(FEATURE_FLAG_KEYS.PPM_SPR));
       setEnableCompletePPMCloseoutForCustomer(
         await isBooleanFlagEnabled(FEATURE_FLAG_KEYS.COMPLETE_PPM_CLOSEOUT_FOR_CUSTOMER),
       );
