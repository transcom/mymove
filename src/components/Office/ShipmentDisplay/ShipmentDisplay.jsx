import React, { useState } from 'react';
import * as PropTypes from 'prop-types';
import { useHistory } from 'react-router-dom';
import { Checkbox, Tag } from '@trussworks/react-uswds';
import { FontAwesomeIcon } from '@fortawesome/react-fontawesome';
import classnames from 'classnames';

import { EditButton } from 'components/form/IconButtons';
import ShipmentContainer from 'components/Office/ShipmentContainer/ShipmentContainer';
import ShipmentInfoList from 'components/Office/DefinitionLists/ShipmentInfoList';
import NTSRShipmentInfoList from 'components/Office/DefinitionLists/NTSRShipmentInfoList';
import styles from 'components/Office/ShipmentDisplay/ShipmentDisplay.module.scss';
import { LOA_TYPE, SHIPMENT_OPTIONS } from 'shared/constants';
import { AddressShape } from 'types/address';
import { shipmentStatuses } from 'constants/shipments';
import { ShipmentStatusesOneOf } from 'types/shipment';
import { AgentShape } from 'types/agent';

<<<<<<< HEAD
const ShipmentDisplay = ({
  shipmentType,
  displayInfo,
  onChange,
  shipmentId,
  isSubmitted,
  showIcon,
  editURL,
  ordersLOA,
  warnIfMissing,
  errorIfMissing,
  showWhenCollapsed,
}) => {
=======
const ShipmentDisplay = ({ shipmentType, displayInfo, onChange, shipmentId, isSubmitted, showIcon, editURL }) => {
  const history = useHistory();
>>>>>>> 0a3c8000
  const containerClasses = classnames(styles.container, { [styles.noIcon]: !showIcon });
  const [isExpanded, setIsExpanded] = useState(false);
  let infoList;
  let tac;
  switch (displayInfo.tacType) {
    case LOA_TYPE.HHG:
      tac = ordersLOA.tac;
      break;
    case LOA_TYPE.NTS:
      tac = ordersLOA.ntsTAC;
      break;
    default:
      tac = ordersLOA.tac;
  }

  let sac;
  switch (displayInfo.sacType) {
    case LOA_TYPE.HHG:
      sac = ordersLOA.sac;
      break;
    case LOA_TYPE.NTS:
      sac = ordersLOA.ntsSAC;
      break;
    default:
      sac = ordersLOA.sac;
  }

  const setDisplayInfo = () => {
    switch (shipmentType) {
      case SHIPMENT_OPTIONS.HHG:
        infoList = (
          <ShipmentInfoList
            className={styles.shipmentDisplayInfo}
            shipment={displayInfo}
            shipmentType={shipmentType}
            isExpanded={isExpanded}
          />
        );
        break;
      case SHIPMENT_OPTIONS.NTSR:
        infoList = (
          <NTSRShipmentInfoList
            className={styles.shipmentDisplayInfo}
            shipment={{ ...displayInfo, tac, sac }}
            isExpanded={isExpanded}
            warnIfMissing={warnIfMissing}
            errorIfMissing={errorIfMissing}
            showWhenCollapsed={showWhenCollapsed}
          />
        );
        break;
      default:
        infoList = (
          <ShipmentInfoList
            className={styles.shipmentDisplayInfo}
            shipment={displayInfo}
            shipmentType={shipmentType}
            isExpanded={isExpanded}
          />
        );
    }
  };
  setDisplayInfo();

  const handleExpandClick = () => {
    setIsExpanded((prev) => !prev);
    setDisplayInfo();
  };
  const expandableIconClasses = classnames({
    'chevron-up': isExpanded,
    'chevron-down': !isExpanded,
  });

  return (
    <div className={styles.ShipmentCard} data-testid="shipment-display">
      <ShipmentContainer className={containerClasses} shipmentType={shipmentType}>
        <div className={styles.heading}>
          {showIcon && isSubmitted && (
            <Checkbox
              id={`shipment-display-checkbox-${shipmentId}`}
              data-testid="shipment-display-checkbox"
              onChange={onChange}
              name="shipments"
              label=""
              value={shipmentId}
              aria-labelledby={`shipment-display-label-${shipmentId}`}
            />
          )}

          {showIcon && !isSubmitted && <FontAwesomeIcon icon={['far', 'check-circle']} className={styles.approved} />}
          <div className={styles.headingTagWrapper}>
            <h3>
              <label id={`shipment-display-label-${shipmentId}`}>{displayInfo.heading}</label>
            </h3>
            {displayInfo.isDiversion && <Tag>diversion</Tag>}
            {displayInfo.shipmentStatus === shipmentStatuses.CANCELED && <Tag className="usa-tag--red">cancelled</Tag>}
            {displayInfo.shipmentStatus === shipmentStatuses.DIVERSION_REQUESTED && <Tag>diversion requested</Tag>}
            {displayInfo.shipmentStatus === shipmentStatuses.CANCELLATION_REQUESTED && (
              <Tag>cancellation requested</Tag>
            )}
          </div>

          <FontAwesomeIcon className={styles.icon} icon={expandableIconClasses} onClick={handleExpandClick} />
        </div>
        {infoList}
        {editURL && (
          <EditButton
            onClick={() => {
              history.push(editURL);
            }}
            className={styles.editButton}
            data-testid={editURL}
            label="Edit shipment"
            secondary
          />
        )}
      </ShipmentContainer>
    </div>
  );
};

ShipmentDisplay.propTypes = {
  onChange: PropTypes.func,
  shipmentId: PropTypes.string.isRequired,
  isSubmitted: PropTypes.bool.isRequired,
  shipmentType: PropTypes.oneOf([
    SHIPMENT_OPTIONS.HHG,
    SHIPMENT_OPTIONS.HHG_SHORTHAUL_DOMESTIC,
    SHIPMENT_OPTIONS.HHG_LONGHAUL_DOMESTIC,
    SHIPMENT_OPTIONS.NTS,
    SHIPMENT_OPTIONS.NTSR,
  ]),
  displayInfo: PropTypes.shape({
    heading: PropTypes.string.isRequired,
    isDiversion: PropTypes.bool,
    shipmentStatus: ShipmentStatusesOneOf,
    requestedPickupDate: PropTypes.string,
    pickupAddress: AddressShape,
    secondaryPickupAddress: AddressShape,
    destinationAddress: AddressShape,
    secondaryDeliveryAddress: AddressShape,
    counselorRemarks: PropTypes.string,
    shipmentId: PropTypes.string,
    shipmentType: PropTypes.string,
    usesExternalVendor: PropTypes.bool,
    customerRemarks: PropTypes.string,
    serviceOrderNumber: PropTypes.string,
    requestedDeliveryDate: PropTypes.string,
    agents: PropTypes.arrayOf(AgentShape),
    primeActualWeight: PropTypes.number,
    storageFacility: PropTypes.shape({
      address: AddressShape.isRequired,
      facilityName: PropTypes.string,
      lotNumber: PropTypes.string,
    }),
    tacType: PropTypes.string,
    sacType: PropTypes.string,
  }).isRequired,
  showIcon: PropTypes.bool,
  editURL: PropTypes.string,
  ordersLOA: PropTypes.shape({
    tac: PropTypes.string,
    sac: PropTypes.string,
    ntsTAC: PropTypes.string,
    ntsSAC: PropTypes.string,
  }),
  warnIfMissing: PropTypes.arrayOf(PropTypes.string),
  errorIfMissing: PropTypes.arrayOf(PropTypes.string),
  showWhenCollapsed: PropTypes.arrayOf(PropTypes.string),
};

ShipmentDisplay.defaultProps = {
  onChange: () => {},
  shipmentType: SHIPMENT_OPTIONS.HHG,
  showIcon: true,
  editURL: '',
  ordersLOA: {
    tac: '',
    sac: '',
    ntsTAC: '',
    ntsSAC: '',
  },
  warnIfMissing: [],
  errorIfMissing: [],
  showWhenCollapsed: [],
};

export default ShipmentDisplay;<|MERGE_RESOLUTION|>--- conflicted
+++ resolved
@@ -16,7 +16,6 @@
 import { ShipmentStatusesOneOf } from 'types/shipment';
 import { AgentShape } from 'types/agent';
 
-<<<<<<< HEAD
 const ShipmentDisplay = ({
   shipmentType,
   displayInfo,
@@ -30,10 +29,7 @@
   errorIfMissing,
   showWhenCollapsed,
 }) => {
-=======
-const ShipmentDisplay = ({ shipmentType, displayInfo, onChange, shipmentId, isSubmitted, showIcon, editURL }) => {
   const history = useHistory();
->>>>>>> 0a3c8000
   const containerClasses = classnames(styles.container, { [styles.noIcon]: !showIcon });
   const [isExpanded, setIsExpanded] = useState(false);
   let infoList;
