import React, { useEffect, useState } from 'react';
import * as PropTypes from 'prop-types';
import { useNavigate } from 'react-router-dom';
import { Checkbox, Tag, Button } from '@trussworks/react-uswds';
import { FontAwesomeIcon } from '@fortawesome/react-fontawesome';
import classnames from 'classnames';
import { useQueryClient, useMutation } from '@tanstack/react-query';
import { connect } from 'react-redux';

import TerminateShipmentModal from '../TerminateShipmentModal/TerminateShipmentModal';

import ErrorModal from 'shared/ErrorModal/ErrorModal';
import { EditButton, ReviewButton, TerminateButton } from 'components/form/IconButtons';
import ShipmentInfoListSelector from 'components/Office/DefinitionLists/ShipmentInfoListSelector';
import ShipmentContainer from 'components/Office/ShipmentContainer/ShipmentContainer';
import styles from 'components/Office/ShipmentDisplay/ShipmentDisplay.module.scss';
import { FEATURE_FLAG_KEYS, getPPMTypeLabel, PPM_TYPES, SHIPMENT_OPTIONS, SHIPMENT_TYPES } from 'shared/constants';
import { AddressShape } from 'types/address';
import { AgentShape } from 'types/agent';
import { OrdersLOAShape } from 'types/order';
import { shipmentStatuses, ppmShipmentStatuses, ppmShipmentStatusLabels } from 'constants/shipments';
import { ShipmentStatusesOneOf } from 'types/shipment';
import { retrieveSAC, retrieveTAC } from 'utils/shipmentDisplay';
import Restricted from 'components/Restricted/Restricted';
import { permissionTypes } from 'constants/permissions';
import affiliation from 'content/serviceMemberAgencies';
import { fieldValidationShape, objectIsMissingFieldWithCondition } from 'utils/displayFlags';
import { isBooleanFlagEnabled } from 'utils/featureFlags';
<<<<<<< HEAD
import { SubmitMoveConfirmationModal } from 'components/Office/SubmitMoveConfirmationModal/SubmitMoveConfirmationModal';
=======
import { terminateShipment } from 'services/ghcApi';
import { MTO_SHIPMENTS } from 'constants/queryKeys';
import { setFlashMessage as setFlashMessageAction } from 'store/flash/actions';
import { milmoveLogger } from 'utils/milmoveLog';
>>>>>>> 759b76b6

const ShipmentDisplay = ({
  shipmentType,
  displayInfo,
  onChange,
  shipmentId,
  isSubmitted,
  allowApproval,
  editURL,
  reviewURL,
  sendPpmToCustomer,
  counselorCanEdit,
  completePpmForCustomerURL,
  viewURL,
  ordersLOA,
  warnIfMissing,
  errorIfMissing,
  showWhenCollapsed,
  neverShow,
  isMoveLocked,
  setFlashMessage,
}) => {
  const navigate = useNavigate();
  const containerClasses = classnames(styles.container, { [styles.noIcon]: !allowApproval });
  const [isExpanded, setIsExpanded] = useState(false);
  const tac = retrieveTAC(displayInfo.tacType, ordersLOA);
  const sac = retrieveSAC(displayInfo.sacType, ordersLOA);
  const [isSubmitPPMShipmentModalVisible, setIsSubmitPPMShipmentModalVisible] = useState(false);
  const [isErrorModalVisible, setIsErrorModalVisible] = useState(false);
  const [ppmSprFF, setPpmSprFF] = useState(false);
  const [enableCompletePPMCloseoutForCustomer, setEnableCompletePPMCloseoutForCustomer] = useState(false);
  const [terminatingShipmentsFF, setTerminatingShipmentsFF] = useState(false);
  const [isShipmentTerminationModalVisible, setIsShipmentTerminationModalVisible] = useState(false);

  const disableApproval = errorIfMissing.some((requiredInfo) =>
    objectIsMissingFieldWithCondition(displayInfo, requiredInfo),
  );

  const handleExpandClick = () => {
    setIsExpanded((prev) => !prev);
  };
  const expandableIconClasses = classnames({
    'chevron-up': isExpanded,
    'chevron-down': !isExpanded,
  });

  const toggleErrorModal = () => {
    setIsErrorModalVisible((prev) => !prev);
  };

  const handleShowSubmitPPMShipmentModal = () => {
    setIsSubmitPPMShipmentModalVisible(true);
  };

  const handleSubmitPPMShipmentModal = () => {
    sendPpmToCustomer({ ppmShipmentId: displayInfo.ppmShipment.id, eTag: displayInfo.ppmShipment.eTag });
    setIsSubmitPPMShipmentModalVisible();
  };

  const errorModalMessage =
    "Something went wrong downloading PPM paperwork. Please try again later. If that doesn't fix it, contact the ";

  const canTerminate =
    !displayInfo.actualPickupDate && displayInfo.shipmentStatus === shipmentStatuses.APPROVED && terminatingShipmentsFF;

  const queryClient = useQueryClient();
  const { mutate: mutateShipmentTermination } = useMutation(terminateShipment, {
    onSuccess: (updatedMTOShipment) => {
      setFlashMessage(
        `TERMINATION_SUCCESS_${updatedMTOShipment.id}`,
        'success',
        `Successfully terminated shipment ${updatedMTOShipment.shipmentLocator}`,
        '',
        true,
      );

      queryClient.invalidateQueries([MTO_SHIPMENTS, updatedMTOShipment.moveTaskOrderID]);
    },
    onError: (error) => {
      const errorMsg = error?.response?.body;
      milmoveLogger.error(errorMsg);
    },
  });

  const handleShipmentTerminationSubmit = (shipmentID, values) => {
    const body = {
      terminationReason: values.terminationComments,
    };
    mutateShipmentTermination({ shipmentID, body });

    setIsShipmentTerminationModalVisible(false);
  };

  const handleShipmentTerminationCancel = () => {
    setIsShipmentTerminationModalVisible(false);
  };

  useEffect(() => {
    const fetchData = async () => {
      setEnableCompletePPMCloseoutForCustomer(
        await isBooleanFlagEnabled(FEATURE_FLAG_KEYS.COMPLETE_PPM_CLOSEOUT_FOR_CUSTOMER),
      );
      setPpmSprFF(await isBooleanFlagEnabled(FEATURE_FLAG_KEYS.PPM_SPR));
      setTerminatingShipmentsFF(await isBooleanFlagEnabled(FEATURE_FLAG_KEYS.TERMINATING_SHIPMENTS));
    };
    fetchData();
  }, []);

  return (
    <div className={styles.ShipmentCard} data-testid="shipment-display">
      <TerminateShipmentModal
        isOpen={isShipmentTerminationModalVisible}
        onClose={handleShipmentTerminationCancel}
        onSubmit={handleShipmentTerminationSubmit}
        shipmentID={displayInfo.id}
        shipmentLocator={displayInfo.shipmentLocator}
      />
      <ShipmentContainer className={containerClasses} shipmentType={shipmentType}>
        <div className={styles.heading}>
          <Restricted to={permissionTypes.updateShipment}>
            {allowApproval && isSubmitted && !displayInfo.usesExternalVendor && (
              <Checkbox
                id={`shipment-display-checkbox-${shipmentId}`}
                data-testid="shipment-display-checkbox"
                onChange={onChange}
                name="shipments"
                label="&nbsp;"
                value={shipmentId}
                aria-labelledby={`shipment-display-label-${shipmentId}`}
                disabled={disableApproval || isMoveLocked}
              />
            )}
          </Restricted>

          {allowApproval && !isSubmitted && (
            <FontAwesomeIcon icon={['far', 'circle-check']} className={styles.approved} />
          )}
          <div className={styles.headerContainer}>
            <div className={styles.shipmentTypeHeader}>
              <h3>
                <label id={`shipment-display-label-${shipmentId}`}>
                  <span className={styles.marketCodeIndicator}>{displayInfo.marketCode}</span>
                  {displayInfo.heading}
                </label>
              </h3>
              <div className={styles.tagWrapper}>
                {terminatingShipmentsFF && displayInfo.shipmentStatus === shipmentStatuses.TERMINATED_FOR_CAUSE && (
                  <Tag data-testid="terminatedTag" className="usa-tag--cancellation">
                    terminated for cause
                  </Tag>
                )}
                {ppmSprFF && displayInfo.ppmShipment?.ppmType === PPM_TYPES.SMALL_PACKAGE && (
                  <Tag data-testid="smallPackageTag">{getPPMTypeLabel(displayInfo.ppmShipment.ppmType)}</Tag>
                )}
                {displayInfo.ppmShipment?.ppmType === PPM_TYPES.ACTUAL_EXPENSE && (
                  <Tag data-testid="actualReimbursementTag">{getPPMTypeLabel(displayInfo.ppmShipment.ppmType)}</Tag>
                )}
                {displayInfo.isDiversion && <Tag className="usa-tag--diversion">diversion</Tag>}
                {(displayInfo.shipmentStatus === shipmentStatuses.CANCELED ||
                  displayInfo.status === shipmentStatuses.CANCELED) && (
                  <Tag className="usa-tag--cancellation">canceled</Tag>
                )}
                {displayInfo.shipmentStatus === shipmentStatuses.DIVERSION_REQUESTED && (
                  <Tag className="usa-tag--diversion">diversion requested</Tag>
                )}
                {displayInfo.shipmentStatus === shipmentStatuses.CANCELLATION_REQUESTED && (
                  <Tag className="usa-tag--cancellation">cancellation requested</Tag>
                )}
                {displayInfo.usesExternalVendor && <Tag>external vendor</Tag>}
                {displayInfo.ppmShipment?.status && (
                  <Tag
                    className={
                      displayInfo.ppmShipment.status !== ppmShipmentStatuses.CANCELED
                        ? 'usa-tag--ppmStatus'
                        : 'usa-tag--cancellation'
                    }
                    data-testid="ppmStatusTag"
                  >
                    {ppmShipmentStatusLabels[displayInfo.ppmShipment?.status]}
                  </Tag>
                )}
              </div>
            </div>
            <div className={styles.shipmentLocator}>
              <h5>#{displayInfo.shipmentLocator}</h5>
            </div>
          </div>

          <FontAwesomeIcon className={styles.icon} icon={expandableIconClasses} onClick={handleExpandClick} />
        </div>
        <ShipmentInfoListSelector
          className={styles.shipmentDisplayInfo}
          shipment={{ ...displayInfo, tac, sac }}
          shipmentType={shipmentType}
          isExpanded={isExpanded}
          warnIfMissing={warnIfMissing}
          errorIfMissing={errorIfMissing}
          showWhenCollapsed={showWhenCollapsed}
          neverShow={neverShow}
          onErrorModalToggle={toggleErrorModal}
        />
        <ErrorModal isOpen={isErrorModalVisible} closeModal={toggleErrorModal} errorMessage={errorModalMessage} />
<<<<<<< HEAD
        {isSubmitPPMShipmentModalVisible && (
          <SubmitMoveConfirmationModal
            onClose={setIsSubmitPPMShipmentModalVisible}
            onSubmit={handleSubmitPPMShipmentModal}
            isShipment
          />
        )}
=======
        <Restricted to={permissionTypes.createShipmentTermination}>
          {canTerminate && (
            <TerminateButton
              onClick={() => {
                setIsShipmentTerminationModalVisible(true);
              }}
              className={styles.editButton}
              data-testid="terminateShipmentBtn"
              label="Terminate shipment"
              secondary
              disabled={isMoveLocked}
            />
          )}
        </Restricted>
>>>>>>> 759b76b6
        <Restricted to={permissionTypes.updateShipment}>
          {editURL && (
            <EditButton
              onClick={() => {
                navigate(editURL);
              }}
              className={styles.editButton}
              data-testid={editURL}
              label="Edit shipment"
              secondary
              disabled={isMoveLocked}
            />
          )}
          {reviewURL && (
            <ReviewButton
              onClick={() => {
                navigate(reviewURL);
              }}
              className={styles.editButton}
              data-testid={reviewURL}
              label="Review documents"
              secondary
              disabled={isMoveLocked}
            />
          )}
          {completePpmForCustomerURL && enableCompletePPMCloseoutForCustomer && (
            <Button
              onClick={() => {
                navigate(completePpmForCustomerURL);
              }}
              className={styles.editButton}
              data-testid="completePpmForCustomerBtn"
              secondary
              disabled={isMoveLocked}
            >
              Complete PPM on behalf of the Customer
            </Button>
          )}
          {sendPpmToCustomer &&
            displayInfo.ppmShipment?.status === ppmShipmentStatuses.SUBMITTED &&
            !counselorCanEdit && (
              <Button
                onClick={() => {
                  handleShowSubmitPPMShipmentModal();
                }}
                className={styles.editButton}
                data-testid="sendPpmToCustomerButton"
                secondary
                disabled={isMoveLocked}
              >
                Send PPM to the Customer
              </Button>
            )}
        </Restricted>
        {viewURL && (
          <ReviewButton
            onClick={() => {
              navigate(viewURL);
            }}
            className={styles.editButton}
            data-testid={viewURL}
            label="View documents"
            secondary
            disabled={isMoveLocked}
          />
        )}
      </ShipmentContainer>
    </div>
  );
};

ShipmentDisplay.propTypes = {
  onChange: PropTypes.func,
  shipmentId: PropTypes.string.isRequired,
  isSubmitted: PropTypes.bool.isRequired,
  shipmentType: PropTypes.oneOf([
    SHIPMENT_OPTIONS.HHG,
    SHIPMENT_OPTIONS.NTS,
    SHIPMENT_OPTIONS.NTSR,
    SHIPMENT_OPTIONS.PPM,
    SHIPMENT_TYPES.BOAT_HAUL_AWAY,
    SHIPMENT_TYPES.BOAT_TOW_AWAY,
    SHIPMENT_OPTIONS.MOBILE_HOME,
    SHIPMENT_OPTIONS.UNACCOMPANIED_BAGGAGE,
  ]),
  displayInfo: PropTypes.oneOfType([
    PropTypes.shape({
      agency: PropTypes.oneOf(Object.values(affiliation)),
      closeoutOffice: PropTypes.string,
      heading: PropTypes.string.isRequired,
      isDiversion: PropTypes.bool,
      shipmentStatus: ShipmentStatusesOneOf,
      requestedPickupDate: PropTypes.string,
      pickupAddress: AddressShape,
      secondaryPickupAddress: AddressShape,
      destinationAddress: AddressShape,
      destinationType: PropTypes.string,
      displayDestinationType: PropTypes.bool,
      secondaryDeliveryAddress: AddressShape,
      counselorRemarks: PropTypes.string,
      shipmentId: PropTypes.string,
      shipmentType: PropTypes.string,
      usesExternalVendor: PropTypes.bool,
      customerRemarks: PropTypes.string,
      serviceOrderNumber: PropTypes.string,
      requestedDeliveryDate: PropTypes.string,
      agents: PropTypes.arrayOf(AgentShape),
      primeActualWeight: PropTypes.number,
      storageFacility: PropTypes.shape({
        address: AddressShape.isRequired,
        facilityName: PropTypes.string,
        lotNumber: PropTypes.string,
      }),
      tacType: PropTypes.string,
      sacType: PropTypes.string,
      ntsRecordedWeight: PropTypes.number,
      shipmentLocator: PropTypes.string,
    }),
    PropTypes.shape({
      heading: PropTypes.string.isRequired,
      shipmentType: PropTypes.string,
      hasRequestedAdvance: PropTypes.bool,
      advanceAmountRequested: PropTypes.number,
      estimatedIncentive: PropTypes.number,
      estimatedWeight: PropTypes.string,
      expectedDepartureDate: PropTypes.string,
      proGearWeight: PropTypes.string,
      spouseProGearWeight: PropTypes.string,
      customerRemarks: PropTypes.string,
      tacType: PropTypes.string,
      sacType: PropTypes.string,
    }),
  ]).isRequired,
  allowApproval: PropTypes.bool,
  editURL: PropTypes.string,
  reviewURL: PropTypes.string,
  sendPpmToCustomer: PropTypes.func,
  counselorCanEdit: PropTypes.bool,
  ordersLOA: OrdersLOAShape,
  warnIfMissing: PropTypes.arrayOf(fieldValidationShape),
  errorIfMissing: PropTypes.arrayOf(fieldValidationShape),
  showWhenCollapsed: PropTypes.arrayOf(PropTypes.string),
  neverShow: PropTypes.arrayOf(PropTypes.string),
};

ShipmentDisplay.defaultProps = {
  onChange: () => {},
  shipmentType: SHIPMENT_OPTIONS.HHG,
  allowApproval: true,
  editURL: '',
  reviewURL: '',
  sendPpmToCustomer: null,
  counselorCanEdit: false,
  ordersLOA: {
    tac: '',
    sac: '',
    ntsTac: '',
    ntsSac: '',
  },
  warnIfMissing: [],
  errorIfMissing: [],
  showWhenCollapsed: [],
  neverShow: [],
};

const mapDispatchToProps = {
  setFlashMessage: setFlashMessageAction,
};

export default connect(() => ({}), mapDispatchToProps)(ShipmentDisplay);<|MERGE_RESOLUTION|>--- conflicted
+++ resolved
@@ -26,14 +26,11 @@
 import affiliation from 'content/serviceMemberAgencies';
 import { fieldValidationShape, objectIsMissingFieldWithCondition } from 'utils/displayFlags';
 import { isBooleanFlagEnabled } from 'utils/featureFlags';
-<<<<<<< HEAD
 import { SubmitMoveConfirmationModal } from 'components/Office/SubmitMoveConfirmationModal/SubmitMoveConfirmationModal';
-=======
 import { terminateShipment } from 'services/ghcApi';
 import { MTO_SHIPMENTS } from 'constants/queryKeys';
 import { setFlashMessage as setFlashMessageAction } from 'store/flash/actions';
 import { milmoveLogger } from 'utils/milmoveLog';
->>>>>>> 759b76b6
 
 const ShipmentDisplay = ({
   shipmentType,
@@ -236,7 +233,6 @@
           onErrorModalToggle={toggleErrorModal}
         />
         <ErrorModal isOpen={isErrorModalVisible} closeModal={toggleErrorModal} errorMessage={errorModalMessage} />
-<<<<<<< HEAD
         {isSubmitPPMShipmentModalVisible && (
           <SubmitMoveConfirmationModal
             onClose={setIsSubmitPPMShipmentModalVisible}
@@ -244,7 +240,6 @@
             isShipment
           />
         )}
-=======
         <Restricted to={permissionTypes.createShipmentTermination}>
           {canTerminate && (
             <TerminateButton
@@ -259,7 +254,6 @@
             />
           )}
         </Restricted>
->>>>>>> 759b76b6
         <Restricted to={permissionTypes.updateShipment}>
           {editURL && (
             <EditButton
