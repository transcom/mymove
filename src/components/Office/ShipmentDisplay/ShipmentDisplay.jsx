--- conflicted
+++ resolved
@@ -70,47 +70,6 @@
   const errorModalMessage =
     "Something went wrong downloading PPM paperwork. Please try again later. If that doesn't fix it, contact the ";
 
-<<<<<<< HEAD
-  const canTerminate =
-    !displayInfo.actualPickupDate &&
-    (displayInfo.shipmentStatus === shipmentStatuses.APPROVED ||
-      displayInfo.shipmentStatus === shipmentStatuses.APPR) &&
-    terminatingShipmentsFF;
-
-  const queryClient = useQueryClient();
-  const { mutate: mutateShipmentTermination } = useMutation(terminateShipment, {
-    onSuccess: (updatedMTOShipment) => {
-      setFlashMessage(
-        `TERMINATION_SUCCESS_${updatedMTOShipment.id}`,
-        'success',
-        `Successfully terminated shipment ${updatedMTOShipment.shipmentLocator}`,
-        '',
-        true,
-      );
-
-      queryClient.invalidateQueries([MTO_SHIPMENTS, updatedMTOShipment.moveTaskOrderID]);
-    },
-    onError: (error) => {
-      const errorMsg = error?.response?.body;
-      milmoveLogger.error(errorMsg);
-    },
-  });
-
-  const handleShipmentTerminationSubmit = (shipmentID, values) => {
-    const body = {
-      terminationReason: values.terminationComments,
-    };
-    mutateShipmentTermination({ shipmentID, body });
-
-    setIsShipmentTerminationModalVisible(false);
-  };
-
-  const handleShipmentTerminationCancel = () => {
-    setIsShipmentTerminationModalVisible(false);
-  };
-
-=======
->>>>>>> ad46dca9
   useEffect(() => {
     const fetchData = async () => {
       setEnableCompletePPMCloseoutForCustomer(
