--- conflicted
+++ resolved
@@ -50,12 +50,6 @@
   const [isErrorModalVisible, setIsErrorModalVisible] = useState(false);
   const [ppmSprFF, setPpmSprFF] = useState(false);
   const [enableCompletePPMCloseoutForCustomer, setEnableCompletePPMCloseoutForCustomer] = useState(false);
-<<<<<<< HEAD
-  const [terminatingShipmentsFF, setTerminatingShipmentsFF] = useState(false);
-  const [isShipmentTerminationModalVisible, setIsShipmentTerminationModalVisible] = useState(false);
-  const isDisabled = isMoveLocked || displayInfo.shipmentStatus === shipmentStatuses.TERMINATED_FOR_CAUSE;
-=======
->>>>>>> b170302d
 
   const disableApproval = errorIfMissing.some((requiredInfo) =>
     objectIsMissingFieldWithCondition(displayInfo, requiredInfo),
@@ -76,47 +70,6 @@
   const errorModalMessage =
     "Something went wrong downloading PPM paperwork. Please try again later. If that doesn't fix it, contact the ";
 
-<<<<<<< HEAD
-  const canTerminate =
-    !displayInfo.actualPickupDate &&
-    displayInfo.shipmentStatus === shipmentStatuses.APPROVED &&
-    terminatingShipmentsFF &&
-    !displayInfo.ppmShipment;
-
-  const queryClient = useQueryClient();
-  const { mutate: mutateShipmentTermination } = useMutation(terminateShipment, {
-    onSuccess: (updatedMTOShipment) => {
-      setFlashMessage(
-        `TERMINATION_SUCCESS_${updatedMTOShipment.id}`,
-        'success',
-        `Successfully terminated shipment ${updatedMTOShipment.shipmentLocator}`,
-        '',
-        true,
-      );
-
-      queryClient.invalidateQueries([MTO_SHIPMENTS, updatedMTOShipment.moveTaskOrderID]);
-    },
-    onError: (error) => {
-      const errorMsg = error?.response?.body;
-      milmoveLogger.error(errorMsg);
-    },
-  });
-
-  const handleShipmentTerminationSubmit = (shipmentID, values) => {
-    const body = {
-      terminationReason: values.terminationComments,
-    };
-    mutateShipmentTermination({ shipmentID, body });
-
-    setIsShipmentTerminationModalVisible(false);
-  };
-
-  const handleShipmentTerminationCancel = () => {
-    setIsShipmentTerminationModalVisible(false);
-  };
-
-=======
->>>>>>> b170302d
   useEffect(() => {
     const fetchData = async () => {
       setEnableCompletePPMCloseoutForCustomer(
@@ -141,7 +94,7 @@
                 label="&nbsp;"
                 value={shipmentId}
                 aria-labelledby={`shipment-display-label-${shipmentId}`}
-                disabled={disableApproval || isDisabled}
+                disabled={disableApproval || isMoveLocked}
               />
             )}
           </Restricted>
@@ -214,23 +167,6 @@
           onErrorModalToggle={toggleErrorModal}
         />
         <ErrorModal isOpen={isErrorModalVisible} closeModal={toggleErrorModal} errorMessage={errorModalMessage} />
-<<<<<<< HEAD
-        <Restricted to={permissionTypes.createShipmentTermination}>
-          {canTerminate && (
-            <TerminateButton
-              onClick={() => {
-                setIsShipmentTerminationModalVisible(true);
-              }}
-              className={styles.editButton}
-              data-testid="terminateShipmentBtn"
-              label="Terminate shipment"
-              secondary
-              disabled={isDisabled}
-            />
-          )}
-        </Restricted>
-=======
->>>>>>> b170302d
         <Restricted to={permissionTypes.updateShipment}>
           {editURL && (
             <EditButton
@@ -241,7 +177,7 @@
               data-testid={editURL}
               label="Edit shipment"
               secondary
-              disabled={isDisabled}
+              disabled={isMoveLocked}
             />
           )}
           {reviewURL && (
@@ -253,7 +189,7 @@
               data-testid={reviewURL}
               label="Review documents"
               secondary
-              disabled={isDisabled}
+              disabled={isMoveLocked}
             />
           )}
           {completePpmForCustomerURL && enableCompletePPMCloseoutForCustomer && (
@@ -264,7 +200,7 @@
               className={styles.editButton}
               data-testid="completePpmForCustomerBtn"
               secondary
-              disabled={isDisabled}
+              disabled={isMoveLocked}
             >
               Complete PPM on behalf of the Customer
             </Button>
@@ -279,7 +215,7 @@
             data-testid={viewURL}
             label="View documents"
             secondary
-            disabled={isDisabled}
+            disabled={isMoveLocked}
           />
         )}
       </ShipmentContainer>
