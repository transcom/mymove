--- conflicted
+++ resolved
@@ -10,11 +10,7 @@
 import ShipmentInfoListSelector from 'components/Office/DefinitionLists/ShipmentInfoListSelector';
 import ShipmentContainer from 'components/Office/ShipmentContainer/ShipmentContainer';
 import styles from 'components/Office/ShipmentDisplay/ShipmentDisplay.module.scss';
-<<<<<<< HEAD
 import { FEATURE_FLAG_KEYS, getPPMTypeLabel, PPM_TYPES, SHIPMENT_OPTIONS, SHIPMENT_TYPES } from 'shared/constants';
-=======
-import { FEATURE_FLAG_KEYS, SHIPMENT_OPTIONS, SHIPMENT_TYPES } from 'shared/constants';
->>>>>>> d6508178
 import { AddressShape } from 'types/address';
 import { AgentShape } from 'types/agent';
 import { OrdersLOAShape } from 'types/order';
@@ -51,11 +47,8 @@
   const tac = retrieveTAC(displayInfo.tacType, ordersLOA);
   const sac = retrieveSAC(displayInfo.sacType, ordersLOA);
   const [isErrorModalVisible, setIsErrorModalVisible] = useState(false);
-<<<<<<< HEAD
+  const [enableCompletePPMCloseoutForCustomer, setEnableCompletePPMCloseoutForCustomer] = useState(false);
   const [ppmSprFF, setPpmSprFF] = useState(false);
-=======
-  const [enableCompletePPMCloseoutForCustomer, setEnableCompletePPMCloseoutForCustomer] = useState(false);
->>>>>>> d6508178
 
   const disableApproval = errorIfMissing.some((requiredInfo) =>
     objectIsMissingFieldWithCondition(displayInfo, requiredInfo),
@@ -78,13 +71,16 @@
 
   useEffect(() => {
     const fetchData = async () => {
-<<<<<<< HEAD
-      setPpmSprFF(await isBooleanFlagEnabled(FEATURE_FLAG_KEYS.PPM_SPR));
-=======
       setEnableCompletePPMCloseoutForCustomer(
         await isBooleanFlagEnabled(FEATURE_FLAG_KEYS.COMPLETE_PPM_CLOSEOUT_FOR_CUSTOMER),
       );
->>>>>>> d6508178
+    };
+    fetchData();
+  }, []);
+
+  useEffect(() => {
+    const fetchData = async () => {
+      setPpmSprFF(await isBooleanFlagEnabled(FEATURE_FLAG_KEYS.PPM_SPR));
     };
     fetchData();
   }, []);
