--- conflicted
+++ resolved
@@ -4,17 +4,10 @@
 import { Checkbox, Tag, Button } from '@trussworks/react-uswds';
 import { FontAwesomeIcon } from '@fortawesome/react-fontawesome';
 import classnames from 'classnames';
-<<<<<<< HEAD
-import { useQueryClient, useMutation } from '@tanstack/react-query';
 import { connect } from 'react-redux';
 
-import TerminateShipmentModal from '../TerminateShipmentModal/TerminateShipmentModal';
-=======
-import { connect } from 'react-redux';
->>>>>>> a9fb1c2f
-
 import ErrorModal from 'shared/ErrorModal/ErrorModal';
-import { EditButton, ReviewButton, TerminateButton } from 'components/form/IconButtons';
+import { EditButton, ReviewButton } from 'components/form/IconButtons';
 import ShipmentInfoListSelector from 'components/Office/DefinitionLists/ShipmentInfoListSelector';
 import ShipmentContainer from 'components/Office/ShipmentContainer/ShipmentContainer';
 import styles from 'components/Office/ShipmentDisplay/ShipmentDisplay.module.scss';
@@ -30,10 +23,6 @@
 import affiliation from 'content/serviceMemberAgencies';
 import { fieldValidationShape, objectIsMissingFieldWithCondition } from 'utils/displayFlags';
 import { isBooleanFlagEnabled } from 'utils/featureFlags';
-import { terminateShipment } from 'services/ghcApi';
-import { MTO_SHIPMENTS } from 'constants/queryKeys';
-import { setFlashMessage as setFlashMessageAction } from 'store/flash/actions';
-import { milmoveLogger } from 'utils/milmoveLog';
 
 const ShipmentDisplay = ({
   shipmentType,
@@ -52,7 +41,6 @@
   showWhenCollapsed,
   neverShow,
   isMoveLocked,
-  setFlashMessage,
 }) => {
   const navigate = useNavigate();
   const containerClasses = classnames(styles.container, { [styles.noIcon]: !allowApproval });
@@ -62,11 +50,6 @@
   const [isErrorModalVisible, setIsErrorModalVisible] = useState(false);
   const [ppmSprFF, setPpmSprFF] = useState(false);
   const [enableCompletePPMCloseoutForCustomer, setEnableCompletePPMCloseoutForCustomer] = useState(false);
-<<<<<<< HEAD
-  const [terminatingShipmentsFF, setTerminatingShipmentsFF] = useState(false);
-  const [isShipmentTerminationModalVisible, setIsShipmentTerminationModalVisible] = useState(false);
-=======
->>>>>>> a9fb1c2f
 
   const disableApproval = errorIfMissing.some((requiredInfo) =>
     objectIsMissingFieldWithCondition(displayInfo, requiredInfo),
@@ -87,64 +70,18 @@
   const errorModalMessage =
     "Something went wrong downloading PPM paperwork. Please try again later. If that doesn't fix it, contact the ";
 
-  const canTerminate =
-    !displayInfo.actualPickupDate && displayInfo.shipmentStatus === shipmentStatuses.APPROVED && terminatingShipmentsFF;
-
-  const queryClient = useQueryClient();
-  const { mutate: mutateShipmentTermination } = useMutation(terminateShipment, {
-    onSuccess: (updatedMTOShipment) => {
-      setFlashMessage(
-        `TERMINATION_SUCCESS_${updatedMTOShipment.id}`,
-        'success',
-        `Successfully terminated shipment ${updatedMTOShipment.shipmentLocator}`,
-        '',
-        true,
-      );
-<<<<<<< HEAD
-
-      queryClient.invalidateQueries([MTO_SHIPMENTS, updatedMTOShipment.moveTaskOrderID]);
-    },
-    onError: (error) => {
-      const errorMsg = error?.response?.body;
-      milmoveLogger.error(errorMsg);
-    },
-  });
-
-  const handleShipmentTerminationSubmit = (shipmentID, values) => {
-    const body = {
-      terminationReason: values.terminationComments,
-    };
-    mutateShipmentTermination({ shipmentID, body });
-
-    setIsShipmentTerminationModalVisible(false);
-  };
-
-  const handleShipmentTerminationCancel = () => {
-    setIsShipmentTerminationModalVisible(false);
-  };
-
   useEffect(() => {
     const fetchData = async () => {
       setEnableCompletePPMCloseoutForCustomer(
         await isBooleanFlagEnabled(FEATURE_FLAG_KEYS.COMPLETE_PPM_CLOSEOUT_FOR_CUSTOMER),
       );
-=======
->>>>>>> a9fb1c2f
       setPpmSprFF(await isBooleanFlagEnabled(FEATURE_FLAG_KEYS.PPM_SPR));
-      setTerminatingShipmentsFF(await isBooleanFlagEnabled(FEATURE_FLAG_KEYS.TERMINATING_SHIPMENTS));
     };
     fetchData();
   }, []);
 
   return (
     <div className={styles.ShipmentCard} data-testid="shipment-display">
-      <TerminateShipmentModal
-        isOpen={isShipmentTerminationModalVisible}
-        onClose={handleShipmentTerminationCancel}
-        onSubmit={handleShipmentTerminationSubmit}
-        shipmentID={displayInfo.id}
-        shipmentLocator={displayInfo.shipmentLocator}
-      />
       <ShipmentContainer className={containerClasses} shipmentType={shipmentType}>
         <div className={styles.heading}>
           <Restricted to={permissionTypes.updateShipment}>
@@ -174,11 +111,7 @@
                 </label>
               </h3>
               <div className={styles.tagWrapper}>
-<<<<<<< HEAD
-                {terminatingShipmentsFF && displayInfo.shipmentStatus === shipmentStatuses.TERMINATED_FOR_CAUSE && (
-=======
                 {displayInfo.shipmentStatus === shipmentStatuses.TERMINATED_FOR_CAUSE && (
->>>>>>> a9fb1c2f
                   <Tag data-testid="terminatedTag" className="usa-tag--cancellation">
                     terminated for cause
                   </Tag>
@@ -234,20 +167,6 @@
           onErrorModalToggle={toggleErrorModal}
         />
         <ErrorModal isOpen={isErrorModalVisible} closeModal={toggleErrorModal} errorMessage={errorModalMessage} />
-        <Restricted to={permissionTypes.createShipmentTermination}>
-          {canTerminate && (
-            <TerminateButton
-              onClick={() => {
-                setIsShipmentTerminationModalVisible(true);
-              }}
-              className={styles.editButton}
-              data-testid="terminateShipmentBtn"
-              label="Terminate shipment"
-              secondary
-              disabled={isMoveLocked}
-            />
-          )}
-        </Restricted>
         <Restricted to={permissionTypes.updateShipment}>
           {editURL && (
             <EditButton
@@ -394,12 +313,4 @@
   neverShow: [],
 };
 
-<<<<<<< HEAD
-const mapDispatchToProps = {
-  setFlashMessage: setFlashMessageAction,
-};
-
-export default connect(() => ({}), mapDispatchToProps)(ShipmentDisplay);
-=======
-export default connect(() => ({}))(ShipmentDisplay);
->>>>>>> a9fb1c2f
+export default connect(() => ({}))(ShipmentDisplay);