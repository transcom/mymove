--- conflicted
+++ resolved
@@ -13,14 +13,6 @@
     @include u-border-bottom('base-lighter');
     @include u-padding(2);
 
-<<<<<<< HEAD
-  .typeLocator {
-    display: grid;
-    h3 {
-      font-weight: normal;
-      @include u-margin(0);
-      @include u-margin-x(1);
-=======
     .typeLocator {
       display: grid;
       h3 {
@@ -36,17 +28,7 @@
         @include u-text('gray-cool-50', 'normal');
         @include u-margin-top(0);
       }
->>>>>>> d5c0f407
     }
-
-    h5 {
-      font-weight: normal;
-      @include u-margin(0);
-      @include u-margin-x(1);
-      @include u-text('gray-cool-50', 'normal');
-      @include u-margin-top(0);
-    }
-  }
 
     .serviceCounselingShipments {
       h3 {
