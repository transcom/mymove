@import '../../../shared/styles/basics';
@import '../../../shared/styles/mixins';
@import '../../../shared/styles/colors';

.ShipmentCard {
  .heading {
    display: flex;
    align-items: center;
    justify-items: flex-start;
    @include u-text('base-darkest');
    @include u-margin(0);
    @include u-border-bottom('1px');
    @include u-border-bottom('base-lighter');
    @include u-padding(2);

<<<<<<< HEAD
<<<<<<< HEAD
  .typeLocator {
    display: grid;
    h3 {
      font-weight: normal;
      @include u-margin(0);
      @include u-margin-x(1);
=======
=======
>>>>>>> dac1f924
    .typeLocator {
      display: grid;
      h3 {
        font-weight: normal;
        @include u-margin(0);
        @include u-margin-x(1);
      }
<<<<<<< HEAD

      h5 {
        font-weight: normal;
        @include u-margin(0);
        @include u-margin-x(1);
        @include u-text('gray-cool-50', 'normal');
        @include u-margin-top(0);
      }
>>>>>>> 618883554f4376cb377e8678d08ec60b5b28d771
    }
=======
>>>>>>> dac1f924

      h5 {
        font-weight: normal;
        @include u-margin(0);
        @include u-margin-x(1);
        @include u-text('gray-cool-50', 'normal');
        @include u-margin-top(0);
      }
    }

    .serviceCounselingShipments {
      h3 {
        font-weight: 700;
        @include u-font-size('body', 'md');
      }
    }

    :global(.usa-tag) {
      @include u-margin-top(neg-3);
      @include u-margin-left(neg-5);
      @include u-font-size('body', 3xs);
      background-color: $info-light;
      &.ppmStatus {
        @include u-font-size('body', 'sm');
        @include u-margin-left(1);
        background-color: $base-lightest;
        @include u-margin-top(neg-3);
        @include u-margin-left(neg-5);
      }
    }

    :global(.usa-tag--red) {
      @include u-font-size('body', 3xs);
      background-color: $error-light;
    }

    .headingTagWrapper {
      display: flex;
      align-items: center;
      flex-grow: 1;
    }

    :global(.usa-checkbox__label) {
      @include u-margin-top(neg-2);
      @include u-margin-bottom(1);
      @include u-margin-right(neg-1);
    }

    :global(.usa-checkbox) + h3 {
      @include u-margin-left(1);
    }

    svg + h3 {
      @include u-margin-left(2);
    }
    .approved {
      color: $success;
      width: 24px;
      height: 24px;
      @include u-margin-top(neg-2);
    }
  }

  .container {
    @include u-padding-left(0);
    @include u-padding-right(0);
    @include u-padding-bottom(2);
  }

  .shipmentDisplayInfo {
    @include u-margin-x(6);
    @include u-margin-y(0);
  }

  .noIcon .shipmentDisplayInfo {
    @include u-margin-x(3);
    @include u-padding-y(1.5);
  }

  .editButton {
    @include u-margin-x(3);
    @include u-margin-y(3);
  }
}

.storyBookWrap {
  display: flex;
  width: 100%;
  flex-wrap: wrap;
}<|MERGE_RESOLUTION|>--- conflicted
+++ resolved
@@ -13,17 +13,6 @@
     @include u-border-bottom('base-lighter');
     @include u-padding(2);
 
-<<<<<<< HEAD
-<<<<<<< HEAD
-  .typeLocator {
-    display: grid;
-    h3 {
-      font-weight: normal;
-      @include u-margin(0);
-      @include u-margin-x(1);
-=======
-=======
->>>>>>> dac1f924
     .typeLocator {
       display: grid;
       h3 {
@@ -31,19 +20,6 @@
         @include u-margin(0);
         @include u-margin-x(1);
       }
-<<<<<<< HEAD
-
-      h5 {
-        font-weight: normal;
-        @include u-margin(0);
-        @include u-margin-x(1);
-        @include u-text('gray-cool-50', 'normal');
-        @include u-margin-top(0);
-      }
->>>>>>> 618883554f4376cb377e8678d08ec60b5b28d771
-    }
-=======
->>>>>>> dac1f924
 
       h5 {
         font-weight: normal;
