--- conflicted
+++ resolved
@@ -145,7 +145,6 @@
       expect(screen.queryByRole('button', { name: 'Edit shipment' })).toBeVisible();
       expect(screen.queryByRole('button', { name: 'Edit shipment' })).toBeDisabled();
     });
-<<<<<<< HEAD
     it('does not render a disabled button when shipment is not terminated', () => {
       render(
         <MockProviders permissions={[permissionTypes.updateShipment]}>
@@ -172,10 +171,6 @@
       expect(screen.queryByRole('button', { name: 'Edit shipment' })).toBeDisabled();
     });
     it('renders the terminated for cause tag when shipment status allows', async () => {
-      isBooleanFlagEnabled.mockResolvedValue(true);
-=======
-    it('renders the terminated for cause tag when shipment status allows', async () => {
->>>>>>> 76b1af0f
       const hhgInfoTerminated = { ...hhgInfo, shipmentStatus: shipmentStatuses.TERMINATED_FOR_CAUSE };
 
       render(
@@ -196,69 +191,6 @@
         expect(tag).toHaveTextContent(/terminated for cause/i);
       });
     });
-<<<<<<< HEAD
-    it('renders the terminate shipment button when permissions allow', async () => {
-      isBooleanFlagEnabled.mockResolvedValue(true);
-      const hhgInfoApproved = { ...hhgInfo, shipmentStatus: shipmentStatuses.APPROVED, actualPickupdate: null };
-
-      render(
-        <MockProviders permissions={[permissionTypes.createShipmentTermination]}>
-          <ShipmentDisplay
-            shipmentId="1"
-            displayInfo={hhgInfoApproved}
-            shipmentType={SHIPMENT_OPTIONS.HHG}
-            isSubmitted
-            allowApproval={false}
-          />
-        </MockProviders>,
-      );
-
-      await waitFor(() => {
-        expect(screen.queryByRole('button', { name: 'Terminate shipment' })).toBeVisible();
-      });
-    });
-    it('does NOT show the terminate shipment button when permissions allow but the shipment is a PPM', async () => {
-      isBooleanFlagEnabled.mockResolvedValue(true);
-      const ppmInfoApproved = { ...ppmInfo, shipmentStatus: shipmentStatuses.APPROVED, actualPickupdate: null };
-
-      render(
-        <MockProviders permissions={[permissionTypes.createShipmentTermination]}>
-          <ShipmentDisplay
-            shipmentId="1"
-            displayInfo={ppmInfoApproved}
-            shipmentType={SHIPMENT_OPTIONS.HHG}
-            isSubmitted
-            allowApproval={false}
-          />
-        </MockProviders>,
-      );
-
-      await waitFor(() => {
-        expect(screen.queryByRole('button', { name: 'Terminate shipment' })).not.toBeInTheDocument();
-      });
-    });
-    it('does NOT show the terminate shipment button when permissions do not allow', async () => {
-      isBooleanFlagEnabled.mockResolvedValue(true);
-      const hhgInfoApproved = { ...hhgInfo, shipmentStatus: shipmentStatuses.APPROVED, actualPickupdate: null };
-
-      render(
-        <MockProviders permissions={[permissionTypes.updateShipment]}>
-          <ShipmentDisplay
-            shipmentId="1"
-            displayInfo={hhgInfoApproved}
-            shipmentType={SHIPMENT_OPTIONS.HHG}
-            isSubmitted
-            allowApproval={false}
-          />
-        </MockProviders>,
-      );
-
-      await waitFor(() => {
-        expect(screen.queryByRole('button', { name: 'Terminate shipment' })).not.toBeInTheDocument();
-      });
-    });
-=======
->>>>>>> 76b1af0f
   });
 
   describe('NTS shipment', () => {
