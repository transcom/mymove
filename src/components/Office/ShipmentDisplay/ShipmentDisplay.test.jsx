--- conflicted
+++ resolved
@@ -20,11 +20,7 @@
 
 import { MockProviders } from 'testUtils';
 import { permissionTypes } from 'constants/permissions';
-<<<<<<< HEAD
-import { SHIPMENT_OPTIONS } from 'shared/constants';
-=======
 import { PPM_TYPES, SHIPMENT_OPTIONS } from 'shared/constants';
->>>>>>> f18c1084
 import { isBooleanFlagEnabled } from 'utils/featureFlags';
 
 const mockNavigate = jest.fn();
