import React from 'react';
import * as PropTypes from 'prop-types';
import { Tag } from '@trussworks/react-uswds';
import classnames from 'classnames';

import styles from './DetailsPanel.module.scss';

<<<<<<< HEAD
const DetailsPanel = ({ title, tag, editButton, children, ppmShipmentInfo, className }) => {
=======
const DetailsPanel = ({ title, tag, editButton, children, ppmShipmentInfoNeedsApproval, className }) => {
>>>>>>> bc25cbb9
  return (
    <div className={classnames(styles.DetailsPanel, className)}>
      <div className="stackedtable-header">
        <h2>
          {title}
          {tag && (
            <Tag className={styles.tag} data-testid="detailsPanelTag">
              {tag}
            </Tag>
          )}
        </h2>
<<<<<<< HEAD
        {/* {editButton && <div>{editButton}</div>} */}
        {ppmShipmentInfo.length > 0 ? null : editButton && <div>{editButton}</div>}
=======
        {ppmShipmentInfoNeedsApproval.length > 0 ? null : editButton && <div>{editButton}</div>}
>>>>>>> bc25cbb9
      </div>
      {children}
    </div>
  );
};

DetailsPanel.propTypes = {
  children: PropTypes.node.isRequired,
  className: PropTypes.string,
  editButton: PropTypes.node,
  title: PropTypes.string.isRequired,
  tag: PropTypes.string,
<<<<<<< HEAD
  ppmShipmentInfo: PropTypes.array,
=======
  ppmShipmentInfoNeedsApproval: PropTypes.array,
>>>>>>> bc25cbb9
};

DetailsPanel.defaultProps = {
  editButton: null,
  className: '',
  tag: '',
<<<<<<< HEAD
  ppmShipmentInfo: [],
=======
  ppmShipmentInfoNeedsApproval: [],
>>>>>>> bc25cbb9
};

export default DetailsPanel;<|MERGE_RESOLUTION|>--- conflicted
+++ resolved
@@ -5,11 +5,7 @@
 
 import styles from './DetailsPanel.module.scss';
 
-<<<<<<< HEAD
-const DetailsPanel = ({ title, tag, editButton, children, ppmShipmentInfo, className }) => {
-=======
 const DetailsPanel = ({ title, tag, editButton, children, ppmShipmentInfoNeedsApproval, className }) => {
->>>>>>> bc25cbb9
   return (
     <div className={classnames(styles.DetailsPanel, className)}>
       <div className="stackedtable-header">
@@ -21,12 +17,7 @@
             </Tag>
           )}
         </h2>
-<<<<<<< HEAD
-        {/* {editButton && <div>{editButton}</div>} */}
-        {ppmShipmentInfo.length > 0 ? null : editButton && <div>{editButton}</div>}
-=======
         {ppmShipmentInfoNeedsApproval.length > 0 ? null : editButton && <div>{editButton}</div>}
->>>>>>> bc25cbb9
       </div>
       {children}
     </div>
@@ -39,22 +30,14 @@
   editButton: PropTypes.node,
   title: PropTypes.string.isRequired,
   tag: PropTypes.string,
-<<<<<<< HEAD
-  ppmShipmentInfo: PropTypes.array,
-=======
   ppmShipmentInfoNeedsApproval: PropTypes.array,
->>>>>>> bc25cbb9
 };
 
 DetailsPanel.defaultProps = {
   editButton: null,
   className: '',
   tag: '',
-<<<<<<< HEAD
-  ppmShipmentInfo: [],
-=======
   ppmShipmentInfoNeedsApproval: [],
->>>>>>> bc25cbb9
 };
 
 export default DetailsPanel;