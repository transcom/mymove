--- conflicted
+++ resolved
@@ -54,9 +54,6 @@
   }
 
   .civilianUBAllowanceWarning {
-<<<<<<< HEAD
-    color: #6e7377;
-=======
     display: flex;
     align-items: center;
     color: #6e7377 !important;
@@ -79,7 +76,6 @@
     gap: 8px;
     margin-right: 5px;
     font-weight: normal !important;
->>>>>>> 201492a2
   }
 
   :global(.usa-form-group:not(:first-child)) {
