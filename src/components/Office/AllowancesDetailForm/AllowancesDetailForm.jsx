--- conflicted
+++ resolved
@@ -21,10 +21,7 @@
     entitlements?.dependentsTwelveAndOver ||
     entitlements?.dependentsUnderTwelve
   );
-<<<<<<< HEAD
-=======
   const { setFieldValue } = useFormikContext();
->>>>>>> 9e4624bc
   const [isAdminWeightLocationChecked, setIsAdminWeightLocationChecked] = useState(entitlements?.weightRestriction > 0);
   useEffect(() => {
     // Functional component version of "componentDidMount"
@@ -49,23 +46,11 @@
   }, [isAdminWeightLocationChecked]);
 
   const handleAdminWeightLocationChange = (e) => {
-<<<<<<< HEAD
-    setIsAdminWeightLocationChecked(e.target.checked);
-    if (!e.target.checked) {
-      const weightRestrictionInput = document.querySelector('input[name="weightRestriction"]');
-      if (weightRestrictionInput) {
-        weightRestrictionInput.value = '0';
-        // Trigger change event to ensure form state is updated
-        const event = new Event('input', { bubbles: true });
-        weightRestrictionInput.dispatchEvent(event);
-      }
-=======
     const isChecked = e.target.checked;
     setIsAdminWeightLocationChecked(isChecked);
 
     if (!isChecked) {
       setFieldValue('weightRestriction', 0);
->>>>>>> 9e4624bc
     }
   };
 
@@ -213,11 +198,7 @@
           label="Admin restricted weight location"
           isDisabled={formIsDisabled}
           onChange={handleAdminWeightLocationChange}
-<<<<<<< HEAD
-          checked={entitlements?.weightRestriction > 0}
-=======
           checked={isAdminWeightLocationChecked}
->>>>>>> 9e4624bc
         />
       </div>
       {isAdminWeightLocationChecked && (
