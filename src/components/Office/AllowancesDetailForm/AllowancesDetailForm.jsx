--- conflicted
+++ resolved
@@ -237,8 +237,6 @@
           isDisabled={formIsDisabled}
         />
       )}
-<<<<<<< HEAD
-=======
       <div className={styles.wrappedCheckbox}>
         <CheckboxField
           data-testid="adminUBWeightLocation"
@@ -273,7 +271,6 @@
           isDisabled={formIsDisabled}
         />
       </div>
->>>>>>> 674c0cd3
     </div>
   );
 };
