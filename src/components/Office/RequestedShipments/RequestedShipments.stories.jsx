import React from 'react';

import RequestedShipments from './RequestedShipments';

import { SHIPMENT_OPTIONS } from 'shared/constants';

const shipments = [
  {
    approvedDate: '0001-01-01',
    createdAt: '2020-06-10T15:58:02.404029Z',
    customerRemarks: 'please treat gently',
    destinationAddress: {
      city: 'Fairfield',
      country: 'US',
      eTag: 'MjAyMC0wNi0xMFQxNTo1ODowMi4zODk0MTJa',
      id: '672ff379-f6e3-48b4-a87d-796713f8f997',
      postalCode: '94535',
      state: 'CA',
      streetAddress1: '987 Any Avenue',
      streetAddress2: 'P.O. Box 9876',
      streetAddress3: 'c/o Some Person',
    },
    eTag: 'MjAyMC0wNi0xMFQxNTo1ODowMi40MDQwMzFa',
    id: 'ce01a5b8-9b44-4511-8a8d-edb60f2a4aea',
    moveTaskOrderID: '9c7b255c-2981-4bf8-839f-61c7458e2b4d',
    pickupAddress: {
      city: 'Beverly Hills',
      country: 'US',
      eTag: 'MjAyMC0wNi0xMFQxNTo1ODowMi4zODQ3Njla',
      id: '1686751b-ab36-43cf-b3c9-c0f467d13c19',
      postalCode: '90210',
      state: 'CA',
      streetAddress1: '123 Any Street',
      streetAddress2: 'P.O. Box 12345',
      streetAddress3: 'c/o Some Person',
    },
    rejectionReason: 'shipment not good enough',
    requestedPickupDate: '2018-03-15',
    scheduledPickupDate: '2018-03-16',
    secondaryDeliveryAddress: {
      city: 'Beverly Hills',
      country: 'US',
      eTag: 'MjAyMC0wNi0xMFQxNTo1ODowMi4zOTkzMlo=',
      id: '15e8f6cc-e1d7-44b2-b1e0-fcb3d6442831',
      postalCode: '90210',
      state: 'CA',
      streetAddress1: '123 Any Street',
      streetAddress2: 'P.O. Box 12345',
      streetAddress3: 'c/o Some Person',
    },
    secondaryPickupAddress: {
      city: 'Beverly Hills',
      country: 'US',
      eTag: 'MjAyMC0wNi0xMFQxNTo1ODowMi4zOTM4OTZa',
      id: '9b79e0c3-8ed5-4fb8-aa36-95845707d8ee',
      postalCode: '90210',
      state: 'CA',
      streetAddress1: '123 Any Street',
      streetAddress2: 'P.O. Box 12345',
      streetAddress3: 'c/o Some Person',
    },
    shipmentType: SHIPMENT_OPTIONS.HHG_LONGHAUL_DOMESTIC,
    status: 'SUBMITTED',
    updatedAt: '2020-06-10T15:58:02.404031Z',
  },
  {
    approvedDate: '0001-01-01',
    createdAt: '2020-06-10T15:58:02.404029Z',
    customerRemarks: 'please treat gently',
    destinationAddress: {
      city: 'Fairfield',
      country: 'US',
      eTag: 'MjAyMC0wNi0xMFQxNTo1ODowMi4zODk0MTJa',
      id: '672ff379-f6e3-48b4-a87d-796713f8f997',
      postalCode: '94535',
      state: 'CA',
      streetAddress1: '987 Any Avenue',
      streetAddress2: 'P.O. Box 9876',
      streetAddress3: 'c/o Some Person',
    },
    eTag: 'MjAyMC0wNi0xMFQxNTo1ODowMi40MDQwMzFa',
    id: 'cd01a5b8-9b44-4511-8a8d-edb60f2a4aea',
    moveTaskOrderID: '9c7b255c-2981-4bf8-839f-61c7458e2b4d',
    pickupAddress: {
      city: 'Beverly Hills',
      country: 'US',
      eTag: 'MjAyMC0wNi0xMFQxNTo1ODowMi4zODQ3Njla',
      id: '1686751b-ab36-43cf-b3c9-c0f467d13c19',
      postalCode: '90210',
      state: 'CA',
      streetAddress1: '123 Any Street',
      streetAddress2: 'P.O. Box 12345',
      streetAddress3: 'c/o Some Person',
    },
    rejectionReason: 'shipment not good enough',
    requestedPickupDate: '2018-03-15',
    scheduledPickupDate: '2018-03-16',
    secondaryDeliveryAddress: {
      city: 'Beverly Hills',
      country: 'US',
      eTag: 'MjAyMC0wNi0xMFQxNTo1ODowMi4zOTkzMlo=',
      id: '15e8f6cc-e1d7-44b2-b1e0-fcb3d6442831',
      postalCode: '90210',
      state: 'CA',
      streetAddress1: '123 Any Street',
      streetAddress2: 'P.O. Box 12345',
      streetAddress3: 'c/o Some Person',
    },
    secondaryPickupAddress: {
      city: 'Beverly Hills',
      country: 'US',
      eTag: 'MjAyMC0wNi0xMFQxNTo1ODowMi4zOTM4OTZa',
      id: '9b79e0c3-8ed5-4fb8-aa36-95845707d8ee',
      postalCode: '90210',
      state: 'CA',
      streetAddress1: '123 Any Street',
      streetAddress2: 'P.O. Box 12345',
      streetAddress3: 'c/o Some Person',
    },
    shipmentType: SHIPMENT_OPTIONS.HHG_LONGHAUL_DOMESTIC,
    status: 'SUBMITTED',
    updatedAt: '2020-06-10T15:58:02.404031Z',
  },
  {
    approvedDate: '0001-01-01',
    createdAt: '2020-06-10T15:58:02.431993Z',
    customerRemarks: 'please treat gently',
    destinationAddress: {
      city: 'Fairfield',
      country: 'US',
      eTag: 'MjAyMC0wNi0xMFQxNTo1ODowMi40MTcyMjZa',
      id: '00a5dfeb-c6a0-4ed8-965c-89943163fee4',
      postalCode: '94535',
      state: 'CA',
      streetAddress1: '987 Any Avenue',
      streetAddress2: 'P.O. Box 9876',
      streetAddress3: 'c/o Some Person',
    },
    eTag: 'MjAyMC0wNi0xMFQxNTo1ODowMi40MzE5OTVa',
    id: 'c2f68d97-b960-4c86-a418-c70a0aeba04e',
    moveTaskOrderID: '9c7b255c-2981-4bf8-839f-61c7458e2b4d',
    pickupAddress: {
      city: 'Beverly Hills',
      country: 'US',
      eTag: 'MjAyMC0wNi0xMFQxNTo1ODowMi40MTMyNDha',
      id: '14b1d10d-b34b-4ec5-80e6-69d885206a2a',
      postalCode: '90210',
      state: 'CA',
      streetAddress1: '123 Any Street',
      streetAddress2: 'P.O. Box 12345',
      streetAddress3: 'c/o Some Person',
    },
    rejectionReason: 'shipment not good enough',
    requestedPickupDate: '2018-03-15',
    scheduledPickupDate: '2018-03-16',
    secondaryDeliveryAddress: {
      city: 'Beverly Hills',
      country: 'US',
      eTag: 'MjAyMC0wNi0xMFQxNTo1ODowMi40MjYxODVa',
      id: '1a4f6fec-42b9-4dd2-b205-c6770ac7ea27',
      postalCode: '90210',
      state: 'CA',
      streetAddress1: '123 Any Street',
      streetAddress2: 'P.O. Box 12345',
      streetAddress3: 'c/o Some Person',
    },
    secondaryPickupAddress: {
      city: 'Beverly Hills',
      country: 'US',
      eTag: 'MjAyMC0wNi0xMFQxNTo1ODowMi40MjIwNzVa',
      id: 'e188f33f-f84d-4f86-954a-938b52e38741',
      postalCode: '90210',
      state: 'CA',
      streetAddress1: '123 Any Street',
      streetAddress2: 'P.O. Box 12345',
      streetAddress3: 'c/o Some Person',
    },
    shipmentType: SHIPMENT_OPTIONS.NTS,
    status: 'SUBMITTED',
    updatedAt: '2020-06-10T15:58:02.431995Z',
  },
];

const ordersInfo = {
  newDutyStation: {
    address: {
      city: 'Augusta',
      country: 'United States',
      eTag: 'MjAyMC0wOC0wNlQxNDo1Mjo0MS45NDQ0ODla',
      id: '5ac95be8-0230-47ea-90b4-b0f6f60de364',
      postalCode: '30813',
      state: 'GA',
      streetAddress1: 'Fort Gordon',
    },
    address_id: '5ac95be8-0230-47ea-90b4-b0f6f60de364',
    eTag: 'MjAyMC0wOC0wNlQxNDo1Mjo0MS45NDQ0ODla',
    id: '2d5ada83-e09a-47f8-8de6-83ec51694a86',
    name: 'Fort Gordon',
  },
  currentDutyStation: {
    address: {
      city: 'Des Moines',
      country: 'US',
      eTag: 'MjAyMC0wOC0wNlQxNDo1MzozMC42NjEwODFa',
      id: '37880d6d-2c78-47f1-a71b-53c0ea1a0107',
      postalCode: '50309',
      state: 'IA',
      streetAddress1: '987 Other Avenue',
      streetAddress2: 'P.O. Box 1234',
      streetAddress3: 'c/o Another Person',
    },
    address_id: '37880d6d-2c78-47f1-a71b-53c0ea1a0107',
    eTag: 'MjAyMC0wOC0wNlQxNDo1MzozMC42Njg5MDFa',
    id: '07282a8f-a496-4648-ae24-119775eef57d',
    name: 'vC6w22RPYC',
  },
  issuedDate: '2018-03-15',
  reportByDate: '2018-08-01',
  departmentIndicator: 'COAST_GUARD',
  ordersNumber: 'ORDER3',
  ordersType: 'PERMANENT_CHANGE_OF_STATION',
  ordersTypeDetail: 'TBD',
  tacMDC: '',
  sacSDN: '',
};

const allowancesInfo = {
  branch: 'Navy',
  rank: 'E-6',
  weightAllowance: '11,000 lbs',
  authorizedWeight: '11,000 lbs',
  progear: '2,000 lbs',
  spouseProgear: '500 lbs',
  storageInTransit: '90 days',
  dependents: 'Authorized',
};

const customerInfo = {
  name: 'Smith, Kerry',
  dodId: '9999999999',
  phone: '+1 999-999-9999',
  email: 'ksmith@email.com',
  currentAddress: {
    streetAddress1: '812 S 129th St',
    city: 'San Antonio',
    state: 'TX',
    postalCode: '78234',
  },
  backupContactName: 'Quinn Ocampo',
  backupContactPhone: '+1 999-999-9999',
  backupContactEmail: 'quinnocampo@myemail.com',
};

const agents = [
  {
    type: 'RELEASING_AGENT',
    firstName: 'Dorothy',
    lastName: 'Lagomarsino',
    email: 'dorothyl@email.com',
    phone: '+1 999-999-9999',
    shipmentId: 'ce01a5b8-9b44-4511-8a8d-edb60f2a4aea',
  },
  {
    type: 'RECEIVING_AGENT',
    firstName: 'Dorothy Lagomarsino',
    lastName: 'Lagomarsino',
    email: 'dorothyl@email.com',
    phone: '+1 999-999-9999',
    shipmentId: 'ce01a5b8-9b44-4511-8a8d-edb60f2a4aea',
  },
];

const serviceItems = [
  {
    reServiceName: 'Move management',
    approvedAt: '2020-01-01',
    id: '76055c99-0990-410c-a7c9-69373b0b53eb',
    status: 'APPROVED',
    reServiceCode: 'MS',
  },
  {
    reServiceName: 'Counseling fee',
    id: '76055c99-0990-410c-a7c9-69373b0b5322',
    status: 'APPROVED',
    reServiceCode: 'CS',
    approvedAt: '2020-01-01',
  },
];

const moveTaskOrders = [{}, { serviceCounselingCompletedAt: '2020-10-02T19:20:08.481139Z' }];

export default {
  title: 'Office Components/RequestedShipments',
};

export const withOneShipment = () => (
<<<<<<< HEAD
  <div className="officeApp">
    <RequestedShipments
      mtoShipments={[shipments[0]]}
      ordersInfo={ordersInfo}
      allowancesInfo={allowancesInfo}
      customerInfo={customerInfo}
      mtoAgents={agents}
      shipmentsStatus="SUBMITTED"
      moveTaskOrder={moveTaskOrders[0]}
    />
  </div>
);

export const withCompletedServicesCounseling = () => (
  <div className="officeApp">
    <RequestedShipments
      mtoShipments={[shipments[0]]}
      ordersInfo={ordersInfo}
      allowancesInfo={allowancesInfo}
      customerInfo={customerInfo}
      mtoAgents={agents}
      shipmentsStatus="SUBMITTED"
      moveTaskOrder={moveTaskOrders[1]}
    />
  </div>
);

export const withMultipleShipments = () => (
  <div className="officeApp">
    <RequestedShipments
      mtoShipments={shipments}
      ordersInfo={ordersInfo}
      allowancesInfo={allowancesInfo}
      customerInfo={customerInfo}
      mtoAgents={agents}
      shipmentsStatus="SUBMITTED"
      moveTaskOrder={moveTaskOrders[0]}
    />
  </div>
);

export const withOneApprovedShipment = () => (
  <div className="officeApp">
    <RequestedShipments
      mtoShipments={[shipments[0]]}
      ordersInfo={ordersInfo}
      allowancesInfo={allowancesInfo}
      customerInfo={customerInfo}
      mtoAgents={agents}
      shipmentsStatus="APPROVED"
      mtoServiceItems={serviceItems}
      moveTaskOrder={moveTaskOrders[0]}
    />
  </div>
);

export const withMultipleApprovedShipments = () => (
  <div className="officeApp">
    <RequestedShipments
      mtoShipments={shipments}
      ordersInfo={ordersInfo}
      allowancesInfo={allowancesInfo}
      customerInfo={customerInfo}
      mtoAgents={agents}
      shipmentsStatus="APPROVED"
      mtoServiceItems={serviceItems}
      moveTaskOrder={moveTaskOrders[0]}
    />
  </div>
=======
  <RequestedShipments
    mtoShipments={[shipments[0]]}
    ordersInfo={ordersInfo}
    allowancesInfo={allowancesInfo}
    customerInfo={customerInfo}
    mtoAgents={agents}
    shipmentsStatus="SUBMITTED"
    moveTaskOrder={moveTaskOrders[0]}
    moveCode="TE5TC0DE"
  />
);

export const withCompletedServicesCounseling = () => (
  <RequestedShipments
    mtoShipments={[shipments[0]]}
    ordersInfo={ordersInfo}
    allowancesInfo={allowancesInfo}
    customerInfo={customerInfo}
    mtoAgents={agents}
    shipmentsStatus="SUBMITTED"
    moveTaskOrder={moveTaskOrders[1]}
    moveCode="TE5TC0DE"
  />
);

export const withMultipleShipments = () => (
  <RequestedShipments
    mtoShipments={shipments}
    ordersInfo={ordersInfo}
    allowancesInfo={allowancesInfo}
    customerInfo={customerInfo}
    mtoAgents={agents}
    shipmentsStatus="SUBMITTED"
    moveTaskOrder={moveTaskOrders[0]}
    moveCode="TE5TC0DE"
  />
);

export const withOneApprovedShipment = () => (
  <RequestedShipments
    mtoShipments={[shipments[0]]}
    ordersInfo={ordersInfo}
    allowancesInfo={allowancesInfo}
    customerInfo={customerInfo}
    mtoAgents={agents}
    shipmentsStatus="APPROVED"
    mtoServiceItems={serviceItems}
    moveTaskOrder={moveTaskOrders[0]}
    moveCode="TE5TC0DE"
  />
);

export const withMultipleApprovedShipments = () => (
  <RequestedShipments
    mtoShipments={shipments}
    ordersInfo={ordersInfo}
    allowancesInfo={allowancesInfo}
    customerInfo={customerInfo}
    mtoAgents={agents}
    shipmentsStatus="APPROVED"
    mtoServiceItems={serviceItems}
    moveTaskOrder={moveTaskOrders[0]}
    moveCode="TE5TC0DE"
  />
>>>>>>> 534434d6
);<|MERGE_RESOLUTION|>--- conflicted
+++ resolved
@@ -294,7 +294,6 @@
 };
 
 export const withOneShipment = () => (
-<<<<<<< HEAD
   <div className="officeApp">
     <RequestedShipments
       mtoShipments={[shipments[0]]}
@@ -304,6 +303,7 @@
       mtoAgents={agents}
       shipmentsStatus="SUBMITTED"
       moveTaskOrder={moveTaskOrders[0]}
+      moveCode="TE5TC0DE"
     />
   </div>
 );
@@ -318,6 +318,7 @@
       mtoAgents={agents}
       shipmentsStatus="SUBMITTED"
       moveTaskOrder={moveTaskOrders[1]}
+      moveCode="TE5TC0DE"
     />
   </div>
 );
@@ -332,6 +333,7 @@
       mtoAgents={agents}
       shipmentsStatus="SUBMITTED"
       moveTaskOrder={moveTaskOrders[0]}
+      moveCode="TE5TC0DE"
     />
   </div>
 );
@@ -347,6 +349,7 @@
       shipmentsStatus="APPROVED"
       mtoServiceItems={serviceItems}
       moveTaskOrder={moveTaskOrders[0]}
+      moveCode="TE5TC0DE"
     />
   </div>
 );
@@ -362,72 +365,7 @@
       shipmentsStatus="APPROVED"
       mtoServiceItems={serviceItems}
       moveTaskOrder={moveTaskOrders[0]}
-    />
-  </div>
-=======
-  <RequestedShipments
-    mtoShipments={[shipments[0]]}
-    ordersInfo={ordersInfo}
-    allowancesInfo={allowancesInfo}
-    customerInfo={customerInfo}
-    mtoAgents={agents}
-    shipmentsStatus="SUBMITTED"
-    moveTaskOrder={moveTaskOrders[0]}
-    moveCode="TE5TC0DE"
-  />
-);
-
-export const withCompletedServicesCounseling = () => (
-  <RequestedShipments
-    mtoShipments={[shipments[0]]}
-    ordersInfo={ordersInfo}
-    allowancesInfo={allowancesInfo}
-    customerInfo={customerInfo}
-    mtoAgents={agents}
-    shipmentsStatus="SUBMITTED"
-    moveTaskOrder={moveTaskOrders[1]}
-    moveCode="TE5TC0DE"
-  />
-);
-
-export const withMultipleShipments = () => (
-  <RequestedShipments
-    mtoShipments={shipments}
-    ordersInfo={ordersInfo}
-    allowancesInfo={allowancesInfo}
-    customerInfo={customerInfo}
-    mtoAgents={agents}
-    shipmentsStatus="SUBMITTED"
-    moveTaskOrder={moveTaskOrders[0]}
-    moveCode="TE5TC0DE"
-  />
-);
-
-export const withOneApprovedShipment = () => (
-  <RequestedShipments
-    mtoShipments={[shipments[0]]}
-    ordersInfo={ordersInfo}
-    allowancesInfo={allowancesInfo}
-    customerInfo={customerInfo}
-    mtoAgents={agents}
-    shipmentsStatus="APPROVED"
-    mtoServiceItems={serviceItems}
-    moveTaskOrder={moveTaskOrders[0]}
-    moveCode="TE5TC0DE"
-  />
-);
-
-export const withMultipleApprovedShipments = () => (
-  <RequestedShipments
-    mtoShipments={shipments}
-    ordersInfo={ordersInfo}
-    allowancesInfo={allowancesInfo}
-    customerInfo={customerInfo}
-    mtoAgents={agents}
-    shipmentsStatus="APPROVED"
-    mtoServiceItems={serviceItems}
-    moveTaskOrder={moveTaskOrders[0]}
-    moveCode="TE5TC0DE"
-  />
->>>>>>> 534434d6
+      moveCode="TE5TC0DE"
+    />
+  </div>
 );