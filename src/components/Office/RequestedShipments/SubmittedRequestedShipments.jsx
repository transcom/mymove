import React, { useCallback, useState, useEffect } from 'react';
import { useFormik } from 'formik';
import * as PropTypes from 'prop-types';
import { Button, Checkbox, Fieldset } from '@trussworks/react-uswds';
import { generatePath, useParams, useNavigate } from 'react-router-dom';
import { debounce } from 'lodash';
import { connect } from 'react-redux';
import { useQueryClient, useMutation } from '@tanstack/react-query';

import styles from './RequestedShipments.module.scss';

import { MTO_SHIPMENTS, PPMCLOSEOUT } from 'constants/queryKeys';
import { hasCounseling, hasMoveManagement } from 'utils/serviceItems';
import { isPPMOnly } from 'utils/shipments';
import ShipmentApprovalPreview from 'components/Office/ShipmentApprovalPreview/ShipmentApprovalPreview';
import ShipmentDisplay from 'components/Office/ShipmentDisplay/ShipmentDisplay';
import { tooRoutes } from 'constants/routes';
import { shipmentDestinationTypes } from 'constants/shipments';
import { permissionTypes } from 'constants/permissions';
import Restricted from 'components/Restricted/Restricted';
import { serviceItemCodes } from 'content/serviceItems';
import { shipmentTypeLabels } from 'content/shipments';
import shipmentCardsStyles from 'styles/shipmentCards.module.scss';
import { MoveTaskOrderShape, MTOServiceItemShape, OrdersInfoShape } from 'types/order';
import { ShipmentShape } from 'types/shipment';
import { fieldValidationShape } from 'utils/displayFlags';
import ButtonDropdown from 'components/ButtonDropdown/ButtonDropdown';
import { SHIPMENT_OPTIONS_URL, FEATURE_FLAG_KEYS } from 'shared/constants';
import { setFlashMessage as setFlashMessageAction } from 'store/flash/actions';
<<<<<<< HEAD
=======
import { updateMTOShipment } from 'services/ghcApi';
>>>>>>> 4255f725
import { isBooleanFlagEnabled } from 'utils/featureFlags';

// nts defaults show preferred pickup date and pickup address, flagged items when collapsed
// ntsr defaults shows preferred delivery date, storage facility address, destination address, flagged items when collapsed
// Different things show when collapsed depending on if the shipment is an external vendor or not.
const showWhenCollapsedWithExternalVendor = {
  HHG_INTO_NTS_DOMESTIC: ['serviceOrderNumber', 'requestedDeliveryDate'],
  HHG_OUTOF_NTS_DOMESTIC: ['serviceOrderNumber', 'requestedPickupDate'],
};

const showWhenCollapsedWithGHCPrime = {
  HHG_INTO_NTS_DOMESTIC: ['tacType', 'requestedDeliveryDate'],
  HHG_OUTOF_NTS_DOMESTIC: ['ntsRecordedWeight', 'serviceOrderNumber', 'tacType', 'requestedPickupDate'],
};

const SubmittedRequestedShipments = ({
  mtoShipments,
  closeoutOffice,
  moveTaskOrder,
  allowancesInfo,
  ordersInfo,
  customerInfo,
  approveMTO,
  approveMTOShipment,
  handleAfterSuccess,
  missingRequiredOrdersInfo,
  errorIfMissing,
  displayDestinationType,
  mtoServiceItems,
  isMoveLocked,
  setFlashMessage,
  setErrorMessage,
}) => {
  const [isModalVisible, setIsModalVisible] = useState(false);
  const [filteredShipments, setFilteredShipments] = useState([]);
  const [enableBoat, setEnableBoat] = useState(false);
  const [enableMobileHome, setEnableMobileHome] = useState(false);

  useEffect(() => {
    const fetchData = async () => {
      setEnableBoat(await isBooleanFlagEnabled(FEATURE_FLAG_KEYS.BOAT));
      setEnableMobileHome(await isBooleanFlagEnabled(FEATURE_FLAG_KEYS.MOBILE_HOME));
    };
    fetchData();
  }, []);

  const filterPrimeShipments = mtoShipments.filter((shipment) => !shipment.usesExternalVendor);

  const filterShipments = (formikShipmentIds) => {
    return mtoShipments.filter(({ id }) => formikShipmentIds.includes(id));
  };

  const ordersLOA = {
    tac: ordersInfo.tacMDC,
    sac: ordersInfo.sacSDN,
    ntsTac: ordersInfo.NTStac,
    ntsSac: ordersInfo.NTSsac,
  };

  const { moveCode } = useParams();
  const navigate = useNavigate();
  const handleButtonDropdownChange = (e) => {
    const selectedOption = e.target.value;

    const addShipmentPath = `${generatePath(tooRoutes.SHIPMENT_ADD_PATH, {
      moveCode,
      shipmentType: selectedOption,
    })}`;

    navigate(addShipmentPath);
  };

  const shipmentDisplayInfo = (shipment, dutyLocationPostal) => {
    const destType = displayDestinationType ? shipmentDestinationTypes[shipment.destinationType] : null;

    return {
      ...shipment,
      heading: shipmentTypeLabels[shipment.shipmentType],
      isDiversion: shipment.diversion,
      shipmentStatus: shipment.status,
      destinationAddress: shipment.destinationAddress || dutyLocationPostal,
      destinationType: destType,
      displayDestinationType,
      closeoutOffice,
    };
  };

  const allowedShipmentOptions = () => {
    return (
      <>
        <option data-testid="hhgOption" value={SHIPMENT_OPTIONS_URL.HHG}>
          HHG
        </option>
        <option value={SHIPMENT_OPTIONS_URL.PPM}>PPM</option>
        <option value={SHIPMENT_OPTIONS_URL.NTS}>NTS</option>
        <option value={SHIPMENT_OPTIONS_URL.NTSrelease}>NTS-release</option>
        {enableBoat && <option value={SHIPMENT_OPTIONS_URL.BOAT}>Boat</option>}
        {enableMobileHome && <option value={SHIPMENT_OPTIONS_URL.MOBILE_HOME}>Mobile Home</option>}
      </>
    );
  };

<<<<<<< HEAD
=======
  const queryClient = useQueryClient();
  const shipmentMutation = useMutation(updateMTOShipment, {
    onSuccess: (updatedMTOShipments) => {
      if (filteredShipments !== null && updatedMTOShipments?.mtoShipments !== undefined) {
        filteredShipments.forEach((shipment, key) => {
          if (updatedMTOShipments?.mtoShipments[shipment.id] !== undefined) {
            filteredShipments[key] = updatedMTOShipments.mtoShipments[shipment.id];
          }
        });
      }

      queryClient.setQueryData([MTO_SHIPMENTS, filteredShipments.moveTaskOrderID, false], filteredShipments);
      queryClient.invalidateQueries([MTO_SHIPMENTS, filteredShipments.moveTaskOrderID]);
      queryClient.invalidateQueries([PPMCLOSEOUT, filteredShipments?.ppmShipment?.id]);

      setErrorMessage(null);
    },
    onError: (error) => {
      setIsModalVisible(false);
      setErrorMessage(error?.response?.body?.message ? error.response.body.message : 'Shipment failed to update.');
    },
  });

>>>>>>> 4255f725
  const formik = useFormik({
    initialValues: {
      shipmentManagementFee: true,
      counselingFee: false,
      shipments: [],
    },
    onSubmit: async (values, { setSubmitting }) => {
      const mtoApprovalServiceItemCodes = {
        serviceCodeMS: values.shipmentManagementFee && !moveTaskOrder.availableToPrimeAt,
        serviceCodeCS: values.counselingFee,
      };

      const ppmShipmentPromise = filteredShipments.map((shipment) => {
        if (shipment?.ppmShipment?.estimatedIncentive === 0) {
          return shipmentMutation.mutateAsync({
            moveTaskOrderID: shipment.moveTaskOrderID,
            shipmentID: shipment.id,
            ifMatchETag: shipment.eTag,
            body: {
              ppmShipment: shipment.ppmShipment,
            },
          });
        }

        return Promise.resolve();
      });

      try {
        await Promise.all(ppmShipmentPromise).then(() => {
          approveMTO(
            {
              moveTaskOrderID: moveTaskOrder.id,
              ifMatchETag: moveTaskOrder.eTag,
              mtoApprovalServiceItemCodes,
              normalize: false,
            },
            {
              onSuccess: async () => {
                try {
                  await Promise.all(
                    filteredShipments.map((shipment) => {
                      let operationPath = 'shipment.approveShipment';

                      if (shipment.approvedDate && moveTaskOrder.availableToPrimeAt) {
                        operationPath = 'shipment.approveShipmentDiversion';
                      }
                      return approveMTOShipment(
                        {
                          shipmentID: shipment.id,
                          operationPath,
                          ifMatchETag: shipment.eTag,
                          normalize: false,
                        },
                        {
                          onError: () => {
                            setSubmitting(false);
                            setFlashMessage(null);
                          },
                        },
                      );
                    }),
                  ).then(() => {
                    setFlashMessage('TASK_ORDER_CREATE_SUCCESS', 'success', 'Task order created successfully.');
                    handleAfterSuccess('../mto', { showMTOpostedMessage: true });
                  });
                } catch {
                  setSubmitting(false);
                }
              },
              onError: () => {
                setSubmitting(false);
              },
            },
          );
        });
      } catch {
        setSubmitting(false);
      }
    },
  });

  const handleReviewClick = () => {
    setFilteredShipments(filterShipments(formik.values.shipments));
    setIsModalVisible(true);
  };

  // if showing service items on a move with Prime shipments, enable button when shipment and service item are selected and there is no missing required Orders information
  // if not showing service items on a move with Prime shipments, enable button if a shipment is selected and there is no missing required Orders information
  const primeShipmentsForApproval = moveTaskOrder.availableToPrimeAt
    ? formik.values.shipments.length > 0 && !missingRequiredOrdersInfo
    : formik.values.shipments.length > 0 &&
      (formik.values.counselingFee || formik.values.shipmentManagementFee) &&
      !missingRequiredOrdersInfo;

  // on a move with only External Vendor shipments enable button if a service item is selected
  const externalVendorShipmentsOnly = formik.values.counselingFee || formik.values.shipmentManagementFee;

  // Check that there are Prime-handled shipments before determining if the button should be enabled
  const isButtonEnabled = filterPrimeShipments.length > 0 ? primeShipmentsForApproval : externalVendorShipmentsOnly;

  const dutyLocationPostal = { postalCode: ordersInfo.newDutyLocation?.address?.postalCode };

  // Hide counseling line item if prime counseling is already in the service items, if service counseling has been applied, or if full PPM move
  const hideCounselingCheckbox =
    hasCounseling(mtoServiceItems) || moveTaskOrder?.serviceCounselingCompletedAt || isPPMOnly(mtoShipments);

  // Hide move management line item if it is already in the service items or for PPM only moves
  const hideMoveManagementCheckbox = hasMoveManagement(mtoServiceItems) || isPPMOnly(mtoShipments);

  // Disable move management checkbox
  const moveManagementDisabled = true;

  // Check the move management box
  const moveManagementChecked = true;

  // If we are hiding both counseling and move management then hide the entire service item form
  const hideAddServiceItemsForm = hideCounselingCheckbox && hideMoveManagementCheckbox;

  // Adding an inline function will break the debounce fix and allow multiple submits
  // RA Validator Status: RA Accepted
  // eslint-disable-next-line react-hooks/exhaustive-deps
  const debouncedSubmit = useCallback(debounce(formik.handleSubmit, 5000, { leading: true }), []);

  return (
    <div className={styles.RequestedShipments} data-testid="requested-shipments">
      <div
        id="approvalConfirmationModal"
        data-testid="approvalConfirmationModal"
        style={{ display: isModalVisible ? 'block' : 'none' }}
      >
        <ShipmentApprovalPreview
          mtoShipments={filteredShipments}
          ordersInfo={ordersInfo}
          allowancesInfo={allowancesInfo}
          customerInfo={customerInfo}
          setIsModalVisible={setIsModalVisible}
          onSubmit={debouncedSubmit}
          counselingFee={formik.values.counselingFee}
          shipmentManagementFee={formik.values.shipmentManagementFee}
        />
      </div>

      <form onSubmit={formik.handleSubmit}>
        <div className={styles.sectionHeader}>
          <h2>Requested shipments</h2>
          <div className={styles.buttonDropdown}>
            {!isMoveLocked && (
              <Restricted to={permissionTypes.createTxoShipment}>
                <ButtonDropdown
                  ariaLabel="Add a new shipment"
                  data-testid="addShipmentButton"
                  onChange={handleButtonDropdownChange}
                >
                  <option value="" label="Add a new shipment">
                    Add a new shipment
                  </option>
                  {allowedShipmentOptions()}
                </ButtonDropdown>
              </Restricted>
            )}
          </div>
        </div>
        <div className={shipmentCardsStyles.shipmentCards}>
          {mtoShipments &&
            mtoShipments.map((shipment) => {
              const editUrl = `../${generatePath(tooRoutes.SHIPMENT_EDIT_PATH, {
                shipmentId: shipment.id,
              })}`;

              return (
                <ShipmentDisplay
                  key={shipment.id}
                  isSubmitted
                  shipmentId={shipment.id}
                  shipmentType={shipment.shipmentType}
                  displayInfo={shipmentDisplayInfo(shipment, dutyLocationPostal)}
                  ordersLOA={ordersLOA}
                  errorIfMissing={errorIfMissing[shipment.shipmentType]}
                  showWhenCollapsed={
                    shipment.usesExternalVendor
                      ? showWhenCollapsedWithExternalVendor[shipment.shipmentType]
                      : showWhenCollapsedWithGHCPrime[shipment.shipmentType]
                  }
                  editURL={editUrl}
                  /* eslint-disable-next-line react/jsx-props-no-spreading */
                  {...formik.getFieldProps(`shipments`)}
                  isMoveLocked={isMoveLocked}
                />
              );
            })}
        </div>

        <Restricted to={permissionTypes.updateShipment}>
          <div className={styles.serviceItems}>
            {!hideAddServiceItemsForm && (
              <>
                <h2>Add service items to this move</h2>
                <Fieldset legend="MTO service items" legendsronly="true" id="input-type-fieldset">
                  {!hideMoveManagementCheckbox && (
                    <Checkbox
                      id="shipmentManagementFee"
                      label={serviceItemCodes.MS}
                      name="shipmentManagementFee"
                      onChange={formik.handleChange}
                      checked={moveManagementChecked}
                      disabled={moveManagementDisabled}
                      data-testid="shipmentManagementFee"
                    />
                  )}
                  {hideCounselingCheckbox ? (
                    <p className={styles.serviceCounselingCompleted} data-testid="services-counseling-completed-text">
                      The customer has received counseling for this move.
                    </p>
                  ) : (
                    <Checkbox
                      id="counselingFee"
                      label={serviceItemCodes.CS}
                      name="counselingFee"
                      onChange={formik.handleChange}
                      data-testid="counselingFee"
                      disabled={isMoveLocked}
                    />
                  )}
                </Fieldset>
              </>
            )}
            <Button
              data-testid="shipmentApproveButton"
              className={styles.approveButton}
              onClick={handleReviewClick}
              type="button"
              disabled={!isButtonEnabled || isMoveLocked}
            >
              <span>Approve selected</span>
            </Button>
          </div>
        </Restricted>
      </form>
    </div>
  );
};

SubmittedRequestedShipments.propTypes = {
  mtoShipments: PropTypes.arrayOf(ShipmentShape).isRequired,
  ordersInfo: OrdersInfoShape.isRequired,
  allowancesInfo: PropTypes.shape({
    branch: PropTypes.string,
    grade: PropTypes.string,
    totalWeight: PropTypes.number,
    progear: PropTypes.number,
    spouseProgear: PropTypes.number,
    storageInTransit: PropTypes.number,
    dependents: PropTypes.bool,
  }).isRequired,
  customerInfo: PropTypes.shape({
    name: PropTypes.string,
    dodId: PropTypes.string,
    phone: PropTypes.string,
    email: PropTypes.string,
    currentAddress: PropTypes.shape({
      streetAddress1: PropTypes.string,
      city: PropTypes.string,
      state: PropTypes.string,
      postalCode: PropTypes.string,
    }),
    backupContactName: PropTypes.string,
    backupContactPhone: PropTypes.string,
    backupContactEmail: PropTypes.string,
  }).isRequired,
  approveMTO: PropTypes.func,
  approveMTOShipment: PropTypes.func,
  setErrorMessage: PropTypes.func.isRequired,
  moveTaskOrder: MoveTaskOrderShape,
  missingRequiredOrdersInfo: PropTypes.bool,
  handleAfterSuccess: PropTypes.func,
  errorIfMissing: PropTypes.objectOf(PropTypes.arrayOf(fieldValidationShape)),
  displayDestinationType: PropTypes.bool,
  mtoServiceItems: PropTypes.arrayOf(MTOServiceItemShape),
};

SubmittedRequestedShipments.defaultProps = {
  moveTaskOrder: {},
  approveMTO: () => Promise.resolve(),
  approveMTOShipment: () => Promise.resolve(),
  missingRequiredOrdersInfo: false,
  handleAfterSuccess: () => {},
  errorIfMissing: {},
  displayDestinationType: false,
  mtoServiceItems: [],
};

const mapDispatchToProps = {
  setFlashMessage: setFlashMessageAction,
};
export default connect(() => ({}), mapDispatchToProps)(SubmittedRequestedShipments);<|MERGE_RESOLUTION|>--- conflicted
+++ resolved
@@ -27,10 +27,7 @@
 import ButtonDropdown from 'components/ButtonDropdown/ButtonDropdown';
 import { SHIPMENT_OPTIONS_URL, FEATURE_FLAG_KEYS } from 'shared/constants';
 import { setFlashMessage as setFlashMessageAction } from 'store/flash/actions';
-<<<<<<< HEAD
-=======
 import { updateMTOShipment } from 'services/ghcApi';
->>>>>>> 4255f725
 import { isBooleanFlagEnabled } from 'utils/featureFlags';
 
 // nts defaults show preferred pickup date and pickup address, flagged items when collapsed
@@ -133,8 +130,6 @@
     );
   };
 
-<<<<<<< HEAD
-=======
   const queryClient = useQueryClient();
   const shipmentMutation = useMutation(updateMTOShipment, {
     onSuccess: (updatedMTOShipments) => {
@@ -158,7 +153,6 @@
     },
   });
 
->>>>>>> 4255f725
   const formik = useFormik({
     initialValues: {
       shipmentManagementFee: true,
