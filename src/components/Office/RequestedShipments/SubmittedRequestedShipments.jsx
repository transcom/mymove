--- conflicted
+++ resolved
@@ -65,24 +65,18 @@
   const [filteredShipments, setFilteredShipments] = useState([]);
   const [enableBoat, setEnableBoat] = useState(false);
   const [enableMobileHome, setEnableMobileHome] = useState(false);
-<<<<<<< HEAD
+  const [enableUB, setEnableUB] = useState(false);
   const [enableNTS, setEnableNTS] = useState(false);
   const [enableNTSR, setEnableNTSR] = useState(false);
-=======
-  const [enableUB, setEnableUB] = useState(false);
   const [isOconusMove, setIsOconusMove] = useState(false);
->>>>>>> 6fb9a16e
 
   useEffect(() => {
     const fetchData = async () => {
       setEnableBoat(await isBooleanFlagEnabled(FEATURE_FLAG_KEYS.BOAT));
       setEnableMobileHome(await isBooleanFlagEnabled(FEATURE_FLAG_KEYS.MOBILE_HOME));
-<<<<<<< HEAD
+      setEnableUB(await isBooleanFlagEnabled(FEATURE_FLAG_KEYS.UNACCOMPANIED_BAGGAGE));
       setEnableNTS(await isBooleanFlagEnabled(FEATURE_FLAG_KEYS.NTS));
       setEnableNTSR(await isBooleanFlagEnabled(FEATURE_FLAG_KEYS.NTSR));
-=======
-      setEnableUB(await isBooleanFlagEnabled(FEATURE_FLAG_KEYS.UNACCOMPANIED_BAGGAGE));
->>>>>>> 6fb9a16e
     };
     fetchData();
   }, []);
