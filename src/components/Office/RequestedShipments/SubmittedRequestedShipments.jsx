import React, { useCallback, useState, useEffect } from 'react';
import { useFormik } from 'formik';
import * as PropTypes from 'prop-types';
import { Button, Checkbox, Fieldset } from '@trussworks/react-uswds';
import { generatePath, useParams, useNavigate } from 'react-router-dom';
import { debounce } from 'lodash';
import { connect } from 'react-redux';

import styles from './RequestedShipments.module.scss';

import { hasCounseling, hasMoveManagement } from 'utils/serviceItems';
import { isPPMOnly } from 'utils/shipments';
import ShipmentApprovalPreview from 'components/Office/ShipmentApprovalPreview/ShipmentApprovalPreview';
import ShipmentDisplay from 'components/Office/ShipmentDisplay/ShipmentDisplay';
import { tooRoutes } from 'constants/routes';
import { shipmentDestinationTypes } from 'constants/shipments';
import { permissionTypes } from 'constants/permissions';
import Restricted from 'components/Restricted/Restricted';
import { serviceItemCodes } from 'content/serviceItems';
import { shipmentTypeLabels } from 'content/shipments';
import shipmentCardsStyles from 'styles/shipmentCards.module.scss';
import { MoveTaskOrderShape, MTOServiceItemShape, OrdersInfoShape } from 'types/order';
import { ShipmentShape } from 'types/shipment';
import { fieldValidationShape } from 'utils/displayFlags';
import ButtonDropdown from 'components/ButtonDropdown/ButtonDropdown';
<<<<<<< HEAD
import { SHIPMENT_OPTIONS_URL } from 'shared/constants';
import { setFlashMessage as setFlashMessageAction } from 'store/flash/actions';
=======
import { SHIPMENT_OPTIONS_URL, FEATURE_FLAG_KEYS } from 'shared/constants';
import { setFlashMessage as setFlashMessageAction } from 'store/flash/actions';
import { isBooleanFlagEnabled } from 'utils/featureFlags';
>>>>>>> d01d4a2d

// nts defaults show preferred pickup date and pickup address, flagged items when collapsed
// ntsr defaults shows preferred delivery date, storage facility address, destination address, flagged items when collapsed
// Different things show when collapsed depending on if the shipment is an external vendor or not.
const showWhenCollapsedWithExternalVendor = {
  HHG_INTO_NTS_DOMESTIC: ['serviceOrderNumber', 'requestedDeliveryDate'],
  HHG_OUTOF_NTS_DOMESTIC: ['serviceOrderNumber', 'requestedPickupDate'],
};

const showWhenCollapsedWithGHCPrime = {
  HHG_INTO_NTS_DOMESTIC: ['tacType', 'requestedDeliveryDate'],
  HHG_OUTOF_NTS_DOMESTIC: ['ntsRecordedWeight', 'serviceOrderNumber', 'tacType', 'requestedPickupDate'],
};

const SubmittedRequestedShipments = ({
  mtoShipments,
  closeoutOffice,
  moveTaskOrder,
  allowancesInfo,
  ordersInfo,
  customerInfo,
  approveMTO,
  approveMTOShipment,
  handleAfterSuccess,
  missingRequiredOrdersInfo,
  errorIfMissing,
  displayDestinationType,
  mtoServiceItems,
  isMoveLocked,
  setFlashMessage,
}) => {
  const [isModalVisible, setIsModalVisible] = useState(false);
  const [filteredShipments, setFilteredShipments] = useState([]);
  const [enableBoat, setEnableBoat] = useState(false);
  const [enableMobileHome, setEnableMobileHome] = useState(false);

  useEffect(() => {
    const fetchData = async () => {
      setEnableBoat(await isBooleanFlagEnabled(FEATURE_FLAG_KEYS.BOAT));
      setEnableMobileHome(await isBooleanFlagEnabled(FEATURE_FLAG_KEYS.MOBILE_HOME));
    };
    fetchData();
  }, []);

  const filterPrimeShipments = mtoShipments.filter((shipment) => !shipment.usesExternalVendor);

  const filterShipments = (formikShipmentIds) => {
    return mtoShipments.filter(({ id }) => formikShipmentIds.includes(id));
  };

  const ordersLOA = {
    tac: ordersInfo.tacMDC,
    sac: ordersInfo.sacSDN,
    ntsTac: ordersInfo.NTStac,
    ntsSac: ordersInfo.NTSsac,
  };

  const { moveCode } = useParams();
  const navigate = useNavigate();
  const handleButtonDropdownChange = (e) => {
    const selectedOption = e.target.value;

    const addShipmentPath = `${generatePath(tooRoutes.SHIPMENT_ADD_PATH, {
      moveCode,
      shipmentType: selectedOption,
    })}`;

    navigate(addShipmentPath);
  };

  const shipmentDisplayInfo = (shipment, dutyLocationPostal) => {
    const destType = displayDestinationType ? shipmentDestinationTypes[shipment.destinationType] : null;

    return {
      ...shipment,
      heading: shipmentTypeLabels[shipment.shipmentType],
      isDiversion: shipment.diversion,
      shipmentStatus: shipment.status,
      destinationAddress: shipment.destinationAddress || dutyLocationPostal,
      destinationType: destType,
      displayDestinationType,
      closeoutOffice,
    };
  };

  const allowedShipmentOptions = () => {
    return (
      <>
        <option data-testid="hhgOption" value={SHIPMENT_OPTIONS_URL.HHG}>
          HHG
        </option>
        <option value={SHIPMENT_OPTIONS_URL.PPM}>PPM</option>
        <option value={SHIPMENT_OPTIONS_URL.NTS}>NTS</option>
        <option value={SHIPMENT_OPTIONS_URL.NTSrelease}>NTS-release</option>
        {enableBoat && <option value={SHIPMENT_OPTIONS_URL.BOAT}>Boat</option>}
        {enableMobileHome && <option value={SHIPMENT_OPTIONS_URL.MOBILE_HOME}>Mobile Home</option>}
      </>
    );
  };

  const formik = useFormik({
    initialValues: {
      shipmentManagementFee: true,
      counselingFee: false,
      shipments: [],
    },
    onSubmit: (values, { setSubmitting }) => {
      const mtoApprovalServiceItemCodes = {
        serviceCodeMS: values.shipmentManagementFee && !moveTaskOrder.availableToPrimeAt,
        serviceCodeCS: values.counselingFee,
      };

      approveMTO(
        {
          moveTaskOrderID: moveTaskOrder.id,
          ifMatchETag: moveTaskOrder.eTag,
          mtoApprovalServiceItemCodes,
          normalize: false,
        },
        {
          onSuccess: async () => {
            try {
              await Promise.all(
                filteredShipments.map((shipment) => {
                  let operationPath = 'shipment.approveShipment';

                  if (shipment.approvedDate && moveTaskOrder.availableToPrimeAt) {
                    operationPath = 'shipment.approveShipmentDiversion';
                  }
                  return approveMTOShipment(
                    {
                      shipmentID: shipment.id,
                      operationPath,
                      ifMatchETag: shipment.eTag,
                      normalize: false,
                    },
                    {
                      onError: () => {
                        // TODO: Decide if we want to display an error notice, log error event, or retry
                        setSubmitting(false);
                        setFlashMessage(null);
                      },
                    },
                  );
                }),
              );
              setFlashMessage('TASK_ORDER_CREATE_SUCCESS', 'success', 'Task order created successfully.');
              handleAfterSuccess('../mto', { showMTOpostedMessage: true });
            } catch {
              setSubmitting(false);
            }
          },
          onError: () => {
            // TODO: Decide if we want to display an error notice, log error event, or retry
            setSubmitting(false);
          },
        },
      );
      //
    },
  });

  const handleReviewClick = () => {
    setFilteredShipments(filterShipments(formik.values.shipments));
    setIsModalVisible(true);
  };

  // if showing service items on a move with Prime shipments, enable button when shipment and service item are selected and there is no missing required Orders information
  // if not showing service items on a move with Prime shipments, enable button if a shipment is selected and there is no missing required Orders information
  const primeShipmentsForApproval = moveTaskOrder.availableToPrimeAt
    ? formik.values.shipments.length > 0 && !missingRequiredOrdersInfo
    : formik.values.shipments.length > 0 &&
      (formik.values.counselingFee || formik.values.shipmentManagementFee) &&
      !missingRequiredOrdersInfo;

  // on a move with only External Vendor shipments enable button if a service item is selected
  const externalVendorShipmentsOnly = formik.values.counselingFee || formik.values.shipmentManagementFee;

  // Check that there are Prime-handled shipments before determining if the button should be enabled
  const isButtonEnabled = filterPrimeShipments.length > 0 ? primeShipmentsForApproval : externalVendorShipmentsOnly;

  const dutyLocationPostal = { postalCode: ordersInfo.newDutyLocation?.address?.postalCode };

  // Hide counseling line item if prime counseling is already in the service items or if service counseling has been applied
  const hideCounselingCheckbox = hasCounseling(mtoServiceItems) || moveTaskOrder?.serviceCounselingCompletedAt;

  // Hide move management line item if it is already in the service items or for PPM only moves
  const hideMoveManagementCheckbox = hasMoveManagement(mtoServiceItems) || isPPMOnly(mtoShipments);

  // Disable move management checkbox
  const moveManagementDisabled = true;

  // Check the move management box
  const moveManagementChecked = true;

  // If we are hiding both counseling and move management then hide the entire service item form
  const hideAddServiceItemsForm = hideCounselingCheckbox && hideMoveManagementCheckbox;

  // Adding an inline function will break the debounce fix and allow multiple submits
  // RA Validator Status: RA Accepted
  // eslint-disable-next-line react-hooks/exhaustive-deps
  const debouncedSubmit = useCallback(debounce(formik.handleSubmit, 5000, { leading: true }), []);

  return (
    <div className={styles.RequestedShipments} data-testid="requested-shipments">
      <div
        id="approvalConfirmationModal"
        data-testid="approvalConfirmationModal"
        style={{ display: isModalVisible ? 'block' : 'none' }}
      >
        <ShipmentApprovalPreview
          mtoShipments={filteredShipments}
          ordersInfo={ordersInfo}
          allowancesInfo={allowancesInfo}
          customerInfo={customerInfo}
          setIsModalVisible={setIsModalVisible}
          onSubmit={debouncedSubmit}
          counselingFee={formik.values.counselingFee}
          shipmentManagementFee={formik.values.shipmentManagementFee}
        />
      </div>

      <form onSubmit={formik.handleSubmit}>
        <div className={styles.sectionHeader}>
          <h2>Requested shipments</h2>
          <div className={styles.buttonDropdown}>
            {!isMoveLocked && (
              <Restricted to={permissionTypes.createTxoShipment}>
                <ButtonDropdown
                  ariaLabel="Add a new shipment"
                  data-testid="addShipmentButton"
                  onChange={handleButtonDropdownChange}
                >
                  <option value="" label="Add a new shipment">
                    Add a new shipment
                  </option>
                  {allowedShipmentOptions()}
                </ButtonDropdown>
              </Restricted>
            )}
          </div>
        </div>
        <div className={shipmentCardsStyles.shipmentCards}>
          {mtoShipments &&
            mtoShipments.map((shipment) => {
              const editUrl = `../${generatePath(tooRoutes.SHIPMENT_EDIT_PATH, {
                shipmentId: shipment.id,
              })}`;

              return (
                <ShipmentDisplay
                  key={shipment.id}
                  isSubmitted
                  shipmentId={shipment.id}
                  shipmentType={shipment.shipmentType}
                  displayInfo={shipmentDisplayInfo(shipment, dutyLocationPostal)}
                  ordersLOA={ordersLOA}
                  errorIfMissing={errorIfMissing[shipment.shipmentType]}
                  showWhenCollapsed={
                    shipment.usesExternalVendor
                      ? showWhenCollapsedWithExternalVendor[shipment.shipmentType]
                      : showWhenCollapsedWithGHCPrime[shipment.shipmentType]
                  }
                  editURL={editUrl}
                  /* eslint-disable-next-line react/jsx-props-no-spreading */
                  {...formik.getFieldProps(`shipments`)}
                  isMoveLocked={isMoveLocked}
                />
              );
            })}
        </div>

        <Restricted to={permissionTypes.updateShipment}>
          <div className={styles.serviceItems}>
            {!hideAddServiceItemsForm && (
              <>
                <h2>Add service items to this move</h2>
                <Fieldset legend="MTO service items" legendsronly="true" id="input-type-fieldset">
                  {!hideMoveManagementCheckbox && (
                    <Checkbox
                      id="shipmentManagementFee"
                      label={serviceItemCodes.MS}
                      name="shipmentManagementFee"
                      onChange={formik.handleChange}
                      checked={moveManagementChecked}
                      disabled={moveManagementDisabled}
                      data-testid="shipmentManagementFee"
                    />
                  )}
                  {hideCounselingCheckbox ? (
                    <p className={styles.serviceCounselingCompleted} data-testid="services-counseling-completed-text">
                      The customer has received counseling for this move.
                    </p>
                  ) : (
                    <Checkbox
                      id="counselingFee"
                      label={serviceItemCodes.CS}
                      name="counselingFee"
                      onChange={formik.handleChange}
                      data-testid="counselingFee"
                      disabled={isMoveLocked}
                    />
                  )}
                </Fieldset>
              </>
            )}
            <Button
              data-testid="shipmentApproveButton"
              className={styles.approveButton}
              onClick={handleReviewClick}
              type="button"
              disabled={!isButtonEnabled || isMoveLocked}
            >
              <span>Approve selected</span>
            </Button>
          </div>
        </Restricted>
      </form>
    </div>
  );
};

SubmittedRequestedShipments.propTypes = {
  mtoShipments: PropTypes.arrayOf(ShipmentShape).isRequired,
  ordersInfo: OrdersInfoShape.isRequired,
  allowancesInfo: PropTypes.shape({
    branch: PropTypes.string,
    grade: PropTypes.string,
    totalWeight: PropTypes.number,
    progear: PropTypes.number,
    spouseProgear: PropTypes.number,
    storageInTransit: PropTypes.number,
    dependents: PropTypes.bool,
  }).isRequired,
  customerInfo: PropTypes.shape({
    name: PropTypes.string,
    dodId: PropTypes.string,
    phone: PropTypes.string,
    email: PropTypes.string,
    currentAddress: PropTypes.shape({
      streetAddress1: PropTypes.string,
      city: PropTypes.string,
      state: PropTypes.string,
      postalCode: PropTypes.string,
    }),
    backupContactName: PropTypes.string,
    backupContactPhone: PropTypes.string,
    backupContactEmail: PropTypes.string,
  }).isRequired,
  approveMTO: PropTypes.func,
  approveMTOShipment: PropTypes.func,
  moveTaskOrder: MoveTaskOrderShape,
  missingRequiredOrdersInfo: PropTypes.bool,
  handleAfterSuccess: PropTypes.func,
  errorIfMissing: PropTypes.objectOf(PropTypes.arrayOf(fieldValidationShape)),
  displayDestinationType: PropTypes.bool,
  mtoServiceItems: PropTypes.arrayOf(MTOServiceItemShape),
};

SubmittedRequestedShipments.defaultProps = {
  moveTaskOrder: {},
  approveMTO: () => Promise.resolve(),
  approveMTOShipment: () => Promise.resolve(),
  missingRequiredOrdersInfo: false,
  handleAfterSuccess: () => {},
  errorIfMissing: {},
  displayDestinationType: false,
  mtoServiceItems: [],
};

const mapDispatchToProps = {
  setFlashMessage: setFlashMessageAction,
};
export default connect(() => ({}), mapDispatchToProps)(SubmittedRequestedShipments);<|MERGE_RESOLUTION|>--- conflicted
+++ resolved
@@ -23,14 +23,9 @@
 import { ShipmentShape } from 'types/shipment';
 import { fieldValidationShape } from 'utils/displayFlags';
 import ButtonDropdown from 'components/ButtonDropdown/ButtonDropdown';
-<<<<<<< HEAD
-import { SHIPMENT_OPTIONS_URL } from 'shared/constants';
-import { setFlashMessage as setFlashMessageAction } from 'store/flash/actions';
-=======
 import { SHIPMENT_OPTIONS_URL, FEATURE_FLAG_KEYS } from 'shared/constants';
 import { setFlashMessage as setFlashMessageAction } from 'store/flash/actions';
 import { isBooleanFlagEnabled } from 'utils/featureFlags';
->>>>>>> d01d4a2d
 
 // nts defaults show preferred pickup date and pickup address, flagged items when collapsed
 // ntsr defaults shows preferred delivery date, storage facility address, destination address, flagged items when collapsed
