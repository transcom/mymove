import React, { useCallback, useState } from 'react';
import { useFormik } from 'formik';
import * as PropTypes from 'prop-types';
import { Button, Checkbox, Fieldset } from '@trussworks/react-uswds';
import { generatePath, useParams, useNavigate } from 'react-router-dom';
import { debounce } from 'lodash';
import { connect } from 'react-redux';

import styles from './RequestedShipments.module.scss';

import { hasCounseling, hasMoveManagement } from 'utils/serviceItems';
import { isPPMOnly } from 'utils/shipments';
import ShipmentApprovalPreview from 'components/Office/ShipmentApprovalPreview/ShipmentApprovalPreview';
import ShipmentDisplay from 'components/Office/ShipmentDisplay/ShipmentDisplay';
import { tooRoutes } from 'constants/routes';
import { shipmentDestinationTypes } from 'constants/shipments';
import { permissionTypes } from 'constants/permissions';
import Restricted from 'components/Restricted/Restricted';
import { serviceItemCodes } from 'content/serviceItems';
import { shipmentTypeLabels } from 'content/shipments';
import shipmentCardsStyles from 'styles/shipmentCards.module.scss';
import { MoveTaskOrderShape, MTOServiceItemShape, OrdersInfoShape } from 'types/order';
import { ShipmentShape } from 'types/shipment';
import { fieldValidationShape } from 'utils/displayFlags';
<<<<<<< HEAD
import { setFlashMessage as setFlashMessageAction } from 'store/flash/actions';
=======
import ButtonDropdown from 'components/ButtonDropdown/ButtonDropdown';
import { SHIPMENT_OPTIONS_URL } from 'shared/constants';
>>>>>>> d7023653

// nts defaults show preferred pickup date and pickup address, flagged items when collapsed
// ntsr defaults shows preferred delivery date, storage facility address, destination address, flagged items when collapsed
// Different things show when collapsed depending on if the shipment is an external vendor or not.
const showWhenCollapsedWithExternalVendor = {
  HHG_INTO_NTS_DOMESTIC: ['serviceOrderNumber', 'requestedDeliveryDate'],
  HHG_OUTOF_NTS_DOMESTIC: ['serviceOrderNumber', 'requestedPickupDate'],
};

const showWhenCollapsedWithGHCPrime = {
  HHG_INTO_NTS_DOMESTIC: ['tacType', 'requestedDeliveryDate'],
  HHG_OUTOF_NTS_DOMESTIC: ['ntsRecordedWeight', 'serviceOrderNumber', 'tacType', 'requestedPickupDate'],
};

const SubmittedRequestedShipments = ({
  mtoShipments,
  closeoutOffice,
  moveTaskOrder,
  allowancesInfo,
  ordersInfo,
  customerInfo,
  approveMTO,
  approveMTOShipment,
  handleAfterSuccess,
  missingRequiredOrdersInfo,
  errorIfMissing,
  displayDestinationType,
  mtoServiceItems,
  isMoveLocked,
  setFlashMessage,
}) => {
  const [isModalVisible, setIsModalVisible] = useState(false);
  const [filteredShipments, setFilteredShipments] = useState([]);

  const filterPrimeShipments = mtoShipments.filter((shipment) => !shipment.usesExternalVendor);

  const filterShipments = (formikShipmentIds) => {
    return mtoShipments.filter(({ id }) => formikShipmentIds.includes(id));
  };

  const ordersLOA = {
    tac: ordersInfo.tacMDC,
    sac: ordersInfo.sacSDN,
    ntsTac: ordersInfo.NTStac,
    ntsSac: ordersInfo.NTSsac,
  };

  const { moveCode } = useParams();
  const navigate = useNavigate();
  const handleButtonDropdownChange = (e) => {
    const selectedOption = e.target.value;

    const addShipmentPath = `${generatePath(tooRoutes.SHIPMENT_ADD_PATH, {
      moveCode,
      shipmentType: selectedOption,
    })}`;

    navigate(addShipmentPath);
  };

  const shipmentDisplayInfo = (shipment, dutyLocationPostal) => {
    const destType = displayDestinationType ? shipmentDestinationTypes[shipment.destinationType] : null;

    return {
      ...shipment,
      heading: shipmentTypeLabels[shipment.shipmentType],
      isDiversion: shipment.diversion,
      shipmentStatus: shipment.status,
      destinationAddress: shipment.destinationAddress || dutyLocationPostal,
      destinationType: destType,
      displayDestinationType,
      closeoutOffice,
    };
  };

  const formik = useFormik({
    initialValues: {
      shipmentManagementFee: true,
      counselingFee: false,
      shipments: [],
    },
    onSubmit: (values, { setSubmitting }) => {
      const mtoApprovalServiceItemCodes = {
        serviceCodeMS: values.shipmentManagementFee && !moveTaskOrder.availableToPrimeAt,
        serviceCodeCS: values.counselingFee,
      };

      approveMTO(
        {
          moveTaskOrderID: moveTaskOrder.id,
          ifMatchETag: moveTaskOrder.eTag,
          mtoApprovalServiceItemCodes,
          normalize: false,
        },
        {
          onSuccess: async () => {
            try {
              await Promise.all(
                filteredShipments.map((shipment) => {
                  let operationPath = 'shipment.approveShipment';

                  if (shipment.approvedDate && moveTaskOrder.availableToPrimeAt) {
                    operationPath = 'shipment.approveShipmentDiversion';
                  }
                  return approveMTOShipment(
                    {
                      shipmentID: shipment.id,
                      operationPath,
                      ifMatchETag: shipment.eTag,
                      normalize: false,
                    },
                    {
                      onError: () => {
                        // TODO: Decide if we want to display an error notice, log error event, or retry
                        setSubmitting(false);
                        setFlashMessage(null);
                      },
                    },
                  );
                }),
              );
              setFlashMessage('TASK_ORDER_CREATE_SUCCESS', 'success', 'Task order created successfully.');
              handleAfterSuccess('../mto', { showMTOpostedMessage: true });
            } catch {
              setSubmitting(false);
            }
          },
          onError: () => {
            // TODO: Decide if we want to display an error notice, log error event, or retry
            setSubmitting(false);
          },
        },
      );
      //
    },
  });

  const handleReviewClick = () => {
    setFilteredShipments(filterShipments(formik.values.shipments));
    setIsModalVisible(true);
  };

  // if showing service items on a move with Prime shipments, enable button when shipment and service item are selected and there is no missing required Orders information
  // if not showing service items on a move with Prime shipments, enable button if a shipment is selected and there is no missing required Orders information
  const primeShipmentsForApproval = moveTaskOrder.availableToPrimeAt
    ? formik.values.shipments.length > 0 && !missingRequiredOrdersInfo
    : formik.values.shipments.length > 0 &&
      (formik.values.counselingFee || formik.values.shipmentManagementFee) &&
      !missingRequiredOrdersInfo;

  // on a move with only External Vendor shipments enable button if a service item is selected
  const externalVendorShipmentsOnly = formik.values.counselingFee || formik.values.shipmentManagementFee;

  // Check that there are Prime-handled shipments before determining if the button should be enabled
  const isButtonEnabled = filterPrimeShipments.length > 0 ? primeShipmentsForApproval : externalVendorShipmentsOnly;

  const dutyLocationPostal = { postalCode: ordersInfo.newDutyLocation?.address?.postalCode };

  // Hide counseling line item if prime counseling is already in the service items or if service counseling has been applied
  const hideCounselingCheckbox = hasCounseling(mtoServiceItems) || moveTaskOrder?.serviceCounselingCompletedAt;

  // Hide move management line item if it is already in the service items or for PPM only moves
  const hideMoveManagementCheckbox = hasMoveManagement(mtoServiceItems) || isPPMOnly(mtoShipments);

  // Disable move management checkbox
  const moveManagementDisabled = true;

  // Check the move management box
  const moveManagementChecked = true;

  // If we are hiding both counseling and move management then hide the entire service item form
  const hideAddServiceItemsForm = hideCounselingCheckbox && hideMoveManagementCheckbox;

  // Adding an inline function will break the debounce fix and allow multiple submits
  // RA Validator Status: RA Accepted
  // eslint-disable-next-line react-hooks/exhaustive-deps
  const debouncedSubmit = useCallback(debounce(formik.handleSubmit, 5000, { leading: true }), []);

  return (
    <div className={styles.RequestedShipments} data-testid="requested-shipments">
      <div
        id="approvalConfirmationModal"
        data-testid="approvalConfirmationModal"
        style={{ display: isModalVisible ? 'block' : 'none' }}
      >
        <ShipmentApprovalPreview
          mtoShipments={filteredShipments}
          ordersInfo={ordersInfo}
          allowancesInfo={allowancesInfo}
          customerInfo={customerInfo}
          setIsModalVisible={setIsModalVisible}
          onSubmit={debouncedSubmit}
          counselingFee={formik.values.counselingFee}
          shipmentManagementFee={formik.values.shipmentManagementFee}
        />
      </div>

      <form onSubmit={formik.handleSubmit}>
        <div className={styles.sectionHeader}>
          <h2>Requested shipments</h2>
          <div className={styles.buttonDropdown}>
            {!isMoveLocked && (
              <Restricted to={permissionTypes.createTxoShipment}>
                <ButtonDropdown
                  ariaLabel="Add a new shipment"
                  data-testid="addShipmentButton"
                  onChange={handleButtonDropdownChange}
                >
                  <option value="" label="Add a new shipment">
                    Add a new shipment
                  </option>
                  <option data-testid="hhgOption" value={SHIPMENT_OPTIONS_URL.HHG}>
                    HHG
                  </option>
                  <option value={SHIPMENT_OPTIONS_URL.PPM}>PPM</option>
                  <option value={SHIPMENT_OPTIONS_URL.NTS}>NTS</option>
                  <option value={SHIPMENT_OPTIONS_URL.NTSrelease}>NTS-release</option>
                  <option data-testid="boatOption" value={SHIPMENT_OPTIONS_URL.BOAT}>
                    Boat
                  </option>
                  <option data-testid="mobileHomeOption" value={SHIPMENT_OPTIONS_URL.MOBILE_HOME}>
                    Mobile Home
                  </option>
                </ButtonDropdown>
              </Restricted>
            )}
          </div>
        </div>
        <div className={shipmentCardsStyles.shipmentCards}>
          {mtoShipments &&
            mtoShipments.map((shipment) => {
              const editUrl = `../${generatePath(tooRoutes.SHIPMENT_EDIT_PATH, {
                shipmentId: shipment.id,
              })}`;

              return (
                <ShipmentDisplay
                  key={shipment.id}
                  isSubmitted
                  shipmentId={shipment.id}
                  shipmentType={shipment.shipmentType}
                  displayInfo={shipmentDisplayInfo(shipment, dutyLocationPostal)}
                  ordersLOA={ordersLOA}
                  errorIfMissing={errorIfMissing[shipment.shipmentType]}
                  showWhenCollapsed={
                    shipment.usesExternalVendor
                      ? showWhenCollapsedWithExternalVendor[shipment.shipmentType]
                      : showWhenCollapsedWithGHCPrime[shipment.shipmentType]
                  }
                  editURL={editUrl}
                  /* eslint-disable-next-line react/jsx-props-no-spreading */
                  {...formik.getFieldProps(`shipments`)}
                  isMoveLocked={isMoveLocked}
                />
              );
            })}
        </div>

        <Restricted to={permissionTypes.updateShipment}>
          <div className={styles.serviceItems}>
            {!hideAddServiceItemsForm && (
              <>
                <h2>Add service items to this move</h2>
                <Fieldset legend="MTO service items" legendsronly="true" id="input-type-fieldset">
                  {!hideMoveManagementCheckbox && (
                    <Checkbox
                      id="shipmentManagementFee"
                      label={serviceItemCodes.MS}
                      name="shipmentManagementFee"
                      onChange={formik.handleChange}
                      checked={moveManagementChecked}
                      disabled={moveManagementDisabled}
                      data-testid="shipmentManagementFee"
                    />
                  )}
                  {hideCounselingCheckbox ? (
                    <p className={styles.serviceCounselingCompleted} data-testid="services-counseling-completed-text">
                      The customer has received counseling for this move.
                    </p>
                  ) : (
                    <Checkbox
                      id="counselingFee"
                      label={serviceItemCodes.CS}
                      name="counselingFee"
                      onChange={formik.handleChange}
                      data-testid="counselingFee"
                      disabled={isMoveLocked}
                    />
                  )}
                </Fieldset>
              </>
            )}
            <Button
              data-testid="shipmentApproveButton"
              className={styles.approveButton}
              onClick={handleReviewClick}
              type="button"
              disabled={!isButtonEnabled || isMoveLocked}
            >
              <span>Approve selected</span>
            </Button>
          </div>
        </Restricted>
      </form>
    </div>
  );
};

SubmittedRequestedShipments.propTypes = {
  mtoShipments: PropTypes.arrayOf(ShipmentShape).isRequired,
  ordersInfo: OrdersInfoShape.isRequired,
  allowancesInfo: PropTypes.shape({
    branch: PropTypes.string,
    grade: PropTypes.string,
    totalWeight: PropTypes.number,
    progear: PropTypes.number,
    spouseProgear: PropTypes.number,
    storageInTransit: PropTypes.number,
    dependents: PropTypes.bool,
  }).isRequired,
  customerInfo: PropTypes.shape({
    name: PropTypes.string,
    dodId: PropTypes.string,
    phone: PropTypes.string,
    email: PropTypes.string,
    currentAddress: PropTypes.shape({
      streetAddress1: PropTypes.string,
      city: PropTypes.string,
      state: PropTypes.string,
      postalCode: PropTypes.string,
    }),
    backupContactName: PropTypes.string,
    backupContactPhone: PropTypes.string,
    backupContactEmail: PropTypes.string,
  }).isRequired,
  approveMTO: PropTypes.func,
  approveMTOShipment: PropTypes.func,
  moveTaskOrder: MoveTaskOrderShape,
  missingRequiredOrdersInfo: PropTypes.bool,
  handleAfterSuccess: PropTypes.func,
  errorIfMissing: PropTypes.objectOf(PropTypes.arrayOf(fieldValidationShape)),
  displayDestinationType: PropTypes.bool,
  mtoServiceItems: PropTypes.arrayOf(MTOServiceItemShape),
};

SubmittedRequestedShipments.defaultProps = {
  moveTaskOrder: {},
  approveMTO: () => Promise.resolve(),
  approveMTOShipment: () => Promise.resolve(),
  missingRequiredOrdersInfo: false,
  handleAfterSuccess: () => {},
  errorIfMissing: {},
  displayDestinationType: false,
  mtoServiceItems: [],
};

const mapDispatchToProps = {
  setFlashMessage: setFlashMessageAction,
};
export default connect(() => ({}), mapDispatchToProps)(SubmittedRequestedShipments);<|MERGE_RESOLUTION|>--- conflicted
+++ resolved
@@ -22,12 +22,9 @@
 import { MoveTaskOrderShape, MTOServiceItemShape, OrdersInfoShape } from 'types/order';
 import { ShipmentShape } from 'types/shipment';
 import { fieldValidationShape } from 'utils/displayFlags';
-<<<<<<< HEAD
-import { setFlashMessage as setFlashMessageAction } from 'store/flash/actions';
-=======
 import ButtonDropdown from 'components/ButtonDropdown/ButtonDropdown';
 import { SHIPMENT_OPTIONS_URL } from 'shared/constants';
->>>>>>> d7023653
+import { setFlashMessage as setFlashMessageAction } from 'store/flash/actions';
 
 // nts defaults show preferred pickup date and pickup address, flagged items when collapsed
 // ntsr defaults shows preferred delivery date, storage facility address, destination address, flagged items when collapsed
