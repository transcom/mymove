import React, { useCallback, useState, useEffect } from 'react';
import { useFormik } from 'formik';
import * as PropTypes from 'prop-types';
import { Button, Checkbox, Fieldset } from '@trussworks/react-uswds';
import { generatePath, useParams, useNavigate } from 'react-router-dom';
import { debounce } from 'lodash';
import { connect } from 'react-redux';
import { useQueryClient, useMutation } from '@tanstack/react-query';

import styles from './RequestedShipments.module.scss';

import { MTO_SHIPMENTS, PPMCLOSEOUT } from 'constants/queryKeys';
import { hasCounseling, hasMoveManagement } from 'utils/serviceItems';
import { isPPMOnly } from 'utils/shipments';
import ShipmentApprovalPreview from 'components/Office/ShipmentApprovalPreview/ShipmentApprovalPreview';
import ShipmentDisplay from 'components/Office/ShipmentDisplay/ShipmentDisplay';
import { tooRoutes } from 'constants/routes';
import { shipmentDestinationTypes } from 'constants/shipments';
import { permissionTypes } from 'constants/permissions';
import Restricted from 'components/Restricted/Restricted';
import { serviceItemCodes } from 'content/serviceItems';
import { shipmentTypeLabels } from 'content/shipments';
import shipmentCardsStyles from 'styles/shipmentCards.module.scss';
import { MoveTaskOrderShape, MTOServiceItemShape, OrdersInfoShape } from 'types/order';
import { ShipmentShape } from 'types/shipment';
import { fieldValidationShape } from 'utils/displayFlags';
import ButtonDropdown from 'components/ButtonDropdown/ButtonDropdown';
import { SHIPMENT_OPTIONS_URL, FEATURE_FLAG_KEYS } from 'shared/constants';
import { setFlashMessage as setFlashMessageAction } from 'store/flash/actions';
import { updateMTOShipment } from 'services/ghcApi';
import { isBooleanFlagEnabled } from 'utils/featureFlags';
import { updateMTOShipment } from 'services/ghcApi';

// nts defaults show preferred pickup date and pickup address, flagged items when collapsed
// ntsr defaults shows preferred delivery date, storage facility address, delivery address, flagged items when collapsed
// Different things show when collapsed depending on if the shipment is an external vendor or not.
const showWhenCollapsedWithExternalVendor = {
  HHG_INTO_NTS_DOMESTIC: ['serviceOrderNumber', 'requestedDeliveryDate'],
  HHG_OUTOF_NTS_DOMESTIC: ['serviceOrderNumber', 'requestedPickupDate'],
};

const showWhenCollapsedWithGHCPrime = {
  HHG_INTO_NTS_DOMESTIC: ['tacType', 'requestedDeliveryDate'],
  HHG_OUTOF_NTS_DOMESTIC: ['ntsRecordedWeight', 'serviceOrderNumber', 'tacType', 'requestedPickupDate'],
};

const SubmittedRequestedShipments = ({
  mtoShipments,
  closeoutOffice,
  moveTaskOrder,
  allowancesInfo,
  ordersInfo,
  customerInfo,
  approveMTO,
  approveMTOShipment,
  handleAfterSuccess,
  missingRequiredOrdersInfo,
  errorIfMissing,
  displayDestinationType,
  mtoServiceItems,
  isMoveLocked,
  setFlashMessage,
  setErrorMessage,
}) => {
  const [isModalVisible, setIsModalVisible] = useState(false);
  const [filteredShipments, setFilteredShipments] = useState([]);
  const [enableBoat, setEnableBoat] = useState(false);
  const [enableMobileHome, setEnableMobileHome] = useState(false);
<<<<<<< HEAD
  const [enableUB, setEnableUB] = useState(false);
  const [isOconusMove, setIsOconusMove] = useState(false);
=======
  const [enableNTS, setEnableNTS] = useState(false);
  const [enableNTSR, setEnableNTSR] = useState(false);
>>>>>>> 5f008e75

  useEffect(() => {
    const fetchData = async () => {
      setEnableBoat(await isBooleanFlagEnabled(FEATURE_FLAG_KEYS.BOAT));
      setEnableMobileHome(await isBooleanFlagEnabled(FEATURE_FLAG_KEYS.MOBILE_HOME));
<<<<<<< HEAD
      setEnableUB(await isBooleanFlagEnabled(FEATURE_FLAG_KEYS.UNACCOMPANIED_BAGGAGE));
=======
      setEnableNTS(await isBooleanFlagEnabled(FEATURE_FLAG_KEYS.NTS));
      setEnableNTSR(await isBooleanFlagEnabled(FEATURE_FLAG_KEYS.NTSR));
>>>>>>> 5f008e75
    };
    fetchData();
  }, []);

  const { newDutyLocation, currentDutyLocation } = ordersInfo;
  useEffect(() => {
    // Check if duty locations on the orders qualify as OCONUS to conditionally render the UB shipment option
    if (currentDutyLocation?.address?.isOconus || newDutyLocation?.address?.isOconus) {
      setIsOconusMove(true);
    } else {
      setIsOconusMove(false);
    }
  }, [currentDutyLocation, newDutyLocation, isOconusMove, enableUB]);

  const filterPrimeShipments = mtoShipments.filter((shipment) => !shipment.usesExternalVendor);

  const filterShipments = (formikShipmentIds) => {
    return mtoShipments.filter(({ id }) => formikShipmentIds.includes(id));
  };

  const ordersLOA = {
    tac: ordersInfo.tacMDC,
    sac: ordersInfo.sacSDN,
    ntsTac: ordersInfo.NTStac,
    ntsSac: ordersInfo.NTSsac,
  };

  const { moveCode } = useParams();
  const navigate = useNavigate();
  const hasOrderDocuments = ordersInfo.ordersDocuments?.length > 0;
  const handleButtonDropdownChange = (e) => {
    const selectedOption = e.target.value;

    const addShipmentPath = `${generatePath(tooRoutes.SHIPMENT_ADD_PATH, {
      moveCode,
      shipmentType: selectedOption,
    })}`;

    navigate(addShipmentPath);
  };

  const shipmentDisplayInfo = (shipment, dutyLocationPostal) => {
    const destType = displayDestinationType ? shipmentDestinationTypes[shipment.destinationType] : null;

    return {
      ...shipment,
      heading: shipmentTypeLabels[shipment.shipmentType],
      isDiversion: shipment.diversion,
      shipmentStatus: shipment.status,
      destinationAddress: shipment.destinationAddress || dutyLocationPostal,
      destinationType: destType,
      displayDestinationType,
      closeoutOffice,
    };
  };

  const allowedShipmentOptions = () => {
    return (
      <>
        <option data-testid="hhgOption" value={SHIPMENT_OPTIONS_URL.HHG}>
          HHG
        </option>
        <option value={SHIPMENT_OPTIONS_URL.PPM}>PPM</option>
        {enableNTS && <option value={SHIPMENT_OPTIONS_URL.NTS}>NTS</option>}
        {enableNTSR && <option value={SHIPMENT_OPTIONS_URL.NTSrelease}>NTS-release</option>}
        {enableBoat && <option value={SHIPMENT_OPTIONS_URL.BOAT}>Boat</option>}
        {enableMobileHome && <option value={SHIPMENT_OPTIONS_URL.MOBILE_HOME}>Mobile Home</option>}
        {enableUB && isOconusMove && <option value={SHIPMENT_OPTIONS_URL.UNACCOMPANIED_BAGGAGE}>UB</option>}
      </>
    );
  };

  const queryClient = useQueryClient();
  const shipmentMutation = useMutation(updateMTOShipment, {
    onSuccess: (updatedMTOShipments) => {
      if (filteredShipments !== null && updatedMTOShipments?.mtoShipments !== undefined) {
        filteredShipments.forEach((shipment, key) => {
          if (updatedMTOShipments?.mtoShipments[shipment.id] !== undefined) {
            filteredShipments[key] = updatedMTOShipments.mtoShipments[shipment.id];
          }
        });
      }

      queryClient.setQueryData([MTO_SHIPMENTS, filteredShipments.moveTaskOrderID, false], filteredShipments);
      queryClient.invalidateQueries([MTO_SHIPMENTS, filteredShipments.moveTaskOrderID]);
      queryClient.invalidateQueries([PPMCLOSEOUT, filteredShipments?.ppmShipment?.id]);

      setErrorMessage(null);
    },
    onError: (error) => {
      setIsModalVisible(false);
      setErrorMessage(error?.response?.body?.message ? error.response.body.message : 'Shipment failed to update.');
    },
  });

  const formik = useFormik({
    initialValues: {
      shipmentManagementFee: true,
      counselingFee: false,
      shipments: [],
    },
    onSubmit: async (values, { setSubmitting }) => {
      const mtoApprovalServiceItemCodes = {
        serviceCodeMS: values.shipmentManagementFee && !moveTaskOrder.availableToPrimeAt,
        serviceCodeCS: values.counselingFee,
      };

      const ppmShipmentPromise = filteredShipments.map((shipment) => {
        if (shipment?.ppmShipment?.estimatedIncentive === 0) {
          return shipmentMutation.mutateAsync({
            moveTaskOrderID: shipment.moveTaskOrderID,
            shipmentID: shipment.id,
            ifMatchETag: shipment.eTag,
            body: {
              ppmShipment: shipment.ppmShipment,
            },
          });
        }

        return Promise.resolve();
      });

      try {
        await Promise.all(ppmShipmentPromise).then(() => {
          approveMTO(
            {
              moveTaskOrderID: moveTaskOrder.id,
              ifMatchETag: moveTaskOrder.eTag,
              mtoApprovalServiceItemCodes,
              normalize: false,
            },
            {
              onSuccess: async () => {
                try {
                  await Promise.all(
                    filteredShipments.map((shipment) => {
                      let operationPath = 'shipment.approveShipment';

                      if (shipment.approvedDate && moveTaskOrder.availableToPrimeAt) {
                        operationPath = 'shipment.approveShipmentDiversion';
                      }
                      return approveMTOShipment(
                        {
                          shipmentID: shipment.id,
                          operationPath,
                          ifMatchETag: shipment.eTag,
                          normalize: false,
                        },
                        {
                          onError: () => {
                            setSubmitting(false);
                            setFlashMessage(null);
                          },
                        },
                      );
                    }),
                  ).then(() => {
                    setFlashMessage('TASK_ORDER_CREATE_SUCCESS', 'success', 'Task order created successfully.');
                    handleAfterSuccess('../mto', { showMTOpostedMessage: true });
                  });
                } catch {
                  setSubmitting(false);
                }
              },
              onError: () => {
                setSubmitting(false);
              },
            },
          );
        });
      } catch {
        setSubmitting(false);
      }
    },
  });

  const handleReviewClick = () => {
    setFilteredShipments(filterShipments(formik.values.shipments));
    setIsModalVisible(true);
  };

  // if showing service items on a move with Prime shipments, enable button when shipment and service item are selected and there is no missing required Orders information
  // if not showing service items on a move with Prime shipments, enable button if a shipment is selected and there is no missing required Orders information
  const primeShipmentsForApproval = moveTaskOrder.availableToPrimeAt
    ? formik.values.shipments.length > 0 && !missingRequiredOrdersInfo && hasOrderDocuments
    : formik.values.shipments.length > 0 &&
      (formik.values.counselingFee || formik.values.shipmentManagementFee) &&
      !missingRequiredOrdersInfo &&
      hasOrderDocuments;

  // on a move with only External Vendor shipments enable button if a service item is selected
  const externalVendorShipmentsOnly = formik.values.counselingFee || formik.values.shipmentManagementFee;

  // Check that there are Prime-handled shipments before determining if the button should be enabled
  const isButtonEnabled = filterPrimeShipments.length > 0 ? primeShipmentsForApproval : externalVendorShipmentsOnly;

  const dutyLocationPostal = { postalCode: ordersInfo.newDutyLocation?.address?.postalCode };

  // Hide counseling line item if prime counseling is already in the service items, if service counseling has been applied, or if full PPM move
  const hideCounselingCheckbox =
    hasCounseling(mtoServiceItems) || moveTaskOrder?.serviceCounselingCompletedAt || isPPMOnly(mtoShipments);

  // Hide move management line item if it is already in the service items or for PPM only moves
  const hideMoveManagementCheckbox = hasMoveManagement(mtoServiceItems) || isPPMOnly(mtoShipments);

  // Disable move management checkbox
  const moveManagementDisabled = true;

  // Check the move management box
  const moveManagementChecked = true;

  // If we are hiding both counseling and move management then hide the entire service item form
  const hideAddServiceItemsForm = hideCounselingCheckbox && hideMoveManagementCheckbox;

  // Adding an inline function will break the debounce fix and allow multiple submits
  // RA Validator Status: RA Accepted
  // eslint-disable-next-line react-hooks/exhaustive-deps
  const debouncedSubmit = useCallback(debounce(formik.handleSubmit, 5000, { leading: true }), []);

  return (
    <div className={styles.RequestedShipments} data-testid="requested-shipments">
      <div
        id="approvalConfirmationModal"
        data-testid="approvalConfirmationModal"
        style={{ display: isModalVisible ? 'block' : 'none' }}
      >
        <ShipmentApprovalPreview
          mtoShipments={filteredShipments}
          ordersInfo={ordersInfo}
          allowancesInfo={allowancesInfo}
          customerInfo={customerInfo}
          setIsModalVisible={setIsModalVisible}
          onSubmit={debouncedSubmit}
          counselingFee={formik.values.counselingFee}
          shipmentManagementFee={formik.values.shipmentManagementFee}
        />
      </div>

      <form onSubmit={formik.handleSubmit}>
        <div className={styles.sectionHeader}>
          <h2>Requested shipments</h2>
          <div className={styles.buttonDropdown}>
            {!isMoveLocked && (
              <Restricted to={permissionTypes.createTxoShipment}>
                <ButtonDropdown
                  ariaLabel="Add a new shipment"
                  data-testid="addShipmentButton"
                  onChange={handleButtonDropdownChange}
                >
                  <option value="" label="Add a new shipment">
                    Add a new shipment
                  </option>
                  {allowedShipmentOptions()}
                </ButtonDropdown>
              </Restricted>
            )}
          </div>
        </div>
        <div className={shipmentCardsStyles.shipmentCards}>
          {mtoShipments &&
            mtoShipments.map((shipment) => {
              const editUrl = `../${generatePath(tooRoutes.SHIPMENT_EDIT_PATH, {
                shipmentId: shipment.id,
              })}`;

              return (
                <ShipmentDisplay
                  key={shipment.id}
                  isSubmitted
                  shipmentId={shipment.id}
                  shipmentType={shipment.shipmentType}
                  displayInfo={shipmentDisplayInfo(shipment, dutyLocationPostal)}
                  ordersLOA={ordersLOA}
                  errorIfMissing={errorIfMissing[shipment.shipmentType]}
                  showWhenCollapsed={
                    shipment.usesExternalVendor
                      ? showWhenCollapsedWithExternalVendor[shipment.shipmentType]
                      : showWhenCollapsedWithGHCPrime[shipment.shipmentType]
                  }
                  editURL={editUrl}
                  /* eslint-disable-next-line react/jsx-props-no-spreading */
                  {...formik.getFieldProps(`shipments`)}
                  isMoveLocked={isMoveLocked}
                />
              );
            })}
        </div>

        <Restricted to={permissionTypes.updateShipment}>
          <div className={styles.serviceItems}>
            {!hideAddServiceItemsForm && (
              <>
                <h2>Add service items to this move</h2>
                <Fieldset legend="MTO service items" legendsronly="true" id="input-type-fieldset">
                  {!hideMoveManagementCheckbox && (
                    <Checkbox
                      id="shipmentManagementFee"
                      label={serviceItemCodes.MS}
                      name="shipmentManagementFee"
                      onChange={formik.handleChange}
                      checked={moveManagementChecked}
                      disabled={moveManagementDisabled}
                      data-testid="shipmentManagementFee"
                    />
                  )}
                  {hideCounselingCheckbox ? (
                    <p className={styles.serviceCounselingCompleted} data-testid="services-counseling-completed-text">
                      The customer has received counseling for this move.
                    </p>
                  ) : (
                    <Checkbox
                      id="counselingFee"
                      label={serviceItemCodes.CS}
                      name="counselingFee"
                      onChange={formik.handleChange}
                      data-testid="counselingFee"
                      disabled={isMoveLocked}
                    />
                  )}
                </Fieldset>
              </>
            )}
            <Button
              data-testid="shipmentApproveButton"
              className={styles.approveButton}
              onClick={handleReviewClick}
              type="button"
              disabled={!isButtonEnabled || isMoveLocked}
            >
              <span>Approve selected</span>
            </Button>
          </div>
        </Restricted>
      </form>
    </div>
  );
};

SubmittedRequestedShipments.propTypes = {
  mtoShipments: PropTypes.arrayOf(ShipmentShape).isRequired,
  ordersInfo: OrdersInfoShape.isRequired,
  allowancesInfo: PropTypes.shape({
    branch: PropTypes.string,
    grade: PropTypes.string,
    totalWeight: PropTypes.number,
    progear: PropTypes.number,
    spouseProgear: PropTypes.number,
    storageInTransit: PropTypes.number,
    dependents: PropTypes.bool,
  }).isRequired,
  customerInfo: PropTypes.shape({
    name: PropTypes.string,
    dodId: PropTypes.string,
    phone: PropTypes.string,
    email: PropTypes.string,
    currentAddress: PropTypes.shape({
      streetAddress1: PropTypes.string,
      city: PropTypes.string,
      state: PropTypes.string,
      postalCode: PropTypes.string,
    }),
    backupContactName: PropTypes.string,
    backupContactPhone: PropTypes.string,
    backupContactEmail: PropTypes.string,
  }).isRequired,
  approveMTO: PropTypes.func,
  approveMTOShipment: PropTypes.func,
  setErrorMessage: PropTypes.func.isRequired,
  moveTaskOrder: MoveTaskOrderShape,
  missingRequiredOrdersInfo: PropTypes.bool,
  handleAfterSuccess: PropTypes.func,
  errorIfMissing: PropTypes.objectOf(PropTypes.arrayOf(fieldValidationShape)),
  displayDestinationType: PropTypes.bool,
  mtoServiceItems: PropTypes.arrayOf(MTOServiceItemShape),
};

SubmittedRequestedShipments.defaultProps = {
  moveTaskOrder: {},
  approveMTO: () => Promise.resolve(),
  approveMTOShipment: () => Promise.resolve(),
  missingRequiredOrdersInfo: false,
  handleAfterSuccess: () => {},
  errorIfMissing: {},
  displayDestinationType: false,
  mtoServiceItems: [],
};

const mapDispatchToProps = {
  setFlashMessage: setFlashMessageAction,
};
export default connect(() => ({}), mapDispatchToProps)(SubmittedRequestedShipments);<|MERGE_RESOLUTION|>--- conflicted
+++ resolved
@@ -29,7 +29,6 @@
 import { setFlashMessage as setFlashMessageAction } from 'store/flash/actions';
 import { updateMTOShipment } from 'services/ghcApi';
 import { isBooleanFlagEnabled } from 'utils/featureFlags';
-import { updateMTOShipment } from 'services/ghcApi';
 
 // nts defaults show preferred pickup date and pickup address, flagged items when collapsed
 // ntsr defaults shows preferred delivery date, storage facility address, delivery address, flagged items when collapsed
@@ -66,24 +65,18 @@
   const [filteredShipments, setFilteredShipments] = useState([]);
   const [enableBoat, setEnableBoat] = useState(false);
   const [enableMobileHome, setEnableMobileHome] = useState(false);
-<<<<<<< HEAD
   const [enableUB, setEnableUB] = useState(false);
-  const [isOconusMove, setIsOconusMove] = useState(false);
-=======
   const [enableNTS, setEnableNTS] = useState(false);
   const [enableNTSR, setEnableNTSR] = useState(false);
->>>>>>> 5f008e75
+  const [isOconusMove, setIsOconusMove] = useState(false);
 
   useEffect(() => {
     const fetchData = async () => {
       setEnableBoat(await isBooleanFlagEnabled(FEATURE_FLAG_KEYS.BOAT));
       setEnableMobileHome(await isBooleanFlagEnabled(FEATURE_FLAG_KEYS.MOBILE_HOME));
-<<<<<<< HEAD
       setEnableUB(await isBooleanFlagEnabled(FEATURE_FLAG_KEYS.UNACCOMPANIED_BAGGAGE));
-=======
       setEnableNTS(await isBooleanFlagEnabled(FEATURE_FLAG_KEYS.NTS));
       setEnableNTSR(await isBooleanFlagEnabled(FEATURE_FLAG_KEYS.NTSR));
->>>>>>> 5f008e75
     };
     fetchData();
   }, []);
