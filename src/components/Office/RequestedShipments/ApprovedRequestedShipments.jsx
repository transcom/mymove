import React from 'react';
import * as PropTypes from 'prop-types';
import { generatePath, useParams, useNavigate } from 'react-router-dom';
import { FontAwesomeIcon } from '@fortawesome/react-fontawesome';

import styles from './RequestedShipments.module.scss';

import { SERVICE_ITEM_CODES } from 'constants/serviceItems';
import ShipmentDisplay from 'components/Office/ShipmentDisplay/ShipmentDisplay';
import { tooRoutes } from 'constants/routes';
import { ADDRESS_UPDATE_STATUS, shipmentDestinationTypes } from 'constants/shipments';
import { shipmentTypeLabels } from 'content/shipments';
import shipmentCardsStyles from 'styles/shipmentCards.module.scss';
import { MTOServiceItemShape, OrdersInfoShape } from 'types/order';
import { ShipmentShape } from 'types/shipment';
import { formatDateFromIso } from 'utils/formatters';
import ButtonDropdown from 'components/ButtonDropdown/ButtonDropdown';
<<<<<<< HEAD
import { SHIPMENT_OPTIONS_URL } from 'shared/constants';
import Restricted from 'components/Restricted/Restricted';
import { permissionTypes } from 'constants/permissions';
=======
import { SHIPMENT_OPTIONS_URL, FEATURE_FLAG_KEYS } from 'shared/constants';
import Restricted from 'components/Restricted/Restricted';
import { permissionTypes } from 'constants/permissions';
import { isBooleanFlagEnabled } from 'utils/featureFlags';
>>>>>>> e5b5570e

// nts defaults show preferred pickup date and pickup address, flagged items when collapsed
// ntsr defaults shows preferred delivery date, storage facility address, destination address, flagged items when collapsed
// Different things show when collapsed depending on if the shipment is an external vendor or not.
const showWhenCollapsedWithExternalVendor = {
  HHG_INTO_NTS_DOMESTIC: ['serviceOrderNumber', 'requestedDeliveryDate'],
  HHG_OUTOF_NTS_DOMESTIC: ['serviceOrderNumber', 'requestedPickupDate'],
};

const showWhenCollapsedWithGHCPrime = {
  HHG_INTO_NTS_DOMESTIC: ['tacType', 'requestedDeliveryDate'],
  HHG_OUTOF_NTS_DOMESTIC: ['ntsRecordedWeight', 'serviceOrderNumber', 'tacType', 'requestedPickupDate'],
};

const errorIfMissing = [
  {
    fieldName: 'destinationAddress',
    condition: (shipment) => shipment.deliveryAddressUpdate?.status === ADDRESS_UPDATE_STATUS.REQUESTED,
    optional: true,
  },
];

const ApprovedRequestedShipments = ({
  mtoShipments,
  closeoutOffice,
  ordersInfo,
  mtoServiceItems,
  displayDestinationType,
  isMoveLocked,
}) => {
  const ordersLOA = {
    tac: ordersInfo.tacMDC,
    sac: ordersInfo.sacSDN,
    ntsTac: ordersInfo.NTStac,
    ntsSac: ordersInfo.NTSsac,
  };

  const shipmentDisplayInfo = (shipment, dutyLocationPostal) => {
    const destType = displayDestinationType ? shipmentDestinationTypes[shipment.destinationType] : null;

    return {
      ...shipment,
      heading: shipmentTypeLabels[shipment.shipmentType],
      isDiversion: shipment.diversion,
      shipmentStatus: shipment.status,
      destinationAddress: shipment.destinationAddress || dutyLocationPostal,
      destinationType: destType,
      displayDestinationType,
      closeoutOffice,
    };
  };

  const { moveCode } = useParams();
  const navigate = useNavigate();
  const handleButtonDropdownChange = (e) => {
    const selectedOption = e.target.value;

    const addShipmentPath = `${generatePath(tooRoutes.SHIPMENT_ADD_PATH, {
      moveCode,
      shipmentType: selectedOption,
    })}`;

    navigate(addShipmentPath);
  };

  const dutyLocationPostal = { postalCode: ordersInfo.newDutyLocation?.address?.postalCode };

  const [enableBoat, setEnableBoat] = React.useState(false);
  const [enableMobileHome, setEnableMobileHome] = React.useState(false);
  React.useEffect(() => {
    const fetchData = async () => {
      setEnableBoat(await isBooleanFlagEnabled(FEATURE_FLAG_KEYS.BOAT));
      setEnableMobileHome(await isBooleanFlagEnabled(FEATURE_FLAG_KEYS.MOBILE_HOME));
    };
    fetchData();
  }, []);

  const allowedShipmentOptions = () => {
    return (
      <>
        <option data-testid="hhgOption" value={SHIPMENT_OPTIONS_URL.HHG}>
          HHG
        </option>
        <option value={SHIPMENT_OPTIONS_URL.PPM}>PPM</option>
        <option value={SHIPMENT_OPTIONS_URL.NTS}>NTS</option>
        <option value={SHIPMENT_OPTIONS_URL.NTSrelease}>NTS-release</option>
        {enableBoat && <option value={SHIPMENT_OPTIONS_URL.BOAT}>Boat</option>}
        {enableMobileHome && <option value={SHIPMENT_OPTIONS_URL.MOBILE_HOME}>Mobile Home</option>}
      </>
    );
  };

  return (
    <div className={styles.RequestedShipments} data-testid="requested-shipments">
      <h2>Approved Shipments</h2>
      <div className={styles.dropdownButton}>
        {!isMoveLocked && (
          <Restricted to={permissionTypes.createTxoShipment}>
            <ButtonDropdown
              ariaLabel="Add a new shipment"
              data-testid="addShipmentButton"
              onChange={handleButtonDropdownChange}
            >
              <option value="" label="Add a new shipment">
                Add a new shipment
              </option>
<<<<<<< HEAD
              <option data-testid="hhgOption" value={SHIPMENT_OPTIONS_URL.HHG}>
                HHG
              </option>
              <option value={SHIPMENT_OPTIONS_URL.PPM}>PPM</option>
              <option value={SHIPMENT_OPTIONS_URL.NTS}>NTS</option>
              <option value={SHIPMENT_OPTIONS_URL.NTSrelease}>NTS-release</option>
              <option data-testid="boatOption" value={SHIPMENT_OPTIONS_URL.BOAT}>
                Boat
              </option>
              <option data-testid="mobileHomeOption" value={SHIPMENT_OPTIONS_URL.MOBILE_HOME}>
                Mobile Home
              </option>
=======
              {allowedShipmentOptions()}
>>>>>>> e5b5570e
            </ButtonDropdown>
          </Restricted>
        )}
      </div>

      <div className={shipmentCardsStyles.shipmentCards}>
        {mtoShipments &&
          mtoShipments.map((shipment) => {
            const editUrl = `../${generatePath(tooRoutes.SHIPMENT_EDIT_PATH, {
              shipmentId: shipment.id,
            })}`;

            return (
              <ShipmentDisplay
                key={shipment.id}
                shipmentId={shipment.id}
                shipmentType={shipment.shipmentType}
                displayInfo={shipmentDisplayInfo(shipment, dutyLocationPostal)}
                ordersLOA={ordersLOA}
                showWhenCollapsed={
                  shipment.usesExternalVendor
                    ? showWhenCollapsedWithExternalVendor[shipment.shipmentType]
                    : showWhenCollapsedWithGHCPrime[shipment.shipmentType]
                }
                errorIfMissing={errorIfMissing}
                isSubmitted={false}
                editURL={editUrl}
                isMoveLocked={isMoveLocked}
              />
            );
          })}
      </div>

      <div className={styles.serviceItems}>
        <h3>Service Items</h3>

        <table className="table--stacked">
          <colgroup>
            <col style={{ width: '75%' }} />
            <col style={{ width: '25%' }} />
          </colgroup>
          <tbody>
            {mtoServiceItems &&
              mtoServiceItems
                .filter(
                  (serviceItem) =>
                    serviceItem.reServiceCode === SERVICE_ITEM_CODES.MS ||
                    serviceItem.reServiceCode === SERVICE_ITEM_CODES.CS,
                )
                .map((serviceItem) => (
                  <tr key={serviceItem.id}>
                    <td data-testid="basicServiceItemName">{serviceItem.reServiceName}</td>
                    <td data-testid="basicServiceItemDate">
                      {serviceItem.status === 'APPROVED' && (
                        <span>
                          <FontAwesomeIcon icon="check" className={styles.serviceItemApproval} />{' '}
                          {formatDateFromIso(serviceItem.approvedAt, 'DD MMM YYYY')}
                        </span>
                      )}
                    </td>
                  </tr>
                ))}
          </tbody>
        </table>
      </div>
    </div>
  );
};

ApprovedRequestedShipments.propTypes = {
  mtoShipments: PropTypes.arrayOf(ShipmentShape).isRequired,
  ordersInfo: OrdersInfoShape.isRequired,
  mtoServiceItems: PropTypes.arrayOf(MTOServiceItemShape),
  displayDestinationType: PropTypes.bool,
};

ApprovedRequestedShipments.defaultProps = {
  mtoServiceItems: [],
  displayDestinationType: false,
};

export default ApprovedRequestedShipments;<|MERGE_RESOLUTION|>--- conflicted
+++ resolved
@@ -15,16 +15,10 @@
 import { ShipmentShape } from 'types/shipment';
 import { formatDateFromIso } from 'utils/formatters';
 import ButtonDropdown from 'components/ButtonDropdown/ButtonDropdown';
-<<<<<<< HEAD
-import { SHIPMENT_OPTIONS_URL } from 'shared/constants';
-import Restricted from 'components/Restricted/Restricted';
-import { permissionTypes } from 'constants/permissions';
-=======
 import { SHIPMENT_OPTIONS_URL, FEATURE_FLAG_KEYS } from 'shared/constants';
 import Restricted from 'components/Restricted/Restricted';
 import { permissionTypes } from 'constants/permissions';
 import { isBooleanFlagEnabled } from 'utils/featureFlags';
->>>>>>> e5b5570e
 
 // nts defaults show preferred pickup date and pickup address, flagged items when collapsed
 // ntsr defaults shows preferred delivery date, storage facility address, destination address, flagged items when collapsed
@@ -131,22 +125,7 @@
               <option value="" label="Add a new shipment">
                 Add a new shipment
               </option>
-<<<<<<< HEAD
-              <option data-testid="hhgOption" value={SHIPMENT_OPTIONS_URL.HHG}>
-                HHG
-              </option>
-              <option value={SHIPMENT_OPTIONS_URL.PPM}>PPM</option>
-              <option value={SHIPMENT_OPTIONS_URL.NTS}>NTS</option>
-              <option value={SHIPMENT_OPTIONS_URL.NTSrelease}>NTS-release</option>
-              <option data-testid="boatOption" value={SHIPMENT_OPTIONS_URL.BOAT}>
-                Boat
-              </option>
-              <option data-testid="mobileHomeOption" value={SHIPMENT_OPTIONS_URL.MOBILE_HOME}>
-                Mobile Home
-              </option>
-=======
               {allowedShipmentOptions()}
->>>>>>> e5b5570e
             </ButtonDropdown>
           </Restricted>
         )}
