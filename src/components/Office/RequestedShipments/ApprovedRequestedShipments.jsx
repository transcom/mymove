import React from 'react';
import * as PropTypes from 'prop-types';
import { generatePath, useParams, useNavigate } from 'react-router-dom';
import { FontAwesomeIcon } from '@fortawesome/react-fontawesome';

import styles from './RequestedShipments.module.scss';

import { SERVICE_ITEM_CODES } from 'constants/serviceItems';
import ShipmentDisplay from 'components/Office/ShipmentDisplay/ShipmentDisplay';
import { tooRoutes } from 'constants/routes';
import { ADDRESS_UPDATE_STATUS, shipmentDestinationTypes } from 'constants/shipments';
import { shipmentTypeLabels } from 'content/shipments';
import shipmentCardsStyles from 'styles/shipmentCards.module.scss';
import { MTOServiceItemShape, OrdersInfoShape } from 'types/order';
import { ShipmentShape } from 'types/shipment';
import { formatDateFromIso } from 'utils/formatters';
import ButtonDropdown from 'components/ButtonDropdown/ButtonDropdown';
<<<<<<< HEAD
import { SHIPMENT_OPTIONS_URL } from 'shared/constants';
import Restricted from 'components/Restricted/Restricted';
import { permissionTypes } from 'constants/permissions';
=======
import { SHIPMENT_OPTIONS_URL, FEATURE_FLAG_KEYS } from 'shared/constants';
import Restricted from 'components/Restricted/Restricted';
import { permissionTypes } from 'constants/permissions';
import { isBooleanFlagEnabled } from 'utils/featureFlags';
>>>>>>> 189bf4c4

// nts defaults show preferred pickup date and pickup address, flagged items when collapsed
// ntsr defaults shows preferred delivery date, storage facility address, delivery address, flagged items when collapsed
// Different things show when collapsed depending on if the shipment is an external vendor or not.
const showWhenCollapsedWithExternalVendor = {
  HHG_INTO_NTS_DOMESTIC: ['serviceOrderNumber', 'requestedDeliveryDate'],
  HHG_OUTOF_NTS_DOMESTIC: ['serviceOrderNumber', 'requestedPickupDate'],
};

const showWhenCollapsedWithGHCPrime = {
  HHG_INTO_NTS_DOMESTIC: ['tacType', 'requestedDeliveryDate'],
  HHG_OUTOF_NTS_DOMESTIC: ['ntsRecordedWeight', 'serviceOrderNumber', 'tacType', 'requestedPickupDate'],
};

const errorIfMissing = [
  {
    fieldName: 'destinationAddress',
    condition: (shipment) => shipment.deliveryAddressUpdate?.status === ADDRESS_UPDATE_STATUS.REQUESTED,
    optional: true,
  },
];

const ApprovedRequestedShipments = ({
  mtoShipments,
  closeoutOffice,
  ordersInfo,
  mtoServiceItems,
  displayDestinationType,
  isMoveLocked,
}) => {
  const ordersLOA = {
    tac: ordersInfo.tacMDC,
    sac: ordersInfo.sacSDN,
    ntsTac: ordersInfo.NTStac,
    ntsSac: ordersInfo.NTSsac,
  };

  const shipmentDisplayInfo = (shipment, dutyLocationPostal) => {
    const destType = displayDestinationType ? shipmentDestinationTypes[shipment.destinationType] : null;

    return {
      ...shipment,
      heading: shipmentTypeLabels[shipment.shipmentType],
      isDiversion: shipment.diversion,
      shipmentStatus: shipment.status,
      destinationAddress: shipment.destinationAddress || dutyLocationPostal,
      destinationType: destType,
      displayDestinationType,
      closeoutOffice,
    };
  };

  const { moveCode } = useParams();
  const navigate = useNavigate();
  const handleButtonDropdownChange = (e) => {
    const selectedOption = e.target.value;

    const addShipmentPath = `${generatePath(tooRoutes.SHIPMENT_ADD_PATH, {
      moveCode,
      shipmentType: selectedOption,
    })}`;

    navigate(addShipmentPath);
  };

  const dutyLocationPostal = { postalCode: ordersInfo.newDutyLocation?.address?.postalCode };

  const [enableBoat, setEnableBoat] = React.useState(false);
  const [enableMobileHome, setEnableMobileHome] = React.useState(false);
  React.useEffect(() => {
    const fetchData = async () => {
      setEnableBoat(await isBooleanFlagEnabled(FEATURE_FLAG_KEYS.BOAT));
      setEnableMobileHome(await isBooleanFlagEnabled(FEATURE_FLAG_KEYS.MOBILE_HOME));
    };
    fetchData();
  }, []);

  const allowedShipmentOptions = () => {
    return (
      <>
        <option data-testid="hhgOption" value={SHIPMENT_OPTIONS_URL.HHG}>
          HHG
        </option>
        <option value={SHIPMENT_OPTIONS_URL.PPM}>PPM</option>
        <option value={SHIPMENT_OPTIONS_URL.NTS}>NTS</option>
        <option value={SHIPMENT_OPTIONS_URL.NTSrelease}>NTS-release</option>
        {enableBoat && <option value={SHIPMENT_OPTIONS_URL.BOAT}>Boat</option>}
        {enableMobileHome && <option value={SHIPMENT_OPTIONS_URL.MOBILE_HOME}>Mobile Home</option>}
      </>
    );
  };

  return (
    <div className={styles.RequestedShipments} data-testid="requested-shipments">
<<<<<<< HEAD
      <h2>Approved Shipments</h2>
      <div className={styles.dropdownButton}>
        {!isMoveLocked && (
          <Restricted to={permissionTypes.createTxoShipment}>
            <ButtonDropdown
              ariaLabel="Add a new shipment"
              data-testid="addShipmentButton"
              onChange={handleButtonDropdownChange}
            >
              <option value="" label="Add a new shipment">
                Add a new shipment
              </option>
              <option data-testid="hhgOption" value={SHIPMENT_OPTIONS_URL.HHG}>
                HHG
              </option>
              <option value={SHIPMENT_OPTIONS_URL.PPM}>PPM</option>
              <option value={SHIPMENT_OPTIONS_URL.NTS}>NTS</option>
              <option value={SHIPMENT_OPTIONS_URL.NTSrelease}>NTS-release</option>
              <option data-testid="boatOption" value={SHIPMENT_OPTIONS_URL.BOAT}>
                Boat
              </option>
              <option data-testid="mobileHomeOption" value={SHIPMENT_OPTIONS_URL.MOBILE_HOME}>
                Mobile Home
              </option>
            </ButtonDropdown>
          </Restricted>
        )}
=======
      <div className={styles.sectionHeader}>
        <h2>Approved Shipments</h2>
        <div className={styles.buttonDropdown}>
          {!isMoveLocked && (
            <Restricted to={permissionTypes.createTxoShipment}>
              <ButtonDropdown
                ariaLabel="Add a new shipment"
                data-testid="addShipmentButton"
                onChange={handleButtonDropdownChange}
              >
                <option value="" label="Add a new shipment">
                  Add a new shipment
                </option>
                {allowedShipmentOptions()}
              </ButtonDropdown>
            </Restricted>
          )}
        </div>
>>>>>>> 189bf4c4
      </div>

      <div className={shipmentCardsStyles.shipmentCards}>
        {mtoShipments &&
          mtoShipments.map((shipment) => {
            const editUrl = `../${generatePath(tooRoutes.SHIPMENT_EDIT_PATH, {
              shipmentId: shipment.id,
            })}`;

            return (
              <ShipmentDisplay
                key={shipment.id}
                shipmentId={shipment.id}
                shipmentType={shipment.shipmentType}
                displayInfo={shipmentDisplayInfo(shipment, dutyLocationPostal)}
                ordersLOA={ordersLOA}
                showWhenCollapsed={
                  shipment.usesExternalVendor
                    ? showWhenCollapsedWithExternalVendor[shipment.shipmentType]
                    : showWhenCollapsedWithGHCPrime[shipment.shipmentType]
                }
                errorIfMissing={errorIfMissing}
                isSubmitted={false}
                editURL={editUrl}
                isMoveLocked={isMoveLocked}
              />
            );
          })}
      </div>

      <div className={styles.serviceItems}>
        <h3>Service Items</h3>

        <table className="table--stacked">
          <colgroup>
            <col style={{ width: '75%' }} />
            <col style={{ width: '25%' }} />
          </colgroup>
          <tbody>
            {mtoServiceItems &&
              mtoServiceItems
                .filter(
                  (serviceItem) =>
                    serviceItem.reServiceCode === SERVICE_ITEM_CODES.MS ||
                    serviceItem.reServiceCode === SERVICE_ITEM_CODES.CS,
                )
                .map((serviceItem) => (
                  <tr key={serviceItem.id}>
                    <td data-testid="basicServiceItemName">{serviceItem.reServiceName}</td>
                    <td data-testid="basicServiceItemDate">
                      {serviceItem.status === 'APPROVED' && (
                        <span>
                          <FontAwesomeIcon icon="check" className={styles.serviceItemApproval} />{' '}
                          {formatDateFromIso(serviceItem.approvedAt, 'DD MMM YYYY')}
                        </span>
                      )}
                    </td>
                  </tr>
                ))}
          </tbody>
        </table>
      </div>
    </div>
  );
};

ApprovedRequestedShipments.propTypes = {
  mtoShipments: PropTypes.arrayOf(ShipmentShape).isRequired,
  ordersInfo: OrdersInfoShape.isRequired,
  mtoServiceItems: PropTypes.arrayOf(MTOServiceItemShape),
  displayDestinationType: PropTypes.bool,
};

ApprovedRequestedShipments.defaultProps = {
  mtoServiceItems: [],
  displayDestinationType: false,
};

export default ApprovedRequestedShipments;<|MERGE_RESOLUTION|>--- conflicted
+++ resolved
@@ -15,16 +15,10 @@
 import { ShipmentShape } from 'types/shipment';
 import { formatDateFromIso } from 'utils/formatters';
 import ButtonDropdown from 'components/ButtonDropdown/ButtonDropdown';
-<<<<<<< HEAD
-import { SHIPMENT_OPTIONS_URL } from 'shared/constants';
-import Restricted from 'components/Restricted/Restricted';
-import { permissionTypes } from 'constants/permissions';
-=======
 import { SHIPMENT_OPTIONS_URL, FEATURE_FLAG_KEYS } from 'shared/constants';
 import Restricted from 'components/Restricted/Restricted';
 import { permissionTypes } from 'constants/permissions';
 import { isBooleanFlagEnabled } from 'utils/featureFlags';
->>>>>>> 189bf4c4
 
 // nts defaults show preferred pickup date and pickup address, flagged items when collapsed
 // ntsr defaults shows preferred delivery date, storage facility address, delivery address, flagged items when collapsed
@@ -119,35 +113,6 @@
 
   return (
     <div className={styles.RequestedShipments} data-testid="requested-shipments">
-<<<<<<< HEAD
-      <h2>Approved Shipments</h2>
-      <div className={styles.dropdownButton}>
-        {!isMoveLocked && (
-          <Restricted to={permissionTypes.createTxoShipment}>
-            <ButtonDropdown
-              ariaLabel="Add a new shipment"
-              data-testid="addShipmentButton"
-              onChange={handleButtonDropdownChange}
-            >
-              <option value="" label="Add a new shipment">
-                Add a new shipment
-              </option>
-              <option data-testid="hhgOption" value={SHIPMENT_OPTIONS_URL.HHG}>
-                HHG
-              </option>
-              <option value={SHIPMENT_OPTIONS_URL.PPM}>PPM</option>
-              <option value={SHIPMENT_OPTIONS_URL.NTS}>NTS</option>
-              <option value={SHIPMENT_OPTIONS_URL.NTSrelease}>NTS-release</option>
-              <option data-testid="boatOption" value={SHIPMENT_OPTIONS_URL.BOAT}>
-                Boat
-              </option>
-              <option data-testid="mobileHomeOption" value={SHIPMENT_OPTIONS_URL.MOBILE_HOME}>
-                Mobile Home
-              </option>
-            </ButtonDropdown>
-          </Restricted>
-        )}
-=======
       <div className={styles.sectionHeader}>
         <h2>Approved Shipments</h2>
         <div className={styles.buttonDropdown}>
@@ -166,7 +131,6 @@
             </Restricted>
           )}
         </div>
->>>>>>> 189bf4c4
       </div>
 
       <div className={shipmentCardsStyles.shipmentCards}>
