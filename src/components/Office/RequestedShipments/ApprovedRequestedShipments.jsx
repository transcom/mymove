import React, { useEffect, useState } from 'react';
import * as PropTypes from 'prop-types';
import { generatePath, useParams, useNavigate } from 'react-router-dom';
import { FontAwesomeIcon } from '@fortawesome/react-fontawesome';

import styles from './RequestedShipments.module.scss';

import { SERVICE_ITEM_CODES } from 'constants/serviceItems';
import ShipmentDisplay from 'components/Office/ShipmentDisplay/ShipmentDisplay';
import { tooRoutes } from 'constants/routes';
import { ADDRESS_UPDATE_STATUS, shipmentDestinationTypes } from 'constants/shipments';
import { shipmentTypeLabels } from 'content/shipments';
import shipmentCardsStyles from 'styles/shipmentCards.module.scss';
import { MTOServiceItemShape, OrdersInfoShape } from 'types/order';
import { ShipmentShape } from 'types/shipment';
import { formatDateFromIso } from 'utils/formatters';
import ButtonDropdown from 'components/ButtonDropdown/ButtonDropdown';
import { SHIPMENT_OPTIONS_URL, FEATURE_FLAG_KEYS } from 'shared/constants';
import Restricted from 'components/Restricted/Restricted';
import { permissionTypes } from 'constants/permissions';
import { isBooleanFlagEnabled } from 'utils/featureFlags';

// nts defaults show preferred pickup date and pickup address, flagged items when collapsed
// ntsr defaults shows preferred delivery date, storage facility address, delivery address, flagged items when collapsed
// Different things show when collapsed depending on if the shipment is an external vendor or not.
const showWhenCollapsedWithExternalVendor = {
  HHG_INTO_NTS: ['serviceOrderNumber', 'requestedDeliveryDate'],
<<<<<<< HEAD
  HHG_OUTOF_NTS_DOMESTIC: ['serviceOrderNumber', 'requestedPickupDate'],
=======
  HHG_OUTOF_NTS: ['serviceOrderNumber', 'requestedPickupDate'],
>>>>>>> 1a7afc6f
};

const showWhenCollapsedWithGHCPrime = {
  HHG_INTO_NTS: ['tacType', 'requestedDeliveryDate'],
<<<<<<< HEAD
  HHG_OUTOF_NTS_DOMESTIC: ['ntsRecordedWeight', 'serviceOrderNumber', 'tacType', 'requestedPickupDate'],
=======
  HHG_OUTOF_NTS: ['ntsRecordedWeight', 'serviceOrderNumber', 'tacType', 'requestedPickupDate'],
>>>>>>> 1a7afc6f
};

const errorIfMissing = [
  {
    fieldName: 'destinationAddress',
    condition: (shipment) => shipment.deliveryAddressUpdate?.status === ADDRESS_UPDATE_STATUS.REQUESTED,
    optional: true,
  },
];

const ApprovedRequestedShipments = ({
  mtoShipments,
  closeoutOffice,
  ordersInfo,
  mtoServiceItems,
  displayDestinationType,
  isMoveLocked,
}) => {
  const ordersLOA = {
    tac: ordersInfo.tacMDC,
    sac: ordersInfo.sacSDN,
    ntsTac: ordersInfo.NTStac,
    ntsSac: ordersInfo.NTSsac,
  };

  const shipmentDisplayInfo = (shipment, dutyLocationPostal) => {
    const destType = displayDestinationType ? shipmentDestinationTypes[shipment.destinationType] : null;

    return {
      ...shipment,
      heading: shipmentTypeLabels[shipment.shipmentType],
      isDiversion: shipment.diversion,
      shipmentStatus: shipment.status,
      destinationAddress: shipment.destinationAddress || dutyLocationPostal,
      destinationType: destType,
      displayDestinationType,
      closeoutOffice,
    };
  };

  const { moveCode } = useParams();
  const navigate = useNavigate();
  const handleButtonDropdownChange = (e) => {
    const selectedOption = e.target.value;

    const addShipmentPath = `${generatePath(tooRoutes.SHIPMENT_ADD_PATH, {
      moveCode,
      shipmentType: selectedOption,
    })}`;

    navigate(addShipmentPath);
  };

  const dutyLocationPostal = { postalCode: ordersInfo.newDutyLocation?.address?.postalCode };

  const [enableBoat, setEnableBoat] = useState(false);
  const [enableMobileHome, setEnableMobileHome] = useState(false);
  const [enableUB, setEnableUB] = useState(false);
  const [enableNTS, setEnableNTS] = useState(false);
  const [enableNTSR, setEnableNTSR] = useState(false);
  const [isOconusMove, setIsOconusMove] = useState(false);

  useEffect(() => {
    const fetchData = async () => {
      setEnableBoat(await isBooleanFlagEnabled(FEATURE_FLAG_KEYS.BOAT));
      setEnableMobileHome(await isBooleanFlagEnabled(FEATURE_FLAG_KEYS.MOBILE_HOME));
      setEnableUB(await isBooleanFlagEnabled(FEATURE_FLAG_KEYS.UNACCOMPANIED_BAGGAGE));
      setEnableNTS(await isBooleanFlagEnabled(FEATURE_FLAG_KEYS.NTS));
      setEnableNTSR(await isBooleanFlagEnabled(FEATURE_FLAG_KEYS.NTSR));
    };
    fetchData();
  }, []);

  const { newDutyLocation, currentDutyLocation } = ordersInfo;
  useEffect(() => {
    // Check if duty locations on the orders qualify as OCONUS to conditionally render the UB shipment option
    if (currentDutyLocation?.address?.isOconus || newDutyLocation?.address?.isOconus) {
      setIsOconusMove(true);
    } else {
      setIsOconusMove(false);
    }
  }, [currentDutyLocation, newDutyLocation, isOconusMove, enableUB]);

  const allowedShipmentOptions = () => {
    return (
      <>
        <option data-testid="hhgOption" value={SHIPMENT_OPTIONS_URL.HHG}>
          HHG
        </option>
        <option value={SHIPMENT_OPTIONS_URL.PPM}>PPM</option>
        {enableNTS && <option value={SHIPMENT_OPTIONS_URL.NTS}>NTS</option>}
        {enableNTSR && <option value={SHIPMENT_OPTIONS_URL.NTSrelease}>NTS-release</option>}
        {enableBoat && <option value={SHIPMENT_OPTIONS_URL.BOAT}>Boat</option>}
        {enableMobileHome && <option value={SHIPMENT_OPTIONS_URL.MOBILE_HOME}>Mobile Home</option>}
        {enableUB && isOconusMove && <option value={SHIPMENT_OPTIONS_URL.UNACCOMPANIED_BAGGAGE}>UB</option>}
      </>
    );
  };

  return (
    <div className={styles.RequestedShipments} data-testid="requested-shipments">
      <div className={styles.sectionHeader}>
        <h2>Approved Shipments</h2>
        <div className={styles.buttonDropdown}>
          {!isMoveLocked && (
            <Restricted to={permissionTypes.createTxoShipment}>
              <ButtonDropdown
                ariaLabel="Add a new shipment"
                data-testid="addShipmentButton"
                onChange={handleButtonDropdownChange}
              >
                <option value="" label="Add a new shipment">
                  Add a new shipment
                </option>
                {allowedShipmentOptions()}
              </ButtonDropdown>
            </Restricted>
          )}
        </div>
      </div>

      <div className={shipmentCardsStyles.shipmentCards}>
        {mtoShipments &&
          mtoShipments.map((shipment) => {
            const editUrl = `../${generatePath(tooRoutes.SHIPMENT_EDIT_PATH, {
              shipmentId: shipment.id,
            })}`;

            return (
              <ShipmentDisplay
                key={shipment.id}
                shipmentId={shipment.id}
                shipmentType={shipment.shipmentType}
                displayInfo={shipmentDisplayInfo(shipment, dutyLocationPostal)}
                ordersLOA={ordersLOA}
                showWhenCollapsed={
                  shipment.usesExternalVendor
                    ? showWhenCollapsedWithExternalVendor[shipment.shipmentType]
                    : showWhenCollapsedWithGHCPrime[shipment.shipmentType]
                }
                errorIfMissing={errorIfMissing}
                isSubmitted={false}
                editURL={editUrl}
                isMoveLocked={isMoveLocked}
              />
            );
          })}
      </div>

      <div className={styles.serviceItems}>
        <h3>Service Items</h3>

        <table className="table--stacked">
          <colgroup>
            <col style={{ width: '75%' }} />
            <col style={{ width: '25%' }} />
          </colgroup>
          <tbody>
            {mtoServiceItems &&
              mtoServiceItems
                .filter(
                  (serviceItem) =>
                    serviceItem.reServiceCode === SERVICE_ITEM_CODES.MS ||
                    serviceItem.reServiceCode === SERVICE_ITEM_CODES.CS,
                )
                .map((serviceItem) => (
                  <tr key={serviceItem.id}>
                    <td data-testid="basicServiceItemName">{serviceItem.reServiceName}</td>
                    <td data-testid="basicServiceItemDate">
                      {serviceItem.status === 'APPROVED' && (
                        <span>
                          <FontAwesomeIcon icon="check" className={styles.serviceItemApproval} />{' '}
                          {formatDateFromIso(serviceItem.approvedAt, 'DD MMM YYYY')}
                        </span>
                      )}
                    </td>
                  </tr>
                ))}
          </tbody>
        </table>
      </div>
    </div>
  );
};

ApprovedRequestedShipments.propTypes = {
  mtoShipments: PropTypes.arrayOf(ShipmentShape).isRequired,
  ordersInfo: OrdersInfoShape.isRequired,
  mtoServiceItems: PropTypes.arrayOf(MTOServiceItemShape),
  displayDestinationType: PropTypes.bool,
};

ApprovedRequestedShipments.defaultProps = {
  mtoServiceItems: [],
  displayDestinationType: false,
};

export default ApprovedRequestedShipments;<|MERGE_RESOLUTION|>--- conflicted
+++ resolved
@@ -25,20 +25,12 @@
 // Different things show when collapsed depending on if the shipment is an external vendor or not.
 const showWhenCollapsedWithExternalVendor = {
   HHG_INTO_NTS: ['serviceOrderNumber', 'requestedDeliveryDate'],
-<<<<<<< HEAD
-  HHG_OUTOF_NTS_DOMESTIC: ['serviceOrderNumber', 'requestedPickupDate'],
-=======
   HHG_OUTOF_NTS: ['serviceOrderNumber', 'requestedPickupDate'],
->>>>>>> 1a7afc6f
 };
 
 const showWhenCollapsedWithGHCPrime = {
   HHG_INTO_NTS: ['tacType', 'requestedDeliveryDate'],
-<<<<<<< HEAD
-  HHG_OUTOF_NTS_DOMESTIC: ['ntsRecordedWeight', 'serviceOrderNumber', 'tacType', 'requestedPickupDate'],
-=======
   HHG_OUTOF_NTS: ['ntsRecordedWeight', 'serviceOrderNumber', 'tacType', 'requestedPickupDate'],
->>>>>>> 1a7afc6f
 };
 
 const errorIfMissing = [
