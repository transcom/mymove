--- conflicted
+++ resolved
@@ -86,10 +86,11 @@
 
   const dutyLocationPostal = { postalCode: ordersInfo.newDutyLocation?.address?.postalCode };
 
-<<<<<<< HEAD
   const [enableBoat, setEnableBoat] = useState(false);
   const [enableMobileHome, setEnableMobileHome] = useState(false);
   const [enableUB, setEnableUB] = useState(false);
+  const [enableNTS, setEnableNTS] = React.useState(false);
+  const [enableNTSR, setEnableNTSR] = React.useState(false);
   const [isOconusMove, setIsOconusMove] = useState(false);
 
   useEffect(() => {
@@ -97,18 +98,8 @@
       setEnableBoat(await isBooleanFlagEnabled(FEATURE_FLAG_KEYS.BOAT));
       setEnableMobileHome(await isBooleanFlagEnabled(FEATURE_FLAG_KEYS.MOBILE_HOME));
       setEnableUB(await isBooleanFlagEnabled(FEATURE_FLAG_KEYS.UNACCOMPANIED_BAGGAGE));
-=======
-  const [enableBoat, setEnableBoat] = React.useState(false);
-  const [enableMobileHome, setEnableMobileHome] = React.useState(false);
-  const [enableNTS, setEnableNTS] = React.useState(false);
-  const [enableNTSR, setEnableNTSR] = React.useState(false);
-  React.useEffect(() => {
-    const fetchData = async () => {
-      setEnableBoat(await isBooleanFlagEnabled(FEATURE_FLAG_KEYS.BOAT));
-      setEnableMobileHome(await isBooleanFlagEnabled(FEATURE_FLAG_KEYS.MOBILE_HOME));
       setEnableNTS(await isBooleanFlagEnabled(FEATURE_FLAG_KEYS.NTS));
       setEnableNTSR(await isBooleanFlagEnabled(FEATURE_FLAG_KEYS.NTSR));
->>>>>>> 5f008e75
     };
     fetchData();
   }, []);
