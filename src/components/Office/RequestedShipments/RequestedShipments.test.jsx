--- conflicted
+++ resolved
@@ -680,12 +680,8 @@
       expect(screen.getByTestId('counselingFee')).toBeInTheDocument();
     });
 
-<<<<<<< HEAD
     it('does not render the "Add service items to move" section or Counseling option when all shipments are PPM', () => {
-=======
-    it('renders the "Add service items to move" section with only counseling when all shipments are PPM', () => {
-      useMoveDetailsQueries.mockReturnValue(loadingReturnValue);
->>>>>>> c37eea89
+      useMoveDetailsQueries.mockReturnValue(loadingReturnValue);
       const testPropsServiceItemsEmpty = {
         mtoServiceItems: serviceItemsEmpty,
         mtoShipments: ppmOnlyShipments,
