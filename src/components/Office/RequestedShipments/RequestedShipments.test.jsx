--- conflicted
+++ resolved
@@ -245,12 +245,8 @@
       expect(screen.getAllByTestId('checkbox').length).toEqual(5);
     });
 
-<<<<<<< HEAD
     it('uses the duty location postal code if there is no delivery address', () => {
-=======
-    it('uses the duty location postal code if there is no destination address', () => {
-      useOrdersDocumentQueries.mockReturnValue(loadingQueryReturnValue);
->>>>>>> 9c82e5fb
+      useOrdersDocumentQueries.mockReturnValue(loadingQueryReturnValue);
       render(submittedRequestedShipmentsComponent);
       const destination = shipments[0].destinationAddress;
       expect(screen.getAllByTestId('destinationAddress').at(0)).toHaveTextContent(
@@ -694,10 +690,7 @@
     });
 
     it('does not render the "Add service items to move" section or Counseling option when all shipments are PPM', () => {
-<<<<<<< HEAD
-=======
-      useOrdersDocumentQueries.mockReturnValue(loadingQueryReturnValue);
->>>>>>> 9c82e5fb
+      useOrdersDocumentQueries.mockReturnValue(loadingQueryReturnValue);
       const testPropsServiceItemsEmpty = {
         mtoServiceItems: serviceItemsEmpty,
         mtoShipments: ppmOnlyShipments,
