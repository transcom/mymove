import React from 'react';
import { act } from 'react-dom/test-utils';
import { render, screen, within } from '@testing-library/react';
import userEvent from '@testing-library/user-event';
<<<<<<< HEAD
import { Provider } from 'react-redux';
=======
import { generatePath } from 'react-router-dom';
>>>>>>> e38e70cf

import {
  shipments,
  ntsExternalVendorShipments,
  ordersInfo,
  allowancesInfo,
  customerInfo,
  serviceItemsMSandCS,
  serviceItemsMS,
  serviceItemsCS,
  serviceItemsEmpty,
  ppmOnlyShipments,
  closeoutOffice,
} from './RequestedShipmentsTestData';
import ApprovedRequestedShipments from './ApprovedRequestedShipments';
import SubmittedRequestedShipments from './SubmittedRequestedShipments';

import { SHIPMENT_OPTIONS_URL } from 'shared/constants';
import { tooRoutes } from 'constants/routes';
import { MockProviders } from 'testUtils';
import { permissionTypes } from 'constants/permissions';
import { configureStore } from 'shared/store';

const mockNavigate = jest.fn();
jest.mock('react-router-dom', () => ({
  ...jest.requireActual('react-router-dom'),
  useNavigate: () => mockNavigate,
}));

const moveTaskOrder = {
  eTag: 'MjAyMC0wNi0yNlQyMDoyMjo0MS43Mjc4NTNa',
  id: '6e8c5ca4-774c-4170-934a-59d22259e480',
};

const moveTaskOrderAvailableToPrimeAt = {
  eTag: 'MjAyMC0wNi0yNlQyMDoyMjo0MS43Mjc4NTNa',
  id: '6e8c5ca4-774c-4170-934a-59d22259e480',
  availableToPrimeAt: '2020-06-10T15:58:02.431995Z',
};

const moveTaskOrderServicesCounselingCompleted = {
  eTag: 'MjAyMC0wNi0yNlQyMDoyMjo0MS43Mjc4NTNa',
  id: '6e8c5ca4-774c-4170-934a-59d22259e480',
  serviceCounselingCompletedAt: '2020-10-02T19:20:08.481139Z',
};

const approveMTO = jest.fn().mockResolvedValue({ response: { status: 200 } });
const mockStore = configureStore({});

const submittedRequestedShipmentsComponent = (
  <Provider store={mockStore.store}>
    <SubmittedRequestedShipments
      allowancesInfo={allowancesInfo}
      moveCode="TE5TC0DE"
      mtoShipments={shipments}
      closeoutOffice={closeoutOffice}
      customerInfo={customerInfo}
      ordersInfo={ordersInfo}
      approveMTO={approveMTO}
    />
  </Provider>
);

const submittedRequestedShipmentsComponentWithPermission = (
  <MockProviders permissions={[permissionTypes.updateShipment]}>
    <SubmittedRequestedShipments
      ordersInfo={ordersInfo}
      allowancesInfo={allowancesInfo}
      customerInfo={customerInfo}
      mtoShipments={shipments}
      closeoutOffice={closeoutOffice}
      approveMTO={approveMTO}
      moveCode="TE5TC0DE"
    />
  </MockProviders>
);

const submittedRequestedExternalVendorShipmentsComponent = (
  <MockProviders permissions={[permissionTypes.updateShipment]}>
    <SubmittedRequestedShipments
      ordersInfo={ordersInfo}
      allowancesInfo={allowancesInfo}
      customerInfo={customerInfo}
      mtoShipments={ntsExternalVendorShipments}
      closeoutOffice={closeoutOffice}
      approveMTO={approveMTO}
      moveCode="TE5TC0DE"
    />
  </MockProviders>
);

const submittedRequestedShipmentsComponentAvailableToPrimeAt = (
  <MockProviders permissions={[permissionTypes.updateShipment]}>
    <SubmittedRequestedShipments
      ordersInfo={ordersInfo}
      allowancesInfo={allowancesInfo}
      customerInfo={customerInfo}
      mtoShipments={shipments}
      closeoutOffice={closeoutOffice}
      approveMTO={approveMTO}
      moveTaskOrder={moveTaskOrderAvailableToPrimeAt}
      moveCode="TE5TC0DE"
    />
  </MockProviders>
);

const submittedRequestedShipmentsComponentServicesCounselingCompleted = (
  <Provider store={mockStore.store}>
    <SubmittedRequestedShipments
      ordersInfo={ordersInfo}
      allowancesInfo={allowancesInfo}
      customerInfo={customerInfo}
      mtoShipments={shipments}
      closeoutOffice={closeoutOffice}
      approveMTO={approveMTO}
      moveTaskOrder={moveTaskOrderServicesCounselingCompleted}
      moveCode="TE5TC0DE"
    />
  </Provider>
);

const submittedRequestedShipmentsComponentMissingRequiredInfo = (
  <MockProviders permissions={[permissionTypes.updateShipment, permissionTypes.createTxoShipment]}>
    <SubmittedRequestedShipments
      ordersInfo={ordersInfo}
      allowancesInfo={allowancesInfo}
      customerInfo={customerInfo}
      mtoShipments={shipments}
      closeoutOffice={closeoutOffice}
      approveMTO={approveMTO}
      missingRequiredOrdersInfo
      moveCode="TE5TC0DE"
    />
  </MockProviders>
);

const submittedRequestedShipmentsCanCreateNewShipment = (
  <MockProviders permissions={[permissionTypes.createTxoShipment]}>
    <SubmittedRequestedShipments
      ordersInfo={ordersInfo}
      allowancesInfo={allowancesInfo}
      customerInfo={customerInfo}
      mtoShipments={shipments}
      closeoutOffice={closeoutOffice}
      approveMTO={approveMTO}
      moveTaskOrder={moveTaskOrderServicesCounselingCompleted}
      moveCode="TE5TC0DE"
    />
  </MockProviders>
);

const testProps = {
  ordersInfo,
  allowancesInfo,
  customerInfo,
  mtoShipments: shipments,
  approveMTO,
  mtoServiceItems: [],
  moveCode: 'TE5TC0DE',
};

describe('RequestedShipments', () => {
  describe('Prime-handled shipments', () => {
    it('renders the container successfully without services counseling completed', () => {
      render(submittedRequestedShipmentsComponent);
      expect(screen.getByTestId('requested-shipments')).toBeInTheDocument();
      expect(screen.queryByTestId('services-counseling-completed-text')).not.toBeInTheDocument();
    });

    it('renders the container successfully with services counseling completed', () => {
      render(submittedRequestedShipmentsComponentServicesCounselingCompleted);
      expect(screen.getByTestId('requested-shipments')).toBeInTheDocument();
      expect(screen.queryByTestId('services-counseling-completed-text')).not.toBeInTheDocument();
    });

    it('renders a shipment passed to it', () => {
      render(submittedRequestedShipmentsComponent);
      const withinContainer = within(screen.getByTestId('requested-shipments'));
      expect(withinContainer.getAllByText('HHG').length).toEqual(2);
      expect(withinContainer.getAllByText('NTS').length).toEqual(1);
    });

    it('renders the button', () => {
      render(submittedRequestedShipmentsComponentWithPermission);
      expect(
        screen.getByRole('button', {
          name: 'Approve selected',
        }),
      ).toBeInTheDocument();
      expect(
        screen.getByRole('button', {
          name: 'Approve selected',
        }),
      ).toBeDisabled();
    });

    it('renders the button when it is available to the prime', () => {
      render(submittedRequestedShipmentsComponentAvailableToPrimeAt);
      expect(screen.getByTestId('shipmentApproveButton')).toBeInTheDocument();
      expect(screen.getByTestId('shipmentApproveButton')).toBeDisabled();
    });

    it('renders the checkboxes', () => {
      render(submittedRequestedShipmentsComponentWithPermission);
      expect(screen.getAllByTestId('checkbox').length).toEqual(5);
    });

    it('uses the duty location postal code if there is no destination address', () => {
      render(submittedRequestedShipmentsComponent);
      const destination = shipments[0].destinationAddress;
      expect(screen.getAllByTestId('destinationAddress').at(0)).toHaveTextContent(
        `${destination.streetAddress1}, ${destination.streetAddress2}, ${destination.streetAddress3}, ${destination.city}, ${destination.state} ${destination.postalCode}`,
      );

      expect(screen.getAllByTestId('destinationAddress').at(1)).toHaveTextContent(
        ordersInfo.newDutyLocation.address.postalCode,
      );
    });

    it('enables the Approve selected button when a shipment and service item are checked', async () => {
      const { container } = render(submittedRequestedShipmentsComponentWithPermission);

      // TODO this doesn't seem right
      await act(async () => {
        await userEvent.type(
          container.querySelector('input[name="shipments"]'),
          'ce01a5b8-9b44-4511-8a8d-edb60f2a4aee',
        );
      });

      expect(screen.getByRole('button', { name: 'Approve selected' })).toBeEnabled();
      expect(container.querySelector('#approvalConfirmationModal')).toHaveStyle('display: none');

      // TODO
      await act(async () => {
        await userEvent.click(screen.getByRole('checkbox', { name: 'Move management' }));
      });

      expect(screen.getByRole('button', { name: 'Approve selected' })).not.toBeDisabled();

      // TODO
      await act(async () => {
        await userEvent.click(screen.getByRole('button', { name: 'Approve selected' }));
      });
      expect(container.querySelector('#approvalConfirmationModal')).toHaveStyle('display: block');
    });

    it('renders Add a new shjipment Button', async () => {
      render(submittedRequestedShipmentsCanCreateNewShipment);

      expect(await screen.getByRole('combobox', { name: 'Add a new shipment' })).toBeInTheDocument();
    });

    it('disables the Approve selected button when there is missing required information', async () => {
      const { container } = render(submittedRequestedShipmentsComponentMissingRequiredInfo);

      // TODO
      await act(async () => {
        await userEvent.type(
          container.querySelector('input[name="shipments"]'),
          'ce01a5b8-9b44-4511-8a8d-edb60f2a4aee',
        );
      });

      expect(await screen.getByRole('combobox', { name: 'Add a new shipment' })).toBeInTheDocument();

      expect(screen.getByRole('button', { name: 'Approve selected' })).toBeDisabled();

      await act(async () => {
        await userEvent.click(screen.getByRole('checkbox', { name: 'Move management' }));
      });

      expect(screen.getByRole('button', { name: 'Approve selected' })).toBeDisabled();
    });

    it('calls approveMTO onSubmit', async () => {
      const mockOnSubmit = jest.fn((id, eTag) => {
        return new Promise((resolve) => {
          resolve({ response: { status: 200, body: { id, eTag } } });
        });
      });

      const { container } = render(
        <MockProviders permissions={[permissionTypes.updateShipment]}>
          <SubmittedRequestedShipments
            mtoShipments={shipments}
            ordersInfo={ordersInfo}
            allowancesInfo={allowancesInfo}
            customerInfo={customerInfo}
            moveTaskOrder={moveTaskOrder}
            approveMTO={mockOnSubmit}
            moveCode="TE5TC0DE"
          />
        </MockProviders>,
      );

      await userEvent.click(screen.getByRole('button', { name: 'Approve selected' }));

      const shipmentInput = container.querySelector('input[name="shipments"]');
      await userEvent.type(shipmentInput, 'ce01a5b8-9b44-4511-8a8d-edb60f2a4aee');

      const shipmentManagementFeeInput = screen.getByRole('checkbox', { name: 'Move management' });
      await userEvent.click(shipmentManagementFeeInput);

      const counselingFeeInput = screen.getByRole('checkbox', { name: 'Counseling' });
      await userEvent.click(counselingFeeInput);

      await userEvent.click(screen.getByText('Approve and send'));

      expect(mockOnSubmit).toHaveBeenCalled();
      expect(mockOnSubmit.mock.calls[0]).toEqual([
        {
          moveTaskOrderID: moveTaskOrder.id,
          ifMatchETag: moveTaskOrder.eTag,
          mtoApprovalServiceItemCodes: {
            serviceCodeCS: true,
            serviceCodeMS: true,
          },
          normalize: false,
        },
        {
          onSuccess: expect.any(Function),
          onError: expect.any(Function),
        },
      ]);
    });

    it('only calls onSubmit once in the case of multiple button clicks', async () => {
      const mockOnSubmit = jest.fn((id, eTag) => {
        return new Promise((resolve) => {
          resolve({ response: { status: 200, body: { id, eTag } } });
        });
      });

      const { container } = render(
        <MockProviders permissions={[permissionTypes.updateShipment]}>
          <SubmittedRequestedShipments
            mtoShipments={shipments}
            ordersInfo={ordersInfo}
            allowancesInfo={allowancesInfo}
            customerInfo={customerInfo}
            moveTaskOrder={moveTaskOrder}
            approveMTO={mockOnSubmit}
            moveCode="TE5TC0DE"
          />
        </MockProviders>,
      );

      await userEvent.click(screen.getByRole('button', { name: 'Approve selected' }));

      const shipmentInput = container.querySelector('input[name="shipments"]');
      await userEvent.type(shipmentInput, 'ce01a5b8-9b44-4511-8a8d-edb60f2a4aee');

      const shipmentManagementFeeInput = screen.getByRole('checkbox', { name: 'Move management' });
      await userEvent.click(shipmentManagementFeeInput);

      const counselingFeeInput = screen.getByRole('checkbox', { name: 'Counseling' });
      await userEvent.click(counselingFeeInput);

      await userEvent.click(screen.getByText('Approve and send'));
      await userEvent.click(screen.getByText('Approve and send'));
      await userEvent.click(screen.getByText('Approve and send'));

      expect(mockOnSubmit).toHaveBeenCalledTimes(1);
      expect(mockOnSubmit.mock.calls[0]).toEqual([
        {
          moveTaskOrderID: moveTaskOrder.id,
          ifMatchETag: moveTaskOrder.eTag,
          mtoApprovalServiceItemCodes: {
            serviceCodeCS: true,
            serviceCodeMS: true,
          },
          normalize: false,
        },
        {
          onSuccess: expect.any(Function),
          onError: expect.any(Function),
        },
      ]);
    });

    it('displays approved basic service items for approved shipments', () => {
      render(
        <ApprovedRequestedShipments
          ordersInfo={ordersInfo}
          mtoShipments={shipments}
          closeoutOffice={closeoutOffice}
          mtoServiceItems={serviceItemsMSandCS}
          moveCode="TE5TC0DE"
        />,
      );
      const approvedServiceItemNames = screen.getAllByTestId('basicServiceItemName');
      const approvedServiceItemDates = screen.getAllByTestId('basicServiceItemDate');

      expect(approvedServiceItemNames.length).toBe(2);
      expect(approvedServiceItemDates.length).toBe(2);

      expect(approvedServiceItemNames.at(0).textContent).toEqual('Move management');
      expect(approvedServiceItemDates.at(0).textContent).toEqual(' 01 Jan 2020');

      expect(approvedServiceItemNames.at(1).textContent).toEqual('Counseling fee');
      expect(approvedServiceItemDates.at(1).textContent).toEqual(' 01 Jan 2020');
    });

    it.each([['APPROVED'], ['SUBMITTED']])(
      'displays the customer and counselor remarks for a(n) %s shipment',
      (status) => {
        const statusTestProps = {
          APPROVED: {
            ordersInfo,
            mtoShipments: shipments,
            mtoServiceItems: serviceItemsMSandCS,
            moveCode: 'TE5TC0DE',
          },
          SUBMITTED: {
            ordersInfo,
            allowancesInfo,
            customerInfo,
            mtoShipments: shipments,
            approveMTO,
            mtoServiceItems: serviceItemsMSandCS,
            moveCode: 'TE5TC0DE',
          },
        };

        const statusComponents = {
          APPROVED: ApprovedRequestedShipments,
          SUBMITTED: SubmittedRequestedShipments,
        };

        const Component = statusComponents[status];

        render(
          <Provider store={mockStore.store}>
            <Component {...statusTestProps[status]} />
          </Provider>,
        );

        const customerRemarks = screen.getAllByTestId('customerRemarks');
        const counselorRemarks = screen.getAllByTestId('counselorRemarks');
        expect(customerRemarks.at(0).textContent).toBe('please treat gently');
        expect(customerRemarks.at(1).textContent).toBe('please treat gently');

        expect(counselorRemarks.at(0).textContent).toBe('looks good');
        expect(counselorRemarks.at(1).textContent).toBe('looks good');
      },
    );
  });

  describe('External vendor shipments', () => {
    it('enables the Approve selected button when there is only external vendor shipments and a service item is checked', async () => {
      render(submittedRequestedExternalVendorShipmentsComponent);

      expect(screen.getByLabelText('Move management').checked).toEqual(true);

      expect(screen.getByTestId('shipmentApproveButton')).toBeEnabled();
    });
  });

  describe('Permission dependent rendering', () => {
    it('renders the "Add service items to move" section when user has permission', () => {
      render(
        <MockProviders permissions={[permissionTypes.updateShipment]}>
          <SubmittedRequestedShipments {...testProps} />
        </MockProviders>,
      );

      expect(screen.getByText('Add service items to this move')).toBeInTheDocument();
      expect(screen.getByText('Approve selected')).toBeInTheDocument();
    });

    it('does not render the "Add service items to move" section when user does not have permission', () => {
      render(
        <MockProviders permissions={[]}>
          <SubmittedRequestedShipments {...testProps} />
        </MockProviders>,
      );

      expect(screen.queryByText('Add service items to this move')).not.toBeInTheDocument();
      expect(screen.queryByText('Approve selected')).not.toBeInTheDocument();
    });
  });

  describe('shows the dropdown and navigates to each option when mtoshipments are submitted', () => {
    it.each([
      [
        SHIPMENT_OPTIONS_URL.HHG,
        SHIPMENT_OPTIONS_URL.NTS,
        SHIPMENT_OPTIONS_URL.NTSrelease,
        SHIPMENT_OPTIONS_URL.MOBILE_HOME,
        SHIPMENT_OPTIONS_URL.BOAT,
      ],
    ])('selects the %s option and navigates to the matching form for that shipment type', async (shipmentType) => {
      render(
        <MockProviders
          permissions={[permissionTypes.createTxoShipment]}
          path={tooRoutes.SHIPMENT_ADD_PATH}
          params={{ moveCode: 'TE5TC0DE', shipmentType }}
        >
          <SubmittedRequestedShipments {...testProps} />,
        </MockProviders>,
      );

      const path = `${generatePath(tooRoutes.SHIPMENT_ADD_PATH, {
        moveCode: 'TE5TC0DE',
        shipmentType,
      })}`;

      const buttonDropdown = await screen.findByRole('combobox');

      expect(buttonDropdown).toBeInTheDocument();

      await userEvent.selectOptions(buttonDropdown, shipmentType);

      expect(mockNavigate).toHaveBeenCalledWith(path);
    });
  });

  describe('shows the dropdown and navigates to each option when mtoshipments are approved', () => {
    it.each([
      [
        SHIPMENT_OPTIONS_URL.HHG,
        SHIPMENT_OPTIONS_URL.NTS,
        SHIPMENT_OPTIONS_URL.NTSrelease,
        SHIPMENT_OPTIONS_URL.MOBILE_HOME,
        SHIPMENT_OPTIONS_URL.BOAT,
      ],
    ])('selects the %s option and navigates to the matching form for that shipment type', async (shipmentType) => {
      render(
        <MockProviders
          permissions={[permissionTypes.createTxoShipment]}
          path={tooRoutes.SHIPMENT_ADD_PATH}
          params={{ moveCode: 'TE5TC0DE', shipmentType }}
        >
          <ApprovedRequestedShipments {...testProps} />,
        </MockProviders>,
      );

      const path = `${generatePath(tooRoutes.SHIPMENT_ADD_PATH, {
        moveCode: 'TE5TC0DE',
        shipmentType,
      })}`;

      const buttonDropdown = await screen.findByRole('combobox');

      expect(buttonDropdown).toBeInTheDocument();

      await userEvent.selectOptions(buttonDropdown, shipmentType);

      expect(mockNavigate).toHaveBeenCalledWith(path);
    });
  });

  describe('Conditional form display', () => {
    const renderComponent = (props) => {
      render(
        <MockProviders permissions={[permissionTypes.updateShipment]}>
          <SubmittedRequestedShipments {...props} />
        </MockProviders>,
      );
    };
    const conditionalFormTestProps = {
      ordersInfo,
      allowancesInfo,
      customerInfo,
      approveMTO,
      moveCode: 'TE5TC0DE',
    };
    it('does not render the "Add service items to move" section when both service items are present', () => {
      const testPropsMsCs = {
        mtoServiceItems: serviceItemsMSandCS,
        mtoShipments: shipments,
        ...conditionalFormTestProps,
      };
      renderComponent(testPropsMsCs);

      expect(screen.queryByText('Add service items to this move')).not.toBeInTheDocument();
      expect(screen.getByText('Approve selected')).toBeInTheDocument();
    });

    it('does not render the "Add service items to move" section when counseling is present and all shipments are PPM', () => {
      const testPropsCS = {
        mtoServiceItems: serviceItemsCS,
        mtoShipments: ppmOnlyShipments,
        ...conditionalFormTestProps,
      };
      renderComponent(testPropsCS);

      expect(screen.queryByText('Add service items to this move')).not.toBeInTheDocument();
      expect(screen.getByText('Approve selected')).toBeInTheDocument();
    });

    it('renders the "Add service items to move" section with only counseling when only move management is present in service items', () => {
      const testPropsMS = {
        mtoServiceItems: serviceItemsMS,
        mtoShipments: shipments,
        ...conditionalFormTestProps,
      };
      renderComponent(testPropsMS);

      expect(screen.getByText('Add service items to this move')).toBeInTheDocument();
      expect(screen.getByText('Approve selected')).toBeInTheDocument();
      expect(screen.queryByTestId('shipmentManagementFee')).not.toBeInTheDocument();
      expect(screen.getByTestId('counselingFee')).toBeInTheDocument();
    });

    it('renders the "Add service items to move" section with only move management when only counseling is present in service items', () => {
      const testPropsCS = {
        mtoServiceItems: serviceItemsCS,
        mtoShipments: shipments,
        ...conditionalFormTestProps,
      };
      renderComponent(testPropsCS);

      expect(screen.getByText('Add service items to this move')).toBeInTheDocument();
      expect(screen.getByText('Approve selected')).toBeInTheDocument();
      expect(screen.getByTestId('shipmentManagementFee')).toBeInTheDocument();
      expect(screen.queryByTestId('counselingFee')).not.toBeInTheDocument();
    });

    it('renders the "Add service items to move" section with all fields when neither counseling nor move management is present in service items', () => {
      const testPropsServiceItemsEmpty = {
        mtoServiceItems: serviceItemsEmpty,
        mtoShipments: shipments,
        ...conditionalFormTestProps,
      };
      renderComponent(testPropsServiceItemsEmpty);

      expect(screen.getByText('Add service items to this move')).toBeInTheDocument();
      expect(screen.getByText('Approve selected')).toBeInTheDocument();
      expect(screen.getByTestId('shipmentManagementFee')).toBeInTheDocument();
      expect(screen.getByTestId('counselingFee')).toBeInTheDocument();
    });

    it('renders the "Add service items to move" section with only counseling when all shipments are PPM', () => {
      const testPropsServiceItemsEmpty = {
        mtoServiceItems: serviceItemsEmpty,
        mtoShipments: ppmOnlyShipments,
        ...conditionalFormTestProps,
      };
      renderComponent(testPropsServiceItemsEmpty);

      expect(screen.getByText('Add service items to this move')).toBeInTheDocument();
      expect(screen.getByText('Approve selected')).toBeInTheDocument();
      expect(screen.queryByTestId('shipmentManagementFee')).not.toBeInTheDocument();
      expect(screen.getByTestId('counselingFee')).toBeInTheDocument();
    });
  });
});<|MERGE_RESOLUTION|>--- conflicted
+++ resolved
@@ -2,11 +2,8 @@
 import { act } from 'react-dom/test-utils';
 import { render, screen, within } from '@testing-library/react';
 import userEvent from '@testing-library/user-event';
-<<<<<<< HEAD
+import { generatePath } from 'react-router-dom';
 import { Provider } from 'react-redux';
-=======
-import { generatePath } from 'react-router-dom';
->>>>>>> e38e70cf
 
 import {
   shipments,
