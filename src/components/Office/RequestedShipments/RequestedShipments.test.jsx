--- conflicted
+++ resolved
@@ -1,11 +1,6 @@
 import React from 'react';
 import { act } from 'react-dom/test-utils';
-<<<<<<< HEAD
-import { mount, shallow } from 'enzyme';
-import { render, screen } from '@testing-library/react';
-=======
-import { fireEvent, render, screen, waitFor, within } from '@testing-library/react';
->>>>>>> 6a4034d1
+import { fireEvent, render, screen, within } from '@testing-library/react';
 import userEvent from '@testing-library/user-event';
 
 import {
@@ -190,6 +185,7 @@
     it('enables the Approve selected button when a shipment and service item are checked', async () => {
       const { container } = render(requestedShipmentsComponentWithPermission);
 
+      // TODO this doesn't seem right
       await act(async () => {
         await userEvent.type(
           container.querySelector('input[name="shipments"]'),
@@ -200,12 +196,14 @@
       expect(screen.getByRole('button', { name: 'Approve selected' })).toBeDisabled();
       expect(container.querySelector('#approvalConfirmationModal')).toHaveStyle('display: none');
 
+      // TODO
       await act(async () => {
         await userEvent.click(screen.getByRole('checkbox', { name: 'Move management' }));
       });
 
       expect(screen.getByRole('button', { name: 'Approve selected' })).not.toBeDisabled();
 
+      // TODO
       await act(async () => {
         await userEvent.click(screen.getByRole('button', { name: 'Approve selected' }));
       });
@@ -215,6 +213,7 @@
     it('disables the Approve selected button when there is missing required information', async () => {
       const { container } = render(requestedShipmentsComponentMissingRequiredInfo);
 
+      // TODO
       await act(async () => {
         await userEvent.type(
           container.querySelector('input[name="shipments"]'),
