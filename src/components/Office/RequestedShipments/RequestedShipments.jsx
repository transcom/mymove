--- conflicted
+++ resolved
@@ -11,17 +11,14 @@
 import ShipmentDisplay from 'components/Office/ShipmentDisplay/ShipmentDisplay';
 import { tooRoutes } from 'constants/routes';
 import { shipmentDestinationTypes } from 'constants/shipments';
-<<<<<<< HEAD
 import { permissionTypes } from 'constants/permissions';
 import Restricted from 'components/Restricted/Restricted';
-=======
 import { serviceItemCodes } from 'content/serviceItems';
 import { shipmentTypeLabels } from 'content/shipments';
 import shipmentCardsStyles from 'styles/shipmentCards.module.scss';
 import { MoveTaskOrderShape, MTOServiceItemShape, OrdersInfoShape } from 'types/order';
 import { ShipmentShape } from 'types/shipment';
 import { formatDateFromIso } from 'utils/formatters';
->>>>>>> e5c1a95d
 
 // nts defaults show preferred pickup date and pickup address, flagged items when collapsed
 // ntsr defaults shows preferred delivery date, storage facility address, destination address, flagged items when collapsed
