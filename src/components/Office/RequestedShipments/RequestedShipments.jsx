--- conflicted
+++ resolved
@@ -9,17 +9,7 @@
 import styles from './RequestedShipments.module.scss';
 
 import { shipmentTypes } from 'constants/shipments';
-<<<<<<< HEAD
-import {
-  MTOAgentShape,
-  MTOShipmentShape,
-  MoveTaskOrderShape,
-  MTOServiceItemShape,
-  OrdersInfoShape,
-} from 'types/moveOrder';
-=======
 import { MTOShipmentShape, MoveTaskOrderShape, MTOServiceItemShape, OrdersInfoShape } from 'types/moveOrder';
->>>>>>> e28076a9
 import ShipmentDisplay from 'components/Office/ShipmentDisplay/ShipmentDisplay';
 import { formatDateFromIso } from 'shared/formatters';
 
