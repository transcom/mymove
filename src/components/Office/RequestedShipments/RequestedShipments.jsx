import React, { useState } from 'react';
import { useFormik } from 'formik';
import * as PropTypes from 'prop-types';
import { Button, Checkbox, Fieldset } from '@trussworks/react-uswds';
import { FontAwesomeIcon } from '@fortawesome/react-fontawesome';
import { generatePath } from 'react-router';

import styles from './RequestedShipments.module.scss';

import { serviceItemCodes } from 'content/serviceItems';
import { shipmentTypeLabels } from 'content/shipments';
import ShipmentApprovalPreview from 'components/Office/ShipmentApprovalPreview/ShipmentApprovalPreview';
import ShipmentDisplay from 'components/Office/ShipmentDisplay/ShipmentDisplay';
import { formatDateFromIso } from 'shared/formatters';
import shipmentCardsStyles from 'styles/shipmentCards.module.scss';
import { MTOShipmentShape, MoveTaskOrderShape, MTOServiceItemShape, OrdersInfoShape } from 'types/order';
import { tooRoutes } from 'constants/routes';

const errorIfMissing = {
  HHG_OUTOF_NTS_DOMESTIC: ['primeActualWeight', 'serviceOrderNumber', 'tacType'],
  HHG_INTO_NTS_DOMESTIC: ['tacType'],
};

const RequestedShipments = ({
  mtoShipments,
  ordersInfo,
  allowancesInfo,
  customerInfo,
  shipmentsStatus,
  mtoServiceItems,
  moveTaskOrder,
  approveMTO,
  approveMTOShipment,
  handleAfterSuccess,
  missingRequiredOrdersInfo,
  moveCode,
}) => {
  const [isModalVisible, setIsModalVisible] = useState(false);
  const [filteredShipments, setFilteredShipments] = useState([]);

  const filterShipments = (formikShipmentIds) => {
    return mtoShipments.filter(({ id }) => formikShipmentIds.includes(id));
  };

  const shipmentDisplayInfo = (shipment, dutyStationPostal) => {
    return {
      heading: shipmentTypeLabels[shipment.shipmentType],
      isDiversion: shipment.diversion,
      shipmentStatus: shipment.status,
      requestedPickupDate: shipment.requestedPickupDate,
      pickupAddress: shipment.pickupAddress,
      secondaryPickupAddress: shipment.secondaryPickupAddress,
      destinationAddress: shipment.destinationAddress || dutyStationPostal,
      secondaryDeliveryAddress: shipment.secondaryDeliveryAddress,
      counselorRemarks: shipment.counselorRemarks,
      customerRemarks: shipment.customerRemarks,
    };
  };

  const formik = useFormik({
    initialValues: {
      shipmentManagementFee: false,
      counselingFee: false,
      shipments: [],
    },
    onSubmit: (values, { setSubmitting }) => {
      const mtoApprovalServiceItemCodes = {
        serviceCodeMS: values.shipmentManagementFee,
        serviceCodeCS: values.counselingFee,
      };

      // The MTO has not yet been approved so resolve before updating the shipment statuses and creating accessorial service items
      if (!moveTaskOrder.availableToPrimeAt) {
        approveMTO({
          moveTaskOrderID: moveTaskOrder.id,
          ifMatchETag: moveTaskOrder.eTag,
          mtoApprovalServiceItemCodes,
          normalize: false,
        })
          .then(() => {
            Promise.all(
              filteredShipments.map((shipment) =>
                approveMTOShipment({
                  shipmentID: shipment.id,
                  operationPath: 'shipment.approveShipment',
                  ifMatchETag: shipment.eTag,
                  normalize: false,
                }),
              ),
            )
              .then(() => {
                handleAfterSuccess('mto', { showMTOpostedMessage: true });
              })
              .catch(() => {
                // TODO: Decide if we want to display an error notice, log error event, or retry
                setSubmitting(false);
              });
          })
          .catch(() => {
            // TODO: Decide if we want to display an error notice, log error event, or retry
            setSubmitting(false);
          });
      } else {
        // The MTO was previously approved along with at least one shipment, only update the new shipment statuses
        Promise.all(
          filteredShipments.map((shipment) => {
            let operationPath = 'shipment.approveShipment';

            if (shipment.approvedDate) {
              operationPath = 'shipment.approveShipmentDiversion';
            }

            return approveMTOShipment({
              shipmentID: shipment.id,
              operationPath,
              ifMatchETag: shipment.eTag,
              normalize: false,
            });
          }),
        )
          .then(() => {
            handleAfterSuccess('mto');
          })
          .catch(() => {
            // TODO: Decide if we want to display an error notice, log error event, or retry
            setSubmitting(false);
          });
      }
    },
  });

  const handleReviewClick = () => {
    setFilteredShipments(filterShipments(formik.values.shipments));
    setIsModalVisible(true);
  };

  // if showing service items, enable button when shipment and service item are selected and there is no missing required Orders information
  // if not showing service items, enable button if a shipment is selected and there is no missing required Orders information
  const isButtonEnabled = moveTaskOrder.availableToPrimeAt
    ? formik.values.shipments.length > 0 && !missingRequiredOrdersInfo
    : formik.values.shipments.length > 0 &&
      (formik.values.counselingFee || formik.values.shipmentManagementFee) &&
      !missingRequiredOrdersInfo;

  const dutyStationPostal = { postalCode: ordersInfo.newDutyStation?.address?.postalCode };

  return (
    <div className={styles.RequestedShipments} data-testid="requested-shipments">
      {shipmentsStatus === 'SUBMITTED' && (
        <>
          <div id="approvalConfirmationModal" style={{ display: isModalVisible ? 'block' : 'none' }}>
            <ShipmentApprovalPreview
              mtoShipments={filteredShipments}
              ordersInfo={ordersInfo}
              allowancesInfo={allowancesInfo}
              customerInfo={customerInfo}
              setIsModalVisible={setIsModalVisible}
              onSubmit={formik.handleSubmit}
              counselingFee={formik.values.counselingFee}
              shipmentManagementFee={formik.values.shipmentManagementFee}
            />
          </div>

          <form onSubmit={formik.handleSubmit}>
            <h2>Requested shipments</h2>
            <div className={shipmentCardsStyles.shipmentCards}>
              {mtoShipments &&
<<<<<<< HEAD
                mtoShipments.map((shipment) => {
                  const editURL = generatePath(tooRoutes.SHIPMENT_EDIT_PATH, {
                    moveCode,
                    shipmentId: shipment.id,
                  });

                  return (
                    <ShipmentDisplay
                      key={shipment.id}
                      shipmentId={shipment.id}
                      shipmentType={shipment.shipmentType}
                      isSubmitted
                      displayInfo={shipmentDisplayInfo(shipment, dutyStationPostal)}
                      editURL={editURL}
                      /* eslint-disable-next-line react/jsx-props-no-spreading */
                      {...formik.getFieldProps(`shipments`)}
                    />
                  );
                })}
=======
                mtoShipments.map((shipment) => (
                  <ShipmentDisplay
                    key={shipment.id}
                    shipmentId={shipment.id}
                    shipmentType={shipment.shipmentType}
                    isSubmitted
                    displayInfo={shipmentDisplayInfo(shipment, dutyStationPostal)}
                    errorIfMissing={errorIfMissing[shipment.shipmentType]}
                    /* eslint-disable-next-line react/jsx-props-no-spreading */
                    {...formik.getFieldProps(`shipments`)}
                  />
                ))}
>>>>>>> 789f2b78
            </div>

            <div className={styles.serviceItems}>
              {!moveTaskOrder.availableToPrimeAt && (
                <>
                  <h2>Add service items to this move</h2>
                  <Fieldset legend="MTO service items" legendSrOnly id="input-type-fieldset">
                    <Checkbox
                      id="shipmentManagementFee"
                      label={serviceItemCodes.MS}
                      name="shipmentManagementFee"
                      onChange={formik.handleChange}
                    />
                    {moveTaskOrder.serviceCounselingCompletedAt ? (
                      <p className={styles.serviceCounselingCompleted} data-testid="services-counseling-completed-text">
                        The customer has received counseling for this move.
                      </p>
                    ) : (
                      <Checkbox
                        id="counselingFee"
                        label={serviceItemCodes.CS}
                        name="counselingFee"
                        onChange={formik.handleChange}
                      />
                    )}
                  </Fieldset>
                </>
              )}
              <Button
                data-testid="shipmentApproveButton"
                className={styles.approveButton}
                onClick={handleReviewClick}
                type="button"
                disabled={!isButtonEnabled}
              >
                <span>Approve selected shipments</span>
              </Button>
            </div>
          </form>
        </>
      )}

      {shipmentsStatus === 'APPROVED' && (
        <>
          <h2>Approved shipments</h2>
          <div className={shipmentCardsStyles.shipmentCards}>
            {mtoShipments &&
              mtoShipments.map((shipment) => {
                const editURL = generatePath(tooRoutes.SHIPMENT_EDIT_PATH, {
                  moveCode,
                  shipmentId: shipment.id,
                });

                return (
                  <ShipmentDisplay
                    key={shipment.id}
                    shipmentId={shipment.id}
                    shipmentType={shipment.shipmentType}
                    displayInfo={shipmentDisplayInfo(shipment, dutyStationPostal)}
                    isSubmitted={false}
                    editURL={editURL}
                  />
                );
              })}
          </div>
        </>
      )}

      {shipmentsStatus === 'APPROVED' && (
        <div className={styles.serviceItems}>
          <h3>Service items</h3>

          <table className="table--stacked">
            <colgroup>
              <col style={{ width: '75%' }} />
              <col style={{ width: '25%' }} />
            </colgroup>
            <tbody>
              {mtoServiceItems &&
                mtoServiceItems
                  .filter((serviceItem) => serviceItem.reServiceCode === 'MS' || serviceItem.reServiceCode === 'CS')
                  .map((serviceItem) => (
                    <tr key={serviceItem.id}>
                      <td data-testid="basicServiceItemName">{serviceItem.reServiceName}</td>
                      <td data-testid="basicServiceItemDate">
                        {serviceItem.status === 'APPROVED' && (
                          <span>
                            <FontAwesomeIcon icon="check" className={styles.serviceItemApproval} />{' '}
                            {formatDateFromIso(serviceItem.approvedAt, 'DD MMM YYYY')}
                          </span>
                        )}
                      </td>
                    </tr>
                  ))}
            </tbody>
          </table>
        </div>
      )}
    </div>
  );
};

RequestedShipments.propTypes = {
  mtoShipments: PropTypes.arrayOf(MTOShipmentShape).isRequired,
  shipmentsStatus: PropTypes.string.isRequired,
  mtoServiceItems: PropTypes.arrayOf(MTOServiceItemShape),
  ordersInfo: OrdersInfoShape.isRequired,
  allowancesInfo: PropTypes.shape({
    branch: PropTypes.string,
    rank: PropTypes.string,
    weightAllowance: PropTypes.number,
    authorizedWeight: PropTypes.number,
    progear: PropTypes.number,
    spouseProgear: PropTypes.number,
    storageInTransit: PropTypes.number,
    dependents: PropTypes.bool,
  }).isRequired,
  customerInfo: PropTypes.shape({
    name: PropTypes.string,
    dodId: PropTypes.string,
    phone: PropTypes.string,
    email: PropTypes.string,
    currentAddress: PropTypes.shape({
      streetAddress1: PropTypes.string,
      city: PropTypes.string,
      state: PropTypes.string,
      postalCode: PropTypes.string,
    }),
    backupContactName: PropTypes.string,
    backupContactPhone: PropTypes.string,
    backupContactEmail: PropTypes.string,
  }).isRequired,
  approveMTO: PropTypes.func,
  approveMTOShipment: PropTypes.func,
  moveTaskOrder: MoveTaskOrderShape,
  missingRequiredOrdersInfo: PropTypes.bool,
  handleAfterSuccess: PropTypes.func,
  moveCode: PropTypes.string.isRequired,
};

RequestedShipments.defaultProps = {
  mtoServiceItems: [],
  moveTaskOrder: {},
  approveMTO: () => Promise.resolve(),
  approveMTOShipment: () => Promise.resolve(),
  missingRequiredOrdersInfo: false,
  handleAfterSuccess: () => {},
};

export default RequestedShipments;<|MERGE_RESOLUTION|>--- conflicted
+++ resolved
@@ -165,7 +165,6 @@
             <h2>Requested shipments</h2>
             <div className={shipmentCardsStyles.shipmentCards}>
               {mtoShipments &&
-<<<<<<< HEAD
                 mtoShipments.map((shipment) => {
                   const editURL = generatePath(tooRoutes.SHIPMENT_EDIT_PATH, {
                     moveCode,
@@ -179,26 +178,13 @@
                       shipmentType={shipment.shipmentType}
                       isSubmitted
                       displayInfo={shipmentDisplayInfo(shipment, dutyStationPostal)}
+                      errorIfMissing={errorIfMissing[shipment.shipmentType]}
                       editURL={editURL}
                       /* eslint-disable-next-line react/jsx-props-no-spreading */
                       {...formik.getFieldProps(`shipments`)}
                     />
                   );
                 })}
-=======
-                mtoShipments.map((shipment) => (
-                  <ShipmentDisplay
-                    key={shipment.id}
-                    shipmentId={shipment.id}
-                    shipmentType={shipment.shipmentType}
-                    isSubmitted
-                    displayInfo={shipmentDisplayInfo(shipment, dutyStationPostal)}
-                    errorIfMissing={errorIfMissing[shipment.shipmentType]}
-                    /* eslint-disable-next-line react/jsx-props-no-spreading */
-                    {...formik.getFieldProps(`shipments`)}
-                  />
-                ))}
->>>>>>> 789f2b78
             </div>
 
             <div className={styles.serviceItems}>
