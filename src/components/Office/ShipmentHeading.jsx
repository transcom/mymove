--- conflicted
+++ resolved
@@ -18,19 +18,7 @@
   return `${address.postal_code}`;
 }
 
-<<<<<<< HEAD
-function ShipmentHeading({ shipmentInfo }) {
-  // Using hooks to illustrate disabled button state
-  // This will be modified once the modal is hooked up, as the button will only
-  // be used to trigger the modal.
-  // const [shipmentStatus, setShipmentStatus] = useState(shipmentInfo.shipmentStatus);
-  const handleReviewClick = () => {
-    shipmentInfo.setIsCancelModalVisible(true);
-  };
-
-=======
 function ShipmentHeading({ shipmentInfo, handleUpdateMTOShipmentStatus }) {
->>>>>>> 37620d92
   return (
     <div className={classNames(styles.shipmentHeading, 'shipment-heading')}>
       <h3 data-testid="office-shipment-heading-h3">{shipmentInfo.shipmentType}</h3>
@@ -41,13 +29,9 @@
         </small>
         <Button
           type="button"
-<<<<<<< HEAD
-          onClick={handleReviewClick}
-=======
           onClick={() =>
             handleUpdateMTOShipmentStatus(shipmentInfo.shipmentID, MTO_SHIPMENT_STATUSES.CANCELLATION_REQUESTED)
           }
->>>>>>> 37620d92
           unstyled
           disabled={shipmentInfo.shipmentStatus === MTO_SHIPMENT_STATUSES.CANCELLATION_REQUESTED}
         >
