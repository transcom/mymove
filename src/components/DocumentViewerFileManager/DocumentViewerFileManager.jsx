--- conflicted
+++ resolved
@@ -48,12 +48,6 @@
   const [isExpandedView, setIsExpandedView] = useState(false);
   const [buttonHeaderText, setButtonHeaderText] = useState(title !== null ? title : 'Manage Documents');
   const [buttonHeaderChevron, setButtonHeaderChevron] = useState('chevron-up');
-  const [pendingIDs, setPendingIDs] = useState(() => new Set());
-
-  // Files are already established from the backend
-  // When appending a new file, it will not be accessible until processing has completed, thus we filter it.
-  // This makes sure we do not show processing files by watching their IDs
-  const visibleFiles = React.useMemo(() => files.filter((f) => !pendingIDs.has(f.id)), [files, pendingIDs]);
 
   const moveId = move?.id;
   const moveCode = move?.locator;
@@ -116,6 +110,7 @@
       })
       .finally(() => {
         queryClient.invalidateQueries([ORDERS_DOCUMENTS, documentId]);
+        setIsFileProcessing(false);
       });
   };
 
@@ -132,6 +127,7 @@
       })
       .finally(() => {
         queryClient.invalidateQueries([DOCUMENTS, mtoShipment.Id]);
+        setIsFileProcessing(false);
       });
   };
 
@@ -188,6 +184,7 @@
       })
       .finally(() => {
         queryClient.invalidateQueries([MOVES, moveCode]);
+        setIsFileProcessing(false);
       });
   };
 
@@ -221,53 +218,25 @@
 
   const handleUpload = async (file) => {
     setIsFileProcessing(true);
-    let uploadPromise;
     if (documentType === MOVE_DOCUMENT_TYPE.ORDERS) {
-      uploadPromise = uploadOrders(file);
+      uploadOrders(file);
     } else if (documentType === MOVE_DOCUMENT_TYPE.AMENDMENTS) {
-      uploadPromise = uploadAmdendedOrders(file);
+      uploadAmdendedOrders(file);
     } else if (documentType === MOVE_DOCUMENT_TYPE.SUPPORTING) {
-      uploadPromise = uploadSupportingDocuments(file);
+      uploadSupportingDocuments(file);
     } else if (documentType === PPM_DOCUMENT_TYPES.WEIGHT_TICKET) {
-      uploadPromise = handleCreateUpload(file, true);
+      handleCreateUpload(file, true);
     } else if (documentType === PPM_DOCUMENT_TYPES.MOVING_EXPENSE) {
-      uploadPromise = handleCreateUpload(file, false);
+      handleCreateUpload(file, false);
     } else if (documentType === PPM_DOCUMENT_TYPES.PROGEAR_WEIGHT_TICKET) {
-<<<<<<< HEAD
-      uploadPromise = handleCreateUpload(file, false);
-    } else uploadPromise = handleCreateUpload(file, false);
-    // Upload is complete, but the processing is not.
-    // The next step will be waiting for the antivirus, which we must wait for FilePond
-    // to have its `load` func called. The FileUpload component will not let FilePond call `load`
-    // until the AV is done, hence until we handleChange of the file, we are still processing.
-    // Add this file to the pending IDs
-    uploadPromise.then((upload) => {
-      if (upload?.id) {
-        setPendingIDs((old) => new Set(old).add(upload.id));
-      }
-    });
-    return uploadPromise;
-=======
       handleCreateUpload(file, false);
     } else if (documentType === PPM_DOCUMENT_TYPES.GUN_SAFE_WEIGHT_TICKET) {
       handleCreateUpload(file, false);
     }
->>>>>>> 384c0299
-  };
-
-  const handleChange = (err, file) => {
-    // FilePond `load` called
-    // Processing complete
-    setIsFileProcessing(false);
-    if (file?.serverId) {
-      // FilePond provided file can now be removed from "Pending"
-      setPendingIDs((old) => {
-        const next = new Set(old);
-        next.delete(file.serverId);
-        return next;
-      });
-    }
-    filePondEl.current?.removeFile(file.id);
+  };
+
+  const handleChange = () => {
+    filePondEl.current?.removeFiles();
     queryClient.invalidateQueries([ORDERS_DOCUMENTS, documentId]);
     setServerError('');
   };
@@ -319,7 +288,7 @@
                 {serverError}
               </Alert>
             )}
-            <UploadsTable className={styles.sectionWrapper} uploads={visibleFiles} onDelete={openDeleteFileModal} />
+            <UploadsTable className={styles.sectionWrapper} uploads={files} onDelete={openDeleteFileModal} />
             <div className={classnames(styles.upload, className)}>
               {fileUploadRequired && (
                 <Alert type="error" id="fileRequiredAlert" data-testid="fileRequiredAlert">
