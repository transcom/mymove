/* eslint-disable react/jsx-props-no-spreading */
import React from 'react';
import { act } from 'react-dom/test-utils';
import { shallow, mount } from 'enzyme';

import DocViewerContent from './Content/Content';
import DocViewerMenu from './Menu/Menu';
import DocumentViewer from './DocumentViewer';
import samplePDF from './sample.pdf';
import sampleJPG from './sample.jpg';
import samplePNG from './sample2.png';
import sampleGIF from './sample3.gif';

const mockFile = {
  contentType: 'pdf',
  url: samplePDF,
};

const mockFiles = [
  {
    filename: 'Test File.pdf',
    contentType: 'pdf',
    url: samplePDF,
  },
  {
<<<<<<< HEAD
    filename: 'Test File 2.pdf',
    contentType: 'pdf',
    url: samplePDF2,
  },
  {
    filename: 'Test File 3.pdf',
    contentType: 'pdf',
    url: samplePDF3,
=======
    filename: 'Test File 2.jpg',
    fileType: 'jpg',
    filePath: sampleJPG,
  },
  {
    filename: 'Test File 3.png',
    fileType: 'png',
    filePath: samplePNG,
  },
  {
    filename: 'Test File 4.gif',
    fileType: 'gif',
    filePath: sampleGIF,
>>>>>>> cc3fe7b0
  },
];

describe('DocViewerContent', () => {
  const component = shallow(
    <DocViewerContent filename={mockFile.filename} fileType={mockFile.contentType} filePath={mockFile.url} />,
  );

  it('renders without crashing', () => {
    expect(component.find('[data-testid="DocViewerContent"]').length).toBe(1);
  });

  it('renders the FileViewer with the file props', () => {
    const fileViewer = component.find('FileViewer');
    expect(fileViewer.exists()).toBe(true);
    expect(fileViewer.prop('fileType')).toBe(mockFile.contentType);
    expect(fileViewer.prop('filePath')).toBe(mockFile.url);
  });
});

describe('DocViewerMenu', () => {
  const mockProps = {
    handleClose: jest.fn(),
    handleSelectFile: jest.fn(),
  };

  describe('closed state', () => {
    const component = shallow(<DocViewerMenu isOpen={false} files={mockFiles} {...mockProps} />);

    it('has the collapsed class', () => {
      expect(component.find('[data-testid="DocViewerMenu"]').hasClass('collapsed')).toBe(true);
    });
  });

  describe('open state', () => {
    const component = shallow(<DocViewerMenu isOpen files={mockFiles} {...mockProps} />);

    it('does not have the collapsed class', () => {
      expect(component.find('[data-testid="DocViewerMenu"]').hasClass('collapsed')).toBe(false);
    });
  });

  describe('close button', () => {
    const component = mount(<DocViewerMenu files={mockFiles} {...mockProps} />);
    it('implements the close handler', () => {
      component.find('[data-testid="closeMenu"]').simulate('click');
      expect(mockProps.handleClose).toHaveBeenCalled();
    });
  });

  describe('file list', () => {
    const component = mount(<DocViewerMenu files={mockFiles} {...mockProps} />);

    it('renders without crashing', () => {
      expect(component.find('[data-testid="DocViewerMenu"]').length).toBe(1);
    });

    it('renders the list of files', () => {
      mockFiles.forEach((file) => {
        expect(component.contains(<p>{file.filename}</p>)).toBe(true);
      });
    });

    it('selects a file when clicked', () => {
      component.find('li button').at(1).simulate('click');
      expect(mockProps.handleSelectFile).toHaveBeenCalledWith(1);
      component.find('li button').at(0).simulate('click');
      expect(mockProps.handleSelectFile).toHaveBeenCalledWith(0);
    });
  });
});

describe('DocumentViewer component', () => {
  const component = mount(<DocumentViewer files={mockFiles} />);
  const content = component.find('DocViewerContent');
  const menu = component.find('DocViewerMenu');

  it('initial state is closed menu and first file selected', () => {
    expect(menu.prop('isOpen')).toBe(false);
    expect(menu.prop('selectedFileIndex')).toBe(0);
    expect(content.prop('filePath')).toBe(mockFiles[0].url);
  });

  it('renders DocViewerContent and DocViewerMenu with the correct props', () => {
    expect(content.length).toBe(1);
    expect(menu.length).toBe(1);
    expect(menu.prop('files')).toBe(mockFiles);
  });

  it('handles the open menu button', () => {
    act(() => {
      component.find('[data-testid="openMenu"]').prop('onClick')();
    });
    component.update();
    expect(component.find('DocViewerMenu').prop('isOpen')).toBe(true);
  });

  it('handles the close menu button', () => {
    act(() => {
      component.find('[data-testid="closeMenu"]').prop('onClick')();
    });
    component.update();
    expect(component.find('DocViewerMenu').prop('isOpen')).toBe(false);
  });

  it('handles selecting a different file', () => {
    act(() => {
      component.find('[data-testid="openMenu"]').prop('onClick')();
      menu.find('li button').at(1).simulate('click');
    });
    component.update();
    expect(component.find('DocViewerMenu').prop('isOpen')).toBe(false);
    expect(component.find('DocViewerMenu').prop('selectedFileIndex')).toBe(1);
    expect(component.find('DocViewerContent').prop('filePath')).toBe(mockFiles[1].filePath);
    expect(component.find('.unsupported-message').exists()).toBe(false);

    act(() => {
      component.find('[data-testid="openMenu"]').prop('onClick')();
      menu.find('li button').at(2).simulate('click');
    });
    component.update();
    expect(component.find('DocViewerMenu').prop('isOpen')).toBe(false);
    expect(component.find('DocViewerMenu').prop('selectedFileIndex')).toBe(2);
<<<<<<< HEAD
    expect(component.find('DocViewerContent').prop('filePath')).toBe(mockFiles[2].url);
=======
    expect(component.find('DocViewerContent').prop('filePath')).toBe(mockFiles[2].filePath);
    expect(component.find('.unsupported-message').exists()).toBe(false);

    act(() => {
      component.find('[data-testid="openMenu"]').prop('onClick')();
      menu.find('li button').at(3).simulate('click');
    });
    component.update();
    expect(component.find('DocViewerMenu').prop('isOpen')).toBe(false);
    expect(component.find('DocViewerMenu').prop('selectedFileIndex')).toBe(3);
    expect(component.find('DocViewerContent').prop('filePath')).toBe(mockFiles[3].filePath);
    expect(component.find('.unsupported-message').exists()).toBe(false);
  });

  it('shows error if file type is unsupported', () => {
    const wrapper = mount(
      <DocumentViewer files={[{ filename: 'archive.zip', fileType: 'zip', filePath: '/path/to/archive.zip' }]} />,
    );
    expect(wrapper.find('.unsupported-message').text()).toEqual('.zip is not supported.');
>>>>>>> cc3fe7b0
  });
});<|MERGE_RESOLUTION|>--- conflicted
+++ resolved
@@ -23,30 +23,19 @@
     url: samplePDF,
   },
   {
-<<<<<<< HEAD
-    filename: 'Test File 2.pdf',
-    contentType: 'pdf',
-    url: samplePDF2,
-  },
-  {
-    filename: 'Test File 3.pdf',
-    contentType: 'pdf',
-    url: samplePDF3,
-=======
     filename: 'Test File 2.jpg',
-    fileType: 'jpg',
-    filePath: sampleJPG,
+    contentType: 'jpg',
+    url: sampleJPG,
   },
   {
     filename: 'Test File 3.png',
-    fileType: 'png',
-    filePath: samplePNG,
+    contentType: 'png',
+    url: samplePNG,
   },
   {
     filename: 'Test File 4.gif',
-    fileType: 'gif',
-    filePath: sampleGIF,
->>>>>>> cc3fe7b0
+    contentType: 'gif',
+    url: sampleGIF,
   },
 ];
 
@@ -160,7 +149,7 @@
     component.update();
     expect(component.find('DocViewerMenu').prop('isOpen')).toBe(false);
     expect(component.find('DocViewerMenu').prop('selectedFileIndex')).toBe(1);
-    expect(component.find('DocViewerContent').prop('filePath')).toBe(mockFiles[1].filePath);
+    expect(component.find('DocViewerContent').prop('filePath')).toBe(mockFiles[1].url);
     expect(component.find('.unsupported-message').exists()).toBe(false);
 
     act(() => {
@@ -170,10 +159,7 @@
     component.update();
     expect(component.find('DocViewerMenu').prop('isOpen')).toBe(false);
     expect(component.find('DocViewerMenu').prop('selectedFileIndex')).toBe(2);
-<<<<<<< HEAD
     expect(component.find('DocViewerContent').prop('filePath')).toBe(mockFiles[2].url);
-=======
-    expect(component.find('DocViewerContent').prop('filePath')).toBe(mockFiles[2].filePath);
     expect(component.find('.unsupported-message').exists()).toBe(false);
 
     act(() => {
@@ -183,15 +169,14 @@
     component.update();
     expect(component.find('DocViewerMenu').prop('isOpen')).toBe(false);
     expect(component.find('DocViewerMenu').prop('selectedFileIndex')).toBe(3);
-    expect(component.find('DocViewerContent').prop('filePath')).toBe(mockFiles[3].filePath);
+    expect(component.find('DocViewerContent').prop('filePath')).toBe(mockFiles[3].url);
     expect(component.find('.unsupported-message').exists()).toBe(false);
   });
 
   it('shows error if file type is unsupported', () => {
     const wrapper = mount(
-      <DocumentViewer files={[{ filename: 'archive.zip', fileType: 'zip', filePath: '/path/to/archive.zip' }]} />,
+      <DocumentViewer files={[{ filename: 'archive.zip', contentType: 'zip', url: '/path/to/archive.zip' }]} />,
     );
     expect(wrapper.find('.unsupported-message').text()).toEqual('.zip is not supported.');
->>>>>>> cc3fe7b0
   });
 });