/* eslint-disable react/jsx-props-no-spreading */
import React, { useState } from 'react';
import PropTypes from 'prop-types';
import { ErrorMessage, FormGroup, Label } from '@trussworks/react-uswds';
import AsyncSelect from 'react-select/async';
import classNames from 'classnames';
import { debounce } from 'lodash';

import styles from './LocationSearchBox.module.scss';
import { SearchDutyLocations, ShowAddress } from './api';

import { DutyLocationShape } from 'types';
import RequiredAsterisk from 'components/form/RequiredAsterisk';

const getOptionName = (option) => option.name;

const formatOptionLabel = (option, input) => {
  const { name } = option;
  const { inputValue } = input;

  const optionLabel = name || '';
  const inputText = inputValue || '';

  const searchIndex = optionLabel.toLowerCase().indexOf(inputText.toLowerCase());

  if (searchIndex === -1) {
    return <span>{optionLabel}</span>;
  }

  return (
    <span>
      {optionLabel.substr(0, searchIndex)}
      <mark>{optionLabel.substr(searchIndex, inputText.length)}</mark>
      {optionLabel.substr(searchIndex + inputText.length)}
    </span>
  );
};

const formatLocation = (option, input) => {
  const { inputValue } = input;
  const outputLabel = `${option?.city || ''}, ${option?.state || ''} ${option?.postalCode || ''} (${
    option?.county || ''
  })`;
  const inputText = inputValue || '';

  const searchIndex = outputLabel.toLowerCase().indexOf(inputText.toLowerCase());

  if (searchIndex === -1) {
    return <span>{outputLabel}</span>;
  }

  return (
    <span>
      {outputLabel.substr(0, searchIndex)}
      <mark>{outputLabel.substr(searchIndex, inputText.length)}</mark>
      {outputLabel.substr(searchIndex + inputText.length)}
    </span>
  );
};

const uswdsBlack = '#565c65';
const uswdsBlue = '#2491ff';

const MIN_SEARCH_LENGTH = 2;
const DEBOUNCE_TIMER_MS = 200;

const customStyles = {
  control: (provided, state) => ({
    ...provided,
    borderRadius: '0px',
    borderColor: uswdsBlack,
    padding: '0.1rem',
    maxWidth: '100%',
    '@media (max-width: 768px)': {
      maxWidth: '32em',
    },
    ':hover': {
      ...styles[':hover'],
      borderColor: uswdsBlack,
    },
    boxShadow: state.isFocused ? `0 0 0 0.26667rem ${uswdsBlue}` : '',
  }),
  dropdownIndicator: (provided) => ({
    ...provided,
    color: uswdsBlack,
    ':hover': {
      ...styles[':hover'],
      color: uswdsBlack,
    },
  }),
  indicatorSeparator: (provided) => ({
    ...provided,
    backgroundColor: uswdsBlack,
  }),
  placeholder: () => ({
    color: uswdsBlack,
  }),
  valueContainer: (provided) => ({
    ...provided,
    display: 'flex',
  }),
  // fixes a bug with AsyncSelect highlighting all results blue
  option: (provided, state) => ({
    ...provided,
    backgroundColor: state.isFocused ? '#f0f0f0' : 'white', // Change background color on focus
    color: 'black', // Change text color
  }),
};

export const LocationSearchBoxComponent = ({
  searchLocations,
  showAddress,
  title,
  input,
  name,
  errorMsg,
  displayAddress,
  hint,
  placeholder,
  isDisabled,
  handleLocationOnChange,
  showRequiredAsterisk,
}) => {
  const { value, onChange, locationState, name: inputName } = input;

  const [inputValue, setInputValue] = useState('');
  let disabledStyles = {};
  if (isDisabled) {
    disabledStyles = {
      ...customStyles,
      control: (provided, state) => ({
        ...provided,
        backgroundColor: '#DCDEE0',
        borderRadius: '0px',
        borderColor: uswdsBlack,
        padding: '0.1rem',
        maxWidth: '32rem',
        ':hover': {
          ...styles[':hover'],
          borderColor: uswdsBlack,
        },
        boxShadow: state.isFocused ? `0 0 0 0.26667rem ${uswdsBlue}` : '',
      }),
      singleValue: () => {
        const color = '#1B1B1B';
        return { color };
      },
      valueContainer: (provided) => ({
        ...provided,
        display: 'flex',
        backgroundColor: '#DCDEE0',
      }),
    };
  }

  const loadOptions = debounce((query, callback) => {
    if (!query || query.length < MIN_SEARCH_LENGTH) {
      callback(null);
      return undefined;
    }

    searchLocations(query)
      .then((locations) => {
        callback(locations);
      })
      .catch(() => {
        callback(null);
      });

    return undefined;
  }, DEBOUNCE_TIMER_MS);

  const selectOption = async (selectedValue) => {
    if (!selectedValue.address && !handleLocationOnChange) {
      const address = await showAddress(selectedValue.address_id);
      const newValue = {
        ...selectedValue,
        address,
      };
      locationState(newValue);
      onChange(newValue);
      return newValue;
    }

    locationState(selectedValue);
    onChange(selectedValue);

    if (handleLocationOnChange !== null) {
      handleLocationOnChange(selectedValue);
    }

    return selectedValue;
  };

  const changeInputText = (text) => {
    setInputValue(text);
  };

  const inputId = `${name}-input`;

  const inputContainerClasses = classNames({ 'usa-input-error': errorMsg });
  const locationClasses = classNames('location', { 'location-error': errorMsg });
  const labelClasses = classNames(styles.title, {
    [styles.titleWithError]: errorMsg,
  });
  const dutyInputClasses = classNames('duty-input-box', {
    [inputName]: true,
    [styles.dutyInputBoxError]: errorMsg,
  });

  const handleKeyDown = (event) => {
    if (event.key === 'Backspace' && !inputValue) {
      if (handleLocationOnChange) {
        handleLocationOnChange(null);
      } else {
        onChange(null);
      }
    }
  };

  const handleFocus = () => {
    if (handleLocationOnChange) {
      handleLocationOnChange(null);
    } else {
      onChange(null);
    }
  };

  const noOptionsMessage = () => (inputValue.length ? 'No Options' : '');
  const hasLocation = !!value && !!value.address;

  return (
    <FormGroup>
      <div className="labelWrapper">
<<<<<<< HEAD
        <Label hint={hint} htmlFor={inputId} className={labelClasses}>
          {title}
          {showRequiredAsterisk && (
            <span data-testid="requiredAsterisk" className={styles.requiredAsterisk}>
              *
            </span>
          )}
=======
        <Label hint={hint} htmlFor={inputId} className={labelClasses} data-testid={`${name}-label`}>
          <span>
            {title} {showRequiredAsterisk && <RequiredAsterisk />}
          </span>
>>>>>>> d0f55e3c
        </Label>
      </div>
      <div className={inputContainerClasses}>
        <AsyncSelect
          name={name}
          data-testid={inputId}
          inputId={inputId}
          className={dutyInputClasses}
          cacheOptions
          formatOptionLabel={handleLocationOnChange ? formatLocation : formatOptionLabel}
          getOptionValue={getOptionName}
          getOptionLabel={(option) => option.name}
          loadOptions={loadOptions}
          onChange={selectOption}
          onKeyDown={handleKeyDown}
          onInputChange={changeInputText}
          placeholder={placeholder || 'Start typing a duty location...'}
          value={
            (handleLocationOnChange && !!value && value.city != null && value.city !== '') ||
            (!handleLocationOnChange && hasLocation)
              ? value
              : ''
          }
          noOptionsMessage={noOptionsMessage}
          onFocus={handleFocus}
          styles={isDisabled ? disabledStyles : customStyles}
          isDisabled={isDisabled}
        />
      </div>
      {displayAddress && hasLocation && (
        <p className={locationClasses}>
          {value.address.city}, {value.address.state} {value.address.postalCode}
        </p>
      )}
      {errorMsg && <ErrorMessage>{errorMsg}</ErrorMessage>}
    </FormGroup>
  );
};

export const LocationSearchBoxContainer = (props) => {
  const { searchLocations } = props;

  return <LocationSearchBoxComponent {...props} searchLocations={searchLocations} showAddress={ShowAddress} />;
};

LocationSearchBoxContainer.propTypes = {
  displayAddress: PropTypes.bool,
  name: PropTypes.string.isRequired,
  errorMsg: PropTypes.string,
  title: PropTypes.string,
  input: PropTypes.shape({
    name: PropTypes.string,
    onChange: PropTypes.func,
    value: DutyLocationShape,
    locationState: PropTypes.func,
  }),
  hint: PropTypes.node,
  placeholder: PropTypes.string,
  isDisabled: PropTypes.bool,
  searchLocations: PropTypes.func,
  handleLocationOnChange: PropTypes.func,
};

LocationSearchBoxContainer.defaultProps = {
  displayAddress: true,
  title: 'Name of Duty Location:',
  errorMsg: '',
  input: {
    name: '',
    onChange: () => {},
    value: undefined,
    locationState: () => {},
  },
  hint: '',
  placeholder: 'Start typing a duty location...',
  isDisabled: false,
  searchLocations: SearchDutyLocations,
  handleLocationOnChange: null,
};

LocationSearchBoxComponent.propTypes = {
  ...LocationSearchBoxContainer.propTypes,
  searchLocations: PropTypes.func,
  showAddress: PropTypes.func.isRequired,
  isDisabled: PropTypes.bool,
  showRequiredAsterisk: PropTypes.bool,
};

LocationSearchBoxComponent.defaultProps = {
  ...LocationSearchBoxContainer.defaultProps,
  searchLocations: SearchDutyLocations,
  isDisabled: false,
  showRequiredAsterisk: false,
};

export default LocationSearchBoxContainer;<|MERGE_RESOLUTION|>--- conflicted
+++ resolved
@@ -232,20 +232,10 @@
   return (
     <FormGroup>
       <div className="labelWrapper">
-<<<<<<< HEAD
-        <Label hint={hint} htmlFor={inputId} className={labelClasses}>
-          {title}
-          {showRequiredAsterisk && (
-            <span data-testid="requiredAsterisk" className={styles.requiredAsterisk}>
-              *
-            </span>
-          )}
-=======
         <Label hint={hint} htmlFor={inputId} className={labelClasses} data-testid={`${name}-label`}>
           <span>
             {title} {showRequiredAsterisk && <RequiredAsterisk />}
           </span>
->>>>>>> d0f55e3c
         </Label>
       </div>
       <div className={inputContainerClasses}>
