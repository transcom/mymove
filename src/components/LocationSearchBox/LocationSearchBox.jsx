--- conflicted
+++ resolved
@@ -9,11 +9,6 @@
 import styles from './LocationSearchBox.module.scss';
 import { SearchDutyLocations, ShowAddress } from './api';
 
-<<<<<<< HEAD
-import { RequiredTag } from 'components/form/RequiredTag';
-import Hint from 'components/Hint';
-=======
->>>>>>> 0113c7e3
 import { DutyLocationShape } from 'types';
 
 const getOptionName = (option) => option.name;
@@ -117,10 +112,6 @@
   placeholder,
   isDisabled,
   handleZipCityOnChange,
-<<<<<<< HEAD
-  required,
-=======
->>>>>>> 0113c7e3
 }) => {
   const { value, onChange, name: inputName } = input;
 
@@ -225,7 +216,6 @@
         <Label hint={hint} htmlFor={inputId} className={labelClasses}>
           {title}
         </Label>
-        {required && <RequiredTag />}
       </div>
       <div className={inputContainerClasses}>
         <AsyncSelect
