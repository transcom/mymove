--- conflicted
+++ resolved
@@ -110,11 +110,8 @@
   hint,
   placeholder,
   isDisabled,
-<<<<<<< HEAD
   handleZipCityOnChange,
-=======
   required,
->>>>>>> 7181b882
 }) => {
   const { value, onChange, name: inputName } = input;
 
