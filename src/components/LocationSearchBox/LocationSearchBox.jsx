/* eslint-disable react/jsx-props-no-spreading */
import React, { useState } from 'react';
import PropTypes from 'prop-types';
import { FormGroup, Label } from '@trussworks/react-uswds';
import AsyncSelect from 'react-select/async';
import classNames from 'classnames';
import { debounce } from 'lodash';

import styles from './LocationSearchBox.module.scss';
import { SearchDutyLocations, ShowAddress } from './api';

import Hint from 'components/Hint';
import { DutyLocationShape } from 'types';

const getOptionName = (option) => option.name;

const formatOptionLabel = (option, input) => {
  const { name } = option;
  const { inputValue } = input;

  const optionLabel = name || '';
  const inputText = inputValue || '';

  const searchIndex = optionLabel.toLowerCase().indexOf(inputText.toLowerCase());

  if (searchIndex === -1) {
    return <span>{optionLabel}</span>;
  }

  return (
    <span>
      {optionLabel.substr(0, searchIndex)}
      <mark>{optionLabel.substr(searchIndex, inputText.length)}</mark>
      {optionLabel.substr(searchIndex + inputText.length)}
    </span>
  );
};

const uswdsBlack = '#565c65';
const uswdsBlue = '#2491ff';

const MIN_SEARCH_LENGTH = 2;
const DEBOUNCE_TIMER_MS = 200;

const customStyles = {
  control: (provided, state) => ({
    ...provided,
    borderRadius: '0px',
    borderColor: uswdsBlack,
    padding: '0.1rem',
    maxWidth: '32rem',
    ':hover': {
      ...styles[':hover'],
      borderColor: uswdsBlack,
    },
    boxShadow: state.isFocused ? `0 0 0 0.26667rem ${uswdsBlue}` : '',
  }),
  dropdownIndicator: (provided) => ({
    ...provided,
    color: uswdsBlack,
    ':hover': {
      ...styles[':hover'],
      color: uswdsBlack,
    },
  }),
  indicatorSeparator: (provided) => ({
    ...provided,
    backgroundColor: uswdsBlack,
  }),
  placeholder: () => ({
    color: uswdsBlack,
  }),
  valueContainer: (provided) => ({
    ...provided,
    display: 'flex',
  }),
};

export const LocationSearchBoxComponent = ({
  searchLocations,
  showAddress,
  title,
  input,
  name,
  errorMsg,
  displayAddress,
  hint,
  placeholder,
  isDisabled,
}) => {
  const { value, onChange, name: inputName } = input;

  const [inputValue, setInputValue] = useState('');
  let disabledStyles = {};
  if (isDisabled) {
    disabledStyles = {
      ...customStyles,
      control: (provided, state) => ({
        ...provided,
        backgroundColor: '#DCDEE0',
        borderRadius: '0px',
        borderColor: uswdsBlack,
        padding: '0.1rem',
        maxWidth: '32rem',
        ':hover': {
          ...styles[':hover'],
          borderColor: uswdsBlack,
        },
        boxShadow: state.isFocused ? `0 0 0 0.26667rem ${uswdsBlue}` : '',
      }),
      singleValue: () => {
        const color = '#1B1B1B';
        return { color };
      },
      valueContainer: (provided) => ({
        ...provided,
        display: 'flex',
        backgroundColor: '#DCDEE0',
      }),
    };
  }

  const loadOptions = debounce((query, callback) => {
    if (!query || query.length < MIN_SEARCH_LENGTH) {
      callback(null);
      return undefined;
    }

    searchLocations(query)
      .then((locations) => {
        callback(locations);
      })
      .catch(() => {
        callback(null);
      });

    return undefined;
  }, DEBOUNCE_TIMER_MS);

  const selectOption = async (selectedValue) => {
<<<<<<< HEAD
    if (!selectedValue.address) {
      const address = await showAddress(selectedValue.address_id);
      const newValue = {
        ...selectedValue,
        address,
      };

      onChange(newValue);
      return newValue;
    }
=======
    const addressId = selectedValue.address ? selectedValue.address.id : selectedValue.address_id;
    const address = await showAddress(addressId);
    const newValue = {
      ...selectedValue,
      address,
    };
>>>>>>> fc0b6b72

    onChange(selectedValue);
    return selectedValue;
  };

  const changeInputText = (text) => {
    setInputValue(text);
  };

  const inputId = `${name}-input`;

  const inputContainerClasses = classNames({ 'usa-input-error': errorMsg });
  const locationClasses = classNames('location', { 'location-error': errorMsg });
  const labelClasses = classNames(styles.title, {
    [styles.titleWithError]: errorMsg,
  });
  const dutyInputClasses = classNames('duty-input-box', {
    [inputName]: true,
    [styles.dutyInputBoxError]: errorMsg,
  });

  const noOptionsMessage = () => (inputValue.length ? 'No Options' : '');
  const hasLocation = !!value && !!value.address;
  return (
    <FormGroup>
      <div className="labelWrapper">
        <Label htmlFor={inputId} className={labelClasses}>
          {title}
        </Label>
      </div>
      {hint && <Hint className={styles.hint}>{hint}</Hint>}
      <div className={inputContainerClasses}>
        <AsyncSelect
          name={name}
          inputId={inputId}
          className={dutyInputClasses}
          cacheOptions
          formatOptionLabel={formatOptionLabel}
          getOptionValue={getOptionName}
          loadOptions={loadOptions}
          onChange={selectOption}
          onInputChange={changeInputText}
          placeholder={placeholder || 'Start typing a duty location...'}
          value={hasLocation ? value : null}
          noOptionsMessage={noOptionsMessage}
          styles={isDisabled ? disabledStyles : customStyles}
          isDisabled={isDisabled}
        />
      </div>
      {displayAddress && hasLocation && (
        <p className={locationClasses}>
          {value.address.city}, {value.address.state} {value.address.postalCode}
        </p>
      )}
      {errorMsg && <span className="usa-error-message">{errorMsg}</span>}
    </FormGroup>
  );
};

export const LocationSearchBoxContainer = (props) => {
  const { searchLocations } = props;
  return <LocationSearchBoxComponent {...props} searchLocations={searchLocations} showAddress={ShowAddress} />;
};

LocationSearchBoxContainer.propTypes = {
  displayAddress: PropTypes.bool,
  name: PropTypes.string.isRequired,
  errorMsg: PropTypes.string,
  title: PropTypes.string,
  input: PropTypes.shape({
    name: PropTypes.string,
    onChange: PropTypes.func,
    value: DutyLocationShape,
  }),
  hint: PropTypes.node,
  placeholder: PropTypes.string,
  isDisabled: PropTypes.bool,
  searchLocations: PropTypes.func,
};

LocationSearchBoxContainer.defaultProps = {
  displayAddress: true,
  title: 'Name of Duty Location:',
  errorMsg: '',
  input: {
    name: '',
    onChange: () => {},
    value: undefined,
  },
  hint: '',
  placeholder: 'Start typing a duty location...',
  isDisabled: false,
  searchLocations: SearchDutyLocations,
};

LocationSearchBoxComponent.propTypes = {
  ...LocationSearchBoxContainer.propTypes,
  searchLocations: PropTypes.func,
  showAddress: PropTypes.func.isRequired,
  isDisabled: PropTypes.bool,
};

LocationSearchBoxComponent.defaultProps = {
  ...LocationSearchBoxContainer.defaultProps,
  searchLocations: SearchDutyLocations,
  isDisabled: false,
};

export default LocationSearchBoxContainer;<|MERGE_RESOLUTION|>--- conflicted
+++ resolved
@@ -138,7 +138,6 @@
   }, DEBOUNCE_TIMER_MS);
 
   const selectOption = async (selectedValue) => {
-<<<<<<< HEAD
     if (!selectedValue.address) {
       const address = await showAddress(selectedValue.address_id);
       const newValue = {
@@ -149,14 +148,6 @@
       onChange(newValue);
       return newValue;
     }
-=======
-    const addressId = selectedValue.address ? selectedValue.address.id : selectedValue.address_id;
-    const address = await showAddress(addressId);
-    const newValue = {
-      ...selectedValue,
-      address,
-    };
->>>>>>> fc0b6b72
 
     onChange(selectedValue);
     return selectedValue;
