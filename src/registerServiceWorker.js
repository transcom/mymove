<<<<<<< HEAD
/*  */

=======
>>>>>>> d6dcabd0
// In production, we register a service worker to serve assets from local cache.

// This lets the app load faster on subsequent visits in production, and gives
// it offline capabilities. However, it also means that developers (and users)
// will only see deployed updates on the "N+1" visit to a page, since previously
// cached resources are updated in the background.

// To learn more about the benefits of this model, read https://goo.gl/KwvDNy.
// This link also includes instructions on opting out of this behavior.

const isLocalhost = Boolean(
  window.location.hostname === 'localhost' ||
    // [::1] is the IPv6 localhost address.
    window.location.hostname === '[::1]' ||
    // milmovelocal is the default server name.
    window.location.hostname === 'milmovelocal' ||
    // 127.0.0.1/8 is considered localhost for IPv4.
    window.location.hostname.match(
      /^127(?:\.(?:25[0-5]|2[0-4][0-9]|[01]?[0-9][0-9]?)){3}$/, //  security/detect-unsafe-regex
    ),
);

function registerValidSW(swUrl) {
  navigator.serviceWorker
    .register(swUrl)
    .then((registration) => {
      // eslint-disable-next-line no-param-reassign
      registration.onupdatefound = () => {
        const installingWorker = registration.installing;
        installingWorker.onstatechange = () => {
          if (installingWorker.state === 'installed') {
            if (navigator.serviceWorker.controller) {
              // RA Summary: eslint: no-console - System Information Leak: External
              // RA: The linter flags any console.
              // RA: This console in this file serves to indicate the status of the serviceWorker to a user.
              // RA: Given that the value displayed is a simple string with no interpolation
              // RA: nor variable names, SQL strings, system path information, or source or program code,
              // RA: this is not a finding.
              // RA Developer Status: Mitigated
              // RA Validator Status: Mitigated
              // RA Validator: jneuner@mitre.org
              // RA Modified Severity: CAT III
              // At this point, the old content will have been purged and
              // the fresh content will have been added to the cache.
              // It's the perfect time to display a "New content is
              // available; please refresh." message in your web app.
              console.log('New content is available; please refresh.'); // eslint-disable-line no-console
            } else {
              // RA Summary: eslint: no-console - System Information Leak: External
              // RA: The linter flags any console.
              // RA: This console in this file serves to indicate the status of the serviceWorker to a user.
              // RA: Given that the value displayed is a simple string with no interpolation
              // RA: nor variable names, SQL strings, system path information, or source or program code,
              // RA: this is not a finding.
              // RA Developer Status: Mitigated
              // RA Validator Status: Mitigated
              // RA Validator: jneuner@mitre.org
              // RA Modified Severity: CAT III
              // At this point, everything has been precached.
              // It's the perfect time to display a
              // "Content is cached for offline use." message.
              console.log('Content is cached for offline use.'); // eslint-disable-line no-console
            }
          }
        };
      };
    })
    .catch((error) => {
      // RA Summary: eslint: no-console - System Information Leak: External
      // RA: The linter flags any use of console.
      // RA: This console displays an error message when registering a valid service worker fails.
      // RA: TODO: The possible values of this error need to be investigated further to determine mitigation actions.
      // RA: POAM story here: https://dp3.atlassian.net/browse/MB-5595
      // RA Developer Status: Known Issue
      // RA Validator Status: Known Issue
      // RA Modified Severity: CAT II
      console.error('Error during service worker registration:', error); // eslint-disable-line no-console
    });
}

function checkValidServiceWorker(swUrl) {
  // Check if the service worker can be found. If it can't reload the page.
  fetch(swUrl)
    .then((response) => {
      // Ensure service worker exists, and that we really are getting a JS file.
      if (response.status === 404 || response.headers.get('content-type').indexOf('javascript') === -1) {
        // No service worker found. Probably a different app. Reload the page.
        navigator.serviceWorker.ready.then((registration) => {
          registration.unregister().then(() => {
            window.location.reload();
          });
        });
      } else {
        // Service worker found. Proceed as normal.
        registerValidSW(swUrl);
      }
    })
    .catch(() => {
      // RA Summary: eslint: no-console - System Information Leak: External
      // RA: The linter flags any console.
      // RA: This console in this file serves to indicate the status of internet connection to a user.
      // RA: Given that the value displayed is a simple string with no interpolation
      // RA: nor variable names, SQL strings, system path information, or source or program code,
      // RA: this is not a finding.
      // RA Developer Status: Mitigated
      // RA Validator Status: Mitigated
      // RA Validator: jneuner@mitre.org
      // RA Modified Severity: CAT III
      console.log('No internet connection found. App is running in offline mode.'); // eslint-disable-line no-console
    });
}

export function unregister() {
  if ('serviceWorker' in navigator) {
    navigator.serviceWorker.ready.then((registration) => {
      registration.unregister();
    });
  }
}

export default function register() {
  if (process.env.NODE_ENV === 'production' && 'serviceWorker' in navigator) {
    // The URL constructor is available in all browsers that support SW.
    const publicUrl = new URL(process.env.PUBLIC_URL, window.location);
    if (publicUrl.origin !== window.location.origin) {
      // Our service worker won't work if PUBLIC_URL is on a different origin
      // from what our page is served on. This might happen if a CDN is used to
      // serve assets; see https://github.com/facebookincubator/create-react-app/issues/2374
      return;
    }

    window.addEventListener('load', () => {
      const swUrl = `${process.env.PUBLIC_URL}/service-worker.js`;

      if (isLocalhost) {
        // This is running on milmovelocal. Lets check if a service worker still exists or not.
        checkValidServiceWorker(swUrl);
      } else {
        // Is not local host. Just register service worker
        registerValidSW(swUrl);
      }
    });
  }
}<|MERGE_RESOLUTION|>--- conflicted
+++ resolved
@@ -1,8 +1,3 @@
-<<<<<<< HEAD
-/*  */
-
-=======
->>>>>>> d6dcabd0
 // In production, we register a service worker to serve assets from local cache.
 
 // This lets the app load faster on subsequent visits in production, and gives
@@ -29,7 +24,7 @@
   navigator.serviceWorker
     .register(swUrl)
     .then((registration) => {
-      // eslint-disable-next-line no-param-reassign
+      // no-param-reassign
       registration.onupdatefound = () => {
         const installingWorker = registration.installing;
         installingWorker.onstatechange = () => {
