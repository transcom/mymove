import { find, get, head, pick } from 'lodash';
import {
  CreateMove,
  UpdateMove,
  GetMove,
  SubmitMoveForApproval,
} from './api.js';
import { GET_LOGGED_IN_USER } from 'shared/User/ducks';

import * as ReduxHelpers from 'shared/ReduxHelpers';
// Types
const SET_PENDING_MOVE_TYPE = 'SET_PENDING_MOVE_TYPE';

export const getMoveType = 'GET_MOVE';
export const GET_MOVE = ReduxHelpers.generateAsyncActionTypes(getMoveType);

export const createOrUpdateMoveType = 'CREATE_OR_UPDATE_MOVE';
export const CREATE_OR_UPDATE_MOVE = ReduxHelpers.generateAsyncActionTypes(
  createOrUpdateMoveType,
);

export const submitForApprovalType = 'SUBMIT_FOR_APPROVAL';
export const SUBMIT_FOR_APPROVAL = ReduxHelpers.generateAsyncActionTypes(
  submitForApprovalType,
);

// Action creation
export function setPendingMoveType(value) {
  return { type: SET_PENDING_MOVE_TYPE, payload: value };
}

export function createMove(ordersId, movePayload = {}) {
  return function(dispatch) {
    const action = ReduxHelpers.generateAsyncActions(createOrUpdateMoveType);
    dispatch(action.start());
    return CreateMove(ordersId, movePayload)
      .then(item => dispatch(action.success(item)))
      .catch(error => dispatch(action.failure(error)));
  };
}

export function updateMove(moveId, moveType) {
  return function(dispatch) {
    const action = ReduxHelpers.generateAsyncActions(createOrUpdateMoveType);
    dispatch(action.start());
    return UpdateMove(moveId, { selected_move_type: moveType })
      .then(item => dispatch(action.success(item)))
      .catch(error => dispatch(action.failure(error)));
  };
}

export function loadMove(moveId) {
  return function(dispatch, getState) {
    const action = ReduxHelpers.generateAsyncActions(getMoveType);
    dispatch(action.start());
    return GetMove(moveId)
      .then(item => dispatch(action.success(item)))
      .catch(error => dispatch(action.success(error)));
  };
}

export const SubmitForApproval = ReduxHelpers.generateAsyncActionCreator(
  submitForApprovalType,
  SubmitMoveForApproval,
);
//selector
export const moveIsApproved = state =>
  get(state, 'moves.currentMove.status') === 'APPROVED';

export const moveIsCanceled = state =>
  get(state, 'moves.currentMove.status') === 'CANCELED';

// Reducer
const initialState = {
  currentMove: null,
  canceledMove: null,
  pendingMoveType: null,
  hasSubmitError: false,
  hasSubmitSuccess: false,
  error: null,
};
function reshapeMove(move) {
  if (!move) return null;
  return pick(move, [
    'id',
    'locator',
    'orders_id',
    'selected_move_type',
    'status',
  ]);
}
export function moveReducer(state = initialState, action) {
  switch (action.type) {
    case GET_LOGGED_IN_USER.success:
      const moves = get(action.payload, 'service_member.orders.0.moves', []);
      return Object.assign({}, state, {
        currentMove: reshapeMove(head(moves)),
<<<<<<< HEAD
        canceledMove: find(moves, ['status', 'CANCELED']),
=======
>>>>>>> 153d556c
        hasLoadError: false,
        hasLoadSuccess: true,
      });
    case SET_PENDING_MOVE_TYPE:
      return Object.assign({}, state, {
        pendingMoveType: action.payload,
      });
    case CREATE_OR_UPDATE_MOVE.success:
      return Object.assign({}, state, {
        currentMove: reshapeMove(action.payload),
        pendingMoveType: null,
        hasSubmitSuccess: true,
        hasSubmitError: false,
        error: null,
      });
    case CREATE_OR_UPDATE_MOVE.failure:
      return Object.assign({}, state, {
        currentMove: {},
        hasSubmitSuccess: false,
        hasSubmitError: true,
        error: action.error,
      });
    case GET_MOVE.success:
      return Object.assign({}, state, {
        currentMove: reshapeMove(action.payload),
        hasLoadSuccess: true,
        hasLoadError: false,
        error: null,
      });
    case GET_MOVE.failure:
      return Object.assign({}, state, {
        currentMove: {},
        hasLoadSuccess: false,
        hasLoadError: true,
        error: action.error,
      });
    case SUBMIT_FOR_APPROVAL.start:
      return Object.assign({}, state, {
        submittedForApproval: false,
      });
    case SUBMIT_FOR_APPROVAL.success:
      return Object.assign({}, state, {
        currentMove: reshapeMove(action.payload),
        submittedForApproval: true,
      });
    case SUBMIT_FOR_APPROVAL.failure:
      return Object.assign({}, state, {
        submittedForApproval: false,
        error: action.error,
      });
    default:
      return state;
  }
}<|MERGE_RESOLUTION|>--- conflicted
+++ resolved
@@ -73,7 +73,6 @@
 // Reducer
 const initialState = {
   currentMove: null,
-  canceledMove: null,
   pendingMoveType: null,
   hasSubmitError: false,
   hasSubmitSuccess: false,
@@ -95,10 +94,6 @@
       const moves = get(action.payload, 'service_member.orders.0.moves', []);
       return Object.assign({}, state, {
         currentMove: reshapeMove(head(moves)),
-<<<<<<< HEAD
-        canceledMove: find(moves, ['status', 'CANCELED']),
-=======
->>>>>>> 153d556c
         hasLoadError: false,
         hasLoadSuccess: true,
       });
