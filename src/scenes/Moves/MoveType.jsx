--- conflicted
+++ resolved
@@ -216,12 +216,9 @@
           selectedOption={selectedOption}
           onMoveTypeSelected={this.onMoveTypeSelected}
         />
-<<<<<<< HEAD
-=======
         <AppContext.Consumer>
           {settings => settings.flags.hhg && <p>HHG is enabled.</p>}
         </AppContext.Consumer>
->>>>>>> 58e9eba5
       </div>
     );
   }
