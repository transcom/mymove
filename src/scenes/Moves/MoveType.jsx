--- conflicted
+++ resolved
@@ -4,12 +4,7 @@
 import { bindActionCreators } from 'redux';
 import PropTypes from 'prop-types';
 
-<<<<<<< HEAD
-import { setPendingMoveType } from './ducks';
-import { getCurrentMove } from 'shared/UI/ducks';
-=======
 import { getCurrentMove, setPendingMoveType } from 'shared/UI/ducks';
->>>>>>> fb077969
 
 import BigButton from 'shared/BigButton';
 import trailerGray from 'shared/icon/trailer-gray.svg';
