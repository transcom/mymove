import React, { Component } from 'react';
import { connect } from 'react-redux';
import windowSize from 'react-window-size';
import { bindActionCreators } from 'redux';
import PropTypes from 'prop-types';

<<<<<<< HEAD
import { setPendingMoveType } from './ducks';
import { getCurrentMove } from 'shared/UI/ducks';

=======
>>>>>>> cc691cfc
import BigButton from 'shared/BigButton';
import trailerGray from 'shared/icon/trailer-gray.svg';
import truckGray from 'shared/icon/truck-gray.svg';
import hhgPpmCombo from 'shared/icon/hhg-ppm-combo.svg';
import './MoveType.css';

import { mobileSize } from 'shared/constants';
import { withContext } from 'shared/AppContext';
import { setPendingMoveType } from '../../shared/UI/ducks';

class BigButtonGroup extends Component {
  constructor() {
    super();
    this.state = {
      isHidden: true,
    };
  }
  toggleHidden = () => {
    this.setState({
      isHidden: !this.state.isHidden,
    });
  };
  render() {
    const isMobile = this.props.windowWidth < mobileSize;
    const hhgEnabled = this.props.context.flags.hhg;
    const createButton = (value, description, title, icon, prosList, altTag, isMobile, isDisabled) => {
      const onButtonClick = () => {
        this.props.onMoveTypeSelected(value);
      };
      const isSelected = this.props.selectedOption === value;
      return (
        <BigButton
          value={value}
          selected={isSelected}
          onClick={onButtonClick}
          className="move-type-button"
          isDisabled={isDisabled}
        >
          <div>
            {isDisabled && <h4>Not currently available, coming soon...</h4>}
            <p className="restrict-left">{description}</p>
            <img src={icon} alt={altTag} />
            {!isMobile && <p className="grey-title">{title}</p>}
            {isMobile && (
              <div className="collapse-btn" onClick={this.toggleHidden}>
                &gt; &nbsp; Pros and Cons:
              </div>
            )}
            {(!isMobile || (isSelected && !this.state.isHidden)) && (
              <div>
                {Object.keys(prosList || {}).map(function(key) {
                  const pros = prosList[key]; // eslint-disable-line security/detect-object-injection
                  return (
                    <div key={key.toString()}>
                      <p>{key}</p>
                      <ul className="smaller-text">{pros.map(item => <li key={item}>{item}</li>)}</ul>
                    </div>
                  );
                }, this)}
              </div>
            )}
          </div>
        </BigButton>
      );
    };
    var combo = createButton(
      'COMBO',
      'Government moves the big stuff and you move the rest',
      'HHG Move with Partial PPM',
      hhgPpmCombo,
      {
        'Pros:': [
          'The government can arrange a mover to handle big stuff.',
          'Potential for you to earn a little $ by moving some items yourself.',
          'Protect valuable or sentimental items by moving them with you.',
        ],
        'Cons:': [
          'More things to keep track of.',
          'More prep to separate what you move from what the gov moves.',
          'Have the overhead work of PPM for potentially minimal incentive.',
        ],
      },
      'hhg-ppm-combo',
      isMobile,
      true,
    );
    var ppm = createButton(
      'PPM',
      'You move 100% of your household goods',
      'Personally Procured Move (PPM)',
      trailerGray,
      {
        'Pros:': [
          'You choose how your stuff is transported.',
          'Potential to earn a small amount of $.',
          'Flexible moving dates (during the week, weekend, or across multiple trips/dates).',
          'Can still hire moving company or use a pod.',
        ],
        'Cons:': [
          'You have to arrange everything.',
          'More work: packing, weighing, transporting, submitting paperwork.',
          'You can only submit claims for things that are not your fault.',
        ],
      },
      'trailer-gray',
      isMobile,
      false,
    );
    var hhg = createButton(
      'HHG',
      'Government handles 100% of your move',
      'Household Goods Move (HHG)',
      truckGray,
      {
        'Pros:': [
          'The government arranges moving companies to pack & transport your stuff.',
          'Less hassle',
          'The claims process is available to you if anything becomes damaged/broken).',
        ],
        'Cons:': [
          'Limited availability.',
          'Can only move on weekdays.',
          'Your stuff is placed in storage if you cannot meet the truck at the destination.',
          'You may not like your moving company.',
        ],
      },
      'truck-gray',
      isMobile,
      !hhgEnabled,
    );

    return (
      <div className="move-type-content">
        <div className="usa-width-one-third">{combo}</div>
        <div className="usa-width-one-third">{ppm}</div>
        <div className="usa-width-one-third">{hhg}</div>
      </div>
    );
  }
}
BigButtonGroup.propTypes = {
  windowWidth: PropTypes.number,
  selectedOption: PropTypes.string,
  onMoveTypeSelected: PropTypes.func,
};

const BigButtonGroupWithSize = withContext(windowSize(BigButtonGroup));

export class MoveType extends Component {
  onMoveTypeSelected = value => {
    this.props.setPendingMoveType(value);
  };
  render() {
    // TODO: once Combo and HHG options available, remove currentOption and disabled prop
    const { pendingMoveType, currentMove } = this.props;
    const selectedOption = pendingMoveType || (currentMove && currentMove.selected_move_type);
    return (
      <div className="usa-grid-full select-move-type">
        <h2>
          {' '}
          Select a move type{' '}
          <a href="https://www.move.mil/moving-guide" target="_blank" rel="noopener noreferrer">
            Learn More
          </a>
        </h2>
        <BigButtonGroupWithSize selectedOption={selectedOption} onMoveTypeSelected={this.onMoveTypeSelected} />
      </div>
    );
  }
}

MoveType.propTypes = {
  pendingMoveType: PropTypes.string,
  currentMove: PropTypes.shape({
    id: PropTypes.string,
    selected_move_type: PropTypes.string,
  }),
  setPendingMoveType: PropTypes.func.isRequired,
};

function mapStateToProps(state) {
  return {
<<<<<<< HEAD
    currentMove: getCurrentMove(state),
    pendingMoveType: state.moves.pendingMoveType, //ToDo: need to figure out how to migrate this
=======
    ...state.moves,
    pendingMoveType: state.ui.pendingMoveType,
>>>>>>> cc691cfc
  };
}

function mapDispatchToProps(dispatch) {
  return bindActionCreators({ setPendingMoveType }, dispatch);
}

export default connect(mapStateToProps, mapDispatchToProps)(MoveType);<|MERGE_RESOLUTION|>--- conflicted
+++ resolved
@@ -3,13 +3,6 @@
 import windowSize from 'react-window-size';
 import { bindActionCreators } from 'redux';
 import PropTypes from 'prop-types';
-
-<<<<<<< HEAD
-import { setPendingMoveType } from './ducks';
-import { getCurrentMove } from 'shared/UI/ducks';
-
-=======
->>>>>>> cc691cfc
 import BigButton from 'shared/BigButton';
 import trailerGray from 'shared/icon/trailer-gray.svg';
 import truckGray from 'shared/icon/truck-gray.svg';
@@ -18,7 +11,7 @@
 
 import { mobileSize } from 'shared/constants';
 import { withContext } from 'shared/AppContext';
-import { setPendingMoveType } from '../../shared/UI/ducks';
+import { setPendingMoveType, getCurrentMove } from '../../shared/UI/ducks';
 
 class BigButtonGroup extends Component {
   constructor() {
@@ -192,13 +185,8 @@
 
 function mapStateToProps(state) {
   return {
-<<<<<<< HEAD
     currentMove: getCurrentMove(state),
-    pendingMoveType: state.moves.pendingMoveType, //ToDo: need to figure out how to migrate this
-=======
-    ...state.moves,
     pendingMoveType: state.ui.pendingMoveType,
->>>>>>> cc691cfc
   };
 }
 
