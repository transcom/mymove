import React, { Component } from 'react';
import { connect } from 'react-redux';
import { bindActionCreators } from 'redux';
import PropTypes from 'prop-types';
import { get } from 'lodash';
import { updateMove, loadMove } from 'shared/Entities/modules/moves';
import { getCurrentMove } from 'shared/UI/ducks';

import WizardPage from 'shared/WizardPage';
import MoveType from './MoveType';

export class MoveTypeWizardPage extends Component {
  componentDidMount() {
    if (!this.props.currentMove) {
      this.props.loadMove(this.props.match.params.moveId);
    }
  }
  handleSubmit = () => {
    const { pendingMoveType, updateMove } = this.props;
    //todo: we should make sure this move matches the redux state
    const moveId = this.props.match.params.moveId;
    return updateMove(moveId, pendingMoveType);
  };
  render() {
    const { pages, pageKey, pendingMoveType, currentMove, error } = this.props;
    const hasMoveType = Boolean(pendingMoveType || get(currentMove, 'selected_move_type'));
    return (
      <WizardPage
        handleSubmit={this.handleSubmit}
        pageList={pages}
        pageKey={pageKey}
        pageIsValid={hasMoveType}
        dirty={Boolean(pendingMoveType)}
        error={error}
      >
        <MoveType />
      </WizardPage>
    );
  }
}
MoveTypeWizardPage.propTypes = {
  updateMove: PropTypes.func.isRequired,
  pendingMoveType: PropTypes.string,
  currentMove: PropTypes.shape({
    id: PropTypes.string,
  }),
};

function mapDispatchToProps(dispatch) {
  return bindActionCreators({ updateMove, loadMove }, dispatch);
}
function mapStateToProps(state) {
<<<<<<< HEAD
  const move = getCurrentMove(state);

  return {
    currentMove: move,
    pendingMoveType: get(state, 'moves.pendingMoveType'), //ToDo: will want to move away from using the move reducer later for this...
  };
=======
  return { ...state.moves, pendingMoveType: state.ui.pendingMoveType };
>>>>>>> cc691cfc
}
export default connect(mapStateToProps, mapDispatchToProps)(MoveTypeWizardPage);<|MERGE_RESOLUTION|>--- conflicted
+++ resolved
@@ -50,15 +50,11 @@
   return bindActionCreators({ updateMove, loadMove }, dispatch);
 }
 function mapStateToProps(state) {
-<<<<<<< HEAD
   const move = getCurrentMove(state);
 
   return {
     currentMove: move,
-    pendingMoveType: get(state, 'moves.pendingMoveType'), //ToDo: will want to move away from using the move reducer later for this...
+    pendingMoveType: state.ui.pendingMoveType,
   };
-=======
-  return { ...state.moves, pendingMoveType: state.ui.pendingMoveType };
->>>>>>> cc691cfc
 }
 export default connect(mapStateToProps, mapDispatchToProps)(MoveTypeWizardPage);