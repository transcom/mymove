import React, { Component } from 'react';
import { connect } from 'react-redux';
import { bindActionCreators } from 'redux';
import PropTypes from 'prop-types';
import { get } from 'lodash';
import { updateMove, loadMove } from 'shared/Entities/modules/moves';
import { getCurrentMove } from 'shared/UI/ducks';

import WizardPage from 'shared/WizardPage';
import MoveType from './MoveType';

export class MoveTypeWizardPage extends Component {
  componentDidMount() {
    if (!this.props.currentMove) {
      this.props.loadMove(this.props.match.params.moveId);
    }
  }
  handleSubmit = () => {
    const { pendingMoveType, updateMove } = this.props;
    //todo: we should make sure this move matches the redux state
    const moveId = this.props.match.params.moveId;
    return updateMove(moveId, pendingMoveType);
  };
  render() {
    const { pages, pageKey, pendingMoveType, currentMove, error } = this.props;
    const hasMoveType = Boolean(pendingMoveType || get(currentMove, 'selected_move_type'));
    return (
      <WizardPage
        handleSubmit={this.handleSubmit}
        pageList={pages}
        pageKey={pageKey}
        pageIsValid={hasMoveType}
        dirty={Boolean(pendingMoveType)}
        error={error}
      >
        <MoveType />
      </WizardPage>
    );
  }
}
MoveTypeWizardPage.propTypes = {
  updateMove: PropTypes.func.isRequired,
  pendingMoveType: PropTypes.string,
  currentMove: PropTypes.shape({
    id: PropTypes.string,
  }),
};

function mapDispatchToProps(dispatch) {
  return bindActionCreators({ updateMove, loadMove }, dispatch);
}
function mapStateToProps(state) {
  const move = getCurrentMove(state);

  return {
    currentMove: move,
<<<<<<< HEAD
    pendingMoveType: get(state, 'moves.pendingMoveType'), //ToDo: will want to move away from using the move reducer later for this...
=======
    pendingMoveType: get(state, 'ui.pendingMoveType'),
>>>>>>> fb077969
  };
}
export default connect(mapStateToProps, mapDispatchToProps)(MoveTypeWizardPage);<|MERGE_RESOLUTION|>--- conflicted
+++ resolved
@@ -54,11 +54,7 @@
 
   return {
     currentMove: move,
-<<<<<<< HEAD
-    pendingMoveType: get(state, 'moves.pendingMoveType'), //ToDo: will want to move away from using the move reducer later for this...
-=======
     pendingMoveType: get(state, 'ui.pendingMoveType'),
->>>>>>> fb077969
   };
 }
 export default connect(mapStateToProps, mapDispatchToProps)(MoveTypeWizardPage);