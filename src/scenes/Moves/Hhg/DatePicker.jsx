--- conflicted
+++ resolved
@@ -7,15 +7,11 @@
 import DayPicker from 'react-day-picker';
 import 'react-day-picker/lib/style.css';
 
-<<<<<<< HEAD
 import {
   createOrUpdateShipment,
   selectShipment,
 } from 'shared/Entities/modules/shipments';
-import { reduxifyWizardForm } from 'shared/WizardPage/Form';
 
-=======
->>>>>>> 622f1cad
 import './DatePicker.css';
 
 const formName = 'shipment_form';
@@ -57,24 +53,11 @@
 
   render() {
     return (
-<<<<<<< HEAD
-      <HHGDateWizardForm
-        handleSubmit={this.handleSubmit}
-        className={formName}
-        pageList={pages}
-        pageKey={pageKey}
-        hasSucceeded={false}
-        serverError={error}
-        // initialValues={initialValues}
-        additionalParams={{ serviceMemberId }}
-      >
-=======
       <div className="form-section">
         <h3 className="instruction-heading usa-heading">
           Great! Let's find a date for a moving company to move your stuff.
         </h3>
         <h4 className="usa-heading">Select a move date</h4>
->>>>>>> 622f1cad
         <div className="usa-grid">
           <div className="usa-width-one-third">
             <DayPicker
