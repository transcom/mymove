import PropTypes from 'prop-types';
import React, { Component } from 'react';
import { connect } from 'react-redux';
import { DayPicker } from 'react-day-picker';
import { withRouter } from 'react-router-dom';
import { get } from 'lodash';
import 'react-day-picker/lib/style.css';
import moment from 'moment';

import { formatSwaggerDate, parseSwaggerDate } from 'shared/formatters';
import { bindActionCreators } from 'redux';
import {
  getMoveDatesSummary,
  selectMoveDatesSummary,
} from 'shared/Entities/modules/moves';
import DatesSummary from 'scenes/Moves/Hhg/DatesSummary.jsx';

import './DatePicker.css';
import LoadingPlaceholder from 'shared/LoadingPlaceholder';

const getRequestLabel = 'DatePicker.getMoveDatesSummary';

function createModifiers(moveDates) {
  if (!moveDates) {
    return null;
  }

  return {
    pack: convertDateStringArray(moveDates.pack),
    pickup: convertDateStringArray(moveDates.pickup),
    transit: convertDateStringArray(moveDates.transit),
    delivery: convertDateStringArray(moveDates.delivery),
    report: convertDateStringArray(moveDates.report),
  };
}

function convertDateStringArray(dateStrings) {
  return (
    dateStrings && dateStrings.map(dateString => parseSwaggerDate(dateString))
  );
}

export class HHGDatePicker extends Component {
  constructor(props) {
    super(props);
    this.state = {
      selectedDay: null,
    };
  }

  handleDayClick = (day, { disabled }) => {
    if (disabled) {
      return;
    }
    const moveDate = day.toISOString().split('T')[0];
    this.props.input.onChange(formatSwaggerDate(day));
    this.props.getMoveDatesSummary(getRequestLabel, this.props.match.params.moveId, moveDate);
    this.setState({
      selectedDay: moveDate,
    });
  };

  isDayDisabled = day => {
    const availableMoveDates = this.props.availableMoveDates;
    if (!availableMoveDates) {
      return true;
    }

    const momentDay = moment(day);
    if (momentDay.isBefore(availableMoveDates.minDate, 'day') || momentDay.isAfter(availableMoveDates.maxDate, 'day')) {
      return true;
    }

    return !availableMoveDates.available.find(element => momentDay.isSame(element, 'day'));
  };

  componentDidUpdate(prevProps) {
    if (this.props.currentShipment !== prevProps.currentShipment && this.props.currentShipment.requested_pickup_date) {
      this.props.getMoveDatesSummary(
        getRequestLabel,
        this.props.match.params.moveId,
        this.props.currentShipment.requested_pickup_date,
      );
      this.setState({
        selectedDay: this.props.input.value || this.props.currentShipment.requested_pickup_date,
      });
    }
  }

  componentDidMount() {
    this.setState({
      selectedDay: this.props.input.value || get(this.props, 'currentShipment.requested_pickup_date'),
    });
  }

  render() {
    const availableMoveDates = this.props.availableMoveDates;
    const parsedSelectedDay = parseSwaggerDate(this.state.selectedDay);
    return (
      <div className="form-section">
        <h3 className="instruction-heading">Great! Let's find a date for a moving company to move your stuff.</h3>
        {availableMoveDates ? (
          <div className="usa-grid">
            <h4>Select a move date</h4>
            <div className="usa-width-one-third">
              <DayPicker
                onDayClick={this.handleDayClick}
                month={
                  parsedSelectedDay ||
                  (availableMoveDates && availableMoveDates.minDate)
                }
                selectedDays={parsedSelectedDay}
                disabledDays={this.isDayDisabled}
                modifiers={this.props.modifiers}
              />
            </div>

            <div className="usa-width-two-thirds">
<<<<<<< HEAD
              {this.state.selectedDay && (
                <DatesSummary moveDates={this.props.moveDates} />
              )}
=======
              {this.state.selectedDay && <DatesSummary moveDate={this.state.selectedDay} />}
>>>>>>> b8860754
            </div>
          </div>
        ) : (
          <LoadingPlaceholder />
        )}
      </div>
    );
  }
}

HHGDatePicker.propTypes = {
  input: PropTypes.object.isRequired,
  currentShipment: PropTypes.object,
  availableMoveDates: PropTypes.object,
};

function mapStateToProps(state, ownProps) {
  const moveDate =
    ownProps.input.value ||
    get(ownProps, 'currentShipment.requested_pickup_date');
  const moveDates = selectMoveDatesSummary(
    state,
    ownProps.match.params.moveId,
    moveDate,
  );
  return {
    moveDates: moveDates,
    modifiers: createModifiers(moveDates),
  };
}

function mapDispatchToProps(dispatch) {
  return bindActionCreators({ getMoveDatesSummary }, dispatch);
}

<<<<<<< HEAD
export default withRouter(
  connect(mapStateToProps, mapDispatchToProps)(HHGDatePicker),
);
=======
export default withRouter(connect(() => ({}), mapDispatchToProps)(HHGDatePicker));
>>>>>>> b8860754
<|MERGE_RESOLUTION|>--- conflicted
+++ resolved
@@ -9,10 +9,7 @@
 
 import { formatSwaggerDate, parseSwaggerDate } from 'shared/formatters';
 import { bindActionCreators } from 'redux';
-import {
-  getMoveDatesSummary,
-  selectMoveDatesSummary,
-} from 'shared/Entities/modules/moves';
+import { getMoveDatesSummary, selectMoveDatesSummary } from 'shared/Entities/modules/moves';
 import DatesSummary from 'scenes/Moves/Hhg/DatesSummary.jsx';
 
 import './DatePicker.css';
@@ -35,9 +32,7 @@
 }
 
 function convertDateStringArray(dateStrings) {
-  return (
-    dateStrings && dateStrings.map(dateString => parseSwaggerDate(dateString))
-  );
+  return dateStrings && dateStrings.map(dateString => parseSwaggerDate(dateString));
 }
 
 export class HHGDatePicker extends Component {
@@ -105,10 +100,7 @@
             <div className="usa-width-one-third">
               <DayPicker
                 onDayClick={this.handleDayClick}
-                month={
-                  parsedSelectedDay ||
-                  (availableMoveDates && availableMoveDates.minDate)
-                }
+                month={parsedSelectedDay || (availableMoveDates && availableMoveDates.minDate)}
                 selectedDays={parsedSelectedDay}
                 disabledDays={this.isDayDisabled}
                 modifiers={this.props.modifiers}
@@ -116,13 +108,7 @@
             </div>
 
             <div className="usa-width-two-thirds">
-<<<<<<< HEAD
-              {this.state.selectedDay && (
-                <DatesSummary moveDates={this.props.moveDates} />
-              )}
-=======
-              {this.state.selectedDay && <DatesSummary moveDate={this.state.selectedDay} />}
->>>>>>> b8860754
+              {this.state.selectedDay && <DatesSummary moveDates={this.props.moveDates} />}
             </div>
           </div>
         ) : (
@@ -140,14 +126,8 @@
 };
 
 function mapStateToProps(state, ownProps) {
-  const moveDate =
-    ownProps.input.value ||
-    get(ownProps, 'currentShipment.requested_pickup_date');
-  const moveDates = selectMoveDatesSummary(
-    state,
-    ownProps.match.params.moveId,
-    moveDate,
-  );
+  const moveDate = ownProps.input.value || get(ownProps, 'currentShipment.requested_pickup_date');
+  const moveDates = selectMoveDatesSummary(state, ownProps.match.params.moveId, moveDate);
   return {
     moveDates: moveDates,
     modifiers: createModifiers(moveDates),
@@ -158,10 +138,4 @@
   return bindActionCreators({ getMoveDatesSummary }, dispatch);
 }
 
-<<<<<<< HEAD
-export default withRouter(
-  connect(mapStateToProps, mapDispatchToProps)(HHGDatePicker),
-);
-=======
-export default withRouter(connect(() => ({}), mapDispatchToProps)(HHGDatePicker));
->>>>>>> b8860754
+export default withRouter(connect(mapStateToProps, mapDispatchToProps)(HHGDatePicker));