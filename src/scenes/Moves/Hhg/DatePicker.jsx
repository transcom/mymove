--- conflicted
+++ resolved
@@ -109,44 +109,7 @@
             </div>
 
             <div className="usa-width-two-thirds">
-<<<<<<< HEAD
-              {selectedDay && (
-                <table className="Todo-phase2">
-                  <tbody>
-                    <tr>
-                      <th className="Todo-phase2">Preferred Moving Dates Summary</th>
-                    </tr>
-                    <tr>
-                      <td>Movers Packing</td>
-                      <td className="Todo-phase2">
-                        Wed, June 6 - Thur, June 7 <span className="estimate">*estimated</span>
-                      </td>
-                    </tr>
-                    <tr>
-                      <td>Movers Loading Truck</td>
-                      <td className="Todo-phase2">Fri, June 8</td>
-                    </tr>
-                    <tr>
-                      <td>Moving Truck in Transit</td>
-                      <td className="Todo-phase2">Fri, June 8 - Mon, June 11</td>
-                    </tr>
-                    <tr>
-                      <td>Movers Delivering</td>
-                      <td className="Todo-phase2">
-                        Tues, June 12
-                        <span className="estimate">*estimated</span>
-                      </td>
-                    </tr>
-                    <tr>
-                      <td>Report By Date</td>
-                      <td className="Todo-phase2">Monday, July 16</td>
-                    </tr>
-                  </tbody>
-                </table>
-              )}
-=======
               {this.state.selectedDay && <DatesSummary moveDates={this.props.moveDates} />}
->>>>>>> 7acee970
             </div>
           </div>
         ) : (
