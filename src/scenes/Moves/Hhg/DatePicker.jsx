--- conflicted
+++ resolved
@@ -17,27 +17,10 @@
     };
   }
 
-<<<<<<< HEAD
-  formatDate(date) {
-    if (date) {
-      const year = date.getFullYear();
-      const month = `${date.getMonth() + 1}`.padStart(2, 0);
-      const day = `${date.getDate()}`.padStart(2, 0);
-      return `${year}-${month}-${day}`;
-    }
-    return '';
-  }
-
-  handleDayClick(day) {
-    this.setState({ selectedDay: day });
-    this.setState({ showInfo: true });
-    this.props.setDate(this.formatDate(day));
-=======
   handleDayClick(day) {
     this.setState({ selectedDay: day });
     this.setState({ showInfo: true });
     this.props.setDate(formatSwaggerDate(day));
->>>>>>> 4a1adc56
   }
 
   render() {
