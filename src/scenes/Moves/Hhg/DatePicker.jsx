--- conflicted
+++ resolved
@@ -77,21 +77,13 @@
       get(this.props, 'currentShipment.requested_pickup_date') &&
       this.props.currentShipment.requested_pickup_date === this.props.input.value;
     if (this.props.currentShipment !== prevProps.currentShipment && this.props.currentShipment.requested_pickup_date) {
-<<<<<<< HEAD
-      this.props.getMoveDatesSummary(
-        getMoveDatesSummaryLabel,
-        this.props.moveID,
-        this.props.currentShipment.requested_pickup_date,
-      );
-=======
       if (!moveDateIsSavedDate) {
         this.props.getMoveDatesSummary(
-          getRequestLabel,
-          this.props.match.params.moveId,
+          getMoveDatesSummaryLabel,
+          this.props.moveID,
           this.props.currentShipment.requested_pickup_date,
         );
       }
->>>>>>> 75ef96c1
       this.setState({
         selectedDay: this.props.input.value || this.props.currentShipment.requested_pickup_date,
       });
@@ -113,12 +105,12 @@
       <div className="form-section hhg-date-picker">
         {availableMoveDates ? (
           <Fragment>
-            <div class="usa-grid">
+            <div className="usa-grid">
               <div className="usa-width-one-whole">
                 <h3 className="instruction-heading">Pick a moving date.</h3>
               </div>
             </div>
-            <div class="usa-grid">
+            <div className="usa-grid">
               <div className="usa-width-one-third">
                 <DayPicker
                   onDayClick={this.handleDayClick}
@@ -137,7 +129,7 @@
         ) : (
           <LoadingPlaceholder />
         )}
-        <div class="usa-grid">
+        <div className="usa-grid">
           <div className="usa-width-one-whole pack-days-notice">
             <p>Can't find a date that works? Talk with a move counselor in your local Transportation office (PPPO).</p>
             {entitlementSum ? (
@@ -167,17 +159,13 @@
 
 function mapStateToProps(state, ownProps) {
   const moveDate = ownProps.input.value || get(ownProps, 'currentShipment.requested_pickup_date');
-<<<<<<< HEAD
-  const moveDates = selectMoveDatesSummary(state, ownProps.moveID, moveDate);
   const today = new Date().toISOString().split('T')[0];
-=======
   const moveDateIsSavedDate =
     get(ownProps, 'currentShipment.requested_pickup_date') &&
     ownProps.currentShipment.requested_pickup_date === ownProps.input.value;
   const moveDates = moveDateIsSavedDate
     ? ownProps.currentShipment.move_dates_summary
-    : selectMoveDatesSummary(state, ownProps.match.params.moveId, moveDate);
->>>>>>> 75ef96c1
+    : selectMoveDatesSummary(state, ownProps.moveID, moveDate);
   return {
     moveDates: moveDates,
     modifiers: createModifiers(moveDates),
