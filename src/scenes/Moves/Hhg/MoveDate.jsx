--- conflicted
+++ resolved
@@ -51,13 +51,8 @@
 
     return this.props
       .createOrUpdateShipment(createOrUpdateRequestLabel, moveId, shipment, currentShipmentId)
-<<<<<<< HEAD
       .then(action => {
         return this.props.setCurrentShipmentID(Object.keys(action.entities.shipments)[0]);
-=======
-      .then(data => {
-        return this.props.setCurrentShipment(data.body);
->>>>>>> 7acee970
       })
       .catch(err => {
         this.setState({
