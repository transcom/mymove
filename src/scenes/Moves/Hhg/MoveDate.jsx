--- conflicted
+++ resolved
@@ -110,21 +110,14 @@
           <div className="usa-grid">
             <h3 className="form-title">Shipment 1 (HHG)</h3>
           </div>
-<<<<<<< HEAD
           {this.props.currentShipment && (
             <Field
               name="requested_pickup_date"
               component={DatePicker}
+              availableMoveDates={this.props.availableMoveDates}
               currentShipment={this.props.currentShipment}
             />
           )}
-=======
-          <Field
-            name="requested_pickup_date"
-            component={DatePicker}
-            availableMoveDates={this.props.availableMoveDates}
-          />
->>>>>>> d3ee6348
         </div>
       </MoveDateWizardForm>
     );
