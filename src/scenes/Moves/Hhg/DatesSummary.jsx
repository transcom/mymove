--- conflicted
+++ resolved
@@ -5,41 +5,6 @@
 import { displayDateRange } from 'shared/formatters';
 import LoadingPlaceholder from 'shared/LoadingPlaceholder';
 
-<<<<<<< HEAD
-import './DatesSummary.css';
-
-// TODO: move these shared functions when known where they should go
-const formatDate = (date, formatType) => {
-  let format = '';
-  switch (formatType) {
-    case 'long':
-      format = 'ddd, MMM DD';
-      break;
-    case 'condensed':
-      format = 'MMM DD';
-      break;
-    default:
-      format = 'ddd, MMM DD';
-  }
-  if (date) {
-    return moment(date).format(format);
-  }
-};
-
-export const displayDateRange = (dates, formatType) => {
-  let span = '';
-  let firstDate = '';
-  if (dates.length > 1) {
-    span = ` - ${formatDate(dates[dates.length - 1], formatType)}`;
-  }
-  if (dates.length >= 1) {
-    firstDate = formatDate(dates[0], formatType);
-  }
-  return firstDate + span;
-};
-
-=======
->>>>>>> 75ef96c1
 export class DatesSummary extends Component {
   render() {
     const { moveDates } = this.props;
