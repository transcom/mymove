import { get } from 'lodash';
import PropTypes from 'prop-types';
import React, { Component, Fragment } from 'react';
import { connect } from 'react-redux';
import { bindActionCreators } from 'redux';
import { getFormValues } from 'redux-form';

<<<<<<< HEAD
import { setCurrentShipmentID, getCurrentShipmentID } from 'shared/UI/ducks';
import { getLastError, getSwaggerDefinition } from 'shared/Swagger/selectors';
=======
import { setCurrentShipment, currentShipment } from 'shared/UI/ducks';
import {
  getLastError,
  getInternalSwaggerDefinition,
} from 'shared/Swagger/selectors';
>>>>>>> e6f993a2
import Alert from 'shared/Alert';
import { reduxifyWizardForm } from 'shared/WizardPage/Form';
import Address from 'scenes/Moves/Hhg/Address';
import WeightEstimates from 'scenes/Moves/Hhg/WeightEstimates';

import {
  createOrUpdateShipment,
  getShipment,
} from 'shared/Entities/modules/shipments';

import './ShipmentWizard.css';

const formName = 'shipment_form';
const getRequestLabel = 'ShipmentForm.getShipment';
const createOrUpdateRequestLabel = 'ShipmentForm.createOrUpdateShipment';

const ShipmentFormWizardForm = reduxifyWizardForm(formName);

export class ShipmentForm extends Component {
  componentDidMount() {
    this.loadShipment();
  }

  componentDidUpdate(prevProps) {
    if (
      get(this.props, 'currentShipment.id') !==
      get(prevProps, 'currentShipment.id')
    ) {
      this.loadShipment();
    }
  }

  loadShipment() {
    const shipmentID = get(this.props, 'currentShipment.id');
    if (shipmentID) {
      this.props.getShipment(
        getRequestLabel,
        shipmentID,
        this.props.currentShipment.move_id,
      );
    }
  }

  handleSubmit = () => {
    const moveId = this.props.match.params.moveId;
    const shipment = this.props.formValues;
    const currentShipmentId = get(this.props, 'currentShipment.id');

    return this.props
      .createOrUpdateShipment(
        createOrUpdateRequestLabel,
        moveId,
        shipment,
        currentShipmentId,
      )
      .then(action => {
        const id = Object.keys(action.entities.shipments)[0];
        return this.props.setCurrentShipmentID(id);
      })
      .catch(err => {
        this.setState({
          shipmentError: err,
        });
        return { error: err };
      });
  };

  render() {
    const { pages, pageKey, error, initialValues } = this.props;

    // Shipment Wizard
    return (
      <ShipmentFormWizardForm
        handleSubmit={this.handleSubmit}
        className={formName}
        pageList={pages}
        pageKey={pageKey}
        serverError={error}
        initialValues={initialValues}
      >
        <Fragment>
          {this.props.error && (
            <div className="usa-grid">
              <div className="usa-width-one-whole error-message">
                <Alert type="error" heading="An error occurred">
                  Something went wrong contacting the server.
                </Alert>
              </div>
            </div>
          )}
        </Fragment>
        <div className="shipment-wizard">
          <div className="usa-grid">
            <h3 className="form-title">Shipment 1 (HHG)</h3>
          </div>
          <Address
            schema={this.props.schema}
            error={error}
            formValues={this.props.formValues}
          />
          <WeightEstimates
            schema={this.props.schema}
            error={error}
            formValues={this.props.formValues}
          />
        </div>
      </ShipmentFormWizardForm>
    );
  }
}
ShipmentForm.propTypes = {
  schema: PropTypes.object.isRequired,
  currentServiceMember: PropTypes.object,
  error: PropTypes.object,
};

function mapDispatchToProps(dispatch) {
  return bindActionCreators(
    { createOrUpdateShipment, setCurrentShipmentID, getShipment },
    dispatch,
  );
}
function mapStateToProps(state) {
  const shipment = getCurrentShipmentID(state);
  const props = {
    schema: getInternalSwaggerDefinition(state, 'Shipment'),
    move: get(state, 'moves.currentMove', {}),
    formValues: getFormValues(formName)(state),
    currentShipment: shipment,
    initialValues: shipment,
    error: getLastError(state, getRequestLabel),
  };
  return props;
}

export default connect(mapStateToProps, mapDispatchToProps)(ShipmentForm);<|MERGE_RESOLUTION|>--- conflicted
+++ resolved
@@ -5,16 +5,11 @@
 import { bindActionCreators } from 'redux';
 import { getFormValues } from 'redux-form';
 
-<<<<<<< HEAD
 import { setCurrentShipmentID, getCurrentShipmentID } from 'shared/UI/ducks';
-import { getLastError, getSwaggerDefinition } from 'shared/Swagger/selectors';
-=======
-import { setCurrentShipment, currentShipment } from 'shared/UI/ducks';
 import {
   getLastError,
   getInternalSwaggerDefinition,
 } from 'shared/Swagger/selectors';
->>>>>>> e6f993a2
 import Alert from 'shared/Alert';
 import { reduxifyWizardForm } from 'shared/WizardPage/Form';
 import Address from 'scenes/Moves/Hhg/Address';
