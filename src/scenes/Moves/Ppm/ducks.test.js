import { CREATE_OR_UPDATE_PPM, GET_PPM, ppmReducer, getMaxAdvance } from './ducks';
import loggedInUserPayload, { emptyPayload } from 'shared/User/sampleLoggedInUserPayload';
describe('Ppm Reducer', () => {
  const samplePpm = { id: 'UUID', name: 'foo' };
  describe('GET_LOGGED_IN_USER', () => {
    it('Should handle GET_LOGGED_IN_USER.success', () => {
      const initialState = {
        pendingValue: '',
        hasSubmitError: false,
        hasSubmitSuccess: true,
      };

      const newState = ppmReducer(initialState, loggedInUserPayload);

      expect(newState).toEqual({
        currentPpm: {
          destination_postal_code: '76127',
          incentive_estimate_min: 1495409,
          incentive_estimate_max: 1652821,
          has_additional_postal_code: false,
          has_requested_advance: false,
          has_sit: false,
          id: 'cd67c9e4-ef59-45e5-94bc-767aaafe559e',
          pickup_postal_code: '80913',
          original_move_date: '2018-06-28',
          status: 'DRAFT',
          weight_estimate: 9000,
        },
        hasSubmitError: false,
        hasSubmitSuccess: true,
        hasLoadError: false,
        hasLoadSuccess: true,
        incentive_estimate_min: 1495409,
        incentive_estimate_max: 1652821,
        pendingPpmWeight: 9000,
        pendingValue: '',
        sitReimbursement: null,
      });
    });
    it('Should handle emptyPayload', () => {
      const initialState = {
        hasSubmitError: false,
        hasSubmitSuccess: true,
      };

      const newState = ppmReducer(initialState, emptyPayload);

      expect(newState).toEqual({
        currentPpm: null,
        hasSubmitError: false,
        hasSubmitSuccess: true,
        hasLoadError: false,
        hasLoadSuccess: true,
        incentive_estimate_min: null,
        incentive_estimate_max: null,
        pendingPpmWeight: null,
        sitReimbursement: null,
      });
    });
  });
  describe('CREATE_OR_UPDATE_PPM', () => {
    it('Should handle CREATE_OR_UPDATE_PPM_SUCCESS', () => {
      const initialState = { pendingValue: '' };

      const newState = ppmReducer(initialState, {
        type: CREATE_OR_UPDATE_PPM.success,
        payload: samplePpm,
      });

      expect(newState).toEqual({
        pendingValue: '',
        pendingPpmWeight: null,
        currentPpm: samplePpm,
        sitReimbursement: null,
        id: 'UUID',
        name: 'foo',
        hasSubmitError: false,
        hasSubmitSuccess: true,
        hasSubmitInProgress: false,
      });
    });

    it('Should handle CREATE_OR_UPDATE_PPM_FAILURE', () => {
      const initialState = { pendingValue: '', currentPpm: { id: 'bad' } };

      const newState = ppmReducer(initialState, {
        type: CREATE_OR_UPDATE_PPM.failure,
        error: 'No bueno.',
      });

      expect(newState).toEqual({
        pendingValue: '',
        currentPpm: { id: 'bad' },
        hasSubmitError: true,
        hasSubmitSuccess: false,
        error: 'No bueno.',
        hasSubmitInProgress: false,
      });
    });
  });
  describe('GET_PPM', () => {
    it('Should handle GET_PPM_SUCCESS', () => {
      const initialState = { pendingValue: '' };
      const newState = ppmReducer(initialState, {
        type: GET_PPM.success,
        payload: [samplePpm],
      });

      expect(newState).toEqual({
        pendingValue: '',
        currentPpm: samplePpm,
        incentive_estimate_min: null,
        incentive_estimate_max: null,
        pendingPpmWeight: null,
        sitReimbursement: null,
        hasLoadError: false,
        hasLoadSuccess: true,
      });
    });

    it('Should handle GET_PPM_FAILURE', () => {
      const initialState = { pendingValue: '' };

      const newState = ppmReducer(initialState, {
        type: GET_PPM.failure,
        error: 'No bueno.',
      });

      expect(newState).toEqual({
        pendingValue: '',
        currentPpm: null,
        hasLoadError: true,
        hasLoadSuccess: false,
        error: 'No bueno.',
      });
    });
  });

<<<<<<< HEAD
  describe('GET_SIT_ESTIMATE', () => {
    it('Should handle SUCCESS', () => {
      const initialState = {};
      const newState = ppmReducer(initialState, {
        type: GET_SIT_ESTIMATE.success,
        payload: { estimate: 21505 },
      });

      expect(newState).toEqual({
        sitReimbursement: '$215.05',
=======
  describe('CLEAR_SIT_ESTIMATE', () => {
    it('Should handle SUCCESS', () => {
      const initialState = {};
      const newState = ppmReducer(initialState, {
        type: 'CLEAR_SIT_ESTIMATE',
      });

      expect(newState).toEqual({
        sitReimbursement: null,
>>>>>>> 8b2e6224
        hasEstimateSuccess: true,
        hasEstimateError: false,
        hasEstimateInProgress: false,
        rateEngineError: null,
      });
    });
<<<<<<< HEAD

    it('Should handle FAILURE', () => {
      const initialState = { pendingValue: '' };

      const newState = ppmReducer(initialState, {
        type: GET_SIT_ESTIMATE.failure,
        error: 'No bueno.',
      });
      // using special error here so it is not caught by WizardPage handling
      expect(newState).toEqual({
        hasEstimateError: true,
        hasEstimateInProgress: false,
        hasEstimateSuccess: false,
        pendingValue: '',
        rateEngineError: 'No bueno.',
        sitReimbursement: null,
      });
    });
=======
>>>>>>> 8b2e6224
  });

  describe('getMaxAdvance', () => {
    describe('when there is a max estimated incentive', () => {
      const state = { ppm: { incentive_estimate_max: 10000 } };
      it('should return 60% of max estimated incentive', () => {
        expect(getMaxAdvance(state)).toEqual(6000);
      });
    });
  });
  describe('when there is no max estimated incentive', () => {
    const state = {};
    it('should return 60% of max estimated incentive', () => {
      expect(getMaxAdvance(state)).toEqual(20000000);
    });
  });
});<|MERGE_RESOLUTION|>--- conflicted
+++ resolved
@@ -136,57 +136,6 @@
     });
   });
 
-<<<<<<< HEAD
-  describe('GET_SIT_ESTIMATE', () => {
-    it('Should handle SUCCESS', () => {
-      const initialState = {};
-      const newState = ppmReducer(initialState, {
-        type: GET_SIT_ESTIMATE.success,
-        payload: { estimate: 21505 },
-      });
-
-      expect(newState).toEqual({
-        sitReimbursement: '$215.05',
-=======
-  describe('CLEAR_SIT_ESTIMATE', () => {
-    it('Should handle SUCCESS', () => {
-      const initialState = {};
-      const newState = ppmReducer(initialState, {
-        type: 'CLEAR_SIT_ESTIMATE',
-      });
-
-      expect(newState).toEqual({
-        sitReimbursement: null,
->>>>>>> 8b2e6224
-        hasEstimateSuccess: true,
-        hasEstimateError: false,
-        hasEstimateInProgress: false,
-        rateEngineError: null,
-      });
-    });
-<<<<<<< HEAD
-
-    it('Should handle FAILURE', () => {
-      const initialState = { pendingValue: '' };
-
-      const newState = ppmReducer(initialState, {
-        type: GET_SIT_ESTIMATE.failure,
-        error: 'No bueno.',
-      });
-      // using special error here so it is not caught by WizardPage handling
-      expect(newState).toEqual({
-        hasEstimateError: true,
-        hasEstimateInProgress: false,
-        hasEstimateSuccess: false,
-        pendingValue: '',
-        rateEngineError: 'No bueno.',
-        sitReimbursement: null,
-      });
-    });
-=======
->>>>>>> 8b2e6224
-  });
-
   describe('getMaxAdvance', () => {
     describe('when there is a max estimated incentive', () => {
       const state = { ppm: { incentive_estimate_max: 10000 } };
