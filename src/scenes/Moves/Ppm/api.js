import { getClient, checkResponse } from 'shared/api';

export async function GetSpec() {
  const client = await getClient();
  return client.spec;
}
export async function GetPpm(moveId) {
  const client = await getClient();
  const response = await client.apis.ppm.indexPersonallyProcuredMoves({
    moveId,
  });
  checkResponse(response, 'failed to create ppm due to server error');
  return response.body;
}

export async function CreatePpm(
  moveId,
  payload /*shape: {size, weightEstimate}*/,
) {
  const client = await getClient();
  console.log('******', moveId, payload);
  const response = await client.apis.ppm.createPersonallyProcuredMove({
    moveId,
    createPersonallyProcuredMovePayload: payload,
  });
  checkResponse(response, 'failed to create ppm due to server error');
  return response.body;
}

export async function UpdatePpm(
  moveId,
  personallyProcuredMoveId,
  payload /*shape: {size, weightEstimate}*/,
) {
  const client = await getClient();
<<<<<<< HEAD
  console.log('******', personallyProcuredMoveId, payload);
  //todo: this is failing due to "Unhandled Rejection (Error): Required parameter personallyProcuredMovePayload is not provided"
=======
>>>>>>> ec995b1a
  const response = await client.apis.ppm.patchPersonallyProcuredMove({
    moveId,
    personallyProcuredMoveId,
    patchPersonallyProcuredMovePayload: payload,
  });
  checkResponse(response, 'failed to update ppm due to server error');
  return response.body;
}<|MERGE_RESOLUTION|>--- conflicted
+++ resolved
@@ -33,11 +33,6 @@
   payload /*shape: {size, weightEstimate}*/,
 ) {
   const client = await getClient();
-<<<<<<< HEAD
-  console.log('******', personallyProcuredMoveId, payload);
-  //todo: this is failing due to "Unhandled Rejection (Error): Required parameter personallyProcuredMovePayload is not provided"
-=======
->>>>>>> ec995b1a
   const response = await client.apis.ppm.patchPersonallyProcuredMove({
     moveId,
     personallyProcuredMoveId,
