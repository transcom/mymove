import React, { Component } from 'react';
import { Link } from 'react-router-dom';
<<<<<<< HEAD
import CustomerAgreement from 'scenes/Legalese/CustomerAgreement';
import { ppmPaymentLegal } from 'scenes/Legalese/legaleseText';
import './PaymentReview.css';
import PPMPaymentRequestActionBtns from 'scenes/Moves/Ppm/PPMPaymentRequestActionBtns';

const nextBtnLabel = 'Submit Request';

class PaymentReview extends Component {
  state = {
    acceptTerms: false,
  };
  handleOnAcceptTermsChange = acceptTerms => {
    this.setState({ acceptTerms });
  };
  render() {
    const { submitting } = this.props;
    const moveId = this.props.match.params.moveId;
    const weightTicketsPage = `/moves/${moveId}/ppm-weight-ticket`;
    const expensePage = `/moves/${moveId}/ppm-expenses`;
=======
import { connect } from 'react-redux';
import FontAwesomeIcon from '@fortawesome/react-fontawesome';
import faPlusCircle from '@fortawesome/fontawesome-free-solid/faPlusCircle';
import faExclamationCircle from '@fortawesome/fontawesome-free-solid/faExclamationCircle';
import { ProgressTimeline, ProgressTimelineStep } from 'shared/ProgressTimeline';
import { getMoveDocumentsForMove } from 'shared/Entities/modules/moveDocuments';
import { selectPPMCloseoutDocumentsForMove } from 'shared/Entities/modules/movingExpenseDocuments';
import { formatCents } from 'shared/formatters';
import WeightTicketListItem from './WeightTicketListItem';
import ExpenseTicketListItem from './ExpenseTicketListItem';
import WizardHeader from '../../WizardHeader';
import './PaymentReview.css';

class PaymentReview extends Component {
  componentDidMount() {
    this.props.getMoveDocumentsForMove(this.props.moveId);
  }

  getExpenses(expenses) {
    return expenses.map(expense => {
      return {
        id: expense.id,
        amount: formatCents(expense.requested_amount_cents),
        type: this.formatExpenseType(expense.moving_expense_type),
        paymentMethod: expense.payment_method,
      };
    });
  }

  formatExpenseType(expenseType) {
    if (typeof expenseType !== 'string') return '';
    let type = expenseType.toLowerCase().replace('_', ' ');
    return type.charAt(0).toUpperCase() + type.slice(1);
  }

  render() {
    const { moveId, moveDocuments } = this.props;
    const expenses = this.getExpenses(moveDocuments.expenses);
    const weightTickets = moveDocuments.weightTickets;
    const missingSomeWeightTicket = weightTickets.some(
      ({ empty_weight_ticket_missing, full_weight_ticket_missing }) =>
        empty_weight_ticket_missing || full_weight_ticket_missing,
    );
>>>>>>> e6914d50
    return (
      <>
        <WizardHeader
          title="Review"
          right={
            <ProgressTimeline>
              <ProgressTimelineStep name="Weight" completed />
              <ProgressTimelineStep name="Expenses" completed />
              <ProgressTimelineStep name="Review" current />
            </ProgressTimeline>
          }
        />
<<<<<<< HEAD
        <div className="usa-grid expenses-container">
          <h3 className="expenses-header">Review Payment Request</h3>
          <p>
            {' '}
            Make sure <strong>all</strong> your documents are uploaded.
          </p>
          <div>
            <h3 style={{ color: 'red' }}>DOCUMENT SUMMARY TBU</h3>
            <ul style={{ marginBottom: '30em' }}>
              <li>
                <Link to={weightTicketsPage} data-cy="weight-ticket-link">
                  Weight Ticket
                </Link>
              </li>
              <li>
                <Link to={expensePage} data-cy="expense-link">
                  Expenses
                </Link>
              </li>
            </ul>
          </div>
          <div className="usa-grid" style={{ marginBottom: '4.5em' }}>
            <CustomerAgreement
              className="review-customer-agreement"
              onChange={this.handleOnAcceptTermsChange}
              link="/ppm-customer-agreement"
              checked={this.state.acceptTerms}
              agreementText={ppmPaymentLegal}
            />
          </div>
          <PPMPaymentRequestActionBtns
            nextBtnLabel={nextBtnLabel}
            submitButtonsAreDisabled={!this.state.acceptTerms}
            submitting={submitting}
            displaySaveForLater={true}
          />
=======
        <div className="usa-grid">
          <div className="review-payment-request-header">
            <h3>Review Payment Request</h3>
            <p>
              Make sure <strong>all</strong> your documents are uploaded.
            </p>
          </div>

          <div className="doc-summary-container">
            <h3>Document summary - {weightTickets.length + expenses.length} total</h3>
            <h4>{weightTickets.length} sets of weight tickets</h4>
            <div className="tickets">
              {weightTickets.map((ticket, index) => <WeightTicketListItem key={ticket.id} num={index} {...ticket} />)}
            </div>
            <Link data-cy="weight-ticket-link" to={`/moves/${moveId}/ppm-weight-ticket`}>
              <FontAwesomeIcon className="icon link-blue" icon={faPlusCircle} /> Add weight ticket
            </Link>
            <hr id="doc-summary-separator" />
            <h4>
              {expenses.length} expense{expenses.length > 1 ? 's' : ''}
            </h4>
            <div className="tickets">
              {expenses.map(expense => <ExpenseTicketListItem key={expense.id} {...expense} />)}
            </div>
            <div className="add-expense-link">
              <Link data-cy="expense-link" to={`/moves/${moveId}/ppm-expenses`}>
                <FontAwesomeIcon className="icon link-blue" icon={faPlusCircle} /> Add expense
              </Link>
            </div>
          </div>

          <div className="doc-review">
            {missingSomeWeightTicket && (
              <>
                <h4 className="missing-label">
                  <FontAwesomeIcon
                    style={{ marginLeft: 0, color: 'red' }}
                    className="icon"
                    icon={faExclamationCircle}
                  />{' '}
                  Your estimated payment is unknown
                </h4>
                <p>
                  We cannot give you estimated payment because of missing weight tickets. Submit your payment request,
                  then go to the PPPO office to receive help in resolving this issue.
                </p>
              </>
            )}
          </div>
>>>>>>> e6914d50
        </div>
      </>
    );
  }
}

const mapStateToProps = (state, props) => {
  const { moveId } = props.match.params;

  return {
    moveDocuments: {
      expenses: selectPPMCloseoutDocumentsForMove(state, moveId, ['EXPENSE']),
      weightTickets: selectPPMCloseoutDocumentsForMove(state, moveId, ['WEIGHT_TICKET_SET']),
    },
    moveId,
  };
};

const mapDispatchToProps = {
  getMoveDocumentsForMove,
};

export default connect(mapStateToProps, mapDispatchToProps)(PaymentReview);<|MERGE_RESOLUTION|>--- conflicted
+++ resolved
@@ -1,26 +1,5 @@
 import React, { Component } from 'react';
 import { Link } from 'react-router-dom';
-<<<<<<< HEAD
-import CustomerAgreement from 'scenes/Legalese/CustomerAgreement';
-import { ppmPaymentLegal } from 'scenes/Legalese/legaleseText';
-import './PaymentReview.css';
-import PPMPaymentRequestActionBtns from 'scenes/Moves/Ppm/PPMPaymentRequestActionBtns';
-
-const nextBtnLabel = 'Submit Request';
-
-class PaymentReview extends Component {
-  state = {
-    acceptTerms: false,
-  };
-  handleOnAcceptTermsChange = acceptTerms => {
-    this.setState({ acceptTerms });
-  };
-  render() {
-    const { submitting } = this.props;
-    const moveId = this.props.match.params.moveId;
-    const weightTicketsPage = `/moves/${moveId}/ppm-weight-ticket`;
-    const expensePage = `/moves/${moveId}/ppm-expenses`;
-=======
 import { connect } from 'react-redux';
 import FontAwesomeIcon from '@fortawesome/react-fontawesome';
 import faPlusCircle from '@fortawesome/fontawesome-free-solid/faPlusCircle';
@@ -33,11 +12,25 @@
 import ExpenseTicketListItem from './ExpenseTicketListItem';
 import WizardHeader from '../../WizardHeader';
 import './PaymentReview.css';
+import CustomerAgreement from 'scenes/Legalese/CustomerAgreement';
+import { ppmPaymentLegal } from 'scenes/Legalese/legaleseText';
+import './PaymentReview.css';
+import PPMPaymentRequestActionBtns from 'scenes/Moves/Ppm/PPMPaymentRequestActionBtns';
+
+const nextBtnLabel = 'Submit Request';
 
 class PaymentReview extends Component {
+  state = {
+    acceptTerms: false,
+  };
+
   componentDidMount() {
     this.props.getMoveDocumentsForMove(this.props.moveId);
   }
+
+  handleOnAcceptTermsChange = acceptTerms => {
+    this.setState({ acceptTerms });
+  };
 
   getExpenses(expenses) {
     return expenses.map(expense => {
@@ -57,14 +50,13 @@
   }
 
   render() {
-    const { moveId, moveDocuments } = this.props;
+    const { moveId, moveDocuments, submitting } = this.props;
     const expenses = this.getExpenses(moveDocuments.expenses);
     const weightTickets = moveDocuments.weightTickets;
     const missingSomeWeightTicket = weightTickets.some(
       ({ empty_weight_ticket_missing, full_weight_ticket_missing }) =>
         empty_weight_ticket_missing || full_weight_ticket_missing,
     );
->>>>>>> e6914d50
     return (
       <>
         <WizardHeader
@@ -77,44 +69,6 @@
             </ProgressTimeline>
           }
         />
-<<<<<<< HEAD
-        <div className="usa-grid expenses-container">
-          <h3 className="expenses-header">Review Payment Request</h3>
-          <p>
-            {' '}
-            Make sure <strong>all</strong> your documents are uploaded.
-          </p>
-          <div>
-            <h3 style={{ color: 'red' }}>DOCUMENT SUMMARY TBU</h3>
-            <ul style={{ marginBottom: '30em' }}>
-              <li>
-                <Link to={weightTicketsPage} data-cy="weight-ticket-link">
-                  Weight Ticket
-                </Link>
-              </li>
-              <li>
-                <Link to={expensePage} data-cy="expense-link">
-                  Expenses
-                </Link>
-              </li>
-            </ul>
-          </div>
-          <div className="usa-grid" style={{ marginBottom: '4.5em' }}>
-            <CustomerAgreement
-              className="review-customer-agreement"
-              onChange={this.handleOnAcceptTermsChange}
-              link="/ppm-customer-agreement"
-              checked={this.state.acceptTerms}
-              agreementText={ppmPaymentLegal}
-            />
-          </div>
-          <PPMPaymentRequestActionBtns
-            nextBtnLabel={nextBtnLabel}
-            submitButtonsAreDisabled={!this.state.acceptTerms}
-            submitting={submitting}
-            displaySaveForLater={true}
-          />
-=======
         <div className="usa-grid">
           <div className="review-payment-request-header">
             <h3>Review Payment Request</h3>
@@ -164,7 +118,21 @@
               </>
             )}
           </div>
->>>>>>> e6914d50
+          <div className="usa-grid" style={{ marginBottom: '4.5em' }}>
+            <CustomerAgreement
+              className="review-customer-agreement"
+              onChange={this.handleOnAcceptTermsChange}
+              link="/ppm-customer-agreement"
+              checked={this.state.acceptTerms}
+              agreementText={ppmPaymentLegal}
+            />
+          </div>
+          <PPMPaymentRequestActionBtns
+            nextBtnLabel={nextBtnLabel}
+            submitButtonsAreDisabled={!this.state.acceptTerms}
+            submitting={submitting}
+            displaySaveForLater={true}
+          />
         </div>
       </>
     );
