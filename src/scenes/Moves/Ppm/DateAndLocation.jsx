import { get } from 'lodash';
import PropTypes from 'prop-types';
import React, { Component, Fragment } from 'react';
import { connect } from 'react-redux';
import { bindActionCreators } from 'redux';
import { getFormValues } from 'redux-form';
import YesNoBoolean from 'shared/Inputs/YesNoBoolean';
<<<<<<< HEAD
import { createOrUpdatePpm, getPpmSitEstimate, setInitialFormValues } from './ducks';
=======
import { createOrUpdatePpm, getDestinationPostalCode, isHHGPPMComboMove, setInitialFormValues } from './ducks';
>>>>>>> 1e9fcae8
import { reduxifyWizardForm } from 'shared/WizardPage/Form';
import { SwaggerField } from 'shared/JsonSchemaForm/JsonSchemaField';
import { loadEntitlementsFromState } from 'shared/entitlements';
import Alert from 'shared/Alert';
import './DateAndLocation.css';
import { GetPpmWeightEstimate } from './api';
import { ValidateZipRateData } from 'shared/api';

const formName = 'ppp_date_and_location';

const InvalidMoveParamsErrorMsg =
  "We can't schedule a move that far in the future. You can try an earlier date, or contact your PPPO for help.";
const UnsupportedZipCodeErrorMsg =
  'Sorry, we don’t support that zip code yet. Please contact your local PPPO for assistance.';

async function asyncValidate(values, dispatch, props, currentFieldName) {
  const { original_move_date, pickup_postal_code, origin_duty_station_zip, destination_postal_code } = values;

  // If either postal code is blurred, check both of them for errors. We want to
  // catch these before checking on dates via `GetPpmWeightEstimate`.
  if (['destination_postal_code', 'pickup_postal_code'].includes(currentFieldName)) {
    // eslint-disable-next-line security/detect-object-injection
    const zipValue = values[currentFieldName];
    if (zipValue && zipValue.length < 5) {
      return;
    }
    const pickupZip = pickup_postal_code && pickup_postal_code.slice(0, 5);
    const destinationZip = destination_postal_code && destination_postal_code.slice(0, 5);
    const responseObject = {};
    if (pickupZip) {
      const responseBody = await ValidateZipRateData(pickupZip, 'origin');
      if (!responseBody.valid) {
        responseObject.pickup_postal_code = UnsupportedZipCodeErrorMsg;
      }
    }
    if (destinationZip) {
      const responseBody = await ValidateZipRateData(destinationZip, 'destination');
      if (!responseBody.valid) {
        responseObject.destination_postal_code = UnsupportedZipCodeErrorMsg;
      }
    }
    if (responseObject.pickup_postal_code || responseObject.destination_postal_code) {
      throw responseObject;
    }
  }

  // If we have all valid postal codes and a move date, we can verify the rate engine
  // data for the date, while assuming a very small weight (100) that should be covered in
  // all SM weight entitlements.
  const fakeLightWeight = 100;
  if (pickup_postal_code && destination_postal_code && original_move_date) {
    try {
      await GetPpmWeightEstimate(
        original_move_date,
        pickup_postal_code,
        origin_duty_station_zip,
        destination_postal_code,
        fakeLightWeight,
      );
    } catch (err) {
      // eslint-disable-next-line no-throw-literal
      throw { original_move_date: InvalidMoveParamsErrorMsg };
    }
  }
}

const DateAndLocationWizardForm = reduxifyWizardForm(formName, null, asyncValidate, [
  'destination_postal_code',
  'pickup_postal_code',
  'original_move_date',
]);

const validateDifferentZip = (value, formValues) => {
  if (value && value === formValues.pickup_postal_code) {
    return 'You entered the same zip code for your origin and destination. Please change one of them.';
  }
};

export class DateAndLocation extends Component {
  state = { showInfo: false };

  componentDidMount() {
    if (!this.props.currentPpm) {
      const {
        originalMoveDate,
        pickupPostalCode,
        originDutyStationZip,
        destinationPostalCode,
      } = this.props.defaultValues;
      this.props.setInitialFormValues(originalMoveDate, pickupPostalCode, originDutyStationZip, destinationPostalCode);
    }
  }

  openInfo = () => {
    this.setState({ showInfo: true });
  };
  closeInfo = () => {
    this.setState({ showInfo: false });
  };

  handleSubmit = () => {
    const pendingValues = Object.assign({}, this.props.formValues);
    if (pendingValues) {
      pendingValues.has_additional_postal_code = pendingValues.has_additional_postal_code || false;
      pendingValues.has_sit = pendingValues.has_sit || false;
      if (!pendingValues.has_sit) {
        pendingValues.days_in_storage = null;
      }
      const moveId = this.props.match.params.moveId;
      return this.props.createOrUpdatePpm(moveId, pendingValues);
    }
  };

  render() {
<<<<<<< HEAD
    const { pages, pageKey, error, currentOrders, initialValues, sitReimbursement, hasEstimateError } = this.props;
=======
    const { pages, pageKey, error, currentOrders, initialValues, isHHGPPMComboMove } = this.props;
>>>>>>> 1e9fcae8

    return (
      <div>
        <DateAndLocationWizardForm
          reduxFormSubmit={this.handleSubmit}
          pageList={pages}
          pageKey={pageKey}
          serverError={error}
          initialValues={initialValues}
          enableReinitialize={true} //this is needed as the pickup_postal_code value needs to be initialized to the users residential address
        >
          <h2>PPM Dates & Locations</h2>
          <h3> Move Date </h3>
          <SwaggerField fieldName="original_move_date" swagger={this.props.schema} required />
          <h3>Pickup Location</h3>
<<<<<<< HEAD
          <SwaggerField
            fieldName="pickup_postal_code"
            onChange={this.getDebouncedSitEstimate}
            swagger={this.props.schema}
            required
          />
          <SwaggerField fieldName="has_additional_postal_code" swagger={this.props.schema} component={YesNoBoolean} />
=======
          <SwaggerField fieldName="pickup_postal_code" swagger={this.props.schema} required />
          {!isHHGPPMComboMove && (
            <SwaggerField fieldName="has_additional_postal_code" swagger={this.props.schema} component={YesNoBoolean} />
          )}
>>>>>>> 1e9fcae8
          {get(this.props, 'formValues.has_additional_postal_code', false) && (
            <Fragment>
              <SwaggerField fieldName="additional_pickup_postal_code" swagger={this.props.schema} required />
              <span className="grey">
                Making additional stops may decrease your PPM incentive. <a onClick={this.openInfo}>Why</a>
              </span>
              {this.state.showInfo && (
                <Alert type="info" heading="">
                  Your PPM incentive is based primarily off two factors -- the weight of your household goods and the
                  base rate it would cost the government to transport your household goods between your destination and
                  origin. When you add additional stops, your overall PPM incentive will change to account for any
                  deviations from the standard route and to account for the fact that not 100% of your household goods
                  travelled the entire way from origin to destination. <a onClick={this.closeInfo}>Close</a>
                </Alert>
              )}
            </Fragment>
          )}
          <h3>Destination Location</h3>
          <p>
            Enter the ZIP for your new home if you know it, or for{' '}
            {this.props.currentOrders && this.props.currentOrders.new_duty_station.name} if you don't.
          </p>
          <SwaggerField
            fieldName="destination_postal_code"
            swagger={this.props.schema}
            validate={validateDifferentZip}
            required
          />
          <span className="grey">
            The ZIP code for {currentOrders && currentOrders.new_duty_station.name} is{' '}
            {currentOrders && currentOrders.new_duty_station.address.postal_code}{' '}
          </span>
          <SwaggerField fieldName="has_sit" swagger={this.props.schema} component={YesNoBoolean} />
          {get(this.props, 'formValues.has_sit', false) && (
            <Fragment>
              <SwaggerField
                className="days-in-storage"
                fieldName="days_in_storage"
                swagger={this.props.schema}
                required
              />{' '}
              <span className="grey">You can choose up to 90 days.</span>
            </Fragment>
          )}
        </DateAndLocationWizardForm>
      </div>
    );
  }
}

DateAndLocation.propTypes = {
  schema: PropTypes.object.isRequired,
  createOrUpdatePpm: PropTypes.func.isRequired,
  error: PropTypes.object,
};

function mapStateToProps(state) {
  const props = {
    schema: get(state, 'swaggerInternal.spec.definitions.UpdatePersonallyProcuredMovePayload', {}),
    ...state.ppm,
    currentOrders: state.orders.currentOrders,
    formValues: getFormValues(formName)(state),
    entitlement: loadEntitlementsFromState(state),
<<<<<<< HEAD
    hasEstimateError: state.ppm.hasEstimateError,
=======
    isHHGPPMComboMove: isHHGPPMComboMove(state),
>>>>>>> 1e9fcae8
    originDutyStationZip: state.serviceMember.currentServiceMember.current_station.address.postal_code,
  };
  const defaultPickupZip = get(state.serviceMember, 'currentServiceMember.residential_address.postal_code');
  const originDutyStationZip = state.serviceMember.currentServiceMember.current_station.address.postal_code;

  props.initialValues = props.currentPpm
    ? props.currentPpm
    : defaultPickupZip
    ? {
        pickup_postal_code: defaultPickupZip,
        origin_duty_station_zip: originDutyStationZip,
      }
    : null;
  return props;
}

function mapDispatchToProps(dispatch) {
  return bindActionCreators({ createOrUpdatePpm, setInitialFormValues }, dispatch);
}

export default connect(
  mapStateToProps,
  mapDispatchToProps,
)(DateAndLocation);<|MERGE_RESOLUTION|>--- conflicted
+++ resolved
@@ -5,11 +5,7 @@
 import { bindActionCreators } from 'redux';
 import { getFormValues } from 'redux-form';
 import YesNoBoolean from 'shared/Inputs/YesNoBoolean';
-<<<<<<< HEAD
-import { createOrUpdatePpm, getPpmSitEstimate, setInitialFormValues } from './ducks';
-=======
-import { createOrUpdatePpm, getDestinationPostalCode, isHHGPPMComboMove, setInitialFormValues } from './ducks';
->>>>>>> 1e9fcae8
+import { createOrUpdatePpm, setInitialFormValues } from './ducks';
 import { reduxifyWizardForm } from 'shared/WizardPage/Form';
 import { SwaggerField } from 'shared/JsonSchemaForm/JsonSchemaField';
 import { loadEntitlementsFromState } from 'shared/entitlements';
@@ -124,11 +120,7 @@
   };
 
   render() {
-<<<<<<< HEAD
-    const { pages, pageKey, error, currentOrders, initialValues, sitReimbursement, hasEstimateError } = this.props;
-=======
-    const { pages, pageKey, error, currentOrders, initialValues, isHHGPPMComboMove } = this.props;
->>>>>>> 1e9fcae8
+    const { pages, pageKey, error, currentOrders, initialValues } = this.props;
 
     return (
       <div>
@@ -144,20 +136,8 @@
           <h3> Move Date </h3>
           <SwaggerField fieldName="original_move_date" swagger={this.props.schema} required />
           <h3>Pickup Location</h3>
-<<<<<<< HEAD
-          <SwaggerField
-            fieldName="pickup_postal_code"
-            onChange={this.getDebouncedSitEstimate}
-            swagger={this.props.schema}
-            required
-          />
+          <SwaggerField fieldName="pickup_postal_code" swagger={this.props.schema} required />
           <SwaggerField fieldName="has_additional_postal_code" swagger={this.props.schema} component={YesNoBoolean} />
-=======
-          <SwaggerField fieldName="pickup_postal_code" swagger={this.props.schema} required />
-          {!isHHGPPMComboMove && (
-            <SwaggerField fieldName="has_additional_postal_code" swagger={this.props.schema} component={YesNoBoolean} />
-          )}
->>>>>>> 1e9fcae8
           {get(this.props, 'formValues.has_additional_postal_code', false) && (
             <Fragment>
               <SwaggerField fieldName="additional_pickup_postal_code" swagger={this.props.schema} required />
@@ -221,11 +201,7 @@
     currentOrders: state.orders.currentOrders,
     formValues: getFormValues(formName)(state),
     entitlement: loadEntitlementsFromState(state),
-<<<<<<< HEAD
     hasEstimateError: state.ppm.hasEstimateError,
-=======
-    isHHGPPMComboMove: isHHGPPMComboMove(state),
->>>>>>> 1e9fcae8
     originDutyStationZip: state.serviceMember.currentServiceMember.current_station.address.postal_code,
   };
   const defaultPickupZip = get(state.serviceMember, 'currentServiceMember.residential_address.postal_code');
