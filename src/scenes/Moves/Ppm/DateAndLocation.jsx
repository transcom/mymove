import { debounce, get, bind, cloneDeep } from 'lodash';
import PropTypes from 'prop-types';
import React, { Component, Fragment } from 'react';
import { connect } from 'react-redux';
import { bindActionCreators } from 'redux';
import { getFormValues } from 'redux-form';
import YesNoBoolean from 'shared/Inputs/YesNoBoolean';
import { createOrUpdatePpm, getPpmSitEstimate } from './ducks';
import { reduxifyWizardForm } from 'shared/WizardPage/Form';
import { SwaggerField } from 'shared/JsonSchemaForm/JsonSchemaField';
import { loadEntitlementsFromState } from 'shared/entitlements';
import Alert from 'shared/Alert';

import './DateAndLocation.css';

const sitEstimateDebounceTime = 300;
const formName = 'ppp_date_and_location';
const DateAndLocationWizardForm = reduxifyWizardForm(formName);

export class DateAndLocation extends Component {
  state = { showInfo: false };

  openInfo = () => {
    this.setState({ showInfo: true });
  };
  closeInfo = () => {
    this.setState({ showInfo: false });
  };

  handleSubmit = () => {
    const pendingValues = Object.assign({}, this.props.formValues);
    if (pendingValues) {
      pendingValues.has_additional_postal_code = pendingValues.has_additional_postal_code || false;
      pendingValues.has_sit = pendingValues.has_sit || false;
      if (!pendingValues.has_sit) {
        pendingValues.days_in_storage = null;
      }
      const moveId = this.props.match.params.moveId;
      return this.props.createOrUpdatePpm(moveId, pendingValues);
    }
  };

  getSitEstimate = (moveDate, sitDays, pickupZip, destZip, weight) => {
    if (!pickupZip || !destZip) return;
    if (sitDays <= 90 && pickupZip.length === 5 && destZip.length === 5) {
      this.props.getPpmSitEstimate(moveDate, sitDays, pickupZip, destZip, weight);
    }
  };

  debouncedSitEstimate = debounce(bind(this.getSitEstimate, this), sitEstimateDebounceTime);

  getDebouncedSitEstimate = (e, value, _, field) => {
    const { formValues, entitlement } = this.props;
    const estimateValues = cloneDeep(formValues);
    estimateValues[field] = value; // eslint-disable-line security/detect-object-injection
    this.debouncedSitEstimate(
      estimateValues.planned_move_date,
      estimateValues.days_in_storage,
      estimateValues.pickup_postal_code,
      estimateValues.destination_postal_code,
      entitlement.sum,
    );
  };

  render() {
    const {
      pages,
      pageKey,
      error,
      currentOrders,
      initialValues,
      sitReimbursement,
      hasEstimateError,
<<<<<<< HEAD
      selectedMoveType,
    } = this.props;
    const isHHGPPMComboMove = selectedMoveType === 'HHG_PPM';
=======
      isHHGPPMComboMove,
    } = this.props;
>>>>>>> 43265100

    return (
      <DateAndLocationWizardForm
        handleSubmit={this.handleSubmit}
        pageList={pages}
        pageKey={pageKey}
        serverError={error}
        initialValues={initialValues}
        enableReinitialize={true} //this is needed as the pickup_postal_code value needs to be initialized to the users residential address
      >
        <h2 className="sm-heading">PPM Dates & Locations</h2>
        {isHHGPPMComboMove && <div>Great! Let's review your pickup and destination information.</div>}
        <h3> Move Date </h3>
        <SwaggerField
          fieldName="planned_move_date"
          onChange={this.getDebouncedSitEstimate}
          swagger={this.props.schema}
          required
        />
        <h3>Pickup Location</h3>
        <SwaggerField
          fieldName="pickup_postal_code"
          onChange={this.getDebouncedSitEstimate}
          swagger={this.props.schema}
          required
        />
        {!isHHGPPMComboMove && (
          <SwaggerField fieldName="has_additional_postal_code" swagger={this.props.schema} component={YesNoBoolean} />
        )}
        {get(this.props, 'formValues.has_additional_postal_code', false) && (
          <Fragment>
            <SwaggerField fieldName="additional_pickup_postal_code" swagger={this.props.schema} required />
            <span className="grey">
              Making additional stops may decrease your PPM incentive. <a onClick={this.openInfo}>Why</a>
            </span>
            {this.state.showInfo && (
              <Alert type="info" heading="">
                Your PPM incentive is based primarily off two factors -- the weight of your household goods and the base
                rate it would cost the government to transport your household goods between your destination and origin.
                When you add additional stops, your overall PPM incentive will change to account for any deviations from
                the standard route and to account for the fact that not 100% of your household goods travelled the
                entire way from origin to destination. <a onClick={this.closeInfo}>Close</a>
              </Alert>
            )}
          </Fragment>
        )}
        <h3>Destination Location</h3>
        {!isHHGPPMComboMove && (
          <p>
            Enter the ZIP for your new home if you know it, or for{' '}
            {this.props.currentOrders && this.props.currentOrders.new_duty_station.name} if you don't.
          </p>
        )}
        <SwaggerField
          fieldName="destination_postal_code"
          swagger={this.props.schema}
          onChange={this.getDebouncedSitEstimate}
          required
        />
        <span className="grey">
          The ZIP code for {currentOrders && currentOrders.new_duty_station.name} is{' '}
          {currentOrders && currentOrders.new_duty_station.address.postal_code}{' '}
        </span>
        {!isHHGPPMComboMove && (
          <SwaggerField fieldName="has_sit" swagger={this.props.schema} component={YesNoBoolean} />
        )}
        {get(this.props, 'formValues.has_sit', false) && (
          <Fragment>
            <SwaggerField
              className="days-in-storage"
              fieldName="days_in_storage"
              swagger={this.props.schema}
              onChange={this.getDebouncedSitEstimate}
              required
            />{' '}
            <span className="grey">You can choose up to 90 days.</span>
            {sitReimbursement && (
              <div className="storage-estimate">
                You can spend up to {sitReimbursement} on private storage. Save your receipts to submit with your PPM
                paperwork.
              </div>
            )}
            {hasEstimateError && (
              <div className="usa-width-one-whole error-message">
                <Alert type="warning" heading="Could not retrieve estimate">
                  There was an issue retrieving an estimate for how much you could be reimbursed for private storage.
                  You still qualify but may need to talk with your local PPPO.
                </Alert>
              </div>
            )}
          </Fragment>
        )}
      </DateAndLocationWizardForm>
    );
  }
}

DateAndLocation.propTypes = {
  schema: PropTypes.object.isRequired,
  createOrUpdatePpm: PropTypes.func.isRequired,
  error: PropTypes.object,
};

function mapStateToProps(state) {
  const props = {
    schema: get(state, 'swaggerInternal.spec.definitions.UpdatePersonallyProcuredMovePayload', {}),
    ...state.ppm,
    currentOrders: state.orders.currentOrders,
    formValues: getFormValues(formName)(state),
    entitlement: loadEntitlementsFromState(state),
    hasEstimateError: state.ppm.hasEstimateError,
<<<<<<< HEAD
    selectedMoveType: state.moves.currentMove.selected_move_type,
=======
    isHHGPPMComboMove: state.moves.currentMove.selected_move_type === 'HHG_PPM',
>>>>>>> 43265100
  };
  const defaultPickupZip = get(state.serviceMember, 'currentServiceMember.residential_address.postal_code');
  props.initialValues = props.currentPpm
    ? props.currentPpm
    : defaultPickupZip
      ? {
          pickup_postal_code: defaultPickupZip,
        }
      : null;
  return props;
}
function mapDispatchToProps(dispatch) {
  return bindActionCreators({ createOrUpdatePpm, getPpmSitEstimate }, dispatch);
}

export default connect(mapStateToProps, mapDispatchToProps)(DateAndLocation);<|MERGE_RESOLUTION|>--- conflicted
+++ resolved
@@ -71,14 +71,8 @@
       initialValues,
       sitReimbursement,
       hasEstimateError,
-<<<<<<< HEAD
-      selectedMoveType,
-    } = this.props;
-    const isHHGPPMComboMove = selectedMoveType === 'HHG_PPM';
-=======
       isHHGPPMComboMove,
     } = this.props;
->>>>>>> 43265100
 
     return (
       <DateAndLocationWizardForm
@@ -190,11 +184,7 @@
     formValues: getFormValues(formName)(state),
     entitlement: loadEntitlementsFromState(state),
     hasEstimateError: state.ppm.hasEstimateError,
-<<<<<<< HEAD
-    selectedMoveType: state.moves.currentMove.selected_move_type,
-=======
     isHHGPPMComboMove: state.moves.currentMove.selected_move_type === 'HHG_PPM',
->>>>>>> 43265100
   };
   const defaultPickupZip = get(state.serviceMember, 'currentServiceMember.residential_address.postal_code');
   props.initialValues = props.currentPpm
