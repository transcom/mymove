--- conflicted
+++ resolved
@@ -376,11 +376,8 @@
 };
 function mapStateToProps(state) {
   const schema = get(state, 'swaggerInternal.spec.definitions.UpdatePersonallyProcuredMovePayload', {});
-<<<<<<< HEAD
   const move = getCurrentMove(state);
-=======
   const originDutyStationZip = state.serviceMember.currentServiceMember.current_station.address.postal_code;
->>>>>>> 8da87efb
   // In scheduling, PPM advances cannot go to GTCC so we filter out that method of payment.
   let ppmAdvanceSchema = {};
   if (has(schema, 'properties')) {
@@ -399,12 +396,8 @@
     schema: schema,
     ppmAdvanceSchema: ppmAdvanceSchema,
     advanceFormValues: getFormValues(requestAdvanceFormName)(state),
-<<<<<<< HEAD
     isHHGPPMComboMove: get(move, 'selected_move_type') === 'HHG_PPM',
-=======
-    isHHGPPMComboMove: get(state, 'moves.currentMove.selected_move_type') === 'HHG_PPM',
     originDutyStationZip: originDutyStationZip,
->>>>>>> 8da87efb
   };
 
   return props;
