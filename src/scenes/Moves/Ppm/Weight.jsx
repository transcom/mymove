--- conflicted
+++ resolved
@@ -101,12 +101,7 @@
                 final incentive is affected by the amount of weight you actually move, if you request a full advance and
                 then move less weight than anticipated, you may have to pay back some of your advance to the military.
                 If you would like to use a more specific move calculator to estimate your anticipated shipment weight,
-<<<<<<< HEAD
-                you can do that <a href="https://www.move.mil/resources/weight-estimator">here</a>
-                .
-=======
                 you can do that <a href="https://www.move.mil/resources/weight-estimator">here</a>.
->>>>>>> 7acee970
               </Alert>
               <SwaggerField
                 fieldName="requested_amount"
