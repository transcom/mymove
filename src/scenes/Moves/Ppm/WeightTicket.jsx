--- conflicted
+++ resolved
@@ -17,11 +17,8 @@
 import PPMPaymentRequestActionBtns from './PPMPaymentRequestActionBtns';
 import WizardHeader from '../WizardHeader';
 import './PPMPaymentRequest.css';
-<<<<<<< HEAD
+import { createWeightTicketSetDocument } from 'shared/Entities/modules/weightTicketSetDocuments';
 import { Link } from 'react-router-dom';
-=======
-import { createWeightTicketSetDocument } from 'shared/Entities/modules/weightTicketSetDocuments';
->>>>>>> 47b86cdb
 
 class WeightTicket extends Component {
   state = this.initialState;
@@ -206,12 +203,8 @@
                 <>
                   <div className="radio-group-wrapper normalize-margins">
                     <p className="radio-group-header">
-<<<<<<< HEAD
                       Is this a <strong>different</strong> trailer you own and does it meet the{' '}
                       <Link to="/trailer-criteria">trailer criteria</Link>?
-=======
-                      Is this a different trailer you own and does it meet the <a>trailer criteria</a>?
->>>>>>> 47b86cdb
                     </p>
                     <RadioButton
                       inputClassName="inline_radio"
@@ -256,8 +249,8 @@
                           <Alert type="warning">
                             If your state does not provide a registration or bill of sale for your trailer, you may
                             write and upload a signed and dated statement certifying that you or your spouse own the
-                            trailer and meets the <a>trailer criteria</a>. Upload your statement using the proof of
-                            ownership field.
+                            trailer and meets the <Link to="/trailer-criteria">trailer criteria</Link>. Upload your
+                            statement using the proof of ownership field.
                           </Alert>
                         </div>
                       )}
