--- conflicted
+++ resolved
@@ -12,15 +12,7 @@
 import './PPMPaymentRequest.css';
 import Uploader from 'shared/Uploader';
 
-export const SaveAddAnotherButton = () => (
-  <PPMPaymentRequestActionBtns onClick={() => {}} nextBtnLabel="Save & Add Another" />
-);
-
-export const SaveContinueButton = () => (
-  <PPMPaymentRequestActionBtns onClick={() => {}} nextBtnLabel="Save & Continue" />
-);
-
-export class WeightTicket extends Component {
+class WeightTicket extends Component {
   state = {
     vehicleType: '',
     additionalWeightTickets: 'Yes',
@@ -59,59 +51,6 @@
             required
           />
           <SwaggerField fieldName="vehicle_nickname" swagger={schema} required />
-<<<<<<< HEAD
-          <div className="dashed-divider" />
-
-          <div className="usa-grid-full">
-            <div className="usa-width-one-third">
-              <SwaggerField className="short-field" fieldName="empty_weight" swagger={schema} title=" " required /> lbs
-            </div>
-            <div className="usa-width-two-third">
-              <Uploader options={{ labelIdle: this.labelIdle }} />
-            </div>
-          </div>
-
-          <div className="usa-grid-full">
-            <div className="usa-width-one-third">
-              <SwaggerField
-                className="short-field"
-                fieldName="full_weight"
-                swagger={schema}
-                title="Full weight at destination"
-                required
-              />{' '}
-              lbs
-            </div>
-
-            <div className="usa-width-two-third uploader-container">
-              <Uploader options={{ labelIdle: this.labelIdle }} />
-            </div>
-          </div>
-
-          <SwaggerField fieldName="weight_ticket_date" swagger={schema} required />
-          <div className="dashed-divider" />
-
-          <p className="radio-group-header">Do you have more weight tickets for another vehicle or trip?</p>
-          <RadioButton
-            inputClassName="inline_radio"
-            labelClassName="inline_radio"
-            label="Yes"
-            value="Yes"
-            name="additional_weight_ticket"
-            checked={value === 'Yes'}
-            onChange={this.handleRadioChange}
-          />
-
-          <RadioButton
-            inputClassName="inline_radio"
-            labelClassName="inline_radio"
-            label="No"
-            value="No"
-            name="additional_weight_ticket"
-            checked={value === 'No'}
-            onChange={this.handleRadioChange}
-          />
-=======
           {(vehicleType === 'CAR' || vehicleType === 'BOX_TRUCK') && (
             <>
               <div className="dashed-divider" />
@@ -179,19 +118,18 @@
               </div>
             </>
           )}
->>>>>>> 909e3678
 
           {/* TODO: change onclick handler to go to next page in flow */}
-          {value === 'Yes' ? (
-            <SaveAddAnotherButton moreWeightTickets={value} />
-          ) : (
-            <SaveContinueButton moreWeightTickets={value} />
-          )}
+          {additionalWeightTickets === 'Yes' ? <SaveAddAnotherButton /> : <SaveContinueButton />}
         </div>
       </Fragment>
     );
   }
 }
+
+const SaveAddAnotherButton = () => <PPMPaymentRequestActionBtns onClick={() => {}} nextBtnLabel="Save & Add Another" />;
+
+const SaveContinueButton = () => <PPMPaymentRequestActionBtns onClick={() => {}} nextBtnLabel="Save & Continue" />;
 
 const formName = 'weight_ticket_wizard';
 WeightTicket = reduxForm({
