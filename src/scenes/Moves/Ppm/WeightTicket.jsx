--- conflicted
+++ resolved
@@ -3,7 +3,6 @@
 import { connect } from 'react-redux';
 import { get, map, isEmpty } from 'lodash';
 import PropTypes from 'prop-types';
-import Alert from 'shared/Alert';
 
 import { ProgressTimeline, ProgressTimelineStep } from 'shared/ProgressTimeline';
 import { SwaggerField } from 'shared/JsonSchemaForm/JsonSchemaField';
@@ -21,8 +20,9 @@
   state = {
     vehicleType: '',
     additionalWeightTickets: 'Yes',
-<<<<<<< HEAD
     weightTicketSubmissionError: false,
+    missingEmptyWeightTicket: false,
+    missingFullWeightTicket: false,
   };
   uploaders = {};
 
@@ -51,10 +51,6 @@
       formValues.weight_ticket_date
     );
     return isMissingFormInput && this.isMissingWeightTickets();
-=======
-    missingEmptyWeightTicket: false,
-    missingFullWeightTicket: false,
->>>>>>> 25e37694
   };
 
   //  handleChange for vehicleType and additionalWeightTickets
@@ -62,7 +58,12 @@
     this.setState({ [type]: event.target.value });
   };
 
-<<<<<<< HEAD
+  handleCheckboxChange = event => {
+    this.setState({
+      [event.target.name]: event.target.checked,
+    });
+  };
+
   onAddFile = uploaderName => () => {
     this.setState({
       uploaderIsIdle: { ...this.state.uploaderIsIdle, [uploaderName]: false },
@@ -136,19 +137,8 @@
   };
 
   render() {
-    const { additionalWeightTickets, vehicleType } = this.state;
+    const { additionalWeightTickets, vehicleType, missingEmptyWeightTicket, missingFullWeightTicket } = this.state;
     const { handleSubmit, submitting, schema } = this.props;
-=======
-  handleCheckboxChange = event => {
-    this.setState({
-      [event.target.name]: event.target.checked,
-    });
-  };
-
-  render() {
-    const { additionalWeightTickets, vehicleType, missingEmptyWeightTicket, missingFullWeightTicket } = this.state;
-    const { schema } = this.props;
->>>>>>> 25e37694
     const nextBtnLabel = additionalWeightTickets === 'Yes' ? 'Save & Add Another' : 'Save & Continue';
     const uploadEmptyTicketLabel =
       '<span class="uploader-label">Drag & drop or <span class="filepond--label-action">click to upload empty weight ticket</span></span>';
@@ -166,7 +156,6 @@
             </ProgressTimeline>
           }
         />
-<<<<<<< HEAD
         <form>
           {this.state.weightTicketSubmissionError && (
             <div className="usa-grid">
@@ -202,14 +191,28 @@
                     />{' '}
                     lbs
                   </div>
-                  <Uploader
-                    options={{ labelIdle: uploadEmptyTicketLabel }}
-                    onRef={ref => (this.uploaders['empty_weight'] = ref)}
-                    onChange={this.onChange('empty_weight')}
-                    onAddFile={this.onAddFile('empty_weight')}
-                  />
+                  <div className="usa-width-two-thirds uploader-wrapper">
+                    <Uploader
+                      options={{ labelIdle: uploadEmptyTicketLabel }}
+                      onRef={ref => (this.uploaders['empty_weight'] = ref)}
+                      onChange={this.onChange('empty_weight')}
+                      onAddFile={this.onAddFile('empty_weight')}
+                    />
+                    <Checkbox
+                      label="I'm missing this weight ticket"
+                      name="missingEmptyWeightTicket"
+                      checked={missingEmptyWeightTicket}
+                      onChange={this.handleCheckboxChange}
+                      normalizeLabel
+                    />
+                    {missingEmptyWeightTicket && (
+                      <Alert type="warning">
+                        Contact your local Transportation Office (PPPO) to let them know you’re missing this weight
+                        ticket. For now, keep going and enter the info you do have.
+                      </Alert>
+                    )}
+                  </div>
                 </div>
-
                 <div className="usa-grid-full" style={{ marginTop: '1em' }}>
                   <div className="usa-width-one-third">
                     <strong className="input-header">Full Weight</strong>
@@ -223,85 +226,28 @@
                     />{' '}
                     lbs
                   </div>
-                  <Uploader
-                    options={{ labelIdle: uploadFullTicketLabel }}
-                    onRef={ref => (this.uploaders['full_weight'] = ref)}
-                    onChange={this.onChange('full_weight')}
-                    onAddFile={this.onAddFile('full_weight')}
-                  />
-=======
-        <div className="usa-grid">
-          <SwaggerField
-            fieldName="vehicle_options"
-            swagger={schema}
-            onChange={event => this.handleChange(event, 'vehicleType')}
-            value={vehicleType}
-            required
-          />
-          <SwaggerField fieldName="vehicle_nickname" swagger={schema} required />
-          {(vehicleType === 'CAR' || vehicleType === 'BOX_TRUCK') && (
-            <>
-              <div className="dashed-divider" />
-
-              <div className="usa-grid-full" style={{ marginTop: '1em' }}>
-                <div className="usa-width-one-third">
-                  <strong className="input-header">Empty Weight</strong>
-                  <SwaggerField
-                    className="short-field"
-                    fieldName="empty_weight"
-                    swagger={schema}
-                    hideLabel
-                    required
-                  />{' '}
-                  lbs
-                </div>
-                <div className="usa-width-two-thirds uploader-wrapper">
-                  <Uploader options={{ labelIdle: uploadEmptyTicketLabel }} />
-                  <Checkbox
-                    label="I'm missing this weight ticket"
-                    name="missingEmptyWeightTicket"
-                    checked={missingEmptyWeightTicket}
-                    onChange={this.handleCheckboxChange}
-                    normalizeLabel
-                  />
-                  {missingEmptyWeightTicket && (
-                    <Alert type="warning">
-                      Contact your local Transportation Office (PPPO) to let them know you’re missing this weight
-                      ticket. For now, keep going and enter the info you do have.
-                    </Alert>
-                  )}
-                </div>
-              </div>
-              <div className="usa-grid-full" style={{ marginTop: '1em' }}>
-                <div className="usa-width-one-third">
-                  <strong className="input-header">Full Weight</strong>
-                  <label className="full-weight-label">Full weight at destination</label>
-                  <SwaggerField
-                    className="short-field"
-                    fieldName="full_weight"
-                    swagger={schema}
-                    hideLabel
-                    required
-                  />{' '}
-                  lbs
-                </div>
-
-                <div className="usa-width-two-thirds uploader-wrapper">
-                  <Uploader options={{ labelIdle: uploadFullTicketLabel }} />
-                  <Checkbox
-                    label="I'm missing this weight ticket"
-                    name="missingFullWeightTicket"
-                    checked={missingFullWeightTicket}
-                    onChange={this.handleCheckboxChange}
-                    normalizeLabel
-                  />
-                  {missingFullWeightTicket && (
-                    <Alert type="warning">
-                      Contact your local Transportation Office (PPPO) to let them know you’re missing this weight
-                      ticket. For now, keep going and enter the info you do have.
-                    </Alert>
-                  )}
->>>>>>> 25e37694
+
+                  <div className="usa-width-two-thirds uploader-wrapper">
+                    <Uploader
+                      options={{ labelIdle: uploadFullTicketLabel }}
+                      onRef={ref => (this.uploaders['full_weight'] = ref)}
+                      onChange={this.onChange('full_weight')}
+                      onAddFile={this.onAddFile('full_weight')}
+                    />
+                    <Checkbox
+                      label="I'm missing this weight ticket"
+                      name="missingFullWeightTicket"
+                      checked={missingFullWeightTicket}
+                      onChange={this.handleCheckboxChange}
+                      normalizeLabel
+                    />
+                    {missingFullWeightTicket && (
+                      <Alert type="warning">
+                        Contact your local Transportation Office (PPPO) to let them know you’re missing this weight
+                        ticket. For now, keep going and enter the info you do have.
+                      </Alert>
+                    )}
+                  </div>
                 </div>
 
                 <SwaggerField fieldName="weight_ticket_date" swagger={schema} required />
@@ -325,7 +271,6 @@
                     label="No"
                     value="No"
                     name="additional_weight_ticket"
-                    shipment_line_items
                     checked={additionalWeightTickets === 'No'}
                     onChange={event => this.handleChange(event, 'additionalWeightTickets')}
                   />
