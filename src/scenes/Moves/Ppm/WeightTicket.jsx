--- conflicted
+++ resolved
@@ -26,10 +26,7 @@
   render() {
     const { additionalWeightTickets, vehicleType } = this.state;
     const { schema } = this.props;
-<<<<<<< HEAD
-=======
     const nextBtnLabel = additionalWeightTickets === 'Yes' ? 'Save & Add Another' : 'Save & Continue';
->>>>>>> 73761203
     const uploadEmptyTicketLabel =
       '<span class="uploader-label">Drag & drop or <span class="filepond--label-action">click to upload upload empty weight ticket</span></span>';
     const uploadFullTicketLabel =
@@ -124,11 +121,7 @@
           )}
 
           {/* TODO: change onclick handler to go to next page in flow */}
-<<<<<<< HEAD
-          <PPMPaymentRequestActionBtns onClick={() => {}} nextBtnLabel="Save & Add Another" />
-=======
           <PPMPaymentRequestActionBtns nextBtnLabel={nextBtnLabel} />
->>>>>>> 73761203
         </div>
       </Fragment>
     );
