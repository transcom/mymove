--- conflicted
+++ resolved
@@ -7,10 +7,7 @@
 import { formatCents } from 'shared/formatters';
 import { selectShipment } from 'shared/Entities/modules/shipments';
 import { getCurrentShipmentID } from 'shared/UI/ducks';
-<<<<<<< HEAD
-=======
 import { change } from 'redux-form';
->>>>>>> d271fa85
 
 // Types
 export const SET_PENDING_PPM_SIZE = 'SET_PENDING_PPM_SIZE';
@@ -154,6 +151,7 @@
   // and we don't want to block the user from requesting an advance if the rate engine fails
   return maxIncentive ? 0.6 * maxIncentive : 20000000;
 }
+
 export function getSelectedWeightInfo(state) {
   const weightInfo = getRawWeightInfo(state);
   const ppm = get(state, 'ppm.currentPpm', null);
@@ -165,7 +163,6 @@
   return weightInfo[size]; // eslint-disable-line security/detect-object-injection
 }
 
-<<<<<<< HEAD
 export function isHHGPPMComboMove(state) {
   return get(state, 'moves.currentMove.selected_move_type') === 'HHG_PPM';
 }
@@ -211,7 +208,8 @@
   if (sum && gross_weight && tare_weight) {
     return estimatedRemainingWeight(sum, gross_weight - tare_weight);
   }
-=======
+}
+
 export function getDestinationPostalCode(state) {
   const currentShipment = selectShipment(state, getCurrentShipmentID(state));
   const addresses = state.entities.addresses;
@@ -220,7 +218,6 @@
   return currentShipment.has_delivery_address && addresses
     ? addresses[currentShipment.delivery_address].postal_code
     : currentOrders.new_duty_station.address.postal_code;
->>>>>>> d271fa85
 }
 
 // Reducer
