import React, { Component } from 'react';
import { withRouter } from 'react-router-dom';
// import { get} from 'lodash';

import './PPMPaymentRequest.css';
import AlertWithConfirmation from 'shared/AlertWithConfirmation';

class PPMPaymentRequestActionBtns extends Component {
  state = {
    hasConfirmation: this.props.hasConfirmation,
    displayConfirmation: false,
  };

  showConfirmationOrFinishLater = formValues => {
    const { history, hasConfirmation } = this.props;

    if (!hasConfirmation) {
      return history.push('/');
    }

    this.setState({ displayConfirmation: true });
  };

  cancelConfirmationHandler = () => {
    this.setState({ displayConfirmation: false });
  };

  confirmFinishLater = () => {
    this.props.history.push('/');
  };

  render() {
    const {
      nextBtnLabel,
      displaySkip,
      skipHandler,
      saveAndAddHandler,
      hasConfirmation,
      submitButtonsAreDisabled,
      submitting,
    } = this.props;
    return (
      <div className="usa-width-one-whole">
        {hasConfirmation &&
          this.state.displayConfirmation && (
            <div className="ppm-payment-request-footer">
              <AlertWithConfirmation
                hasConfirmation={hasConfirmation}
                type="warning"
                cancelActionHandler={this.cancelConfirmationHandler}
                okActionHandler={this.confirmFinishLater}
                message="Go back to the home screen without saving current screen."
              />
            </div>
          )}

        {!this.state.displayConfirmation && (
          <div className="ppm-payment-request-footer">
            <button type="button" className="usa-button-secondary" onClick={this.showConfirmationOrFinishLater}>
              Finish Later
            </button>
            <div className="usa-width-one-thirds">
              {displaySkip && (
                <button data-cy="skip" type="button" className="usa-button-secondary" onClick={skipHandler}>
                  Skip
                </button>
              )}
              <button type="button" onClick={saveAndAddHandler} disabled={submitButtonsAreDisabled || submitting}>
                {nextBtnLabel}
              </button>
            </div>
          </div>
        )}
<<<<<<< HEAD
        <button
          type="button"
          className="submit-button"
          onClick={saveAndAddHandler}
          disabled={submitButtonsAreDisabled || submitting}
        >
          {nextBtnLabel}
        </button>
=======
>>>>>>> 65566311
      </div>
    );
  }
}

export default withRouter(PPMPaymentRequestActionBtns);<|MERGE_RESOLUTION|>--- conflicted
+++ resolved
@@ -71,17 +71,6 @@
             </div>
           </div>
         )}
-<<<<<<< HEAD
-        <button
-          type="button"
-          className="submit-button"
-          onClick={saveAndAddHandler}
-          disabled={submitButtonsAreDisabled || submitting}
-        >
-          {nextBtnLabel}
-        </button>
-=======
->>>>>>> 65566311
       </div>
     );
   }
