import { get } from 'lodash';
import React from 'react';
import { connect } from 'react-redux';
import { bindActionCreators } from 'redux';
import { reduxForm, getFormValues, FormSection } from 'redux-form';

import { AddressElementDisplay, AddressElementEdit } from 'shared/Address';
import { SwaggerField } from 'shared/JsonSchemaForm/JsonSchemaField';
import { validateRequiredFields } from 'shared/JsonSchemaForm';

import {
  updateServiceMember,
  loadServiceMemberLabel,
  updateServiceMemberLabel,
} from 'shared/Entities/modules/serviceMembers';
import { PanelSwaggerField, PanelField, SwaggerValue, editablePanelify } from 'shared/EditablePanel';
import { stringifyName } from 'shared/utils/serviceMember';
import { getRequestStatus } from 'shared/Swagger/selectors';

import { FontAwesomeIcon } from '@fortawesome/react-fontawesome';
import { faPhone } from '@fortawesome/free-solid-svg-icons/faPhone';
<<<<<<< HEAD
import { faEmail } from '@fortawesome/free-solid-svg-icons/faEnvelope';
=======
import { faEnvelope } from '@fortawesome/free-solid-svg-icons/faEnvelope';
>>>>>>> e52192f6

const CustomerInfoDisplay = (props) => {
  const fieldProps = {
    schema: props.serviceMemberSchema,
    values: props.serviceMember,
  };
  const values = props.serviceMember;
  const name = stringifyName(values);
  const address = get(values, 'residential_address', {});

  return (
    <React.Fragment>
      <div className="editable-panel-column">
        <PanelField title="Name" value={name} />
        <PanelSwaggerField title="DoD ID" fieldName="edipi" {...fieldProps} />
        <PanelField title="Branch & rank">
          <SwaggerValue fieldName="affiliation" {...fieldProps} /> - <SwaggerValue fieldName="rank" {...fieldProps} />
        </PanelField>
      </div>
      <div className="editable-panel-column">
        <PanelSwaggerField title="Phone" fieldName="telephone" {...fieldProps} />
        <PanelSwaggerField title="Alt. Phone" fieldName="secondary_telephone" {...fieldProps} />
        <PanelSwaggerField title="Email" fieldName="personal_email" {...fieldProps} />
        <PanelField title="Pref. contact" className="contact-prefs">
          {values.phone_is_preferred && (
            <span>
              <FontAwesomeIcon icon={faPhone} flip="horizontal" />
              phone
            </span>
          )}
          {values.email_is_preferred && (
            <span>
              <FontAwesomeIcon icon={faEnvelope} />
              email
            </span>
          )}
        </PanelField>
        <AddressElementDisplay address={address} title="Current Address" />
      </div>
    </React.Fragment>
  );
};

const CustomerInfoEdit = (props) => {
  const schema = props.serviceMemberSchema;

  return (
    <React.Fragment>
      <div>
        <FormSection name="serviceMember">
          <div className="editable-panel-column">
            <SwaggerField fieldName="title" swagger={schema} />
            <SwaggerField fieldName="first_name" swagger={schema} required />
            <SwaggerField fieldName="middle_name" swagger={schema} />
            <SwaggerField fieldName="last_name" swagger={schema} required />
            <SwaggerField fieldName="suffix" swagger={schema} />
          </div>
          <div className="editable-panel-column">
            <SwaggerField fieldName="edipi" swagger={schema} required />
            <SwaggerField fieldName="affiliation" swagger={schema} required />
            <SwaggerField fieldName="rank" swagger={schema} required />
          </div>
        </FormSection>
      </div>

      <div>
        <div className="editable-panel-column">
          <FormSection name="serviceMember">
            <div className="panel-subhead">Contact</div>
            <SwaggerField fieldName="telephone" swagger={schema} required />
            <SwaggerField fieldName="secondary_telephone" swagger={schema} />
            <SwaggerField fieldName="personal_email" swagger={schema} required />

            <fieldset key="contact_preferences">
              <legend htmlFor="contact_preferences">
                <p>Preferred contact method</p>
              </legend>
              <SwaggerField fieldName="phone_is_preferred" swagger={schema} />
              <SwaggerField fieldName="email_is_preferred" swagger={schema} />
            </fieldset>
          </FormSection>
        </div>

        <div className="editable-panel-column">
          <AddressElementEdit fieldName="address" schema={props.addressSchema} title="Current Residence Address" />
        </div>
      </div>
    </React.Fragment>
  );
};

const formName = 'office_move_info_customer_info';

let CustomerInfoPanel = editablePanelify(CustomerInfoDisplay, CustomerInfoEdit);
CustomerInfoPanel = reduxForm({
  form: formName,
  validate: validateRequiredFields,
  enableReinitialize: true,
  keepDirtyOnReinitialize: true,
})(CustomerInfoPanel);

function mapStateToProps(state, ownProps) {
  const customerInfo = ownProps.serviceMember;
  const loadServiceMemberStatus = getRequestStatus(state, loadServiceMemberLabel);
  const updateServiceMemberStatus = getRequestStatus(state, updateServiceMemberLabel);
  let hasError = false;
  let errorMessage = '';

  if (loadServiceMemberStatus.error) {
    hasError = true;
    errorMessage = get(loadServiceMemberStatus, 'error.response.message', '');
  }

  if (updateServiceMemberStatus.error) {
    hasError = true;
    errorMessage = get(updateServiceMemberStatus, 'error.response.message', '');
  }

  return {
    // reduxForm
    initialValues: {
      serviceMember: customerInfo,
      address: customerInfo.residential_address,
    },

    addressSchema: get(state, 'swaggerInternal.spec.definitions.Address', {}),

    // CustomerInfoEdit
    serviceMemberSchema: get(state, 'swaggerInternal.spec.definitions.ServiceMemberPayload'),
    serviceMember: ownProps.serviceMember,

    hasError,
    errorMessage,
    isUpdating: false,

    // editablePanelify
    getUpdateArgs: function () {
      let values = getFormValues(formName)(state);
      let serviceMember = values.serviceMember;
      serviceMember.residential_address = values.address;
      return [ownProps.serviceMember.id, serviceMember];
    },
  };
}

function mapDispatchToProps(dispatch) {
  return bindActionCreators(
    {
      update: updateServiceMember,
    },
    dispatch,
  );
}

export default connect(mapStateToProps, mapDispatchToProps)(CustomerInfoPanel);<|MERGE_RESOLUTION|>--- conflicted
+++ resolved
@@ -19,11 +19,7 @@
 
 import { FontAwesomeIcon } from '@fortawesome/react-fontawesome';
 import { faPhone } from '@fortawesome/free-solid-svg-icons/faPhone';
-<<<<<<< HEAD
-import { faEmail } from '@fortawesome/free-solid-svg-icons/faEnvelope';
-=======
 import { faEnvelope } from '@fortawesome/free-solid-svg-icons/faEnvelope';
->>>>>>> e52192f6
 
 const CustomerInfoDisplay = (props) => {
   const fieldProps = {
