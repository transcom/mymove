import { get, compact } from 'lodash';
import React from 'react';
import { connect } from 'react-redux';
import { bindActionCreators } from 'redux';
import { reduxForm, getFormValues, FormSection } from 'redux-form';
import editablePanel from './editablePanel';

import { SwaggerField } from 'shared/JsonSchemaForm/JsonSchemaField';

import { updateServiceMember } from './ducks';
import {
  PanelSwaggerField,
  PanelField,
  SwaggerValue,
} from 'shared/EditablePanel';

import FontAwesomeIcon from '@fortawesome/react-fontawesome';
import faPhone from '@fortawesome/fontawesome-free-solid/faPhone';
import faComments from '@fortawesome/fontawesome-free-solid/faComments';
import faEmail from '@fortawesome/fontawesome-free-solid/faEnvelope';

const CustomerInfoDisplay = props => {
  const fieldProps = {
    schema: props.serviceMemberSchema,
    values: props.serviceMember,
  };
  const values = props.serviceMember;
  const name = compact([values.last_name, values.first_name]).join(', ');
<<<<<<< HEAD
  const address = values.residential_address || {};
=======
  const address = get(values, 'residential_address', {});

>>>>>>> 8a733eb3
  return (
    <React.Fragment>
      <div className="editable-panel-column">
        <PanelField title="Name" value={name} />
        <PanelSwaggerField title="DoD ID" fieldName="edipi" {...fieldProps} />
        <PanelField title="Branch & rank">
          <SwaggerValue fieldName="affiliation" {...fieldProps} /> -{' '}
          <SwaggerValue fieldName="rank" {...fieldProps} />
        </PanelField>
      </div>
      <div className="editable-panel-column">
        <PanelSwaggerField
          title="Phone"
          fieldName="telephone"
          {...fieldProps}
        />
        <PanelSwaggerField
          title="Alt. Phone"
          fieldName="secondary_telephone"
          {...fieldProps}
        />
        <PanelSwaggerField
          title="Email"
          fieldName="personal_email"
          {...fieldProps}
        />
        <PanelField title="Pref. contact" className="contact-prefs">
          {values.phone_is_preferred && (
            <span>
              <FontAwesomeIcon icon={faPhone} flip="horizontal" />
              phone
            </span>
          )}
          {values.text_message_is_preferred && (
            <span>
              <FontAwesomeIcon icon={faComments} />
              text
            </span>
          )}
          {values.email_is_preferred && (
            <span>
              <FontAwesomeIcon icon={faEmail} />
              email
            </span>
          )}
        </PanelField>
        <PanelField title="Current Address">
          {address.street_address_1}
          <br />
          {address.street_address_2 && (
            <span>
              {address.street_address_2}
              <br />
            </span>
          )}
          {address.street_address_3 && (
            <span>
              {address.street_address_3}
              <br />
            </span>
          )}
          {address.city}, {address.state} {address.postal_code}
        </PanelField>
      </div>
    </React.Fragment>
  );
};

const CustomerInfoEdit = props => {
  const schema = props.serviceMemberSchema;
  const addressSwagger = props.addressSchema;

  return (
    <React.Fragment>
      <FormSection name="serviceMember">
        <div className="editable-panel-column">
          <SwaggerField fieldName="title" swagger={schema} />
          <SwaggerField fieldName="first_name" swagger={schema} required />
          <SwaggerField fieldName="middle_name" swagger={schema} />
          <SwaggerField fieldName="last_name" swagger={schema} required />
          <SwaggerField fieldName="suffix" swagger={schema} />
        </div>
        <div className="editable-panel-column">
          <SwaggerField fieldName="edipi" swagger={schema} required />
          <SwaggerField fieldName="affiliation" swagger={schema} />
          <SwaggerField fieldName="rank" swagger={schema} />
        </div>
        <div className="editable-panel-column">
          <div className="panel-subhead">Contact</div>
          <SwaggerField fieldName="telephone" swagger={schema} required />
          <SwaggerField fieldName="secondary_telephone" swagger={schema} />
          <SwaggerField fieldName="personal_email" swagger={schema} required />
        </div>
      </FormSection>
      <div className="editable-panel-column">
        <FormSection name="address">
          <div className="panel-subhead">Current Residence Address</div>
          <SwaggerField fieldName="street_address_1" swagger={addressSwagger} />
          <SwaggerField fieldName="street_address_2" swagger={addressSwagger} />
          <SwaggerField fieldName="street_address_3" swagger={addressSwagger} />
          <SwaggerField fieldName="city" swagger={addressSwagger} />
          <SwaggerField fieldName="state" swagger={addressSwagger} />
          <SwaggerField fieldName="postal_code" swagger={addressSwagger} />
          <SwaggerField fieldName="country" swagger={addressSwagger} />
        </FormSection>
      </div>
      <div className="editable-panel-column">
        <fieldset key="contact_preferences">
          <legend htmlFor="contact_preferences">
            Preferred contact method during your move:
          </legend>
          <SwaggerField fieldName="phone_is_preferred" swagger={schema} />
          <SwaggerField
            fieldName="text_message_is_preferred"
            swagger={schema}
          />
          <SwaggerField fieldName="email_is_preferred" swagger={schema} />
        </fieldset>
      </div>
    </React.Fragment>
  );
};

const formName = 'office_move_info_customer_info';

let CustomerInfoPanel = editablePanel(CustomerInfoDisplay, CustomerInfoEdit);
CustomerInfoPanel = reduxForm({ form: formName })(CustomerInfoPanel);

function mapStateToProps(state) {
  let customerInfo = get(state, 'office.officeServiceMember', {});
  return {
    // reduxForm
    initialValues: {
      serviceMember: customerInfo,
      address: customerInfo.residential_address,
    },

    addressSchema: get(state, 'swagger.spec.definitions.Address', {}),

    // Wrapper
    serviceMemberSchema: get(
      state,
      'swagger.spec.definitions.ServiceMemberPayload',
    ),
    hasError: false,
    errorMessage: state.office.error,
    serviceMember: state.office.officeServiceMember,
    isUpdating: false,
    getUpdateArgs: function() {
      let values = getFormValues(formName)(state);
      return [
        state.office.officeServiceMember.id,
        values.serviceMember,
        { residential_address: values.residential_address },
      ];
    },
  };
}

function mapDispatchToProps(dispatch) {
  return bindActionCreators(
    {
      update: updateServiceMember,
    },
    dispatch,
  );
}

export default connect(mapStateToProps, mapDispatchToProps)(CustomerInfoPanel);<|MERGE_RESOLUTION|>--- conflicted
+++ resolved
@@ -26,12 +26,8 @@
   };
   const values = props.serviceMember;
   const name = compact([values.last_name, values.first_name]).join(', ');
-<<<<<<< HEAD
-  const address = values.residential_address || {};
-=======
   const address = get(values, 'residential_address', {});
 
->>>>>>> 8a733eb3
   return (
     <React.Fragment>
       <div className="editable-panel-column">
