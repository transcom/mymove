import { get, compact } from 'lodash';
import React from 'react';
import { connect } from 'react-redux';
import { bindActionCreators } from 'redux';
import { reduxForm, getFormValues } from 'redux-form';
import editablePanel from './editablePanel';

import { SwaggerField } from 'shared/JsonSchemaForm/JsonSchemaField';
import { no_op_action } from 'shared/utils';

import { updateServiceMember } from './ducks';
import {
  PanelSwaggerField,
  PanelField,
  SwaggerValue,
} from 'shared/EditablePanel';

import FontAwesomeIcon from '@fortawesome/react-fontawesome';
import faPhone from '@fortawesome/fontawesome-free-solid/faPhone';
import faComments from '@fortawesome/fontawesome-free-solid/faComments';
import faEmail from '@fortawesome/fontawesome-free-solid/faEnvelope';

const subsetOfFields = [
  'title',
  'first_name',
  'middle_name',
  'last_name',
  'suffix',
  'edipi',
  'affiliation',
  'rank',
  'telephone',
  'secondary_telephone',
  'personal_email',
  'residential_address',
  'phone_is_preferred',
  'text_message_is_preferred',
  'email_is_preferred',
];

const CustomerInfoDisplay = props => {
  const fieldProps = {
    schema: props.serviceMemberSchema,
    values: props.serviceMember,
  };
  const values = props.serviceMember;
  const name = compact([values.last_name, values.first_name]).join(', ');
  const address = values.residential_address || {};
  return (
    <React.Fragment>
      <div className="editable-panel-column">
        <PanelField title="Name" value={name} />
        <PanelSwaggerField title="DoD ID" fieldName="edipi" {...fieldProps} />
        <PanelField title="Branch & rank">
          <SwaggerValue fieldName="affiliation" {...fieldProps} /> -{' '}
          <SwaggerValue fieldName="rank" {...fieldProps} />
        </PanelField>
      </div>
      <div className="editable-panel-column">
        <PanelSwaggerField
          title="Phone"
          fieldName="telephone"
          {...fieldProps}
        />
        <PanelSwaggerField
          title="Alt. Phone"
          fieldName="secondary_telephone"
          {...fieldProps}
        />
        <PanelSwaggerField
          title="Email"
          fieldName="personal_email"
          {...fieldProps}
        />
        <PanelField title="Pref. contact" className="contact-prefs">
          {values.phone_is_preferred && (
            <span>
              <FontAwesomeIcon icon={faPhone} flip="horizontal" />
              phone
            </span>
          )}
          {values.text_message_is_preferred && (
            <span>
              <FontAwesomeIcon icon={faComments} />
              text
            </span>
          )}
          {values.email_is_preferred && (
            <span>
              <FontAwesomeIcon icon={faEmail} />
              email
            </span>
          )}
        </PanelField>
        <PanelField title="Current Address">
          {address.street_address_1}
          <br />
          {address.street_address_2 && (
            <span>
              {address.street_address_2}
              <br />
            </span>
          )}
          {address.street_address_3 && (
            <span>
              {address.street_address_3}
              <br />
            </span>
          )}
          {address.city}, {address.state} {address.postal_code}
        </PanelField>
      </div>
    </React.Fragment>
  );
};

const CustomerInfoEdit = props => {
  const initialValues = currentServiceMember
    ? pick(this.props.currentServiceMember, subsetOfFields)
    : null;

  const schema = props.schema;
  return (
    <React.Fragment>
      <div className="editable-panel-column">
        <SwaggerField fieldName="title" swagger={schema} />
      </div>
      <div className="editable-panel-column">
        <SwaggerField fieldName="first_name" swagger={schema} required />
      </div>
      <div className="editable-panel-column">
        <SwaggerField fieldName="middle_name" swagger={schema} />
      </div>
      <div className="editable-panel-column">
        <SwaggerField fieldName="last_name" swagger={schema} required />
      </div>
      <div className="editable-panel-column">
        <SwaggerField fieldName="suffix" swagger={schema} />
      </div>
      <div className="editable-panel-column">
        <SwaggerField fieldName="edipi" swagger={schema} required />
      </div>
      <div className="editable-panel-column">
        <SwaggerField fieldName="affiliation" swagger={schema} />
      </div>
      <div className="editable-panel-column">
        <SwaggerField fieldName="rank" swagger={schema} />
      </div>
      <div className="editable-panel-column">
        <SwaggerField fieldName="telephone" swagger={schema} required />
      </div>
      <div className="editable-panel-column">
        <SwaggerField fieldName="secondary_telephone" swagger={schema} />
      </div>
      <div className="editable-panel-column">
        <SwaggerField fieldName="personal_email" swagger={schema} required />
      </div>
      <div className="editable-panel-column">
        <SwaggerField fieldName="residential_address" swagger={schema} />
      </div>
      <fieldset key="contact_preferences">
        <legend htmlFor="contact_preferences">
          Preferred contact method during your move:
        </legend>
        <SwaggerField fieldName="phone_is_preferred" swagger={schema} />
        <SwaggerField fieldName="text_message_is_preferred" swagger={schema} />
        <SwaggerField fieldName="email_is_preferred" swagger={schema} />
      </fieldset>
    </React.Fragment>
  );
};

const formName = 'office_move_info_customer_info';

let CustomerInfoPanel = editablePanel(CustomerInfoDisplay, CustomerInfoEdit);
CustomerInfoPanel = reduxForm({ form: formName })(CustomerInfoPanel);

function mapStateToProps(state) {
  return {
    // reduxForm
    formData: state.form[formName],
    initialValues: {},

    // Wrapper
    serviceMemberSchema: get(
      state,
      'swagger.spec.definitions.ServiceMemberPayload',
    ),
    hasError: false,
    errorMessage: state.office.error,
<<<<<<< HEAD
    currentServiceMember: state.office.officeServiceMember,
    displayValues: state.office.officeServiceMember || {},
=======
    serviceMember: state.office.officeServiceMember,
>>>>>>> da5791c6
    isUpdating: false,
    // formValues: getFormValues(formName)(state),
    getUpdateArgs: function() {
      return [
        state.office.officeServiceMember.id,
        getFormValues(formName)(state),
      ];
    },
  };
}

function mapDispatchToProps(dispatch) {
  return bindActionCreators(
    {
      update: updateServiceMember,
    },
    dispatch,
  );
}

export default connect(mapStateToProps, mapDispatchToProps)(CustomerInfoPanel);<|MERGE_RESOLUTION|>--- conflicted
+++ resolved
@@ -188,12 +188,8 @@
     ),
     hasError: false,
     errorMessage: state.office.error,
-<<<<<<< HEAD
     currentServiceMember: state.office.officeServiceMember,
     displayValues: state.office.officeServiceMember || {},
-=======
-    serviceMember: state.office.officeServiceMember,
->>>>>>> da5791c6
     isUpdating: false,
     // formValues: getFormValues(formName)(state),
     getUpdateArgs: function() {
