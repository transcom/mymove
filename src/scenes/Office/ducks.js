--- conflicted
+++ resolved
@@ -9,11 +9,9 @@
   LoadPPMs,
   ApproveBasics,
 } from './api.js';
-<<<<<<< HEAD
+
 import { UpdateOrders } from 'scenes/Orders/api.js';
-=======
 import { getEntitlements } from 'shared/entitlements.js';
->>>>>>> a92e245a
 import * as ReduxHelpers from 'shared/ReduxHelpers';
 
 // Types
