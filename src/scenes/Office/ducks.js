import { isNull, get } from 'lodash';
import {
  LoadMove,
  LoadOrders,
  LoadServiceMember,
  UpdateServiceMember,
  LoadBackupContacts,
  UpdateBackupContact,
  LoadPPMs,
  ApproveBasics,
  ApprovePPM,
  ApproveReimbursement,
  CancelMove,
  DownloadPPMAttachments,
} from './api.js';

import { UpdatePpm } from 'scenes/Moves/Ppm/api.js';
import { UpdateOrders } from 'scenes/Orders/api.js';
import { getEntitlements } from 'shared/entitlements.js';
import * as ReduxHelpers from 'shared/ReduxHelpers';

// SINGLE RESOURCE ACTION TYPES
const loadMoveType = 'LOAD_MOVE';
const loadOrdersType = 'LOAD_ORDERS';
const updateOrdersType = 'UPDATE_ORDERS';
const loadServiceMemberType = 'LOAD_SERVICE_MEMBER';
const updateServiceMemberType = 'UPDATE_SERVICE_MEMBER';
const loadBackupContactType = 'LOAD_BACKUP_CONTACT';
const updateBackupContactType = 'UPDATE_BACKUP_CONTACT';
const loadPPMsType = 'LOAD_PPMS';
const updatePPMType = 'UPDATE_PPM';
const approveBasicsType = 'APPROVE_BASICS';
const approvePPMType = 'APPROVE_PPM';
const approveReimbursementType = 'APPROVE_REIMBURSEMENT';
const downloadPPMAttachmentsType = 'DOWNLOAD_ATTACHMENTS';
const cancelMoveType = 'CANCEL_MOVE';
const REMOVE_BANNER = 'REMOVE_BANNER';

// MULTIPLE-RESOURCE ACTION TYPES
const updateBackupInfoType = 'UPDATE_BACKUP_INFO';
const updateOrdersInfoType = 'UPDATE_ORDERS_INFO';
const loadDependenciesType = 'LOAD_DEPENDENCIES';

// SINGLE RESOURCE ACTION TYPES

const LOAD_MOVE = ReduxHelpers.generateAsyncActionTypes(loadMoveType);

const LOAD_ORDERS = ReduxHelpers.generateAsyncActionTypes(loadOrdersType);

const UPDATE_ORDERS = ReduxHelpers.generateAsyncActionTypes(updateOrdersType);

const LOAD_SERVICE_MEMBER = ReduxHelpers.generateAsyncActionTypes(
  loadServiceMemberType,
);

const UPDATE_SERVICE_MEMBER = ReduxHelpers.generateAsyncActionTypes(
  updateServiceMemberType,
);

const LOAD_BACKUP_CONTACT = ReduxHelpers.generateAsyncActionTypes(
  loadBackupContactType,
);

const UPDATE_BACKUP_CONTACT = ReduxHelpers.generateAsyncActionTypes(
  updateBackupContactType,
);

const LOAD_PPMS = ReduxHelpers.generateAsyncActionTypes(loadPPMsType);

const UPDATE_PPM = ReduxHelpers.generateAsyncActionTypes(updatePPMType);

const APPROVE_BASICS = ReduxHelpers.generateAsyncActionTypes(approveBasicsType);

const APPROVE_PPM = ReduxHelpers.generateAsyncActionTypes(approvePPMType);

export const CANCEL_MOVE = ReduxHelpers.generateAsyncActionTypes(
  cancelMoveType,
);

export const APPROVE_REIMBURSEMENT = ReduxHelpers.generateAsyncActionTypes(
  approveReimbursementType,
);

export const DOWNLOAD_ATTACHMENTS = ReduxHelpers.generateAsyncActionTypes(
  downloadPPMAttachmentsType,
);

// MULTIPLE-RESOURCE ACTION TYPES

const UPDATE_BACKUP_INFO = ReduxHelpers.generateAsyncActionTypes(
  updateBackupInfoType,
);

const UPDATE_ORDERS_INFO = ReduxHelpers.generateAsyncActionTypes(
  updateOrdersInfoType,
);

const LOAD_DEPENDENCIES = ReduxHelpers.generateAsyncActionTypes(
  loadDependenciesType,
);

// SINGLE-RESOURCE ACTION CREATORS

export const loadMove = ReduxHelpers.generateAsyncActionCreator(
  loadMoveType,
  LoadMove,
);

export const loadOrders = ReduxHelpers.generateAsyncActionCreator(
  loadOrdersType,
  LoadOrders,
);

export const updateOrders = ReduxHelpers.generateAsyncActionCreator(
  updateOrdersType,
  UpdateOrders,
);

export const loadServiceMember = ReduxHelpers.generateAsyncActionCreator(
  loadServiceMemberType,
  LoadServiceMember,
);

export const updateServiceMember = ReduxHelpers.generateAsyncActionCreator(
  updateServiceMemberType,
  UpdateServiceMember,
);

export const loadBackupContacts = ReduxHelpers.generateAsyncActionCreator(
  loadBackupContactType,
  LoadBackupContacts,
);

export const updateBackupContact = ReduxHelpers.generateAsyncActionCreator(
  updateBackupContactType,
  UpdateBackupContact,
);

export const loadPPMs = ReduxHelpers.generateAsyncActionCreator(
  loadPPMsType,
  LoadPPMs,
);

export const updatePPM = ReduxHelpers.generateAsyncActionCreator(
  updatePPMType,
  UpdatePpm,
);

export const approveBasics = ReduxHelpers.generateAsyncActionCreator(
  approveBasicsType,
  ApproveBasics,
);

export const approvePPM = ReduxHelpers.generateAsyncActionCreator(
  approvePPMType,
  ApprovePPM,
);

export const approveReimbursement = ReduxHelpers.generateAsyncActionCreator(
  approveReimbursementType,
  ApproveReimbursement,
);

export const downloadPPMAttachments = ReduxHelpers.generateAsyncActionCreator(
  downloadPPMAttachmentsType,
  DownloadPPMAttachments,
);

export const cancelMove = (moveId, changeReason) => {
  const actions = ReduxHelpers.generateAsyncActions(cancelMoveType);
  return async function(dispatch, getState) {
    dispatch(actions.start());
    return CancelMove(moveId, changeReason)
      .then(
        item => dispatch(actions.success(item)),
        error => dispatch(actions.error(error)),
      )
      .then(() => {
        setTimeout(() => dispatch(removeBanner()), 10000);
      });
  };
};

export const removeBanner = () => {
  return {
    type: REMOVE_BANNER,
  };
};

// MULTIPLE-RESOURCE ACTION CREATORS
//
// These action types typically dispatch to other actions above to
// perform their work and exist to encapsulate when multiple requests
// need to be made in response to a user action.

export function updateBackupInfo(
  serviceMemberId,
  serviceMemberPayload,
  backupContactId,
  backupContact,
) {
  const actions = ReduxHelpers.generateAsyncActions(updateBackupInfoType);
  return async function(dispatch, getState) {
    dispatch(actions.start());
    try {
      // TODO: perform these requests concurrently
      await dispatch(
        updateServiceMember(serviceMemberId, serviceMemberPayload),
      );
      await dispatch(updateBackupContact(backupContactId, backupContact));
      return dispatch(actions.success());
    } catch (ex) {
      return dispatch(actions.error(ex));
    }
  };
}

export function updateOrdersInfo(
  ordersId,
  orders,
  serviceMemberId,
  serviceMember,
) {
  const actions = ReduxHelpers.generateAsyncActions(updateOrdersInfoType);
  return async function(dispatch, getState) {
    dispatch(actions.start());
    try {
      // TODO: perform these requests concurrently
      serviceMember.current_station_id = serviceMember.current_station.id;
      await dispatch(updateServiceMember(serviceMemberId, serviceMember));

      if (!orders.has_dependents) {
        orders.spouse_has_pro_gear = false;
      }

      orders.new_duty_station_id = orders.new_duty_station.id;
      await dispatch(updateOrders(ordersId, orders));
      return dispatch(actions.success());
    } catch (ex) {
      return dispatch(actions.error(ex));
    }
  };
}

export function loadMoveDependencies(moveId) {
  const actions = ReduxHelpers.generateAsyncActions(loadDependenciesType);
  return async function(dispatch, getState) {
    dispatch(actions.start());
    try {
      await dispatch(loadMove(moveId));
      const move = getState().office.officeMove;
      await dispatch(loadOrders(move.orders_id));
      const orders = getState().office.officeOrders;
      await dispatch(loadServiceMember(orders.service_member_id));
      const sm = getState().office.officeServiceMember;
      await dispatch(loadBackupContacts(sm.id));
      // TODO: load PPMs in parallel to move using moveId
      await dispatch(loadPPMs(moveId));
      return dispatch(actions.success());
    } catch (ex) {
      return dispatch(actions.error(ex));
    }
  };
}

// Selectors
export function loadEntitlements(state) {
  const hasDependents = get(state, 'office.officeOrders.has_dependents', null);
  const spouseHasProGear = get(
    state,
    'office.officeOrders.spouse_has_pro_gear',
    null,
  );
  const rank = get(state, 'office.officeServiceMember.rank', null);
  if (isNull(hasDependents) || isNull(spouseHasProGear) || isNull(rank)) {
    return null;
  }
  return getEntitlements(rank, hasDependents, spouseHasProGear);
}

// Reducer
const initialState = {
  moveIsLoading: false,
  ordersAreLoading: false,
  ordersAreUpdating: false,
  serviceMemberIsLoading: false,
  backupContactsAreLoading: false,
  ppmsAreLoading: false,
  ppmIsUpdating: false,
  moveIsCanceling: false,
  moveHasLoadError: null,
  moveHasLoadSuccess: false,
  ordersHaveLoadError: null,
  ordersHaveLoadSuccess: false,
  ordersHaveUploadError: null,
  ordersHaveUploadSuccess: false,
  serviceMemberHasLoadError: null,
  serviceMemberHasLoadSuccess: false,
  serviceMemberHasUpdateError: null,
  serviceMemberHasUpdateSuccess: false,
  backupContactsHaveLoadError: null,
  backupContactsHaveLoadSuccess: false,
  ppmsHaveLoadError: null,
  ppmsHaveLoadSuccess: false,
  ppmHasUpdateError: null,
  ppmHasUpdateSuccess: false,
  loadDependenciesHasError: null,
  loadDependenciesHasSuccess: false,
<<<<<<< HEAD
  downloadAttachmentsHasError: null,
=======
  moveHasApproveError: false,
>>>>>>> 0e55d665
  moveHasCancelError: false,
  moveHasCancelSuccess: false,
  flashMessage: false,
};

export function officeReducer(state = initialState, action) {
  switch (action.type) {
    // SINGLE-RESOURCE ACTION TYPES

    // MOVES
    case LOAD_MOVE.start:
      return Object.assign({}, state, {
        moveIsLoading: true,
        moveHasLoadSuccess: false,
      });
    case LOAD_MOVE.success:
      return Object.assign({}, state, {
        moveIsLoading: false,
        officeMove: action.payload,
        moveHasLoadSuccess: true,
        moveHasLoadError: false,
      });
    case LOAD_MOVE.failure:
      return Object.assign({}, state, {
        moveIsLoading: false,
        officeMove: null,
        moveHasLoadSuccess: false,
        moveHasLoadError: true,
        error: action.error.message,
      });

    // ORDERS
    case LOAD_ORDERS.start:
      return Object.assign({}, state, {
        ordersAreLoading: true,
        ordersHaveLoadSuccess: false,
      });
    case LOAD_ORDERS.success:
      return Object.assign({}, state, {
        ordersAreLoading: false,
        officeOrders: action.payload,
        ordersHaveLoadSuccess: true,
        ordersHaveLoadError: false,
      });
    case LOAD_ORDERS.failure:
      return Object.assign({}, state, {
        ordersAreLoading: false,
        officeOrders: null,
        ordersHaveLoadSuccess: false,
        ordersHaveLoadError: true,
        error: action.error.message,
      });
    case UPDATE_ORDERS.start:
      return Object.assign({}, state, {
        ordersAreUpdating: true,
        ordersHaveUpdateSuccess: false,
      });
    case UPDATE_ORDERS.success:
      return Object.assign({}, state, {
        ordersAreUpdating: false,
        officeOrders: action.payload,
        ordersHaveUpdateSuccess: true,
        ordersHaveUpdateError: false,
      });
    case UPDATE_ORDERS.failure:
      return Object.assign({}, state, {
        ordersAreUpdating: false,
        ordersHaveUpdateSuccess: false,
        ordersHaveUpdateError: true,
        error: action.error.message,
      });

    // SERVICE_MEMBER
    case LOAD_SERVICE_MEMBER.start:
      return Object.assign({}, state, {
        serviceMemberIsLoading: true,
        serviceMemberHasLoadSuccess: false,
      });
    case LOAD_SERVICE_MEMBER.success:
      return Object.assign({}, state, {
        serviceMemberIsLoading: false,
        officeServiceMember: action.payload,
        serviceMemberHasLoadSuccess: true,
        serviceMemberHasLoadError: false,
      });
    case LOAD_SERVICE_MEMBER.failure:
      return Object.assign({}, state, {
        serviceMemberIsLoading: false,
        serviceMemberHasLoadSuccess: false,
        serviceMemberHasLoadError: true,
        error: action.error.message,
      });

    case UPDATE_SERVICE_MEMBER.start:
      return Object.assign({}, state, {
        serviceMemberIsUpdating: true,
        serviceMemberHasUpdateSuccess: false,
      });
    case UPDATE_SERVICE_MEMBER.success:
      return Object.assign({}, state, {
        serviceMemberIsUpdating: false,
        officeServiceMember: action.payload,
        serviceMemberHasUpdateSuccess: true,
        serviceMemberHasUpdateError: false,
      });
    case UPDATE_SERVICE_MEMBER.failure:
      return Object.assign({}, state, {
        serviceMemberIsUpdating: false,
        serviceMemberHasUpdateSuccess: false,
        serviceMemberHasUpdateError: true,
        error: action.error.message,
      });

    // BACKUP CONTACT
    case LOAD_BACKUP_CONTACT.start:
      return Object.assign({}, state, {
        backupContactsAreLoading: true,
        backupContactsHaveLoadSuccess: false,
      });
    case LOAD_BACKUP_CONTACT.success:
      return Object.assign({}, state, {
        backupContactsAreLoading: false,
        officeBackupContacts: action.payload,
        backupContactsHaveLoadSuccess: true,
        backupContactsHaveLoadError: false,
      });
    case LOAD_BACKUP_CONTACT.failure:
      return Object.assign({}, state, {
        backupContactsAreLoading: false,
        officeBackupContacts: null,
        backupContactsHaveLoadSuccess: false,
        backupContactsHaveLoadError: true,
        error: action.error.message,
      });

    case UPDATE_BACKUP_CONTACT.start:
      return Object.assign({}, state, {
        backupContactIsUpdating: true,
        backupContactHasUpdateSuccess: false,
      });
    case UPDATE_BACKUP_CONTACT.success:
      return Object.assign({}, state, {
        backupContactIsUpdating: false,
        officeBackupContacts: [action.payload], // there is only one
        backupContactHasUpdateSuccess: true,
        backupContactHasUpdateFailure: false,
      });
    case UPDATE_BACKUP_CONTACT.failure:
      return Object.assign({}, state, {
        backupContactIsUpdating: false,
        backupContactHasUpdateSuccess: false,
        backupContactHasUpdateFailure: true,
        error: action.error.message,
      });

    // PPMs
    case LOAD_PPMS.start:
      return Object.assign({}, state, {
        PPMsAreLoading: true,
        PPMsHaveLoadSuccess: false,
      });
    case LOAD_PPMS.success:
      return Object.assign({}, state, {
        PPMsAreLoading: false,
        officePPMs: action.payload,
        PPMsHaveLoadSuccess: true,
        PPMsHaveLoadError: false,
      });
    case LOAD_PPMS.failure:
      return Object.assign({}, state, {
        PPMsAreLoading: false,
        officePPMs: null,
        PPMsHaveLoadSuccess: false,
        PPMsHaveLoadError: true,
        error: action.error.message,
      });
    case UPDATE_PPM.start:
      return Object.assign({}, state, {
        PPMIsUpdating: true,
        PPMHasUpdateSuccess: false,
      });
    case UPDATE_PPM.success:
      return Object.assign({}, state, {
        PPMIsUpdating: false,
        officePPMs: [action.payload],
        PPMHasUpdateSuccess: true,
        PPMHasUpdateError: false,
      });
    case UPDATE_PPM.failure:
      return Object.assign({}, state, {
        PPMIsUpdating: false,
        officePPMs: null,
        PPMHasUpdateSuccess: false,
        PPMHasUpdateError: true,
        error: action.error.message,
      });

    // MOVE STATUS
    case APPROVE_BASICS.start:
      return Object.assign({}, state, {
        basicsIsApproving: true,
        moveHasApproveError: false,
      });
    case APPROVE_BASICS.success:
      return Object.assign({}, state, {
        basicsIsApproving: false,
        officeMove: action.payload,
        moveHasApproveError: false,
      });
    case APPROVE_BASICS.failure:
      return Object.assign({}, state, {
        basicsIsApproving: false,
        error: action.error.message,
        moveHasApproveError: true,
      });
    case CANCEL_MOVE.start:
      return Object.assign({}, state, {
        moveIsCanceling: true,
      });
    case CANCEL_MOVE.success:
      return Object.assign({}, state, {
        moveIsCanceling: false,
        officeMove: action.payload,
        flashMessage: true,
      });
    case CANCEL_MOVE.failure:
      return Object.assign({}, state, {
        moveIsCanceling: false,
        error: action.error.message,
        flashMessage: false,
      });
    case REMOVE_BANNER:
      return Object.assign({}, state, {
        flashMessage: false,
      });

    // PPM STATUS
    case APPROVE_PPM.start:
      return Object.assign({}, state, {
        ppmIsApproving: true,
      });
    case APPROVE_PPM.success:
      return Object.assign({}, state, {
        ppmIsApproving: false,
        officePPMs: [action.payload],
      });
    case APPROVE_PPM.failure:
      return Object.assign({}, state, {
        ppmIsApproving: false,
        error: action.error.message,
      });

    // REIMBURSEMENT STATUS
    case APPROVE_REIMBURSEMENT.start:
      return Object.assign({}, state, {
        reimbursementIsApproving: true,
      });
    case APPROVE_REIMBURSEMENT.success:
      // TODO: Remove once we have multiple ppms
      let officePPM = get(state, 'officePPMs[0]');
      let newPPM = Object.assign({}, officePPM, {
        advance: action.payload,
      });
      return Object.assign({}, state, {
        reimbursementIsApproving: false,
        officePPMs: [newPPM],
      });
    case APPROVE_REIMBURSEMENT.failure:
      return Object.assign({}, state, {
        reimbursementIsApproving: false,
        error: action.error.message,
      });

    // MULTIPLE-RESOURCE ACTION TYPES
    //
    // These action types typically dispatch to other actions above to
    // perform their work and exist to encapsulate when multiple requests
    // need to be made in response to a user action.

    // BACKUP INFO
    case UPDATE_BACKUP_INFO.start:
      return Object.assign({}, state, {
        updateBackupInfoHasSuccess: false,
        updateBackupInfoHasError: false,
      });
    case UPDATE_BACKUP_INFO.success:
      return Object.assign({}, state, {
        updateBackupInfoHasSuccess: true,
        updateBackupInfoHasError: false,
      });
    case UPDATE_BACKUP_INFO.failure:
      return Object.assign({}, state, {
        updateBackupInfoHasSuccess: false,
        updateBackupInfoHasError: true,
        error: action.error.message,
      });

    // ORDERS INFO
    case UPDATE_ORDERS_INFO.start:
      return Object.assign({}, state, {
        updateOrdersInfoHasSuccess: false,
        updateOrdersInfoHasError: false,
      });
    case UPDATE_ORDERS_INFO.success:
      return Object.assign({}, state, {
        updateOrdersInfoHasSuccess: true,
        updateOrdersInfoHasError: false,
      });
    case UPDATE_ORDERS_INFO.failure:
      return Object.assign({}, state, {
        updateOrdersInfoHasSuccess: false,
        updateOrdersInfoHasError: true,
        error: action.error.message,
      });

    // ALL DEPENDENCIES
    case LOAD_DEPENDENCIES.start:
      return Object.assign({}, state, {
        loadDependenciesHasSuccess: false,
        loadDependenciesHasError: false,
      });
    case LOAD_DEPENDENCIES.success:
      return Object.assign({}, state, {
        loadDependenciesHasSuccess: true,
        loadDependenciesHasError: false,
      });
    case LOAD_DEPENDENCIES.failure:
      return Object.assign({}, state, {
        loadDependenciesHasSuccess: false,
        loadDependenciesHasError: true,
        error: action.error.message,
      });

    // PPM ATTACHMENTS GENERATOR
    case DOWNLOAD_ATTACHMENTS.start:
      return Object.assign({}, state, {
        downloadAttachmentsHasError: null,
      });
    case DOWNLOAD_ATTACHMENTS.failure:
      return Object.assign({}, state, {
        downloadAttachmentsHasError: action.error,
      });
    default:
      return state;
  }
}<|MERGE_RESOLUTION|>--- conflicted
+++ resolved
@@ -300,17 +300,14 @@
   serviceMemberHasUpdateSuccess: false,
   backupContactsHaveLoadError: null,
   backupContactsHaveLoadSuccess: false,
+  downloadAttachmentsHasError: null,
   ppmsHaveLoadError: null,
   ppmsHaveLoadSuccess: false,
   ppmHasUpdateError: null,
   ppmHasUpdateSuccess: false,
   loadDependenciesHasError: null,
   loadDependenciesHasSuccess: false,
-<<<<<<< HEAD
-  downloadAttachmentsHasError: null,
-=======
   moveHasApproveError: false,
->>>>>>> 0e55d665
   moveHasCancelError: false,
   moveHasCancelSuccess: false,
   flashMessage: false,
