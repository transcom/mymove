import { getClient, checkResponse } from 'shared/api';
import { formatPayload } from 'shared/utils';

// MOVE QUEUE
export async function RetrieveMovesForOffice(queueType) {
  const client = await getClient();
  const response = await client.apis.queues.showQueue({
    queueType,
  });
  checkResponse(response, 'failed to retrieve moves due to server error');
  return response.body;
}

// MOVE
export async function LoadMove(moveId) {
  const client = await getClient();
  const response = await client.apis.moves.showMove({
    moveId,
  });
  checkResponse(response, 'failed to load move due to server error');
  return response.body;
}

// SHIPMENT
export async function PatchShipment(shipmentId, shipment) {
  const client = await getClient();
  const payloadDef = client.spec.definitions.Shipment;
  const response = await client.apis.shipments.patchShipment({
    shipmentId,
    shipment: formatPayload(shipment, payloadDef),
  });
  checkResponse(response, 'failed to load shipment due to server error');
  return response.body;
}

// ORDERS
export async function LoadOrders(ordersId) {
  const client = await getClient();
  const response = await client.apis.orders.showOrders({
    ordersId,
  });
  checkResponse(response, 'failed to load orders due to server error');
  return response.body;
}

// SERVICE MEMBER
export async function LoadServiceMember(serviceMemberId) {
  const client = await getClient();
  const response = await client.apis.service_members.showServiceMember({
    serviceMemberId,
  });
  checkResponse(response, 'failed to load service member due to server error');
  return response.body;
}

export async function UpdateServiceMember(serviceMemberId, payload) {
  const client = await getClient();
  const response = await client.apis.service_members.patchServiceMember({
    serviceMemberId,
    patchServiceMemberPayload: payload,
  });
  checkResponse(
    response,
    'failed to update service member due to server error',
  );
  return response.body;
}

// BACKUP CONTACT
export async function LoadBackupContacts(serviceMemberId) {
  const client = await getClient();
  const response = await client.apis.backup_contacts.indexServiceMemberBackupContacts(
    {
      serviceMemberId,
    },
  );
  checkResponse(response, 'failed to load backup contacts due to server error');
  return response.body;
}

export async function UpdateBackupContact(backupContactId, payload) {
  const client = await getClient();
  const response = await client.apis.backup_contacts.updateServiceMemberBackupContact(
    {
      backupContactId,
      updateServiceMemberBackupContactPayload: payload,
    },
  );
  checkResponse(response, 'failed to load backup contacts due to server error');
  return response.body;
}

// PPM
export async function LoadPPMs(moveId) {
  const client = await getClient();
  const response = await client.apis.ppm.indexPersonallyProcuredMoves({
    moveId,
  });
  checkResponse(response, 'failed to load PPMs due to server error');
  return response.body;
}

// Move status
export async function ApproveBasics(moveId) {
  const client = await getClient();
  const response = await client.apis.office.approveMove({
    moveId,
  });
  checkResponse(response, 'failed to approve move due to server error');
  return response.body;
}

// PPM status
export async function ApprovePPM(moveId, ppmId) {
  const client = await getClient();
  const response = await client.apis.office.approvePPM({
    moveId,
    personallyProcuredMoveId: ppmId,
  });
  checkResponse(response, 'failed to approve ppm due to server error');
  return response.body;
}

// HHG status
export async function ApproveHHG(shipmentId) {
  const client = await getClient();
  const response = await client.apis.shipments.approveHHG({
    shipmentId,
  });
  checkResponse(response, 'failed to approve hhg due to server error');
  return response.body;
}

<<<<<<< HEAD
// HHG invoice
export async function SendHHGInvoice(shipmentId) {
  const client = await getClient();
  const response = await client.apis.shipments.sendHHGInvoice({
    shipmentId,
  });
  checkResponse(response, 'failed to send invoice to server error');
=======
export async function CompleteHHG(shipmentId) {
  const client = await getClient();
  const response = await client.apis.shipments.completeHHG({
    shipmentId,
  });
  checkResponse(response, 'failed to complete hhg due to server error');
>>>>>>> cd77f079
  return response.body;
}

// Reimbursement status
export async function ApproveReimbursement(reimbursementId) {
  const client = await getClient();
  const response = await client.apis.office.approveReimbursement({
    reimbursementId,
  });
  checkResponse(
    response,
    'failed to approve reimbursement due to server error',
  );
  return response.body;
}

// Move status
export async function CancelMove(moveId, cancelReason) {
  const client = await getClient();
  const response = await client.apis.office.cancelMove({
    moveId,
    cancelMove: {
      cancel_reason: cancelReason,
    },
  });
  checkResponse(
    response,
    'failed to cancel move and associated dependencies due to server error',
  );
  return response.body;
}

// PPM attachments
export async function DownloadPPMAttachments(ppmId, docTypes) {
  const client = await getClient();
  const response = await client.apis.ppm.createPPMAttachments({
    personallyProcuredMoveId: ppmId,
    docTypes: docTypes,
  });
  checkResponse(response, 'failed to create PPM attachments PDF');
  return response.body;
}<|MERGE_RESOLUTION|>--- conflicted
+++ resolved
@@ -131,7 +131,15 @@
   return response.body;
 }
 
-<<<<<<< HEAD
+export async function CompleteHHG(shipmentId) {
+  const client = await getClient();
+  const response = await client.apis.shipments.completeHHG({
+    shipmentId,
+  });
+  checkResponse(response, 'failed to complete hhg due to server error');
+  return response.body;
+}
+
 // HHG invoice
 export async function SendHHGInvoice(shipmentId) {
   const client = await getClient();
@@ -139,14 +147,6 @@
     shipmentId,
   });
   checkResponse(response, 'failed to send invoice to server error');
-=======
-export async function CompleteHHG(shipmentId) {
-  const client = await getClient();
-  const response = await client.apis.shipments.completeHHG({
-    shipmentId,
-  });
-  checkResponse(response, 'failed to complete hhg due to server error');
->>>>>>> cd77f079
   return response.body;
 }
 
