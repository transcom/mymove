import React from 'react';
import { Provider } from 'react-redux';
import MockRouter from 'react-mock-router';
import configureMockStore from 'redux-mock-store';
import thunk from 'redux-thunk';

import QueueTable from './QueueTable';
import ReactTable from 'react-table';
import store from 'shared/store';
import { mount } from 'enzyme/build';
import { setIsLoggedInType } from 'shared/Data/users';

const push = jest.fn();

describe('Shipments column', () => {
  let wrapper;

  it('renders "PPM" when it is a PPM move', done => {
    wrapper = mountComponents(
      retrieveMovesStub({
        ppm_status: 'PAYMENT_REQUESTED',
        hhg_status: undefined,
      }),
    );

    setTimeout(() => {
      const move = getMove(wrapper);
      expect(move.shipments).toEqual('PPM');

      done();
    });
  });

  it('does not display when the queue type is anything other than "new"', done => {
    wrapper = mountComponents(
      retrieveMovesStub({
        ppm_status: undefined,
        hhg_status: undefined,
      }),
      'ppm',
    );

    setTimeout(() => {
      const move = getMove(wrapper);
      expect(move.shipments);

      done();
    });
  });
});

describe('Refreshing', () => {
  let wrapper;
  it('loads the data again', done => {
    const refreshSpy = jest.spyOn(QueueTable.WrappedComponent.prototype, 'refresh');
    const fetchDataSpy = jest.spyOn(QueueTable.WrappedComponent.prototype, 'fetchData');

    wrapper = mountComponents(retrieveMovesStub());

    wrapper
      .find('[data-cy="refreshQueue"]')
      .at(0)
      .simulate('click');

    setTimeout(() => {
      expect(refreshSpy).toHaveBeenCalled();
      expect(fetchDataSpy).toHaveBeenCalled();

      done();
    });
  });
});

<<<<<<< HEAD
describe('calculateNeedsAttention function', () => {
  it('returns the correct notifications', () => {
    const tests = [
      [{ hhg_status: 'ACCEPTED' }, ['Awaiting review']],
      [{ hhg_status: 'SUBMITTED', status: 'SUBMITTED' }, ['Awaiting review']],
    ];

    tests.forEach(test => {
      expect(calculateNeedsAttention(test[0])).toEqual(test[1]);
    });
  });
});

=======
>>>>>>> dd5d25f9
describe('on 401 unauthorized error', () => {
  const middlewares = [thunk];
  const mockStore = configureMockStore(middlewares);

  it('force user log out', done => {
    const fetchDataSpy = jest.spyOn(QueueTable.WrappedComponent.prototype, 'fetchData');

    let error = new Error('Unauthorized');
    error.status = 401;

    const store = mockStore({});
    const wrapper = mountComponents(retrieveMovesStub(null, error), 'new', store);
    wrapper
      .find('[data-cy="refreshQueue"]')
      .at(0)
      .simulate('click');

    setTimeout(() => {
      expect(fetchDataSpy).toHaveBeenCalled();

      const userLoggedOutAction = { type: setIsLoggedInType, isLoggedIn: false };
      expect(store.getActions()).toContainEqual(userLoggedOutAction);

      done();
    });
  });
});

function retrieveMovesStub(params, throwError) {
  // This is meant as a stub that will act in place of
  // `RetrieveMovesForOffice` from Office/api.js
  return async () => {
    return await new Promise(resolve => {
      if (throwError) {
        throw throwError;
      }

      resolve([
        {
          id: 'c56a4180-65aa-42ec-a945-5fd21dec0538',
          ...params,
        },
      ]);
    });
  };
}

function mountComponents(getMoves, queueType = 'new', mockStore = store) {
  return mount(
    <Provider store={mockStore}>
      <MockRouter push={push}>
        <QueueTable queueType={queueType} retrieveMoves={getMoves} />
      </MockRouter>
    </Provider>,
  );
}

function getMove(wrapper) {
  return wrapper.find(ReactTable).state().data[0];
}<|MERGE_RESOLUTION|>--- conflicted
+++ resolved
@@ -71,22 +71,6 @@
   });
 });
 
-<<<<<<< HEAD
-describe('calculateNeedsAttention function', () => {
-  it('returns the correct notifications', () => {
-    const tests = [
-      [{ hhg_status: 'ACCEPTED' }, ['Awaiting review']],
-      [{ hhg_status: 'SUBMITTED', status: 'SUBMITTED' }, ['Awaiting review']],
-    ];
-
-    tests.forEach(test => {
-      expect(calculateNeedsAttention(test[0])).toEqual(test[1]);
-    });
-  });
-});
-
-=======
->>>>>>> dd5d25f9
 describe('on 401 unauthorized error', () => {
   const middlewares = [thunk];
   const mockStore = configureMockStore(middlewares);
