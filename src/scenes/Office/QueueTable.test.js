--- conflicted
+++ resolved
@@ -8,11 +8,8 @@
 import ReactTable from 'react-table';
 import store from 'shared/store';
 import { mount } from 'enzyme/build';
-<<<<<<< HEAD
 import { calculateNeedsAttention } from './queueTableColumns';
-=======
 import { setIsLoggedInType } from 'shared/Data/users';
->>>>>>> 2872d57e
 
 const push = jest.fn();
 
@@ -107,7 +104,6 @@
   });
 });
 
-<<<<<<< HEAD
 describe('calculateNeedsAttention function', () => {
   it('returns the correct notifications', () => {
     const tests = [
@@ -124,8 +120,6 @@
   });
 });
 
-function retrieveMovesStub(params) {
-=======
 describe('on 401 unauthorized error', () => {
   const middlewares = [thunk];
   const mockStore = configureMockStore(middlewares);
@@ -154,8 +148,8 @@
   });
 });
 
+
 function retrieveMovesStub(params, throwError) {
->>>>>>> 2872d57e
   // This is meant as a stub that will act in place of
   // `RetrieveMovesForOffice` from Office/api.js
   return async () => {
