--- conflicted
+++ resolved
@@ -37,66 +37,5 @@
   Cell: row => <span>{row.value}</span>,
 });
 
-<<<<<<< HEAD
-export const calculateNeedsAttention = row => {
-  const attentions = [];
-  if ((row.hhg_status && row.hhg_status === 'ACCEPTED') || row.status === 'SUBMITTED') {
-    attentions.push('Awaiting review');
-  }
-
-  return attentions;
-};
-
-const clockCell = value => {
-  if (value === 'CLOCK') {
-    return (
-      <span data-cy="ppm-queue-icon">
-        <FontAwesomeIcon icon={faClock} className="clock-icon" />
-      </span>
-    );
-  } else if (value === 'BANG') {
-    return (
-      <span data-cy="ppm-queue-icon">
-        <FontAwesomeIcon icon={faExclamationCircle} className="bang-icon" />
-      </span>
-    );
-  }
-  return '';
-};
-
-const needsAttentionClockIcon = CreateReactTableColumn(
-  <FontAwesomeIcon icon={faClock} />,
-  row => {
-    const attentions = calculateNeedsAttention(row);
-    if (attentions.length > 0) {
-      if (attentions.includes('Awaiting review') && row.pm_survey_conducted_date) {
-        return 'BANG';
-      }
-      return 'CLOCK';
-    }
-    return 'NONE';
-  },
-  {
-    id: 'clockIcon',
-    Cell: row => clockCell(row.value),
-    width: 50,
-  },
-);
-
-const needsAttention = CreateReactTableColumn('Needs Attention', calculateNeedsAttention, {
-  Cell: row => (
-    <div>
-      {row.value.map((attention, index) => (
-        <span key={index} className="needs-attention-alert">
-          {attention}
-        </span>
-      ))}
-    </div>
-  ),
-  id: 'needs_attention',
-});
-
-=======
->>>>>>> dd5d25f9
 // Columns used to display in react table
 export const defaultColumns = [status, customerName, origin, destination, dodId, locator, moveDate];