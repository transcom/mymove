--- conflicted
+++ resolved
@@ -193,26 +193,15 @@
 });
 
 // Columns used to display in react table
-<<<<<<< HEAD
 export const newColumns = [
-  clockIcon,
+  needsAttentionClockIcon,
+  needsAttention,
   customerName,
   hhgStatus,
   shipments,
   origin,
   dodId,
   locator,
-=======
-
-export const newColumns = [
-  needsAttentionClockIcon,
-  needsAttention,
-  customerName,
-  locator,
-  dodId,
-  rank,
-  shipments,
->>>>>>> 56b73bfa
   pickupDate,
   submittedDate,
 ];
