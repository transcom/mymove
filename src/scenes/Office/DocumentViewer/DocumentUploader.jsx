--- conflicted
+++ resolved
@@ -37,7 +37,6 @@
     this.setState({
       moveDocumentCreateError: null,
     });
-<<<<<<< HEAD
     if (get(formValues, 'movingExpenseDocument', false)) {
       formValues.reimbursement.requested_amount = parseFloat(
         formValues.reimbursement.requested_amount,
@@ -46,6 +45,7 @@
         .createMovingExpenseDocument(
           moveId,
           uploadIds,
+          officePPM.id,
           formValues.title,
           formValues.movingExpenseDocument.moving_expense_type,
           formValues.move_document_type,
@@ -60,25 +60,6 @@
           this.setState({
             moveDocumentCreateError: err,
           });
-=======
-    this.props
-      .createMoveDocument(
-        moveId,
-        officePPM.id,
-        uploadIds,
-        formValues.title,
-        formValues.move_document_type,
-        'AWAITING_REVIEW',
-        formValues.notes,
-      )
-      .then(() => {
-        reset();
-        this.uploader.clearFiles();
-      })
-      .catch(err => {
-        this.setState({
-          moveDocumentCreateError: err,
->>>>>>> ad407bfe
         });
     }
     if (get(formValues, 'movingExpenseDocument', false) === false) {
