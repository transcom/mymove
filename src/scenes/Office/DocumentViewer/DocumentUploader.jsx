--- conflicted
+++ resolved
@@ -3,7 +3,7 @@
 import { connect } from 'react-redux';
 import { push } from 'react-router-redux';
 import { bindActionCreators } from 'redux';
-import { getFormValues, reduxForm, FormSection } from 'redux-form';
+import { getFormValues, reduxForm } from 'redux-form';
 import PropTypes from 'prop-types';
 
 import Alert from 'shared/Alert';
@@ -45,13 +45,8 @@
       this.props
         .createMovingExpenseDocument(
           moveId,
-<<<<<<< HEAD
-          uploadIds,
-          officePPM.id,
-=======
           currentPpm.id,
           uploadIds,
->>>>>>> 748f7087
           formValues.title,
           formValues.movingExpenseDocument.moving_expense_type,
           formValues.move_document_type,
@@ -72,17 +67,10 @@
       this.props
         .createMoveDocument(
           moveId,
-<<<<<<< HEAD
-          uploadIds,
-          formValues.title,
-          formValues.move_document_type,
-          'AWAITING_REVIEW',
-=======
           currentPpm.id,
           uploadIds,
           formValues.title,
           formValues.move_document_type,
->>>>>>> 748f7087
           formValues.notes,
         )
         .then(() => {
@@ -127,13 +115,7 @@
       formValues,
     } = this.props;
     const isExpenseDocument =
-<<<<<<< HEAD
-      get(this.props, 'formValues.move_document_type', false) === 'EXPENSE' ||
-      get(this.props, 'formValues.move_document_type', false) ===
-        'STORAGE_EXPENSE';
-=======
       get(this.props, 'formValues.move_document_type', false) === 'EXPENSE';
->>>>>>> 748f7087
     const hasFormFilled = formValues && formValues.move_document_type;
     const hasFiles = this.state.newUploads.length;
     const isValid = hasFormFilled && hasFiles && this.state.uploaderIsIdle;
@@ -165,37 +147,10 @@
               required
             />
             {isExpenseDocument && (
-<<<<<<< HEAD
-              <Fragment>
-                <FormSection name="movingExpenseDocument">
-                  <SwaggerField
-                    title="Expense type"
-                    fieldName="moving_expense_type"
-                    swagger={movingExpenseSchema}
-                    required
-                  />
-                </FormSection>
-                <FormSection name="reimbursement">
-                  <SwaggerField
-                    title="Amount"
-                    fieldName="requested_amount"
-                    swagger={reimbursementSchema}
-                    required
-                  />
-                  <SwaggerField
-                    title="Method of Payment"
-                    fieldName="method_of_receipt"
-                    swagger={reimbursementSchema}
-                    required
-                  />
-                </FormSection>
-              </Fragment>
-=======
               <ExpenseDocumentForm
                 movingExpenseSchema={movingExpenseSchema}
                 reimbursementSchema={reimbursementSchema}
               />
->>>>>>> 748f7087
             )}
             <SwaggerField
               title="Notes"
@@ -237,21 +192,8 @@
   const props = {
     formValues: getFormValues(moveDocumentFormName)(state),
     moveDocSchema: get(
-<<<<<<< HEAD
       state,
       'swagger.spec.definitions.CreateGenericMoveDocumentPayload',
-      {},
-    ),
-    movingExpenseSchema: get(
-      state,
-      'swagger.spec.definitions.CreateMovingExpenseDocumentPayload',
-      {},
-    ),
-    reimbursementSchema: get(
-=======
->>>>>>> 748f7087
-      state,
-      'swagger.spec.definitions.Reimbursement',
       {},
     ),
     movingExpenseSchema: get(
