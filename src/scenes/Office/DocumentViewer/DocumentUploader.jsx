--- conflicted
+++ resolved
@@ -40,13 +40,8 @@
       moveDocumentCreateError: null,
     });
     if (get(formValues, 'move_document_type', false) === 'EXPENSE') {
-<<<<<<< HEAD
-      formValues.requested_amount_cents = parseFloat(
-        formValues.requested_amount_cents * 100,
-=======
-      formValues.reimbursement.requested_amount = convertDollarsToCents(
-        formValues.reimbursement.requested_amount,
->>>>>>> 4719c870
+      formValues.requested_amount_cents = convertDollarsToCents(
+        formValues.requested_amount_cents,
       );
       this.props
         .createMovingExpenseDocument(
