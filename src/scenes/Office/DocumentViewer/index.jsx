import React, { Component } from 'react';
import PropTypes from 'prop-types';
import { bindActionCreators } from 'redux';
import { connect } from 'react-redux';
import { compact, get } from 'lodash';

import LoadingPlaceholder from 'shared/LoadingPlaceholder';
import Alert from 'shared/Alert';
import { PanelField } from 'shared/EditablePanel';
import { indexMoveDocuments } from './ducks.js';
import { loadMoveDependencies } from '../ducks.js';
import { Tab, Tabs, TabList, TabPanel } from 'react-tabs';
import PrivateRoute from 'shared/User/PrivateRoute';
import { Switch, Redirect, Link } from 'react-router-dom';
import DocumentList from 'scenes/Office/DocumentViewer/DocumentList';
import DocumentUploader from './DocumentUploader';
import DocumentUploadViewer from './DocumentUploadViewer';

import FontAwesomeIcon from '@fortawesome/react-fontawesome';
import faPlusCircle from '@fortawesome/fontawesome-free-solid/faPlusCircle';

import './index.css';
class DocumentViewer extends Component {
  componentDidMount() {
    //this is probably overkill, but works for now
    this.props.loadMoveDependencies(this.props.match.params.moveId);
    this.props.indexMoveDocuments(this.props.match.params.moveId);
  }
  componentWillUpdate() {
    document.title = 'Document Viewer';
  }
  render() {
    const { serviceMember, move, moveDocuments } = this.props;
    const numMoveDocs = moveDocuments ? moveDocuments.length : 0;
    const name = compact([
      serviceMember.last_name,
      serviceMember.first_name,
    ]).join(', ');

    // urls: has full url with IDs
    const defaultUrl = `/moves/${move.id}/documents`;
    const newUrl = `/moves/${move.id}/documents/new`;

    // paths: has placeholders (e.g. ":moveId")
    const defaultPath = `/moves/:moveId/documents`;
    const newPath = `/moves/:moveId/documents/new`;
    const documentPath = `/moves/:moveId/documents/:moveDocumentId`;

    const defaultTabIndex =
      this.props.match.params.moveDocumentId !== 'new' ? 1 : 0;
      console.log(defaultTabIndex)
    if (
      !this.props.loadDependenciesHasSuccess &&
      !this.props.loadDependenciesHasError
    )
      return <LoadingPlaceholder />;
    if (this.props.loadDependenciesHasError)
      return (
        <div className="usa-grid">
          <div className="usa-width-one-whole error-message">
            <Alert type="error" heading="An error occurred">
              Something went wrong contacting the server.
            </Alert>
          </div>
        </div>
      );
    return (
      <div className="usa-grid doc-viewer">
        <div className="usa-width-two-thirds">
          <div className="tab-content">
            <Switch>
              <PrivateRoute
                exact
                path={defaultPath}
                render={() => <Redirect replace to={newUrl} />}
              />
              <PrivateRoute
                path={newPath}
                moveId={move.id}
                component={DocumentUploader}
              />
              <PrivateRoute
                path={documentPath}
                component={DocumentUploadViewer}
              />
              <PrivateRoute
                path={defaultUrl}
                render={() => <div> document viewer coming soon</div>}
              />
            </Switch>
          </div>
        </div>
        <div className="usa-width-one-third">
          <h3>{name}</h3>
          <PanelField title="Move Locator">{move.locator}</PanelField>
          <PanelField title="DoD ID">{serviceMember.edipi}</PanelField>
          <div className="tab-content">
<<<<<<< HEAD
            <Tabs defaultIndex={defaultTabIndex}>
              <TabList className="doc-viewer-tabs">
                <Tab className="title nav-tab">
                  All Documents ({numMoveDocs})
                </Tab>

                {this.props.match.params.moveDocumentId !== 'new' && (
                  <Tab className="title nav-tab">Details</Tab>
=======
            <Switch>
              <PrivateRoute
                exact
                path={this.props.match.url}
                render={() => <Redirect replace to={newUrl} />}
              />
              <PrivateRoute
                path={listUrl}
                render={() => (
                  <Fragment>
                    <div className="pad-ns">
                      <span className="status">
                        <FontAwesomeIcon
                          className="icon link-blue"
                          icon={faPlusCircle}
                        />
                      </span>
                      <Link to={newUrl}>Upload new document</Link>
                    </div>
                    <div>
                      {' '}
                      <DocumentList moveId={move.id} />
                    </div>
                  </Fragment>
                )}
              />
              <PrivateRoute
                path={newUrl}
                render={() => (
                  <Fragment>
                    <div className="pad-ns">
                      <span className="status">
                        <FontAwesomeIcon
                          className="icon link-blue"
                          icon={faPlusCircle}
                        />
                      </span>
                      <Link to={newUrl}>Upload new document</Link>
                    </div>
                    <div>
                      {' '}
                      <DocumentList moveId={move.id} />
                    </div>
                  </Fragment>
>>>>>>> e7481c7d
                )}
              </TabList>

              <TabPanel>
                <span className="status">
                  <FontAwesomeIcon
                    className="icon link-blue"
                    icon={faPlusCircle}
                  />
                </span>
                <Link to={newUrl}>Upload new document</Link>
                <div>
                  {' '}
                  <DocumentList moveId={move.id} />
                </div>
              </TabPanel>

              {this.props.match.params.moveDocumentId !== 'new' && (
                <TabPanel>
                  <div> details coming soon</div>
                </TabPanel>
              )}
            </Tabs>
          </div>
        </div>
      </div>
    );
  }
}

DocumentViewer.propTypes = {
  loadMoveDependencies: PropTypes.func.isRequired,
  indexMoveDocuments: PropTypes.func.isRequired,
};

const mapStateToProps = state => ({
  swaggerError: state.swagger.hasErrored,
  orders: state.office.officeOrders || {},
  move: get(state, 'office.officeMove', {}),
  moveDocuments: get(state, 'moveDocuments.moveDocuments', {}),
  serviceMember: state.office.officeServiceMember || {},
  loadDependenciesHasSuccess: state.office.loadDependenciesHasSuccess,
  loadDependenciesHasError: state.office.loadDependenciesHasError,
  error: state.office.error,
});

const mapDispatchToProps = dispatch =>
  bindActionCreators({ loadMoveDependencies, indexMoveDocuments }, dispatch);

export default connect(mapStateToProps, mapDispatchToProps)(DocumentViewer);<|MERGE_RESOLUTION|>--- conflicted
+++ resolved
@@ -15,6 +15,10 @@
 import DocumentList from 'scenes/Office/DocumentViewer/DocumentList';
 import DocumentUploader from './DocumentUploader';
 import DocumentUploadViewer from './DocumentUploadViewer';
+import {
+  selectAllDocumentsForMove,
+  getMoveDocumentsForMove,
+} from 'shared/Entities/modules/moveDocuments';
 
 import FontAwesomeIcon from '@fortawesome/react-fontawesome';
 import faPlusCircle from '@fortawesome/fontawesome-free-solid/faPlusCircle';
@@ -24,7 +28,7 @@
   componentDidMount() {
     //this is probably overkill, but works for now
     this.props.loadMoveDependencies(this.props.match.params.moveId);
-    this.props.indexMoveDocuments(this.props.match.params.moveId);
+    this.props.getMoveDocumentsForMove(this.props.match.params.moveId);
   }
   componentWillUpdate() {
     document.title = 'Document Viewer';
@@ -48,7 +52,6 @@
 
     const defaultTabIndex =
       this.props.match.params.moveDocumentId !== 'new' ? 1 : 0;
-      console.log(defaultTabIndex)
     if (
       !this.props.loadDependenciesHasSuccess &&
       !this.props.loadDependenciesHasError
@@ -95,72 +98,27 @@
           <PanelField title="Move Locator">{move.locator}</PanelField>
           <PanelField title="DoD ID">{serviceMember.edipi}</PanelField>
           <div className="tab-content">
-<<<<<<< HEAD
             <Tabs defaultIndex={defaultTabIndex}>
               <TabList className="doc-viewer-tabs">
                 <Tab className="title nav-tab">
                   All Documents ({numMoveDocs})
                 </Tab>
-
+                {/* TODO: Handle routing of /new route better */}
                 {this.props.match.params.moveDocumentId !== 'new' && (
                   <Tab className="title nav-tab">Details</Tab>
-=======
-            <Switch>
-              <PrivateRoute
-                exact
-                path={this.props.match.url}
-                render={() => <Redirect replace to={newUrl} />}
-              />
-              <PrivateRoute
-                path={listUrl}
-                render={() => (
-                  <Fragment>
-                    <div className="pad-ns">
-                      <span className="status">
-                        <FontAwesomeIcon
-                          className="icon link-blue"
-                          icon={faPlusCircle}
-                        />
-                      </span>
-                      <Link to={newUrl}>Upload new document</Link>
-                    </div>
-                    <div>
-                      {' '}
-                      <DocumentList moveId={move.id} />
-                    </div>
-                  </Fragment>
-                )}
-              />
-              <PrivateRoute
-                path={newUrl}
-                render={() => (
-                  <Fragment>
-                    <div className="pad-ns">
-                      <span className="status">
-                        <FontAwesomeIcon
-                          className="icon link-blue"
-                          icon={faPlusCircle}
-                        />
-                      </span>
-                      <Link to={newUrl}>Upload new document</Link>
-                    </div>
-                    <div>
-                      {' '}
-                      <DocumentList moveId={move.id} />
-                    </div>
-                  </Fragment>
->>>>>>> e7481c7d
                 )}
               </TabList>
 
               <TabPanel>
-                <span className="status">
-                  <FontAwesomeIcon
-                    className="icon link-blue"
-                    icon={faPlusCircle}
-                  />
-                </span>
-                <Link to={newUrl}>Upload new document</Link>
+                <div className="pad-ns">
+                  <span className="status">
+                    <FontAwesomeIcon
+                      className="icon link-blue"
+                      icon={faPlusCircle}
+                    />
+                  </span>
+                  <Link to={newUrl}>Upload new document</Link>
+                </div>
                 <div>
                   {' '}
                   <DocumentList moveId={move.id} />
@@ -189,7 +147,10 @@
   swaggerError: state.swagger.hasErrored,
   orders: state.office.officeOrders || {},
   move: get(state, 'office.officeMove', {}),
-  moveDocuments: get(state, 'moveDocuments.moveDocuments', {}),
+  moveDocuments: selectAllDocumentsForMove(
+    state,
+    get(state, 'office.officeMove.id', ''),
+  ),
   serviceMember: state.office.officeServiceMember || {},
   loadDependenciesHasSuccess: state.office.loadDependenciesHasSuccess,
   loadDependenciesHasError: state.office.loadDependenciesHasError,
@@ -197,6 +158,9 @@
 });
 
 const mapDispatchToProps = dispatch =>
-  bindActionCreators({ loadMoveDependencies, indexMoveDocuments }, dispatch);
+  bindActionCreators(
+    { loadMoveDependencies, indexMoveDocuments, getMoveDocumentsForMove },
+    dispatch,
+  );
 
 export default connect(mapStateToProps, mapDispatchToProps)(DocumentViewer);