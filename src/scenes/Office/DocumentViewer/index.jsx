--- conflicted
+++ resolved
@@ -14,16 +14,13 @@
 import { Switch, Redirect, Link } from 'react-router-dom';
 import DocumentList from 'scenes/Office/DocumentViewer/DocumentList';
 import DocumentUploader from './DocumentUploader';
-<<<<<<< HEAD
 import DocumentDetailPanel from './DocumentDetailPanel';
-=======
 import DocumentUploadViewer from './DocumentUploadViewer';
 import {
   selectAllDocumentsForMove,
   getMoveDocumentsForMove,
 } from 'shared/Entities/modules/moveDocuments';
 
->>>>>>> 41dc588c
 import FontAwesomeIcon from '@fortawesome/react-fontawesome';
 import faPlusCircle from '@fortawesome/fontawesome-free-solid/faPlusCircle';
 
@@ -111,39 +108,6 @@
                 {this.props.match.params.moveDocumentId !== 'new' && (
                   <Tab className="title nav-tab">Details</Tab>
                 )}
-<<<<<<< HEAD
-              />
-              <PrivateRoute
-                path={newUrl}
-                render={() => (
-                  <Fragment>
-                    <span className="status">
-                      <FontAwesomeIcon
-                        className="icon link-blue"
-                        icon={faPlusCircle}
-                      />
-                    </span>
-                    <Link to={newUrl}>Upload new document</Link>
-                    <div>
-                      {' '}
-                      <DocumentList moveId={move.id} />
-                    </div>
-                  </Fragment>
-                )}
-              />
-              <PrivateRoute
-                path={detailUrl}
-                render={() => (
-                  <Fragment>
-                    <DocumentDetailPanel
-                      // TODO: title is required, use something better than detail url
-                      title=""
-                    />
-                  </Fragment>
-                )}
-              />
-            </Switch>
-=======
               </TabList>
 
               <TabPanel>
@@ -164,11 +128,14 @@
 
               {this.props.match.params.moveDocumentId !== 'new' && (
                 <TabPanel>
-                  <div> details coming soon</div>
+                  <DocumentDetailPanel
+                    // TODO: title is required, use something better than detail url
+                    moveDocumentId={this.props.match.params.moveDocumentId}
+                    title=""
+                  />
                 </TabPanel>
               )}
             </Tabs>
->>>>>>> 41dc588c
           </div>
         </div>
       </div>
