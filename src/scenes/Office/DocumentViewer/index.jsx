import React, { Component } from 'react';
import PropTypes from 'prop-types';
import { connect } from 'react-redux';
import { includes, get } from 'lodash';
import qs from 'query-string';

import { createMoveDocument } from 'shared/Entities/modules/moveDocuments';
import { createMovingExpenseDocument } from 'shared/Entities/modules/movingExpenseDocuments';
import LoadingPlaceholder from 'shared/LoadingPlaceholder';
import Alert from 'shared/Alert';
import { PanelField } from 'shared/EditablePanel';
<<<<<<< HEAD
=======
import { loadMoveDependencies } from '../ducks.js';
import { selectServiceMemberForOrders } from 'shared/Entities/modules/serviceMembers';
>>>>>>> 3f4488cc
import { Tab, Tabs, TabList, TabPanel } from 'react-tabs';
import PrivateRoute from 'shared/User/PrivateRoute';
import { Switch, Redirect, Link } from 'react-router-dom';

import DocumentUploadViewer from 'shared/DocumentViewer/DocumentUploadViewer';
import DocumentList from 'shared/DocumentViewer/DocumentList';
import { selectPPM } from 'shared/Entities/modules/ppms';

import DocumentUploader from 'shared/DocumentViewer/DocumentUploader';
import { selectAllDocumentsForMove, getMoveDocumentsForMove } from 'shared/Entities/modules/moveDocuments';
import { stringifyName } from 'shared/utils/serviceMember';
import { convertDollarsToCents } from 'shared/utils';

import FontAwesomeIcon from '@fortawesome/react-fontawesome';
import faPlusCircle from '@fortawesome/fontawesome-free-solid/faPlusCircle';

import { loadMoveDependencies } from '../ducks.js';
import DocumentDetailPanel from './DocumentDetailPanel';

import './index.css';
class DocumentViewer extends Component {
  static propTypes = {
    docTypes: PropTypes.arrayOf(PropTypes.string).isRequired,
    loadMoveDependencies: PropTypes.func.isRequired,
    getMoveDocumentsForMove: PropTypes.func.isRequired,
    genericMoveDocSchema: PropTypes.object.isRequired,
    moveDocSchema: PropTypes.object.isRequired,
    moveDocuments: PropTypes.arrayOf(PropTypes.object),
    location: PropTypes.object.isRequired,
  };
  componentDidMount() {
    //this is probably overkill, but works for now
    this.props.loadMoveDependencies(this.props.match.params.moveId);
    this.props.getMoveDocumentsForMove(this.props.match.params.moveId);
  }
  componentWillUpdate() {
    document.title = 'Document Viewer';
  }

  get getDocumentUploaderProps() {
    const { docTypes, location, genericMoveDocSchema, moveDocSchema } = this.props;
    // Parse query string parameters
    const moveDocumentType = qs.parse(location.search).moveDocumentType;

    const initialValues = {};
    // Verify the provided doc type against the schema
    if (includes(docTypes, moveDocumentType)) {
      initialValues.move_document_type = moveDocumentType;
    }

    return {
      form: 'move_document_upload',
      isPublic: false,
      onSubmit: this.handleSubmit,
      genericMoveDocSchema,
      initialValues,
      location,
      moveDocSchema,
    };
  }

  handleSubmit = (uploadIds, formValues) => {
    const {
      currentPpm,
      move: { id: moveId },
    } = this.props;
    const {
      title,
      moving_expense_type: movingExpenseType,
      move_document_type: moveDocumentType,
      requested_amount_cents: requestedAmountCents,
      payment_method: paymentMethod,
      notes,
    } = formValues;
    const personallyProcuredMoveId = currentPpm ? currentPpm.id : null;
    if (get(formValues, 'move_document_type', false) === 'EXPENSE') {
      return this.props.createMovingExpenseDocument({
        moveId,
        personallyProcuredMoveId,
        uploadIds,
        title,
        movingExpenseType,
        moveDocumentType,
        requestedAmountCents: convertDollarsToCents(requestedAmountCents),
        paymentMethod,
        notes,
      });
    }
    return this.props.createMoveDocument({
      moveId,
      personallyProcuredMoveId,
      uploadIds,
      title,
      moveDocumentType,
      notes,
    });
  };
  render() {
    const { serviceMember, move, moveDocuments } = this.props;
    const numMoveDocs = moveDocuments ? moveDocuments.length : 0;
    const name = stringifyName(serviceMember);

    // urls: has full url with IDs
    const defaultUrl = move ? `/moves/${move.id}/documents` : '';
    const newUrl = move ? `/moves/${move.id}/documents/new` : '';

    // paths: has placeholders (e.g. ":moveId")
    const defaultPath = `/moves/:moveId/documents`;
    const newPath = `/moves/:moveId/documents/new`;
    const documentPath = `/moves/:moveId/documents/:moveDocumentId`;
    const currentMoveDocumentId = this.props.match.params.moveDocumentId;

    const defaultTabIndex = this.props.match.params.moveDocumentId !== 'new' ? 1 : 0;
    if (!this.props.loadDependenciesHasSuccess && !this.props.loadDependenciesHasError) return <LoadingPlaceholder />;
    if (this.props.loadDependenciesHasError)
      return (
        <div className="usa-grid">
          <div className="usa-width-one-whole error-message">
            <Alert type="error" heading="An error occurred">
              Something went wrong contacting the server.
            </Alert>
          </div>
        </div>
      );
    return (
      <div className="usa-grid doc-viewer">
        <div className="usa-width-two-thirds">
          <div className="tab-content">
            <Switch>
              <PrivateRoute exact path={defaultPath} render={() => <Redirect replace to={newUrl} />} />
              <PrivateRoute
                path={newPath}
                moveId={move.id}
                render={() => {
                  return <DocumentUploader {...this.getDocumentUploaderProps} />;
                }}
              />
              <PrivateRoute path={documentPath} component={DocumentUploadViewer} />
              <PrivateRoute path={defaultUrl} render={() => <div> document viewer coming soon</div>} />
            </Switch>
          </div>
        </div>
        <div className="usa-width-one-third">
          <h3>{name}</h3>
          <PanelField title="Move Locator">{move.locator}</PanelField>
          <PanelField title="DoD ID">{serviceMember.edipi}</PanelField>
          <div className="tab-content">
            <Tabs defaultIndex={defaultTabIndex}>
              <TabList className="doc-viewer-tabs">
                <Tab className="title nav-tab">All Documents ({numMoveDocs})</Tab>
                {/* TODO: Handle routing of /new route better */}
                {this.props.match.params.moveDocumentId &&
                  this.props.match.params.moveDocumentId !== 'new' && <Tab className="title nav-tab">Details</Tab>}
              </TabList>

              <TabPanel>
                <div className="pad-ns">
                  <span className="status">
                    <FontAwesomeIcon className="icon link-blue" icon={faPlusCircle} />
                  </span>
                  <Link to={newUrl}>Upload new document</Link>
                </div>
                <div>
                  {' '}
                  <DocumentList
                    currentMoveDocumentId={currentMoveDocumentId}
                    detailUrlPrefix={`/moves/${move.id}/documents`}
                    moveDocuments={moveDocuments}
                  />
                </div>
              </TabPanel>

              {this.props.match.params.moveDocumentId &&
                this.props.match.params.moveDocumentId !== 'new' && (
                  <TabPanel>
                    <DocumentDetailPanel
                      className="document-viewer"
                      moveDocumentId={this.props.match.params.moveDocumentId}
                      title=""
                    />
                  </TabPanel>
                )}
            </Tabs>
          </div>
        </div>
      </div>
    );
  }
}

<<<<<<< HEAD
const mapStateToProps = state => ({
  genericMoveDocSchema: get(state, 'swaggerInternal.spec.definitions.CreateGenericMoveDocumentPayload', {}),
  moveDocSchema: get(state, 'swaggerInternal.spec.definitions.MoveDocumentPayload', {}),
  currentPpm: selectPPM(state) || get(state, 'ppm.currentPpm'),
  docTypes: get(state, 'swaggerInternal.spec.definitions.MoveDocumentType.enum', []),
  orders: state.office.officeOrders || {},
  move: get(state, 'office.officeMove', {}),
  moveDocuments: selectAllDocumentsForMove(state, get(state, 'office.officeMove.id', '')),
  serviceMember: state.office.officeServiceMember || {},
  loadDependenciesHasSuccess: state.office.loadDependenciesHasSuccess,
  loadDependenciesHasError: state.office.loadDependenciesHasError,
  error: state.office.error,
});
=======
const mapStateToProps = state => {
  const move = get(state, 'office.officeMove') || {};
  const serviceMember = selectServiceMemberForOrders(state, move.orders_id);

  return {
    genericMoveDocSchema: get(state, 'swaggerInternal.spec.definitions.CreateGenericMoveDocumentPayload', {}),
    moveDocSchema: get(state, 'swaggerInternal.spec.definitions.MoveDocumentPayload', {}),
    currentPpm: get(state.office, 'officePPMs.0') || get(state, 'ppm.currentPpm'),
    docTypes: get(state, 'swaggerInternal.spec.definitions.MoveDocumentType.enum', []),
    orders: state.office.officeOrders || {},
    move,
    moveDocuments: selectAllDocumentsForMove(state, get(state, 'office.officeMove.id', '')),
    serviceMember,
    loadDependenciesHasSuccess: state.office.loadDependenciesHasSuccess,
    loadDependenciesHasError: state.office.loadDependenciesHasError,
    error: state.office.error,
  };
};
>>>>>>> 3f4488cc

const mapDispatchToProps = {
  createMoveDocument,
  createMovingExpenseDocument,
  loadMoveDependencies,
  getMoveDocumentsForMove,
};

export default connect(mapStateToProps, mapDispatchToProps)(DocumentViewer);<|MERGE_RESOLUTION|>--- conflicted
+++ resolved
@@ -9,11 +9,8 @@
 import LoadingPlaceholder from 'shared/LoadingPlaceholder';
 import Alert from 'shared/Alert';
 import { PanelField } from 'shared/EditablePanel';
-<<<<<<< HEAD
-=======
 import { loadMoveDependencies } from '../ducks.js';
 import { selectServiceMemberForOrders } from 'shared/Entities/modules/serviceMembers';
->>>>>>> 3f4488cc
 import { Tab, Tabs, TabList, TabPanel } from 'react-tabs';
 import PrivateRoute from 'shared/User/PrivateRoute';
 import { Switch, Redirect, Link } from 'react-router-dom';
@@ -30,7 +27,6 @@
 import FontAwesomeIcon from '@fortawesome/react-fontawesome';
 import faPlusCircle from '@fortawesome/fontawesome-free-solid/faPlusCircle';
 
-import { loadMoveDependencies } from '../ducks.js';
 import DocumentDetailPanel from './DocumentDetailPanel';
 
 import './index.css';
@@ -204,21 +200,6 @@
   }
 }
 
-<<<<<<< HEAD
-const mapStateToProps = state => ({
-  genericMoveDocSchema: get(state, 'swaggerInternal.spec.definitions.CreateGenericMoveDocumentPayload', {}),
-  moveDocSchema: get(state, 'swaggerInternal.spec.definitions.MoveDocumentPayload', {}),
-  currentPpm: selectPPM(state) || get(state, 'ppm.currentPpm'),
-  docTypes: get(state, 'swaggerInternal.spec.definitions.MoveDocumentType.enum', []),
-  orders: state.office.officeOrders || {},
-  move: get(state, 'office.officeMove', {}),
-  moveDocuments: selectAllDocumentsForMove(state, get(state, 'office.officeMove.id', '')),
-  serviceMember: state.office.officeServiceMember || {},
-  loadDependenciesHasSuccess: state.office.loadDependenciesHasSuccess,
-  loadDependenciesHasError: state.office.loadDependenciesHasError,
-  error: state.office.error,
-});
-=======
 const mapStateToProps = state => {
   const move = get(state, 'office.officeMove') || {};
   const serviceMember = selectServiceMemberForOrders(state, move.orders_id);
@@ -226,7 +207,7 @@
   return {
     genericMoveDocSchema: get(state, 'swaggerInternal.spec.definitions.CreateGenericMoveDocumentPayload', {}),
     moveDocSchema: get(state, 'swaggerInternal.spec.definitions.MoveDocumentPayload', {}),
-    currentPpm: get(state.office, 'officePPMs.0') || get(state, 'ppm.currentPpm'),
+    currentPpm: selectPPM(state) || get(state, 'ppm.currentPpm'),
     docTypes: get(state, 'swaggerInternal.spec.definitions.MoveDocumentType.enum', []),
     orders: state.office.officeOrders || {},
     move,
@@ -237,7 +218,6 @@
     error: state.office.error,
   };
 };
->>>>>>> 3f4488cc
 
 const mapDispatchToProps = {
   createMoveDocument,
