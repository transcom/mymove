--- conflicted
+++ resolved
@@ -18,11 +18,7 @@
 import DocumentList from 'shared/DocumentViewer/DocumentList';
 import DocumentDetailPanel from './DocumentDetailPanel';
 
-<<<<<<< HEAD
-import DocumentUploader from './DocumentUploader';
-=======
 import DocumentUploader from 'shared/DocumentViewer/DocumentUploader';
->>>>>>> 7acee970
 import { selectAllDocumentsForMove, getMoveDocumentsForMove } from 'shared/Entities/modules/moveDocuments';
 import { stringifyName } from 'shared/utils/serviceMember';
 import { convertDollarsToCents } from 'shared/utils';
@@ -111,12 +107,6 @@
     const newPath = `/moves/:moveId/documents/new`;
     const documentPath = `/moves/:moveId/documents/:moveDocumentId`;
 
-<<<<<<< HEAD
-    // Parse query string parameters
-    const queryValues = qs.parse(this.props.location.search);
-
-=======
->>>>>>> 7acee970
     const defaultTabIndex = this.props.match.params.moveDocumentId !== 'new' ? 1 : 0;
     if (!this.props.loadDependenciesHasSuccess && !this.props.loadDependenciesHasError) return <LoadingPlaceholder />;
     if (this.props.loadDependenciesHasError)
@@ -205,15 +195,11 @@
   error: state.office.error,
 });
 
-<<<<<<< HEAD
-const mapDispatchToProps = dispatch => bindActionCreators({ loadMoveDependencies, getMoveDocumentsForMove }, dispatch);
-=======
 const mapDispatchToProps = {
   createMoveDocument,
   createMovingExpenseDocument,
   loadMoveDependencies,
   getMoveDocumentsForMove,
 };
->>>>>>> 7acee970
 
 export default connect(mapStateToProps, mapDispatchToProps)(DocumentViewer);