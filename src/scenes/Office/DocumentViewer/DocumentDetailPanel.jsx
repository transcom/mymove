--- conflicted
+++ resolved
@@ -14,20 +14,25 @@
   selectMoveDocument,
   updateMoveDocument,
 } from 'shared/Entities/modules/moveDocuments';
+import { isMovingExpenseDocument } from 'shared/Entities/modules/movingExpenseDocuments';
 
 import '../office.css';
 
 const DocumentDetailDisplay = props => {
   const moveDoc = props.moveDocument;
-  const schema = moveDoc.moving_expense_type
-    ? props.movingExpenseSchema
-    : props.moveDocSchema;
+  const isExpenseDocument = isMovingExpenseDocument(moveDoc);
   const moveDocFieldProps = {
     values: props.moveDocument,
-    schema: schema,
-  };
-  const isExpenseDocument =
-    get(moveDoc, 'move_document_type', '') === 'EXPENSE';
+    schema: props.moveDocSchema,
+  };
+  const expenseFieldProps = {
+    values: props.moveDocument,
+    schema: props.movingExpenseSchema,
+  };
+  const reimbursementFieldProps = {
+    values: get(props.moveDocument, 'reimbursement', {}),
+    schema: props.reimbursementSchema,
+  };
   return (
     <React.Fragment>
       <div>
@@ -55,36 +60,27 @@
             Missing
           </PanelField>
         )}
-<<<<<<< HEAD
-        {moveDoc.moving_expense_type && (
-          <PanelSwaggerField
-            fieldName="moving_expense_type"
-            {...moveDocFieldProps}
-          />
-        )}
-=======
         {isExpenseDocument &&
           moveDoc.moving_expense_type && (
             <PanelSwaggerField
               fieldName="moving_expense_type"
-              {...moveDocFieldProps}
+              {...expenseFieldProps}
             />
           )}
         {isExpenseDocument &&
           get(moveDoc, 'reimbursement.requested_amount') && (
             <PanelSwaggerField
               fieldName="requested_amount"
-              {...moveDocFieldProps}
+              {...reimbursementFieldProps}
             />
           )}
         {isExpenseDocument &&
           get(moveDoc, 'reimbursement.method_of_receipt') && (
             <PanelSwaggerField
               fieldName="method_of_receipt"
-              {...moveDocFieldProps}
-            />
-          )}
->>>>>>> 748f7087
+              {...reimbursementFieldProps}
+            />
+          )}
         {moveDoc.status ? (
           <PanelSwaggerField fieldName="status" {...moveDocFieldProps} />
         ) : (
@@ -167,19 +163,6 @@
       'swagger.spec.definitions.Reimbursement',
       {},
     ),
-<<<<<<< HEAD
-=======
-    movingExpenseDocumentSchema: get(
-      state,
-      'swagger.spec.definitions.UpdateMovingExpenseDocumentPayload',
-      {},
-    ),
-    reimbursementSchema: get(
-      state,
-      'swagger.spec.definitions.Reimbursement',
-      {},
-    ),
->>>>>>> 748f7087
     hasError: false,
     errorMessage: state.office.error,
     isUpdating: false,
