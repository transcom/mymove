import React, { Fragment } from 'react';
import PropTypes from 'prop-types';
import { bindActionCreators } from 'redux';
import { connect } from 'react-redux';
import { get, omit } from 'lodash';
import { reduxForm, getFormValues, FormSection } from 'redux-form';

import { renderStatusIcon, convertDollarsToCents } from 'shared/utils';
import { formatDate, formatCents } from 'shared/formatters';
import { PanelSwaggerField, editablePanelify } from 'shared/EditablePanel';
import { SwaggerField } from 'shared/JsonSchemaForm/JsonSchemaField';
import { selectMoveDocument, updateMoveDocument } from 'shared/Entities/modules/moveDocuments';
import { selectPPMForMove } from 'shared/Entities/modules/ppms';
import { isMovingExpenseDocument } from 'shared/Entities/modules/movingExpenseDocuments';
import { MOVE_DOC_TYPE } from 'shared/constants';

import ExpenseDocumentForm from 'scenes/Office/DocumentViewer/ExpenseDocumentForm';

const DocumentDetailDisplay = ({ isExpenseDocument, isWeightTicketDocument, moveDocument, moveDocSchema }) => {
  const moveDocFieldProps = {
    values: moveDocument,
    schema: moveDocSchema,
  };
  return (
    <Fragment>
      <div>
        <span className="panel-subhead">
          {renderStatusIcon(moveDocument.status)}
          {moveDocument.title}
        </span>
        <p className="uploaded-at">Uploaded {formatDate(get(moveDocument, 'document.uploads.0.created_at'))}</p>
        <PanelSwaggerField title="Document Title" fieldName="title" required {...moveDocFieldProps} />

        <PanelSwaggerField title="Document Type" fieldName="move_document_type" required {...moveDocFieldProps} />
        {isExpenseDocument &&
          moveDocument.moving_expense_type && (
            <PanelSwaggerField fieldName="moving_expense_type" {...moveDocFieldProps} />
          )}
        {isExpenseDocument &&
          get(moveDocument, 'requested_amount_cents') && (
            <PanelSwaggerField fieldName="requested_amount_cents" {...moveDocFieldProps} />
          )}
        {isExpenseDocument &&
          get(moveDocument, 'payment_method') && (
            <PanelSwaggerField fieldName="payment_method" {...moveDocFieldProps} />
          )}
        {isWeightTicketDocument && (
          <>
            <PanelSwaggerField title="Empty Weight Ticket" fieldName="empty_weight" required {...moveDocFieldProps} />
            <PanelSwaggerField title="Full Weight Ticket" fieldName="full_weight" required {...moveDocFieldProps} />
          </>
        )}
        <PanelSwaggerField title="Document Status" fieldName="status" required {...moveDocFieldProps} />
        <PanelSwaggerField title="Notes" fieldName="notes" {...moveDocFieldProps} />
      </div>
    </Fragment>
  );
};

const { bool, object, shape, string, number, arrayOf } = PropTypes;

DocumentDetailDisplay.propTypes = {
  isExpenseDocument: bool.isRequired,
  isWeightTicketDocument: bool.isRequired,
  moveDocSchema: shape({
    properties: object.isRequired,
    required: arrayOf(string).isRequired,
    type: string.isRequired,
  }).isRequired,
  moveDocument: shape({
    document: shape({
      id: string.isRequired,
      service_member_id: string.isRequired,
      uploads: arrayOf(
        shape({
          byes: number,
          content_type: string.isRequired,
          created_at: string.isRequired,
          filename: string.isRequired,
          id: string.isRequired,
          update_at: string,
          url: string.isRequired,
        }),
      ).isRequired,
    }),
    id: string.isRequired,
    move_document_type: string.isRequired,
    move_id: string.isRequired,
    notes: string,
    personally_procured_move_id: string,
    status: string.isRequired,
    title: string.isRequired,
  }).isRequired,
};

const DocumentDetailEdit = ({ formValues, moveDocSchema }) => {
<<<<<<< HEAD
  const isExpenseDocument = formValues.moveDocument.move_document_type === 'EXPENSE';
  const isWeightTicketDocument = formValues.moveDocument.move_document_type === 'WEIGHT_TICKET_SET';
=======
  const isExpenseDocument = formValues.moveDocument.move_document_type === MOVE_DOC_TYPE.EXPENSE;
>>>>>>> 65566311
  return (
    <Fragment>
      <div>
        <FormSection name="moveDocument">
          <SwaggerField fieldName="title" swagger={moveDocSchema} required />
          <SwaggerField fieldName="move_document_type" swagger={moveDocSchema} required />
          {isExpenseDocument && <ExpenseDocumentForm moveDocSchema={moveDocSchema} />}
          {isWeightTicketDocument && (
            <>
              <div className="field-with-units">
                <SwaggerField className="short-field" fieldName="empty_weight" swagger={moveDocSchema} required /> lbs
              </div>
              <div className="field-with-units">
                <SwaggerField className="short-field" fieldName="full_weight" swagger={moveDocSchema} required /> lbs
              </div>
            </>
          )}
          <SwaggerField fieldName="status" swagger={moveDocSchema} required />
          <SwaggerField fieldName="notes" swagger={moveDocSchema} />
        </FormSection>
      </div>
    </Fragment>
  );
};

DocumentDetailEdit.propTypes = {
  isExpenseDocument: bool.isRequired,
  isWeightTicketDocument: bool.isRequired,
  moveDocSchema: shape({
    properties: object.isRequired,
    required: arrayOf(string).isRequired,
    type: string.isRequired,
  }).isRequired,
};

const formName = 'move_document_viewer';

let DocumentDetailPanel = editablePanelify(DocumentDetailDisplay, DocumentDetailEdit);

DocumentDetailPanel = reduxForm({ form: formName })(DocumentDetailPanel);

function mapStateToProps(state, props) {
  const { moveId, moveDocumentId } = props;
  const moveDocument = selectMoveDocument(state, moveDocumentId);
  const isExpenseDocument = isMovingExpenseDocument(moveDocument);
  const isWeightTicketDocument = get(moveDocument, 'move_document_type') === 'WEIGHT_TICKET_SET';
  // Convert cents to collars - make a deep clone copy to not modify moveDocument itself
  const initialMoveDocument = JSON.parse(JSON.stringify(moveDocument));
  const requested_amount = get(initialMoveDocument, 'requested_amount_cents');
  if (requested_amount) {
    initialMoveDocument.requested_amount_cents = formatCents(requested_amount);
  }

  return {
    // reduxForm
    initialValues: {
      moveDocument: initialMoveDocument,
    },
    isExpenseDocument,
    isWeightTicketDocument,
    formValues: getFormValues(formName)(state),
    moveDocSchema: get(state, 'swaggerInternal.spec.definitions.MoveDocumentPayload', {}),
    hasError: false,
    isUpdating: false,
    moveDocument,

    // editablePanelify
    getUpdateArgs: function() {
      // Make a copy of values to not modify moveDocument
      let values = JSON.parse(JSON.stringify(getFormValues(formName)(state)));
      values.moveDocument.personally_procured_move_id = selectPPMForMove(state, props.moveId).id;
      if (
        get(values.moveDocument, 'move_document_type', '') !== 'EXPENSE' &&
        get(values.moveDocument, 'payment_method', false)
      ) {
        values.moveDocument = omit(values.moveDocument, ['payment_method', 'requested_amount_cents']);
      }
      if (get(values.moveDocument, 'move_document_type', '') === 'EXPENSE') {
        values.moveDocument.requested_amount_cents = convertDollarsToCents(values.moveDocument.requested_amount_cents);
      }
      return [moveId, moveDocumentId, values.moveDocument];
    },
  };
}

function mapDispatchToProps(dispatch) {
  return bindActionCreators(
    {
      update: updateMoveDocument,
    },
    dispatch,
  );
}

export default connect(mapStateToProps, mapDispatchToProps)(DocumentDetailPanel);<|MERGE_RESOLUTION|>--- conflicted
+++ resolved
@@ -94,12 +94,8 @@
 };
 
 const DocumentDetailEdit = ({ formValues, moveDocSchema }) => {
-<<<<<<< HEAD
-  const isExpenseDocument = formValues.moveDocument.move_document_type === 'EXPENSE';
-  const isWeightTicketDocument = formValues.moveDocument.move_document_type === 'WEIGHT_TICKET_SET';
-=======
   const isExpenseDocument = formValues.moveDocument.move_document_type === MOVE_DOC_TYPE.EXPENSE;
->>>>>>> 65566311
+  const isWeightTicketDocument = formValues.moveDocument.move_document_type === MOVE_DOC_TYPE.WEIGHT_TICKET_SET;
   return (
     <Fragment>
       <div>
