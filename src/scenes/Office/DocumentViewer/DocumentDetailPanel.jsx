import React, { Fragment } from 'react';
import PropTypes from 'prop-types';
import { bindActionCreators } from 'redux';
import { connect } from 'react-redux';
import { get, omit, cloneDeep, isEmpty } from 'lodash';
import { reduxForm, getFormValues, FormSection } from 'redux-form';

import { renderStatusIcon, convertDollarsToCents } from 'shared/utils';
import { formatDate, formatCents } from 'shared/formatters';
import { PanelSwaggerField, editablePanelify } from 'shared/EditablePanel';
import { SwaggerField } from 'shared/JsonSchemaForm/JsonSchemaField';
import { selectMoveDocument, updateMoveDocument } from 'shared/Entities/modules/moveDocuments';
import { selectPPMForMove } from 'shared/Entities/modules/ppms';
import { isMovingExpenseDocument } from 'shared/Entities/modules/movingExpenseDocuments';
import { MOVE_DOC_TYPE } from 'shared/constants';

import ExpenseDocumentForm from 'scenes/Office/DocumentViewer/ExpenseDocumentForm';
import LoadingPlaceholder from 'shared/LoadingPlaceholder';

const DocumentDetailDisplay = ({
  isExpenseDocument,
  isWeightTicketDocument,
  moveDocument,
  moveDocSchema,
  isStorageExpenseDocument,
}) => {
  const moveDocFieldProps = {
    values: moveDocument,
    schema: moveDocSchema,
  };
  return isEmpty(moveDocument) ? (
    <LoadingPlaceholder />
  ) : (
    <Fragment>
      <div>
        <span className="panel-subhead">
          {renderStatusIcon(moveDocument.status)}
          {moveDocument.title}
        </span>
        <p className="uploaded-at">Uploaded {formatDate(get(moveDocument, 'document.uploads.0.created_at'))}</p>
        <PanelSwaggerField title="Document Title" fieldName="title" required {...moveDocFieldProps} />

        <PanelSwaggerField title="Document Type" fieldName="move_document_type" required {...moveDocFieldProps} />
        {isExpenseDocument &&
          moveDocument.moving_expense_type && (
            <PanelSwaggerField fieldName="moving_expense_type" {...moveDocFieldProps} />
          )}
        {isExpenseDocument &&
          get(moveDocument, 'requested_amount_cents') && (
            <PanelSwaggerField fieldName="requested_amount_cents" {...moveDocFieldProps} />
          )}
        {isExpenseDocument &&
          get(moveDocument, 'payment_method') && (
            <PanelSwaggerField fieldName="payment_method" {...moveDocFieldProps} />
          )}
        {isWeightTicketDocument && (
          <>
            <PanelSwaggerField title="Vehicle Type" fieldName="vehicle_options" required {...moveDocFieldProps} />
            <PanelSwaggerField title="Vehicle Nickname" fieldName="vehicle_nickname" required {...moveDocFieldProps} />

            <PanelSwaggerField title="Empty Weight" fieldName="empty_weight" required {...moveDocFieldProps} />
            <PanelSwaggerField title="Full Weight" fieldName="full_weight" required {...moveDocFieldProps} />
          </>
        )}
        {isStorageExpenseDocument && (
          <>
            <PanelSwaggerField title="Start Date" fieldName="storage_start_date" required {...moveDocFieldProps} />
            <PanelSwaggerField title="End Date" fieldName="storage_end_date" required {...moveDocFieldProps} />
          </>
        )}
        <PanelSwaggerField title="Document Status" fieldName="status" required {...moveDocFieldProps} />
        <PanelSwaggerField title="Notes" fieldName="notes" {...moveDocFieldProps} />
      </div>
    </Fragment>
  );
};

const { bool, object, shape, string, number, arrayOf } = PropTypes;

DocumentDetailDisplay.propTypes = {
  isExpenseDocument: bool.isRequired,
  isWeightTicketDocument: bool.isRequired,
  moveDocSchema: shape({
    properties: object.isRequired,
    required: arrayOf(string).isRequired,
    type: string.isRequired,
  }).isRequired,
  moveDocument: shape({
    document: shape({
      id: string.isRequired,
      service_member_id: string.isRequired,
      uploads: arrayOf(
        shape({
          byes: number,
          content_type: string.isRequired,
          created_at: string.isRequired,
          filename: string.isRequired,
          id: string.isRequired,
          update_at: string,
          url: string.isRequired,
        }),
      ).isRequired,
    }),
    id: string.isRequired,
    move_document_type: string.isRequired,
    move_id: string.isRequired,
    notes: string,
    personally_procured_move_id: string,
    status: string.isRequired,
    title: string.isRequired,
  }).isRequired,
};

const DocumentDetailEdit = ({ formValues, moveDocSchema }) => {
  const isExpenseDocument = formValues.moveDocument.move_document_type === MOVE_DOC_TYPE.EXPENSE;
  const isWeightTicketDocument = formValues.moveDocument.move_document_type === MOVE_DOC_TYPE.WEIGHT_TICKET_SET;
<<<<<<< HEAD
  return typeof formValues.moveDocument === undefined ? (
    <LoadingPlaceholder />
  ) : (
=======
  const isStorageExpenseDocument =
    get(formValues.moveDocument, 'move_document_type') === 'EXPENSE' &&
    get(formValues.moveDocument, 'moving_expense_type') === 'STORAGE';
  return (
>>>>>>> 852a28e5
    <Fragment>
      <div>
        <FormSection name="moveDocument">
          <SwaggerField fieldName="title" swagger={moveDocSchema} required />
          <SwaggerField fieldName="move_document_type" swagger={moveDocSchema} required />
          {isExpenseDocument && <ExpenseDocumentForm moveDocSchema={moveDocSchema} />}
          {isWeightTicketDocument && (
            <>
              <div className="field-with-units">
                <SwaggerField className="short-field" fieldName="vehicle_options" swagger={moveDocSchema} required />
              </div>
              <div className="field-with-units">
                <SwaggerField className="short-field" fieldName="vehicle_nickname" swagger={moveDocSchema} required />
              </div>

              <div className="field-with-units">
                <SwaggerField className="short-field" fieldName="empty_weight" swagger={moveDocSchema} required /> lbs
              </div>
              <div className="field-with-units">
                <SwaggerField className="short-field" fieldName="full_weight" swagger={moveDocSchema} required /> lbs
              </div>
            </>
          )}
          {isStorageExpenseDocument && (
            <>
              <SwaggerField title="Start Date" fieldName="storage_start_date" required swagger={moveDocSchema} />
              <SwaggerField title="End Date" fieldName="storage_end_date" required swagger={moveDocSchema} />
            </>
          )}
          <SwaggerField fieldName="status" swagger={moveDocSchema} required />
          <SwaggerField fieldName="notes" swagger={moveDocSchema} />
        </FormSection>
      </div>
    </Fragment>
  );
};

DocumentDetailEdit.propTypes = {
  isExpenseDocument: bool.isRequired,
  isWeightTicketDocument: bool.isRequired,
  moveDocSchema: shape({
    properties: object.isRequired,
    required: arrayOf(string).isRequired,
    type: string.isRequired,
  }).isRequired,
};

const formName = 'move_document_viewer';

let DocumentDetailPanel = editablePanelify(DocumentDetailDisplay, DocumentDetailEdit);

DocumentDetailPanel = reduxForm({ form: formName })(DocumentDetailPanel);

function mapStateToProps(state, props) {
  const { moveId, moveDocumentId } = props;
  const moveDocument = selectMoveDocument(state, moveDocumentId);
  const isExpenseDocument = isMovingExpenseDocument(moveDocument);
  const isWeightTicketDocument = get(moveDocument, 'move_document_type') === 'WEIGHT_TICKET_SET';
  const isStorageExpenseDocument =
    get(moveDocument, 'move_document_type') === 'EXPENSE' && get(moveDocument, 'moving_expense_type') === 'STORAGE';
  // Convert cents to collars - make a deep clone copy to not modify moveDocument itself
  const initialMoveDocument = cloneDeep(moveDocument);
  const requested_amount = get(initialMoveDocument, 'requested_amount_cents');
  if (requested_amount) {
    initialMoveDocument.requested_amount_cents = formatCents(requested_amount);
  }

  return {
    // reduxForm
    initialValues: {
      moveDocument: initialMoveDocument,
    },
    isExpenseDocument,
    isWeightTicketDocument,
    isStorageExpenseDocument,
    formValues: getFormValues(formName)(state),
    moveDocSchema: get(state, 'swaggerInternal.spec.definitions.MoveDocumentPayload', {}),
    hasError: false,
    isUpdating: false,
    moveDocument,

    // editablePanelify
    getUpdateArgs: function() {
      // Make a copy of values to not modify moveDocument
      let values = cloneDeep(getFormValues(formName)(state));
      values.moveDocument.personally_procured_move_id = selectPPMForMove(state, props.moveId).id;
      if (
        get(values.moveDocument, 'move_document_type', '') !== 'EXPENSE' &&
        get(values.moveDocument, 'payment_method', false)
      ) {
        values.moveDocument = omit(values.moveDocument, ['payment_method', 'requested_amount_cents']);
      }
      if (get(values.moveDocument, 'move_document_type', '') === 'EXPENSE') {
        values.moveDocument.requested_amount_cents = convertDollarsToCents(values.moveDocument.requested_amount_cents);
      }
      return [moveId, moveDocumentId, values.moveDocument];
    },
  };
}

function mapDispatchToProps(dispatch) {
  return bindActionCreators(
    {
      update: updateMoveDocument,
    },
    dispatch,
  );
}

export default connect(mapStateToProps, mapDispatchToProps)(DocumentDetailPanel);<|MERGE_RESOLUTION|>--- conflicted
+++ resolved
@@ -114,16 +114,13 @@
 const DocumentDetailEdit = ({ formValues, moveDocSchema }) => {
   const isExpenseDocument = formValues.moveDocument.move_document_type === MOVE_DOC_TYPE.EXPENSE;
   const isWeightTicketDocument = formValues.moveDocument.move_document_type === MOVE_DOC_TYPE.WEIGHT_TICKET_SET;
-<<<<<<< HEAD
+  const isStorageExpenseDocument =
+    get(formValues.moveDocument, 'move_document_type') === 'EXPENSE' &&
+    get(formValues.moveDocument, 'moving_expense_type') === 'STORAGE';
+
   return typeof formValues.moveDocument === undefined ? (
     <LoadingPlaceholder />
   ) : (
-=======
-  const isStorageExpenseDocument =
-    get(formValues.moveDocument, 'move_document_type') === 'EXPENSE' &&
-    get(formValues.moveDocument, 'moving_expense_type') === 'STORAGE';
-  return (
->>>>>>> 852a28e5
     <Fragment>
       <div>
         <FormSection name="moveDocument">
