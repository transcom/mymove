--- conflicted
+++ resolved
@@ -174,13 +174,10 @@
                 )}
                 <Suspense fallback={<LoadingPlaceholder />}>
                   <Switch>
-<<<<<<< HEAD
-=======
                     {too && <PrivateRoute path="/too/customer-moves" exact component={TOO} />}
                     {too && <PrivateRoute path="/move/mto/:moveTaskOrderId" exact component={TOOMoveTaskOrder} />}
                     {too && <PrivateRoute path="/moves/:moveId" exact component={MoveDetails} />}
                     {/*TODO: remove CustomerDetails route when ready*/}
->>>>>>> dcc9207a
                     {too && (
                       <PrivateRoute
                         path="/moves/queue"
