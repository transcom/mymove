import React, { Component, lazy, Suspense } from 'react';
import { Redirect, Route, Switch } from 'react-router-dom';
import { ConnectedRouter } from 'react-router-redux';
import { history } from 'shared/store';
import { connect } from 'react-redux';
import { bindActionCreators } from 'redux';

import 'uswds';
import '../../../node_modules/uswds/dist/css/uswds.css';

import { getCurrentUserInfo, selectCurrentUser } from 'shared/Data/users';
import { loadInternalSchema, loadPublicSchema } from 'shared/Swagger/ducks';
import { detectIE11, no_op } from 'shared/utils';
import LogoutOnInactivity from 'shared/User/LogoutOnInactivity';
import PrivateRoute from 'shared/User/PrivateRoute';
import { isProduction } from 'shared/constants';
import SomethingWentWrong from 'shared/SomethingWentWrong';
import QueueHeader from 'shared/Header/Office';

import LoadingPlaceholder from 'shared/LoadingPlaceholder';
import './office.scss';
import { withContext } from 'shared/AppContext';

// Lazy load these dependencies
const MoveInfo = lazy(() => import('./MoveInfo'));
const Queues = lazy(() => import('./Queues'));
const OrdersInfo = lazy(() => import('./OrdersInfo'));
const DocumentViewer = lazy(() => import('./DocumentViewer'));
const ScratchPad = lazy(() => import('shared/ScratchPad'));
const CustomerDetails = lazy(() => import('./TOO/customerDetails'));
const TOO = lazy(() => import('./TOO/too'));
const TIO = lazy(() => import('./TIO/tio'));
<<<<<<< HEAD
const TOOVerificationInProgress = lazy(() => import('./TOO/tooVerificationInProgress'));
=======
const PaymentRequestShow = lazy(() => import('./TIO/paymentRequestShow'));
>>>>>>> b01e9736

export class RenderWithOrWithoutHeader extends Component {
  render() {
    const Tag = this.props.tag;
    const Component = this.props.component;
    return (
      <>
        <Suspense fallback={<LoadingPlaceholder />}>
          {this.props.withHeader && <QueueHeader />}
          <Tag role="main" className="site__content">
            <Component {...this.props} />
          </Tag>
        </Suspense>
      </>
    );
  }
}

export class OfficeWrapper extends Component {
  state = { hasError: false };

  componentDidMount() {
    document.title = 'Transcom PPP: Office';
    this.props.loadInternalSchema();
    this.props.loadPublicSchema();
    this.props.getCurrentUserInfo();
  }

  componentDidCatch(error, info) {
    this.setState({
      hasError: true,
      error,
      info,
    });
  }

  render() {
    const ConditionalWrap = ({ condition, wrap, children }) => (condition ? wrap(children) : <>{children}</>);
    const { context: { flags: { too, tio } } = { flags: { too: null } } } = this.props;
    const DivOrMainTag = detectIE11() ? 'div' : 'main';
    const { userIsLoggedIn } = this.props;
    return (
      <ConnectedRouter history={history}>
        <div className="Office site">
          <Suspense fallback={<LoadingPlaceholder />}>{!userIsLoggedIn && <QueueHeader />}</Suspense>
          <ConditionalWrap
            condition={!userIsLoggedIn}
            wrap={children => (
              <DivOrMainTag role="main" className="site__content">
                {children}
              </DivOrMainTag>
            )}
          >
            <LogoutOnInactivity />
            {this.state.hasError && <SomethingWentWrong error={this.state.error} info={this.state.info} />}
            {!this.state.hasError && (
              <Switch>
                <Route
                  exact
                  path="/"
                  component={({ location }) => (
                    <Redirect
                      from="/"
                      to={{
                        ...location,
                        pathname: '/queues/new',
                      }}
                    />
                  )}
                />
                <PrivateRoute
                  path="/queues/:queueType/moves/:moveId"
                  component={props => (
                    <Suspense fallback={<LoadingPlaceholder />}>
                      <RenderWithOrWithoutHeader component={MoveInfo} withHeader={true} tag={DivOrMainTag} {...props} />
                    </Suspense>
                  )}
                />
                <PrivateRoute
                  path="/queues/:queueType"
                  component={props => (
                    <Suspense fallback={<LoadingPlaceholder />}>
                      <RenderWithOrWithoutHeader component={Queues} withHeader={true} tag={DivOrMainTag} {...props} />
                    </Suspense>
                  )}
                />
                <PrivateRoute
                  path="/moves/:moveId/orders"
                  component={props => (
                    <Suspense fallback={<LoadingPlaceholder />}>
                      <RenderWithOrWithoutHeader
                        component={OrdersInfo}
                        withHeader={false}
                        tag={DivOrMainTag}
                        {...props}
                      />
                    </Suspense>
                  )}
                />
                <PrivateRoute
                  path="/moves/:moveId/documents/:moveDocumentId?"
                  component={props => (
                    <Suspense fallback={<LoadingPlaceholder />}>
                      <RenderWithOrWithoutHeader
                        component={DocumentViewer}
                        withHeader={false}
                        tag={DivOrMainTag}
                        {...props}
                      />
                    </Suspense>
                  )}
                />
                {!isProduction && (
                  <PrivateRoute
                    path="/playground"
                    component={props => (
                      <Suspense fallback={<LoadingPlaceholder />}>
                        <RenderWithOrWithoutHeader
                          component={ScratchPad}
                          withHeader={true}
                          tag={DivOrMainTag}
                          {...props}
                        />
                      </Suspense>
                    )}
                  />
                )}
                <Suspense fallback={<LoadingPlaceholder />}>
                  <Switch>
                    {too && <PrivateRoute path="/too/placeholder" component={TOO} />}
                    {too && <PrivateRoute path="/too/customer/:customerId/details" component={CustomerDetails} />}
                    {too && <Route path="/verification-in-progress" component={TOOVerificationInProgress} />}
                    {tio && <PrivateRoute path="/tio/placeholder" component={TIO} />}
                    {tio && <PrivateRoute path="/payment_requests/:id" component={PaymentRequestShow} />}
                  </Switch>
                </Suspense>
              </Switch>
            )}
          </ConditionalWrap>
        </div>
      </ConnectedRouter>
    );
  }
}

OfficeWrapper.defaultProps = {
  loadInternalSchema: no_op,
  loadPublicSchema: no_op,
};

const mapStateToProps = state => {
  const user = selectCurrentUser(state);
  return {
    swaggerError: state.swaggerInternal.hasErrored,
    userIsLoggedIn: user.isLoggedIn,
  };
};

const mapDispatchToProps = dispatch =>
  bindActionCreators({ loadInternalSchema, loadPublicSchema, getCurrentUserInfo }, dispatch);
export default withContext(connect(mapStateToProps, mapDispatchToProps)(OfficeWrapper));<|MERGE_RESOLUTION|>--- conflicted
+++ resolved
@@ -30,11 +30,8 @@
 const CustomerDetails = lazy(() => import('./TOO/customerDetails'));
 const TOO = lazy(() => import('./TOO/too'));
 const TIO = lazy(() => import('./TIO/tio'));
-<<<<<<< HEAD
 const TOOVerificationInProgress = lazy(() => import('./TOO/tooVerificationInProgress'));
-=======
 const PaymentRequestShow = lazy(() => import('./TIO/paymentRequestShow'));
->>>>>>> b01e9736
 
 export class RenderWithOrWithoutHeader extends Component {
   render() {
