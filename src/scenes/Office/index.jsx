import React, { Component } from 'react';
import { Redirect, Switch } from 'react-router-dom';
import { ConnectedRouter } from 'react-router-redux';
import { history } from 'shared/store';
import { connect } from 'react-redux';
import { bindActionCreators } from 'redux';

import QueueHeader from 'shared/Header/Office';
import QueueList from './QueueList';
import QueueTable from './QueueTable';
import MoveInfo from './MoveInfo';
import { loadLoggedInUser } from 'shared/User/ducks';
import { loadSchema } from 'shared/Swagger/ducks';
import { no_op } from 'shared/utils';
<<<<<<< HEAD
import LogoutOnInactivity from 'shared/User/LogoutOnInactivity';
=======
import PrivateRoute from 'shared/User/PrivateRoute';
>>>>>>> fe11fa75

class Queues extends Component {
  render() {
    return (
      <div className="usa-grid grid-wide">
        <div className="usa-width-one-sixth">
          <QueueList />
        </div>
        <div className="usa-width-five-sixths">
          <QueueTable queueType={this.props.match.params.queueType} />
        </div>
      </div>
    );
  }
}

class OfficeWrapper extends Component {
  componentDidMount() {
    document.title = 'Transcom PPP: Office';
    this.props.loadSchema();
  }

  render() {
    return (
      <ConnectedRouter history={history}>
        <div className="Office site">
          <QueueHeader />
          <main className="site__content">
            <div>
              <LogoutOnInactivity />
              <Switch>
                <Redirect from="/" to="/queues/new" exact />
                <PrivateRoute
                  path="/queues/:queueType/moves/:moveId"
                  component={MoveInfo}
                />
                <PrivateRoute path="/queues/:queueType" component={Queues} />
              </Switch>
            </div>
          </main>
        </div>
      </ConnectedRouter>
    );
  }
}

OfficeWrapper.defaultProps = {
  loadSchema: no_op,
  loadLoggedInUser: no_op,
};

const mapStateToProps = state => ({
  swaggerError: state.swagger.hasErrored,
});

const mapDispatchToProps = dispatch =>
  bindActionCreators({ loadSchema, loadLoggedInUser }, dispatch);

export default connect(mapStateToProps, mapDispatchToProps)(OfficeWrapper);<|MERGE_RESOLUTION|>--- conflicted
+++ resolved
@@ -12,11 +12,9 @@
 import { loadLoggedInUser } from 'shared/User/ducks';
 import { loadSchema } from 'shared/Swagger/ducks';
 import { no_op } from 'shared/utils';
-<<<<<<< HEAD
 import LogoutOnInactivity from 'shared/User/LogoutOnInactivity';
-=======
 import PrivateRoute from 'shared/User/PrivateRoute';
->>>>>>> fe11fa75
+
 
 class Queues extends Component {
   render() {
