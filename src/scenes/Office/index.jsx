--- conflicted
+++ resolved
@@ -6,10 +6,7 @@
 import QueueHeader from 'shared/Header/Office';
 import QueueList from './QueueList';
 import QueueTable from './QueueTable';
-<<<<<<< HEAD
-=======
 import MoveInfo from './MoveInfo';
->>>>>>> 4b80a06e
 
 class Queues extends Component {
   render() {
@@ -39,15 +36,11 @@
           <main className="site__content">
             <div>
               <Switch>
-<<<<<<< HEAD
-                <Redirect from="/" to="/queues/new" exact />
-=======
                 <Redirect from="/" to="/queues/new_moves" exact />
                 <Route
                   path="/queues/:queueType/moves/:moveID"
                   component={MoveInfo}
                 />
->>>>>>> 4b80a06e
                 <Route path="/queues/:queueType" component={Queues} />
               </Switch>
             </div>
