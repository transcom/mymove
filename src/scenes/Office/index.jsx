--- conflicted
+++ resolved
@@ -175,13 +175,6 @@
                 )}
                 <Suspense fallback={<LoadingPlaceholder />}>
                   <Switch>
-<<<<<<< HEAD
-=======
-                    {too && <PrivateRoute path="/too/customer-moves" exact component={TOO} />}
-                    {too && <PrivateRoute path="/move/mto/:moveTaskOrderId" exact component={TOOMoveTaskOrder} />}
-                    {too && <PrivateRoute path="/moves/:locator" exact component={MoveDetails} />}
-                    {/*TODO: remove CustomerDetails route when ready*/}
->>>>>>> f1dc2ea4
                     {too && (
                       <PrivateRoute
                         path="/moves/queue"
@@ -200,7 +193,7 @@
                     )}
                     {too && (
                       <PrivateRoute
-                        path="/moves/:moveId"
+                        path="/moves/:locator"
                         exact
                         component={MoveDetails}
                         requiredRoles={['transportation_ordering_officer']}
