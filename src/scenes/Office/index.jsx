--- conflicted
+++ resolved
@@ -219,76 +219,6 @@
                 )}
                 <Suspense fallback={<LoadingPlaceholder />}>
                   <Switch>
-<<<<<<< HEAD
-                    {too && (
-                      <PrivateRoute
-                        path="/moves/queue"
-                        exact
-                        component={(props) => (
-                          <Suspense fallback={<LoadingPlaceholder />}>
-                            <RenderWithOrWithoutHeader
-                              component={TOO}
-                              withHeader={true}
-                              tag={DivOrMainTag}
-                              {...props}
-                            />
-                          </Suspense>
-                        )}
-                        requiredRoles={[roleTypes.TOO]}
-                      />
-                    )}
-                    {too && (
-                      <PrivateRoute
-                        path="/move/mto/:moveTaskOrderId"
-                        exact
-                        component={(props) => (
-                          <Suspense fallback={<LoadingPlaceholder />}>
-                            <RenderWithOrWithoutHeader
-                              component={TOOMoveTaskOrder}
-                              withHeader={true}
-                              tag={DivOrMainTag}
-                              {...props}
-                            />
-                          </Suspense>
-                        )}
-                        requiredRoles={[roleTypes.TOO]}
-                      />
-                    )}
-                    {too && (
-                      <PrivateRoute
-                        path="/moves/:moveOrderId"
-                        exact
-                        component={(props) => (
-                          <Suspense fallback={<LoadingPlaceholder />}>
-                            <RenderWithOrWithoutHeader
-                              component={MoveDetails}
-                              withHeader={true}
-                              tag={DivOrMainTag}
-                              {...props}
-                            />
-                          </Suspense>
-                        )}
-                        requiredRoles={[roleTypes.TOO]}
-                      />
-                    )}
-                    {too && (
-                      <PrivateRoute
-                        path="/moves/:moveOrderId/customer/:customerId"
-                        component={(props) => (
-                          <Suspense fallback={<LoadingPlaceholder />}>
-                            <RenderWithOrWithoutHeader
-                              component={CustomerDetails}
-                              withHeader={true}
-                              tag={DivOrMainTag}
-                              {...props}
-                            />
-                          </Suspense>
-                        )}
-                        requiredRoles={[roleTypes.TOO]}
-                      />
-                    )}
-=======
->>>>>>> 3067f5b4
                     {too && <Route path="/verification-in-progress" component={TOOVerificationInProgress} />}
                     {tio && (
                       <PrivateRoute
