--- conflicted
+++ resolved
@@ -153,20 +153,10 @@
                     )}
                   />
                 )}
-<<<<<<< HEAD
                 <Suspense fallback={<LoadingPlaceholder />}>
                   {too && <PrivateRoute path="/too/placeholder" component={TOO} />}
-                  {too && (
-                    <PrivateRoute
-                      path="/too/customer/6ac40a00-e762-4f5f-b08d-3ea72a8e4b63/details"
-                      component={CustomerDetails}
-                    />
-                  )}
+                  {too && <PrivateRoute path="/too/customer/:customerId/details" component={CustomerDetails} />}
                 </Suspense>
-=======
-                {too && <PrivateRoute path="/too/placeholder" component={TOO} />}
-                {too && <PrivateRoute path="/too/customer/:customerId/details" component={CustomerDetails} />}
->>>>>>> 7f548592
               </Switch>
             )}
           </ConditionalWrap>
