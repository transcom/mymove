--- conflicted
+++ resolved
@@ -66,7 +66,6 @@
 
   return {
     // reduxForm
-    formData: state.form[formName],
     initialValues: state.office.officeOrders,
 
     // Wrapper
@@ -74,23 +73,13 @@
     hasError:
       state.office.ordersHaveLoadError || state.office.ordersHaveUpdateError,
     errorMessage: state.office.error,
-<<<<<<< HEAD
-    orders: state.office.accounting || {},
-    isUpdating: state.office.accountingIsUpdating,
-    getUpdateArgs: function() {
-      return [
-        state.office.officeServiceMember.id,
-        getFormValues(formName)(state),
-      ];
-=======
+
     orders: orders,
     isUpdating: state.office.ordersAreUpdating,
 
     getUpdateArgs: function() {
       let values = getFormValues(formName)(state);
-      values.new_duty_station_id = values.new_duty_station.id;
       return [orders.id, values];
->>>>>>> 284168e8
     },
   };
 }
