--- conflicted
+++ resolved
@@ -24,17 +24,6 @@
             </NavLink>
           </li>
           <li>
-<<<<<<< HEAD
-            <NavLink to="/queues/hhg_accepted" activeClassName="usa-current">
-              <span>Accepted HHGs</span>
-            </NavLink>
-          </li>
-          <li>
-            <NavLink to="/queues/hhg_delivered" activeClassName="usa-current">
-              <span>Delivered HHGs</span>
-            </NavLink>
-          </li>
-=======
             <NavLink
               to="#hhgshipments"
               activeClassName="usa-current"
@@ -53,15 +42,8 @@
                   <span>Delivered</span>
                 </NavLink>
               </li>
-              <li>
-                <NavLink to="/queues/hhg_completed" activeClassName="usa-current">
-                  <span>Completed</span>
-                </NavLink>
-              </li>
             </ul>
           </li>
-
->>>>>>> 49a2c9c3
           <li>
             <NavLink to="/queues/all" activeClassName="usa-current">
               <span>All Moves</span>
