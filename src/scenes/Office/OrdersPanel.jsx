import { get } from 'lodash';
import React from 'react';
import { connect } from 'react-redux';
import { bindActionCreators } from 'redux';
<<<<<<< HEAD
import { reduxForm, Field, FormSection, getFormValues } from 'redux-form';
import editablePanel from './editablePanel';

import { updateOrdersInfo } from './ducks';
=======
import { reduxForm } from 'redux-form';
import { Link } from 'react-router-dom';

import editablePanel from './editablePanel';
import { no_op_action } from 'shared/utils';
>>>>>>> c2463d90
import { loadEntitlements } from 'scenes/Office/ducks';
import { formatDate } from './helpers';

import {
  PanelSwaggerField,
  PanelField,
  SwaggerValue,
} from 'shared/EditablePanel';

import { SwaggerField } from 'shared/JsonSchemaForm/JsonSchemaField';
import DutyStationSearchBox from 'scenes/ServiceMembers/DutyStationSearchBox';

import FontAwesomeIcon from '@fortawesome/react-fontawesome';
import faExternalLinkAlt from '@fortawesome/fontawesome-free-solid/faExternalLinkAlt';

function renderEntitlements(entitlements) {
  return (
    <React.Fragment>
      <span className="panel-subhead">Entitlements</span>
      <PanelField title="Household Goods">
        {get(entitlements, 'total', '').toLocaleString()} lbs
      </PanelField>
      <PanelField title="Pro-gear">
        {get(entitlements, 'pro_gear', '').toLocaleString()} lbs
      </PanelField>
      <PanelField title="Spouse pro-gear">
        {get(entitlements, 'pro_gear_spouse', '').toLocaleString()} lbs
      </PanelField>
      <PanelField className="Todo" title="Short-term storage">
        90 days
      </PanelField>
    </React.Fragment>
  );
}

const OrdersDisplay = props => {
  const fieldProps = {
    schema: props.ordersSchema,
    values: props.orders,
  };

  return (
    <React.Fragment>
      <div className="editable-panel-column">
        <PanelField title="Orders Number">
          <Link to={`/moves/${props.move.id}/orders`} target="_blank">
            <SwaggerValue fieldName="orders_number" {...fieldProps} />&nbsp;
            <FontAwesomeIcon className="icon" icon={faExternalLinkAlt} />
          </Link>
        </PanelField>
        <PanelField
          title="Date issued"
          value={formatDate(props.orders.issue_date)}
        />
        <PanelSwaggerField fieldName="orders_type" {...fieldProps} />
        <PanelSwaggerField fieldName="orders_type_detail" {...fieldProps} />
        <PanelField
          title="Report by"
          value={formatDate(props.orders.report_by_date)}
        />
        <PanelField title="Current Duty Station">
          {get(props.serviceMember, 'current_station.name', '')}
        </PanelField>
        <PanelField title="New Duty Station">
          {get(props.orders, 'new_duty_station.name', '')}
        </PanelField>
      </div>
      <div className="editable-panel-column">
        {renderEntitlements(props.entitlements)}
        {props.orders.has_dependents && (
          <PanelField title="Dependents" value="Authorized" />
        )}
      </div>
    </React.Fragment>
  );
};

const OrdersEdit = props => {
  const schema = props.ordersSchema;
  return (
    <React.Fragment>
      <div className="editable-panel-column">
        <FormSection name="orders">
          <SwaggerField
            fieldName="orders_number"
            swagger={schema}
            className="half-width"
          />
          <SwaggerField
            fieldName="issue_date"
            swagger={schema}
            className="half-width"
          />
          <SwaggerField fieldName="orders_type" swagger={schema} />
          <SwaggerField fieldName="orders_type_detail" swagger={schema} />
          <SwaggerField fieldName="report_by_date" swagger={schema} />
        </FormSection>

        <FormSection name="serviceMember">
          <div className="usa-input duty-station">
            <Field
              name="current_station"
              component={DutyStationSearchBox}
              props={{ title: 'Current Duty Station' }}
            />
          </div>
        </FormSection>

        <FormSection name="orders">
          <div className="usa-input duty-station">
            <Field
              name="new_duty_station"
              component={DutyStationSearchBox}
              props={{ title: 'New Duty Station' }}
            />
          </div>
        </FormSection>
      </div>
      <div className="editable-panel-column">
        {renderEntitlements(props.entitlements)}

        <FormSection name="orders">
          <SwaggerField
            fieldName="has_dependents"
            swagger={schema}
            title="Dependents authorized"
          />
        </FormSection>
      </div>
    </React.Fragment>
  );
};

const formName = 'office_move_info_orders';

let OrdersPanel = editablePanel(OrdersDisplay, OrdersEdit);
OrdersPanel = reduxForm({ form: formName })(OrdersPanel);

function mapStateToProps(state) {
  return {
    // reduxForm
    initialValues: {
      orders: get(state, 'office.officeOrders', {}),
      serviceMember: get(state, 'office.officeServiceMember', {}),
    },

    ordersSchema: get(state, 'swagger.spec.definitions.Orders', {}),
    serviceMemberSchema: get(
      state,
      'swagger.spec.definitions.ServiceMemberPayload',
      {},
    ),

    hasError: false,
    errorMessage: state.office.error,
<<<<<<< HEAD
    orders: get(state, 'office.officeOrders', {}),
    serviceMember: get(state, 'office.officeServiceMember', {}),

=======
    orders: get(state, 'office.officeOrders'),
    move: get(state, 'office.officeMove'),
    serviceMember: get(state, 'office.officeServiceMember'),
>>>>>>> c2463d90
    entitlements: loadEntitlements(state),
    isUpdating: false,

    getUpdateArgs: function() {
      let values = getFormValues(formName)(state);
      return [
        get(state, 'office.officeOrders.id'),
        values.orders,
        get(state, 'office.officeServiceMember.id'),
        values.serviceMember,
      ];
    },
  };
}

function mapDispatchToProps(dispatch) {
  return bindActionCreators(
    {
      update: updateOrdersInfo,
    },
    dispatch,
  );
}

export default connect(mapStateToProps, mapDispatchToProps)(OrdersPanel);<|MERGE_RESOLUTION|>--- conflicted
+++ resolved
@@ -2,19 +2,11 @@
 import React from 'react';
 import { connect } from 'react-redux';
 import { bindActionCreators } from 'redux';
-<<<<<<< HEAD
 import { reduxForm, Field, FormSection, getFormValues } from 'redux-form';
-import editablePanel from './editablePanel';
-
-import { updateOrdersInfo } from './ducks';
-=======
-import { reduxForm } from 'redux-form';
 import { Link } from 'react-router-dom';
 
 import editablePanel from './editablePanel';
-import { no_op_action } from 'shared/utils';
->>>>>>> c2463d90
-import { loadEntitlements } from 'scenes/Office/ducks';
+import { loadEntitlements, updateOrdersInfo } from './ducks';
 import { formatDate } from './helpers';
 
 import {
@@ -169,17 +161,12 @@
 
     hasError: false,
     errorMessage: state.office.error,
-<<<<<<< HEAD
+    entitlements: loadEntitlements(state),
+    isUpdating: false,
+
     orders: get(state, 'office.officeOrders', {}),
     serviceMember: get(state, 'office.officeServiceMember', {}),
-
-=======
-    orders: get(state, 'office.officeOrders'),
-    move: get(state, 'office.officeMove'),
-    serviceMember: get(state, 'office.officeServiceMember'),
->>>>>>> c2463d90
-    entitlements: loadEntitlements(state),
-    isUpdating: false,
+    move: get(state, 'office.officeMove', {}),
 
     getUpdateArgs: function() {
       let values = getFormValues(formName)(state);
