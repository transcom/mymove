import React, { Component } from 'react';
import { connect } from 'react-redux';
import { get, isEmpty } from 'lodash';
import { denormalize } from 'normalizr';
import { moveTaskOrder } from 'shared/Entities/schema';
import {
  updateMoveTaskOrderStatus,
  getMoveTaskOrder,
  getMoveOrder,
  getCustomer,
  selectMoveTaskOrder,
} from 'shared/Entities/modules/moveTaskOrders';
import { selectCustomer } from 'shared/Entities/modules/customer';
import { selectMoveOrder } from 'shared/Entities/modules/moveTaskOrders';

class CustomerDetails extends Component {
  componentDidMount() {
    this.props.getCustomer(this.props.match.params.customerId);
    this.props.getMoveTaskOrder(this.props.match.params.moveTaskOrderId).then(response => {
<<<<<<< HEAD
      //TODO doesn't seem correct to reponse the response like this double check it.
      this.props.getMoveOrder(response.response.obj.moveOrderID);
=======
      const mto = denormalize(this.props.match.params.moveTaskOrderId, moveTaskOrder, response.entities);
      this.props.getMoveOrder(mto.moveOrderID);
>>>>>>> 87393a22
    });
  }

  render() {
    const { moveTaskOrder, customer, moveOrder } = this.props;
    const entitlements = get(moveOrder, 'entitlement', {});
    return (
      <>
        <h1>Customer Details Page</h1>
        {customer && (
          <>
            <h2>Customer Info</h2>
            <dl>
              <dt>ID</dt>
              <dd>{get(customer, 'id')}</dd>
              <dt>DOD ID</dt>
              <dd>{get(customer, 'dodID')}</dd>
            </dl>
          </>
        )}
        {moveOrder && (
          <>
            <h2>Move Orders</h2>
            <dt>Destination Duty Station</dt>
            <dd>{get(moveOrder, 'destinationDutyStation.name', '')}</dd>
            <dt>Destination Duty Station Address</dt>
            <dd>{JSON.stringify(get(moveOrder, 'destinationDutyStation.address', {}))} </dd>
            <dt>Origin Duty Station</dt>
            <dd>{get(moveOrder, 'originDutyStation.name', '')}</dd>
            <dt>Origin Duty Station Address</dt>
            <dd>{JSON.stringify(get(moveOrder, 'originDutyStation.address', {}))} </dd>
            {entitlements && (
              <>
                <h2>Customer Entitlements</h2>
                <dl>
                  <dt>Dependents Authorized</dt>
                  <dd>{get(entitlements, 'dependentsAuthorized', '').toString()}</dd>
                  <dt>Non Temporary Storage</dt>
                  <dd>{get(entitlements, 'nonTemporaryStorage', '').toString()}</dd>
                  <dt>Privately Owned Vehicle</dt>
                  <dd>{get(entitlements, 'privatelyOwnedVehicle', '').toString()}</dd>
                  <dt>ProGear Weight Spouse</dt>
                  <dd>{get(entitlements, 'proGearWeightSpouse')}</dd>
                  <dt>Storage In Transit</dt>
                  <dd>{get(entitlements, 'storageInTransit', '').toString()}</dd>
                  <dt>Total Dependents</dt>
                  <dd>{get(entitlements, 'totalDependents')}</dd>
                </dl>
              </>
            )}
          </>
        )}
        {!isEmpty(moveTaskOrder) && (
          <>
            <h2>Move Task Order</h2>
            <dl>
              <dt>ID</dt>
              <dd>{get(moveTaskOrder, 'id')}</dd>
              <dt>Reference ID</dt>
              <dd>{get(moveTaskOrder, 'referenceId')}</dd>
              <dt>Is Available to Prime</dt>
              <dd>{get(moveTaskOrder, 'isAvailableToPrime').toString()}</dd>
              <dt>Is Canceled</dt>
              <dd>{get(moveTaskOrder, 'isCanceled').toString()}</dd>
            </dl>
          </>
        )}
        <div>
          <button
            onClick={() => this.props.updateMoveTaskOrderStatus(this.props.match.params.moveTaskOrderId, 'DRAFT')}
          >
            Generate MTO
          </button>
        </div>
      </>
    );
  }
}

const mapStateToProps = (state, ownProps) => {
  const moveTaskOrder = selectMoveTaskOrder(state, ownProps.match.params.moveTaskOrderId);
  const moveOrder = selectMoveOrder(state, moveTaskOrder.moveOrderID);
  return {
    moveTaskOrder,
    moveOrder,
    customer: selectCustomer(state, ownProps.match.params.customerId),
  };
};

const mapDispatchToProps = {
  getMoveOrder,
  getMoveTaskOrder,
  updateMoveTaskOrderStatus,
  getCustomer,
};

export default connect(mapStateToProps, mapDispatchToProps)(CustomerDetails);<|MERGE_RESOLUTION|>--- conflicted
+++ resolved
@@ -17,13 +17,8 @@
   componentDidMount() {
     this.props.getCustomer(this.props.match.params.customerId);
     this.props.getMoveTaskOrder(this.props.match.params.moveTaskOrderId).then(response => {
-<<<<<<< HEAD
-      //TODO doesn't seem correct to reponse the response like this double check it.
-      this.props.getMoveOrder(response.response.obj.moveOrderID);
-=======
       const mto = denormalize(this.props.match.params.moveTaskOrderId, moveTaskOrder, response.entities);
       this.props.getMoveOrder(mto.moveOrderID);
->>>>>>> 87393a22
     });
   }
 
