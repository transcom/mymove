--- conflicted
+++ resolved
@@ -1,23 +1,8 @@
 import React from 'react';
 import { connect } from 'react-redux';
-<<<<<<< HEAD
 import { get, isEmpty } from 'lodash';
-import { getEntitlements, updateMoveTaskOrderStatus } from 'shared/Entities/modules/moveTaskOrders';
-import { selectServiceMember } from 'shared/Entities/modules/serviceMembers';
+import { getEntitlements, updateMoveTaskOrderStatus, getCustomerInfo } from 'shared/Entities/modules/moveTaskOrders';
 import { selectMoveTaskOrder } from 'shared/Entities/modules/moveTaskOrders';
-
-class CustomerDetails extends React.Component {
-  componentDidMount() {
-    const fakeMoveTaskOrderID = '5d4b25bb-eb04-4c03-9a81-ee0398cb779e';
-    this.props.getEntitlements(fakeMoveTaskOrderID);
-  }
-
-  render() {
-    const { entitlements, moveTaskOrder, customer } = this.props;
-    const fakeMoveTaskOrderID = '5d4b25bb-eb04-4c03-9a81-ee0398cb779e';
-=======
-import { get } from 'lodash';
-import { getEntitlements, getCustomerInfo } from 'shared/Entities/modules/moveTaskOrders';
 
 class CustomerDetails extends React.Component {
   componentDidMount() {
@@ -26,8 +11,8 @@
   }
 
   render() {
-    const { entitlements, customer } = this.props;
->>>>>>> bf8f1bed
+    const { entitlements, moveTaskOrder, customer } = this.props;
+    const fakeMoveTaskOrderID = '5d4b25bb-eb04-4c03-9a81-ee0398cb779e';
     const NTS = entitlements && entitlements.nonTemporaryStorage ? 'Y' : 'N';
     const POV = entitlements && entitlements.privatelyOwnedVehicle ? 'Y' : 'N';
     const moveTaskOrderNonTemporaryStorage = get(moveTaskOrder, 'entitlements.nonTemporaryStorage') ? 'Y' : 'N';
@@ -57,6 +42,7 @@
               <dd>{customer.destination_duty_station}</dd>
               <dt>Pickup Address</dt>
               <dd>{customer.pickup_address}</dd>
+              {/* TODO does this belong on customer or something else?*/}
               <dt>Dependents Authorized</dt>
               <dd>{customer.dependents_authorized ? 'Y' : 'N'}</dd>
             </dl>
@@ -81,17 +67,6 @@
           <>
             <h2>Move Task Order</h2>
             <dl>
-              <dt>First Name</dt>
-              <dd>{get(customer, 'first_name')}</dd>
-              <dt>Last Name</dt>
-              <dd>{get(customer, 'last_name')}</dd>
-              <dt>Rank</dt>
-              <dd>{get(customer, 'rank')}</dd>
-              <dt>Email Address</dt>
-              <dd>{get(customer, 'personal_email')}</dd>
-              <dt>Phone</dt>
-              <dd>{get(customer, 'telephone')}</dd>
-              <dt>Origin Duty Station</dt>
               <dd>{get(moveTaskOrder, 'originDutyStation')}</dd>
               <dt>Destination Duty Station</dt>
               <dd>{get(moveTaskOrder, 'destinationDutyStation')}</dd>
@@ -116,8 +91,6 @@
               <dt>POV Entitlement</dt>
               <dd>{moveTaskOrderPrivatelyOwnedVehicle}</dd>
             </dl>
-            {/*- Pickup Address*/}
-            {/*- Destination Address (if known)*/}
           </>
         )}
         <div>
@@ -134,34 +107,20 @@
   //TODO hard coding mto for now
   const fakeMoveTaskOrderID = '5d4b25bb-eb04-4c03-9a81-ee0398cb779e';
   const entitlements = get(state, 'entities.entitlements');
-<<<<<<< HEAD
   const moveTaskOrder = selectMoveTaskOrder(state, fakeMoveTaskOrderID);
-  const customerId = moveTaskOrder ? moveTaskOrder.customer : null;
-  // TODO customer is service member for now
-  const customer = selectServiceMember(state, customerId);
+  const customer = get(state, 'entities.customer', {});
   return {
     entitlements: entitlements && Object.values(entitlements).length > 0 ? Object.values(entitlements)[0] : null,
     moveTaskOrder,
-    customer,
-  };
-};
-const mapDispatchToProps = dispatch =>
-  bindActionCreators(
-    {
-      getEntitlements,
-      updateMoveTaskOrderStatus,
-    },
-    dispatch,
-  );
-=======
-  const customer = get(state, 'entities.customer', {});
-  return {
-    entitlements: entitlements && Object.values(entitlements).length > 0 ? Object.values(entitlements)[0] : null,
     customer: Object.values(customer)[0] || null,
   };
 };
-const mapDispatchToProps = { getEntitlements, getCustomerInfo };
->>>>>>> bf8f1bed
+
+const mapDispatchToProps = {
+  getEntitlements,
+  updateMoveTaskOrderStatus,
+  getCustomerInfo,
+};
 
 export default connect(
   mapStateToProps,
