--- conflicted
+++ resolved
@@ -1,6 +1,5 @@
 import React, { Component } from 'react';
 import { connect } from 'react-redux';
-<<<<<<< HEAD
 import { get, isEmpty } from 'lodash';
 import {
   getEntitlements,
@@ -8,11 +7,7 @@
   getCustomerInfo,
   selectMoveTaskOrder,
 } from 'shared/Entities/modules/moveTaskOrders';
-=======
-import { get } from 'lodash';
-import { getEntitlements, getCustomerInfo } from 'shared/Entities/modules/moveTaskOrders';
 import { selectCustomer } from 'shared/Entities/modules/customer';
->>>>>>> 7a9ab7af
 
 class CustomerDetails extends Component {
   componentDidMount() {
@@ -116,24 +111,15 @@
   }
 }
 
-<<<<<<< HEAD
-const mapStateToProps = state => {
+const mapStateToProps = (state, ownProps) => {
   //TODO hard coding mto for now
   const fakeMoveTaskOrderID = '5d4b25bb-eb04-4c03-9a81-ee0398cb779e';
   const entitlements = get(state, 'entities.entitlements');
   const moveTaskOrder = selectMoveTaskOrder(state, fakeMoveTaskOrderID);
-  const customer = get(state, 'entities.customer', {});
   return {
     entitlements: entitlements && Object.values(entitlements).length > 0 ? Object.values(entitlements)[0] : null,
     moveTaskOrder,
-    customer: Object.values(customer)[0] || null,
-=======
-const mapStateToProps = (state, ownProps) => {
-  const entitlements = get(state, 'entities.entitlements');
-  return {
-    entitlements: entitlements && Object.values(entitlements).length > 0 ? Object.values(entitlements)[0] : null,
     customer: selectCustomer(state, ownProps.match.params.customerId),
->>>>>>> 7a9ab7af
   };
 };
 
