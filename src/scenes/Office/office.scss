--- conflicted
+++ resolved
@@ -445,11 +445,10 @@
   word-wrap: break-word;
 }
 
-<<<<<<< HEAD
 .ReactTable.-highlight .rt-tbody .rt-tr:not(.-padRow):hover {
   background-color: #E2F1FB;
   color: #0071bb
-=======
+
 .refresh {
   display: inline-block;
   cursor: pointer;
@@ -460,5 +459,4 @@
   &.focused {
     border: 1px dashed gray;
   }
->>>>>>> 525e1080
 }