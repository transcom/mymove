--- conflicted
+++ resolved
@@ -89,15 +89,5 @@
 .tab-content {
   border-top: solid 1px black;
   margin-top: -1px;
-<<<<<<< HEAD
   padding-top: 2rem;
-}
-=======
-}
-
-table {
-  border: none;
-  cellspacing: 0;
-  cellpadding: 0;
-}
->>>>>>> 982b0f0a
+}