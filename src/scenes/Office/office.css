.queue-table {
  font-size: 0.75em;
  min-width: 1000px;
}

.queue-table-scrollable {
  overflow-x: scroll;
}

.fake-link {
  text-decoration: underline;
  color: blue;
}

.icon {
  margin: 0 0.3em 0 0.3em;
}

.form-column {
  display: inline-block;
  width: 45%;
  margin-right: 5%;
}

/* Queue list page */
.queue-columns {
  position: relative;
}

.queue-menu-column {
  margin-right: 3rem;
  width: 18rem;
  position: absolute;
}

.queue-list-column {
  margin-left: 22rem;
}

.ReactTable .rt-thead .rt-resizable-header-content {
  text-align: left;
}

/* Use with .usa-grid for a liquid and nearly full-width grid layout. */
.grid-wide {
  max-width: 2000px;
  margin: auto;
  padding: 0 2em;
}

.move-info-header-meta {
  list-style: none outside;
  border-top: solid 1px rgb(222, 222, 222);
  margin: 0;
  padding: 2px 0 0;
}

.move-info-header-meta .icon {
  margin: 0 0.4em;
}

.move-info-header-meta li {
  display: inline-block;
  margin-bottom: 0;
}

.move-info-header-meta li:after {
  content: '-';
  margin: 0 0.8em;
}

.move-info-header-meta li:last-child:after {
  content: none;
  margin: 0;
}

.nav-controls {
  text-align: right;
  padding-top: 0.5em;
  font-size: 0.9em;
}

.tabs {
  margin-top: 2em;
}

.tabs .nav-tab {
  border: solid 1px black;
  border-radius: 4px 4px 0 0;
  padding: 4px 42px 8px 42px;
  margin-left: 8px;
  display: inline-block;
  text-decoration: none;
  color: black;
  background-color: #ececec;
}

.tabs .nav-tab .status,
.tabs .nav-tab .title {
  display: block;
  text-align: center;
}

.tabs .nav-tab .status {
  font-size: 0.7em;
  margin-top: 2px;
}

.tabs .nav-tab.active {
  border-bottom-color: white;
  background-color: white;
}

.tabs .nav-tab.active .title {
  font-weight: bold;
}

.tabs .nav-tab .icon {
  margin-right: 4px;
}

.tab-content {
  border-top: solid 1px black;
  margin-top: -1px;
  padding-top: 2rem;
}

.extras.usa-heading {
  margin-top: 0;
  font-size: 2rem;
  font-family: sans-serif;
}

.extras.content {
  margin-top: 2rem;
  font-family: sans-serif;
}

.extras.options {
  margin-top: 1rem;
}

.documents {
  border: solid 1px black;
  padding: 1em;
  margin-top: 1em;
}

.documents .usa-heading .icon {
  margin-left: 0.5em;
  font-size: 1.7rem;
  vertical-align: baseline;
}

.documents .document .icon {
  margin-right: 0.3em;
}

.cancel-panel {
  border: solid 2px navy;
  padding: 1em;
  margin-top: 1em;
}

.document-contents {
  background: lightgray;
}

.document-contents .pdf-placeholder {
  padding: 1em;
  background: white;
  font-style: italic;
  text-align: right;
}

.document-contents .pdf-placeholder .filename {
  font-weight: bold;
  font-style: normal;
  float: left;
}

.document-contents .page {
  padding: 1em;
}

.orders-page-fields h3 {
  margin-bottom: 0;
}

.orders-page-fields .uploaded-at {
  font-size: 0.8em;
  color: gray;
  margin-top: 0;
}

.panel-field.contact-prefs .field-value span {
  margin-right: 1em;
}
.panel-field.contact-prefs .field-value svg {
  margin-right: 4px;
  font-size: 0.8em;
}

.documents a:link,
<<<<<<< HEAD
.documents a:visited,
.documents a:hover,
.documents a:active {
=======
a:visited,
a:hover,
a:active {
>>>>>>> 522d80f8
  text-decoration: none;
  color: #0071bc;
}

.link-blue {
  color: #0071bc;
}

head .panel-subhead {
  font-weight: bold;
  margin-top: 4rem;
}

.panel-subhead + .usa-input .usa-input-label {
  margin-top: 1rem;
}

.editable-panel-column fieldset {
  margin-top: 4rem;
}

.editable-panel-column legend {
  font-size: 1.7rem;
}

.editable-panel-column fieldset label {
  margin-top: 2rem;
}

.editable-panel-column fieldset label:first-of-type {
  margin-top: 0;
}

.usa-input.duty-station p {
  margin-bottom: 0;
}

.usa-input.duty-station .duty-input-box {
  margin-left: 0.1em;
}

.usa-input.duty-station p.location {
  display: none;
}

/*PPM PAYMENT PANEL*/
.payment-panel {
  border: solid #f1f1f1;
  border-width: 3px;
  width: 100%;
  empty-cells: hide;
  margin-bottom: 18px;
}

.payment-table {
  margin: 1em;
}

.payment-table td,
.payment-table th {
  border: none;
}

.payment-table a {
  cursor: pointer;
}

.payment-table .icon {
  margin: 0 0.7em 0 0.7em;
  font-size: 1.7rem;
  vertical-align: baseline;
}

.payment-panel-title {
  font-size: 1.7rem;
  font-weight: bold;
  background-color: #f1f1f1;
  padding: 0.4em 1em;
  border: 3px solid #f1f1f1;
  width: 100%;
}

.payment-table .payment-table-column-title {
  font-weight: bold;
  font-size: 0.9em;
  border-bottom: solid 1px #a2a2a2;
  width: 15%;
}

.payment-table .payment-table-subheader {
  font-weight: bold;
  font-size: 0.9em;
  border-bottom: solid 1px #f1f1f1;
}

.payment-table .payment-table-column-content {
  font-size: 0.8em;
  border-bottom: solid 1px #f1f1f1;
  position: relative;
}

.approval-ready {
  color: green;
  cursor: pointer;
}

.approval-waiting {
  color: #fdb81e;
}

.approval-blocked {
  color: gray;
}

.approval-problem {
  color: #e31c3d;
}

.payment-action {
  color: #0071bc;
  cursor: pointer;
}

/*TOOLTIP*/
.tooltip .tooltiptext {
  visibility: hidden;
  width: 200px;
  background-color: black;
  color: #fff;
  text-align: center;
  border-radius: 6px;
  padding: 5px;
  position: absolute;
  z-index: 1;
  top: 60px;
  margin-left: -112px;
}

.tooltip .tooltiptext::after {
  content: '';
  position: absolute;
  bottom: 100%;
  left: 50%;
  margin-left: -5px;
  border-width: 5px;
  border-style: solid;
  border-color: transparent transparent black transparent;
}

.tooltip:hover .tooltiptext {
  visibility: visible;
}

.calculator-panel {
  border: solid #f1f1f1;
  border-width: 3px;
  width: 100%;
  empty-cells: hide;
  margin-bottom: 18px;
}

.calculator-panel-title {
  font-size: 1.7rem;
  font-weight: bold;
  background-color: #f1f1f1;
  padding: 0.4em 1em;
  border: 3px solid #f1f1f1;
  width: 100%;
}

.calculator-panel .short-field {
  margin: 1em;
  max-width: 10rem;
  display: block;
}
.calculator-panel .date-field {
  margin: 1em;
  display: block;
}
.calculator-panel .buttons {
}
.calculator-panel .calculated-result {
  margin: 1em;
}<|MERGE_RESOLUTION|>--- conflicted
+++ resolved
@@ -202,15 +202,9 @@
 }
 
 .documents a:link,
-<<<<<<< HEAD
 .documents a:visited,
 .documents a:hover,
 .documents a:active {
-=======
-a:visited,
-a:hover,
-a:active {
->>>>>>> 522d80f8
   text-decoration: none;
   color: #0071bc;
 }
