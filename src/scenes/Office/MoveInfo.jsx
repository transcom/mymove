import React, { Component } from 'react';
import PropTypes from 'prop-types';
import { bindActionCreators } from 'redux';
import { connect } from 'react-redux';
import { get, capitalize, isEmpty, includes } from 'lodash';

import { RoutedTabs, NavTab } from 'react-router-tabs';
import { NavLink, Switch, Redirect, Link } from 'react-router-dom';

import LoadingPlaceholder from 'shared/LoadingPlaceholder';
import PrivateRoute from 'shared/User/PrivateRoute';
import Alert from 'shared/Alert'; // eslint-disable-line
import DocumentList from 'shared/DocumentViewer/DocumentList';
import AccountingPanel from './AccountingPanel';
import BackupInfoPanel from './BackupInfoPanel';
import CustomerInfoPanel from './CustomerInfoPanel';
import OrdersPanel from './OrdersPanel';
import PaymentsPanel from './Ppm/PaymentsPanel';
import PPMEstimatesPanel from './Ppm/PPMEstimatesPanel';
import StorageReimbursementCalculator from './Ppm/StorageReimbursementCalculator';
import IncentiveCalculator from './Ppm/IncentiveCalculator';
import ExpensesPanel from './Ppm/ExpensesPanel';
import DatesAndTrackingPanel from './Hhg/DatesAndTrackingPanel';
import LocationsPanel from './Hhg/LocationsPanel';
import RoutingPanel from './Hhg/RoutingPanel';
import WeightAndInventoryPanel from './Hhg/WeightAndInventoryPanel';
import ServiceAgents from './ServiceAgents';
import PremoveSurvey from 'shared/PremoveSurvey';
import { withContext } from 'shared/AppContext';
import ConfirmWithReasonButton from 'shared/ConfirmWithReasonButton';

import {
  loadMoveDependencies,
  approveBasics,
  approvePPM,
  approveHHG,
  completeHHG,
  cancelMove,
  patchShipment,
  sendHHGInvoice,
} from './ducks';
import { formatDate } from 'shared/formatters';
import { selectAllDocumentsForMove, getMoveDocumentsForMove } from 'shared/Entities/modules/moveDocuments';

import FontAwesomeIcon from '@fortawesome/react-fontawesome';
import faPhone from '@fortawesome/fontawesome-free-solid/faPhone';
import faComments from '@fortawesome/fontawesome-free-solid/faComments';
import faEmail from '@fortawesome/fontawesome-free-solid/faEnvelope';
import faClock from '@fortawesome/fontawesome-free-solid/faClock';
import faCheck from '@fortawesome/fontawesome-free-solid/faCheck';
import faExclamationCircle from '@fortawesome/fontawesome-free-solid/faExclamationCircle';
import faPlayCircle from '@fortawesome/fontawesome-free-solid/faPlayCircle';
import faExternalLinkAlt from '@fortawesome/fontawesome-free-solid/faExternalLinkAlt';

const BasicsTabContent = props => {
  return (
    <div className="office-tab">
      <OrdersPanel title="Orders" />
      <CustomerInfoPanel title="Customer Info" moveId={props.match.params.moveId} />
      <BackupInfoPanel title="Backup Info" moveId={props.match.params.moveId} />
      <AccountingPanel title="Accounting" moveId={props.match.params.moveId} />
    </div>
  );
};

const PPMTabContent = props => {
  return (
    <div className="office-tab">
      <PaymentsPanel title="Payments" moveId={props.match.params.moveId} />
      <ExpensesPanel title="Expenses" />
      <IncentiveCalculator />
      <StorageReimbursementCalculator />
      <PPMEstimatesPanel title="Estimates" moveId={props.match.params.moveId} />
    </div>
  );
};

const HHGTabContent = props => {
  return (
    <div className="office-tab">
      <RoutingPanel title="Routing" moveId={props.moveId} />
      <DatesAndTrackingPanel title="Dates & Tracking" moveId={props.moveId} />
      <LocationsPanel title="Locations" moveId={props.moveId} />
      <WeightAndInventoryPanel title="Weight & Inventory" moveId={props.moveId} />
      {props.officeShipment && (
        <PremoveSurvey
          title="Premove Survey"
          shipment={props.officeShipment}
          update={props.patchShipment}
          error={props.surveyError}
        />
      )}
      {props.officeShipment.service_agents && (
        <ServiceAgents
          title="Service Agents"
          shipment={props.officeShipment}
          serviceAgents={props.officeShipment.service_agents}
        />
      )}
    </div>
  );
};

class MoveInfo extends Component {
  state = {
    redirectToHome: false,
  };

  componentDidMount() {
    this.props.loadMoveDependencies(this.props.match.params.moveId);
    this.props.getMoveDocumentsForMove(this.props.match.params.moveId);
  }

  approveBasics = () => {
    this.props.approveBasics(this.props.match.params.moveId);
  };

  approvePPM = () => {
    this.props.approvePPM(this.props.officeMove.id, this.props.officePPM.id);
  };

  approveHHG = () => {
    this.props.approveHHG(this.props.officeShipment.id);
  };

  completeHHG = () => {
    this.props.completeHHG(this.props.officeShipment.id);
  };

  submitInvoice = () => {
    this.props.sendHHGInvoice(this.props.officeShipment.id);
  };

  cancelMove = cancelReason => {
    this.props.cancelMove(this.props.officeMove.id, cancelReason).then(() => {
      this.setState({ redirectToHome: true });
    });
  };

  renderPPMTabStatus = () => {
    if (this.props.officePPM.status === 'APPROVED') {
      if (this.props.ppmAdvance.status === 'APPROVED' || !this.props.ppmAdvance.status) {
        return (
          <span className="status">
            <FontAwesomeIcon className="icon approval-ready" icon={faCheck} />
            Move pending
          </span>
        );
      } else {
        return (
          <span className="status">
            <FontAwesomeIcon className="icon approval-waiting" icon={faClock} />
            Payment Requested
          </span>
        );
      }
    } else {
      return (
        <span className="status">
          <FontAwesomeIcon className="icon approval-waiting" icon={faClock} />
          In review
        </span>
      );
    }
  };

  render() {
    const { moveDocuments } = this.props;
    const move = this.props.officeMove;
    const serviceMember = this.props.officeServiceMember;
    const orders = this.props.officeOrders;
    const ppm = this.props.officePPM;
    const hhg = this.props.officeHHG;
    const isPPM = !isEmpty(this.props.officePPM);
    const isHHG = !isEmpty(this.props.officeHHG);
    const pathnames = this.props.location.pathname.split('/');
    const invoiceSuccess = this.props.hhgInvoiceHasSendSuccess;
    const currentTab = pathnames[pathnames.length - 1];

    const showDocumentViewer = this.props.context.flags.documentViewer;
    let upload = get(this.props, 'officeOrders.uploaded_orders.uploads.0'); // there can be only one
    let check = <FontAwesomeIcon className="icon" icon={faCheck} />;
    const ordersComplete = Boolean(
      orders.orders_number && orders.orders_type_detail && orders.department_indicator && orders.tac,
    );
    const ppmApproved = includes(['APPROVED', 'PAYMENT_REQUESTED', 'COMPLETED'], ppm.status);
    const hhgApproved = includes(['APPROVED', 'IN_TRANSIT', 'DELIVERED', 'COMPLETED'], hhg.status);
<<<<<<< HEAD
=======
    const hhgAccepted = hhg.status === 'ACCEPTED';
>>>>>>> 7acee970
    const hhgDelivered = hhg.status === 'DELIVERED';
    const hhgCompleted = hhg.status === 'COMPLETED';
    const moveApproved = move.status === 'APPROVED';
    if (this.state.redirectToHome) {
      return <Redirect to="/" />;
    }

    if (!this.props.loadDependenciesHasSuccess && !this.props.loadDependenciesHasError) return <LoadingPlaceholder />;
    if (this.props.loadDependenciesHasError)
      return (
        <div className="usa-grid">
          <div className="usa-width-one-whole error-message">
            <Alert type="error" heading="An error occurred">
              Something went wrong contacting the server.
            </Alert>
          </div>
        </div>
      );

    return (
      <div>
        <div className="usa-grid grid-wide">
          <div className="usa-width-two-thirds">
            <h1>
              Move Info: {serviceMember.last_name}, {serviceMember.first_name}
            </h1>
          </div>
          <div className="usa-width-one-third nav-controls">
            <NavLink to="/queues/new" activeClassName="usa-current">
              <span>New Moves Queue</span>
            </NavLink>
          </div>
        </div>
        <div className="usa-grid grid-wide">
          <div className="usa-width-one-whole">
            <ul className="move-info-header-meta">
              <li>ID# {serviceMember.edipi}&nbsp;</li>
              <li>
                {serviceMember.telephone}
                {serviceMember.phone_is_preferred && (
                  <FontAwesomeIcon className="icon" icon={faPhone} flip="horizontal" />
                )}
                {serviceMember.text_message_is_preferred && <FontAwesomeIcon className="icon" icon={faComments} />}
                {serviceMember.email_is_preferred && <FontAwesomeIcon className="icon" icon={faEmail} />}
<<<<<<< HEAD
=======
                &nbsp;
>>>>>>> 7acee970
              </li>
              <li>Locator# {move.locator}&nbsp;</li>
              <li>Move date {formatDate(ppm.planned_move_date)}&nbsp;</li>
            </ul>
          </div>
        </div>

        <div className="usa-grid grid-wide tabs">
          <div className="usa-width-three-fourths">
            <RoutedTabs startPathWith={this.props.match.url}>
              <NavTab to="/basics">
                <span className="title">Basics</span>
                <span className="status">
                  <FontAwesomeIcon className="icon" icon={faPlayCircle} />
                  {capitalize(move.status)}
                </span>
              </NavTab>
              {isPPM && (
                <NavTab to="/ppm">
                  <span className="title">PPM</span>
                  {this.renderPPMTabStatus()}
                </NavTab>
              )}
              {isHHG && (
                <NavTab to="/hhg">
                  <span className="title">HHG</span>
                  <span className="status">
                    <FontAwesomeIcon className="icon approval-waiting" icon={faClock} />
                    {capitalize(hhg.status)}
                  </span>
                </NavTab>
              )}
            </RoutedTabs>

            <div className="tab-content">
              <Switch>
                <PrivateRoute
                  exact
                  path={`${this.props.match.url}`}
                  render={() => <Redirect replace to={`${this.props.match.url}/basics`} />}
                />
                <PrivateRoute path={`${this.props.match.path}/basics`} component={BasicsTabContent} />
                <PrivateRoute path={`${this.props.match.path}/ppm`} component={PPMTabContent} />
                <PrivateRoute path={`${this.props.match.path}/hhg`}>
                  <HHGTabContent
                    officeHHG={JSON.stringify(this.props.officeHHG)}
                    officeShipment={this.props.officeShipment}
                    patchShipment={this.props.patchShipment}
                    moveId={this.props.match.params.moveId}
                    surveyError={this.props.shipmentPatchError && this.props.errorMessage}
                  />
                </PrivateRoute>
              </Switch>
            </div>
          </div>
          <div className="usa-width-one-fourth">
            <div>
              {this.props.approveMoveHasError && (
                <Alert type="warning" heading="Unable to approve">
                  Please fill out missing data
                </Alert>
              )}
              {this.props.hhgInvoiceHasSendSuccess && (
                <Alert type="success" heading="Success">
                  Invoice successfully sent
                </Alert>
              )}
              {this.props.hhgInvoiceHasFailure && (
                <Alert type="error" heading="">
                  Unable to send invoice. Please try again in a few minutes.
                </Alert>
              )}
              <button
                className={`${moveApproved ? 'btn__approve--green' : ''}`}
                onClick={this.approveBasics}
                disabled={moveApproved || !ordersComplete}
              >
                Approve Basics
                {moveApproved && check}
              </button>
              {isPPM ? (
                <button
                  className={`${ppmApproved ? 'btn__approve--green' : ''}`}
                  onClick={this.approvePPM}
                  disabled={ppmApproved || !moveApproved || !ordersComplete}
                >
                  Approve PPM
                  {ppmApproved && check}
                </button>
              ) : (
                <button
                  className={`${hhgApproved ? 'btn__approve--green' : ''}`}
                  onClick={this.approveHHG}
<<<<<<< HEAD
                  disabled={hhgApproved || hhgCompleted || !moveApproved || !ordersComplete || currentTab !== 'hhg'}
=======
                  disabled={
                    !hhgAccepted ||
                    hhgApproved ||
                    hhgCompleted ||
                    !moveApproved ||
                    !ordersComplete ||
                    currentTab !== 'hhg'
                  }
>>>>>>> 7acee970
                >
                  Approve Shipments
                  {hhgApproved && check}
                </button>
              )}
              {isHHG && (
                <button
                  className={`${hhgCompleted ? 'btn__approve--green' : ''}`}
                  onClick={this.completeHHG}
                  disabled={!hhgDelivered || hhgCompleted || !moveApproved || !ordersComplete || currentTab !== 'hhg'}
                >
                  Complete Shipments
                  {hhgCompleted && check}
                </button>
              )}
              <button
                className={`${invoiceSuccess ? 'btn__approve--green' : ''}`}
                onClick={this.submitInvoice}
                disabled={
                  !hhgCompleted ||
                  !hhgApproved ||
                  !moveApproved ||
                  !ordersComplete ||
                  invoiceSuccess ||
                  currentTab !== 'hhg'
                }
              >
                Submit HHG Invoice
                {invoiceSuccess && check}
              </button>

              <ConfirmWithReasonButton
                buttonTitle="Cancel Move"
                reasonPrompt="Why is the move being canceled?"
                warningPrompt="Are you sure you want to cancel the entire move?"
                onConfirm={this.cancelMove}
              />
              {/* Disabling until features implemented
              <button>Troubleshoot</button>
              */}
            </div>
            <div className="documents">
              <h2 className="extras usa-heading">
                Documents
                {!showDocumentViewer && <FontAwesomeIcon className="icon" icon={faExternalLinkAlt} />}
                {showDocumentViewer && (
                  <Link to={`/moves/${move.id}/documents`} target="_blank">
                    <FontAwesomeIcon className="icon" icon={faExternalLinkAlt} />
                  </Link>
                )}
              </h2>
              {!upload ? (
                <p>No orders have been uploaded.</p>
              ) : (
                <div>
                  {moveApproved ? (
                    <div className="panel-field">
                      <FontAwesomeIcon style={{ color: 'green' }} className="icon" icon={faCheck} />
                      <Link to={`/moves/${move.id}/orders`} target="_blank">
                        Orders ({formatDate(upload.created_at)})
                      </Link>
                    </div>
                  ) : (
                    <div className="panel-field">
                      <FontAwesomeIcon style={{ color: 'red' }} className="icon" icon={faExclamationCircle} />
                      <Link to={`/moves/${move.id}/orders`} target="_blank">
                        Orders ({formatDate(upload.created_at)})
                      </Link>
                    </div>
                  )}
                </div>
              )}
              {showDocumentViewer && (
                <DocumentList
                  detailUrlPrefix={`/moves/${this.props.match.params.moveId}/documents`}
                  moveDocuments={moveDocuments}
                />
              )}
            </div>
          </div>
        </div>
      </div>
    );
  }
}

MoveInfo.defaultProps = {
  move: {},
};

MoveInfo.propTypes = {
  loadMoveDependencies: PropTypes.func.isRequired,
  context: PropTypes.shape({
    flags: PropTypes.shape({ documentViewer: PropTypes.bool }).isRequired,
  }).isRequired,
};

const mapStateToProps = state => ({
  swaggerError: get(state, 'swagger.hasErrored'),
  officeMove: get(state, 'office.officeMove', {}),
  officeShipment: get(state, 'office.officeShipment', {}),
  officeOrders: get(state, 'office.officeOrders', {}),
  officeServiceMember: get(state, 'office.officeServiceMember', {}),
  officeBackupContacts: get(state, 'office.officeBackupContacts', []),
  officePPM: get(state, 'office.officePPMs.0', {}),
  officeHHG: get(state, 'office.officeMove.shipments.0', {}),
  ppmAdvance: get(state, 'office.officePPMs.0.advance', {}),
  moveDocuments: selectAllDocumentsForMove(state, get(state, 'office.officeMove.id', '')),
  loadDependenciesHasSuccess: get(state, 'office.loadDependenciesHasSuccess'),
  loadDependenciesHasError: get(state, 'office.loadDependenciesHasError'),
  shipmentPatchError: get(state, 'office.shipmentPatchError'),
  approveMoveHasError: get(state, 'office.moveHasApproveError'),
  hhgInvoiceHasSendSuccess: get(state, 'office.hhgInvoiceHasSendSuccess'),
  hhgInvoiceHasFailure: get(state, 'office.hhgInvoiceHasFailure'),
  errorMessage: get(state, 'office.error'),
});

const mapDispatchToProps = dispatch =>
  bindActionCreators(
    {
      loadMoveDependencies,
      getMoveDocumentsForMove,
      approveBasics,
      approvePPM,
      approveHHG,
      completeHHG,
      cancelMove,
      patchShipment,
      sendHHGInvoice,
    },
    dispatch,
  );

export default withContext(connect(mapStateToProps, mapDispatchToProps)(MoveInfo));<|MERGE_RESOLUTION|>--- conflicted
+++ resolved
@@ -185,10 +185,7 @@
     );
     const ppmApproved = includes(['APPROVED', 'PAYMENT_REQUESTED', 'COMPLETED'], ppm.status);
     const hhgApproved = includes(['APPROVED', 'IN_TRANSIT', 'DELIVERED', 'COMPLETED'], hhg.status);
-<<<<<<< HEAD
-=======
     const hhgAccepted = hhg.status === 'ACCEPTED';
->>>>>>> 7acee970
     const hhgDelivered = hhg.status === 'DELIVERED';
     const hhgCompleted = hhg.status === 'COMPLETED';
     const moveApproved = move.status === 'APPROVED';
@@ -233,10 +230,7 @@
                 )}
                 {serviceMember.text_message_is_preferred && <FontAwesomeIcon className="icon" icon={faComments} />}
                 {serviceMember.email_is_preferred && <FontAwesomeIcon className="icon" icon={faEmail} />}
-<<<<<<< HEAD
-=======
                 &nbsp;
->>>>>>> 7acee970
               </li>
               <li>Locator# {move.locator}&nbsp;</li>
               <li>Move date {formatDate(ppm.planned_move_date)}&nbsp;</li>
@@ -330,9 +324,6 @@
                 <button
                   className={`${hhgApproved ? 'btn__approve--green' : ''}`}
                   onClick={this.approveHHG}
-<<<<<<< HEAD
-                  disabled={hhgApproved || hhgCompleted || !moveApproved || !ordersComplete || currentTab !== 'hhg'}
-=======
                   disabled={
                     !hhgAccepted ||
                     hhgApproved ||
@@ -341,7 +332,6 @@
                     !ordersComplete ||
                     currentTab !== 'hhg'
                   }
->>>>>>> 7acee970
                 >
                   Approve Shipments
                   {hhgApproved && check}
