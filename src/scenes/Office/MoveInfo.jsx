import React, { Component } from 'react';
import { NavLink } from 'react-router-dom';
import PropTypes from 'prop-types';
import { bindActionCreators } from 'redux';
import { connect } from 'react-redux';
import { get, capitalize } from 'lodash';

import { RoutedTabs, NavTab } from 'react-router-tabs';
import { Switch, Redirect } from 'react-router-dom';

import LoadingPlaceholder from 'shared/LoadingPlaceholder';
import PrivateRoute from 'shared/User/PrivateRoute';
import Alert from 'shared/Alert'; // eslint-disable-line
import AccountingPanel from './AccountingPanel';
import BackupInfoPanel from './BackupInfoPanel';
import CustomerInfoPanel from './CustomerInfoPanel';
import OrdersPanel from './OrdersPanel';
<<<<<<< HEAD
import { loadMoveDependencies, approveBasics } from './ducks.js';
=======
import {
  loadMoveDependencies,
  loadAccounting,
  approveBasics,
} from './ducks.js';
import { formatDate } from './helpers';
>>>>>>> 3e45f948

import FontAwesomeIcon from '@fortawesome/react-fontawesome';
import faPhone from '@fortawesome/fontawesome-free-solid/faPhone';
import faComments from '@fortawesome/fontawesome-free-solid/faComments';
import faEmail from '@fortawesome/fontawesome-free-solid/faEnvelope';
import faExclamationTriangle from '@fortawesome/fontawesome-free-solid/faExclamationTriangle';
import faExclamationCircle from '@fortawesome/fontawesome-free-solid/faExclamationCircle';
import faPlayCircle from '@fortawesome/fontawesome-free-solid/faPlayCircle';
import faExternalLinkAlt from '@fortawesome/fontawesome-free-solid/faExternalLinkAlt';

import './office.css';

const BasicsTabContent = props => {
  return (
    <React.Fragment>
      <OrdersPanel title="Orders" moveId={props.match.params.moveId} />
      <CustomerInfoPanel
        title="Customer Info"
        moveId={props.match.params.moveId}
      />
      <BackupInfoPanel title="Backup Info" moveId={props.match.params.moveId} />
      <AccountingPanel title="Accounting" moveId={props.match.params.moveId} />
    </React.Fragment>
  );
};

const PPMTabContent = () => {
  return <div>PPM</div>;
};

class MoveInfo extends Component {
  componentDidMount() {
    this.props.loadMoveDependencies(this.props.match.params.moveId);
  }

  approveBasics = () => {
    this.props.approveBasics(this.props.match.params.moveId);
  };

  render() {
    // TODO: If the following vars are not used to load data, remove them.
    const officeMove = this.props.officeMove || {};
    // const officeOrders = this.props.officeOrders || {};
    const officeServiceMember = this.props.officeServiceMember || {};
    // const officeBackupContacts = this.props.officeBackupContacts || []
    const officePPMs = this.props.officePPMs || [];

    let uploads;
    if (this.props.officeOrders) {
      uploads = this.props.officeOrders.uploaded_orders.uploads;
    } else {
      uploads = [];
    }

    if (
      !this.props.loadDependenciesHasSuccess &&
      !this.props.loadDependenciesHasError
    )
      return <LoadingPlaceholder />;
    if (this.props.loadDependenciesHasError)
      return (
        <div className="usa-grid">
          <div className="usa-width-one-whole error-message">
            <Alert type="error" heading="An error occurred">
              Something went wrong contacting the server.
            </Alert>
          </div>
        </div>
      );
    return (
      <div>
        <div className="usa-grid grid-wide">
          <div className="usa-width-two-thirds">
            <h1>
              Move Info: {officeServiceMember.last_name},{' '}
              {officeServiceMember.first_name}
            </h1>
          </div>
          <div className="usa-width-one-third nav-controls">
            <NavLink to="/queues/new" activeClassName="usa-current">
              <span>New Moves Queue</span>
            </NavLink>
          </div>
        </div>
        <div className="usa-grid grid-wide">
          <div className="usa-width-one-whole">
            <ul className="move-info-header-meta">
              <li>ID# {officeServiceMember.id}</li>
              <li>
                {officeServiceMember.telephone}
                {officeServiceMember.phone_is_preferred && (
                  <FontAwesomeIcon
                    className="icon"
                    icon={faPhone}
                    flip="horizontal"
                  />
                )}
                {officeServiceMember.text_message_is_preferred && (
                  <FontAwesomeIcon className="icon" icon={faComments} />
                )}
                {officeServiceMember.email_is_preferred && (
                  <FontAwesomeIcon className="icon" icon={faEmail} />
                )}
              </li>
              <li>Locator# {officeMove.locator}</li>
              <li className="Todo">KKFA to HAFC</li>
              <li>
                Requested Pickup {get(officePPMs, '[0].planned_move_date')}
              </li>
            </ul>
          </div>
        </div>

        <div className="usa-grid grid-wide tabs">
          <div className="usa-width-three-fourths">
            <RoutedTabs startPathWith={this.props.match.url}>
              <NavTab to="/basics">
                <span className="title">Basics</span>
                <span className="status">
                  <FontAwesomeIcon className="icon" icon={faPlayCircle} />
                  {capitalize(officeMove.status)}
                </span>
              </NavTab>
              <NavTab to="/ppm">
                <span className="title">PPM</span>
                <span className="status">
                  <FontAwesomeIcon
                    className="icon"
                    icon={faExclamationTriangle}
                  />
                  Status Goes Here
                </span>
              </NavTab>
            </RoutedTabs>

            <div className="tab-content">
              <Switch>
                <PrivateRoute
                  exact
                  path={`${this.props.match.url}`}
                  render={() => (
                    <Redirect replace to={`${this.props.match.url}/basics`} />
                  )}
                />
                <PrivateRoute
                  path={`${this.props.match.path}/basics`}
                  component={BasicsTabContent}
                />
                <PrivateRoute
                  path={`${this.props.match.path}/ppm`}
                  component={PPMTabContent}
                />
              </Switch>
            </div>
          </div>
          <div className="usa-width-one-fourth">
            <div>
              <button
                onClick={this.approveBasics}
                disabled={officeMove.status === 'APPROVED'}
              >
                Approve Basics
              </button>
              <button>Troubleshoot</button>
              <button>Cancel Move</button>
            </div>
            <div className="documents">
              <h2 className="usa-heading">
                Documents
                <FontAwesomeIcon className="icon" icon={faExternalLinkAlt} />
              </h2>
              {uploads.length === 0 && <p>No orders have been uploaded.</p>}
              {uploads.map(upload => {
                return (
                  <div key={upload.url} className="document">
                    <FontAwesomeIcon
                      style={{ color: 'red' }}
                      className="icon"
                      icon={faExclamationCircle}
                    />
                    <a href={upload.url} target="_blank">
                      Orders ({formatDate(upload.created_at)})
                    </a>
                  </div>
                );
              })}
            </div>
          </div>
        </div>
      </div>
    );
  }
}

MoveInfo.propTypes = {
  loadMoveDependencies: PropTypes.func.isRequired,
};

const mapStateToProps = state => ({
  swaggerError: state.swagger.hasErrored,
  officeMove: state.office.officeMove,
  officeOrders: state.office.officeOrders,
  officeServiceMember: state.office.officeServiceMember,
  officeBackupContacts: state.office.officeBackupContacts,
  officePPMs: state.office.officePPMs,
  loadDependenciesHasSuccess: state.office.loadDependenciesHasSuccess,
  loadDependenciesHasError: state.office.loadDependenciesHasError,
});

const mapDispatchToProps = dispatch =>
  bindActionCreators({ loadMoveDependencies, approveBasics }, dispatch);

export default connect(mapStateToProps, mapDispatchToProps)(MoveInfo);<|MERGE_RESOLUTION|>--- conflicted
+++ resolved
@@ -15,16 +15,8 @@
 import BackupInfoPanel from './BackupInfoPanel';
 import CustomerInfoPanel from './CustomerInfoPanel';
 import OrdersPanel from './OrdersPanel';
-<<<<<<< HEAD
 import { loadMoveDependencies, approveBasics } from './ducks.js';
-=======
-import {
-  loadMoveDependencies,
-  loadAccounting,
-  approveBasics,
-} from './ducks.js';
 import { formatDate } from './helpers';
->>>>>>> 3e45f948
 
 import FontAwesomeIcon from '@fortawesome/react-fontawesome';
 import faPhone from '@fortawesome/fontawesome-free-solid/faPhone';
