import React, { Component } from 'react';
import { NavLink } from 'react-router-dom';
import PropTypes from 'prop-types';
import { bindActionCreators } from 'redux';
import { connect } from 'react-redux';
import { get } from 'lodash';

import { RoutedTabs, NavTab } from 'react-router-tabs';
import { Route, Switch, Redirect } from 'react-router-dom';

import LoadingPlaceholder from 'shared/LoadingPlaceholder';
import Alert from 'shared/Alert'; // eslint-disable-line
import AccountingPanel from './AccountingPanel';
<<<<<<< HEAD
import BackupInfoPanel from './BackupInfoPanel';
import CustomerInfoPanel from './CustomerInfoPanel';
import OrdersPanel from './OrdersPanel';

import { loadMove, loadAccounting } from './ducks.js';
=======
import { loadMoveDependencies } from './ducks.js';
>>>>>>> 14289c31

import FontAwesomeIcon from '@fortawesome/react-fontawesome';
import faPhone from '@fortawesome/fontawesome-free-solid/faPhone';
import faComments from '@fortawesome/fontawesome-free-solid/faComments';
import faEmail from '@fortawesome/fontawesome-free-solid/faEnvelope';
import faExclamationTriangle from '@fortawesome/fontawesome-free-solid/faExclamationTriangle';
import faPlayCircle from '@fortawesome/fontawesome-free-solid/faPlayCircle';

import './office.css';

const BasicsTabContent = props => {
  return (
    <React.Fragment>
      <OrdersPanel title="Orders" moveId={props.match.params.moveId} />
      <CustomerInfoPanel
        title="Customer Info"
        moveId={props.match.params.moveId}
      />
      <BackupInfoPanel title="Backup Info" moveId={props.match.params.moveId} />
      <AccountingPanel title="Accounting" moveId={props.match.params.moveId} />
    </React.Fragment>
  );
};

const PPMTabContent = () => {
  return <div>PPM</div>;
};

class MoveInfo extends Component {
  componentDidMount() {
<<<<<<< HEAD
    this.props.loadMove(this.props.match.params.moveId);
    this.props.loadAccounting(this.props.match.params.moveId);
=======
    this.props.loadMoveDependencies(this.props.match.params.moveId);
>>>>>>> 14289c31
  }

  render() {
    // TODO: If the following vars are not used to load data, remove them.
    // const officeMove = this.props.officeMove || {};
    // const officeOrders = this.props.officeOrders || {};
    const officeServiceMember = this.props.officeServiceMember || {};
    // const officeBackupContacts = this.props.officeBackupContacts || []
    const officePPMs = this.props.officePPMs || [];

    if (
      !this.props.loadDependenciesHasSuccess &&
      !this.props.loadDependenciesHasError
    )
      return <LoadingPlaceholder />;
    if (this.props.loadDependenciesHasError)
      return (
        <div className="usa-grid">
          <div className="usa-width-one-whole error-message">
            <Alert type="error" heading="An error occurred">
              Something went wrong contacting the server.
            </Alert>
          </div>
        </div>
      );
    return (
      <div>
        <div className="usa-grid grid-wide">
          <div className="usa-width-two-thirds">
            <h1>
              Move Info: {officeServiceMember.last_name},{' '}
              {officeServiceMember.first_name}
            </h1>
          </div>
          <div className="usa-width-one-third nav-controls">
            <NavLink to="/queues/new" activeClassName="usa-current">
              <span>New Moves Queue</span>
            </NavLink>
          </div>
        </div>
        <div className="usa-grid grid-wide">
          <div className="usa-width-one-whole">
            <ul className="move-info-header-meta">
              <li>ID# {officeServiceMember.id}</li>
              <li>
                {officeServiceMember.telephone}
                {officeServiceMember.phone_is_preferred && (
                  <FontAwesomeIcon
                    className="icon"
                    icon={faPhone}
                    flip="horizontal"
                  />
                )}
                {officeServiceMember.text_message_is_preferred && (
                  <FontAwesomeIcon className="icon" icon={faComments} />
                )}
                {officeServiceMember.email_is_preferred && (
                  <FontAwesomeIcon className="icon" icon={faEmail} />
                )}
              </li>
              <li className="Todo">Locator# ABC89</li>
              <li>KKFA to HAFC</li>
              <li>
                Requested Pickup {get(officePPMs, '[0].planned_move_date')}
              </li>
            </ul>
          </div>
        </div>

        <div className="usa-grid grid-wide tabs">
          <div className="usa-width-three-fourths">
            <RoutedTabs startPathWith={this.props.match.url}>
              <NavTab to="/basics">
                <span className="title">Basics</span>
                <span className="status">
                  <FontAwesomeIcon className="icon" icon={faPlayCircle} />
                  Status Goes Here
                </span>
              </NavTab>
              <NavTab to="/ppm">
                <span className="title">PPM</span>
                <span className="status">
                  <FontAwesomeIcon
                    className="icon"
                    icon={faExclamationTriangle}
                  />
                  Status Goes Here
                </span>
              </NavTab>
            </RoutedTabs>

            <div className="tab-content">
              <Switch>
                <Route
                  exact
                  path={`${this.props.match.url}`}
                  render={() => (
                    <Redirect replace to={`${this.props.match.url}/basics`} />
                  )}
                />
                <Route
                  path={`${this.props.match.path}/basics`}
                  component={BasicsTabContent}
                />
                <Route
                  path={`${this.props.match.path}/ppm`}
                  component={PPMTabContent}
                />
              </Switch>
            </div>
          </div>
          <div className="usa-width-one-fourths">
            <div>
              <button>Approve Basics</button>
              <button>Troubleshoot</button>
              <button>Cancel Move</button>
            </div>
          </div>
        </div>
      </div>
    );
  }
}

MoveInfo.propTypes = {
<<<<<<< HEAD
  loadMove: PropTypes.func.isRequired,
  loadAccounting: PropTypes.func.isRequired,
=======
  loadMoveDependencies: PropTypes.func.isRequired,
>>>>>>> 14289c31
};

const mapStateToProps = state => ({
  swaggerError: state.swagger.hasErrored,
  officeMove: state.office.officeMove,
  officeOrders: state.office.officeOrders,
  officeServiceMember: state.office.officeServiceMember,
  officeBackupContacts: state.office.officeBackupContacts,
  officePPMs: state.office.officePPMs,
  loadDependenciesHasSuccess: state.office.loadDependenciesHasSuccess,
  loadDependenciesHasError: state.office.loadDependenciesHasError,
});

const mapDispatchToProps = dispatch =>
<<<<<<< HEAD
  bindActionCreators({ loadMove, loadAccounting }, dispatch);
=======
  bindActionCreators({ loadMoveDependencies }, dispatch);
>>>>>>> 14289c31

export default connect(mapStateToProps, mapDispatchToProps)(MoveInfo);<|MERGE_RESOLUTION|>--- conflicted
+++ resolved
@@ -11,15 +11,10 @@
 import LoadingPlaceholder from 'shared/LoadingPlaceholder';
 import Alert from 'shared/Alert'; // eslint-disable-line
 import AccountingPanel from './AccountingPanel';
-<<<<<<< HEAD
 import BackupInfoPanel from './BackupInfoPanel';
 import CustomerInfoPanel from './CustomerInfoPanel';
 import OrdersPanel from './OrdersPanel';
-
-import { loadMove, loadAccounting } from './ducks.js';
-=======
-import { loadMoveDependencies } from './ducks.js';
->>>>>>> 14289c31
+import { loadMoveDependencies, loadAccounting } from './ducks.js';
 
 import FontAwesomeIcon from '@fortawesome/react-fontawesome';
 import faPhone from '@fortawesome/fontawesome-free-solid/faPhone';
@@ -50,12 +45,8 @@
 
 class MoveInfo extends Component {
   componentDidMount() {
-<<<<<<< HEAD
-    this.props.loadMove(this.props.match.params.moveId);
+    this.props.loadMoveDependencies(this.props.match.params.moveId);
     this.props.loadAccounting(this.props.match.params.moveId);
-=======
-    this.props.loadMoveDependencies(this.props.match.params.moveId);
->>>>>>> 14289c31
   }
 
   render() {
@@ -181,12 +172,8 @@
 }
 
 MoveInfo.propTypes = {
-<<<<<<< HEAD
-  loadMove: PropTypes.func.isRequired,
+  loadMoveDependencies: PropTypes.func.isRequired,
   loadAccounting: PropTypes.func.isRequired,
-=======
-  loadMoveDependencies: PropTypes.func.isRequired,
->>>>>>> 14289c31
 };
 
 const mapStateToProps = state => ({
@@ -201,10 +188,6 @@
 });
 
 const mapDispatchToProps = dispatch =>
-<<<<<<< HEAD
-  bindActionCreators({ loadMove, loadAccounting }, dispatch);
-=======
-  bindActionCreators({ loadMoveDependencies }, dispatch);
->>>>>>> 14289c31
+  bindActionCreators({ loadMoveDependencies, loadAccounting }, dispatch);
 
 export default connect(mapStateToProps, mapDispatchToProps)(MoveInfo);