--- conflicted
+++ resolved
@@ -21,11 +21,8 @@
 import ExpensesPanel from './Ppm/ExpensesPanel';
 import DocumentList from 'scenes/Office/DocumentViewer/DocumentList';
 import DatesAndTrackingPanel from './Hhg/DatesAndTrackingPanel';
-<<<<<<< HEAD
 import LocationsPanel from './Hhg/LocationsPanel';
-=======
 import WeightAndInventoryPanel from './Hhg/WeightAndInventoryPanel';
->>>>>>> 50c530c2
 import { withContext } from 'shared/AppContext';
 
 import {
@@ -79,16 +76,12 @@
 const HHGTabContent = props => {
   return (
     <div className="office-tab">
-<<<<<<< HEAD
-      <DatesAndTrackingPanel title="Dates and Tracking" moveId={props.moveId} />
-      <LocationsPanel title="Locations" moveId={props.moveId} />
-=======
       <DatesAndTrackingPanel title="Dates & Tracking" moveId={props.moveId} />
       <WeightAndInventoryPanel
         title="Weight & Inventory"
         moveId={props.moveId}
       />
->>>>>>> 50c530c2
+      <LocationsPanel title="Locations" moveId={props.moveId} />
     </div>
   );
 };
