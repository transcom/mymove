--- conflicted
+++ resolved
@@ -102,34 +102,6 @@
   );
 };
 
-<<<<<<< HEAD
-const HHGTabContent = props => {
-  let shipmentStatus = '';
-  let shipmentId = '';
-  const { canApprovePaymentInvoice, moveId, serviceAgents, shipment, updatePublicShipment, showSitPanel } = props;
-  if (shipment) {
-    shipmentStatus = shipment.status;
-    shipmentId = shipment.id;
-  }
-  return (
-    <div className="office-tab">
-      <RoutingPanel title="Routing" moveId={moveId} />
-      <Dates title="Dates" shipment={shipment} update={updatePublicShipment} />
-      <Weights title="Weights & Items" shipment={shipment} update={updatePublicShipment} />
-      <ServiceAgentsContainer
-        title="TSP & Servicing Agents"
-        shipment={shipment}
-        serviceAgents={serviceAgents}
-        transportationServiceProviderId={shipment.transportation_service_provider_id}
-      />
-      {showSitPanel && <StorageInTransitPanel shipmentId={shipmentId} moveId={moveId} />}
-      <InvoicePanel shipmentId={shipment.id} shipmentStatus={shipmentStatus} canApprove={canApprovePaymentInvoice} />
-    </div>
-  );
-};
-
-=======
->>>>>>> ac3d4910
 const ReferrerQueueLink = props => {
   const pathname = props.history.location.state ? props.history.location.state.referrerPathname : '';
   switch (pathname) {
