--- conflicted
+++ resolved
@@ -116,16 +116,12 @@
       />
       {has(props, 'officeShipment.id') && <PreApprovalPanel shipmentId={props.officeShipment.id} />}
       {has(props, 'officeShipment.id') && (
-<<<<<<< HEAD
         <InvoicePanel
           shipmentId={props.officeShipment.id}
-          shipmentState={props.officeShipment.status}
+          shipmentStatus={shipmentStatus}
           onApprovePayment={props.sendHHGInvoice}
           canApprove={props.canApprovePaymentInvoice}
         />
-=======
-        <InvoicePanel shipmentId={props.officeShipment.id} shipmentStatus={shipmentStatus} />
->>>>>>> 217fe89e
       )}
     </div>
   );
@@ -323,11 +319,8 @@
                     shipment={this.props.shipment}
                     serviceAgents={this.props.serviceAgents}
                     surveyError={this.props.shipmentPatchError && this.props.errorMessage}
-<<<<<<< HEAD
                     canApprovePaymentInvoice={hhgDelivered}
-=======
                     officeMove={this.props.officeMove}
->>>>>>> 217fe89e
                   />
                 </PrivateRoute>
               </Switch>
