--- conflicted
+++ resolved
@@ -35,7 +35,6 @@
 import ComboButton from 'shared/ComboButton';
 
 import { getRequestStatus } from 'shared/Swagger/selectors';
-import { resetRequests } from 'shared/Swagger/request';
 import { getAllTariff400ngItems, selectTariff400ngItems } from 'shared/Entities/modules/tariff400ngItems';
 import { getAllShipmentLineItems, selectSortedShipmentLineItems } from 'shared/Entities/modules/shipmentLineItems';
 import { getAllInvoices } from 'shared/Entities/modules/invoices';
@@ -43,12 +42,12 @@
 import { loadBackupContacts, loadServiceMember, selectServiceMember } from 'shared/Entities/modules/serviceMembers';
 import { loadOrders, loadOrdersLabel, selectOrders } from 'shared/Entities/modules/orders';
 import {
+  getPublicShipment,
+  updatePublicShipment,
   approveShipment,
   completeShipment,
-  getPublicShipment,
   selectShipment,
   selectShipmentStatus,
-  updatePublicShipment,
 } from 'shared/Entities/modules/shipments';
 import { getTspForShipment } from 'shared/Entities/modules/transportationServiceProviders';
 import { getServiceAgentsForShipment, selectServiceAgentsForShipment } from 'shared/Entities/modules/serviceAgents';
@@ -57,18 +56,12 @@
 import { showBanner, removeBanner } from './ducks';
 import {
   loadMove,
-<<<<<<< HEAD
-=======
   loadMoveLabel,
->>>>>>> 1a3ca6f3
   selectMove,
   selectMoveStatus,
   approveBasics,
   cancelMove,
-<<<<<<< HEAD
   calculateEntitlementsForMove,
-=======
->>>>>>> 1a3ca6f3
 } from 'shared/Entities/modules/moves';
 import { formatDate } from 'shared/formatters';
 import { getMoveDocumentsForMove, selectAllDocumentsForMove } from 'shared/Entities/modules/moveDocuments';
@@ -126,7 +119,6 @@
     shipmentStatus = shipment.status;
     shipmentId = shipment.id;
   }
-
   return (
     <div className="office-tab">
       <RoutingPanel title="Routing" moveId={moveId} />
@@ -593,7 +585,6 @@
       loadServiceMember,
       loadBackupContacts,
       loadOrders,
-      resetRequests,
     },
     dispatch,
   );
