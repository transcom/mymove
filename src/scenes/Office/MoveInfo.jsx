--- conflicted
+++ resolved
@@ -21,11 +21,8 @@
 import ExpensesPanel from './Ppm/ExpensesPanel';
 import DocumentList from 'scenes/Office/DocumentViewer/DocumentList';
 import DatesAndTrackingPanel from './Hhg/DatesAndTrackingPanel';
-<<<<<<< HEAD
 import LocationsPanel from './Hhg/LocationsPanel';
-=======
 import RoutingPanel from './Hhg/RoutingPanel';
->>>>>>> 1a9bc805
 import WeightAndInventoryPanel from './Hhg/WeightAndInventoryPanel';
 import { withContext } from 'shared/AppContext';
 
@@ -80,12 +77,9 @@
 const HHGTabContent = props => {
   return (
     <div className="office-tab">
-<<<<<<< HEAD
-      <LocationsPanel title="Locations" moveId={props.moveId} />
-=======
       <RoutingPanel title="Routing" moveId={props.moveId} />
       <DatesAndTrackingPanel title="Dates & Tracking" moveId={props.moveId} />
->>>>>>> 1a9bc805
+      <LocationsPanel title="Locations" moveId={props.moveId} />
       <WeightAndInventoryPanel
         title="Weight & Inventory"
         moveId={props.moveId}
