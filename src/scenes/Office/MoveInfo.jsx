import React, { Component } from 'react';
import PropTypes from 'prop-types';
import { bindActionCreators } from 'redux';
import { connect } from 'react-redux';
import { get, capitalize, includes } from 'lodash';

import { RoutedTabs, NavTab } from 'react-router-tabs';
import { NavLink, Switch, Redirect, Link } from 'react-router-dom';
import LoadingPlaceholder from 'shared/LoadingPlaceholder';
import PrivateRoute from 'shared/User/PrivateRoute';
import LocationsContainer from './Hhg/LocationsContainer';
import Alert from 'shared/Alert'; // eslint-disable-line
import DocumentList from 'shared/DocumentViewer/DocumentList';
import AccountingPanel from './AccountingPanel';
import BackupInfoPanel from './BackupInfoPanel';
import CustomerInfoPanel from './CustomerInfoPanel';
import OrdersPanel from './OrdersPanel';
import PaymentsPanel from './Ppm/PaymentsPanel';
import PPMEstimatesPanel from './Ppm/PPMEstimatesPanel';
import StorageReimbursementCalculator from './Ppm/StorageReimbursementCalculator';
import IncentiveCalculator from './Ppm/IncentiveCalculator';
import ExpensesPanel from './Ppm/ExpensesPanel';
import Dates from 'shared/ShipmentDates';
import RoutingPanel from './Hhg/RoutingPanel';
import ServiceAgentsContainer from './Hhg/ServiceAgentsContainer';
import Weights from 'shared/ShipmentWeights';
import PremoveSurvey from './PremoveSurvey';
import { withContext } from 'shared/AppContext';
import ConfirmWithReasonButton from 'shared/ConfirmWithReasonButton';
import PreApprovalPanel from 'shared/PreApprovalRequest/PreApprovalPanel.jsx';
import InvoicePanel from 'shared/Invoice/InvoicePanel.jsx';

import {
  getAllTariff400ngItems,
  selectTariff400ngItems,
  getTariff400ngItemsLabel,
} from 'shared/Entities/modules/tariff400ngItems';
import {
  getAllShipmentLineItems,
  selectSortedShipmentLineItems,
  getShipmentLineItemsLabel,
} from 'shared/Entities/modules/shipmentLineItems';
import { getAllInvoices, getShipmentInvoicesLabel } from 'shared/Entities/modules/invoices';
<<<<<<< HEAD
import { approvePPM, selectPPM } from 'shared/Entities/modules/ppms';
=======
import { approvePPM, selectPpmStatus } from 'shared/Entities/modules/ppms';
import { selectServiceMember } from 'shared/Entities/modules/serviceMembers';
>>>>>>> 3f4488cc
import {
  getPublicShipment,
  updatePublicShipment,
  approveShipment,
  completeShipment,
  selectShipment,
  selectShipmentStatus,
} from 'shared/Entities/modules/shipments';
import { getTspForShipmentLabel, getTspForShipment } from 'shared/Entities/modules/transportationServiceProviders';
import { getServiceAgentsForShipment, selectServiceAgentsForShipment } from 'shared/Entities/modules/serviceAgents';

import { loadMoveDependencies, sendHHGInvoice, resetMove, showBanner, removeBanner } from './ducks';
import { selectMoveStatus, approveBasics, cancelMove } from 'shared/Entities/modules/moves';
import { formatDate } from 'shared/formatters';
import { selectAllDocumentsForMove, getMoveDocumentsForMove } from 'shared/Entities/modules/moveDocuments';

import FontAwesomeIcon from '@fortawesome/react-fontawesome';
import faPhone from '@fortawesome/fontawesome-free-solid/faPhone';
import faComments from '@fortawesome/fontawesome-free-solid/faComments';
import faEmail from '@fortawesome/fontawesome-free-solid/faEnvelope';
import faClock from '@fortawesome/fontawesome-free-solid/faClock';
import faCheck from '@fortawesome/fontawesome-free-solid/faCheck';
import faExclamationCircle from '@fortawesome/fontawesome-free-solid/faExclamationCircle';
import faPlayCircle from '@fortawesome/fontawesome-free-solid/faPlayCircle';
import faExternalLinkAlt from '@fortawesome/fontawesome-free-solid/faExternalLinkAlt';

const BasicsTabContent = props => {
  return (
    <div className="office-tab">
      <OrdersPanel title="Orders" />
      <CustomerInfoPanel title="Customer Info" serviceMember={props.serviceMember} />
      <BackupInfoPanel title="Backup Info" serviceMember={props.serviceMember} />
      <AccountingPanel title="Accounting" serviceMember={props.serviceMember} />
    </div>
  );
};

const PPMTabContent = props => {
  return (
    <div className="office-tab">
      <PaymentsPanel title="Payments" moveId={props.moveId} />
      <ExpensesPanel title="Expenses" />
      <IncentiveCalculator />
      <StorageReimbursementCalculator />
      <PPMEstimatesPanel title="Estimates" moveId={props.moveId} />
    </div>
  );
};

const HHGTabContent = props => {
  let shipmentStatus = '';
  const { shipment, updatePublicShipment } = props;
  if (shipment) {
    shipmentStatus = shipment.status;
  }
  return (
    <div className="office-tab">
      <RoutingPanel title="Routing" moveId={props.moveId} />
      <Dates title="Dates" shipment={shipment} update={updatePublicShipment} />
      <LocationsContainer update={updatePublicShipment} shipmentId={shipment.id} />
      <Weights title="Weights & Items" shipment={shipment} update={updatePublicShipment} />
      <PremoveSurvey
        title="Premove Survey"
        shipment={shipment}
        update={updatePublicShipment}
        error={props.surveyError}
      />
      <ServiceAgentsContainer
        title="TSP & Servicing Agents"
        shipment={shipment}
        serviceAgents={props.serviceAgents}
        transportationServiceProviderId={shipment.transportation_service_provider_id}
      />
      <PreApprovalPanel shipmentId={shipment.id} />
      <InvoicePanel
        shipmentId={shipment.id}
        shipmentStatus={shipmentStatus}
        onApprovePayment={props.sendHHGInvoice}
        canApprove={props.canApprovePaymentInvoice}
        allowPayments={props.allowHhgInvoicePayment}
      />
    </div>
  );
};

class MoveInfo extends Component {
  state = {
    redirectToHome: false,
  };

  componentDidMount() {
    const { moveId } = this.props;
    this.props.loadMoveDependencies(moveId);
    this.props.getMoveDocumentsForMove(moveId);
    this.props.getAllTariff400ngItems(true, getTariff400ngItemsLabel);
  }

  componentDidUpdate(prevProps) {
    if (this.props.shipmentId !== prevProps.shipmentId) {
      this.getAllShipmentInfo(this.props.shipmentId);
    }
  }

  componentWillUnmount() {
    this.props.resetMove();
  }

  getAllShipmentInfo = shipmentId => {
    this.props.getTspForShipment(getTspForShipmentLabel, shipmentId);
    this.props.getPublicShipment('Shipments.getPublicShipment', shipmentId);
    this.props.getAllShipmentLineItems(getShipmentLineItemsLabel, shipmentId);
    this.props.getAllInvoices(getShipmentInvoicesLabel, shipmentId);
    this.props.getServiceAgentsForShipment(shipmentId);
  };

  approveBasics = () => {
    this.props.approveBasics(this.props.moveId);
  };

  approvePPM = () => {
    this.props.approvePPM(this.props.officePPM.id);
  };

  approveShipment = () => {
    this.props.approveShipment(this.props.shipmentId);
  };

  completeShipment = () => {
    this.props.completeShipment(this.props.shipmentId);
  };

  cancelMoveAndRedirect = cancelReason => {
    this.props.cancelMove(this.props.officeMove.id, cancelReason).then(() => {
      this.props.showBanner();
      setTimeout(() => this.props.removeBanner(), 10000);
      this.setState({ redirectToHome: true });
    });
  };

  renderPPMTabStatus = () => {
    if (this.props.ppmStatus === 'APPROVED') {
      if (this.props.ppmAdvance.status === 'APPROVED' || !this.props.ppmAdvance.status) {
        return (
          <span className="status">
            <FontAwesomeIcon className="icon approval-ready" icon={faCheck} />
            Move pending
          </span>
        );
      } else {
        return (
          <span className="status">
            <FontAwesomeIcon className="icon approval-waiting" icon={faClock} />
            Payment Requested
          </span>
        );
      }
    } else {
      return (
        <span className="status">
          <FontAwesomeIcon className="icon approval-waiting" icon={faClock} />
          In review
        </span>
      );
    }
  };

  render() {
    const { moveDocuments, moveStatus, ppmStatus, shipment, shipmentStatus, serviceMember } = this.props;
    const move = this.props.officeMove;
    const orders = this.props.officeOrders;
    const ppm = this.props.officePPM;
    const isPPM = move.selected_move_type === 'PPM';
    const isHHG = move.selected_move_type === 'HHG';
    const isHHGPPM = move.selected_move_type === 'HHG_PPM';
    const pathnames = this.props.location.pathname.split('/');
    const currentTab = pathnames[pathnames.length - 1];
    const showDocumentViewer = this.props.context.flags.documentViewer;
    const allowHhgInvoicePayment = this.props.context.flags.allowHhgInvoicePayment;
    let upload = get(this.props, 'officeOrders.uploaded_orders.uploads.0'); // there can be only one
    let check = <FontAwesomeIcon className="icon" icon={faCheck} />;
    const ordersComplete = Boolean(
      orders.orders_number && orders.orders_type_detail && orders.department_indicator && orders.tac,
    );
    const ppmApproved = includes(['APPROVED', 'PAYMENT_REQUESTED', 'COMPLETED'], ppmStatus);
    const hhgApproved = includes(['APPROVED', 'IN_TRANSIT', 'DELIVERED', 'COMPLETED'], shipmentStatus);
    const hhgAccepted = shipmentStatus === 'ACCEPTED';
    const hhgDelivered = shipmentStatus === 'DELIVERED';
    const hhgCompleted = shipmentStatus === 'COMPLETED';
    const moveApproved = moveStatus === 'APPROVED';

    const moveDate = isPPM ? ppm.planned_move_date : shipment && shipment.requested_pickup_date;
    if (this.state.redirectToHome) {
      return <Redirect to="/" />;
    }

    if (!this.props.loadDependenciesHasSuccess && !this.props.loadDependenciesHasError) return <LoadingPlaceholder />;
    if (this.props.loadDependenciesHasError)
      return (
        <div className="usa-grid">
          <div className="usa-width-one-whole error-message">
            <Alert type="error" heading="An error occurred">
              Something went wrong contacting the server.
            </Alert>
          </div>
        </div>
      );

    return (
      <div>
        <div className="usa-grid grid-wide">
          <div className="usa-width-two-thirds">
            <h1>
              Move Info: {serviceMember.last_name}, {serviceMember.first_name}
            </h1>
          </div>
          <div className="usa-width-one-third nav-controls">
            <NavLink to="/queues/new" activeClassName="usa-current">
              <span>New Moves Queue</span>
            </NavLink>
          </div>
        </div>
        <div className="usa-grid grid-wide">
          <div className="usa-width-one-whole">
            <ul className="move-info-header-meta">
              <li>ID# {serviceMember.edipi}&nbsp;</li>
              <li>
                {serviceMember.telephone}
                {serviceMember.phone_is_preferred && (
                  <FontAwesomeIcon className="icon icon-grey" icon={faPhone} flip="horizontal" />
                )}
                {serviceMember.text_message_is_preferred && (
                  <FontAwesomeIcon className="icon icon-grey" icon={faComments} />
                )}
                {serviceMember.email_is_preferred && <FontAwesomeIcon className="icon icon-grey" icon={faEmail} />}
                &nbsp;
              </li>
              <li>Locator# {move.locator}&nbsp;</li>
              <li>Move date {formatDate(moveDate)}&nbsp;</li>
            </ul>
          </div>
        </div>

        <div className="usa-grid grid-wide tabs">
          <div className="usa-width-three-fourths">
            <RoutedTabs startPathWith={this.props.match.url}>
              <NavTab to="/basics">
                <span className="title">Basics</span>
                <span className="status">
                  <FontAwesomeIcon className="icon" icon={faPlayCircle} />
                  {capitalize(this.props.moveStatus)}
                </span>
              </NavTab>
              {(isPPM || isHHGPPM) && (
                <NavTab to="/ppm">
                  <span className="title">PPM</span>
                  {this.renderPPMTabStatus()}
                </NavTab>
              )}
              {(isHHG || isHHGPPM) && (
                <NavTab to="/hhg">
                  <span className="title">HHG</span>
                  <span className="status">
                    <FontAwesomeIcon className="icon approval-waiting" icon={faClock} />
                    {capitalize(shipmentStatus)}
                  </span>
                </NavTab>
              )}
            </RoutedTabs>

            <div className="tab-content">
              <Switch>
                <PrivateRoute
                  exact
                  path={`${this.props.match.url}`}
                  render={() => <Redirect replace to={`${this.props.match.url}/basics`} />}
                />
                <PrivateRoute path={`${this.props.match.path}/basics`}>
                  <BasicsTabContent serviceMember={this.props.serviceMember} />
                </PrivateRoute>
                <PrivateRoute path={`${this.props.match.path}/ppm`} component={PPMTabContent} />
                <PrivateRoute path={`${this.props.match.path}/hhg`}>
                  {this.props.shipment && (
                    <HHGTabContent
                      updatePublicShipment={this.props.updatePublicShipment}
                      moveId={this.props.moveId}
                      ppmStatus={this.props.ppmStatus}
                      shipment={this.props.shipment}
                      shipmentStatus={this.props.shipmentStatus}
                      serviceAgents={this.props.serviceAgents}
                      surveyError={this.props.shipmentPatchError && this.props.errorMessage}
                      canApprovePaymentInvoice={hhgDelivered}
                      officeMove={this.props.officeMove}
                      allowHhgInvoicePayment={allowHhgInvoicePayment}
                    />
                  )}
                </PrivateRoute>
              </Switch>
            </div>
          </div>
          <div className="usa-width-one-fourth">
            <div>
              {this.props.approveMoveHasError && (
                <Alert type="warning" heading="Unable to approve">
                  Please fill out missing data
                </Alert>
              )}
              <button
                className={`${moveApproved ? 'btn__approve--green' : ''}`}
                onClick={this.approveBasics}
                disabled={moveApproved || !ordersComplete}
              >
                Approve Basics
                {moveApproved && check}
              </button>

              {(isPPM || isHHGPPM) && (
                <button
                  className={`${ppmApproved ? 'btn__approve--green' : ''}`}
                  onClick={this.approvePPM}
                  disabled={ppmApproved || !moveApproved || !ordersComplete}
                >
                  Approve PPM
                  {ppmApproved && check}
                </button>
              )}
              {(isHHG || isHHGPPM) && (
                <button
                  className={`${hhgApproved ? 'btn__approve--green' : ''}`}
                  onClick={this.approveShipment}
                  disabled={
                    !hhgAccepted ||
                    hhgApproved ||
                    hhgCompleted ||
                    !moveApproved ||
                    !ordersComplete ||
                    currentTab !== 'hhg'
                  }
                >
                  Approve HHG
                  {hhgApproved && check}
                </button>
              )}
              {(isHHG || isHHGPPM) && (
                <button
                  className={`${hhgCompleted ? 'btn__approve--green' : ''}`}
                  onClick={this.completeShipment}
                  disabled={!hhgDelivered || hhgCompleted || !moveApproved || !ordersComplete || currentTab !== 'hhg'}
                >
                  Complete Shipments
                  {hhgCompleted && check}
                </button>
              )}
              <ConfirmWithReasonButton
                buttonTitle="Cancel Move"
                reasonPrompt="Why is the move being canceled?"
                warningPrompt="Are you sure you want to cancel the entire move?"
                onConfirm={this.cancelMoveAndRedirect}
              />
              {/* Disabling until features implemented
              <button>Troubleshoot</button>
              */}
            </div>
            <div className="documents">
              <h2 className="extras usa-heading">
                Documents
                {!showDocumentViewer && <FontAwesomeIcon className="icon" icon={faExternalLinkAlt} />}
                {showDocumentViewer && (
                  <Link to={`/moves/${move.id}/documents`} target="_blank">
                    <FontAwesomeIcon className="icon" icon={faExternalLinkAlt} />
                  </Link>
                )}
              </h2>
              {!upload ? (
                <p>No orders have been uploaded.</p>
              ) : (
                <div>
                  {moveApproved ? (
                    <div className="panel-field">
                      <FontAwesomeIcon style={{ color: 'green' }} className="icon" icon={faCheck} />
                      <Link to={`/moves/${move.id}/orders`} target="_blank">
                        Orders ({formatDate(upload.created_at)})
                      </Link>
                    </div>
                  ) : (
                    <div className="panel-field">
                      <FontAwesomeIcon style={{ color: 'red' }} className="icon" icon={faExclamationCircle} />
                      <Link to={`/moves/${move.id}/orders`} target="_blank">
                        Orders ({formatDate(upload.created_at)})
                      </Link>
                    </div>
                  )}
                </div>
              )}
              {showDocumentViewer && (
                <DocumentList detailUrlPrefix={`/moves/${this.props.moveId}/documents`} moveDocuments={moveDocuments} />
              )}
            </div>
          </div>
        </div>
      </div>
    );
  }
}

MoveInfo.defaultProps = {
  move: {},
};

MoveInfo.propTypes = {
  loadMoveDependencies: PropTypes.func.isRequired,
  context: PropTypes.shape({
    flags: PropTypes.shape({ documentViewer: PropTypes.bool }).isRequired,
  }).isRequired,
};

const mapStateToProps = (state, ownProps) => {
  const moveId = ownProps.match.params.moveId;
  const officeMove = get(state, 'office.officeMove', {}) || {};
  const shipmentId = get(officeMove, 'shipments.0.id');
<<<<<<< HEAD
  const officePPM = selectPPM(state);
=======
  const officePPM = get(state, 'office.officePPMs.0', {});
  const orders = get(state, `entities.orders.${officeMove.orders_id}`, {});
  const serviceMember = selectServiceMember(state, orders.service_member_id);

>>>>>>> 3f4488cc
  return {
    approveMoveHasError: get(state, 'office.moveHasApproveError'),
    errorMessage: get(state, 'office.error'),
    loadDependenciesHasError: get(state, 'office.loadDependenciesHasError'),
    loadDependenciesHasSuccess: get(state, 'office.loadDependenciesHasSuccess'),
    moveDocuments: selectAllDocumentsForMove(state, get(state, 'office.officeMove.id', '')),
    officePPM,
    moveId,
    moveStatus: selectMoveStatus(state, moveId),
    officeMove,
    officeOrders: get(state, 'office.officeOrders', {}),
<<<<<<< HEAD
    officeServiceMember: get(state, 'office.officeServiceMember', {}),
=======
    officePPM,
>>>>>>> 3f4488cc
    officeShipment: get(state, 'office.officeShipment', {}),
    ppmAdvance: officePPM.advance,
    ppmStatus: officePPM.status,
    serviceAgents: selectServiceAgentsForShipment(state, shipmentId),
    serviceMember,
    shipment: selectShipment(state, shipmentId),
    shipmentId,
    shipmentLineItems: selectSortedShipmentLineItems(state),
    shipmentPatchError: get(state, 'office.shipmentPatchError'),
    shipmentStatus: selectShipmentStatus(state, shipmentId),
    swaggerError: get(state, 'swagger.hasErrored'),
    tariff400ngItems: selectTariff400ngItems(state),
  };
};

const mapDispatchToProps = dispatch =>
  bindActionCreators(
    {
      getPublicShipment,
      updatePublicShipment,
      loadMoveDependencies,
      getMoveDocumentsForMove,
      approveBasics,
      approvePPM,
      approveShipment,
      completeShipment,
      cancelMove,
      sendHHGInvoice,
      getAllTariff400ngItems,
      getAllShipmentLineItems,
      getAllInvoices,
      resetMove,
      getTspForShipment,
      getServiceAgentsForShipment,
      showBanner,
      removeBanner,
    },
    dispatch,
  );

export default withContext(connect(mapStateToProps, mapDispatchToProps)(MoveInfo));<|MERGE_RESOLUTION|>--- conflicted
+++ resolved
@@ -41,12 +41,8 @@
   getShipmentLineItemsLabel,
 } from 'shared/Entities/modules/shipmentLineItems';
 import { getAllInvoices, getShipmentInvoicesLabel } from 'shared/Entities/modules/invoices';
-<<<<<<< HEAD
 import { approvePPM, selectPPM } from 'shared/Entities/modules/ppms';
-=======
-import { approvePPM, selectPpmStatus } from 'shared/Entities/modules/ppms';
 import { selectServiceMember } from 'shared/Entities/modules/serviceMembers';
->>>>>>> 3f4488cc
 import {
   getPublicShipment,
   updatePublicShipment,
@@ -466,14 +462,9 @@
   const moveId = ownProps.match.params.moveId;
   const officeMove = get(state, 'office.officeMove', {}) || {};
   const shipmentId = get(officeMove, 'shipments.0.id');
-<<<<<<< HEAD
   const officePPM = selectPPM(state);
-=======
-  const officePPM = get(state, 'office.officePPMs.0', {});
   const orders = get(state, `entities.orders.${officeMove.orders_id}`, {});
   const serviceMember = selectServiceMember(state, orders.service_member_id);
-
->>>>>>> 3f4488cc
   return {
     approveMoveHasError: get(state, 'office.moveHasApproveError'),
     errorMessage: get(state, 'office.error'),
@@ -485,11 +476,6 @@
     moveStatus: selectMoveStatus(state, moveId),
     officeMove,
     officeOrders: get(state, 'office.officeOrders', {}),
-<<<<<<< HEAD
-    officeServiceMember: get(state, 'office.officeServiceMember', {}),
-=======
-    officePPM,
->>>>>>> 3f4488cc
     officeShipment: get(state, 'office.officeShipment', {}),
     ppmAdvance: officePPM.advance,
     ppmStatus: officePPM.status,
