--- conflicted
+++ resolved
@@ -197,19 +197,6 @@
                 Documents
                 <FontAwesomeIcon className="icon" icon={faExternalLinkAlt} />
               </h2>
-<<<<<<< HEAD
-              {!upload && <p>No orders have been uploaded.</p>}
-              <div className="document">
-                <FontAwesomeIcon
-                  style={{ color: 'red' }}
-                  className="icon"
-                  icon={faExclamationCircle}
-                />
-                <Link to={`/moves/${move.id}/orders`} target="_blank">
-                  Orders ({formatDate(upload.created_at)})
-                </Link>
-              </div>
-=======
               {!upload ? (
                 <p>No orders have been uploaded.</p>
               ) : (
@@ -224,7 +211,6 @@
                   </Link>
                 </div>
               )}
->>>>>>> d4d73b75
             </div>
           </div>
         </div>
