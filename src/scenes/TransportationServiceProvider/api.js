--- conflicted
+++ resolved
@@ -6,11 +6,8 @@
   const queueToStatus = {
     new: ['AWARDED'],
     in_transit: ['IN_TRANSIT'],
-<<<<<<< HEAD
     approved: ['APPROVED'],
-=======
     delivered: ['DELIVERED'],
->>>>>>> 49215db4
     all: [],
   };
   /* eslint-disable security/detect-object-injection */
