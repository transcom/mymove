--- conflicted
+++ resolved
@@ -5,11 +5,8 @@
 export async function RetrieveShipmentsForTSP(queueType) {
   const queueToStatus = {
     new: ['AWARDED'],
-<<<<<<< HEAD
+    in_transit: ['IN_TRANSIT'],
     approved: ['APPROVED'],
-=======
-    in_transit: ['IN_TRANSIT'],
->>>>>>> e5d92d4e
     all: [],
   };
   /* eslint-disable security/detect-object-injection */
