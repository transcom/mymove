--- conflicted
+++ resolved
@@ -34,7 +34,6 @@
   return response.body;
 }
 
-<<<<<<< HEAD
 // SHIPMENT ACCEPT
 export async function AcceptShipment(shipmentId) {
   const client = await getPublicClient();
@@ -42,7 +41,9 @@
     shipment_uuid: shipmentId,
   });
   checkResponse(response, 'failed to accept shipment due to server error');
-=======
+  return response.body;
+}
+
 export async function PatchShipment(shipmentId, shipment) {
   const client = await getPublicClient();
   const payloadDef = client.spec.definitions.Shipment;
@@ -51,6 +52,5 @@
     update: formatPayload(shipment, payloadDef),
   });
   checkResponse(response, 'failed to load shipment due to server error');
->>>>>>> f5d4398b
   return response.body;
 }