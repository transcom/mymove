--- conflicted
+++ resolved
@@ -25,36 +25,6 @@
   return (
     <Fragment>
       <div className="editable-panel-column">
-<<<<<<< HEAD
-        <div className="column-head">Weights</div>
-        <div className="column-subhead">Total weight</div>
-        <PanelSwaggerField fieldName="weight_estimate" required title="Customer estimate" {...fieldProps} />
-        <PanelSwaggerField fieldName="pm_survey_weight_estimate" required title="TSP estimate" {...fieldProps} />
-        <PanelSwaggerField fieldName="actual_weight" required {...fieldProps} />
-      </div>
-      <div className="editable-panel-column">
-        <div className="column-subhead">Pro-gear</div>
-        <PanelSwaggerField fieldName="progear_weight_estimate" required title="Customer estimate" {...fieldProps} />
-        <PanelSwaggerField
-          fieldName="pm_survey_progear_weight_estimate"
-          required
-          title="TSP estimate"
-          {...fieldProps}
-        />
-        <div className="column-subhead">Spouse pro-gear</div>
-        <PanelSwaggerField
-          fieldName="spouse_progear_weight_estimate"
-          required
-          title="Customer estimate"
-          {...fieldProps}
-        />
-        <PanelSwaggerField
-          fieldName="pm_survey_spouse_progear_weight_estimate"
-          required
-          title="TSP estimate"
-          {...fieldProps}
-        />
-=======
         <div className="column-subhead">Weight</div>
         <PanelSwaggerField fieldName="weight_estimate" required title="Customer estimate" {...fieldProps} />
         <PanelSwaggerField fieldName="pm_survey_weight_estimate" required title="TSP estimate" {...fieldProps} />
@@ -74,7 +44,6 @@
             )}`}
           </span>
         </PanelField>
->>>>>>> 7acee970
       </div>
     </Fragment>
   );
@@ -92,17 +61,6 @@
       <FormSection name="weights">
         <div className="editable-panel-column">
           <div className="column-head">Weights</div>
-<<<<<<< HEAD
-          <div className="column-subhead">Total weight</div>
-          <PanelSwaggerField fieldName="weight_estimate" required title="Customer estimate" {...fieldProps} />
-          <PanelSwaggerField fieldName="pm_survey_weight_estimate" required title="TSP estimate" {...fieldProps} />
-          <SwaggerField fieldName="actual_weight" swagger={schema} required />
-        </div>
-        <div className="editable-panel-column">
-          <div className="column-subhead">Pro-gear</div>
-          <PanelSwaggerField fieldName="progear_weight_estimate" required title="Customer estimate" {...fieldProps} />
-          <PanelSwaggerField
-=======
           <PanelSwaggerField fieldName="weight_estimate" required title="Customer estimate" {...fieldProps} />
           <PanelSwaggerField fieldName="pm_survey_weight_estimate" required title="TSP estimate" {...fieldProps} />
           <div className="column-subhead">Actual Weights</div>
@@ -129,7 +87,6 @@
           <div className="column-subhead">TSP Estimate</div>
           <SwaggerField
             className="short-field"
->>>>>>> 7acee970
             fieldName="pm_survey_progear_weight_estimate"
             title="Service member"
             swagger={schema}
