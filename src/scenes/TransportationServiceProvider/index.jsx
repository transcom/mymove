import React, { Component } from 'react';
import { Redirect, Switch } from 'react-router-dom';
import { ConnectedRouter } from 'react-router-redux';
import { history } from 'shared/store';
import { connect } from 'react-redux';
import { bindActionCreators } from 'redux';

import TspHeader from 'shared/Header/Tsp';
import { loadLoggedInUser } from 'shared/User/ducks';
import { loadPublicSchema } from 'shared/Swagger/ducks';
import { no_op } from 'shared/utils';
import LogoutOnInactivity from 'shared/User/LogoutOnInactivity';
import PrivateRoute from 'shared/User/PrivateRoute';
import ScratchPad from 'shared/ScratchPad';
import { isProduction } from 'shared/constants';
import DocumentViewer from './DocumentViewerContainer';
import NewDocument from './NewDocumentContainer';
import ShipmentInfo from './ShipmentInfo';
import QueueList from './QueueList';
import QueueTable from './QueueTable';

import './tsp.css';

class Queues extends Component {
  render() {
    return (
      <div className="usa-grid grid-wide queue-columns">
        <div className="queue-menu-column">
          <QueueList />
        </div>
        <div className="queue-list-column">
          <div className="queue-table-scrollable">
            <QueueTable queueType={this.props.match.params.queueType} />
          </div>
        </div>
      </div>
    );
  }
}

class TspWrapper extends Component {
  componentDidMount() {
    document.title = 'Transcom PPP: TSP';
    this.props.loadPublicSchema();
  }

  render() {
    return (
      <ConnectedRouter history={history}>
        <div className="TSP site">
          <TspHeader />
          <main className="site__content">
            <div>
              <LogoutOnInactivity />
              <Switch>
                <Redirect from="/" to="/queues/new" exact />
<<<<<<< HEAD
                <PrivateRoute
                  path="/shipments/:shipmentId/documents/new"
                  render={() => <div>Placeholder for new doc</div>}
                />
=======
                <PrivateRoute path="/shipments/:shipmentId/documents/new" component={NewDocument} />
>>>>>>> 7acee970
                <PrivateRoute path="/shipments/:shipmentId/documents/:moveDocumentId" component={DocumentViewer} />
                <PrivateRoute path="/shipments/:shipmentId" component={ShipmentInfo} />
                {/* Be specific about available routes by listing them */}
                <PrivateRoute path="/queues/:queueType(new|approved|in_transit|delivered|all)" component={Queues} />
                {!isProduction && <PrivateRoute path="/playground" component={ScratchPad} />}
                {/* TODO: cgilmer (2018/07/31) Need a NotFound component to route to */}
              </Switch>
            </div>
          </main>
        </div>
      </ConnectedRouter>
    );
  }
}

TspWrapper.defaultProps = {
  loadPublicSchema: no_op,
  loadLoggedInUser: no_op,
};

const mapStateToProps = state => ({
  swaggerError: state.swaggerPublic.hasErrored,
});

const mapDispatchToProps = dispatch => bindActionCreators({ loadPublicSchema, loadLoggedInUser }, dispatch);

export default connect(mapStateToProps, mapDispatchToProps)(TspWrapper);<|MERGE_RESOLUTION|>--- conflicted
+++ resolved
@@ -54,14 +54,7 @@
               <LogoutOnInactivity />
               <Switch>
                 <Redirect from="/" to="/queues/new" exact />
-<<<<<<< HEAD
-                <PrivateRoute
-                  path="/shipments/:shipmentId/documents/new"
-                  render={() => <div>Placeholder for new doc</div>}
-                />
-=======
                 <PrivateRoute path="/shipments/:shipmentId/documents/new" component={NewDocument} />
->>>>>>> 7acee970
                 <PrivateRoute path="/shipments/:shipmentId/documents/:moveDocumentId" component={DocumentViewer} />
                 <PrivateRoute path="/shipments/:shipmentId" component={ShipmentInfo} />
                 {/* Be specific about available routes by listing them */}
