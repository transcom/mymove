<<<<<<< HEAD
import {
  LoadShipment,
  PatchShipment,
  CreateServiceAgent,
  IndexServiceAgents,
  UpdateServiceAgent,
} from './api.js';
=======
import { LoadShipment, PatchShipment, AcceptShipment } from './api.js';
>>>>>>> 21169c32

import * as ReduxHelpers from 'shared/ReduxHelpers';

// SINGLE RESOURCE ACTION TYPES
const loadShipmentType = 'LOAD_SHIPMENT';
const patchShipmentType = 'PATCH_SHIPMENT';
const acceptShipmentType = 'ACCEPT_SHIPMENT';

const indexServiceAgentsType = 'INDEX_SERVICE_AGENTS';
const createServiceAgentsType = 'CREATE_SERVICE_AGENTS';
const updateServiceAgentsType = 'UPDATE_SERVICE_AGENTS';

// MULTIPLE-RESOURCE ACTION TYPES
const loadTspDependenciesType = 'LOAD_TSP_DEPENDENCIES';

// SINGLE RESOURCE ACTION TYPES
const LOAD_SHIPMENT = ReduxHelpers.generateAsyncActionTypes(loadShipmentType);
const PATCH_SHIPMENT = ReduxHelpers.generateAsyncActionTypes(patchShipmentType);
const ACCEPT_SHIPMENT = ReduxHelpers.generateAsyncActionTypes(
  acceptShipmentType,
);

const INDEX_SERVICE_AGENTS = ReduxHelpers.generateAsyncActionTypes(
  indexServiceAgentsType,
);

const CREATE_SERVICE_AGENTS = ReduxHelpers.generateAsyncActionTypes(
  createServiceAgentsType,
);

const UPDATE_SERVICE_AGENTS = ReduxHelpers.generateAsyncActionTypes(
  updateServiceAgentsType,
);

// MULTIPLE-RESOURCE ACTION TYPES

const LOAD_TSP_DEPENDENCIES = ReduxHelpers.generateAsyncActionTypes(
  loadTspDependenciesType,
);

// SINGLE-RESOURCE ACTION CREATORS

export const loadShipment = ReduxHelpers.generateAsyncActionCreator(
  loadShipmentType,
  LoadShipment,
);

export const patchShipment = ReduxHelpers.generateAsyncActionCreator(
  patchShipmentType,
  PatchShipment,
);

<<<<<<< HEAD
export const indexServiceAgents = ReduxHelpers.generateAsyncActionCreator(
  indexServiceAgentsType,
  IndexServiceAgents,
);

export const createServiceAgent = ReduxHelpers.generateAsyncActionCreator(
  createServiceAgentsType,
  CreateServiceAgent,
);

export const updateServiceAgent = ReduxHelpers.generateAsyncActionCreator(
  updateServiceAgentsType,
  UpdateServiceAgent,
=======
export const acceptShipment = ReduxHelpers.generateAsyncActionCreator(
  acceptShipmentType,
  AcceptShipment,
>>>>>>> 21169c32
);

// MULTIPLE-RESOURCE ACTION CREATORS
//
// These action types typically dispatch to other actions above to
// perform their work and exist to encapsulate when multiple requests
// need to be made in response to a user action.

export function createOrUpdateServiceAgent(shipmentId, serviceAgent) {
  return async function(dispatch, getState) {
    if (serviceAgent.id) {
      return dispatch(updateServiceAgent(serviceAgent));
    } else {
      return dispatch(createServiceAgent(shipmentId, serviceAgent));
    }
  };
}

export function loadShipmentDependencies(shipmentId) {
  const actions = ReduxHelpers.generateAsyncActions(loadTspDependenciesType);
  return async function(dispatch, getState) {
    dispatch(actions.start());
    try {
      await Promise.all([
        dispatch(loadShipment(shipmentId)),
        dispatch(indexServiceAgents(shipmentId)),
      ]);
      return dispatch(actions.success());
    } catch (ex) {
      return dispatch(actions.error(ex));
    }
  };
}

// Selectors

// Reducer
const initialState = {
<<<<<<< HEAD
  serviceAgents: [],
=======
  shipmentIsAccepting: false,
  shipmentHasAcceptError: null,
  shipmentHasAcceptSuccess: false,
  flashMessage: false,
>>>>>>> 21169c32
};

export function tspReducer(state = initialState, action) {
  switch (action.type) {
    // SINGLE-RESOURCE ACTION TYPES

    // SHIPMENTS
    case LOAD_SHIPMENT.start:
      return Object.assign({}, state, {
        shipmentIsLoading: true,
        shipmentHasLoadSuccess: false,
      });
    case LOAD_SHIPMENT.success:
      return Object.assign({}, state, {
        shipmentIsLoading: false,
        shipmentHasLoadSuccess: true,
        shipmentHasLoadError: false,
        shipment: action.payload,
      });
    case LOAD_SHIPMENT.failure:
      return Object.assign({}, state, {
        shipmentIsLoading: false,
        shipmentHasLoadSuccess: false,
        shipmentHasLoadError: null,
        shipment: null,
        error: action.error.message,
      });
    case PATCH_SHIPMENT.start:
      return Object.assign({}, state, {
        shipmentPatchSuccess: false,
      });
    case PATCH_SHIPMENT.success:
      return Object.assign({}, state, {
        shipmentPatchSuccess: true,
        shipmentPatchError: false,
        shipment: action.payload,
      });
    case PATCH_SHIPMENT.failure:
      return Object.assign({}, state, {
        shipmentPatchSuccess: false,
        shipmentPatchError: null,
        error: action.error.message,
      });
    case ACCEPT_SHIPMENT.start:
      return Object.assign({}, state, {
        shipmentIsAccepting: true,
        shipmentHasAcceptSuccess: false,
      });
    case ACCEPT_SHIPMENT.success:
      return Object.assign({}, state, {
        shipmentIsAccepting: false,
        shipmentHasAcceptSuccess: true,
        shipmentHasAcceptError: false,
        shipment: action.payload,
      });
    case ACCEPT_SHIPMENT.failure:
      return Object.assign({}, state, {
        shipmentIsAccepting: false,
        shipmentHasAcceptSuccess: false,
        shipmentHasAcceptError: null,
        error: action.error.message,
      });

    // SERVICE AGENTS
    case INDEX_SERVICE_AGENTS.start:
      return Object.assign({}, state, {
        serviceAgentsAreLoading: true,
        serviceAgentsHasLoadSucces: false,
      });
    case INDEX_SERVICE_AGENTS.success:
      return Object.assign({}, state, {
        serviceAgentsAreLoading: false,
        serviceAgentsHasLoadSucces: true,
        serviceAgentsHasLoadError: false,
        serviceAgents: action.payload,
      });
    case INDEX_SERVICE_AGENTS.failure:
      return Object.assign({}, state, {
        serviceAgentsAreLoading: false,
        serviceAgentsHasLoadSucces: false,
        serviceAgentsHasLoadError: null,
        serviceAgents: [],
        error: action.error.message,
      });

    case CREATE_SERVICE_AGENTS.start:
      return Object.assign({}, state, {
        serviceAgentIsCreating: true,
        serviceAgentHasCreatedSucces: false,
      });
    case CREATE_SERVICE_AGENTS.success:
      return Object.assign({}, state, {
        serviceAgentIsCreating: false,
        serviceAgentHasCreatedSucces: true,
        serviceAgentHasCreatedError: false,
        serviceAgents: state.serviceAgents.append(action.payload),
      });
    case CREATE_SERVICE_AGENTS.failure:
      return Object.assign({}, state, {
        serviceAgentIsCreating: false,
        serviceAgentHasCreatedSucces: false,
        serviceAgentHasCreatedError: null,
        serviceAgents: [],
        error: action.error.message,
      });

    case UPDATE_SERVICE_AGENTS.start:
      return Object.assign({}, state, {
        serviceAgentIsUpdating: true,
        serviceAgentHasUpdatedSucces: false,
      });
    case UPDATE_SERVICE_AGENTS.success:
      const updatedAgent = action.payload;
      const updatedAgents = [];
      let extant = false;
      state.serviceAgents.forEach(agent => {
        if (agent.id === updatedAgent.id) {
          extant = true;
          updatedAgents.push(updatedAgent);
        } else {
          updatedAgents.push(agent);
        }
      });
      if (!extant) {
        console.log(
          'WARNING: An updated Agent did not exist before updating: ',
          updatedAgent.id,
        );
        updatedAgents.push(updatedAgent);
      }

      return Object.assign({}, state, {
        serviceAgentIsUpdating: false,
        serviceAgentHasUpdatedSucces: true,
        serviceAgentHasUpdatedError: false,
        serviceAgents: state.serviceAgents.append(action.payload),
      });
    case UPDATE_SERVICE_AGENTS.failure:
      return Object.assign({}, state, {
        serviceAgentIsUpdating: false,
        serviceAgentHasUpdatedSucces: false,
        serviceAgentHasUpdatedError: null,
        serviceAgents: [],
        error: action.error.message,
      });

    // MULTIPLE-RESOURCE ACTION TYPES
    //
    // These action types typically dispatch to other actions above to
    // perform their work and exist to encapsulate when multiple requests
    // need to be made in response to a user action.

    // ALL TSP DEPENDENCIES
    case LOAD_TSP_DEPENDENCIES.start:
      return Object.assign({}, state, {
        loadTspDependenciesHasSuccess: false,
        loadTspDependenciesHasError: false,
      });
    case LOAD_TSP_DEPENDENCIES.success:
      return Object.assign({}, state, {
        loadTspDependenciesHasSuccess: true,
        loadTspDependenciesHasError: false,
      });
    case LOAD_TSP_DEPENDENCIES.failure:
      return Object.assign({}, state, {
        loadTspDependenciesHasSuccess: false,
        loadTspDependenciesHasError: true,
        error: action.error.message,
      });
    default:
      return state;
  }
}<|MERGE_RESOLUTION|>--- conflicted
+++ resolved
@@ -1,14 +1,11 @@
-<<<<<<< HEAD
 import {
   LoadShipment,
   PatchShipment,
+  AcceptShipment,
   CreateServiceAgent,
   IndexServiceAgents,
   UpdateServiceAgent,
 } from './api.js';
-=======
-import { LoadShipment, PatchShipment, AcceptShipment } from './api.js';
->>>>>>> 21169c32
 
 import * as ReduxHelpers from 'shared/ReduxHelpers';
 
@@ -61,7 +58,11 @@
   PatchShipment,
 );
 
-<<<<<<< HEAD
+export const acceptShipment = ReduxHelpers.generateAsyncActionCreator(
+  acceptShipmentType,
+  AcceptShipment,
+);
+
 export const indexServiceAgents = ReduxHelpers.generateAsyncActionCreator(
   indexServiceAgentsType,
   IndexServiceAgents,
@@ -75,11 +76,6 @@
 export const updateServiceAgent = ReduxHelpers.generateAsyncActionCreator(
   updateServiceAgentsType,
   UpdateServiceAgent,
-=======
-export const acceptShipment = ReduxHelpers.generateAsyncActionCreator(
-  acceptShipmentType,
-  AcceptShipment,
->>>>>>> 21169c32
 );
 
 // MULTIPLE-RESOURCE ACTION CREATORS
@@ -118,14 +114,11 @@
 
 // Reducer
 const initialState = {
-<<<<<<< HEAD
-  serviceAgents: [],
-=======
   shipmentIsAccepting: false,
   shipmentHasAcceptError: null,
   shipmentHasAcceptSuccess: false,
   flashMessage: false,
->>>>>>> 21169c32
+  serviceAgents: [],
 };
 
 export function tspReducer(state = initialState, action) {
