--- conflicted
+++ resolved
@@ -1,8 +1,9 @@
-<<<<<<< HEAD
-import { LoadShipment, CreateServiceAgent, IndexServiceAgents } from './api.js';
-=======
-import { LoadShipment, PatchShipment } from './api.js';
->>>>>>> fd0e4504
+import {
+  LoadShipment,
+  PatchShipment,
+  CreateServiceAgent,
+  IndexServiceAgents,
+} from './api.js';
 
 import * as ReduxHelpers from 'shared/ReduxHelpers';
 
@@ -43,7 +44,6 @@
   LoadShipment,
 );
 
-<<<<<<< HEAD
 export const indexServiceAgents = ReduxHelpers.generateAsyncActionCreator(
   indexServiceAgentsType,
   IndexServiceAgents,
@@ -52,11 +52,11 @@
 export const createServiceAgent = ReduxHelpers.generateAsyncActionCreator(
   createServiceAgentsType,
   CreateServiceAgent,
-=======
+);
+
 export const patchShipment = ReduxHelpers.generateAsyncActionCreator(
   patchShipmentType,
   PatchShipment,
->>>>>>> fd0e4504
 );
 
 // MULTIPLE-RESOURCE ACTION CREATORS
