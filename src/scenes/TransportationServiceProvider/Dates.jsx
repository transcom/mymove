import React, { Fragment } from 'react';
import { connect } from 'react-redux';
import PropTypes from 'prop-types';
import { get, pick } from 'lodash';
import { reduxForm, FormSection, getFormValues } from 'redux-form';

import { PanelSwaggerField, PanelField, editablePanelify } from 'shared/EditablePanel';
import { SwaggerField } from 'shared/JsonSchemaForm/JsonSchemaField';

const datesFields = [
  'pm_survey_conducted_date',
  'pm_survey_planned_pack_date',
  'pm_survey_planned_pickup_date',
  'pm_survey_planned_delivery_date',
  'requested_pickup_date',
  'actual_pack_date',
  'actual_pickup_date',
  'actual_delivery_date',
  'requested_delivery_date',
  'pm_survey_notes',
  'pm_survey_method',
];

const DatesDisplay = props => {
  const fieldProps = {
    schema: props.shipmentSchema,
    values: props.shipment,
  };
  return (
    <Fragment>
      <div className="editable-panel-column">
        <div className="column-subhead">PM Survey</div>
        <PanelSwaggerField title="PM survey conducted" fieldName="pm_survey_conducted_date" required {...fieldProps} />
        <PanelSwaggerField title="Survey Method" fieldName="pm_survey_method" required {...fieldProps} />
        <div className="column-subhead">Packing</div>
        <PanelField title="Original" value="TODO" />
        <PanelSwaggerField fieldName="pm_survey_planned_pack_date" required title="Planned" {...fieldProps} />
        <PanelSwaggerField fieldName="actual_pack_date" required title="Actual" {...fieldProps} />
      </div>
      <div className="editable-panel-column">
        <div className="column-subhead">Pickup</div>
        <PanelSwaggerField fieldName="requested_pickup_date" required title="Original" {...fieldProps} />
        <PanelSwaggerField fieldName="pm_survey_planned_pickup_date" required title="Planned" {...fieldProps} />
        <PanelSwaggerField fieldName="actual_pickup_date" required title="Actual" {...fieldProps} />
        <div className="column-subhead">Delivery</div>
        <PanelField title="Original" value="TODO" />
        <PanelSwaggerField fieldName="pm_survey_planned_delivery_date" required title="Planned" {...fieldProps} />
<<<<<<< HEAD
=======
        <PanelSwaggerField fieldName="actual_delivery_date" required title="Actual" {...fieldProps} />
>>>>>>> 7acee970
        <PanelField title="Current RDD" value="TODO" />
        <PanelSwaggerField fieldName="pm_survey_notes" required title="Notes about dates" {...fieldProps} />
      </div>
    </Fragment>
  );
};

const DatesEdit = props => {
  const schema = props.shipmentSchema;
  const fieldProps = {
    schema,
    values: props.shipment,
  };
  return (
    <Fragment>
      <FormSection name="dates">
        <div className="editable-panel-column">
          <div className="column-head">PM Survey</div>
          <SwaggerField fieldName="pm_survey_conducted_date" swagger={schema} required />
          <SwaggerField fieldName="pm_survey_method" swagger={schema} required />
          <div className="column-head">Packing</div>
          <PanelField title="Original" value="TODO" />
<<<<<<< HEAD
          <SwaggerField fieldName="pm_survey_planned_pack_date" required title="Planned" swagger={schema} />
=======
          <SwaggerField fieldName="pm_survey_planned_pack_date" title="Planned" swagger={schema} required />
>>>>>>> 7acee970
          <SwaggerField fieldName="actual_pack_date" required title="Actual" swagger={schema} />
        </div>
        <div className="editable-panel-column">
          <div className="column-head">Pickup</div>
          <PanelSwaggerField fieldName="requested_pickup_date" required title="Original" {...fieldProps} />
          <SwaggerField fieldName="pm_survey_planned_pickup_date" required title="Planned" swagger={schema} />
          <SwaggerField fieldName="actual_pickup_date" required title="Actual" swagger={schema} />
          <div className="column-head">Delivery</div>
          <PanelField title="Original" value="TODO" />
          <SwaggerField fieldName="pm_survey_planned_delivery_date" required title="Planned" swagger={schema} />
<<<<<<< HEAD
=======
          <SwaggerField fieldName="actual_delivery_date" required title="Actual" swagger={schema} />
>>>>>>> 7acee970
          <PanelField title="Current RDD" value="TODO" />
          <SwaggerField fieldName="pm_survey_notes" title="Notes about dates" swagger={schema} />
        </div>
      </FormSection>
    </Fragment>
  );
};

const formName = 'shipment_dates';

let DatesPanel = editablePanelify(DatesDisplay, DatesEdit);
DatesPanel = reduxForm({
  form: formName,
  enableReinitialize: true,
  keepDirtyOnReinitialize: true,
})(DatesPanel);

DatesPanel.propTypes = {
  shipment: PropTypes.object,
  schema: PropTypes.object,
};

function mapStateToProps(state, props) {
  const formValues = getFormValues(formName)(state);

  return {
    // reduxForm
    formValues,
    initialValues: {
      dates: pick(props.shipment, datesFields),
    },

    shipmentSchema: get(state, 'swaggerPublic.spec.definitions.Shipment', {}),

    hasError: !!props.error,
    errorMessage: props.error,
    isUpdating: false,

    // editablePanelify
    getUpdateArgs: function() {
      return [get(props, 'shipment.id'), formValues.dates];
    },
  };
}

export default connect(mapStateToProps)(DatesPanel);<|MERGE_RESOLUTION|>--- conflicted
+++ resolved
@@ -45,10 +45,7 @@
         <div className="column-subhead">Delivery</div>
         <PanelField title="Original" value="TODO" />
         <PanelSwaggerField fieldName="pm_survey_planned_delivery_date" required title="Planned" {...fieldProps} />
-<<<<<<< HEAD
-=======
         <PanelSwaggerField fieldName="actual_delivery_date" required title="Actual" {...fieldProps} />
->>>>>>> 7acee970
         <PanelField title="Current RDD" value="TODO" />
         <PanelSwaggerField fieldName="pm_survey_notes" required title="Notes about dates" {...fieldProps} />
       </div>
@@ -71,11 +68,7 @@
           <SwaggerField fieldName="pm_survey_method" swagger={schema} required />
           <div className="column-head">Packing</div>
           <PanelField title="Original" value="TODO" />
-<<<<<<< HEAD
-          <SwaggerField fieldName="pm_survey_planned_pack_date" required title="Planned" swagger={schema} />
-=======
           <SwaggerField fieldName="pm_survey_planned_pack_date" title="Planned" swagger={schema} required />
->>>>>>> 7acee970
           <SwaggerField fieldName="actual_pack_date" required title="Actual" swagger={schema} />
         </div>
         <div className="editable-panel-column">
@@ -86,10 +79,7 @@
           <div className="column-head">Delivery</div>
           <PanelField title="Original" value="TODO" />
           <SwaggerField fieldName="pm_survey_planned_delivery_date" required title="Planned" swagger={schema} />
-<<<<<<< HEAD
-=======
           <SwaggerField fieldName="actual_delivery_date" required title="Actual" swagger={schema} />
->>>>>>> 7acee970
           <PanelField title="Current RDD" value="TODO" />
           <SwaggerField fieldName="pm_survey_notes" title="Notes about dates" swagger={schema} />
         </div>
