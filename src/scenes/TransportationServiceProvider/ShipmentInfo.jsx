import React, { Component } from 'react';
import { bindActionCreators } from 'redux';
import { connect } from 'react-redux';
import { Redirect } from 'react-router-dom';
import { get, capitalize } from 'lodash';
import { NavLink, Link } from 'react-router-dom';
import { reduxForm } from 'redux-form';

import Alert from 'shared/Alert';
import DocumentList from 'shared/DocumentViewer/DocumentList';
import { withContext } from 'shared/AppContext';
import PremoveSurvey from 'shared/PremoveSurvey';
import ConfirmWithReasonButton from 'shared/ConfirmWithReasonButton';
import { SwaggerField } from 'shared/JsonSchemaForm/JsonSchemaField';
import {
  getAllShipmentDocuments,
  selectShipmentDocuments,
  getShipmentDocumentsLabel,
} from 'shared/Entities/modules/shipmentDocuments';

import FontAwesomeIcon from '@fortawesome/react-fontawesome';
import faPhone from '@fortawesome/fontawesome-free-solid/faPhone';
import faComments from '@fortawesome/fontawesome-free-solid/faComments';
import faEmail from '@fortawesome/fontawesome-free-solid/faEnvelope';
import faExternalLinkAlt from '@fortawesome/fontawesome-free-solid/faExternalLinkAlt';

import {
  loadShipmentDependencies,
  patchShipment,
  acceptShipment,
  generateGBL,
  rejectShipment,
  transportShipment,
  deliverShipment,
} from './ducks';
import ServiceAgents from './ServiceAgents';
import Weights from './Weights';
import Dates from './Dates';
import LocationsContainer from './LocationsContainer';
import FormButton from './FormButton';
import CustomerInfo from './CustomerInfo';

import './tsp.css';

const attachmentsErrorMessages = {
  400: 'There is already a GBL for this shipment. ',
  417: 'Missing data required to generate a Bill of Lading.',
};

class AcceptShipmentPanel extends Component {
  rejectShipment = reason => {
    this.props.rejectShipment(reason);
  };

  acceptShipment = () => {
    this.props.acceptShipment();
  };

  render() {
    return (
      <div>
        <button className="usa-button-primary" onClick={this.acceptShipment}>
          Accept Shipment
        </button>
        <ConfirmWithReasonButton
          buttonTitle="Reject Shipment"
          reasonPrompt="Why are you rejecting this shipment?"
          warningPrompt="Are you sure you want to reject this shipment?"
          onConfirm={this.rejectShipment}
          buttonDisabled={true}
        />
      </div>
    );
  }
}

let PickupDateForm = props => {
  const { schema, onCancel, handleSubmit, submitting, valid } = props;

  return (
    <form onSubmit={handleSubmit}>
      <SwaggerField fieldName="actual_pickup_date" swagger={schema} required />

      <button onClick={onCancel}>Cancel</button>
      <button type="submit" disabled={submitting || !valid}>
        Done
      </button>
    </form>
  );
};

PickupDateForm = reduxForm({ form: 'pickup_shipment' })(PickupDateForm);

let DeliveryDateForm = props => {
  const { schema, onCancel, handleSubmit, submitting, valid } = props;

  return (
    <form onSubmit={handleSubmit}>
      <SwaggerField fieldName="actual_delivery_date" swagger={schema} required />

      <button onClick={onCancel}>Cancel</button>
      <button type="submit" disabled={submitting || !valid}>
        Done
      </button>
    </form>
  );
};

DeliveryDateForm = reduxForm({ form: 'deliver_shipment' })(DeliveryDateForm);

class ShipmentInfo extends Component {
  state = {
    redirectToHome: false,
  };

  componentDidMount() {
    this.props.loadShipmentDependencies(this.props.match.params.shipmentId);
    this.props.getAllShipmentDocuments(getShipmentDocumentsLabel, this.props.match.params.shipmentId);
  }

  acceptShipment = () => {
    return this.props.acceptShipment(this.props.shipment.id);
  };

  generateGBL = () => {
    return this.props.generateGBL(this.props.shipment.id);
  };

  rejectShipment = reason => {
    return this.props.rejectShipment(this.props.shipment.id, reason).then(() => {
      this.setState({ redirectToHome: true });
    });
  };

  pickupShipment = values => this.props.transportShipment(this.props.shipment.id, values);

  deliverShipment = values => this.props.deliverShipment(this.props.shipment.id, values);

  render() {
    const { context, shipment, shipmentDocuments } = this.props;

    const { service_member: serviceMember = {}, move = {}, gbl_number: gbl } = shipment;

    const shipmentId = this.props.match.params.shipmentId;

    const showDocumentViewer = context.flags.documentViewer;
    const awarded = shipment.status === 'AWARDED';
    const approved = shipment.status === 'APPROVED';
    const inTransit = shipment.status === 'IN_TRANSIT';

    if (this.state.redirectToHome) {
      return <Redirect to="/" />;
    }

    return (
      <div>
        <div className="usa-grid grid-wide">
          <div className="usa-width-two-thirds">
            MOVE INFO - {move.selected_move_type} CODE D
            <h1>
              Shipment Info: {serviceMember.last_name}, {serviceMember.first_name}
            </h1>
          </div>
          <div className="usa-width-one-third nav-controls">
            {awarded && (
              <NavLink to="/queues/new" activeClassName="usa-current">
                <span>New Shipments Queue</span>
              </NavLink>
            )}
            {!awarded && (
              <NavLink to="/queues/all" activeClassName="usa-current">
                <span>All Shipments Queue</span>
              </NavLink>
            )}
          </div>
        </div>
        <div className="usa-grid grid-wide">
          <div className="usa-width-one-whole">
            <ul className="move-info-header-meta">
              <li>GBL# {gbl}&nbsp;</li>
              <li>Locator# {move.locator}&nbsp;</li>
              <li>
                {this.props.shipment.source_gbloc} to {this.props.shipment.destination_gbloc}
                &nbsp;
              </li>
              <li>DoD ID# {serviceMember.edipi}&nbsp;</li>
              <li>
                {serviceMember.telephone}
                {serviceMember.phone_is_preferred && (
                  <FontAwesomeIcon className="icon" icon={faPhone} flip="horizontal" />
                )}
                {serviceMember.text_message_is_preferred && <FontAwesomeIcon className="icon" icon={faComments} />}
                {serviceMember.email_is_preferred && <FontAwesomeIcon className="icon" icon={faEmail} />}
                &nbsp;
              </li>
              <li>
                Status: <b>{capitalize(this.props.shipment.status)}</b>
                &nbsp;
              </li>
            </ul>
          </div>
        </div>
        <div className="usa-grid grid-wide panels-body">
          <div className="usa-width-one-whole">
            <div className="usa-width-two-thirds">
              {this.props.loadTspDependenciesHasSuccess && (
                <div className="office-tab">
                  <Dates title="Dates" shipment={this.props.shipment} update={this.props.patchShipment} />
                  <PremoveSurvey
                    title="Premove Survey"
                    shipment={this.props.shipment}
                    update={this.props.patchShipment}
                  />
                  <ServiceAgents
                    title="ServiceAgents"
                    shipment={this.props.shipment}
                    serviceAgents={this.props.serviceAgents}
                  />
                  <Weights title="Weights & Items" shipment={this.props.shipment} update={this.props.patchShipment} />
                  <LocationsContainer update={this.props.patchShipment} />
                </div>
              )}
            </div>
            <div className="usa-width-one-third">
              {awarded && (
                <AcceptShipmentPanel
                  acceptShipment={this.acceptShipment}
                  rejectShipment={this.rejectShipment}
                  shipmentStatus={this.props.shipment.status}
                />
              )}
              {approved && (
                <FormButton
                  FormComponent={PickupDateForm}
                  schema={this.props.pickupSchema}
                  onSubmit={this.pickupShipment}
                  buttonTitle="Enter Pickup"
                />
              )}
              {inTransit && (
                <FormButton
                  FormComponent={DeliveryDateForm}
                  schema={this.props.deliverSchema}
                  onSubmit={this.deliverShipment}
                  buttonTitle="Enter Delivery"
                />
              )}
              {this.props.generateGBLError && (
                <Alert type="warning" heading="An error occurred">
                  {attachmentsErrorMessages[this.props.error.statusCode] ||
                    'Something went wrong contacting the server.'}
                </Alert>
              )}
              {this.props.generateGBLSuccess && (
                <Alert type="success" heading="Success!">
                  GBL generated successfully.
                </Alert>
              )}
              <div>
<<<<<<< HEAD
                <button
                  onClick={this.generateGBL}
                  disabled={this.props.generateGBLInProgress}
                >
                  Generate Bill of Lading
                </button>
=======
                <button onClick={this.generateGBL}>Generate Bill of Lading</button>
>>>>>>> b8860754
              </div>
              <div className="customer-info">
                <h2 className="extras usa-heading">Customer Info</h2>
                <CustomerInfo />
              </div>
              <div className="documents">
                <h2 className="documents-list-header">
                  Documents
                  {!showDocumentViewer && <FontAwesomeIcon className="icon" icon={faExternalLinkAlt} />}
                  {showDocumentViewer && (
                    <Link to={`/shipments/${shipmentId}/documents/new`} target="_blank">
                      <FontAwesomeIcon className="icon" icon={faExternalLinkAlt} />
                    </Link>
                  )}
                </h2>
                {showDocumentViewer && shipmentDocuments.length ? (
                  <DocumentList
                    detailUrlPrefix={`/shipments/${shipmentId}/documents`}
                    moveDocuments={shipmentDocuments}
                  />
                ) : (
                  <p>No orders have been uploaded.</p>
                )}
              </div>
            </div>
          </div>
        </div>
      </div>
    );
  }
}

const mapStateToProps = state => {
  const shipment = get(state, 'tsp.shipment', {});

  return {
    swaggerError: state.swaggerPublic.hasErrored,
    shipment,
    shipmentDocuments: selectShipmentDocuments(state, shipment.id),
    serviceAgents: get(state, 'tsp.serviceAgents', []),
    loadTspDependenciesHasSuccess: get(state, 'tsp.loadTspDependenciesHasSuccess'),
    loadTspDependenciesHasError: get(state, 'tsp.loadTspDependenciesHasError'),
    acceptError: get(state, 'tsp.shipmentHasAcceptError'),
    generateGBLError: get(state, 'tsp.generateGBLError'),
    generateGBLSuccess: get(state, 'tsp.generateGBLSuccess'),
    generateGBLInProgress: get(state, 'tsp.generateGBLInProgress'),
    error: get(state, 'tsp.error'),
    pickupSchema: get(state, 'swaggerPublic.spec.definitions.ActualPickupDate', {}),
    deliverSchema: get(state, 'swaggerPublic.spec.definitions.ActualDeliveryDate', {}),
  };
};

const mapDispatchToProps = dispatch =>
  bindActionCreators(
    {
      loadShipmentDependencies,
      patchShipment,
      acceptShipment,
      generateGBL,
      rejectShipment,
      transportShipment,
      deliverShipment,
      getAllShipmentDocuments,
    },
    dispatch,
  );

export default withContext(connect(mapStateToProps, mapDispatchToProps)(ShipmentInfo));<|MERGE_RESOLUTION|>--- conflicted
+++ resolved
@@ -257,16 +257,9 @@
                 </Alert>
               )}
               <div>
-<<<<<<< HEAD
-                <button
-                  onClick={this.generateGBL}
-                  disabled={this.props.generateGBLInProgress}
-                >
+                <button onClick={this.generateGBL} disabled={this.props.generateGBLInProgress}>
                   Generate Bill of Lading
                 </button>
-=======
-                <button onClick={this.generateGBL}>Generate Bill of Lading</button>
->>>>>>> b8860754
               </div>
               <div className="customer-info">
                 <h2 className="extras usa-heading">Customer Info</h2>
