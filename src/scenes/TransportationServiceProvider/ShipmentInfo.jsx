--- conflicted
+++ resolved
@@ -53,27 +53,16 @@
             </ul>
           </div>
         </div>
-<<<<<<< HEAD
-=======
-        {this.props.loadTspDependenciesHasSuccess && (
-          <div className="office-tab">
-            <PremoveSurvey
-              title="Premove Survey"
-              shipment={this.props.shipment}
-              update={this.props.patchShipment}
-            />
-          </div>
-        )}
->>>>>>> be3b39d2
         <div className="usa-grid grid-wide tabs">
-          <div className=" office-tab usa-width-three-fourths">
-            <PremoveSurvey
-              title="Premove Survey"
-              shipment={this.props.shipment}
-              update={this.props.patchShipment}
-            />
-          </div>
-
+          {this.props.loadTspDependenciesHasSuccess && (
+            <div className=" office-tab usa-width-three-fourths">
+              <PremoveSurvey
+                title="Premove Survey"
+                shipment={this.props.shipment}
+                update={this.props.patchShipment}
+              />
+            </div>
+          )}
           <div className="usa-width-one-fourth">
             <p>
               <button className="usa-button-primary">Accept</button>
