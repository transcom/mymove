--- conflicted
+++ resolved
@@ -55,23 +55,6 @@
             </ul>
           </div>
         </div>
-<<<<<<< HEAD
-        {this.props.loadTspDependenciesHasSuccess && (
-          <div className="office-tab">
-            <PremoveSurvey
-              title="Premove Survey"
-              shipment={this.props.shipment}
-              update={this.props.patchShipment}
-            />
-            <ServiceAgents
-              title="ServiceAgents"
-              shipment={this.props.shipment}
-              serviceAgents={this.props.serviceAgents}
-            />
-          </div>
-        )}
-=======
->>>>>>> 2c2f384c
         <div className="usa-grid grid-wide tabs">
           {this.props.loadTspDependenciesHasSuccess && (
             <div className=" office-tab usa-width-three-fourths">
@@ -79,6 +62,11 @@
                 title="Premove Survey"
                 shipment={this.props.shipment}
                 update={this.props.patchShipment}
+              />
+              <ServiceAgents
+                title="ServiceAgents"
+                shipment={this.props.shipment}
+                serviceAgents={this.props.serviceAgents}
               />
             </div>
           )}
