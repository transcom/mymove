--- conflicted
+++ resolved
@@ -232,14 +232,10 @@
 
   deliverShipment = values => {
     this.props.deliverShipment(this.props.shipment.id, values).then(() => {
-<<<<<<< HEAD
       this.props.fetchAndCalculateShipmentLineItems(this.props.shipment.id, this.props.shipment.status);
-=======
       if (this.props.context.flags.sitPanel) {
         this.props.getStorageInTransitsForShipment(this.props.shipment.id);
       }
-      this.props.getAllShipmentLineItems(this.props.shipment.id);
->>>>>>> c665f052
     });
   };
 
