--- conflicted
+++ resolved
@@ -125,12 +125,6 @@
   };
 
   componentDidMount() {
-<<<<<<< HEAD
-    this.props.loadShipmentDependencies(this.props.match.params.shipmentId);
-    this.props.getAllShipmentDocuments(getShipmentDocumentsLabel, this.props.match.params.shipmentId);
-    this.props.getAllTariff400ngItems(true, getTariff400ngItemsLabel);
-    this.props.getAllShipmentAccessorials(getShipmentAccessorialsLabel, this.props.match.params.shipmentId);
-=======
     this.props.loadShipmentDependencies(this.props.match.params.shipmentId).catch(err => {
       this.props.history.replace('/');
     });
@@ -142,7 +136,6 @@
       this.props.getAllTariff400ngItems(getTariff400ngItemsLabel);
       this.props.getAllShipmentAccessorials(getShipmentAccessorialsLabel, this.props.shipment.id);
     }
->>>>>>> 1e9bdbe7
   }
 
   acceptShipment = () => {
