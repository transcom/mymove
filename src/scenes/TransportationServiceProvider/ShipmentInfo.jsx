--- conflicted
+++ resolved
@@ -13,11 +13,8 @@
   loadShipmentDependencies,
   patchShipment,
   acceptShipment,
-<<<<<<< HEAD
   generateGBL,
-=======
   rejectShipment,
->>>>>>> 07d6ff07
 } from './ducks';
 import PremoveSurvey from 'shared/PremoveSurvey';
 import { formatDate } from 'shared/formatters';
@@ -69,17 +66,16 @@
     return this.props.acceptShipment(this.props.shipment.id);
   };
 
-<<<<<<< HEAD
   generateGBL = () => {
     return this.props.generateGBL(this.props.shipment.id);
-=======
+  };
+
   rejectShipment = reason => {
     return this.props
       .rejectShipment(this.props.shipment.id, reason)
       .then(() => {
         this.setState({ redirectToHome: true });
       });
->>>>>>> 07d6ff07
   };
 
   render() {
@@ -87,14 +83,11 @@
     const first_name = get(this.props.shipment, 'service_member.first_name');
     const locator = get(this.props.shipment, 'move.locator');
     const awarded = this.props.shipment.status === 'AWARDED';
-<<<<<<< HEAD
-=======
 
     if (this.state.redirectToHome) {
       return <Redirect to="/" />;
     }
 
->>>>>>> 07d6ff07
     return (
       <div>
         <div className="usa-grid grid-wide">
@@ -162,11 +155,7 @@
               {awarded && (
                 <AcceptShipmentPanel
                   acceptShipment={this.acceptShipment}
-<<<<<<< HEAD
-                  generateGBL={this.generateGBL}
-=======
                   rejectShipment={this.rejectShipment}
->>>>>>> 07d6ff07
                   shipmentStatus={this.props.shipment.status}
                 />
               )}
@@ -216,11 +205,8 @@
       loadShipmentDependencies,
       patchShipment,
       acceptShipment,
-<<<<<<< HEAD
       generateGBL,
-=======
       rejectShipment,
->>>>>>> 07d6ff07
     },
     dispatch,
   );
