import React, { Component } from 'react';
import { bindActionCreators } from 'redux';
import { connect } from 'react-redux';
import { Redirect } from 'react-router-dom';
import { get, capitalize } from 'lodash';
import { NavLink, Link } from 'react-router-dom';
import { reduxForm } from 'redux-form';

import Alert from 'shared/Alert';
import DocumentList from 'shared/DocumentViewer/DocumentList';
import { withContext } from 'shared/AppContext';
import PremoveSurvey from 'shared/PremoveSurvey';
import ConfirmWithReasonButton from 'shared/ConfirmWithReasonButton';
import { SwaggerField } from 'shared/JsonSchemaForm/JsonSchemaField';
import {
  getAllShipmentDocuments,
  selectShipmentDocuments,
  getShipmentDocumentsLabel,
} from 'shared/Entities/modules/shipmentDocuments';
import {
  getAllTariff400ngItems,
  selectTariff400ngItems,
  getTariff400ngItemsLabel,
} from 'shared/Entities/modules/tariff400ngItems';
import {
  getAllShipmentAccessorials,
  selectShipmentAccessorials,
  getShipmentAccessorialsLabel,
} from 'shared/Entities/modules/shipmentAccessorials';

import FontAwesomeIcon from '@fortawesome/react-fontawesome';
import faPhone from '@fortawesome/fontawesome-free-solid/faPhone';
import faComments from '@fortawesome/fontawesome-free-solid/faComments';
import faEmail from '@fortawesome/fontawesome-free-solid/faEnvelope';
import faExternalLinkAlt from '@fortawesome/fontawesome-free-solid/faExternalLinkAlt';

import {
  loadShipmentDependencies,
  patchShipment,
  acceptShipment,
  generateGBL,
  rejectShipment,
  transportShipment,
  deliverShipment,
} from './ducks';
import ServiceAgents from './ServiceAgents';
import Weights from './Weights';
import Dates from './Dates';
import LocationsContainer from './LocationsContainer';
import FormButton from './FormButton';
import CustomerInfo from './CustomerInfo';
import PreApprovalPanel from 'shared/PreApprovalRequest/PreApprovalPanel.jsx';

import './tsp.css';

const attachmentsErrorMessages = {
  400: 'There is already a GBL for this shipment. ',
  417: 'Missing data required to generate a Bill of Lading.',
};

class AcceptShipmentPanel extends Component {
  rejectShipment = reason => {
    this.props.rejectShipment(reason);
  };

  acceptShipment = () => {
    this.props.acceptShipment();
  };

  render() {
    return (
      <div>
        <button className="usa-button-primary" onClick={this.acceptShipment}>
          Accept Shipment
        </button>
        <ConfirmWithReasonButton
          buttonTitle="Reject Shipment"
          reasonPrompt="Why are you rejecting this shipment?"
          warningPrompt="Are you sure you want to reject this shipment?"
          onConfirm={this.rejectShipment}
          buttonDisabled={true}
        />
      </div>
    );
  }
}

let PickupDateForm = props => {
  const { schema, onCancel, handleSubmit, submitting, valid } = props;

  return (
    <form onSubmit={handleSubmit}>
      <SwaggerField fieldName="actual_pickup_date" swagger={schema} required />

      <button onClick={onCancel}>Cancel</button>
      <button type="submit" disabled={submitting || !valid}>
        Done
      </button>
    </form>
  );
};

PickupDateForm = reduxForm({ form: 'pickup_shipment' })(PickupDateForm);

let DeliveryDateForm = props => {
  const { schema, onCancel, handleSubmit, submitting, valid } = props;

  return (
    <form onSubmit={handleSubmit}>
      <SwaggerField fieldName="actual_delivery_date" swagger={schema} required />

      <button onClick={onCancel}>Cancel</button>
      <button type="submit" disabled={submitting || !valid}>
        Done
      </button>
    </form>
  );
};

DeliveryDateForm = reduxForm({ form: 'deliver_shipment' })(DeliveryDateForm);

class ShipmentInfo extends Component {
  state = {
    redirectToHome: false,
  };

  componentDidMount() {
    this.props.loadShipmentDependencies(this.props.match.params.shipmentId);
    this.props.getAllShipmentDocuments(getShipmentDocumentsLabel, this.props.match.params.shipmentId);
    this.props.getAllTariff400ngItems(getTariff400ngItemsLabel);
    this.props.getAllShipmentAccessorials(getShipmentAccessorialsLabel, this.props.match.params.shipmentId);
  }

  acceptShipment = () => {
    return this.props.acceptShipment(this.props.shipment.id);
  };

  generateGBL = () => {
    return this.props.generateGBL(this.props.shipment.id);
  };

  rejectShipment = reason => {
    return this.props.rejectShipment(this.props.shipment.id, reason).then(() => {
      this.setState({ redirectToHome: true });
    });
  };

  pickupShipment = values => this.props.transportShipment(this.props.shipment.id, values);

  deliverShipment = values => this.props.deliverShipment(this.props.shipment.id, values);

  render() {
<<<<<<< HEAD
    const { context, shipment, shipmentDocuments, deliveryAddress } = this.props;
=======
    const { context, shipment, shipmentDocuments } = this.props;

>>>>>>> a48b9cdb
    const { service_member: serviceMember = {}, move = {}, gbl_number: gbl } = shipment;
    const shipmentId = this.props.match.params.shipmentId;

    const showDocumentViewer = context.flags.documentViewer;
    const awarded = shipment.status === 'AWARDED';
    const approved = shipment.status === 'APPROVED';
    const inTransit = shipment.status === 'IN_TRANSIT';

    if (this.state.redirectToHome) {
      return <Redirect to="/" />;
    }

    return (
      <div>
        <div className="usa-grid grid-wide">
          <div className="usa-width-two-thirds">
            MOVE INFO - {move.selected_move_type} CODE D
            <h1>
              Shipment Info: {serviceMember.last_name}, {serviceMember.first_name}
            </h1>
          </div>
          <div className="usa-width-one-third nav-controls">
            {awarded && (
              <NavLink to="/queues/new" activeClassName="usa-current">
                <span>New Shipments Queue</span>
              </NavLink>
            )}
            {!awarded && (
              <NavLink to="/queues/all" activeClassName="usa-current">
                <span>All Shipments Queue</span>
              </NavLink>
            )}
          </div>
        </div>
        <div className="usa-grid grid-wide">
          <div className="usa-width-one-whole">
            <ul className="move-info-header-meta">
              <li>GBL# {gbl}&nbsp;</li>
              <li>Locator# {move.locator}&nbsp;</li>
              <li>
                {this.props.shipment.source_gbloc} to {this.props.shipment.destination_gbloc}
                &nbsp;
              </li>
              <li>DoD ID# {serviceMember.edipi}&nbsp;</li>
              <li>
                {serviceMember.telephone}
                {serviceMember.phone_is_preferred && (
                  <FontAwesomeIcon className="icon" icon={faPhone} flip="horizontal" />
                )}
                {serviceMember.text_message_is_preferred && <FontAwesomeIcon className="icon" icon={faComments} />}
                {serviceMember.email_is_preferred && <FontAwesomeIcon className="icon" icon={faEmail} />}
                &nbsp;
              </li>
              <li>
                Status: <b>{capitalize(this.props.shipment.status)}</b>
                &nbsp;
              </li>
            </ul>
          </div>
        </div>
        <div className="usa-grid grid-wide panels-body">
          <div className="usa-width-one-whole">
            <div className="usa-width-two-thirds">
              {this.props.loadTspDependenciesHasSuccess && (
                <div className="office-tab">
                  <Dates title="Dates" shipment={this.props.shipment} update={this.props.patchShipment} />
                  <PremoveSurvey
                    title="Premove Survey"
                    shipment={this.props.shipment}
                    update={this.props.patchShipment}
                  />
                  <PreApprovalPanel
                    shipment_accessorials={this.props.shipmentAccessorials}
                    tariff400ngItems={this.props.tariff400ngItems}
                    shipmentId={this.props.match.params.shipmentId}
                  />
                  <ServiceAgents
                    title="ServiceAgents"
                    shipment={this.props.shipment}
                    serviceAgents={this.props.serviceAgents}
                  />
                  <Weights title="Weights & Items" shipment={this.props.shipment} update={this.props.patchShipment} />
                  <LocationsContainer update={this.props.patchShipment} />
                </div>
              )}
            </div>
            <div className="usa-width-one-third">
              {awarded && (
                <AcceptShipmentPanel
                  acceptShipment={this.acceptShipment}
                  rejectShipment={this.rejectShipment}
                  shipmentStatus={this.props.shipment.status}
                />
              )}
              {approved && (
                <FormButton
                  FormComponent={PickupDateForm}
                  schema={this.props.pickupSchema}
                  onSubmit={this.pickupShipment}
                  buttonTitle="Enter Pickup"
                />
              )}
              {inTransit && (
                <FormButton
                  FormComponent={DeliveryDateForm}
                  schema={this.props.deliverSchema}
                  onSubmit={this.deliverShipment}
                  buttonTitle="Enter Delivery"
                />
              )}
              {this.props.generateGBLError && (
                <Alert type="warning" heading="An error occurred">
                  {attachmentsErrorMessages[this.props.error.statusCode] ||
                    'Something went wrong contacting the server.'}
                </Alert>
              )}
              {this.props.generateGBLSuccess && (
                <Alert type="success" heading="Success!">
                  GBL generated successfully.
                </Alert>
              )}
              <div>
                <button onClick={this.generateGBL}>Generate Bill of Lading</button>
              </div>
              <div className="customer-info">
                <h2 className="extras usa-heading">Customer Info</h2>
                <CustomerInfo />
              </div>
              <div className="documents">
                <h2 className="documents-list-header">
                  Documents
                  {!showDocumentViewer && <FontAwesomeIcon className="icon" icon={faExternalLinkAlt} />}
                  {showDocumentViewer && (
                    <Link to={`/shipments/${shipmentId}/documents/new`} target="_blank">
                      <FontAwesomeIcon className="icon" icon={faExternalLinkAlt} />
                    </Link>
                  )}
                </h2>
                {showDocumentViewer && shipmentDocuments.length ? (
                  <DocumentList
                    detailUrlPrefix={`/shipments/${shipmentId}/documents`}
                    moveDocuments={shipmentDocuments}
                  />
                ) : (
                  <p>No orders have been uploaded.</p>
                )}
              </div>
            </div>
          </div>
        </div>
      </div>
    );
  }
}

const mapStateToProps = state => {
  const shipment = get(state, 'tsp.shipment', {});

  return {
    swaggerError: state.swaggerPublic.hasErrored,
    shipment,
<<<<<<< HEAD
    deliveryAddress,
    shipmentDocuments: selectShipmentDocuments(state),
    tariff400ngItems: selectTariff400ngItems(state),
    shipmentAccessorials: selectShipmentAccessorials(state),
=======
    shipmentDocuments: selectShipmentDocuments(state, shipment.id),
>>>>>>> a48b9cdb
    serviceAgents: get(state, 'tsp.serviceAgents', []),
    loadTspDependenciesHasSuccess: get(state, 'tsp.loadTspDependenciesHasSuccess'),
    loadTspDependenciesHasError: get(state, 'tsp.loadTspDependenciesHasError'),
    acceptError: get(state, 'tsp.shipmentHasAcceptError'),
    generateGBLError: get(state, 'tsp.generateGBLError'),
    generateGBLSuccess: get(state, 'tsp.generateGBLSuccess'),
    error: get(state, 'tsp.error'),
    pickupSchema: get(state, 'swaggerPublic.spec.definitions.ActualPickupDate', {}),
    deliverSchema: get(state, 'swaggerPublic.spec.definitions.ActualDeliveryDate', {}),
  };
};

const mapDispatchToProps = dispatch =>
  bindActionCreators(
    {
      loadShipmentDependencies,
      patchShipment,
      acceptShipment,
      generateGBL,
      rejectShipment,
      transportShipment,
      deliverShipment,
      getAllShipmentDocuments,
      getAllTariff400ngItems,
      getAllShipmentAccessorials,
    },
    dispatch,
  );

export default withContext(connect(mapStateToProps, mapDispatchToProps)(ShipmentInfo));<|MERGE_RESOLUTION|>--- conflicted
+++ resolved
@@ -150,12 +150,8 @@
   deliverShipment = values => this.props.deliverShipment(this.props.shipment.id, values);
 
   render() {
-<<<<<<< HEAD
-    const { context, shipment, shipmentDocuments, deliveryAddress } = this.props;
-=======
     const { context, shipment, shipmentDocuments } = this.props;
 
->>>>>>> a48b9cdb
     const { service_member: serviceMember = {}, move = {}, gbl_number: gbl } = shipment;
     const shipmentId = this.props.match.params.shipmentId;
 
@@ -317,14 +313,9 @@
   return {
     swaggerError: state.swaggerPublic.hasErrored,
     shipment,
-<<<<<<< HEAD
-    deliveryAddress,
     shipmentDocuments: selectShipmentDocuments(state),
     tariff400ngItems: selectTariff400ngItems(state),
     shipmentAccessorials: selectShipmentAccessorials(state),
-=======
-    shipmentDocuments: selectShipmentDocuments(state, shipment.id),
->>>>>>> a48b9cdb
     serviceAgents: get(state, 'tsp.serviceAgents', []),
     loadTspDependenciesHasSuccess: get(state, 'tsp.loadTspDependenciesHasSuccess'),
     loadTspDependenciesHasError: get(state, 'tsp.loadTspDependenciesHasError'),
