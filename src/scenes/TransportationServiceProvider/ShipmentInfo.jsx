import React, { Component } from 'react';
import { bindActionCreators } from 'redux';
import { connect } from 'react-redux';
import { Redirect } from 'react-router-dom';
import { get, capitalize } from 'lodash';
import { NavLink, Link } from 'react-router-dom';
import { reduxForm } from 'redux-form';

import Alert from 'shared/Alert';
import DocumentList from 'shared/DocumentViewer/DocumentList';
import { withContext } from 'shared/AppContext';
import PremoveSurvey from 'shared/PremoveSurvey';
import ConfirmWithReasonButton from 'shared/ConfirmWithReasonButton';
import { SwaggerField } from 'shared/JsonSchemaForm/JsonSchemaField';
import {
  getAllShipmentDocuments,
  selectShipmentDocuments,
  getShipmentDocumentsLabel,
} from 'shared/Entities/modules/shipmentDocuments';
import {
  getAllTariff400ngItems,
  selectTariff400ngItems,
  getTariff400ngItemsLabel,
} from 'shared/Entities/modules/tariff400ngItems';
import {
  getAllShipmentAccessorials,
  selectShipmentAccessorials,
  getShipmentAccessorialsLabel,
} from 'shared/Entities/modules/shipmentAccessorials';

import FontAwesomeIcon from '@fortawesome/react-fontawesome';
import faPhone from '@fortawesome/fontawesome-free-solid/faPhone';
import faComments from '@fortawesome/fontawesome-free-solid/faComments';
import faEmail from '@fortawesome/fontawesome-free-solid/faEnvelope';
import faExternalLinkAlt from '@fortawesome/fontawesome-free-solid/faExternalLinkAlt';

import {
  loadShipmentDependencies,
  patchShipment,
  acceptShipment,
  generateGBL,
  rejectShipment,
  transportShipment,
  packShipment,
  deliverShipment,
} from './ducks';
import ServiceAgents from './ServiceAgents';
import Weights from './Weights';
import Dates from './Dates';
import LocationsContainer from './LocationsContainer';
import FormButton from './FormButton';
import CustomerInfo from './CustomerInfo';
import PreApprovalPanel from 'shared/PreApprovalRequest/PreApprovalPanel.jsx';

import './tsp.css';

const attachmentsErrorMessages = {
  400: 'There is already a GBL for this shipment. ',
  417: 'Missing data required to generate a Bill of Lading.',
};

class AcceptShipmentPanel extends Component {
  rejectShipment = reason => {
    this.props.rejectShipment(reason);
  };

  acceptShipment = () => {
    this.props.acceptShipment();
  };

  render() {
    return (
      <div>
        <button className="usa-button-primary" onClick={this.acceptShipment}>
          Accept Shipment
        </button>
        <ConfirmWithReasonButton
          buttonTitle="Reject Shipment"
          reasonPrompt="Why are you rejecting this shipment?"
          warningPrompt="Are you sure you want to reject this shipment?"
          onConfirm={this.rejectShipment}
          buttonDisabled={true}
        />
      </div>
    );
  }
}

let PickupDateForm = props => {
  const { schema, onCancel, handleSubmit, submitting, valid } = props;

  return (
    <form onSubmit={handleSubmit}>
      <SwaggerField fieldName="actual_pickup_date" swagger={schema} required />

      <button onClick={onCancel}>Cancel</button>
      <button type="submit" disabled={submitting || !valid}>
        Done
      </button>
    </form>
  );
};

PickupDateForm = reduxForm({ form: 'pickup_shipment' })(PickupDateForm);

let PackDateForm = props => {
  const { schema, onCancel, handleSubmit, submitting, valid } = props;

  return (
    <form onSubmit={handleSubmit}>
      <SwaggerField fieldName="actual_pack_date" swagger={schema} required />

      <button onClick={onCancel}>Cancel</button>
      <button type="submit" disabled={submitting || !valid}>
        Done
      </button>
    </form>
  );
};

PackDateForm = reduxForm({ form: 'pack_date_shipment' })(PackDateForm);

let DeliveryDateForm = props => {
  const { schema, onCancel, handleSubmit, submitting, valid } = props;

  return (
    <form onSubmit={handleSubmit}>
      <SwaggerField fieldName="actual_delivery_date" swagger={schema} required />

      <button onClick={onCancel}>Cancel</button>
      <button type="submit" disabled={submitting || !valid}>
        Done
      </button>
    </form>
  );
};

DeliveryDateForm = reduxForm({ form: 'deliver_shipment' })(DeliveryDateForm);

class ShipmentInfo extends Component {
  state = {
    redirectToHome: false,
  };

  componentDidMount() {
    this.props.loadShipmentDependencies(this.props.match.params.shipmentId);
    this.props.getAllShipmentDocuments(getShipmentDocumentsLabel, this.props.match.params.shipmentId);
    this.props.getAllTariff400ngItems(getTariff400ngItemsLabel);
    this.props.getAllShipmentAccessorials(getShipmentAccessorialsLabel, this.props.match.params.shipmentId);
  }

  acceptShipment = () => {
    return this.props.acceptShipment(this.props.shipment.id);
  };

  generateGBL = () => {
    return this.props.generateGBL(this.props.shipment.id);
  };

  rejectShipment = reason => {
    return this.props.rejectShipment(this.props.shipment.id, reason).then(() => {
      this.setState({ redirectToHome: true });
    });
  };

  pickupShipment = values => this.props.transportShipment(this.props.shipment.id, values);

  packShipment = values => this.props.packShipment(this.props.shipment.id, values);

  deliverShipment = values => this.props.deliverShipment(this.props.shipment.id, values);

  render() {
    const { context, shipment, shipmentDocuments } = this.props;
<<<<<<< HEAD

    const { service_member: serviceMember = {}, move = {}, gbl_number: gbl, actual_pack_date } = shipment;

=======
    const { service_member: serviceMember = {}, move = {}, gbl_number: gbl } = shipment;
>>>>>>> 84ff40d0
    const shipmentId = this.props.match.params.shipmentId;

    const showDocumentViewer = context.flags.documentViewer;
    const awarded = shipment.status === 'AWARDED';
    const approved = shipment.status === 'APPROVED';
    const inTransit = shipment.status === 'IN_TRANSIT';

    if (this.state.redirectToHome) {
      return <Redirect to="/" />;
    }

    return (
      <div>
        <div className="usa-grid grid-wide">
          <div className="usa-width-two-thirds">
            MOVE INFO - {move.selected_move_type} CODE D
            <h1>
              Shipment Info: {serviceMember.last_name}, {serviceMember.first_name}
            </h1>
          </div>
          <div className="usa-width-one-third nav-controls">
            {awarded && (
              <NavLink to="/queues/new" activeClassName="usa-current">
                <span>New Shipments Queue</span>
              </NavLink>
            )}
            {!awarded && (
              <NavLink to="/queues/all" activeClassName="usa-current">
                <span>All Shipments Queue</span>
              </NavLink>
            )}
          </div>
        </div>
        <div className="usa-grid grid-wide">
          <div className="usa-width-one-whole">
            <ul className="move-info-header-meta">
              <li>
                GBL# {gbl}
                &nbsp;
              </li>
              <li>
                Locator# {move.locator}
                &nbsp;
              </li>
              <li>
                {this.props.shipment.source_gbloc} to {this.props.shipment.destination_gbloc}
                &nbsp;
              </li>
              <li>
                DoD ID# {serviceMember.edipi}
                &nbsp;
              </li>
              <li>
                {serviceMember.telephone}
                {serviceMember.phone_is_preferred && (
                  <FontAwesomeIcon className="icon" icon={faPhone} flip="horizontal" />
                )}
                {serviceMember.text_message_is_preferred && <FontAwesomeIcon className="icon" icon={faComments} />}
                {serviceMember.email_is_preferred && <FontAwesomeIcon className="icon" icon={faEmail} />}
                {serviceMember.text_message_is_preferred && <FontAwesomeIcon className="icon" icon={faComments} />}
                {serviceMember.email_is_preferred && <FontAwesomeIcon className="icon" icon={faEmail} />}
                &nbsp;
              </li>
              <li>
                Status: <b>{capitalize(this.props.shipment.status)}</b>
                &nbsp;
              </li>
            </ul>
          </div>
        </div>
        <div className="usa-grid grid-wide panels-body">
          <div className="usa-width-one-whole">
            <div className="usa-width-two-thirds">
              {this.props.loadTspDependenciesHasSuccess && (
                <div className="office-tab">
                  <Dates title="Dates" shipment={this.props.shipment} update={this.props.patchShipment} />
                  <PremoveSurvey
                    title="Premove Survey"
                    shipment={this.props.shipment}
                    update={this.props.patchShipment}
                  />
                  <PreApprovalPanel
                    shipment_accessorials={this.props.shipmentAccessorials}
                    tariff400ngItems={this.props.tariff400ngItems}
                  />
                  <ServiceAgents
                    title="ServiceAgents"
                    shipment={this.props.shipment}
                    serviceAgents={this.props.serviceAgents}
                  />
                  <Weights title="Weights & Items" shipment={this.props.shipment} update={this.props.patchShipment} />
                  <LocationsContainer update={this.props.patchShipment} />
                </div>
              )}
            </div>
            <div className="usa-width-one-third">
              {awarded && (
                <AcceptShipmentPanel
                  acceptShipment={this.acceptShipment}
                  rejectShipment={this.rejectShipment}
                  shipmentStatus={this.props.shipment.status}
                />
              )}
              {approved &&
                !actual_pack_date && (
                  <FormButton
                    FormComponent={PackDateForm}
                    schema={this.props.packSchema}
                    onSubmit={this.packShipment}
                    buttonTitle="Enter Packing"
                  />
                )}
              {approved && (
                <FormButton
                  FormComponent={PickupDateForm}
                  schema={this.props.pickupSchema}
                  onSubmit={this.pickupShipment}
                  buttonTitle="Enter Pickup"
                />
              )}
              {inTransit && (
                <FormButton
                  FormComponent={DeliveryDateForm}
                  schema={this.props.deliverSchema}
                  onSubmit={this.deliverShipment}
                  buttonTitle="Enter Delivery"
                />
              )}
              {this.props.generateGBLError && (
                <Alert type="warning" heading="An error occurred">
                  {attachmentsErrorMessages[this.props.error.statusCode] ||
                    'Something went wrong contacting the server.'}
                </Alert>
              )}
              {this.props.generateGBLSuccess && (
                <Alert type="success" heading="Success!">
                  GBL generated successfully.
                </Alert>
              )}
              <div>
                <button onClick={this.generateGBL} disabled={this.props.generateGBLInProgress}>
                  Generate Bill of Lading
                </button>
              </div>
              <div className="customer-info">
                <h2 className="extras usa-heading">Customer Info</h2>
                <CustomerInfo />
              </div>
              <div className="documents">
                <h2 className="documents-list-header">
                  Documents
                  {!showDocumentViewer && <FontAwesomeIcon className="icon" icon={faExternalLinkAlt} />}
                  {showDocumentViewer && (
                    <Link to={`/shipments/${shipmentId}/documents/new`} target="_blank">
                      <FontAwesomeIcon className="icon" icon={faExternalLinkAlt} />
                    </Link>
                  )}
                </h2>
                {showDocumentViewer && shipmentDocuments.length ? (
                  <DocumentList
                    detailUrlPrefix={`/shipments/${shipmentId}/documents`}
                    moveDocuments={shipmentDocuments}
                  />
                ) : (
                  <p>No orders have been uploaded.</p>
                )}
              </div>
            </div>
          </div>
        </div>
      </div>
    );
  }
}

const mapStateToProps = state => {
  const shipment = get(state, 'tsp.shipment', {});

  return {
    swaggerError: state.swaggerPublic.hasErrored,
    shipment,
    shipmentDocuments: selectShipmentDocuments(state, shipment.id),
    tariff400ngItems: selectTariff400ngItems(state),
    shipmentAccessorials: selectShipmentAccessorials(state),
    serviceAgents: get(state, 'tsp.serviceAgents', []),
    loadTspDependenciesHasSuccess: get(state, 'tsp.loadTspDependenciesHasSuccess'),
    loadTspDependenciesHasError: get(state, 'tsp.loadTspDependenciesHasError'),
    acceptError: get(state, 'tsp.shipmentHasAcceptError'),
    generateGBLError: get(state, 'tsp.generateGBLError'),
    generateGBLSuccess: get(state, 'tsp.generateGBLSuccess'),
    generateGBLInProgress: get(state, 'tsp.generateGBLInProgress'),
    error: get(state, 'tsp.error'),
    pickupSchema: get(state, 'swaggerPublic.spec.definitions.ActualPickupDate', {}),
    packSchema: get(state, 'swaggerPublic.spec.definitions.ActualPackDate', {}),
    deliverSchema: get(state, 'swaggerPublic.spec.definitions.ActualDeliveryDate', {}),
  };
};

const mapDispatchToProps = dispatch =>
  bindActionCreators(
    {
      loadShipmentDependencies,
      patchShipment,
      acceptShipment,
      generateGBL,
      rejectShipment,
      transportShipment,
      packShipment,
      deliverShipment,
      getAllShipmentDocuments,
      getAllTariff400ngItems,
      getAllShipmentAccessorials,
    },
    dispatch,
  );

export default withContext(connect(mapStateToProps, mapDispatchToProps)(ShipmentInfo));<|MERGE_RESOLUTION|>--- conflicted
+++ resolved
@@ -171,13 +171,8 @@
 
   render() {
     const { context, shipment, shipmentDocuments } = this.props;
-<<<<<<< HEAD
-
     const { service_member: serviceMember = {}, move = {}, gbl_number: gbl, actual_pack_date } = shipment;
 
-=======
-    const { service_member: serviceMember = {}, move = {}, gbl_number: gbl } = shipment;
->>>>>>> 84ff40d0
     const shipmentId = this.props.match.params.shipmentId;
 
     const showDocumentViewer = context.flags.documentViewer;
