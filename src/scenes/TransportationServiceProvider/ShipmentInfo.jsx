import React, { Component } from 'react';
import { bindActionCreators } from 'redux';
import { connect } from 'react-redux';
import { Redirect } from 'react-router-dom';
import { get } from 'lodash';
import { NavLink, Link } from 'react-router-dom';
import { reduxForm } from 'redux-form';
import faPlusCircle from '@fortawesome/fontawesome-free-solid/faPlusCircle';
import { titleCase, isProduction } from 'shared/constants.js';

import LoadingPlaceholder from 'shared/LoadingPlaceholder';

import Alert from 'shared/Alert';
import DocumentList from 'shared/DocumentViewer/DocumentList';
import { withContext } from 'shared/AppContext';
import { SwaggerField } from 'shared/JsonSchemaForm/JsonSchemaField';
import {
  getAllShipmentDocuments,
  selectShipmentDocuments,
  getShipmentDocumentsLabel,
  generateGBL,
} from 'shared/Entities/modules/shipmentDocuments';
import {
  getAllTariff400ngItems,
  selectTariff400ngItems,
  getTariff400ngItemsLabel,
} from 'shared/Entities/modules/tariff400ngItems';
import {
  getAllShipmentLineItems,
  selectSortedShipmentLineItems,
  getShipmentLineItemsLabel,
} from 'shared/Entities/modules/shipmentLineItems';
import { getAllInvoices, getShipmentInvoicesLabel } from 'shared/Entities/modules/invoices';
import { getTspForShipmentLabel, getTspForShipment } from 'shared/Entities/modules/transportationServiceProviders';
import { selectSitRequests } from 'shared/Entities/modules/sitRequests';

import FontAwesomeIcon from '@fortawesome/react-fontawesome';
import faPhone from '@fortawesome/fontawesome-free-solid/faPhone';
import faComments from '@fortawesome/fontawesome-free-solid/faComments';
import faEmail from '@fortawesome/fontawesome-free-solid/faEnvelope';
import faExternalLinkAlt from '@fortawesome/fontawesome-free-solid/faExternalLinkAlt';
import {
  loadShipmentDependencies,
  completePmSurvey,
  patchShipment,
  acceptShipment,
  transportShipment,
  deliverShipment,
  handleServiceAgents,
  loadEntitlements,
} from './ducks';
import TspContainer from 'shared/TspPanel/TspContainer';
import Weights from 'shared/ShipmentWeights';
import Dates from 'shared/ShipmentDates';
import LocationsContainer from 'shared/LocationsPanel/LocationsContainer';
import FormButton from './FormButton';
import CustomerInfo from './CustomerInfo';
import PreApprovalPanel from 'shared/PreApprovalRequest/PreApprovalPanel.jsx';
import StorageInTransitPanel from 'shared/StorageInTransit/StorageInTransitPanel.jsx';
import InvoicePanel from 'shared/Invoice/InvoicePanel.jsx';
import PickupForm from './PickupForm';
import PremoveSurveyForm from './PremoveSurveyForm';
import ServiceAgentForm from './ServiceAgentForm';
import { getLastRequestIsSuccess, getLastRequestIsLoading } from 'shared/Swagger/selectors';

import './tsp.css';

const generateGblLabel = 'Shipments.createGovBillOfLading';

const attachmentsErrorMessages = {
  400: 'An error occurred',
  417: 'Missing data required to generate a Bill of Lading.',
};

class AcceptShipmentPanel extends Component {
  acceptShipment = () => {
    this.props.acceptShipment();
  };

  render() {
    return (
      <div>
        <button className="usa-button-primary" onClick={this.acceptShipment}>
          Accept Shipment
        </button>
      </div>
    );
  }
}

const DeliveryDateFormView = props => {
  const { schema, onCancel, handleSubmit, submitting, valid } = props;

  return (
    <form className="infoPanel-wizard" onSubmit={handleSubmit}>
      <div className="infoPanel-wizard-header">Enter Delivery</div>
      <SwaggerField fieldName="actual_delivery_date" swagger={schema} required />
      <p className="infoPanel-wizard-help">
        After clicking "Done", please upload the <strong>destination docs</strong>. Use the "Upload new document" link
        in the Documents panel at right.
      </p>

      <div className="infoPanel-wizard-actions-container">
        <a className="infoPanel-wizard-cancel" onClick={onCancel}>
          Cancel
        </a>
        <button className="usa-button-primary" type="submit" disabled={submitting || !valid}>
          Done
        </button>
      </div>
    </form>
  );
};

const DeliveryDateForm = reduxForm({ form: 'deliver_shipment' })(DeliveryDateFormView);

// Action Buttons Conditions
const hasOriginServiceAgent = (serviceAgents = []) => serviceAgents.some(agent => agent.role === 'ORIGIN');
const hasPreMoveSurvey = (shipment = {}) => shipment.pm_survey_completed_at;

class ShipmentInfo extends Component {
  constructor(props) {
    super(props);

    this.assignTspServiceAgent = React.createRef();
  }
  state = {
    redirectToHome: false,
    editTspServiceAgent: false,
  };

  componentDidMount() {
    this.props
      .loadShipmentDependencies(this.props.match.params.shipmentId)
      .then(() => {
        const shipmentId = this.props.shipment.id;
        this.props.getTspForShipment(getTspForShipmentLabel, shipmentId);
        this.props.getAllShipmentDocuments(getShipmentDocumentsLabel, shipmentId);
        this.props.getAllTariff400ngItems(true, getTariff400ngItemsLabel);
        this.props.getAllShipmentLineItems(getShipmentLineItemsLabel, shipmentId);
        this.props.getAllInvoices(getShipmentInvoicesLabel, shipmentId);
      })
      .catch(err => {
        this.props.history.replace('/');
      });
  }

  acceptShipment = () => {
    return this.props.acceptShipment(this.props.shipment.id);
  };

  generateGBL = () => {
    return this.props.generateGBL(generateGblLabel, this.props.shipment.id);
  };

  enterPreMoveSurvey = values => {
    this.props.patchShipment(this.props.shipment.id, values).then(() => {
      if (this.props.shipment.pm_survey_completed_at === undefined) {
        this.props.completePmSurvey(this.props.shipment.id);
      }
    });
  };

  editServiceAgents = values => {
    if (values['destination_service_agent']) {
      values['destination_service_agent']['role'] = 'DESTINATION';
    }
    if (values['origin_service_agent']) {
      values['origin_service_agent']['role'] = 'ORIGIN';
    }
    this.props.handleServiceAgents(this.props.shipment.id, values);
  };

  transportShipment = values => this.props.transportShipment(this.props.shipment.id, values);

  deliverShipment = values => {
    this.props.deliverShipment(this.props.shipment.id, values).then(() => {
      this.props.getAllShipmentLineItems(getShipmentLineItemsLabel, this.props.shipment.id);
    });
  };

  render() {
    const {
      context,
      shipment,
      shipmentDocuments,
      generateGBLSuccess,
      generateGBLError,
      generateGBLInProgress,
      serviceAgents,
      loadTspDependenciesHasSuccess,
      gblGenerated,
    } = this.props;
    const { service_member: serviceMember = {}, move = {}, gbl_number: gbl } = shipment;

    const shipmentId = this.props.match.params.shipmentId;
    const newDocumentUrl = `/shipments/${shipmentId}/documents/new`;
    const showDocumentViewer = context.flags.documentViewer;
    const awarded = shipment.status === 'AWARDED';
    const accepted = shipment.status === 'ACCEPTED';
    const approved = shipment.status === 'APPROVED';
    const inTransit = shipment.status === 'IN_TRANSIT';
    const delivered = shipment.status === 'DELIVERED';
    const completed = shipment.status === 'COMPLETED';
    const pmSurveyComplete = Boolean(shipment.pm_survey_completed_at);
    const canAssignServiceAgents = (approved || accepted) && !hasOriginServiceAgent(serviceAgents);
    const canEnterPreMoveSurvey =
      (accepted || approved) && hasOriginServiceAgent(serviceAgents) && !hasPreMoveSurvey(shipment);
    const canEnterPackAndPickup = approved && gblGenerated;

    // Some statuses are directly related to the shipment status and some to combo states
    var statusText = 'Unknown status';
    if (awarded) {
      statusText = 'Shipment awarded';
    } else if (accepted) {
      statusText = 'Shipment accepted';
    } else if (approved && !pmSurveyComplete) {
      statusText = 'Awaiting pre-move survey';
    } else if (approved && pmSurveyComplete && !gblGenerated) {
      statusText = 'Pre-move survey complete';
    } else if (approved && pmSurveyComplete && gblGenerated) {
      statusText = 'Outbound';
    } else if (inTransit) {
      statusText = 'Inbound';
    } else if (delivered || completed) {
      statusText = 'Delivered';
    }

    if (this.state.redirectToHome) {
      return <Redirect to="/" />;
    }

    if (!loadTspDependenciesHasSuccess) {
      return <LoadingPlaceholder />;
    }
    return (
      <div>
        <div className="usa-grid grid-wide">
          <div className="usa-width-two-thirds page-title">
            <div className="move-info">
              <div className="move-info-code">
                MOVE INFO &mdash; {move.selected_move_type} CODE {shipment.traffic_distribution_list.code_of_service}
              </div>
              <div className="service-member-name">
                {serviceMember.last_name}, {serviceMember.first_name}
              </div>
            </div>
            <div className="shipment-status">Status: {statusText}</div>
          </div>
          <div className="usa-width-one-third nav-controls">
            {awarded && (
              <NavLink to="/queues/new" activeClassName="usa-current">
                <span>New Shipments Queue</span>
              </NavLink>
            )}
            {accepted && (
              <NavLink to="/queues/accepted" activeClassName="usa-current">
                <span>Accepted Shipments Queue</span>
              </NavLink>
            )}
            {approved && (
              <NavLink to="/queues/approved" activeClassName="usa-current">
                <span>Approved Shipments Queue</span>
              </NavLink>
            )}
            {inTransit && (
              <NavLink to="/queues/in_transit" activeClassName="usa-current">
                <span>In Transit Shipments Queue</span>
              </NavLink>
            )}
            {delivered && (
              <NavLink to="/queues/delivered" activeClassName="usa-current">
                <span>Delivered Shipments Queue</span>
              </NavLink>
            )}
            {completed && (
              <NavLink to="/queues/completed" activeClassName="usa-current">
                <span>Completed Shipments Queue</span>
              </NavLink>
            )}
            {!awarded &&
              !accepted &&
              !approved &&
              !inTransit &&
              !delivered &&
              !completed && (
                <NavLink to="/queues/all" activeClassName="usa-current">
                  <span>All Shipments Queue</span>
                </NavLink>
              )}
          </div>
        </div>
        <div className="usa-grid grid-wide">
          <div className="usa-width-one-whole">
            <ul className="move-info-header-meta">
              <li>
                GBL# {gbl}
                &nbsp;
              </li>
              <li>
                Locator# {move.locator}
                &nbsp;
              </li>
              <li>
                {this.props.shipment.source_gbloc} to {this.props.shipment.destination_gbloc}
                &nbsp;
              </li>
              <li>
                DoD ID# {serviceMember.edipi}
                &nbsp;
              </li>
              <li>
                {serviceMember.telephone}
                {serviceMember.phone_is_preferred && (
                  <FontAwesomeIcon className="icon icon-grey" icon={faPhone} flip="horizontal" />
                )}
                {serviceMember.text_message_is_preferred && (
                  <FontAwesomeIcon className="icon icon-grey" icon={faComments} />
                )}
                {serviceMember.email_is_preferred && <FontAwesomeIcon className="icon icon-grey" icon={faEmail} />}
                &nbsp;
              </li>
            </ul>
          </div>
        </div>
        <div className="usa-grid grid-wide panels-body">
          <div className="usa-width-one-whole">
            <div className="usa-width-two-thirds">
              {awarded && (
                <AcceptShipmentPanel acceptShipment={this.acceptShipment} shipmentStatus={this.props.shipment.status} />
              )}

              {generateGBLError && (
                <p>
                  <Alert
                    type="warning"
                    heading={attachmentsErrorMessages[this.props.generateGBLError.status] || 'An error occurred'}
                  >
                    {titleCase(get(generateGBLError.response, 'body.message', '')) ||
                      'Something went wrong contacting the server.'}
                  </Alert>
                </p>
              )}

              {generateGBLSuccess && (
                <Alert type="success" heading="GBL has been created">
                  <span className="usa-grid usa-alert-no-padding">
                    <span className="usa-width-two-thirds">Click the button to view, print, or download the GBL.</span>
                    <span className="usa-width-one-third">
                      <Link to={`${this.props.gblDocUrl}`} className="usa-alert-right" target="_blank">
                        <button>View GBL</button>
                      </Link>
                    </span>
                  </span>
                </Alert>
              )}
              {pmSurveyComplete &&
                !gblGenerated && (
                  <div>
                    <button onClick={this.generateGBL} disabled={!approved || generateGBLInProgress}>
                      Generate the GBL
                    </button>
                  </div>
                )}
              {canEnterPreMoveSurvey && (
                <FormButton
                  FormComponent={PremoveSurveyForm}
                  schema={this.props.shipmentSchema}
                  onSubmit={this.enterPreMoveSurvey}
                  buttonTitle="Enter pre-move survey"
                />
              )}
              {canAssignServiceAgents && (
                <FormButton
                  serviceAgents={this.props.serviceAgents}
                  FormComponent={ServiceAgentForm}
                  schema={this.props.serviceAgentSchema}
                  onSubmit={this.editServiceAgents}
                  buttonTitle="Assign servicing agents"
                />
              )}

              {inTransit && (
                <FormButton
                  FormComponent={DeliveryDateForm}
                  schema={this.props.deliverSchema}
                  onSubmit={this.deliverShipment}
                  buttonTitle="Enter Delivery"
                />
              )}
              {canEnterPackAndPickup && (
                <FormButton
                  FormComponent={PickupForm}
                  schema={this.props.transportSchema}
                  onSubmit={this.transportShipment}
                  buttonTitle="Enter Pickup"
                />
              )}
              {this.props.loadTspDependenciesHasSuccess && (
                <div className="office-tab">
                  <Dates title="Dates" shipment={this.props.shipment} update={this.props.patchShipment} />
                  <Weights title="Weights & Items" shipment={this.props.shipment} update={this.props.patchShipment} />
                  <LocationsContainer update={this.props.patchShipment} />
                  <PreApprovalPanel shipmentId={this.props.match.params.shipmentId} />
                  {!isProduction && (
                    <StorageInTransitPanel
                      sitRequests={this.props.sitRequests}
                      shipmentId={this.props.match.params.shipmentId}
<<<<<<< HEAD
                      sitEntitlement={this.props.entitlement.storage_in_transit}
=======
                      /* TODO: use property to set entitlement SITEntitlement={this.props.entitlement.storage_in_transit} */
                      sitEntitlement={90}
>>>>>>> 6af857a5
                    />
                  )}

                  <TspContainer
                    title="TSP & Servicing Agents"
                    shipment={this.props.shipment}
                    serviceAgents={this.props.serviceAgents}
                    transportationServiceProviderId={this.props.shipment.transportation_service_provider_id}
                  />

                  <InvoicePanel shipmentId={this.props.match.params.shipmentId} shipmentStatus={shipment.status} />
                </div>
              )}
            </div>
            <div className="usa-width-one-third">
              <div className="customer-info">
                <h2 className="extras usa-heading">Customer Info</h2>
                <CustomerInfo />
              </div>
              <div className="documents">
                <h2 className="extras usa-heading">
                  Documents
                  {!showDocumentViewer && <FontAwesomeIcon className="icon" icon={faExternalLinkAlt} />}
                  {showDocumentViewer && (
                    <Link to={newDocumentUrl} target="_blank">
                      <FontAwesomeIcon className="icon" icon={faExternalLinkAlt} />
                    </Link>
                  )}
                </h2>
                <DocumentList
                  detailUrlPrefix={`/shipments/${shipmentId}/documents`}
                  moveDocuments={shipmentDocuments}
                />
                <Link className="status upload-documents-link" to={newDocumentUrl} target="_blank">
                  <span>
                    <FontAwesomeIcon className="icon link-blue" icon={faPlusCircle} />
                  </span>
                  Upload new document
                </Link>
              </div>
            </div>
          </div>
        </div>
      </div>
    );
  }
}

const mapStateToProps = state => {
  const shipment = get(state, 'tsp.shipment', {});
  const shipmentDocuments = selectShipmentDocuments(state, shipment.id) || {};
  const gbl = shipmentDocuments.find(element => element.move_document_type === 'GOV_BILL_OF_LADING');
  const gblGenerated = !!gbl;

  return {
    swaggerError: state.swaggerPublic.hasErrored,
    shipment,
    shipmentDocuments,
    gblGenerated,
    tariff400ngItems: selectTariff400ngItems(state),
    shipmentLineItems: selectSortedShipmentLineItems(state),
    serviceAgents: get(state, 'tsp.serviceAgents', []),
    tsp: get(state, 'tsp'),
    loadTspDependenciesHasSuccess: get(state, 'tsp.loadTspDependenciesHasSuccess'),
    loadTspDependenciesHasError: get(state, 'tsp.loadTspDependenciesHasError'),
    acceptError: get(state, 'tsp.shipmentHasAcceptError'),
    generateGBLError: get(state, 'tsp.generateGBLError'),
    generateGBLSuccess: getLastRequestIsSuccess(state, generateGblLabel),
    generateGBLInProgress: getLastRequestIsLoading(state, generateGblLabel),
    gblDocUrl: `/shipments/${shipment.id}/documents/${get(gbl, 'id')}`,
    error: get(state, 'tsp.error'),
    shipmentSchema: get(state, 'swaggerPublic.spec.definitions.Shipment', {}),
    serviceAgentSchema: get(state, 'swaggerPublic.spec.definitions.ServiceAgent', {}),
    transportSchema: get(state, 'swaggerPublic.spec.definitions.TransportPayload', {}),
    deliverSchema: get(state, 'swaggerPublic.spec.definitions.ActualDeliveryDate', {}),
    entitlement: loadEntitlements(state),
<<<<<<< HEAD
    sitRequests: selectSitRequests(),
=======
    sitRequests: selectSitRequests(state, shipment.id),
>>>>>>> 6af857a5
  };
};

const mapDispatchToProps = dispatch =>
  bindActionCreators(
    {
      loadShipmentDependencies,
      completePmSurvey,
      patchShipment,
      acceptShipment,
      generateGBL,
      handleServiceAgents,
      transportShipment,
      deliverShipment,
      getAllShipmentDocuments,
      getAllTariff400ngItems,
      getAllShipmentLineItems,
      getAllInvoices,
      getTspForShipment,
    },
    dispatch,
  );

const connectedShipmentInfo = withContext(connect(mapStateToProps, mapDispatchToProps)(ShipmentInfo));

export { DeliveryDateFormView, connectedShipmentInfo as default };<|MERGE_RESOLUTION|>--- conflicted
+++ resolved
@@ -406,12 +406,7 @@
                     <StorageInTransitPanel
                       sitRequests={this.props.sitRequests}
                       shipmentId={this.props.match.params.shipmentId}
-<<<<<<< HEAD
                       sitEntitlement={this.props.entitlement.storage_in_transit}
-=======
-                      /* TODO: use property to set entitlement SITEntitlement={this.props.entitlement.storage_in_transit} */
-                      sitEntitlement={90}
->>>>>>> 6af857a5
                     />
                   )}
 
@@ -488,11 +483,7 @@
     transportSchema: get(state, 'swaggerPublic.spec.definitions.TransportPayload', {}),
     deliverSchema: get(state, 'swaggerPublic.spec.definitions.ActualDeliveryDate', {}),
     entitlement: loadEntitlements(state),
-<<<<<<< HEAD
-    sitRequests: selectSitRequests(),
-=======
     sitRequests: selectSitRequests(state, shipment.id),
->>>>>>> 6af857a5
   };
 };
 
