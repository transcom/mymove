--- conflicted
+++ resolved
@@ -146,14 +146,8 @@
         <div className="usa-grid grid-wide">
           <div className="usa-width-one-whole">
             <ul className="move-info-header-meta">
-<<<<<<< HEAD
-              {/* Not clear where this comes from yet */}
-              <li className="Todo-phase2">GBL# KKFA9999999</li>
-              <li>Locator# {move && move.locator}</li>
-=======
               <li className="Todo-phase2">GBL# OHAI9999999</li>
               <li>Locator# {locator}</li>
->>>>>>> 0e55d665
               <li>
                 {this.props.shipment.source_gbloc} to{' '}
                 {this.props.shipment.destination_gbloc}
