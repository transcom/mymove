import React, { Component } from 'react';
import { bindActionCreators } from 'redux';
import { connect } from 'react-redux';
import { Redirect } from 'react-router-dom';
import { get } from 'lodash';
import { NavLink, Link } from 'react-router-dom';
import { reduxForm } from 'redux-form';
import faPlusCircle from '@fortawesome/fontawesome-free-solid/faPlusCircle';
import { titleCase } from 'shared/constants.js';

import LoadingPlaceholder from 'shared/LoadingPlaceholder';

import Alert from 'shared/Alert';
import DocumentList from 'shared/DocumentViewer/DocumentList';
import { withContext } from 'shared/AppContext';
import { SwaggerField } from 'shared/JsonSchemaForm/JsonSchemaField';
import {
  getAllShipmentDocuments,
  selectShipmentDocuments,
  generateGBL,
  generateGBLLabel,
} from 'shared/Entities/modules/shipmentDocuments';
import { getAllTariff400ngItems, selectTariff400ngItems } from 'shared/Entities/modules/tariff400ngItems';
import { getAllShipmentLineItems, selectSortedShipmentLineItems } from 'shared/Entities/modules/shipmentLineItems';
import { getAllInvoices } from 'shared/Entities/modules/invoices';
import { getTspForShipment } from 'shared/Entities/modules/transportationServiceProviders';
import { getStorageInTransitsForShipment } from 'shared/Entities/modules/storageInTransits';

import FontAwesomeIcon from '@fortawesome/react-fontawesome';
import faPhone from '@fortawesome/fontawesome-free-solid/faPhone';
import faComments from '@fortawesome/fontawesome-free-solid/faComments';
import faEmail from '@fortawesome/fontawesome-free-solid/faEnvelope';
import faExternalLinkAlt from '@fortawesome/fontawesome-free-solid/faExternalLinkAlt';
import TspContainer from 'shared/TspPanel/TspContainer';
import Weights from 'shared/ShipmentWeights';
import Dates from 'shared/ShipmentDates';
import LocationsContainer from 'shared/LocationsPanel/LocationsContainer';
import { getLastRequestIsSuccess, getLastRequestIsLoading } from 'shared/Swagger/selectors';
import { resetRequests } from 'shared/Swagger/request';
import {
  loadShipmentDependencies,
  completePmSurvey,
  patchShipment,
  acceptShipment,
  transportShipment,
  deliverShipment,
  handleServiceAgents,
} from './ducks';
import FormButton from './FormButton';
import CustomerInfo from './CustomerInfo';
import PreApprovalPanel from 'shared/PreApprovalRequest/PreApprovalPanel.jsx';
import StorageInTransitPanel from 'shared/StorageInTransit/StorageInTransitPanel.jsx';
import InvoicePanel from 'shared/Invoice/InvoicePanel.jsx';
import PickupForm from './PickupForm';
import PremoveSurveyForm from './PremoveSurveyForm';
import ServiceAgentForm from './ServiceAgentForm';

import './tsp.css';

const attachmentsErrorMessages = {
  400: 'An error occurred',
  417: 'Missing data required to generate a Bill of Lading.',
};

class AcceptShipmentPanel extends Component {
  acceptShipment = () => {
    this.props.acceptShipment();
  };

  render() {
    return (
      <div>
        <button className="usa-button-primary" onClick={this.acceptShipment}>
          Accept Shipment
        </button>
      </div>
    );
  }
}

const DeliveryDateFormView = props => {
  const { schema, onCancel, handleSubmit, submitting, valid } = props;

  return (
    <form className="infoPanel-wizard" onSubmit={handleSubmit}>
      <div className="infoPanel-wizard-header">Enter Delivery</div>
      <SwaggerField fieldName="actual_delivery_date" swagger={schema} required />
      <p className="infoPanel-wizard-help">
        After clicking "Done", please upload the <strong>destination docs</strong>. Use the "Upload new document" link
        in the Documents panel at right.
      </p>

      <div className="infoPanel-wizard-actions-container">
        <a className="infoPanel-wizard-cancel" onClick={onCancel}>
          Cancel
        </a>
        <button className="usa-button-primary" type="submit" disabled={submitting || !valid}>
          Done
        </button>
      </div>
    </form>
  );
};

const ReferrerQueueLink = props => {
  const pathname = props.history.location.state ? props.history.location.state.referrerPathname : '';
  switch (pathname) {
    case '/queues/new':
      return (
        <NavLink to="/queues/new" activeClassName="usa-current">
          <span>New Shipments Queue</span>
        </NavLink>
      );
    case '/queues/accepted':
      return (
        <NavLink to="/queues/accepted" activeClassName="usa-current">
          <span>Accepted Shipments Queue</span>
        </NavLink>
      );
    case '/queues/approved':
      return (
        <NavLink to="/queues/approved" activeClassName="usa-current">
          <span>Approved Shipments Queue</span>
        </NavLink>
      );
    case '/queues/in_transit':
      return (
        <NavLink to="/queues/in_transit" activeClassName="usa-current">
          <span>In Transit Shipments Queue</span>
        </NavLink>
      );
    case '/queues/delivered':
      return (
        <NavLink to="/queues/delivered" activeClassName="usa-current">
          <span>Delivered Shipments Queue</span>
        </NavLink>
      );
    case '/queues/completed':
      return (
        <NavLink to="/queues/completed" activeClassName="usa-current">
          <span>Completed Shipments Queue</span>
        </NavLink>
      );
    case '/queues/all':
      return (
        <NavLink to="/queues/all" activeClassName="usa-current">
          <span>All Shipments Queue</span>
        </NavLink>
      );
    default:
      return (
        <NavLink to="/queues/new" activeClassName="usa-current">
          <span>New Shipments Queue</span>
        </NavLink>
      );
  }
};

const DeliveryDateForm = reduxForm({ form: 'deliver_shipment' })(DeliveryDateFormView);

// Action Buttons Conditions
const hasOriginServiceAgent = (serviceAgents = []) => serviceAgents.some(agent => agent.role === 'ORIGIN');
const hasPreMoveSurvey = (shipment = {}) => shipment.pm_survey_completed_at;

class ShipmentInfo extends Component {
  constructor(props) {
    super(props);

    this.assignTspServiceAgent = React.createRef();
  }
  state = {
    redirectToHome: false,
    editTspServiceAgent: false,
  };

  componentDidMount() {
    this.props
      .loadShipmentDependencies(this.props.match.params.shipmentId)
      .then(() => {
        const shipmentId = this.props.shipment.id;
        this.props.getTspForShipment(shipmentId);
        this.props.getAllShipmentDocuments(shipmentId);
        this.props.getAllTariff400ngItems(true);
        this.props.getAllShipmentLineItems(shipmentId);
        this.props.getAllInvoices(shipmentId);
        if (this.props.context.flags.sitPanel) {
          this.props.getStorageInTransitsForShipment(shipmentId);
        }
      })
      .catch(err => {
        this.props.history.replace('/');
      });
  }

  componentWillUnmount() {
    this.props.resetRequests();
  }

  acceptShipment = () => {
    return this.props.acceptShipment(this.props.shipment.id);
  };

  generateGBL = () => {
    return this.props.generateGBL(this.props.shipment.id);
  };

  enterPreMoveSurvey = values => {
    this.props.patchShipment(this.props.shipment.id, values).then(() => {
      if (this.props.shipment.pm_survey_completed_at === undefined) {
        this.props.completePmSurvey(this.props.shipment.id);
      }
    });
  };

  editServiceAgents = values => {
    if (values['destination_service_agent']) {
      values['destination_service_agent']['role'] = 'DESTINATION';
    }
    if (values['origin_service_agent']) {
      values['origin_service_agent']['role'] = 'ORIGIN';
    }
    this.props.handleServiceAgents(this.props.shipment.id, values);
  };

  transportShipment = values => this.props.transportShipment(this.props.shipment.id, values);

  deliverShipment = values => {
    this.props.deliverShipment(this.props.shipment.id, values).then(() => {
      this.props.getAllShipmentLineItems(this.props.shipment.id);
    });
  };

  render() {
    const {
      context,
      shipment,
      shipmentDocuments,
      generateGBLSuccess,
      generateGBLError,
      generateGBLInProgress,
      serviceAgents,
      loadTspDependenciesHasSuccess,
      gblGenerated,
    } = this.props;
    const { service_member: serviceMember = {}, move = {}, gbl_number: gbl } = shipment;

    const shipmentId = this.props.match.params.shipmentId;
    const newDocumentUrl = `/shipments/${shipmentId}/documents/new`;
    const showDocumentViewer = context.flags.documentViewer;
    const showSitPanel = context.flags.sitPanel;
    const awarded = shipment.status === 'AWARDED';
    const accepted = shipment.status === 'ACCEPTED';
    const approved = shipment.status === 'APPROVED';
    const inTransit = shipment.status === 'IN_TRANSIT';
    const delivered = shipment.status === 'DELIVERED';
    const pmSurveyComplete = Boolean(shipment.pm_survey_completed_at);
    const canAssignServiceAgents = (approved || accepted) && !hasOriginServiceAgent(serviceAgents);
    const canEnterPreMoveSurvey =
      (accepted || approved) && hasOriginServiceAgent(serviceAgents) && !hasPreMoveSurvey(shipment);
    const canEnterPackAndPickup = approved && gblGenerated;

    // Some statuses are directly related to the shipment status and some to combo states
    var statusText = 'Unknown status';
    if (awarded) {
      statusText = 'Shipment awarded';
    } else if (accepted) {
      statusText = 'Shipment accepted';
    } else if (approved && !pmSurveyComplete) {
      statusText = 'Awaiting pre-move survey';
    } else if (approved && pmSurveyComplete && !gblGenerated) {
      statusText = 'Pre-move survey complete';
    } else if (approved && pmSurveyComplete && gblGenerated) {
      statusText = 'Outbound';
    } else if (inTransit) {
      statusText = 'Inbound';
    } else if (delivered) {
      statusText = 'Delivered';
    }

    if (this.state.redirectToHome) {
      return <Redirect to="/" />;
    }

    if (!loadTspDependenciesHasSuccess) {
      return <LoadingPlaceholder />;
    }

    return (
      <div>
        <div className="usa-grid grid-wide">
          <div className="usa-width-two-thirds page-title">
            <div className="move-info">
              <div className="move-info-code">
                MOVE INFO &mdash; {move.selected_move_type} CODE {shipment.traffic_distribution_list.code_of_service}
              </div>
              <div className="service-member-name">
                {serviceMember.last_name}, {serviceMember.first_name}
              </div>
            </div>
            <div className="shipment-status">Status: {statusText}</div>
          </div>
          <div className="usa-width-one-third nav-controls">
<<<<<<< HEAD
            {awarded && (
              <NavLink to="/queues/new" activeClassName="usa-current">
                <span>New Shipments Queue</span>
              </NavLink>
            )}
            {accepted && (
              <NavLink to="/queues/accepted" activeClassName="usa-current">
                <span>Accepted Shipments Queue</span>
              </NavLink>
            )}
            {approved && (
              <NavLink to="/queues/approved" activeClassName="usa-current">
                <span>Approved Shipments Queue</span>
              </NavLink>
            )}
            {inTransit && (
              <NavLink to="/queues/in_transit" activeClassName="usa-current">
                <span>In Transit Shipments Queue</span>
              </NavLink>
            )}
            {delivered && (
              <NavLink to="/queues/delivered" activeClassName="usa-current">
                <span>Delivered Shipments Queue</span>
              </NavLink>
            )}
            {!awarded &&
              !accepted &&
              !approved &&
              !inTransit &&
              !delivered && (
                <NavLink to="/queues/all" activeClassName="usa-current">
                  <span>All Shipments Queue</span>
                </NavLink>
              )}
=======
            <ReferrerQueueLink history={this.props.history} />
>>>>>>> 8b217723
          </div>
        </div>
        <div className="usa-grid grid-wide">
          <div className="usa-width-one-whole">
            <ul className="move-info-header-meta">
              <li>
                GBL# {gbl}
                &nbsp;
              </li>
              <li>
                Locator# {move.locator}
                &nbsp;
              </li>
              <li>
                {this.props.shipment.source_gbloc} to {this.props.shipment.destination_gbloc}
                &nbsp;
              </li>
              <li>
                DoD ID# {serviceMember.edipi}
                &nbsp;
              </li>
              <li>
                {serviceMember.telephone}
                {serviceMember.phone_is_preferred && (
                  <FontAwesomeIcon className="icon icon-grey" icon={faPhone} flip="horizontal" />
                )}
                {serviceMember.text_message_is_preferred && (
                  <FontAwesomeIcon className="icon icon-grey" icon={faComments} />
                )}
                {serviceMember.email_is_preferred && <FontAwesomeIcon className="icon icon-grey" icon={faEmail} />}
                &nbsp;
              </li>
            </ul>
          </div>
        </div>
        <div className="usa-grid grid-wide panels-body">
          <div className="usa-width-one-whole">
            <div className="usa-width-two-thirds">
              {awarded && (
                <AcceptShipmentPanel acceptShipment={this.acceptShipment} shipmentStatus={this.props.shipment.status} />
              )}

              {generateGBLError && (
                <p>
                  <Alert
                    type="warning"
                    heading={attachmentsErrorMessages[this.props.generateGBLError.status] || 'An error occurred'}
                  >
                    {titleCase(get(generateGBLError.response, 'body.message', '')) ||
                      'Something went wrong contacting the server.'}
                  </Alert>
                </p>
              )}

              {generateGBLSuccess && (
                <Alert type="success" heading="GBL has been created">
                  <span className="usa-grid usa-alert-no-padding">
                    <span className="usa-width-two-thirds">Click the button to view, print, or download the GBL.</span>
                    <span className="usa-width-one-third">
                      <Link to={`${this.props.gblDocUrl}`} className="usa-alert-right" target="_blank">
                        <button>View GBL</button>
                      </Link>
                    </span>
                  </span>
                </Alert>
              )}
              {pmSurveyComplete &&
                !gblGenerated && (
                  <div>
                    <button onClick={this.generateGBL} disabled={!approved || generateGBLInProgress}>
                      Generate the GBL
                    </button>
                  </div>
                )}
              {canEnterPreMoveSurvey && (
                <FormButton
                  FormComponent={PremoveSurveyForm}
                  schema={this.props.shipmentSchema}
                  onSubmit={this.enterPreMoveSurvey}
                  buttonTitle="Enter pre-move survey"
                />
              )}
              {canAssignServiceAgents && (
                <FormButton
                  serviceAgents={this.props.serviceAgents}
                  FormComponent={ServiceAgentForm}
                  schema={this.props.serviceAgentSchema}
                  onSubmit={this.editServiceAgents}
                  buttonTitle="Assign servicing agents"
                />
              )}

              {inTransit && (
                <FormButton
                  FormComponent={DeliveryDateForm}
                  schema={this.props.deliverSchema}
                  onSubmit={this.deliverShipment}
                  buttonTitle="Enter Delivery"
                />
              )}
              {canEnterPackAndPickup && (
                <FormButton
                  FormComponent={PickupForm}
                  schema={this.props.transportSchema}
                  onSubmit={this.transportShipment}
                  buttonTitle="Enter Pickup"
                />
              )}
              {this.props.loadTspDependenciesHasSuccess && (
                <div className="office-tab">
                  <Dates title="Dates" shipment={this.props.shipment} update={this.props.patchShipment} />
                  <Weights title="Weights & Items" shipment={this.props.shipment} update={this.props.patchShipment} />
                  <LocationsContainer update={this.props.patchShipment} />
                  <PreApprovalPanel shipmentId={this.props.match.params.shipmentId} />
                  {showSitPanel && <StorageInTransitPanel shipmentId={this.props.shipmentId} />}

                  <TspContainer
                    title="TSP & Servicing Agents"
                    shipment={this.props.shipment}
                    serviceAgents={this.props.serviceAgents}
                    transportationServiceProviderId={this.props.shipment.transportation_service_provider_id}
                  />

                  <InvoicePanel shipmentId={this.props.match.params.shipmentId} shipmentStatus={shipment.status} />
                </div>
              )}
            </div>
            <div className="usa-width-one-third">
              <div className="customer-info">
                <h2 className="extras usa-heading">Customer Info</h2>
                <CustomerInfo />
              </div>
              <div className="documents">
                <h2 className="extras usa-heading">
                  Documents
                  {!showDocumentViewer && <FontAwesomeIcon className="icon" icon={faExternalLinkAlt} />}
                  {showDocumentViewer && (
                    <Link to={newDocumentUrl} target="_blank">
                      <FontAwesomeIcon className="icon" icon={faExternalLinkAlt} />
                    </Link>
                  )}
                </h2>
                <DocumentList
                  detailUrlPrefix={`/shipments/${shipmentId}/documents`}
                  moveDocuments={shipmentDocuments}
                />
                <Link className="status upload-documents-link" to={newDocumentUrl} target="_blank">
                  <span>
                    <FontAwesomeIcon className="icon link-blue" icon={faPlusCircle} />
                  </span>
                  Upload new document
                </Link>
              </div>
            </div>
          </div>
        </div>
      </div>
    );
  }
}

const mapStateToProps = (state, props) => {
  const shipmentId = props.match.params.shipmentId;
  const shipment = get(state, 'tsp.shipment', {});
  const shipmentDocuments = selectShipmentDocuments(state, shipment.id) || {};
  const gbl = shipmentDocuments.find(element => element.move_document_type === 'GOV_BILL_OF_LADING');
  const gblGenerated = !!gbl;

  return {
    swaggerError: state.swaggerPublic.hasErrored,
    shipment,
    shipmentDocuments,
    gblGenerated,
    tariff400ngItems: selectTariff400ngItems(state),
    shipmentLineItems: selectSortedShipmentLineItems(state),
    serviceAgents: get(state, 'tsp.serviceAgents', []),
    tsp: get(state, 'tsp'),
    loadTspDependenciesHasSuccess: get(state, 'tsp.loadTspDependenciesHasSuccess'),
    loadTspDependenciesHasError: get(state, 'tsp.loadTspDependenciesHasError'),
    acceptError: get(state, 'tsp.shipmentHasAcceptError'),
    generateGBLError: get(state, 'tsp.generateGBLError'),
    generateGBLInProgress: getLastRequestIsLoading(state, generateGBLLabel),
    generateGBLSuccess: getLastRequestIsSuccess(state, generateGBLLabel),
    gblDocUrl: `/shipments/${shipment.id}/documents/${get(gbl, 'id')}`,
    error: get(state, 'tsp.error'),
    shipmentSchema: get(state, 'swaggerPublic.spec.definitions.Shipment', {}),
    serviceAgentSchema: get(state, 'swaggerPublic.spec.definitions.ServiceAgent', {}),
    transportSchema: get(state, 'swaggerPublic.spec.definitions.TransportPayload', {}),
    deliverSchema: get(state, 'swaggerPublic.spec.definitions.ActualDeliveryDate', {}),
    shipmentId,
  };
};

const mapDispatchToProps = dispatch =>
  bindActionCreators(
    {
      loadShipmentDependencies,
      completePmSurvey,
      patchShipment,
      acceptShipment,
      generateGBL,
      handleServiceAgents,
      transportShipment,
      deliverShipment,
      getAllShipmentDocuments,
      getAllTariff400ngItems,
      getAllShipmentLineItems,
      getAllInvoices,
      getTspForShipment,
      resetRequests,
      getStorageInTransitsForShipment,
    },
    dispatch,
  );

const connectedShipmentInfo = withContext(connect(mapStateToProps, mapDispatchToProps)(ShipmentInfo));

export { DeliveryDateFormView, connectedShipmentInfo as default, ReferrerQueueLink };<|MERGE_RESOLUTION|>--- conflicted
+++ resolved
@@ -135,12 +135,6 @@
           <span>Delivered Shipments Queue</span>
         </NavLink>
       );
-    case '/queues/completed':
-      return (
-        <NavLink to="/queues/completed" activeClassName="usa-current">
-          <span>Completed Shipments Queue</span>
-        </NavLink>
-      );
     case '/queues/all':
       return (
         <NavLink to="/queues/all" activeClassName="usa-current">
@@ -300,44 +294,7 @@
             <div className="shipment-status">Status: {statusText}</div>
           </div>
           <div className="usa-width-one-third nav-controls">
-<<<<<<< HEAD
-            {awarded && (
-              <NavLink to="/queues/new" activeClassName="usa-current">
-                <span>New Shipments Queue</span>
-              </NavLink>
-            )}
-            {accepted && (
-              <NavLink to="/queues/accepted" activeClassName="usa-current">
-                <span>Accepted Shipments Queue</span>
-              </NavLink>
-            )}
-            {approved && (
-              <NavLink to="/queues/approved" activeClassName="usa-current">
-                <span>Approved Shipments Queue</span>
-              </NavLink>
-            )}
-            {inTransit && (
-              <NavLink to="/queues/in_transit" activeClassName="usa-current">
-                <span>In Transit Shipments Queue</span>
-              </NavLink>
-            )}
-            {delivered && (
-              <NavLink to="/queues/delivered" activeClassName="usa-current">
-                <span>Delivered Shipments Queue</span>
-              </NavLink>
-            )}
-            {!awarded &&
-              !accepted &&
-              !approved &&
-              !inTransit &&
-              !delivered && (
-                <NavLink to="/queues/all" activeClassName="usa-current">
-                  <span>All Shipments Queue</span>
-                </NavLink>
-              )}
-=======
             <ReferrerQueueLink history={this.props.history} />
->>>>>>> 8b217723
           </div>
         </div>
         <div className="usa-grid grid-wide">
