import React, { Fragment } from 'react';

import { get, includes } from 'lodash';
import moment from 'moment';
import fedHolidays from '@18f/us-federal-holidays';

import TransportationOfficeContactInfo from 'shared/TransportationOffices/TransportationOfficeContactInfo';
import './MoveSummary.css';
import ppmCar from './images/ppm-car.svg';
import truck from 'shared/icon/truck-gray.svg';
import ppmDraft from './images/ppm-draft.png';
import ppmSubmitted from './images/ppm-submitted.png';
import ppmApproved from './images/ppm-approved.png';
import ppmInProgress from './images/ppm-in-progress.png';
import { ppmInfoPacket, hhgInfoPacket } from 'shared/constants';
import Alert from 'shared/Alert';
import { formatCents, formatCentsRange } from 'shared/formatters';
import { Link } from 'react-router-dom';
import { withContext } from 'shared/AppContext';
import StatusTimelineContainer from './StatusTimeline';

import FontAwesomeIcon from '@fortawesome/react-fontawesome';
import faPlus from '@fortawesome/fontawesome-free-solid/faPlus';

export const CanceledMoveSummary = props => {
  const { profile, reviewProfile } = props;
  const currentStation = get(profile, 'current_station');
  const stationPhone = get(currentStation, 'transportation_office.phone_lines.0');
  return (
    <Fragment>
      <h2>New move</h2>
      <br />
      <div className="usa-width-three-fourths">
        <div className="shipment_box">
          <div className="shipment_type">
            <img className="move_sm" src={truck} alt="ppm-car" />
            Start here
          </div>

          <div className="shipment_box_contents">
            <div className="step-contents">
              <div className="status_box usa-width-two-thirds">
                <div className="step">
                  <div>
                    Make sure you have a copy of your move orders before you get started. Questions or need to help?
                    Contact your local Transportation Office (PPPO) at {get(currentStation, 'name')}
                    {stationPhone ? ` at ${stationPhone}` : ''}.
                  </div>
                </div>
              </div>
            </div>
            <div className="step-links">
              <button onClick={reviewProfile}>Start</button>
            </div>
          </div>
        </div>
      </div>
    </Fragment>
  );
};

export const DraftMoveSummary = props => {
  const { orders, profile, move, entitlement, resumeMove } = props;
  return (
    <Fragment>
      <MoveInfoHeader orders={orders} profile={profile} move={move} entitlement={entitlement} />
      <br />
      <div className="usa-width-three-fourths">
        <div className="shipment_box">
          <div className="shipment_type">
            <img className="move_sm" src={truck} alt="ppm-car" />
            Move to be scheduled
          </div>

          <div className="shipment_box_contents">
            <div>
              <img className="status_icon" src={ppmDraft} alt="status" />
              <div className="step-contents">
                <div className="status_box usa-width-two-thirds">
                  <div className="step">
                    <div className="title">Next Step: Finish setting up your move</div>
                    <div>
                      Questions or need help? Contact your local Transportation Office (PPPO) at{' '}
                      {get(profile, 'current_station.name')}.
                    </div>
                  </div>
                </div>
                <div className="usa-width-one-third">
                  <div className="titled_block">
                    <div className="title">Details</div>
                    <div>No detail</div>
                  </div>
                  <div className="titled_block">
                    <div className="title">Documents</div>
                    <div className="details-links">No documents</div>
                  </div>
                </div>
              </div>
              <div className="step-links">
                <button onClick={resumeMove}>Continue Move Setup</button>
              </div>
            </div>
          </div>
        </div>
      </div>
    </Fragment>
  );
};

export const SubmittedPpmMoveSummary = props => {
  const { ppm, orders, profile, move, entitlement } = props;
  return (
    <Fragment>
      <MoveInfoHeader orders={orders} profile={profile} move={move} entitlement={entitlement} />
      <br />
      <div className="usa-width-three-fourths">
        <div className="shipment_box">
          <div className="shipment_type">
            <img className="move_sm" src={ppmCar} alt="ppm-car" />
            Move your own stuff (PPM)
          </div>

          <div className="shipment_box_contents">
            <img className="status_icon" src={ppmSubmitted} alt="status" />
            <div className="step-contents">
              <div className="status_box usa-width-two-thirds">
                <div className="step">
                  <div className="title">Next Step: Awaiting approval</div>
                  <div
                  >{`Your shipment is awaiting approval. This can take up to 3 business days. Questions or need help? Contact your local Transportation Office (PPPO) at ${
                    profile.current_station.name
                  }.`}</div>
                </div>
              </div>
              <div className="usa-width-one-third">
                <PPMMoveDetails ppm={ppm} />
                <div className="titled_block">
                  <div className="title">Documents</div>
                  <div className="details-links">
                    <a href={ppmInfoPacket} target="_blank" rel="noopener noreferrer">
                      PPM Info Packet
                    </a>
                  </div>
                </div>
              </div>
            </div>
            <div className="step-links">
              <FindWeightScales />
            </div>
          </div>
        </div>
      </div>
    </Fragment>
  );
};

const getTenDaysBookedDate = bookDate => {
  let businessDays = 0;
  let newDate;
  const bookDateMoment = moment(bookDate);
  while (businessDays < 10) {
    newDate = bookDateMoment.add(1, 'day');
    // Saturday => 6, Sunday => 7
    if (newDate.isoWeekday() !== 6 && newDate.isoWeekday() !== 7 && !fedHolidays.isAHoliday(newDate.toDate())) {
      businessDays += 1;
    }
  }

  return newDate;
};

const showHhgLandingPageText = shipment => {
  const today = moment();
  if (shipment.status === 'DELIVERED' || shipment.status === 'COMPLETED') {
    return (
      <div className="step">
        <div className="title">Next Step: Complete your customer satisfaction survey</div>
        <div>
          Tell us about your move experience. You have up to one year to complete your{' '}
          <a href="placeholder" target="_blank" rel="noopener noreferrer" className="Todo-phase2">
            satisfaction survey
          </a>. We use this information to decide which movers we allow to work with you.
        </div>
      </div>
    );
  } else if (today.isBefore(getTenDaysBookedDate(shipment.book_date), 'day')) {
    return (
      <div className="step">
        <div className="title">Next Step: Prepare for move</div>
        <div>
          Your mover will contact you within ten days to schedule a pre-move survey, where they will provide you with a
          detailed weight estimate and more accurate packing and delivery dates.
        </div>
      </div>
    );
  } else {
    return (
      <div className="step">
        <div className="title">Next step: Read pre-move tips</div>
        <div>
          Read the{' '}
          <a href={hhgInfoPacket} target="_blank" rel="noopener noreferrer">
            pre-move tips
          </a>{' '}
          documents, so you know what to expect and are prepared for your move.
        </div>
      </div>
    );
  }
};

export const SubmittedHhgMoveSummary = props => {
  const { shipment, orders, profile, move, entitlement } = props;
  let today = moment();
  return (
    <Fragment>
      <MoveInfoHeader orders={orders} profile={profile} move={move} entitlement={entitlement} />
      <br />
      <div className="usa-width-three-fourths">
        <div className="shipment_box">
          <div className="shipment_type">
            <img className="move_sm" src={truck} alt="hhg-truck" />
            Government Movers and Packers (HHG)
          </div>

          <div className="shipment_box_contents">
            <StatusTimelineContainer
              bookDate={shipment.book_date}
              moveDates={shipment.move_dates_summary}
              shipment={shipment}
            />
            <div className="step-contents">
              <div className="status_box usa-width-two-thirds">
                {showHhgLandingPageText(shipment)}
                {(shipment.actual_pack_date || today.isSameOrAfter(shipment.pm_survey_planned_pack_date)) && (
                  <div className="step">
                    <div className="title">File a Claim</div>
                    <div>
                      If you have household goods damaged or lost during the move, contact{' '}
                      <span className="Todo-phase2">Able Movers Claims</span> to file a claim:{' '}
                      <span className="Todo-phase2">(567) 980-4321.</span> If, after attempting to work with them, you
                      do not feel that you are receiving adequate compensation, contact the Military Claims Office for
                      help.
                    </div>
                  </div>
                )}
              </div>
              <div className="usa-width-one-third">
                <HhgMoveDetails hhg={shipment} />
                <div className="titled_block">
                  <div className="title">Documents</div>
                  <div className="details-links">
                    <a href={hhgInfoPacket} target="_blank" rel="noopener noreferrer">
                      Pre-move tips
                    </a>
                  </div>
                </div>
              </div>
            </div>
          </div>
        </div>
      </div>
    </Fragment>
  );
};

export const ApprovedMoveSummary = props => {
  const { ppm, orders, profile, move, entitlement, requestPaymentSuccess } = props;
  const paymentRequested = ppm.status === 'PAYMENT_REQUESTED';
  const moveInProgress = moment(ppm.planned_move_date, 'YYYY-MM-DD').isSameOrBefore();
  return (
    <Fragment>
      <MoveInfoHeader orders={orders} profile={profile} move={move} entitlement={entitlement} />
      <br />
      <div className="usa-width-three-fourths">
        <div className="shipment_box">
          <div className="shipment_type">
            <img className="move_sm" src={ppmCar} alt="ppm-car" />
            Move your own stuff (PPM)
          </div>

          <div className="shipment_box_contents">
            {requestPaymentSuccess && (
              <Alert type="success" heading="">
                Payment request submitted
              </Alert>
            )}

            {moveInProgress ? (
              <img className="status_icon" src={ppmInProgress} alt="status" />
            ) : (
              <img className="status_icon" src={ppmApproved} alt="status" />
            )}

            <div className="step-contents">
              <div className="status_box usa-width-two-thirds">
                {!moveInProgress && (
                  <div className="step">
                    <div className="title">Next Step: Get ready to move</div>
                    <div>
                      Remember to save your weight tickets and expense receipts. For more information, read the PPM info
                      packet.
                    </div>
                    <a href={ppmInfoPacket} target="_blank" rel="noopener noreferrer">
                      <button className="usa-button-secondary">Read PPM Info Packet</button>
                    </a>
                  </div>
                )}
                {paymentRequested ? (
                  <div className="step">
                    <div className="title">Your payment is in review</div>
                    <div>
                      You will receive a notification from your destination PPPO office when it has been reviewed.
                    </div>
                  </div>
                ) : (
                  <div className="step">
                    <div className="title">Next Step: Request payment</div>
                    <div>
                      Request a PPM payment, a storage payment, or an advance against your PPM payment before your move
                      is done.
                    </div>
                    <Link to={`moves/${move.id}/request-payment`} className="usa-button usa-button-secondary">
                      Request Payment
                    </Link>
                  </div>
                )}
              </div>
              <div className="usa-width-one-third">
                <PPMMoveDetails ppm={ppm} />
                <div className="titled_block">
                  <div className="title">Documents</div>
                  <div className="details-links">
                    <a href={ppmInfoPacket} target="_blank" rel="noopener noreferrer">
                      PPM Info Packet
                    </a>
                  </div>
                </div>
              </div>
            </div>
            <div className="step-links">
              <FindWeightScales />
            </div>
          </div>
        </div>
      </div>
    </Fragment>
  );
};

const PPMMoveDetails = props => {
  const { ppm } = props;
  const privateStorageString = get(ppm, 'estimated_storage_reimbursement')
    ? `(up to ${ppm.estimated_storage_reimbursement})`
    : '';
  const advanceString = ppm.has_requested_advance
    ? `Advance Requested: $${formatCents(ppm.advance.requested_amount)}`
    : '';
  const hasSitString = `Temp. Storage: ${ppm.days_in_storage} days ${privateStorageString}`;

  return (
    <div className="titled_block">
      <div className="title">Details</div>
      <div>Weight (est.): {ppm.weight_estimate} lbs</div>
      <div>Incentive (est.): {formatCentsRange(ppm.incentive_estimate_min, ppm.incentive_estimate_max)}</div>
      {ppm.has_sit && <div>{hasSitString}</div>}
      {ppm.has_requested_advance && <div>{advanceString}</div>}
    </div>
  );
};

const HhgMoveDetails = props => {
  return (
    <div className="titled_block">
      <div className="title">Details</div>
      <div>Weight (est.): {props.hhg.weight_estimate} lbs</div>
    </div>
  );
};

const FindWeightScales = () => (
  <span>
    <a href="https://www.move.mil/resources/locator-maps" target="_blank" rel="noopener noreferrer">
      Find Weight Scales
    </a>
  </span>
);

const MoveInfoHeader = props => {
  const { orders, profile, move, entitlement } = props;
  return (
    <Fragment>
      <h2>
        {get(orders, 'new_duty_station.name', 'New move')} (from {get(profile, 'current_station.name', '')})
      </h2>
      {get(move, 'locator') && <div>Move Locator: {get(move, 'locator')}</div>}
      {entitlement && (
        <div>
          Weight Entitlement: <span>{entitlement.sum.toLocaleString()} lbs</span>
        </div>
      )}
    </Fragment>
  );
};

const ppmSummaryStatusComponents = {
  DRAFT: DraftMoveSummary,
  SUBMITTED: SubmittedPpmMoveSummary,
  APPROVED: ApprovedMoveSummary,
  CANCELED: CanceledMoveSummary,
};

const hhgSummaryStatusComponents = {
  DRAFT: DraftMoveSummary,
  SUBMITTED: SubmittedHhgMoveSummary,
  AWARDED: SubmittedHhgMoveSummary,
  ACCEPTED: SubmittedHhgMoveSummary,
  APPROVED: SubmittedHhgMoveSummary,
  IN_TRANSIT: SubmittedHhgMoveSummary,
  DELIVERED: SubmittedHhgMoveSummary,
  COMPLETED: SubmittedHhgMoveSummary,
  CANCELED: CanceledMoveSummary,
};

const getStatus = (moveStatus, moveType, ppm, shipment) => {
  let status = 'DRAFT';
  if (moveType === 'PPM') {
    // PPM status determination
    const ppmStatus = get(ppm, 'status', 'DRAFT');
    status =
      moveStatus === 'APPROVED' && (ppmStatus === 'SUBMITTED' || ppmStatus === 'DRAFT') ? 'SUBMITTED' : moveStatus;
  } else if (moveType === 'HHG') {
    // HHG status determination
    if (moveStatus === 'CANCELED') {
      // Shipment does not have a canceled status, but move does.
      return moveStatus;
    }
    const shipmentStatus = get(shipment, 'status', 'DRAFT');
    status = ['SUBMITTED', 'AWARDED', 'ACCEPTED', 'APPROVED', 'IN_TRANSIT', 'DELIVERED', 'COMPLETED'].includes(
      shipmentStatus,
    )
      ? shipmentStatus
      : 'DRAFT';
  }
  return status;
};

export const MoveSummaryWithoutContext = props => {
  const {
    profile,
    move,
    orders,
    ppm,
    shipment,
    editMove,
    entitlement,
    resumeMove,
    reviewProfile,
    requestPaymentSuccess,
  } = props;
  const moveStatus = get(move, 'status', 'DRAFT');
  const moveId = get(move, 'id');

  const status = getStatus(moveStatus, move.selected_move_type, ppm, shipment);
  const StatusComponent =
    move.selected_move_type === 'PPM' ? ppmSummaryStatusComponents[status] : hhgSummaryStatusComponents[status]; // eslint-disable-line security/detect-object-injection
  const hhgAndPpmEnabled = get(props, 'context.flags.hhgAndPpm', false);
  const showAddShipmentLink =
    (move.selected_move_type === 'HHG' || move.selected_move_type === 'HHG_PPM') &&
    ['SUBMITTED', 'ACCEPTED', 'APPROVED', 'IN_TRANSIT', 'DELIVERED', 'COMPLETED'].includes(move.status);
  const showTsp =
    move.selected_move_type !== 'PPM' &&
    ['ACCEPTED', 'APPROVED', 'IN_TRANSIT', 'DELIVERED', 'COMPLETED'].includes(status);
  return (
    <Fragment>
      {status === 'CANCELED' && (
        <Alert type="info" heading="Your move was canceled">
          Your move from {get(profile, 'current_station.name')} to {get(orders, 'new_duty_station.name')} with the move
          locator ID {get(move, 'locator')} was canceled.
        </Alert>
      )}

      <div className="whole_box">
        <StatusComponent
          className="status-component"
          ppm={ppm}
          shipment={shipment}
          orders={orders}
          profile={profile}
          move={move}
          entitlement={entitlement}
          resumeMove={resumeMove}
          reviewProfile={reviewProfile}
          requestPaymentSuccess={requestPaymentSuccess}
        />

        <div className="sidebar usa-width-one-fourth">
          <div>
            <button
              className="usa-button-secondary"
              onClick={() => editMove(move)}
              disabled={includes(['DRAFT', 'CANCELED'], status)}
            >
              Edit Move
            </button>
          </div>
          <div>
            {showAddShipmentLink &&
              hhgAndPpmEnabled && (
                <Link
<<<<<<< HEAD
                  className="add-ppm-shipment"
=======
                  className="remain-unvisited"
>>>>>>> 43265100
                  onClick={() => props.updateMove(moveId, 'HHG_PPM')}
                  to={`/moves/${moveId}/hhg-ppm-start`}
                >
                  <FontAwesomeIcon icon={faPlus} />
                  <span> Add PPM Shipment</span>
                </Link>
              )}
          </div>
          <div className="contact_block">
            <div className="title">Contacts</div>
            <TransportationOfficeContactInfo dutyStation={profile.current_station} isOrigin={true} />
            {status !== 'CANCELED' && <TransportationOfficeContactInfo dutyStation={get(orders, 'new_duty_station')} />}
            {showTsp && (
              <div className="titled_block">
                <strong>TSP name</strong>
                <div>phone #</div>
              </div>
            )}
          </div>
        </div>
      </div>
    </Fragment>
  );
};

export const MoveSummary = withContext(MoveSummaryWithoutContext);<|MERGE_RESOLUTION|>--- conflicted
+++ resolved
@@ -508,11 +508,7 @@
             {showAddShipmentLink &&
               hhgAndPpmEnabled && (
                 <Link
-<<<<<<< HEAD
-                  className="add-ppm-shipment"
-=======
                   className="remain-unvisited"
->>>>>>> 43265100
                   onClick={() => props.updateMove(moveId, 'HHG_PPM')}
                   to={`/moves/${moveId}/hhg-ppm-start`}
                 >
