--- conflicted
+++ resolved
@@ -12,12 +12,8 @@
 import ppmApproved from './images/ppm-approved.png';
 import ppmInProgress from './images/ppm-in-progress.png';
 import { ppmInfoPacket } from 'shared/constants';
-<<<<<<< HEAD
-import { formatCents } from 'shared/formatters';
 import Alert from 'shared/Alert';
-=======
 import { formatCents, formatCentsRange } from 'shared/formatters';
->>>>>>> dfba6391
 
 const CanceledMoveSummary = props => {
   const { profile, reviewProfile } = props;
@@ -105,7 +101,6 @@
                   </div>
                 </div>
               </div>
-<<<<<<< HEAD
               <div className="step-links">
                 <button onClick={resumeMove}>Continue Move Setup</button>
               </div>
@@ -146,51 +141,6 @@
                     business days. Questions or need help? Contact your local
                     Transportation Office (PPPO) at{' '}
                     {profile.current_station.name}.
-=======
-            )}
-            {/* Submitted Move */}
-            {status === 'SUBMITTED' && (
-              <div>
-                <img className="status_icon" src={ppmSubmitted} alt="status" />
-                <div className="step-contents">
-                  <div className="status_box usa-width-two-thirds">
-                    <div className="step">
-                      <div className="title">Next Step: Awaiting approval</div>
-                      <div>
-                        Your shipment is awaiting approval. This can take up to
-                        3 business days. Questions or need help? Contact your
-                        local Transportation Office (PPPO) at{' '}
-                        {profile.current_station.name}.
-                      </div>
-                    </div>
-                  </div>
-                  <div className="usa-width-one-third">
-                    <div className="titled_block">
-                      <div className="title">Details</div>
-                      <div>Weight (est.): {ppm.weight_estimate} lbs</div>
-                      <div>
-                        Incentive (est.):{' '}
-                        {formatCentsRange(
-                          ppm.incentive_estimate_min,
-                          ppm.incentive_estimate_max,
-                        )}
-                      </div>
-                      {ppm.has_sit && <div>{hasSitString}</div>}
-                      {ppm.has_requested_advance && <div>{advanceString}</div>}
-                    </div>
-                    <div className="titled_block">
-                      <div className="title">Documents</div>
-                      <div className="details-links">
-                        <a
-                          href={ppmInfoPacket}
-                          target="_blank"
-                          rel="noopener noreferrer"
-                        >
-                          PPM Info Packet
-                        </a>
-                      </div>
-                    </div>
->>>>>>> dfba6391
                   </div>
                 </div>
               </div>
@@ -248,7 +198,6 @@
             ) : (
               <img className="status_icon" src={ppmApproved} alt="status" />
             )}
-<<<<<<< HEAD
 
             <div className="step-contents">
               <div className="status_box usa-width-two-thirds">
@@ -258,77 +207,6 @@
                     <div>
                       Remember to save your weight tickets and expense receipts.
                       For more information, read the PPM info packet.
-=======
-            {/* Approved Move */}
-            {status === 'APPROVED' &&
-              !moveDatePast && (
-                <div>
-                  <img className="status_icon" src={ppmApproved} alt="status" />
-                  <div className="step-contents">
-                    <div className="status_box usa-width-two-thirds">
-                      <div className="step">
-                        <div className="title">
-                          Next step: Get ready to move
-                        </div>
-                        <div>
-                          Remember to save your weight tickets and expense
-                          receipts. For more information, read the PPM info
-                          packet.
-                        </div>
-                        <a
-                          href={ppmInfoPacket}
-                          target="_blank"
-                          rel="noopener noreferrer"
-                        >
-                          <button className="usa-button-secondary">
-                            Read PPM Info Packet
-                          </button>
-                        </a>
-                      </div>
-                      <div className="step">
-                        <div className="title">Next step: Request Payment</div>
-                        <div>
-                          Request a PPM payment, a storage payment, or an
-                          advance against your PPM payment before your move is
-                          done.
-                        </div>
-                        <button
-                          className="usa-button-secondary"
-                          disabled={true}
-                        >
-                          Request Payment - Coming Soon!
-                        </button>
-                      </div>
-                    </div>
-                    <div className="usa-width-one-third">
-                      <div className="titled_block">
-                        <div className="title">Details</div>
-                        <div>Weight (est.): {ppm.weight_estimate} lbs</div>
-                        <div>
-                          Incentive (est.):{' '}
-                          {formatCentsRange(
-                            ppm.incentive_estimate_min,
-                            ppm.incentive_estimate_max,
-                          )}
-                        </div>
-                        {ppm.has_sit && <div>{hasSitString}</div>}
-                        {ppm.has_requested_advance && (
-                          <div>{advanceString}</div>
-                        )}
-                      </div>
-                      <div className="titled_block">
-                        <div className="title">Documents</div>
-                        <div className="details-links">
-                          <a
-                            href={ppmInfoPacket}
-                            target="_blank"
-                            rel="noopener noreferrer"
-                          >
-                            PPM Info Packet
-                          </a>
-                        </div>
-                      </div>
->>>>>>> dfba6391
                     </div>
                     <a
                       href={ppmInfoPacket}
@@ -351,7 +229,6 @@
                     Request Payment - Coming Soon!
                   </button>
                 </div>
-<<<<<<< HEAD
               </div>
               <div className="usa-width-one-third">
                 <MoveDetails ppm={ppm} />
@@ -365,75 +242,6 @@
                     >
                       PPM Info Packet
                     </a>
-=======
-              )}
-            {/* In Progress Move */}
-            {status === 'APPROVED' &&
-              moveDatePast && (
-                <div>
-                  <img
-                    className="status_icon"
-                    src={ppmInProgress}
-                    alt="status"
-                  />
-                  <div className="step-contents">
-                    <div className="status_box usa-width-two-thirds">
-                      <div className="step">
-                        <div className="title">Next step: Request payment</div>
-                        <div>
-                          Request a PPM payment, a storage payment, or an
-                          advance against your PPM payment before your move is
-                          done.
-                        </div>
-                        <button
-                          className="usa-button-secondary"
-                          disabled={true}
-                        >
-                          Request Payment - Coming Soon!
-                        </button>
-                      </div>
-                    </div>
-                    <div className="usa-width-one-third">
-                      <div className="titled_block">
-                        <div className="title">Details</div>
-                        <div>Weight (est.): {ppm.weight_estimate} lbs</div>
-                        <div>
-                          Incentive (est.):{' '}
-                          {formatCentsRange(
-                            ppm.incentive_estimate_min,
-                            ppm.incentive_estimate_max,
-                          )}
-                        </div>
-                        {ppm.has_sit && <div>{hasSitString}</div>}
-                        {ppm.has_requested_advance && (
-                          <div>{advanceString}</div>
-                        )}
-                      </div>
-                      <div className="titled_block">
-                        <div className="title">Documents</div>
-                        <div className="details-links">
-                          <a
-                            href={ppmInfoPacket}
-                            target="_blank"
-                            rel="noopener noreferrer"
-                          >
-                            PPM Info Packet
-                          </a>
-                        </div>
-                      </div>
-                    </div>
-                  </div>
-                  <div className="step-links">
-                    <span>
-                      <a
-                        href="https://www.move.mil/resources/locator-maps"
-                        target="_blank"
-                        rel="noopener noreferrer"
-                      >
-                        Find Weight Scales
-                      </a>{' '}
-                    </span>
->>>>>>> dfba6391
                   </div>
                 </div>
               </div>
@@ -464,7 +272,13 @@
     <div className="titled_block">
       <div className="title">Details</div>
       <div>Weight (est.): {ppm.weight_estimate} lbs</div>
-      <div>Incentive (est.): {ppm.estimated_incentive}</div>
+      <div>
+        Incentive (est.):{' '}
+        {formatCentsRange(
+          ppm.incentive_estimate_min,
+          ppm.incentive_estimate_max,
+        )}
+      </div>
       {ppm.has_sit && <div>{hasSitString}</div>}
       {ppm.has_requested_advance && <div>{advanceString}</div>}
     </div>
