import React, { Fragment } from 'react';

import { get, includes } from 'lodash';
import moment from 'moment';

import TransportationOfficeContactInfo from 'shared/TransportationOffices/TransportationOfficeContactInfo';
import './MoveSummary.css';
import ppmCar from './images/ppm-car.svg';
import truck from 'shared/icon/truck-gray.svg';
import ppmDraft from './images/ppm-draft.png';
import ppmSubmitted from './images/ppm-submitted.png';
import ppmApproved from './images/ppm-approved.png';
import ppmInProgress from './images/ppm-in-progress.png';
import { ppmInfoPacket } from 'shared/constants';
import Alert from 'shared/Alert';
import { formatCents, formatCentsRange } from 'shared/formatters';
import { Link } from 'react-router-dom';
import { withContext } from 'shared/AppContext';
import StatusTimelineContainer from './StatusTimeline';

export const CanceledMoveSummary = props => {
  const { profile, reviewProfile } = props;
  const currentStation = get(profile, 'current_station');
  const stationPhone = get(currentStation, 'transportation_office.phone_lines.0');
  return (
    <Fragment>
      <h2>New move</h2>
      <br />
      <div className="usa-width-three-fourths">
        <div className="shipment_box">
          <div className="shipment_type">
            <img className="move_sm" src={truck} alt="ppm-car" />
            Start here
          </div>

          <div className="shipment_box_contents">
            <div className="step-contents">
              <div className="status_box usa-width-two-thirds">
                <div className="step">
                  <div>
                    Make sure you have a copy of your move orders before you get started. Questions or need to help?
                    Contact your local Transportation Office (PPPO) at {get(currentStation, 'name')}
                    {stationPhone ? ` at ${stationPhone}` : ''}.
                  </div>
                </div>
              </div>
            </div>
            <div className="step-links">
              <button onClick={reviewProfile}>Start</button>
            </div>
          </div>
        </div>
      </div>
    </Fragment>
  );
};

export const DraftMoveSummary = props => {
  const { orders, profile, move, entitlement, resumeMove } = props;
  return (
    <Fragment>
      <MoveInfoHeader orders={orders} profile={profile} move={move} entitlement={entitlement} />
      <br />
      <div className="usa-width-three-fourths">
        <div className="shipment_box">
          <div className="shipment_type">
            <img className="move_sm" src={truck} alt="ppm-car" />
            Move to be scheduled
          </div>

          <div className="shipment_box_contents">
            <div>
              <img className="status_icon" src={ppmDraft} alt="status" />
              <div className="step-contents">
                <div className="status_box usa-width-two-thirds">
                  <div className="step">
                    <div className="title">Next Step: Finish setting up your move</div>
                    <div>
                      Questions or need help? Contact your local Transportation Office (PPPO) at{' '}
                      {get(profile, 'current_station.name')}.
                    </div>
                  </div>
                </div>
                <div className="usa-width-one-third">
                  <div className="titled_block">
                    <div className="title">Details</div>
                    <div>No detail</div>
                  </div>
                  <div className="titled_block">
                    <div className="title">Documents</div>
                    <div className="details-links">No documents</div>
                  </div>
                </div>
              </div>
              <div className="step-links">
                <button onClick={resumeMove}>Continue Move Setup</button>
              </div>
            </div>
          </div>
        </div>
      </div>
    </Fragment>
  );
};

export const SubmittedPpmMoveSummary = props => {
  const { ppm, orders, profile, move, entitlement } = props;
  return (
    <Fragment>
      <MoveInfoHeader orders={orders} profile={profile} move={move} entitlement={entitlement} />
      <br />
      <div className="usa-width-three-fourths">
        <div className="shipment_box">
          <div className="shipment_type">
            <img className="move_sm" src={ppmCar} alt="ppm-car" />
            Move your own stuff (PPM)
          </div>

          <div className="shipment_box_contents">
            <img className="status_icon" src={ppmSubmitted} alt="status" />
            <div className="step-contents">
              <div className="status_box usa-width-two-thirds">
                <div className="step">
                  <div className="title">Next Step: Awaiting approval</div>
                  <div
                  >{`Your shipment is awaiting approval. This can take up to 3 business days. Questions or need help? Contact your local Transportation Office (PPPO) at ${
                    profile.current_station.name
                  }.`}</div>
                </div>
              </div>
              <div className="usa-width-one-third">
                <PPMMoveDetails ppm={ppm} />
                <div className="titled_block">
                  <div className="title">Documents</div>
                  <div className="details-links">
                    <a href={ppmInfoPacket} target="_blank" rel="noopener noreferrer">
                      PPM Info Packet
                    </a>
                  </div>
                </div>
              </div>
            </div>
            <div className="step-links">
              <FindWeightScales />
            </div>
          </div>
        </div>
      </div>
    </Fragment>
  );
};

export const SubmittedHhgMoveSummary = props => {
  const { shipment, orders, profile, move, entitlement } = props;
  return (
    <Fragment>
      <MoveInfoHeader orders={orders} profile={profile} move={move} entitlement={entitlement} />
      <br />
      <div className="usa-width-three-fourths">
        <div className="shipment_box">
          <div className="shipment_type">
            <img className="move_sm" src={truck} alt="hhg-truck" />
            Government Movers and Packers (HHG)
          </div>

          <div className="shipment_box_contents">
<<<<<<< HEAD
            <StatusTimelineContainer
              moveDate={shipment.requested_pickup_date}
              moveId={shipment.move_id}
              bookDate={shipment.book_date}
              shipment={shipment}
            />
=======
            <StatusTimelineContainer bookDate={shipment.book_date} moveDates={shipment.move_dates_summary} />
>>>>>>> 9ed94bc5
            <div className="step-contents">
              <div className="status_box usa-width-two-thirds">
                <div className="step">
                  <div className="title">Next Step: Prepare for move</div>
                  <div>
                    Your mover will contact you within ten days to schedule a pre-move survey, where they will provide
                    you with a detailed weight estimate and more accurate packing and delivery dates.
                  </div>
                </div>
              </div>
              <div className="usa-width-one-third">
                <HhgMoveDetails hhg={shipment} />
                <div className="titled_block">
                  <div className="title">Documents</div>
                  <div className="details-links">
                    <a href="placeholder" target="_blank" rel="noopener noreferrer">
                      Pre-move tips
                    </a>
                  </div>
                </div>
              </div>
            </div>
          </div>
        </div>
      </div>
    </Fragment>
  );
};

export const ApprovedMoveSummary = withContext(props => {
  const { ppm, orders, profile, move, entitlement, requestPaymentSuccess } = props;
  const paymentRequested = ppm.status === 'PAYMENT_REQUESTED';
  const moveInProgress = moment(ppm.planned_move_date, 'YYYY-MM-DD').isSameOrBefore();
  return (
    <Fragment>
      <MoveInfoHeader orders={orders} profile={profile} move={move} entitlement={entitlement} />
      <br />
      <div className="usa-width-three-fourths">
        <div className="shipment_box">
          <div className="shipment_type">
            <img className="move_sm" src={ppmCar} alt="ppm-car" />
            Move your own stuff (PPM)
          </div>

          <div className="shipment_box_contents">
            {requestPaymentSuccess && (
              <Alert type="success" heading="">
                Payment request submitted
              </Alert>
            )}

            {moveInProgress ? (
              <img className="status_icon" src={ppmInProgress} alt="status" />
            ) : (
              <img className="status_icon" src={ppmApproved} alt="status" />
            )}

            <div className="step-contents">
              <div className="status_box usa-width-two-thirds">
                {!moveInProgress && (
                  <div className="step">
                    <div className="title">Next Step: Get ready to move</div>
                    <div>
                      Remember to save your weight tickets and expense receipts. For more information, read the PPM info
                      packet.
                    </div>
                    <a href={ppmInfoPacket} target="_blank" rel="noopener noreferrer">
                      <button className="usa-button-secondary">Read PPM Info Packet</button>
                    </a>
                  </div>
                )}
                {paymentRequested ? (
                  <div className="step">
                    <div className="title">Your payment is in review</div>
                    <div>
                      You will receive a notification from your destination PPPO office when it has been reviewed.
                    </div>
                  </div>
                ) : (
                  <div className="step">
                    <div className="title">Next Step: Request payment</div>
                    <div>
                      Request a PPM payment, a storage payment, or an advance against your PPM payment before your move
                      is done.
                    </div>
                    <Link to={`moves/${move.id}/request-payment`} className="usa-button usa-button-secondary">
                      Request Payment
                    </Link>
                  </div>
                )}
              </div>
              <div className="usa-width-one-third">
                <PPMMoveDetails ppm={ppm} />
                <div className="titled_block">
                  <div className="title">Documents</div>
                  <div className="details-links">
                    <a href={ppmInfoPacket} target="_blank" rel="noopener noreferrer">
                      PPM Info Packet
                    </a>
                  </div>
                </div>
              </div>
            </div>
            <div className="step-links">
              <FindWeightScales />
            </div>
          </div>
        </div>
      </div>
    </Fragment>
  );
});

const PPMMoveDetails = props => {
  const { ppm } = props;
  const privateStorageString = get(ppm, 'estimated_storage_reimbursement')
    ? `(up to ${ppm.estimated_storage_reimbursement})`
    : '';
  const advanceString = ppm.has_requested_advance
    ? `Advance Requested: $${formatCents(ppm.advance.requested_amount)}`
    : '';
  const hasSitString = `Temp. Storage: ${ppm.days_in_storage} days ${privateStorageString}`;

  return (
    <div className="titled_block">
      <div className="title">Details</div>
      <div>Weight (est.): {ppm.weight_estimate} lbs</div>
      <div>Incentive (est.): {formatCentsRange(ppm.incentive_estimate_min, ppm.incentive_estimate_max)}</div>
      {ppm.has_sit && <div>{hasSitString}</div>}
      {ppm.has_requested_advance && <div>{advanceString}</div>}
    </div>
  );
};

const HhgMoveDetails = props => {
  return (
    <div className="titled_block">
      <div className="title">Details</div>
      <div>Weight (est.): {props.hhg.weight_estimate} lbs</div>
    </div>
  );
};

const FindWeightScales = () => (
  <span>
    <a href="https://www.move.mil/resources/locator-maps" target="_blank" rel="noopener noreferrer">
      Find Weight Scales
    </a>
  </span>
);

const MoveInfoHeader = props => {
  const { orders, profile, move, entitlement } = props;
  return (
    <Fragment>
      <h2>
        {get(orders, 'new_duty_station.name', 'New move')} (from {get(profile, 'current_station.name', '')})
      </h2>
      {get(move, 'locator') && <div>Move Locator: {get(move, 'locator')}</div>}
      {entitlement && (
        <div>
          Weight Entitlement: <span>{entitlement.sum.toLocaleString()} lbs</span>
        </div>
      )}
    </Fragment>
  );
};

const ppmSummaryStatusComponents = {
  DRAFT: DraftMoveSummary,
  SUBMITTED: SubmittedPpmMoveSummary,
  APPROVED: ApprovedMoveSummary,
  CANCELED: CanceledMoveSummary,
};

const hhgSummaryStatusComponents = {
  DRAFT: DraftMoveSummary,
  SUBMITTED: SubmittedHhgMoveSummary,
  APPROVED: ApprovedMoveSummary,
  CANCELED: CanceledMoveSummary,
  AWARDED: SubmittedHhgMoveSummary,
  ACCEPTED: SubmittedHhgMoveSummary,
  COMPLETED: SubmittedHhgMoveSummary,
};

const getStatus = (moveStatus, moveType, ppm, shipment) => {
  let status = 'DRAFT';
  if (moveType === 'PPM') {
    // assign the status
    const ppmStatus = get(ppm, 'status', 'DRAFT');
    status =
      moveStatus === 'APPROVED' && (ppmStatus === 'SUBMITTED' || ppmStatus === 'DRAFT') ? 'SUBMITTED' : moveStatus;
  } else if (moveType === 'HHG') {
    // assign the status
    const shipmentStatus = get(shipment, 'status', 'DRAFT');
    status = ['SUBMITTED', 'AWARDED', 'ACCEPTED', 'APPROVED'].includes(shipmentStatus) ? shipmentStatus : 'DRAFT';
  }
  return status;
};

export const MoveSummary = props => {
  const {
    profile,
    move,
    orders,
    ppm,
    shipment,
    editMove,
    entitlement,
    resumeMove,
    reviewProfile,
    requestPaymentSuccess,
  } = props;
  const moveStatus = get(move, 'status', 'DRAFT');
  const status = getStatus(moveStatus, move.selected_move_type, ppm, shipment);
  const StatusComponent =
    move.selected_move_type === 'PPM' ? ppmSummaryStatusComponents[status] : hhgSummaryStatusComponents[status]; // eslint-disable-line security/detect-object-injection
  return (
    <Fragment>
      {status === 'CANCELED' && (
        <Alert type="info" heading="Your move was canceled">
          Your move from {get(profile, 'current_station.name')} to {get(orders, 'new_duty_station.name')} with the move
          locator ID {get(move, 'locator')} was canceled.
        </Alert>
      )}

      <div className="whole_box">
        <StatusComponent
          className="status-component"
          ppm={ppm}
          shipment={shipment}
          orders={orders}
          profile={profile}
          move={move}
          entitlement={entitlement}
          resumeMove={resumeMove}
          reviewProfile={reviewProfile}
          requestPaymentSuccess={requestPaymentSuccess}
        />

        <div className="sidebar usa-width-one-fourth">
          <button
            className="usa-button-secondary"
            onClick={() => editMove(move)}
            disabled={includes(['DRAFT', 'CANCELED'], status)}
          >
            Edit Move
          </button>

          <div className="contact_block">
            <div className="title">Contacts</div>
            <TransportationOfficeContactInfo dutyStation={profile.current_station} isOrigin={true} />
            {status !== 'CANCELED' && <TransportationOfficeContactInfo dutyStation={get(orders, 'new_duty_station')} />}
            {['ACCEPTED', 'APPROVED', 'IN_TRANSIT', 'COMPLETED'].includes(status) && (
              <div className="titled_block">
                <strong>TSP name</strong>
                <div>phone #</div>
              </div>
            )}
          </div>
        </div>
      </div>
    </Fragment>
  );
};<|MERGE_RESOLUTION|>--- conflicted
+++ resolved
@@ -164,16 +164,11 @@
           </div>
 
           <div className="shipment_box_contents">
-<<<<<<< HEAD
             <StatusTimelineContainer
-              moveDate={shipment.requested_pickup_date}
-              moveId={shipment.move_id}
               bookDate={shipment.book_date}
+              moveDates={shipment.move_dates_summary}
               shipment={shipment}
             />
-=======
-            <StatusTimelineContainer bookDate={shipment.book_date} moveDates={shipment.move_dates_summary} />
->>>>>>> 9ed94bc5
             <div className="step-contents">
               <div className="status_box usa-width-two-thirds">
                 <div className="step">
