--- conflicted
+++ resolved
@@ -132,54 +132,6 @@
   const { ppm } = props;
   return (
     <Fragment>
-<<<<<<< HEAD
-      <div>
-        {moveSubmitSuccess && (
-          <Alert type="success" heading="Congrats - your move is submitted!">
-            Next, wait for approval. Once approved:<br />
-            <ul>
-              <li>
-                Get certified <strong>weight tickets</strong>, both empty &amp; full
-              </li>
-              <li>
-                Save <strong>expense receipts</strong>, including for storgage
-              </li>
-              <li>
-                Read the{' '}
-                <strong>
-                  <a href={ppmInfoPacket} target="_blank" rel="noopener noreferrer">
-                    PPM info sheet
-                  </a>
-                </strong>{' '}
-                for more info
-              </li>
-            </ul>
-          </Alert>
-        )}
-
-        <div className="shipment_box">
-          <div className="shipment_type">
-            <img className="move_sm" src={ppmCar} alt="ppm-car" />
-            Move your own stuff (PPM)
-          </div>
-
-          <div className="shipment_box_contents">
-            <PPMStatusTimeline ppm={ppm} />
-            <div className="step-contents">
-              <div className="status_box usa-width-two-thirds">
-                <div className="step">
-                  <div className="title">Next Step: Wait for approval &amp; get ready</div>
-                  <div className="next-step">
-                    You'll be notified when your move is approved (up to 3 days). To get ready to move:
-                    <ul>
-                      <li>
-                        Go to <a href="https://move.mil/resources/locator-maps">weight scales</a> to get empty &amp;
-                        full weight tickets.
-                      </li>
-                      <li>Save expense receipts, including for storage.</li>
-                    </ul>
-                  </div>
-=======
       <div className="shipment_box">
         <div className="shipment_type">
           <img className="move_sm" src={ppmCar} alt="ppm-car" />
@@ -200,7 +152,6 @@
                     </li>
                     <li>Save expense receipts, including for storage.</li>
                   </ul>
->>>>>>> 80274cab
                 </div>
               </div>
             </div>
