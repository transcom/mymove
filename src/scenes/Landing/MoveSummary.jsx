--- conflicted
+++ resolved
@@ -198,87 +198,15 @@
             ) : (
               <img className="status_icon" src={ppmApproved} alt="status" />
             )}
-<<<<<<< HEAD
 
             <div className="step-contents">
               <div className="status_box usa-width-two-thirds">
                 {!moveInProgress && (
                   <div className="step">
-                    <div className="title">Next step: Get ready to move</div>
+                    <div className="title">Next Step: Get ready to move</div>
                     <div>
                       Remember to save your weight tickets and expense receipts.
                       For more information, read the PPM info packet.
-=======
-            {/* Approved Move */}
-            {status === 'APPROVED' &&
-              !moveDatePast && (
-                <div>
-                  <img className="status_icon" src={ppmApproved} alt="status" />
-                  <div className="step-contents">
-                    <div className="status_box usa-width-two-thirds">
-                      <div className="step">
-                        <div className="title">
-                          Next Step: Get ready to move
-                        </div>
-                        <div>
-                          Remember to save your weight tickets and expense
-                          receipts. For more information, read the PPM info
-                          packet.
-                        </div>
-                        <a
-                          href={ppmInfoPacket}
-                          target="_blank"
-                          rel="noopener noreferrer"
-                        >
-                          <button className="usa-button-secondary">
-                            Read PPM Info Packet
-                          </button>
-                        </a>
-                      </div>
-                      <div className="step">
-                        <div className="title">Next Step: Request Payment</div>
-                        <div>
-                          Request a PPM payment, a storage payment, or an
-                          advance against your PPM payment before your move is
-                          done.
-                        </div>
-                        <button
-                          className="usa-button-secondary"
-                          disabled={true}
-                        >
-                          Request Payment - Coming Soon!
-                        </button>
-                      </div>
-                    </div>
-                    <div className="usa-width-one-third">
-                      <div className="titled_block">
-                        <div className="title">Details</div>
-                        <div>Weight (est.): {ppm.weight_estimate} lbs</div>
-                        <div>
-                          Incentive (est.):{' '}
-                          {formatCentsRange(
-                            ppm.incentive_estimate_min,
-                            ppm.incentive_estimate_max,
-                          )}
-                        </div>
-                        {ppm.has_sit && <div>{hasSitString}</div>}
-                        {ppm.has_requested_advance && (
-                          <div>{advanceString}</div>
-                        )}
-                      </div>
-                      <div className="titled_block">
-                        <div className="title">Documents</div>
-                        <div className="details-links">
-                          <a
-                            href={ppmInfoPacket}
-                            target="_blank"
-                            rel="noopener noreferrer"
-                          >
-                            PPM Info Packet
-                          </a>
-                        </div>
-                      </div>
->>>>>>> 989c6afc
                     </div>
                     <a
                       href={ppmInfoPacket}
@@ -292,7 +220,7 @@
                   </div>
                 )}
                 <div className="step">
-                  <div className="title">Next step: Request Payment</div>
+                  <div className="title">Next Step: Request Payment</div>
                   <div>
                     Request a PPM payment, a storage payment, or an advance
                     against your PPM payment before your move is done.
@@ -301,7 +229,6 @@
                     Request Payment - Coming Soon!
                   </button>
                 </div>
-<<<<<<< HEAD
               </div>
               <div className="usa-width-one-third">
                 <MoveDetails ppm={ppm} />
@@ -315,75 +242,6 @@
                     >
                       PPM Info Packet
                     </a>
-=======
-              )}
-            {/* In Progress Move */}
-            {status === 'APPROVED' &&
-              moveDatePast && (
-                <div>
-                  <img
-                    className="status_icon"
-                    src={ppmInProgress}
-                    alt="status"
-                  />
-                  <div className="step-contents">
-                    <div className="status_box usa-width-two-thirds">
-                      <div className="step">
-                        <div className="title">Next Step: Request payment</div>
-                        <div>
-                          Request a PPM payment, a storage payment, or an
-                          advance against your PPM payment before your move is
-                          done.
-                        </div>
-                        <button
-                          className="usa-button-secondary"
-                          disabled={true}
-                        >
-                          Request Payment - Coming Soon!
-                        </button>
-                      </div>
-                    </div>
-                    <div className="usa-width-one-third">
-                      <div className="titled_block">
-                        <div className="title">Details</div>
-                        <div>Weight (est.): {ppm.weight_estimate} lbs</div>
-                        <div>
-                          Incentive (est.):{' '}
-                          {formatCentsRange(
-                            ppm.incentive_estimate_min,
-                            ppm.incentive_estimate_max,
-                          )}
-                        </div>
-                        {ppm.has_sit && <div>{hasSitString}</div>}
-                        {ppm.has_requested_advance && (
-                          <div>{advanceString}</div>
-                        )}
-                      </div>
-                      <div className="titled_block">
-                        <div className="title">Documents</div>
-                        <div className="details-links">
-                          <a
-                            href={ppmInfoPacket}
-                            target="_blank"
-                            rel="noopener noreferrer"
-                          >
-                            PPM Info Packet
-                          </a>
-                        </div>
-                      </div>
-                    </div>
-                  </div>
-                  <div className="step-links">
-                    <span>
-                      <a
-                        href="https://www.move.mil/resources/locator-maps"
-                        target="_blank"
-                        rel="noopener noreferrer"
-                      >
-                        Find Weight Scales
-                      </a>{' '}
-                    </span>
->>>>>>> 989c6afc
                   </div>
                 </div>
               </div>
