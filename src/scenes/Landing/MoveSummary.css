--- conflicted
+++ resolved
@@ -62,11 +62,7 @@
   text-decoration: none;
 }
 
-<<<<<<< HEAD
-.add-ppm-shipment:visited {
-=======
 .remain-unvisited:visited {
->>>>>>> 43265100
   color: #0071bc;
 }
 
