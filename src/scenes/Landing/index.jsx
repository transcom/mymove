import React, { Component, Fragment } from 'react';
import { isEmpty, get } from 'lodash';
import { connect } from 'react-redux';
import { push } from 'react-router-redux';
import { bindActionCreators } from 'redux';
import { withLastLocation } from 'react-router-last-location';
import { withContext } from 'shared/AppContext';

import { MoveSummary } from './MoveSummary';
import { isHHGPPMComboMove } from 'scenes/Moves/Ppm/ducks';
<<<<<<< HEAD
import { selectedMoveType } from 'scenes/Moves/ducks';
import { getCurrentShipment } from 'shared/UI/ducks';
=======
import { lastMoveIsCanceled } from 'scenes/Moves/ducks';
import { getCurrentShipment, getCurrentMoveID } from 'shared/UI/ducks';

>>>>>>> 68332924
import { createServiceMember, isProfileComplete } from 'scenes/ServiceMembers/ducks';
import { loadEntitlementsFromState } from 'shared/entitlements';
import {
  selectCurrentUser,
  selectGetCurrentUserIsLoading,
  selectGetCurrentUserIsSuccess,
  selectGetCurrentUserIsError,
} from 'shared/Data/users';
import { getNextIncompletePage as getNextIncompletePageInternal } from 'scenes/MyMove/getWorkflowRoutes';
import Alert from 'shared/Alert';
import SignIn from 'shared/User/SignIn';
import LoadingPlaceholder from 'shared/LoadingPlaceholder';
import scrollToTop from 'shared/scrollToTop';
import { updateMove, selectMove, selectedMoveType } from 'shared/Entities/modules/moves';
import { getPPM } from 'scenes/Moves/Ppm/ducks';
import { selectShipment } from 'shared/Entities/modules/shipments';
import { isLastMoveCanceled } from '../../shared/Entities/modules/moves';

export class Landing extends Component {
  componentDidMount() {
    scrollToTop();
  }
  componentDidUpdate() {
    const {
      serviceMember,
      createdServiceMemberIsLoading,
      createdServiceMemberError,
      loggedInUserSuccess,
      createServiceMember,
      isProfileComplete,
    } = this.props;

    if (loggedInUserSuccess) {
      if (!createdServiceMemberIsLoading && isEmpty(serviceMember) && !createdServiceMemberError) {
        // Once the logged in user loads, if the service member doesn't
        // exist we need to dispatch creating one, once.
        createServiceMember({});
      } else if (!isEmpty(serviceMember) && !isProfileComplete) {
        // If the service member exists, but is not complete, redirect to next incomplete page.
        this.resumeMove();
      }
    }
  }
  startMove = values => {
    const { serviceMember } = this.props;
    if (isEmpty(serviceMember)) {
      console.error('With no service member, you should have been redirected already.');
    }
    this.props.push(`service-member/${serviceMember.id}/create`);
  };

  editMove = move => {
    this.props.push(`moves/${move.id}/edit`);
  };

  resumeMove = () => {
    this.props.push(this.getNextIncompletePage());
  };

  reviewProfile = () => {
    this.props.push('profile-review');
  };

  addPPMShipment = moveID => {
    this.props.updateMove(moveID, 'HHG_PPM').then(() => {
      this.props.push(`/moves/${moveID}/hhg-ppm-start`);
    });
  };

  getNextIncompletePage = () => {
    const { selectedMoveType, lastMoveIsCanceled, serviceMember, orders, move, ppm, hhg, backupContacts } = this.props;
    return getNextIncompletePageInternal({
      selectedMoveType,
      lastMoveIsCanceled,
      serviceMember,
      orders,
      move,
      ppm,
      hhg,
      backupContacts,
    });
  };
  render() {
    const {
      context,
      isLoggedIn,
      loggedInUserIsLoading,
      loggedInUserSuccess,
      loggedInUserError,
      hasSubmitSuccess,
      isProfileComplete,
      isHHGPPMComboMove,
      createdServiceMemberError,
      moveSubmitSuccess,
      entitlement,
      serviceMember,
      orders,
      move,
      ppm,
      currentShipment,
      requestPaymentSuccess,
      updateMove,
    } = this.props;
    return (
      <div className="usa-grid">
        {loggedInUserIsLoading && <LoadingPlaceholder />}
        {!isLoggedIn && !loggedInUserIsLoading && <SignIn location={this.props.location} />}
        {loggedInUserSuccess && (
          <Fragment>
            <div>
              {moveSubmitSuccess &&
                !ppm && (
                  <Alert type="success" heading="Success">
                    You've submitted your move
                  </Alert>
                )}
              {isHHGPPMComboMove &&
                hasSubmitSuccess && (
                  <Alert type="success" heading="You've added a PPM shipment">
                    Next, your shipment is awaiting approval and this can take up to 3 business days
                  </Alert>
                )}
              {loggedInUserError && (
                <Alert type="error" heading="An error occurred">
                  There was an error loading your user information.
                </Alert>
              )}
              {createdServiceMemberError && (
                <Alert type="error" heading="An error occurred">
                  There was an error creating your profile information.
                </Alert>
              )}
            </div>

            {isLoggedIn &&
              !isEmpty(serviceMember) &&
              isProfileComplete && (
                <MoveSummary
                  context={context}
                  entitlement={entitlement}
                  profile={serviceMember}
                  orders={orders}
                  move={move}
                  ppm={ppm}
                  shipment={currentShipment}
                  editMove={this.editMove}
                  resumeMove={this.resumeMove}
                  reviewProfile={this.reviewProfile}
                  requestPaymentSuccess={requestPaymentSuccess}
                  moveSubmitSuccess={moveSubmitSuccess}
                  updateMove={updateMove}
                  addPPMShipment={this.addPPMShipment}
                />
              )}
          </Fragment>
        )}
      </div>
    );
  }
}

const mapStateToProps = state => {
  const shipmentId = getCurrentShipment(state);
  const moveId = get(state, 'moves.latestMove.id');
  const user = selectCurrentUser(state);
  const moveId = getCurrentMoveID(state);
  const props = {
<<<<<<< HEAD
    lastMoveIsCanceled: isLastMoveCanceled(state, moveId),
    selectedMoveType: selectedMoveType(state),
=======
    lastMoveIsCanceled: lastMoveIsCanceled(state),
    selectedMoveType: selectedMoveType(state, moveId),
>>>>>>> 68332924
    isLoggedIn: user.isLoggedIn,
    isProfileComplete: isProfileComplete(state),
    isHHGPPMComboMove: isHHGPPMComboMove(state),
    serviceMember: state.serviceMember.currentServiceMember || {},
    backupContacts: state.serviceMember.currentBackupContacts || [],
    orders: state.orders.currentOrders || {},
    move: selectMove(state, moveId),
    hhg: selectShipment(state, shipmentId),
    ppm: getPPM(state),
    currentShipment: shipmentId || {},
    loggedInUser: user,
    loggedInUserIsLoading: selectGetCurrentUserIsLoading(state),
    loggedInUserError: selectGetCurrentUserIsError(state),
    loggedInUserSuccess: selectGetCurrentUserIsSuccess(state),
    createdServiceMemberIsLoading: state.serviceMember.isLoading,
    createdServiceMemberSuccess: state.serviceMember.hasSubmitSuccess,
    createdServiceMemberError: state.serviceMember.error,
    createdServiceMember: state.serviceMember.currentServiceMember,
    moveSubmitSuccess: state.signedCertification.moveSubmitSuccess,
    hasSubmitSuccess: state.signedCertification.hasSubmitSuccess,
    entitlement: loadEntitlementsFromState(state),
    requestPaymentSuccess: state.ppm.requestPaymentSuccess,
  };
  return props;
};

function mapDispatchToProps(dispatch) {
  return bindActionCreators({ push, createServiceMember, updateMove }, dispatch);
}

export default withContext(withLastLocation(connect(mapStateToProps, mapDispatchToProps)(Landing)));<|MERGE_RESOLUTION|>--- conflicted
+++ resolved
@@ -1,5 +1,5 @@
 import React, { Component, Fragment } from 'react';
-import { isEmpty, get } from 'lodash';
+import { isEmpty } from 'lodash';
 import { connect } from 'react-redux';
 import { push } from 'react-router-redux';
 import { bindActionCreators } from 'redux';
@@ -8,14 +8,8 @@
 
 import { MoveSummary } from './MoveSummary';
 import { isHHGPPMComboMove } from 'scenes/Moves/Ppm/ducks';
-<<<<<<< HEAD
-import { selectedMoveType } from 'scenes/Moves/ducks';
-import { getCurrentShipment } from 'shared/UI/ducks';
-=======
-import { lastMoveIsCanceled } from 'scenes/Moves/ducks';
 import { getCurrentShipment, getCurrentMoveID } from 'shared/UI/ducks';
 
->>>>>>> 68332924
 import { createServiceMember, isProfileComplete } from 'scenes/ServiceMembers/ducks';
 import { loadEntitlementsFromState } from 'shared/entitlements';
 import {
@@ -179,17 +173,11 @@
 
 const mapStateToProps = state => {
   const shipmentId = getCurrentShipment(state);
-  const moveId = get(state, 'moves.latestMove.id');
   const user = selectCurrentUser(state);
   const moveId = getCurrentMoveID(state);
   const props = {
-<<<<<<< HEAD
     lastMoveIsCanceled: isLastMoveCanceled(state, moveId),
-    selectedMoveType: selectedMoveType(state),
-=======
-    lastMoveIsCanceled: lastMoveIsCanceled(state),
     selectedMoveType: selectedMoveType(state, moveId),
->>>>>>> 68332924
     isLoggedIn: user.isLoggedIn,
     isProfileComplete: isProfileComplete(state),
     isHHGPPMComboMove: isHHGPPMComboMove(state),
