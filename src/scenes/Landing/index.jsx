--- conflicted
+++ resolved
@@ -14,13 +14,8 @@
 export class Landing extends Component {
   componentDidMount() {
     document.title = 'Transcom PPP: Landing Page';
-<<<<<<< HEAD
-    if (!this.props.loggedInUserIsLoading && this.props.isLoggedIn) {
-      this.props.loadLoggedInUser().then(() => {});
-=======
     if (!this.props.loggedInUserIsLoading) {
       this.props.loadLoggedInUser();
->>>>>>> 8b886e34
     }
   }
   componentDidUpdate() {
