--- conflicted
+++ resolved
@@ -24,11 +24,8 @@
 import { updateMove } from 'scenes/Moves/ducks';
 import { getPPM } from 'scenes/Moves/Ppm/ducks';
 import { loadPPMs } from 'shared/Entities/modules/ppms';
-<<<<<<< HEAD
 import { fetchLatestOrders, selectActiveOrders } from 'shared/Entities/modules/orders';
-=======
 import { selectActiveOrLatestMove } from 'shared/Entities/modules/moves';
->>>>>>> e8b06692
 
 export class Landing extends Component {
   componentDidMount() {
@@ -166,14 +163,9 @@
     isProfileComplete: isProfileComplete(state),
     serviceMember: serviceMember || {},
     backupContacts: state.serviceMember.currentBackupContacts || [],
-<<<<<<< HEAD
     // orders: state.orders.currentOrders || {},
     orders: selectActiveOrders(state),
-    move: state.moves.currentMove || state.moves.latestMove || {},
-=======
-    orders: state.orders.currentOrders || {},
     move: selectActiveOrLatestMove(state),
->>>>>>> e8b06692
     ppm: getPPM(state),
     loggedInUser: user,
     loggedInUserIsLoading: selectGetCurrentUserIsLoading(state),
