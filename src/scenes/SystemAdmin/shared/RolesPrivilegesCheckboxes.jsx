--- conflicted
+++ resolved
@@ -1,13 +1,8 @@
 import React, { useState, useEffect } from 'react';
 import { CheckboxGroupInput } from 'react-admin';
 
-<<<<<<< HEAD
-import { adminOfficeRoles } from 'constants/userRoles';
-import { officeUserPrivileges } from 'constants/userPrivileges';
-=======
 import { adminOfficeRoles, roleTypes } from 'constants/userRoles';
 import { officeUserPrivileges, elevatedPrivilegeTypes } from 'constants/userPrivileges';
->>>>>>> ebc996ed
 import { isBooleanFlagEnabled } from 'utils/featureFlags';
 
 const RolesPrivilegesCheckboxInput = (props) => {
@@ -29,11 +24,7 @@
     }
     return roles.reduce((rolesArray, role) => {
       if (role.roleType) {
-<<<<<<< HEAD
-        if (isHeadquartersRoleFF || (!isHeadquartersRoleFF && role.roleType !== 'headquarters')) {
-=======
         if (isHeadquartersRoleFF || (!isHeadquartersRoleFF && role.roleType !== roleTypes.HQ)) {
->>>>>>> ebc996ed
           rolesArray.push(role.roleType);
         }
       }
@@ -73,22 +64,6 @@
     } else if (isHeadquartersRoleFF && privilegesSelected.includes(elevatedPrivilegeTypes.SAFETY)) {
       if (input.includes(roleTypes.HQ)) {
         index = input.indexOf(roleTypes.HQ);
-        if (index !== -1) {
-          input.splice(index, 1);
-        }
-      }
-    }
-
-    if (!isHeadquartersRoleFF && input.includes('headquarters')) {
-      if (input.includes('headquarters')) {
-        index = input.indexOf('headquarters');
-        if (index !== -1) {
-          input.splice(index, 1);
-        }
-      }
-    } else if (isHeadquartersRoleFF && privilegesSelected.includes('safety')) {
-      if (input.includes('headquarters')) {
-        index = input.indexOf('headquarters');
         if (index !== -1) {
           input.splice(index, 1);
         }
@@ -143,15 +118,6 @@
       }
     }
 
-    if (isHeadquartersRoleFF && rolesSelected.includes('headquarters')) {
-      if (input.includes('safety')) {
-        index = input.indexOf('safety');
-        if (index !== -1) {
-          input.splice(index, 1);
-        }
-      }
-    }
-
     return input.reduce((privilegesArray, privilege) => {
       privilegesArray.push(
         officeUserPrivileges.find((officeUserPrivilege) => officeUserPrivilege.privilegeType === privilege),
