import React, { useState, useEffect } from 'react';
import { CheckboxGroupInput } from 'react-admin';
import { isBooleanFlagEnabled } from 'utils/featureFlags';
import { useRolesPrivilegesQueries } from 'hooks/queries';

import { roleTypes } from 'constants/userRoles';
import { elevatedPrivilegeTypes } from 'constants/userPrivileges';

const RolesPrivilegesCheckboxInput = (props) => {
  const { adminUser, validate } = props;
  const { result } = useRolesPrivilegesQueries();
<<<<<<< HEAD
  const { rolesWithPrivs, privileges, nonSafetyRoles } = result;
=======
  const { rolesWithPrivs, privileges, nonSafetyRoles, allowedSafetyRoles } = result;
>>>>>>> 1b24bb11
  const [isHeadquartersRoleFF, setHeadquartersRoleFF] = useState(false);

  let rolesSelected = [];
  let privilegesSelected = [];

  useEffect(() => {
    isBooleanFlagEnabled('headquarters_role')?.then((enabled) => {
      setHeadquartersRoleFF(enabled);
    });
  }, []);

  const makeRoleTypeArray = (roles) => {
    if (!roles || roles.length === 0) {
      rolesSelected = [];
      return undefined;
    }

    return roles.reduce((rolesArray, role) => {
      if (role.roleType) {
        if (isHeadquartersRoleFF || (!isHeadquartersRoleFF && role.roleType !== roleTypes.HQ)) {
          rolesArray.push(role.roleType);
        }
      }

      rolesSelected = rolesArray;
      return rolesArray;
    }, []);
  };

  const parseRolesCheckboxInput = (input) => {
    // If the user selects a role that isn't allowed to have a Safety Moves privilege, remove their selection.
    nonSafetyRoles.forEach((nonSafetyRole) => {
      let index = input.indexOf(nonSafetyRole.roleType);
      if (privilegesSelected.includes(elevatedPrivilegeTypes.SAFETY)) {
        while (index !== -1) {
          input.splice(index, 1);
          index = input.indexOf(nonSafetyRole.roleType);
        }
      }

      if (!isHeadquartersRoleFF && input.includes(roleTypes.HQ)) {
<<<<<<< HEAD
        if (input.includes(roleTypes.HQ)) {
          index = input.indexOf(roleTypes.HQ);
          if (index !== -1) {
            input.splice(index, 1);
          }
=======
        index = input.indexOf(roleTypes.HQ);
        if (index !== -1) {
          input.splice(index, 1);
>>>>>>> 1b24bb11
        }
      }
    });
    return input.reduce((rolesArray, role) => {
      rolesArray.push(rolesWithPrivs.find((r) => r.roleType === role));
      return rolesArray;
    }, []);
  };

  const makePrivilegesArray = (privileges) => {
    if (!privileges || privileges.length === 0) {
      privilegesSelected = [];
      return undefined;
    }

    return privileges.reduce((privilegesArray, privilege) => {
      if (privilege.privilegeType) {
        privilegesArray.push(privilege.privilegeType);
      }

      privilegesSelected = privilegesArray;
      return privilegesArray;
    }, []);
  };

  const parsePrivilegesCheckboxInput = (input) => {
    // If the user selects the Safety Moves privilege for a role that isn't allowed, remove their selection.
    nonSafetyRoles.forEach((nonSafetyRole) => {
      let index = input.indexOf(elevatedPrivilegeTypes.SAFETY);
      if (rolesSelected.includes(nonSafetyRole.roleType)) {
        while (index !== -1) {
          input.splice(index, 1);
          index = input.indexOf(elevatedPrivilegeTypes.SAFETY);
        }
      }
    });
    return input.reduce((privilegesArray, privilege) => {
      privilegesArray.push(privileges.find((officeUserPrivilege) => officeUserPrivilege.privilegeType === privilege));
      return privilegesArray;
    }, []);
  };
  // filter the privileges to exclude the Safety Moves checkbox if the admin user is NOT a super admin
  const filteredPrivileges = privileges.filter((privilege) => {
    if (privilege.privilegeType === elevatedPrivilegeTypes.SAFETY && !adminUser?.super) {
      return false;
    }
    return true;
  });
<<<<<<< HEAD
=======

  const allowedSafetyMessage = allowedSafetyRoles.map((role) => role.roleName).join(', ');
>>>>>>> 1b24bb11
  return (
    <>
      <CheckboxGroupInput
        source="roles"
        format={makeRoleTypeArray}
        parse={parseRolesCheckboxInput}
        choices={rolesWithPrivs}
        optionValue="roleType"
        optionText="roleName"
        validate={validate}
      />
      <CheckboxGroupInput
        source="privileges"
        format={makePrivilegesArray}
        parse={parsePrivilegesCheckboxInput}
        choices={filteredPrivileges}
        optionValue="privilegeType"
        optionText="privilegeName"
      />
      <span style={{ marginTop: '-20px', marginBottom: '20px', fontWeight: 'bold', whiteSpace: 'pre-wrap' }}>
        The Safety Moves privilege can only be selected for the following roles: {allowedSafetyMessage}.
      </span>
    </>
  );
};
export { RolesPrivilegesCheckboxInput };<|MERGE_RESOLUTION|>--- conflicted
+++ resolved
@@ -9,11 +9,7 @@
 const RolesPrivilegesCheckboxInput = (props) => {
   const { adminUser, validate } = props;
   const { result } = useRolesPrivilegesQueries();
-<<<<<<< HEAD
-  const { rolesWithPrivs, privileges, nonSafetyRoles } = result;
-=======
   const { rolesWithPrivs, privileges, nonSafetyRoles, allowedSafetyRoles } = result;
->>>>>>> 1b24bb11
   const [isHeadquartersRoleFF, setHeadquartersRoleFF] = useState(false);
 
   let rolesSelected = [];
@@ -55,17 +51,9 @@
       }
 
       if (!isHeadquartersRoleFF && input.includes(roleTypes.HQ)) {
-<<<<<<< HEAD
-        if (input.includes(roleTypes.HQ)) {
-          index = input.indexOf(roleTypes.HQ);
-          if (index !== -1) {
-            input.splice(index, 1);
-          }
-=======
         index = input.indexOf(roleTypes.HQ);
         if (index !== -1) {
           input.splice(index, 1);
->>>>>>> 1b24bb11
         }
       }
     });
@@ -114,11 +102,8 @@
     }
     return true;
   });
-<<<<<<< HEAD
-=======
 
   const allowedSafetyMessage = allowedSafetyRoles.map((role) => role.roleName).join(', ');
->>>>>>> 1b24bb11
   return (
     <>
       <CheckboxGroupInput
