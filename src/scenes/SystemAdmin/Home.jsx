--- conflicted
+++ resolved
@@ -106,11 +106,7 @@
             opacity: '0.8',
           },
           '&:visited': {
-<<<<<<< HEAD
-            color: '##2491ff !important',
-=======
             color: '#2491ff !important',
->>>>>>> e80e8059
           },
         },
       },
