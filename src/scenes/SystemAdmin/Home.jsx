--- conflicted
+++ resolved
@@ -3,13 +3,10 @@
 import { createBrowserHistory } from 'history';
 import React from 'react';
 import Menu from './Menu';
-<<<<<<< HEAD
-import styles from './Home.module.scss';
-=======
 import UserList from './UserList';
 import OfficeList from './OfficeList';
 import UserShow from './UserShow';
->>>>>>> aebc9b8c
+import styles from './Home.module.scss';
 
 const httpClient = (url, options = {}) => {
   if (!options.headers) {
@@ -25,15 +22,9 @@
 const history = createBrowserHistory({ basename: '/system' });
 
 const Home = () => (
-<<<<<<< HEAD
   <div className={styles['admin-system-wrapper']}>
-    <Admin customRoutes={routes} dataProvider={dataProvider} history={history} appLayout={AdminLayout}>
-      <Resource name="office_users" list={UserList} />
-=======
-  <div className="admin-system-wrapper">
     <Admin dataProvider={dataProvider} history={history} appLayout={AdminLayout}>
       <Resource name="office_users" list={UserList} show={UserShow} />
->>>>>>> aebc9b8c
       <Resource name="offices" list={OfficeList} />
     </Admin>
   </div>
