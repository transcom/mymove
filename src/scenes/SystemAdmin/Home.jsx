--- conflicted
+++ resolved
@@ -38,17 +38,10 @@
       <Resource
         name="office_users"
         options={{ label: 'Office users' }}
-<<<<<<< HEAD
         list={OfficeUserList}
         show={OfficeUserShow}
-        create={props.context.flags.createAdminUser && OfficeUserCreate}
-        edit={props.context.flags.createAdminUser && OfficeUserEdit}
-=======
-        list={UserList}
-        show={UserShow}
-        create={UserCreate}
-        edit={UserEdit}
->>>>>>> 4e095061
+        create={OfficeUserCreate}
+        edit={OfficeUserEdit}
       />
       <Resource name="offices" options={{ label: 'Offices' }} list={OfficeList} />
       <Resource name="admin_users" options={{ label: 'Admin Users' }} list={AdminUserList} />
