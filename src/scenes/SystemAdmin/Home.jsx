--- conflicted
+++ resolved
@@ -3,17 +3,12 @@
 import { createBrowserHistory } from 'history';
 import React from 'react';
 import Menu from './Menu';
-<<<<<<< HEAD
 import AccessCodeList from './AccessCodeList';
-import OfficeList from './OfficeList';
-import UserList from './UserList';
-=======
 import UserList from './UserList';
 import UserCreate from './UserCreate';
 import UserEdit from './UserEdit';
 import OfficeList from './OfficeList';
 import ElectronicOrderList from './ElectronicOrderList';
->>>>>>> c115d341
 import UserShow from './UserShow';
 import styles from './Home.module.scss';
 import { withContext } from 'shared/AppContext';
@@ -40,11 +35,6 @@
 const Home = props => (
   <div className={styles['admin-system-wrapper']}>
     <Admin dataProvider={dataProvider} history={history} appLayout={AdminLayout}>
-<<<<<<< HEAD
-      <Resource name="office_users" list={UserList} show={UserShow} />
-      <Resource name="offices" list={OfficeList} />
-      <Resource name="access_codes" list={AccessCodeList} />
-=======
       <Resource
         name="office_users"
         options={{ label: 'Office users' }}
@@ -55,7 +45,7 @@
       />
       <Resource name="offices" options={{ label: 'Offices' }} list={OfficeList} />
       <Resource name="electronic_orders" options={{ label: 'Electronic orders' }} list={ElectronicOrderList} />
->>>>>>> c115d341
+      <Resource name="access_codes" list={AccessCodeList} />
     </Admin>
   </div>
 );
