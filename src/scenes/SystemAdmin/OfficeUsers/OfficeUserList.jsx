--- conflicted
+++ resolved
@@ -2,12 +2,13 @@
 import { List, Datagrid, TextField, BooleanField, Filter, TextInput } from 'react-admin';
 import AdminPagination from 'scenes/SystemAdmin/shared/AdminPagination';
 
-<<<<<<< HEAD
 const OfficeUserListFilter = props => (
   <Filter {...props}>
     <TextInput source="search" alwaysOn />
   </Filter>
 );
+
+const defaultSort = { field: 'last_name', order: 'ASC' };
 
 const OfficeUserList = props => (
   <List
@@ -15,14 +16,9 @@
     pagination={<AdminPagination />}
     perPage={25}
     bulkActionButtons={false}
+    sort={defaultSort}
     filters={<OfficeUserListFilter />}
   >
-=======
-const defaultSort = { field: 'last_name', order: 'ASC' };
-
-const OfficeUserList = props => (
-  <List {...props} pagination={<AdminPagination />} perPage={25} sort={defaultSort} bulkActionButtons={false}>
->>>>>>> d722c862
     <Datagrid rowClick="show">
       <TextField source="id" />
       <TextField source="email" />
