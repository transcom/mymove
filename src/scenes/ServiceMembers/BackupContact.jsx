import { pick } from 'lodash';
import PropTypes from 'prop-types';
import React, { Component } from 'react';
import { connect } from 'react-redux';
import { bindActionCreators } from 'redux';

import {
  updateServiceMember,
  loadServiceMember,
  indexBackupContacts,
  createBackupContact,
  updateBackupContact,
} from './ducks';
import {
  renderField,
  recursivleyAnnotateRequiredFields,
} from 'shared/JsonSchemaForm';
import { reduxForm, Field, formValueSelector } from 'redux-form';
import { no_op } from 'shared/utils';
import WizardPage from 'shared/WizardPage';

import './BackupContact.css';

const formName = 'service_member_backup_contact';
const baseForm = props => {
  const { schema, authorizeAgent } = props;
  recursivleyAnnotateRequiredFields(schema);
  const fields = schema.properties || {};

  const disableAgentPermissions = !authorizeAgent;

  return (
    <form>
      <h1 className="sm-heading">Backup Contact</h1>
      <p>
        If we can't reach you, who can we contact (such as spouse or parent)?
      </p>

      {renderField('name', fields, '')}
      {renderField('email', fields, '')}
      {renderField('telephone', fields, '')}

      <Field
        id="authorizeAgent"
        name="authorizeAgent"
        component="input"
        type="checkbox"
      />
      <label htmlFor="authorizeAgent">I authorize this person to:</label>

      <Field
        id="aaChoiceView"
        name="authorizeAgentChoice"
        component="input"
        type="radio"
        value="VIEW"
        disabled={disableAgentPermissions}
      />
      <label
        htmlFor="aaChoiceView"
        className={disableAgentPermissions ? 'disabled' : ''}
      >
        Sign for pickup or delivery in my absence, and view move details in this
        app.
      </label>

      <Field
        id="aaChoiceEdit"
        name="authorizeAgentChoice"
        component="input"
        type="radio"
        value="EDIT"
        disabled={disableAgentPermissions}
      />
      <label
        htmlFor="aaChoiceEdit"
        className={disableAgentPermissions ? 'disabled' : ''}
      >
        Represent me in all aspects of this move (this person will be invited to
        login and will be authorized with with power of attorney on your
        behalf).
      </label>
    </form>
  );
};

const validateContact = (values, form) => {
  let requiredErrors = {};
  ['name', 'email'].forEach(requiredFieldName => {
    if (
      values[requiredFieldName] === undefined ||
      values[requiredFieldName] === ''
    ) {
      requiredErrors[requiredFieldName] = 'Required.';
    }
  });
  return requiredErrors;
};

const ContactForm = reduxForm({ form: formName, validate: validateContact })(
  baseForm,
);

// in order to read the values of the from from within the form we must connect it
const selector = formValueSelector(formName);
const ConnectedContactForm = connect(
  state => {
    const authorizeAgent = selector(state, 'authorizeAgent');
    return {
      authorizeAgent,
    };
  },
  null,
  null,
  { withRef: true },
)(ContactForm);

const addAgentChoiceInitialValues = (initialValues, permission) => {
  if (initialValues && permission) {
    if (permission === 'NONE') {
      initialValues.authorizeAgent = false;
      initialValues.authorizeAgentChoice = 'VIEW';
    } else {
      initialValues.authorizeAgent = true;
      initialValues.authorizeAgentChoice = permission;
    }
  }
};

export class BackupContact extends Component {
  componentDidMount() {
    this.props.indexBackupContacts(this.props.match.params.serviceMemberId);
  }

  handleSubmit = () => {
    const pendingValues = this.props.formData.values;
    const permission = pendingValues.authorizeAgent
      ? pendingValues.authorizeAgentChoice
      : 'NONE';
    pendingValues.permission = permission;
    if (pendingValues) {
      if (this.props.currentBackupContacts.length > 0) {
        // update existing
        const oldOne = this.props.currentBackupContacts[0];
        this.props.updateBackupContact(oldOne.id, pendingValues);
      } else {
        this.props.createBackupContact(
          this.props.match.params.serviceMemberId,
          pendingValues,
        );
      }
    }
  };

  render() {
<<<<<<< HEAD
    const { pages, pageKey, hasSubmitSuccess, error } = this.props;
    const isValid =
      this.refs.currentForm && this.refs.currentForm.getWrappedInstance().valid;
    const isDirty =
      this.refs.currentForm && this.refs.currentForm.getWrappedInstance().dirty;
    // eslint-disable-next-line
    var [contact1, contact2] = this.props.currentBackupContacts; // contact2 will be used when we implement saving two backup contacts.
=======
    const {
      pages,
      pageKey,
      hasSubmitSuccess,
      error,
      currentServiceMember,
    } = this.props;
    const isValid = this.refs.currentForm && this.refs.currentForm.valid;
    const isDirty = this.refs.currentForm && this.refs.currentForm.dirty;
>>>>>>> f9126392
    // initialValues has to be null until there are values from the action since only the first values are taken
    const firstInitialValues = contact1
      ? pick(contact1, ['name', 'email', 'telephone'])
      : null;
<<<<<<< HEAD
    addAgentChoiceInitialValues(
      firstInitialValues,
      contact1 ? contact1.permission : null,
    );
=======
>>>>>>> f9126392
    return (
      <WizardPage
        handleSubmit={this.handleSubmit}
        isAsync={true}
        pageList={pages}
        pageKey={pageKey}
        pageIsValid={isValid}
        pageIsDirty={isDirty}
        hasSucceeded={hasSubmitSuccess}
        error={error}
      >
        <ConnectedContactForm
          ref="currentForm"
          initialValues={firstInitialValues}
          handleSubmit={no_op}
          schema={this.props.schema}
        />
      </WizardPage>
    );
  }
}
BackupContact.propTypes = {
  schema: PropTypes.object.isRequired,
  updateServiceMember: PropTypes.func.isRequired,
  currentServiceMember: PropTypes.object,
  error: PropTypes.object,
  hasSubmitSuccess: PropTypes.bool.isRequired,
};

function mapDispatchToProps(dispatch) {
  return bindActionCreators(
    {
      updateServiceMember,
      loadServiceMember,
      indexBackupContacts,
      createBackupContact,
      updateBackupContact,
    },
    dispatch,
  );
}
function mapStateToProps(state) {
  const props = {
<<<<<<< HEAD
    currentBackupContacts: state.serviceMember.currentBackupContacts,
    loggedInUser: state.loggedInUser.loggedInUser,
=======
>>>>>>> f9126392
    schema: {},
    formData: state.form[formName],
    ...state.serviceMember,
  };
  if (state.swagger.spec) {
    props.schema =
      state.swagger.spec.definitions.CreateServiceMemberBackupContactPayload;
  }
  return props;
}
export default connect(mapStateToProps, mapDispatchToProps)(BackupContact);<|MERGE_RESOLUTION|>--- conflicted
+++ resolved
@@ -153,7 +153,6 @@
   };
 
   render() {
-<<<<<<< HEAD
     const { pages, pageKey, hasSubmitSuccess, error } = this.props;
     const isValid =
       this.refs.currentForm && this.refs.currentForm.getWrappedInstance().valid;
@@ -161,28 +160,16 @@
       this.refs.currentForm && this.refs.currentForm.getWrappedInstance().dirty;
     // eslint-disable-next-line
     var [contact1, contact2] = this.props.currentBackupContacts; // contact2 will be used when we implement saving two backup contacts.
-=======
-    const {
-      pages,
-      pageKey,
-      hasSubmitSuccess,
-      error,
-      currentServiceMember,
-    } = this.props;
-    const isValid = this.refs.currentForm && this.refs.currentForm.valid;
-    const isDirty = this.refs.currentForm && this.refs.currentForm.dirty;
->>>>>>> f9126392
+
     // initialValues has to be null until there are values from the action since only the first values are taken
     const firstInitialValues = contact1
       ? pick(contact1, ['name', 'email', 'telephone'])
       : null;
-<<<<<<< HEAD
     addAgentChoiceInitialValues(
       firstInitialValues,
       contact1 ? contact1.permission : null,
     );
-=======
->>>>>>> f9126392
+
     return (
       <WizardPage
         handleSubmit={this.handleSubmit}
@@ -226,11 +213,8 @@
 }
 function mapStateToProps(state) {
   const props = {
-<<<<<<< HEAD
     currentBackupContacts: state.serviceMember.currentBackupContacts,
     loggedInUser: state.loggedInUser.loggedInUser,
-=======
->>>>>>> f9126392
     schema: {},
     formData: state.form[formName],
     ...state.serviceMember,
