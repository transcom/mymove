--- conflicted
+++ resolved
@@ -57,10 +57,6 @@
 
 const validateContact = (values, form) => {
   let requiredErrors = {};
-<<<<<<< HEAD
-  /*  security/detect-object-injection */
-=======
->>>>>>> d6dcabd0
   ['name', 'email'].forEach((requiredFieldName) => {
     if (values[`${requiredFieldName}`] === undefined || values[`${requiredFieldName}`] === '') {
       requiredErrors[`${requiredFieldName}`] = 'Required.';
