--- conflicted
+++ resolved
@@ -221,11 +221,6 @@
           initialValues={firstInitialValues}
           handleSubmit={no_op}
           schema={this.props.schema}
-<<<<<<< HEAD
-          uiSchema={uiSchema}
-          initialValues={initialValues}
-=======
->>>>>>> 93dea4ed
         />
       </WizardPage>
     );
