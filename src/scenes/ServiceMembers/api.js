import { getClient, checkResponse } from 'shared/api';

export async function GetSpec() {
  const client = await getClient();
  return client.spec;
}

export async function CreateServiceMember(serviceMember) {
  // we create service members with no data associated with them.
  const client = await getClient();
  const response = await client.apis.service_members.createServiceMember({
    createServiceMemberPayload: serviceMember,
  });
  checkResponse(
    response,
    'failed to create a blank service member profile due to server error',
  );
  return response.body;
}

export async function GetServiceMember(serviceMemberId) {
  const client = await getClient();
  const response = await client.apis.service_members.showServiceMember({
    serviceMemberId,
  });
  checkResponse(response, 'failed to get service member due to server error');
  return response.body;
}

export async function UpdateServiceMember(
  serviceMemberId,
  serviceMemberPayload,
) {
  const client = await getClient();
  const response = await client.apis.service_members.patchServiceMember({
    serviceMemberId,
    patchServiceMemberPayload: serviceMemberPayload,
  });
  checkResponse(
    response,
    'failed to update service member due to server error',
  );
  return response.body;
}

<<<<<<< HEAD
export async function CreateBackupContactAPI(serviceMemberId, backupContact) {
  // we create service members with no data associated with them.
  const client = await getClient();
  const response = await client.apis.backup_contacts.createServiceMemberBackupContact(
    {
      serviceMemberId: serviceMemberId,
      createBackupContactPayload: backupContact,
    },
  );
  checkResponse(
    response,
    'failed to create a backup contact due to server error',
  );
  return response.body;
}

export async function IndexBackupContactsAPI(serviceMemberId) {
  const client = await getClient();
  const response = await client.apis.backup_contacts.indexServiceMemberBackupContacts(
    {
      serviceMemberId,
    },
  );
  checkResponse(response, 'failed to get backup contacts due to server error');
  return response.body;
}

export async function UpdateBackupContactAPI(
  backupContactId,
  backupContactPayload,
) {
  const client = await getClient();
  const response = await client.apis.backup_contacts.updateServiceMemberBackupContact(
    {
      backupContactId,
      updateServiceMemberBackupContactPayload: backupContactPayload,
    },
  );
  checkResponse(
    response,
    'failed to update backup contact due to server error',
  );
=======
export async function SearchDutyStations(affiliation, query) {
  const client = await getClient();
  const response = await client.apis.duty_stations.searchDutyStations({
    affiliation: affiliation,
    search: query,
  });
  checkResponse(response, 'failed to query duty stations due to server error');
>>>>>>> 9d1cc4d5
  return response.body;
}<|MERGE_RESOLUTION|>--- conflicted
+++ resolved
@@ -43,7 +43,6 @@
   return response.body;
 }
 
-<<<<<<< HEAD
 export async function CreateBackupContactAPI(serviceMemberId, backupContact) {
   // we create service members with no data associated with them.
   const client = await getClient();
@@ -86,7 +85,9 @@
     response,
     'failed to update backup contact due to server error',
   );
-=======
+  return response.body;
+}
+
 export async function SearchDutyStations(affiliation, query) {
   const client = await getClient();
   const response = await client.apis.duty_stations.searchDutyStations({
@@ -94,6 +95,5 @@
     search: query,
   });
   checkResponse(response, 'failed to query duty stations due to server error');
->>>>>>> 9d1cc4d5
   return response.body;
 }