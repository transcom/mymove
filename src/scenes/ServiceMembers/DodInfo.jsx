import { pick } from 'lodash';
import PropTypes from 'prop-types';
import React, { Component } from 'react';
import { connect } from 'react-redux';
import { bindActionCreators } from 'redux';

import { updateServiceMember, loadServiceMember } from './ducks';
import { reduxifyForm } from 'shared/JsonSchemaForm';
import { no_op } from 'shared/utils';
import WizardPage from 'shared/WizardPage';

<<<<<<< HEAD
// todo: add branch (once can get yaml anchors to work)
const subsetOfFields = [
  'affiliation',
  'edipi',
  'social_security_number',
  'rank',
];
=======
const subsetOfFields = ['branch', 'edipi', 'social_security_number', 'rank'];

>>>>>>> cc86f30d
const uiSchema = {
  title: 'Create your profile',
  order: subsetOfFields,
  requiredFields: subsetOfFields,
  todos: (
    <ul>
      <li>SSN should be masked when not active</li>
<<<<<<< HEAD
      <li>
        some of these fields will be hidden when electronic orders are a thing
        for some branches
      </li>
=======
>>>>>>> cc86f30d
    </ul>
  ),
};

const formName = 'service_member_dod_info';
const CurrentForm = reduxifyForm(formName);

export class DodInfo extends Component {
  componentDidMount() {
    this.props.loadServiceMember(this.props.match.params.serviceMemberId);
  }

  handleSubmit = () => {
    const pendingValues = this.props.formData.values;
    if (pendingValues) {
      const patch = pick(pendingValues, subsetOfFields);
      this.props.updateServiceMember(patch);
    }
  };

  render() {
    const {
      pages,
      pageKey,
      hasSubmitSuccess,
      error,
      currentServiceMember,
    } = this.props;
    const isValid = this.refs.currentForm && this.refs.currentForm.valid;
    const isDirty = this.refs.currentForm && this.refs.currentForm.dirty;
    const initialValues = currentServiceMember
      ? pick(currentServiceMember, subsetOfFields)
      : null;
    return (
      <WizardPage
        handleSubmit={this.handleSubmit}
        isAsync={true}
        pageList={pages}
        pageKey={pageKey}
        pageIsValid={isValid}
        pageIsDirty={isDirty}
        hasSucceeded={hasSubmitSuccess}
        error={error}
      >
        <CurrentForm
          ref="currentForm"
          className={formName}
          handleSubmit={no_op}
          schema={this.props.schema}
          uiSchema={uiSchema}
          showSubmit={false}
          initialValues={initialValues}
        />
      </WizardPage>
    );
  }
}
DodInfo.propTypes = {
  schema: PropTypes.object.isRequired,
  updateServiceMember: PropTypes.func.isRequired,
  currentServiceMember: PropTypes.object,
  error: PropTypes.object,
  hasSubmitSuccess: PropTypes.bool.isRequired,
};

function mapDispatchToProps(dispatch) {
  return bindActionCreators(
    { updateServiceMember, loadServiceMember },
    dispatch,
  );
}
function mapStateToProps(state) {
  const props = {
    schema: {},
    formData: state.form[formName],
    ...state.serviceMember,
  };
  if (state.swagger.spec) {
    props.schema = state.swagger.spec.definitions.CreateServiceMemberPayload;
  }
  return props;
}
export default connect(mapStateToProps, mapDispatchToProps)(DodInfo);<|MERGE_RESOLUTION|>--- conflicted
+++ resolved
@@ -9,7 +9,6 @@
 import { no_op } from 'shared/utils';
 import WizardPage from 'shared/WizardPage';
 
-<<<<<<< HEAD
 // todo: add branch (once can get yaml anchors to work)
 const subsetOfFields = [
   'affiliation',
@@ -17,10 +16,6 @@
   'social_security_number',
   'rank',
 ];
-=======
-const subsetOfFields = ['branch', 'edipi', 'social_security_number', 'rank'];
-
->>>>>>> cc86f30d
 const uiSchema = {
   title: 'Create your profile',
   order: subsetOfFields,
@@ -28,13 +23,6 @@
   todos: (
     <ul>
       <li>SSN should be masked when not active</li>
-<<<<<<< HEAD
-      <li>
-        some of these fields will be hidden when electronic orders are a thing
-        for some branches
-      </li>
-=======
->>>>>>> cc86f30d
     </ul>
   ),
 };
