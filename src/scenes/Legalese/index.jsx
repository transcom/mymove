import { get } from 'lodash';
import React, { Component } from 'react';
import { connect } from 'react-redux';
import { bindActionCreators } from 'redux';
import { push } from 'react-router-redux';
import PropTypes from 'prop-types';
import { getFormValues } from 'redux-form';
import { reduxifyWizardForm } from 'shared/WizardPage/Form';
import { selectGetCurrentUserIsSuccess } from 'shared/Data/users';
import CertificationText from './CertificationText';
import Alert from 'shared/Alert';
import { SwaggerField } from 'shared/JsonSchemaForm/JsonSchemaField';
import { formatSwaggerDate } from 'shared/formatters';
import WizardHeader from 'scenes/Moves/WizardHeader';
import { ProgressTimeline, ProgressTimelineStep } from 'shared/ProgressTimeline';
import reviewGray from 'shared/icon/review-gray.svg';
import './index.css';

import { loadCertificationText, signAndSubmitForApproval } from './ducks';
import moment from 'moment';

const formName = 'signature-form';
const SignatureWizardForm = reduxifyWizardForm(formName);

export class SignedCertification extends Component {
  state = {
    hasMoveSubmitError: false,
  };

  componentDidMount() {
    const { hasLoggedInUser, certificationText, has_advance, has_sit, selectedMoveType } = this.props;
    if (hasLoggedInUser && !certificationText) {
      this.props.loadCertificationText(has_sit, has_advance, selectedMoveType);
      return;
    }
  }

  handleSubmit = () => {
    const pendingValues = this.props.values;
    const { latestSignedCertification } = this.props;
    const ppmSubmitDate = moment().format();

    if (latestSignedCertification) {
      return this.props.push('/');
    }

    if (pendingValues) {
      const moveId = this.props.match.params.moveId;
      const { certificationText, ppmId } = this.props;

      return this.props
<<<<<<< HEAD
        .signAndSubmitForApproval(
          moveId,
          certificationText,
          pendingValues.signature,
          pendingValues.date,
          ppmSubmitDate,
          ppmId,
          ppmSubmitDate,
        )
        .then(() => this.props.push('/'));
=======
        .signAndSubmitForApproval(moveId, certificationText, pendingValues.signature, pendingValues.date, ppmId)
        .then(() => this.props.push('/'))
        .catch(() => this.setState({ hasMoveSubmitError: true }));
>>>>>>> 5dd8c2e6
    }
  };
  print() {
    window.print();
  }
  render() {
    const { hasSubmitError, pages, pageKey, latestSignedCertification, isHHGPPMComboMove } = this.props;
    const today = formatSwaggerDate(new Date());
    const initialValues = {
      date: get(latestSignedCertification, 'date', today),
      signature: get(latestSignedCertification, 'signature', null),
    };
    return (
      <div>
        {isHHGPPMComboMove && (
          <WizardHeader
            icon={reviewGray}
            title="Review"
            right={
              <ProgressTimeline>
                <ProgressTimelineStep name="Move Setup" completed />
                <ProgressTimelineStep name="Review" current />
              </ProgressTimeline>
            }
          />
        )}
        <div className="legalese">
          {this.props.certificationText && (
            <SignatureWizardForm
              handleSubmit={this.handleSubmit}
              className={formName}
              pageList={pages}
              pageKey={pageKey}
              initialValues={initialValues}
              discardOnBack
            >
              <div className="usa-width-one-whole">
                <div>
                  <h2>Now for the official part...</h2>
                  <span className="box_top">
                    <p className="instructions">
                      Before officially booking your move, please carefully read and then sign the following.
                    </p>
                    <a className="pdf" onClick={this.print}>
                      Print
                    </a>
                  </span>

                  <CertificationText certificationText={this.props.certificationText} />

                  <div className="signature-box">
                    <h3>SIGNATURE</h3>
                    <p>
                      In consideration of said household goods or mobile homes being shipped at Government expense,{' '}
                      <strong>I hereby agree to the certifications stated above.</strong>
                    </p>
                    <div className="signature-fields">
                      <SwaggerField
                        className="signature"
                        fieldName="signature"
                        swagger={this.props.schema}
                        required
                        disabled={!!initialValues.signature}
                      />
                      <SwaggerField
                        className="signature-date"
                        fieldName="date"
                        swagger={this.props.schema}
                        required
                        disabled
                      />
                    </div>
                  </div>

                  {(hasSubmitError || this.state.hasMoveSubmitError) && (
                    <Alert type="error" heading="Server Error">
                      There was a problem saving your signature.
                    </Alert>
                  )}
                </div>
              </div>
            </SignatureWizardForm>
          )}
        </div>
      </div>
    );
  }
}

SignedCertification.propTypes = {
  signAndSubmitForApproval: PropTypes.func.isRequired,
  match: PropTypes.object.isRequired,
  handleSubmit: PropTypes.func,
  hasSubmitError: PropTypes.bool.isRequired,
  hasSubmitSuccess: PropTypes.bool.isRequired,
  ppmId: PropTypes.string,
};

function mapStateToProps(state) {
  return {
    schema: get(state, 'swaggerInternal.spec.definitions.CreateSignedCertificationPayload', {}),
    hasLoggedInUser: selectGetCurrentUserIsSuccess(state),
    values: getFormValues(formName)(state),
    ...state.signedCertification,
    has_sit: get(state.ppm, 'currentPpm.has_sit', false),
    has_advance: get(state.ppm, 'currentPpm.has_requested_advance', false),
    selectedMoveType: get(state.moves.currentMove, 'selected_move_type', null),
  };
}

function mapDispatchToProps(dispatch) {
  return bindActionCreators(
    {
      loadCertificationText,
      signAndSubmitForApproval,
      push,
    },
    dispatch,
  );
}

export default connect(mapStateToProps, mapDispatchToProps)(SignedCertification);<|MERGE_RESOLUTION|>--- conflicted
+++ resolved
@@ -49,7 +49,6 @@
       const { certificationText, ppmId } = this.props;
 
       return this.props
-<<<<<<< HEAD
         .signAndSubmitForApproval(
           moveId,
           certificationText,
@@ -59,12 +58,8 @@
           ppmId,
           ppmSubmitDate,
         )
-        .then(() => this.props.push('/'));
-=======
-        .signAndSubmitForApproval(moveId, certificationText, pendingValues.signature, pendingValues.date, ppmId)
         .then(() => this.props.push('/'))
         .catch(() => this.setState({ hasMoveSubmitError: true }));
->>>>>>> 5dd8c2e6
     }
   };
   print() {
