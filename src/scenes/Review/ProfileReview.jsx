import PropTypes from 'prop-types';
import WizardPage from 'shared/WizardPage';
import React, { Component } from 'react';
import { connect } from 'react-redux';
import { bindActionCreators } from 'redux';
import { push } from 'react-router-redux';

<<<<<<< HEAD
import { selectedMoveType } from 'scenes/Moves/ducks';
=======
import { lastMoveIsCanceled } from 'scenes/Moves/ducks';
import { selectedMoveType } from 'shared/Entities/modules/moves';

>>>>>>> 68332924
import { getInternalSwaggerDefinition } from 'shared/Swagger/selectors';

import ServiceMemberSummary from './ServiceMemberSummary';
import { getNextIncompletePage as getNextIncompletePageInternal } from 'scenes/MyMove/getWorkflowRoutes';
import scrollToTop from 'shared/scrollToTop';
import { isLastMoveCanceled } from '../../shared/Entities/modules/moves';

class ProfileReview extends Component {
  componentDidMount() {
    scrollToTop();
  }
  resumeMove = () => {
    this.props.push(this.getNextIncompletePage());
  };
  getNextIncompletePage = () => {
    const { selectedMoveType, lastMoveIsCanceled, serviceMember, orders, move, ppm, hhg, backupContacts } = this.props;
    return getNextIncompletePageInternal({
      selectedMoveType,
      lastMoveIsCanceled,
      serviceMember,
      orders,
      move,
      ppm,
      hhg,
      backupContacts,
    });
  };
  render() {
    const { backupContacts, serviceMember, schemaRank, schemaAffiliation, schemaOrdersType } = this.props;
    return (
      <WizardPage
        handleSubmit={this.resumeMove}
        pageList={this.props.pages}
        pageKey={this.props.pageKey}
        pageIsValid={true}
      >
        <h1>Review your Profile</h1>
        <p>Has anything changed since your last move? Please check your info below, especially your Rank.</p>
        <ServiceMemberSummary
          backupContacts={backupContacts}
          serviceMember={serviceMember}
          schemaRank={schemaRank}
          schemaAffiliation={schemaAffiliation}
          schemaOrdersType={schemaOrdersType}
        />
      </WizardPage>
    );
  }
}

ProfileReview.propTypes = {
  serviceMember: PropTypes.object,
};

function mapStateToProps(state, ownProps) {
  const moveId = ownProps.match.params.moveId;
  return {
    serviceMember: state.serviceMember.currentServiceMember,
    lastMoveIsCanceled: isLastMoveCanceled(state, moveId),
    selectedMoveType: selectedMoveType(state),
    schemaRank: getInternalSwaggerDefinition(state, 'ServiceMemberRank'),
    schemaOrdersType: getInternalSwaggerDefinition(state, 'OrdersType'),
    schemaAffiliation: getInternalSwaggerDefinition(state, 'Affiliation'),
    backupContacts: state.serviceMember.currentBackupContacts,
  };
}
function mapDispatchToProps(dispatch) {
  return bindActionCreators({ push }, dispatch);
}
export default connect(mapStateToProps, mapDispatchToProps)(ProfileReview);<|MERGE_RESOLUTION|>--- conflicted
+++ resolved
@@ -5,13 +5,8 @@
 import { bindActionCreators } from 'redux';
 import { push } from 'react-router-redux';
 
-<<<<<<< HEAD
-import { selectedMoveType } from 'scenes/Moves/ducks';
-=======
-import { lastMoveIsCanceled } from 'scenes/Moves/ducks';
 import { selectedMoveType } from 'shared/Entities/modules/moves';
 
->>>>>>> 68332924
 import { getInternalSwaggerDefinition } from 'shared/Swagger/selectors';
 
 import ServiceMemberSummary from './ServiceMemberSummary';
