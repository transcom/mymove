--- conflicted
+++ resolved
@@ -59,19 +59,14 @@
               <td> Delivery ZIP Code: </td>
               <td> {ppm && ppm.destination_postal_code}</td>
             </tr>
-<<<<<<< HEAD
             <tr>
               <td> Storage: </td>
-              <td>{sitDisplay}</td>
+              <td data-cy="sit-display">{sitDisplay}</td>
             </tr>
-=======
-            {!isHHGPPMComboMove && (
-              <tr>
-                <td> Storage: </td>
-                <td data-cy="sit-display">{sitDisplay}</td>
-              </tr>
-            )}
->>>>>>> 1e9fcae8
+            <tr>
+              <td> Storage: </td>
+              <td data-cy="sit-display">{sitDisplay}</td>
+            </tr>
           </tbody>
         </table>
       </div>
