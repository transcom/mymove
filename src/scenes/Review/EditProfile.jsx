import React, { Component, Fragment } from 'react';
import { bindActionCreators } from 'redux';
import { connect } from 'react-redux';
import { get } from 'lodash';

import { push } from 'connected-react-router';
import { Field, reduxForm } from 'redux-form';

<<<<<<< HEAD
import Alert from 'shared/Alert'; //
=======
import { patchServiceMember, getResponseError } from 'services/internalApi';
import { updateServiceMember as updateServiceMemberAction } from 'store/entities/actions';
import Alert from 'shared/Alert';
>>>>>>> d6dcabd0
import { SwaggerField } from 'shared/JsonSchemaForm/JsonSchemaField';
import { validateAdditionalFields } from 'shared/JsonSchemaForm';
import SaveCancelButtons from './SaveCancelButtons';
import { moveIsApproved, isPpm } from 'scenes/Moves/ducks';
import DutyStationSearchBox from 'scenes/ServiceMembers/DutyStationSearchBox';
import { editBegin, editSuccessful, entitlementChangeBegin, entitlementChanged, checkEntitlement } from './ducks';
import scrollToTop from 'shared/scrollToTop';

import './Review.css';
import profileImage from './images/profile.png';
import SectionWrapper from 'components/Customer/SectionWrapper';

const editProfileFormName = 'edit_profile';

let EditProfileForm = (props) => {
  const {
    schema,
    handleSubmit,
    submitting,
    valid,
    moveIsApproved,
    initialValues,
    schemaAffiliation,
    schemaRank,
    serviceMember,
  } = props;
  const currentStation = get(serviceMember, 'current_station');
  const stationPhone = get(currentStation, 'transportation_office.phone_lines.0');
  return (
    <div className="grid-container usa-prose">
      <div className="grid-row">
        <div className="grid-col-12">
          <form onSubmit={handleSubmit}>
            <img src={profileImage} alt="" />{' '}
            <h1
              style={{
                display: 'inline-block',
                marginLeft: 10,
                marginBottom: 16,
                marginTop: 20,
              }}
            >
              Profile
            </h1>
            <SectionWrapper>
              <h2>Edit Profile:</h2>
              <SwaggerField fieldName="first_name" swagger={schema} required />
              <SwaggerField fieldName="middle_name" swagger={schema} />
              <SwaggerField fieldName="last_name" swagger={schema} required />
              <SwaggerField fieldName="suffix" swagger={schema} />
              <hr className="spacer" />
              {!moveIsApproved && (
                <Fragment>
                  <SwaggerField fieldName="affiliation" swagger={schema} required />
                  <SwaggerField fieldName="rank" swagger={schema} required />
                  <SwaggerField fieldName="edipi" swagger={schema} required />
                  <Field name="current_station" title="Current duty station" component={DutyStationSearchBox} />
                </Fragment>
              )}
              {moveIsApproved && (
                <Fragment>
                  <div>
                    To change the fields below, contact your local PPPO office at {get(currentStation, 'name')}{' '}
                    {stationPhone ? ` at ${stationPhone}` : ''}.
                  </div>
                  <label>Branch</label>
                  <strong>{schemaAffiliation['x-display-value'][initialValues.affiliation]}</strong>
                  <label>Rank</label>
                  <strong>{schemaRank['x-display-value'][initialValues.rank]}</strong>
                  <label>DoD ID #</label>
                  <strong>{initialValues.edipi}</strong>

                  <label>Current Duty Station</label>
                  <strong>{get(initialValues, 'current_station.name')}</strong>
                </Fragment>
              )}
            </SectionWrapper>
            <SaveCancelButtons valid={valid} submitting={submitting} />
          </form>
        </div>
      </div>
    </div>
  );
};
const validateProfileForm = validateAdditionalFields(['current_station']);
EditProfileForm = reduxForm({
  form: editProfileFormName,
  validate: validateProfileForm,
})(EditProfileForm);

class EditProfile extends Component {
  constructor(props) {
    super(props);

    this.state = {
      errorMessage: null,
    };
  }

  updateProfile = (fieldValues) => {
    fieldValues.current_station_id = fieldValues.current_station.id;
    fieldValues.id = this.props.serviceMember.id;
    if (fieldValues.rank !== this.props.serviceMember.rank) {
      this.props.entitlementChanged();
    }

    return patchServiceMember(fieldValues)
      .then((response) => {
        // Update Redux with new data
        this.props.updateServiceMember(response);

        this.props.editSuccessful();
        this.props.history.goBack();
        if (this.props.isPpm) {
          const moveId = this.props.move?.id;
          this.props.checkEntitlement(moveId);
        }
      })
      .catch((e) => {
        // TODO - error handling - below is rudimentary error handling to approximate existing UX
        // Error shape: https://github.com/swagger-api/swagger-js/blob/master/docs/usage/http-client.md#errors
        const { response } = e;
        const errorMessage = getResponseError(response, 'failed to update service member due to server error');
        this.setState({
          errorMessage,
        });

        scrollToTop();
      });
  };

  componentDidMount() {
    this.props.editBegin();
    this.props.entitlementChangeBegin();
  }

  render() {
    const { error, schema, serviceMember, moveIsApproved, schemaAffiliation, schemaRank } = this.props;
    const { errorMessage } = this.state;

    return (
      <div className="usa-grid">
        {(error || errorMessage) && (
          <div className="usa-width-one-whole error-message">
            <Alert type="error" heading="An error occurred">
              {error?.message || errorMessage}
            </Alert>
          </div>
        )}
        <div className="usa-width-one-whole">
          <EditProfileForm
            initialValues={serviceMember}
            onSubmit={this.updateProfile}
            onCancel={this.returnToReview}
            schema={schema}
            moveIsApproved={moveIsApproved}
            schemaRank={schemaRank}
            schemaAffiliation={schemaAffiliation}
            serviceMember={serviceMember}
          />
        </div>
      </div>
    );
  }
}

function mapStateToProps(state) {
  return {
    serviceMember: get(state, 'serviceMember.currentServiceMember'),
    move: get(state, 'moves.currentMove'),
    error: get(state, 'serviceMember.error'),
    hasSubmitError: get(state, 'serviceMember.hasSubmitError'),
    schema: get(state, 'swaggerInternal.spec.definitions.CreateServiceMemberPayload', {}),
    moveIsApproved: moveIsApproved(state),
    isPpm: isPpm(state),
    schemaRank: get(state, 'swaggerInternal.spec.definitions.ServiceMemberRank', {}),
    schemaAffiliation: get(state, 'swaggerInternal.spec.definitions.Affiliation', {}),
  };
}

function mapDispatchToProps(dispatch) {
  return bindActionCreators(
    {
      push,
      updateServiceMember: updateServiceMemberAction,
      editBegin,
      entitlementChangeBegin,
      editSuccessful,
      entitlementChanged,
      checkEntitlement,
    },
    dispatch,
  );
}

export default connect(mapStateToProps, mapDispatchToProps)(EditProfile);<|MERGE_RESOLUTION|>--- conflicted
+++ resolved
@@ -6,13 +6,9 @@
 import { push } from 'connected-react-router';
 import { Field, reduxForm } from 'redux-form';
 
-<<<<<<< HEAD
-import Alert from 'shared/Alert'; //
-=======
 import { patchServiceMember, getResponseError } from 'services/internalApi';
 import { updateServiceMember as updateServiceMemberAction } from 'store/entities/actions';
 import Alert from 'shared/Alert';
->>>>>>> d6dcabd0
 import { SwaggerField } from 'shared/JsonSchemaForm/JsonSchemaField';
 import { validateAdditionalFields } from 'shared/JsonSchemaForm';
 import SaveCancelButtons from './SaveCancelButtons';
