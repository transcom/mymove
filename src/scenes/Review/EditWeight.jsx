import React, { Component } from 'react';
import { bindActionCreators } from 'redux';
import { connect } from 'react-redux';
import { debounce, get } from 'lodash';
import SaveCancelButtons from './SaveCancelButtons';
import { push } from 'react-router-redux';
import { reduxForm } from 'redux-form';

import Alert from 'shared/Alert'; // eslint-disable-line
import { SwaggerField } from 'shared/JsonSchemaForm/JsonSchemaField';

import {
  createOrUpdatePpm,
  getPpmWeightEstimate,
} from 'scenes/Moves/Ppm/ducks';
<<<<<<< HEAD
import { loadEntitlementsFromState } from 'shared/entitlements';
import { formatCentsRange } from 'shared/formatters';
import { editBegin, editSuccessful } from './ducks';
=======
import { loadEntitlements } from 'scenes/Orders/ducks';
import { editBegin, editSuccessful, entitlementChangeBegin } from './ducks';
>>>>>>> 37a0ce06
import EntitlementBar from 'scenes/EntitlementBar';
import './Review.css';
import './EditWeight.css';
import profileImage from './images/profile.png';

const editWeightFormName = 'edit_weight';
const weightEstimateDebounce = 300;
const examples = [
  {
    weight: 100,
    incentive: '$0 - 100',
    description: 'A few items in your car',
  },
  { weight: 400, incentive: '$300 - 400' },
  { weight: 600, incentive: '$500 - 600' },
  {
    weight: 1000,
    incentive: '$800 - 1,000',
    description: 'A trailer full of household goods',
  },
  { weight: 2000, incentive: '$1,500 - 1,800' },
  {
    weight: 5000,
    incentive: '$3,100 - 3,700',
    description: 'Renting a moving truck yourself',
  },
  { weight: 10000, incentive: '$5,900 - 6,800' },
];

const validateWeight = (value, formValues, props, fieldName) => {
  if (value && props.entitlement && value > props.entitlement.sum) {
    return 'Cannot be more than your full entitlement';
  }
};

let EditWeightForm = props => {
  const {
    schema,
    handleSubmit,
    submitting,
    valid,
    entitlement,
    dirty,
    incentive_estimate_min,
    incentive_estimate_max,
    onWeightChange,
    initialValues,
  } = props;

  // Error class if below advance amount, otherwise warn class if incentive has changed
  let incentiveClass = '';
  let fieldClass = dirty ? 'warn' : '';
  let advanceError = false;
  const advanceAmt = get(initialValues, 'advance.requested_amount', 0);
  if (
    incentive_estimate_max &&
    advanceAmt &&
    incentive_estimate_max < advanceAmt / 100
  ) {
    advanceError = true;
    incentiveClass = 'error';
    fieldClass = 'error';
  } else if (
    get(initialValues, 'incentive_estimate_min') !== incentive_estimate_min
  ) {
    // Min and max are linked, so we only need to check one
    incentiveClass = 'warn';
  }

  const fullFieldClass = `weight-estimate-input ${fieldClass}`;
  return (
    <form onSubmit={handleSubmit}>
      <img src={profileImage} alt="" /> Profile
      <hr />
      <h3 className="sm-heading">Edit PPM Weight:</h3>
      <p>
        Changes could impact your move, including the estimated PPM incentive.
      </p>
      <EntitlementBar entitlement={entitlement} />
      <div className="edit-weight-container">
        <div className="usa-width-one-half">
          <h4 className="sm-heading">Move estimate</h4>
          <div>
            <SwaggerField
              className={fullFieldClass}
              fieldName="weight_estimate"
              swagger={schema}
              onChange={onWeightChange}
              validate={validateWeight}
              required
            />
            <span> lbs</span>
          </div>
          <div>
            {!advanceError &&
              initialValues &&
              initialValues.incentive_estimate_min &&
              dirty && (
                <div className="usa-alert usa-alert-warning">
                  <div className="usa-alert-body">
                    <p className="usa-alert-text">
                      This update will change your incentive.
                    </p>
                  </div>
                </div>
              )}
            {advanceError && (
              <p className="advance-error">
                Weight is too low and will require paying back the advance.
              </p>
            )}
          </div>

          <div className="display-value">
            <p>Estimated Incentive</p>
            <p className={incentiveClass}>
              <strong>
                {formatCentsRange(
                  incentive_estimate_min,
                  incentive_estimate_max,
                ) || 'Unable to Calculate'}
              </strong>
            </p>
            {initialValues &&
              initialValues.incentive_estimate_min &&
              initialValues.incentive_estimate_min !==
                incentive_estimate_min && (
                <p className="subtext">
                  Originally{' '}
                  {formatCentsRange(
                    initialValues.incentive_estimate_min,
                    initialValues.incentive_estimate_min,
                  )}
                </p>
              )}
          </div>

          {get(initialValues, 'has_requested_advance') && (
            <div className="display-value">
              <p>Advance</p>
              <p>
                <strong>${initialValues.advance.requested_amount / 100}</strong>
              </p>
            </div>
          )}
        </div>

        <div className="usa-width-one-half">
          <h4 className="sm-heading">Examples</h4>
          <table className="examples-table">
            <thead>
              <tr>
                <th>Weight</th>
                <th>Incentive</th>
                <th />
              </tr>
            </thead>
            <tbody>
              {examples.map(ex => (
                <tr key={ex.weight}>
                  <td>{ex.weight.toLocaleString()}</td>
                  <td>{ex.incentive}</td>
                  <td>{ex.description || ''}</td>
                </tr>
              ))}
            </tbody>
          </table>
        </div>
      </div>
      <SaveCancelButtons valid={valid} submitting={submitting} />
    </form>
  );
};
EditWeightForm = reduxForm({
  form: editWeightFormName,
})(EditWeightForm);

class EditWeight extends Component {
  componentDidMount() {
    this.props.editBegin();
    this.props.entitlementChangeBegin();
    window.scrollTo(0, 0);
  }

  debouncedGetPpmWeightEstimate = debounce(
    this.props.getPpmWeightEstimate,
    weightEstimateDebounce,
  );

  onWeightChange = (e, newValue, oldValue, fieldName) => {
    const { currentPpm, entitlement } = this.props;
    if (newValue > 0 && newValue <= entitlement.sum) {
      this.debouncedGetPpmWeightEstimate(
        currentPpm.planned_move_date,
        currentPpm.pickup_postal_code,
        currentPpm.destination_postal_code,
        newValue,
      );
    } else {
      this.debouncedGetPpmWeightEstimate.cancel();
    }
  };

  updatePpm = (values, dispatch, props) => {
    const moveId = this.props.match.params.moveId;
    return this.props
      .createOrUpdatePpm(moveId, {
        weight_estimate: values.weight_estimate,
      })
      .then(() => {
        // This promise resolves regardless of error.
        if (!this.props.hasSubmitError) {
          this.props.editSuccessful();
          this.props.history.goBack();
        } else {
          window.scrollTo(0, 0);
        }
      });
  };

  render() {
    const {
      error,
      schema,
      currentPpm,
      entitlement,
      incentive_estimate_min,
      incentive_estimate_max,
      hasEstimateError,
    } = this.props;

    return (
      <div className="usa-grid">
        {error && (
          <div className="usa-width-one-whole error-message">
            <Alert type="error" heading="An error occurred">
              {error.message}
            </Alert>
          </div>
        )}
        {hasEstimateError && (
          <div className="usa-width-one-whole error-message">
            <Alert type="warning" heading="Could not retrieve estimate">
              There was an issue retrieving an estimate for your incentive. You
              still qualify but may need to talk with your local PPPO.
            </Alert>
          </div>
        )}
        <div className="usa-width-one-whole">
          <EditWeightForm
            initialValues={currentPpm}
            incentive_estimate_min={incentive_estimate_min}
            incentive_estimate_max={incentive_estimate_max}
            onSubmit={this.updatePpm}
            onWeightChange={this.onWeightChange}
            entitlement={entitlement}
            schema={schema}
          />
        </div>
      </div>
    );
  }
}

function mapStateToProps(state) {
  return {
    ...state.ppm,
    error: get(state, 'serviceMember.error'),
    hasSubmitError: get(state, 'serviceMember.hasSubmitError'),
    entitlement: loadEntitlementsFromState(state),
    schema: get(
      state,
      'swagger.spec.definitions.UpdatePersonallyProcuredMovePayload',
      {},
    ),
  };
}

function mapDispatchToProps(dispatch) {
  return bindActionCreators(
    {
      push,
      createOrUpdatePpm,
      getPpmWeightEstimate,
      editBegin,
      editSuccessful,
      entitlementChangeBegin,
    },
    dispatch,
  );
}

export default connect(mapStateToProps, mapDispatchToProps)(EditWeight);<|MERGE_RESOLUTION|>--- conflicted
+++ resolved
@@ -13,14 +13,9 @@
   createOrUpdatePpm,
   getPpmWeightEstimate,
 } from 'scenes/Moves/Ppm/ducks';
-<<<<<<< HEAD
 import { loadEntitlementsFromState } from 'shared/entitlements';
 import { formatCentsRange } from 'shared/formatters';
-import { editBegin, editSuccessful } from './ducks';
-=======
-import { loadEntitlements } from 'scenes/Orders/ducks';
 import { editBegin, editSuccessful, entitlementChangeBegin } from './ducks';
->>>>>>> 37a0ce06
 import EntitlementBar from 'scenes/EntitlementBar';
 import './Review.css';
 import './EditWeight.css';
