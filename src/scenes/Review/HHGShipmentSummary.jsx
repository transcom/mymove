import React from 'react';
import { Link } from 'react-router-dom';
import PropTypes from 'prop-types';
import { get, isEmpty } from 'lodash';

import truckIcon from 'shared/icon/truck-black.svg';

import Address from './Address';
import HHGWeightSummary from './HHGWeightSummary';
import HHGWeightWarning from './HHGWeightWarning';
import { displayDateRange } from 'shared/formatters';

import './Review.css';

export default function HHGShipmentSummary(props) {
  const { shipment, entitlements } = props;

<<<<<<< HEAD
  const shipmentPath = `/shipments/${shipment.id}/review`;
  const editDatePath = shipmentPath + '/edit-hhg-dates';
  const editWeightsPath = shipmentPath + '/edit-hhg-weights';
  const editLocationsPath = shipmentPath + '/edit-hhg-locations';
=======
  const editDatePath = movePath + '/edit-hhg-date';
  const editWeightsPath = movePath + '/edit-hhg-weights';
  const editLocationsPath = movePath + '/edit-hhg-locations';
  const pack = get(shipment, 'move_dates_summary.pack', []);
  const pickup = get(shipment, 'move_dates_summary.pickup', []);
  const transit = get(shipment, 'move_dates_summary.transit', []);
  const delivery = get(shipment, 'move_dates_summary.delivery', []);
>>>>>>> c20a945e

  return (
    <div className="usa-grid-full ppm-container hhg-shipment-summary">
      <h3>
        <img src={truckIcon} alt="HHG shipment" /> Shipment - Government moves all of your stuff (HHG)
      </h3>
      <div className="usa-width-one-half review-section ppm-review-section hhg-dates">
        <p className="heading">
          Move Dates
          <span className="edit-section-link">
            {' '}
            <Link to={editDatePath}>Edit</Link>
          </span>
        </p>

        <table>
          <tbody>
            <tr>
              <td>Movers Packing: </td>
              <td>{isEmpty(pack) ? 'TBD' : displayDateRange(pack)}</td>
            </tr>
            <tr>
              <td>Loading Truck: </td>
              <td>{isEmpty(pickup) ? 'TBD' : displayDateRange(pickup)}</td>
            </tr>
            <tr>
              <td>Move in Transit:</td>
              <td>{isEmpty(transit) ? 'TBD' : displayDateRange(transit)}</td>
            </tr>
            <tr>
              <td>Delivery:</td>
              <td>{isEmpty(delivery) ? 'TBD' : displayDateRange(delivery)}</td>
            </tr>
          </tbody>
        </table>

        <p className="notice">
          Move dates are subject to change. Your mover will confirm final dates after your pre-move survey.
        </p>

        <p className="heading">
          Your Stuff
          <span className="not-implemented edit-section-link">
            {' '}
            <Link to={editWeightsPath}>Edit</Link>
          </span>
        </p>

        <table>
          <tbody>
            <tr>
              <td>Weight Estimate:</td>
              <td>
                <HHGWeightSummary shipment={shipment} entitlements={entitlements} />
              </td>
            </tr>
            <tr>
              <td colSpan="2">
                <HHGWeightWarning shipment={shipment} entitlements={entitlements} />
              </td>
            </tr>
          </tbody>
        </table>
      </div>

      <div className="usa-width-one-half review-section ppm-review-section">
        <p className="heading">
          Pickup &amp; Delivery Locations
          <span className="not-implemented edit-section-link">
            {' '}
            <Link to={editLocationsPath}>Edit</Link>
          </span>
        </p>
        <table>
          <tbody>
            <tr className="pickup-address">
              <td>Pickup Address:</td>
              <td>
                <Address address={shipment.pickup_address} />
              </td>
            </tr>
            {shipment.has_secondary_pickup_address && (
              <tr className="secondary-pickup-address">
                <td>Additional Pickup:</td>
                <td>
                  <Address address={shipment.secondary_pickup_address} />
                </td>
              </tr>
            )}
            <tr className="delivery-address">
              <td>Delivery Address:</td>
              <td>{shipment.has_delivery_address ? <Address address={shipment.delivery_address} /> : 'Not entered'}</td>
            </tr>
          </tbody>
        </table>
        {!shipment.has_delivery_address && (
          <p className="notice delivery-notice">
            Note: If you don't have a delivery address before the movers arrive at your destination or you can't meet
            the delivery truck, the movers will put your stuff in temporary storage.
          </p>
        )}
      </div>
    </div>
  );
}

HHGShipmentSummary.propTypes = {
  shipment: PropTypes.object.isRequired,
  entitlements: PropTypes.object.isRequired,
};<|MERGE_RESOLUTION|>--- conflicted
+++ resolved
@@ -15,20 +15,14 @@
 export default function HHGShipmentSummary(props) {
   const { shipment, entitlements } = props;
 
-<<<<<<< HEAD
   const shipmentPath = `/shipments/${shipment.id}/review`;
   const editDatePath = shipmentPath + '/edit-hhg-dates';
   const editWeightsPath = shipmentPath + '/edit-hhg-weights';
   const editLocationsPath = shipmentPath + '/edit-hhg-locations';
-=======
-  const editDatePath = movePath + '/edit-hhg-date';
-  const editWeightsPath = movePath + '/edit-hhg-weights';
-  const editLocationsPath = movePath + '/edit-hhg-locations';
   const pack = get(shipment, 'move_dates_summary.pack', []);
   const pickup = get(shipment, 'move_dates_summary.pickup', []);
   const transit = get(shipment, 'move_dates_summary.transit', []);
   const delivery = get(shipment, 'move_dates_summary.delivery', []);
->>>>>>> c20a945e
 
   return (
     <div className="usa-grid-full ppm-container hhg-shipment-summary">
