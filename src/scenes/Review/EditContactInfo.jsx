--- conflicted
+++ resolved
@@ -6,11 +6,6 @@
 
 import { push } from 'connected-react-router';
 import { reduxForm, FormSection } from 'redux-form';
-<<<<<<< HEAD
-import Alert from 'shared/Alert'; //
-import AddressForm from 'shared/AddressForm';
-=======
->>>>>>> d6dcabd0
 
 import { patchServiceMember, getResponseError } from 'services/internalApi';
 import { updateServiceMember as updateServiceMemberAction } from 'store/entities/actions';
