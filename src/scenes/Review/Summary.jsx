--- conflicted
+++ resolved
@@ -5,7 +5,7 @@
 import { withRouter } from 'react-router-dom';
 import PropTypes from 'prop-types';
 
-import { getSwaggerDefinition } from 'shared/Swagger/selectors';
+import { getInternalSwaggerDefinition } from 'shared/Swagger/selectors';
 import { getShipment, selectShipment } from 'shared/Entities/modules/shipments';
 import { getMove } from 'shared/Entities/modules/moves';
 import { getCurrentShipmentID } from 'shared/UI/ducks';
@@ -371,27 +371,9 @@
     // latestMove: state.moves.latestMove,
     currentBackupContacts: state.serviceMember.currentBackupContacts,
     currentOrders: state.orders.currentOrders,
-<<<<<<< HEAD
-    schemaRank: getSwaggerDefinition(state, 'ServiceMemberRank'),
-    schemaOrdersType: getSwaggerDefinition(state, 'OrdersType'),
-    schemaAffiliation: getSwaggerDefinition(state, 'Affiliation'),
-=======
-    schemaRank: get(
-      state,
-      'swaggerInternal.spec.definitions.ServiceMemberRank',
-      {},
-    ),
-    schemaOrdersType: get(
-      state,
-      'swaggerInternal.spec.definitions.OrdersType',
-      {},
-    ),
-    schemaAffiliation: get(
-      state,
-      'swaggerInternal.spec.definitions.Affiliation',
-      {},
-    ),
->>>>>>> e6f993a2
+    schemaRank: getInternalSwaggerDefinition(state, 'ServiceMemberRank'),
+    schemaOrdersType: getInternalSwaggerDefinition(state, 'OrdersType'),
+    schemaAffiliation: getInternalSwaggerDefinition(state, 'Affiliation'),
     moveIsApproved: moveIsApproved(state),
     lastMoveIsCanceled: lastMoveIsCanceled(state),
     reviewState: state.review,
