import React, { Component, Fragment } from 'react';
import { forEach, get, isEmpty } from 'lodash';
import { connect } from 'react-redux';
import { withRouter } from 'react-router-dom';
import PropTypes from 'prop-types';

import { getInternalSwaggerDefinition } from 'shared/Swagger/selectors';
import { getShipment, selectShipment } from 'shared/Entities/modules/shipments';
import { loadMove } from 'shared/Entities/modules/moves';
import { getCurrentShipmentID, getCurrentMove } from 'shared/UI/ducks';

import { getPPM } from 'scenes/Moves/Ppm/ducks.js';
<<<<<<< HEAD
import { moveIsApproved } from 'scenes/Moves/ducks';
=======
import { lastMoveIsCanceled } from 'scenes/Moves/ducks';
import { moveIsApproved } from 'shared/Entities/modules/moves';

>>>>>>> 68332924
import { loadEntitlementsFromState } from 'shared/entitlements';
import Alert from 'shared/Alert';
import { titleCase } from 'shared/constants.js';

import { checkEntitlement } from './ducks';
import ServiceMemberSummary from './ServiceMemberSummary';
import PPMShipmentSummary from './PPMShipmentSummary';
import HHGShipmentSummary from './HHGShipmentSummary';

import './Review.css';
import { isLastMoveCanceled } from '../../shared/Entities/modules/moves';

export class Summary extends Component {
  componentDidMount() {
    if (this.props.onDidMount) {
      this.props.onDidMount();
    }
  }
  componentDidUpdate(prevProps) {
    // Only check entitlement for PPMs, not HHGs
    if (prevProps.currentPpm !== this.props.currentPpm) {
      this.props.onCheckEntitlement(this.props.match.params.moveId);
    }
  }

  render() {
    const {
      currentMove,
      currentPpm,
      currentShipment,
      currentBackupContacts,
      currentOrders,
      schemaRank,
      schemaAffiliation,
      schemaOrdersType,
      moveIsApproved,
      serviceMember,
      entitlement,
      isHHGPPMComboMove,
      match,
    } = this.props;

    const currentStation = get(serviceMember, 'current_station');
    const stationPhone = get(currentStation, 'transportation_office.phone_lines.0');

    const rootAddressWithMoveId = `/moves/${this.props.match.params.moveId}/review`;
    // isReviewPage being false is the same thing as being in the /edit route
    const isReviewPage = rootAddressWithMoveId === match.url;
    const editSuccessBlurb = this.props.reviewState.editSuccess ? 'Your changes have been saved. ' : '';
    const editOrdersPath = rootAddressWithMoveId + '/edit-orders';

    const showPPMShipmentSummary =
      (isReviewPage && currentPpm) || (!isReviewPage && currentPpm && currentPpm.status !== 'DRAFT');
    const showHHGShipmentSummary =
      (!isEmpty(currentShipment) && !isHHGPPMComboMove) || (currentShipment && isHHGPPMComboMove && !isReviewPage);

    const showProfileAndOrders = (isReviewPage && !isHHGPPMComboMove) || !isReviewPage;
    return (
      <Fragment>
        {get(this.props.reviewState.error, 'statusCode', false) === 409 && (
          <Alert type="warning" heading={editSuccessBlurb + 'Your estimated weight is above your entitlement.'}>
            {titleCase(this.props.reviewState.error.response.body.message)}.
          </Alert>
        )}
        {this.props.reviewState.editSuccess &&
          !this.props.reviewState.entitlementChange &&
          get(this.props.reviewState.error, 'statusCode', false) === false && (
            <Alert type="success" heading={editSuccessBlurb} />
          )}
        {currentMove &&
          this.props.reviewState.entitlementChange &&
          get(this.props.reviewState.error, 'statusCode', false) === false && (
            <Alert type="info" heading={editSuccessBlurb + 'Note that the entitlement has also changed.'}>
              Your weight entitlement is now {entitlement.sum.toLocaleString()} lbs.
            </Alert>
          )}

        {showProfileAndOrders && (
          <ServiceMemberSummary
            orders={currentOrders}
            backupContacts={currentBackupContacts}
            serviceMember={serviceMember}
            schemaRank={schemaRank}
            schemaAffiliation={schemaAffiliation}
            schemaOrdersType={schemaOrdersType}
            moveIsApproved={moveIsApproved}
            editOrdersPath={editOrdersPath}
          />
        )}

        {showHHGShipmentSummary && (
          <HHGShipmentSummary shipment={currentShipment} movePath={rootAddressWithMoveId} entitlements={entitlement} />
        )}

        {showPPMShipmentSummary && (
          <PPMShipmentSummary ppm={currentPpm} movePath={rootAddressWithMoveId} isHHGPPMComboMove={isHHGPPMComboMove} />
        )}
        {moveIsApproved &&
          !isHHGPPMComboMove && (
            <div className="approved-edit-warning">
              *To change these fields, contact your local PPPO office at {get(currentStation, 'name')}{' '}
              {stationPhone ? ` at ${stationPhone}` : ''}.
            </div>
          )}
      </Fragment>
    );
  }
}

Summary.propTypes = {
  currentBackupContacts: PropTypes.array,
  getCurrentMove: PropTypes.func,
  currentOrders: PropTypes.object,
  currentPpm: PropTypes.object,
  currentShipment: PropTypes.object,
  schemaRank: PropTypes.object,
  schemaOrdersType: PropTypes.object,
  moveIsApproved: PropTypes.bool,
  lastMoveIsCanceled: PropTypes.bool,
  error: PropTypes.object,
  isHHGPPMComboMove: PropTypes.bool,
};

function mapStateToProps(state, ownProps) {
<<<<<<< HEAD
  const moveId = ownProps.match.params.moveId;
=======
  const move = getCurrentMove(state);
>>>>>>> 68332924
  return {
    currentPpm: getPPM(state),
    currentShipment: selectShipment(state, getCurrentShipmentID(state)),
    serviceMember: state.serviceMember.currentServiceMember,
    currentMove: move,
    currentBackupContacts: state.serviceMember.currentBackupContacts,
    currentOrders: state.orders.currentOrders,
    schemaRank: getInternalSwaggerDefinition(state, 'ServiceMemberRank'),
    schemaOrdersType: getInternalSwaggerDefinition(state, 'OrdersType'),
    schemaAffiliation: getInternalSwaggerDefinition(state, 'Affiliation'),
    moveIsApproved: moveIsApproved(state),
    lastMoveIsCanceled: isLastMoveCanceled(state, moveId),
    reviewState: state.review,
    entitlement: loadEntitlementsFromState(state),
    isHHGPPMComboMove: get(move, 'selected_move_type') === 'HHG_PPM',
  };
}
function mapDispatchToProps(dispatch, ownProps) {
  return {
    onDidMount: function() {
      const moveID = ownProps.match.params.moveId;
      dispatch(loadMove(moveID, 'Summary.getMove')).then(function(action) {
        forEach(action.entities.shipments, function(shipment) {
          dispatch(getShipment(shipment.id));
        });
      });
    },
    onCheckEntitlement: moveId => {
      dispatch(checkEntitlement(moveId));
    },
  };
}
export default withRouter(connect(mapStateToProps, mapDispatchToProps)(Summary));<|MERGE_RESOLUTION|>--- conflicted
+++ resolved
@@ -10,13 +10,8 @@
 import { getCurrentShipmentID, getCurrentMove } from 'shared/UI/ducks';
 
 import { getPPM } from 'scenes/Moves/Ppm/ducks.js';
-<<<<<<< HEAD
-import { moveIsApproved } from 'scenes/Moves/ducks';
-=======
-import { lastMoveIsCanceled } from 'scenes/Moves/ducks';
 import { moveIsApproved } from 'shared/Entities/modules/moves';
 
->>>>>>> 68332924
 import { loadEntitlementsFromState } from 'shared/entitlements';
 import Alert from 'shared/Alert';
 import { titleCase } from 'shared/constants.js';
@@ -28,6 +23,7 @@
 
 import './Review.css';
 import { isLastMoveCanceled } from '../../shared/Entities/modules/moves';
+import { getCurrentMoveID } from '../../shared/UI/ducks';
 
 export class Summary extends Component {
   componentDidMount() {
@@ -141,11 +137,8 @@
 };
 
 function mapStateToProps(state, ownProps) {
-<<<<<<< HEAD
-  const moveId = ownProps.match.params.moveId;
-=======
   const move = getCurrentMove(state);
->>>>>>> 68332924
+  const moveId = getCurrentMoveID(state);
   return {
     currentPpm: getPPM(state),
     currentShipment: selectShipment(state, getCurrentShipmentID(state)),
