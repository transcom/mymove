import React, { Component, Fragment } from 'react';
import { Link } from 'react-router-dom';
import { forEach, get } from 'lodash';
import { connect } from 'react-redux';
import { withRouter } from 'react-router-dom';
import PropTypes from 'prop-types';

import { getSwaggerDefinition } from 'shared/Swagger/selectors';
import { getShipment, selectShipment } from 'shared/Entities/modules/shipments';
import { getMove } from 'shared/Entities/modules/moves';
import { getCurrentShipmentID } from 'shared/UI/ducks';

import { moveIsApproved, lastMoveIsCanceled } from 'scenes/Moves/ducks';
import { loadEntitlementsFromState } from 'shared/entitlements';
import Alert from 'shared/Alert';
import { titleCase } from 'shared/constants.js';
import { formatDateSM } from 'shared/formatters';

import { checkEntitlement } from './ducks';
import PPMShipmentSummary from './PPMShipmentSummary';
import HHGShipmentSummary from './HHGShipmentSummary';
import Address from './Address';

import './Review.css';

export class Summary extends Component {
  componentDidMount() {
    if (this.props.onDidMount) {
      this.props.onDidMount();
    }
  }
  render() {
    const {
      currentMove,
      currentPpm,
      currentShipment,
      currentBackupContacts,
      currentOrders,
      schemaRank,
      schemaAffiliation,
      schemaOrdersType,
      moveIsApproved,
      lastMoveIsCanceled,
      serviceMember,
      entitlement,
    } = this.props;
    const yesNoMap = { true: 'Yes', false: 'No' };
    function getFullName() {
      if (!serviceMember) return;
      return `${serviceMember.first_name} ${serviceMember.middle_name || ''} ${
        serviceMember.last_name
      } ${serviceMember.suffix || ''}`;
    }
    function getFullContactPreferences() {
      if (!serviceMember) return;
      const prefs = {
        phone_is_preferred: 'Phone',
        text_message_is_preferred: 'Text',
        email_is_preferred: 'Email',
      };
      const preferredMethods = [];
      Object.keys(prefs).forEach(propertyName => {
        /* eslint-disable */
        if (serviceMember[propertyName]) {
          preferredMethods.push(prefs[propertyName]);
        }
        /* eslint-enable */
      });
      return preferredMethods.join(', ');
    }
    // TODO: Uncomment function below after backup contact auth is implemented.
    // function getFullBackupPermission(backup_contact) {
    //   const perms = {
    //     NONE: '',
    //     VIEW: 'View all aspects of this move',
    //     EDIT:
    //       'Authorized to represent me in all aspects of this move (letter of authorization)',
    //   };
    //   return `${perms[backup_contact.permission]}`;
    // }
    const currentStation = get(serviceMember, 'current_station');
    const stationPhone = get(
      currentStation,
      'transportation_office.phone_lines.0',
    );

    const rootAddress = `/moves/review`;
    const rootAddressWithMoveId = `/moves/${
      this.props.match.params.moveId
    }/review`;
    const editProfileAddress = rootAddress + '/edit-profile';
    const editBackupContactAddress = rootAddress + '/edit-backup-contact';
    const editContactInfoAddress = rootAddress + '/edit-contact-info';
    const editOrdersAddress = rootAddressWithMoveId + '/edit-orders';
    const editSuccessBlurb = this.props.reviewState.editSuccess
      ? 'Your changes have been saved. '
      : '';
    return (
      <Fragment>
        {get(this.props.reviewState.error, 'statusCode', false) === 409 && (
          <Alert
            type="warning"
            heading={
              editSuccessBlurb +
              'Your estimated weight is above your entitlement.'
            }
          >
            {titleCase(this.props.reviewState.error.response.body.message)}.
          </Alert>
        )}
        {this.props.reviewState.editSuccess &&
          !this.props.reviewState.entitlementChange &&
          get(this.props.reviewState.error, 'statusCode', false) === false && (
            <Alert type="success" heading={editSuccessBlurb} />
          )}
        {currentMove &&
          this.props.reviewState.entitlementChange &&
          get(this.props.reviewState.error, 'statusCode', false) === false && (
            <Alert
              type="info"
              heading={
                editSuccessBlurb + 'Note that the entitlement has also changed.'
              }
            >
              Your weight entitlement is now {entitlement.sum.toLocaleString()}{' '}
              lbs.
            </Alert>
          )}

        <h3>Profile and Orders</h3>
        <div className="usa-grid-full review-content">
          <div className="usa-width-one-half review-section">
            <table>
              <tbody>
                <tr>
                  <th>
                    Profile
                    <span className="edit-section-link">
                      <Link to={editProfileAddress}>Edit</Link>
                    </span>
                  </th>
                </tr>
                <tr>
                  <td> Name: </td>
                  <td>{getFullName()}</td>
                </tr>
                <tr>
                  <td>Branch:</td>
                  <td>
                    {get(
                      schemaAffiliation['x-display-value'],
                      get(serviceMember, 'affiliation'),
                    )}
                  </td>
                </tr>
                <tr>
                  <td> Rank/Pay Grade: </td>
                  <td>
                    {get(
                      schemaRank['x-display-value'],
                      get(serviceMember, 'rank'),
                    )}
                  </td>
                </tr>
                <tr>
                  <td> DoD ID#: </td>
                  <td>{get(serviceMember, 'edipi')}</td>
                </tr>
                <tr>
                  <td> Current Duty Station: </td>
                  <td>{get(serviceMember, 'current_station.name')}</td>
                </tr>
              </tbody>
            </table>
            {!lastMoveIsCanceled && (
              <table>
                <tbody>
                  <tr>
                    <th>
                      Orders
                      {moveIsApproved && '*'}
                      {!moveIsApproved && (
                        <span className="edit-section-link">
                          <Link to={editOrdersAddress}>Edit</Link>
                        </span>
                      )}
                    </th>
                  </tr>
                  <tr>
                    <td> Orders Type: </td>
                    <td>
                      {get(
                        schemaOrdersType['x-display-value'],
                        get(currentOrders, 'orders_type'),
                      )}
                    </td>
                  </tr>
                  <tr>
                    <td> Orders Date: </td>
                    <td> {formatDateSM(get(currentOrders, 'issue_date'))}</td>
                  </tr>
                  <tr>
                    <td> Report-by Date: </td>
                    <td>
                      {formatDateSM(get(currentOrders, 'report_by_date'))}
                    </td>
                  </tr>
                  <tr>
                    <td> New Duty Station: </td>
                    <td> {get(currentOrders, 'new_duty_station.name')}</td>
                  </tr>
                  <tr>
                    <td> Dependents?: </td>
                    <td>
                      {' '}
                      {currentOrders &&
                        yesNoMap[
                          get(currentOrders, 'has_dependents').toString()
                        ]}
                    </td>
                  </tr>
                  {currentOrders &&
                    get(currentOrders, 'spouse_has_pro_gear') && (
                      <tr>
                        <td> Spouse Pro Gear?: </td>
                        <td>
                          {currentOrders &&
                            yesNoMap[
                              get(
                                currentOrders,
                                'spouse_has_pro_gear',
                              ).toString()
                            ]}
                        </td>
                      </tr>
                    )}
                  <tr>
                    <td> Orders Uploaded: </td>
                    <td>
                      {get(currentOrders, 'uploaded_orders.uploads') &&
                        get(currentOrders, 'uploaded_orders.uploads').length}
                    </td>
                  </tr>
                </tbody>
              </table>
            )}
          </div>

          <div className="usa-width-one-half review-section">
            <table>
              <tbody>
                <tr>
                  <th>
                    Contact Info
                    <span className="edit-section-link">
                      <Link to={editContactInfoAddress}>Edit</Link>
                    </span>
                  </th>
                </tr>
                <tr>
                  <td> Best Contact Phone: </td>
                  <td>{get(serviceMember, 'telephone')}</td>
                </tr>
                <tr>
                  <td> Alt. Phone: </td>
                  <td>{get(serviceMember, 'secondary_telephone')}</td>
                </tr>
                <tr>
                  <td> Personal Email: </td>
                  <td>{get(serviceMember, 'personal_email')}</td>
                </tr>
                <tr>
                  <td> Preferred Contact Method: </td>
                  <td>{getFullContactPreferences()}</td>
                </tr>
                <tr>
                  <td> Current Mailing Address: </td>
                  <td>
                    <Address
                      address={get(serviceMember, 'residential_address')}
                    />
                  </td>
                </tr>
                <tr>
                  <td> Backup Mailing Address: </td>
                  <td>
                    <Address
                      address={get(serviceMember, 'backup_mailing_address')}
                    />
                  </td>
                </tr>
              </tbody>
            </table>
            {currentBackupContacts.map(contact => (
              <table key={contact.id}>
                <tbody>
                  <tr>
                    <th>
                      Backup Contact Info
                      <span className="edit-section-link">
                        <Link to={editBackupContactAddress}>Edit</Link>
                      </span>
                    </th>
                  </tr>
                  <tr>
                    <td> Backup Contact: </td>
                    <td>
                      {contact.name} <br />
                      {/* getFullBackupPermission(contact) */}
                    </td>
                  </tr>
                  <tr>
                    <td> Email: </td>
                    <td> {contact.email} </td>
                  </tr>
                  <tr>
                    <td> Phone: </td>
                    <td> {contact.telephone}</td>
                  </tr>
                </tbody>
              </table>
            ))}
          </div>
        </div>
        {currentPpm &&
          !lastMoveIsCanceled && (
<<<<<<< HEAD
            <PPMShipmentSummary
              ppm={currentPpm}
              movePath={rootAddressWithMoveId}
            />
          )}

        {currentShipment &&
          !lastMoveIsCanceled && (
            <HHGShipmentSummary
              shipment={currentShipment}
              movePath={rootAddressWithMoveId}
              entitlements={entitlement}
            />
=======
            <div className="usa-grid-full ppm-container">
              <h3>
                <img src={ppmBlack} alt="PPM shipment" /> Shipment - You move
                your stuff (PPM)
              </h3>
              <div className="usa-width-one-half review-section ppm-review-section">
                <table>
                  <tbody>
                    <tr>
                      <th>
                        Dates & Locations
                        <span className="edit-section-link">
                          <Link to={editDateAndLocationAddress}>Edit</Link>
                        </span>
                      </th>
                    </tr>
                    <tr>
                      <td> Move Date: </td>
                      <td>
                        {formatDate(get(currentPpm, 'planned_move_date'))}
                      </td>
                    </tr>
                    <tr>
                      <td> Pickup ZIP Code: </td>
                      <td> {currentPpm && currentPpm.pickup_postal_code}</td>
                    </tr>
                    {currentPpm.has_additional_postal_code && (
                      <tr>
                        <td> Additional Pickup: </td>
                        <td> {currentPpm.additional_pickup_postal_code}</td>
                      </tr>
                    )}
                    <tr>
                      <td> Delivery ZIP Code: </td>
                      <td>
                        {' '}
                        {currentPpm && currentPpm.destination_postal_code}
                      </td>
                    </tr>
                    <tr>
                      <td> Storage: </td>
                      <td>{sitDisplay}</td>
                    </tr>
                  </tbody>
                </table>
              </div>
              <div className="usa-width-one-half review-section ppm-review-section">
                <table>
                  <tbody>
                    <tr>
                      <th>
                        Weight
                        <span className="edit-section-link">
                          <Link to={editWeightAddress}>Edit</Link>
                        </span>
                      </th>
                    </tr>
                    <tr>
                      <td> Estimated Weight: </td>
                      <td>
                        {' '}
                        {currentPpm &&
                          currentPpm.weight_estimate.toLocaleString()}{' '}
                        lbs
                      </td>
                    </tr>
                    <tr>
                      <td> Estimated PPM Incentive: </td>
                      <td>
                        {' '}
                        {currentPpm &&
                          formatCentsRange(
                            currentPpm.incentive_estimate_min,
                            currentPpm.incentive_estimate_max,
                          )}
                      </td>
                    </tr>
                    {currentPpm.has_requested_advance && (
                      <tr>
                        <td> Advance: </td>
                        <td>
                          {' '}
                          ${formatCents(currentPpm.advance.requested_amount)}
                        </td>
                      </tr>
                    )}
                  </tbody>
                </table>
              </div>
            </div>
>>>>>>> 8f6f1723
          )}

        {moveIsApproved && (
          <div className="approved-edit-warning">
            *To change these fields, contact your local PPPO office at{' '}
            {get(currentStation, 'name')}{' '}
            {stationPhone ? ` at ${stationPhone}` : ''}.
          </div>
        )}
      </Fragment>
    );
  }
}

Summary.propTypes = {
  currentPpm: PropTypes.object,
  currentBackupContacts: PropTypes.array,
  currentOrders: PropTypes.object,
  schemaRank: PropTypes.object,
  schemaOrdersType: PropTypes.object,
  moveIsApproved: PropTypes.bool,
  lastMoveIsCanceled: PropTypes.bool,
  error: PropTypes.object,
};

function mapStateToProps(state, ownProps) {
  return {
    currentPpm: state.ppm.currentPpm,
    currentShipment: selectShipment(state, getCurrentShipmentID(state)),
    serviceMember: state.serviceMember.currentServiceMember,
    currentMove: getMove(state, ownProps.match.params.moveId),
    // latestMove: state.moves.latestMove,
    currentBackupContacts: state.serviceMember.currentBackupContacts,
    currentOrders: state.orders.currentOrders,
    schemaRank: getSwaggerDefinition(state, 'ServiceMemberRank'),
    schemaOrdersType: getSwaggerDefinition(state, 'OrdersType'),
    schemaAffiliation: getSwaggerDefinition(state, 'Affiliation'),
    moveIsApproved: moveIsApproved(state),
    lastMoveIsCanceled: lastMoveIsCanceled(state),
    reviewState: state.review,
    entitlement: loadEntitlementsFromState(state),
  };
}
function mapDispatchToProps(dispatch, ownProps) {
  return {
    onDidMount: function() {
      const moveID = ownProps.match.params.moveId;
      dispatch(getMove('Summary.getMove', moveID)).then(function(action) {
        forEach(action.entities.shipments, function(shipment) {
          dispatch(getShipment('Summary.getShipment', shipment.id));
        });
      });
      dispatch(checkEntitlement(moveID));
    },
  };
}
export default withRouter(
  connect(mapStateToProps, mapDispatchToProps)(Summary),
);<|MERGE_RESOLUTION|>--- conflicted
+++ resolved
@@ -324,7 +324,6 @@
         </div>
         {currentPpm &&
           !lastMoveIsCanceled && (
-<<<<<<< HEAD
             <PPMShipmentSummary
               ppm={currentPpm}
               movePath={rootAddressWithMoveId}
@@ -338,98 +337,6 @@
               movePath={rootAddressWithMoveId}
               entitlements={entitlement}
             />
-=======
-            <div className="usa-grid-full ppm-container">
-              <h3>
-                <img src={ppmBlack} alt="PPM shipment" /> Shipment - You move
-                your stuff (PPM)
-              </h3>
-              <div className="usa-width-one-half review-section ppm-review-section">
-                <table>
-                  <tbody>
-                    <tr>
-                      <th>
-                        Dates & Locations
-                        <span className="edit-section-link">
-                          <Link to={editDateAndLocationAddress}>Edit</Link>
-                        </span>
-                      </th>
-                    </tr>
-                    <tr>
-                      <td> Move Date: </td>
-                      <td>
-                        {formatDate(get(currentPpm, 'planned_move_date'))}
-                      </td>
-                    </tr>
-                    <tr>
-                      <td> Pickup ZIP Code: </td>
-                      <td> {currentPpm && currentPpm.pickup_postal_code}</td>
-                    </tr>
-                    {currentPpm.has_additional_postal_code && (
-                      <tr>
-                        <td> Additional Pickup: </td>
-                        <td> {currentPpm.additional_pickup_postal_code}</td>
-                      </tr>
-                    )}
-                    <tr>
-                      <td> Delivery ZIP Code: </td>
-                      <td>
-                        {' '}
-                        {currentPpm && currentPpm.destination_postal_code}
-                      </td>
-                    </tr>
-                    <tr>
-                      <td> Storage: </td>
-                      <td>{sitDisplay}</td>
-                    </tr>
-                  </tbody>
-                </table>
-              </div>
-              <div className="usa-width-one-half review-section ppm-review-section">
-                <table>
-                  <tbody>
-                    <tr>
-                      <th>
-                        Weight
-                        <span className="edit-section-link">
-                          <Link to={editWeightAddress}>Edit</Link>
-                        </span>
-                      </th>
-                    </tr>
-                    <tr>
-                      <td> Estimated Weight: </td>
-                      <td>
-                        {' '}
-                        {currentPpm &&
-                          currentPpm.weight_estimate.toLocaleString()}{' '}
-                        lbs
-                      </td>
-                    </tr>
-                    <tr>
-                      <td> Estimated PPM Incentive: </td>
-                      <td>
-                        {' '}
-                        {currentPpm &&
-                          formatCentsRange(
-                            currentPpm.incentive_estimate_min,
-                            currentPpm.incentive_estimate_max,
-                          )}
-                      </td>
-                    </tr>
-                    {currentPpm.has_requested_advance && (
-                      <tr>
-                        <td> Advance: </td>
-                        <td>
-                          {' '}
-                          ${formatCents(currentPpm.advance.requested_amount)}
-                        </td>
-                      </tr>
-                    )}
-                  </tbody>
-                </table>
-              </div>
-            </div>
->>>>>>> 8f6f1723
           )}
 
         {moveIsApproved && (
