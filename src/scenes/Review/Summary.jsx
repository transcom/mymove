import React, { Component, Fragment } from 'react';
import { Link } from 'react-router-dom';
import { get } from 'lodash';
import moment from 'moment';
import { connect } from 'react-redux';
import { bindActionCreators } from 'redux';
import { withRouter } from 'react-router-dom';
import PropTypes from 'prop-types';
import ppmBlack from 'shared/icon/ppm-black.svg';
import { moveIsApproved } from 'scenes/Moves/ducks';
<<<<<<< HEAD
import { formatCentsRange } from 'shared/formatters';
=======
import { loadEntitlements } from 'scenes/Orders/ducks';
import { checkEntitlement } from './ducks';
>>>>>>> 37a0ce06
import Alert from 'shared/Alert';
import { titleCase } from 'shared/constants.js';
import './Review.css';

export class Summary extends Component {
  componentDidMount() {
    this.props.checkEntitlement(this.props.match.params.moveId);
  }
  render() {
    const {
      currentPpm,
      currentBackupContacts,
      currentOrders,
      schemaRank,
      schemaAffiliation,
      schemaOrdersType,
      moveIsApproved,
      serviceMember,
      entitlement,
    } = this.props;
    const yesNoMap = { true: 'Yes', false: 'No' };
    function getFullName() {
      if (!serviceMember) return;
      return `${serviceMember.first_name} ${serviceMember.middle_name || ''} ${
        serviceMember.last_name
      } ${serviceMember.suffix || ''}`;
    }
    function getFullAddress(address) {
      if (address) {
        return (
          <Fragment>
            <div>{address.street_address_1}</div>
            {address.street_address_2 && <div>{address.street_address_2}</div>}
            <div>
              {address.city}, {address.state} {address.postal_code}
            </div>
          </Fragment>
        );
      }
    }
    function getFullContactPreferences() {
      if (!serviceMember) return;
      const prefs = {
        phone_is_preferred: 'Phone',
        text_message_is_preferred: 'Text',
        email_is_preferred: 'Email',
      };
      const preferredMethods = [];
      Object.keys(prefs).forEach(propertyName => {
        if (serviceMember[propertyName]) {
          preferredMethods.push(prefs[propertyName]);
        }
      });
      return preferredMethods.join(', ');
    }
    // TODO: Uncomment function below after backup contact auth is implemented.
    // function getFullBackupPermission(backup_contact) {
    //   const perms = {
    //     NONE: '',
    //     VIEW: 'View all aspects of this move',
    //     EDIT:
    //       'Authorized to represent me in all aspects of this move (letter of authorization)',
    //   };
    //   return `${perms[backup_contact.permission]}`;
    // }
    function formatDate(date) {
      if (!date) return;
      return moment(date, 'YYYY-MM-DD').format('MM/DD/YYYY');
    }

    const rootAddress = `/moves/${this.props.match.params.moveId}/review`;
    const editProfileAddress = rootAddress + '/edit-profile';
    const editBackupContactAddress = rootAddress + '/edit-backup-contact';
    const editContactInfoAddress = rootAddress + '/edit-contact-info';
    const editOrdersAddress = rootAddress + '/edit-orders';
    const editDateAndLocationAddress = rootAddress + '/edit-date-and-location';
    const editWeightAddress = rootAddress + '/edit-weight';
    const privateStorageString = get(
      currentPpm,
      'estimated_storage_reimbursement',
    )
      ? `(spend up to ${currentPpm.estimated_storage_reimbursement.toLocaleString()} on private storage)`
      : '';
    const sitDisplay = get(currentPpm, 'has_sit', false)
      ? `${currentPpm.days_in_storage} days ${privateStorageString}`
      : 'Not requested';
    return (
      <Fragment>
        {this.props.reviewState.editSuccess && (
          <Alert type="success" heading="Your changes have been saved." />
        )}
        {get(this.props.reviewState.error, 'statusCode', false) === 409 && (
          <Alert
            type="warning"
            heading="Your estimated weight is above your entitlement."
          >
            {titleCase(this.props.reviewState.error.response.body.message)}.
          </Alert>
        )}
        {this.props.reviewState.entitlementChange &&
          get(this.props.reviewState.error, 'statusCode', false) === false && (
            <Alert
              type="info"
              heading="Your changes have been saved. Note that the entitlement has also changed."
            >
              Your weight entitlement is now {entitlement.sum.toLocaleString()}{' '}
              lbs.
            </Alert>
          )}
        <h3>Profile and Orders</h3>
        <div className="usa-grid-full review-content">
          <div className="usa-width-one-half review-section">
            <table>
              <tbody>
                <tr>
                  <th>
                    Profile{' '}
                    <span className="align-right">
                      <Link to={editProfileAddress}>Edit</Link>
                    </span>
                  </th>
                </tr>
                <tr>
                  <td> Name: </td>
                  <td>{getFullName()}</td>
                </tr>
                <tr>
                  <td>Branch:</td>
                  <td>
                    {get(
                      schemaAffiliation['x-display-value'],
                      get(serviceMember, 'affiliation'),
                    )}
                  </td>
                </tr>
                <tr>
                  <td> Rank/Pay Grade: </td>
                  <td>
                    {get(
                      schemaRank['x-display-value'],
                      get(serviceMember, 'rank'),
                    )}
                  </td>
                </tr>
                <tr>
                  <td> DoD ID#: </td>
                  <td>{get(serviceMember, 'edipi')}</td>
                </tr>
                <tr>
                  <td> Current Duty Station: </td>
                  <td>{get(serviceMember, 'current_station.name')}</td>
                </tr>
              </tbody>
            </table>

            <table>
              <tbody>
                <tr>
                  <th>
                    Orders{moveIsApproved && '*'}
                    {!moveIsApproved && (
                      <span className="align-right">
                        <Link to={editOrdersAddress}>Edit</Link>
                      </span>
                    )}
                  </th>
                </tr>
                <tr>
                  <td> Orders Type: </td>
                  <td>
                    {get(
                      schemaOrdersType['x-display-value'],
                      get(currentOrders, 'orders_type'),
                    )}
                  </td>
                </tr>
                <tr>
                  <td> Orders Date: </td>
                  <td> {formatDate(get(currentOrders, 'issue_date'))}</td>
                </tr>
                <tr>
                  <td> Report-by Date: </td>
                  <td>{formatDate(get(currentOrders, 'report_by_date'))}</td>
                </tr>
                <tr>
                  <td> New Duty Station: </td>
                  <td> {get(currentOrders, 'new_duty_station.name')}</td>
                </tr>
                <tr>
                  <td> Dependents?: </td>
                  <td>
                    {' '}
                    {currentOrders &&
                      yesNoMap[get(currentOrders, 'has_dependents').toString()]}
                  </td>
                </tr>
                {currentOrders &&
                  get(currentOrders, 'spouse_has_pro_gear') && (
                    <tr>
                      <td> Spouse Pro Gear?: </td>
                      <td>
                        {currentOrders &&
                          yesNoMap[
                            get(currentOrders, 'spouse_has_pro_gear').toString()
                          ]}
                      </td>
                    </tr>
                  )}
                <tr>
                  <td> Orders Uploaded: </td>
                  <td>
                    {get(currentOrders, 'uploaded_orders.uploads') &&
                      get(currentOrders, 'uploaded_orders.uploads').length}
                  </td>
                </tr>
              </tbody>
            </table>
          </div>

          <div className="usa-width-one-half review-section">
            <table>
              <tbody>
                <tr>
                  <th>
                    Contact Info{' '}
                    <span className="align-right">
                      <Link to={editContactInfoAddress}>Edit</Link>
                    </span>
                  </th>
                </tr>
                <tr>
                  <td> Best Contact Phone: </td>
                  <td>{get(serviceMember, 'telephone')}</td>
                </tr>
                <tr>
                  <td> Alt. Phone: </td>
                  <td>{get(serviceMember, 'secondary_telephone')}</td>
                </tr>
                <tr>
                  <td> Personal Email: </td>
                  <td>{get(serviceMember, 'personal_email')}</td>
                </tr>
                <tr>
                  <td> Preferred Contact Method: </td>
                  <td>{getFullContactPreferences()}</td>
                </tr>
                <tr>
                  <td> Current Mailing Address: </td>
                  <td>
                    {getFullAddress(get(serviceMember, 'residential_address'))}
                  </td>
                </tr>
                <tr>
                  <td> Backup Mailing Address: </td>
                  <td>
                    {getFullAddress(
                      get(serviceMember, 'backup_mailing_address'),
                    )}
                  </td>
                </tr>
              </tbody>
            </table>
            {currentBackupContacts.map(contact => (
              <table key={contact.id}>
                <tbody>
                  <tr>
                    <th>
                      Backup Contact{' '}
                      <span className="align-right">
                        <Link to={editBackupContactAddress}>Edit</Link>
                      </span>
                    </th>
                  </tr>
                  <tr>
                    <td> Backup Contact: </td>
                    <td>
                      {contact.name} <br />
                      {/* getFullBackupPermission(contact) */}
                    </td>
                  </tr>
                  <tr>
                    <td> Email: </td>
                    <td> {contact.email} </td>
                  </tr>
                  <tr>
                    <td> Phone: </td>
                    <td> {contact.telephone}</td>
                  </tr>
                </tbody>
              </table>
            ))}
          </div>
        </div>
        {currentPpm && (
          <div className="usa-grid-full ppm-container">
            <h3>
              <img src={ppmBlack} alt="PPM shipment" /> Shipment - You move your
              stuff (PPM)
            </h3>
            <div className="usa-width-one-half review-section ppm-review-section">
              <table>
                <tbody>
                  <tr>
                    <th>
                      Dates & Locations
                      <span className="align-right">
                        <Link to={editDateAndLocationAddress}>Edit</Link>
                      </span>
                    </th>
                  </tr>
                  <tr>
                    <td> Move Date: </td>
                    <td>{formatDate(get(currentPpm, 'planned_move_date'))}</td>
                  </tr>
                  <tr>
                    <td> Pickup ZIP Code: </td>
                    <td> {currentPpm && currentPpm.pickup_postal_code}</td>
                  </tr>
                  {currentPpm.has_additional_postal_code && (
                    <tr>
                      <td> Additional Pickup: </td>
                      <td> {currentPpm.additional_pickup_postal_code}</td>
                    </tr>
                  )}
                  <tr>
                    <td> Delivery ZIP Code: </td>
                    <td> {currentPpm && currentPpm.destination_postal_code}</td>
                  </tr>
                  <tr>
                    <td> Storage: </td>
                    <td>{sitDisplay}</td>
                  </tr>
                </tbody>
              </table>
            </div>
            <div className="usa-width-one-half review-section ppm-review-section">
              <table>
                <tbody>
                  <tr>
                    <th>
                      Weight
                      <span className="align-right">
                        <Link to={editWeightAddress}>Edit</Link>
                      </span>
                    </th>
                  </tr>
                  <tr>
                    <td> Estimated Weight: </td>
                    <td>
                      {' '}
                      {currentPpm &&
                        currentPpm.weight_estimate.toLocaleString()}{' '}
                      lbs
                    </td>
                  </tr>
                  <tr>
                    <td> Estimated PPM Incentive: </td>
                    <td>
                      {' '}
                      {currentPpm &&
                        formatCentsRange(
                          currentPpm.incentive_estimate_min,
                          currentPpm.incentive_estimate_max,
                        )}
                    </td>
                  </tr>
                  {currentPpm.has_requested_advance && (
                    <tr>
                      <td> Advance: </td>
                      <td>
                        {' '}
                        ${(
                          currentPpm.advance.requested_amount / 100
                        ).toLocaleString()}
                      </td>
                    </tr>
                  )}
                </tbody>
              </table>
            </div>
          </div>
        )}
        {moveIsApproved && (
          <div className="approved-edit-warning">
            *To change these fields, contact your local PPPO office.
          </div>
        )}
      </Fragment>
    );
  }
}

Summary.propTypes = {
  currentPpm: PropTypes.object,
  currentBackupContacts: PropTypes.array,
  currentOrders: PropTypes.object,
  schemaRank: PropTypes.object,
  schemaOrdersType: PropTypes.object,
  moveIsApproved: PropTypes.bool,
  checkEntitlement: PropTypes.func.isRequired,
  error: PropTypes.object,
};

function mapStateToProps(state) {
  return {
    currentPpm: state.ppm.currentPpm,
    serviceMember: state.serviceMember.currentServiceMember,
    currentMove: state.moves.currentMove,
    currentBackupContacts: state.serviceMember.currentBackupContacts,
    currentOrders: state.orders.currentOrders,
    schemaRank: get(state, 'swagger.spec.definitions.ServiceMemberRank', {}),
    schemaOrdersType: get(state, 'swagger.spec.definitions.OrdersType', {}),
    schemaAffiliation: get(state, 'swagger.spec.definitions.Affiliation', {}),
    moveIsApproved: moveIsApproved(state),
    reviewState: state.review,
    entitlement: loadEntitlements(state),
  };
}
function mapDispatchToProps(dispatch) {
  return bindActionCreators(
    {
      checkEntitlement,
      loadEntitlements,
    },
    dispatch,
  );
}
export default withRouter(
  connect(mapStateToProps, mapDispatchToProps)(Summary),
);<|MERGE_RESOLUTION|>--- conflicted
+++ resolved
@@ -8,12 +8,9 @@
 import PropTypes from 'prop-types';
 import ppmBlack from 'shared/icon/ppm-black.svg';
 import { moveIsApproved } from 'scenes/Moves/ducks';
-<<<<<<< HEAD
 import { formatCentsRange } from 'shared/formatters';
-=======
-import { loadEntitlements } from 'scenes/Orders/ducks';
+import { loadEntitlementsFromState } from 'shared/entitlements';
 import { checkEntitlement } from './ducks';
->>>>>>> 37a0ce06
 import Alert from 'shared/Alert';
 import { titleCase } from 'shared/constants.js';
 import './Review.css';
@@ -429,14 +426,14 @@
     schemaAffiliation: get(state, 'swagger.spec.definitions.Affiliation', {}),
     moveIsApproved: moveIsApproved(state),
     reviewState: state.review,
-    entitlement: loadEntitlements(state),
+    entitlement: loadEntitlementsFromState(state),
   };
 }
 function mapDispatchToProps(dispatch) {
   return bindActionCreators(
     {
       checkEntitlement,
-      loadEntitlements,
+      loadEntitlementsFromState,
     },
     dispatch,
   );
