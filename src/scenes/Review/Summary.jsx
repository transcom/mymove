--- conflicted
+++ resolved
@@ -163,13 +163,8 @@
 
   return {
     currentPPM: selectActivePPMForMove(state, moveID),
-<<<<<<< HEAD
-    mtoShipment: selectMTOShipmentForMTO(state, moveID),
+    mtoShipments: selectMTOShipmentsByMoveId(state, moveID),
     serviceMember,
-=======
-    mtoShipments: selectMTOShipmentsByMoveId(state, moveID),
-    serviceMember: state.serviceMember.currentServiceMember,
->>>>>>> b6cd0132
     currentMove: selectMove(state, moveID),
     currentBackupContacts: selectBackupContactsForServiceMember(serviceMember?.id),
     currentOrders: currentOrders,
