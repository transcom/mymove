--- conflicted
+++ resolved
@@ -71,18 +71,10 @@
     const editOrdersPath = rootReviewAddressWithMoveId + '/edit-orders';
 
     const showPPMShipmentSummary =
-<<<<<<< HEAD
       (isReviewPage && Object.keys(currentPPM).length) ||
       (!isReviewPage && Object.keys(currentPPM).length && currentPPM.status !== 'DRAFT');
-    const showHHGShipmentSummary =
-      (isReviewPage && Object.keys(mtoShipment).length) ||
-      (!isReviewPage && Object.keys(mtoShipment).length && mtoShipment.status !== 'DRAFT');
-    const hasPPMorHHG = (isReviewPage && Object.keys(currentPPM).length) || Object.keys(mtoShipment).length;
-=======
-      (isReviewPage && !isEmpty(currentPPM)) ||
-      (!isReviewPage && !isEmpty(currentPPM) && currentPPM.status !== 'DRAFT');
     const showHHGShipmentSummary = isReviewPage && !!mtoShipments.length;
->>>>>>> 682266ae
+    const hasPPMorHHG = (isReviewPage && Object.keys(currentPPM).length) || !!mtoShipments.length;
 
     const showProfileAndOrders = isReviewPage || !isReviewPage;
     const showMoveSetup = showPPMShipmentSummary || showHHGShipmentSummary;
