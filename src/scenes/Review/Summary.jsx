--- conflicted
+++ resolved
@@ -22,12 +22,8 @@
 
 import './Review.css';
 import { selectActivePPMForMove } from '../../shared/Entities/modules/ppms';
-<<<<<<< HEAD
-import { showLoggedInUser as showLoggedInUserAction, selectLoggedInUser } from 'shared/Entities/modules/user';
 import { loadMTOShipments as loadMTOShipmentsAction } from 'shared/Entities/modules/mtoShipments';
-=======
 import { showLoggedInUser as showLoggedInUserAction } from 'shared/Entities/modules/user';
->>>>>>> 10b61eb6
 import { selectMTOShipmentForMTO } from 'shared/Entities/modules/mtoShipments';
 
 export class Summary extends Component {
@@ -174,17 +170,9 @@
 }
 function mapDispatchToProps(dispatch, ownProps) {
   return {
-<<<<<<< HEAD
-    onDidMount: function (smId, moveTaskOrderID) {
-      const moveID = ownProps.match.params.moveId;
-      dispatch(loadMove(moveID, 'Summary.getMove'));
-      // dispatch(loadMTOShipments(moveTaskOrderID));
-      dispatch(fetchLatestOrders(smId));
-=======
     onDidMount: function () {
       const moveID = ownProps.match.params.moveId;
       dispatch(loadMove(moveID, 'Summary.getMove'));
->>>>>>> 10b61eb6
     },
     onCheckEntitlement: (moveId) => {
       dispatch(checkEntitlement(moveId));
