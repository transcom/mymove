import { get } from 'lodash';
import PropTypes from 'prop-types';
import React, { Component } from 'react';
import { connect } from 'react-redux';
import { bindActionCreators } from 'redux';

import { Field } from 'redux-form';

import { createOrders, updateOrders, showCurrentOrders } from './ducks';
<<<<<<< HEAD
=======
import { createMove } from 'scenes/Moves/ducks';

import { loadServiceMember } from 'scenes/ServiceMembers/ducks';
>>>>>>> 6c2a1a4e
import { reduxifyWizardForm } from 'shared/WizardPage/Form';
import DutyStationSearchBox from 'scenes/ServiceMembers/DutyStationSearchBox';
import YesNoBoolean from 'shared/Inputs/YesNoBoolean';
import { SwaggerField } from 'shared/JsonSchemaForm/JsonSchemaField';
import { validateAdditionalFields } from 'shared/JsonSchemaForm';

import './Orders.css';

const validateOrdersForm = validateAdditionalFields(['new_duty_station']);

const formName = 'orders_info';
const OrdersWizardForm = reduxifyWizardForm(formName, validateOrdersForm);

export class Orders extends Component {
  handleSubmit = () => {
    const pendingValues = Object.assign({}, this.props.formData.values);
    // Update if orders object already extant
    if (pendingValues) {
      pendingValues['service_member_id'] = this.props.currentServiceMember.id;
      pendingValues['new_duty_station_id'] = pendingValues.new_duty_station.id;
      pendingValues['has_dependents'] = pendingValues.has_dependents || false;
      if (this.props.currentOrders) {
        this.props.updateOrders(this.props.currentOrders.id, pendingValues);
      } else {
        this.props
          .createOrders(pendingValues)
          .then(dispatchedAction =>
            this.props.createMove(dispatchedAction.payload.id),
          );
      }
    }
  };

  componentDidMount() {
    // If we have a logged in user at mount time, do our loading then.
    if (this.props.currentServiceMember) {
      const serviceMemberID = this.props.currentServiceMember.id;
      this.props.showCurrentOrders(serviceMemberID);
    }
  }

  componentDidUpdate(prevProps, prevState) {
    // If we don't have a service member yet, fetch it and the current orders when loggedInUser loads.
    if (
      !prevProps.currentServiceMember &&
      this.props.currentServiceMember &&
      !this.props.currentOrders
    ) {
      const serviceMemberID = this.props.currentServiceMember.id;
      this.props.showCurrentOrders(serviceMemberID);
    }
  }

  render() {
    const {
      pages,
      pageKey,
      hasSubmitSuccess,
      error,
      currentOrders,
      currentServiceMember,
    } = this.props;
    // initialValues has to be null until there are values from the action since only the first values are taken
    const initialValues = currentOrders ? currentOrders : null;
    const serviceMemberId = currentServiceMember
      ? currentServiceMember.id
      : null;
    return (
      <OrdersWizardForm
        handleSubmit={this.handleSubmit}
        className={formName}
        pageList={pages}
        pageKey={pageKey}
        hasSucceeded={hasSubmitSuccess}
        serverError={error}
        initialValues={initialValues}
        additionalParams={{ serviceMemberId }}
      >
        <h1 className="sm-heading">Tell Us About Your Move Orders</h1>
        <SwaggerField
          fieldName="orders_type"
          swagger={this.props.schema}
          required
        />
        <SwaggerField
          fieldName="issue_date"
          swagger={this.props.schema}
          required
        />
        <SwaggerField
          fieldName="report_by_date"
          swagger={this.props.schema}
          required
        />
        <SwaggerField
          fieldName="has_dependents"
          swagger={this.props.schema}
          component={YesNoBoolean}
        />
        <Field name="new_duty_station" component={DutyStationSearchBox} />
      </OrdersWizardForm>
    );
  }
}
Orders.propTypes = {
  schema: PropTypes.object.isRequired,
  updateOrders: PropTypes.func.isRequired,
  currentOrders: PropTypes.object,
  error: PropTypes.object,
  hasSubmitSuccess: PropTypes.bool.isRequired,
};

function mapDispatchToProps(dispatch) {
  return bindActionCreators(
<<<<<<< HEAD
    { updateOrders, createOrders, showCurrentOrders },
=======
    {
      updateOrders,
      createOrders,
      showCurrentOrders,
      loadServiceMember,
      createMove,
    },
>>>>>>> 6c2a1a4e
    dispatch,
  );
}

function mapStateToProps(state) {
  const error = state.loggedInUser.error || state.orders.error;
  const hasSubmitSuccess =
    state.loggedInUser.hasSubmitSuccess || state.orders.hasSubmitSuccess;
  const props = {
    currentServiceMember: get(
      state,
      'loggedInUser.loggedInUser.service_member',
    ),
    schema: get(state, 'swagger.spec.definitions.CreateUpdateOrders', {}),
    formData: state.form[formName],
    currentOrders: state.orders.currentOrders,
    error,
    hasSubmitSuccess,
  };
  return props;
}
export default connect(mapStateToProps, mapDispatchToProps)(Orders);<|MERGE_RESOLUTION|>--- conflicted
+++ resolved
@@ -7,12 +7,8 @@
 import { Field } from 'redux-form';
 
 import { createOrders, updateOrders, showCurrentOrders } from './ducks';
-<<<<<<< HEAD
-=======
 import { createMove } from 'scenes/Moves/ducks';
-
 import { loadServiceMember } from 'scenes/ServiceMembers/ducks';
->>>>>>> 6c2a1a4e
 import { reduxifyWizardForm } from 'shared/WizardPage/Form';
 import DutyStationSearchBox from 'scenes/ServiceMembers/DutyStationSearchBox';
 import YesNoBoolean from 'shared/Inputs/YesNoBoolean';
@@ -127,9 +123,6 @@
 
 function mapDispatchToProps(dispatch) {
   return bindActionCreators(
-<<<<<<< HEAD
-    { updateOrders, createOrders, showCurrentOrders },
-=======
     {
       updateOrders,
       createOrders,
@@ -137,7 +130,6 @@
       loadServiceMember,
       createMove,
     },
->>>>>>> 6c2a1a4e
     dispatch,
   );
 }
