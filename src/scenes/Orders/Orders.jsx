import { get } from 'lodash';
import PropTypes from 'prop-types';
import React, { Component } from 'react';
import { connect } from 'react-redux';
import { bindActionCreators } from 'redux';

import { Field } from 'redux-form';

import { createOrders, updateOrders, showCurrentOrders } from './ducks';
import { loadServiceMember } from 'scenes/ServiceMembers/ducks';
import { reduxifyWizardForm } from 'shared/WizardPage/Form';
import DutyStationSearchBox from 'scenes/ServiceMembers/DutyStationSearchBox';
import YesNoBoolean from 'shared/Inputs/YesNoBoolean';
import { SwaggerField } from 'shared/JsonSchemaForm/JsonSchemaField';

import './Orders.css';

const validateOrdersForm = (values, form) => {
  let errors = {};

  const required_fields = ['has_dependents', 'new_duty_station'];

  required_fields.forEach(fieldName => {
    if (values[fieldName] === undefined || values[fieldName] === '') {
      errors[fieldName] = 'Required.';
    }
  });

  return errors;
};

const formName = 'orders_info';
const OrdersWizardForm = reduxifyWizardForm(formName, validateOrdersForm);

export class Orders extends Component {
  handleSubmit = () => {
    const pendingValues = this.props.formData.values;
    // Update if orders object already extant
    if (pendingValues) {
      pendingValues['service_member_id'] = this.props.currentServiceMember.id;
      pendingValues['new_duty_station_id'] = pendingValues.new_duty_station.id;
      if (this.props.currentOrders) {
        this.props.updateOrders(this.props.currentOrders.id, pendingValues);
      } else {
        this.props.createOrders(pendingValues);
      }
    }
  };

  componentDidMount() {
    // If we have a logged in user at mount time, do our loading then.
    if (this.props.currentServiceMember) {
      const serviceMemberID = this.props.currentServiceMember.id;
      this.props.showCurrentOrders(serviceMemberID);
    }
  }

  componentDidUpdate(prevProps, prevState) {
    // If we don't have a service member yet, fetch it and the current orders when loggedInUser loads.
    if (
      !prevProps.currentServiceMember &&
      this.props.currentServiceMember &&
      !this.props.currentOrders
    ) {
      const serviceMemberID = this.props.currentServiceMember.id;
      this.props.showCurrentOrders(serviceMemberID);
    }
  }

  render() {
    const {
      pages,
      pageKey,
      hasSubmitSuccess,
      error,
      currentOrders,
      currentServiceMember,
    } = this.props;
    // initialValues has to be null until there are values from the action since only the first values are taken
    const initialValues = currentOrders ? currentOrders : null;
    const serviceMemberId = currentServiceMember
      ? currentServiceMember.id
      : null;
    return (
      <OrdersWizardForm
        handleSubmit={this.handleSubmit}
        className={formName}
        pageList={pages}
        pageKey={pageKey}
        hasSucceeded={hasSubmitSuccess}
        serverError={error}
        initialValues={initialValues}
        additionalParams={{ serviceMemberId }}
      >
        <h1 className="sm-heading">Your Orders</h1>
        <SwaggerField
          fieldName="orders_type"
          swagger={this.props.schema}
          required
        />
        <SwaggerField
          fieldName="issue_date"
          swagger={this.props.schema}
          required
        />
        <SwaggerField
          fieldName="report_by_date"
          swagger={this.props.schema}
          required
        />
        <fieldset key="dependents">
          <legend htmlFor="dependents">
            Are dependents included in your orders?
          </legend>
          <Field name="has_dependents" component={YesNoBoolean} />
        </fieldset>
        <Field name="new_duty_station" component={DutyStationSearchBox} />
      </OrdersWizardForm>
    );
  }
}
Orders.propTypes = {
  schema: PropTypes.object.isRequired,
  updateOrders: PropTypes.func.isRequired,
  currentOrders: PropTypes.object,
  error: PropTypes.object,
  hasSubmitSuccess: PropTypes.bool.isRequired,
};

function mapDispatchToProps(dispatch) {
  return bindActionCreators(
    { updateOrders, createOrders, showCurrentOrders, loadServiceMember },
    dispatch,
  );
}
function mapStateToProps(state) {
<<<<<<< HEAD
  const currentServiceMember = state.loggedInUser.loggedInUser
    ? state.loggedInUser.loggedInUser.service_member
    : null;
=======
>>>>>>> d54fe516
  const error = state.loggedInUser.error || state.orders.error;
  const hasSubmitSuccess =
    state.loggedInUser.hasSubmitSuccess || state.orders.hasSubmitSuccess;
  const props = {
<<<<<<< HEAD
    currentServiceMember,
    schema: {},
=======
    currentServiceMember: get(
      state,
      'loggedInUser.loggedInUser.service_member',
    ),
    affiliation: get(
      state,
      'loggedInUser.loggedInUser.service_member.affiliation',
    ),
    schema: get(
      state,
      'swagger.spec.definitions.CreateUpdateOrdersPayload',
      {},
    ),
>>>>>>> d54fe516
    formData: state.form[formName],
    currentOrders: state.orders.currentOrders,
    error,
    hasSubmitSuccess,
  };
  return props;
}
export default connect(mapStateToProps, mapDispatchToProps)(Orders);<|MERGE_RESOLUTION|>--- conflicted
+++ resolved
@@ -134,34 +134,19 @@
   );
 }
 function mapStateToProps(state) {
-<<<<<<< HEAD
-  const currentServiceMember = state.loggedInUser.loggedInUser
-    ? state.loggedInUser.loggedInUser.service_member
-    : null;
-=======
->>>>>>> d54fe516
   const error = state.loggedInUser.error || state.orders.error;
   const hasSubmitSuccess =
     state.loggedInUser.hasSubmitSuccess || state.orders.hasSubmitSuccess;
   const props = {
-<<<<<<< HEAD
-    currentServiceMember,
-    schema: {},
-=======
     currentServiceMember: get(
       state,
       'loggedInUser.loggedInUser.service_member',
-    ),
-    affiliation: get(
-      state,
-      'loggedInUser.loggedInUser.service_member.affiliation',
     ),
     schema: get(
       state,
       'swagger.spec.definitions.CreateUpdateOrdersPayload',
       {},
     ),
->>>>>>> d54fe516
     formData: state.form[formName],
     currentOrders: state.orders.currentOrders,
     error,
