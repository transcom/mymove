--- conflicted
+++ resolved
@@ -48,12 +48,9 @@
           '/orders/transition',
           '/moves/:moveId',
           '/moves/:moveId/hhg-ppm-start',
-<<<<<<< HEAD
-          '/moves/:moveId/hhg-ppm-agreement',
-=======
           '/moves/:moveId/hhg-ppm-size',
           '/moves/:moveId/hhg-ppm-weight',
->>>>>>> 803c83c4
+          '/moves/:moveId/hhg-ppm-agreement',
           '/moves/:moveId/review',
           '/moves/:moveId/agreement',
         ]);
