--- conflicted
+++ resolved
@@ -180,8 +180,6 @@
       return every([hhg.requested_pickup_date]);
     },
     render: (key, pages) => ({ match }) => <MoveDate pages={pages} pageKey={key} match={match} />,
-<<<<<<< HEAD
-=======
   },
   '/moves/:moveId/hhg-locations': {
     isInFlow: hasHHG,
@@ -189,7 +187,6 @@
       return every([hhg.pickup_address]);
     },
     render: (key, pages) => ({ match }) => <Locations pages={pages} pageKey={key} match={match} />,
->>>>>>> 7acee970
   },
   '/moves/:moveId/hhg-form': {
     isInFlow: hasHHG,
