import React from 'react';
import { Route } from 'react-router-dom';
import { every, some, get, findKey, pick } from 'lodash';
import PrivateRoute from 'shared/User/PrivateRoute';
import WizardPage from 'shared/WizardPage';
import generatePath from 'shared/WizardPage/generatePath';
import { no_op } from 'shared/utils';
import { NULL_UUID } from 'shared/constants';
import DodInfo from 'scenes/ServiceMembers/DodInfo';
import SMName from 'scenes/ServiceMembers/Name';
import ContactInfo from 'scenes/ServiceMembers/ContactInfo';
import ResidentialAddress from 'scenes/ServiceMembers/ResidentialAddress';
import BackupMailingAddress from 'scenes/ServiceMembers/BackupMailingAddress';
import BackupContact from 'scenes/ServiceMembers/BackupContact';
import ProfileReview from 'scenes/Review/ProfileReview';

import TransitionToOrders from 'scenes/ServiceMembers/TransitionToOrders';
import Orders from 'scenes/Orders/Orders';
import DutyStation from 'scenes/ServiceMembers/DutyStation';

import TransitionToMove from 'scenes/Orders/TransitionToMove';
import UploadOrders from 'scenes/Orders/UploadOrders';

import MoveType from 'scenes/Moves/MoveTypeWizard';
import Transition from 'scenes/Moves/Transition';
import PpmDateAndLocations from 'scenes/Moves/Ppm/DateAndLocation';
import PpmWeight from 'scenes/Moves/Ppm/Weight';
import PpmSize from 'scenes/Moves/Ppm/PPMSizeWizard';
import ShipmentForm from 'scenes/Moves/Hhg/ShipmentForm';
import Review from 'scenes/Review/Review';
import Agreement from 'scenes/Legalese';

const PageNotInFlow = ({ location }) => (
  <div className="usa-grid">
    <h3>Missing Context</h3>
    You are trying to load a page that the system does not have context for.
    Please go to the home page and try again.
  </div>
);

// USE THESE FOR STUBBING OUT FUTURE WORK
// const Placeholder = props => {
//   return (
//     <WizardPage
//       handleSubmit={() => undefined}
//       pageList={props.pageList}
//       pageKey={props.pageKey}
//     >
//       <div className="Todo-phase2">
//         <h1>Placeholder for {props.title}</h1>
//         <h2>{props.description}</h2>
//       </div>
//     </WizardPage>
//   );
// };

// const stub = (key, pages, description) => ({ match }) => (
//   <Placeholder
//     pageList={pages}
//     pageKey={key}
//     title={key}
//     description={description}
//   />
// );

const always = () => true;
// Todo: update this when moves can be completed
const myFirstRodeo = props => !props.lastMoveIsCanceled;
const notMyFirstRodeo = props => props.lastMoveIsCanceled;
const hasHHG = ({ selectedMoveType }) =>
  selectedMoveType !== null && selectedMoveType !== 'PPM';
const hasPPM = ({ selectedMoveType }) =>
  selectedMoveType !== null && selectedMoveType !== 'HHG';
const isCombo = ({ selectedMoveType }) =>
  selectedMoveType !== null && selectedMoveType === 'COMBO';

const pages = {
  '/service-member/:serviceMemberId/create': {
    isInFlow: myFirstRodeo,
    isComplete: sm =>
      sm.is_profile_complete || every([sm.rank, sm.edipi, sm.affiliation]),
    render: (key, pages) => ({ match }) => (
      <DodInfo pages={pages} pageKey={key} match={match} />
    ),
  },
  '/service-member/:serviceMemberId/name': {
    isInFlow: myFirstRodeo,
    isComplete: sm =>
      sm.is_profile_complete || every([sm.first_name, sm.last_name]),
    render: (key, pages) => ({ match }) => (
      <SMName pages={pages} pageKey={key} match={match} />
    ),
  },
  '/service-member/:serviceMemberId/contact-info': {
    isInFlow: myFirstRodeo,
    isComplete: sm =>
      sm.is_profile_complete ||
      (every([sm.telephone, sm.personal_email]) &&
        some([
          sm.phone_is_preferred,
          sm.email_is_preferred,
          sm.text_message_is_preferred,
        ])),
    render: (key, pages) => ({ match }) => (
      <ContactInfo pages={pages} pageKey={key} match={match} />
    ),
  },
  '/service-member/:serviceMemberId/duty-station': {
    isInFlow: myFirstRodeo,

    // api for duty station always returns an object, even when duty station is not set
    // if there is no duty station, that object will have a null uuid
    isComplete: sm =>
      sm.is_profile_complete ||
      get(sm, 'current_station.id', NULL_UUID) !== NULL_UUID,
    render: (key, pages) => ({ match }) => (
      <DutyStation pages={pages} pageKey={key} match={match} />
    ),
    description: 'current duty station',
  },
  '/service-member/:serviceMemberId/residence-address': {
    isInFlow: myFirstRodeo,
    isComplete: sm => sm.is_profile_complete || Boolean(sm.residential_address),
    render: (key, pages) => ({ match }) => (
      <ResidentialAddress pages={pages} pageKey={key} match={match} />
    ),
  },
  '/service-member/:serviceMemberId/backup-mailing-address': {
    isInFlow: myFirstRodeo,
    isComplete: sm =>
      sm.is_profile_complete || Boolean(sm.backup_mailing_address),
    render: (key, pages) => ({ match }) => (
      <BackupMailingAddress pages={pages} pageKey={key} match={match} />
    ),
  },
  '/service-member/:serviceMemberId/backup-contacts': {
    isInFlow: myFirstRodeo,
    isComplete: (sm, orders, move, ppm, hhg, backup_contacts) => {
      return sm.is_profile_complete || backup_contacts.length > 0;
    },
    render: (key, pages) => ({ match }) => (
      <BackupContact pages={pages} pageKey={key} match={match} />
    ),
    description: 'Backup contacts',
  },
  '/service-member/:serviceMemberId/transition': {
    isInFlow: myFirstRodeo,
    isComplete: always,
    render: (key, pages) => ({ match }) => (
      <WizardPage handleSubmit={no_op} pageList={pages} pageKey={key}>
        <TransitionToOrders />
      </WizardPage>
    ),
  },
  '/profile-review': {
    isInFlow: notMyFirstRodeo,
    isComplete: always,
    render: (key, pages) => ({ match }) => (
      <ProfileReview pages={pages} pageKey={key} match={match} />
    ),
  },
  '/orders/': {
    isInFlow: always,
    isComplete: (sm, orders) =>
      every([
        orders.orders_type,
        orders.issue_date,
        orders.report_by_date,
        get(orders, 'new_duty_station.id', NULL_UUID) !== NULL_UUID,
      ]),
    render: (key, pages) => ({ match }) => (
      <Orders pages={pages} pageKey={key} match={match} />
    ),
  },
  '/orders/upload': {
    isInFlow: always,
    isComplete: (sm, orders, move, ppm) =>
      get(orders, 'uploaded_orders.uploads', []).length > 0,
    render: (key, pages) => ({ match }) => (
      <UploadOrders pages={pages} pageKey={key} match={match} />
    ),
    description: 'Upload your orders',
  },
  '/orders/transition': {
    isInFlow: always,
    isComplete: always,
    render: (key, pages, description, props) => ({ match }) => {
      return (
        <WizardPage
          handleSubmit={no_op}
          isAsync={false}
          pageList={pages}
          pageKey={key}
          additionalParams={{ moveId: props.moveId }}
        >
          <TransitionToMove />
        </WizardPage>
      );
    },
  },
  '/moves/:moveId': {
    isInFlow: always,
    isComplete: (sm, orders, move, ppm) =>
      get(move, 'selected_move_type', null),
    render: (key, pages) => ({ match }) => (
      <MoveType pages={pages} pageKey={key} match={match} />
    ),
  },
  '/moves/:moveId/hhg-transition': {
    isInFlow: isCombo,
    isComplete: always,
    render: (key, pages) => ({ match }) => (
      <WizardPage handleSubmit={no_op} pageList={pages} pageKey={key}>
        <Transition />
      </WizardPage>
    ),
  },
  '/moves/:moveId/hhg-start': {
<<<<<<< HEAD
    isInFlow: hasHHG,
    isComplete: (sm, orders, move, hhg) => {
      return every([hhg.requested_pickup_date, hhg.pickup_address]);
=======
    isInFlow: state => state.selectedMoveType === 'HHG',
    isComplete: (sm, orders, move, hhg) => {
      return every([hhg.requested_pickup_date]);
>>>>>>> 65546ee8
    },
    render: (key, pages) => ({ match }) => (
      <ShipmentForm pages={pages} pageKey={key} match={match} />
    ),
  },
<<<<<<< HEAD
=======
  '/moves/:moveId/hhg-weight': {
    isInFlow: hasHHG,
    isComplete: always, //todo fix this when implemented
    render: stub,
    description: 'enter your HHG weight',
  },
>>>>>>> 65546ee8
  '/moves/:moveId/ppm-transition': {
    isInFlow: isCombo,
    isComplete: always,
    render: (key, pages) => ({ match }) => (
      <WizardPage handleSubmit={no_op} pageList={pages} pageKey={key}>
        <Transition />
      </WizardPage>
    ),
  },
  '/moves/:moveId/ppm-start': {
    isInFlow: state => state.selectedMoveType === 'PPM',
    isComplete: (sm, orders, move, ppm) => {
      return every([
        ppm.planned_move_date,
        ppm.pickup_postal_code,
        ppm.destination_postal_code,
      ]);
    },
    render: (key, pages) => ({ match }) => (
      <PpmDateAndLocations pages={pages} pageKey={key} match={match} />
    ),
  },
  '/moves/:moveId/ppm-size': {
    isInFlow: hasPPM,
    isComplete: (sm, orders, move, ppm) => get(ppm, 'size', null),
    render: (key, pages) => ({ match }) => (
      <PpmSize pages={pages} pageKey={key} match={match} />
    ),
  },
  '/moves/:moveId/ppm-incentive': {
    isInFlow: hasPPM,
    isComplete: (sm, orders, move, ppm) => get(ppm, 'weight_estimate', null),
    render: (key, pages) => ({ match }) => (
      <PpmWeight pages={pages} pageKey={key} match={match} />
    ),
  },
  '/moves/:moveId/review': {
    isInFlow: always,
    isComplete: (sm, orders, move, ppm) =>
      get(move, 'status', 'DRAFT') === 'SUBMITTED',
    render: (key, pages) => ({ match }) => (
      <Review pages={pages} pageKey={key} match={match} />
    ),
  },
  '/moves/:moveId/agreement': {
    isInFlow: always,
    isComplete: (sm, orders, move, ppm) =>
      get(move, 'status', 'DRAFT') === 'SUBMITTED',
    render: (key, pages, description, props) => ({ match }) => {
      return <Agreement pages={pages} pageKey={key} match={match} />;
    },
  },
};
export const getPagesInFlow = ({ selectedMoveType, lastMoveIsCanceled }) =>
  Object.keys(pages).filter(pageKey => {
    // eslint-disable-next-line security/detect-object-injection
    const page = pages[pageKey];
    return page.isInFlow({ selectedMoveType, lastMoveIsCanceled });
  });

export const getNextIncompletePage = ({
  selectedMoveType = undefined,
  lastMoveIsCanceled = false,
  serviceMember = {},
  orders = {},
  move = {},
  ppm = {},
  hhg = {},
  backupContacts = [],
}) => {
  const rawPath = findKey(
    pages,
    p =>
      p.isInFlow({ selectedMoveType, lastMoveIsCanceled }) &&
      !p.isComplete(serviceMember, orders, move, ppm, hhg, backupContacts),
  );
  const compiledPath = generatePath(rawPath, {
    serviceMemberId: get(serviceMember, 'id'),
    moveId: get(move, 'id'),
  });
  return compiledPath;
};

export const getWorkflowRoutes = props => {
  const flowProps = pick(props, ['selectedMoveType', 'lastMoveIsCanceled']);
  const pageList = getPagesInFlow(flowProps);
  return Object.keys(pages).map(key => {
    // eslint-disable-next-line security/detect-object-injection
    const currPage = pages[key];
    if (currPage.isInFlow(flowProps)) {
      const render = currPage.render(
        key,
        pageList,
        currPage.description,
        props,
      );
      return <PrivateRoute exact path={key} key={key} render={render} />;
    } else {
      return <Route exact path={key} key={key} component={PageNotInFlow} />;
    }
  });
};<|MERGE_RESOLUTION|>--- conflicted
+++ resolved
@@ -216,29 +216,14 @@
     ),
   },
   '/moves/:moveId/hhg-start': {
-<<<<<<< HEAD
     isInFlow: hasHHG,
     isComplete: (sm, orders, move, hhg) => {
       return every([hhg.requested_pickup_date, hhg.pickup_address]);
-=======
-    isInFlow: state => state.selectedMoveType === 'HHG',
-    isComplete: (sm, orders, move, hhg) => {
-      return every([hhg.requested_pickup_date]);
->>>>>>> 65546ee8
     },
     render: (key, pages) => ({ match }) => (
       <ShipmentForm pages={pages} pageKey={key} match={match} />
     ),
   },
-<<<<<<< HEAD
-=======
-  '/moves/:moveId/hhg-weight': {
-    isInFlow: hasHHG,
-    isComplete: always, //todo fix this when implemented
-    render: stub,
-    description: 'enter your HHG weight',
-  },
->>>>>>> 65546ee8
   '/moves/:moveId/ppm-transition': {
     isInFlow: isCombo,
     isComplete: always,
