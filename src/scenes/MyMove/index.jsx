--- conflicted
+++ resolved
@@ -111,15 +111,9 @@
                     {/* <ValidatedPrivateRoute path="/moves/:moveId/review/edit-hhg-locations" component={EditHHGLocations} /> */}
                     {/* <ValidatedPrivateRoute path="/moves/:moveId/review/edit-hhg-weights" component={EditHHGWeights} /> */}
 
-<<<<<<< HEAD
                     <ValidatedPrivateRoute path="/moves/:moveId/request-payment" component={PaymentRequest} />
                     <ValidatedPrivateRoute exact path="/weight-ticket-examples" component={WeightTicketExamples} />
-=======
-                    <PrivateRoute path="/moves/:moveId/request-payment" component={PaymentRequest} />
-                    <PrivateRoute exact path="/weight-ticket-examples" component={WeightTicketExamples} />
-                    <PrivateRoute exact path="/trailer-criteria" component={TrailerCriteria} />
->>>>>>> 22e9e6bc
-
+                    <ValidatedPrivateRoute exact path="/trailer-criteria" component={TrailerCriteria} />
                     <ValidatedPrivateRoute exact path="/allowable-expenses" component={AllowableExpenses} />
                     <ValidatedPrivateRoute
                       path="/moves/:moveId/ppm-payment-request-intro"
