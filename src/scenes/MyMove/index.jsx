--- conflicted
+++ resolved
@@ -59,11 +59,8 @@
 const SignIn = lazy(() => import('pages/SignIn/SignIn'));
 const AccessCode = lazy(() => import('shared/User/AccessCode'));
 const MovingInfo = lazy(() => import('pages/MyMove/MovingInfo'));
-<<<<<<< HEAD
 const EditServiceInfo = lazy(() => import('pages/MyMove/Profile/EditServiceInfo'));
-=======
 const Profile = lazy(() => import('pages/MyMove/Profile/Profile'));
->>>>>>> 8451de09
 
 export class CustomerApp extends Component {
   constructor(props) {
