--- conflicted
+++ resolved
@@ -240,17 +240,12 @@
                   <Route end path="/processing-upload" element={<ProcessingUpload />} />
                   <Route end path={customerRoutes.SHIPMENT_PPM_PRO_GEAR_PATH} element={<ProGear />} />
                   <Route end path={customerRoutes.SHIPMENT_PPM_PRO_GEAR_EDIT_PATH} element={<ProGear />} />
-<<<<<<< HEAD
-                  <Route end path={customerRoutes.SHIPMENT_PPM_GUN_SAFE_PATH} element={<GunSafe />} />
-                  <Route end path={customerRoutes.SHIPMENT_PPM_GUN_SAFE_EDIT_PATH} element={<GunSafe />} />
-=======
                   {gunSafeEnabled && (
                     <>
                       <Route end path={customerRoutes.SHIPMENT_PPM_GUN_SAFE_PATH} element={<GunSafe />} />
                       <Route end path={customerRoutes.SHIPMENT_PPM_GUN_SAFE_EDIT_PATH} element={<GunSafe />} />
                     </>
                   )}
->>>>>>> 5fe65a46
 
                   {/* Errors */}
                   <Route
@@ -291,10 +286,6 @@
                   {/* ROOT */}
                   {/* Home page will route to dashboard element. */}
                   <Route path={generalRoutes.HOME_PATH} end element={<MultiMovesLandingPage />} />
-<<<<<<< HEAD
-
-=======
->>>>>>> 5fe65a46
                   {getWorkflowRoutes(props)}
                   <Route end path={customerRoutes.MOVE_HOME_PAGE} element={<Home />} />
                   <Route end path={customerRoutes.MOVE_HOME_PATH} element={<MoveHome />} />
@@ -337,12 +328,6 @@
                   <Route end path="/infected-upload" element={<InfectedUpload />} />
                   <Route end path="/processing-upload" element={<ProcessingUpload />} />
                   <Route end path={customerRoutes.SHIPMENT_PPM_PRO_GEAR_PATH} element={<ProGear />} />
-<<<<<<< HEAD
-                  <Route end path={customerRoutes.SHIPMENT_PPM_PRO_GEAR_EDIT_PATH} element={<ProGear />} />
-                  <Route end path={customerRoutes.SHIPMENT_PPM_GUN_SAFE_PATH} element={<GunSafe />} />
-                  <Route end path={customerRoutes.SHIPMENT_PPM_GUN_SAFE_EDIT_PATH} element={<GunSafe />} />
-
-=======
                   <Route end path={customerRoutes.SHIPMENT_PPM_PRO_GEAR_EDIT_PATH} element={<ProGear />} />\
                   {gunSafeEnabled && (
                     <>
@@ -350,7 +335,6 @@
                       <Route end path={customerRoutes.SHIPMENT_PPM_GUN_SAFE_EDIT_PATH} element={<GunSafe />} />
                     </>
                   )}
->>>>>>> 5fe65a46
                   {/* Errors */}
                   <Route
                     end
