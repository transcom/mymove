--- conflicted
+++ resolved
@@ -40,7 +40,6 @@
 import { detectIE11, no_op } from 'shared/utils';
 import DPSAuthCookie from 'scenes/DPSAuthCookie';
 import TrailerCriteria from 'scenes/Moves/Ppm/TrailerCriteria';
-import CustomerAgreementLegalese from 'scenes/Moves/Ppm/CustomerAgreementLegalese';
 import PaymentReview from 'scenes/Moves/Ppm/PaymentReview/index';
 
 export class AppWrapper extends Component {
@@ -117,8 +116,6 @@
                     <ValidatedPrivateRoute path="/moves/:moveId/request-payment" component={PaymentRequest} />
                     <ValidatedPrivateRoute exact path="/weight-ticket-examples" component={WeightTicketExamples} />
                     <ValidatedPrivateRoute exact path="/trailer-criteria" component={TrailerCriteria} />
-
-<<<<<<< HEAD
                     <ValidatedPrivateRoute exact path="/allowable-expenses" component={AllowableExpenses} />
                     <ValidatedPrivateRoute
                       path="/moves/:moveId/ppm-payment-request-intro"
@@ -129,16 +126,6 @@
                     <ValidatedPrivateRoute path="/moves/:moveId/ppm-expenses" component={ExpensesUpload} />
                     <ValidatedPrivateRoute path="/moves/:moveId/ppm-payment-review" component={PaymentReview} />
                     <ValidatedPrivateRoute path="/dps_cookie" component={DPSAuthCookie} />
-=======
-                    <PrivateRoute exact path="/allowable-expenses" component={AllowableExpenses} />
-                    <PrivateRoute path="/moves/:moveId/ppm-payment-request-intro" component={PPMPaymentRequestIntro} />
-                    <PrivateRoute path="/moves/:moveId/ppm-weight-ticket" component={WeightTicket} />
-                    <PrivateRoute path="/moves/:moveId/ppm-expenses-intro" component={ExpensesLanding} />
-                    <PrivateRoute path="/moves/:moveId/ppm-expenses" component={ExpensesUpload} />
-                    <PrivateRoute path="/moves/:moveId/ppm-payment-review" component={PaymentReview} />
-                    <PrivateRoute exact path="/ppm-customer-agreement" component={CustomerAgreementLegalese} />
-                    <PrivateRoute path="/dps_cookie" component={DPSAuthCookie} />
->>>>>>> 39b54de1
                     <Route exact path="/forbidden">
                       <div className="usa-grid">
                         <h2>You are forbidden to use this endpoint</h2>
