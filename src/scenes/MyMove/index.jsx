import React, { Component } from 'react';
import { get } from 'lodash';
import { LastLocationProvider } from 'react-router-last-location';

import ValidatedPrivateRoute from 'shared/User/ValidatedPrivateRoute';
import { Route, Switch } from 'react-router-dom';
import { ConnectedRouter, push, goBack } from 'react-router-redux';
import { connect } from 'react-redux';
import { bindActionCreators } from 'redux';

import Alert from 'shared/Alert';
import StyleGuide from 'scenes/StyleGuide';
import Landing from 'scenes/Landing';
import Edit from 'scenes/Review/Edit';
import EditProfile from 'scenes/Review/EditProfile';
import EditBackupContact from 'scenes/Review/EditBackupContact';
import EditContactInfo from 'scenes/Review/EditContactInfo';
import EditOrders from 'scenes/Review/EditOrders';
import EditDateAndLocation from 'scenes/Review/EditDateAndLocation';
import EditWeight from 'scenes/Review/EditWeight';
import EditHHGDates from 'scenes/Review/EditShipment';
import Header from 'shared/Header/MyMove';
import PPMPaymentRequestIntro from 'scenes/Moves/Ppm/PPMPaymentRequestIntro';
import WeightTicket from 'scenes/Moves/Ppm/WeightTicket';
import ExpensesLanding from 'scenes/Moves/Ppm/ExpensesLanding';
import ExpensesUpload from 'scenes/Moves/Ppm/ExpensesUpload';
import AllowableExpenses from 'scenes/Moves/Ppm/AllowableExpenses';
import WeightTicketExamples from 'scenes/Moves/Ppm/WeightTicketExamples';
import PaymentRequest from 'scenes/Moves/Ppm/PaymentRequest';
import { history } from 'shared/store';
import Footer from 'shared/Footer';
import LogoutOnInactivity from 'shared/User/LogoutOnInactivity';
import PrivacyPolicyStatement from 'shared/Statements/PrivacyAndPolicyStatement';
import AccessibilityStatement from 'shared/Statements/AccessibilityStatement';
import { selectedMoveType, lastMoveIsCanceled } from 'scenes/Moves/ducks';
import { getWorkflowRoutes } from './getWorkflowRoutes';
import { getCurrentUserInfo } from 'shared/Data/users';
import { loadInternalSchema } from 'shared/Swagger/ducks';
import FailWhale from 'shared/FailWhale';
import { detectIE11, no_op } from 'shared/utils';
import DPSAuthCookie from 'scenes/DPSAuthCookie';
import TrailerCriteria from 'scenes/Moves/Ppm/TrailerCriteria';

export class AppWrapper extends Component {
  state = { hasError: false };
  componentDidMount() {
    this.props.loadInternalSchema();
    this.props.getCurrentUserInfo();
  }

  componentDidCatch(error, info) {
    this.setState({
      hasError: true,
    });
  }

  noMatch = () => (
    <div className="usa-grid">
      <h2>Page not found</h2>
      <p>Looks like you've followed a broken link or entered a URL that doesn't exist on this site.</p>
      <button onClick={this.props.goBack}>Go Back</button>
    </div>
  );

  render() {
    const props = this.props;
    const Tag = detectIE11() ? 'div' : 'main';

    return (
      <ConnectedRouter history={history}>
        <LastLocationProvider>
          <div className="my-move site">
            <Header />
            <Tag role="main" className="site__content my-move-container">
              <div className="usa-grid">
                <LogoutOnInactivity />
                {props.swaggerError && (
                  <Alert type="error" heading="An error occurred">
                    There was an error contacting the server.
                  </Alert>
                )}
              </div>
              {this.state.hasError && <FailWhale />}
              {!this.state.hasError &&
                !props.swaggerError && (
                  <Switch>
                    <Route exact path="/" component={Landing} />
                    <Route exact path="/sm_style_guide" component={StyleGuide} />
                    <Route path="/privacy-and-security-policy" component={PrivacyPolicyStatement} />
                    <Route path="/accessibility" component={AccessibilityStatement} />
                    {getWorkflowRoutes(props)}
                    <ValidatedPrivateRoute exact path="/moves/:moveId/edit" component={Edit} />
                    <ValidatedPrivateRoute exact path="/moves/review/edit-profile" component={EditProfile} />
                    <ValidatedPrivateRoute
                      exact
                      path="/moves/review/edit-backup-contact"
                      component={EditBackupContact}
                    />
                    <ValidatedPrivateRoute exact path="/moves/review/edit-contact-info" component={EditContactInfo} />

                    <ValidatedPrivateRoute path="/moves/:moveId/review/edit-orders" component={EditOrders} />
                    <ValidatedPrivateRoute
                      path="/moves/:moveId/review/edit-date-and-location"
                      component={EditDateAndLocation}
                    />
                    <ValidatedPrivateRoute path="/moves/:moveId/review/edit-weight" component={EditWeight} />

                    <ValidatedPrivateRoute
                      path="/shipments/:shipmentId/review/edit-hhg-dates"
                      component={EditHHGDates}
                    />
                    {/* <ValidatedPrivateRoute path="/moves/:moveId/review/edit-hhg-locations" component={EditHHGLocations} /> */}
                    {/* <ValidatedPrivateRoute path="/moves/:moveId/review/edit-hhg-weights" component={EditHHGWeights} /> */}

<<<<<<< HEAD
                    <ValidatedPrivateRoute path="/moves/:moveId/request-payment" component={PaymentRequest} />
                    <ValidatedPrivateRoute exact path="/weight-ticket-examples" component={WeightTicketExamples} />
                    <ValidatedPrivateRoute exact path="/trailer-criteria" component={TrailerCriteria} />
                    <ValidatedPrivateRoute exact path="/allowable-expenses" component={AllowableExpenses} />
                    <ValidatedPrivateRoute
                      path="/moves/:moveId/ppm-payment-request-intro"
                      component={PPMPaymentRequestIntro}
                    />
                    <ValidatedPrivateRoute path="/moves/:moveId/ppm-expenses-intro" component={ExpensesLanding} />
                    <ValidatedPrivateRoute path="/moves/:moveId/ppm-weight-ticket" component={WeightTicket} />
                    <ValidatedPrivateRoute path="/dps_cookie" component={DPSAuthCookie} />
=======
                    <PrivateRoute path="/moves/:moveId/request-payment" component={PaymentRequest} />
                    <PrivateRoute exact path="/weight-ticket-examples" component={WeightTicketExamples} />
                    <PrivateRoute exact path="/trailer-criteria" component={TrailerCriteria} />

                    <PrivateRoute exact path="/allowable-expenses" component={AllowableExpenses} />
                    <PrivateRoute path="/moves/:moveId/ppm-payment-request-intro" component={PPMPaymentRequestIntro} />
                    <PrivateRoute path="/moves/:moveId/ppm-weight-ticket" component={WeightTicket} />
                    <PrivateRoute path="/moves/:moveId/ppm-expenses-intro" component={ExpensesLanding} />
                    <PrivateRoute path="/moves/:moveId/ppm-expenses" component={ExpensesUpload} />
                    <PrivateRoute path="/dps_cookie" component={DPSAuthCookie} />
>>>>>>> 17e416c7
                    <Route exact path="/forbidden">
                      <div className="usa-grid">
                        <h2>You are forbidden to use this endpoint</h2>
                      </div>
                    </Route>
                    <Route exact path="/server_error">
                      <div className="usa-grid">
                        <h2>We are experiencing an internal server error</h2>
                      </div>
                    </Route>
                    <Route component={this.noMatch} />
                  </Switch>
                )}
            </Tag>
            <Footer />
          </div>
        </LastLocationProvider>
      </ConnectedRouter>
    );
  }
}
AppWrapper.defaultProps = {
  loadInternalSchema: no_op,
  getCurrentUserInfo: no_op,
};

const mapStateToProps = state => {
  return {
    currentServiceMemberId: get(state, 'serviceMember.currentServiceMember.id'),
    lastMoveIsCanceled: lastMoveIsCanceled(state),
    latestMove: get(state, 'moves.latestMove'),
    moveId: get(state, 'moves.currentMove.id'),
    selectedMoveType: selectedMoveType(state),
    swaggerError: state.swaggerInternal.hasErrored,
  };
};
const mapDispatchToProps = dispatch =>
  bindActionCreators({ goBack, push, loadInternalSchema, getCurrentUserInfo }, dispatch);

export default connect(mapStateToProps, mapDispatchToProps)(AppWrapper);<|MERGE_RESOLUTION|>--- conflicted
+++ resolved
@@ -112,30 +112,19 @@
                     {/* <ValidatedPrivateRoute path="/moves/:moveId/review/edit-hhg-locations" component={EditHHGLocations} /> */}
                     {/* <ValidatedPrivateRoute path="/moves/:moveId/review/edit-hhg-weights" component={EditHHGWeights} /> */}
 
-<<<<<<< HEAD
                     <ValidatedPrivateRoute path="/moves/:moveId/request-payment" component={PaymentRequest} />
                     <ValidatedPrivateRoute exact path="/weight-ticket-examples" component={WeightTicketExamples} />
                     <ValidatedPrivateRoute exact path="/trailer-criteria" component={TrailerCriteria} />
+
                     <ValidatedPrivateRoute exact path="/allowable-expenses" component={AllowableExpenses} />
                     <ValidatedPrivateRoute
                       path="/moves/:moveId/ppm-payment-request-intro"
                       component={PPMPaymentRequestIntro}
                     />
+                    <ValidatedPrivateRoute path="/moves/:moveId/ppm-weight-ticket" component={WeightTicket} />
                     <ValidatedPrivateRoute path="/moves/:moveId/ppm-expenses-intro" component={ExpensesLanding} />
-                    <ValidatedPrivateRoute path="/moves/:moveId/ppm-weight-ticket" component={WeightTicket} />
+                    <ValidatedPrivateRoute path="/moves/:moveId/ppm-expenses" component={ExpensesUpload} />
                     <ValidatedPrivateRoute path="/dps_cookie" component={DPSAuthCookie} />
-=======
-                    <PrivateRoute path="/moves/:moveId/request-payment" component={PaymentRequest} />
-                    <PrivateRoute exact path="/weight-ticket-examples" component={WeightTicketExamples} />
-                    <PrivateRoute exact path="/trailer-criteria" component={TrailerCriteria} />
-
-                    <PrivateRoute exact path="/allowable-expenses" component={AllowableExpenses} />
-                    <PrivateRoute path="/moves/:moveId/ppm-payment-request-intro" component={PPMPaymentRequestIntro} />
-                    <PrivateRoute path="/moves/:moveId/ppm-weight-ticket" component={WeightTicket} />
-                    <PrivateRoute path="/moves/:moveId/ppm-expenses-intro" component={ExpensesLanding} />
-                    <PrivateRoute path="/moves/:moveId/ppm-expenses" component={ExpensesUpload} />
-                    <PrivateRoute path="/dps_cookie" component={DPSAuthCookie} />
->>>>>>> 17e416c7
                     <Route exact path="/forbidden">
                       <div className="usa-grid">
                         <h2>You are forbidden to use this endpoint</h2>
