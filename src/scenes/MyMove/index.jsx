import React, { Component } from 'react';
import { get } from 'lodash';
import { LastLocationProvider } from 'react-router-last-location';

import ValidatedPrivateRoute from 'shared/User/ValidatedPrivateRoute';
import { Route, Switch } from 'react-router-dom';
import { ConnectedRouter, push, goBack } from 'react-router-redux';
import { connect } from 'react-redux';
import { bindActionCreators } from 'redux';

import Alert from 'shared/Alert';
import StyleGuide from 'scenes/StyleGuide';
import Landing from 'scenes/Landing';
import Edit from 'scenes/Review/Edit';
import EditProfile from 'scenes/Review/EditProfile';
import EditBackupContact from 'scenes/Review/EditBackupContact';
import EditContactInfo from 'scenes/Review/EditContactInfo';
import EditOrders from 'scenes/Review/EditOrders';
import EditDateAndLocation from 'scenes/Review/EditDateAndLocation';
import EditWeight from 'scenes/Review/EditWeight';
import EditHHGDates from 'scenes/Review/EditShipment';
import Header from 'shared/Header/MyMove';
import PPMPaymentRequestIntro from 'scenes/Moves/Ppm/PPMPaymentRequestIntro';
import WeightTicket from 'scenes/Moves/Ppm/WeightTicket';
import ExpensesLanding from 'scenes/Moves/Ppm/ExpensesLanding';
import ExpensesUpload from 'scenes/Moves/Ppm/ExpensesUpload';
import AllowableExpenses from 'scenes/Moves/Ppm/AllowableExpenses';
import WeightTicketExamples from 'scenes/Moves/Ppm/WeightTicketExamples';
import PaymentRequest from 'scenes/Moves/Ppm/PaymentRequest';
import { history } from 'shared/store';
import Footer from 'shared/Footer';
import LogoutOnInactivity from 'shared/User/LogoutOnInactivity';
import PrivacyPolicyStatement from 'shared/Statements/PrivacyAndPolicyStatement';
import AccessibilityStatement from 'shared/Statements/AccessibilityStatement';
import { selectedMoveType, lastMoveIsCanceled } from 'scenes/Moves/ducks';
import { getWorkflowRoutes } from './getWorkflowRoutes';
import { getCurrentUserInfo } from 'shared/Data/users';
import { loadInternalSchema } from 'shared/Swagger/ducks';
import SomethingWentWrong from 'shared/SomethingWentWrong';
import { detectIE11, no_op } from 'shared/utils';
import DPSAuthCookie from 'scenes/DPSAuthCookie';
import TrailerCriteria from 'scenes/Moves/Ppm/TrailerCriteria';
import PaymentReview from 'scenes/Moves/Ppm/PaymentReview/index';
import CustomerAgreementLegalese from 'scenes/Moves/Ppm/CustomerAgreementLegalese';

export class AppWrapper extends Component {
  state = { hasError: false };

  componentDidMount() {
    this.props.loadInternalSchema();
    this.props.getCurrentUserInfo();
  }

  componentDidCatch(error, info) {
    this.setState({
      hasError: true,
      error,
      info,
    });
  }

  noMatch = () => (
    <div className="usa-grid">
      <h2>Page not found</h2>
      <p>Looks like you've followed a broken link or entered a URL that doesn't exist on this site.</p>
      <button onClick={this.props.goBack}>Go Back</button>
    </div>
  );

  render() {
    const props = this.props;
    const Tag = detectIE11() ? 'div' : 'main';

    return (
      <ConnectedRouter history={history}>
        <LastLocationProvider>
          <div className="my-move site">
            <Header />
            <Tag role="main" className="site__content my-move-container">
              <div className="usa-grid">
                <LogoutOnInactivity />
                {props.swaggerError && (
                  <Alert type="error" heading="An error occurred">
                    There was an error contacting the server.
                  </Alert>
                )}
              </div>
<<<<<<< HEAD
              {this.state.hasError && <SomethingWentWrong error={this.state.error} info={this.state.info} />}
              {!this.state.hasError &&
                !props.swaggerError && (
                  <Switch>
                    <Route exact path="/" component={Landing} />
                    <Route exact path="/sm_style_guide" component={StyleGuide} />
                    <Route path="/privacy-and-security-policy" component={PrivacyPolicyStatement} />
                    <Route path="/accessibility" component={AccessibilityStatement} />
                    {getWorkflowRoutes(props)}
                    <ValidatedPrivateRoute exact path="/moves/:moveId/edit" component={Edit} />
                    <ValidatedPrivateRoute exact path="/moves/review/edit-profile" component={EditProfile} />
                    <ValidatedPrivateRoute
                      exact
                      path="/moves/review/edit-backup-contact"
                      component={EditBackupContact}
                    />
                    <ValidatedPrivateRoute exact path="/moves/review/edit-contact-info" component={EditContactInfo} />
=======
              {this.state.hasError && <SomethingWentWrong />}
              {!this.state.hasError && !props.swaggerError && (
                <Switch>
                  <Route exact path="/" component={Landing} />
                  <Route exact path="/sm_style_guide" component={StyleGuide} />
                  <Route path="/privacy-and-security-policy" component={PrivacyPolicyStatement} />
                  <Route path="/accessibility" component={AccessibilityStatement} />
                  {getWorkflowRoutes(props)}
                  <ValidatedPrivateRoute exact path="/moves/:moveId/edit" component={Edit} />
                  <ValidatedPrivateRoute exact path="/moves/review/edit-profile" component={EditProfile} />
                  <ValidatedPrivateRoute exact path="/moves/review/edit-backup-contact" component={EditBackupContact} />
                  <ValidatedPrivateRoute exact path="/moves/review/edit-contact-info" component={EditContactInfo} />
>>>>>>> 3825b38e

                  <ValidatedPrivateRoute path="/moves/:moveId/review/edit-orders" component={EditOrders} />
                  <ValidatedPrivateRoute
                    path="/moves/:moveId/review/edit-date-and-location"
                    component={EditDateAndLocation}
                  />
                  <ValidatedPrivateRoute path="/moves/:moveId/review/edit-weight" component={EditWeight} />

                  <ValidatedPrivateRoute path="/shipments/:shipmentId/review/edit-hhg-dates" component={EditHHGDates} />
                  {/* <ValidatedPrivateRoute path="/moves/:moveId/review/edit-hhg-locations" component={EditHHGLocations} /> */}
                  {/* <ValidatedPrivateRoute path="/moves/:moveId/review/edit-hhg-weights" component={EditHHGWeights} /> */}

                  <ValidatedPrivateRoute path="/moves/:moveId/request-payment" component={PaymentRequest} />
                  <ValidatedPrivateRoute exact path="/weight-ticket-examples" component={WeightTicketExamples} />
                  <ValidatedPrivateRoute exact path="/trailer-criteria" component={TrailerCriteria} />
                  <ValidatedPrivateRoute exact path="/allowable-expenses" component={AllowableExpenses} />
                  <ValidatedPrivateRoute
                    path="/moves/:moveId/ppm-payment-request-intro"
                    component={PPMPaymentRequestIntro}
                  />
                  <ValidatedPrivateRoute path="/moves/:moveId/ppm-weight-ticket" component={WeightTicket} />
                  <ValidatedPrivateRoute path="/moves/:moveId/ppm-expenses-intro" component={ExpensesLanding} />
                  <ValidatedPrivateRoute path="/moves/:moveId/ppm-expenses" component={ExpensesUpload} />
                  <ValidatedPrivateRoute path="/moves/:moveId/ppm-payment-review" component={PaymentReview} />
                  <ValidatedPrivateRoute exact path="/ppm-customer-agreement" component={CustomerAgreementLegalese} />
                  <ValidatedPrivateRoute path="/dps_cookie" component={DPSAuthCookie} />
                  <Route exact path="/forbidden">
                    <div className="usa-grid">
                      <h2>You are forbidden to use this endpoint</h2>
                    </div>
                  </Route>
                  <Route exact path="/server_error">
                    <div className="usa-grid">
                      <h2>We are experiencing an internal server error</h2>
                    </div>
                  </Route>
                  <Route component={this.noMatch} />
                </Switch>
              )}
            </Tag>
            <Footer />
          </div>
        </LastLocationProvider>
      </ConnectedRouter>
    );
  }
}
AppWrapper.defaultProps = {
  loadInternalSchema: no_op,
  getCurrentUserInfo: no_op,
};

const mapStateToProps = state => {
  return {
    currentServiceMemberId: get(state, 'serviceMember.currentServiceMember.id'),
    lastMoveIsCanceled: lastMoveIsCanceled(state),
    latestMove: get(state, 'moves.latestMove'),
    moveId: get(state, 'moves.currentMove.id'),
    selectedMoveType: selectedMoveType(state),
    swaggerError: state.swaggerInternal.hasErrored,
  };
};
const mapDispatchToProps = dispatch =>
  bindActionCreators({ goBack, push, loadInternalSchema, getCurrentUserInfo }, dispatch);

export default connect(
  mapStateToProps,
  mapDispatchToProps,
)(AppWrapper);<|MERGE_RESOLUTION|>--- conflicted
+++ resolved
@@ -85,8 +85,7 @@
                   </Alert>
                 )}
               </div>
-<<<<<<< HEAD
-              {this.state.hasError && <SomethingWentWrong error={this.state.error} info={this.state.info} />}
+              {this.state.hasError && <SomethingWentWrong />}
               {!this.state.hasError &&
                 !props.swaggerError && (
                   <Switch>
@@ -103,59 +102,48 @@
                       component={EditBackupContact}
                     />
                     <ValidatedPrivateRoute exact path="/moves/review/edit-contact-info" component={EditContactInfo} />
-=======
-              {this.state.hasError && <SomethingWentWrong />}
-              {!this.state.hasError && !props.swaggerError && (
-                <Switch>
-                  <Route exact path="/" component={Landing} />
-                  <Route exact path="/sm_style_guide" component={StyleGuide} />
-                  <Route path="/privacy-and-security-policy" component={PrivacyPolicyStatement} />
-                  <Route path="/accessibility" component={AccessibilityStatement} />
-                  {getWorkflowRoutes(props)}
-                  <ValidatedPrivateRoute exact path="/moves/:moveId/edit" component={Edit} />
-                  <ValidatedPrivateRoute exact path="/moves/review/edit-profile" component={EditProfile} />
-                  <ValidatedPrivateRoute exact path="/moves/review/edit-backup-contact" component={EditBackupContact} />
-                  <ValidatedPrivateRoute exact path="/moves/review/edit-contact-info" component={EditContactInfo} />
->>>>>>> 3825b38e
 
-                  <ValidatedPrivateRoute path="/moves/:moveId/review/edit-orders" component={EditOrders} />
-                  <ValidatedPrivateRoute
-                    path="/moves/:moveId/review/edit-date-and-location"
-                    component={EditDateAndLocation}
-                  />
-                  <ValidatedPrivateRoute path="/moves/:moveId/review/edit-weight" component={EditWeight} />
+                    <ValidatedPrivateRoute path="/moves/:moveId/review/edit-orders" component={EditOrders} />
+                    <ValidatedPrivateRoute
+                      path="/moves/:moveId/review/edit-date-and-location"
+                      component={EditDateAndLocation}
+                    />
+                    <ValidatedPrivateRoute path="/moves/:moveId/review/edit-weight" component={EditWeight} />
 
-                  <ValidatedPrivateRoute path="/shipments/:shipmentId/review/edit-hhg-dates" component={EditHHGDates} />
-                  {/* <ValidatedPrivateRoute path="/moves/:moveId/review/edit-hhg-locations" component={EditHHGLocations} /> */}
-                  {/* <ValidatedPrivateRoute path="/moves/:moveId/review/edit-hhg-weights" component={EditHHGWeights} /> */}
+                    <ValidatedPrivateRoute
+                      path="/shipments/:shipmentId/review/edit-hhg-dates"
+                      component={EditHHGDates}
+                    />
+                    {/* <ValidatedPrivateRoute path="/moves/:moveId/review/edit-hhg-locations" component={EditHHGLocations} /> */}
+                    {/* <ValidatedPrivateRoute path="/moves/:moveId/review/edit-hhg-weights" component={EditHHGWeights} /> */}
 
-                  <ValidatedPrivateRoute path="/moves/:moveId/request-payment" component={PaymentRequest} />
-                  <ValidatedPrivateRoute exact path="/weight-ticket-examples" component={WeightTicketExamples} />
-                  <ValidatedPrivateRoute exact path="/trailer-criteria" component={TrailerCriteria} />
-                  <ValidatedPrivateRoute exact path="/allowable-expenses" component={AllowableExpenses} />
-                  <ValidatedPrivateRoute
-                    path="/moves/:moveId/ppm-payment-request-intro"
-                    component={PPMPaymentRequestIntro}
-                  />
-                  <ValidatedPrivateRoute path="/moves/:moveId/ppm-weight-ticket" component={WeightTicket} />
-                  <ValidatedPrivateRoute path="/moves/:moveId/ppm-expenses-intro" component={ExpensesLanding} />
-                  <ValidatedPrivateRoute path="/moves/:moveId/ppm-expenses" component={ExpensesUpload} />
-                  <ValidatedPrivateRoute path="/moves/:moveId/ppm-payment-review" component={PaymentReview} />
-                  <ValidatedPrivateRoute exact path="/ppm-customer-agreement" component={CustomerAgreementLegalese} />
-                  <ValidatedPrivateRoute path="/dps_cookie" component={DPSAuthCookie} />
-                  <Route exact path="/forbidden">
-                    <div className="usa-grid">
-                      <h2>You are forbidden to use this endpoint</h2>
-                    </div>
-                  </Route>
-                  <Route exact path="/server_error">
-                    <div className="usa-grid">
-                      <h2>We are experiencing an internal server error</h2>
-                    </div>
-                  </Route>
-                  <Route component={this.noMatch} />
-                </Switch>
-              )}
+                    <ValidatedPrivateRoute path="/moves/:moveId/request-payment" component={PaymentRequest} />
+                    <ValidatedPrivateRoute exact path="/weight-ticket-examples" component={WeightTicketExamples} />
+                    <ValidatedPrivateRoute exact path="/trailer-criteria" component={TrailerCriteria} />
+                    <ValidatedPrivateRoute exact path="/allowable-expenses" component={AllowableExpenses} />
+                    <ValidatedPrivateRoute
+                      path="/moves/:moveId/ppm-payment-request-intro"
+                      component={PPMPaymentRequestIntro}
+                    />
+                    <ValidatedPrivateRoute path="/moves/:moveId/ppm-weight-ticket" component={WeightTicket} />
+                    <ValidatedPrivateRoute path="/moves/:moveId/ppm-expenses-intro" component={ExpensesLanding} />
+                    <ValidatedPrivateRoute path="/moves/:moveId/ppm-expenses" component={ExpensesUpload} />
+                    <ValidatedPrivateRoute path="/moves/:moveId/ppm-payment-review" component={PaymentReview} />
+                    <ValidatedPrivateRoute exact path="/ppm-customer-agreement" component={CustomerAgreementLegalese} />
+                    <ValidatedPrivateRoute path="/dps_cookie" component={DPSAuthCookie} />
+                    <Route exact path="/forbidden">
+                      <div className="usa-grid">
+                        <h2>You are forbidden to use this endpoint</h2>
+                      </div>
+                    </Route>
+                    <Route exact path="/server_error">
+                      <div className="usa-grid">
+                        <h2>We are experiencing an internal server error</h2>
+                      </div>
+                    </Route>
+                    <Route component={this.noMatch} />
+                  </Switch>
+                )}
             </Tag>
             <Footer />
           </div>
@@ -182,7 +170,4 @@
 const mapDispatchToProps = dispatch =>
   bindActionCreators({ goBack, push, loadInternalSchema, getCurrentUserInfo }, dispatch);
 
-export default connect(
-  mapStateToProps,
-  mapDispatchToProps,
-)(AppWrapper);+export default connect(mapStateToProps, mapDispatchToProps)(AppWrapper);