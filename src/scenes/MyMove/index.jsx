import React, { Component } from 'react';
import { get } from 'lodash';
import { LastLocationProvider } from 'react-router-last-location';

import PrivateRoute from 'shared/User/PrivateRoute';
import { Route, Switch } from 'react-router-dom';
import { ConnectedRouter, push } from 'react-router-redux';
import { connect } from 'react-redux';
import { bindActionCreators } from 'redux';

import Alert from 'shared/Alert';
import Feedback from 'scenes/Feedback';
import Landing from 'scenes/Landing';
import Shipments from 'scenes/Shipments';
import SubmittedFeedback from 'scenes/SubmittedFeedback';
import EditProfile from 'scenes/Review/EditProfile';
import EditBackupContact from 'scenes/Review/EditBackupContact';
import EditContactInfo from 'scenes/Review/EditContactInfo';
import EditOrders from 'scenes/Review/EditOrders';
import EditDateAndLocation from 'scenes/Review/EditDateAndLocation';
import EditWeight from 'scenes/Review/EditWeight';
import Header from 'shared/Header/MyMove';
import { history } from 'shared/store';
import Footer from 'shared/Footer';
import LogoutOnInactivity from 'shared/User/LogoutOnInactivity';

import { getWorkflowRoutes } from './getWorkflowRoutes';
import { loadLoggedInUser } from 'shared/User/ducks';
import { loadSchema } from 'shared/Swagger/ducks';
import { no_op } from 'shared/utils';

const NoMatch = ({ location }) => (
  <div className="usa-grid">
    <h3>
      No match for <code>{location.pathname}</code>
    </h3>
  </div>
);
export class AppWrapper extends Component {
  componentDidMount() {
    this.props.loadLoggedInUser();
    this.props.loadSchema();
  }
  render() {
    const props = this.props;
    return (
      <ConnectedRouter history={history}>
        <LastLocationProvider>
          <div className="App site">
            <Header />
            <main className="site__content">
              <div className="usa-grid">
                <LogoutOnInactivity />
                {props.swaggerError && (
                  <Alert type="error" heading="An error occurred">
                    There was an error contacting the server.
                  </Alert>
                )}
              </div>
              {!props.swaggerError && (
                <Switch>
                  <Route exact path="/" component={Landing} />
                  <Route path="/submitted" component={SubmittedFeedback} />
                  <Route
                    path="/shipments/:shipmentsStatus"
                    component={Shipments}
                  />
                  <Route path="/feedback" component={Feedback} />
                  {getWorkflowRoutes(props)}
                  <PrivateRoute
                    exact
                    path="/moves/:moveId/review/edit-profile"
                    component={EditProfile}
                  />
                  <PrivateRoute
                    exact
                    path="/moves/:moveId/review/edit-backup-contact"
                    component={EditBackupContact}
                  />
                  <PrivateRoute
                    exact
                    path="/moves/:moveId/review/edit-contact-info"
                    component={EditContactInfo}
                  />
                  <PrivateRoute
                    path="/moves/:moveId/review/edit-orders"
                    component={EditOrders}
                  />
                  <PrivateRoute
                    path="/moves/:moveId/review/edit-weight"
                    component={EditWeight}
                  />
                  <Route component={NoMatch} />
                </Switch>
              )}
<<<<<<< HEAD
            </div>
            {!props.swaggerError && (
              <Switch>
                <Route exact path="/" component={Landing} />
                <Route path="/submitted" component={SubmittedFeedback} />
                <Route
                  path="/shipments/:shipmentsStatus"
                  component={Shipments}
                />
                <Route path="/feedback" component={Feedback} />
                {getWorkflowRoutes(props)}
                <PrivateRoute
                  exact
                  path="/moves/:moveId/review/edit-profile"
                  component={EditProfile}
                />
                <PrivateRoute
                  exact
                  path="/moves/:moveId/review/edit-backup-contact"
                  component={EditBackupContact}
                />
                <PrivateRoute
                  exact
                  path="/moves/:moveId/review/edit-contact-info"
                  component={EditContactInfo}
                />
                <PrivateRoute
                  path="/moves/:moveId/review/edit-orders"
                  component={EditOrders}
                />
                <PrivateRoute
                  path="/moves/:moveId/review/edit-date-and-location"
                  component={EditDateAndLocation}
                />
                <PrivateRoute
                  path="/moves/:moveId/review/edit-weight"
                  component={EditWeight}
                />
                <Route component={NoMatch} />
              </Switch>
            )}
          </main>
          <Footer />
        </div>
=======
            </main>
            <Footer />
          </div>
        </LastLocationProvider>
>>>>>>> 163556f9
      </ConnectedRouter>
    );
  }
}
AppWrapper.defaultProps = {
  loadSchema: no_op,
  loadLoggedInUser: no_op,
};

const mapStateToProps = state => {
  return {
    hasCompleteProfile: get(
      state.loggedInUser,
      'loggedInUser.service_member.is_profile_complete',
    ),
    swaggerError: state.swagger.hasErrored,
    selectedMoveType: state.submittedMoves.currentMove
      ? state.submittedMoves.currentMove.selected_move_type
      : 'PPM', // hack: this makes development easier when an eng has to reload a page in the ppm flow over and over but there must be a better way.
    hasMove: Boolean(state.submittedMoves.currentMove),
    moveId: state.submittedMoves.currentMove
      ? state.submittedMoves.currentMove.id
      : null,
    currentOrdersId:
      get(state.loggedInUser, 'loggedInUser.service_member.orders[0].id') ||
      get(state.orders, 'currentOrders.id'), // should we get the latest or the first?
  };
};
const mapDispatchToProps = dispatch =>
  bindActionCreators({ push, loadSchema, loadLoggedInUser }, dispatch);

export default connect(mapStateToProps, mapDispatchToProps)(AppWrapper);<|MERGE_RESOLUTION|>--- conflicted
+++ resolved
@@ -87,63 +87,20 @@
                     component={EditOrders}
                   />
                   <PrivateRoute
+                    path="/moves/:moveId/review/edit-date-and-location"
+                    component={EditDateAndLocation}
+                  />
+                  <PrivateRoute
                     path="/moves/:moveId/review/edit-weight"
                     component={EditWeight}
                   />
                   <Route component={NoMatch} />
                 </Switch>
               )}
-<<<<<<< HEAD
-            </div>
-            {!props.swaggerError && (
-              <Switch>
-                <Route exact path="/" component={Landing} />
-                <Route path="/submitted" component={SubmittedFeedback} />
-                <Route
-                  path="/shipments/:shipmentsStatus"
-                  component={Shipments}
-                />
-                <Route path="/feedback" component={Feedback} />
-                {getWorkflowRoutes(props)}
-                <PrivateRoute
-                  exact
-                  path="/moves/:moveId/review/edit-profile"
-                  component={EditProfile}
-                />
-                <PrivateRoute
-                  exact
-                  path="/moves/:moveId/review/edit-backup-contact"
-                  component={EditBackupContact}
-                />
-                <PrivateRoute
-                  exact
-                  path="/moves/:moveId/review/edit-contact-info"
-                  component={EditContactInfo}
-                />
-                <PrivateRoute
-                  path="/moves/:moveId/review/edit-orders"
-                  component={EditOrders}
-                />
-                <PrivateRoute
-                  path="/moves/:moveId/review/edit-date-and-location"
-                  component={EditDateAndLocation}
-                />
-                <PrivateRoute
-                  path="/moves/:moveId/review/edit-weight"
-                  component={EditWeight}
-                />
-                <Route component={NoMatch} />
-              </Switch>
-            )}
-          </main>
-          <Footer />
-        </div>
-=======
             </main>
             <Footer />
           </div>
         </LastLocationProvider>
->>>>>>> 163556f9
       </ConnectedRouter>
     );
   }
