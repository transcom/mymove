import React, { lazy, useEffect, useState } from 'react';
import PropTypes from 'prop-types';
import { Route, Routes, Navigate } from 'react-router-dom';
import { isBooleanFlagEnabled } from '../../utils/featureFlags';
import { connect } from 'react-redux';
import { GovBanner } from '@trussworks/react-uswds';

import 'styles/full_uswds.scss';
import 'styles/customer.scss';

import { getWorkflowRoutes } from './getWorkflowRoutes';

import BypassBlock from 'components/BypassBlock';
import CUIHeader from 'components/CUIHeader/CUIHeader';
import LoggedOutHeader from 'containers/Headers/LoggedOutHeader';
import CustomerLoggedInHeader from 'containers/Headers/CustomerLoggedInHeader';
import Alert from 'shared/Alert';
import Footer from 'components/Customer/Footer';
import ConnectedLogoutOnInactivity from 'layout/LogoutOnInactivity';
import LoadingPlaceholder from 'shared/LoadingPlaceholder';
import { loadInternalSchema } from 'shared/Swagger/ducks';
import { withContext } from 'shared/AppContext';
import { no_op } from 'shared/utils';
import { generatePageTitle } from 'hooks/custom';
import { loadUser as loadUserAction } from 'store/auth/actions';
import { initOnboarding as initOnboardingAction } from 'store/onboarding/actions';
import {
  selectCacValidated,
  selectGetCurrentUserIsLoading,
  selectIsLoggedIn,
  selectLoadingSpinnerMessage,
  selectShowLoadingSpinner,
  selectUnderMaintenance,
} from 'store/auth/selectors';
import {
  selectServiceMemberFromLoggedInUser,
  selectCurrentMove,
  selectHasCanceledMove,
} from 'store/entities/selectors';
import { generalRoutes, customerRoutes } from 'constants/routes';
import { pageNames } from 'constants/signInPageNames';
/** Pages */
import InfectedUpload from 'shared/Uploader/InfectedUpload';
import ProcessingUpload from 'shared/Uploader/ProcessingUpload';
import Edit from 'scenes/Review/Edit';
import NotFound from 'components/NotFound/NotFound';
import PrivacyPolicyStatement from 'components/Statements/PrivacyAndPolicyStatement';
import AccessibilityStatement from 'components/Statements/AccessibilityStatement';
import ConnectedCreateOrEditMtoShipment from 'pages/MyMove/CreateOrEditMtoShipment';
import Home from 'pages/MyMove/Home';
import TitleAnnouncer from 'components/TitleAnnouncer/TitleAnnouncer';
import MultiMovesLandingPage from 'pages/MyMove/Multi-Moves/MultiMovesLandingPage';
import MoveHome from 'pages/MyMove/Home/MoveHome';
import AddOrders from 'pages/MyMove/AddOrders';
import UploadOrders from 'pages/MyMove/UploadOrders';
import SmartCardRedirect from 'shared/SmartCardRedirect/SmartCardRedirect';
import OktaErrorBanner from 'components/OktaErrorBanner/OktaErrorBanner';
import MaintenancePage from 'pages/Maintenance/MaintenancePage';
import LoadingSpinner from 'components/LoadingSpinner/LoadingSpinner';
import { FEATURE_FLAG_KEYS } from 'shared/constants';
// Pages should be lazy-loaded (they correspond to unique routes & only need to be loaded when that URL is accessed)
const SignIn = lazy(() => import('pages/SignIn/SignIn'));
const CreateAccount = lazy(() => import('pages/CreateAccount/CreateAccount'));
const InvalidPermissions = lazy(() => import('pages/InvalidPermissions/InvalidPermissions'));
const MovingInfo = lazy(() => import('pages/MyMove/MovingInfo'));
const EditServiceInfo = lazy(() => import('pages/MyMove/Profile/EditServiceInfo'));
const Profile = lazy(() => import('pages/MyMove/Profile/Profile'));
const EditContactInfo = lazy(() => import('pages/MyMove/Profile/EditContactInfo'));
const EditOktaInfo = lazy(() => import('pages/MyMove/Profile/EditOktaInfo'));
const AmendOrders = lazy(() => import('pages/MyMove/AmendOrders/AmendOrders'));
const EditOrders = lazy(() => import('pages/MyMove/EditOrders'));
const BoatShipmentLocationInfo = lazy(() =>
  import('pages/MyMove/Boat/BoatShipmentLocationInfo/BoatShipmentLocationInfo'),
);
const MobileHomeShipmentLocationInfo = lazy(() =>
  import('pages/MyMove/MobileHome/MobileHomeShipmentLocationInfo/MobileHomeShipmentLocationInfo'),
);
const EstimatedWeightsProGear = lazy(() =>
  import('pages/MyMove/PPM/Booking/EstimatedWeightsProGear/EstimatedWeightsProGear'),
);
const EstimatedIncentive = lazy(() => import('pages/MyMove/PPM/Booking/EstimatedIncentive/EstimatedIncentive'));
const Advance = lazy(() => import('pages/MyMove/PPM/Booking/Advance/Advance'));
const About = lazy(() => import('pages/MyMove/PPM/Closeout/About/About'));
const WeightTickets = lazy(() => import('pages/MyMove/PPM/Closeout/WeightTickets/WeightTickets'));
const PPMReview = lazy(() => import('pages/MyMove/PPM/Closeout/Review/Review'));
const ProGear = lazy(() => import('pages/MyMove/PPM/Closeout/ProGear/ProGear.jsx'));
const GunSafe = lazy(() => import('pages/MyMove/PPM/Closeout/GunSafe/GunSafe.jsx'));
const Expenses = lazy(() => import('pages/MyMove/PPM/Closeout/Expenses/Expenses'));
const PPMFinalCloseout = lazy(() => import('pages/MyMove/PPM/Closeout/FinalCloseout/FinalCloseout'));
const AdditionalDocuments = lazy(() => import('pages/MyMove/AdditionalDocuments/AdditionalDocuments'));
const PPMFeedback = lazy(() => import('pages/MyMove/PPM/Closeout/Feedback/Feedback'));

const CustomerApp = ({ loadUser, initOnboarding, loadInternalSchema, ...props }) => {
  const [cacValidatedFeatureFlag, setCacValidatedFeatureFlag] = useState(false);
  const [oktaErrorBanner, setOktaErrorBanner] = useState(false);
  const [gunSafeEnabled, setGunSafeEnabled] = useState(false);

  useEffect(() => {
    loadInternalSchema();
    loadUser();
    initOnboarding();

    isBooleanFlagEnabled('cac_validated_login').then(setCacValidatedFeatureFlag);
    isBooleanFlagEnabled(FEATURE_FLAG_KEYS.GUN_SAFE).then(setGunSafeEnabled);

    const urlParams = new URLSearchParams(window.location.search);
    if (urlParams.get('okta_error') === 'true') {
      setOktaErrorBanner(true);
    }
    document.title = generatePageTitle('Sign In');
  }, [loadUser, initOnboarding, loadInternalSchema]);

  if (props.underMaintenance) {
    return <MaintenancePage />;
  }

  return (
    <>
      <div className="my-move site" id="app-root">
        <TitleAnnouncer />
        <CUIHeader />
        <BypassBlock />
        <GovBanner />

        {props.userIsLoggedIn ? <CustomerLoggedInHeader /> : <LoggedOutHeader app={pageNames.MYMOVE} />}

        <main role="main" className="site__content my-move-container" id="main">
          <ConnectedLogoutOnInactivity />

          <div className="usa-grid">
            {props.swaggerError && (
              <div className="grid-container">
                <div className="grid-row">
                  <div className="grid-col-12">
                    <Alert type="error" heading="An error occurred">
                      There was an error contacting the server.
                    </Alert>
                  </div>
                </div>
              </div>
            )}
          </div>

          {oktaErrorBanner && <OktaErrorBanner />}

          {props.showLoadingSpinner && <LoadingSpinner message={props.loadingSpinnerMessage} />}

          {/* Showing Smart Card info page until user signs in with SC one time */}
          {props.userIsLoggedIn && !props.cacValidated && cacValidatedFeatureFlag && <SmartCardRedirect />}

          {/* No Auth Routes */}
          {!props.userIsLoggedIn && (
            <Routes>
              <Route path={generalRoutes.SIGN_IN_PATH} element={<SignIn />} />
              <Route path={generalRoutes.CREATE_ACCOUNT_PATH} element={<CreateAccount />} />
              <Route path={generalRoutes.PRIVACY_SECURITY_POLICY_PATH} element={<PrivacyPolicyStatement />} />
              <Route path={generalRoutes.ACCESSIBILITY_PATH} element={<AccessibilityStatement />} />
              <Route
                end
                path="/forbidden"
                element={
                  <div className="usa-grid">
                    <h2>You are forbidden to use this endpoint</h2>
                  </div>
                }
              />
              <Route
                end
                path="/server_error"
                element={
                  <div className="usa-grid">
                    <h2>We are experiencing an internal server error</h2>
                  </div>
                }
              />
              <Route end path="/invalid-permissions" element={<InvalidPermissions />} />
              <Route
                path="*"
                element={(props.loginIsLoading && <LoadingPlaceholder />) || <Navigate to="/sign-in" replace />}
              />
            </Routes>
          )}

          {/* when the cacValidated feature flag is on, we need to check for the cacValidated value for rendering */}
          {cacValidatedFeatureFlag
            ? !props.hasError &&
              !props.swaggerError &&
              props.userIsLoggedIn &&
              props.cacValidated && (
                <Routes>
                  {/* no auth routes should still exist */}
                  <Route path={generalRoutes.SIGN_IN_PATH} element={<SignIn />} />
                  <Route path={generalRoutes.MULTI_MOVES_LANDING_PAGE} element={<MultiMovesLandingPage />} />
                  <Route path={generalRoutes.PRIVACY_SECURITY_POLICY_PATH} element={<PrivacyPolicyStatement />} />
                  <Route path={generalRoutes.ACCESSIBILITY_PATH} element={<AccessibilityStatement />} />

                  {/* auth required */}
                  {/* <Route end path="/ppm" element={<PpmLanding />} /> */}

                  {/* ROOT */}
                  {/* Home page will route to dashboard element. */}
                  <Route path={generalRoutes.HOME_PATH} end element={<MultiMovesLandingPage />} />

                  {getWorkflowRoutes(props)}

                  <Route end path={customerRoutes.MOVE_HOME_PAGE} element={<Home />} />
                  <Route end path={customerRoutes.MOVE_HOME_PATH} element={<MoveHome />} />
                  <Route end path={customerRoutes.SHIPMENT_MOVING_INFO_PATH} element={<MovingInfo />} />
                  <Route end path="/moves/:moveId/edit" element={<Edit />} />
                  <Route end path={customerRoutes.SERVICE_INFO_EDIT_PATH} element={<EditServiceInfo />} />
                  <Route path={customerRoutes.SHIPMENT_CREATE_PATH} element={<ConnectedCreateOrEditMtoShipment />} />
                  <Route end path={customerRoutes.PROFILE_PATH} element={<Profile />} />
                  <Route end path={customerRoutes.SHIPMENT_EDIT_PATH} element={<ConnectedCreateOrEditMtoShipment />} />
                  <Route
                    path={customerRoutes.SHIPMENT_PPM_ESTIMATED_WEIGHT_PATH}
                    element={<EstimatedWeightsProGear />}
                  />
                  <Route
                    end
                    path={customerRoutes.SHIPMENT_PPM_ESTIMATED_INCENTIVE_PATH}
                    element={<EstimatedIncentive />}
                  />
                  <Route end path={customerRoutes.SHIPMENT_PPM_ADVANCES_PATH} element={<Advance />} />
                  <Route end path={customerRoutes.CONTACT_INFO_EDIT_PATH} element={<EditContactInfo />} />
                  <Route end path={customerRoutes.EDIT_OKTA_PROFILE_PATH} element={<EditOktaInfo />} />
                  <Route end path={customerRoutes.SHIPMENT_PPM_ABOUT_PATH} element={<About />} />
                  <Route end path={customerRoutes.SHIPMENT_PPM_WEIGHT_TICKETS_PATH} element={<WeightTickets />} />
                  <Route end path={customerRoutes.SHIPMENT_PPM_WEIGHT_TICKETS_EDIT_PATH} element={<WeightTickets />} />
                  <Route end path={customerRoutes.SHIPMENT_PPM_REVIEW_PATH} element={<PPMReview />} />
                  <Route end path={customerRoutes.SHIPMENT_PPM_EXPENSES_PATH} element={<Expenses />} />
                  <Route end path={customerRoutes.SHIPMENT_PPM_EXPENSES_EDIT_PATH} element={<Expenses />} />
                  <Route end path={customerRoutes.SHIPMENT_PPM_COMPLETE_PATH} element={<PPMFinalCloseout />} />
                  <Route end path={customerRoutes.SHIPMENT_PPM_FEEDBACK_PATH} element={<PPMFeedback />} />
                  <Route path={customerRoutes.ORDERS_ADD_PATH} element={<AddOrders />} />
                  <Route path={customerRoutes.ORDERS_EDIT_PATH} element={<EditOrders />} />
                  <Route path={customerRoutes.ORDERS_UPLOAD_PATH} element={<UploadOrders />} />
                  <Route path={customerRoutes.ORDERS_AMEND_PATH} element={<AmendOrders />} />
                  <Route end path={customerRoutes.UPLOAD_ADDITIONAL_DOCUMENTS_PATH} element={<AdditionalDocuments />} />
                  <Route end path="/infected-upload" element={<InfectedUpload />} />
                  <Route end path="/processing-upload" element={<ProcessingUpload />} />
                  <Route end path={customerRoutes.SHIPMENT_PPM_PRO_GEAR_PATH} element={<ProGear />} />
                  <Route end path={customerRoutes.SHIPMENT_PPM_PRO_GEAR_EDIT_PATH} element={<ProGear />} />
                  {gunSafeEnabled && (
                    <>
                      <Route end path={customerRoutes.SHIPMENT_PPM_GUN_SAFE_PATH} element={<GunSafe />} />
                      <Route end path={customerRoutes.SHIPMENT_PPM_GUN_SAFE_EDIT_PATH} element={<GunSafe />} />
                    </>
                  )}

                  {/* Errors */}
                  <Route
                    end
                    path="/forbidden"
                    element={
                      <div className="usa-grid">
                        <h2>You are forbidden to use this endpoint</h2>
                      </div>
                    }
                  />
                  <Route
                    end
                    path="/server_error"
                    element={
                      <div className="usa-grid">
                        <h2>We are experiencing an internal server error</h2>
                      </div>
                    }
                  />
                  <Route end path="/invalid-permissions" element={<InvalidPermissions />} />

                  {/* 404 - user logged in but at unknown route */}
                  <Route path="*" element={<NotFound />} />
                </Routes>
              )
            : !props.hasError &&
              !props.swaggerError &&
              props.userIsLoggedIn && (
                <Routes>
                  {/* no auth routes should still exist */}
                  <Route path={generalRoutes.SIGN_IN_PATH} element={<SignIn />} />
                  <Route path={generalRoutes.MULTI_MOVES_LANDING_PAGE} element={<MultiMovesLandingPage />} />
                  <Route path={generalRoutes.PRIVACY_SECURITY_POLICY_PATH} element={<PrivacyPolicyStatement />} />
                  <Route path={generalRoutes.ACCESSIBILITY_PATH} element={<AccessibilityStatement />} />
                  {/* auth required */}
                  {/* <Route end path="/ppm" element={<PpmLanding />} /> */}
                  {/* ROOT */}
<<<<<<< HEAD
                  {/* If multiMove is enabled home page will route to dashboard element. Otherwise, it will route to the move page. */}
                  {multiMoveFeatureFlag ? (
                    <Route path={generalRoutes.HOME_PATH} end element={<MultiMovesLandingPage />} />
                  ) : (
                    <Route path={generalRoutes.HOME_PATH} end element={<Home />} />
                  )}
=======
                  {/* Home page will route to dashboard element. */}
                  <Route path={generalRoutes.HOME_PATH} end element={<MultiMovesLandingPage />} />

>>>>>>> cca24af1
                  {getWorkflowRoutes(props)}
                  <Route end path={customerRoutes.MOVE_HOME_PAGE} element={<Home />} />
                  <Route end path={customerRoutes.MOVE_HOME_PATH} element={<MoveHome />} />
                  <Route end path={customerRoutes.SHIPMENT_MOVING_INFO_PATH} element={<MovingInfo />} />
                  <Route end path="/moves/:moveId/edit" element={<Edit />} />
                  <Route end path={customerRoutes.SERVICE_INFO_EDIT_PATH} element={<EditServiceInfo />} />
                  <Route path={customerRoutes.SHIPMENT_CREATE_PATH} element={<ConnectedCreateOrEditMtoShipment />} />
                  <Route end path={customerRoutes.PROFILE_PATH} element={<Profile />} />
                  <Route end path={customerRoutes.SHIPMENT_EDIT_PATH} element={<ConnectedCreateOrEditMtoShipment />} />
                  <Route path={customerRoutes.SHIPMENT_BOAT_LOCATION_INFO} element={<BoatShipmentLocationInfo />} />
                  <Route
                    path={customerRoutes.SHIPMENT_MOBILE_HOME_LOCATION_INFO}
                    element={<MobileHomeShipmentLocationInfo />}
                  />
                  <Route
                    path={customerRoutes.SHIPMENT_PPM_ESTIMATED_WEIGHT_PATH}
                    element={<EstimatedWeightsProGear />}
                  />
                  <Route
                    end
                    path={customerRoutes.SHIPMENT_PPM_ESTIMATED_INCENTIVE_PATH}
                    element={<EstimatedIncentive />}
                  />
                  <Route end path={customerRoutes.SHIPMENT_PPM_ADVANCES_PATH} element={<Advance />} />
                  <Route end path={customerRoutes.CONTACT_INFO_EDIT_PATH} element={<EditContactInfo />} />
                  <Route end path={customerRoutes.EDIT_OKTA_PROFILE_PATH} element={<EditOktaInfo />} />
                  <Route end path={customerRoutes.SHIPMENT_PPM_ABOUT_PATH} element={<About />} />
                  <Route end path={customerRoutes.SHIPMENT_PPM_WEIGHT_TICKETS_PATH} element={<WeightTickets />} />
                  <Route end path={customerRoutes.SHIPMENT_PPM_WEIGHT_TICKETS_EDIT_PATH} element={<WeightTickets />} />
                  <Route end path={customerRoutes.SHIPMENT_PPM_REVIEW_PATH} element={<PPMReview />} />
                  <Route end path={customerRoutes.SHIPMENT_PPM_EXPENSES_PATH} element={<Expenses />} />
                  <Route end path={customerRoutes.SHIPMENT_PPM_EXPENSES_EDIT_PATH} element={<Expenses />} />
                  <Route end path={customerRoutes.SHIPMENT_PPM_COMPLETE_PATH} element={<PPMFinalCloseout />} />
                  <Route end path={customerRoutes.SHIPMENT_PPM_FEEDBACK_PATH} element={<PPMFeedback />} />
                  <Route path={customerRoutes.ORDERS_ADD_PATH} element={<AddOrders />} />
                  <Route path={customerRoutes.ORDERS_EDIT_PATH} element={<EditOrders />} />
                  <Route path={customerRoutes.ORDERS_UPLOAD_PATH} element={<UploadOrders />} />
                  <Route path={customerRoutes.ORDERS_AMEND_PATH} element={<AmendOrders />} />
                  <Route end path={customerRoutes.UPLOAD_ADDITIONAL_DOCUMENTS_PATH} element={<AdditionalDocuments />} />
                  <Route end path="/infected-upload" element={<InfectedUpload />} />
                  <Route end path="/processing-upload" element={<ProcessingUpload />} />
                  <Route end path={customerRoutes.SHIPMENT_PPM_PRO_GEAR_PATH} element={<ProGear />} />
                  <Route end path={customerRoutes.SHIPMENT_PPM_PRO_GEAR_EDIT_PATH} element={<ProGear />} />\
                  {gunSafeEnabled && (
                    <>
                      <Route end path={customerRoutes.SHIPMENT_PPM_GUN_SAFE_PATH} element={<GunSafe />} />
                      <Route end path={customerRoutes.SHIPMENT_PPM_GUN_SAFE_EDIT_PATH} element={<GunSafe />} />
                    </>
                  )}
                  {/* Errors */}
                  <Route
                    end
                    path="/forbidden"
                    element={
                      <div className="usa-grid">
                        <h2>You are forbidden to use this endpoint</h2>
                      </div>
                    }
                  />
                  <Route
                    end
                    path="/server_error"
                    element={
                      <div className="usa-grid">
                        <h2>We are experiencing an internal server error</h2>
                      </div>
                    }
                  />
                  <Route end path="/invalid-permissions" element={<InvalidPermissions />} />
                  {/* 404 - user logged in but at unknown route */}
                  <Route path="*" element={<NotFound />} />
                </Routes>
              )}
        </main>
        <Footer />
      </div>
      <div id="modal-root" />
    </>
  );
};

CustomerApp.propTypes = {
  loadInternalSchema: PropTypes.func,
  loadUser: PropTypes.func,
  initOnboarding: PropTypes.func,
  loginIsLoading: PropTypes.bool,
  userIsLoggedIn: PropTypes.bool,
  context: PropTypes.shape({
    flags: PropTypes.shape({
      hhgFlow: PropTypes.bool,
      ghcFlow: PropTypes.bool,
    }),
  }).isRequired,
  swaggerError: PropTypes.bool,
  underMaintenance: PropTypes.bool,
  showLoadingSpinner: PropTypes.bool,
  loadingSpinnerMessage: PropTypes.string,
};

CustomerApp.defaultProps = {
  loadInternalSchema: no_op,
  loadUser: no_op,
  initOnboarding: no_op,
  loginIsLoading: false,
  userIsLoggedIn: false,
  context: {
    flags: {
      hhgFlow: false,
      ghcFlow: false,
    },
  },
};

const mapStateToProps = (state) => {
  const serviceMember = selectServiceMemberFromLoggedInUser(state);
  const serviceMemberId = serviceMember?.id;
  const move = selectCurrentMove(state) || {};
  return {
    loginIsLoading: selectGetCurrentUserIsLoading(state),
    userIsLoggedIn: selectIsLoggedIn(state),
    cacValidated: selectCacValidated(serviceMember),
    currentServiceMemberId: serviceMemberId,
    lastMoveIsCanceled: selectHasCanceledMove(state),
    moveId: move?.id,
    swaggerError: state.swaggerInternal?.hasErrored,
    underMaintenance: selectUnderMaintenance(state),
    showLoadingSpinner: selectShowLoadingSpinner(state),
    loadingSpinnerMessage: selectLoadingSpinnerMessage(state),
  };
};

const mapDispatchToProps = {
  loadInternalSchema,
  loadUser: loadUserAction,
  initOnboarding: initOnboardingAction,
};

export default withContext(connect(mapStateToProps, mapDispatchToProps)(CustomerApp));<|MERGE_RESOLUTION|>--- conflicted
+++ resolved
@@ -284,18 +284,8 @@
                   {/* auth required */}
                   {/* <Route end path="/ppm" element={<PpmLanding />} /> */}
                   {/* ROOT */}
-<<<<<<< HEAD
-                  {/* If multiMove is enabled home page will route to dashboard element. Otherwise, it will route to the move page. */}
-                  {multiMoveFeatureFlag ? (
-                    <Route path={generalRoutes.HOME_PATH} end element={<MultiMovesLandingPage />} />
-                  ) : (
-                    <Route path={generalRoutes.HOME_PATH} end element={<Home />} />
-                  )}
-=======
                   {/* Home page will route to dashboard element. */}
                   <Route path={generalRoutes.HOME_PATH} end element={<MultiMovesLandingPage />} />
-
->>>>>>> cca24af1
                   {getWorkflowRoutes(props)}
                   <Route end path={customerRoutes.MOVE_HOME_PAGE} element={<Home />} />
                   <Route end path={customerRoutes.MOVE_HOME_PATH} element={<MoveHome />} />
