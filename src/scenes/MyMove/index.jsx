--- conflicted
+++ resolved
@@ -30,14 +30,9 @@
 import LogoutOnInactivity from 'shared/User/LogoutOnInactivity';
 import PrivacyPolicyStatement from 'shared/Statements/PrivacyAndPolicyStatement';
 import AccessibilityStatement from 'shared/Statements/AccessibilityStatement';
-<<<<<<< HEAD
-import { selectedMoveType } from 'scenes/Moves/ducks';
-=======
-import { lastMoveIsCanceled } from 'scenes/Moves/ducks';
 import { selectedMoveType } from 'shared/Entities/modules/moves';
 import { getCurrentMoveID } from 'shared/UI/ducks';
 
->>>>>>> 68332924
 import { getWorkflowRoutes } from './getWorkflowRoutes';
 import { getCurrentUserInfo } from 'shared/Data/users';
 import { loadInternalSchema } from 'shared/Swagger/ducks';
@@ -139,23 +134,13 @@
 };
 
 const mapStateToProps = state => {
-<<<<<<< HEAD
-  const moveId = get(state, 'moves.latestMove.id');
-  return {
-    currentServiceMemberId: get(state, 'serviceMember.currentServiceMember.id'),
-    lastMoveIsCanceled: isLastMoveCanceled(state, moveId),
-    latestMove: get(state, 'moves.latestMove'),
-    moveId: get(state, 'moves.currentMove.id'),
-    selectedMoveType: selectedMoveType(state),
-=======
   const moveId = getCurrentMoveID(state);
   return {
     currentServiceMemberId: get(state, 'serviceMember.currentServiceMember.id'),
-    lastMoveIsCanceled: lastMoveIsCanceled(state),
+    lastMoveIsCanceled: isLastMoveCanceled(state),
     latestMove: get(state, 'moves.latestMove'), //ToDo: will want to move away from using this later...
     moveId: moveId,
     selectedMoveType: selectedMoveType(state, moveId),
->>>>>>> 68332924
     swaggerError: state.swaggerInternal.hasErrored,
   };
 };
