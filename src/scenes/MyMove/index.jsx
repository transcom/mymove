--- conflicted
+++ resolved
@@ -22,7 +22,6 @@
 import { withContext } from 'shared/AppContext';
 import { no_op } from 'shared/utils';
 import { loadUser as loadUserAction } from 'store/auth/actions';
-import { initOnboarding as initOnboardingAction } from 'store/onboarding/actions';
 import { selectConusStatus } from 'store/onboarding/selectors';
 import {
   selectServiceMemberFromLoggedInUser,
@@ -56,20 +55,9 @@
 import CustomerAgreementLegalese from 'scenes/Moves/Ppm/CustomerAgreementLegalese';
 import ConnectedCreateOrEditMtoShipment from 'pages/MyMove/CreateOrEditMtoShipment';
 import Home from 'pages/MyMove/Home';
-<<<<<<< HEAD
-import { loadUser as loadUserAction } from 'store/auth/actions';
-import { selectConusStatus } from 'store/onboarding/selectors';
-import {
-  selectServiceMemberFromLoggedInUser,
-  selectCurrentMove,
-  selectHasCanceledMove,
-  selectMoveType,
-} from 'store/entities/selectors';
-=======
 // Pages should be lazy-loaded (they correspond to unique routes & only need to be loaded when that URL is accessed)
 const SignIn = lazy(() => import('pages/SignIn/SignIn'));
 const AccessCode = lazy(() => import('shared/User/AccessCode'));
->>>>>>> 1702f0b1
 
 export class CustomerApp extends Component {
   constructor(props) {
