import React, { Component } from 'react';
import { get } from 'lodash';
import { LastLocationProvider } from 'react-router-last-location';

import ValidatedPrivateRoute from 'shared/User/ValidatedPrivateRoute';
import { Route, Switch } from 'react-router-dom';
import { ConnectedRouter, push, goBack } from 'react-router-redux';
import { connect } from 'react-redux';
import { bindActionCreators } from 'redux';

import Alert from 'shared/Alert';
import StyleGuide from 'scenes/StyleGuide';
import Landing from 'scenes/Landing';
import Edit from 'scenes/Review/Edit';
import EditProfile from 'scenes/Review/EditProfile';
import EditBackupContact from 'scenes/Review/EditBackupContact';
import EditContactInfo from 'scenes/Review/EditContactInfo';
import EditOrders from 'scenes/Review/EditOrders';
import EditDateAndLocation from 'scenes/Review/EditDateAndLocation';
import EditWeight from 'scenes/Review/EditWeight';
import EditHHGDates from 'scenes/Review/EditShipment';
import Header from 'shared/Header/MyMove';
import PPMPaymentRequestIntro from 'scenes/Moves/Ppm/PPMPaymentRequestIntro';
import WeightTicket from 'scenes/Moves/Ppm/WeightTicket';
import ExpensesLanding from 'scenes/Moves/Ppm/ExpensesLanding';
import ExpensesUpload from 'scenes/Moves/Ppm/ExpensesUpload';
import AllowableExpenses from 'scenes/Moves/Ppm/AllowableExpenses';
import WeightTicketExamples from 'scenes/Moves/Ppm/WeightTicketExamples';
import PaymentRequest from 'scenes/Moves/Ppm/PaymentRequest';
import { history } from 'shared/store';
import Footer from 'shared/Footer';
import LogoutOnInactivity from 'shared/User/LogoutOnInactivity';
import PrivacyPolicyStatement from 'shared/Statements/PrivacyAndPolicyStatement';
import AccessibilityStatement from 'shared/Statements/AccessibilityStatement';
<<<<<<< HEAD
import { selectedMoveType, isLastMoveCanceled } from 'shared/Entities/modules/moves';
=======
import { selectMove, selectedMoveType, isLastMoveCanceled } from 'shared/Entities/modules/moves';
>>>>>>> fb077969
import { getCurrentMoveID } from 'shared/UI/ducks';
import { getWorkflowRoutes } from './getWorkflowRoutes';
import { getCurrentUserInfo } from 'shared/Data/users';
import { loadInternalSchema } from 'shared/Swagger/ducks';
import SomethingWentWrong from 'shared/SomethingWentWrong';
import { detectIE11, no_op } from 'shared/utils';
import DPSAuthCookie from 'scenes/DPSAuthCookie';
import TrailerCriteria from 'scenes/Moves/Ppm/TrailerCriteria';
import PaymentReview from 'scenes/Moves/Ppm/PaymentReview/index';
import CustomerAgreementLegalese from 'scenes/Moves/Ppm/CustomerAgreementLegalese';

export class AppWrapper extends Component {
  state = { hasError: false };

  componentDidMount() {
    this.props.loadInternalSchema();
    this.props.getCurrentUserInfo();
  }

  componentDidCatch(error, info) {
    this.setState({
      hasError: true,
    });
  }

  noMatch = () => (
    <div className="usa-grid">
      <h2>Page not found</h2>
      <p>Looks like you've followed a broken link or entered a URL that doesn't exist on this site.</p>
      <button onClick={this.props.goBack}>Go Back</button>
    </div>
  );

  render() {
    const props = this.props;
    const Tag = detectIE11() ? 'div' : 'main';

    return (
      <ConnectedRouter history={history}>
        <LastLocationProvider>
          <div className="my-move site">
            <Header />
            <Tag role="main" className="site__content my-move-container">
              <div className="usa-grid">
                <LogoutOnInactivity />
                {props.swaggerError && (
                  <Alert type="error" heading="An error occurred">
                    There was an error contacting the server.
                  </Alert>
                )}
              </div>
              {this.state.hasError && <SomethingWentWrong />}
              {!this.state.hasError &&
                !props.swaggerError && (
                  <Switch>
                    <Route exact path="/" component={Landing} />
                    <Route exact path="/sm_style_guide" component={StyleGuide} />
                    <Route path="/privacy-and-security-policy" component={PrivacyPolicyStatement} />
                    <Route path="/accessibility" component={AccessibilityStatement} />
                    {getWorkflowRoutes(props)}
                    <ValidatedPrivateRoute exact path="/moves/:moveId/edit" component={Edit} />
                    <ValidatedPrivateRoute exact path="/moves/review/edit-profile" component={EditProfile} />
                    <ValidatedPrivateRoute
                      exact
                      path="/moves/review/edit-backup-contact"
                      component={EditBackupContact}
                    />
                    <ValidatedPrivateRoute exact path="/moves/review/edit-contact-info" component={EditContactInfo} />

                    <ValidatedPrivateRoute path="/moves/:moveId/review/edit-orders" component={EditOrders} />
                    <ValidatedPrivateRoute
                      path="/moves/:moveId/review/edit-date-and-location"
                      component={EditDateAndLocation}
                    />
                    <ValidatedPrivateRoute path="/moves/:moveId/review/edit-weight" component={EditWeight} />

                    <ValidatedPrivateRoute
                      path="/shipments/:shipmentId/review/edit-hhg-dates"
                      component={EditHHGDates}
                    />
                    {/* <ValidatedPrivateRoute path="/moves/:moveId/review/edit-hhg-locations" component={EditHHGLocations} /> */}
                    {/* <ValidatedPrivateRoute path="/moves/:moveId/review/edit-hhg-weights" component={EditHHGWeights} /> */}

                    <ValidatedPrivateRoute path="/moves/:moveId/request-payment" component={PaymentRequest} />
                    <ValidatedPrivateRoute exact path="/weight-ticket-examples" component={WeightTicketExamples} />
                    <ValidatedPrivateRoute exact path="/trailer-criteria" component={TrailerCriteria} />
                    <ValidatedPrivateRoute exact path="/allowable-expenses" component={AllowableExpenses} />
                    <ValidatedPrivateRoute
                      path="/moves/:moveId/ppm-payment-request-intro"
                      component={PPMPaymentRequestIntro}
                    />
                    <ValidatedPrivateRoute path="/moves/:moveId/ppm-weight-ticket" component={WeightTicket} />
                    <ValidatedPrivateRoute path="/moves/:moveId/ppm-expenses-intro" component={ExpensesLanding} />
                    <ValidatedPrivateRoute path="/moves/:moveId/ppm-expenses" component={ExpensesUpload} />
                    <ValidatedPrivateRoute path="/moves/:moveId/ppm-payment-review" component={PaymentReview} />
                    <ValidatedPrivateRoute exact path="/ppm-customer-agreement" component={CustomerAgreementLegalese} />
                    <ValidatedPrivateRoute path="/dps_cookie" component={DPSAuthCookie} />
                    <Route exact path="/forbidden">
                      <div className="usa-grid">
                        <h2>You are forbidden to use this endpoint</h2>
                      </div>
                    </Route>
                    <Route exact path="/server_error">
                      <div className="usa-grid">
                        <h2>We are experiencing an internal server error</h2>
                      </div>
                    </Route>
                    <Route component={this.noMatch} />
                  </Switch>
                )}
            </Tag>
            <Footer />
          </div>
        </LastLocationProvider>
      </ConnectedRouter>
    );
  }
}
AppWrapper.defaultProps = {
  loadInternalSchema: no_op,
  getCurrentUserInfo: no_op,
};

const mapStateToProps = state => {
  const moveId = getCurrentMoveID(state);
  return {
    currentServiceMemberId: get(state, 'serviceMember.currentServiceMember.id'),
    lastMoveIsCanceled: isLastMoveCanceled(state, moveId),
<<<<<<< HEAD
    latestMove: get(state, 'moves.latestMove'), //ToDo: will want to move away from using this later...
=======
    latestMove: selectMove(state, moveId),
>>>>>>> fb077969
    moveId: moveId,
    selectedMoveType: selectedMoveType(state, moveId),
    swaggerError: state.swaggerInternal.hasErrored,
  };
};
const mapDispatchToProps = dispatch =>
  bindActionCreators({ goBack, push, loadInternalSchema, getCurrentUserInfo }, dispatch);

export default connect(mapStateToProps, mapDispatchToProps)(AppWrapper);<|MERGE_RESOLUTION|>--- conflicted
+++ resolved
@@ -32,11 +32,7 @@
 import LogoutOnInactivity from 'shared/User/LogoutOnInactivity';
 import PrivacyPolicyStatement from 'shared/Statements/PrivacyAndPolicyStatement';
 import AccessibilityStatement from 'shared/Statements/AccessibilityStatement';
-<<<<<<< HEAD
-import { selectedMoveType, isLastMoveCanceled } from 'shared/Entities/modules/moves';
-=======
 import { selectMove, selectedMoveType, isLastMoveCanceled } from 'shared/Entities/modules/moves';
->>>>>>> fb077969
 import { getCurrentMoveID } from 'shared/UI/ducks';
 import { getWorkflowRoutes } from './getWorkflowRoutes';
 import { getCurrentUserInfo } from 'shared/Data/users';
@@ -165,11 +161,7 @@
   return {
     currentServiceMemberId: get(state, 'serviceMember.currentServiceMember.id'),
     lastMoveIsCanceled: isLastMoveCanceled(state, moveId),
-<<<<<<< HEAD
-    latestMove: get(state, 'moves.latestMove'), //ToDo: will want to move away from using this later...
-=======
     latestMove: selectMove(state, moveId),
->>>>>>> fb077969
     moveId: moveId,
     selectedMoveType: selectedMoveType(state, moveId),
     swaggerError: state.swaggerInternal.hasErrored,
