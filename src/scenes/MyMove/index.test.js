--- conflicted
+++ resolved
@@ -4,12 +4,7 @@
 
 import ConnectedCustomerApp, { CustomerApp } from './index';
 
-<<<<<<< HEAD
-import Footer from 'shared/Footer';
-=======
-import Header from 'shared/Header/MyMove';
 import Footer from 'components/Customer/Footer';
->>>>>>> 79de9c78
 import SomethingWentWrong from 'shared/SomethingWentWrong';
 import { MockProviders } from 'testUtils';
 import { AppContext } from 'shared/AppContext';
