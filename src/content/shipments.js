/* eslint-disable import/prefer-default-export */
import { SHIPMENT_OPTIONS, SHIPMENT_TYPES } from 'shared/constants';

export const shipmentTypeLabels = {
  [SHIPMENT_OPTIONS.HHG]: 'HHG',
  [SHIPMENT_OPTIONS.PPM]: 'PPM',
  [SHIPMENT_OPTIONS.NTS]: 'NTS',
  [SHIPMENT_OPTIONS.NTSR]: 'NTS-release',
  [SHIPMENT_OPTIONS.BOAT]: 'Boat',
  [SHIPMENT_TYPES.BOAT_HAUL_AWAY]: 'Boat',
  [SHIPMENT_TYPES.BOAT_TOW_AWAY]: 'Boat',
  [SHIPMENT_TYPES.MOBILE_HOME]: 'Mobile Home',
  [SHIPMENT_TYPES.UNACCOMPANIED_BAGGAGE]: 'UB',
};

export const shipmentForm = {
  header: {
    [SHIPMENT_OPTIONS.HHG]: 'Movers pack and transport this shipment',
    [SHIPMENT_OPTIONS.NTS]: 'Where and when should the movers pick up your personal property going into storage?',
    [SHIPMENT_OPTIONS.NTSR]: 'Where and when should the movers deliver your personal property from storage?',
  },
};

export const shipmentSectionLabels = {
  HHG: 'HHG shipment',
  PPM: 'PPM shipment',
  BOAT: 'Boat shipment',
  BOAT_HAUL_AWAY: 'Boat Haul Away shipment',
  BOAT_TOW_AWAY: 'Boat Tow Away shipment',
  MOBILE_HOME: 'Mobile Home shipment',
  HHG_INTO_NTS: 'NTS shipment',
<<<<<<< HEAD
  HHG_OUTOF_NTS_DOMESTIC: 'NTS-release shipment',
=======
  HHG_OUTOF_NTS: 'NTS-release shipment',
>>>>>>> 1a7afc6f
  UNACCOMPANIED_BAGGAGE: 'UB shipment',
};<|MERGE_RESOLUTION|>--- conflicted
+++ resolved
@@ -29,10 +29,6 @@
   BOAT_TOW_AWAY: 'Boat Tow Away shipment',
   MOBILE_HOME: 'Mobile Home shipment',
   HHG_INTO_NTS: 'NTS shipment',
-<<<<<<< HEAD
-  HHG_OUTOF_NTS_DOMESTIC: 'NTS-release shipment',
-=======
   HHG_OUTOF_NTS: 'NTS-release shipment',
->>>>>>> 1a7afc6f
   UNACCOMPANIED_BAGGAGE: 'UB shipment',
 };