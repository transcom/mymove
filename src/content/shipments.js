/* eslint-disable import/prefer-default-export */
import { SHIPMENT_OPTIONS, SHIPMENT_TYPES } from 'shared/constants';

export const shipmentTypeLabels = {
  [SHIPMENT_OPTIONS.HHG]: 'HHG',
  [SHIPMENT_OPTIONS.PPM]: 'PPM',
  [SHIPMENT_OPTIONS.NTS]: 'NTS',
  [SHIPMENT_OPTIONS.NTSR]: 'NTS-release',
  [SHIPMENT_OPTIONS.BOAT]: 'Boat',
  [SHIPMENT_TYPES.BOAT_HAUL_AWAY]: 'Boat',
  [SHIPMENT_TYPES.BOAT_TOW_AWAY]: 'Boat',
  [SHIPMENT_TYPES.MOBILE_HOME]: 'Mobile Home',
};

export const shipmentForm = {
  header: {
    [SHIPMENT_OPTIONS.HHG]: 'Movers pack and transport this shipment',
    [SHIPMENT_OPTIONS.NTS]: 'Where and when should the movers pick up your personal property going into storage?',
    [SHIPMENT_OPTIONS.NTSR]: 'Where and when should the movers deliver your personal property from storage?',
    [SHIPMENT_OPTIONS.MOBILE_HOME]: 'Where and when should the movers deliver your mobile home?',
  },
};

export const shipmentSectionLabels = {
  HHG: 'HHG shipment',
<<<<<<< HEAD
  MOBILE_HOME: 'MOBILE Home shipment',
=======
  MOBILE_HOME: 'Mobile Home shipment',
>>>>>>> 80aceb4f
  HHG_INTO_NTS_DOMESTIC: 'NTS shipment',
  HHG_OUTOF_NTS_DOMESTIC: 'NTS-release shipment',
};<|MERGE_RESOLUTION|>--- conflicted
+++ resolved
@@ -17,17 +17,12 @@
     [SHIPMENT_OPTIONS.HHG]: 'Movers pack and transport this shipment',
     [SHIPMENT_OPTIONS.NTS]: 'Where and when should the movers pick up your personal property going into storage?',
     [SHIPMENT_OPTIONS.NTSR]: 'Where and when should the movers deliver your personal property from storage?',
-    [SHIPMENT_OPTIONS.MOBILE_HOME]: 'Where and when should the movers deliver your mobile home?',
   },
 };
 
 export const shipmentSectionLabels = {
   HHG: 'HHG shipment',
-<<<<<<< HEAD
-  MOBILE_HOME: 'MOBILE Home shipment',
-=======
   MOBILE_HOME: 'Mobile Home shipment',
->>>>>>> 80aceb4f
   HHG_INTO_NTS_DOMESTIC: 'NTS shipment',
   HHG_OUTOF_NTS_DOMESTIC: 'NTS-release shipment',
 };