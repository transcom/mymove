/* eslint-disable import/prefer-default-export */
import { SHIPMENT_OPTIONS, SHIPMENT_TYPES } from 'shared/constants';

export const shipmentTypeLabels = {
  [SHIPMENT_OPTIONS.HHG]: 'HHG',
  [SHIPMENT_OPTIONS.PPM]: 'PPM',
  [SHIPMENT_OPTIONS.NTS]: 'NTS',
  [SHIPMENT_OPTIONS.NTSR]: 'NTS-release',
  [SHIPMENT_OPTIONS.BOAT]: 'Boat',
  [SHIPMENT_TYPES.BOAT_HAUL_AWAY]: 'Boat',
  [SHIPMENT_TYPES.BOAT_TOW_AWAY]: 'Boat',
  [SHIPMENT_TYPES.MOBILE_HOME]: 'Mobile Home',
<<<<<<< HEAD
=======
  [SHIPMENT_TYPES.UNACCOMPANIED_BAGGAGE]: 'UB',
>>>>>>> ea3fdcd5
};

export const shipmentForm = {
  header: {
    [SHIPMENT_OPTIONS.HHG]: 'Movers pack and transport this shipment',
    [SHIPMENT_OPTIONS.NTS]: 'Where and when should the movers pick up your personal property going into storage?',
    [SHIPMENT_OPTIONS.NTSR]: 'Where and when should the movers deliver your personal property from storage?',
  },
};

export const shipmentSectionLabels = {
  HHG: 'HHG shipment',
  MOBILE_HOME: 'Mobile Home shipment',
  HHG_INTO_NTS_DOMESTIC: 'NTS shipment',
  HHG_OUTOF_NTS_DOMESTIC: 'NTS-release shipment',
};<|MERGE_RESOLUTION|>--- conflicted
+++ resolved
@@ -10,10 +10,7 @@
   [SHIPMENT_TYPES.BOAT_HAUL_AWAY]: 'Boat',
   [SHIPMENT_TYPES.BOAT_TOW_AWAY]: 'Boat',
   [SHIPMENT_TYPES.MOBILE_HOME]: 'Mobile Home',
-<<<<<<< HEAD
-=======
   [SHIPMENT_TYPES.UNACCOMPANIED_BAGGAGE]: 'UB',
->>>>>>> ea3fdcd5
 };
 
 export const shipmentForm = {
