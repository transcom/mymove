import path from 'path';

import moment from 'moment';
import numeral from 'numeral';

import { ASSIGNMENT_IDS, ASSIGNMENT_NAMES } from 'constants/MoveHistory/officeUserAssignment';
import { DEPARTMENT_INDICATOR_OPTIONS } from 'constants/departmentIndicators';
import { SERVICE_MEMBER_AGENCY_LABELS } from 'content/serviceMemberAgencies';
import { ORDERS_TYPE_OPTIONS, ORDERS_TYPE_DETAILS_OPTIONS, ORDERS_TYPE, ORDERS_PAY_GRADE_TYPE } from 'constants/orders';
import { PAYMENT_REQUEST_STATUS_LABELS } from 'constants/paymentRequestStatus';
import { DEFAULT_EMPTY_VALUE, MOVE_STATUSES } from 'shared/constants';

/**
 * Formats number into a dollar string. Eg. $1,234.12
 *
 * More info: http://numeraljs.com/
 * @param num
 * @returns {string}
 */
export function toDollarString(num) {
  return numeral(num).format('$0,0.00');
}

// Format a thousandth of an inch into an inch, e.g. 16700 -> 16.7
export function convertFromThousandthInchToInch(thousandthInch) {
  if (!Number.isFinite(thousandthInch)) {
    return null;
  }

  return thousandthInch / 1000;
}

// Format user-entered dimension into base dimension, e.g. 15.25 -> 15250
export function formatToThousandthInches(val) {
  return parseFloat(String(val).replace(',', '')) * 1000;
}

// Service Member Formatters

// Format a date in the MM-DD-YYYY format for use in the service member UI.
export function formatDateSM(date) {
  if (date) {
    return moment(date).format('MM/DD/YYYY');
  }
  return undefined;
}

// Format a date into the format required for submission as a date property in
// Swagger.
export function formatSwaggerDate(date) {
  if (date) {
    return moment(date).format('YYYY-MM-DD');
  }
  return '';
}

// Parse a date from the format used by Swagger into a Date object
export function parseSwaggerDate(dateString) {
  if (dateString) {
    return moment(dateString, 'YYYY-MM-DD').toDate();
  }
  return undefined;
}

// Format date for display of dates summaries
const formatDateForDateRange = (date, formatType) => {
  let format = '';
  switch (formatType) {
    case 'long':
      format = 'ddd, MMM DD';
      break;
    case 'condensed':
      format = 'MMM D';
      break;
    default:
      format = 'ddd, MMM DD';
  }
  if (date) {
    return moment(date).format(format);
  }
  return undefined;
};

export const displayDateRange = (dates, formatType = 'long') => {
  let span = '';
  let firstDate = '';
  if (dates.length > 1) {
    span = ` - ${formatDateForDateRange(dates[dates.length - 1], formatType)}`;
  }
  if (dates.length >= 1) {
    firstDate = formatDateForDateRange(dates[0], formatType);
  }
  return firstDate + span;
};

// Office Formatters

// Format a date and ignore any time values, e.g. 03-Jan-18
export function formatDate(date, inputFormat, outputFormat = 'DD-MMM-YY', locale = 'en', isStrict = false) {
  if (date) {
    return moment(date, inputFormat, locale, isStrict).format(outputFormat);
  }
  return undefined;
}

export function formatDateFromIso(date, outputFormat) {
  return formatDate(date, 'YYYY-MM-DDTHH:mm:ss.SSSZ', outputFormat);
}

// Format a date and include its time, e.g. 03-Jan-2018 21:23
export function formatDateTime(date) {
  if (date) {
    return moment(date).format('DD-MMM-YY HH:mm');
  }
  return undefined;
}

export function formatTimeAgo(date) {
  if (!date) return undefined;

  return moment(date)
    .fromNow()
    .replace('minute', 'min')
    .replace(/a min\s/, '1 min ');
}

// maps int to int with ordinal 1 -> 1st, 2 -> 2nd, 3rd ...
export const formatToOrdinal = (n) => {
  const s = ['th', 'st', 'nd', 'rd'];
  const v = n % 100;
  return n + (s[(v - 20) % 10] || s[v] || s[0]);
};

export const departmentIndicatorReadable = (departmentIndicator, missingText) => {
  if (!departmentIndicator) {
    return missingText;
  }
  return DEPARTMENT_INDICATOR_OPTIONS[`${departmentIndicator}`] || departmentIndicator;
};

export const serviceMemberAgencyLabel = (agency) => {
  return SERVICE_MEMBER_AGENCY_LABELS[`${agency}`] || agency;
};

export const ordersTypeReadable = (ordersType, missingText) => {
  if (!ordersType) {
    return missingText;
  }
  if (ordersType === 'SAFETY') {
    return 'Safety';
  }
  return ORDERS_TYPE_OPTIONS[`${ordersType}`] || ordersType;
};

export const ordersTypeDetailReadable = (ordersTypeDetail, missingText) => {
  if (!ordersTypeDetail) {
    return missingText;
  }
  return ORDERS_TYPE_DETAILS_OPTIONS[`${ordersTypeDetail}`] || ordersTypeDetail;
};

export const paymentRequestStatusReadable = (paymentRequestStatus) => {
  return PAYMENT_REQUEST_STATUS_LABELS[`${paymentRequestStatus}`] || paymentRequestStatus;
};

export const filenameFromPath = (filePath) => {
  return path.basename(filePath);
};

export const formatAddressShort = (address) => {
  const { city, state, postalCode } = address;
  return `${city}, ${state} ${postalCode}`;
};

export const formatPrimeAPIFullAddress = (address) => {
  const { streetAddress1, streetAddress2, streetAddress3, city, state, postalCode } = address;
  return `${streetAddress1}, ${streetAddress2}, ${streetAddress3}, ${city}, ${state} ${postalCode}`;
};

export const formatEvaluationReportShipmentAddress = (address) => {
  const { streetAddress1, city, state, postalCode } = address;
  if (!streetAddress1 || !city || !state) {
    return postalCode;
  }
  return `${streetAddress1}, ${city}, ${state} ${postalCode}`;
};

export const formatCustomerContactFullAddress = (address) => {
  let formattedAddress = '';
  if (address.streetAddress1) {
    formattedAddress += `${address.streetAddress1}`;
  }

  if (address.streetAddress2) {
    formattedAddress += `, ${address.streetAddress2}`;
  }

  if (address.streetAddress3) {
    formattedAddress += `, ${address.streetAddress3}`;
  }

  if (address.city) {
    formattedAddress += `, ${address.city}`;
  }

  if (address.state) {
    formattedAddress += `, ${address.state}`;
  }

  if (address.postalCode) {
    formattedAddress += ` ${address.postalCode}`;
  }

  if (formattedAddress[0] === ',') {
    formattedAddress = formattedAddress.substring(1);
  }

  formattedAddress = formattedAddress.trim();

  return formattedAddress;
};

export const formatMoveHistoryFullAddress = (address) => {
  let formattedAddress = '';
  if (address.street_address_1) {
    formattedAddress += `${address.street_address_1}`;
  }

  if (address.street_address_2) {
    formattedAddress += `, ${address.street_address_2}`;
  }

  if (address.city) {
    formattedAddress += `, ${address.city}`;
  }

  if (address.state) {
    formattedAddress += `, ${address.state}`;
  }

  if (address.postal_code) {
    formattedAddress += ` ${address.postal_code}`;
  }

  if (formattedAddress[0] === ',') {
    formattedAddress = formattedAddress.substring(1);
  }

  formattedAddress = formattedAddress.trim();

  return formattedAddress;
};

export const formatMoveHistoryFullAddressFromJSON = (address) => {
  return formatMoveHistoryFullAddress(JSON.parse(address));
};

export const formatMoveHistoryAgent = (agent) => {
  let agentLabel = '';
  if (agent.agent_type === 'RECEIVING_AGENT') {
    agentLabel = 'receiving_agent';
  } else if (agent.agent_type === 'RELEASING_AGENT') {
    agentLabel = 'releasing_agent';
  }

  let formattedAgent = '';

  if (agent.first_name) {
    formattedAgent += `${agent.first_name}`;
  }

  if (agent.last_name) {
    formattedAgent += ` ${agent.last_name}`;
  }

  if (agent.phone) {
    formattedAgent += `, ${agent.phone}`;
  }

  if (agent.email) {
    formattedAgent += `, ${agent.email}`;
  }

  if (formattedAgent[0] === ',') {
    formattedAgent = formattedAgent.substring(1);
  }

  formattedAgent = formattedAgent.trim();

  const formattedAgentValues = {};
  formattedAgentValues[agentLabel] = formattedAgent;

  return formattedAgentValues;
};

export const formatMoveHistoryMaxBillableWeight = (historyRecord) => {
  const { changedValues } = historyRecord;
  const newChangedValues = { ...changedValues };
  if (changedValues.authorized_weight) {
    newChangedValues.max_billable_weight = changedValues.authorized_weight;
    delete newChangedValues.authorized_weight;
  }
  return { ...historyRecord, changedValues: newChangedValues };
};

export const dropdownInputOptions = (options) => {
  return Object.entries(options).map(([key, value]) => ({ key, value }));
};

// Formats the numeric age input to a human readable string. Eg. 1.5 = 1 day, 2.5 = 2 days
export const formatAgeToDays = (age) => {
  if (age < 1) {
    return 'Less than 1 day';
  }
  if (age >= 1 && age < 2) {
    return '1 day';
  }
  return `${Math.floor(age)} days`;
};

/**
 * @name formatReviewShipmentWeightsDate
 * @description Format dates for Review Shipment Weights page (example: from
 * `25-Dec-23` to `Dec 25 2023`)
 * @param {string} date A string representing a date in the `DD-MMM-YY` format.
 * @return {string} A date formated into a string representing a date in the
 * following format: `Dec 25 2023`.
 */
export function formatReviewShipmentWeightsDate(date) {
  if (!date) return DEFAULT_EMPTY_VALUE;
  return moment.utc(date).format('MMM DD YYYY');
}
// Format dates for customer app (ex. 25 Dec 2020)
export function formatCustomerDate(date) {
  if (!date) return DEFAULT_EMPTY_VALUE;
  return moment.utc(date).format('DD MMM YYYY');
}
// Format dates for customer remarks in the office app (ex. 25 Dec 2020 8:00)
export function formatCustomerSupportRemarksDate(date) {
  return moment.utc(date).format('DD MMM YYYY HH:mm');
}

export function formatSignatureDate(date) {
  return moment.utc(date).format('YYYY-MM-DD');
}

// Translate boolean (true/false) into capitalized "Yes"/"No" string
export const formatYesNoMoveHistoryValue = (value) => {
  if (value === true) return 'Yes';
  if (value === false) return 'No';
  return null;
};

// Translate boolean (true/false) into "yes"/"no" string
export const formatYesNoInputValue = (value) => {
  if (value === true) return 'yes';
  if (value === false) return 'no';
  return null;
};

// Translate boolean (true/false) into "true"/"false" string
export const formatTrueFalseInputValue = (value) => {
  if (value === true) return 'true';
  if (value === false) return 'false';
  return null;
};

// Translate "yes"/"no" string into boolean (true/false)
export const formatYesNoAPIValue = (value) => {
  if (value === 'yes') return true;
  if (value === 'no') return false;
  return undefined;
};

// Translate weights from lbs to CWT
export const formatWeightCWTFromLbs = (value) => {
  return `${parseInt(value, 10) / 100} cwt`;
};

// Translate currency from millicents to dollars
export const formatDollarFromMillicents = (value, decimalPlaces = 2) => {
  return `$${(parseInt(value, 10) / 100000).toFixed(decimalPlaces)}`;
};

// Takes an whole number of day value and pluralizes with unit label
export const formatDaysInTransit = (days) => {
  if (days) {
    if (days === 1) {
      return '1 day';
    }
    return `${days} days`;
  }
  return '0 days';
};

export const formatDaysRemaining = (days) => {
  if (days) {
    if (days === 1) {
      return '1 day, ends';
    }
    if (days < 0) {
      return 'Expired, ended';
    }
    return `${days} days, ends`;
  }
  return '0 days, ends';
};

export const formatAddressForPrimeAPI = (address) => {
  return {
    streetAddress1: address.streetAddress1,
    streetAddress2: address.streetAddress2,
    streetAddress3: address.streetAddress3,
    city: address.city,
    county: address.county,
    state: address.state,
    postalCode: address.postalCode,
    usPostRegionCitiesID: address.usPostRegionCitiesID,
  };
};

export const formatExtraAddressForPrimeAPI = (address) => {
  const { streetAddress1, city, state, postalCode } = address;
  if (streetAddress1 === '' || city === '' || state === '' || postalCode === '') return null;
  return {
    streetAddress1: address.streetAddress1,
    streetAddress2: address.streetAddress2,
    streetAddress3: address.streetAddress3,
    city: address.city,
    county: address.county,
    state: address.state,
    postalCode: address.postalCode,
    usPostRegionCitiesID: address.usPostRegionCitiesID,
  };
};

const emptyAddress = {
  streetAddress1: '',
  streetAddress2: '',
  city: '',
  county: '',
  state: '',
  postalCode: '',
};

export function fromPrimeAPIAddressFormat(address) {
  if (!address) {
    return emptyAddress;
  }
  return {
    streetAddress1: address.streetAddress1,
    streetAddress2: address.streetAddress2,
    streetAddress3: address.streetAddress3,
    city: address.city,
    county: address.county,
    state: address.state,
    postalCode: address.postalCode,
    usPostRegionCitiesID: address.usPostRegionCitiesID,
  };
}

// Format a weight with lbs following, e.g. 4000 becomes 4,000 lbs
export function formatWeight(weight) {
  if (weight) {
    return `${weight.toLocaleString()} lbs`;
  }
  return '0 lbs';
}

// Format a UB allowance weight with lbs following, e.g. 4000 becomes 4,000 lbs
// if it's 0 or undefined, we'll send back a relevant string instead
export function formatUBAllowanceWeight(weight) {
  if (weight) {
    return `${weight.toLocaleString()} lbs`;
  }
  return 'your UB allowance';
}

export const formatDelimitedNumber = (number) => {
  // Fail-safe in case an actual number value is passed in
  const numberString = number.toString();
  return Number(numberString.replace(/,/g, ''));
};
/**
 * Depending on the order type, this will return:
 * Report by date (PERMANENT_CHANGE_OF_STATION)
 * Date of retirement (RETIREMENT)
 * Date of separation (SEPARATION)
 */
export const formatLabelReportByDate = (orderType) => {
  switch (orderType) {
    case 'RETIREMENT':
      return 'Date of retirement';
    case 'SEPARATION':
      return 'Date of separation';
    default:
      return 'Report by date';
  }
};

// Format a number of cents into a string, e.g. 12,345.67
export function formatCents(cents, minimumFractionDigits = 2, maximumFractionDigits = 2) {
  return (cents / 100).toLocaleString(undefined, { minimumFractionDigits, maximumFractionDigits });
}

export function formatCentsRange(min, max) {
  if (!Number.isFinite(min) || !Number.isFinite(max)) {
    return '';
  }

  return `$${formatCents(min)} - ${formatCents(max)}`;
}

// Formats a numeric value amount in the default locale with configurable options
// https://developer.mozilla.org/en-US/docs/Web/JavaScript/Reference/Global_Objects/Number/toLocaleString
export function formatAmount(amount, options = { minimumFractionDigits: 2, maximumFractionDigits: 2 }) {
  if (!Number.isFinite(amount)) {
    return '';
  }
  return amount.toLocaleString(undefined, options);
}

// Converts a cents value into whole dollars, rounding down.
export function convertCentsToWholeDollarsRoundedDown(cents) {
  return Math.floor(cents / 100);
}

// Converts a cents value into whole dollars, dropping the decimal precision without rounding e.g. 1234599 -> 12,345
export function formatCentsTruncateWhole(cents) {
  return formatAmount(convertCentsToWholeDollarsRoundedDown(cents), {
    minimumFractionDigits: 0,
    maximumFractionDigits: 0,
  });
}

// Converts a uuid into a shortened ID that's suitable for displaying to users
function getUUIDFirstFive(uuid) {
  return uuid.substring(0, 5).toUpperCase();
}

export function formatQAReportID(uuid) {
  return `#QA-${getUUIDFirstFive(uuid)}`;
}

export function removeCommas(inputString) {
  // Use a regular expression to replace commas with an empty string
  return inputString.replace(/,/g, '');
}
export function formatEvaluationReportLocation(location) {
  switch (location) {
    case 'ORIGIN':
      return 'Origin';
    case 'DESTINATION':
      return 'Destination';
    case 'OTHER':
      return 'Other';
    default:
      return undefined;
  }
}

export function formatTimeUnitDays(days) {
  return `${days} days`;
}

export function formatDistanceUnitMiles(distance) {
  return `${distance} miles`;
}

export const constructSCOrderOconusFields = (values) => {
  const isOconus = values.originDutyLocation?.address?.isOconus || values.newDutyLocation?.address?.isOconus;
  const dependents = values.hasDependents;
  const isCivilianTDYMove =
    values.ordersType === ORDERS_TYPE.TEMPORARY_DUTY && values.grade === ORDERS_PAY_GRADE_TYPE.CIVILIAN_EMPLOYEE;
  // The `hasDependents` check within accompanied tour is due to
  // the dependents section being possible to conditionally render
  // and then un-render while still being OCONUS
  // The detailed comments make this nested ternary readable
  /* eslint-disable no-nested-ternary */
  return {
    accompaniedTour:
      isOconus && dependents
        ? // If OCONUS and dependents are present, fetch the value from the form.
          // Otherwise, default to false if OCONUS and dependents are not present
          dependents
          ? formatYesNoAPIValue(values.accompaniedTour) // Dependents are present
          : false // Dependents are not present
        : // If CONUS or no dependents, omit this field altogether
          null,
    dependentsUnderTwelve:
      isOconus && dependents
        ? // If OCONUS and dependents are present
          // then provide the number of dependents under 12. Default to 0 if not present
          Number(values.dependentsUnderTwelve) ?? 0
        : // If CONUS or no dependents, omit ths field altogether
          null,
    dependentsTwelveAndOver:
      isOconus && dependents
        ? // If OCONUS and dependents are present
          // then provide the number of dependents over 12. Default to 0 if not present
          Number(values.dependentsTwelveAndOver) ?? 0
        : // If CONUS or no dependents, omit this field altogether
          null,
    civilianTdyUbAllowance:
      isOconus && isCivilianTDYMove
        ? // If OCONUS
          // then provide the civilian TDY UB allowance. Default to 0 if not present
          Number(values.civilianTdyUbAllowance) ?? 0
        : // If CONUS, omit this field altogether
          null,
  };
};

export const userName = (user) => {
  let formattedUser = '';
  if (user.firstName && user.lastName) {
    formattedUser += `${user.lastName}, `;
    formattedUser += ` ${user.firstName}`;
  } else {
    if (user.firstName) {
      formattedUser += ` ${user.firstName}`;
    }
    if (user.lastName) {
      formattedUser += ` ${user.lastName}`;
    }
  }
  return formattedUser;
};

export const formatAssignedOfficeUserFromContext = (historyRecord) => {
  const { changedValues, context, oldValues } = historyRecord;
<<<<<<< HEAD
  const newValues = {};
  if (!context) return newValues;

  const name = `${context[0].assigned_office_user_last_name}, ${context[0].assigned_office_user_first_name}`;

  if (changedValues?.sc_assigned_id) {
    if (oldValues.status === MOVE_STATUSES.NEEDS_SERVICE_COUNSELING) {
      if (oldValues.sc_assigned_id === null) newValues.assigned_sc = name;
      if (oldValues.sc_assigned_id !== null) newValues.re_assigned_sc = name;
    } else {
      if (oldValues.sc_assigned_id === null) newValues.assigned_sc_ppm = name;
      if (oldValues.sc_assigned_id !== null) newValues.re_assigned_sc_ppm = name;
    }
  }
  if (changedValues?.too_assigned_id) {
    if (oldValues.too_assigned_id === null) newValues.assigned_too = name;
    if (oldValues.too_assigned_id !== null) newValues.re_assigned_too = name;
  }
  if (changedValues?.tio_assigned_id) {
    if (oldValues.tio_assigned_id === null) newValues.assigned_tio = name;
    if (oldValues.tio_assigned_id !== null) newValues.re_assigned_tio = name;
  }
=======
  if (!context || context.length === 0) return {};

  const name = `${context[0].assigned_office_user_last_name}, ${context[0].assigned_office_user_first_name}`;
  const newValues = {};
  const isServiceCounseling = oldValues.status === MOVE_STATUSES.NEEDS_SERVICE_COUNSELING;

  const assignOfficeUser = (key, assignedKey, reassignedKey) => {
    if (changedValues?.[key]) {
      newValues[oldValues[key] === null ? assignedKey : reassignedKey] = name;
    }
  };

  assignOfficeUser(
    ASSIGNMENT_IDS.SERVICE_COUNSELOR,
    isServiceCounseling ? ASSIGNMENT_NAMES.SERVICE_COUNSELOR.ASSIGNED : ASSIGNMENT_NAMES.SERVICE_COUNSELOR_PPM.ASSIGNED,
    isServiceCounseling
      ? ASSIGNMENT_NAMES.SERVICE_COUNSELOR.RE_ASSIGNED
      : ASSIGNMENT_NAMES.SERVICE_COUNSELOR_PPM.RE_ASSIGNED,
  ); // counseling/ppm queues

  assignOfficeUser(
    ASSIGNMENT_IDS.TASK_ORDERING_OFFICER,
    ASSIGNMENT_NAMES.TASK_ORDERING_OFFICER.ASSIGNED,
    ASSIGNMENT_NAMES.TASK_ORDERING_OFFICER.RE_ASSIGNED,
  ); // task order queue

  assignOfficeUser(
    ASSIGNMENT_IDS.TASK_INVOICING_OFFICER,
    ASSIGNMENT_NAMES.TASK_INVOICING_OFFICER.ASSIGNED,
    ASSIGNMENT_NAMES.TASK_INVOICING_OFFICER.RE_ASSIGNED,
  ); // payment request queue

  assignOfficeUser(
    ASSIGNMENT_IDS.TASK_ORDERING_OFFICER_DESTINATION,
    ASSIGNMENT_NAMES.TASK_ORDERING_OFFICER.ASSIGNED,
    ASSIGNMENT_NAMES.TASK_ORDERING_OFFICER.RE_ASSIGNED,
  ); // destination request queue
>>>>>>> f5deb7bb
  return newValues;
};
/**
 * @description Converts a string to title case (capitalizes the first letter of each word)
 * @param {string} str - The input string to format.
 * @returns {string} - the formatted string in the title case.
 * */
export function toTitleCase(str) {
  if (!str) return '';
  return str
    .toLowerCase()
    .split(' ')
    .map((word) => word.charAt(0).toUpperCase() + word.slice(1))
    .join(' ');
}

/**
 * @description This function is used to format the port in the
 * ShipmentAddresses component.
 * It displays only the port code, port name, city, state and zip code.
 * */
export function formatPortInfo(port) {
  if (port) {
    const formattedCity = toTitleCase(port.city);
    const formattedState = toTitleCase(port.state);
    return `${port.portCode} - ${port.portName}\n${formattedCity}, ${formattedState} ${port.zip}`;
  }
  return '-';
}

export function formatFullName(firstName, middleName, lastName) {
  return [firstName, middleName, lastName].filter(Boolean).join(' ');
}<|MERGE_RESOLUTION|>--- conflicted
+++ resolved
@@ -629,30 +629,6 @@
 
 export const formatAssignedOfficeUserFromContext = (historyRecord) => {
   const { changedValues, context, oldValues } = historyRecord;
-<<<<<<< HEAD
-  const newValues = {};
-  if (!context) return newValues;
-
-  const name = `${context[0].assigned_office_user_last_name}, ${context[0].assigned_office_user_first_name}`;
-
-  if (changedValues?.sc_assigned_id) {
-    if (oldValues.status === MOVE_STATUSES.NEEDS_SERVICE_COUNSELING) {
-      if (oldValues.sc_assigned_id === null) newValues.assigned_sc = name;
-      if (oldValues.sc_assigned_id !== null) newValues.re_assigned_sc = name;
-    } else {
-      if (oldValues.sc_assigned_id === null) newValues.assigned_sc_ppm = name;
-      if (oldValues.sc_assigned_id !== null) newValues.re_assigned_sc_ppm = name;
-    }
-  }
-  if (changedValues?.too_assigned_id) {
-    if (oldValues.too_assigned_id === null) newValues.assigned_too = name;
-    if (oldValues.too_assigned_id !== null) newValues.re_assigned_too = name;
-  }
-  if (changedValues?.tio_assigned_id) {
-    if (oldValues.tio_assigned_id === null) newValues.assigned_tio = name;
-    if (oldValues.tio_assigned_id !== null) newValues.re_assigned_tio = name;
-  }
-=======
   if (!context || context.length === 0) return {};
 
   const name = `${context[0].assigned_office_user_last_name}, ${context[0].assigned_office_user_first_name}`;
@@ -690,7 +666,6 @@
     ASSIGNMENT_NAMES.TASK_ORDERING_OFFICER.ASSIGNED,
     ASSIGNMENT_NAMES.TASK_ORDERING_OFFICER.RE_ASSIGNED,
   ); // destination request queue
->>>>>>> f5deb7bb
   return newValues;
 };
 /**
