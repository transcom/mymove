import path from 'path';

import moment from 'moment';
import numeral from 'numeral';

import { ASSIGNMENT_IDS, ASSIGNMENT_NAMES } from 'constants/MoveHistory/officeUserAssignment';
import { DEPARTMENT_INDICATOR_OPTIONS } from 'constants/departmentIndicators';
import { SERVICE_MEMBER_AGENCY_LABELS } from 'content/serviceMemberAgencies';
import { ORDERS_TYPE_OPTIONS, ORDERS_TYPE_DETAILS_OPTIONS, ORDERS_TYPE, ORDERS_PAY_GRADE_TYPE } from 'constants/orders';
import { PAYMENT_REQUEST_STATUS_LABELS } from 'constants/paymentRequestStatus';
import { DEFAULT_EMPTY_VALUE, MOVE_STATUSES } from 'shared/constants';

/**
 * Formats number into a dollar string. Eg. $1,234.12
 *
 * More info: http://numeraljs.com/
 * @param num
 * @returns {string}
 */
export function toDollarString(num) {
  return numeral(num).format('$0,0.00');
}

// Format a thousandth of an inch into an inch, e.g. 16700 -> 16.7
export function convertFromThousandthInchToInch(thousandthInch) {
  if (!Number.isFinite(thousandthInch)) {
    return null;
  }

  return thousandthInch / 1000;
}

// Format user-entered dimension into base dimension, e.g. 15.25 -> 15250
export function formatToThousandthInches(val) {
  return parseFloat(String(val).replace(',', '')) * 1000;
}

// Service Member Formatters

// Format a date in the MM-DD-YYYY format for use in the service member UI.
export function formatDateSM(date) {
  if (date) {
    return moment(date).format('MM/DD/YYYY');
  }
  return undefined;
}

// Format a date into the format required for submission as a date property in
// Swagger.
export function formatSwaggerDate(date) {
  if (date) {
    return moment(date).format('YYYY-MM-DD');
  }
  return '';
}

// Parse a date from the format used by Swagger into a Date object
export function parseSwaggerDate(dateString) {
  if (dateString) {
    return moment(dateString, 'YYYY-MM-DD').toDate();
  }
  return undefined;
}

// Format date for display of dates summaries
const formatDateForDateRange = (date, formatType) => {
  let format = '';
  switch (formatType) {
    case 'long':
      format = 'ddd, MMM DD';
      break;
    case 'condensed':
      format = 'MMM D';
      break;
    default:
      format = 'ddd, MMM DD';
  }
  if (date) {
    return moment(date).format(format);
  }
  return undefined;
};

export const displayDateRange = (dates, formatType = 'long') => {
  let span = '';
  let firstDate = '';
  if (dates.length > 1) {
    span = ` - ${formatDateForDateRange(dates[dates.length - 1], formatType)}`;
  }
  if (dates.length >= 1) {
    firstDate = formatDateForDateRange(dates[0], formatType);
  }
  return firstDate + span;
};

// Office Formatters

// Format a date and ignore any time values, e.g. 03-Jan-18
export function formatDate(date, inputFormat, outputFormat = 'DD-MMM-YY', locale = 'en', isStrict = false) {
  if (date) {
    return moment(date, inputFormat, locale, isStrict).format(outputFormat);
  }
  return undefined;
}

export function formatDateFromIso(date, outputFormat) {
  return formatDate(date, 'YYYY-MM-DDTHH:mm:ss.SSSZ', outputFormat);
}

// Format a date and include its time, e.g. 03-Jan-2018 21:23
export function formatDateTime(date) {
  if (date) {
    return moment(date).format('DD-MMM-YY HH:mm');
  }
  return undefined;
}

export function formatTimeAgo(date) {
  if (!date) return undefined;

  return moment(date)
    .fromNow()
    .replace('minute', 'min')
    .replace(/a min\s/, '1 min ');
}

// maps int to int with ordinal 1 -> 1st, 2 -> 2nd, 3rd ...
export const formatToOrdinal = (n) => {
  const s = ['th', 'st', 'nd', 'rd'];
  const v = n % 100;
  return n + (s[(v - 20) % 10] || s[v] || s[0]);
};

export const departmentIndicatorReadable = (departmentIndicator, missingText) => {
  if (!departmentIndicator) {
    return missingText;
  }
  return DEPARTMENT_INDICATOR_OPTIONS[`${departmentIndicator}`] || departmentIndicator;
};

export const serviceMemberAgencyLabel = (agency) => {
  return SERVICE_MEMBER_AGENCY_LABELS[`${agency}`] || agency;
};

export const ordersTypeReadable = (ordersType, missingText) => {
  if (!ordersType) {
    return missingText;
  }
  if (ordersType === 'SAFETY') {
    return 'Safety';
  }
  return ORDERS_TYPE_OPTIONS[`${ordersType}`] || ordersType;
};

export const ordersTypeDetailReadable = (ordersTypeDetail, missingText) => {
  if (!ordersTypeDetail) {
    return missingText;
  }
  return ORDERS_TYPE_DETAILS_OPTIONS[`${ordersTypeDetail}`] || ordersTypeDetail;
};

export const paymentRequestStatusReadable = (paymentRequestStatus) => {
  return PAYMENT_REQUEST_STATUS_LABELS[`${paymentRequestStatus}`] || paymentRequestStatus;
};

export const filenameFromPath = (filePath) => {
  return path.basename(filePath);
};

export const formatAddressShort = (address) => {
  const { city, state, postalCode } = address;
  return `${city}, ${state} ${postalCode}`;
};

export const formatPrimeAPIFullAddress = (address) => {
  const { streetAddress1, streetAddress2, streetAddress3, city, state, postalCode } = address;
  return `${streetAddress1}, ${streetAddress2}, ${streetAddress3}, ${city}, ${state} ${postalCode}`;
};

export const formatEvaluationReportShipmentAddress = (address) => {
  const { streetAddress1, city, state, postalCode } = address;
  if (!streetAddress1 || !city || !state) {
    return postalCode;
  }
  return `${streetAddress1}, ${city}, ${state} ${postalCode}`;
};

export const formatCustomerContactFullAddress = (address) => {
  let formattedAddress = '';
  if (address.streetAddress1) {
    formattedAddress += `${address.streetAddress1}`;
  }

  if (address.streetAddress2) {
    formattedAddress += `, ${address.streetAddress2}`;
  }

  if (address.streetAddress3) {
    formattedAddress += `, ${address.streetAddress3}`;
  }

  if (address.city) {
    formattedAddress += `, ${address.city}`;
  }

  if (address.state) {
    formattedAddress += `, ${address.state}`;
  }

  if (address.postalCode) {
    formattedAddress += ` ${address.postalCode}`;
  }

  if (formattedAddress[0] === ',') {
    formattedAddress = formattedAddress.substring(1);
  }

  formattedAddress = formattedAddress.trim();

  return formattedAddress;
};

export const formatMoveHistoryFullAddress = (address) => {
  let formattedAddress = '';
  if (address.street_address_1) {
    formattedAddress += `${address.street_address_1}`;
  }

  if (address.street_address_2) {
    formattedAddress += `, ${address.street_address_2}`;
  }

  if (address.city) {
    formattedAddress += `, ${address.city}`;
  }

  if (address.state) {
    formattedAddress += `, ${address.state}`;
  }

  if (address.postal_code) {
    formattedAddress += ` ${address.postal_code}`;
  }

  if (formattedAddress[0] === ',') {
    formattedAddress = formattedAddress.substring(1);
  }

  formattedAddress = formattedAddress.trim();

  return formattedAddress;
};

export const formatMoveHistoryFullAddressFromJSON = (address) => {
  return formatMoveHistoryFullAddress(JSON.parse(address));
};

export const formatMoveHistoryAgent = (agent) => {
  let agentLabel = '';
  if (agent.agent_type === 'RECEIVING_AGENT') {
    agentLabel = 'receiving_agent';
  } else if (agent.agent_type === 'RELEASING_AGENT') {
    agentLabel = 'releasing_agent';
  }

  let formattedAgent = '';

  if (agent.first_name) {
    formattedAgent += `${agent.first_name}`;
  }

  if (agent.last_name) {
    formattedAgent += ` ${agent.last_name}`;
  }

  if (agent.phone) {
    formattedAgent += `, ${agent.phone}`;
  }

  if (agent.email) {
    formattedAgent += `, ${agent.email}`;
  }

  if (formattedAgent[0] === ',') {
    formattedAgent = formattedAgent.substring(1);
  }

  formattedAgent = formattedAgent.trim();

  const formattedAgentValues = {};
  formattedAgentValues[agentLabel] = formattedAgent;

  return formattedAgentValues;
};

export const formatMoveHistoryMaxBillableWeight = (historyRecord) => {
  const { changedValues } = historyRecord;
  const newChangedValues = { ...changedValues };
  if (changedValues.authorized_weight) {
    newChangedValues.max_billable_weight = changedValues.authorized_weight;
    delete newChangedValues.authorized_weight;
  }
  return { ...historyRecord, changedValues: newChangedValues };
};

export const dropdownInputOptions = (options) => {
  return Object.entries(options).map(([key, value]) => ({ key, value }));
};

// Formats the numeric age input to a human readable string. Eg. 1.5 = 1 day, 2.5 = 2 days
export const formatAgeToDays = (age) => {
  if (age < 1) {
    return 'Less than 1 day';
  }
  if (age >= 1 && age < 2) {
    return '1 day';
  }
  return `${Math.floor(age)} days`;
};

/**
 * @name formatReviewShipmentWeightsDate
 * @description Format dates for Review Shipment Weights page (example: from
 * `25-Dec-23` to `Dec 25 2023`)
 * @param {string} date A string representing a date in the `DD-MMM-YY` format.
 * @return {string} A date formated into a string representing a date in the
 * following format: `Dec 25 2023`.
 */
export function formatReviewShipmentWeightsDate(date) {
  if (!date) return DEFAULT_EMPTY_VALUE;
  return moment.utc(date).format('MMM DD YYYY');
}
// Format dates for customer app (ex. 25 Dec 2020)
export function formatCustomerDate(date) {
  if (!date) return DEFAULT_EMPTY_VALUE;
  return moment.utc(date).format('DD MMM YYYY');
}
// Format dates for customer remarks in the office app (ex. 25 Dec 2020 8:00)
export function formatCustomerSupportRemarksDate(date) {
  return moment.utc(date).format('DD MMM YYYY HH:mm');
}

export function formatSignatureDate(date) {
  return moment.utc(date).format('YYYY-MM-DD');
}

// Translate boolean (true/false) into capitalized "Yes"/"No" string
export const formatYesNoMoveHistoryValue = (value) => {
  if (value === true) return 'Yes';
  if (value === false) return 'No';
  return null;
};

// Translate boolean (true/false) into "yes"/"no" string
export const formatYesNoInputValue = (value) => {
  if (value === true) return 'yes';
  if (value === false) return 'no';
  return null;
};

// Translate boolean (true/false) into "true"/"false" string
export const formatTrueFalseInputValue = (value) => {
  if (value === true) return 'true';
  if (value === false) return 'false';
  return null;
};

// Translate "yes"/"no" string into boolean (true/false)
export const formatYesNoAPIValue = (value) => {
  if (value === 'yes') return true;
  if (value === 'no') return false;
  return undefined;
};

// Translate weights from lbs to CWT
export const formatWeightCWTFromLbs = (value) => {
  return `${parseInt(value, 10) / 100} cwt`;
};

// Translate currency from millicents to dollars
export const formatDollarFromMillicents = (value, decimalPlaces = 2) => {
  return `$${(parseInt(value, 10) / 100000).toFixed(decimalPlaces)}`;
};

// Takes an whole number of day value and pluralizes with unit label
export const formatDaysInTransit = (days) => {
  if (days) {
    if (days === 1) {
      return '1 day';
    }
    return `${days} days`;
  }
  return '0 days';
};

export const formatDaysRemaining = (days) => {
  if (days) {
    if (days === 1) {
      return '1 day, ends';
    }
    if (days < 0) {
      return 'Expired, ended';
    }
    return `${days} days, ends`;
  }
  return '0 days, ends';
};

export const formatAddressForPrimeAPI = (address) => {
  return {
    streetAddress1: address.streetAddress1,
    streetAddress2: address.streetAddress2,
    streetAddress3: address.streetAddress3,
    city: address.city,
    county: address.county,
    state: address.state,
    postalCode: address.postalCode,
    usPostRegionCitiesID: address.usPostRegionCitiesID,
  };
};

export const formatExtraAddressForPrimeAPI = (address) => {
  const { streetAddress1, city, state, postalCode } = address;
  if (streetAddress1 === '' || city === '' || state === '' || postalCode === '') return null;
  return {
    streetAddress1: address.streetAddress1,
    streetAddress2: address.streetAddress2,
    streetAddress3: address.streetAddress3,
    city: address.city,
    county: address.county,
    state: address.state,
    postalCode: address.postalCode,
    usPostRegionCitiesID: address.usPostRegionCitiesID,
  };
};

const emptyAddress = {
  streetAddress1: '',
  streetAddress2: '',
  city: '',
  county: '',
  state: '',
  postalCode: '',
};

export function fromPrimeAPIAddressFormat(address) {
  if (!address) {
    return emptyAddress;
  }
  return {
    streetAddress1: address.streetAddress1,
    streetAddress2: address.streetAddress2,
    streetAddress3: address.streetAddress3,
    city: address.city,
    county: address.county,
    state: address.state,
    postalCode: address.postalCode,
    usPostRegionCitiesID: address.usPostRegionCitiesID,
  };
}

// Format a weight with lbs following, e.g. 4000 becomes 4,000 lbs
export function formatWeight(weight) {
  if (weight) {
    return `${weight.toLocaleString()} lbs`;
  }
  return '0 lbs';
}

// Format a UB allowance weight with lbs following, e.g. 4000 becomes 4,000 lbs
// if it's 0 or undefined, we'll send back a relevant string instead
export function formatUBAllowanceWeight(weight) {
  if (weight) {
    return `${weight.toLocaleString()} lbs`;
  }
  return 'your UB allowance';
}

export const formatDelimitedNumber = (number) => {
  // Fail-safe in case an actual number value is passed in
  const numberString = number.toString();
  return Number(numberString.replace(/,/g, ''));
};
/**
 * Depending on the order type, this will return:
 * Report by date (PERMANENT_CHANGE_OF_STATION)
 * Date of retirement (RETIREMENT)
 * Date of separation (SEPARATION)
 */
export const formatLabelReportByDate = (orderType) => {
  switch (orderType) {
    case 'RETIREMENT':
      return 'Date of retirement';
    case 'SEPARATION':
      return 'Date of separation';
    default:
      return 'Report by date';
  }
};

// Format a number of cents into a string, e.g. 12,345.67
export function formatCents(cents, minimumFractionDigits = 2, maximumFractionDigits = 2) {
  return (cents / 100).toLocaleString(undefined, { minimumFractionDigits, maximumFractionDigits });
}

export function formatCentsRange(min, max) {
  if (!Number.isFinite(min) || !Number.isFinite(max)) {
    return '';
  }

  return `$${formatCents(min)} - ${formatCents(max)}`;
}

// Formats a numeric value amount in the default locale with configurable options
// https://developer.mozilla.org/en-US/docs/Web/JavaScript/Reference/Global_Objects/Number/toLocaleString
export function formatAmount(amount, options = { minimumFractionDigits: 2, maximumFractionDigits: 2 }) {
  if (!Number.isFinite(amount)) {
    return '';
  }
  return amount.toLocaleString(undefined, options);
}

// Converts a cents value into whole dollars, rounding down.
export function convertCentsToWholeDollarsRoundedDown(cents) {
  return Math.floor(cents / 100);
}

// Converts a cents value into whole dollars, dropping the decimal precision without rounding e.g. 1234599 -> 12,345
export function formatCentsTruncateWhole(cents) {
  return formatAmount(convertCentsToWholeDollarsRoundedDown(cents), {
    minimumFractionDigits: 0,
    maximumFractionDigits: 0,
  });
}

// Converts a uuid into a shortened ID that's suitable for displaying to users
function getUUIDFirstFive(uuid) {
  return uuid.substring(0, 5).toUpperCase();
}

export function formatQAReportID(uuid) {
  return `#QA-${getUUIDFirstFive(uuid)}`;
}

export function removeCommas(inputString) {
  // Use a regular expression to replace commas with an empty string
  return inputString.replace(/,/g, '');
}
export function formatEvaluationReportLocation(location) {
  switch (location) {
    case 'ORIGIN':
      return 'Origin';
    case 'DESTINATION':
      return 'Destination';
    case 'OTHER':
      return 'Other';
    default:
      return undefined;
  }
}

export function formatTimeUnitDays(days) {
  return `${days} days`;
}

export function formatDistanceUnitMiles(distance) {
  return `${distance} miles`;
}

export const constructSCOrderOconusFields = (values) => {
  const isOconus = values.originDutyLocation?.address?.isOconus || values.newDutyLocation?.address?.isOconus;
  const dependents = values.hasDependents;
  const isCivilianTDYMove =
    values.ordersType === ORDERS_TYPE.TEMPORARY_DUTY && values.grade === ORDERS_PAY_GRADE_TYPE.CIVILIAN_EMPLOYEE;
  // The `hasDependents` check within accompanied tour is due to
  // the dependents section being possible to conditionally render
  // and then un-render while still being OCONUS
  // The detailed comments make this nested ternary readable
  /* eslint-disable no-nested-ternary */
  return {
    accompaniedTour:
      isOconus && dependents
        ? // If OCONUS and dependents are present, fetch the value from the form.
          // Otherwise, default to false if OCONUS and dependents are not present
          dependents
          ? formatYesNoAPIValue(values.accompaniedTour) // Dependents are present
          : false // Dependents are not present
        : // If CONUS or no dependents, omit this field altogether
          null,
    dependentsUnderTwelve:
      isOconus && dependents
        ? // If OCONUS and dependents are present
          // then provide the number of dependents under 12. Default to 0 if not present
          Number(values.dependentsUnderTwelve) ?? 0
        : // If CONUS or no dependents, omit ths field altogether
          null,
    dependentsTwelveAndOver:
      isOconus && dependents
        ? // If OCONUS and dependents are present
          // then provide the number of dependents over 12. Default to 0 if not present
          Number(values.dependentsTwelveAndOver) ?? 0
        : // If CONUS or no dependents, omit this field altogether
          null,
    civilianTdyUbAllowance:
      isOconus && isCivilianTDYMove
        ? // If OCONUS
          // then provide the civilian TDY UB allowance. Default to 0 if not present
          Number(values.civilianTdyUbAllowance) ?? 0
        : // If CONUS, omit this field altogether
          null,
  };
};

export const userName = (user) => {
  let formattedUser = '';
  if (user.firstName && user.lastName) {
    formattedUser += `${user.lastName}, `;
    formattedUser += ` ${user.firstName}`;
  } else {
    if (user.firstName) {
      formattedUser += ` ${user.firstName}`;
    }
    if (user.lastName) {
      formattedUser += ` ${user.lastName}`;
    }
  }
  return formattedUser;
};

export const formatAssignedOfficeUserFromContext = (historyRecord) => {
  const { changedValues, context, oldValues } = historyRecord;
  if (!context || context.length === 0) return {};

  const name = `${context[0].assigned_office_user_last_name}, ${context[0].assigned_office_user_first_name}`;
  const newValues = {};
  const isServiceCounseling = oldValues.status === MOVE_STATUSES.NEEDS_SERVICE_COUNSELING;

  const assignOfficeUser = (key, assignedKey, reassignedKey) => {
    if (changedValues?.[key]) {
      newValues[oldValues[key] === null ? assignedKey : reassignedKey] = name;
    }
<<<<<<< HEAD
  }
  if (changedValues?.too_assigned_id) {
    if (oldValues.too_assigned_id === null) newValues.assigned_too = name;
    if (oldValues.too_assigned_id !== null) newValues.re_assigned_too = name;
  }
  if (changedValues?.tio_assigned_id) {
    if (oldValues.tio_assigned_id === null) newValues.assigned_tio = name;
    if (oldValues.tio_assigned_id !== null) newValues.re_assigned_tio = name;
  }
  if (changedValues?.too_destination_assigned_id) {
    if (oldValues.too_destination_assigned_id == null) newValues.assigned_too_dest = name;
    if (oldValues.too_destination_assigned_id !== null) newValues.re_assigned_too_dest = name;
  }
=======
  };

  assignOfficeUser(
    ASSIGNMENT_IDS.SERVICE_COUNSELOR,
    isServiceCounseling ? ASSIGNMENT_NAMES.SERVICE_COUNSELOR.ASSIGNED : ASSIGNMENT_NAMES.SERVICE_COUNSELOR_PPM.ASSIGNED,
    isServiceCounseling
      ? ASSIGNMENT_NAMES.SERVICE_COUNSELOR.RE_ASSIGNED
      : ASSIGNMENT_NAMES.SERVICE_COUNSELOR_PPM.RE_ASSIGNED,
  ); // counseling/ppm queues

  assignOfficeUser(
    ASSIGNMENT_IDS.TASK_ORDERING_OFFICER,
    ASSIGNMENT_NAMES.TASK_ORDERING_OFFICER.ASSIGNED,
    ASSIGNMENT_NAMES.TASK_ORDERING_OFFICER.RE_ASSIGNED,
  ); // task order queue

  assignOfficeUser(
    ASSIGNMENT_IDS.TASK_INVOICING_OFFICER,
    ASSIGNMENT_NAMES.TASK_INVOICING_OFFICER.ASSIGNED,
    ASSIGNMENT_NAMES.TASK_INVOICING_OFFICER.RE_ASSIGNED,
  ); // payment request queue

  assignOfficeUser(
    ASSIGNMENT_IDS.TASK_ORDERING_OFFICER_DESTINATION,
    ASSIGNMENT_NAMES.TASK_ORDERING_OFFICER.ASSIGNED,
    ASSIGNMENT_NAMES.TASK_ORDERING_OFFICER.RE_ASSIGNED,
  ); // destination request queue
>>>>>>> db87ce95
  return newValues;
};
/**
 * @description Converts a string to title case (capitalizes the first letter of each word)
 * @param {string} str - The input string to format.
 * @returns {string} - the formatted string in the title case.
 * */
export function toTitleCase(str) {
  if (!str) return '';
  return str
    .toLowerCase()
    .split(' ')
    .map((word) => word.charAt(0).toUpperCase() + word.slice(1))
    .join(' ');
}

/**
 * @description This function is used to format the port in the
 * ShipmentAddresses component.
 * It displays only the port code, port name, city, state and zip code.
 * */
export function formatPortInfo(port) {
  if (port) {
    const formattedCity = toTitleCase(port.city);
    const formattedState = toTitleCase(port.state);
    return `${port.portCode} - ${port.portName}\n${formattedCity}, ${formattedState} ${port.zip}`;
  }
  return '-';
}

export function formatFullName(firstName, middleName, lastName) {
  return [firstName, middleName, lastName].filter(Boolean).join(' ');
}<|MERGE_RESOLUTION|>--- conflicted
+++ resolved
@@ -639,21 +639,6 @@
     if (changedValues?.[key]) {
       newValues[oldValues[key] === null ? assignedKey : reassignedKey] = name;
     }
-<<<<<<< HEAD
-  }
-  if (changedValues?.too_assigned_id) {
-    if (oldValues.too_assigned_id === null) newValues.assigned_too = name;
-    if (oldValues.too_assigned_id !== null) newValues.re_assigned_too = name;
-  }
-  if (changedValues?.tio_assigned_id) {
-    if (oldValues.tio_assigned_id === null) newValues.assigned_tio = name;
-    if (oldValues.tio_assigned_id !== null) newValues.re_assigned_tio = name;
-  }
-  if (changedValues?.too_destination_assigned_id) {
-    if (oldValues.too_destination_assigned_id == null) newValues.assigned_too_dest = name;
-    if (oldValues.too_destination_assigned_id !== null) newValues.re_assigned_too_dest = name;
-  }
-=======
   };
 
   assignOfficeUser(
@@ -681,7 +666,6 @@
     ASSIGNMENT_NAMES.TASK_ORDERING_OFFICER.ASSIGNED,
     ASSIGNMENT_NAMES.TASK_ORDERING_OFFICER.RE_ASSIGNED,
   ); // destination request queue
->>>>>>> db87ce95
   return newValues;
 };
 /**
