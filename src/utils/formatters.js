--- conflicted
+++ resolved
@@ -601,7 +601,6 @@
   };
 };
 
-<<<<<<< HEAD
 export const userName = (user) => {
   let formattedUser = '';
   if (user.firstName && user.lastName) {
@@ -618,7 +617,6 @@
   return formattedUser;
 };
 
-=======
 export const formatAssignedOfficeUserFromContext = (historyRecord) => {
   const { changedValues, context, oldValues } = historyRecord;
   const newValues = {};
@@ -640,7 +638,6 @@
   }
   return newValues;
 };
->>>>>>> 99762876
 /**
  * @description Converts a string to title case (capitalizes the first letter of each word)
  * @param {string} str - The input string to format.
