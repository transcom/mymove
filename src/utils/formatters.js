--- conflicted
+++ resolved
@@ -601,7 +601,6 @@
   };
 };
 
-<<<<<<< HEAD
 export const userName = (user) => {
   let formattedUser = '';
   if (user.firstName && user.lastName) {
@@ -618,7 +617,6 @@
   return formattedUser;
 };
 
-=======
 export const formatAssignedOfficeUserFromContext = (historyRecord) => {
   const { changedValues, context, oldValues } = historyRecord;
   const newValues = {};
@@ -645,7 +643,7 @@
   }
   return newValues;
 };
->>>>>>> 73b32e74
+
 /**
  * @description Converts a string to title case (capitalizes the first letter of each word)
  * @param {string} str - The input string to format.
