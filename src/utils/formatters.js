import path from 'path';

import moment from 'moment';
import numeral from 'numeral';

import { DEPARTMENT_INDICATOR_OPTIONS } from 'constants/departmentIndicators';
import { SERVICE_MEMBER_AGENCY_LABELS } from 'content/serviceMemberAgencies';
import { ORDERS_TYPE_OPTIONS, ORDERS_TYPE_DETAILS_OPTIONS } from 'constants/orders';
import { PAYMENT_REQUEST_STATUS_LABELS } from 'constants/paymentRequestStatus';

/**
 * Formats number into a dollar string. Eg. $1,234.12
 *
 * More info: http://numeraljs.com/
 * @param num
 * @returns {string}
 */
export function toDollarString(num) {
  return numeral(num).format('$0,0.00');
}

// Format a thousandth of an inch into an inch, e.g. 16700 -> 16.7
export function convertFromThousandthInchToInch(thousandthInch) {
  if (!Number.isFinite(thousandthInch)) {
    return null;
  }

  return thousandthInch / 1000;
}

// Format user-entered dimension into base dimension, e.g. 15.25 -> 15250
export function formatToThousandthInches(val) {
  return parseFloat(String(val).replace(',', '')) * 1000;
}

// Service Member Formatters

// Format a date in the MM-DD-YYYY format for use in the service member UI.
export function formatDateSM(date) {
  if (date) {
    return moment(date).format('MM/DD/YYYY');
  }
  return undefined;
}

// Format a date into the format required for submission as a date property in
// Swagger.
export function formatSwaggerDate(date) {
  if (date) {
    return moment(date).format('YYYY-MM-DD');
  }
  return '';
}

// Parse a date from the format used by Swagger into a Date object
export function parseSwaggerDate(dateString) {
  if (dateString) {
    return moment(dateString, 'YYYY-MM-DD').toDate();
  }
  return undefined;
}

// Format date for display of dates summaries
const formatDateForDateRange = (date, formatType) => {
  let format = '';
  switch (formatType) {
    case 'long':
      format = 'ddd, MMM DD';
      break;
    case 'condensed':
      format = 'MMM D';
      break;
    default:
      format = 'ddd, MMM DD';
  }
  if (date) {
    return moment(date).format(format);
  }
  return undefined;
};

export const displayDateRange = (dates, formatType = 'long') => {
  let span = '';
  let firstDate = '';
  if (dates.length > 1) {
    span = ` - ${formatDateForDateRange(dates[dates.length - 1], formatType)}`;
  }
  if (dates.length >= 1) {
    firstDate = formatDateForDateRange(dates[0], formatType);
  }
  return firstDate + span;
};

// Office Formatters

// Format a date and ignore any time values, e.g. 03-Jan-18
export function formatDate(date, inputFormat, outputFormat = 'DD-MMM-YY', locale = 'en', isStrict = false) {
  if (date) {
    return moment(date, inputFormat, locale, isStrict).format(outputFormat);
  }
  return undefined;
}

export function formatDateFromIso(date, outputFormat) {
  return formatDate(date, 'YYYY-MM-DDTHH:mm:ss.SSSZ', outputFormat);
}

// Format a date and include its time, e.g. 03-Jan-2018 21:23
export function formatDateTime(date) {
  if (date) {
    return moment(date).format('DD-MMM-YY HH:mm');
  }
  return undefined;
}

export function formatTimeAgo(date) {
  if (!date) return undefined;

  return moment(date)
    .fromNow()
    .replace('minute', 'min')
    .replace(/a min\s/, '1 min ');
}

// maps int to int with ordinal 1 -> 1st, 2 -> 2nd, 3rd ...
export const formatToOrdinal = (n) => {
  const s = ['th', 'st', 'nd', 'rd'];
  const v = n % 100;
  return n + (s[(v - 20) % 10] || s[v] || s[0]);
};

export const departmentIndicatorReadable = (departmentIndicator, missingText) => {
  if (!departmentIndicator) {
    return missingText;
  }
  return DEPARTMENT_INDICATOR_OPTIONS[`${departmentIndicator}`] || departmentIndicator;
};

export const serviceMemberAgencyLabel = (agency) => {
  return SERVICE_MEMBER_AGENCY_LABELS[`${agency}`] || agency;
};

export const ordersTypeReadable = (ordersType, missingText) => {
  if (!ordersType) {
    return missingText;
  }
  return ORDERS_TYPE_OPTIONS[`${ordersType}`] || ordersType;
};

export const ordersTypeDetailReadable = (ordersTypeDetail, missingText) => {
  if (!ordersTypeDetail) {
    return missingText;
  }
  return ORDERS_TYPE_DETAILS_OPTIONS[`${ordersTypeDetail}`] || ordersTypeDetail;
};

export const paymentRequestStatusReadable = (paymentRequestStatus) => {
  return PAYMENT_REQUEST_STATUS_LABELS[`${paymentRequestStatus}`] || paymentRequestStatus;
};

export const filenameFromPath = (filePath) => {
  return path.basename(filePath);
};

export const formatAddressShort = (address) => {
  const { city, state, postalCode } = address;
  return `${city}, ${state} ${postalCode}`;
};

export const formatPrimeAPIFullAddress = (address) => {
  const { streetAddress1, streetAddress2, city, state, postalCode } = address;
  return `${streetAddress1}, ${streetAddress2}, ${city}, ${state} ${postalCode}`;
};

export const formatEvaluationReportShipmentAddress = (address) => {
  const { streetAddress1, city, state, postalCode } = address;
  return `${streetAddress1}, ${city}, ${state} ${postalCode}`;
};

export const formatMoveHistoryFullAddress = (address) => {
  let formattedAddress = '';
  if (address.street_address_1) {
    formattedAddress += `${address.street_address_1}`;
  }

  if (address.street_address_2) {
    formattedAddress += `, ${address.street_address_2}`;
  }

  if (address.city) {
    formattedAddress += `, ${address.city}`;
  }

  if (address.state) {
    formattedAddress += `, ${address.state}`;
  }

  if (address.postal_code) {
    formattedAddress += ` ${address.postal_code}`;
  }

  if (formattedAddress[0] === ',') {
    formattedAddress = formattedAddress.substring(1);
  }

  formattedAddress = formattedAddress.trim();

  return formattedAddress;
};

export const formatMoveHistoryAgent = (agent) => {
  let formattedAgent = '';

  if (agent.first_name) {
    formattedAgent += `${agent.first_name}`;
  }

  if (agent.last_name) {
    formattedAgent += ` ${agent.last_name}`;
  }

  if (agent.phone) {
    formattedAgent += `, ${agent.phone}`;
  }

  if (agent.email) {
    formattedAgent += `, ${agent.email}`;
  }

  if (formattedAgent[0] === ',') {
    formattedAgent = formattedAgent.substring(1);
  }

  formattedAgent = formattedAgent.trim();

  return formattedAgent;
};

export const dropdownInputOptions = (options) => {
  return Object.entries(options).map(([key, value]) => ({ key, value }));
};

// Formats the numeric age input to a human readable string. Eg. 1.5 = 1 day, 2.5 = 2 days
export const formatAgeToDays = (age) => {
  if (age < 1) {
    return 'Less than 1 day';
  }
  if (age >= 1 && age < 2) {
    return '1 day';
  }
  return `${Math.floor(age)} days`;
};

// Format dates for customer app (ex. 25 Dec 2020)
export function formatCustomerDate(date) {
  return moment(date).format('DD MMM YYYY');
}
// Format dates for customer remarks in the office app (ex. 25 Dec 2020 8:00)
export function formatCustomerSupportRemarksDate(date) {
  return moment(date).format('DD MMM YYYY HH:mm');
}

export function formatSignatureDate(date) {
  return moment(date).format('YYYY-MM-DD');
}

// Translate boolean (true/false) into "yes"/"no" string
export const formatYesNoInputValue = (value) => {
  if (value === true) return 'yes';
  if (value === false) return 'no';
  return null;
};

// Translate "yes"/"no" string into boolean (true/false)
export const formatYesNoAPIValue = (value) => {
  if (value === 'yes') return true;
  if (value === 'no') return false;
  return undefined;
};

// Translate weights from lbs to CWT
export const formatWeightCWTFromLbs = (value) => {
  return `${parseInt(value, 10) / 100} cwt`;
};

// Translate currency from millicents to dollars
export const formatDollarFromMillicents = (value) => {
  return `$${(parseInt(value, 10) / 100000).toFixed(2)}`;
};

// Takes an whole number of day value and pluralizes with unit label
export const formatDaysInTransit = (days) => {
  if (days) {
    if (days === 1) {
      return '1 day';
    }
    return `${days} days`;
  }
  return '0 days';
};

export const formatAddressForPrimeAPI = (address) => {
  return {
    streetAddress1: address.streetAddress1,
    streetAddress2: address.streetAddress2,
    streetAddress3: address.streetAddress3,
    city: address.city,
    state: address.state,
    postalCode: address.postalCode,
  };
};

const emptyAddress = {
  streetAddress1: '',
  streetAddress2: '',
  city: '',
  state: '',
  postalCode: '',
};

export function fromPrimeAPIAddressFormat(address) {
  if (!address) {
    return emptyAddress;
  }
  return {
    streetAddress1: address.streetAddress1,
    streetAddress2: address.streetAddress2,
    streetAddress3: address.streetAddress3,
    city: address.city,
    state: address.state,
    postalCode: address.postalCode,
  };
}

// Format a weight with lbs following, e.g. 4000 becomes 4,000 lbs
export function formatWeight(weight) {
  if (weight) {
    return `${weight.toLocaleString()} lbs`;
  }
  return '0 lbs';
}

export const formatDelimitedNumber = (number) => {
  // Fail-safe in case an actual number value is passed in
  const numberString = number.toString();
  return Number(numberString.replace(/,/g, ''));
};
/**
 * Depending on the order type, this will return:
 * Report by date (PERMANENT_CHANGE_OF_STATION)
 * Date of retirement (RETIREMENT)
 * Date of separation (SEPARATION)
 */
export const formatLabelReportByDate = (orderType) => {
  switch (orderType) {
    case 'RETIREMENT':
      return 'Date of retirement';
    case 'SEPARATION':
      return 'Date of separation';
    default:
      return 'Report by date';
  }
};

// Format a number of cents into a string, e.g. 12,345.67
export function formatCents(cents, minimumFractionDigits = 2, maximumFractionDigits = 2) {
  return (cents / 100).toLocaleString(undefined, { minimumFractionDigits, maximumFractionDigits });
}

export function formatCentsRange(min, max) {
  if (!Number.isFinite(min) || !Number.isFinite(max)) {
    return '';
  }

  return `$${formatCents(min)} - ${formatCents(max)}`;
}

// Formats a numeric value amount in the default locale with configurable options
// https://developer.mozilla.org/en-US/docs/Web/JavaScript/Reference/Global_Objects/Number/toLocaleString
export function formatAmount(amount, options = { minimumFractionDigits: 2, maximumFractionDigits: 2 }) {
  if (!Number.isFinite(amount)) {
    return '';
  }
  return amount.toLocaleString(undefined, options);
}

// Converts a cents value into whole dollars, rounding down.
export function convertCentsToWholeDollarsRoundedDown(cents) {
  return Math.floor(cents / 100);
}

// Converts a cents value into whole dollars, dropping the decimal precision without rounding e.g. 1234599 -> 12,345
export function formatCentsTruncateWhole(cents) {
  return formatAmount(convertCentsToWholeDollarsRoundedDown(cents), {
    minimumFractionDigits: 0,
    maximumFractionDigits: 0,
  });
}

// Converts a uuid into a shortened ID that's suitable for displaying to users
<<<<<<< HEAD
export function formatQAReportID(uuid) {
  const firstFive = uuid.substring(0, 5).toUpperCase();
  return `#QA-${firstFive}`;
=======
function getUUIDFirstFive(uuid) {
  return uuid.substring(0, 5).toUpperCase();
}

export function formatQAReportID(uuid) {
  return `#QA-${getUUIDFirstFive(uuid)}`;
}

export function formatShortShipmentID(uuid) {
  return `#${getUUIDFirstFive(uuid)}`;
>>>>>>> 5285ea6e
}

export function formatEvaluationReportLocation(location) {
  switch (location) {
    case 'ORIGIN':
      return 'Origin';
    case 'DESTINATION':
      return 'Destination';
    case 'OTHER':
      return 'Other';
    default:
      return undefined;
  }
}<|MERGE_RESOLUTION|>--- conflicted
+++ resolved
@@ -398,11 +398,6 @@
 }
 
 // Converts a uuid into a shortened ID that's suitable for displaying to users
-<<<<<<< HEAD
-export function formatQAReportID(uuid) {
-  const firstFive = uuid.substring(0, 5).toUpperCase();
-  return `#QA-${firstFive}`;
-=======
 function getUUIDFirstFive(uuid) {
   return uuid.substring(0, 5).toUpperCase();
 }
@@ -413,7 +408,6 @@
 
 export function formatShortShipmentID(uuid) {
   return `#${getUUIDFirstFive(uuid)}`;
->>>>>>> 5285ea6e
 }
 
 export function formatEvaluationReportLocation(location) {
