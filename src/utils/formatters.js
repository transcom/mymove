--- conflicted
+++ resolved
@@ -609,10 +609,6 @@
   const name = `${context[0].assigned_office_user_last_name}, ${context[0].assigned_office_user_first_name}`;
 
   if (changedValues?.sc_assigned_id) {
-<<<<<<< HEAD
-    if (oldValues.sc_assigned_id === null) newValues.assigned_sc = name;
-    if (oldValues.sc_assigned_id !== null) newValues.re_assigned_sc = name;
-=======
     if (oldValues.status === MOVE_STATUSES.NEEDS_SERVICE_COUNSELING) {
       if (oldValues.sc_assigned_id === null) newValues.assigned_sc = name;
       if (oldValues.sc_assigned_id !== null) newValues.re_assigned_sc = name;
@@ -620,7 +616,6 @@
       if (oldValues.sc_assigned_id === null) newValues.assigned_sc_ppm = name;
       if (oldValues.sc_assigned_id !== null) newValues.re_assigned_sc_ppm = name;
     }
->>>>>>> 3e8d320c
   }
   if (changedValues?.too_assigned_id) {
     if (oldValues.too_assigned_id === null) newValues.assigned_too = name;
