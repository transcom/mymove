--- conflicted
+++ resolved
@@ -601,7 +601,6 @@
   };
 };
 
-<<<<<<< HEAD
 /**
  * @description Converts a string to title case (capitalizes the first letter of each word)
  * @param {string} str - The input string to format.
@@ -629,7 +628,7 @@
   }
   return '-';
 }
-=======
+
 export const userName = (user) => {
   let formattedUser = '';
   if (user.firstName && user.lastName) {
@@ -644,5 +643,4 @@
     }
   }
   return formattedUser;
-};
->>>>>>> 3972c54f
+};