--- conflicted
+++ resolved
@@ -622,8 +622,6 @@
   }
   return newValues;
 };
-<<<<<<< HEAD
-=======
 
 export const userName = (user) => {
   let formattedUser = '';
@@ -641,7 +639,6 @@
   return formattedUser;
 };
 
->>>>>>> 52137a28
 /**
  * @description Converts a string to title case (capitalizes the first letter of each word)
  * @param {string} str - The input string to format.
