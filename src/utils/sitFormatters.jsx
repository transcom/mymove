import React from 'react';
import moment from 'moment';

import styles from './sitFormatters.module.scss';

import { DatePickerInput } from 'components/form/fields';
import { DEFAULT_EMPTY_VALUE } from 'shared/constants';
import { formatDateForDatePicker, swaggerDateFormat } from 'shared/dates';
import MaskedTextField from 'components/form/fields/MaskedTextField/MaskedTextField';
import { LOCATION_TYPES } from 'types/sitStatusShape';
import DataTable from 'components/DataTable';

// ****************
// ****************
// formatting dates
// ****************
// ****************

// takes in a date, returns it in DD MMM YYYY format
export function formatSITDepartureDate(date) {
  return formatDateForDatePicker(date) || DEFAULT_EMPTY_VALUE;
}

// takes in a date, returns it in DD MMM YYYY format
export function formatSITEntryDate(date) {
  return formatDateForDatePicker(date) || DEFAULT_EMPTY_VALUE;
}

// takes in the sitStatus object, returns a date in moment format YYYY-MM-DD
export const formatSITAuthorizedEndDate = (sitStatus) => {
  return moment(sitStatus.currentSIT.sitAuthorizedEndDate, swaggerDateFormat).subtract(1, 'days');
};

// takes in a date and adds the days provided
export const formatEndDate = (date, days) => {
  return moment(date, swaggerDateFormat).add(days, 'days');
};

// ****************
// ****************
// date calculations
// ****************
// ****************

export function calculateDaysInPreviousSIT(totalSITDaysUsed, daysInSIT) {
  return totalSITDaysUsed - daysInSIT;
}

// returns the end date after making sure it is in the same time zone as the SIT entry date
// adds one day since we include the end date in the calculation
export const calculateEndDate = (sitEntryDate, endDate) => {
  const sitEntryMoment = moment(sitEntryDate);
  const sitEndMoment = moment(endDate);
  const endDay = moment(sitEndMoment).utcOffset(sitEntryMoment.utcOffset(), true).startOf('day').add(1, 'day');
  return endDay;
};

// calculating the total number of SIT days allowed, taking into account the entry date, the end date, and any previous SIT days used
// normalizes the dates and accounts for time zones
export const calculateSitDaysAllowance = (sitEntryDate, daysInPreviousSIT, endDate) => {
  const sitEntryMoment = moment(sitEntryDate);
  const sitEndMoment = moment(endDate);
  const endDay = moment(sitEndMoment).utcOffset(sitEntryMoment.utcOffset(), true).startOf('day');
  const startDay = sitEntryMoment.startOf('day');
  const sitDurationDays = moment.duration(endDay.diff(startDay)).asDays();
  const calculatedSitDaysAllowance = sitDurationDays + daysInPreviousSIT;
  return calculatedSitDaysAllowance;
};

// determining the authorized end date for SIT based on the entry date and approved days, adjusting for days already used in previous SIT periods
export const calculateSITEndDate = (sitEntryDate, daysApproved, daysInPreviousSIT) => {
  const sitEntryMoment = moment(sitEntryDate);
  return formatDateForDatePicker(sitEntryMoment.add(daysApproved - daysInPreviousSIT, 'days').subtract(1, 'day'));
};

export const calculateSITTotalDaysRemaining = (sitStatus, shipment) => {
  const daysRemaining = sitStatus ? sitStatus.totalDaysRemaining : shipment.sitDaysAllowance;
  if (daysRemaining > 0) {
    return daysRemaining;
  }
  return 'Expired';
};

export const calculateApprovedAndRequestedDaysCombined = (shipment, sitExtension) => {
  return shipment.sitDaysAllowance + sitExtension.requestedDays;
};

// adds the requested number of days & total days remaining
export const calculateApprovedAndRequestedDatesCombined = (sitExtension, totalDaysRemaining) => {
  return formatDateForDatePicker(
    moment()
      .add(sitExtension.requestedDays, 'days')
      .add(Number.isInteger(totalDaysRemaining) ? totalDaysRemaining : 0, 'days'),
  );
};

// ************************
// ************************
// components & UI elements
// ************************
// ************************

export const SitEndDateForm = ({ onChange }) => (
  <div className={styles.sitDatePicker} data-testid="sitEndDate">
    <DatePickerInput name="sitEndDate" label="" id="sitEndDate" onChange={onChange} />
  </div>
);

export const CurrentSITDateData = ({ currentLocation, daysInSIT, sitDepartureDate }) => {
  const currentDaysInSit = <p>{daysInSIT}</p>;

  return (
    <DataTable
      testID="currentSITDateData"
      columnHeaders={[`Total days in ${currentLocation}`, `SIT departure date`]}
      dataRow={[currentDaysInSit, sitDepartureDate]}
    />
  );
};

export const SitDaysAllowanceForm = ({ onChange }) => (
  <div className={styles.sitDatePicker}>
    <MaskedTextField
      data-testid="daysApproved"
      defaultValue="1"
      id="daysApproved"
      name="daysApproved"
      mask={Number}
      lazy={false}
      scale={0}
      signed={false}
      inputClassName={styles.approvedDaysInput}
      errorClassName={styles.errors}
      onChange={onChange}
      label="Days approved"
      labelClassName={styles.label}
    />
  </div>
);

export const SITHistoryItemHeaderDays = ({ title, approved, requested, value }) => {
  return (
    <div data-happo-hide className={styles.sitHistoryItemHeader}>
      {title}
      <span className={styles.hintText}>
<<<<<<< HEAD
        Approved ({approved}) + <br />
=======
        Previously approved ({approved}) + <br />
>>>>>>> f9057bc3
        Requested ({requested}) = {value}
      </span>
    </div>
  );
};

export const SITHistoryItemHeaderDate = ({ title, endDate, requested, value }) => {
  return (
    <div data-happo-hide className={styles.sitHistoryItemHeader}>
      {title}
      <span className={styles.hintText}>
        Previously authorized end date
        <br />({formatDateForDatePicker(endDate)}) + <br />
        days requested ({requested}) =<br /> {value}
      </span>
    </div>
  );
};

export function getSITCurrentLocation(sitStatus) {
  return sitStatus.currentSIT.location === LOCATION_TYPES.ORIGIN ? 'Origin SIT' : 'Destination SIT';
}<|MERGE_RESOLUTION|>--- conflicted
+++ resolved
@@ -143,11 +143,7 @@
     <div data-happo-hide className={styles.sitHistoryItemHeader}>
       {title}
       <span className={styles.hintText}>
-<<<<<<< HEAD
-        Approved ({approved}) + <br />
-=======
         Previously approved ({approved}) + <br />
->>>>>>> f9057bc3
         Requested ({requested}) = {value}
       </span>
     </div>
