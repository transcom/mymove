--- conflicted
+++ resolved
@@ -521,11 +521,7 @@
 
 // Initial values for boat shipment
 export function formatBoatShipmentForDisplay(boatShipment, initialValues) {
-<<<<<<< HEAD
-  const { year, make, model, lengthInInches, widthInInches, heightInInches, hasTrailer, isRoadworthy } =
-=======
   const { type, year, make, model, lengthInInches, widthInInches, heightInInches, hasTrailer, isRoadworthy } =
->>>>>>> a5ce1436
     boatShipment || {};
 
   const length = convertInchesToFeetAndInches(lengthInInches);
@@ -533,10 +529,7 @@
   const height = convertInchesToFeetAndInches(heightInInches);
 
   const displayValues = {
-<<<<<<< HEAD
-=======
     type,
->>>>>>> a5ce1436
     year: year?.toString() || null,
     make: make || '',
     model: model || '',
@@ -546,11 +539,7 @@
     widthInches: width.inches,
     heightFeet: height.feet,
     heightInches: height.inches,
-<<<<<<< HEAD
-    hasTrailer: hasTrailer ? 'true' : 'false',
-=======
     hasTrailer: hasTrailer === null ? '' : hasTrailer?.toString(),
->>>>>>> a5ce1436
     isRoadworthy: isRoadworthy === null ? '' : isRoadworthy?.toString(),
     ...initialValues,
   };
@@ -585,7 +574,6 @@
   };
 }
 
-<<<<<<< HEAD
 // Initial values for mobile home shipment
 export function formatMobileHomeShipmentForDisplay(mobileHomeShipment, initialValues) {
   const { year, make, model, lengthInInches, widthInInches, heightInInches } = mobileHomeShipment || {};
@@ -629,8 +617,6 @@
   };
 }
 
-=======
->>>>>>> a5ce1436
 export default {
   formatMtoShipmentForAPI,
   formatMtoShipmentForDisplay,
@@ -642,9 +628,6 @@
   convertInchesToFeetAndInches,
   formatBoatShipmentForDisplay,
   formatBoatShipmentForAPI,
-<<<<<<< HEAD
   formatMobileHomeShipmentForDisplay,
   formatMobileHomeShipmentForAPI,
-=======
->>>>>>> a5ce1436
 };