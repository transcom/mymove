import { isEmpty } from 'lodash';
import moment from 'moment';

import { MTOAgentType, SHIPMENT_TYPES } from 'shared/constants';
import { parseDate } from 'shared/dates';
import { formatDelimitedNumber, parseSwaggerDate } from 'utils/formatters';
import { roleTypes } from 'constants/userRoles';
import { LOCATION_TYPES } from 'types/sitStatusShape';
import { boatShipmentTypes } from 'constants/shipments';

const formatDateForSwagger = (date) => {
  const parsedDate = parseDate(date);
  if (parsedDate) {
    return moment(parsedDate).format('YYYY-MM-DD');
  }
  return '';
};

function formatAgentForDisplay(agent) {
  const agentCopy = { ...agent };
  return agentCopy;
}

function formatAgentForAPI(agent) {
  const agentCopy = { ...agent };
  Object.keys(agentCopy).forEach((key) => {
    const sanitizedKey = `${key}`;
    if (
      // These fields are readOnly, so we don't want to send them in requests
      sanitizedKey === 'updatedAt' ||
      sanitizedKey === 'createdAt' ||
      sanitizedKey === 'mtoShipmentID'
    ) {
      delete agentCopy[sanitizedKey];
    }
  });
  return agentCopy;
}

export function formatStorageFacilityForAPI(storageFacility) {
  const storageFacilityCopy = { ...storageFacility };
  Object.keys(storageFacilityCopy).forEach((key) => {
    const sanitizedKey = `${key}`;
    if (storageFacilityCopy[sanitizedKey] === '') {
      delete storageFacilityCopy[sanitizedKey];
    } else if (
      // These fields are readOnly so we don't want to send them in requests
      sanitizedKey === 'eTag'
    ) {
      delete storageFacilityCopy[sanitizedKey];
    }
  });
  return storageFacilityCopy;
}

export function removeEtag(obj) {
  const { eTag, ...rest } = obj;
  return rest;
}

export function formatAddressForAPI(address) {
  const formattedAddress = address;

  if (formattedAddress.state) {
    formattedAddress.state = formattedAddress.state?.toUpperCase();
    delete formattedAddress.id;
    return formattedAddress;
  }

  return undefined;
}

const emptyAgentShape = {
  firstName: '',
  lastName: '',
  email: '',
  phone: '',
};

const emptyAddressShape = {
  streetAddress1: '',
  streetAddress2: '',
  city: '',
  state: '',
  postalCode: '',
};

export function formatPpmShipmentForDisplay({ counselorRemarks = '', ppmShipment = {}, closeoutOffice = {} }) {
  const displayValues = {
    expectedDepartureDate: ppmShipment.expectedDepartureDate,
    pickup: {
      address: ppmShipment.pickupAddress || emptyAddressShape,
    },
    destination: {
      address: ppmShipment.destinationAddress || emptyAddressShape,
    },
    secondaryPickup: {
      address: { ...emptyAddressShape },
    },
    secondaryDestination: {
      address: { ...emptyAddressShape },
    },
    hasSecondaryPickup: ppmShipment.hasSecondaryPickupAddress ? 'true' : 'false',
    hasSecondaryDestination: ppmShipment.hasSecondaryDestinationAddress ? 'true' : 'false',

    tertiaryPickup: {
      address: { ...emptyAddressShape },
    },
    tertiaryDestination: {
      address: { ...emptyAddressShape },
    },
    hasTertiaryPickup: ppmShipment.hasTertiaryPickupAddress ? 'true' : 'false',
    hasTertiaryDestination: ppmShipment.hasTertiaryDestinationAddress ? 'true' : 'false',

    sitExpected: !!ppmShipment.sitExpected,
    sitLocation: ppmShipment.sitLocation ?? LOCATION_TYPES.DESTINATION,
    sitEstimatedWeight: (ppmShipment.sitEstimatedWeight || '').toString(),
    sitEstimatedEntryDate: ppmShipment.sitEstimatedEntryDate,
    sitEstimatedDepartureDate: ppmShipment.sitEstimatedDepartureDate,

    estimatedWeight: (ppmShipment.estimatedWeight || '').toString(),
    hasProGear: !!ppmShipment.hasProGear,
    proGearWeight: (ppmShipment.proGearWeight || '').toString(),
    spouseProGearWeight: (ppmShipment.spouseProGearWeight || '').toString(),

    estimatedIncentive: ppmShipment.estimatedIncentive,
    advanceRequested: ppmShipment.hasRequestedAdvance ?? false,
    advanceStatus: ppmShipment.advanceStatus,
    advance: (ppmShipment.advanceAmountRequested / 100 || '').toString(),
    closeoutOffice,
    counselorRemarks,
  };

  if (ppmShipment.hasSecondaryPickupAddress) {
    displayValues.secondaryPickup.address = { ...emptyAddressShape, ...ppmShipment.secondaryPickupAddress };
  }

  if (ppmShipment.hasSecondaryDestinationAddress) {
    displayValues.secondaryDestination.address = { ...emptyAddressShape, ...ppmShipment.secondaryDestinationAddress };
  }

  if (ppmShipment.hasTertiaryPickupAddress) {
    displayValues.tertiaryPickup.address = { ...emptyAddressShape, ...ppmShipment.tertiaryPickupAddress };
  }

  if (ppmShipment.hasTertiaryDestinationAddress) {
    displayValues.tertiaryDestination.address = { ...emptyAddressShape, ...ppmShipment.tertiaryDestinationAddress };
  }

  return displayValues;
}

/**
 * formatMtoShipmentForDisplay converts mtoShipment data from the format API calls expect to the template format
 * @param {*} mtoShipment - (see MtoShipmentShape)
 */
export function formatMtoShipmentForDisplay({
  agents,
  shipmentType,
  requestedPickupDate,
  pickupAddress,
  requestedDeliveryDate,
  destinationAddress,
  customerRemarks,
  counselorRemarks,
  moveTaskOrderID,
  secondaryPickupAddress,
  secondaryDeliveryAddress,
  tertiaryPickupAddress,
  tertiaryDeliveryAddress,
  ntsRecordedWeight,
  tacType,
  sacType,
  serviceOrderNumber,
  storageFacility,
  usesExternalVendor,
  userRole,
  destinationType,
}) {
  const displayValues = {
    shipmentType,
    moveTaskOrderID,
    customerRemarks: customerRemarks || '',
    counselorRemarks: counselorRemarks || '',
    pickup: {
      requestedDate: '',
      address: { ...emptyAddressShape },
      agent: { ...emptyAgentShape },
    },
    delivery: {
      requestedDate: '',
      address: { ...emptyAddressShape },
      agent: { ...emptyAgentShape },
    },
    secondaryPickup: {
      address: { ...emptyAddressShape },
    },
    secondaryDelivery: {
      address: { ...emptyAddressShape },
    },
    tertiaryPickup: {
      address: { ...emptyAddressShape },
    },
    tertiaryDelivery: {
      address: { ...emptyAddressShape },
    },
    hasDeliveryAddress: 'no',
    hasSecondaryPickup: 'no',
    hasSecondaryDelivery: 'no',
    hasTertiaryPickup: 'no',
    hasTertiaryDelivery: 'no',
    ntsRecordedWeight,
    tacType,
    sacType,
    serviceOrderNumber,
    usesExternalVendor,
  };

  if (agents) {
    const receivingAgent = agents.find((agent) => agent.agentType === 'RECEIVING_AGENT');
    const releasingAgent = agents.find((agent) => agent.agentType === 'RELEASING_AGENT');

    if (receivingAgent) {
      const formattedAgent = formatAgentForDisplay(receivingAgent);
      if (Object.keys(formattedAgent).length) {
        displayValues.delivery.agent = { ...emptyAgentShape, ...formattedAgent };
      }
    }
    if (releasingAgent) {
      const formattedAgent = formatAgentForDisplay(releasingAgent);
      if (Object.keys(formattedAgent).length) {
        displayValues.pickup.agent = { ...emptyAgentShape, ...formattedAgent };
      }
    }
  }

  if (pickupAddress) {
    displayValues.pickup.address = { ...emptyAddressShape, ...pickupAddress };
  }

  if (requestedPickupDate) {
    displayValues.pickup.requestedDate = parseSwaggerDate(requestedPickupDate);
  }

  if (secondaryPickupAddress) {
    displayValues.secondaryPickup.address = { ...emptyAddressShape, ...secondaryPickupAddress };
    displayValues.hasSecondaryPickup = 'yes';
  }
  if (tertiaryPickupAddress) {
    displayValues.tertiaryPickup.address = { ...emptyAddressShape, ...tertiaryPickupAddress };
    displayValues.hasTertiaryPickup = 'yes';
  }

  if (destinationAddress) {
    displayValues.delivery.address = { ...emptyAddressShape, ...destinationAddress };
    if (destinationAddress.streetAddress1 !== 'N/A') displayValues.hasDeliveryAddress = 'yes';
  }

  if (destinationType) {
    displayValues.destinationType = destinationType;
  }

  if (secondaryDeliveryAddress) {
    displayValues.secondaryDelivery.address = { ...emptyAddressShape, ...secondaryDeliveryAddress };
    displayValues.hasSecondaryDelivery = 'yes';
  }
  if (tertiaryDeliveryAddress) {
    displayValues.tertiaryDelivery.address = { ...emptyAddressShape, ...tertiaryDeliveryAddress };
    displayValues.hasTertiaryDelivery = 'yes';
  }

  if (requestedDeliveryDate) {
    displayValues.delivery.requestedDate = parseSwaggerDate(requestedDeliveryDate);
  }

  if (storageFacility) {
    displayValues.storageFacility = {
      ...storageFacility,
      address: {
        ...emptyAddressShape,
        ...(storageFacility?.address || {}),
      },
    };
  }

  if (userRole === roleTypes.TOO && usesExternalVendor === undefined) {
    // Vendor defaults to the Prime
    displayValues.usesExternalVendor = false;
  }

  return displayValues;
}

export function formatPpmShipmentForAPI(formValues) {
  let ppmShipmentValues = {
    expectedDepartureDate: formatDateForSwagger(formValues.expectedDepartureDate),
    pickupAddress: formatAddressForAPI(formValues.pickup.address),
    destinationAddress: formatAddressForAPI(formValues.destination.address),
    sitExpected: !!formValues.sitExpected,
    estimatedWeight: Number(formValues.estimatedWeight || '0'),
    hasProGear: !!formValues.hasProGear,
    hasRequestedAdvance: formValues.advanceRequested,
    advanceStatus: formValues.advanceStatus,
    hasSecondaryPickupAddress: formValues.hasSecondaryPickup === 'true',
    hasSecondaryDestinationAddress: formValues.hasSecondaryDestination === 'true',
    hasTertiaryPickupAddress: formValues.hasTertiaryPickup === 'true',
    hasTertiaryDestinationAddress: formValues.hasTertiaryDestination === 'true',
  };

  if (ppmShipmentValues.hasSecondaryPickupAddress) {
    ppmShipmentValues = {
      ...ppmShipmentValues,
      secondaryPickupAddress: formatAddressForAPI(formValues.secondaryPickup.address),
    };
  }

  if (ppmShipmentValues.hasSecondaryDestinationAddress) {
    ppmShipmentValues = {
      ...ppmShipmentValues,
      secondaryDestinationAddress: formatAddressForAPI(formValues.secondaryDestination.address),
    };
  }

  if (ppmShipmentValues.hasTertiaryPickupAddress) {
    ppmShipmentValues = {
      ...ppmShipmentValues,
      tertiaryPickupAddress: formatAddressForAPI(formValues.tertiaryPickup.address),
    };
  }

  if (ppmShipmentValues.hasTertiaryDestinationAddress) {
    ppmShipmentValues = {
      ...ppmShipmentValues,
      tertiaryDestinationAddress: formatAddressForAPI(formValues.tertiaryDestination.address),
    };
  }

  if (formValues.hasProGear) {
    ppmShipmentValues = {
      ...ppmShipmentValues,
      proGearWeight: formValues.proGearWeight ? Number(formValues.proGearWeight) : undefined,
      spouseProGearWeight: formValues.spouseProGearWeight ? Number(formValues.spouseProGearWeight) : undefined,
    };
  }

  if (formValues.sitExpected) {
    ppmShipmentValues = {
      ...ppmShipmentValues,
      sitLocation: formValues.sitLocation,
      sitEstimatedWeight: formValues.sitEstimatedWeight ? Number(formValues.sitEstimatedWeight || '0') : undefined,
      sitEstimatedEntryDate: formValues.sitEstimatedEntryDate
        ? formatDateForSwagger(formValues.sitEstimatedEntryDate)
        : undefined,
      sitEstimatedDepartureDate: formValues.sitEstimatedDepartureDate
        ? formatDateForSwagger(formValues.sitEstimatedDepartureDate)
        : undefined,
    };
  }

  if (formValues.advanceRequested) {
    ppmShipmentValues = {
      ...ppmShipmentValues,
      advanceAmountRequested: formValues.advance ? Number(formValues.advance || '0') * 100 : undefined,
    };
  }

  return {
    shipmentType: 'PPM',
    counselorRemarks: formValues.counselorRemarks === undefined ? undefined : formValues.counselorRemarks,
    ppmShipment: ppmShipmentValues,
  };
}

/**
 * formatMtoShipmentForAPI converts mtoShipment data from the template format to the format API calls expect
 * @param {*} param - unnamed object representing various mtoShipment data parts
 */
export function formatMtoShipmentForAPI({
  moveId,
  shipmentType,
  pickup,
  delivery,
  customerRemarks,
  counselorRemarks,
  hasSecondaryPickup,
  secondaryPickup,
  hasTertiaryPickup,
  tertiaryPickup,
  hasSecondaryDelivery,
  secondaryDelivery,
  hasTertiaryDelivery,
  tertiaryDelivery,
  ntsRecordedWeight,
  tacType,
  sacType,
  serviceOrderNumber,
  storageFacility,
  usesExternalVendor,
  destinationType,
}) {
  const formattedMtoShipment = {
    moveTaskOrderID: moveId,
    shipmentType,
    customerRemarks,
    counselorRemarks,
    agents: [],
    destinationType,
    tacType,
    sacType,
  };

  if (pickup?.requestedDate && pickup.requestedDate !== '') {
    formattedMtoShipment.requestedPickupDate = formatDateForSwagger(pickup.requestedDate);
    formattedMtoShipment.pickupAddress = formatAddressForAPI(pickup.address);

    if (pickup.agent) {
      const formattedAgent = formatAgentForAPI(pickup.agent);
      if (!isEmpty(formattedAgent)) {
        formattedMtoShipment.agents.push({ ...formattedAgent, agentType: MTOAgentType.RELEASING });
      }
    }
  }

  if (delivery?.requestedDate && delivery.requestedDate !== '') {
    formattedMtoShipment.requestedDeliveryDate = formatDateForSwagger(delivery.requestedDate);

    if (delivery.address) {
      formattedMtoShipment.destinationAddress = formatAddressForAPI(delivery.address);
    }

    if (destinationType) {
      formattedMtoShipment.destinationType = destinationType;
    }

    if (delivery.agent) {
      const formattedAgent = formatAgentForAPI(delivery.agent);
      if (!isEmpty(formattedAgent)) {
        formattedMtoShipment.agents.push({ ...formattedAgent, agentType: MTOAgentType.RECEIVING });
      }
    }
  }
  formattedMtoShipment.hasSecondaryPickupAddress = hasSecondaryPickup;

  if (hasSecondaryPickup && secondaryPickup?.address) {
    formattedMtoShipment.secondaryPickupAddress = formatAddressForAPI(secondaryPickup.address);
  }

  formattedMtoShipment.hasSecondaryDeliveryAddress = hasSecondaryDelivery;
  if (hasSecondaryDelivery && secondaryDelivery?.address) {
    formattedMtoShipment.secondaryDeliveryAddress = formatAddressForAPI(secondaryDelivery.address);
  }

  formattedMtoShipment.hasTertiaryPickupAddress = hasTertiaryPickup;
  if (hasTertiaryPickup && tertiaryPickup?.address) {
    formattedMtoShipment.tertiaryPickupAddress = formatAddressForAPI(tertiaryPickup.address);
  }

  formattedMtoShipment.hasTertiaryDeliveryAddress = hasTertiaryDelivery;
  if (hasTertiaryDelivery && tertiaryDelivery?.address) {
    formattedMtoShipment.tertiaryDeliveryAddress = formatAddressForAPI(tertiaryDelivery.address);
  }

  if (!formattedMtoShipment.agents?.length) {
    formattedMtoShipment.agents = undefined;
  }

  if (ntsRecordedWeight) {
    formattedMtoShipment.ntsRecordedWeight = formatDelimitedNumber(ntsRecordedWeight);
  }

  if (serviceOrderNumber) {
    formattedMtoShipment.serviceOrderNumber = serviceOrderNumber;
  }

  if (storageFacility?.address) {
    const sanitizedStorageFacility = formatStorageFacilityForAPI(storageFacility);
    formattedMtoShipment.storageFacility = {
      ...sanitizedStorageFacility,
      address: removeEtag(formatAddressForAPI(sanitizedStorageFacility.address)),
    };
  }

  if (usesExternalVendor !== undefined) {
    formattedMtoShipment.usesExternalVendor = usesExternalVendor;
  }

  return formattedMtoShipment;
}

export function getMtoShipmentLabel({ context }) {
  if (!context) return {};
  const mtoShipmentLabels = {};
  if (context[0].shipment_type) {
    mtoShipmentLabels.shipment_type = context[0].shipment_type;
  }
  if (context[0].shipment_id_abbr) {
    mtoShipmentLabels.shipment_id_display = context[0].shipment_id_abbr.toUpperCase();
  }
  if (context[0].name) {
    mtoShipmentLabels.service_item_name = context[0].name;
  }
  if (context[0].shipment_locator) {
    mtoShipmentLabels.shipment_locator = context[0].shipment_locator;
  }
  return mtoShipmentLabels;
}

// Convert feet and inches to all inches for Boat & Mobile Homes
export function toTotalInches(feet, inches) {
  return (Number(feet) || 0) * 12 + (Number(inches) || 0);
}

// Convert inches to feet and inches
export function convertInchesToFeetAndInches(totalInches) {
  if (!totalInches) return { feet: '', inches: '' };

  const feet = Math.floor(totalInches / 12).toString();
  const inches = (totalInches % 12).toString();
  return { feet, inches };
}

// Initial values for mobile home shipment
export function formatMobileHomeShipmentForDisplay(mobileHomeShipment, initialValues) {
  const { year, make, model, lengthInInches, widthInInches, heightInInches } = mobileHomeShipment || {};

  const length = convertInchesToFeetAndInches(lengthInInches);
  const width = convertInchesToFeetAndInches(widthInInches);
  const height = convertInchesToFeetAndInches(heightInInches);

  const displayValues = {
    year: year?.toString() || null,
    make: make || '',
    model: model || '',
    lengthFeet: length.feet,
    lengthInches: length.inches,
    widthFeet: width.feet,
    widthInches: width.inches,
    heightFeet: height.feet,
    heightInches: height.inches,
    ...initialValues,
  };

  return displayValues;
}

export function formatMobileHomeShipmentForAPI(values) {
  const totalLengthInInches = toTotalInches(values.lengthFeet, values.lengthInches);
  const totalWidthInInches = toTotalInches(values.widthFeet, values.widthInches);
  const totalHeightInInches = toTotalInches(values.heightFeet, values.heightInches);

  const mobileHomeShipment = {
    year: Number(values.year),
    make: values.make,
    model: values.model,
    lengthInInches: totalLengthInInches,
    widthInInches: totalWidthInInches,
    heightInInches: totalHeightInInches,
  };

  return {
    mobileHomeShipment,
  };
}

// Initial values for boat shipment
export function formatBoatShipmentForDisplay(boatShipment, initialValues) {
<<<<<<< HEAD
  const { year, make, model, lengthInInches, widthInInches, heightInInches, hasTrailer, isRoadworthy } =
=======
  const { type, year, make, model, lengthInInches, widthInInches, heightInInches, hasTrailer, isRoadworthy } =
>>>>>>> 80aceb4f
    boatShipment || {};

  const length = convertInchesToFeetAndInches(lengthInInches);
  const width = convertInchesToFeetAndInches(widthInInches);
  const height = convertInchesToFeetAndInches(heightInInches);

  const displayValues = {
<<<<<<< HEAD
=======
    type,
>>>>>>> 80aceb4f
    year: year?.toString() || null,
    make: make || '',
    model: model || '',
    lengthFeet: length.feet,
    lengthInches: length.inches,
    widthFeet: width.feet,
    widthInches: width.inches,
    heightFeet: height.feet,
    heightInches: height.inches,
<<<<<<< HEAD
    hasTrailer: hasTrailer ? 'true' : 'false',
=======
    hasTrailer: hasTrailer === null ? '' : hasTrailer?.toString(),
>>>>>>> 80aceb4f
    isRoadworthy: isRoadworthy === null ? '' : isRoadworthy?.toString(),
    ...initialValues,
  };

  return displayValues;
}

export function formatBoatShipmentForAPI(values) {
  const totalLengthInInches = toTotalInches(values.lengthFeet, values.lengthInches);
  const totalWidthInInches = toTotalInches(values.widthFeet, values.widthInches);
  const totalHeightInInches = toTotalInches(values.heightFeet, values.heightInches);
  const hasTrailerBool = values.hasTrailer === 'true';
  const isRoadworthyBool = values.isRoadworthy && hasTrailerBool ? values.isRoadworthy === 'true' : null;

  const boatShipment = {
    type: values.type,
    year: Number(values.year),
    make: values.make,
    model: values.model,
    lengthInInches: totalLengthInInches,
    widthInInches: totalWidthInInches,
    heightInInches: totalHeightInInches,
    hasTrailer: values.hasTrailer === 'true',
    isRoadworthy: values.hasTrailer === 'true' ? isRoadworthyBool : null,
  };
  const mtoShipmentType =
    boatShipment.type === boatShipmentTypes.TOW_AWAY ? SHIPMENT_TYPES.BOAT_TOW_AWAY : SHIPMENT_TYPES.BOAT_HAUL_AWAY;

  return {
    shipmentType: mtoShipmentType,
    boatShipment,
  };
}

export default {
  formatMtoShipmentForAPI,
  formatMtoShipmentForDisplay,
  formatAddressForAPI,
  formatStorageFacilityForAPI,
  removeEtag,
  getMtoShipmentLabel,
  toTotalInches,
  convertInchesToFeetAndInches,
  formatMobileHomeShipmentForDisplay,
  formatMobileHomeShipmentForAPI,
  formatBoatShipmentForDisplay,
  formatBoatShipmentForAPI,
};<|MERGE_RESOLUTION|>--- conflicted
+++ resolved
@@ -564,11 +564,7 @@
 
 // Initial values for boat shipment
 export function formatBoatShipmentForDisplay(boatShipment, initialValues) {
-<<<<<<< HEAD
-  const { year, make, model, lengthInInches, widthInInches, heightInInches, hasTrailer, isRoadworthy } =
-=======
   const { type, year, make, model, lengthInInches, widthInInches, heightInInches, hasTrailer, isRoadworthy } =
->>>>>>> 80aceb4f
     boatShipment || {};
 
   const length = convertInchesToFeetAndInches(lengthInInches);
@@ -576,10 +572,7 @@
   const height = convertInchesToFeetAndInches(heightInInches);
 
   const displayValues = {
-<<<<<<< HEAD
-=======
     type,
->>>>>>> 80aceb4f
     year: year?.toString() || null,
     make: make || '',
     model: model || '',
@@ -589,11 +582,7 @@
     widthInches: width.inches,
     heightFeet: height.feet,
     heightInches: height.inches,
-<<<<<<< HEAD
-    hasTrailer: hasTrailer ? 'true' : 'false',
-=======
     hasTrailer: hasTrailer === null ? '' : hasTrailer?.toString(),
->>>>>>> 80aceb4f
     isRoadworthy: isRoadworthy === null ? '' : isRoadworthy?.toString(),
     ...initialValues,
   };
