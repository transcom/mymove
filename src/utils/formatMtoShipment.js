--- conflicted
+++ resolved
@@ -88,21 +88,12 @@
 export function formatPpmShipmentForDisplay({ ppmShipment = {} }) {
   const displayValues = {
     expectedDepartureDate: ppmShipment.expectedDepartureDate,
-<<<<<<< HEAD
-    pickupPostalCode: ppmShipment.pickupPostalCode,
-    secondPickupPostalCode: ppmShipment.secondaryPickupPostalCode,
-    destinationPostalCode: ppmShipment.destinationPostalCode,
-    secondDestinationPostalCode: ppmShipment.secondaryDestinationPostalCode,
-
-    sitExpected: ppmShipment.sitExpected,
-=======
     pickupPostalCode: ppmShipment.pickupPostalCode || '',
     secondPickupPostalCode: ppmShipment.secondaryPickupPostalCode || '',
     destinationPostalCode: ppmShipment.destinationPostalCode || '',
     secondDestinationPostalCode: ppmShipment.secondaryDestinationPostalCode || '',
 
     sitExpected: !!ppmShipment.sitExpected,
->>>>>>> 52dd0ce7
     sitLocation: ppmShipment.sitLocation,
     sitEstimatedWeight: (ppmShipment.sitEstimatedWeight || '').toString(),
     sitEstimatedEntryDate: ppmShipment.sitEstimatedEntryDate,
@@ -248,15 +239,9 @@
   let ppmShipmentValues = {
     expectedDepartureDate: formatDateForSwagger(formValues.expectedDepartureDate),
     pickupPostalCode: formValues.pickupPostalCode,
-<<<<<<< HEAD
-    secondaryPickupPostalCode: formValues.secondPickupPostalCode,
-    destinationPostalCode: formValues.destinationPostalCode,
-    secondaryDestinationPostalCode: formValues.secondDestinationPostalCode,
-=======
     secondaryPickupPostalCode: formValues.secondPickupPostalCode || undefined,
     destinationPostalCode: formValues.destinationPostalCode,
     secondaryDestinationPostalCode: formValues.secondDestinationPostalCode || undefined,
->>>>>>> 52dd0ce7
     sitExpected: !!formValues.sitExpected,
     estimatedWeight: Number(formValues.estimatedWeight || '0'),
     hasProGear: !!formValues.hasProGear,
