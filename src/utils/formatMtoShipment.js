--- conflicted
+++ resolved
@@ -308,12 +308,8 @@
     hasSecondaryDestinationAddress: formValues.hasSecondaryDestination === 'true',
     hasTertiaryPickupAddress: formValues.hasTertiaryPickup === 'true',
     hasTertiaryDestinationAddress: formValues.hasTertiaryDestination === 'true',
-<<<<<<< HEAD
-    isActualExpenseReimbursement: formValues.isActualExpenseReimbursement === 'true',
+    isActualExpenseReimbursement: formValues.ppmType === PPM_TYPES.ACTUAL_EXPENSE,
     closeoutOfficeID: formValues.closeoutOffice?.id,
-=======
-    isActualExpenseReimbursement: formValues.ppmType === PPM_TYPES.ACTUAL_EXPENSE,
->>>>>>> d928207e
   };
 
   if (formValues.expectedDepartureDate !== undefined)
