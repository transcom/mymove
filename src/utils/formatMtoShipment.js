import { isEmpty } from 'lodash';
import moment from 'moment';

import { MTOAgentType } from 'shared/constants';
import { parseDate } from 'shared/dates';
import { formatDelimitedNumber, parseSwaggerDate } from 'utils/formatters';
import { roleTypes } from 'constants/userRoles';
import { LOCATION_TYPES } from 'types/sitStatusShape';

const formatDateForSwagger = (date) => {
  const parsedDate = parseDate(date);
  if (parsedDate) {
    return moment(parsedDate).format('YYYY-MM-DD');
  }
  return '';
};

function formatAgentForDisplay(agent) {
  const agentCopy = { ...agent };
  return agentCopy;
}

function formatAgentForAPI(agent) {
  const agentCopy = { ...agent };
  Object.keys(agentCopy).forEach((key) => {
    const sanitizedKey = `${key}`;
    if (
      // These fields are readOnly, so we don't want to send them in requests
      sanitizedKey === 'updatedAt' ||
      sanitizedKey === 'createdAt' ||
      sanitizedKey === 'mtoShipmentID'
    ) {
      delete agentCopy[sanitizedKey];
    }
  });
  return agentCopy;
}

export function formatStorageFacilityForAPI(storageFacility) {
  const storageFacilityCopy = { ...storageFacility };
  Object.keys(storageFacilityCopy).forEach((key) => {
    const sanitizedKey = `${key}`;
    if (storageFacilityCopy[sanitizedKey] === '') {
      delete storageFacilityCopy[sanitizedKey];
    } else if (
      // These fields are readOnly so we don't want to send them in requests
      sanitizedKey === 'eTag'
    ) {
      delete storageFacilityCopy[sanitizedKey];
    }
  });
  return storageFacilityCopy;
}

export function removeEtag(obj) {
  const { eTag, ...rest } = obj;
  return rest;
}

export function formatAddressForAPI(address) {
  const formattedAddress = address;

  if (formattedAddress.state) {
    formattedAddress.state = formattedAddress.state?.toUpperCase();
    delete formattedAddress.id;
    return formattedAddress;
  }

  return undefined;
}

const emptyAgentShape = {
  firstName: '',
  lastName: '',
  email: '',
  phone: '',
};

const emptyAddressShape = {
  streetAddress1: '',
  streetAddress2: '',
  city: '',
  state: '',
  postalCode: '',
};

export function formatPpmShipmentForDisplay({ counselorRemarks = '', ppmShipment = {}, closeoutOffice = {} }) {
  const displayValues = {
    expectedDepartureDate: ppmShipment.expectedDepartureDate,
    pickup: {
      address: ppmShipment.pickupAddress || emptyAddressShape,
    },
    destination: {
      address: ppmShipment.destinationAddress || emptyAddressShape,
    },
    secondaryPickup: {
      address: { ...emptyAddressShape },
    },
    secondaryDestination: {
      address: { ...emptyAddressShape },
    },
    hasSecondaryPickup: ppmShipment.hasSecondaryPickupAddress ? 'true' : 'false',
    hasSecondaryDestination: ppmShipment.hasSecondaryDestinationAddress ? 'true' : 'false',

    tertiaryPickup: {
      address: { ...emptyAddressShape },
    },
    tertiaryDestination: {
      address: { ...emptyAddressShape },
    },
    hasTertiaryPickup: ppmShipment.hasTertiaryPickupAddress ? 'true' : 'false',
    hasTertiaryDestination: ppmShipment.hasTertiaryDestinationAddress ? 'true' : 'false',

    sitExpected: !!ppmShipment.sitExpected,
    sitLocation: ppmShipment.sitLocation ?? LOCATION_TYPES.DESTINATION,
    sitEstimatedWeight: (ppmShipment.sitEstimatedWeight || '').toString(),
    sitEstimatedEntryDate: ppmShipment.sitEstimatedEntryDate,
    sitEstimatedDepartureDate: ppmShipment.sitEstimatedDepartureDate,

    estimatedWeight: (ppmShipment.estimatedWeight || '').toString(),
    hasProGear: !!ppmShipment.hasProGear,
    proGearWeight: (ppmShipment.proGearWeight || '').toString(),
    spouseProGearWeight: (ppmShipment.spouseProGearWeight || '').toString(),

    estimatedIncentive: ppmShipment.estimatedIncentive,
    advanceRequested: ppmShipment.hasRequestedAdvance ?? false,
    advanceStatus: ppmShipment.advanceStatus,
    advance: (ppmShipment.advanceAmountRequested / 100 || '').toString(),
    closeoutOffice,
    counselorRemarks,
  };

  if (ppmShipment.hasSecondaryPickupAddress) {
    displayValues.secondaryPickup.address = { ...emptyAddressShape, ...ppmShipment.secondaryPickupAddress };
  }

  if (ppmShipment.hasSecondaryDestinationAddress) {
    displayValues.secondaryDestination.address = { ...emptyAddressShape, ...ppmShipment.secondaryDestinationAddress };
  }

  if (ppmShipment.hasTertiaryPickupAddress) {
    displayValues.tertiaryPickup.address = { ...emptyAddressShape, ...ppmShipment.tertiaryPickupAddress };
  }

  if (ppmShipment.hasTertiaryDestinationAddress) {
    displayValues.tertiaryDestination.address = { ...emptyAddressShape, ...ppmShipment.tertiaryDestinationAddress };
  }

  return displayValues;
}

/**
 * formatMtoShipmentForDisplay converts mtoShipment data from the format API calls expect to the template format
 * @param {*} mtoShipment - (see MtoShipmentShape)
 */
export function formatMtoShipmentForDisplay({
  agents,
  shipmentType,
  requestedPickupDate,
  pickupAddress,
  requestedDeliveryDate,
  destinationAddress,
  customerRemarks,
  counselorRemarks,
  moveTaskOrderID,
  secondaryPickupAddress,
  secondaryDeliveryAddress,
  tertiaryPickupAddress,
  tertiaryDeliveryAddress,
  ntsRecordedWeight,
  tacType,
  sacType,
  serviceOrderNumber,
  storageFacility,
  usesExternalVendor,
  userRole,
  destinationType,
}) {
  const displayValues = {
    shipmentType,
    moveTaskOrderID,
    customerRemarks: customerRemarks || '',
    counselorRemarks: counselorRemarks || '',
    pickup: {
      requestedDate: '',
      address: { ...emptyAddressShape },
      agent: { ...emptyAgentShape },
    },
    delivery: {
      requestedDate: '',
      address: { ...emptyAddressShape },
      agent: { ...emptyAgentShape },
    },
    secondaryPickup: {
      address: { ...emptyAddressShape },
    },
    secondaryDelivery: {
      address: { ...emptyAddressShape },
    },
    tertiaryPickup: {
      address: { ...emptyAddressShape },
    },
    tertiaryDelivery: {
      address: { ...emptyAddressShape },
    },
    hasDeliveryAddress: 'no',
    hasSecondaryPickup: 'no',
    hasSecondaryDelivery: 'no',
    hasTertiaryPickup: 'no',
    hasTertiaryDelivery: 'no',
    ntsRecordedWeight,
    tacType,
    sacType,
    serviceOrderNumber,
    usesExternalVendor,
  };

  if (agents) {
    const receivingAgent = agents.find((agent) => agent.agentType === 'RECEIVING_AGENT');
    const releasingAgent = agents.find((agent) => agent.agentType === 'RELEASING_AGENT');

    if (receivingAgent) {
      const formattedAgent = formatAgentForDisplay(receivingAgent);
      if (Object.keys(formattedAgent).length) {
        displayValues.delivery.agent = { ...emptyAgentShape, ...formattedAgent };
      }
    }
    if (releasingAgent) {
      const formattedAgent = formatAgentForDisplay(releasingAgent);
      if (Object.keys(formattedAgent).length) {
        displayValues.pickup.agent = { ...emptyAgentShape, ...formattedAgent };
      }
    }
  }

  if (pickupAddress) {
    displayValues.pickup.address = { ...emptyAddressShape, ...pickupAddress };
  }

  if (requestedPickupDate) {
    displayValues.pickup.requestedDate = parseSwaggerDate(requestedPickupDate);
  }

  if (secondaryPickupAddress) {
    displayValues.secondaryPickup.address = { ...emptyAddressShape, ...secondaryPickupAddress };
    displayValues.hasSecondaryPickup = 'yes';
  }
  if (tertiaryPickupAddress) {
    displayValues.tertiaryPickup.address = { ...emptyAddressShape, ...tertiaryPickupAddress };
    displayValues.hasTertiaryPickup = 'yes';
  }

  if (destinationAddress) {
    displayValues.delivery.address = { ...emptyAddressShape, ...destinationAddress };
    if (destinationAddress.streetAddress1 !== 'N/A') displayValues.hasDeliveryAddress = 'yes';
  }

  if (destinationType) {
    displayValues.destinationType = destinationType;
  }

  if (secondaryDeliveryAddress) {
    displayValues.secondaryDelivery.address = { ...emptyAddressShape, ...secondaryDeliveryAddress };
    displayValues.hasSecondaryDelivery = 'yes';
  }
  if (tertiaryDeliveryAddress) {
    displayValues.tertiaryDelivery.address = { ...emptyAddressShape, ...tertiaryDeliveryAddress };
    displayValues.hasTertiaryDelivery = 'yes';
  }

  if (requestedDeliveryDate) {
    displayValues.delivery.requestedDate = parseSwaggerDate(requestedDeliveryDate);
  }

  if (storageFacility) {
    displayValues.storageFacility = {
      ...storageFacility,
      address: {
        ...emptyAddressShape,
        ...(storageFacility?.address || {}),
      },
    };
  }

  if (userRole === roleTypes.TOO && usesExternalVendor === undefined) {
    // Vendor defaults to the Prime
    displayValues.usesExternalVendor = false;
  }

  return displayValues;
}

export function formatPpmShipmentForAPI(formValues) {
  let ppmShipmentValues = {
    expectedDepartureDate: formatDateForSwagger(formValues.expectedDepartureDate),
    pickupAddress: formatAddressForAPI(formValues.pickup.address),
    destinationAddress: formatAddressForAPI(formValues.destination.address),
    sitExpected: !!formValues.sitExpected,
    estimatedWeight: Number(formValues.estimatedWeight || '0'),
    hasProGear: !!formValues.hasProGear,
    hasRequestedAdvance: formValues.advanceRequested,
    advanceStatus: formValues.advanceStatus,
    hasSecondaryPickupAddress: formValues.hasSecondaryPickup === 'true',
    hasSecondaryDestinationAddress: formValues.hasSecondaryDestination === 'true',
    hasTertiaryPickupAddress: formValues.hasTertiaryPickup === 'true',
    hasTertiaryDestinationAddress: formValues.hasTertiaryDestination === 'true',
  };

  if (ppmShipmentValues.hasSecondaryPickupAddress) {
    ppmShipmentValues = {
      ...ppmShipmentValues,
      secondaryPickupAddress: formatAddressForAPI(formValues.secondaryPickup.address),
    };
  }

  if (ppmShipmentValues.hasSecondaryDestinationAddress) {
    ppmShipmentValues = {
      ...ppmShipmentValues,
      secondaryDestinationAddress: formatAddressForAPI(formValues.secondaryDestination.address),
    };
  }

  if (ppmShipmentValues.hasTertiaryPickupAddress) {
    ppmShipmentValues = {
      ...ppmShipmentValues,
      tertiaryPickupAddress: formatAddressForAPI(formValues.tertiaryPickup.address),
    };
  }

  if (ppmShipmentValues.hasTertiaryDestinationAddress) {
    ppmShipmentValues = {
      ...ppmShipmentValues,
      tertiaryDestinationAddress: formatAddressForAPI(formValues.tertiaryDestination.address),
    };
  }

  if (formValues.hasProGear) {
    ppmShipmentValues = {
      ...ppmShipmentValues,
      proGearWeight: formValues.proGearWeight ? Number(formValues.proGearWeight) : undefined,
      spouseProGearWeight: formValues.spouseProGearWeight ? Number(formValues.spouseProGearWeight) : undefined,
    };
  }

  if (formValues.sitExpected) {
    ppmShipmentValues = {
      ...ppmShipmentValues,
      sitLocation: formValues.sitLocation,
      sitEstimatedWeight: formValues.sitEstimatedWeight ? Number(formValues.sitEstimatedWeight || '0') : undefined,
      sitEstimatedEntryDate: formValues.sitEstimatedEntryDate
        ? formatDateForSwagger(formValues.sitEstimatedEntryDate)
        : undefined,
      sitEstimatedDepartureDate: formValues.sitEstimatedDepartureDate
        ? formatDateForSwagger(formValues.sitEstimatedDepartureDate)
        : undefined,
    };
  }

  if (formValues.advanceRequested) {
    ppmShipmentValues = {
      ...ppmShipmentValues,
      advanceAmountRequested: formValues.advance ? Number(formValues.advance || '0') * 100 : undefined,
    };
  }

  return {
    shipmentType: 'PPM',
    counselorRemarks: formValues.counselorRemarks === undefined ? undefined : formValues.counselorRemarks,
    ppmShipment: ppmShipmentValues,
  };
}

/**
 * formatMtoShipmentForAPI converts mtoShipment data from the template format to the format API calls expect
 * @param {*} param - unnamed object representing various mtoShipment data parts
 */
export function formatMtoShipmentForAPI({
  moveId,
  shipmentType,
  pickup,
  delivery,
  customerRemarks,
  counselorRemarks,
  hasSecondaryPickup,
  secondaryPickup,
  hasTertiaryPickup,
  tertiaryPickup,
  hasSecondaryDelivery,
  secondaryDelivery,
  hasTertiaryDelivery,
  tertiaryDelivery,
  ntsRecordedWeight,
  tacType,
  sacType,
  serviceOrderNumber,
  storageFacility,
  usesExternalVendor,
  destinationType,
}) {
  const formattedMtoShipment = {
    moveTaskOrderID: moveId,
    shipmentType,
    customerRemarks,
    counselorRemarks,
    agents: [],
    destinationType,
    tacType,
    sacType,
  };

  if (pickup?.requestedDate && pickup.requestedDate !== '') {
    formattedMtoShipment.requestedPickupDate = formatDateForSwagger(pickup.requestedDate);
    formattedMtoShipment.pickupAddress = formatAddressForAPI(pickup.address);

    if (pickup.agent) {
      const formattedAgent = formatAgentForAPI(pickup.agent);
      if (!isEmpty(formattedAgent)) {
        formattedMtoShipment.agents.push({ ...formattedAgent, agentType: MTOAgentType.RELEASING });
      }
    }
  }

  if (delivery?.requestedDate && delivery.requestedDate !== '') {
    formattedMtoShipment.requestedDeliveryDate = formatDateForSwagger(delivery.requestedDate);

    if (delivery.address) {
      formattedMtoShipment.destinationAddress = formatAddressForAPI(delivery.address);
    }

    if (destinationType) {
      formattedMtoShipment.destinationType = destinationType;
    }

    if (delivery.agent) {
      const formattedAgent = formatAgentForAPI(delivery.agent);
      if (!isEmpty(formattedAgent)) {
        formattedMtoShipment.agents.push({ ...formattedAgent, agentType: MTOAgentType.RECEIVING });
      }
    }
  }
  formattedMtoShipment.hasSecondaryPickupAddress = hasSecondaryPickup;

  if (hasSecondaryPickup && secondaryPickup?.address) {
    formattedMtoShipment.secondaryPickupAddress = formatAddressForAPI(secondaryPickup.address);
  }

  formattedMtoShipment.hasSecondaryDeliveryAddress = hasSecondaryDelivery;
  if (hasSecondaryDelivery && secondaryDelivery?.address) {
    formattedMtoShipment.secondaryDeliveryAddress = formatAddressForAPI(secondaryDelivery.address);
  }

  formattedMtoShipment.hasTertiaryPickupAddress = hasTertiaryPickup;
  if (hasTertiaryPickup && tertiaryPickup?.address) {
    formattedMtoShipment.tertiaryPickupAddress = formatAddressForAPI(tertiaryPickup.address);
  }

  formattedMtoShipment.hasTertiaryDeliveryAddress = hasTertiaryDelivery;
  if (hasTertiaryDelivery && tertiaryDelivery?.address) {
    formattedMtoShipment.tertiaryDeliveryAddress = formatAddressForAPI(tertiaryDelivery.address);
  }

  if (!formattedMtoShipment.agents?.length) {
    formattedMtoShipment.agents = undefined;
  }

  if (ntsRecordedWeight) {
    formattedMtoShipment.ntsRecordedWeight = formatDelimitedNumber(ntsRecordedWeight);
  }

  if (serviceOrderNumber) {
    formattedMtoShipment.serviceOrderNumber = serviceOrderNumber;
  }

  if (storageFacility?.address) {
    const sanitizedStorageFacility = formatStorageFacilityForAPI(storageFacility);
    formattedMtoShipment.storageFacility = {
      ...sanitizedStorageFacility,
      address: removeEtag(formatAddressForAPI(sanitizedStorageFacility.address)),
    };
  }

  if (usesExternalVendor !== undefined) {
    formattedMtoShipment.usesExternalVendor = usesExternalVendor;
  }

  return formattedMtoShipment;
}

export function getMtoShipmentLabel({ context }) {
  if (!context) return {};
  const mtoShipmentLabels = {};
  if (context[0].shipment_type) {
    mtoShipmentLabels.shipment_type = context[0].shipment_type;
  }
  if (context[0].shipment_id_abbr) {
    mtoShipmentLabels.shipment_id_display = context[0].shipment_id_abbr.toUpperCase();
  }
  if (context[0].name) {
    mtoShipmentLabels.service_item_name = context[0].name;
  }
  if (context[0].shipment_locator) {
    mtoShipmentLabels.shipment_locator = context[0].shipment_locator;
  }
  return mtoShipmentLabels;
}

// Convert feet and inches to all inches for Boat & Mobile Homes
export function toTotalInches(feet, inches) {
  return (Number(feet) || 0) * 12 + (Number(inches) || 0);
}

<<<<<<< HEAD
=======
// Convert inches to feet and inches
export function convertInchesToFeetAndInches(totalInches) {
  if (!totalInches) return { feet: '', inches: '' };

  const feet = Math.floor(totalInches / 12).toString();
  const inches = (totalInches % 12).toString();
  return { feet, inches };
}

>>>>>>> dbd59c85
export default {
  formatMtoShipmentForAPI,
  formatMtoShipmentForDisplay,
  formatAddressForAPI,
  formatStorageFacilityForAPI,
  removeEtag,
  getMtoShipmentLabel,
  toTotalInches,
<<<<<<< HEAD
=======
  convertInchesToFeetAndInches,
>>>>>>> dbd59c85
};<|MERGE_RESOLUTION|>--- conflicted
+++ resolved
@@ -509,8 +509,6 @@
   return (Number(feet) || 0) * 12 + (Number(inches) || 0);
 }
 
-<<<<<<< HEAD
-=======
 // Convert inches to feet and inches
 export function convertInchesToFeetAndInches(totalInches) {
   if (!totalInches) return { feet: '', inches: '' };
@@ -520,7 +518,6 @@
   return { feet, inches };
 }
 
->>>>>>> dbd59c85
 export default {
   formatMtoShipmentForAPI,
   formatMtoShipmentForDisplay,
@@ -529,8 +526,5 @@
   removeEtag,
   getMtoShipmentLabel,
   toTotalInches,
-<<<<<<< HEAD
-=======
   convertInchesToFeetAndInches,
->>>>>>> dbd59c85
 };