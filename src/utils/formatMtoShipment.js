--- conflicted
+++ resolved
@@ -519,74 +519,9 @@
   return { feet, inches };
 }
 
-<<<<<<< HEAD
 // Initial values for mobile home shipment
 export function formatMobileHomeShipmentForDisplay(mobileHomeShipment, initialValues) {
   const { year, make, model, lengthInInches, widthInInches, heightInInches } = mobileHomeShipment || {};
-=======
-// Initial values for boat shipment
-export function formatBoatShipmentForDisplay(boatShipment, initialValues) {
-  const { year, make, model, lengthInInches, widthInInches, heightInInches, hasTrailer, isRoadworthy } =
-    boatShipment || {};
->>>>>>> bc01b9c7
-
-  const length = convertInchesToFeetAndInches(lengthInInches);
-  const width = convertInchesToFeetAndInches(widthInInches);
-  const height = convertInchesToFeetAndInches(heightInInches);
-
-  const displayValues = {
-    year: year?.toString() || null,
-    make: make || '',
-    model: model || '',
-    lengthFeet: length.feet,
-    lengthInches: length.inches,
-    widthFeet: width.feet,
-    widthInches: width.inches,
-    heightFeet: height.feet,
-    heightInches: height.inches,
-<<<<<<< HEAD
-=======
-    hasTrailer: hasTrailer ? 'true' : 'false',
-    isRoadworthy: isRoadworthy === null ? '' : isRoadworthy?.toString(),
->>>>>>> bc01b9c7
-    ...initialValues,
-  };
-
-  return displayValues;
-}
-
-<<<<<<< HEAD
-export function formatMobileHomeShipmentForAPI(values) {
-  const totalLengthInInches = toTotalInches(values.lengthFeet, values.lengthInches);
-  const totalWidthInInches = toTotalInches(values.widthFeet, values.widthInches);
-  const totalHeightInInches = toTotalInches(values.heightFeet, values.heightInches);
-
-  const mobileHomeShipment = {
-=======
-export function formatBoatShipmentForAPI(values) {
-  const totalLengthInInches = toTotalInches(values.lengthFeet, values.lengthInches);
-  const totalWidthInInches = toTotalInches(values.widthFeet, values.widthInches);
-  const totalHeightInInches = toTotalInches(values.heightFeet, values.heightInches);
-  const hasTrailerBool = values.hasTrailer === 'true';
-  const isRoadworthyBool = values.isRoadworthy && hasTrailerBool ? values.isRoadworthy === 'true' : null;
-
-  const boatShipment = {
-    type: values.type,
->>>>>>> bc01b9c7
-    year: Number(values.year),
-    make: values.make,
-    model: values.model,
-    lengthInInches: totalLengthInInches,
-    widthInInches: totalWidthInInches,
-    heightInInches: totalHeightInInches,
-<<<<<<< HEAD
-  };
-
-  return {
-    mobileHomeShipment,
-  };
-}
-
 // Initial values for boat shipment
 export function formatBoatShipmentForDisplay(boatShipment, initialValues) {
   const { year, make, model, lengthInInches, widthInInches, heightInInches, hasTrailer, isRoadworthy } =
@@ -614,7 +549,21 @@
   return displayValues;
 }
 
-=======
+export function formatBoatShipmentForAPI(values) {
+  const totalLengthInInches = toTotalInches(values.lengthFeet, values.lengthInches);
+  const totalWidthInInches = toTotalInches(values.widthFeet, values.widthInches);
+  const totalHeightInInches = toTotalInches(values.heightFeet, values.heightInches);
+  const hasTrailerBool = values.hasTrailer === 'true';
+  const isRoadworthyBool = values.isRoadworthy && hasTrailerBool ? values.isRoadworthy === 'true' : null;
+
+  const boatShipment = {
+    type: values.type,
+    year: Number(values.year),
+    make: values.make,
+    model: values.model,
+    lengthInInches: totalLengthInInches,
+    widthInInches: totalWidthInInches,
+    heightInInches: totalHeightInInches,
     hasTrailer: values.hasTrailer === 'true',
     isRoadworthy: values.hasTrailer === 'true' ? isRoadworthyBool : null,
   };
@@ -627,7 +576,49 @@
   };
 }
 
->>>>>>> bc01b9c7
+export function formatMobileHomeShipmentForDisplay(mobileHomeShipment, initialValues) {
+  const { year, make, model, lengthInInches, widthInInches, heightInInches } =
+    mobileHomeShipment || {};
+
+  const length = convertInchesToFeetAndInches(lengthInInches);
+  const width = convertInchesToFeetAndInches(widthInInches);
+  const height = convertInchesToFeetAndInches(heightInInches);
+
+  const displayValues = {
+    year: year?.toString() || null,
+    make: make || '',
+    model: model || '',
+    lengthFeet: length.feet,
+    lengthInches: length.inches,
+    widthFeet: width.feet,
+    widthInches: width.inches,
+    heightFeet: height.feet,
+    heightInches: height.inches,
+    ...initialValues,
+  };
+
+  return displayValues;
+}
+
+export function formatMobileHomeShipmentForAPI(values) {
+  const totalLengthInInches = toTotalInches(values.lengthFeet, values.lengthInches);
+  const totalWidthInInches = toTotalInches(values.widthFeet, values.widthInches);
+  const totalHeightInInches = toTotalInches(values.heightFeet, values.heightInches);
+
+  const mobileHomeShipment = {
+    year: Number(values.year),
+    make: values.make,
+    model: values.model,
+    lengthInInches: totalLengthInInches,
+    widthInInches: totalWidthInInches,
+    heightInInches: totalHeightInInches,
+  };
+
+  return {
+    mobileHomeShipment,
+  };
+}
+
 export default {
   formatMtoShipmentForAPI,
   formatMtoShipmentForDisplay,
@@ -637,12 +628,8 @@
   getMtoShipmentLabel,
   toTotalInches,
   convertInchesToFeetAndInches,
-<<<<<<< HEAD
   formatMobileHomeShipmentForDisplay,
   formatMobileHomeShipmentForAPI,
   formatBoatShipmentForDisplay,
-=======
-  formatBoatShipmentForDisplay,
   formatBoatShipmentForAPI,
->>>>>>> bc01b9c7
 };