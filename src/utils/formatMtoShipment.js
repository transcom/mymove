import { isEmpty } from 'lodash';
import moment from 'moment';

import { MTOAgentType, SHIPMENT_TYPES } from 'shared/constants';
import { parseDate } from 'shared/dates';
import { formatDelimitedNumber, parseSwaggerDate } from 'utils/formatters';
import { roleTypes } from 'constants/userRoles';
import { LOCATION_TYPES } from 'types/sitStatusShape';
import { boatShipmentTypes } from 'constants/shipments';

const formatDateForSwagger = (date) => {
  const parsedDate = parseDate(date);
  if (parsedDate) {
    return moment(parsedDate).format('YYYY-MM-DD');
  }
  return '';
};

function formatAgentForDisplay(agent) {
  const agentCopy = { ...agent };
  return agentCopy;
}

function formatAgentForAPI(agent) {
  const agentCopy = { ...agent };
  Object.keys(agentCopy).forEach((key) => {
    const sanitizedKey = `${key}`;
    if (
      // These fields are readOnly, so we don't want to send them in requests
      sanitizedKey === 'updatedAt' ||
      sanitizedKey === 'createdAt' ||
      sanitizedKey === 'mtoShipmentID'
    ) {
      delete agentCopy[sanitizedKey];
    }
  });
  return agentCopy;
}

export function formatStorageFacilityForAPI(storageFacility) {
  const storageFacilityCopy = { ...storageFacility };
  Object.keys(storageFacilityCopy).forEach((key) => {
    const sanitizedKey = `${key}`;
    if (storageFacilityCopy[sanitizedKey] === '') {
      delete storageFacilityCopy[sanitizedKey];
    } else if (
      // These fields are readOnly so we don't want to send them in requests
      sanitizedKey === 'eTag'
    ) {
      delete storageFacilityCopy[sanitizedKey];
    }
  });
  return storageFacilityCopy;
}

export function removeEtag(obj) {
  const { eTag, ...rest } = obj;
  return rest;
}

export function formatAddressForAPI(address) {
  const formattedAddress = address;

  if (formattedAddress.state) {
    formattedAddress.state = formattedAddress.state?.toUpperCase();
    delete formattedAddress.id;
    return formattedAddress;
  }

  return undefined;
}

const emptyAgentShape = {
  firstName: '',
  lastName: '',
  email: '',
  phone: '',
};

const emptyAddressShape = {
  streetAddress1: '',
  streetAddress2: '',
  city: '',
  state: '',
  postalCode: '',
};

export function formatPpmShipmentForDisplay({ counselorRemarks = '', ppmShipment = {}, closeoutOffice = {} }) {
  const displayValues = {
    expectedDepartureDate: ppmShipment.expectedDepartureDate,
    pickup: {
      address: ppmShipment.pickupAddress || emptyAddressShape,
    },
    destination: {
      address: ppmShipment.destinationAddress || emptyAddressShape,
    },
    secondaryPickup: {
      address: { ...emptyAddressShape },
    },
    secondaryDestination: {
      address: { ...emptyAddressShape },
    },
    hasSecondaryPickup: ppmShipment.hasSecondaryPickupAddress ? 'true' : 'false',
    hasSecondaryDestination: ppmShipment.hasSecondaryDestinationAddress ? 'true' : 'false',

    tertiaryPickup: {
      address: { ...emptyAddressShape },
    },
    tertiaryDestination: {
      address: { ...emptyAddressShape },
    },
    hasTertiaryPickup: ppmShipment.hasTertiaryPickupAddress ? 'true' : 'false',
    hasTertiaryDestination: ppmShipment.hasTertiaryDestinationAddress ? 'true' : 'false',

    sitExpected: !!ppmShipment.sitExpected,
    sitLocation: ppmShipment.sitLocation ?? LOCATION_TYPES.DESTINATION,
    sitEstimatedWeight: (ppmShipment.sitEstimatedWeight || '').toString(),
    sitEstimatedEntryDate: ppmShipment.sitEstimatedEntryDate,
    sitEstimatedDepartureDate: ppmShipment.sitEstimatedDepartureDate,

    estimatedWeight: (ppmShipment.estimatedWeight || '').toString(),
    hasProGear: !!ppmShipment.hasProGear,
    proGearWeight: (ppmShipment.proGearWeight || '').toString(),
    spouseProGearWeight: (ppmShipment.spouseProGearWeight || '').toString(),

    estimatedIncentive: ppmShipment.estimatedIncentive,
    advanceRequested: ppmShipment.hasRequestedAdvance ?? false,
    advanceStatus: ppmShipment.advanceStatus,
    advance: (ppmShipment.advanceAmountRequested / 100 || '').toString(),
    closeoutOffice,
    counselorRemarks,
  };

  if (ppmShipment.hasSecondaryPickupAddress) {
    displayValues.secondaryPickup.address = { ...emptyAddressShape, ...ppmShipment.secondaryPickupAddress };
  }

  if (ppmShipment.hasSecondaryDestinationAddress) {
    displayValues.secondaryDestination.address = { ...emptyAddressShape, ...ppmShipment.secondaryDestinationAddress };
  }

  if (ppmShipment.hasTertiaryPickupAddress) {
    displayValues.tertiaryPickup.address = { ...emptyAddressShape, ...ppmShipment.tertiaryPickupAddress };
  }

  if (ppmShipment.hasTertiaryDestinationAddress) {
    displayValues.tertiaryDestination.address = { ...emptyAddressShape, ...ppmShipment.tertiaryDestinationAddress };
  }

  return displayValues;
}

/**
 * formatMtoShipmentForDisplay converts mtoShipment data from the format API calls expect to the template format
 * @param {*} mtoShipment - (see MtoShipmentShape)
 */
export function formatMtoShipmentForDisplay({
  agents,
  shipmentType,
  requestedPickupDate,
  pickupAddress,
  requestedDeliveryDate,
  destinationAddress,
  customerRemarks,
  counselorRemarks,
  moveTaskOrderID,
  secondaryPickupAddress,
  secondaryDeliveryAddress,
  tertiaryPickupAddress,
  tertiaryDeliveryAddress,
  ntsRecordedWeight,
  tacType,
  sacType,
  serviceOrderNumber,
  storageFacility,
  usesExternalVendor,
  userRole,
  destinationType,
}) {
  const displayValues = {
    shipmentType,
    moveTaskOrderID,
    customerRemarks: customerRemarks || '',
    counselorRemarks: counselorRemarks || '',
    pickup: {
      requestedDate: '',
      address: { ...emptyAddressShape },
      agent: { ...emptyAgentShape },
    },
    delivery: {
      requestedDate: '',
      address: { ...emptyAddressShape },
      agent: { ...emptyAgentShape },
    },
    secondaryPickup: {
      address: { ...emptyAddressShape },
    },
    secondaryDelivery: {
      address: { ...emptyAddressShape },
    },
    tertiaryPickup: {
      address: { ...emptyAddressShape },
    },
    tertiaryDelivery: {
      address: { ...emptyAddressShape },
    },
    hasDeliveryAddress: 'no',
    hasSecondaryPickup: 'no',
    hasSecondaryDelivery: 'no',
    hasTertiaryPickup: 'no',
    hasTertiaryDelivery: 'no',
    ntsRecordedWeight,
    tacType,
    sacType,
    serviceOrderNumber,
    usesExternalVendor,
  };

  if (agents) {
    const receivingAgent = agents.find((agent) => agent.agentType === 'RECEIVING_AGENT');
    const releasingAgent = agents.find((agent) => agent.agentType === 'RELEASING_AGENT');

    if (receivingAgent) {
      const formattedAgent = formatAgentForDisplay(receivingAgent);
      if (Object.keys(formattedAgent).length) {
        displayValues.delivery.agent = { ...emptyAgentShape, ...formattedAgent };
      }
    }
    if (releasingAgent) {
      const formattedAgent = formatAgentForDisplay(releasingAgent);
      if (Object.keys(formattedAgent).length) {
        displayValues.pickup.agent = { ...emptyAgentShape, ...formattedAgent };
      }
    }
  }

  if (pickupAddress) {
    displayValues.pickup.address = { ...emptyAddressShape, ...pickupAddress };
  }

  if (requestedPickupDate) {
    displayValues.pickup.requestedDate = parseSwaggerDate(requestedPickupDate);
  }

  if (secondaryPickupAddress) {
    displayValues.secondaryPickup.address = { ...emptyAddressShape, ...secondaryPickupAddress };
    displayValues.hasSecondaryPickup = 'yes';
  }
  if (tertiaryPickupAddress) {
    displayValues.tertiaryPickup.address = { ...emptyAddressShape, ...tertiaryPickupAddress };
    displayValues.hasTertiaryPickup = 'yes';
  }

  if (destinationAddress) {
    displayValues.delivery.address = { ...emptyAddressShape, ...destinationAddress };
    if (destinationAddress.streetAddress1 !== 'N/A') displayValues.hasDeliveryAddress = 'yes';
  }

  if (destinationType) {
    displayValues.destinationType = destinationType;
  }

  if (secondaryDeliveryAddress) {
    displayValues.secondaryDelivery.address = { ...emptyAddressShape, ...secondaryDeliveryAddress };
    displayValues.hasSecondaryDelivery = 'yes';
  }
  if (tertiaryDeliveryAddress) {
    displayValues.tertiaryDelivery.address = { ...emptyAddressShape, ...tertiaryDeliveryAddress };
    displayValues.hasTertiaryDelivery = 'yes';
  }

  if (requestedDeliveryDate) {
    displayValues.delivery.requestedDate = parseSwaggerDate(requestedDeliveryDate);
  }

  if (storageFacility) {
    displayValues.storageFacility = {
      ...storageFacility,
      address: {
        ...emptyAddressShape,
        ...(storageFacility?.address || {}),
      },
    };
  }

  if (userRole === roleTypes.TOO && usesExternalVendor === undefined) {
    // Vendor defaults to the Prime
    displayValues.usesExternalVendor = false;
  }

  return displayValues;
}

export function formatPpmShipmentForAPI(formValues) {
  let ppmShipmentValues = {
    expectedDepartureDate: formatDateForSwagger(formValues.expectedDepartureDate),
    pickupAddress: formatAddressForAPI(formValues.pickup.address),
    destinationAddress: formatAddressForAPI(formValues.destination.address),
    sitExpected: !!formValues.sitExpected,
    estimatedWeight: Number(formValues.estimatedWeight || '0'),
    hasProGear: !!formValues.hasProGear,
    hasRequestedAdvance: formValues.advanceRequested,
    advanceStatus: formValues.advanceStatus,
    hasSecondaryPickupAddress: formValues.hasSecondaryPickup === 'true',
    hasSecondaryDestinationAddress: formValues.hasSecondaryDestination === 'true',
    hasTertiaryPickupAddress: formValues.hasTertiaryPickup === 'true',
    hasTertiaryDestinationAddress: formValues.hasTertiaryDestination === 'true',
  };

  if (ppmShipmentValues.hasSecondaryPickupAddress) {
    ppmShipmentValues = {
      ...ppmShipmentValues,
      secondaryPickupAddress: formatAddressForAPI(formValues.secondaryPickup.address),
    };
  }

  if (ppmShipmentValues.hasSecondaryDestinationAddress) {
    ppmShipmentValues = {
      ...ppmShipmentValues,
      secondaryDestinationAddress: formatAddressForAPI(formValues.secondaryDestination.address),
    };
  }

  if (ppmShipmentValues.hasTertiaryPickupAddress) {
    ppmShipmentValues = {
      ...ppmShipmentValues,
      tertiaryPickupAddress: formatAddressForAPI(formValues.tertiaryPickup.address),
    };
  }

  if (ppmShipmentValues.hasTertiaryDestinationAddress) {
    ppmShipmentValues = {
      ...ppmShipmentValues,
      tertiaryDestinationAddress: formatAddressForAPI(formValues.tertiaryDestination.address),
    };
  }

  if (formValues.hasProGear) {
    ppmShipmentValues = {
      ...ppmShipmentValues,
      proGearWeight: formValues.proGearWeight ? Number(formValues.proGearWeight) : undefined,
      spouseProGearWeight: formValues.spouseProGearWeight ? Number(formValues.spouseProGearWeight) : undefined,
    };
  }

  if (formValues.sitExpected) {
    ppmShipmentValues = {
      ...ppmShipmentValues,
      sitLocation: formValues.sitLocation,
      sitEstimatedWeight: formValues.sitEstimatedWeight ? Number(formValues.sitEstimatedWeight || '0') : undefined,
      sitEstimatedEntryDate: formValues.sitEstimatedEntryDate
        ? formatDateForSwagger(formValues.sitEstimatedEntryDate)
        : undefined,
      sitEstimatedDepartureDate: formValues.sitEstimatedDepartureDate
        ? formatDateForSwagger(formValues.sitEstimatedDepartureDate)
        : undefined,
    };
  }

  if (formValues.advanceRequested) {
    ppmShipmentValues = {
      ...ppmShipmentValues,
      advanceAmountRequested: formValues.advance ? Number(formValues.advance || '0') * 100 : undefined,
    };
  }

  return {
    shipmentType: 'PPM',
    counselorRemarks: formValues.counselorRemarks === undefined ? undefined : formValues.counselorRemarks,
    ppmShipment: ppmShipmentValues,
  };
}

/**
 * formatMtoShipmentForAPI converts mtoShipment data from the template format to the format API calls expect
 * @param {*} param - unnamed object representing various mtoShipment data parts
 */
export function formatMtoShipmentForAPI({
  moveId,
  shipmentType,
  pickup,
  delivery,
  customerRemarks,
  counselorRemarks,
  hasSecondaryPickup,
  secondaryPickup,
  hasTertiaryPickup,
  tertiaryPickup,
  hasSecondaryDelivery,
  secondaryDelivery,
  hasTertiaryDelivery,
  tertiaryDelivery,
  ntsRecordedWeight,
  tacType,
  sacType,
  serviceOrderNumber,
  storageFacility,
  usesExternalVendor,
  destinationType,
}) {
  const formattedMtoShipment = {
    moveTaskOrderID: moveId,
    shipmentType,
    customerRemarks,
    counselorRemarks,
    agents: [],
    destinationType,
    tacType,
    sacType,
  };

  if (pickup?.requestedDate && pickup.requestedDate !== '') {
    formattedMtoShipment.requestedPickupDate = formatDateForSwagger(pickup.requestedDate);
    formattedMtoShipment.pickupAddress = formatAddressForAPI(pickup.address);

    if (pickup.agent) {
      const formattedAgent = formatAgentForAPI(pickup.agent);
      if (!isEmpty(formattedAgent)) {
        formattedMtoShipment.agents.push({ ...formattedAgent, agentType: MTOAgentType.RELEASING });
      }
    }
  }

  if (delivery?.requestedDate && delivery.requestedDate !== '') {
    formattedMtoShipment.requestedDeliveryDate = formatDateForSwagger(delivery.requestedDate);

    if (delivery.address) {
      formattedMtoShipment.destinationAddress = formatAddressForAPI(delivery.address);
    }

    if (destinationType) {
      formattedMtoShipment.destinationType = destinationType;
    }

    if (delivery.agent) {
      const formattedAgent = formatAgentForAPI(delivery.agent);
      if (!isEmpty(formattedAgent)) {
        formattedMtoShipment.agents.push({ ...formattedAgent, agentType: MTOAgentType.RECEIVING });
      }
    }
  }
  formattedMtoShipment.hasSecondaryPickupAddress = hasSecondaryPickup;

  if (hasSecondaryPickup && secondaryPickup?.address) {
    formattedMtoShipment.secondaryPickupAddress = formatAddressForAPI(secondaryPickup.address);
  }

  formattedMtoShipment.hasSecondaryDeliveryAddress = hasSecondaryDelivery;
  if (hasSecondaryDelivery && secondaryDelivery?.address) {
    formattedMtoShipment.secondaryDeliveryAddress = formatAddressForAPI(secondaryDelivery.address);
  }

  formattedMtoShipment.hasTertiaryPickupAddress = hasTertiaryPickup;
  if (hasTertiaryPickup && tertiaryPickup?.address) {
    formattedMtoShipment.tertiaryPickupAddress = formatAddressForAPI(tertiaryPickup.address);
  }

  formattedMtoShipment.hasTertiaryDeliveryAddress = hasTertiaryDelivery;
  if (hasTertiaryDelivery && tertiaryDelivery?.address) {
    formattedMtoShipment.tertiaryDeliveryAddress = formatAddressForAPI(tertiaryDelivery.address);
  }

  if (!formattedMtoShipment.agents?.length) {
    formattedMtoShipment.agents = undefined;
  }

  if (ntsRecordedWeight) {
    formattedMtoShipment.ntsRecordedWeight = formatDelimitedNumber(ntsRecordedWeight);
  }

  if (serviceOrderNumber) {
    formattedMtoShipment.serviceOrderNumber = serviceOrderNumber;
  }

  if (storageFacility?.address) {
    const sanitizedStorageFacility = formatStorageFacilityForAPI(storageFacility);
    formattedMtoShipment.storageFacility = {
      ...sanitizedStorageFacility,
      address: removeEtag(formatAddressForAPI(sanitizedStorageFacility.address)),
    };
  }

  if (usesExternalVendor !== undefined) {
    formattedMtoShipment.usesExternalVendor = usesExternalVendor;
  }

  return formattedMtoShipment;
}

export function getMtoShipmentLabel({ context }) {
  if (!context) return {};
  const mtoShipmentLabels = {};
  if (context[0].shipment_type) {
    mtoShipmentLabels.shipment_type = context[0].shipment_type;
  }
  if (context[0].shipment_id_abbr) {
    mtoShipmentLabels.shipment_id_display = context[0].shipment_id_abbr.toUpperCase();
  }
  if (context[0].name) {
    mtoShipmentLabels.service_item_name = context[0].name;
  }
  if (context[0].shipment_locator) {
    mtoShipmentLabels.shipment_locator = context[0].shipment_locator;
  }
  return mtoShipmentLabels;
}

// Convert feet and inches to all inches for Boat & Mobile Homes
export function toTotalInches(feet, inches) {
  return (Number(feet) || 0) * 12 + (Number(inches) || 0);
}

// Convert inches to feet and inches
export function convertInchesToFeetAndInches(totalInches) {
  if (!totalInches) return { feet: '', inches: '' };

  const feet = Math.floor(totalInches / 12).toString();
  const inches = (totalInches % 12).toString();
  return { feet, inches };
}

<<<<<<< HEAD
// Initial values for mobile home shipment
export function formatMobileHomeShipmentForDisplay(mobileHomeShipment, initialValues) {
  const { year, make, model, lengthInInches, widthInInches, heightInInches } = mobileHomeShipment || {};
=======
// Initial values for boat shipment
export function formatBoatShipmentForDisplay(boatShipment, initialValues) {
  const { year, make, model, lengthInInches, widthInInches, heightInInches, hasTrailer, isRoadworthy } =
    boatShipment || {};
>>>>>>> 30668f50

  const length = convertInchesToFeetAndInches(lengthInInches);
  const width = convertInchesToFeetAndInches(widthInInches);
  const height = convertInchesToFeetAndInches(heightInInches);

  const displayValues = {
    year: year?.toString() || null,
    make: make || '',
    model: model || '',
    lengthFeet: length.feet,
    lengthInches: length.inches,
    widthFeet: width.feet,
    widthInches: width.inches,
    heightFeet: height.feet,
    heightInches: height.inches,
<<<<<<< HEAD
=======
    hasTrailer: hasTrailer ? 'true' : 'false',
    isRoadworthy: isRoadworthy === null ? '' : isRoadworthy?.toString(),
>>>>>>> 30668f50
    ...initialValues,
  };

  return displayValues;
}

<<<<<<< HEAD
export function formatMobileHomeShipmentForAPI(values) {
  const totalLengthInInches = toTotalInches(values.lengthFeet, values.lengthInches);
  const totalWidthInInches = toTotalInches(values.widthFeet, values.widthInches);
  const totalHeightInInches = toTotalInches(values.heightFeet, values.heightInches);

  const mobileHomeShipment = {
=======
export function formatBoatShipmentForAPI(values) {
  const totalLengthInInches = toTotalInches(values.lengthFeet, values.lengthInches);
  const totalWidthInInches = toTotalInches(values.widthFeet, values.widthInches);
  const totalHeightInInches = toTotalInches(values.heightFeet, values.heightInches);
  const hasTrailerBool = values.hasTrailer === 'true';
  const isRoadworthyBool = values.isRoadworthy && hasTrailerBool ? values.isRoadworthy === 'true' : null;

  const boatShipment = {
    type: values.type,
>>>>>>> 30668f50
    year: Number(values.year),
    make: values.make,
    model: values.model,
    lengthInInches: totalLengthInInches,
    widthInInches: totalWidthInInches,
    heightInInches: totalHeightInInches,
<<<<<<< HEAD
  };

  return {
    mobileHomeShipment,
=======
    hasTrailer: values.hasTrailer === 'true',
    isRoadworthy: values.hasTrailer === 'true' ? isRoadworthyBool : null,
  };
  const mtoShipmentType =
    boatShipment.type === boatShipmentTypes.TOW_AWAY ? SHIPMENT_TYPES.BOAT_TOW_AWAY : SHIPMENT_TYPES.BOAT_HAUL_AWAY;

  return {
    shipmentType: mtoShipmentType,
    boatShipment,
>>>>>>> 30668f50
  };
}

export default {
  formatMtoShipmentForAPI,
  formatMtoShipmentForDisplay,
  formatAddressForAPI,
  formatStorageFacilityForAPI,
  removeEtag,
  getMtoShipmentLabel,
  toTotalInches,
  convertInchesToFeetAndInches,
<<<<<<< HEAD
  formatMobileHomeShipmentForDisplay,
  formatMobileHomeShipmentForAPI,
=======
  formatBoatShipmentForDisplay,
  formatBoatShipmentForAPI,
>>>>>>> 30668f50
};<|MERGE_RESOLUTION|>--- conflicted
+++ resolved
@@ -167,451 +167,4 @@
   secondaryPickupAddress,
   secondaryDeliveryAddress,
   tertiaryPickupAddress,
-  tertiaryDeliveryAddress,
-  ntsRecordedWeight,
-  tacType,
-  sacType,
-  serviceOrderNumber,
-  storageFacility,
-  usesExternalVendor,
-  userRole,
-  destinationType,
-}) {
-  const displayValues = {
-    shipmentType,
-    moveTaskOrderID,
-    customerRemarks: customerRemarks || '',
-    counselorRemarks: counselorRemarks || '',
-    pickup: {
-      requestedDate: '',
-      address: { ...emptyAddressShape },
-      agent: { ...emptyAgentShape },
-    },
-    delivery: {
-      requestedDate: '',
-      address: { ...emptyAddressShape },
-      agent: { ...emptyAgentShape },
-    },
-    secondaryPickup: {
-      address: { ...emptyAddressShape },
-    },
-    secondaryDelivery: {
-      address: { ...emptyAddressShape },
-    },
-    tertiaryPickup: {
-      address: { ...emptyAddressShape },
-    },
-    tertiaryDelivery: {
-      address: { ...emptyAddressShape },
-    },
-    hasDeliveryAddress: 'no',
-    hasSecondaryPickup: 'no',
-    hasSecondaryDelivery: 'no',
-    hasTertiaryPickup: 'no',
-    hasTertiaryDelivery: 'no',
-    ntsRecordedWeight,
-    tacType,
-    sacType,
-    serviceOrderNumber,
-    usesExternalVendor,
-  };
-
-  if (agents) {
-    const receivingAgent = agents.find((agent) => agent.agentType === 'RECEIVING_AGENT');
-    const releasingAgent = agents.find((agent) => agent.agentType === 'RELEASING_AGENT');
-
-    if (receivingAgent) {
-      const formattedAgent = formatAgentForDisplay(receivingAgent);
-      if (Object.keys(formattedAgent).length) {
-        displayValues.delivery.agent = { ...emptyAgentShape, ...formattedAgent };
-      }
-    }
-    if (releasingAgent) {
-      const formattedAgent = formatAgentForDisplay(releasingAgent);
-      if (Object.keys(formattedAgent).length) {
-        displayValues.pickup.agent = { ...emptyAgentShape, ...formattedAgent };
-      }
-    }
-  }
-
-  if (pickupAddress) {
-    displayValues.pickup.address = { ...emptyAddressShape, ...pickupAddress };
-  }
-
-  if (requestedPickupDate) {
-    displayValues.pickup.requestedDate = parseSwaggerDate(requestedPickupDate);
-  }
-
-  if (secondaryPickupAddress) {
-    displayValues.secondaryPickup.address = { ...emptyAddressShape, ...secondaryPickupAddress };
-    displayValues.hasSecondaryPickup = 'yes';
-  }
-  if (tertiaryPickupAddress) {
-    displayValues.tertiaryPickup.address = { ...emptyAddressShape, ...tertiaryPickupAddress };
-    displayValues.hasTertiaryPickup = 'yes';
-  }
-
-  if (destinationAddress) {
-    displayValues.delivery.address = { ...emptyAddressShape, ...destinationAddress };
-    if (destinationAddress.streetAddress1 !== 'N/A') displayValues.hasDeliveryAddress = 'yes';
-  }
-
-  if (destinationType) {
-    displayValues.destinationType = destinationType;
-  }
-
-  if (secondaryDeliveryAddress) {
-    displayValues.secondaryDelivery.address = { ...emptyAddressShape, ...secondaryDeliveryAddress };
-    displayValues.hasSecondaryDelivery = 'yes';
-  }
-  if (tertiaryDeliveryAddress) {
-    displayValues.tertiaryDelivery.address = { ...emptyAddressShape, ...tertiaryDeliveryAddress };
-    displayValues.hasTertiaryDelivery = 'yes';
-  }
-
-  if (requestedDeliveryDate) {
-    displayValues.delivery.requestedDate = parseSwaggerDate(requestedDeliveryDate);
-  }
-
-  if (storageFacility) {
-    displayValues.storageFacility = {
-      ...storageFacility,
-      address: {
-        ...emptyAddressShape,
-        ...(storageFacility?.address || {}),
-      },
-    };
-  }
-
-  if (userRole === roleTypes.TOO && usesExternalVendor === undefined) {
-    // Vendor defaults to the Prime
-    displayValues.usesExternalVendor = false;
-  }
-
-  return displayValues;
-}
-
-export function formatPpmShipmentForAPI(formValues) {
-  let ppmShipmentValues = {
-    expectedDepartureDate: formatDateForSwagger(formValues.expectedDepartureDate),
-    pickupAddress: formatAddressForAPI(formValues.pickup.address),
-    destinationAddress: formatAddressForAPI(formValues.destination.address),
-    sitExpected: !!formValues.sitExpected,
-    estimatedWeight: Number(formValues.estimatedWeight || '0'),
-    hasProGear: !!formValues.hasProGear,
-    hasRequestedAdvance: formValues.advanceRequested,
-    advanceStatus: formValues.advanceStatus,
-    hasSecondaryPickupAddress: formValues.hasSecondaryPickup === 'true',
-    hasSecondaryDestinationAddress: formValues.hasSecondaryDestination === 'true',
-    hasTertiaryPickupAddress: formValues.hasTertiaryPickup === 'true',
-    hasTertiaryDestinationAddress: formValues.hasTertiaryDestination === 'true',
-  };
-
-  if (ppmShipmentValues.hasSecondaryPickupAddress) {
-    ppmShipmentValues = {
-      ...ppmShipmentValues,
-      secondaryPickupAddress: formatAddressForAPI(formValues.secondaryPickup.address),
-    };
-  }
-
-  if (ppmShipmentValues.hasSecondaryDestinationAddress) {
-    ppmShipmentValues = {
-      ...ppmShipmentValues,
-      secondaryDestinationAddress: formatAddressForAPI(formValues.secondaryDestination.address),
-    };
-  }
-
-  if (ppmShipmentValues.hasTertiaryPickupAddress) {
-    ppmShipmentValues = {
-      ...ppmShipmentValues,
-      tertiaryPickupAddress: formatAddressForAPI(formValues.tertiaryPickup.address),
-    };
-  }
-
-  if (ppmShipmentValues.hasTertiaryDestinationAddress) {
-    ppmShipmentValues = {
-      ...ppmShipmentValues,
-      tertiaryDestinationAddress: formatAddressForAPI(formValues.tertiaryDestination.address),
-    };
-  }
-
-  if (formValues.hasProGear) {
-    ppmShipmentValues = {
-      ...ppmShipmentValues,
-      proGearWeight: formValues.proGearWeight ? Number(formValues.proGearWeight) : undefined,
-      spouseProGearWeight: formValues.spouseProGearWeight ? Number(formValues.spouseProGearWeight) : undefined,
-    };
-  }
-
-  if (formValues.sitExpected) {
-    ppmShipmentValues = {
-      ...ppmShipmentValues,
-      sitLocation: formValues.sitLocation,
-      sitEstimatedWeight: formValues.sitEstimatedWeight ? Number(formValues.sitEstimatedWeight || '0') : undefined,
-      sitEstimatedEntryDate: formValues.sitEstimatedEntryDate
-        ? formatDateForSwagger(formValues.sitEstimatedEntryDate)
-        : undefined,
-      sitEstimatedDepartureDate: formValues.sitEstimatedDepartureDate
-        ? formatDateForSwagger(formValues.sitEstimatedDepartureDate)
-        : undefined,
-    };
-  }
-
-  if (formValues.advanceRequested) {
-    ppmShipmentValues = {
-      ...ppmShipmentValues,
-      advanceAmountRequested: formValues.advance ? Number(formValues.advance || '0') * 100 : undefined,
-    };
-  }
-
-  return {
-    shipmentType: 'PPM',
-    counselorRemarks: formValues.counselorRemarks === undefined ? undefined : formValues.counselorRemarks,
-    ppmShipment: ppmShipmentValues,
-  };
-}
-
-/**
- * formatMtoShipmentForAPI converts mtoShipment data from the template format to the format API calls expect
- * @param {*} param - unnamed object representing various mtoShipment data parts
- */
-export function formatMtoShipmentForAPI({
-  moveId,
-  shipmentType,
-  pickup,
-  delivery,
-  customerRemarks,
-  counselorRemarks,
-  hasSecondaryPickup,
-  secondaryPickup,
-  hasTertiaryPickup,
-  tertiaryPickup,
-  hasSecondaryDelivery,
-  secondaryDelivery,
-  hasTertiaryDelivery,
-  tertiaryDelivery,
-  ntsRecordedWeight,
-  tacType,
-  sacType,
-  serviceOrderNumber,
-  storageFacility,
-  usesExternalVendor,
-  destinationType,
-}) {
-  const formattedMtoShipment = {
-    moveTaskOrderID: moveId,
-    shipmentType,
-    customerRemarks,
-    counselorRemarks,
-    agents: [],
-    destinationType,
-    tacType,
-    sacType,
-  };
-
-  if (pickup?.requestedDate && pickup.requestedDate !== '') {
-    formattedMtoShipment.requestedPickupDate = formatDateForSwagger(pickup.requestedDate);
-    formattedMtoShipment.pickupAddress = formatAddressForAPI(pickup.address);
-
-    if (pickup.agent) {
-      const formattedAgent = formatAgentForAPI(pickup.agent);
-      if (!isEmpty(formattedAgent)) {
-        formattedMtoShipment.agents.push({ ...formattedAgent, agentType: MTOAgentType.RELEASING });
-      }
-    }
-  }
-
-  if (delivery?.requestedDate && delivery.requestedDate !== '') {
-    formattedMtoShipment.requestedDeliveryDate = formatDateForSwagger(delivery.requestedDate);
-
-    if (delivery.address) {
-      formattedMtoShipment.destinationAddress = formatAddressForAPI(delivery.address);
-    }
-
-    if (destinationType) {
-      formattedMtoShipment.destinationType = destinationType;
-    }
-
-    if (delivery.agent) {
-      const formattedAgent = formatAgentForAPI(delivery.agent);
-      if (!isEmpty(formattedAgent)) {
-        formattedMtoShipment.agents.push({ ...formattedAgent, agentType: MTOAgentType.RECEIVING });
-      }
-    }
-  }
-  formattedMtoShipment.hasSecondaryPickupAddress = hasSecondaryPickup;
-
-  if (hasSecondaryPickup && secondaryPickup?.address) {
-    formattedMtoShipment.secondaryPickupAddress = formatAddressForAPI(secondaryPickup.address);
-  }
-
-  formattedMtoShipment.hasSecondaryDeliveryAddress = hasSecondaryDelivery;
-  if (hasSecondaryDelivery && secondaryDelivery?.address) {
-    formattedMtoShipment.secondaryDeliveryAddress = formatAddressForAPI(secondaryDelivery.address);
-  }
-
-  formattedMtoShipment.hasTertiaryPickupAddress = hasTertiaryPickup;
-  if (hasTertiaryPickup && tertiaryPickup?.address) {
-    formattedMtoShipment.tertiaryPickupAddress = formatAddressForAPI(tertiaryPickup.address);
-  }
-
-  formattedMtoShipment.hasTertiaryDeliveryAddress = hasTertiaryDelivery;
-  if (hasTertiaryDelivery && tertiaryDelivery?.address) {
-    formattedMtoShipment.tertiaryDeliveryAddress = formatAddressForAPI(tertiaryDelivery.address);
-  }
-
-  if (!formattedMtoShipment.agents?.length) {
-    formattedMtoShipment.agents = undefined;
-  }
-
-  if (ntsRecordedWeight) {
-    formattedMtoShipment.ntsRecordedWeight = formatDelimitedNumber(ntsRecordedWeight);
-  }
-
-  if (serviceOrderNumber) {
-    formattedMtoShipment.serviceOrderNumber = serviceOrderNumber;
-  }
-
-  if (storageFacility?.address) {
-    const sanitizedStorageFacility = formatStorageFacilityForAPI(storageFacility);
-    formattedMtoShipment.storageFacility = {
-      ...sanitizedStorageFacility,
-      address: removeEtag(formatAddressForAPI(sanitizedStorageFacility.address)),
-    };
-  }
-
-  if (usesExternalVendor !== undefined) {
-    formattedMtoShipment.usesExternalVendor = usesExternalVendor;
-  }
-
-  return formattedMtoShipment;
-}
-
-export function getMtoShipmentLabel({ context }) {
-  if (!context) return {};
-  const mtoShipmentLabels = {};
-  if (context[0].shipment_type) {
-    mtoShipmentLabels.shipment_type = context[0].shipment_type;
-  }
-  if (context[0].shipment_id_abbr) {
-    mtoShipmentLabels.shipment_id_display = context[0].shipment_id_abbr.toUpperCase();
-  }
-  if (context[0].name) {
-    mtoShipmentLabels.service_item_name = context[0].name;
-  }
-  if (context[0].shipment_locator) {
-    mtoShipmentLabels.shipment_locator = context[0].shipment_locator;
-  }
-  return mtoShipmentLabels;
-}
-
-// Convert feet and inches to all inches for Boat & Mobile Homes
-export function toTotalInches(feet, inches) {
-  return (Number(feet) || 0) * 12 + (Number(inches) || 0);
-}
-
-// Convert inches to feet and inches
-export function convertInchesToFeetAndInches(totalInches) {
-  if (!totalInches) return { feet: '', inches: '' };
-
-  const feet = Math.floor(totalInches / 12).toString();
-  const inches = (totalInches % 12).toString();
-  return { feet, inches };
-}
-
-<<<<<<< HEAD
-// Initial values for mobile home shipment
-export function formatMobileHomeShipmentForDisplay(mobileHomeShipment, initialValues) {
-  const { year, make, model, lengthInInches, widthInInches, heightInInches } = mobileHomeShipment || {};
-=======
-// Initial values for boat shipment
-export function formatBoatShipmentForDisplay(boatShipment, initialValues) {
-  const { year, make, model, lengthInInches, widthInInches, heightInInches, hasTrailer, isRoadworthy } =
-    boatShipment || {};
->>>>>>> 30668f50
-
-  const length = convertInchesToFeetAndInches(lengthInInches);
-  const width = convertInchesToFeetAndInches(widthInInches);
-  const height = convertInchesToFeetAndInches(heightInInches);
-
-  const displayValues = {
-    year: year?.toString() || null,
-    make: make || '',
-    model: model || '',
-    lengthFeet: length.feet,
-    lengthInches: length.inches,
-    widthFeet: width.feet,
-    widthInches: width.inches,
-    heightFeet: height.feet,
-    heightInches: height.inches,
-<<<<<<< HEAD
-=======
-    hasTrailer: hasTrailer ? 'true' : 'false',
-    isRoadworthy: isRoadworthy === null ? '' : isRoadworthy?.toString(),
->>>>>>> 30668f50
-    ...initialValues,
-  };
-
-  return displayValues;
-}
-
-<<<<<<< HEAD
-export function formatMobileHomeShipmentForAPI(values) {
-  const totalLengthInInches = toTotalInches(values.lengthFeet, values.lengthInches);
-  const totalWidthInInches = toTotalInches(values.widthFeet, values.widthInches);
-  const totalHeightInInches = toTotalInches(values.heightFeet, values.heightInches);
-
-  const mobileHomeShipment = {
-=======
-export function formatBoatShipmentForAPI(values) {
-  const totalLengthInInches = toTotalInches(values.lengthFeet, values.lengthInches);
-  const totalWidthInInches = toTotalInches(values.widthFeet, values.widthInches);
-  const totalHeightInInches = toTotalInches(values.heightFeet, values.heightInches);
-  const hasTrailerBool = values.hasTrailer === 'true';
-  const isRoadworthyBool = values.isRoadworthy && hasTrailerBool ? values.isRoadworthy === 'true' : null;
-
-  const boatShipment = {
-    type: values.type,
->>>>>>> 30668f50
-    year: Number(values.year),
-    make: values.make,
-    model: values.model,
-    lengthInInches: totalLengthInInches,
-    widthInInches: totalWidthInInches,
-    heightInInches: totalHeightInInches,
-<<<<<<< HEAD
-  };
-
-  return {
-    mobileHomeShipment,
-=======
-    hasTrailer: values.hasTrailer === 'true',
-    isRoadworthy: values.hasTrailer === 'true' ? isRoadworthyBool : null,
-  };
-  const mtoShipmentType =
-    boatShipment.type === boatShipmentTypes.TOW_AWAY ? SHIPMENT_TYPES.BOAT_TOW_AWAY : SHIPMENT_TYPES.BOAT_HAUL_AWAY;
-
-  return {
-    shipmentType: mtoShipmentType,
-    boatShipment,
->>>>>>> 30668f50
-  };
-}
-
-export default {
-  formatMtoShipmentForAPI,
-  formatMtoShipmentForDisplay,
-  formatAddressForAPI,
-  formatStorageFacilityForAPI,
-  removeEtag,
-  getMtoShipmentLabel,
-  toTotalInches,
-  convertInchesToFeetAndInches,
-<<<<<<< HEAD
-  formatMobileHomeShipmentForDisplay,
-  formatMobileHomeShipmentForAPI,
-=======
-  formatBoatShipmentForDisplay,
-  formatBoatShipmentForAPI,
->>>>>>> 30668f50
-};+  tertiaryDeliveryAddress,