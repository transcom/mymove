--- conflicted
+++ resolved
@@ -295,13 +295,10 @@
 
 export function formatPpmShipmentForAPI(formValues) {
   let ppmShipmentValues = {
-<<<<<<< HEAD
     ppmType: formValues.ppmType,
     expectedDepartureDate: formatDateForSwagger(formValues.expectedDepartureDate),
     pickupAddress: formatAddressForAPI(formValues.pickup.address),
     destinationAddress: formatAddressForAPI(formValues.destination.address),
-=======
->>>>>>> 8e940e2f
     sitExpected: !!formValues.sitExpected,
     estimatedWeight: Number(formValues.estimatedWeight || '0'),
     hasProGear: !!formValues.hasProGear,
