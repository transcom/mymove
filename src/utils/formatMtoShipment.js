--- conflicted
+++ resolved
@@ -54,20 +54,12 @@
   return storageFacilityCopy;
 }
 
-<<<<<<< HEAD
-export function removeEtag(obj) {
-=======
 function removeEtag(obj) {
->>>>>>> 9cb9a677
   const { eTag, ...rest } = obj;
   return rest;
 }
 
-<<<<<<< HEAD
-export function formatAddressForAPI(address) {
-=======
 function formatAddressForAPI(address) {
->>>>>>> 9cb9a677
   const formattedAddress = address;
 
   if (formattedAddress.state) {
