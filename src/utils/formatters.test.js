import moment from 'moment';

import * as formatters from './formatters';
import { formatQAReportID } from './formatters';

import PAYMENT_REQUEST_STATUS from 'constants/paymentRequestStatus';
import { MOVE_STATUSES } from 'shared/constants';
import { ORDERS_PAY_GRADE_TYPE, ORDERS_TYPE } from 'constants/orders';

describe('formatters', () => {
  describe('format date for customer app', () => {
    it('should format customer date to DD MMM YYYY', () => {
      expect(formatters.formatCustomerDate('2020-09-27T00:00:00Z')).toBe('27 Sep 2020');
    });
    it('should format signature date to YYYY-MM-DD', () => {
      expect(formatters.formatSignatureDate('2020-09-27T00:00:00Z')).toBe('2020-09-27');
    });
    it('should format review weights date MMM DD YYYY', () => {
      expect(formatters.formatReviewShipmentWeightsDate('2020-09-27T00:00:00Z')).toBe('Sep 27 2020');
    });
  });

  describe('formatYesNoInputValue', () => {
    it('returns yes for true', () => {
      expect(formatters.formatYesNoInputValue(true)).toBe('yes');
    });
    it('returns no for false', () => {
      expect(formatters.formatYesNoInputValue(false)).toBe('no');
    });
    it('returns null for anything else', () => {
      expect(formatters.formatYesNoInputValue('true')).toBe(null);
      expect(formatters.formatYesNoInputValue('false')).toBe(null);
      expect(formatters.formatYesNoInputValue('')).toBe(null);
      expect(formatters.formatYesNoInputValue({})).toBe(null);
      expect(formatters.formatYesNoInputValue(0)).toBe(null);
      expect(formatters.formatYesNoInputValue(undefined)).toBe(null);
    });
  });

  describe('formatYesNoAPIValue', () => {
    it('returns true for yes', () => {
      expect(formatters.formatYesNoAPIValue('yes')).toBe(true);
    });
    it('returns false for no', () => {
      expect(formatters.formatYesNoAPIValue('no')).toBe(false);
    });
    it('returns undefined for anything else', () => {
      expect(formatters.formatYesNoAPIValue('true')).toBe(undefined);
      expect(formatters.formatYesNoAPIValue('false')).toBe(undefined);
      expect(formatters.formatYesNoAPIValue(true)).toBe(undefined);
      expect(formatters.formatYesNoAPIValue(false)).toBe(undefined);
      expect(formatters.formatYesNoAPIValue('')).toBe(undefined);
      expect(formatters.formatYesNoAPIValue({})).toBe(undefined);
      expect(formatters.formatYesNoAPIValue(0)).toBe(undefined);
      expect(formatters.formatYesNoAPIValue(null)).toBe(undefined);
    });
  });

  describe('formatWeightCWTFromLbs', () => {
    it('returns expected value', () => {
      expect(formatters.formatWeightCWTFromLbs('8000')).toBe('80 cwt');
    });
  });

  describe('formatWeight', () => {
    describe('when formatting a integer weight', () => {
      const weight = 4000;
      const formattedWeight = formatters.formatWeight(weight);
      it('should be be formatted as expected', () => {
        expect(formattedWeight).toEqual('4,000 lbs');
      });
    });
    describe('when formatting a integer weight', () => {
      const weight = '';
      const formattedWeight = formatters.formatWeight(weight);
      it('should be be formatted as expected', () => {
        expect(formattedWeight).toEqual('0 lbs');
      });
    });
  });

  describe('formatUBAllowanceWeight', () => {
    describe('when formatting a integer weight', () => {
      const weight = 500;
      const formattedUBAllowanceWeight = formatters.formatUBAllowanceWeight(weight);
      it('should be be formatted as expected', () => {
        expect(formattedUBAllowanceWeight).toEqual('500 lbs');
      });
    });
    describe('when formatting a null value', () => {
      const weight = null;
      const formattedUBAllowanceWeight = formatters.formatUBAllowanceWeight(weight);
      it('should be be formatted as expected', () => {
        expect(formattedUBAllowanceWeight).toEqual('your UB allowance');
      });
    });
  });

  describe('formatDollarFromMillicents', () => {
    it('returns expected value', () => {
      expect(formatters.formatDollarFromMillicents('80000')).toBe('$0.80');
    });
  });

  describe('formatCents', () => {
    it('formats cents value into local string to 2 decimal places', () => {
      expect(formatters.formatCents(120034)).toEqual('1,200.34');
    });

    it('formats without decimal place when fraction digits are zero', () => {
      expect(formatters.formatCents(120034, 0, 0)).toEqual('1,200');
    });
  });

  describe('convertCentsToWholeDollarsRoundedDown', () => {
    it.each([
      [123400, 1234],
      [123456, 1234],
    ])('converts cents to whole dollars and rounds down - %s cents', (cents, expectedDollars) => {
      expect(formatters.convertCentsToWholeDollarsRoundedDown(cents)).toEqual(expectedDollars);
    });
  });

  describe('formatCentsTruncateWhole', () => {
    it('formats cents value into local string and truncates decimal', () => {
      expect(formatters.formatCentsTruncateWhole(120034)).toEqual('1,200');
    });
  });

  describe('formatDaysInTransit', () => {
    it('returns 0 days when value is null', () => {
      expect(formatters.formatDaysInTransit()).toEqual('0 days');
    });

    it('returns 0 days when value is zero', () => {
      expect(formatters.formatDaysInTransit(0)).toEqual('0 days');
    });

    it('returns 1 day when value is one', () => {
      expect(formatters.formatDaysInTransit(1)).toEqual('1 day');
    });

    it('returns plural when greater than 1', () => {
      expect(formatters.formatDaysInTransit(2)).toEqual('2 days');
    });
  });

  describe('formatDaysRemaining', () => {
    it('returns 0 days when value is null', () => {
      expect(formatters.formatDaysRemaining()).toEqual('0 days, ends');
    });

    it('returns 0 days when value is zero', () => {
      expect(formatters.formatDaysRemaining(0)).toEqual('0 days, ends');
    });

    it('returns 1 day when value is one', () => {
      expect(formatters.formatDaysRemaining(1)).toEqual('1 day, ends');
    });

    it('returns plural when greater than 1', () => {
      expect(formatters.formatDaysRemaining(2)).toEqual('2 days, ends');
    });

    it('returns Expired when less than 0', () => {
      expect(formatters.formatDaysRemaining(-5)).toEqual('Expired, ended');
    });
  });

  describe('formatDelimitedNumber', () => {
    it('works for simple string numbers', () => {
      expect(formatters.formatDelimitedNumber('500')).toEqual(500);
      expect(formatters.formatDelimitedNumber('1,234')).toEqual(1234);
      expect(formatters.formatDelimitedNumber('12,345,678,901')).toEqual(12345678901);
    });

    it('works for actual numbers', () => {
      expect(formatters.formatDelimitedNumber(500)).toEqual(500);
      expect(formatters.formatDelimitedNumber(1234)).toEqual(1234);
    });

    it('works for non-integers', () => {
      expect(formatters.formatDelimitedNumber('1,234.56')).toEqual(1234.56);
    });
  });

  describe('formatLabelReportByDate', () => {
    it('returns the correct label for RETIREMENT', () => {
      expect(formatters.formatLabelReportByDate('RETIREMENT')).toEqual('Date of retirement');
    });
    it('returns the correct label for SEPARATION', () => {
      expect(formatters.formatLabelReportByDate('SEPARATION')).toEqual('Date of separation');
    });
    it('returns a default label for all other values', () => {
      expect(formatters.formatLabelReportByDate('test')).toEqual('Report by date');
    });
  });

  describe('toDollarString', () => {
    it('returns string representation of a dollar', () => {
      expect(formatters.toDollarString(1234.12)).toEqual('$1,234.12');
    });
  });

  describe('formatDate', () => {
    it('should be formatted as expected', () => {
      const inputFormat = 'MMM-DD-YY';
      const formattedDate = formatters.formatDate('Nov-11-19', inputFormat, 'DD-MMM-YY', 'en', true);
      expect(formattedDate).toBe('11-Nov-19');
    });

    it('should be invalid with unexpected input and strict mode on', () => {
      const inputFormat = 'MMM-DD-YY';
      const formattedDate = formatters.formatDate('Nov-11-1999', inputFormat, 'DD-MMM-YY', 'en', true);
      expect(formattedDate).toBe('Invalid date');
    });

    it('should default to DD-MMM-YY ouptut format', () => {
      const inputFormat = 'MMM-DD-YY';
      expect(formatters.formatDate('Nov-11-99', inputFormat)).toBe('11-Nov-99');
    });
  });

  describe('formatDateFromIso', () => {
    it('should be formatted as expected', () => {
      expect(formatters.formatDateFromIso('2020-08-11T21:00:59.126987Z', 'DD MMM YYYY')).toBe('11 Aug 2020');
    });
  });

  describe('formatToOrdinal', () => {
    it('returns the ordinal corresponding to an int', () => {
      expect(formatters.formatToOrdinal(1)).toEqual('1st');
      expect(formatters.formatToOrdinal(2)).toEqual('2nd');
      expect(formatters.formatToOrdinal(3)).toEqual('3rd');
      expect(formatters.formatToOrdinal(4)).toEqual('4th');
    });
  });

  describe('paymentRequestStatusReadable', () => {
    it('returns expected string for PENDING', () => {
      expect(formatters.paymentRequestStatusReadable(PAYMENT_REQUEST_STATUS.PENDING)).toEqual('Payment Requested');
    });

    it('returns expected string for REVIEWED', () => {
      expect(formatters.paymentRequestStatusReadable(PAYMENT_REQUEST_STATUS.REVIEWED)).toEqual('Reviewed');
    });

    it('returns expected string for SENT_TO_GEX', () => {
      expect(formatters.paymentRequestStatusReadable(PAYMENT_REQUEST_STATUS.SENT_TO_GEX)).toEqual('Sent to GEX');
    });

    it('returns expected string for TPPS_RECEIVED', () => {
      expect(formatters.paymentRequestStatusReadable(PAYMENT_REQUEST_STATUS.TPPS_RECEIVED)).toEqual('TPPS Received');
    });

    it('returns expected string for PAID', () => {
      expect(formatters.paymentRequestStatusReadable(PAYMENT_REQUEST_STATUS.PAID)).toEqual('TPPS Paid');
    });

    it('returns expected string for EDI_ERROR', () => {
      expect(formatters.paymentRequestStatusReadable(PAYMENT_REQUEST_STATUS.EDI_ERROR)).toEqual('EDI Error');
    });

    it('returns expected string for DEPRECATED', () => {
      expect(formatters.paymentRequestStatusReadable(PAYMENT_REQUEST_STATUS.DEPRECATED)).toEqual('Deprecated');
    });
  });

  describe('filenameFromPath', () => {
    it('returns last portion of path with default delimiter', () => {
      expect(formatters.filenameFromPath('/home/user/folder/.hidden/My Long Filename.sql')).toEqual(
        'My Long Filename.sql',
      );
    });

    it('returns original filename if no path is included', () => {
      expect(formatters.filenameFromPath('Just-A-gnarly_filemame(0) DRAFT.v2.docx')).toEqual(
        'Just-A-gnarly_filemame(0) DRAFT.v2.docx',
      );
    });
  });

  describe('formatAgeToDays', () => {
    it('returns expected string less than 1 day', () => {
      expect(formatters.formatAgeToDays(0.99)).toEqual('Less than 1 day');
    });

    it('returns expected string for 1 day', () => {
      expect(formatters.formatAgeToDays(1.5)).toEqual('1 day');
    });

    it('returns expected string greater than 1 day', () => {
      expect(formatters.formatAgeToDays(2.99)).toEqual('2 days');
    });
  });

  describe('formatTimeAgo', () => {
    it('should account for 1 minute correctly', () => {
      let time = new Date();
      let formattedTime = formatters.formatTimeAgo(time);

      expect(formattedTime).toEqual('a few seconds ago');

      time = moment().subtract(1, 'minute').toDate();
      formattedTime = formatters.formatTimeAgo(time);

      expect(formattedTime).toEqual('1 min ago');
    });
  });

  describe('formatQAReportID', () => {
    it('should work', () => {
      const uuid = '7e37ec98-ffae-4c4a-9208-ac80002ac298';
      expect(formatQAReportID(uuid)).toEqual('#QA-7E37E');
    });
  });

  describe('formatCustomerContactFullAddress', () => {
    it('should conditionally include address lines 2 and 3', () => {
      const addressWithoutLine2And3 = {
        city: 'Beverly Hills',
        country: 'US',
        postalCode: '90210',
        state: 'CA',
        streetAddress1: '54321 Any Street',
        streetAddress2: '',
        streetAddress3: '',
        county: 'Los Angeles',
        usPostRegionCitiesID: '7e37ec98-ffae-4c4a-9208-ac80002ac299',
      };

      const addressWithLine2And3 = {
        city: 'Beverly Hills',
        country: 'US',
        postalCode: '90210',
        state: 'CA',
        streetAddress1: '12345 Any Street',
        streetAddress2: 'Apt 12B',
        streetAddress3: 'c/o Leo Spaceman',
        county: 'Los Angeles',
        usPostRegionCitiesID: '7e37ec98-ffae-4c4a-9208-ac80002ac299',
      };

      expect(formatters.formatCustomerContactFullAddress(addressWithoutLine2And3)).toEqual(
        '54321 Any Street, Beverly Hills, CA 90210',
      );
      expect(formatters.formatCustomerContactFullAddress(addressWithLine2And3)).toEqual(
        '12345 Any Street, Apt 12B, c/o Leo Spaceman, Beverly Hills, CA 90210',
      );
    });
  });
});

describe('formatAssignedOfficeUserFromContext', () => {
  it(`properly formats a Services Counselor's name for assignment`, () => {
    const values = {
      changedValues: {
        sc_assigned_id: 'fb625e3c-067c-49d7-8fd9-88ef040e6137',
      },
      oldValues: {
        sc_assigned_id: null,
        status: MOVE_STATUSES.NEEDS_SERVICE_COUNSELING,
      },
      context: [{ assigned_office_user_last_name: 'Daniels', assigned_office_user_first_name: 'Jayden' }],
    };

    const result = formatters.formatAssignedOfficeUserFromContext(values);

    expect(result).toEqual({
      assigned_sc: 'Daniels, Jayden',
    });
  });
  it(`properly formats a Services Counselor's name for reassignment`, () => {
    const values = {
      changedValues: {
        sc_assigned_id: 'fb625e3c-067c-49d7-8fd9-88ef040e6137',
      },
      oldValues: {
        sc_assigned_id: '759a87ad-dc75-4b34-b551-d31309a79f64',
        status: MOVE_STATUSES.NEEDS_SERVICE_COUNSELING,
      },
      context: [{ assigned_office_user_last_name: 'Daniels', assigned_office_user_first_name: 'Jayden' }],
    };

    const result = formatters.formatAssignedOfficeUserFromContext(values);

    expect(result).toEqual({
      re_assigned_sc: 'Daniels, Jayden',
    });
  });
  it(`properly formats a Closeout Counselor's name for assignment`, () => {
    const values = {
      changedValues: {
        sc_assigned_id: 'fb625e3c-067c-49d7-8fd9-88ef040e6137',
      },
      oldValues: {
        sc_assigned_id: null,
        status: MOVE_STATUSES.SERVICE_COUNSELING_COMPLETED,
      },
      context: [{ assigned_office_user_last_name: 'Daniels', assigned_office_user_first_name: 'Jayden' }],
    };

    const result = formatters.formatAssignedOfficeUserFromContext(values);

    expect(result).toEqual({
      assigned_sc_ppm: 'Daniels, Jayden',
    });
  });
  it(`properly formats a Closeout Counselor's name for reassignment`, () => {
    const values = {
      changedValues: {
        sc_assigned_id: 'fb625e3c-067c-49d7-8fd9-88ef040e6137',
      },
      oldValues: {
        sc_assigned_id: '759a87ad-dc75-4b34-b551-d31309a79f64',
        status: MOVE_STATUSES.SERVICE_COUNSELING_COMPLETED,
      },
      context: [{ assigned_office_user_last_name: 'Daniels', assigned_office_user_first_name: 'Jayden' }],
    };

    const result = formatters.formatAssignedOfficeUserFromContext(values);

    expect(result).toEqual({
      re_assigned_sc_ppm: 'Daniels, Jayden',
    });
  });
  it('properly formats a TOOs name for assignment', () => {
    const values = {
      changedValues: {
        too_assigned_id: 'fb625e3c-067c-49d7-8fd9-88ef040e6137',
      },
      oldValues: {
        too_assigned_id: null,
      },
      context: [{ assigned_office_user_last_name: 'McLaurin', assigned_office_user_first_name: 'Terry' }],
    };

    const result = formatters.formatAssignedOfficeUserFromContext(values);

    expect(result).toEqual({
      assigned_too: 'McLaurin, Terry',
    });
  });
  it('properly formats a TOOs name for reassignment', () => {
    const values = {
      changedValues: {
        too_assigned_id: 'fb625e3c-067c-49d7-8fd9-88ef040e6137',
      },
      oldValues: {
        too_assigned_id: '759a87ad-dc75-4b34-b551-d31309a79f64',
      },
      context: [{ assigned_office_user_last_name: 'McLaurin', assigned_office_user_first_name: 'Terry' }],
    };

    const result = formatters.formatAssignedOfficeUserFromContext(values);

    expect(result).toEqual({
      re_assigned_too: 'McLaurin, Terry',
    });
  });
  it('properly formats a TOOs name for assignment', () => {
    const values = {
      changedValues: {
        too_destination_assigned_id: 'fb625e3c-067c-49d7-8fd9-88ef040e6137',
      },
      oldValues: {
        too_destination_assigned_id: null,
      },
      context: [{ assigned_office_user_last_name: 'McLaurin', assigned_office_user_first_name: 'Terry' }],
    };

    const result = formatters.formatAssignedOfficeUserFromContext(values);

    expect(result).toEqual({
      assigned_too: 'McLaurin, Terry',
    });
  });
  it('properly formats a TOOs name for reassignment', () => {
    const values = {
      changedValues: {
        too_destination_assigned_id: 'fb625e3c-067c-49d7-8fd9-88ef040e6137',
      },
      oldValues: {
        too_destination_assigned_id: '759a87ad-dc75-4b34-b551-d31309a79f64',
      },
      context: [{ assigned_office_user_last_name: 'McLaurin', assigned_office_user_first_name: 'Terry' }],
    };

    const result = formatters.formatAssignedOfficeUserFromContext(values);

    expect(result).toEqual({
      re_assigned_too: 'McLaurin, Terry',
    });
  });
  it('properly formats a TIOs name for assignment', () => {
    const values = {
      changedValues: {
        tio_assigned_id: 'fb625e3c-067c-49d7-8fd9-88ef040e6137',
      },
      oldValues: {
        tio_assigned_id: null,
      },
      context: [{ assigned_office_user_last_name: 'Robinson', assigned_office_user_first_name: 'Brian' }],
    };

    const result = formatters.formatAssignedOfficeUserFromContext(values);

    expect(result).toEqual({
      assigned_tio: 'Robinson, Brian',
    });
  });
  it('properly formats a TIOs name for reassignment', () => {
    const values = {
      changedValues: {
        tio_assigned_id: 'fb625e3c-067c-49d7-8fd9-88ef040e6137',
      },
      oldValues: {
        tio_assigned_id: '759a87ad-dc75-4b34-b551-d31309a79f64',
      },
      context: [{ assigned_office_user_last_name: 'Robinson', assigned_office_user_first_name: 'Brian' }],
    };

    const result = formatters.formatAssignedOfficeUserFromContext(values);

    expect(result).toEqual({
      re_assigned_tio: 'Robinson, Brian',
    });
  });
  it('properly formats a TOOs name for assignment when H&A accessed from destination request queue', () => {
    const values = {
      changedValues: {
        too_destination_assigned_id: 'fb625e3c-067c-49d7-8fd9-88ef040e6137',
      },
      oldValues: {
        too_destination_assigned_id: null,
      },
      context: [{ assigned_office_user_last_name: 'McLaurin', assigned_office_user_first_name: 'Terry' }],
    };

    const result = formatters.formatAssignedOfficeUserFromContext(values);

    expect(result).toEqual({
      assigned_too: 'McLaurin, Terry',
    });
  });
  it('properly formats a TOOs name for reassignment when H&A accessed from destination request queue', () => {
    const values = {
      changedValues: {
        too_assigned_id: 'fb625e3c-067c-49d7-8fd9-88ef040e6137',
      },
      oldValues: {
        too_destination_assigned_id: '759a87ad-dc75-4b34-b551-d31309a79f64',
      },
      context: [{ assigned_office_user_last_name: 'McLaurin', assigned_office_user_first_name: 'Terry' }],
    };

    const result = formatters.formatAssignedOfficeUserFromContext(values);

    expect(result).toEqual({
      re_assigned_too: 'McLaurin, Terry',
    });
  });
});

describe('constructSCOrderOconusFields', () => {
  it('returns null for all fields if not OCONUS and no dependents', () => {
    const values = {
      originDutyLocation: { address: { isOconus: false } },
      newDutyLocation: { address: { isOconus: false } },
      hasDependents: false,
    };

    const result = formatters.constructSCOrderOconusFields(values);

    expect(result).toEqual({
      accompaniedTour: null,
      dependentsUnderTwelve: null,
      dependentsTwelveAndOver: null,
      civilianTdyUbAllowance: null,
    });
  });

  it('returns accompaniedTour as null if OCONUS but no dependents', () => {
    const values = {
      originDutyLocation: { address: { isOconus: true } },
      newDutyLocation: { address: { isOconus: false } },
      hasDependents: false,
    };

    const result = formatters.constructSCOrderOconusFields(values);

    expect(result).toEqual({
      accompaniedTour: null,
      dependentsUnderTwelve: null,
      dependentsTwelveAndOver: null,
      civilianTdyUbAllowance: null,
    });
  });

  it('returns fields with values if OCONUS and has dependents', () => {
    const values = {
      originDutyLocation: { address: { isOconus: true } },
      newDutyLocation: { address: { isOconus: false } },
      hasDependents: true,
      accompaniedTour: 'yes',
      dependentsUnderTwelve: '3',
      dependentsTwelveAndOver: '2',
    };

    const result = formatters.constructSCOrderOconusFields(values);

    expect(result).toEqual({
      accompaniedTour: true,
      dependentsUnderTwelve: 3,
      dependentsTwelveAndOver: 2,
      civilianTdyUbAllowance: null,
    });
  });

  it('handles newDutyLocation as OCONUS when originDutyLocation is CONUS', () => {
    const values = {
      originDutyLocation: { address: { isOconus: false } },
      newDutyLocation: { address: { isOconus: true } },
      hasDependents: true,
      ordersType: ORDERS_TYPE.TEMPORARY_DUTY,
      grade: ORDERS_PAY_GRADE_TYPE.CIVILIAN_EMPLOYEE,
      accompaniedTour: 'yes',
      dependentsUnderTwelve: '5',
      dependentsTwelveAndOver: '1',
      civilianTdyUbAllowance: '251',
    };

    const result = formatters.constructSCOrderOconusFields(values);

    expect(result).toEqual({
      accompaniedTour: true,
      dependentsUnderTwelve: 5,
      dependentsTwelveAndOver: 1,
      civilianTdyUbAllowance: 251,
    });
  });

  it('returns fields as null if both locations are missing', () => {
    const values = {
      hasDependents: true,
      accompaniedTour: 'yes',
      dependentsUnderTwelve: '3',
      dependentsTwelveAndOver: '2',
      civilianTdyUbAllowance: 251,
    };

    const result = formatters.constructSCOrderOconusFields(values);

    expect(result).toEqual({
      accompaniedTour: null,
      dependentsUnderTwelve: null,
      dependentsTwelveAndOver: null,
      civilianTdyUbAllowance: null,
    });
  });
});

describe('formatPortInfo', () => {
  it('formats port information correctly when all fields are provided', () => {
    const values = {
      portCode: 'PDX',
      portName: 'PORTLAND INTL',
      city: 'PORTLAND',
      state: 'OREGON',
      zip: '97220',
    };
    const result = formatters.formatPortInfo(values);
    expect(result).toEqual('PDX - PORTLAND INTL\nPortland, Oregon 97220');
  });

  it('returns a dash when no port is provided', () => {
    const result = formatters.formatPortInfo(null);
    expect(result).toEqual('-');
  });
});

describe('toTitleCase', () => {
  it('correctly formats a lowercase string', () => {
    const values = 'portland oregon';
    const result = formatters.toTitleCase(values);
    expect(result).toEqual('Portland Oregon');
  });

  it('correctly formats an uppercase string', () => {
    const values = 'PORTLAND OREGON';
    const result = formatters.toTitleCase(values);
    expect(result).toEqual('Portland Oregon');
  });

  it('return an empty string when given an empty string', () => {
    const values = '';
    const result = formatters.toTitleCase(values);
    expect(result).toEqual('');
  });

  it('return an empty string when given when input is null', () => {
    const values = null;
    const result = formatters.toTitleCase(values);
    expect(result).toEqual('');
  });

  it('does not alter strings that are already in title case', () => {
    const values = 'Portland Oregon';
    const result = formatters.toTitleCase(values);
    expect(result).toEqual('Portland Oregon');
  });
});

describe('formatFullName', () => {
  const { formatFullName } = formatters;

  it('returns the full name with first, middle, and last names', () => {
    expect(formatFullName('John', 'M', 'Doe')).toBe('John M Doe');
  });

  it('returns the full name without a middle name', () => {
    expect(formatFullName('John', '', 'Doe')).toBe('John Doe');
  });

  it('returns the full name without a first name', () => {
    expect(formatFullName('', 'M', 'Doe')).toBe('M Doe');
  });

  it('returns the full name without a last name', () => {
    expect(formatFullName('John', 'M', '')).toBe('John M');
  });

  it('returns the full name with only a first name', () => {
    expect(formatFullName('John', '', '')).toBe('John');
  });

  it('returns the full name with only a middle name', () => {
    expect(formatFullName('', 'M', '')).toBe('M');
  });

  it('returns the full name with only a last name', () => {
    expect(formatFullName('', '', 'Doe')).toBe('Doe');
  });

  it('returns an empty string if all names are empty', () => {
    expect(formatFullName('', '', '')).toBe('');
  });
});

<<<<<<< HEAD
describe('formatLastNameFirstName', () => {
  const { formatLastNameFirstName } = formatters;

  it('if first and last are empty, return empty string', () => {
    expect(formatLastNameFirstName('', '')).toBe('');
  });

  it('if first has spaces and last are empty, return empty string', () => {
    expect(formatLastNameFirstName('  ', '')).toBe('');
  });

  it('if first is empty and last has spaces, return empty string', () => {
    expect(formatLastNameFirstName('', '  ')).toBe('');
  });

  it('if first is non-empty and last is empty, return first', () => {
    expect(formatLastNameFirstName('John', '')).toBe('John');
  });

  it('if first is non-empty and padded and last is empty, return first trimmed', () => {
    expect(formatLastNameFirstName(' John ', '')).toBe('John');
  });

  it('if first is empty and last is non-empty, return last with a comma', () => {
    expect(formatLastNameFirstName('', 'Smith')).toBe('Smith,');
  });

  it('if first is empty and last is non-empty and padded, return last trimmed with a comma', () => {
    expect(formatLastNameFirstName('', ' Smith ')).toBe('Smith,');
  });

  it('if first and last is non-empty, return last name first name', () => {
    expect(formatLastNameFirstName('John', 'Smith')).toBe('Smith, John');
  });

  it('if first and last is non-empty and padded, return last name first name trimmed', () => {
    expect(formatLastNameFirstName('  John ', '  Smith  ')).toBe('Smith, John');
=======
describe('formatMoveHistoryGunSafe', () => {
  const { formatMoveHistoryGunSafe } = formatters;

  it('should convert gun_safe and gun_safe_weight to their corresponding authorized fields', () => {
    const input = {
      changedValues: {
        gun_safe: true,
        gun_safe_weight: 300,
        some_other_field: 'value',
      },
    };

    const result = formatMoveHistoryGunSafe(input);

    expect(result.changedValues).toEqual({
      gun_safe_authorized: true,
      gun_safe_weight_allowance: 300,
      some_other_field: 'value',
    });

    expect(result.changedValues.gun_safe).toBeUndefined();
    expect(result.changedValues.gun_safe_weight).toBeUndefined();
  });

  it('should leave fields unchanged if gun_safe and gun_safe_weight are not present', () => {
    const input = {
      changedValues: {
        some_field: 'test',
      },
    };

    const result = formatMoveHistoryGunSafe(input);

    expect(result.changedValues).toEqual({
      some_field: 'test',
    });
  });

  it('should not mutate the original input object', () => {
    const input = {
      changedValues: {
        gun_safe: false,
        gun_safe_weight: 150,
      },
    };

    const cloned = JSON.parse(JSON.stringify(input));
    formatMoveHistoryGunSafe(input);
    expect(input).toEqual(cloned);
>>>>>>> 9f22ac94
  });
});

describe('calculateTotal', () => {
  it('should calculate total with all available prices', () => {
    const sectionInfo = {
      haulPrice: 100,
      haulFSC: 50,
      packPrice: 150,
      unpackPrice: 80,
      dop: 200,
      ddp: 300,
      intlPackingPrice: 120,
      intlUnpackPrice: 90,
      intlLinehaulPrice: 100,
      sitReimbursement: 250,
    };
    const result = formatters.calculateTotal(sectionInfo);
    expect(result).toEqual('14.40');
  });

  it('should calculate total when some values are missing', () => {
    const sectionInfo = {
      haulPrice: 100,
      haulFSC: 50,
      packPrice: 150,
      // Missing unpackPrice
      dop: 200,
      ddp: 300,
      // Missing intlPackingPrice
      intlUnpackPrice: 90,
      intlLinehaulPrice: 100,
      sitReimbursement: 250,
    };
    const result = formatters.calculateTotal(sectionInfo);
    expect(result).toEqual('12.40');
  });

  it('should return $0.00 when no values are provided', () => {
    const sectionInfo = {};
    const result = formatters.calculateTotal(sectionInfo);
    expect(result).toEqual('0.00');
  });
});<|MERGE_RESOLUTION|>--- conflicted
+++ resolved
@@ -747,7 +747,6 @@
   });
 });
 
-<<<<<<< HEAD
 describe('formatLastNameFirstName', () => {
   const { formatLastNameFirstName } = formatters;
 
@@ -785,7 +784,9 @@
 
   it('if first and last is non-empty and padded, return last name first name trimmed', () => {
     expect(formatLastNameFirstName('  John ', '  Smith  ')).toBe('Smith, John');
-=======
+  });
+});
+
 describe('formatMoveHistoryGunSafe', () => {
   const { formatMoveHistoryGunSafe } = formatters;
 
@@ -835,7 +836,6 @@
     const cloned = JSON.parse(JSON.stringify(input));
     formatMoveHistoryGunSafe(input);
     expect(input).toEqual(cloned);
->>>>>>> 9f22ac94
   });
 });
 
