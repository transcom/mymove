--- conflicted
+++ resolved
@@ -747,7 +747,6 @@
   });
 });
 
-<<<<<<< HEAD
 describe('formatMoveHistoryGunSafe', () => {
   const { formatMoveHistoryGunSafe } = formatters;
 
@@ -797,7 +796,9 @@
     const cloned = JSON.parse(JSON.stringify(input));
     formatMoveHistoryGunSafe(input);
     expect(input).toEqual(cloned);
-=======
+  });
+});
+
 describe('calculateTotal', () => {
   it('should calculate total with all available prices', () => {
     const sectionInfo = {
@@ -837,6 +838,5 @@
     const sectionInfo = {};
     const result = formatters.calculateTotal(sectionInfo);
     expect(result).toEqual('0.00');
->>>>>>> 7e144a47
   });
 });