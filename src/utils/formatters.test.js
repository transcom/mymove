import moment from 'moment';

import * as formatters from './formatters';
import { formatQAReportID } from './formatters';

import PAYMENT_REQUEST_STATUS from 'constants/paymentRequestStatus';

describe('formatters', () => {
  describe('format date for customer app', () => {
    it('should format customer date to DD MMM YYYY', () => {
      expect(formatters.formatCustomerDate('2020-09-27T00:00:00Z')).toBe('27 Sep 2020');
    });
    it('should format signature date to YYYY-MM-DD', () => {
      expect(formatters.formatSignatureDate('2020-09-27T00:00:00Z')).toBe('2020-09-27');
    });
    it('should format review weights date MMM DD YYYY', () => {
      expect(formatters.formatReviewShipmentWeightsDate('2020-09-27T00:00:00Z')).toBe('Sep 27 2020');
    });
  });

  describe('formatYesNoInputValue', () => {
    it('returns yes for true', () => {
      expect(formatters.formatYesNoInputValue(true)).toBe('yes');
    });
    it('returns no for false', () => {
      expect(formatters.formatYesNoInputValue(false)).toBe('no');
    });
    it('returns null for anything else', () => {
      expect(formatters.formatYesNoInputValue('true')).toBe(null);
      expect(formatters.formatYesNoInputValue('false')).toBe(null);
      expect(formatters.formatYesNoInputValue('')).toBe(null);
      expect(formatters.formatYesNoInputValue({})).toBe(null);
      expect(formatters.formatYesNoInputValue(0)).toBe(null);
      expect(formatters.formatYesNoInputValue(undefined)).toBe(null);
    });
  });

  describe('formatYesNoAPIValue', () => {
    it('returns true for yes', () => {
      expect(formatters.formatYesNoAPIValue('yes')).toBe(true);
    });
    it('returns false for no', () => {
      expect(formatters.formatYesNoAPIValue('no')).toBe(false);
    });
    it('returns undefined for anything else', () => {
      expect(formatters.formatYesNoAPIValue('true')).toBe(undefined);
      expect(formatters.formatYesNoAPIValue('false')).toBe(undefined);
      expect(formatters.formatYesNoAPIValue(true)).toBe(undefined);
      expect(formatters.formatYesNoAPIValue(false)).toBe(undefined);
      expect(formatters.formatYesNoAPIValue('')).toBe(undefined);
      expect(formatters.formatYesNoAPIValue({})).toBe(undefined);
      expect(formatters.formatYesNoAPIValue(0)).toBe(undefined);
      expect(formatters.formatYesNoAPIValue(null)).toBe(undefined);
    });
  });

  describe('formatWeightCWTFromLbs', () => {
    it('returns expected value', () => {
      expect(formatters.formatWeightCWTFromLbs('8000')).toBe('80 cwt');
    });
  });

  describe('formatWeight', () => {
    describe('when formatting a integer weight', () => {
      const weight = 4000;
      const formattedWeight = formatters.formatWeight(weight);
      it('should be be formatted as expected', () => {
        expect(formattedWeight).toEqual('4,000 lbs');
      });
    });
    describe('when formatting a integer weight', () => {
      const weight = '';
      const formattedWeight = formatters.formatWeight(weight);
      it('should be be formatted as expected', () => {
        expect(formattedWeight).toEqual('0 lbs');
      });
    });
  });

  describe('formatUBAllowanceWeight', () => {
    describe('when formatting a integer weight', () => {
      const weight = 500;
      const formattedUBAllowanceWeight = formatters.formatUBAllowanceWeight(weight);
      it('should be be formatted as expected', () => {
        expect(formattedUBAllowanceWeight).toEqual('500 lbs');
      });
    });
    describe('when formatting a null value', () => {
      const weight = null;
      const formattedUBAllowanceWeight = formatters.formatUBAllowanceWeight(weight);
      it('should be be formatted as expected', () => {
        expect(formattedUBAllowanceWeight).toEqual('your UB allowance');
      });
    });
  });

  describe('formatDollarFromMillicents', () => {
    it('returns expected value', () => {
      expect(formatters.formatDollarFromMillicents('80000')).toBe('$0.80');
    });
  });

  describe('formatCents', () => {
    it('formats cents value into local string to 2 decimal places', () => {
      expect(formatters.formatCents(120034)).toEqual('1,200.34');
    });

    it('formats without decimal place when fraction digits are zero', () => {
      expect(formatters.formatCents(120034, 0, 0)).toEqual('1,200');
    });
  });

  describe('convertCentsToWholeDollarsRoundedDown', () => {
    it.each([
      [123400, 1234],
      [123456, 1234],
    ])('converts cents to whole dollars and rounds down - %s cents', (cents, expectedDollars) => {
      expect(formatters.convertCentsToWholeDollarsRoundedDown(cents)).toEqual(expectedDollars);
    });
  });

  describe('formatCentsTruncateWhole', () => {
    it('formats cents value into local string and truncates decimal', () => {
      expect(formatters.formatCentsTruncateWhole(120034)).toEqual('1,200');
    });
  });

  describe('formatDaysInTransit', () => {
    it('returns 0 days when value is null', () => {
      expect(formatters.formatDaysInTransit()).toEqual('0 days');
    });

    it('returns 0 days when value is zero', () => {
      expect(formatters.formatDaysInTransit(0)).toEqual('0 days');
    });

    it('returns 1 day when value is one', () => {
      expect(formatters.formatDaysInTransit(1)).toEqual('1 day');
    });

    it('returns plural when greater than 1', () => {
      expect(formatters.formatDaysInTransit(2)).toEqual('2 days');
    });
  });

  describe('formatDaysRemaining', () => {
    it('returns 0 days when value is null', () => {
      expect(formatters.formatDaysRemaining()).toEqual('0 days, ends');
    });

    it('returns 0 days when value is zero', () => {
      expect(formatters.formatDaysRemaining(0)).toEqual('0 days, ends');
    });

    it('returns 1 day when value is one', () => {
      expect(formatters.formatDaysRemaining(1)).toEqual('1 day, ends');
    });

    it('returns plural when greater than 1', () => {
      expect(formatters.formatDaysRemaining(2)).toEqual('2 days, ends');
    });

    it('returns Expired when less than 0', () => {
      expect(formatters.formatDaysRemaining(-5)).toEqual('Expired, ended');
    });
  });

  describe('formatDelimitedNumber', () => {
    it('works for simple string numbers', () => {
      expect(formatters.formatDelimitedNumber('500')).toEqual(500);
      expect(formatters.formatDelimitedNumber('1,234')).toEqual(1234);
      expect(formatters.formatDelimitedNumber('12,345,678,901')).toEqual(12345678901);
    });

    it('works for actual numbers', () => {
      expect(formatters.formatDelimitedNumber(500)).toEqual(500);
      expect(formatters.formatDelimitedNumber(1234)).toEqual(1234);
    });

    it('works for non-integers', () => {
      expect(formatters.formatDelimitedNumber('1,234.56')).toEqual(1234.56);
    });
  });

  describe('formatLabelReportByDate', () => {
    it('returns the correct label for RETIREMENT', () => {
      expect(formatters.formatLabelReportByDate('RETIREMENT')).toEqual('Date of retirement');
    });
    it('returns the correct label for SEPARATION', () => {
      expect(formatters.formatLabelReportByDate('SEPARATION')).toEqual('Date of separation');
    });
    it('returns a default label for all other values', () => {
      expect(formatters.formatLabelReportByDate('test')).toEqual('Report by date');
    });
  });

  describe('toDollarString', () => {
    it('returns string representation of a dollar', () => {
      expect(formatters.toDollarString(1234.12)).toEqual('$1,234.12');
    });
  });

  describe('formatDate', () => {
    it('should be formatted as expected', () => {
      const inputFormat = 'MMM-DD-YY';
      const formattedDate = formatters.formatDate('Nov-11-19', inputFormat, 'DD-MMM-YY', 'en', true);
      expect(formattedDate).toBe('11-Nov-19');
    });

    it('should be invalid with unexpected input and strict mode on', () => {
      const inputFormat = 'MMM-DD-YY';
      const formattedDate = formatters.formatDate('Nov-11-1999', inputFormat, 'DD-MMM-YY', 'en', true);
      expect(formattedDate).toBe('Invalid date');
    });

    it('should default to DD-MMM-YY ouptut format', () => {
      const inputFormat = 'MMM-DD-YY';
      expect(formatters.formatDate('Nov-11-99', inputFormat)).toBe('11-Nov-99');
    });
  });

  describe('formatDateFromIso', () => {
    it('should be formatted as expected', () => {
      expect(formatters.formatDateFromIso('2020-08-11T21:00:59.126987Z', 'DD MMM YYYY')).toBe('11 Aug 2020');
    });
  });

  describe('formatToOrdinal', () => {
    it('returns the ordinal corresponding to an int', () => {
      expect(formatters.formatToOrdinal(1)).toEqual('1st');
      expect(formatters.formatToOrdinal(2)).toEqual('2nd');
      expect(formatters.formatToOrdinal(3)).toEqual('3rd');
      expect(formatters.formatToOrdinal(4)).toEqual('4th');
    });
  });

  describe('paymentRequestStatusReadable', () => {
    it('returns expected string for PENDING', () => {
      expect(formatters.paymentRequestStatusReadable(PAYMENT_REQUEST_STATUS.PENDING)).toEqual('Payment requested');
    });

    it('returns expected string for REVIEWED', () => {
      expect(formatters.paymentRequestStatusReadable(PAYMENT_REQUEST_STATUS.REVIEWED)).toEqual('Reviewed');
    });

    it('returns expected string for SENT_TO_GEX', () => {
      expect(formatters.paymentRequestStatusReadable(PAYMENT_REQUEST_STATUS.SENT_TO_GEX)).toEqual('Sent to GEX');
    });

    it('returns expected string for TPPS_RECEIVED', () => {
      expect(formatters.paymentRequestStatusReadable(PAYMENT_REQUEST_STATUS.TPPS_RECEIVED)).toEqual('Received');
    });

    it('returns expected string for PAID', () => {
      expect(formatters.paymentRequestStatusReadable(PAYMENT_REQUEST_STATUS.PAID)).toEqual('Paid');
    });

    it('returns expected string for EDI_ERROR', () => {
      expect(formatters.paymentRequestStatusReadable(PAYMENT_REQUEST_STATUS.EDI_ERROR)).toEqual('EDI error');
    });

    it('returns expected string for DEPRECATED', () => {
      expect(formatters.paymentRequestStatusReadable(PAYMENT_REQUEST_STATUS.DEPRECATED)).toEqual('Deprecated');
    });
  });

  describe('filenameFromPath', () => {
    it('returns last portion of path with default delimiter', () => {
      expect(formatters.filenameFromPath('/home/user/folder/.hidden/My Long Filename.sql')).toEqual(
        'My Long Filename.sql',
      );
    });

    it('returns original filename if no path is included', () => {
      expect(formatters.filenameFromPath('Just-A-gnarly_filemame(0) DRAFT.v2.docx')).toEqual(
        'Just-A-gnarly_filemame(0) DRAFT.v2.docx',
      );
    });
  });

  describe('formatAgeToDays', () => {
    it('returns expected string less than 1 day', () => {
      expect(formatters.formatAgeToDays(0.99)).toEqual('Less than 1 day');
    });

    it('returns expected string for 1 day', () => {
      expect(formatters.formatAgeToDays(1.5)).toEqual('1 day');
    });

    it('returns expected string greater than 1 day', () => {
      expect(formatters.formatAgeToDays(2.99)).toEqual('2 days');
    });
  });

  describe('formatTimeAgo', () => {
    it('should account for 1 minute correctly', () => {
      let time = new Date();
      let formattedTime = formatters.formatTimeAgo(time);

      expect(formattedTime).toEqual('a few seconds ago');

      time = moment().subtract(1, 'minute').toDate();
      formattedTime = formatters.formatTimeAgo(time);

      expect(formattedTime).toEqual('1 min ago');
    });
  });

  describe('formatQAReportID', () => {
    it('should work', () => {
      const uuid = '7e37ec98-ffae-4c4a-9208-ac80002ac298';
      expect(formatQAReportID(uuid)).toEqual('#QA-7E37E');
    });
  });

  describe('formatCustomerContactFullAddress', () => {
    it('should conditionally include address lines 2 and 3', () => {
      const addressWithoutLine2And3 = {
        city: 'Beverly Hills',
        country: 'US',
        postalCode: '90210',
        state: 'CA',
        streetAddress1: '54321 Any Street',
        streetAddress2: '',
        streetAddress3: '',
        county: 'Los Angeles',
        usPostRegionCitiesID: '7e37ec98-ffae-4c4a-9208-ac80002ac299',
      };

      const addressWithLine2And3 = {
        city: 'Beverly Hills',
        country: 'US',
        postalCode: '90210',
        state: 'CA',
        streetAddress1: '12345 Any Street',
        streetAddress2: 'Apt 12B',
        streetAddress3: 'c/o Leo Spaceman',
        county: 'Los Angeles',
        usPostRegionCitiesID: '7e37ec98-ffae-4c4a-9208-ac80002ac299',
      };

      expect(formatters.formatCustomerContactFullAddress(addressWithoutLine2And3)).toEqual(
        '54321 Any Street, Beverly Hills, CA 90210',
      );
      expect(formatters.formatCustomerContactFullAddress(addressWithLine2And3)).toEqual(
        '12345 Any Street, Apt 12B, c/o Leo Spaceman, Beverly Hills, CA 90210',
      );
    });
  });
});

describe('formatAssignedOfficeUserFromContext', () => {
  it('properly formats an SCs name', () => {
    const values = {
      changedValues: {
        sc_assigned_id: 'fb625e3c-067c-49d7-8fd9-88ef040e6137',
      },
<<<<<<< HEAD
=======
      oldValues: {
        sc_assigned_id: null,
      },
>>>>>>> 44764c34
      context: [{ assigned_office_user_last_name: 'Daniels', assigned_office_user_first_name: 'Jayden' }],
    };

    const result = formatters.formatAssignedOfficeUserFromContext(values);

    expect(result).toEqual({
      assigned_sc: 'Daniels, Jayden',
    });
  });

  it('properly formats a TOOs name', () => {
    const values = {
      changedValues: {
        too_assigned_id: 'fb625e3c-067c-49d7-8fd9-88ef040e6137',
      },
<<<<<<< HEAD
=======
      oldValues: {
        too_assigned_id: null,
      },
>>>>>>> 44764c34
      context: [{ assigned_office_user_last_name: 'McLaurin', assigned_office_user_first_name: 'Terry' }],
    };

    const result = formatters.formatAssignedOfficeUserFromContext(values);

    expect(result).toEqual({
      assigned_too: 'McLaurin, Terry',
    });
  });

  it('properly formats a TIOs name', () => {
    const values = {
      changedValues: {
        tio_assigned_id: 'fb625e3c-067c-49d7-8fd9-88ef040e6137',
      },
<<<<<<< HEAD
=======
      oldValues: {
        tio_assigned_id: null,
      },
>>>>>>> 44764c34
      context: [{ assigned_office_user_last_name: 'Robinson', assigned_office_user_first_name: 'Brian' }],
    };

    const result = formatters.formatAssignedOfficeUserFromContext(values);

    expect(result).toEqual({
      assigned_tio: 'Robinson, Brian',
    });
  });
});

describe('constructSCOrderOconusFields', () => {
  it('returns null for all fields if not OCONUS and no dependents', () => {
    const values = {
      originDutyLocation: { address: { isOconus: false } },
      newDutyLocation: { address: { isOconus: false } },
      hasDependents: false,
    };

    const result = formatters.constructSCOrderOconusFields(values);

    expect(result).toEqual({
      accompaniedTour: null,
      dependentsUnderTwelve: null,
      dependentsTwelveAndOver: null,
    });
  });

  it('returns accompaniedTour as null if OCONUS but no dependents', () => {
    const values = {
      originDutyLocation: { address: { isOconus: true } },
      newDutyLocation: { address: { isOconus: false } },
      hasDependents: false,
    };

    const result = formatters.constructSCOrderOconusFields(values);

    expect(result).toEqual({
      accompaniedTour: null,
      dependentsUnderTwelve: null,
      dependentsTwelveAndOver: null,
    });
  });

  it('returns fields with values if OCONUS and has dependents', () => {
    const values = {
      originDutyLocation: { address: { isOconus: true } },
      newDutyLocation: { address: { isOconus: false } },
      hasDependents: true,
      accompaniedTour: 'yes',
      dependentsUnderTwelve: '3',
      dependentsTwelveAndOver: '2',
    };

    const result = formatters.constructSCOrderOconusFields(values);

    expect(result).toEqual({
      accompaniedTour: true,
      dependentsUnderTwelve: 3,
      dependentsTwelveAndOver: 2,
    });
  });

  it('handles newDutyLocation as OCONUS when originDutyLocation is CONUS', () => {
    const values = {
      originDutyLocation: { address: { isOconus: false } },
      newDutyLocation: { address: { isOconus: true } },
      hasDependents: true,
      accompaniedTour: 'yes',
      dependentsUnderTwelve: '5',
      dependentsTwelveAndOver: '1',
    };

    const result = formatters.constructSCOrderOconusFields(values);

    expect(result).toEqual({
      accompaniedTour: true,
      dependentsUnderTwelve: 5,
      dependentsTwelveAndOver: 1,
    });
  });

  it('returns fields as null if both locations are missing', () => {
    const values = {
      hasDependents: true,
      accompaniedTour: 'yes',
      dependentsUnderTwelve: '3',
      dependentsTwelveAndOver: '2',
    };

    const result = formatters.constructSCOrderOconusFields(values);

    expect(result).toEqual({
      accompaniedTour: null,
      dependentsUnderTwelve: null,
      dependentsTwelveAndOver: null,
    });
  });
});

describe('formatPortInfo', () => {
  it('formats port information correctly when all fields are provided', () => {
    const values = {
      portCode: 'PDX',
      portName: 'PORTLAND INTL',
      city: 'PORTLAND',
      state: 'OREGON',
      zip: '97220',
    };
    const result = formatters.formatPortInfo(values);
    expect(result).toEqual('PDX - PORTLAND INTL\nPortland, Oregon 97220');
  });

  it('returns a dash when no port is provided', () => {
    const result = formatters.formatPortInfo(null);
    expect(result).toEqual('-');
  });
});

describe('toTitleCase', () => {
  it('correctly formats a lowercase string', () => {
    const values = 'portland oregon';
    const result = formatters.toTitleCase(values);
    expect(result).toEqual('Portland Oregon');
  });

  it('correctly formats an uppercase string', () => {
    const values = 'PORTLAND OREGON';
    const result = formatters.toTitleCase(values);
    expect(result).toEqual('Portland Oregon');
  });

  it('return an empty string when given an empty string', () => {
    const values = '';
    const result = formatters.toTitleCase(values);
    expect(result).toEqual('');
  });

  it('return an empty string when given when input is null', () => {
    const values = null;
    const result = formatters.toTitleCase(values);
    expect(result).toEqual('');
  });

  it('does not alter strings that are already in title case', () => {
    const values = 'Portland Oregon';
    const result = formatters.toTitleCase(values);
    expect(result).toEqual('Portland Oregon');
  });
});<|MERGE_RESOLUTION|>--- conflicted
+++ resolved
@@ -355,12 +355,9 @@
       changedValues: {
         sc_assigned_id: 'fb625e3c-067c-49d7-8fd9-88ef040e6137',
       },
-<<<<<<< HEAD
-=======
       oldValues: {
         sc_assigned_id: null,
       },
->>>>>>> 44764c34
       context: [{ assigned_office_user_last_name: 'Daniels', assigned_office_user_first_name: 'Jayden' }],
     };
 
@@ -376,12 +373,9 @@
       changedValues: {
         too_assigned_id: 'fb625e3c-067c-49d7-8fd9-88ef040e6137',
       },
-<<<<<<< HEAD
-=======
       oldValues: {
         too_assigned_id: null,
       },
->>>>>>> 44764c34
       context: [{ assigned_office_user_last_name: 'McLaurin', assigned_office_user_first_name: 'Terry' }],
     };
 
@@ -397,12 +391,9 @@
       changedValues: {
         tio_assigned_id: 'fb625e3c-067c-49d7-8fd9-88ef040e6137',
       },
-<<<<<<< HEAD
-=======
       oldValues: {
         tio_assigned_id: null,
       },
->>>>>>> 44764c34
       context: [{ assigned_office_user_last_name: 'Robinson', assigned_office_user_first_name: 'Brian' }],
     };
 
