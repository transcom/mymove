import {
  APPROVAL_REQUEST_TYPES_DESTINATION_REQUESTS_DISPLAY,
  APPROVAL_REQUEST_TYPES_TASK_ORDER_DISPLAY,
} from 'constants/approvalRequestTypes';
import { QUEUE_TYPES } from 'constants/queues';
import { deleteAssignedOfficeUserForMove, updateAssignedOfficeUserForMove } from 'services/ghcApi';
import { DEFAULT_EMPTY_VALUE } from 'shared/constants';

export function handleQueueAssignment(moveID, officeUserId, queueType) {
  if (officeUserId === DEFAULT_EMPTY_VALUE) deleteAssignedOfficeUserForMove({ moveID, queueType });
  else updateAssignedOfficeUserForMove({ moveID, officeUserId, queueType });
}

export function getQueue(queueName) {
  // Normalize the queueName to lowercase for case-insensitive matching
  const normalizedQueueName = queueName?.toLowerCase()?.trim() || '';

  // Define the mapping of queue names to queue types
  const queueMappings = {
    counseling: QUEUE_TYPES.COUNSELING,
    'ppm-closeout': QUEUE_TYPES.CLOSEOUT,
    'move-queue': QUEUE_TYPES.TASK_ORDER,
    'payment-requests': QUEUE_TYPES.PAYMENT_REQUEST,
    'destination-requests': QUEUE_TYPES.DESTINATION_REQUESTS,
  };

  // Check if the queueName exists in the mappings
  if (!Object.keys(queueMappings).includes(normalizedQueueName)) {
    throw new Error(`Invalid queue name: ${queueName}. Valid options are: ${Object.keys(queueMappings).join(', ')}`);
  }

  // Return the corresponding queue type
  return queueMappings[normalizedQueueName];
}

export const formatApprovalRequestTypes = (queueType, requestTypes) => {
<<<<<<< HEAD
  // chose to use an object here to avoid an extra iteration where we would need to filter out duplicate requestTypes
=======
>>>>>>> 323981dd
  const requestLabels = {};

  if (getQueue(queueType) === QUEUE_TYPES.TASK_ORDER) {
    requestTypes.forEach((request) => {
      if (APPROVAL_REQUEST_TYPES_TASK_ORDER_DISPLAY[request]) {
        requestLabels[APPROVAL_REQUEST_TYPES_TASK_ORDER_DISPLAY[request]] = true;
      }
    });
  }

  if (getQueue(queueType) === QUEUE_TYPES.DESTINATION_REQUESTS) {
    requestTypes.forEach((request) => {
      if (APPROVAL_REQUEST_TYPES_DESTINATION_REQUESTS_DISPLAY[request]) {
        requestLabels[APPROVAL_REQUEST_TYPES_DESTINATION_REQUESTS_DISPLAY[request]] = true;
      }
    });
  }

  return Object.keys(requestLabels).sort().join(', ');
};<|MERGE_RESOLUTION|>--- conflicted
+++ resolved
@@ -34,10 +34,6 @@
 }
 
 export const formatApprovalRequestTypes = (queueType, requestTypes) => {
-<<<<<<< HEAD
-  // chose to use an object here to avoid an extra iteration where we would need to filter out duplicate requestTypes
-=======
->>>>>>> 323981dd
   const requestLabels = {};
 
   if (getQueue(queueType) === QUEUE_TYPES.TASK_ORDER) {
