import {
  APPROVAL_REQUEST_TYPES_DESTINATION_REQUESTS_DISPLAY,
  APPROVAL_REQUEST_TYPES_TASK_ORDER_DISPLAY,
} from 'constants/approvalRequestTypes';
import { QUEUE_TYPES } from 'constants/queues';
import { deleteAssignedOfficeUserForMove, updateAssignedOfficeUserForMove } from 'services/ghcApi';
import { DEFAULT_EMPTY_VALUE } from 'shared/constants';

export function handleQueueAssignment(moveID, officeUserId, queueType) {
  if (officeUserId === DEFAULT_EMPTY_VALUE) deleteAssignedOfficeUserForMove({ moveID, queueType });
  else updateAssignedOfficeUserForMove({ moveID, officeUserId, queueType });
}

export function getQueue(queueName) {
  // Normalize the queueName to lowercase for case-insensitive matching
  const normalizedQueueName = queueName?.toLowerCase()?.trim() || '';

  // Define the mapping of queue names to queue types
  const queueMappings = {
    counseling: QUEUE_TYPES.COUNSELING,
    'ppm-closeout': QUEUE_TYPES.CLOSEOUT,
    'move-queue': QUEUE_TYPES.TASK_ORDER,
    'payment-requests': QUEUE_TYPES.PAYMENT_REQUEST,
    'destination-requests': QUEUE_TYPES.DESTINATION_REQUESTS,
  };

  // Check if the queueName exists in the mappings
  if (!Object.keys(queueMappings).includes(normalizedQueueName)) {
    throw new Error(`Invalid queue name: ${queueName}. Valid options are: ${Object.keys(queueMappings).join(', ')}`);
  }

  // Return the corresponding queue type
  return queueMappings[normalizedQueueName];
}

export const formatApprovalRequestTypes = (queueType, requestTypes) => {
<<<<<<< HEAD
  // chose to use an object here to avoid an extra iteration where we would need to filter out duplicate requestTypes
=======
>>>>>>> db0777f7
  const requestLabels = {};

  if (getQueue(queueType) === QUEUE_TYPES.TASK_ORDER) {
    requestTypes.forEach((request) => {
      if (APPROVAL_REQUEST_TYPES_TASK_ORDER_DISPLAY[request]) {
        requestLabels[APPROVAL_REQUEST_TYPES_TASK_ORDER_DISPLAY[request]] = true;
      }
    });
  }

  if (getQueue(queueType) === QUEUE_TYPES.DESTINATION_REQUESTS) {
    requestTypes.forEach((request) => {
      if (APPROVAL_REQUEST_TYPES_DESTINATION_REQUESTS_DISPLAY[request]) {
        requestLabels[APPROVAL_REQUEST_TYPES_DESTINATION_REQUESTS_DISPLAY[request]] = true;
      }
    });
  }

  return Object.keys(requestLabels).sort().join(', ');
};<|MERGE_RESOLUTION|>--- conflicted
+++ resolved
@@ -34,10 +34,6 @@
 }
 
 export const formatApprovalRequestTypes = (queueType, requestTypes) => {
-<<<<<<< HEAD
-  // chose to use an object here to avoid an extra iteration where we would need to filter out duplicate requestTypes
-=======
->>>>>>> db0777f7
   const requestLabels = {};
 
   if (getQueue(queueType) === QUEUE_TYPES.TASK_ORDER) {
