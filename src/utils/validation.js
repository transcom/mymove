import * as Yup from 'yup';

import { unSupportedStates } from '../constants/states';

import { ValidateZipRateData } from 'shared/api';

const INVALID_DATE = 'Invalid date';

// RA Summary: eslint - security/detect-unsafe-regex - Denial of Service: Regular Expression
// RA: Locates potentially unsafe regular expressions, which may take a very long time to run, blocking the event loop
// RA: Per MilMove SSP, predisposing conditions are regex patterns from untrusted sources or unbounded matching.
// RA: The regex pattern is a constant string set at compile-time and it is bounded to 10 characters (zip code).
// RA Developer Status: Mitigated
// RA Validator Status:  Mitigated
// RA Modified Severity: N/A
// eslint-disable-next-line security/detect-unsafe-regex
export const ZIP_CODE_REGEX = /^(\d{5}([-]\d{4})?)$/;

export const ZIP5_CODE_REGEX = /^(\d{5})$/;

export const PHONE_NUMBER_REGEX = /^[2-9]\d{2}-\d{3}-\d{4}$/;

// eslint-disable-next-line import/prefer-default-export
export function validateDate(value) {
  let error;
  if (value === INVALID_DATE || !value) {
    error = 'Required';
  }
  return error;
}

export const UnsupportedZipCodeErrorMsg =
  'Sorry, we don’t support that zip code yet. Please contact your local PPPO for assistance.';

export const UnsupportedZipCodePPMErrorMsg =
  "We don't have rates for this ZIP code. Please verify that you have entered the correct one. Contact support if this problem persists.";

export const InvalidZIPTypeError = 'Enter a 5-digit ZIP code';

export const validatePostalCode = async (value, postalCodeType, errMsg = UnsupportedZipCodeErrorMsg) => {
  if (!value || (value.length !== 5 && value.length !== 10)) {
    return undefined;
  }
  let responseBody;
  try {
    responseBody = await ValidateZipRateData(value, postalCodeType);
  } catch (e) {
    return 'Error checking ZIP';
  }

  return responseBody.valid ? undefined : errMsg;
};

export const UnsupportedStateErrorMsg = 'Moves to this state are not supported at this time.';
export const IsSupportedState = async (value) => {
  const selectedState = value;

  const found = unSupportedStates.find((unsupportedState) => unsupportedState.key === selectedState);

  if (found) {
    return false;
  }

  return true;
};

/** Yup validation schemas */

export const requiredAddressSchema = Yup.object().shape({
  streetAddress1: Yup.string().trim().required('Required'),
  streetAddress2: Yup.string(),
  city: Yup.string().trim().required('Required'),
  state: Yup.string()
    .test('', UnsupportedStateErrorMsg, IsSupportedState)
    .length(2, 'Must use state abbreviation')
    .required('Required'),
  postalCode: Yup.string().matches(ZIP_CODE_REGEX, 'Must be valid zip code').required('Required'),
});

export const requiredW2AddressSchema = Yup.object().shape({
  streetAddress1: Yup.string().required('Required'),
  streetAddress2: Yup.string(),
  city: Yup.string().required('Required'),
  state: Yup.string().length(2, 'Must use state abbreviation').required('Required'),
  postalCode: Yup.string().matches(ZIP5_CODE_REGEX, 'Must be valid zip code').required('Required'),
});

export const addressSchema = Yup.object().shape({
  streetAddress1: Yup.string(),
  streetAddress2: Yup.string(),
  city: Yup.string(),
  state: Yup.string().length(2, 'Must use state abbreviation'),
  postalCode: Yup.string().matches(ZIP_CODE_REGEX, 'Must be valid zip code'),
});

export const phoneSchema = Yup.string().matches(
  PHONE_NUMBER_REGEX,
  'Please enter a valid phone number. Phone numbers must be entered as ###-###-####.',
); // min 12 includes hyphens

export const emailSchema = Yup.string().matches(
  /^[a-zA-Z0-9._%+-]+@[a-zA-Z0-9.-]+.[a-zA-Z]{2,}$/,
  'Must be a valid email address',
);

const validatePreferredContactMethod = (value, testContext) => {
  return testContext.parent.phone_is_preferred || testContext.parent.email_is_preferred;
};

export const contactInfoSchema = Yup.object().shape({
  telephone: phoneSchema.required('Required'),
  secondary_telephone: phoneSchema,
  personal_email: emailSchema.required('Required'),
  phone_is_preferred: Yup.bool().test(
    'contactMethodRequired',
    'Please select a preferred method of contact.',
    validatePreferredContactMethod,
  ),
  email_is_preferred: Yup.bool().test(
    'contactMethodRequired',
    'Please select a preferred method of contact.',
    validatePreferredContactMethod,
  ),
});

export const backupContactInfoSchema = Yup.object().shape({
  name: Yup.string().required('Required'),
  email: emailSchema.required('Required'),
  telephone: phoneSchema.required('Required'),
});

export const edipiMaxErrorMsg = 'Must be 10 digits in length';
export const emailFormatErrorMsg = 'Must be in email format';
export const numericOnlyErrorMsg = 'EDIPI must contain only numeric characters';
export const noNumericAllowedErrorMsg = 'Cannot contain numeric characters';
export const domainFormatErrorMsg = 'Email address must end in a valid domain';
export const allowedDomains = ['.com', '.gov', '.mil', '.edu', '.org', '.net', '.int', '.eu', '.io', '.co'];

// checking okta profile edit form
// oktaEmail must end in the domain listed in allowedDomain variable
// oktaFirst&LastName must not contain numbers
// edipi can only be numbers
// we are validating here to avoid confusing swagger errors
export const oktaInfoSchema = Yup.object().shape({
  oktaUsername: Yup.string().required('Required'),
  oktaEmail: Yup.string()
    .test('domain-suffix', domainFormatErrorMsg, (value) => {
      if (!value) {
        return true;
      }
      const domainMatch = value.match(/@([A-Za-z0-9.-]+)$/);

      if (domainMatch) {
        const domain = domainMatch[1].toLowerCase();
        const tldMatch = domain.match(/\.[A-Za-z]+$/);
        if (tldMatch) {
          const tld = tldMatch[0].toLowerCase();
          return allowedDomains.includes(tld);
        }
      }
      return false;
    })
    .email(emailFormatErrorMsg)
    .required('Required'),
  oktaFirstName: Yup.string()
    .matches(/^[A-Za-z]+$/, noNumericAllowedErrorMsg)
    .required('Required'),
  oktaLastName: Yup.string()
    .matches(/^[A-Za-z]+$/, noNumericAllowedErrorMsg)
    .required('Required'),
  oktaEdipi: Yup.string()
    .min(10, edipiMaxErrorMsg)
    .max(10, edipiMaxErrorMsg)
    .matches(/^[0-9]*$/, numericOnlyErrorMsg)
    .nullable(),
});

export const otherUniqueIdErrorMsg = 'Only accepts alphanumeric characters';
export const middleInitialErrorMsg = 'Must be a single uppercase character';

// Validation method for Office Account Request Form checkbox fields
const validateRoleRequestedMethod = (value, testContext) => {
  return (
    testContext.parent.transportationOrderingOfficerCheckBox ||
    testContext.parent.taskInvoicingOfficerCheckBox ||
    testContext.parent.servicesCounselorCheckBox ||
    testContext.parent.transportationContractingOfficerCheckBox ||
    testContext.parent.qualityAssuranceAndCustomerSupportCheckBox ||
<<<<<<< HEAD
    testContext.parent.headquartersCheckBox
=======
    testContext.parent.headquartersCheckBox ||
    testContext.parent.customerSupportRepresentativeCheckBox
>>>>>>> 1f73f50b
  );
};

const validateOtherUniqueId = (value, testContext) => {
  if (testContext.parent.officeAccountRequestOtherUniqueId || testContext.parent.officeAccountRequestEdipi) {
    return true;
  }

  return false;
};

const validateEdipi = (value, testContext) => {
  if (testContext.parent.officeAccountRequestOtherUniqueId || testContext.parent.officeAccountRequestEdipi) {
    return true;
  }

  return false;
};

// It is TRANSCOM policy that an individual person may only be either a TIO or TOO, never both.
const validateOnlyOneTransportationOfficerRole = (value, testContext) => {
  const { transportationOrderingOfficerCheckBox, taskInvoicingOfficerCheckBox } = testContext.parent;
  if (transportationOrderingOfficerCheckBox && taskInvoicingOfficerCheckBox) {
    return false;
  }
  return true;
};

export const officeAccountRequestSchema = Yup.object().shape({
  officeAccountRequestFirstName: Yup.string()
    .matches(/^[A-Za-z]+$/, noNumericAllowedErrorMsg)
    .required('Required'),
  officeAccountRequestMiddleInitial: Yup.string()
    .matches(/^[A-Z]$/, middleInitialErrorMsg)
    .optional(),
  officeAccountRequestLastName: Yup.string()
    .matches(/^[A-Za-z]+$/, noNumericAllowedErrorMsg)
    .required('Required'),
  officeAccountRequestEdipi: Yup.string()
    .min(10, edipiMaxErrorMsg)
    .max(10, edipiMaxErrorMsg)
    .matches(/^[0-9]*$/, numericOnlyErrorMsg)
    .test('officeAccountRequestEdipi', 'Required if not using other unique identifier', validateEdipi),
  officeAccountRequestOtherUniqueId: Yup.string()
    .matches(/^[A-Za-z0-9]+$/, otherUniqueIdErrorMsg)
    .test('officeAccountRequestOtherUniqueId', 'Required if not using DODID#', validateOtherUniqueId),
  officeAccountRequestTelephone: phoneSchema.required('Required'),
  officeAccountRequestEmail: emailSchema.required('Required'),
  officeAccountTransportationOffice: Yup.object().required('Required'),
  transportationOrderingOfficerCheckBox: Yup.bool()
    .test('roleRequestedRequired', 'You must select at least one role.', validateRoleRequestedMethod)
    .test(
      'onlyOneTransportationOfficerRole',
      'You cannot select both Transportation Ordering Officer and Task Invoicing Officer. This is a policy managed by USTRANSCOM.',
      validateOnlyOneTransportationOfficerRole,
    ),
  taskInvoicingOfficerCheckBox: Yup.bool()
    .test('roleRequestedRequired', 'You must select at least one role.', validateRoleRequestedMethod)
    .test(
      'onlyOneTransportationOfficerRole',
      'You cannot select both Transportation Ordering Officer and Task Invoicing Officer. This is a policy managed by USTRANSCOM.',
      validateOnlyOneTransportationOfficerRole,
    ),
  servicesCounselorCheckBox: Yup.bool().test(
    'roleRequestedRequired',
    'You must select at least one role.',
    validateRoleRequestedMethod,
  ),
  transportationContractingOfficerCheckBox: Yup.bool().test(
    'roleRequestedRequired',
    'You must select at least one role.',
    validateRoleRequestedMethod,
  ),
  qualityAssuranceAndCustomerSupportCheckBox: Yup.bool().test(
    'roleRequestedRequired',
    'You must select at least one role.',
    validateRoleRequestedMethod,
  ),
  headquartersCheckBox: Yup.bool().test(
    'roleRequestedRequired',
    'You must select at least one role.',
    validateRoleRequestedMethod,
  ),
<<<<<<< HEAD
=======
  customerSupportRepresentativeCheckBox: Yup.bool().test(
    'roleRequestedRequired',
    'You must select at least one role.',
    validateRoleRequestedMethod,
  ),
>>>>>>> 1f73f50b
});<|MERGE_RESOLUTION|>--- conflicted
+++ resolved
@@ -186,12 +186,8 @@
     testContext.parent.servicesCounselorCheckBox ||
     testContext.parent.transportationContractingOfficerCheckBox ||
     testContext.parent.qualityAssuranceAndCustomerSupportCheckBox ||
-<<<<<<< HEAD
-    testContext.parent.headquartersCheckBox
-=======
     testContext.parent.headquartersCheckBox ||
     testContext.parent.customerSupportRepresentativeCheckBox
->>>>>>> 1f73f50b
   );
 };
 
@@ -275,12 +271,9 @@
     'You must select at least one role.',
     validateRoleRequestedMethod,
   ),
-<<<<<<< HEAD
-=======
   customerSupportRepresentativeCheckBox: Yup.bool().test(
     'roleRequestedRequired',
     'You must select at least one role.',
     validateRoleRequestedMethod,
   ),
->>>>>>> 1f73f50b
 });