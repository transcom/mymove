import * as Yup from 'yup';

import { unSupportedStates } from '../constants/states';

import { ValidateZipRateData } from 'shared/api';

const INVALID_DATE = 'Invalid date';

// RA Summary: eslint - security/detect-unsafe-regex - Denial of Service: Regular Expression
// RA: Locates potentially unsafe regular expressions, which may take a very long time to run, blocking the event loop
// RA: Per MilMove SSP, predisposing conditions are regex patterns from untrusted sources or unbounded matching.
// RA: The regex pattern is a constant string set at compile-time and it is bounded to 10 characters (zip code).
// RA Developer Status: Mitigated
// RA Validator Status:  Mitigated
// RA Modified Severity: N/A
// eslint-disable-next-line security/detect-unsafe-regex
export const ZIP_CODE_REGEX = /^(\d{5}([-]\d{4})?)$/;

export const ZIP5_CODE_REGEX = /^(\d{5})$/;

export const PHONE_NUMBER_REGEX = /^[2-9]\d{2}-\d{3}-\d{4}$/;

// eslint-disable-next-line import/prefer-default-export
export function validateDate(value) {
  let error;
  if (value === INVALID_DATE || !value) {
    error = 'Required';
  }
  return error;
}

export const UnsupportedZipCodeErrorMsg =
  'Sorry, we don’t support that zip code yet. Please contact your local PPPO for assistance.';

export const UnsupportedZipCodePPMErrorMsg =
  "We don't have rates for this ZIP code. Please verify that you have entered the correct one. Contact support if this problem persists.";

export const InvalidZIPTypeError = 'Enter a 5-digit ZIP code';

export const validatePostalCode = async (value, postalCodeType, errMsg = UnsupportedZipCodeErrorMsg) => {
  if (!value || (value.length !== 5 && value.length !== 10)) {
    return undefined;
  }
  let responseBody;
  try {
    responseBody = await ValidateZipRateData(value, postalCodeType);
  } catch (e) {
    return 'Error checking ZIP';
  }

  return responseBody.valid ? undefined : errMsg;
};

export const UnsupportedStateErrorMsg = 'Moves to this state are not supported at this time.';
export const IsSupportedState = async (value) => {
  const selectedState = value;

  const found = unSupportedStates.find((unsupportedState) => unsupportedState.key === selectedState);

  if (found) {
    return false;
  }

  return true;
};

/** Yup validation schemas */

export const requiredAddressSchema = Yup.object().shape({
  streetAddress1: Yup.string().trim().required('Required'),
  streetAddress2: Yup.string(),
  city: Yup.string().trim().required('Required'),
  state: Yup.string()
    .test('', UnsupportedStateErrorMsg, IsSupportedState)
    .length(2, 'Must use state abbreviation')
    .required('Required'),
  postalCode: Yup.string().matches(ZIP_CODE_REGEX, 'Must be valid zip code').required('Required'),
});

export const requiredW2AddressSchema = Yup.object().shape({
  streetAddress1: Yup.string().required('Required'),
  streetAddress2: Yup.string(),
  city: Yup.string().required('Required'),
  state: Yup.string().length(2, 'Must use state abbreviation').required('Required'),
  postalCode: Yup.string().matches(ZIP5_CODE_REGEX, 'Must be valid zip code').required('Required'),
});

export const addressSchema = Yup.object().shape({
  streetAddress1: Yup.string(),
  streetAddress2: Yup.string(),
  city: Yup.string(),
  state: Yup.string().length(2, 'Must use state abbreviation'),
  postalCode: Yup.string().matches(ZIP_CODE_REGEX, 'Must be valid zip code'),
});

export const phoneSchema = Yup.string().matches(
  PHONE_NUMBER_REGEX,
  'Please enter a valid phone number. Phone numbers must be entered as ###-###-####.',
); // min 12 includes hyphens

export const emailSchema = Yup.string().matches(
  /^[a-zA-Z0-9._%+-]+@[a-zA-Z0-9.-]+.[a-zA-Z]{2,}$/,
  'Must be a valid email address',
);

const validatePreferredContactMethod = (value, testContext) => {
  return testContext.parent.phone_is_preferred || testContext.parent.email_is_preferred;
};

export const contactInfoSchema = Yup.object().shape({
  telephone: phoneSchema.required('Required'),
  secondary_telephone: phoneSchema,
  personal_email: emailSchema.required('Required'),
  phone_is_preferred: Yup.bool().test(
    'contactMethodRequired',
    'Please select a preferred method of contact.',
    validatePreferredContactMethod,
  ),
  email_is_preferred: Yup.bool().test(
    'contactMethodRequired',
    'Please select a preferred method of contact.',
    validatePreferredContactMethod,
  ),
});

export const backupContactInfoSchema = Yup.object().shape({
  name: Yup.string().required('Required'),
  email: emailSchema.required('Required'),
  telephone: phoneSchema.required('Required'),
});

export const edipiMaxErrorMsg = 'Must be 10 digits in length';
export const emailFormatErrorMsg = 'Must be in email format';
export const numericOnlyErrorMsg = 'EDIPI must contain only numeric characters';
export const noNumericAllowedErrorMsg = 'Cannot contain numeric characters';
export const domainFormatErrorMsg = 'Email address must end in a valid domain';
export const allowedDomains = ['.com', '.gov', '.mil', '.edu', '.org', '.net', '.int', '.eu', '.io', '.co'];

// checking okta profile edit form
// oktaEmail must end in the domain listed in allowedDomain variable
// oktaFirst&LastName must not contain numbers
// edipi can only be numbers
// we are validating here to avoid confusing swagger errors
export const oktaInfoSchema = Yup.object().shape({
  oktaUsername: Yup.string().required('Required'),
  oktaEmail: Yup.string()
    .test('domain-suffix', domainFormatErrorMsg, (value) => {
      if (!value) {
        return true;
      }
      const domainMatch = value.match(/@([A-Za-z0-9.-]+)$/);

      if (domainMatch) {
        const domain = domainMatch[1].toLowerCase();
        const tldMatch = domain.match(/\.[A-Za-z]+$/);
        if (tldMatch) {
          const tld = tldMatch[0].toLowerCase();
          return allowedDomains.includes(tld);
        }
      }
      return false;
    })
    .email(emailFormatErrorMsg)
    .required('Required'),
  oktaFirstName: Yup.string()
    .matches(/^[A-Za-z]+$/, noNumericAllowedErrorMsg)
    .required('Required'),
  oktaLastName: Yup.string()
    .matches(/^[A-Za-z]+$/, noNumericAllowedErrorMsg)
    .required('Required'),
  oktaEdipi: Yup.string()
    .min(10, edipiMaxErrorMsg)
    .max(10, edipiMaxErrorMsg)
    .matches(/^[0-9]*$/, numericOnlyErrorMsg)
    .nullable(),
});

export const otherUniqueIdErrorMsg = 'Only accepts alphanumeric characters';
export const middleInitialErrorMsg = 'Must be a single uppercase character';

// Validation method for Office Account Request Form checkbox fields
const validateRoleRequestedMethod = (value, testContext) => {
  return (
    testContext.parent.taskOrderingOfficerCheckBox ||
    testContext.parent.taskInvoicingOfficerCheckBox ||
    testContext.parent.servicesCounselorCheckBox ||
    testContext.parent.transportationContractingOfficerCheckBox ||
<<<<<<< HEAD
    testContext.parent.qualityAssuranceAndCustomerSupportCheckBox ||
    testContext.parent.headquartersCheckBox ||
=======
    testContext.parent.qualityAssuranceEvaluatorCheckBox ||
>>>>>>> 8d5b5c4e
    testContext.parent.customerSupportRepresentativeCheckBox
  );
};

const validateOtherUniqueId = (value, testContext) => {
  if (testContext.parent.officeAccountRequestOtherUniqueId || testContext.parent.officeAccountRequestEdipi) {
    return true;
  }

  return false;
};

const validateEdipi = (value, testContext) => {
  if (testContext.parent.officeAccountRequestOtherUniqueId || testContext.parent.officeAccountRequestEdipi) {
    return true;
  }

  return false;
};

// It is TRANSCOM policy that an individual person may only be either a TIO or TOO, never both.
const validateOnlyOneTransportationOfficerRole = (value, testContext) => {
  const { taskOrderingOfficerCheckBox, taskInvoicingOfficerCheckBox } = testContext.parent;
  if (taskOrderingOfficerCheckBox && taskInvoicingOfficerCheckBox) {
    return false;
  }
  return true;
};

export const officeAccountRequestSchema = Yup.object().shape({
  officeAccountRequestFirstName: Yup.string()
    .matches(/^[A-Za-z]+$/, noNumericAllowedErrorMsg)
    .required('Required'),
  officeAccountRequestMiddleInitial: Yup.string()
    .matches(/^[A-Z]$/, middleInitialErrorMsg)
    .optional(),
  officeAccountRequestLastName: Yup.string()
    .matches(/^[A-Za-z]+$/, noNumericAllowedErrorMsg)
    .required('Required'),
  officeAccountRequestEdipi: Yup.string()
    .min(10, edipiMaxErrorMsg)
    .max(10, edipiMaxErrorMsg)
    .matches(/^[0-9]*$/, numericOnlyErrorMsg)
    .test('officeAccountRequestEdipi', 'Required if not using other unique identifier', validateEdipi),
  officeAccountRequestOtherUniqueId: Yup.string()
    .matches(/^[A-Za-z0-9]+$/, otherUniqueIdErrorMsg)
    .test('officeAccountRequestOtherUniqueId', 'Required if not using DODID#', validateOtherUniqueId),
  officeAccountRequestTelephone: phoneSchema.required('Required'),
  officeAccountRequestEmail: emailSchema.required('Required'),
  officeAccountTransportationOffice: Yup.object().required('Required'),
  taskOrderingOfficerCheckBox: Yup.bool()
    .test('roleRequestedRequired', 'You must select at least one role.', validateRoleRequestedMethod)
    .test(
      'onlyOneTransportationOfficerRole',
      'You cannot select both Task Ordering Officer and Task Invoicing Officer. This is a policy managed by USTRANSCOM.',
      validateOnlyOneTransportationOfficerRole,
    ),
  taskInvoicingOfficerCheckBox: Yup.bool()
    .test('roleRequestedRequired', 'You must select at least one role.', validateRoleRequestedMethod)
    .test(
      'onlyOneTransportationOfficerRole',
      'You cannot select both Task Ordering Officer and Task Invoicing Officer. This is a policy managed by USTRANSCOM.',
      validateOnlyOneTransportationOfficerRole,
    ),
  servicesCounselorCheckBox: Yup.bool().test(
    'roleRequestedRequired',
    'You must select at least one role.',
    validateRoleRequestedMethod,
  ),
  transportationContractingOfficerCheckBox: Yup.bool().test(
    'roleRequestedRequired',
    'You must select at least one role.',
    validateRoleRequestedMethod,
  ),
  qualityAssuranceEvaluatorCheckBox: Yup.bool().test(
    'roleRequestedRequired',
    'You must select at least one role.',
    validateRoleRequestedMethod,
  ),
  headquartersCheckBox: Yup.bool().test(
    'roleRequestedRequired',
    'You must select at least one role.',
    validateRoleRequestedMethod,
  ),
  customerSupportRepresentativeCheckBox: Yup.bool().test(
    'roleRequestedRequired',
    'You must select at least one role.',
    validateRoleRequestedMethod,
  ),
});<|MERGE_RESOLUTION|>--- conflicted
+++ resolved
@@ -185,12 +185,8 @@
     testContext.parent.taskInvoicingOfficerCheckBox ||
     testContext.parent.servicesCounselorCheckBox ||
     testContext.parent.transportationContractingOfficerCheckBox ||
-<<<<<<< HEAD
-    testContext.parent.qualityAssuranceAndCustomerSupportCheckBox ||
+    testContext.parent.qualityAssuranceEvaluatorCheckBox ||
     testContext.parent.headquartersCheckBox ||
-=======
-    testContext.parent.qualityAssuranceEvaluatorCheckBox ||
->>>>>>> 8d5b5c4e
     testContext.parent.customerSupportRepresentativeCheckBox
   );
 };
