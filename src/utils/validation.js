import * as Yup from 'yup';

import { unSupportedStates } from '../constants/states';

import { ValidateZipRateData } from 'shared/api';

const INVALID_DATE = 'Invalid date';

// RA Summary: eslint - security/detect-unsafe-regex - Denial of Service: Regular Expression
// RA: Locates potentially unsafe regular expressions, which may take a very long time to run, blocking the event loop
// RA: Per MilMove SSP, predisposing conditions are regex patterns from untrusted sources or unbounded matching.
// RA: The regex pattern is a constant string set at compile-time and it is bounded to 10 characters (zip code).
// RA Developer Status: Mitigated
// RA Validator Status:  Mitigated
// RA Modified Severity: N/A
// eslint-disable-next-line security/detect-unsafe-regex
export const ZIP_CODE_REGEX = /^(\d{5}([-]\d{4})?)$/;

export const ZIP5_CODE_REGEX = /^(\d{5})$/;

export const PHONE_NUMBER_REGEX = /^[2-9]\d{2}-\d{3}-\d{4}$/;

// eslint-disable-next-line import/prefer-default-export
export function validateDate(value) {
  let error;
  if (value === INVALID_DATE || !value) {
    error = 'Required';
  }
  return error;
}

export const UnsupportedZipCodeErrorMsg =
  'Sorry, we don’t support that zip code yet. Please contact your local PPPO for assistance.';

export const UnsupportedZipCodePPMErrorMsg =
  "We don't have rates for this ZIP code. Please verify that you have entered the correct one. Contact support if this problem persists.";

export const InvalidZIPTypeError = 'Enter a 5-digit ZIP code';

export const validatePostalCode = async (value, postalCodeType, errMsg = UnsupportedZipCodeErrorMsg) => {
  if (!value || (value.length !== 5 && value.length !== 10)) {
    return undefined;
  }
  let responseBody;
  try {
    responseBody = await ValidateZipRateData(value, postalCodeType);
  } catch (e) {
    return 'Error checking ZIP';
  }

  return responseBody.valid ? undefined : errMsg;
};

export const UnsupportedStateErrorMsg = 'Moves to this state are not supported at this time.';
export const IsSupportedState = async (value) => {
  const selectedState = value;

  const found = unSupportedStates.find((unsupportedState) => unsupportedState.key === selectedState);

  if (found) {
    return false;
  }

  return true;
};

/** Yup validation schemas */

export const requiredAddressSchema = Yup.object().shape({
  streetAddress1: Yup.string().trim().required('Required'),
  streetAddress2: Yup.string(),
  city: Yup.string().trim().required('Required'),
  state: Yup.string()
    .test('', UnsupportedStateErrorMsg, IsSupportedState)
    .length(2, 'Must use state abbreviation')
    .required('Required'),
  postalCode: Yup.string().matches(ZIP_CODE_REGEX, 'Must be valid zip code').required('Required'),
});

export const requiredW2AddressSchema = Yup.object().shape({
  streetAddress1: Yup.string().required('Required'),
  streetAddress2: Yup.string(),
  city: Yup.string().required('Required'),
  state: Yup.string().length(2, 'Must use state abbreviation').required('Required'),
  postalCode: Yup.string().matches(ZIP5_CODE_REGEX, 'Must be valid zip code').required('Required'),
});

export const addressSchema = Yup.object().shape({
  streetAddress1: Yup.string(),
  streetAddress2: Yup.string(),
  city: Yup.string(),
  state: Yup.string().length(2, 'Must use state abbreviation'),
  postalCode: Yup.string().matches(ZIP_CODE_REGEX, 'Must be valid zip code'),
});

export const phoneSchema = Yup.string().matches(
  PHONE_NUMBER_REGEX,
  'Please enter a valid phone number. Phone numbers must be entered as ###-###-####.',
); // min 12 includes hyphens

export const emailSchema = Yup.string().matches(
  /^[a-zA-Z0-9._%+-]+@[a-zA-Z0-9.-]+.[a-zA-Z]{2,}$/,
  'Must be a valid email address',
);

const validatePreferredContactMethod = (value, testContext) => {
  return testContext.parent.phone_is_preferred || testContext.parent.email_is_preferred;
};

export const contactInfoSchema = Yup.object().shape({
  telephone: phoneSchema.required('Required'),
  secondary_telephone: phoneSchema,
  personal_email: emailSchema.required('Required'),
  phone_is_preferred: Yup.bool().test(
    'contactMethodRequired',
    'Please select a preferred method of contact.',
    validatePreferredContactMethod,
  ),
  email_is_preferred: Yup.bool().test(
    'contactMethodRequired',
    'Please select a preferred method of contact.',
    validatePreferredContactMethod,
  ),
});

export const backupContactInfoSchema = Yup.object().shape({
  name: Yup.string().required('Required'),
  email: emailSchema.required('Required'),
  telephone: phoneSchema.required('Required'),
});

export const edipiMaxErrorMsg = 'Must be 10 digits in length';
export const emailFormatErrorMsg = 'Must be in email format';
export const numericOnlyErrorMsg = 'EDIPI must contain only numeric characters';
export const noNumericAllowedErrorMsg = 'Cannot contain numeric characters';
export const domainFormatErrorMsg = 'Email address must end in a valid domain';
export const allowedDomains = ['.com', '.gov', '.mil', '.edu', '.org', '.net', '.int', '.eu', '.io', '.co'];

// checking okta profile edit form
// oktaEmail must end in the domain listed in allowedDomain variable
// oktaFirst&LastName must not contain numbers
// edipi can only be numbers
// we are validating here to avoid confusing swagger errors
export const oktaInfoSchema = Yup.object().shape({
  oktaUsername: Yup.string().required('Required'),
  oktaEmail: Yup.string()
    .test('domain-suffix', domainFormatErrorMsg, (value) => {
      if (!value) {
        return true;
      }
      const domainMatch = value.match(/@([A-Za-z0-9.-]+)$/);

      if (domainMatch) {
        const domain = domainMatch[1].toLowerCase();
        const tldMatch = domain.match(/\.[A-Za-z]+$/);
        if (tldMatch) {
          const tld = tldMatch[0].toLowerCase();
          return allowedDomains.includes(tld);
        }
      }
      return false;
    })
    .email(emailFormatErrorMsg)
    .required('Required'),
  oktaFirstName: Yup.string()
    .matches(/^[A-Za-z]+$/, noNumericAllowedErrorMsg)
    .required('Required'),
  oktaLastName: Yup.string()
    .matches(/^[A-Za-z]+$/, noNumericAllowedErrorMsg)
    .required('Required'),
  oktaEdipi: Yup.string()
    .min(10, edipiMaxErrorMsg)
    .max(10, edipiMaxErrorMsg)
    .matches(/^[0-9]*$/, numericOnlyErrorMsg)
    .nullable(),
});

export const otherUniqueIdErrorMsg = 'Only accepts alphanumeric characters';
export const middleInitialErrorMsg = 'Must be a single uppercase character';

// Validation method for Office Account Request Form checkbox fields
const validateRoleRequestedMethod = (value, testContext) => {
  return (
    testContext.parent.transportationOrderingOfficerCheckBox ||
    testContext.parent.taskInvoicingOfficerCheckBox ||
    testContext.parent.servicesCounselorCheckBox ||
    testContext.parent.transportationContractingOfficerCheckBox ||
    testContext.parent.qualityAssuranceAndCustomerSupportCheckBox ||
<<<<<<< HEAD
    testContext.parent.headquartersCheckBox
=======
    testContext.parent.customerSupportRepresentativeCheckBox
>>>>>>> 53bbb23f
  );
};

const validateOtherUniqueId = (value, testContext) => {
  if (testContext.parent.officeAccountRequestOtherUniqueId || testContext.parent.officeAccountRequestEdipi) {
    return true;
  }

  return false;
};

const validateEdipi = (value, testContext) => {
  if (testContext.parent.officeAccountRequestOtherUniqueId || testContext.parent.officeAccountRequestEdipi) {
    return true;
  }

  return false;
};

// It is TRANSCOM policy that an individual person may only be either a TIO or TOO, never both.
const validateOnlyOneTransportationOfficerRole = (value, testContext) => {
  const { transportationOrderingOfficerCheckBox, taskInvoicingOfficerCheckBox } = testContext.parent;
  if (transportationOrderingOfficerCheckBox && taskInvoicingOfficerCheckBox) {
    return false;
  }
  return true;
};

export const officeAccountRequestSchema = Yup.object().shape({
  officeAccountRequestFirstName: Yup.string()
    .matches(/^[A-Za-z]+$/, noNumericAllowedErrorMsg)
    .required('Required'),
  officeAccountRequestMiddleInitial: Yup.string()
    .matches(/^[A-Z]$/, middleInitialErrorMsg)
    .optional(),
  officeAccountRequestLastName: Yup.string()
    .matches(/^[A-Za-z]+$/, noNumericAllowedErrorMsg)
    .required('Required'),
  officeAccountRequestEdipi: Yup.string()
    .min(10, edipiMaxErrorMsg)
    .max(10, edipiMaxErrorMsg)
    .matches(/^[0-9]*$/, numericOnlyErrorMsg)
    .test('officeAccountRequestEdipi', 'Required if not using other unique identifier', validateEdipi),
  officeAccountRequestOtherUniqueId: Yup.string()
    .matches(/^[A-Za-z0-9]+$/, otherUniqueIdErrorMsg)
    .test('officeAccountRequestOtherUniqueId', 'Required if not using DODID#', validateOtherUniqueId),
  officeAccountRequestTelephone: phoneSchema.required('Required'),
  officeAccountRequestEmail: emailSchema.required('Required'),
  officeAccountTransportationOffice: Yup.object().required('Required'),
  transportationOrderingOfficerCheckBox: Yup.bool()
    .test('roleRequestedRequired', 'You must select at least one role.', validateRoleRequestedMethod)
    .test(
      'onlyOneTransportationOfficerRole',
      'You cannot select both Transportation Ordering Officer and Task Invoicing Officer. This is a policy managed by USTRANSCOM.',
      validateOnlyOneTransportationOfficerRole,
    ),
  taskInvoicingOfficerCheckBox: Yup.bool()
    .test('roleRequestedRequired', 'You must select at least one role.', validateRoleRequestedMethod)
    .test(
      'onlyOneTransportationOfficerRole',
      'You cannot select both Transportation Ordering Officer and Task Invoicing Officer. This is a policy managed by USTRANSCOM.',
      validateOnlyOneTransportationOfficerRole,
    ),
  servicesCounselorCheckBox: Yup.bool().test(
    'roleRequestedRequired',
    'You must select at least one role.',
    validateRoleRequestedMethod,
  ),
  transportationContractingOfficerCheckBox: Yup.bool().test(
    'roleRequestedRequired',
    'You must select at least one role.',
    validateRoleRequestedMethod,
  ),
  qualityAssuranceAndCustomerSupportCheckBox: Yup.bool().test(
    'roleRequestedRequired',
    'You must select at least one role.',
    validateRoleRequestedMethod,
  ),
<<<<<<< HEAD
  headquartersCheckBox: Yup.bool().test(
=======
  customerSupportRepresentativeCheckBox: Yup.bool().test(
>>>>>>> 53bbb23f
    'roleRequestedRequired',
    'You must select at least one role.',
    validateRoleRequestedMethod,
  ),
});<|MERGE_RESOLUTION|>--- conflicted
+++ resolved
@@ -186,11 +186,8 @@
     testContext.parent.servicesCounselorCheckBox ||
     testContext.parent.transportationContractingOfficerCheckBox ||
     testContext.parent.qualityAssuranceAndCustomerSupportCheckBox ||
-<<<<<<< HEAD
-    testContext.parent.headquartersCheckBox
-=======
+    testContext.parent.headquartersCheckBox ||
     testContext.parent.customerSupportRepresentativeCheckBox
->>>>>>> 53bbb23f
   );
 };
 
@@ -269,11 +266,12 @@
     'You must select at least one role.',
     validateRoleRequestedMethod,
   ),
-<<<<<<< HEAD
   headquartersCheckBox: Yup.bool().test(
-=======
+    'roleRequestedRequired',
+    'You must select at least one role.',
+    validateRoleRequestedMethod,
+  ),
   customerSupportRepresentativeCheckBox: Yup.bool().test(
->>>>>>> 53bbb23f
     'roleRequestedRequired',
     'You must select at least one role.',
     validateRoleRequestedMethod,
