import * as Yup from 'yup';

import { unSupportedStates } from '../constants/states';

import { ValidateZipRateData } from 'shared/api';

const INVALID_DATE = 'Invalid date';

// RA Summary: eslint - security/detect-unsafe-regex - Denial of Service: Regular Expression
// RA: Locates potentially unsafe regular expressions, which may take a very long time to run, blocking the event loop
// RA: Per MilMove SSP, predisposing conditions are regex patterns from untrusted sources or unbounded matching.
// RA: The regex pattern is a constant string set at compile-time and it is bounded to 10 characters (zip code).
// RA Developer Status: Mitigated
// RA Validator Status:  Mitigated
// RA Modified Severity: N/A
// eslint-disable-next-line security/detect-unsafe-regex
export const ZIP_CODE_REGEX = /^(\d{5}([-]\d{4})?)$/;

export const ZIP5_CODE_REGEX = /^(\d{5})$/;

export const PHONE_NUMBER_REGEX = /^[2-9]\d{2}-\d{3}-\d{4}$/;

// eslint-disable-next-line import/prefer-default-export
export function validateDate(value) {
  let error;
  if (value === INVALID_DATE || !value) {
    error = 'Required';
  }
  return error;
}

export const UnsupportedZipCodeErrorMsg =
  'Sorry, we don’t support that zip code yet. Please contact your local PPPO for assistance.';

export const UnsupportedZipCodePPMErrorMsg =
  "We don't have rates for this ZIP code. Please verify that you have entered the correct one. Contact support if this problem persists.";

export const InvalidZIPTypeError = 'Enter a 5-digit ZIP code';

export const validatePostalCode = async (value, postalCodeType, errMsg = UnsupportedZipCodeErrorMsg) => {
  if (!value || (value.length !== 5 && value.length !== 10)) {
    return undefined;
  }
  let responseBody;
  try {
    responseBody = await ValidateZipRateData(value, postalCodeType);
  } catch (e) {
    return 'Error checking ZIP';
  }

  return responseBody.valid ? undefined : errMsg;
};

export const UnsupportedStateErrorMsg = 'Moves to this state are not supported at this time.';
export const IsSupportedState = async (value) => {
  const selectedState = value;

  const found = unSupportedStates.find((unsupportedState) => unsupportedState.key === selectedState);

  if (found) {
    return false;
  }

  return true;
};

/** Yup validation schemas */

export const requiredAddressSchema = Yup.object().shape({
  streetAddress1: Yup.string().trim().required('Required'),
  streetAddress2: Yup.string(),
  city: Yup.string().trim().required('Required'),
  state: Yup.string()
    .test('', UnsupportedStateErrorMsg, IsSupportedState)
    .length(2, 'Must use state abbreviation')
    .required('Required'),
  postalCode: Yup.string().matches(ZIP_CODE_REGEX, 'Must be valid zip code').required('Required'),
});

export const requiredW2AddressSchema = Yup.object().shape({
  streetAddress1: Yup.string().required('Required'),
  streetAddress2: Yup.string(),
  city: Yup.string().required('Required'),
  state: Yup.string().length(2, 'Must use state abbreviation').required('Required'),
  postalCode: Yup.string().matches(ZIP5_CODE_REGEX, 'Must be valid zip code').required('Required'),
});

export const addressSchema = Yup.object().shape({
  streetAddress1: Yup.string(),
  streetAddress2: Yup.string(),
  city: Yup.string(),
  state: Yup.string().length(2, 'Must use state abbreviation'),
  postalCode: Yup.string().matches(ZIP_CODE_REGEX, 'Must be valid zip code'),
});

export const phoneSchema = Yup.string().matches(
  PHONE_NUMBER_REGEX,
  'Please enter a valid phone number. Phone numbers must be entered as ###-###-####.',
); // min 12 includes hyphens

export const emailSchema = Yup.string().matches(
  /^[a-zA-Z0-9._%+-]+@[a-zA-Z0-9.-]+.[a-zA-Z]{2,}$/,
  'Must be a valid email address',
);

const validatePreferredContactMethod = (value, testContext) => {
  return testContext.parent.phone_is_preferred || testContext.parent.email_is_preferred;
};

export const contactInfoSchema = Yup.object().shape({
  telephone: phoneSchema.required('Required'),
  secondary_telephone: phoneSchema,
  personal_email: emailSchema.required('Required'),
  phone_is_preferred: Yup.bool().test(
    'contactMethodRequired',
    'Please select a preferred method of contact.',
    validatePreferredContactMethod,
  ),
  email_is_preferred: Yup.bool().test(
    'contactMethodRequired',
    'Please select a preferred method of contact.',
    validatePreferredContactMethod,
  ),
});

export const backupContactInfoSchema = Yup.object().shape({
  name: Yup.string().required('Required'),
  email: emailSchema.required('Required'),
  telephone: phoneSchema.required('Required'),
});

export const edipiMaxErrorMsg = 'Must be 10 digits in length';
export const emailFormatErrorMsg = 'Must be in email format';
export const numericOnlyErrorMsg = 'EDIPI must contain only numeric characters';
export const noNumericAllowedErrorMsg = 'Cannot contain numeric characters';
export const domainFormatErrorMsg = 'Email address must end in a valid domain';
export const allowedDomains = ['.com', '.gov', '.mil', '.edu', '.org', '.net', '.int', '.eu', '.io', '.co'];

// checking okta profile edit form
// oktaEmail must end in the domain listed in allowedDomain variable
// oktaFirst&LastName must not contain numbers
// edipi can only be numbers
// we are validating here to avoid confusing swagger errors
export const oktaInfoSchema = Yup.object().shape({
  oktaUsername: Yup.string().required('Required'),
  oktaEmail: Yup.string()
    .test('domain-suffix', domainFormatErrorMsg, (value) => {
      if (!value) {
        return true;
      }
      const domainMatch = value.match(/@([A-Za-z0-9.-]+)$/);

      if (domainMatch) {
        const domain = domainMatch[1].toLowerCase();
        const tldMatch = domain.match(/\.[A-Za-z]+$/);
        if (tldMatch) {
          const tld = tldMatch[0].toLowerCase();
          return allowedDomains.includes(tld);
        }
      }
      return false;
    })
    .email(emailFormatErrorMsg)
    .required('Required'),
  oktaFirstName: Yup.string()
    .matches(/^[A-Za-z]+$/, noNumericAllowedErrorMsg)
    .required('Required'),
  oktaLastName: Yup.string()
    .matches(/^[A-Za-z]+$/, noNumericAllowedErrorMsg)
    .required('Required'),
  oktaEdipi: Yup.string()
    .min(10, edipiMaxErrorMsg)
    .max(10, edipiMaxErrorMsg)
    .matches(/^[0-9]*$/, numericOnlyErrorMsg)
    .nullable(),
});

export const otherUniqueIdErrorMsg = 'Only accepts alphanumeric characters';
export const middleInitialErrorMsg = 'Must be a single uppercase character';

// Validation method for Office Account Request Form checkbox fields
const validateRoleRequestedMethod = (value, testContext) => {
  return (
    testContext.parent.transportationOrderingOfficerCheckBox ||
    testContext.parent.taskInvoicingOfficerCheckBox ||
    testContext.parent.servicesCounselorCheckBox ||
    testContext.parent.transportationContractingOfficerCheckBox ||
<<<<<<< HEAD
    testContext.parent.qualityAssuranceAndCustomerSupportCheckBox ||
    testContext.parent.headquartersCheckBox ||
=======
    testContext.parent.qualityAssuranceEvaluatorCheckBox ||
>>>>>>> 3dc21a16
    testContext.parent.customerSupportRepresentativeCheckBox
  );
};

const validateOtherUniqueId = (value, testContext) => {
  if (testContext.parent.officeAccountRequestOtherUniqueId || testContext.parent.officeAccountRequestEdipi) {
    return true;
  }

  return false;
};

const validateEdipi = (value, testContext) => {
  if (testContext.parent.officeAccountRequestOtherUniqueId || testContext.parent.officeAccountRequestEdipi) {
    return true;
  }

  return false;
};

// It is TRANSCOM policy that an individual person may only be either a TIO or TOO, never both.
const validateOnlyOneTransportationOfficerRole = (value, testContext) => {
  const { transportationOrderingOfficerCheckBox, taskInvoicingOfficerCheckBox } = testContext.parent;
  if (transportationOrderingOfficerCheckBox && taskInvoicingOfficerCheckBox) {
    return false;
  }
  return true;
};

export const officeAccountRequestSchema = Yup.object().shape({
  officeAccountRequestFirstName: Yup.string()
    .matches(/^[A-Za-z]+$/, noNumericAllowedErrorMsg)
    .required('Required'),
  officeAccountRequestMiddleInitial: Yup.string()
    .matches(/^[A-Z]$/, middleInitialErrorMsg)
    .optional(),
  officeAccountRequestLastName: Yup.string()
    .matches(/^[A-Za-z]+$/, noNumericAllowedErrorMsg)
    .required('Required'),
  officeAccountRequestEdipi: Yup.string()
    .min(10, edipiMaxErrorMsg)
    .max(10, edipiMaxErrorMsg)
    .matches(/^[0-9]*$/, numericOnlyErrorMsg)
    .test('officeAccountRequestEdipi', 'Required if not using other unique identifier', validateEdipi),
  officeAccountRequestOtherUniqueId: Yup.string()
    .matches(/^[A-Za-z0-9]+$/, otherUniqueIdErrorMsg)
    .test('officeAccountRequestOtherUniqueId', 'Required if not using DODID#', validateOtherUniqueId),
  officeAccountRequestTelephone: phoneSchema.required('Required'),
  officeAccountRequestEmail: emailSchema.required('Required'),
  officeAccountTransportationOffice: Yup.object().required('Required'),
  transportationOrderingOfficerCheckBox: Yup.bool()
    .test('roleRequestedRequired', 'You must select at least one role.', validateRoleRequestedMethod)
    .test(
      'onlyOneTransportationOfficerRole',
      'You cannot select both Transportation Ordering Officer and Task Invoicing Officer. This is a policy managed by USTRANSCOM.',
      validateOnlyOneTransportationOfficerRole,
    ),
  taskInvoicingOfficerCheckBox: Yup.bool()
    .test('roleRequestedRequired', 'You must select at least one role.', validateRoleRequestedMethod)
    .test(
      'onlyOneTransportationOfficerRole',
      'You cannot select both Transportation Ordering Officer and Task Invoicing Officer. This is a policy managed by USTRANSCOM.',
      validateOnlyOneTransportationOfficerRole,
    ),
  servicesCounselorCheckBox: Yup.bool().test(
    'roleRequestedRequired',
    'You must select at least one role.',
    validateRoleRequestedMethod,
  ),
  transportationContractingOfficerCheckBox: Yup.bool().test(
    'roleRequestedRequired',
    'You must select at least one role.',
    validateRoleRequestedMethod,
  ),
  qualityAssuranceEvaluatorCheckBox: Yup.bool().test(
    'roleRequestedRequired',
    'You must select at least one role.',
    validateRoleRequestedMethod,
  ),
  headquartersCheckBox: Yup.bool().test(
    'roleRequestedRequired',
    'You must select at least one role.',
    validateRoleRequestedMethod,
  ),
  customerSupportRepresentativeCheckBox: Yup.bool().test(
    'roleRequestedRequired',
    'You must select at least one role.',
    validateRoleRequestedMethod,
  ),
});<|MERGE_RESOLUTION|>--- conflicted
+++ resolved
@@ -185,12 +185,8 @@
     testContext.parent.taskInvoicingOfficerCheckBox ||
     testContext.parent.servicesCounselorCheckBox ||
     testContext.parent.transportationContractingOfficerCheckBox ||
-<<<<<<< HEAD
-    testContext.parent.qualityAssuranceAndCustomerSupportCheckBox ||
+    testContext.parent.qualityAssuranceEvaluatorCheckBox ||
     testContext.parent.headquartersCheckBox ||
-=======
-    testContext.parent.qualityAssuranceEvaluatorCheckBox ||
->>>>>>> 3dc21a16
     testContext.parent.customerSupportRepresentativeCheckBox
   );
 };
