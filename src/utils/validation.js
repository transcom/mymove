import * as Yup from 'yup';

import { unSupportedStates } from '../constants/states';

import { ValidateZipRateData } from 'shared/api';

const INVALID_DATE = 'Invalid date';

// RA Summary: eslint - security/detect-unsafe-regex - Denial of Service: Regular Expression
// RA: Locates potentially unsafe regular expressions, which may take a very long time to run, blocking the event loop
// RA: Per MilMove SSP, predisposing conditions are regex patterns from untrusted sources or unbounded matching.
// RA: The regex pattern is a constant string set at compile-time and it is bounded to 10 characters (zip code).
// RA Developer Status: Mitigated
// RA Validator Status:  Mitigated
// RA Modified Severity: N/A
// eslint-disable-next-line security/detect-unsafe-regex
export const ZIP_CODE_REGEX = /^(\d{5}([-]\d{4})?)$/;

export const ZIP5_CODE_REGEX = /^(\d{5})$/;

export const PHONE_NUMBER_REGEX = /^[2-9]\d{2}-\d{3}-\d{4}$/;

// eslint-disable-next-line import/prefer-default-export
export function validateDate(value) {
  let error;
  if (value === INVALID_DATE || !value) {
    error = 'Required';
  }
  return error;
}

export const UnsupportedZipCodeErrorMsg =
  'Sorry, we don’t support that zip code yet. Please contact your local PPPO for assistance.';

export const UnsupportedZipCodePPMErrorMsg =
  "We don't have rates for this ZIP code. Please verify that you have entered the correct one. Contact support if this problem persists.";

export const InvalidZIPTypeError = 'Enter a 5-digit ZIP code';

export const validatePostalCode = async (value, postalCodeType, errMsg = UnsupportedZipCodeErrorMsg) => {
  if (!value || (value.length !== 5 && value.length !== 10)) {
    return undefined;
  }
  let responseBody;
  try {
    responseBody = await ValidateZipRateData(value, postalCodeType);
  } catch (e) {
    return 'Error checking ZIP';
  }

  return responseBody.valid ? undefined : errMsg;
};

export const UnsupportedStateErrorMsg = 'Moves to this state are not supported at this time.';
export const IsSupportedState = async (value) => {
  const selectedState = value;

  const found = unSupportedStates.find((unsupportedState) => unsupportedState.key === selectedState);

  if (found) {
    return false;
  }

  return true;
};

/** Yup validation schemas */

export const requiredAddressSchema = Yup.object().shape({
  streetAddress1: Yup.string().trim().required('Required'),
  streetAddress2: Yup.string(),
  city: Yup.string().trim().required('Required'),
  state: Yup.string()
    .test('', UnsupportedStateErrorMsg, IsSupportedState)
    .length(2, 'Must use state abbreviation')
    .required('Required'),
  postalCode: Yup.string().matches(ZIP_CODE_REGEX, 'Must be valid zip code').required('Required'),
});

export const requiredW2AddressSchema = Yup.object().shape({
  streetAddress1: Yup.string().required('Required'),
  streetAddress2: Yup.string(),
  city: Yup.string().required('Required'),
  state: Yup.string().length(2, 'Must use state abbreviation').required('Required'),
  postalCode: Yup.string().matches(ZIP5_CODE_REGEX, 'Must be valid zip code').required('Required'),
});

export const addressSchema = Yup.object().shape({
  streetAddress1: Yup.string(),
  streetAddress2: Yup.string(),
  city: Yup.string(),
  state: Yup.string().length(2, 'Must use state abbreviation'),
  postalCode: Yup.string().matches(ZIP_CODE_REGEX, 'Must be valid zip code'),
});

export const phoneSchema = Yup.string().matches(
  PHONE_NUMBER_REGEX,
  'Please enter a valid phone number. Phone numbers must be entered as ###-###-####.',
); // min 12 includes hyphens

export const emailSchema = Yup.string().matches(
  /^[a-zA-Z0-9._%+-]+@[a-zA-Z0-9.-]+.[a-zA-Z]{2,}$/,
  'Must be a valid email address',
);

const validatePreferredContactMethod = (value, testContext) => {
  return testContext.parent.phone_is_preferred || testContext.parent.email_is_preferred;
};

export const contactInfoSchema = Yup.object().shape({
  telephone: phoneSchema.required('Required'),
  secondary_telephone: phoneSchema,
  personal_email: emailSchema.required('Required'),
  phone_is_preferred: Yup.bool().test(
    'contactMethodRequired',
    'Please select a preferred method of contact.',
    validatePreferredContactMethod,
  ),
  email_is_preferred: Yup.bool().test(
    'contactMethodRequired',
    'Please select a preferred method of contact.',
    validatePreferredContactMethod,
  ),
});

export const backupContactInfoSchema = Yup.object().shape({
  name: Yup.string().required('Required'),
  email: emailSchema.required('Required'),
  telephone: phoneSchema.required('Required'),
});

export const edipiMaxErrorMsg = 'Must be 10 digits in length';
export const emailFormatErrorMsg = 'Must be in email format';
export const numericOnlyErrorMsg = 'EDIPI must contain only numeric characters';
export const noNumericAllowedErrorMsg = 'Cannot contain numeric characters';
export const domainFormatErrorMsg = 'Email address must end in a valid domain';
export const allowedDomains = ['.com', '.gov', '.mil', '.edu', '.org', '.net', '.int', '.eu', '.io', '.co'];

// checking okta profile edit form
// oktaEmail must end in the domain listed in allowedDomain variable
// oktaFirst&LastName must not contain numbers
// edipi can only be numbers
// we are validating here to avoid confusing swagger errors
export const oktaInfoSchema = Yup.object().shape({
  oktaUsername: Yup.string().required('Required'),
  oktaEmail: Yup.string()
    .test('domain-suffix', domainFormatErrorMsg, (value) => {
      if (!value) {
        return true;
      }
      const domainMatch = value.match(/@([A-Za-z0-9.-]+)$/);

      if (domainMatch) {
        const domain = domainMatch[1].toLowerCase();
        const tldMatch = domain.match(/\.[A-Za-z]+$/);
        if (tldMatch) {
          const tld = tldMatch[0].toLowerCase();
          return allowedDomains.includes(tld);
        }
      }
      return false;
    })
    .email(emailFormatErrorMsg)
    .required('Required'),
  oktaFirstName: Yup.string()
    .matches(/^[A-Za-z]+$/, noNumericAllowedErrorMsg)
    .required('Required'),
  oktaLastName: Yup.string()
    .matches(/^[A-Za-z]+$/, noNumericAllowedErrorMsg)
    .required('Required'),
  oktaEdipi: Yup.string()
    .min(10, edipiMaxErrorMsg)
    .max(10, edipiMaxErrorMsg)
    .matches(/^[0-9]*$/, numericOnlyErrorMsg)
    .nullable(),
});

export const otherUniqueIdErrorMsg = 'Only accepts alphanumeric characters';
export const middleInitialErrorMsg = 'Must be a single uppercase character';

// Validation method for Office Account Request Form checkbox fields
const validateRoleRequestedMethod = (value, testContext) => {
  return (
    testContext.parent.transportationOrderingOfficerCheckBox ||
    testContext.parent.taskInvoicingOfficerCheckBox ||
    testContext.parent.servicesCounselorCheckBox ||
    testContext.parent.transportationContractingOfficerCheckBox ||
<<<<<<< HEAD
    testContext.parent.qualityAssuranceEvaluatorCheckBox
=======
    testContext.parent.qualityAssuranceAndCustomerSupportCheckBox ||
    testContext.parent.customerSupportRepresentativeCheckBox
>>>>>>> 5d369873
  );
};

const validateOtherUniqueId = (value, testContext) => {
  if (testContext.parent.officeAccountRequestOtherUniqueId || testContext.parent.officeAccountRequestEdipi) {
    return true;
  }

  return false;
};

const validateEdipi = (value, testContext) => {
  if (testContext.parent.officeAccountRequestOtherUniqueId || testContext.parent.officeAccountRequestEdipi) {
    return true;
  }

  return false;
};

// It is TRANSCOM policy that an individual person may only be either a TIO or TOO, never both.
const validateOnlyOneTransportationOfficerRole = (value, testContext) => {
  const { transportationOrderingOfficerCheckBox, taskInvoicingOfficerCheckBox } = testContext.parent;
  if (transportationOrderingOfficerCheckBox && taskInvoicingOfficerCheckBox) {
    return false;
  }
  return true;
};

export const officeAccountRequestSchema = Yup.object().shape({
  officeAccountRequestFirstName: Yup.string()
    .matches(/^[A-Za-z]+$/, noNumericAllowedErrorMsg)
    .required('Required'),
  officeAccountRequestMiddleInitial: Yup.string()
    .matches(/^[A-Z]$/, middleInitialErrorMsg)
    .optional(),
  officeAccountRequestLastName: Yup.string()
    .matches(/^[A-Za-z]+$/, noNumericAllowedErrorMsg)
    .required('Required'),
  officeAccountRequestEdipi: Yup.string()
    .min(10, edipiMaxErrorMsg)
    .max(10, edipiMaxErrorMsg)
    .matches(/^[0-9]*$/, numericOnlyErrorMsg)
    .test('officeAccountRequestEdipi', 'Required if not using other unique identifier', validateEdipi),
  officeAccountRequestOtherUniqueId: Yup.string()
    .matches(/^[A-Za-z0-9]+$/, otherUniqueIdErrorMsg)
    .test('officeAccountRequestOtherUniqueId', 'Required if not using DODID#', validateOtherUniqueId),
  officeAccountRequestTelephone: phoneSchema.required('Required'),
  officeAccountRequestEmail: emailSchema.required('Required'),
  officeAccountTransportationOffice: Yup.object().required('Required'),
  transportationOrderingOfficerCheckBox: Yup.bool()
    .test('roleRequestedRequired', 'You must select at least one role.', validateRoleRequestedMethod)
    .test(
      'onlyOneTransportationOfficerRole',
      'You cannot select both Transportation Ordering Officer and Task Invoicing Officer. This is a policy managed by USTRANSCOM.',
      validateOnlyOneTransportationOfficerRole,
    ),
  taskInvoicingOfficerCheckBox: Yup.bool()
    .test('roleRequestedRequired', 'You must select at least one role.', validateRoleRequestedMethod)
    .test(
      'onlyOneTransportationOfficerRole',
      'You cannot select both Transportation Ordering Officer and Task Invoicing Officer. This is a policy managed by USTRANSCOM.',
      validateOnlyOneTransportationOfficerRole,
    ),
  servicesCounselorCheckBox: Yup.bool().test(
    'roleRequestedRequired',
    'You must select at least one role.',
    validateRoleRequestedMethod,
  ),
  transportationContractingOfficerCheckBox: Yup.bool().test(
    'roleRequestedRequired',
    'You must select at least one role.',
    validateRoleRequestedMethod,
  ),
  qualityAssuranceEvaluatorCheckBox: Yup.bool().test(
    'roleRequestedRequired',
    'You must select at least one role.',
    validateRoleRequestedMethod,
  ),
  customerSupportRepresentativeCheckBox: Yup.bool().test(
    'roleRequestedRequired',
    'You must select at least one role.',
    validateRoleRequestedMethod,
  ),
});<|MERGE_RESOLUTION|>--- conflicted
+++ resolved
@@ -185,12 +185,8 @@
     testContext.parent.taskInvoicingOfficerCheckBox ||
     testContext.parent.servicesCounselorCheckBox ||
     testContext.parent.transportationContractingOfficerCheckBox ||
-<<<<<<< HEAD
-    testContext.parent.qualityAssuranceEvaluatorCheckBox
-=======
-    testContext.parent.qualityAssuranceAndCustomerSupportCheckBox ||
+    testContext.parent.qualityAssuranceEvaluatorCheckBox ||
     testContext.parent.customerSupportRepresentativeCheckBox
->>>>>>> 5d369873
   );
 };
 
