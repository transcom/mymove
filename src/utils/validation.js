import * as Yup from 'yup';

import { unSupportedStates } from '../constants/states';

import { ValidateZipRateData } from 'shared/api';

const INVALID_DATE = 'Invalid date';

// RA Summary: eslint - security/detect-unsafe-regex - Denial of Service: Regular Expression
// RA: Locates potentially unsafe regular expressions, which may take a very long time to run, blocking the event loop
// RA: Per MilMove SSP, predisposing conditions are regex patterns from untrusted sources or unbounded matching.
// RA: The regex pattern is a constant string set at compile-time and it is bounded to 10 characters (zip code).
// RA Developer Status: Mitigated
// RA Validator Status:  Mitigated
// RA Modified Severity: N/A
// eslint-disable-next-line security/detect-unsafe-regex
export const ZIP_CODE_REGEX = /^(\d{5}([-]\d{4})?)$/;

export const ZIP5_CODE_REGEX = /^(\d{5})$/;

export const PHONE_NUMBER_REGEX = /^[2-9]\d{2}-\d{3}-\d{4}$/;

// eslint-disable-next-line import/prefer-default-export
export function validateDate(value) {
  let error;
  if (value === INVALID_DATE || !value) {
    error = 'Required';
  }
  return error;
}

export const UnsupportedZipCodeErrorMsg =
  'Sorry, we don’t support that zip code yet. Please contact your local PPPO for assistance.';

export const UnsupportedZipCodePPMErrorMsg =
  "We don't have rates for this ZIP code. Please verify that you have entered the correct one. Contact support if this problem persists.";

export const InvalidZIPTypeError = 'Enter a 5-digit ZIP code';

export const validatePostalCode = async (value, postalCodeType, errMsg = UnsupportedZipCodeErrorMsg) => {
  if (!value || (value.length !== 5 && value.length !== 10)) {
    return undefined;
  }
  let responseBody;
  try {
    responseBody = await ValidateZipRateData(value, postalCodeType);
  } catch (e) {
    return 'Error checking ZIP';
  }

  return responseBody.valid ? undefined : errMsg;
};

export const UnsupportedStateErrorMsg = 'Moves to this state are not supported at this time.';
export const IsSupportedState = async (value) => {
  const selectedState = value;

  const found = unSupportedStates.find((unsupportedState) => unsupportedState.key === selectedState);

  if (found) {
    return false;
  }

  return true;
};

/** Yup validation schemas */

export const requiredAddressSchema = Yup.object().shape({
  streetAddress1: Yup.string().trim().required('Required'),
  streetAddress2: Yup.string(),
  city: Yup.string().trim().required('Required'),
  state: Yup.string()
    .test('', UnsupportedStateErrorMsg, IsSupportedState)
    .length(2, 'Must use state abbreviation')
    .required('Required'),
  postalCode: Yup.string().matches(ZIP_CODE_REGEX, 'Must be valid zip code').required('Required'),
});

export const requiredW2AddressSchema = Yup.object().shape({
  streetAddress1: Yup.string().required('Required'),
  streetAddress2: Yup.string(),
  city: Yup.string().required('Required'),
  state: Yup.string().length(2, 'Must use state abbreviation').required('Required'),
  postalCode: Yup.string().matches(ZIP5_CODE_REGEX, 'Must be valid zip code').required('Required'),
});

export const addressSchema = Yup.object().shape({
  streetAddress1: Yup.string(),
  streetAddress2: Yup.string(),
  city: Yup.string(),
  state: Yup.string().length(2, 'Must use state abbreviation'),
  postalCode: Yup.string().matches(ZIP_CODE_REGEX, 'Must be valid zip code'),
});

export const phoneSchema = Yup.string().matches(
  PHONE_NUMBER_REGEX,
  'Please enter a valid phone number. Phone numbers must be entered as ###-###-####.',
); // min 12 includes hyphens

export const emailSchema = Yup.string().matches(
  /^[a-zA-Z0-9._%+-]+@[a-zA-Z0-9.-]+.[a-zA-Z]{2,}$/,
  'Must be a valid email address',
);

const validatePreferredContactMethod = (value, testContext) => {
  return testContext.parent.phone_is_preferred || testContext.parent.email_is_preferred;
};

export const contactInfoSchema = Yup.object().shape({
  telephone: phoneSchema.required('Required'),
  secondary_telephone: phoneSchema,
  personal_email: emailSchema.required('Required'),
  phone_is_preferred: Yup.bool().test(
    'contactMethodRequired',
    'Please select a preferred method of contact.',
    validatePreferredContactMethod,
  ),
  email_is_preferred: Yup.bool().test(
    'contactMethodRequired',
    'Please select a preferred method of contact.',
    validatePreferredContactMethod,
  ),
});

export const backupContactInfoSchema = Yup.object().shape({
  name: Yup.string().required('Required'),
  email: emailSchema.required('Required'),
  telephone: phoneSchema.required('Required'),
});

export const edipiMaxErrorMsg = 'Must be 10 digits in length';
export const emailFormatErrorMsg = 'Must be in email format';
export const numericOnlyErrorMsg = 'EDIPI must contain only numeric characters';
export const noNumericAllowedErrorMsg = 'Cannot contain numeric characters';
export const domainFormatErrorMsg = 'Email address must end in a valid domain';
export const allowedDomains = ['.com', '.gov', '.mil', '.edu', '.org', '.net', '.int', '.eu', '.io', '.co'];

// checking okta profile edit form
// oktaEmail must end in the domain listed in allowedDomain variable
// oktaFirst&LastName must not contain numbers
// edipi can only be numbers
// we are validating here to avoid confusing swagger errors
export const oktaInfoSchema = Yup.object().shape({
  oktaUsername: Yup.string().required('Required'),
  oktaEmail: Yup.string()
    .test('domain-suffix', domainFormatErrorMsg, (value) => {
      if (!value) {
        return true;
      }
      const domainMatch = value.match(/@([A-Za-z0-9.-]+)$/);

      if (domainMatch) {
        const domain = domainMatch[1].toLowerCase();
        const tldMatch = domain.match(/\.[A-Za-z]+$/);
        if (tldMatch) {
          const tld = tldMatch[0].toLowerCase();
          return allowedDomains.includes(tld);
        }
      }
      return false;
    })
    .email(emailFormatErrorMsg)
    .required('Required'),
  oktaFirstName: Yup.string()
    .matches(/^[A-Za-z]+$/, noNumericAllowedErrorMsg)
    .required('Required'),
  oktaLastName: Yup.string()
    .matches(/^[A-Za-z]+$/, noNumericAllowedErrorMsg)
    .required('Required'),
  oktaEdipi: Yup.string()
    .min(10, edipiMaxErrorMsg)
    .max(10, edipiMaxErrorMsg)
    .matches(/^[0-9]*$/, numericOnlyErrorMsg)
    .nullable(),
});

export const otherUniqueIdErrorMsg = 'Only accepts alphanumeric characters';
export const middleInitialErrorMsg = 'Must be a single uppercase character';

// Validation method for Office Account Request Form checkbox fields
const validateRoleRequestedMethod = (value, testContext) => {
  return (
    testContext.parent.transportationOrderingOfficerCheckBox ||
    testContext.parent.taskInvoicingOfficerCheckBox ||
    testContext.parent.servicesCounselorCheckBox ||
    testContext.parent.transportationContractingOfficerCheckBox ||
    testContext.parent.qualityAssuranceAndCustomerSupportCheckBox ||
<<<<<<< HEAD
    testContext.parent.headquartersCheckBox ||
=======
>>>>>>> 22fbd5fa
    testContext.parent.customerSupportRepresentativeCheckBox
  );
};

const validateOtherUniqueId = (value, testContext) => {
  if (testContext.parent.officeAccountRequestOtherUniqueId || testContext.parent.officeAccountRequestEdipi) {
    return true;
  }

  return false;
};

const validateEdipi = (value, testContext) => {
  if (testContext.parent.officeAccountRequestOtherUniqueId || testContext.parent.officeAccountRequestEdipi) {
    return true;
  }

  return false;
};

// It is TRANSCOM policy that an individual person may only be either a TIO or TOO, never both.
const validateOnlyOneTransportationOfficerRole = (value, testContext) => {
  const { transportationOrderingOfficerCheckBox, taskInvoicingOfficerCheckBox } = testContext.parent;
  if (transportationOrderingOfficerCheckBox && taskInvoicingOfficerCheckBox) {
    return false;
  }
  return true;
};

export const officeAccountRequestSchema = Yup.object().shape({
  officeAccountRequestFirstName: Yup.string()
    .matches(/^[A-Za-z]+$/, noNumericAllowedErrorMsg)
    .required('Required'),
  officeAccountRequestMiddleInitial: Yup.string()
    .matches(/^[A-Z]$/, middleInitialErrorMsg)
    .optional(),
  officeAccountRequestLastName: Yup.string()
    .matches(/^[A-Za-z]+$/, noNumericAllowedErrorMsg)
    .required('Required'),
  officeAccountRequestEdipi: Yup.string()
    .min(10, edipiMaxErrorMsg)
    .max(10, edipiMaxErrorMsg)
    .matches(/^[0-9]*$/, numericOnlyErrorMsg)
    .test('officeAccountRequestEdipi', 'Required if not using other unique identifier', validateEdipi),
  officeAccountRequestOtherUniqueId: Yup.string()
    .matches(/^[A-Za-z0-9]+$/, otherUniqueIdErrorMsg)
    .test('officeAccountRequestOtherUniqueId', 'Required if not using DODID#', validateOtherUniqueId),
  officeAccountRequestTelephone: phoneSchema.required('Required'),
  officeAccountRequestEmail: emailSchema.required('Required'),
  officeAccountTransportationOffice: Yup.object().required('Required'),
  transportationOrderingOfficerCheckBox: Yup.bool()
    .test('roleRequestedRequired', 'You must select at least one role.', validateRoleRequestedMethod)
    .test(
      'onlyOneTransportationOfficerRole',
      'You cannot select both Transportation Ordering Officer and Task Invoicing Officer. This is a policy managed by USTRANSCOM.',
      validateOnlyOneTransportationOfficerRole,
    ),
  taskInvoicingOfficerCheckBox: Yup.bool()
    .test('roleRequestedRequired', 'You must select at least one role.', validateRoleRequestedMethod)
    .test(
      'onlyOneTransportationOfficerRole',
      'You cannot select both Transportation Ordering Officer and Task Invoicing Officer. This is a policy managed by USTRANSCOM.',
      validateOnlyOneTransportationOfficerRole,
    ),
  servicesCounselorCheckBox: Yup.bool().test(
    'roleRequestedRequired',
    'You must select at least one role.',
    validateRoleRequestedMethod,
  ),
  transportationContractingOfficerCheckBox: Yup.bool().test(
    'roleRequestedRequired',
    'You must select at least one role.',
    validateRoleRequestedMethod,
  ),
  qualityAssuranceAndCustomerSupportCheckBox: Yup.bool().test(
    'roleRequestedRequired',
    'You must select at least one role.',
    validateRoleRequestedMethod,
  ),
<<<<<<< HEAD
  headquartersCheckBox: Yup.bool().test(
    'roleRequestedRequired',
    'You must select at least one role.',
    validateRoleRequestedMethod,
  ),
=======
>>>>>>> 22fbd5fa
  customerSupportRepresentativeCheckBox: Yup.bool().test(
    'roleRequestedRequired',
    'You must select at least one role.',
    validateRoleRequestedMethod,
  ),
});<|MERGE_RESOLUTION|>--- conflicted
+++ resolved
@@ -186,10 +186,6 @@
     testContext.parent.servicesCounselorCheckBox ||
     testContext.parent.transportationContractingOfficerCheckBox ||
     testContext.parent.qualityAssuranceAndCustomerSupportCheckBox ||
-<<<<<<< HEAD
-    testContext.parent.headquartersCheckBox ||
-=======
->>>>>>> 22fbd5fa
     testContext.parent.customerSupportRepresentativeCheckBox
   );
 };
@@ -269,14 +265,6 @@
     'You must select at least one role.',
     validateRoleRequestedMethod,
   ),
-<<<<<<< HEAD
-  headquartersCheckBox: Yup.bool().test(
-    'roleRequestedRequired',
-    'You must select at least one role.',
-    validateRoleRequestedMethod,
-  ),
-=======
->>>>>>> 22fbd5fa
   customerSupportRepresentativeCheckBox: Yup.bool().test(
     'roleRequestedRequired',
     'You must select at least one role.',
