--- conflicted
+++ resolved
@@ -185,14 +185,9 @@
     testContext.parent.taskInvoicingOfficerCheckBox ||
     testContext.parent.servicesCounselorCheckBox ||
     testContext.parent.transportationContractingOfficerCheckBox ||
-<<<<<<< HEAD
-    testContext.parent.qualityAssuranceAndCustomerSupportCheckBox ||
     testContext.parent.headquartersCheckBox ||
-    testContext.parent.qualityAssuranceEvaluatorCheckBox
-=======
     testContext.parent.qualityAssuranceEvaluatorCheckBox ||
     testContext.parent.customerSupportRepresentativeCheckBox
->>>>>>> 48ff8fff
   );
 };
 
@@ -267,14 +262,11 @@
     validateRoleRequestedMethod,
   ),
   qualityAssuranceEvaluatorCheckBox: Yup.bool().test(
-<<<<<<< HEAD
     'roleRequestedRequired',
     'You must select at least one role.',
     validateRoleRequestedMethod,
   ),
   headquartersCheckBox: Yup.bool().test(
-=======
->>>>>>> 48ff8fff
     'roleRequestedRequired',
     'You must select at least one role.',
     validateRoleRequestedMethod,
