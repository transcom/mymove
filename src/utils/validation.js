--- conflicted
+++ resolved
@@ -185,12 +185,8 @@
     testContext.parent.transportationContractingOfficerCheckBox ||
     testContext.parent.headquartersCheckBox ||
     testContext.parent.qualityAssuranceEvaluatorCheckBox ||
-<<<<<<< HEAD
-    testContext.parent.customerSupportRepresentativeCheckBox
-=======
     testContext.parent.customerSupportRepresentativeCheckBox ||
     testContext.parent.governmentSurveillanceRepresentativeCheckbox
->>>>>>> c9517166
   );
 };
 
