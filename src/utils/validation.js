--- conflicted
+++ resolved
@@ -183,13 +183,9 @@
     testContext.parent.taskInvoicingOfficerCheckBox ||
     testContext.parent.servicesCounselorCheckBox ||
     testContext.parent.transportationContractingOfficerCheckBox ||
-<<<<<<< HEAD
-=======
     testContext.parent.headquartersCheckBox ||
     testContext.parent.qualityAssuranceEvaluatorCheckBox ||
->>>>>>> 758c4f03
     testContext.parent.headquartersCheckBox ||
-    testContext.parent.qualityAssuranceEvaluatorCheckBox ||
     testContext.parent.customerSupportRepresentativeCheckBox ||
     testContext.parent.governmentSurveillanceRepresentativeCheckbox
   );
