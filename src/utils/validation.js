--- conflicted
+++ resolved
@@ -251,14 +251,11 @@
       validateOnlyOneTransportationOfficerRole,
     ),
   servicesCounselorCheckBox: Yup.bool().test(
-<<<<<<< HEAD
-=======
     'roleRequestedRequired',
     'You must select at least one role.',
     validateRoleRequestedMethod,
   ),
   transportationContractingOfficerCheckBox: Yup.bool().test(
->>>>>>> 1dd87325
     'roleRequestedRequired',
     'You must select at least one role.',
     validateRoleRequestedMethod,
