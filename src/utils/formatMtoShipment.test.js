import { formatMtoShipmentForAPI, formatMtoShipmentForDisplay } from './formatMtoShipment';

import { MTOAgentType, SHIPMENT_OPTIONS } from 'shared/constants';

describe('formatMtoShipmentForDisplay', () => {
  const emptyAgentShape = {
    firstName: '',
    lastName: '',
    email: '',
    phone: '',
  };

  const emptyAddressShape = {
    streetAddress1: '',
    streetAddress2: '',
    city: '',
    state: '',
    postalCode: '',
  };

  const mtoShipment = {
    requestedPickupDate: '2026-01-20',
    pickupAddress: {
      streetAddress1: '123 main',
      city: 'legit human city',
      state: 'DC',
      postalCode: '20017',
    },
    requestedDeliveryDate: '2026-01-27',
    moveTaskOrderID: 'move123',
  };

  const customerRemarks = 'some mock remarks';
  const counselorRemarks = 'all looks good';

  const releasingAgent = {
    firstName: 'mockFirstName',
    lastName: 'mockLastName',
    email: 'mockAgentEmail@example.com',
    phone: '222-555-1234',
  };

  const receivingAgent = {
    firstName: 'r0b0tBestFr1end',
    lastName: 'r0b0tBestFr1endLastName',
    email: 'r0b0t-fr1end@example.com',
    phone: '222-555-0101',
  };

  const destinationAddress = {
    streetAddress1: '0011100010110101',
    city: 'R0B0T T0WN',
    state: 'CP',
    postalCode: '10101',
  };

  const secondaryPickupAddress = {
    streetAddress1: '142 E Barrel Hoop Circle',
    streetAddress2: '#4A',
    city: 'Corpus Christi',
    state: 'TX',
    postalCode: '78412',
  };

  const secondaryDeliveryAddress = {
    streetAddress1: '441 SW Río de la Plata Drive',
    streetAddress2: '',
    city: destinationAddress.city,
    state: destinationAddress.state,
    postalCode: destinationAddress.postalCode,
  };

  const checkAddressesAreEqual = (address1, address2) => {
    expect(address1.streetAddress1 === address2.streetAddress1);
    expect(address1.streetAddress2 === address2.streetAddress2);
    expect(address1.streetAddress3 === address2.streetAddress3);
    expect(address1.city === address2.city);
    expect(address1.state === address2.state);
    expect(address1.postalCode === address2.postalCode);
  };

  const checkAgentsAreEqual = (agent1, agent2) => {
    expect(agent1.firstName === agent2.firstName);
    expect(agent1.lastName === agent2.lastName);
    expect(agent1.email === agent2.email);
    expect(agent1.phone === agent2.phone);
    expect(agent1.agentType === agent2.agentType);
  };

  it.each([[SHIPMENT_OPTIONS.HHG], [SHIPMENT_OPTIONS.NTSR], [SHIPMENT_OPTIONS.NTS]])(
    'can format a shipment (type: %s)',
    (shipmentType) => {
      const params = {
        ...mtoShipment,
        shipmentType,
      };

      const displayValues = formatMtoShipmentForDisplay(params);

      expect(displayValues.shipmentType).toBe(shipmentType);
      expect(displayValues.moveTaskOrderID).toBe(mtoShipment.moveTaskOrderID);
      expect(displayValues.customerRemarks).toBe('');
      expect(displayValues.counselorRemarks).toBe('');

      expect(displayValues.pickup.requestedDate.toDateString()).toBe('Tue Jan 20 2026');

      const expectedPickupAddress = { ...emptyAddressShape, ...mtoShipment.pickupAddress };
      checkAddressesAreEqual(displayValues.pickup.address, expectedPickupAddress);
      checkAgentsAreEqual(displayValues.pickup.agent, emptyAgentShape);

      expect(displayValues.delivery.requestedDate.toDateString()).toBe('Tue Jan 27 2026');
      checkAddressesAreEqual(displayValues.delivery.address, emptyAddressShape);
      checkAgentsAreEqual(displayValues.delivery.agent, emptyAgentShape);
      expect(displayValues.hasDeliveryAddress).toBe('no');

      checkAddressesAreEqual(displayValues.secondaryPickup.address, emptyAddressShape);
      expect(displayValues.hasSecondaryPickup).toBe('no');

      checkAddressesAreEqual(displayValues.secondaryDelivery.address, emptyAddressShape);
      expect(displayValues.hasSecondaryDelivery).toBe('no');

      expect(displayValues.agents).toBeUndefined();
    },
  );

  it('can format a shipment with remarks', () => {
    const params = {
      ...mtoShipment,
      shipmentType: SHIPMENT_OPTIONS.HHG,
      customerRemarks,
      counselorRemarks,
    };

    const displayValues = formatMtoShipmentForDisplay(params);

    expect(displayValues.customerRemarks).toBe(customerRemarks);
    expect(displayValues.counselorRemarks).toBe(counselorRemarks);
  });

  it('can format a shipment with agents', () => {
    const params = {
      ...mtoShipment,
      shipmentType: SHIPMENT_OPTIONS.HHG,
      agents: [
        { ...releasingAgent, agentType: MTOAgentType.RELEASING },
        { ...receivingAgent, agentType: MTOAgentType.RECEIVING },
      ],
    };

    const displayValues = formatMtoShipmentForDisplay(params);

    checkAgentsAreEqual(displayValues.pickup.agent, releasingAgent);
    checkAgentsAreEqual(displayValues.delivery.agent, receivingAgent);
  });

  it('can format a shipment with a destination, secondary pickup, and secondary destination', () => {
    const params = {
      ...mtoShipment,
      shipmentType: SHIPMENT_OPTIONS.HHG,
      destinationAddress,
      secondaryPickupAddress,
      secondaryDeliveryAddress,
    };

    const displayValues = formatMtoShipmentForDisplay(params);

    const expectedDeliveryAddress = { ...emptyAddressShape, ...destinationAddress };
    checkAddressesAreEqual(displayValues.delivery.address, expectedDeliveryAddress);
    expect(displayValues.hasDeliveryAddress).toBe('yes');

    const expectedSecondaryPickupAddress = { ...emptyAddressShape, ...secondaryPickupAddress };
    checkAddressesAreEqual(displayValues.secondaryPickup.address, expectedSecondaryPickupAddress);
    expect(displayValues.hasSecondaryPickup).toBe('yes');

    const expectedSecondaryDeliveryAddress = { ...emptyAddressShape, ...secondaryDeliveryAddress };
    checkAddressesAreEqual(displayValues.secondaryDelivery.address, expectedSecondaryDeliveryAddress);
    expect(displayValues.hasSecondaryDelivery).toBe('yes');
  });

  it('can format a shipment with lines of accounting', () => {
    const params = {
      ...mtoShipment,
      tacType: 'HHG',
      sacType: 'NTS',
    };

    const displayValues = formatMtoShipmentForDisplay(params);
    expect(displayValues.tacType).toEqual('HHG');
    expect(displayValues.sacType).toEqual('NTS');
  });

  it('can format a shipment with shipment weight', () => {
    const params = {
      ...mtoShipment,
      primeActualWeight: 4000,
    };

    const displayValues = formatMtoShipmentForDisplay(params);
    expect(displayValues.primeActualWeight).toEqual(4000);
  });
});

describe('formatMtoShipmentForAPI', () => {
  const mtoShipmentParams = {
    moveId: 'move123',
    customerRemarks: 'some mock remarks',
  };

  const pickupInfo = {
    requestedDate: '2026-01-07',
    address: {
      streetAddress1: '123 main',
      city: 'legit human city',
      state: 'DC',
      postalCode: '20017',
    },
    agent: {
      firstName: 'mockFirstName',
      lastName: 'mockLastName',
      email: 'mockAgentEmail@example.com',
      phone: '222-555-1234',
    },
  };

  const deliveryInfo = {
    requestedDate: '2026-01-27',
    address: {
      streetAddress1: '0011100010110101',
      city: 'R0B0T T0WN',
      state: 'CP',
      postalCode: '10101',
    },
    agent: {
      firstName: 'r0b0tBestFr1end',
      lastName: 'r0b0tBestFr1endLastName',
      email: 'r0b0t-fr1end@example.com',
      phone: '222-555-0101',
    },
  };

  const storageFacility = {
    facilityName: 'Most Excellent Storage',
    phone: '999-999-9999',
    lotNumber: 42,
    address: {
      streetAddress1: '3373 NW Martin Luther King Blvd',
      city: 'San Antonio',
      state: 'TX',
      ZIP: '78234',
    },
  };

  it('can format an HHG shipment', () => {
    const params = {
      ...mtoShipmentParams,
      shipmentType: SHIPMENT_OPTIONS.HHG,
      pickup: { ...pickupInfo },
      delivery: { ...deliveryInfo },
    };

    const actual = formatMtoShipmentForAPI(params);

    expect(actual.shipmentType).toBe(SHIPMENT_OPTIONS.HHG);
    expect(actual.agents.length).toBe(2);
    expect(actual.requestedPickupDate).toBe('2026-01-07');
    expect(actual.agents[0].phone).toBe('222-555-1234');
    expect(actual.agents[0].agentType).toBe('RELEASING_AGENT');
    expect(actual.requestedDeliveryDate).toBe('2026-01-27');
    expect(actual.agents[1].phone).toBe('222-555-0101');
    expect(actual.agents[1].agentType).toBe('RECEIVING_AGENT');
    expect(actual.customerRemarks).toBe('some mock remarks');

    expect(actual.secondaryPickupAddress).toBeUndefined();
    expect(actual.secondaryDeliveryAddress).toBeUndefined();
  });

  it('can format an NTSr shipment', () => {
    const params = {
      ...mtoShipmentParams,
      shipmentType: SHIPMENT_OPTIONS.NTSR,
      pickup: { ...pickupInfo },
      storageFacility,
    };

    const actual = formatMtoShipmentForAPI(params);

    expect(actual.shipmentType).toBe(SHIPMENT_OPTIONS.NTSR);
    expect(actual.requestedPickupDate).toBe('2026-01-07');
    expect(actual.agents.length).toBe(1);
    expect(actual.agents[0].phone).toBe('222-555-1234');
    expect(actual.agents[0].agentType).toBe('RELEASING_AGENT');
    expect(actual.customerRemarks).toBe('some mock remarks');
  });

  it('can format an NTS shipment', () => {
    const params = {
      ...mtoShipmentParams,
      shipmentType: SHIPMENT_OPTIONS.NTS,
      delivery: { ...deliveryInfo },
    };
    const actual = formatMtoShipmentForAPI(params);
    expect(actual.shipmentType).toBe(SHIPMENT_OPTIONS.NTS);
    expect(actual.requestedDeliveryDate).toBe('2026-01-27');
    expect(actual.agents.length).toBe(1);
    expect(actual.agents[0].phone).toBe('222-555-0101');
    expect(actual.agents[0].agentType).toBe('RECEIVING_AGENT');
    expect(actual.customerRemarks).toBe('some mock remarks');
  });

  it('can format a shipment with lines of accounting', () => {
    const params = {
      ...mtoShipmentParams,
      shipmentType: SHIPMENT_OPTIONS.NTS,
      pickup: { ...pickupInfo },
      tacType: 'HHG',
      sacType: 'NTS',
    };

    const actual = formatMtoShipmentForAPI(params);

    expect(actual.tacType).toEqual('HHG');
    expect(actual.sacType).toEqual('NTS');
  });

  it('can format a shipment with shipment weight', () => {
    const params = {
      ...mtoShipmentParams,
      shipmentType: SHIPMENT_OPTIONS.NTSR,
      delivery: { ...deliveryInfo },
<<<<<<< HEAD
      primeActualWeight: 4000,
      storageFacility,
=======
      primeActualWeight: '4000',
>>>>>>> 649562d3
    };

    const actual = formatMtoShipmentForAPI(params);
    expect(actual.primeActualWeight).toEqual(4000);
  });

  it('can format an HHG shipment with a secondary pickup/destination', () => {
    const params = {
      ...mtoShipmentParams,
      shipmentType: SHIPMENT_OPTIONS.HHG,
      pickup: { ...pickupInfo },
      secondaryPickup: {
        address: {
          streetAddress1: '142 E Barrel Hoop Circle',
          streetAddress2: '#4A',
          city: 'Corpus Christi',
          state: 'TX',
          postalCode: '78412',
        },
      },
      delivery: { ...deliveryInfo },
      secondaryDelivery: {
        address: {
          streetAddress1: '441 SW Río de la Plata Drive',
          streetAddress2: '',
          city: deliveryInfo.address.city,
          state: deliveryInfo.address.state,
          postalCode: deliveryInfo.address.postalCode,
        },
      },
    };

    const actual = formatMtoShipmentForAPI(params);

    expect(actual.secondaryPickupAddress).not.toBeUndefined();
    expect(actual.secondaryPickupAddress.streetAddress1).toEqual('142 E Barrel Hoop Circle');

    expect(actual.secondaryDeliveryAddress).not.toBeUndefined();
    expect(actual.secondaryDeliveryAddress.streetAddress1).toEqual('441 SW Río de la Plata Drive');
  });
});<|MERGE_RESOLUTION|>--- conflicted
+++ resolved
@@ -327,12 +327,8 @@
       ...mtoShipmentParams,
       shipmentType: SHIPMENT_OPTIONS.NTSR,
       delivery: { ...deliveryInfo },
-<<<<<<< HEAD
-      primeActualWeight: 4000,
+      primeActualWeight: '4000',
       storageFacility,
-=======
-      primeActualWeight: '4000',
->>>>>>> 649562d3
     };
 
     const actual = formatMtoShipmentForAPI(params);
