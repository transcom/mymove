// The PPM shipment creation is a multi-step flow so it's possible to get in a state with missing
// information and get to the review screen in an incomplete state from creating another shipment

import { PPM_TYPES, SHIPMENT_OPTIONS } from '../shared/constants';

import { expenseTypes } from 'constants/ppmExpenseTypes';

// on the move. hasRequestedAdvance is the last required field that would mean they're finished.
export function isPPMShipmentComplete(mtoShipment) {
  if (mtoShipment?.ppmShipment?.hasRequestedAdvance != null) {
    return true;
  }
  return false;
}

// isPPMAboutInfoComplete - checks if all the "About your ppm" fields have data in them.
export function isPPMAboutInfoComplete(ppmShipment) {
  const hasBaseRequiredFields = [
    'actualMoveDate',
    'pickupAddress',
    'destinationAddress',
    'w2Address',
    'hasReceivedAdvance',
  ].every((fieldName) => ppmShipment[fieldName] !== null);

  if (hasBaseRequiredFields) {
    if (
      !ppmShipment.hasReceivedAdvance ||
      (ppmShipment.advanceAmountReceived !== null && ppmShipment.advanceAmountReceived > 0)
    ) {
      return true;
    }
  }

  return false;
}

// isWeightTicketComplete - checks that the required fields for a weight ticket have valid data
// to check if the weight ticket can be considered complete. For the purposes of this function,
// any data is enough to consider some fields valid.
export function isWeightTicketComplete(weightTicket) {
  const hasValidEmptyWeight = weightTicket.emptyWeight != null && weightTicket.emptyWeight >= 0;

  const hasTrailerDocUpload = weightTicket.proofOfTrailerOwnershipDocument.uploads.length > 0;
  const needsTrailerUpload = weightTicket.ownsTrailer && weightTicket.trailerMeetsCriteria;
  const trailerNeedsMet = needsTrailerUpload ? hasTrailerDocUpload : true;

  return !!(
    weightTicket.vehicleDescription &&
    hasValidEmptyWeight &&
    weightTicket.emptyDocument.uploads.length > 0 &&
    weightTicket.fullWeight > 0 &&
    weightTicket.fullDocument.uploads.length > 0 &&
    trailerNeedsMet
  );
}

// hasCompletedAllWeightTickets - checks if every weight ticket has been completed.
// Returns false if there are no weight tickets, or if any of them are incomplete.
export function hasCompletedAllWeightTickets(weightTickets, ppmType) {
  // PPM-SPRs don't have weight tickets
  if (ppmType === PPM_TYPES.SMALL_PACKAGE) {
    return true;
  }
  if (!weightTickets?.length) {
    return false;
  }

  return !!weightTickets?.every(isWeightTicketComplete);
}

export default isPPMShipmentComplete;

// isExpenseComplete - checks that the required fields for an expense have valid data
// to check if the expense can be considered complete. For the purposes of this function,
// any data is enough to consider some fields valid.
export function isExpenseComplete(expense) {
  const hasADocumentUpload = expense.document.uploads.length > 0;
  const hasValidSITDates =
    expense.movingExpenseType !== expenseTypes.STORAGE || (expense.sitStartDate && expense.sitEndDate);
  const requiresDescription = expense.movingExpenseType !== expenseTypes.SMALL_PACKAGE;
  return !!(
    (requiresDescription ? expense.description : true) &&
    expense.movingExpenseType &&
    expense.amount &&
    hasADocumentUpload &&
    hasValidSITDates
  );
}

// hasCompletedAllExpenses - checks if expense ticket has been completed.
// Returns true if expenses are not defined or there are none, false if any of them are incomplete.
export function hasCompletedAllExpenses(expenses) {
  if (!expenses?.length) {
    return true;
  }

  return !!expenses?.every(isExpenseComplete);
}

export function isProGearComplete(proGear) {
  const hasADocumentUpload = proGear.document.uploads.length > 0;
  const hasAnOwner = proGear.belongsToSelf !== null;
  return !!(proGear.weight && proGear.description && hasADocumentUpload && hasAnOwner);
}

export function hasCompletedAllProGear(proGear) {
  if (!proGear?.length) {
    return true;
  }
  return !!proGear?.every(isProGearComplete);
}

export function isGunSafeComplete(gunSafe) {
<<<<<<< HEAD
  const hasADocumentUpload = gunSafe.document.uploads.length > 0;
=======
  const hasADocumentUpload = gunSafe?.document?.uploads?.length > 0;
>>>>>>> b9ce7fb1
  return !!(gunSafe.weight && gunSafe.description && hasADocumentUpload);
}

export function hasCompletedAllGunSafe(gunSafe) {
  if (!gunSafe?.length) {
    return true;
  }
  return !!gunSafe?.every(isGunSafeComplete);
}

export function isPPM(shipment) {
  return shipment?.shipmentType === SHIPMENT_OPTIONS.PPM;
}

export function isPPMOnly(mtoShipments) {
  if (!mtoShipments?.length) {
    return false;
  }
  return !!mtoShipments?.every(isPPM);
}
export function isBoatShipmentComplete(mtoShipment) {
  return mtoShipment?.requestedPickupDate;
}

export function isMobileHomeShipmentComplete(mtoShipment) {
  return mtoShipment?.requestedPickupDate;
}

export function hasIncompleteWeightTicket(weightTickets) {
  if (!weightTickets?.length) {
    return false;
  }

  return !weightTickets?.every(isWeightTicketComplete);
}

export const blankAddress = {
  address: {
    streetAddress1: '',
    streetAddress2: '',
    streetAddress3: '',
    city: '',
    state: '',
    postalCode: '',
    usPostRegionCitiesID: '',
  },
};

const updateAddressToggle = (setValues, fieldName, value, fieldKey, fieldValue) => {
  if (fieldName === 'hasSecondaryPickup' && value === 'false') {
    // HHG
    setValues((prevValues) => ({
      ...prevValues,
      [fieldName]: value,
      [fieldKey]: fieldValue,
      hasTertiaryPickup: 'false',
      tertiaryPickup: {
        address: blankAddress,
      },
    }));
  } else if (fieldName === 'hasDeliveryAddress' && value === 'false') {
    // HHG
    setValues((prevValues) => ({
      ...prevValues,
      [fieldName]: value,
      [fieldKey]: fieldValue,
      hasSecondaryDelivery: 'false',
      secondaryDelivery: {
        address: blankAddress,
      },
      hasTertiaryDelivery: 'false',
      tertiaryDelivery: {
        address: blankAddress,
      },
    }));
  } else if (fieldName === 'hasSecondaryDelivery' && value === 'false') {
    // HHG
    setValues((prevValues) => ({
      ...prevValues,
      [fieldName]: value,
      [fieldKey]: fieldValue,
      hasTertiaryDelivery: 'false',
      tertiaryDelivery: {
        address: blankAddress,
      },
    }));
  } else if (fieldName === 'hasSecondaryPickupAddress' && value === 'false') {
    // PPM
    setValues((prevValues) => ({
      ...prevValues,
      [fieldName]: value,
      [fieldKey]: fieldValue,
      hasTertiaryPickupAddress: 'false',
      tertiaryPickupAddress: {
        address: blankAddress,
      },
    }));
  } else if (fieldName === 'hasSecondaryDestinationAddress' && value === 'false') {
    // PPM
    setValues((prevValues) => ({
      ...prevValues,
      [fieldName]: value,
      [fieldKey]: fieldValue,
      hasTertiaryDestinationAddress: 'false',
      tertiaryDestinationAddress: {
        address: blankAddress,
      },
    }));
  } else {
    setValues((prevValues) => ({
      ...prevValues,
      [fieldName]: value,
      [fieldKey]: value === 'false' ? fieldValue : { ...prevValues[fieldKey] },
    }));
  }
};

export const handleAddressToggleChange = (e, values, setValues, newDutyLocationAddress) => {
  const { name, value } = e.target;

  const fieldMap = {
    hasSecondaryPickup: { key: 'secondaryPickup', updateValue: { blankAddress } },
    hasSecondaryPickupAddress: { key: 'secondaryPickupAddress', updateValue: { blankAddress } },
    hasTertiaryPickup: { key: 'tertiaryPickup', updateValue: { blankAddress } },
    hasTertiaryPickupAddress: { key: 'tertiaryPickupAddress', updateValue: { blankAddress } },
    hasDeliveryAddress: {
      key: 'delivery',
      updateValue: {
        ...values.delivery,
        address: {
          streetAddress1: 'N/A',
          city: newDutyLocationAddress.city,
          state: newDutyLocationAddress.state,
          postalCode: newDutyLocationAddress.postalCode,
          county: newDutyLocationAddress.county,
          usPostRegionCitiesID: newDutyLocationAddress.usPostRegionCitiesID,
        },
      },
    },
    hasSecondaryDelivery: { key: 'secondaryDelivery', updateValue: { blankAddress } },
    hasSecondaryDestination: { key: 'secondaryDestination', updateValue: { blankAddress } },
    hasSecondaryDestinationAddress: { key: 'secondaryDestinationAddress', updateValue: { blankAddress } },
    hasTertiaryDelivery: { key: 'tertiaryDelivery', updateValue: { blankAddress } },
    hasTertiaryDestination: { key: 'tertiaryDestination', updateValue: { blankAddress } },
    hasTertiaryDestinationAddress: { key: 'tertiaryDestinationAddress', updateValue: { blankAddress } },
  };

  if (fieldMap[name]) {
    updateAddressToggle(setValues, name, value, fieldMap[name].key, fieldMap[name].updateValue);
  }
};<|MERGE_RESOLUTION|>--- conflicted
+++ resolved
@@ -112,11 +112,7 @@
 }
 
 export function isGunSafeComplete(gunSafe) {
-<<<<<<< HEAD
-  const hasADocumentUpload = gunSafe.document.uploads.length > 0;
-=======
   const hasADocumentUpload = gunSafe?.document?.uploads?.length > 0;
->>>>>>> b9ce7fb1
   return !!(gunSafe.weight && gunSafe.description && hasADocumentUpload);
 }
 
