--- conflicted
+++ resolved
@@ -19,11 +19,7 @@
     'actualMoveDate',
     'pickupAddress',
     'destinationAddress',
-<<<<<<< HEAD
-    'w21Address',
-=======
     'w2Address',
->>>>>>> a6a2570d
     'hasReceivedAdvance',
   ].every((fieldName) => ppmShipment[fieldName] !== null);
 
