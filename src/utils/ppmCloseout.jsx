import React from 'react';
import { generatePath, Link } from 'react-router-dom';
import moment from 'moment';

import { formatCents, formatCentsTruncateWhole, formatCustomerDate, formatWeight } from 'utils/formatters';
import { expenseTypeLabels, expenseTypes } from 'constants/ppmExpenseTypes';
import { isExpenseComplete, isWeightTicketComplete, isProGearComplete } from 'utils/shipments';

const getW2Address = (address) => {
  const addressLine1 = address?.streetAddress2
    ? `${address.streetAddress1} ${address.streetAddress2}`
    : address?.streetAddress1;
  const addressLine2 = `${address?.city}, ${address?.state} ${address?.postalCode}`;
  return (
    <>
      <br />
      {addressLine1}
      <br />
      {addressLine2}
    </>
  );
};

export const formatAboutYourPPMItem = (ppmShipment, editPath, editParams) => {
  return [
    {
      id: 'about-your-ppm',
      isComplete: true,
      rows: [
        {
          id: 'departureDate',
          label: 'Departure date:',
          value: formatCustomerDate(ppmShipment.actualMoveDate),
        },
        { id: 'startingZIP', label: 'Starting ZIP:', value: ppmShipment.actualPickupPostalCode },
        { id: 'endingZIP', label: 'Ending ZIP:', value: ppmShipment.actualDestinationPostalCode },
        {
          id: 'advance',
          label: 'Advance:',
          value: ppmShipment.hasReceivedAdvance
            ? `Yes, $${formatCentsTruncateWhole(ppmShipment.advanceAmountReceived)}`
            : 'No',
        },
        {
          id: 'w2Address',
          label: 'W-2 address:',
          value: getW2Address(ppmShipment.w2Address),
        },
      ],
      renderEditLink: () => (editPath ? <Link to={generatePath(editPath, editParams)}>Edit</Link> : ''),
    },
  ];
};

export const formatWeightTicketItems = (weightTickets, editPath, editParams, handleDelete) => {
<<<<<<< HEAD
  return weightTickets?.map((weightTicket, i) => {
    const contents = {
      id: weightTicket.id,
      subheading: <h4 className="text-bold">Trip {i + 1}</h4>,
      rows: [
        {
          id: `vehicleDescription-${i}`,
          label: 'Vehicle description:',
          value: weightTicket.vehicleDescription,
        },
        { id: `emptyWeight-${i}`, label: 'Empty:', value: formatWeight(weightTicket.emptyWeight) },
        { id: `fullWeight-${i}`, label: 'Full:', value: formatWeight(weightTicket.fullWeight) },
        {
          id: `tripWeight-${i}`,
          label: 'Trip weight:',
          value: formatWeight(weightTicket.fullWeight - weightTicket.emptyWeight),
        },
        {
          id: `trailer-${i}`,
          label: 'Trailer:',
          value: weightTicket.ownsTrailer ? 'Yes' : 'No',
        },
      ],
      onDelete: () => handleDelete('weightTicket', weightTicket.id, weightTicket.eTag),
      renderEditLink: () => (
        <Link to={generatePath(editPath, { ...editParams, weightTicketId: weightTicket.id })}>Edit</Link>
      ),
    };
    if (weightTicket.vehicleDescription === null) {
      contents.rows.splice(0, 1);
      contents.rows.splice(3, 1);
    }
    return contents;
  });
=======
  return weightTickets?.map((weightTicket, i) => ({
    id: weightTicket.id,
    isComplete: isWeightTicketComplete(weightTicket),
    draftMessage: 'This trip is missing required information.',
    subheading: <h4 className="text-bold">Trip {i + 1}</h4>,
    rows: [
      {
        id: `vehicleDescription-${i}`,
        label: 'Vehicle description:',
        value: weightTicket.vehicleDescription,
        hideLabel: true,
      },
      { id: `emptyWeight-${i}`, label: 'Empty:', value: formatWeight(weightTicket.emptyWeight) },
      { id: `fullWeight-${i}`, label: 'Full:', value: formatWeight(weightTicket.fullWeight) },
      {
        id: `tripWeight-${i}`,
        label: 'Trip weight:',
        value: formatWeight(weightTicket.fullWeight - weightTicket.emptyWeight),
      },
    ],
    onDelete: () => handleDelete('weightTicket', weightTicket.id, weightTicket.eTag),
    renderEditLink: () => (
      <Link to={generatePath(editPath, { ...editParams, weightTicketId: weightTicket.id })}>Edit</Link>
    ),
  }));
>>>>>>> bbd01309
};

export const formatProGearItems = (proGears, editPath, editParams, handleDelete) => {
  return proGears?.map((proGear, i) => {
    const weightValues = proGear.hasWeightTickets
      ? { id: 'weight', label: 'Weight:', value: formatWeight(proGear.weight) }
      : { id: 'constructedWeight', label: 'Constructed weight:', value: formatWeight(proGear.weight) };

    let proGearBelongsTo = false;
    if (proGear.belongsToSelf === true || proGear.belongsToSelf === null) {
      proGearBelongsTo = true;
    }

    const contents = {
      id: proGear.id,
      isComplete: isProGearComplete(proGear),
      draftMessage: 'This set is missing required information.',
      subheading: <h4 className="text-bold">Set {i + 1}</h4>,
      rows: [
        {
          id: 'proGearType',
          label: 'Pro-gear Type:',
          value: proGearBelongsTo ? 'Pro-gear' : 'Spouse pro-gear',
          hideLabel: true,
        },
        { id: 'description', label: 'Description:', value: proGear.description ? proGear.description : null },
        weightValues,
      ],
      renderEditLink: () => <Link to={generatePath(editPath, { ...editParams, proGearId: proGear.id })}>Edit</Link>,
      onDelete: () => handleDelete('proGear', proGear.id, proGear.eTag),
    };

    if (proGear.description === null) {
      contents.rows.splice(1, 1);
    }
    return contents;
  });
};

export const formatExpenseItems = (expenses, editPath, editParams, handleDelete) => {
  return expenses?.map((expense, i) => {
    const contents = {
      id: expense.id,
      isComplete: isExpenseComplete(expense),
      draftMessage: 'This receipt is missing required information.',
      subheading: <h4 className="text-bold">Receipt {i + 1}</h4>,
      rows: [
        {
          id: 'expenseType',
          label: 'Type:',
          value: expenseTypeLabels[expense.movingExpenseType],
        },
        { id: 'description', label: 'Description:', value: expense.description },
        { id: 'amount', label: 'Amount:', value: `$${formatCents(expense.amount)}` },
      ],
      renderEditLink: () => <Link to={generatePath(editPath, { ...editParams, expenseId: expense.id })}>Edit</Link>,
      onDelete: () => handleDelete('expense', expense.id, expense.eTag),
    };

    if (expense.movingExpenseType === expenseTypes.STORAGE) {
      contents.rows.push({
        id: 'daysInStorage',
        label: 'Days in storage:',
        value: 1 + moment(expense.sitEndDate).diff(moment(expense.sitStartDate), 'days'),
      });
    }

    if (expense.description === null) {
      contents.rows.splice(0, 1);
      contents.rows.splice(0, 1);
    }
    return contents;
  });
};

export const calculateNetWeightForWeightTicket = (weightTicket) => {
  if (
    weightTicket.emptyWeight == null ||
    weightTicket.fullWeight == null ||
    Number.isNaN(Number(weightTicket.emptyWeight)) ||
    Number.isNaN(Number(weightTicket.fullWeight))
  ) {
    return 0;
  }

  return weightTicket.fullWeight - weightTicket.emptyWeight;
};

export const calculateNetWeightForProGearWeightTicket = (weightTicket) => {
  if (weightTicket.weight == null || Number.isNaN(Number(weightTicket.weight))) {
    return 0;
  }

  return weightTicket.weight;
};

export const calculateTotalNetWeightForWeightTickets = (weightTickets = []) => {
  return weightTickets.reduce((prev, curr) => {
    return prev + calculateNetWeightForWeightTicket(curr);
  }, 0);
};

export const calculateTotalNetWeightForProGearWeightTickets = (proGearWeightTickets = []) => {
  return proGearWeightTickets.reduce((prev, curr) => {
    return prev + calculateNetWeightForProGearWeightTicket(curr);
  }, 0);
};

export const calculateTotalMovingExpensesAmount = (movingExpenses = []) => {
  return movingExpenses.reduce((prev, curr) => {
    return curr.amount && !Number.isNaN(Number(curr.amount)) ? prev + curr.amount : prev;
  }, 0);
};<|MERGE_RESOLUTION|>--- conflicted
+++ resolved
@@ -53,7 +53,6 @@
 };
 
 export const formatWeightTicketItems = (weightTickets, editPath, editParams, handleDelete) => {
-<<<<<<< HEAD
   return weightTickets?.map((weightTicket, i) => {
     const contents = {
       id: weightTicket.id,
@@ -88,33 +87,6 @@
     }
     return contents;
   });
-=======
-  return weightTickets?.map((weightTicket, i) => ({
-    id: weightTicket.id,
-    isComplete: isWeightTicketComplete(weightTicket),
-    draftMessage: 'This trip is missing required information.',
-    subheading: <h4 className="text-bold">Trip {i + 1}</h4>,
-    rows: [
-      {
-        id: `vehicleDescription-${i}`,
-        label: 'Vehicle description:',
-        value: weightTicket.vehicleDescription,
-        hideLabel: true,
-      },
-      { id: `emptyWeight-${i}`, label: 'Empty:', value: formatWeight(weightTicket.emptyWeight) },
-      { id: `fullWeight-${i}`, label: 'Full:', value: formatWeight(weightTicket.fullWeight) },
-      {
-        id: `tripWeight-${i}`,
-        label: 'Trip weight:',
-        value: formatWeight(weightTicket.fullWeight - weightTicket.emptyWeight),
-      },
-    ],
-    onDelete: () => handleDelete('weightTicket', weightTicket.id, weightTicket.eTag),
-    renderEditLink: () => (
-      <Link to={generatePath(editPath, { ...editParams, weightTicketId: weightTicket.id })}>Edit</Link>
-    ),
-  }));
->>>>>>> bbd01309
 };
 
 export const formatProGearItems = (proGears, editPath, editParams, handleDelete) => {
