.editable-panel {
  margin-bottom: 18px;
}

.editable-panel a {
  cursor: pointer;
}

.editable-panel-column {
  display: inline-block;
  width: 45%;
  margin-right: 5%;
  vertical-align: top;
}

.editable-panel-column.subheader {
  font-weight: bold;
  font-size: .9em;
}

.editable-panel-header {
  font-size: 1.7rem;
  font-weight: bold;
  background-color: #f1f1f1;
  padding: .4em 1em;
  border: 3px solid #f1f1f1;
  position: relative;
}

.editable-panel-content {
  padding-left: 1.7rem;
  padding-right: 1.7rem;
  border: solid #f1f1f1;
  border-width: 0 3px 3px 3px;
  padding-top: 8px;
  padding-bottom: 9px;
  background: white;
}

.editable-panel-edit {
  font-weight: normal;
  font-size: .9em;
  position: absolute;
  top: 1rem;
  right: 2rem;
  text-decoration: none;
}

.editable-panel.is-editable .editable-panel-header {
  background: rgb(176,176,176);
  border-color: rgb(176,176,176);
  color: white;
}
.editable-panel.is-editable .editable-panel-content {
  border-style: dashed;
  border-color: rgb(176,176,176);
}

.panel-field {
  border-bottom: solid 1px #f1f1f1;
  font-size: 0.8em;
  padding: .1em 0;
  margin-bottom: 0.3em;
  line-height: 1.3em;
}

.panel-field:last-of-type {
  border: 0;
}

.field-title {
  width: 40%;
  display: inline-block;
  vertical-align: top;
}

.field-value {
  display: inline-block;
  font-weight: bold;
<<<<<<< HEAD
  margin-left: .5em;
}

.panel-subhead {
  font-weight: bold;
  margin-top: 2rem;
}

.panel-subhead + .usa-input .usa-input-label {
  margin-top: 1rem;
=======
  margin-left: 8%;
  width: 51%;
}

.field-value-unbold {
  display: inline-block;
  margin-left: 8%;
  width: 51%;
>>>>>>> b4cc6b33
}<|MERGE_RESOLUTION|>--- conflicted
+++ resolved
@@ -77,8 +77,14 @@
 .field-value {
   display: inline-block;
   font-weight: bold;
-<<<<<<< HEAD
-  margin-left: .5em;
+  margin-left: 8%;
+  width: 51%;
+}
+
+.field-value-unbold {
+  display: inline-block;
+  margin-left: 8%;
+  width: 51%;
 }
 
 .panel-subhead {
@@ -88,14 +94,4 @@
 
 .panel-subhead + .usa-input .usa-input-label {
   margin-top: 1rem;
-=======
-  margin-left: 8%;
-  width: 51%;
-}
-
-.field-value-unbold {
-  display: inline-block;
-  margin-left: 8%;
-  width: 51%;
->>>>>>> b4cc6b33
 }