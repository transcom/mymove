import React from 'react';
import { mount } from 'enzyme';
import { Provider } from 'react-redux';
import configureStore from 'redux-mock-store';

import { StorageInTransitPanel } from './StorageInTransitPanel';

import * as CONSTANTS from 'shared/constants.js';

const mockStore = configureStore();
let store;

describe('StorageInTransit tests', () => {
  describe('When no items exist', () => {
    let wrapper;
    const sitRequests = [];

    store = mockStore({});
    wrapper = mount(
      <Provider store={store}>
        <StorageInTransitPanel sitRequests={sitRequests} shipmentId="" sitEntitlement={90} />
      </Provider>,
    );

    it('renders without crashing', () => {
      expect(wrapper.find('.storage-in-transit-panel').length).toEqual(1);
    });
  });
<<<<<<< HEAD
  describe('When no items exists and Request SIT appears on TSP app', () => {
    CONSTANTS.isTspSite = true;
    let wrapper;
    const sitRequests = [];

    store = mockStore({});
    wrapper = mount(
      <Provider store={store}>
        <StorageInTransitPanel sitRequests={sitRequests} shipmentId="" sitEntitlement={90} />
=======

  describe('When some items exist', () => {
    const sitRequests = [
      {
        estimated_start_date: '2019-02-12',
        id: '5cd370a1-ac3d-4fb3-86a3-c4f23e289687',
        location: 'ORIGIN',
        shipment_id: 'dd67cec5-334a-4209-a9d9-a14485414052',
        status: 'REQUESTED',
        warehouse_address: {
          city: 'Beverly Hills',
          postal_code: '90210',
          state: 'CA',
          street_address_1: '123 Any Street',
        },
        warehouse_id: '76567867',
        warehouse_name: 'haus',
      },
      {
        estimated_start_date: '2019-02-12',
        id: '5cd370a1-ac3d-4fb3-86a3-c4f23e289689',
        location: 'DESTINATION',
        shipment_id: 'dd67cec5-334a-4209-a9d9-a14485414052',
        status: 'REQUESTED',
        warehouse_address: {
          city: 'Beverly Hills',
          postal_code: '90210',
          state: 'CA',
          street_address_1: '123 Any Street',
        },
        warehouse_id: '76567869',
        warehouse_name: 'hausen',
      },
    ];

    let store = mockStore({});
    let wrapper = mount(
      <Provider store={store}>
        <StorageInTransitPanel
          storageInTransits={sitRequests}
          shipmentId="dd67cec5-334a-4209-a9d9-a14485414052"
          sitEntitlement={90}
        />
>>>>>>> 1a3ca6f3
      </Provider>,
    );

    it('renders without crashing', () => {
      expect(wrapper.find('.storage-in-transit-panel').length).toEqual(1);
<<<<<<< HEAD
      expect(wrapper.find('.add-request').length).toEqual(1);
    });
  });
  describe('When no items exists and Request SIT does not appears on Office app', () => {
    CONSTANTS.isTspSite = false;
    let wrapper;
    const sitRequests = [];

    store = mockStore({});
    wrapper = mount(
      <Provider store={store}>
        <StorageInTransitPanel sitRequests={sitRequests} shipmentId="" sitEntitlement={90} />
      </Provider>,
    );

    it('renders without crashing', () => {
      expect(wrapper.find('.storage-in-transit-panel').length).toEqual(1);
      expect(wrapper.find('.add-request').length).toEqual(0);
=======
    });

    it('renders the first mocked Storage In Transit request', () => {
      expect(wrapper.find('.column-head').get(1).props.children).toContain('Origin');
      expect(wrapper.find('.column-head').get(1).props.children[3].props.children[1]).toEqual('Requested');
    });

    it('renders the second mocked Storage In Transit request', () => {
      expect(wrapper.find('.column-head').get(2).props.children).toContain('Destination');
      expect(wrapper.find('.column-head').get(2).props.children[3].props.children[1]).toEqual('Requested');
>>>>>>> 1a3ca6f3
    });
  });
});<|MERGE_RESOLUTION|>--- conflicted
+++ resolved
@@ -26,7 +26,6 @@
       expect(wrapper.find('.storage-in-transit-panel').length).toEqual(1);
     });
   });
-<<<<<<< HEAD
   describe('When no items exists and Request SIT appears on TSP app', () => {
     CONSTANTS.isTspSite = true;
     let wrapper;
@@ -36,7 +35,31 @@
     wrapper = mount(
       <Provider store={store}>
         <StorageInTransitPanel sitRequests={sitRequests} shipmentId="" sitEntitlement={90} />
-=======
+      </Provider>,
+    );
+
+    it('renders without crashing', () => {
+      expect(wrapper.find('.storage-in-transit-panel').length).toEqual(1);
+      expect(wrapper.find('.add-request').length).toEqual(1);
+    });
+  });
+  describe('When no items exists and Request SIT does not appears on Office app', () => {
+    CONSTANTS.isTspSite = false;
+    let wrapper;
+    const sitRequests = [];
+
+    store = mockStore({});
+    wrapper = mount(
+      <Provider store={store}>
+        <StorageInTransitPanel sitRequests={sitRequests} shipmentId="" sitEntitlement={90} />
+      </Provider>,
+    );
+
+    it('renders without crashing', () => {
+      expect(wrapper.find('.storage-in-transit-panel').length).toEqual(1);
+      expect(wrapper.find('.add-request').length).toEqual(0);
+    });
+  });
 
   describe('When some items exist', () => {
     const sitRequests = [
@@ -80,32 +103,11 @@
           shipmentId="dd67cec5-334a-4209-a9d9-a14485414052"
           sitEntitlement={90}
         />
->>>>>>> 1a3ca6f3
       </Provider>,
     );
 
     it('renders without crashing', () => {
       expect(wrapper.find('.storage-in-transit-panel').length).toEqual(1);
-<<<<<<< HEAD
-      expect(wrapper.find('.add-request').length).toEqual(1);
-    });
-  });
-  describe('When no items exists and Request SIT does not appears on Office app', () => {
-    CONSTANTS.isTspSite = false;
-    let wrapper;
-    const sitRequests = [];
-
-    store = mockStore({});
-    wrapper = mount(
-      <Provider store={store}>
-        <StorageInTransitPanel sitRequests={sitRequests} shipmentId="" sitEntitlement={90} />
-      </Provider>,
-    );
-
-    it('renders without crashing', () => {
-      expect(wrapper.find('.storage-in-transit-panel').length).toEqual(1);
-      expect(wrapper.find('.add-request').length).toEqual(0);
-=======
     });
 
     it('renders the first mocked Storage In Transit request', () => {
@@ -116,7 +118,6 @@
     it('renders the second mocked Storage In Transit request', () => {
       expect(wrapper.find('.column-head').get(2).props.children).toContain('Destination');
       expect(wrapper.find('.column-head').get(2).props.children[3].props.children[1]).toEqual('Requested');
->>>>>>> 1a3ca6f3
     });
   });
 });