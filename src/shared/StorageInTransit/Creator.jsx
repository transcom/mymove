--- conflicted
+++ resolved
@@ -5,11 +5,7 @@
 
 import './StorageInTransit.css';
 
-<<<<<<< HEAD
-import { isValid, isSubmitting } from 'redux-form';
-=======
 import { isValid, isSubmitting, submit } from 'redux-form';
->>>>>>> 193c53b6
 
 import { connect } from 'react-redux';
 import { bindActionCreators } from 'redux';
@@ -74,11 +70,8 @@
 
 Creator.propTypes = {
   formEnabled: PropTypes.bool.isRequired,
-<<<<<<< HEAD
-=======
   onFormActivation: PropTypes.func.isRequired,
   saveStorageInTransit: PropTypes.func.isRequired,
->>>>>>> 193c53b6
 };
 
 function mapStateToProps(state) {
