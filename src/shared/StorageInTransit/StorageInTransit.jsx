--- conflicted
+++ resolved
@@ -11,11 +11,8 @@
 import faCheck from '@fortawesome/fontawesome-free-solid/faCheck';
 import faBan from '@fortawesome/fontawesome-free-solid/faBan';
 import faSignInAlt from '@fortawesome/fontawesome-free-solid/faSignInAlt';
-<<<<<<< HEAD
 import faSignOutAlt from '@fortawesome/fontawesome-free-solid/faSignOutAlt';
-=======
 import faTimes from '@fortawesome/fontawesome-free-solid/faTimes';
->>>>>>> fb809f7e
 
 import './StorageInTransit.css';
 import { formatDate4DigitYear } from 'shared/formatters';
@@ -40,11 +37,8 @@
       showApproveForm: false,
       showDenyForm: false,
       showPlaceInSitForm: false,
-<<<<<<< HEAD
       showReleaseFromSitForm: false,
-=======
       showDeleteWarning: false,
->>>>>>> fb809f7e
       storageInTransit: {},
     };
   }
@@ -117,21 +111,20 @@
     this.setState({ showPlaceInSitForm: false });
   };
 
-<<<<<<< HEAD
   openReleaseFromSitForm = () => {
     this.setState({ showReleaseFromSitForm: true });
   };
 
   closeReleaseFromSitForm = () => {
     this.setState({ showReleaseFromSitForm: false });
-=======
+  };
+
   openDeleteWarning = () => {
     this.setState({ showDeleteWarning: true });
   };
 
   closeDeleteWarning = () => {
     this.setState({ showDeleteWarning: false });
->>>>>>> fb809f7e
   };
 
   onSubmit = updatePayload => {
@@ -142,11 +135,11 @@
     );
   };
 
-  renderSitActions() {
+  renderSitActions(isOrigin) {
     if (isOfficeSite) {
       return this.renderOfficeSitActions();
     } else if (isTspSite) {
-      return this.renderTspSitActions();
+      return this.renderTspSitActions(isOrigin);
     } else {
       return null;
     }
@@ -172,7 +165,7 @@
     }
   }
 
-  renderTspSitActions() {
+  renderTspSitActions(isOrigin) {
     const { storageInTransit } = this.props;
 
     switch (storageInTransit.status) {
@@ -193,9 +186,11 @@
       case 'DENIED':
         return <SitAction action="Delete" onClick={this.openDeleteWarning} icon={faTimes} />;
       case 'IN_SIT':
-        // TODO: Release from SIT only when storageInTransit.location === 'ORIGIN'
         return (
           <Fragment>
+            {isOrigin && (
+              <SitAction action="Release from SIT" onClick={this.openReleaseFromSitForm} icon={faSignOutAlt} />
+            )}
             <SitAction action="Edit" onClick={this.openTspEditForm} icon={faPencil} />
             <SitAction action="Delete" onClick={this.openDeleteWarning} icon={faTimes} />
           </Fragment>
@@ -262,72 +257,22 @@
             <DenySitRequest onClose={this.closeDenyForm} storageInTransit={storageInTransit} />
           ) : showPlaceInSitForm ? (
             <PlaceInSit sit={storageInTransit} onClose={this.closePlaceInSitForm} />
-<<<<<<< HEAD
-          ) : (
-            isTspSite &&
-            isApproved && (
-              <span className="sit-actions">
-                <span className="place-in-sit">
-                  <a data-cy="place-in-sit-link" onClick={this.openPlaceInSitForm}>
-                    <FontAwesomeIcon className="icon" icon={faSignInAlt} />
-                    Place into SIT
-                  </a>
-                </span>
-              </span>
-            )
-          )}
-          {showReleaseFromSitForm ? (
+          ) : showReleaseFromSitForm ? (
             <ReleaseFromSit sit={storageInTransit} onClose={this.closeReleaseFromSitForm} />
-          ) : (
-            isTspSite &&
-            isInSit &&
-            isOrigin && (
-              <span className="sit-actions">
-                <span className="release-from-sit">
-                  <a data-cy="release-from-sit-link" onClick={this.openReleaseFromSitForm}>
-                    <FontAwesomeIcon className="icon" icon={faSignOutAlt} />
-                    Release from SIT
-                  </a>
-                </span>
-              </span>
-            )
-          )}
-          {showTspEditForm ? (
-=======
           ) : showTspEditForm ? (
->>>>>>> fb809f7e
             <TspEditor
               updateStorageInTransit={this.onSubmit}
               onClose={this.closeTspEditForm}
               storageInTransit={storageInTransit}
             />
-<<<<<<< HEAD
-          ) : (
-            isTspSite &&
-            !isApproved &&
-            !isDenied &&
-            !showReleaseFromSitForm && (
-              <span className="sit-actions">
-                <span className="sit-edit actionable">
-                  <a onClick={this.openTspEditForm}>
-                    <FontAwesomeIcon className="icon" icon={faPencil} />
-                    Edit
-                  </a>
-                </span>
-              </span>
-            )
-          )}
-          {showOfficeEditForm ? (
-=======
           ) : showOfficeEditForm ? (
->>>>>>> fb809f7e
             <OfficeEditor
               updateStorageInTransit={this.onSubmit}
               onClose={this.closeOfficeEditForm}
               storageInTransit={storageInTransit}
             />
           ) : (
-            <span className="sit-actions">{this.renderSitActions()}</span>
+            <span className="sit-actions">{this.renderSitActions(isOrigin)}</span>
           )}
         </div>
         {!showTspEditForm && (
