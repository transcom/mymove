import React, { Component } from 'react';
import PropTypes from 'prop-types';

import { connect } from 'react-redux';
import { bindActionCreators } from 'redux';
import { capitalize } from 'lodash';

import FontAwesomeIcon from '@fortawesome/react-fontawesome';
import faPencil from '@fortawesome/fontawesome-free-solid/faPencilAlt';
import faCheck from '@fortawesome/fontawesome-free-solid/faCheck';
import faBan from '@fortawesome/fontawesome-free-solid/faBan';
import faSignInAlt from '@fortawesome/fontawesome-free-solid/faSignInAlt';

import './StorageInTransit.css';
import { formatDate4DigitYear } from 'shared/formatters';
import TspEditor from 'shared/StorageInTransit/TspEditor';
import OfficeEditor from 'shared/StorageInTransit/OfficeEditor';
import ApproveSitRequest from 'shared/StorageInTransit/ApproveSitRequest';
import DenySitRequest from 'shared/StorageInTransit/DenySitRequest';
import PlaceInSit from 'shared/StorageInTransit/PlaceInSit';
import { updateStorageInTransit } from 'shared/Entities/modules/storageInTransits';
import { isOfficeSite, isTspSite } from 'shared/constants';
import SitStatusIcon from './SitStatusIcon';

export class StorageInTransit extends Component {
  constructor() {
    super();
    this.state = {
      showTspEditForm: false,
      showOfficeEditForm: false,
      showApproveForm: false,
      showDenyForm: false,
      showPlaceInSitForm: false,
      storageInTransit: {},
    };
  }

  componentDidMount() {
    this.authorizedStartDate();
  }

  authorizedStartDate = () => {
    const { storageInTransit } = this.props;
    return storageInTransit.authorized_start_date
      ? this.storageInTransitAuthorizedStartDate()
      : this.assignEstimatedStartDateToAuthorizedStartDate();
  };

  storageInTransitAuthorizedStartDate = () => {
    this.setState({
      storageInTransit: {
        ...this.props.storageInTransit,
      },
    });
  };

  assignEstimatedStartDateToAuthorizedStartDate = () => {
    this.setState({
      storageInTransit: {
        ...this.props.storageInTransit,
        authorized_start_date: this.props.storageInTransit.estimated_start_date,
      },
    });
  };

  openTspEditForm = () => {
    this.setState({ showTspEditForm: true });
  };

  closeTspEditForm = () => {
    this.setState({ showTspEditForm: false });
  };

  openOfficeEditForm = () => {
    this.setState({ showOfficeEditForm: true });
  };

  closeOfficeEditForm = () => {
    this.setState({ showOfficeEditForm: false });
  };

  openApproveForm = () => {
    this.setState({ showApproveForm: true });
  };

  closeApproveForm = () => {
    this.setState({ showApproveForm: false });
  };

  openDenyForm = () => {
    this.setState({ showDenyForm: true });
  };

  closeDenyForm = () => {
    this.setState({ showDenyForm: false });
  };

  openPlaceInSitForm = () => {
    this.setState({ showPlaceInSitForm: true });
  };

  closePlaceInSitForm = () => {
    this.setState({ showPlaceInSitForm: false });
  };

  onSubmit = updatePayload => {
    this.props.updateStorageInTransit(
      this.props.storageInTransit.shipment_id,
      this.props.storageInTransit.id,
      updatePayload,
    );
  };

  render() {
    const { storageInTransit } = this.props;
    const { showTspEditForm, showOfficeEditForm, showApproveForm, showDenyForm, showPlaceInSitForm } = this.state;
    return (
      <div className="storage-in-transit" data-cy="storage-in-transit">
        <div className="column-head">
          {capitalize(storageInTransit.location)} SIT
          <span className="unbold">
            {' '}
            <span className="sit-status-text" data-cy="sit-status-text">
              Status:
            </span>{' '}
            {storageInTransit.status === 'REQUESTED' && <SitStatusIcon isTspSite={isTspSite} />}
          </span>
<<<<<<< HEAD
          {storageInTransit.status === 'IN_SIT' ? (
            <span>In SIT</span>
=======
          {storageInTransit.status === 'APPROVED' ? (
            <span>
              <FontAwesomeIcon className="icon approval-ready" icon={faCheck} />
              Approved
            </span>
          ) : storageInTransit.status === 'DENIED' ? (
            <span className="storage-in-transit-status">
              <FontAwesomeIcon className="icon approval-problem" icon={faBan} />
              Denied
            </span>
>>>>>>> 64f0338b
          ) : (
            <span>SIT {capitalize(storageInTransit.status)} </span>
          )}
          {showApproveForm ? (
            <ApproveSitRequest onClose={this.closeApproveForm} storageInTransit={this.state.storageInTransit} />
          ) : storageInTransit.status === 'APPROVED' || storageInTransit.status === 'DENIED' ? (
            <span>{null}</span>
          ) : (
            isOfficeSite &&
            !showTspEditForm &&
            !showDenyForm && (
              <span className="sit-actions">
                <a className="approve-sit-link" onClick={this.openApproveForm}>
                  <FontAwesomeIcon className="icon" icon={faCheck} />
                  Approve
                </a>
              </span>
            )
          )}
          {showDenyForm ? (
            <DenySitRequest onClose={this.closeDenyForm} />
          ) : storageInTransit.status === 'APPROVED' || storageInTransit.status === 'DENIED' ? (
            <span>{null}</span>
          ) : (
            isOfficeSite &&
            !showTspEditForm &&
            !showApproveForm && (
              <span className="sit-actions">
                <a className="deny-sit-link" onClick={this.openDenyForm}>
                  <FontAwesomeIcon className="icon" icon={faBan} />
                  Deny
                </a>
              </span>
            )
          )}
          {showPlaceInSitForm ? (
            <PlaceInSit sit={storageInTransit} onClose={this.closePlaceInSitForm} />
          ) : (
            isTspSite &&
            storageInTransit.status === 'APPROVED' && (
              <span className="place-in-sit">
                <a data-cy="place-in-sit-link" onClick={this.openPlaceInSitForm}>
                  <FontAwesomeIcon className="icon" icon={faSignInAlt} />
                  Place into SIT
                </a>
              </span>
            )
          )}
          {showTspEditForm ? (
            <TspEditor
              updateStorageInTransit={this.onSubmit}
              onClose={this.closeTspEditForm}
              storageInTransit={storageInTransit}
            />
          ) : (
            isTspSite &&
            storageInTransit.status !== 'APPROVED' && (
              <span className="sit-actions">
                <span className="sit-edit actionable">
                  <a onClick={this.openTspEditForm}>
                    <FontAwesomeIcon className="icon" icon={faPencil} />
                    Edit
                  </a>
                </span>
              </span>
            )
          )}
          {showOfficeEditForm ? (
            <OfficeEditor
              updateStorageInTransit={this.onSubmit}
              onClose={this.closeOfficeEditForm}
              storageInTransit={this.state.storageInTransit}
            />
          ) : (
            (storageInTransit.status === 'APPROVED' || storageInTransit.status === 'DENIED') &&
            isOfficeSite &&
            !showApproveForm &&
            !showDenyForm && (
              <span className="sit-actions">
                <span className="sit-edit actionable">
                  <a onClick={this.openOfficeEditForm}>
                    <FontAwesomeIcon className="icon" icon={faPencil} />
                    Edit
                  </a>
                </span>
              </span>
            )
          )}
        </div>
        {!showTspEditForm && (
          <div className="usa-width-one-whole">
            <div className="usa-width-one-half">
              <div className="sit-dates">
                <div className="column-subhead nested__same-font">Dates</div>
                <div className="panel-field nested__same-font">
                  <span className="field-title unbold">Est. start date</span>
                  <span className="field-value">{formatDate4DigitYear(storageInTransit.estimated_start_date)}</span>
                </div>
                {storageInTransit.actual_start_date && (
                  <div className="panel-field nested__same-font">
                    <span className="field-title unbold">Actual start date</span>
                    <span className="field-value">{formatDate4DigitYear(storageInTransit.actual_start_date)}</span>
                  </div>
                )}
              </div>
              {storageInTransit.notes !== undefined && (
                <div className="sit-notes">
                  <div className="column-subhead nested__same-font">Note</div>
                  <div className="panel-field nested__same-font">
                    <span className="field-title unbold">{storageInTransit.notes}</span>
                  </div>
                </div>
              )}
            </div>
            <div className="usa-width-one-half">
              <div className="column-subhead nested__same-font">Warehouse</div>
              <div className="panel-field nested__same-font">
                <span className="field-title unbold">Warehouse ID</span>
                <span className="field-value">{storageInTransit.warehouse_id}</span>
              </div>
              <div className="panel-field nested__same-font">
                <span className="field-title unbold">Contact info</span>
                <span className="field-value">
                  {storageInTransit.warehouse_name}
                  <br />
                  {storageInTransit.warehouse_address.street_address_1}
                  <br />
                  {storageInTransit.warehouse_address.street_address_2 && (
                    <span>
                      {storageInTransit.warehouse_address.street_address_2}
                      <br />
                    </span>
                  )}
                  {storageInTransit.warehouse_address.city}, {storageInTransit.warehouse_address.state}{' '}
                  {storageInTransit.warehouse_address.postal_code}
                  {storageInTransit.warehouse_phone && (
                    <span>
                      <br />
                      {storageInTransit.warehouse_phone}
                    </span>
                  )}
                  {storageInTransit.warehouse_email && (
                    <span>
                      <br />
                      {storageInTransit.warehouse_email}
                    </span>
                  )}
                </span>
              </div>
            </div>
          </div>
        )}
      </div>
    );
  }
}

StorageInTransit.propTypes = {
  storageInTransit: PropTypes.object.isRequired,
};

function mapDispatchToProps(dispatch) {
  return bindActionCreators({ updateStorageInTransit }, dispatch);
}

export default connect(null, mapDispatchToProps)(StorageInTransit);<|MERGE_RESOLUTION|>--- conflicted
+++ resolved
@@ -125,10 +125,6 @@
             </span>{' '}
             {storageInTransit.status === 'REQUESTED' && <SitStatusIcon isTspSite={isTspSite} />}
           </span>
-<<<<<<< HEAD
-          {storageInTransit.status === 'IN_SIT' ? (
-            <span>In SIT</span>
-=======
           {storageInTransit.status === 'APPROVED' ? (
             <span>
               <FontAwesomeIcon className="icon approval-ready" icon={faCheck} />
@@ -139,7 +135,8 @@
               <FontAwesomeIcon className="icon approval-problem" icon={faBan} />
               Denied
             </span>
->>>>>>> 64f0338b
+          ) : storageInTransit.status === 'IN_SIT' ? (
+            <span>In SIT</span>
           ) : (
             <span>SIT {capitalize(storageInTransit.status)} </span>
           )}
