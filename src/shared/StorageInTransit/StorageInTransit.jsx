import React, { Component, Fragment } from 'react';
import PropTypes from 'prop-types';

import { connect } from 'react-redux';
import { bindActionCreators } from 'redux';
import { capitalize } from 'lodash';
import moment from 'moment';

import FontAwesomeIcon from '@fortawesome/react-fontawesome';
import faPencil from '@fortawesome/fontawesome-free-solid/faPencilAlt';
import faCheck from '@fortawesome/fontawesome-free-solid/faCheck';
import faBan from '@fortawesome/fontawesome-free-solid/faBan';
import faSignInAlt from '@fortawesome/fontawesome-free-solid/faSignInAlt';
import faSignOutAlt from '@fortawesome/fontawesome-free-solid/faSignOutAlt';
import faTimes from '@fortawesome/fontawesome-free-solid/faTimes';

import './StorageInTransit.css';
import { formatDate4DigitYear } from 'shared/formatters';
import TspEditor from 'shared/StorageInTransit/TspEditor';
import OfficeEditor from 'shared/StorageInTransit/OfficeEditor';
import ApproveSitRequest from 'shared/StorageInTransit/ApproveSitRequest';
import DenySitRequest from 'shared/StorageInTransit/DenySitRequest';
import PlaceInSit from 'shared/StorageInTransit/PlaceInSit';
<<<<<<< HEAD
import DeleteSitRequest from 'shared/StorageInTransit/DeleteSitRequest';
=======
import ReleaseFromSit from 'shared/StorageInTransit/ReleaseFromSit';
>>>>>>> 2fba05f4
import { updateStorageInTransit } from 'shared/Entities/modules/storageInTransits';
import { isOfficeSite, isTspSite } from 'shared/constants';
import SitStatusIcon from './SitStatusIcon';
import { sitDaysUsed } from 'shared/StorageInTransit/calculator';
import SitAction from 'shared/StorageInTransit/SitAction';

export class StorageInTransit extends Component {
  constructor() {
    super();
    this.state = {
      showTspEditForm: false,
      showOfficeEditForm: false,
      showApproveForm: false,
      showDenyForm: false,
      showPlaceInSitForm: false,
      showReleaseFromSitForm: false,
      showDeleteWarning: false,
      storageInTransit: {},
    };
  }

  componentDidMount() {
    this.authorizedStartDate();
  }

  authorizedStartDate = () => {
    const { storageInTransit } = this.props;
    return storageInTransit.authorized_start_date
      ? this.storageInTransitAuthorizedStartDate()
      : this.assignEstimatedStartDateToAuthorizedStartDate();
  };

  storageInTransitAuthorizedStartDate = () => {
    this.setState({
      storageInTransit: {
        ...this.props.storageInTransit,
      },
    });
  };

  assignEstimatedStartDateToAuthorizedStartDate = () => {
    this.setState({
      storageInTransit: {
        ...this.props.storageInTransit,
        authorized_start_date: this.props.storageInTransit.estimated_start_date,
      },
    });
  };

  openTspEditForm = () => {
    this.setState({ showTspEditForm: true });
  };

  closeTspEditForm = () => {
    this.setState({ showTspEditForm: false });
  };

  openOfficeEditForm = () => {
    this.setState({ showOfficeEditForm: true });
  };

  closeOfficeEditForm = () => {
    this.setState({ showOfficeEditForm: false });
  };

  openApproveForm = () => {
    this.setState({ showApproveForm: true });
  };

  closeApproveForm = () => {
    this.setState({ showApproveForm: false });
  };

  openDenyForm = () => {
    this.setState({ showDenyForm: true });
  };

  closeDenyForm = () => {
    this.setState({ showDenyForm: false });
  };

  openPlaceInSitForm = () => {
    this.setState({ showPlaceInSitForm: true });
  };

  closePlaceInSitForm = () => {
    this.setState({ showPlaceInSitForm: false });
  };

  openReleaseFromSitForm = () => {
    this.setState({ showReleaseFromSitForm: true });
  };

  closeReleaseFromSitForm = () => {
    this.setState({ showReleaseFromSitForm: false });
  };

  openDeleteWarning = () => {
    this.setState({ showDeleteWarning: true });
  };

  closeDeleteWarning = () => {
    this.setState({ showDeleteWarning: false });
  };

  onSubmit = updatePayload => {
    this.props.updateStorageInTransit(
      this.props.storageInTransit.shipment_id,
      this.props.storageInTransit.id,
      updatePayload,
    );
  };

  renderSitActions() {
    if (isOfficeSite) {
      return this.renderOfficeSitActions();
    } else if (isTspSite) {
      return this.renderTspSitActions();
    } else {
      return null;
    }
  }

  renderOfficeSitActions() {
    const { storageInTransit } = this.props;

    switch (storageInTransit.status) {
      case 'REQUESTED':
        return (
          <Fragment>
            <SitAction action="Approve" onClick={this.openApproveForm} icon={faCheck} />
            <SitAction action="Deny" onClick={this.openDenyForm} icon={faBan} />
          </Fragment>
        );
      case 'APPROVED':
      case 'DENIED':
        return <SitAction action="Edit" onClick={this.openOfficeEditForm} icon={faPencil} />;
      default:
        // NOTE: No actions for IN_SIT, RELEASED, or DELIVERED statuses.
        return null;
    }
  }

  renderTspSitActions() {
    const { storageInTransit } = this.props;
    const isOrigin = storageInTransit.location === 'ORIGIN';

    switch (storageInTransit.status) {
      case 'REQUESTED':
        return (
          <Fragment>
            <SitAction action="Edit" onClick={this.openTspEditForm} icon={faPencil} />
            <SitAction action="Delete" onClick={this.openDeleteWarning} icon={faTimes} />
          </Fragment>
        );
      case 'APPROVED':
        return (
          <Fragment>
            <SitAction action="Place into SIT" onClick={this.openPlaceInSitForm} icon={faSignInAlt} />
            <SitAction action="Delete" onClick={this.openDeleteWarning} icon={faTimes} />
          </Fragment>
        );
      case 'DENIED':
        return <SitAction action="Delete" onClick={this.openDeleteWarning} icon={faTimes} />;
      case 'IN_SIT':
        return (
          <Fragment>
            {isOrigin && (
              <SitAction action="Release from SIT" onClick={this.openReleaseFromSitForm} icon={faSignOutAlt} />
            )}
            <SitAction action="Edit" onClick={this.openTspEditForm} icon={faPencil} />
            <SitAction action="Delete" onClick={this.openDeleteWarning} icon={faTimes} />
          </Fragment>
        );
      case 'RELEASED':
      case 'DELIVERED':
        return <SitAction action="Edit" onClick={this.openTspEditForm} icon={faPencil} />;
      default:
        return null;
    }
  }

  render() {
    const { storageInTransit, daysRemaining } = this.props;
    const {
      showTspEditForm,
      showOfficeEditForm,
      showApproveForm,
      showDenyForm,
      showPlaceInSitForm,
<<<<<<< HEAD
      showDeleteWarning,
=======
      showReleaseFromSitForm,
>>>>>>> 2fba05f4
    } = this.state;
    const isDenied = storageInTransit.status === 'DENIED';
    const isRequested = storageInTransit.status === 'REQUESTED';
    const isApproved = storageInTransit.status === 'APPROVED';
    const isInSit = storageInTransit.status === 'IN_SIT';
    const isReleased = storageInTransit.status === 'RELEASED';
    const isDelivered = storageInTransit.status === 'DELIVERED';

    const daysUsed = sitDaysUsed(storageInTransit);

    return (
      <div data-cy="storage-in-transit" className="storage-in-transit">
        <div className="column-head">
          {capitalize(storageInTransit.location)} SIT
          <span className="unbold">
            {' '}
            <span className="sit-status-text" data-cy="sit-status-text">
              Status:
            </span>{' '}
            {isRequested && <SitStatusIcon isTspSite={isTspSite} />}
          </span>
          {isApproved ? (
            <span data-cy="storage-in-transit-status">
              <FontAwesomeIcon className="icon approval-ready" icon={faCheck} />
              Approved
            </span>
          ) : isDenied ? (
            <span data-cy="storage-in-transit-status-denied">
              <FontAwesomeIcon className="icon approval-problem" icon={faBan} />
              Denied
            </span>
          ) : isInSit ? (
            <span>In SIT{daysRemaining < 0 ? ' - SIT Expired' : ''}</span>
          ) : isReleased ? (
            <span>Released</span>
          ) : (
            <span>SIT {capitalize(storageInTransit.status)}</span>
          )}
          {showApproveForm ? (
            <ApproveSitRequest onClose={this.closeApproveForm} storageInTransit={this.state.storageInTransit} />
          ) : showDenyForm ? (
            <DenySitRequest onClose={this.closeDenyForm} storageInTransit={storageInTransit} />
          ) : showPlaceInSitForm ? (
            <PlaceInSit sit={storageInTransit} onClose={this.closePlaceInSitForm} />
          ) : showReleaseFromSitForm ? (
            <ReleaseFromSit sit={storageInTransit} onClose={this.closeReleaseFromSitForm} />
          ) : showTspEditForm ? (
            <TspEditor
              updateStorageInTransit={this.onSubmit}
              onClose={this.closeTspEditForm}
              storageInTransit={storageInTransit}
            />
          ) : showOfficeEditForm ? (
            <OfficeEditor
              updateStorageInTransit={this.onSubmit}
              onClose={this.closeOfficeEditForm}
              storageInTransit={storageInTransit}
            />
          ) : showDeleteWarning ? (
            <DeleteSitRequest storageInTransit={storageInTransit} onClose={this.closeDeleteWarning} />
          ) : (
            <span className="sit-actions">{this.renderSitActions()}</span>
          )}
        </div>
        {!showTspEditForm && (
          <div className="usa-width-one-whole">
            <div className="usa-width-one-half">
              <div className="sit-dates">
                <div className="column-subhead nested__same-font">Dates</div>
                <div className="panel-field nested__same-font">
                  <span className="field-title unbold">Est. start date</span>
                  <span className="field-value">{formatDate4DigitYear(storageInTransit.estimated_start_date)}</span>
                </div>
                {storageInTransit.actual_start_date && (
                  <div>
                    <div className="panel-field nested__same-font">
                      <span className="field-title unbold">Actual start date</span>
                      <span className="field-value">{formatDate4DigitYear(storageInTransit.actual_start_date)}</span>
                    </div>
                    {(isReleased || isDelivered) && (
                      <div className="panel-field nested__same-font">
                        <span className="field-title unbold">Date out</span>
                        <span data-cy="sit-expires" className="field-value">
                          {formatDate4DigitYear(storageInTransit.out_date)}
                        </span>
                      </div>
                    )}
                    <div className="panel-field nested__same-font">
                      <span className="field-title unbold">Days used</span>
                      <span data-cy="sit-days-used" className="field-value">
                        {daysUsed} days
                      </span>
                    </div>
                    <div className="panel-field nested__same-font">
                      <span className="field-title unbold">Expires</span>
                      <span data-cy="sit-expires" className="field-value">
                        {isInSit
                          ? formatDate4DigitYear(
                              moment(storageInTransit.actual_start_date).add(daysRemaining + daysUsed, 'days'),
                            )
                          : 'n/a'}
                      </span>
                    </div>
                  </div>
                )}
              </div>
              {storageInTransit.notes !== undefined && (
                <div className="sit-notes">
                  <div className="column-subhead nested__same-font">Note</div>
                  <div className="panel-field nested__same-font">
                    <span className="field-title unbold">{storageInTransit.notes}</span>
                  </div>
                </div>
              )}
            </div>
            <div className="usa-width-one-half">
              {!isRequested && (
                <div className="sit-authorization-wrapper">
                  <div className="column-subhead nested__same-font">Authorization</div>
                  <div className="panel-field nested__same-font">
                    <span className="field-title unbold">SIT approved</span>
                    <span className="field-value">{isDenied ? 'No' : 'Yes'}</span>
                  </div>
                  {!isDenied && (
                    <div className="panel-field nested__same-font">
                      <span className="field-title unbold">Earliest start date</span>
                      <span data-cy="sit-authorized-start-date" className="field-value">
                        {formatDate4DigitYear(storageInTransit.authorized_start_date)}
                      </span>
                    </div>
                  )}

                  {storageInTransit.authorization_notes && (
                    <div className="panel-field nested__same-font">
                      <span className="field-title unbold">Note</span>
                      <span data-cy="sit-authorization-notes" className="field-value">
                        {storageInTransit.authorization_notes}
                      </span>
                    </div>
                  )}
                  {storageInTransit.sit_number && (
                    <div className="panel-field nested__same-font">
                      <span className="field-title unbold">SIT Number</span>
                      <span className="field-value">{storageInTransit.sit_number}</span>
                    </div>
                  )}
                </div>
              )}

              <div className="column-subhead nested__same-font">Warehouse</div>
              <div className="panel-field nested__same-font">
                <span className="field-title unbold">Warehouse ID</span>
                <span className="field-value">{storageInTransit.warehouse_id}</span>
              </div>
              <div className="panel-field nested__same-font">
                <span className="field-title unbold">Contact info</span>
                <span className="field-value">
                  {storageInTransit.warehouse_name}
                  <br />
                  {storageInTransit.warehouse_address.street_address_1}
                  <br />
                  {storageInTransit.warehouse_address.street_address_2 && (
                    <span>
                      {storageInTransit.warehouse_address.street_address_2}
                      <br />
                    </span>
                  )}
                  {storageInTransit.warehouse_address.city}, {storageInTransit.warehouse_address.state}{' '}
                  {storageInTransit.warehouse_address.postal_code}
                  {storageInTransit.warehouse_phone && (
                    <span>
                      <br />
                      {storageInTransit.warehouse_phone}
                    </span>
                  )}
                  {storageInTransit.warehouse_email && (
                    <span>
                      <br />
                      {storageInTransit.warehouse_email}
                    </span>
                  )}
                </span>
              </div>
            </div>
          </div>
        )}
      </div>
    );
  }
}

StorageInTransit.propTypes = {
  storageInTransit: PropTypes.object.isRequired,
  daysRemaining: PropTypes.number,
};

function mapDispatchToProps(dispatch) {
  return bindActionCreators({ updateStorageInTransit }, dispatch);
}

export default connect(null, mapDispatchToProps)(StorageInTransit);<|MERGE_RESOLUTION|>--- conflicted
+++ resolved
@@ -21,11 +21,8 @@
 import ApproveSitRequest from 'shared/StorageInTransit/ApproveSitRequest';
 import DenySitRequest from 'shared/StorageInTransit/DenySitRequest';
 import PlaceInSit from 'shared/StorageInTransit/PlaceInSit';
-<<<<<<< HEAD
+import ReleaseFromSit from 'shared/StorageInTransit/ReleaseFromSit';
 import DeleteSitRequest from 'shared/StorageInTransit/DeleteSitRequest';
-=======
-import ReleaseFromSit from 'shared/StorageInTransit/ReleaseFromSit';
->>>>>>> 2fba05f4
 import { updateStorageInTransit } from 'shared/Entities/modules/storageInTransits';
 import { isOfficeSite, isTspSite } from 'shared/constants';
 import SitStatusIcon from './SitStatusIcon';
@@ -216,11 +213,8 @@
       showApproveForm,
       showDenyForm,
       showPlaceInSitForm,
-<<<<<<< HEAD
+      showReleaseFromSitForm,
       showDeleteWarning,
-=======
-      showReleaseFromSitForm,
->>>>>>> 2fba05f4
     } = this.state;
     const isDenied = storageInTransit.status === 'DENIED';
     const isRequested = storageInTransit.status === 'REQUESTED';
