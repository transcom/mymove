--- conflicted
+++ resolved
@@ -14,11 +14,8 @@
 import { formatDate4DigitYear } from 'shared/formatters';
 import Editor from 'shared/StorageInTransit/Editor';
 import ApproveSitRequest from 'shared/StorageInTransit/ApproveSitRequest';
-<<<<<<< HEAD
+import DenySitRequest from 'shared/StorageInTransit/DenySitRequest';
 import PlaceInSit from 'shared/StorageInTransit/PlaceInSit';
-=======
-import DenySitRequest from 'shared/StorageInTransit/DenySitRequest';
->>>>>>> c581f653
 import { updateStorageInTransit } from 'shared/Entities/modules/storageInTransits';
 import { isOfficeSite, isTspSite } from 'shared/constants.js';
 import SitStatusIcon from './SitStatusIcon';
@@ -78,11 +75,6 @@
             <span className="sit-status-text">Status:</span>{' '}
             {storageInTransit.status === 'REQUESTED' && <SitStatusIcon isTspSite={isTspSite} />}
           </span>
-<<<<<<< HEAD
-          <span>SIT {capitalize(storageInTransit.status)} </span>
-          {!isTspSite && <ApproveSitRequest />}
-          {isTspSite && storageInTransit.status === 'APPROVED' && <PlaceInSit sit={storageInTransit} />}
-=======
           <span>SIT {storageInTransit.status.charAt(0) + storageInTransit.status.slice(1).toLowerCase()} </span>
           {showApproveForm ? (
             <ApproveSitRequest onClose={this.closeApproveForm} />
@@ -112,7 +104,7 @@
               </span>
             )
           )}
->>>>>>> c581f653
+          {isTspSite && storageInTransit.status === 'APPROVED' && <PlaceInSit sit={storageInTransit} />}
           {showEditForm ? (
             <Editor
               updateStorageInTransit={this.onSubmit}
