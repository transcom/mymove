--- conflicted
+++ resolved
@@ -28,11 +28,8 @@
       showEditForm: false,
       showApproveForm: false,
       showDenyForm: false,
-<<<<<<< HEAD
       showPlaceInSitForm: false,
-=======
       storageInTransit: {},
->>>>>>> d85b6ba1
     };
   }
 
