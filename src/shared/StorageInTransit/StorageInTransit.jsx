import React, { Component, Fragment } from 'react';
import PropTypes from 'prop-types';

import { connect } from 'react-redux';
import { bindActionCreators } from 'redux';
import { capitalize } from 'lodash';
import moment from 'moment';

import FontAwesomeIcon from '@fortawesome/react-fontawesome';
import faPencil from '@fortawesome/fontawesome-free-solid/faPencilAlt';
import faCheck from '@fortawesome/fontawesome-free-solid/faCheck';
import faBan from '@fortawesome/fontawesome-free-solid/faBan';
import faSignInAlt from '@fortawesome/fontawesome-free-solid/faSignInAlt';
import faSignOutAlt from '@fortawesome/fontawesome-free-solid/faSignOutAlt';
import faTimes from '@fortawesome/fontawesome-free-solid/faTimes';

import './StorageInTransit.css';
import { formatDate4DigitYear } from 'shared/formatters';
import TspEditor from 'shared/StorageInTransit/TspEditor';
import OfficeEditor from 'shared/StorageInTransit/OfficeEditor';
import ApproveSitRequest from 'shared/StorageInTransit/ApproveSitRequest';
import DenySitRequest from 'shared/StorageInTransit/DenySitRequest';
import PlaceInSit from 'shared/StorageInTransit/PlaceInSit';
import ReleaseFromSit from 'shared/StorageInTransit/ReleaseFromSit';
import { updateStorageInTransit } from 'shared/Entities/modules/storageInTransits';
import { isOfficeSite, isTspSite } from 'shared/constants';
import SitStatusIcon from './SitStatusIcon';
import { sitDaysUsed } from 'shared/StorageInTransit/calculator';
import SitAction from 'shared/StorageInTransit/SitAction';

export class StorageInTransit extends Component {
  constructor() {
    super();
    this.state = {
      showTspEditForm: false,
      showOfficeEditForm: false,
      showApproveForm: false,
      showDenyForm: false,
      showPlaceInSitForm: false,
      showReleaseFromSitForm: false,
      showDeleteWarning: false,
      storageInTransit: {},
    };
  }

  componentDidMount() {
    this.authorizedStartDate();
  }

  authorizedStartDate = () => {
    const { storageInTransit } = this.props;
    return storageInTransit.authorized_start_date
      ? this.storageInTransitAuthorizedStartDate()
      : this.assignEstimatedStartDateToAuthorizedStartDate();
  };

  storageInTransitAuthorizedStartDate = () => {
    this.setState({
      storageInTransit: {
        ...this.props.storageInTransit,
      },
    });
  };

  assignEstimatedStartDateToAuthorizedStartDate = () => {
    this.setState({
      storageInTransit: {
        ...this.props.storageInTransit,
        authorized_start_date: this.props.storageInTransit.estimated_start_date,
      },
    });
  };

  openTspEditForm = () => {
    this.setState({ showTspEditForm: true });
  };

  closeTspEditForm = () => {
    this.setState({ showTspEditForm: false });
  };

  openOfficeEditForm = () => {
    this.setState({ showOfficeEditForm: true });
  };

  closeOfficeEditForm = () => {
    this.setState({ showOfficeEditForm: false });
  };

  openApproveForm = () => {
    this.setState({ showApproveForm: true });
  };

  closeApproveForm = () => {
    this.setState({ showApproveForm: false });
  };

  openDenyForm = () => {
    this.setState({ showDenyForm: true });
  };

  closeDenyForm = () => {
    this.setState({ showDenyForm: false });
  };

  openPlaceInSitForm = () => {
    this.setState({ showPlaceInSitForm: true });
  };

  closePlaceInSitForm = () => {
    this.setState({ showPlaceInSitForm: false });
  };

  openReleaseFromSitForm = () => {
    this.setState({ showReleaseFromSitForm: true });
  };

  closeReleaseFromSitForm = () => {
    this.setState({ showReleaseFromSitForm: false });
  };

  openDeleteWarning = () => {
    this.setState({ showDeleteWarning: true });
  };

  closeDeleteWarning = () => {
    this.setState({ showDeleteWarning: false });
  };

  onSubmit = updatePayload => {
    this.props.updateStorageInTransit(
      this.props.storageInTransit.shipment_id,
      this.props.storageInTransit.id,
      updatePayload,
    );
  };

  renderSitActions() {
    if (isOfficeSite) {
      return this.renderOfficeSitActions();
    } else if (isTspSite) {
      return this.renderTspSitActions();
    } else {
      return null;
    }
  }

  renderOfficeSitActions() {
    const { storageInTransit } = this.props;

    switch (storageInTransit.status) {
      case 'REQUESTED':
        return (
          <Fragment>
            <SitAction action="Approve" onClick={this.openApproveForm} icon={faCheck} />
            <SitAction action="Deny" onClick={this.openDenyForm} icon={faBan} />
          </Fragment>
        );
      case 'APPROVED':
      case 'DENIED':
        return <SitAction action="Edit" onClick={this.openOfficeEditForm} icon={faPencil} />;
      default:
        // NOTE: No actions for IN_SIT, RELEASED, or DELIVERED statuses.
        return null;
    }
  }

  renderTspSitActions() {
    const { storageInTransit } = this.props;
    const isOrigin = storageInTransit.location === 'ORIGIN';

    switch (storageInTransit.status) {
      case 'REQUESTED':
        return (
          <Fragment>
            <SitAction action="Edit" onClick={this.openTspEditForm} icon={faPencil} />
            <SitAction action="Delete" onClick={this.openDeleteWarning} icon={faTimes} />
          </Fragment>
        );
      case 'APPROVED':
        return (
          <Fragment>
            <SitAction action="Place into SIT" onClick={this.openPlaceInSitForm} icon={faSignInAlt} />
            <SitAction action="Delete" onClick={this.openDeleteWarning} icon={faTimes} />
          </Fragment>
        );
      case 'DENIED':
        return <SitAction action="Delete" onClick={this.openDeleteWarning} icon={faTimes} />;
      case 'IN_SIT':
        return (
          <Fragment>
            {isOrigin && (
              <SitAction action="Release from SIT" onClick={this.openReleaseFromSitForm} icon={faSignOutAlt} />
            )}
            <SitAction action="Edit" onClick={this.openTspEditForm} icon={faPencil} />
            <SitAction action="Delete" onClick={this.openDeleteWarning} icon={faTimes} />
          </Fragment>
        );
      case 'RELEASED':
      case 'DELIVERED':
        return <SitAction action="Edit" onClick={this.openTspEditForm} icon={faPencil} />;
      default:
        return null;
    }
  }

  render() {
    const { storageInTransit, daysRemaining } = this.props;
    const {
      showTspEditForm,
      showOfficeEditForm,
      showApproveForm,
      showDenyForm,
      showPlaceInSitForm,
      showReleaseFromSitForm,
    } = this.state;
    const isDenied = storageInTransit.status === 'DENIED';
    const isRequested = storageInTransit.status === 'REQUESTED';
    const isApproved = storageInTransit.status === 'APPROVED';
    const isInSit = storageInTransit.status === 'IN_SIT';
    const isReleased = storageInTransit.status === 'RELEASED';
    const isDelivered = storageInTransit.status === 'DELIVERED';

    const daysUsed = sitDaysUsed(storageInTransit);

    return (
      <div data-cy="storage-in-transit" className="storage-in-transit">
        <div className="column-head">
          {capitalize(storageInTransit.location)} SIT
          <span className="unbold">
            {' '}
            <span className="sit-status-text" data-cy="sit-status-text">
              Status:
            </span>{' '}
            {isRequested && <SitStatusIcon isTspSite={isTspSite} />}
          </span>
          {isApproved ? (
            <span data-cy="storage-in-transit-status">
              <FontAwesomeIcon className="icon approval-ready" icon={faCheck} />
              Approved
            </span>
          ) : isDenied ? (
            <span data-cy="storage-in-transit-status-denied">
              <FontAwesomeIcon className="icon approval-problem" icon={faBan} />
              Denied
            </span>
          ) : isInSit ? (
            <span>In SIT{daysRemaining < 0 ? ' - SIT Expired' : ''}</span>
          ) : isReleased ? (
            <span>Released</span>
          ) : (
            <span>SIT {capitalize(storageInTransit.status)}</span>
          )}
          {showApproveForm ? (
            <ApproveSitRequest onClose={this.closeApproveForm} storageInTransit={this.state.storageInTransit} />
          ) : showDenyForm ? (
            <DenySitRequest onClose={this.closeDenyForm} storageInTransit={storageInTransit} />
          ) : showPlaceInSitForm ? (
            <PlaceInSit sit={storageInTransit} onClose={this.closePlaceInSitForm} />
          ) : showReleaseFromSitForm ? (
            <ReleaseFromSit sit={storageInTransit} onClose={this.closeReleaseFromSitForm} />
          ) : showTspEditForm ? (
            <TspEditor
              updateStorageInTransit={this.onSubmit}
              onClose={this.closeTspEditForm}
              storageInTransit={storageInTransit}
            />
          ) : showOfficeEditForm ? (
            <OfficeEditor
              updateStorageInTransit={this.onSubmit}
              onClose={this.closeOfficeEditForm}
              storageInTransit={storageInTransit}
            />
          ) : (
            <span className="sit-actions">{this.renderSitActions()}</span>
          )}
        </div>
        {!showTspEditForm && (
          <div className="usa-width-one-whole">
            <div className="usa-width-one-half">
              <div className="sit-dates" data-cy="sit-dates">
                <div className="column-subhead nested__same-font">Dates</div>
                <div className="panel-field nested__same-font">
                  <span className="field-title unbold">Est. start date</span>
                  <span className="field-value">{formatDate4DigitYear(storageInTransit.estimated_start_date)}</span>
                </div>
                {storageInTransit.actual_start_date && (
                  <div>
                    <div className="panel-field nested__same-font">
                      <span className="field-title unbold">Actual start date</span>
                      <span className="field-value">{formatDate4DigitYear(storageInTransit.actual_start_date)}</span>
                    </div>
<<<<<<< HEAD
                    {storageInTransit.out_date && (
                      <div className="panel-field nested__same-font">
                        <span className="field-title unbold">Out date</span>
                        <span className="field-value">{formatDate4DigitYear(storageInTransit.out_date)}</span>
=======
                    {(isReleased || isDelivered) && (
                      <div className="panel-field nested__same-font">
                        <span className="field-title unbold">Date out</span>
                        <span data-cy="sit-date-out" className="field-value">
                          {formatDate4DigitYear(storageInTransit.out_date)}
                        </span>
>>>>>>> 25e37694
                      </div>
                    )}
                    <div className="panel-field nested__same-font">
                      <span className="field-title unbold">Days used</span>
                      <span data-cy="sit-days-used" className="field-value">
                        {daysUsed} days
                      </span>
                    </div>
                    <div className="panel-field nested__same-font">
                      <span className="field-title unbold">Expires</span>
                      <span data-cy="sit-expires" className="field-value">
                        {isInSit
                          ? formatDate4DigitYear(
                              moment(storageInTransit.actual_start_date).add(daysRemaining + daysUsed, 'days'),
                            )
                          : 'n/a'}
                      </span>
                    </div>
                  </div>
                )}
              </div>
              {storageInTransit.notes !== undefined && (
                <div className="sit-notes">
                  <div className="column-subhead nested__same-font">Note</div>
                  <div className="panel-field nested__same-font">
                    <span className="field-title unbold">{storageInTransit.notes}</span>
                  </div>
                </div>
              )}
            </div>
            <div className="usa-width-one-half">
              {!isRequested && (
                <div className="sit-authorization-wrapper">
                  <div className="column-subhead nested__same-font">Authorization</div>
                  <div className="panel-field nested__same-font">
                    <span className="field-title unbold">SIT approved</span>
                    <span className="field-value">{isDenied ? 'No' : 'Yes'}</span>
                  </div>
                  {!isDenied && (
                    <div className="panel-field nested__same-font">
                      <span className="field-title unbold">Earliest start date</span>
                      <span data-cy="sit-authorized-start-date" className="field-value">
                        {formatDate4DigitYear(storageInTransit.authorized_start_date)}
                      </span>
                    </div>
                  )}

                  {storageInTransit.authorization_notes && (
                    <div className="panel-field nested__same-font">
                      <span className="field-title unbold">Note</span>
                      <span data-cy="sit-authorization-notes" className="field-value">
                        {storageInTransit.authorization_notes}
                      </span>
                    </div>
                  )}
                  {storageInTransit.sit_number && (
                    <div className="panel-field nested__same-font">
                      <span className="field-title unbold">SIT Number</span>
                      <span className="field-value">{storageInTransit.sit_number}</span>
                    </div>
                  )}
                </div>
              )}

              <div className="column-subhead nested__same-font">Warehouse</div>
              <div className="panel-field nested__same-font">
                <span className="field-title unbold">Warehouse ID</span>
                <span className="field-value">{storageInTransit.warehouse_id}</span>
              </div>
              <div className="panel-field nested__same-font">
                <span className="field-title unbold">Contact info</span>
                <span className="field-value">
                  {storageInTransit.warehouse_name}
                  <br />
                  {storageInTransit.warehouse_address.street_address_1}
                  <br />
                  {storageInTransit.warehouse_address.street_address_2 && (
                    <span>
                      {storageInTransit.warehouse_address.street_address_2}
                      <br />
                    </span>
                  )}
                  {storageInTransit.warehouse_address.city}, {storageInTransit.warehouse_address.state}{' '}
                  {storageInTransit.warehouse_address.postal_code}
                  {storageInTransit.warehouse_phone && (
                    <span>
                      <br />
                      {storageInTransit.warehouse_phone}
                    </span>
                  )}
                  {storageInTransit.warehouse_email && (
                    <span>
                      <br />
                      {storageInTransit.warehouse_email}
                    </span>
                  )}
                </span>
              </div>
            </div>
          </div>
        )}
      </div>
    );
  }
}

StorageInTransit.propTypes = {
  storageInTransit: PropTypes.object.isRequired,
  daysRemaining: PropTypes.number,
};

function mapDispatchToProps(dispatch) {
  return bindActionCreators({ updateStorageInTransit }, dispatch);
}

export default connect(null, mapDispatchToProps)(StorageInTransit);<|MERGE_RESOLUTION|>--- conflicted
+++ resolved
@@ -290,19 +290,12 @@
                       <span className="field-title unbold">Actual start date</span>
                       <span className="field-value">{formatDate4DigitYear(storageInTransit.actual_start_date)}</span>
                     </div>
-<<<<<<< HEAD
-                    {storageInTransit.out_date && (
-                      <div className="panel-field nested__same-font">
-                        <span className="field-title unbold">Out date</span>
-                        <span className="field-value">{formatDate4DigitYear(storageInTransit.out_date)}</span>
-=======
                     {(isReleased || isDelivered) && (
                       <div className="panel-field nested__same-font">
                         <span className="field-title unbold">Date out</span>
                         <span data-cy="sit-date-out" className="field-value">
                           {formatDate4DigitYear(storageInTransit.out_date)}
                         </span>
->>>>>>> 25e37694
                       </div>
                     )}
                     <div className="panel-field nested__same-font">
