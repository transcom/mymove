import { isFinite } from 'lodash';
import moment from 'moment';
import numeral from 'numeral';
import path from 'path';

import { SHIPMENT_OPTIONS } from 'shared/constants';
import { DEPARTMENT_INDICATOR_LABELS, DEPARTMENT_INDICATOR_OPTIONS } from 'constants/departmentIndicators';
import { ORDERS_TYPE_DETAILS_OPTIONS, ORDERS_TYPE_OPTIONS } from 'constants/orders';
import { PAYMENT_REQUEST_STATUS_LABELS } from 'constants/paymentRequestStatus';
import { SERVICE_MEMBER_AGENCY_LABELS } from 'content/serviceMemberAgencies';
import { MOVE_STATUS_OPTIONS, SERVICE_COUNSELING_MOVE_STATUS_OPTIONS } from 'constants/queues';

/**
 * Formats number into a dollar string. Eg. $1,234.12
 *
 * More info: http://numeraljs.com/
 * @param num
 * @returns {string}
 */
export function toDollarString(num) {
  return numeral(num).format('$0,0.00');
}

export function formatNumber(num) {
  if (!isFinite(num)) {
    return '';
  }

  return num.toLocaleString();
}

// Format a number of cents into a string, e.g. $12,345.67
export function formatCents(cents) {
  if (!isFinite(cents)) {
    return '';
  }

  return (cents / 100).toLocaleString(undefined, {
    minimumFractionDigits: 2,
    maximumFractionDigits: 2,
  });
}

// Format base quantity as cents
export function formatBaseQuantityAsDollars(baseQuantity) {
  return formatCents(baseQuantity / 100);
}

// Format a base quantity into a user-friendly number string, e.g. 167000 -> "16.7000"
export function formatFromBaseQuantity(baseQuantity) {
  if (!isFinite(baseQuantity)) {
    return '';
  }

  return (baseQuantity / 10000).toLocaleString(undefined, {
    minimumFractionDigits: 4,
    maximumFractionDigits: 4,
  });
}

// Format a base quantity into a user-friendly number, e.g. 167000 -> 16.7
export function convertFromBaseQuantity(baseQuantity) {
  if (!isFinite(baseQuantity)) {
    return null;
  }

  return baseQuantity / 10000;
}

// Format user-entered base quantity into base quantity, e.g. 16.7000 -> 167000
export function formatToBaseQuantity(baseQuantity) {
  baseQuantity = parseFloat(String(baseQuantity).replace(',', '')) * 10000;

  return baseQuantity;
}

// Format a thousandth of an inch into an inch, e.g. 16700 -> 16.7
export function convertFromThousandthInchToInch(thousandthInch) {
  if (!isFinite(thousandthInch)) {
    return null;
  }

  return thousandthInch / 1000;
}

// Format a dimensions object length, width and height to inches
export function formatToDimensionsInches(dimensions) {
  if (!dimensions) {
    return undefined;
  }

  dimensions.length = convertFromThousandthInchToInch(dimensions.length);
  dimensions.width = convertFromThousandthInchToInch(dimensions.width);
  dimensions.height = convertFromThousandthInchToInch(dimensions.height);

  return dimensions;
}

// Format dimensions object length, width and height to base dimensions
export function formatDimensionsToThousandthInches(dimensions) {
  if (!dimensions) {
    return;
  }

  dimensions.length = formatToThousandthInches(dimensions.length);
  dimensions.width = formatToThousandthInches(dimensions.width);
  dimensions.height = formatToThousandthInches(dimensions.height);
  return;
}

// Format user-entered dimension into base dimension, e.g. 15.25 -> 15250
export function formatToThousandthInches(val) {
  return parseFloat(String(val).replace(',', '')) * 1000;
}

export function formatCentsRange(min, max) {
  if (!isFinite(min) || !isFinite(max)) {
    return '';
  }

  return `$${formatCents(min)} - ${formatCents(max)}`;
}

// Service Member Formatters

// Format a date in the MM-DD-YYYY format for use in the service member UI.
export function formatDateSM(date) {
  if (date) {
    return moment(date).format('MM/DD/YYYY');
  }
  return undefined;
}

// Format a date into the format required for submission as a date property in
// Swagger.
export function formatSwaggerDate(date) {
  if (date) {
    return moment(date).format('YYYY-MM-DD');
  }
  return '';
}

// Parse a date from the format used by Swagger into a Date object
export function parseSwaggerDate(dateString) {
  if (dateString) {
    return moment(dateString, 'YYYY-MM-DD').toDate();
  }
  return undefined;
}

// Format a weight with lbs following, e.g. 4000 becomes 4,000 lbs
export function formatWeight(weight) {
  if (weight) {
    return `${weight.toLocaleString()} lbs`;
  } else {
    return '0 lbs';
  }
}

// Format date for display of dates summaries
const formatDateForDateRange = (date, formatType) => {
  let format = '';
  switch (formatType) {
    case 'long':
      format = 'ddd, MMM DD';
      break;
    case 'condensed':
      format = 'MMM D';
      break;
    default:
      format = 'ddd, MMM DD';
  }
  if (date) {
    return moment(date).format(format);
  }
  return undefined;
};

export const displayDateRange = (dates, formatType = 'long') => {
  let span = '';
  let firstDate = '';
  if (dates.length > 1) {
    span = ` - ${formatDateForDateRange(dates[dates.length - 1], formatType)}`;
  }
  if (dates.length >= 1) {
    firstDate = formatDateForDateRange(dates[0], formatType);
  }
  return firstDate + span;
};

// Office Formatters

// Format a date and ignore any time values, e.g. 03-Jan-18
export function formatDate(date, inputFormat, outputFormat = 'DD-MMM-YY', locale = 'en', isStrict = false) {
  if (date) {
    return moment(date, inputFormat, locale, isStrict).format(outputFormat);
  }
  return undefined;
}

export function formatDateFromIso(date, outputFormat) {
  return formatDate(date, 'YYYY-MM-DDTHH:mm:ss.SSSZ', outputFormat);
}

export function formatDate4DigitYear(date) {
  if (date) {
    return moment(date).format('DD-MMM-YYYY');
  }
  return undefined;
}

export function formatTime(date) {
  if (date) {
    return moment(date).format('HH:mm');
  }
  return undefined;
}

// Format a date and include its time, e.g. 03-Jan-2018 21:23
export function formatDateTime(date) {
  if (date) {
    return moment(date).format('DD-MMM-YY HH:mm');
  }
  return undefined;
}

// Format a date, include its time and timezone, e.g. 03-Jan-2018 21:23 ET
export function formatDateTimeWithTZ(date) {
  if (!date) return undefined;

  // This gets us a date string that includes the browser timezone
  // e.g. Mon Apr 22 2019 09:08:10 GMT-0500 (Central Daylight Time)
  // If this looks a bit strange, it's a workaround for IE11 not
  // supporting the timeZoneName: 'short' option in Date.toLocaleString
  const newDateString = String(moment(date).toDate());
  const longZone = newDateString.substring(newDateString.lastIndexOf('(') + 1, newDateString.lastIndexOf(')'));
  let shortZone = longZone
    .split(' ')
    .map((word) => word[0])
    .join('');

  // Converting timezones like CDT and EST to CT and ET
  if (shortZone.length === 3 && shortZone !== 'UTC') {
    shortZone = shortZone.slice(0, 1) + shortZone.slice(2, 3);
  }

  return moment(date, moment.ISO_8601, true).format('DD-MMM-YY HH:mm') + ` ${shortZone}`;
}

export function formatTimeAgo(date) {
  if (!date) return undefined;

  return moment(date)
    .fromNow()
    .replace('minute', 'min')
    .replace(/a min\s/, '1 min ');
}

// truncate a number and return appropiate decimal places... (watch out for negitive numbers: floor(-5.1) === -6)
// see test for examples of how this works
export const truncateNumber = (num, decimalPlaces = 0) => {
  if (!num) return num;

  const floatNum = parseFloat(num).toFixed(4);
  const scale = Math.pow(10, decimalPlaces);
  const truncatedNbr = Math.floor(floatNum * scale) / scale;
  return truncatedNbr.toFixed(decimalPlaces).toString();
};

// adds commas to numberString w/o removeing .0000 from the end of the string or rounding
export const addCommasToNumberString = (numOrString, decimalPlaces = 0) => {
  if (!numOrString || numOrString === '0') {
    numOrString = (0).toFixed(decimalPlaces);
  }

  const str = numOrString.toString();
  const [wholeNum, decimalNum] = str.split('.');
  const wholeNumInt = parseInt(wholeNum);
  if (decimalNum) {
    return `${wholeNumInt.toLocaleString()}.${decimalNum}`;
  }
  return wholeNumInt.toLocaleString();
};

// maps int to int with ordinal 1 -> 1st, 2 -> 2nd, 3rd ...
export const formatToOrdinal = (n) => {
  const s = ['th', 'st', 'nd', 'rd'];
  const v = n % 100;
  return n + (s[(v - 20) % 10] || s[v] || s[0]);
};

// Map shipment types to friendly display names for mto shipments
export const mtoShipmentTypeToFriendlyDisplay = (shipmentType) => {
  switch (shipmentType) {
    case SHIPMENT_OPTIONS.HHG:
      return 'Household goods';
    case SHIPMENT_OPTIONS.NTSR:
      return 'NTS release';
    case SHIPMENT_OPTIONS.HHG_LONGHAUL_DOMESTIC:
      return 'Household goods longhaul domestic';
    case SHIPMENT_OPTIONS.HHG_SHORTHAUL_DOMESTIC:
      return 'Household goods shorthaul domestic';
    default:
      return shipmentType;
  }
};

export const departmentIndicatorReadable = (departmentIndicator) => {
  if (!departmentIndicator) {
    return 'Missing';
  }
  return DEPARTMENT_INDICATOR_OPTIONS[`${departmentIndicator}`] || departmentIndicator;
};

export const departmentIndicatorLabel = (departmentIndicator) => {
  return DEPARTMENT_INDICATOR_LABELS[`${departmentIndicator}`] || departmentIndicator;
};

export const serviceMemberAgencyLabel = (agency) => {
  return SERVICE_MEMBER_AGENCY_LABELS[`${agency}`] || agency;
};

export const moveStatusLabel = (status) => {
  return MOVE_STATUS_OPTIONS.find((option) => option.value === `${status}`)?.label || status;
};

export const serviceCounselingMoveStatusLabel = (status) => {
  return SERVICE_COUNSELING_MOVE_STATUS_OPTIONS.find((option) => option.value === `${status}`)?.label || status;
};

export const ordersTypeReadable = (ordersType) => {
  if (!ordersType) {
    return 'Missing';
  }
  return ORDERS_TYPE_OPTIONS[`${ordersType}`] || ordersType;
};

export const ordersTypeDetailReadable = (ordersTypeDetail) => {
  if (!ordersTypeDetail) {
    return 'Missing';
  }
  return ORDERS_TYPE_DETAILS_OPTIONS[`${ordersTypeDetail}`] || ordersTypeDetail;
};

export const paymentRequestStatusReadable = (paymentRequestStatus) => {
  return PAYMENT_REQUEST_STATUS_LABELS[`${paymentRequestStatus}`] || paymentRequestStatus;
};

export const dropdownInputOptions = (options) => {
  return Object.entries(options).map(([key, value]) => ({ key: key, value: value }));
};

export const filenameFromPath = (filePath) => {
  return path.basename(filePath);
};

// Formats the numeric age input to a human readable string. Eg. 1.5 = 1 day, 2.5 = 2 days
export const formatAgeToDays = (age) => {
  if (age < 1) {
    return 'Less than 1 day';
  }
  if (age >= 1 && age < 2) {
    return '1 day';
  }
  return `${Math.floor(age)} days`;
};

export const formatAddressShort = (address) => {
<<<<<<< HEAD
  const { city, state, postal_code } = address;
  return `${city}, ${state} ${postal_code}`;
};

export const formatPrimeAPIFullAddress = (address) => {
  const { streetAddress1, streetAddress2, city, state, postalCode } = address;
  return `${streetAddress1}, ${streetAddress2}, ${city}, ${state} ${postalCode}`;
=======
  const { city, state, postalCode } = address;
  return `${city}, ${state} ${postalCode}`;
>>>>>>> 882853bf
};<|MERGE_RESOLUTION|>--- conflicted
+++ resolved
@@ -366,16 +366,11 @@
 };
 
 export const formatAddressShort = (address) => {
-<<<<<<< HEAD
-  const { city, state, postal_code } = address;
-  return `${city}, ${state} ${postal_code}`;
+  const { city, state, postalCode } = address;
+  return `${city}, ${state} ${postalCode}`;
 };
 
 export const formatPrimeAPIFullAddress = (address) => {
   const { streetAddress1, streetAddress2, city, state, postalCode } = address;
   return `${streetAddress1}, ${streetAddress2}, ${city}, ${state} ${postalCode}`;
-=======
-  const { city, state, postalCode } = address;
-  return `${city}, ${state} ${postalCode}`;
->>>>>>> 882853bf
 };