// eslint-disable-next-line no-unused-vars
import React, { Component } from 'react';
import { connect } from 'react-redux';
import { bindActionCreators } from 'redux';
import PropTypes from 'prop-types';
import { forEach } from 'lodash';

import './UploadsTable.css';

import bytes from 'bytes';
import moment from 'moment';

export class UploadsTable extends Component {
  getUploadUrl = upload => {
    let isInfected = false;

    forEach(upload.tags, function(tag) {
      if (tag.key === 'av-status' && tag.value === 'INFECTED') {
        isInfected = true;
      }
    });

    if (isInfected) {
      return `/infected-upload`;
    }
    return upload.url;
  };

  render() {
    return (
      <table>
        <thead>
          <tr>
            <th>Name</th>
            <th>Uploaded</th>
            <th>Size</th>
            <th>Delete</th>
          </tr>
        </thead>
        <tbody>
          {this.props.uploads.map(upload => (
            <tr key={upload.id}>
              <td>
<<<<<<< HEAD
                <a href={upload.url} target="_blank" className="usa-link">
=======
                <a href={this.getUploadUrl(upload)} target="_blank">
>>>>>>> 5e36b973
                  {upload.filename}
                </a>
              </td>
              <td>{moment(upload.created_at).format('LLL')}</td>
              <td>{bytes(upload.bytes)}</td>
              <td>
                <a href="" onClick={e => this.props.onDelete(e, upload.id)} className="usa-link">
                  Delete
                </a>
              </td>
            </tr>
          ))}
        </tbody>
      </table>
    );
  }
}

UploadsTable.propTypes = {
  uploads: PropTypes.array.isRequired,
  onDelete: PropTypes.func,
};

function mapStateToProps(state) {
  return {};
}

function mapDispatchToProps(dispatch) {
  return bindActionCreators({}, dispatch);
}

export default connect(
  mapStateToProps,
  mapDispatchToProps,
)(UploadsTable);<|MERGE_RESOLUTION|>--- conflicted
+++ resolved
@@ -41,11 +41,7 @@
           {this.props.uploads.map(upload => (
             <tr key={upload.id}>
               <td>
-<<<<<<< HEAD
-                <a href={upload.url} target="_blank" className="usa-link">
-=======
-                <a href={this.getUploadUrl(upload)} target="_blank">
->>>>>>> 5e36b973
+                <a href={this.getUploadUrl(upload)} target="_blank" className="usa-link">
                   {upload.filename}
                 </a>
               </td>
