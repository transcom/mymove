/* This matches the width at which submit buttons go full-width for mobile devices */
export const mobileSize = 481;
/* REACT_APP_NODE_ENV allows you to override NODE_ENV when using `yarn build`
 * For more information see https://facebook.github.io/create-react-app/docs/adding-custom-environment-variables
 */
export const isProduction = process.env.NODE_ENV === 'production';
export const isDevelopment = process.env.NODE_ENV === 'development' || process.env.REACT_APP_NODE_ENV === 'development';
export const isTest = process.env.NODE_ENV === 'test';

export const gitBranch = process.env.REACT_APP_GIT_BRANCH || 'unknown';
export const gitSha = process.env.REACT_APP_GIT_COMMIT || 'unknown';

export const NULL_UUID = '00000000-0000-0000-0000-000000000000';

export const hostname = window && window.location && window.location.hostname;
export const isMilmoveSite = hostname.startsWith('my') || hostname.startsWith('mil') || '';
export const isOfficeSite = hostname.startsWith('office') || '';
export const isAdminSite = hostname.startsWith('admin') || '';
export const technicalHelpDeskURL =
  'https://www.militaryonesource.mil/resources/gov/customer-service-contacts-for-military-pcs/#technical-help-desk';
export const milmoveHelpDesk = 'mailto:usarmy.scott.sddc.mbx.G6-SRC-MilMove-HD@army.mil';

export function serviceName() {
  if (isAdminSite) {
    return 'admin';
  }
  if (isOfficeSite) {
    return 'office';
  }
  return 'my';
}

export const titleCase = (str) => {
  return str.charAt(0).toUpperCase() + str.slice(1);
};

export const MOVE_STATUSES = {
  DRAFT: 'DRAFT',
  SUBMITTED: 'SUBMITTED',
  APPROVED: 'APPROVED',
  CANCELED: 'CANCELED',
  NEEDS_SERVICE_COUNSELING: 'NEEDS SERVICE COUNSELING',
  SERVICE_COUNSELING_COMPLETED: 'SERVICE COUNSELING COMPLETED',
  APPROVALS_REQUESTED: 'APPROVALS REQUESTED',
};

export const MOVE_DOC_TYPE = {
  WEIGHT_TICKET_SET: 'WEIGHT_TICKET_SET',
  EXPENSE: 'EXPENSE',
  GBL: 'GOV_BILL_OF_LADING',
};

export const MOVE_DOC_STATUS = {
  OK: 'OK',
  AWAITING_REVIEW: 'AWAITING_REVIEW',
  HAS_ISSUE: 'HAS_ISSUE',
  EXCLUDE: 'EXCLUDE_FROM_CALCULATION',
};

export const WEIGHT_TICKET_SET_TYPE = {
  CAR: 'CAR',
  CAR_TRAILER: 'CAR_TRAILER',
  BOX_TRUCK: 'BOX_TRUCK',
  PRO_GEAR: 'PRO_GEAR',
};

export const PPM_DOCUMENT_TYPES = {
  WEIGHT_TICKET: 'WEIGHT_TICKET',
  PROGEAR_WEIGHT_TICKET: 'PROGEAR_WEIGHT_TICKET',
  MOVING_EXPENSE: 'MOVING_EXPENSE',
};

export const UPLOAD_SCAN_STATUS = {
  NO_THREATS_FOUND: 'NO_THREATS_FOUND',
  LEGACY_INFECTED: 'INFECTED',
  PROCESSING: 'PROCESSING',
<<<<<<< HEAD
  CONNECTION_CLOSED: 'Connection closed',
=======
  LEGACY_CLEAN: 'CLEAN',
  THREATS_FOUND: 'THREATS_FOUND',
>>>>>>> 164d4eaf
};

export const UPLOAD_DOC_STATUS = {
  UPLOADING: 'UPLOADING',
  SCANNING: 'SCANNING',
  ESTABLISHING: 'ESTABLISHING',
  LOADED: 'LOADED',
};

export const UPLOAD_DOC_STATUS_DISPLAY_MESSAGE = {
  FILE_NOT_FOUND: 'File Not Found',
  UPLOADING: 'Uploading',
  SCANNING: 'Scanning',
  ESTABLISHING_DOCUMENT_FOR_VIEWING: 'Establishing document for viewing',
  INFECTED_FILE_MESSAGE:
    'Our antivirus software flagged this file as a security risk. Contact the service member. Ask them to upload a photo of the original document instead.',
};

export const CONUS_STATUS = {
  CONUS: 'CONUS',
  OCONUS: 'OCONUS',
};

export const SHIPMENT_OPTIONS = {
  HHG: 'HHG',
  PPM: 'PPM',
  NTS: 'HHG_INTO_NTS',
  NTSR: 'HHG_OUTOF_NTS',
  BOAT: 'BOAT',
  BOAT_HAUL_AWAY: 'BOAT',
  BOAT_TOW_AWAY: 'BOAT',
  MOBILE_HOME: 'MOBILE_HOME',
  UNACCOMPANIED_BAGGAGE: 'UNACCOMPANIED_BAGGAGE',
};

export const MARKET_CODES = {
  INTERNATIONAL: 'i',
  DOMESTIC: 'd',
};

export const SHIPMENT_TYPES = {
  HHG: 'HHG',
  PPM: 'PPM',
  NTS: 'HHG_INTO_NTS',
  NTSR: 'HHG_OUTOF_NTS',
  BOAT_HAUL_AWAY: 'BOAT_HAUL_AWAY',
  BOAT_TOW_AWAY: 'BOAT_TOW_AWAY',
  MOBILE_HOME: 'MOBILE_HOME',
  UNACCOMPANIED_BAGGAGE: 'UNACCOMPANIED_BAGGAGE',
};

export const PPM_TYPES = {
  INCENTIVE_BASED: 'INCENTIVE_BASED',
  ACTUAL_EXPENSE: 'ACTUAL_EXPENSE',
  SMALL_PACKAGE: 'SMALL_PACKAGE',
};

const PPM_TYPE_LABELS_MAP = {
  [PPM_TYPES.INCENTIVE_BASED]: 'Incentive-based',
  [PPM_TYPES.ACTUAL_EXPENSE]: 'Actual Expense Reimbursement',
  [PPM_TYPES.SMALL_PACKAGE]: 'Small Package Reimbursement',
};

export const getPPMTypeLabel = (type) => PPM_TYPE_LABELS_MAP[type];

// These constants are used for forming URLs that have the shipment type in
// them so that they are human readable.
export const SHIPMENT_OPTIONS_URL = {
  HHG: 'HHG',
  PPM: 'PPM',
  NTS: 'NTS',
  NTSrelease: 'NTSrelease',
  BOAT: 'Boat',
  MOBILE_HOME: 'Mobilehome',
  UNACCOMPANIED_BAGGAGE: 'UB',
};

export const LOA_TYPE = {
  HHG: 'HHG',
  NTS: 'NTS',
};

export const SIGNED_CERT_OPTIONS = {
  SHIPMENT: 'SHIPMENT',
  PPM_PAYMENT: 'PPM_PAYMENT',
};

export const shipmentOptionLabels = [
  { key: SHIPMENT_OPTIONS.NTSR, label: 'NTS-release' },
  { key: SHIPMENT_OPTIONS.NTS, label: 'NTS' },
  { key: SHIPMENT_OPTIONS.HHG, label: 'HHG' },
  { key: SHIPMENT_OPTIONS.PPM, label: 'PPM' },
  { key: SHIPMENT_OPTIONS.BOAT, label: 'Boat' },
  { key: SHIPMENT_OPTIONS.MOBILE_HOME, label: 'Mobile Home' },
  { key: SHIPMENT_TYPES.BOAT_HAUL_AWAY, label: 'Boat' },
  { key: SHIPMENT_TYPES.BOAT_TOW_AWAY, label: 'Boat' },
  { key: SHIPMENT_TYPES.UNACCOMPANIED_BAGGAGE, label: 'UB' },
];

export const SERVICE_ITEM_STATUS = {
  SUBMITTED: 'SUBMITTED',
  APPROVED: 'APPROVED',
  REJECTED: 'REJECTED',
};

export const MTO_SERVICE_ITEM_STATUS = {
  SUBMITTED: 'Move Task Order Requested',
  APPROVED: 'Move Task Order Approved',
  REJECTED: 'Move Task Order Rejected',
};

export const PAYMENT_REQUEST_STATUS = {
  PENDING: 'PENDING',
  REVIEWED: 'REVIEWED',
  SENT_TO_GEX: 'SENT_TO_GEX',
  TPPS_RECEIVED: 'TPPS_RECEIVED',
  PAID: 'PAID',
  REVIEWED_AND_ALL_SERVICE_ITEMS_REJECTED: 'REVIEWED_AND_ALL_SERVICE_ITEMS_REJECTED',
  EDI_ERROR: 'EDI_ERROR',
  DEPRECATED: 'DEPRECATED',
  PAYMENT_REQUESTED: 'PAYMENT_REQUESTED',
};

export const PAYMENT_SERVICE_ITEM_STATUS = {
  DENIED: 'DENIED',
  REQUESTED: 'REQUESTED',
  APPROVED: 'APPROVED',
};

export const WEBHOOK_SUBSCRIPTION_STATUS = {
  ACTIVE: 'ACTIVE',
  DISABLED: 'DISABLED',
  FAILING: 'FAILING',
};

export const MTOAgentType = {
  RELEASING: 'RELEASING_AGENT',
  RECEIVING: 'RECEIVING_AGENT',
};

export const MoveOrderDocumentType = {
  ALL: 'ALL',
  ORDERS: 'ORDERS',
  AMENDMENTS: 'AMENDMENTS',
};

// These constants are used to track network requests using component state
export const isError = 'REQUEST_ERROR';
export const isLoading = 'REQUEST_LOADING';
export const isSuccess = 'REQUEST_SUCCESS';

// documentSizeLimitMsg is used in several files around document upload
export const documentSizeLimitMsg = 'Please keep each file under 25MB.';

// new window dimensions in relation to current window
export const defaultRelativeWindowSize = 2 / 3;

// The date only used to format date strings
export const DATE_FORMAT_STRING = 'DD MMM YYYY';
// The date and time used to format date strings
export const DATE_TIME_FORMAT_STRING = 'DD MMM YYYY, hh:mm a';

export const DEFAULT_EMPTY_VALUE = '—'; // emdash

export const FEATURE_FLAG_KEYS = {
  PPM: 'ppm',
  PPM_SPR: 'ppm_spr',
  NTS: 'nts',
  NTSR: 'ntsr',
  BOAT: 'boat',
  MOBILE_HOME: 'mobile_home',
  UNACCOMPANIED_BAGGAGE: 'unaccompanied_baggage',
  ENABLE_ALASKA: 'enable_alaska',
  BULK_ASSIGNMENT: 'bulk_assignment',
  BULK_RE_ASSIGNMENT: 'bulk_re_assignment',
  CUSTOMER_REGISTRATION: 'customer_registration',
  COMPLETE_PPM_CLOSEOUT_FOR_CUSTOMER: 'complete_ppm_closeout_for_customer',
  TERMINATING_SHIPMENTS: 'terminating_shipments',
};

export const MOVE_DOCUMENT_TYPE = {
  ORDERS: 'ORDERS',
  AMENDMENTS: 'AMENDMENTS',
  SUPPORTING: 'SUPPORTING',
};

export const ADDRESS_TYPES = {
  PICKUP: 'pickupAddress',
  SECOND_PICKUP: 'secondaryPickupAddress',
  THIRD_PICKUP: 'tertiaryPickupAddress',
  DESTINATION: 'destinationAddress',
  SECOND_DESTINATION: 'secondaryDeliveryAddress',
  THIRD_DESTINATION: 'tertiaryDeliveryAddress',
};

const ADDRESS_LABELS_MAP = {
  [ADDRESS_TYPES.PICKUP]: 'Pickup Address',
  [ADDRESS_TYPES.SECOND_PICKUP]: 'Second Pickup Address',
  [ADDRESS_TYPES.THIRD_PICKUP]: 'Third Pickup Address',
  [ADDRESS_TYPES.DESTINATION]: 'Delivery Address',
  [ADDRESS_TYPES.SECOND_DESTINATION]: 'Second Delivery Address',
  [ADDRESS_TYPES.THIRD_DESTINATION]: 'Third Delivery Address',
};

export const civilianTDYUBAllowanceWeightWarning =
  '350 lbs. is the maximum UB weight allowance for a civilian TDY move unless stated otherwise on your orders.';

export const civilianTDYUBAllowanceWeightWarningOfficeUser =
  '350 lbs. is the maximum UB weight allowance for a civilian TDY move unless stated otherwise on the orders.';

export const getAddressLabel = (type) => ADDRESS_LABELS_MAP[type];<|MERGE_RESOLUTION|>--- conflicted
+++ resolved
@@ -74,12 +74,9 @@
   NO_THREATS_FOUND: 'NO_THREATS_FOUND',
   LEGACY_INFECTED: 'INFECTED',
   PROCESSING: 'PROCESSING',
-<<<<<<< HEAD
   CONNECTION_CLOSED: 'Connection closed',
-=======
   LEGACY_CLEAN: 'CLEAN',
   THREATS_FOUND: 'THREATS_FOUND',
->>>>>>> 164d4eaf
 };
 
 export const UPLOAD_DOC_STATUS = {
