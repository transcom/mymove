/* This matches the width at which submit buttons go full-width for mobile devices */
export const mobileSize = 481;
/* REACT_APP_NODE_ENV allows you to override NODE_ENV when using `yarn build`
 * For more information see https://facebook.github.io/create-react-app/docs/adding-custom-environment-variables
 */
export const isProduction = process.env.NODE_ENV === 'production';
export const isDevelopment = process.env.NODE_ENV === 'development' || process.env.REACT_APP_NODE_ENV === 'development';
export const isTest = process.env.NODE_ENV === 'test';

export const gitBranch = process.env.REACT_APP_GIT_BRANCH || 'unknown';
export const gitSha = process.env.REACT_APP_GIT_COMMIT || 'unknown';

export const NULL_UUID = '00000000-0000-0000-0000-000000000000';

export const hostname = window && window.location && window.location.hostname;
export const isMilmoveSite = hostname.startsWith('my') || hostname.startsWith('mil') || '';
export const isOfficeSite = hostname.startsWith('office') || '';
export const isAdminSite = hostname.startsWith('admin') || '';
export const technicalHelpDeskURL =
  'https://www.militaryonesource.mil/resources/gov/customer-service-contacts-for-military-pcs/#technical-help-desk';

export function serviceName() {
  if (isAdminSite) {
    return 'admin';
  }
  if (isOfficeSite) {
    return 'office';
  }
  return 'my';
}

export const titleCase = (str) => {
  return str.charAt(0).toUpperCase() + str.slice(1);
};

export const MOVE_STATUSES = {
  DRAFT: 'DRAFT',
  SUBMITTED: 'SUBMITTED',
  APPROVED: 'APPROVED',
  CANCELED: 'CANCELED',
  NEEDS_SERVICE_COUNSELING: 'NEEDS SERVICE COUNSELING',
  SERVICE_COUNSELING_COMPLETED: 'SERVICE COUNSELING COMPLETED',
  APPROVALS_REQUESTED: 'APPROVALS REQUESTED',
};

export const MOVE_DOC_TYPE = {
  WEIGHT_TICKET_SET: 'WEIGHT_TICKET_SET',
  EXPENSE: 'EXPENSE',
  GBL: 'GOV_BILL_OF_LADING',
};

export const MOVE_DOC_STATUS = {
  OK: 'OK',
  AWAITING_REVIEW: 'AWAITING_REVIEW',
  HAS_ISSUE: 'HAS_ISSUE',
  EXCLUDE: 'EXCLUDE_FROM_CALCULATION',
};

export const WEIGHT_TICKET_SET_TYPE = {
  CAR: 'CAR',
  CAR_TRAILER: 'CAR_TRAILER',
  BOX_TRUCK: 'BOX_TRUCK',
  PRO_GEAR: 'PRO_GEAR',
};

export const UPLOAD_SCAN_STATUS = {
  CLEAN: 'CLEAN',
  INFECTED: 'INFECTED',
  PROCESSING: 'PROCESSING',
};

export const UPLOAD_DOC_STATUS = {
  UPLOADING: 'UPLOADING',
  SCANNING: 'SCANNING',
  ESTABLISHING: 'ESTABLISHING',
  LOADED: 'LOADED',
};

export const UPLOAD_DOC_STATUS_DISPLAY_MESSAGE = {
  FILE_NOT_FOUND: 'File Not Found',
  UPLOADING: 'Uploading',
  SCANNING: 'Scanning',
  ESTABLISHING_DOCUMENT_FOR_VIEWING: 'Establishing document for viewing',
  INFECTED_FILE_MESSAGE:
    'Our antivirus software flagged this file as a security risk. Contact the service member. Ask them to upload a photo of the original document instead.',
};

export const CONUS_STATUS = {
  CONUS: 'CONUS',
  OCONUS: 'OCONUS',
};

export const SHIPMENT_OPTIONS = {
  HHG: 'HHG',
  PPM: 'PPM',
  NTS: 'HHG_INTO_NTS',
  NTSR: 'HHG_OUTOF_NTS',
  BOAT: 'BOAT',
  BOAT_HAUL_AWAY: 'BOAT',
  BOAT_TOW_AWAY: 'BOAT',
  MOBILE_HOME: 'MOBILE_HOME',
  UNACCOMPANIED_BAGGAGE: 'UNACCOMPANIED_BAGGAGE',
};

export const MARKET_CODES = {
  INTERNATIONAL: 'i',
  DOMESTIC: 'd',
};

export const SHIPMENT_TYPES = {
  HHG: 'HHG',
  PPM: 'PPM',
  NTS: 'HHG_INTO_NTS',
  NTSR: 'HHG_OUTOF_NTS',
  BOAT_HAUL_AWAY: 'BOAT_HAUL_AWAY',
  BOAT_TOW_AWAY: 'BOAT_TOW_AWAY',
  MOBILE_HOME: 'MOBILE_HOME',
  UNACCOMPANIED_BAGGAGE: 'UNACCOMPANIED_BAGGAGE',
};

export const PPM_TYPES = {
  INCENTIVE_BASED: 'INCENTIVE_BASED',
  ACTUAL_EXPENSE: 'ACTUAL_EXPENSE',
  SMALL_PACKAGE: 'SMALL_PACKAGE',
};

const PPM_TYPE_LABELS_MAP = {
  [PPM_TYPES.INCENTIVE_BASED]: 'Incentive-based',
  [PPM_TYPES.ACTUAL_EXPENSE]: 'Actual Expense Reimbursement',
  [PPM_TYPES.SMALL_PACKAGE]: 'Small Package Reimbursement',
};

export const getPPMTypeLabel = (type) => PPM_TYPE_LABELS_MAP[type];

// These constants are used for forming URLs that have the shipment type in
// them so that they are human readable.
export const SHIPMENT_OPTIONS_URL = {
  HHG: 'HHG',
  PPM: 'PPM',
  NTS: 'NTS',
  NTSrelease: 'NTSrelease',
  BOAT: 'Boat',
  MOBILE_HOME: 'Mobilehome',
  UNACCOMPANIED_BAGGAGE: 'UB',
};

export const LOA_TYPE = {
  HHG: 'HHG',
  NTS: 'NTS',
};

export const SIGNED_CERT_OPTIONS = {
  SHIPMENT: 'SHIPMENT',
  PPM_PAYMENT: 'PPM_PAYMENT',
};

export const shipmentOptionLabels = [
  { key: SHIPMENT_OPTIONS.NTSR, label: 'NTS-release' },
  { key: SHIPMENT_OPTIONS.NTS, label: 'NTS' },
  { key: SHIPMENT_OPTIONS.HHG, label: 'HHG' },
  { key: SHIPMENT_OPTIONS.PPM, label: 'PPM' },
  { key: SHIPMENT_OPTIONS.BOAT, label: 'Boat' },
  { key: SHIPMENT_OPTIONS.MOBILE_HOME, label: 'Mobile Home' },
  { key: SHIPMENT_TYPES.BOAT_HAUL_AWAY, label: 'Boat' },
  { key: SHIPMENT_TYPES.BOAT_TOW_AWAY, label: 'Boat' },
  { key: SHIPMENT_TYPES.UNACCOMPANIED_BAGGAGE, label: 'UB' },
];

export const SERVICE_ITEM_STATUS = {
  SUBMITTED: 'SUBMITTED',
  APPROVED: 'APPROVED',
  REJECTED: 'REJECTED',
};

export const MTO_SERVICE_ITEM_STATUS = {
  SUBMITTED: 'Move Task Order Requested',
  APPROVED: 'Move Task Order Approved',
  REJECTED: 'Move Task Order Rejected',
};

export const PAYMENT_REQUEST_STATUS = {
  PENDING: 'PENDING',
  REVIEWED: 'REVIEWED',
  SENT_TO_GEX: 'SENT_TO_GEX',
  TPPS_RECEIVED: 'TPPS_RECEIVED',
  PAID: 'PAID',
  REVIEWED_AND_ALL_SERVICE_ITEMS_REJECTED: 'REVIEWED_AND_ALL_SERVICE_ITEMS_REJECTED',
  EDI_ERROR: 'EDI_ERROR',
  DEPRECATED: 'DEPRECATED',
  PAYMENT_REQUESTED: 'PAYMENT_REQUESTED',
};

export const PAYMENT_SERVICE_ITEM_STATUS = {
  DENIED: 'DENIED',
  REQUESTED: 'REQUESTED',
  APPROVED: 'APPROVED',
};

export const WEBHOOK_SUBSCRIPTION_STATUS = {
  ACTIVE: 'ACTIVE',
  DISABLED: 'DISABLED',
  FAILING: 'FAILING',
};

export const MTOAgentType = {
  RELEASING: 'RELEASING_AGENT',
  RECEIVING: 'RECEIVING_AGENT',
};

export const MoveOrderDocumentType = {
  ALL: 'ALL',
  ORDERS: 'ORDERS',
  AMENDMENTS: 'AMENDMENTS',
};

// These constants are used to track network requests using component state
export const isError = 'REQUEST_ERROR';
export const isLoading = 'REQUEST_LOADING';
export const isSuccess = 'REQUEST_SUCCESS';

// documentSizeLimitMsg is used in several files around document upload
export const documentSizeLimitMsg = 'Please keep each file under 25MB.';

// new window dimensions in relation to current window
export const defaultRelativeWindowSize = 2 / 3;

// The date only used to format date strings
export const DATE_FORMAT_STRING = 'DD MMM YYYY';
// The date and time used to format date strings
export const DATE_TIME_FORMAT_STRING = 'DD MMM YYYY, hh:mm a';

export const DEFAULT_EMPTY_VALUE = '—'; // emdash

export const FEATURE_FLAG_KEYS = {
  PPM: 'ppm',
  PPM_SPR: 'ppm_spr',
  NTS: 'nts',
  NTSR: 'ntsr',
  BOAT: 'boat',
  MOBILE_HOME: 'mobile_home',
  UNACCOMPANIED_BAGGAGE: 'unaccompanied_baggage',
  ENABLE_ALASKA: 'enable_alaska',
  BULK_ASSIGNMENT: 'bulk_assignment',
  CUSTOMER_REGISTRATION: 'customer_registration',
  COMPLETE_PPM_CLOSEOUT_FOR_CUSTOMER: 'complete_ppm_closeout_for_customer',
};

export const MOVE_DOCUMENT_TYPE = {
  ORDERS: 'ORDERS',
  AMENDMENTS: 'AMENDMENTS',
  SUPPORTING: 'SUPPORTING',
};

export const ADDRESS_TYPES = {
  PICKUP: 'pickupAddress',
  SECOND_PICKUP: 'secondaryPickupAddress',
  THIRD_PICKUP: 'tertiaryPickupAddress',
  DESTINATION: 'destinationAddress',
  SECOND_DESTINATION: 'secondaryDeliveryAddress',
  THIRD_DESTINATION: 'tertiaryDeliveryAddress',
};

const ADDRESS_LABELS_MAP = {
  [ADDRESS_TYPES.PICKUP]: 'Pickup Address',
  [ADDRESS_TYPES.SECOND_PICKUP]: 'Second Pickup Address',
  [ADDRESS_TYPES.THIRD_PICKUP]: 'Third Pickup Address',
  [ADDRESS_TYPES.DESTINATION]: 'Delivery Address',
  [ADDRESS_TYPES.SECOND_DESTINATION]: 'Second Delivery Address',
  [ADDRESS_TYPES.THIRD_DESTINATION]: 'Third Delivery Address',
};

export const civilianTDYUBAllowanceWeightWarning =
  '350 lbs. is the maximum UB weight allowance for a civilian TDY move unless stated otherwise on your orders.';

<<<<<<< HEAD
=======
export const civilianTDYUBAllowanceWeightWarningOfficeUser =
  '350 lbs. is the maximum UB weight allowance for a civilian TDY move unless stated otherwise on the orders.';

>>>>>>> 201492a2
export const getAddressLabel = (type) => ADDRESS_LABELS_MAP[type];<|MERGE_RESOLUTION|>--- conflicted
+++ resolved
@@ -272,10 +272,7 @@
 export const civilianTDYUBAllowanceWeightWarning =
   '350 lbs. is the maximum UB weight allowance for a civilian TDY move unless stated otherwise on your orders.';
 
-<<<<<<< HEAD
-=======
 export const civilianTDYUBAllowanceWeightWarningOfficeUser =
   '350 lbs. is the maximum UB weight allowance for a civilian TDY move unless stated otherwise on the orders.';
 
->>>>>>> 201492a2
 export const getAddressLabel = (type) => ADDRESS_LABELS_MAP[type];