--- conflicted
+++ resolved
@@ -78,11 +78,7 @@
   NTSR: 'HHG_OUTOF_NTS_DOMESTIC',
   BOAT_TOW_AWAY: 'BOAT_TOW_AWAY',
   BOAT_HAUL_AWAY: 'BOAT_HAUL_AWAY',
-<<<<<<< HEAD
-  MOTOR_HOME: 'MOTOR_HOME',
-=======
   MOTORHOME: 'MOTORHOME',
->>>>>>> e04456f0
 };
 
 // These constants are used for forming URLs that have the shipment type in
