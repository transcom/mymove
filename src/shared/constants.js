/* This matches the width at which submit buttons go full-width for mobile devices */
export const mobileSize = 481;
/* REACT_APP_NODE_ENV allows you to override NODE_ENV when using `yarn build`
 * For more information see https://facebook.github.io/create-react-app/docs/adding-custom-environment-variables
 */
export const isProduction = process.env.NODE_ENV === 'production';
export const isDevelopment = process.env.NODE_ENV === 'development' || process.env.REACT_APP_NODE_ENV === 'development';
export const isTest = process.env.NODE_ENV === 'test';

export const gitBranch = process.env.REACT_APP_GIT_BRANCH || 'unknown';
export const gitSha = process.env.REACT_APP_GIT_COMMIT || 'unknown';

export const NULL_UUID = '00000000-0000-0000-0000-000000000000';

export const hostname = window && window.location && window.location.hostname;
export const isMilmoveSite = hostname.startsWith('my') || hostname.startsWith('mil') || '';
export const isOfficeSite = hostname.startsWith('office') || '';
export const isAdminSite = hostname.startsWith('admin') || '';

export function serviceName() {
  if (isAdminSite) {
    return 'admin';
  }
  if (isOfficeSite) {
    return 'office';
  }
  return 'my';
}

export const titleCase = (str) => {
  return str.charAt(0).toUpperCase() + str.slice(1);
};

export const MOVE_STATUSES = {
  DRAFT: 'DRAFT',
  SUBMITTED: 'SUBMITTED',
  APPROVED: 'APPROVED',
  CANCELED: 'CANCELED',
  NEEDS_SERVICE_COUNSELING: 'NEEDS SERVICE COUNSELING',
  SERVICE_COUNSELING_COMPLETED: 'SERVICE COUNSELING COMPLETED',
  APPROVALS_REQUESTED: 'APPROVALS REQUESTED',
};

export const MOVE_DOC_TYPE = {
  WEIGHT_TICKET_SET: 'WEIGHT_TICKET_SET',
  EXPENSE: 'EXPENSE',
  GBL: 'GOV_BILL_OF_LADING',
};

export const MOVE_DOC_STATUS = {
  OK: 'OK',
  AWAITING_REVIEW: 'AWAITING_REVIEW',
  HAS_ISSUE: 'HAS_ISSUE',
  EXCLUDE: 'EXCLUDE_FROM_CALCULATION',
};

export const WEIGHT_TICKET_SET_TYPE = {
  CAR: 'CAR',
  CAR_TRAILER: 'CAR_TRAILER',
  BOX_TRUCK: 'BOX_TRUCK',
  PRO_GEAR: 'PRO_GEAR',
};

export const UPLOAD_SCAN_STATUS = {
  CLEAN: 'CLEAN',
  INFECTED: 'INFECTED',
  PROCESSING: 'PROCESSING',
};

export const CONUS_STATUS = {
  CONUS: 'CONUS',
  OCONUS: 'OCONUS',
};

export const SHIPMENT_OPTIONS = {
  HHG: 'HHG',
  PPM: 'PPM',
  NTS: 'HHG_INTO_NTS_DOMESTIC',
  NTSR: 'HHG_OUTOF_NTS_DOMESTIC',
  BOAT: 'BOAT',
  MOBILE_HOME: 'MOBILE_HOME',
};

export const SHIPMENT_TYPES = {
  HHG: 'HHG',
  PPM: 'PPM',
  NTS: 'HHG_INTO_NTS_DOMESTIC',
  NTSR: 'HHG_OUTOF_NTS_DOMESTIC',
  BOAT_HAUL_AWAY: 'BOAT_HAUL_AWAY',
  BOAT_TOW_AWAY: 'BOAT_TOW_AWAY',
  MOBILE_HOME: 'MOBILE_HOME',
};

// These constants are used for forming URLs that have the shipment type in
// them so that they are human readable.
export const SHIPMENT_OPTIONS_URL = {
  HHG: 'HHG',
  PPM: 'PPM',
  NTS: 'NTS',
  NTSrelease: 'NTSrelease',
  BOAT: 'Boat',
  MOBILE_HOME: 'Mobilehome',
};

export const LOA_TYPE = {
  HHG: 'HHG',
  NTS: 'NTS',
};

export const SIGNED_CERT_OPTIONS = {
  SHIPMENT: 'SHIPMENT',
  PPM_PAYMENT: 'PPM_PAYMENT',
};

export const shipmentOptionLabels = [
  { key: SHIPMENT_OPTIONS.NTSR, label: 'NTS-release' },
  { key: SHIPMENT_OPTIONS.NTS, label: 'NTS' },
  { key: SHIPMENT_OPTIONS.HHG, label: 'HHG' },
  { key: SHIPMENT_OPTIONS.PPM, label: 'PPM' },
  { key: SHIPMENT_OPTIONS.BOAT, label: 'Boat' },
<<<<<<< HEAD
  { key: SHIPMENT_OPTIONS.MOBILE_HOME, label: 'Mobile Home' },
=======
  { key: SHIPMENT_OPTIONS.MOBILE_HOME, label: 'MobileHome' },
>>>>>>> 46422838
  { key: SHIPMENT_TYPES.BOAT_HAUL_AWAY, label: 'Boat' },
  { key: SHIPMENT_TYPES.BOAT_TOW_AWAY, label: 'Boat' },
];

export const SERVICE_ITEM_STATUS = {
  SUBMITTED: 'SUBMITTED',
  APPROVED: 'APPROVED',
  REJECTED: 'REJECTED',
};

export const MTO_SERVICE_ITEM_STATUS = {
  SUBMITTED: 'Move Task Order Requested',
  APPROVED: 'Move Task Order Approved',
  REJECTED: 'Move Task Order Rejected',
};

export const PAYMENT_REQUEST_STATUS = {
  PENDING: 'PENDING',
  REVIEWED: 'REVIEWED',
  SENT_TO_GEX: 'SENT_TO_GEX',
  TPPS_RECEIVED: 'TPPS_RECEIVED',
  PAID: 'PAID',
  REVIEWED_AND_ALL_SERVICE_ITEMS_REJECTED: 'REVIEWED_AND_ALL_SERVICE_ITEMS_REJECTED',
  EDI_ERROR: 'EDI_ERROR',
  DEPRECATED: 'DEPRECATED',
  PAYMENT_REQUESTED: 'PAYMENT_REQUESTED',
};

export const PAYMENT_SERVICE_ITEM_STATUS = {
  DENIED: 'DENIED',
  REQUESTED: 'REQUESTED',
  APPROVED: 'APPROVED',
};

export const WEBHOOK_SUBSCRIPTION_STATUS = {
  ACTIVE: 'ACTIVE',
  DISABLED: 'DISABLED',
  FAILING: 'FAILING',
};

export const MTOAgentType = {
  RELEASING: 'RELEASING_AGENT',
  RECEIVING: 'RECEIVING_AGENT',
};

export const MoveOrderDocumentType = {
  ALL: 'ALL',
  ORDERS: 'ORDERS',
  AMENDMENTS: 'AMENDMENTS',
};

// These constants are used to track network requests using component state
export const isError = 'REQUEST_ERROR';
export const isLoading = 'REQUEST_LOADING';
export const isSuccess = 'REQUEST_SUCCESS';

// documentSizeLimitMsg is used in several files around document upload
export const documentSizeLimitMsg = 'Please keep each file under 25MB.';

// new window dimensions in relation to current window
export const defaultRelativeWindowSize = 2 / 3;

// The date only used to format date strings
export const DATE_FORMAT_STRING = 'DD MMM YYYY';
// The date and time used to format date strings
export const DATE_TIME_FORMAT_STRING = 'DD MMM YYYY, hh:mm a';

export const DEFAULT_EMPTY_VALUE = '—'; // emdash

export const FEATURE_FLAG_KEYS = {
  PPM: 'ppm',
  NTS: 'nts',
  NTSR: 'ntsr',
  BOAT: 'boat',
  MOBILE_HOME: 'mobile_home',
};

export const MOVE_DOCUMENT_TYPE = {
  ORDERS: 'ORDERS',
  AMENDMENTS: 'AMENDMENTS',
  SUPPORTING: 'SUPPORTING',
};

export const ADDRESS_TYPES = {
  PICKUP: 'pickupAddress',
  SECOND_PICKUP: 'secondaryPickupAddress',
  THIRD_PICKUP: 'tertiaryPickupAddress',
  DESTINATION: 'destinationAddress',
  SECOND_DESTINATION: 'secondaryDeliveryAddress',
  THIRD_DESTINATION: 'tertiaryDeliveryAddress',
};

const ADDRESS_LABELS_MAP = {
  [ADDRESS_TYPES.PICKUP]: 'Pickup Address',
  [ADDRESS_TYPES.SECOND_PICKUP]: 'Second Pickup Address',
  [ADDRESS_TYPES.THIRD_PICKUP]: 'Third Pickup Address',
  [ADDRESS_TYPES.DESTINATION]: 'Destination Address',
  [ADDRESS_TYPES.SECOND_DESTINATION]: 'Second Destination Address',
  [ADDRESS_TYPES.THIRD_DESTINATION]: 'Third Destination Address',
};

export const getAddressLabel = (type) => ADDRESS_LABELS_MAP[type];<|MERGE_RESOLUTION|>--- conflicted
+++ resolved
@@ -118,11 +118,7 @@
   { key: SHIPMENT_OPTIONS.HHG, label: 'HHG' },
   { key: SHIPMENT_OPTIONS.PPM, label: 'PPM' },
   { key: SHIPMENT_OPTIONS.BOAT, label: 'Boat' },
-<<<<<<< HEAD
   { key: SHIPMENT_OPTIONS.MOBILE_HOME, label: 'Mobile Home' },
-=======
-  { key: SHIPMENT_OPTIONS.MOBILE_HOME, label: 'MobileHome' },
->>>>>>> 46422838
   { key: SHIPMENT_TYPES.BOAT_HAUL_AWAY, label: 'Boat' },
   { key: SHIPMENT_TYPES.BOAT_TOW_AWAY, label: 'Boat' },
 ];
