--- conflicted
+++ resolved
@@ -80,11 +80,6 @@
   NTS: 'HHG_INTO_NTS_DOMESTIC',
   NTSR: 'HHG_OUTOF_NTS_DOMESTIC',
   BOAT: 'BOAT',
-<<<<<<< HEAD
-  BOAT_HAUL_AWAY: 'BOAT',
-  BOAT_TOW_AWAY: 'BOAT',
-=======
->>>>>>> b29acfe3
   MOBILE_HOME: 'MOBILE_HOME',
 };
 
