--- conflicted
+++ resolved
@@ -78,11 +78,7 @@
   HHG: 'HHG',
   PPM: 'PPM',
   NTS: 'HHG_INTO_NTS',
-<<<<<<< HEAD
-  NTSR: 'HHG_OUTOF_NTS_DOMESTIC',
-=======
   NTSR: 'HHG_OUTOF_NTS',
->>>>>>> 1a7afc6f
   BOAT: 'BOAT',
   BOAT_HAUL_AWAY: 'BOAT',
   BOAT_TOW_AWAY: 'BOAT',
@@ -99,11 +95,7 @@
   HHG: 'HHG',
   PPM: 'PPM',
   NTS: 'HHG_INTO_NTS',
-<<<<<<< HEAD
-  NTSR: 'HHG_OUTOF_NTS_DOMESTIC',
-=======
   NTSR: 'HHG_OUTOF_NTS',
->>>>>>> 1a7afc6f
   BOAT_HAUL_AWAY: 'BOAT_HAUL_AWAY',
   BOAT_TOW_AWAY: 'BOAT_TOW_AWAY',
   MOBILE_HOME: 'MOBILE_HOME',
