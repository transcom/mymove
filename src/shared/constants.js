--- conflicted
+++ resolved
@@ -81,10 +81,7 @@
   BOAT_HAUL_AWAY: 'BOAT',
   BOAT_TOW_AWAY: 'BOAT',
   MOBILE_HOME: 'MOBILE_HOME',
-<<<<<<< HEAD
-=======
   UNACCOMPANIED_BAGGAGE: 'UNACCOMPANIED_BAGGAGE',
->>>>>>> 06c02e1e
 };
 
 export const SHIPMENT_TYPES = {
@@ -107,10 +104,7 @@
   NTSrelease: 'NTSrelease',
   BOAT: 'Boat',
   MOBILE_HOME: 'Mobilehome',
-<<<<<<< HEAD
-=======
   UNACCOMPANIED_BAGGAGE: 'UB',
->>>>>>> 06c02e1e
 };
 
 export const LOA_TYPE = {
@@ -132,11 +126,7 @@
   { key: SHIPMENT_OPTIONS.MOBILE_HOME, label: 'Mobile Home' },
   { key: SHIPMENT_TYPES.BOAT_HAUL_AWAY, label: 'Boat' },
   { key: SHIPMENT_TYPES.BOAT_TOW_AWAY, label: 'Boat' },
-<<<<<<< HEAD
-  { key: SHIPMENT_TYPES.MOBILE_HOME, label: 'Mobile Home' },
-=======
   { key: SHIPMENT_TYPES.UNACCOMPANIED_BAGGAGE, label: 'UB' },
->>>>>>> 06c02e1e
 ];
 
 export const SERVICE_ITEM_STATUS = {
@@ -210,10 +200,7 @@
   NTSR: 'ntsr',
   BOAT: 'boat',
   MOBILE_HOME: 'mobile_home',
-<<<<<<< HEAD
-=======
   UNACCOMPANIED_BAGGAGE: 'unaccompanied_baggage',
->>>>>>> 06c02e1e
 };
 
 export const MOVE_DOCUMENT_TYPE = {
