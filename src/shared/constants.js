/* This matches the width at which submit buttons go full-width for mobile devices */
export const mobileSize = 481;
/* REACT_APP_NODE_ENV allows you to override NODE_ENV when using `yarn build`
 * For more information see https://facebook.github.io/create-react-app/docs/adding-custom-environment-variables
 */
export const isProduction = process.env.NODE_ENV === 'production';
export const isDevelopment = process.env.NODE_ENV === 'development' || process.env.REACT_APP_NODE_ENV === 'development';
export const isTest = process.env.NODE_ENV === 'test';

export const gitBranch = process.env.REACT_APP_GIT_BRANCH || 'unknown';
export const gitSha = process.env.REACT_APP_GIT_COMMIT || 'unknown';

export const NULL_UUID = '00000000-0000-0000-0000-000000000000';

export const hostname = window && window.location && window.location.hostname;
export const isMilmoveSite = hostname.startsWith('my') || hostname.startsWith('mil') || '';
export const isOfficeSite = hostname.startsWith('office') || '';
export const isAdminSite = hostname.startsWith('admin') || '';

export function serviceName() {
  if (isAdminSite) {
    return 'admin';
  }
  if (isOfficeSite) {
    return 'office';
  }
  return 'my';
}

export const titleCase = (str) => {
  return str.charAt(0).toUpperCase() + str.slice(1);
};

export const MOVE_STATUSES = {
  DRAFT: 'DRAFT',
  SUBMITTED: 'SUBMITTED',
  APPROVED: 'APPROVED',
  CANCELED: 'CANCELED',
  NEEDS_SERVICE_COUNSELING: 'NEEDS SERVICE COUNSELING',
  SERVICE_COUNSELING_COMPLETED: 'SERVICE COUNSELING COMPLETED',
  APPROVALS_REQUESTED: 'APPROVALS REQUESTED',
};

export const MOVE_DOC_TYPE = {
  WEIGHT_TICKET_SET: 'WEIGHT_TICKET_SET',
  EXPENSE: 'EXPENSE',
  GBL: 'GOV_BILL_OF_LADING',
};

export const MOVE_DOC_STATUS = {
  OK: 'OK',
  AWAITING_REVIEW: 'AWAITING_REVIEW',
  HAS_ISSUE: 'HAS_ISSUE',
  EXCLUDE: 'EXCLUDE_FROM_CALCULATION',
};

export const WEIGHT_TICKET_SET_TYPE = {
  CAR: 'CAR',
  CAR_TRAILER: 'CAR_TRAILER',
  BOX_TRUCK: 'BOX_TRUCK',
  PRO_GEAR: 'PRO_GEAR',
};

export const UPLOAD_SCAN_STATUS = {
  CLEAN: 'CLEAN',
  INFECTED: 'INFECTED',
  PROCESSING: 'PROCESSING',
};

export const CONUS_STATUS = {
  CONUS: 'CONUS',
  OCONUS: 'OCONUS',
};

export const SHIPMENT_OPTIONS = {
  HHG: 'HHG',
  PPM: 'PPM',
  NTS: 'HHG_INTO_NTS_DOMESTIC',
  NTSR: 'HHG_OUTOF_NTS_DOMESTIC',
  BOAT: 'BOAT',
<<<<<<< HEAD
  MOTOR_HOME: 'MOTOR_HOME',
=======
  MOBILE_HOME: 'MOBILE_HOME',
>>>>>>> 7996d766
};

export const SHIPMENT_TYPES = {
  HHG: 'HHG',
  PPM: 'PPM',
  NTS: 'HHG_INTO_NTS_DOMESTIC',
  NTSR: 'HHG_OUTOF_NTS_DOMESTIC',
  BOAT_HAUL_AWAY: 'BOAT_HAUL_AWAY',
  BOAT_TOW_AWAY: 'BOAT_TOW_AWAY',
  MOBILE_HOME: 'MOBILE_HOME',
};

// These constants are used for forming URLs that have the shipment type in
// them so that they are human readable.
export const SHIPMENT_OPTIONS_URL = {
  HHG: 'HHG',
  PPM: 'PPM',
  NTS: 'NTS',
  NTSrelease: 'NTSrelease',
  BOAT: 'Boat',
};

export const LOA_TYPE = {
  HHG: 'HHG',
  NTS: 'NTS',
};

export const SIGNED_CERT_OPTIONS = {
  SHIPMENT: 'SHIPMENT',
  PPM_PAYMENT: 'PPM_PAYMENT',
};

export const shipmentOptionLabels = [
  { key: SHIPMENT_OPTIONS.NTSR, label: 'NTS-release' },
  { key: SHIPMENT_OPTIONS.NTS, label: 'NTS' },
  { key: SHIPMENT_OPTIONS.HHG, label: 'HHG' },
  { key: SHIPMENT_OPTIONS.PPM, label: 'PPM' },
  { key: SHIPMENT_OPTIONS.BOAT, label: 'Boat' },
  { key: SHIPMENT_TYPES.BOAT_HAUL_AWAY, label: 'Boat' },
  { key: SHIPMENT_TYPES.BOAT_TOW_AWAY, label: 'Boat' },
];

export const SERVICE_ITEM_STATUS = {
  SUBMITTED: 'SUBMITTED',
  APPROVED: 'APPROVED',
  REJECTED: 'REJECTED',
};

export const MTO_SERVICE_ITEM_STATUS = {
  SUBMITTED: 'Move Task Order Requested',
  APPROVED: 'Move Task Order Approved',
  REJECTED: 'Move Task Order Rejected',
};

export const PAYMENT_REQUEST_STATUS = {
  PENDING: 'PENDING',
  REVIEWED: 'REVIEWED',
  SENT_TO_GEX: 'SENT_TO_GEX',
  TPPS_RECEIVED: 'TPPS_RECEIVED',
  PAID: 'PAID',
  REVIEWED_AND_ALL_SERVICE_ITEMS_REJECTED: 'REVIEWED_AND_ALL_SERVICE_ITEMS_REJECTED',
  EDI_ERROR: 'EDI_ERROR',
  DEPRECATED: 'DEPRECATED',
  PAYMENT_REQUESTED: 'PAYMENT_REQUESTED',
};

export const PAYMENT_SERVICE_ITEM_STATUS = {
  DENIED: 'DENIED',
  REQUESTED: 'REQUESTED',
  APPROVED: 'APPROVED',
};

export const WEBHOOK_SUBSCRIPTION_STATUS = {
  ACTIVE: 'ACTIVE',
  DISABLED: 'DISABLED',
  FAILING: 'FAILING',
};

export const MTOAgentType = {
  RELEASING: 'RELEASING_AGENT',
  RECEIVING: 'RECEIVING_AGENT',
};

export const MoveOrderDocumentType = {
  ALL: 'ALL',
  ORDERS: 'ORDERS',
  AMENDMENTS: 'AMENDMENTS',
};

// These constants are used to track network requests using component state
export const isError = 'REQUEST_ERROR';
export const isLoading = 'REQUEST_LOADING';
export const isSuccess = 'REQUEST_SUCCESS';

// documentSizeLimitMsg is used in several files around document upload
export const documentSizeLimitMsg = 'Please keep each file under 25MB.';

// new window dimensions in relation to current window
export const defaultRelativeWindowSize = 2 / 3;

// The date only used to format date strings
export const DATE_FORMAT_STRING = 'DD MMM YYYY';
// The date and time used to format date strings
export const DATE_TIME_FORMAT_STRING = 'DD MMM YYYY, hh:mm a';

export const DEFAULT_EMPTY_VALUE = '—'; // emdash

export const FEATURE_FLAG_KEYS = {
  PPM: 'ppm',
  NTS: 'nts',
  NTSR: 'ntsr',
  BOAT: 'boat',
};

export const MOVE_DOCUMENT_TYPE = {
  ORDERS: 'ORDERS',
  AMENDMENTS: 'AMENDMENTS',
  SUPPORTING: 'SUPPORTING',
};<|MERGE_RESOLUTION|>--- conflicted
+++ resolved
@@ -78,11 +78,10 @@
   NTS: 'HHG_INTO_NTS_DOMESTIC',
   NTSR: 'HHG_OUTOF_NTS_DOMESTIC',
   BOAT: 'BOAT',
-<<<<<<< HEAD
   MOTOR_HOME: 'MOTOR_HOME',
-=======
+  BOAT_TOW_AWAY: 'BOAT_TOW_AWAY',
+  BOAT_HAUL_AWAY: 'BOAT_HAUL_AWAY',
   MOBILE_HOME: 'MOBILE_HOME',
->>>>>>> 7996d766
 };
 
 export const SHIPMENT_TYPES = {
