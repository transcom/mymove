--- conflicted
+++ resolved
@@ -53,11 +53,11 @@
   NTS: 'NTS',
 };
 
-<<<<<<< HEAD
 export const CONUS_STATUS = {
   CONUS: 'CONUS',
   OCONUS: 'OCONUS',
-=======
+};
+
 export const SERVICE_ITEM_STATUS = {
   SUBMITTED: 'SUBMITTED',
   APPROVED: 'APPROVED',
@@ -73,7 +73,6 @@
   DDP: 'Dom. Destination Price',
   DPK: 'Dom. Packing',
   DUPK: 'Dom. Unpacking',
->>>>>>> 9ad0a4ee
 };
 
 // These constants are used to track network requests using component state
