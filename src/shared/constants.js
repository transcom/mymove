--- conflicted
+++ resolved
@@ -78,11 +78,7 @@
   NTS: 'HHG_INTO_NTS_DOMESTIC',
   NTSR: 'HHG_OUTOF_NTS_DOMESTIC',
   BOAT: 'BOAT',
-<<<<<<< HEAD
-  MOTOR_HOME: 'MOTOR_HOME',
-=======
   MOBILE_HOME: 'MOBILE_HOME',
->>>>>>> 94c45810
 };
 
 export const SHIPMENT_TYPES = {
