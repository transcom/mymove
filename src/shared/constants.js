--- conflicted
+++ resolved
@@ -83,10 +83,7 @@
   BOAT_HAUL_AWAY: 'BOAT',
   BOAT_TOW_AWAY: 'BOAT',
   MOBILE_HOME: 'MOBILE_HOME',
-<<<<<<< HEAD
-=======
   UNACCOMPANIED_BAGGAGE: 'UNACCOMPANIED_BAGGAGE',
->>>>>>> ea3fdcd5
 };
 
 export const SHIPMENT_TYPES = {
@@ -109,10 +106,7 @@
   NTSrelease: 'NTSrelease',
   BOAT: 'Boat',
   MOBILE_HOME: 'Mobilehome',
-<<<<<<< HEAD
-=======
   UNACCOMPANIED_BAGGAGE: 'UB',
->>>>>>> ea3fdcd5
 };
 
 export const LOA_TYPE = {
@@ -208,10 +202,7 @@
   NTSR: 'ntsr',
   BOAT: 'boat',
   MOBILE_HOME: 'mobile_home',
-<<<<<<< HEAD
-=======
   UNACCOMPANIED_BAGGAGE: 'unaccompanied_baggage',
->>>>>>> ea3fdcd5
 };
 
 export const MOVE_DOCUMENT_TYPE = {
