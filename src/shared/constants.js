--- conflicted
+++ resolved
@@ -261,11 +261,8 @@
   GUN_SAFE: 'gun_safe',
   APPROVAL_REQUEST_TYPE_COLUMN: 'approval_request_type_column',
   WOUNDED_WARRIOR_MOVE: 'wounded_warrior_move',
-<<<<<<< HEAD
+  DISABLE_MOVE_APPROVAL: 'disable_move_approval',
   BLUEBARK_MOVE: 'bluebark_move',
-=======
-  DISABLE_MOVE_APPROVAL: 'disable_move_approval',
->>>>>>> 9284642c
 };
 
 export const MOVE_DOCUMENT_TYPE = {
