/* This matches the width at which submit buttons go full-width for mobile devices */
export const mobileSize = 481;
/* REACT_APP_NODE_ENV allows you to override NODE_ENV when using `yarn build`
 * For more information see https://facebook.github.io/create-react-app/docs/adding-custom-environment-variables
 */
export const isProduction = process.env.NODE_ENV === 'production';
export const isDevelopment = process.env.NODE_ENV === 'development' || process.env.REACT_APP_NODE_ENV === 'development';
export const isTest = process.env.NODE_ENV === 'test';

export const gitBranch = process.env.REACT_APP_GIT_BRANCH || 'unknown';
export const gitSha = process.env.REACT_APP_GIT_COMMIT || 'unknown';

export const NULL_UUID = '00000000-0000-0000-0000-000000000000';

export const hostname = window && window.location && window.location.hostname;
export const isMilmoveSite = hostname.startsWith('my') || hostname.startsWith('mil') || '';
export const isOfficeSite = hostname.startsWith('office') || '';
export const isAdminSite = hostname.startsWith('admin') || '';

export function serviceName() {
  if (isAdminSite) {
    return 'admin';
  }
  if (isOfficeSite) {
    return 'office';
  }
  return 'my';
}

export const titleCase = (str) => {
  return str.charAt(0).toUpperCase() + str.slice(1);
};

export const MOVE_STATUSES = {
  DRAFT: 'DRAFT',
  SUBMITTED: 'SUBMITTED',
  APPROVED: 'APPROVED',
  CANCELED: 'CANCELED',
  NEEDS_SERVICE_COUNSELING: 'NEEDS SERVICE COUNSELING',
  SERVICE_COUNSELING_COMPLETED: 'SERVICE COUNSELING COMPLETED',
  APPROVALS_REQUESTED: 'APPROVALS REQUESTED',
};

export const MOVE_DOC_TYPE = {
  WEIGHT_TICKET_SET: 'WEIGHT_TICKET_SET',
  EXPENSE: 'EXPENSE',
  GBL: 'GOV_BILL_OF_LADING',
};

export const MOVE_DOC_STATUS = {
  OK: 'OK',
  AWAITING_REVIEW: 'AWAITING_REVIEW',
  HAS_ISSUE: 'HAS_ISSUE',
  EXCLUDE: 'EXCLUDE_FROM_CALCULATION',
};

export const WEIGHT_TICKET_SET_TYPE = {
  CAR: 'CAR',
  CAR_TRAILER: 'CAR_TRAILER',
  BOX_TRUCK: 'BOX_TRUCK',
  PRO_GEAR: 'PRO_GEAR',
};

export const UPLOAD_SCAN_STATUS = {
  CLEAN: 'CLEAN',
  INFECTED: 'INFECTED',
  PROCESSING: 'PROCESSING',
};

export const CONUS_STATUS = {
  CONUS: 'CONUS',
  OCONUS: 'OCONUS',
};

export const SHIPMENT_OPTIONS = {
  HHG: 'HHG',
  PPM: 'PPM',
  NTS: 'HHG_INTO_NTS_DOMESTIC',
  NTSR: 'HHG_OUTOF_NTS_DOMESTIC',
  BOAT: 'BOAT',
<<<<<<< HEAD
=======
  BOAT_HAUL_AWAY: 'BOAT',
  BOAT_TOW_AWAY: 'BOAT',
>>>>>>> a706a7d9
  MOBILE_HOME: 'MOBILE_HOME',
};

export const SHIPMENT_TYPES = {
  HHG: 'HHG',
  PPM: 'PPM',
  NTS: 'HHG_INTO_NTS_DOMESTIC',
  NTSR: 'HHG_OUTOF_NTS_DOMESTIC',
  BOAT_HAUL_AWAY: 'BOAT_HAUL_AWAY',
  BOAT_TOW_AWAY: 'BOAT_TOW_AWAY',
  MOBILE_HOME: 'MOBILE_HOME',
};

// These constants are used for forming URLs that have the shipment type in
// them so that they are human readable.
export const SHIPMENT_OPTIONS_URL = {
  HHG: 'HHG',
  PPM: 'PPM',
  NTS: 'NTS',
  NTSrelease: 'NTSrelease',
  BOAT: 'Boat',
  MOBILE_HOME: 'Mobilehome',
};

export const LOA_TYPE = {
  HHG: 'HHG',
  NTS: 'NTS',
};

export const SIGNED_CERT_OPTIONS = {
  SHIPMENT: 'SHIPMENT',
  PPM_PAYMENT: 'PPM_PAYMENT',
};

export const shipmentOptionLabels = [
  { key: SHIPMENT_OPTIONS.NTSR, label: 'NTS-release' },
  { key: SHIPMENT_OPTIONS.NTS, label: 'NTS' },
  { key: SHIPMENT_OPTIONS.HHG, label: 'HHG' },
  { key: SHIPMENT_OPTIONS.PPM, label: 'PPM' },
  { key: SHIPMENT_OPTIONS.BOAT, label: 'Boat' },
  { key: SHIPMENT_OPTIONS.MOBILE_HOME, label: 'MobileHome' },
  { key: SHIPMENT_TYPES.BOAT_HAUL_AWAY, label: 'Boat' },
  { key: SHIPMENT_TYPES.BOAT_TOW_AWAY, label: 'Boat' },
];

export const SERVICE_ITEM_STATUS = {
  SUBMITTED: 'SUBMITTED',
  APPROVED: 'APPROVED',
  REJECTED: 'REJECTED',
};

export const MTO_SERVICE_ITEM_STATUS = {
  SUBMITTED: 'Move Task Order Requested',
  APPROVED: 'Move Task Order Approved',
  REJECTED: 'Move Task Order Rejected',
};

export const PAYMENT_REQUEST_STATUS = {
  PENDING: 'PENDING',
  REVIEWED: 'REVIEWED',
  SENT_TO_GEX: 'SENT_TO_GEX',
  TPPS_RECEIVED: 'TPPS_RECEIVED',
  PAID: 'PAID',
  REVIEWED_AND_ALL_SERVICE_ITEMS_REJECTED: 'REVIEWED_AND_ALL_SERVICE_ITEMS_REJECTED',
  EDI_ERROR: 'EDI_ERROR',
  DEPRECATED: 'DEPRECATED',
  PAYMENT_REQUESTED: 'PAYMENT_REQUESTED',
};

export const PAYMENT_SERVICE_ITEM_STATUS = {
  DENIED: 'DENIED',
  REQUESTED: 'REQUESTED',
  APPROVED: 'APPROVED',
};

export const WEBHOOK_SUBSCRIPTION_STATUS = {
  ACTIVE: 'ACTIVE',
  DISABLED: 'DISABLED',
  FAILING: 'FAILING',
};

export const MTOAgentType = {
  RELEASING: 'RELEASING_AGENT',
  RECEIVING: 'RECEIVING_AGENT',
};

export const MoveOrderDocumentType = {
  ALL: 'ALL',
  ORDERS: 'ORDERS',
  AMENDMENTS: 'AMENDMENTS',
};

// These constants are used to track network requests using component state
export const isError = 'REQUEST_ERROR';
export const isLoading = 'REQUEST_LOADING';
export const isSuccess = 'REQUEST_SUCCESS';

// documentSizeLimitMsg is used in several files around document upload
export const documentSizeLimitMsg = 'Please keep each file under 25MB.';

// new window dimensions in relation to current window
export const defaultRelativeWindowSize = 2 / 3;

// The date only used to format date strings
export const DATE_FORMAT_STRING = 'DD MMM YYYY';
// The date and time used to format date strings
export const DATE_TIME_FORMAT_STRING = 'DD MMM YYYY, hh:mm a';

export const DEFAULT_EMPTY_VALUE = '—'; // emdash

export const FEATURE_FLAG_KEYS = {
  PPM: 'ppm',
  NTS: 'nts',
  NTSR: 'ntsr',
  BOAT: 'boat',
  MOBILE_HOME: 'mobile_home',
};

export const MOVE_DOCUMENT_TYPE = {
  ORDERS: 'ORDERS',
  AMENDMENTS: 'AMENDMENTS',
  SUPPORTING: 'SUPPORTING',
};

export const ADDRESS_TYPES = {
  PICKUP: 'pickupAddress',
  SECOND_PICKUP: 'secondaryPickupAddress',
  THIRD_PICKUP: 'tertiaryPickupAddress',
  DESTINATION: 'destinationAddress',
  SECOND_DESTINATION: 'secondaryDeliveryAddress',
  THIRD_DESTINATION: 'tertiaryDeliveryAddress',
};

const ADDRESS_LABELS_MAP = {
  [ADDRESS_TYPES.PICKUP]: 'Pickup Address',
  [ADDRESS_TYPES.SECOND_PICKUP]: 'Second Pickup Address',
  [ADDRESS_TYPES.THIRD_PICKUP]: 'Third Pickup Address',
  [ADDRESS_TYPES.DESTINATION]: 'Destination Address',
  [ADDRESS_TYPES.SECOND_DESTINATION]: 'Second Destination Address',
  [ADDRESS_TYPES.THIRD_DESTINATION]: 'Third Destination Address',
};

export const getAddressLabel = (type) => ADDRESS_LABELS_MAP[type];<|MERGE_RESOLUTION|>--- conflicted
+++ resolved
@@ -78,11 +78,8 @@
   NTS: 'HHG_INTO_NTS_DOMESTIC',
   NTSR: 'HHG_OUTOF_NTS_DOMESTIC',
   BOAT: 'BOAT',
-<<<<<<< HEAD
-=======
   BOAT_HAUL_AWAY: 'BOAT',
   BOAT_TOW_AWAY: 'BOAT',
->>>>>>> a706a7d9
   MOBILE_HOME: 'MOBILE_HOME',
 };
 
