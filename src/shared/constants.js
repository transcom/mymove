--- conflicted
+++ resolved
@@ -252,11 +252,8 @@
   CUSTOMER_REGISTRATION: 'customer_registration',
   COMPLETE_PPM_CLOSEOUT_FOR_CUSTOMER: 'complete_ppm_closeout_for_customer',
   TERMINATING_SHIPMENTS: 'terminating_shipments',
-<<<<<<< HEAD
+  GUN_SAFE: 'gun_safe',
   BLUEBARK_MOVE: 'bluebark_move',
-=======
-  GUN_SAFE: 'gun_safe',
->>>>>>> 9c46a9ef
 };
 
 export const MOVE_DOCUMENT_TYPE = {
