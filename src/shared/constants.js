--- conflicted
+++ resolved
@@ -124,13 +124,6 @@
   SMALL_PACKAGE: 'SMALL_PACKAGE',
 };
 
-<<<<<<< HEAD
-export const ppmTypeLabels = [
-  { key: PPM_TYPES.INCENTIVE_BASED, label: 'Incentive-based' },
-  { key: PPM_TYPES.ACTUAL_EXPENSE, label: 'Actual Expense' },
-  { key: PPM_TYPES.SMALL_PACKAGE, label: 'Small Package' },
-];
-=======
 const PPM_TYPE_LABELS_MAP = {
   [PPM_TYPES.INCENTIVE_BASED]: 'Incentive-based',
   [PPM_TYPES.ACTUAL_EXPENSE]: 'Actual Expense Reimbursement',
@@ -138,7 +131,6 @@
 };
 
 export const getPPMTypeLabel = (type) => PPM_TYPE_LABELS_MAP[type];
->>>>>>> 037d221b
 
 // These constants are used for forming URLs that have the shipment type in
 // them so that they are human readable.
