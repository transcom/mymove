/* This matches the width at which submit buttons go full-width for mobile devices */
export const mobileSize = 481;
/* REACT_APP_NODE_ENV allows you to override NODE_ENV when using `yarn build`
 * For more information see https://facebook.github.io/create-react-app/docs/adding-custom-environment-variables
 */
export const isProduction = process.env.NODE_ENV === 'production';
export const isDevelopment = process.env.NODE_ENV === 'development' || process.env.REACT_APP_NODE_ENV === 'development';
export const isTest = process.env.NODE_ENV === 'test';

export const gitBranch = process.env.REACT_APP_GIT_BRANCH || 'unknown';
export const gitSha = process.env.REACT_APP_GIT_COMMIT || 'unknown';

export const NULL_UUID = '00000000-0000-0000-0000-000000000000';

export const hostname = window && window.location && window.location.hostname;
export const isMilmoveSite = hostname.startsWith('my') || hostname.startsWith('mil') || '';
export const isOfficeSite = hostname.startsWith('office') || '';
export const isAdminSite = hostname.startsWith('admin') || '';
export const technicalHelpDeskURL =
  'https://www.militaryonesource.mil/resources/gov/customer-service-contacts-for-military-pcs/#technical-help-desk';

export function serviceName() {
  if (isAdminSite) {
    return 'admin';
  }
  if (isOfficeSite) {
    return 'office';
  }
  return 'my';
}

export const titleCase = (str) => {
  return str.charAt(0).toUpperCase() + str.slice(1);
};

export const MOVE_STATUSES = {
  DRAFT: 'DRAFT',
  SUBMITTED: 'SUBMITTED',
  APPROVED: 'APPROVED',
  CANCELED: 'CANCELED',
  NEEDS_SERVICE_COUNSELING: 'NEEDS SERVICE COUNSELING',
  SERVICE_COUNSELING_COMPLETED: 'SERVICE COUNSELING COMPLETED',
  APPROVALS_REQUESTED: 'APPROVALS REQUESTED',
};

export const MOVE_DOC_TYPE = {
  WEIGHT_TICKET_SET: 'WEIGHT_TICKET_SET',
  EXPENSE: 'EXPENSE',
  GBL: 'GOV_BILL_OF_LADING',
};

export const MOVE_DOC_STATUS = {
  OK: 'OK',
  AWAITING_REVIEW: 'AWAITING_REVIEW',
  HAS_ISSUE: 'HAS_ISSUE',
  EXCLUDE: 'EXCLUDE_FROM_CALCULATION',
};

export const WEIGHT_TICKET_SET_TYPE = {
  CAR: 'CAR',
  CAR_TRAILER: 'CAR_TRAILER',
  BOX_TRUCK: 'BOX_TRUCK',
  PRO_GEAR: 'PRO_GEAR',
};

export const UPLOAD_SCAN_STATUS = {
  CLEAN: 'CLEAN',
  INFECTED: 'INFECTED',
  PROCESSING: 'PROCESSING',
};

export const CONUS_STATUS = {
  CONUS: 'CONUS',
  OCONUS: 'OCONUS',
};

export const SHIPMENT_OPTIONS = {
  HHG: 'HHG',
  PPM: 'PPM',
  NTS: 'HHG_INTO_NTS_DOMESTIC',
  NTSR: 'HHG_OUTOF_NTS_DOMESTIC',
  BOAT: 'BOAT',
<<<<<<< HEAD
  MOBILE_HOME: 'MOBILE_HOME',
=======
  BOAT_HAUL_AWAY: 'BOAT',
  BOAT_TOW_AWAY: 'BOAT',
  MOTOR_HOME: 'MOTOR_HOME',
>>>>>>> cb93487a
};

export const SHIPMENT_TYPES = {
  HHG: 'HHG',
  PPM: 'PPM',
  NTS: 'HHG_INTO_NTS_DOMESTIC',
  NTSR: 'HHG_OUTOF_NTS_DOMESTIC',
  BOAT_HAUL_AWAY: 'BOAT_HAUL_AWAY',
  BOAT_TOW_AWAY: 'BOAT_TOW_AWAY',
  MOBILE_HOME: 'MOBILE_HOME',
};

// These constants are used for forming URLs that have the shipment type in
// them so that they are human readable.
export const SHIPMENT_OPTIONS_URL = {
  HHG: 'HHG',
  PPM: 'PPM',
  NTS: 'NTS',
  NTSrelease: 'NTSrelease',
  BOAT: 'Boat',
  MOBILE_HOME: 'Mobilehome',
};

export const LOA_TYPE = {
  HHG: 'HHG',
  NTS: 'NTS',
};

export const SIGNED_CERT_OPTIONS = {
  SHIPMENT: 'SHIPMENT',
  PPM_PAYMENT: 'PPM_PAYMENT',
};

export const shipmentOptionLabels = [
  { key: SHIPMENT_OPTIONS.NTSR, label: 'NTS-release' },
  { key: SHIPMENT_OPTIONS.NTS, label: 'NTS' },
  { key: SHIPMENT_OPTIONS.HHG, label: 'HHG' },
  { key: SHIPMENT_OPTIONS.PPM, label: 'PPM' },
  { key: SHIPMENT_OPTIONS.BOAT, label: 'Boat' },
  { key: SHIPMENT_OPTIONS.MOBILE_HOME, label: 'MobileHome' },
  { key: SHIPMENT_TYPES.BOAT_HAUL_AWAY, label: 'Boat' },
  { key: SHIPMENT_TYPES.BOAT_TOW_AWAY, label: 'Boat' },
];

export const SERVICE_ITEM_STATUS = {
  SUBMITTED: 'SUBMITTED',
  APPROVED: 'APPROVED',
  REJECTED: 'REJECTED',
};

export const MTO_SERVICE_ITEM_STATUS = {
  SUBMITTED: 'Move Task Order Requested',
  APPROVED: 'Move Task Order Approved',
  REJECTED: 'Move Task Order Rejected',
};

export const PAYMENT_REQUEST_STATUS = {
  PENDING: 'PENDING',
  REVIEWED: 'REVIEWED',
  SENT_TO_GEX: 'SENT_TO_GEX',
  TPPS_RECEIVED: 'TPPS_RECEIVED',
  PAID: 'PAID',
  REVIEWED_AND_ALL_SERVICE_ITEMS_REJECTED: 'REVIEWED_AND_ALL_SERVICE_ITEMS_REJECTED',
  EDI_ERROR: 'EDI_ERROR',
  DEPRECATED: 'DEPRECATED',
  PAYMENT_REQUESTED: 'PAYMENT_REQUESTED',
};

export const PAYMENT_SERVICE_ITEM_STATUS = {
  DENIED: 'DENIED',
  REQUESTED: 'REQUESTED',
  APPROVED: 'APPROVED',
};

export const WEBHOOK_SUBSCRIPTION_STATUS = {
  ACTIVE: 'ACTIVE',
  DISABLED: 'DISABLED',
  FAILING: 'FAILING',
};

export const MTOAgentType = {
  RELEASING: 'RELEASING_AGENT',
  RECEIVING: 'RECEIVING_AGENT',
};

export const MoveOrderDocumentType = {
  ALL: 'ALL',
  ORDERS: 'ORDERS',
  AMENDMENTS: 'AMENDMENTS',
};

// These constants are used to track network requests using component state
export const isError = 'REQUEST_ERROR';
export const isLoading = 'REQUEST_LOADING';
export const isSuccess = 'REQUEST_SUCCESS';

// documentSizeLimitMsg is used in several files around document upload
export const documentSizeLimitMsg = 'Please keep each file under 25MB.';

// new window dimensions in relation to current window
export const defaultRelativeWindowSize = 2 / 3;

// The date only used to format date strings
export const DATE_FORMAT_STRING = 'DD MMM YYYY';
// The date and time used to format date strings
export const DATE_TIME_FORMAT_STRING = 'DD MMM YYYY, hh:mm a';

export const DEFAULT_EMPTY_VALUE = '—'; // emdash

export const FEATURE_FLAG_KEYS = {
  PPM: 'ppm',
  NTS: 'nts',
  NTSR: 'ntsr',
  BOAT: 'boat',
  MOBILE_HOME: 'mobile_home',
};

export const MOVE_DOCUMENT_TYPE = {
  ORDERS: 'ORDERS',
  AMENDMENTS: 'AMENDMENTS',
  SUPPORTING: 'SUPPORTING',
};<|MERGE_RESOLUTION|>--- conflicted
+++ resolved
@@ -80,13 +80,9 @@
   NTS: 'HHG_INTO_NTS_DOMESTIC',
   NTSR: 'HHG_OUTOF_NTS_DOMESTIC',
   BOAT: 'BOAT',
-<<<<<<< HEAD
-  MOBILE_HOME: 'MOBILE_HOME',
-=======
   BOAT_HAUL_AWAY: 'BOAT',
   BOAT_TOW_AWAY: 'BOAT',
-  MOTOR_HOME: 'MOTOR_HOME',
->>>>>>> cb93487a
+  MOBILE_HOME: 'MOBILE_HOME',
 };
 
 export const SHIPMENT_TYPES = {
