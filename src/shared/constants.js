--- conflicted
+++ resolved
@@ -261,12 +261,9 @@
   TERMINATING_SHIPMENTS: 'terminating_shipments',
   GUN_SAFE: 'gun_safe',
   APPROVAL_REQUEST_TYPE_COLUMN: 'approval_request_type_column',
-<<<<<<< HEAD
-=======
   WOUNDED_WARRIOR_MOVE: 'wounded_warrior_move',
   DISABLE_MOVE_APPROVAL: 'disable_move_approval',
   BLUEBARK_MOVE: 'bluebark_move',
->>>>>>> ea1a249c
 };
 
 export const MOVE_DOCUMENT_TYPE = {
