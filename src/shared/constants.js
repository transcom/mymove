--- conflicted
+++ resolved
@@ -78,13 +78,9 @@
   NTS: 'HHG_INTO_NTS_DOMESTIC',
   NTSR: 'HHG_OUTOF_NTS_DOMESTIC',
   BOAT: 'BOAT',
-<<<<<<< HEAD
   BOAT_HAUL_AWAY: 'BOAT',
   BOAT_TOW_AWAY: 'BOAT',
-  MOTOR_HOME: 'MOTOR_HOME',
-=======
   MOBILE_HOME: 'MOBILE_HOME',
->>>>>>> 03b09aff
 };
 
 export const SHIPMENT_TYPES = {
