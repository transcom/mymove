import queryString from 'query-string';
import { forEach } from 'lodash';

// Simple feature toggling for client-side code.
//
// Environments:
// make client_run -> development
// make client_test -> test
// make client_build -> branches based on hostname, see switch statement below

const defaultFlags = {
  ppm: true,
  documentViewer: true,
  moveInfoComboButton: true,
  sitPanel: true,
  ppmPaymentRequest: true,
<<<<<<< HEAD
  createAdminUser: false,
  too: false,
};

const environmentFlags = {
  development: Object.assign({}, defaultFlags, { createAdminUser: true, too: true }),
=======
};

const environmentFlags = {
  development: Object.assign({}, defaultFlags),
>>>>>>> 1b55fe4e

  test: Object.assign({}, defaultFlags),

  experimental: Object.assign({}, defaultFlags, { too: true }),

  staging: Object.assign({}, defaultFlags, { too: true }),

  production: Object.assign({}, defaultFlags, {
    sitPanel: false,
  }),
};

export function flagsFromURL(search) {
  const params = queryString.parse(search);
  let flags = {};

  forEach(params, function(value, key) {
    let [prefix, name] = key.split(':');
    if (prefix === 'flag' && name.length > 0) {
      if (validateFlag(name)) {
        // name is validated by the previous line
        // eslint-disable-next-line security/detect-object-injection
        flags[name] = value === 'true';
      }
    }
  });
  return flags;
}

// Return the name of the current environment as a string.
export function detectEnvironment(nodeEnv, host) {
  if (nodeEnv !== 'production') {
    return nodeEnv;
  }

  // If we've built the app, then use the hostname to determine what the
  // environment is.
  switch (host) {
    case 'tsp.move.mil':
    case 'office.move.mil':
    case 'my.move.mil':
    case 'admin.move.mil:':
      return 'production';
    case 'tsp.staging.move.mil':
    case 'office.staging.move.mil':
    case 'my.staging.move.mil':
    case 'admin.staging.move.mil':
      return 'staging';
    case 'my.experimental.move.mil':
    case 'office.experimental.move.mil':
    case 'tsp.experimental.move.mil':
    case 'admin.experimental.move.mil':
      return 'experimental';
    default:
      return 'development';
  }
}

function validateFlag(name) {
  // Warn if the value being fetched was never set.
  if (Object.keys(defaultFlags).indexOf(name) === -1) {
    if (console && console.warn) {
      console.warn(`'${name}' is not a valid flag name.`);
    }
    return false;
  }
  return true;
}

export function detectFlags(nodeEnv, host, search) {
  let env = detectEnvironment(nodeEnv, host);
  // env can only be one of the values hard-coded into detectEnvironment()
  // eslint-disable-next-line security/detect-object-injection
  return Object.assign({}, environmentFlags[env], flagsFromURL(search));
}<|MERGE_RESOLUTION|>--- conflicted
+++ resolved
@@ -14,19 +14,11 @@
   moveInfoComboButton: true,
   sitPanel: true,
   ppmPaymentRequest: true,
-<<<<<<< HEAD
-  createAdminUser: false,
   too: false,
 };
 
 const environmentFlags = {
-  development: Object.assign({}, defaultFlags, { createAdminUser: true, too: true }),
-=======
-};
-
-const environmentFlags = {
-  development: Object.assign({}, defaultFlags),
->>>>>>> 1b55fe4e
+  development: Object.assign({}, defaultFlags, { too: true }),
 
   test: Object.assign({}, defaultFlags),
 
