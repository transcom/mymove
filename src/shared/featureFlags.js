import queryString from 'query-string';
import { forEach } from 'lodash';

// Simple feature toggling for client-side code.
//
// Environments:
// make client_run -> development
// make client_test -> test
// make client_build -> branches based on hostname, see switch statement below

const defaultFlags = {
  ppm: true,
  documentViewer: true,
  moveInfoComboButton: true,
  sitPanel: true,
  ppmPaymentRequest: true,
  too: false,
  tio: false,
<<<<<<< HEAD
  allOrdersTypes: false,
};

const environmentFlags = {
  development: Object.assign({}, defaultFlags, { tio: true, too: true, allOrdersTypes: true }),

  test: Object.assign({}, defaultFlags),

  experimental: Object.assign({}, defaultFlags, { tio: true, too: true, allOrdersTypes: true }),

  staging: Object.assign({}, defaultFlags, { tio: true, too: true, allOrdersTypes: true }),
=======
  hhgFlow: false,
};

const environmentFlags = {
  development: Object.assign({}, defaultFlags, { tio: true, too: true, hhgFlow: true }),

  test: Object.assign({}, defaultFlags),

  experimental: Object.assign({}, defaultFlags, { tio: true, too: true, hhgFlow: true }),

  staging: Object.assign({}, defaultFlags, { tio: true, too: true, hhgFlow: true }),
>>>>>>> 5f4b0858

  production: Object.assign({}, defaultFlags, {
    sitPanel: false,
  }),
};

export function flagsFromURL(search) {
  const params = queryString.parse(search);
  let flags = {};

  forEach(params, function (value, key) {
    let [prefix, name] = key.split(':');
    if (prefix === 'flag' && name.length > 0) {
      if (validateFlag(name)) {
        // name is validated by the previous line
        // eslint-disable-next-line security/detect-object-injection
        flags[name] = value === 'true';
      }
    }
  });
  return flags;
}

// Return the name of the current environment as a string.
export function detectEnvironment(nodeEnv, host) {
  if (nodeEnv !== 'production') {
    return nodeEnv;
  }

  // If we've built the app, then use the hostname to determine what the
  // environment is.
  switch (host) {
    case 'office.move.mil':
    case 'my.move.mil':
    case 'admin.move.mil:':
      return 'production';
    case 'office.staging.move.mil':
    case 'my.staging.move.mil':
    case 'admin.staging.move.mil':
      return 'staging';
    case 'my.experimental.move.mil':
    case 'office.experimental.move.mil':
    case 'admin.experimental.move.mil':
      return 'experimental';
    default:
      return 'development';
  }
}

function validateFlag(name) {
  // Warn if the value being fetched was never set.
  if (Object.keys(defaultFlags).indexOf(name) === -1) {
    if (console && console.warn) {
      console.warn(`'${name}' is not a valid flag name.`);
    }
    return false;
  }
  return true;
}

export function detectFlags(nodeEnv, host, search) {
  let env = detectEnvironment(nodeEnv, host);
  // env can only be one of the values hard-coded into detectEnvironment()
  // eslint-disable-next-line security/detect-object-injection
  return Object.assign({}, environmentFlags[env], flagsFromURL(search));
}

export const createModifiedSchemaForOrdersTypesFlag = (schema) => {
  const ordersTypeSchema = Object.assign({}, schema.properties.orders_type, {
    enum: [schema.properties.orders_type.enum[0]],
  });
  const properties = Object.assign({}, schema.properties, { orders_type: ordersTypeSchema });
  const modifiedSchema = Object.assign({}, schema, {
    properties: properties,
  });

  return modifiedSchema;
};<|MERGE_RESOLUTION|>--- conflicted
+++ resolved
@@ -16,31 +16,18 @@
   ppmPaymentRequest: true,
   too: false,
   tio: false,
-<<<<<<< HEAD
   allOrdersTypes: false,
-};
-
-const environmentFlags = {
-  development: Object.assign({}, defaultFlags, { tio: true, too: true, allOrdersTypes: true }),
-
-  test: Object.assign({}, defaultFlags),
-
-  experimental: Object.assign({}, defaultFlags, { tio: true, too: true, allOrdersTypes: true }),
-
-  staging: Object.assign({}, defaultFlags, { tio: true, too: true, allOrdersTypes: true }),
-=======
   hhgFlow: false,
 };
 
 const environmentFlags = {
-  development: Object.assign({}, defaultFlags, { tio: true, too: true, hhgFlow: true }),
+  development: Object.assign({}, defaultFlags, { tio: true, too: true, allOrdersTypes: true, hhgFlow: true }),
 
   test: Object.assign({}, defaultFlags),
 
-  experimental: Object.assign({}, defaultFlags, { tio: true, too: true, hhgFlow: true }),
+  experimental: Object.assign({}, defaultFlags, { tio: true, too: true, allOrdersTypes: true, hhgFlow: true }),
 
-  staging: Object.assign({}, defaultFlags, { tio: true, too: true, hhgFlow: true }),
->>>>>>> 5f4b0858
+  staging: Object.assign({}, defaultFlags, { tio: true, too: true, allOrdersTypes: true, hhgFlow: true }),
 
   production: Object.assign({}, defaultFlags, {
     sitPanel: false,
