import React from 'react';
import { capitalize, find, get, includes, mapValues } from 'lodash';
import { FontAwesomeIcon } from '@fortawesome/react-fontawesome';

import { formatDateForSwagger } from './dates';

export const no_op = () => undefined;
export const no_op_action = () => {
  return function (dispatch) {
    dispatch({
      type: 'NO_OP_TYPE',
      item: null,
    });
  };
};

// Turn an array into an object with .reduce()
export const objFromArray = (array) =>
  array.reduce((accumulator, current) => {
    accumulator[current.id] = current;
    return accumulator;
  }, {});

export const upsert = (arr, newValue) => {
  const index = arr.findIndex((obj) => obj.id === newValue.id);
  if (index !== -1) {
    arr.splice(index, 1, newValue);
  } else {
    arr.push(newValue);
  }
};

export function fetchActive(foos) {
  return find(foos, (i) => includes(['DRAFT', 'SUBMITTED', 'APPROVED', 'PAYMENT_REQUESTED'], get(i, 'status'))) || null;
}

export function fetchActivePPM(foos) {
  return (
    find(foos, (i) =>
      includes(['DRAFT', 'SUBMITTED', 'APPROVED', 'PAYMENT_REQUESTED', 'COMPLETED'], get(i, 'status')),
    ) || null
  );
}

export function fetchActiveShipment(shipments) {
  return (
    find(shipments, (i) =>
      includes(
        // For now, this include all statuses, but this may be re-evaluated in the future.
        ['DRAFT', 'SUBMITTED', 'AWARDED', 'ACCEPTED', 'APPROVED', 'IN_TRANSIT', 'DELIVERED'],
        get(i, 'status'),
      ),
    ) || null
  );
}

// Formats payload values according to Swagger spec type
export function formatPayload(payload, def) {
  return mapValues(payload, (val, key) => {
    const prop = get(def.properties, key);
    const propType = get(prop, 'type');
    const propFormat = get(prop, 'format');

    if (propType === 'string') {
      if (propFormat === 'date') {
        return formatDateForSwagger(val);
      }
    }

    return val;
  });
}

export const convertDollarsToCents = (dollars) => {
  if (!dollars && dollars !== 0) {
    return undefined;
  }

  return Math.round(parseFloat(String(dollars).replace(/,/g, '')) * 100);
};

export function renderStatusIcon(status) {
  if (!status) {
    return undefined;
  }
  if (status === 'AWAITING_REVIEW' || status === 'DRAFT' || status === 'SUBMITTED') {
    return <FontAwesomeIcon className="icon approval-waiting" icon="clock" />;
  }
  if (status === 'OK') {
    return <FontAwesomeIcon className="icon approval-ready" icon="check" />;
  }
  if (status === 'APPROVED' || status === 'INVOICED' || status === 'CONDITIONALLY_APPROVED') {
    return <FontAwesomeIcon className="icon approved" icon="check" />;
  }
  if (status === 'HAS_ISSUE') {
    return <FontAwesomeIcon className="icon approval-problem" icon="exclamation-circle" />;
  }
  return undefined;
}

export function snakeCaseToCapitals(str) {
  return str
    .split('_')
    .map((word) => capitalize(word))
    .join(' ');
}

export function humanReadableError(errors) {
  return Object.entries(errors)
    .map((error) => `${snakeCaseToCapitals(error[0])} ${error[1]}`)
    .join('/n');
}

export function detectIE11() {
  const sAgent = window.navigator.userAgent;
  const Idx = sAgent.indexOf('Trident');
  if (Idx > -1) {
    return true;
  }
  return false;
}

export function detectFirefox() {
  if (typeof InstallTrigger !== 'undefined') {
    return true;
  }
  return false;
}

export function openLinkInNewWindow(url, windowName, window, relativeSize) {
  window
    .open(
      url,
      windowName,
      `resizable,scrollbars,status,noopener=true,noreferrer=true,width=${window.outerWidth * relativeSize},height=${
        window.outerHeight * relativeSize
      }`,
    )
    .focus(); // required in IE to put re-used window on top
  return false;
}

// Sort ascending by objects with string iso timestamps
export function dateSort(field, direction) {
  if (direction === 'desc') {
    return (a, b) => {
      return Date.parse(b[`${field}`]) - Date.parse(a[`${field}`]);
    };
  }
  return (a, b) => {
    return Date.parse(a[`${field}`]) - Date.parse(b[`${field}`]);
  };
}

export function isValidWeight(weight) {
  if (weight !== 'undefined' && weight && weight > 0) {
    return true;
  }
  return false;
}

export function isEmpty(obj) {
  let empty = true;
  Object.keys(obj).forEach((key) => {
    if (typeof obj[key] !== 'undefined' && obj[key]) {
      empty = false;
    }
  });
  return empty;
}
export function isNullUndefinedOrWhitespace(value) {
  return value == null || value === undefined || value.trim() === '';
}

export function checkAddressTogglesToClearAddresses(body) {
  let values = body;

  if (values.shipmentType === 'PPM') {
    if (values.ppmShipment.hasSecondaryPickupAddress !== 'true') {
      values.ppmShipment.secondaryPickupAddress = {};
      values.ppmShipment.tertiaryPickupAddress = {};
    }
    if (values.ppmShipment.hasTertiaryPickupAddress !== 'true') {
      values.ppmShipment.tertiaryPickupAddress = {};
    }
    if (values.ppmShipment.hasSecondaryDestinationAddress !== 'true') {
      values.ppmShipment.secondaryDestinationAddress = {};
      values.ppmShipment.tertiaryDestinationAddress = {};
    }
    if (values.ppmShipment.hasTertiaryDestinationAddress !== 'true') {
      values.ppmShipment.tertiaryDestinationAddress = {};
    }
  } else {
    if (values.hasSecondaryPickupAddress !== 'true') {
      values.secondaryPickupAddress = {};
      values.tertiaryPickupAddress = {};
    }
    if (values.hasTertiaryPickupAddress !== 'true') {
      values.tertiaryPickupAddress = {};
    }
    if (values.hasSecondaryDestinationAddress !== 'true') {
      values.secondaryDestinationAddress = {};
      values.tertiaryDestinationAddress = {};
    }
    if (values.hasTertiaryDestinationAddress !== 'true') {
      values.tertiaryDestinationAddress = {};
    }
  }

  return values;
}

<<<<<<< HEAD
export function isPreceedingAddressComplete(hasDeliveryAddress, addressValues) {
  if (
    hasDeliveryAddress === 'true' &&
    addressValues.streetAddress1 !== '' &&
    addressValues.state !== '' &&
    addressValues.city !== '' &&
    addressValues.postalCode !== ''
  ) {
    return true;
  }
  return false;
}

export function isSecondaryAddressCompletePPM(hasSecondaryDelivery, addressValues) {
=======
export function isPreceedingAddressComplete(hasAddress, addressValues) {
>>>>>>> 7cbb6616
  if (addressValues === undefined || addressValues.postalCode === undefined) {
    return false;
  }

  if (
<<<<<<< HEAD
    hasSecondaryDelivery === 'true' &&
=======
    hasAddress === 'true' &&
>>>>>>> 7cbb6616
    addressValues.streetAddress1 !== '' &&
    addressValues.state !== '' &&
    addressValues.city !== '' &&
    addressValues.postalCode !== ''
  ) {
    return true;
  }
  return false;
}<|MERGE_RESOLUTION|>--- conflicted
+++ resolved
@@ -210,10 +210,13 @@
   return values;
 }
 
-<<<<<<< HEAD
-export function isPreceedingAddressComplete(hasDeliveryAddress, addressValues) {
+export function isPreceedingAddressComplete(hasAddress, addressValues) {
+  if (addressValues === undefined || addressValues.postalCode === undefined) {
+    return false;
+  }
+
   if (
-    hasDeliveryAddress === 'true' &&
+    hasAddress === 'true' &&
     addressValues.streetAddress1 !== '' &&
     addressValues.state !== '' &&
     addressValues.city !== '' &&
@@ -222,28 +225,4 @@
     return true;
   }
   return false;
-}
-
-export function isSecondaryAddressCompletePPM(hasSecondaryDelivery, addressValues) {
-=======
-export function isPreceedingAddressComplete(hasAddress, addressValues) {
->>>>>>> 7cbb6616
-  if (addressValues === undefined || addressValues.postalCode === undefined) {
-    return false;
-  }
-
-  if (
-<<<<<<< HEAD
-    hasSecondaryDelivery === 'true' &&
-=======
-    hasAddress === 'true' &&
->>>>>>> 7cbb6616
-    addressValues.streetAddress1 !== '' &&
-    addressValues.state !== '' &&
-    addressValues.city !== '' &&
-    addressValues.postalCode !== ''
-  ) {
-    return true;
-  }
-  return false;
 }