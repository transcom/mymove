--- conflicted
+++ resolved
@@ -238,7 +238,6 @@
   return false;
 }
 
-<<<<<<< HEAD
 export const sortRankOptions = (ranks) => {
   const options = [];
 
@@ -253,7 +252,7 @@
 
   return options;
 };
-=======
+
 // helper function to convert non-pdf orientation/rotated position (0-3) to degrees (0-270) for pdfs
 export function toRotatedDegrees(rotation, fileType) {
   if (fileType === 'pdf') {
@@ -274,5 +273,4 @@
   const currentPosition = toRotatedPosition(current, fileType);
   const savedPosition = saved || 0;
   return currentPosition !== savedPosition;
-}
->>>>>>> 3f559c74
+}