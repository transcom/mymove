import React from 'react';
import { capitalize, find, get, includes, mapValues } from 'lodash';
import { FontAwesomeIcon } from '@fortawesome/react-fontawesome';

import { formatDateForSwagger } from './dates';

export const no_op = () => undefined;
export const no_op_action = () => {
  return function (dispatch) {
    dispatch({
      type: 'NO_OP_TYPE',
      item: null,
    });
  };
};

// Turn an array into an object with .reduce()
export const objFromArray = (array) =>
  array.reduce((accumulator, current) => {
    accumulator[current.id] = current;
    return accumulator;
  }, {});

export const upsert = (arr, newValue) => {
  const index = arr.findIndex((obj) => obj.id === newValue.id);
  if (index !== -1) {
    arr.splice(index, 1, newValue);
  } else {
    arr.push(newValue);
  }
};

export function fetchActive(foos) {
  return find(foos, (i) => includes(['DRAFT', 'SUBMITTED', 'APPROVED', 'PAYMENT_REQUESTED'], get(i, 'status'))) || null;
}

export function fetchActivePPM(foos) {
  return (
    find(foos, (i) =>
      includes(['DRAFT', 'SUBMITTED', 'APPROVED', 'PAYMENT_REQUESTED', 'COMPLETED'], get(i, 'status')),
    ) || null
  );
}

export function fetchActiveShipment(shipments) {
  return (
    find(shipments, (i) =>
      includes(
        // For now, this include all statuses, but this may be re-evaluated in the future.
        ['DRAFT', 'SUBMITTED', 'AWARDED', 'ACCEPTED', 'APPROVED', 'IN_TRANSIT', 'DELIVERED'],
        get(i, 'status'),
      ),
    ) || null
  );
}

// Formats payload values according to Swagger spec type
export function formatPayload(payload, def) {
  return mapValues(payload, (val, key) => {
    const prop = get(def.properties, key);
    const propType = get(prop, 'type');
    const propFormat = get(prop, 'format');

    if (propType === 'string') {
      if (propFormat === 'date') {
        return formatDateForSwagger(val);
      }
    }

    return val;
  });
}

export const convertDollarsToCents = (dollars) => {
  if (!dollars && dollars !== 0) {
    return undefined;
  }

  return Math.round(parseFloat(String(dollars).replace(',', '')) * 100);
};

export function renderStatusIcon(status) {
  if (!status) {
    return undefined;
  }
  if (status === 'AWAITING_REVIEW' || status === 'DRAFT' || status === 'SUBMITTED') {
    return <FontAwesomeIcon className="icon approval-waiting" icon="clock" />;
  }
  if (status === 'OK') {
    return <FontAwesomeIcon className="icon approval-ready" icon="check" />;
  }
  if (status === 'APPROVED' || status === 'INVOICED' || status === 'CONDITIONALLY_APPROVED') {
    return <FontAwesomeIcon className="icon approved" icon="check" />;
  }
  if (status === 'HAS_ISSUE') {
    return <FontAwesomeIcon className="icon approval-problem" icon="exclamation-circle" />;
  }
  return undefined;
}

export function snakeCaseToCapitals(str) {
  return str
    .split('_')
    .map((word) => capitalize(word))
    .join(' ');
}

export function humanReadableError(errors) {
  return Object.entries(errors)
    .map((error) => `${snakeCaseToCapitals(error[0])} ${error[1]}`)
    .join('/n');
}

export function detectIE11() {
  let sAgent = window.navigator.userAgent;
  let Idx = sAgent.indexOf('Trident');
  if (Idx > -1) {
    return true;
  }
  return false;
}

export function detectFirefox() {
  if (typeof InstallTrigger !== 'undefined') {
    return true;
  }
  return false;
}

export function openLinkInNewWindow(url, windowName, window, relativeSize) {
  // eslint-disable-next-line security/detect-non-literal-fs-filename
  window
    .open(
      url,
      windowName,
      `resizable,scrollbars,status,noopener=true,noreferrer=true,width=${window.outerWidth * relativeSize},height=${
        window.outerHeight * relativeSize
      }`,
    )
    .focus(); // required in IE to put re-used window on top
  return false;
}

// Sort ascending by objects with string iso timestamps
export function dateSort(field, direction) {
  if (direction === 'desc') {
    return (a, b) => {
      return Date.parse(b[`${field}`]) - Date.parse(a[`${field}`]);
    };
  } else {
    return (a, b) => {
      return Date.parse(a[`${field}`]) - Date.parse(b[`${field}`]);
    };
  }
}

export function isValidWeight(weight) {
  if (weight !== 'undefined' && weight && weight > 0) {
    return true;
  }
  return false;
}

export function isEmpty(obj) {
  let empty = true;
  Object.keys(obj).forEach((key) => {
<<<<<<< HEAD
    if (obj[key] !== 'undefined' && obj[key]) {
=======
    if (typeof obj[key] !== 'undefined' && obj[key]) {
>>>>>>> e13016b7
      empty = false;
    }
  });
  return empty;
}<|MERGE_RESOLUTION|>--- conflicted
+++ resolved
@@ -164,11 +164,7 @@
 export function isEmpty(obj) {
   let empty = true;
   Object.keys(obj).forEach((key) => {
-<<<<<<< HEAD
-    if (obj[key] !== 'undefined' && obj[key]) {
-=======
     if (typeof obj[key] !== 'undefined' && obj[key]) {
->>>>>>> e13016b7
       empty = false;
     }
   });
