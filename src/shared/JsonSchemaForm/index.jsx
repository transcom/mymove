--- conflicted
+++ resolved
@@ -103,11 +103,7 @@
 
 // To validate that fields are required, we look at the list of top level required
 // fields and then validate them and their children.
-<<<<<<< HEAD
-export const validateRequiredFields = (values, form, somethingelse, andhow) => {
-=======
-const validateRequiredFields = (values, form) => {
->>>>>>> 93dea4ed
+export const validateRequiredFields = (values, form) => {
   const swaggerSpec = form.schema;
   let requiredErrors;
   if (swaggerSpec && !isEmpty(swaggerSpec)) {
