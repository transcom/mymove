--- conflicted
+++ resolved
@@ -113,13 +113,8 @@
 };
 
 // Always Required Fields are fields that are marked as required in swagger, and if they are objects, their sub-required fields.
-<<<<<<< HEAD
-// Fields like Address in the Form1299 are not required, so even though they have required subfields they are not annotated.
+// Fields like Addresses may not be required, so even though they have required subfields they are not annotated.
 export const recursivelyAnnotateRequiredFields = schema => {
-=======
-// Fields like Addresses may not be required, so even though they have required subfields they are not annotated.
-const recursivleyAnnotateRequiredFields = schema => {
->>>>>>> 06b19c06
   if (schema.required) {
     schema.required.forEach(requiredFieldName => {
       // check if the required thing is a object, in that case put it on its required fields. Otherwise recurse.
