import React from 'react';
export const defaultMyMoveContext = {
  siteName: 'my.move.mil',
  showLoginWarning: true,
  flags: {},
};
export const defaultOfficeContext = {
  siteName: 'office.move.mil',
  showLoginWarning: false,
  flags: {},
};
<<<<<<< HEAD
export const tspContext = {
  siteName: 'tsp.move.mil',
  showLoginWarning: false,
};
export const AppContext = React.createContext(myMoveContext);
=======
export const AppContext = React.createContext(defaultMyMoveContext);
>>>>>>> 1d3fde8a
<|MERGE_RESOLUTION|>--- conflicted
+++ resolved
@@ -9,12 +9,8 @@
   showLoginWarning: false,
   flags: {},
 };
-<<<<<<< HEAD
-export const tspContext = {
+export const defaultTspContext = {
   siteName: 'tsp.move.mil',
   showLoginWarning: false,
 };
-export const AppContext = React.createContext(myMoveContext);
-=======
-export const AppContext = React.createContext(defaultMyMoveContext);
->>>>>>> 1d3fde8a
+export const AppContext = React.createContext(defaultMyMoveContext);