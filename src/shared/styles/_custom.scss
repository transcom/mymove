--- conflicted
+++ resolved
@@ -217,11 +217,7 @@
   }
 }
 
-<<<<<<< HEAD
-.table--data-pair {
-=======
 .table--data-point-group {
->>>>>>> a5095bf5
   @include u-padding(2px);
   @include u-bg('gray-2');
   @include u-border('base-lighter');
