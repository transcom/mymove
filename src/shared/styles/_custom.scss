--- conflicted
+++ resolved
@@ -51,10 +51,7 @@
 table {
   @include u-font('body', 'xs');
   color: $base-darkest;
-<<<<<<< HEAD
-=======
   border-collapse: collapse;
->>>>>>> 6de0b5fe
   td,
   th {
     @include u-padding-y(1);
@@ -94,8 +91,6 @@
       @include u-border-bottom('black');
     }
   }
-<<<<<<< HEAD
-=======
   .filter {
     @include u-bg('gray-2');
     td {
@@ -104,7 +99,6 @@
       //@include u-border('base-darkest');
     }
   }
->>>>>>> 6de0b5fe
   &.table--small,
   .table--small {
     th,
@@ -118,12 +112,9 @@
     }
     th {
       @include u-text('bold');
-<<<<<<< HEAD
-=======
       @include u-border(0);
       @include u-border-bottom(1px);
       @include u-border('base-darker');
->>>>>>> 6de0b5fe
     }
     td {
     }
@@ -162,16 +153,6 @@
   .usa-select {
     width: 89px;
     height: 38px;
-<<<<<<< HEAD
-    @include u-margin-right('105');
-  }
-}
-.table--data-point {
-  @include u-border(0);
-  td {
-    @include u-border(0);
-    @include u-padding-left(1);
-=======
     @include u-margin(0);
     @include u-margin-right('105');
   }
@@ -189,7 +170,6 @@
     &:hover {
       background-color: rgba(255, 255, 255, 0);
     }
->>>>>>> 6de0b5fe
   }
   td,
   th {
@@ -197,10 +177,7 @@
     min-width: 290px;
   }
 }
-<<<<<<< HEAD
-=======
-
->>>>>>> 6de0b5fe
+
 .table--data-pair {
   width: 600px;
   @include u-padding(2px);
@@ -208,8 +185,6 @@
   @include u-border('base-lighter');
   @include u-border('1px');
   @include u-radius('05');
-<<<<<<< HEAD
-=======
   table {
     @include u-margin-left(1);
   }
@@ -279,7 +254,6 @@
   background-position: center;
   background-size: contain;
   background-repeat: no-repeat;
->>>>>>> 6de0b5fe
 }
 
 //for displaying the tables in Storybook
