//Custom Components (not in USWDS)
@import 'shared/styles/colors.scss';
@import 'shared/styles/_mixins.scss';

//
//Containers
//
.container {
  @include u-bg('white');
  @include u-padding('3');
  @include u-margin('3');
  @include u-radius('05');
  &--gray {
    @include u-bg('base-lightest');
  }
  &--popout {
    @include u-border('base-light');
    @include u-border('2px');
    @include u-shadow(2);
  }
  &--accent {
    &--blue {
      border-top: 8px solid $accent-blue;
      @include u-shadow(2);
    }
    &--yellow {
      border-top: 8px solid $accent-yellow;
      @include u-shadow(2);
    }
  }
}

//for displaying the containers in Storybook
#containers {
  display: flex;
  flex-wrap: wrap;
  flex-direction: row;
  #root & {
    background-color: $base-lighter;
  }
  .container {
    width: 300px;
    height: 135px;
  }
}

//
//Tables
//

table {
  @include u-font('body', 'xs');
  color: $base-darkest;
<<<<<<< HEAD
=======
  border-collapse: collapse;
>>>>>>> bc8c03d7
  td,
  th {
    @include u-padding-y(1);
    @include u-padding-x(1.5);
    @include u-text('left');
    @include u-bg('white');
    @include u-minw(200px);
    @include u-border(0);
    @include u-border-bottom(1px);
    @include u-border('base-lighter');
  }
  td {
    &:hover,
    &.hover {
      background-color: $link-light;
    }
    &.locked {
      @include u-border-bottom(0);
      background-color: rgba(255, 255, 255, 0);
      @include u-text('gray-40');
    }
    &.filter {
<<<<<<< HEAD
      @include u-border(1px);
      @include u-border('base-darkest');
=======
      @include u-bg('gray-5');
    }
    &.numeric {
      @include u-text('right');
>>>>>>> bc8c03d7
    }
  }
  th {
    @include u-text('normal');
    &.sortAscending {
      @include u-border-top('05');
      @include u-border-top('black');
    }
    &.sortDescending {
      @include u-border-bottom('05');
      @include u-border-bottom('black');
    }
  }
<<<<<<< HEAD
=======
  .filter {
    @include u-bg('gray-2');
    td {
      background-color: rgba(255, 255, 255, 0);
      //@include u-border(1px);
      //@include u-border('base-darkest');
    }
  }
>>>>>>> bc8c03d7
  &.table--small,
  .table--small {
    th,
    td {
      @include u-padding-x(1);
      @include u-text('base-darker');
      @include u-font('body', '3xs');
<<<<<<< HEAD
    }
    th {
      @include u-text('bold');
=======
      &.numeric {
        @include u-text('right');
      }
    }
    th {
      @include u-text('bold');
      @include u-border(0);
      @include u-border-bottom(1px);
      @include u-border('base-darker');
>>>>>>> bc8c03d7
    }
    td {
    }
  }
  &.table--stacked {
    td,
    th {
      @include u-border(0);
      @include u-border-top(1px);
      @include u-border('base-lighter');
    }
    .error {
<<<<<<< HEAD
      @include u-border-left(2px);
=======
      @include u-border-left(0.5);
>>>>>>> bc8c03d7
      @include u-border-left('error');
    }
  }
}
.tcontrol--pagination {
  display: flex;
  align-items: center;
  @include u-margin-y(1);
  .usa-select {
    width: 89px;
    height: 38px;
    @include u-margin(0);
    @include u-margin-x('105');
  }
  .usa-button--unstyled {
    @include u-margin(0);
    @include u-padding-x(0);
  }
}
.tcontrol--rows-per-page {
  display: flex;
  align-items: center;
  .usa-select {
    width: 89px;
    height: 38px;
<<<<<<< HEAD
    @include u-margin-right('105');
  }
}
.table--data-point {
  @include u-border(0);
  td {
    @include u-border(0);
=======
    @include u-margin(0);
    @include u-margin-right('105');
  }
}

.table--data-point {
  @include u-border(0);
  .table--small th {
    @include u-border('base-lighter');
  }
  td {
    @include u-border(0);
    @include u-padding-top(1.5);
    @include u-padding-left(1);
    &:hover {
      background-color: rgba(255, 255, 255, 0);
    }
>>>>>>> bc8c03d7
  }
  td,
  th {
    background-color: rgba(255, 255, 255, 0);
    min-width: 290px;
  }
}
<<<<<<< HEAD
=======

>>>>>>> bc8c03d7
.table--data-pair {
  width: 600px;
  @include u-padding(2px);
  @include u-bg('gray-2');
  @include u-border('base-lighter');
  @include u-border('1px');
  @include u-radius('05');
<<<<<<< HEAD
=======
  table {
    @include u-margin-left(1);
  }
}

.table--queue {
  max-width: 1302px;
  table {
    @include u-margin-bottom(4);
  }
  .display-flex {
    justify-content: space-between;
  }
  td .usa-select,
  td input {
    @include u-margin(0);
    padding-top: 3px;
    padding-bottom: 3px;
    height: 38px;
  }
  td {
    padding: 14px 8px 14px 8px;
    a {
      @include u-text('primary-vivid');
    }
  }
  .filter {
    height: 52px;
    td {
      padding: 5px 8px 5px 8px;
    }
  }
}

.table--service-item {
  td {
    @include u-padding-x(1);
  }
  .gray-out {
    @include u-text('gray-30');
    @include u-padding-left(1);
    svg {
      @include u-margin-right(1);
      fill: #adadad;
    }
  }
  small {
    @include u-text('gray-30');
  }
  &--hasimg {
    table {
      table-layout: fixed;
      width: 100%;
      max-width: 1021px;
    }
  }
  .icon svg {
    @include u-margin-right(0);
  }
}

.si-thumbnail {
  @include u-bg('base-lightest');
  @include u-border('1px');
  @include u-border('base-lighter');
  @include u-margin-right(1);
  background-position: center;
  background-size: contain;
  background-repeat: no-repeat;
>>>>>>> bc8c03d7
}

//for displaying the tables in Storybook
#root .sb-section-wrapper {
  display: flex;
  flex-wrap: wrap;
  .sb-table-wrapper {
    margin: 20px;
    min-width: 173px;
    code {
      font-size: 12px;
      color: $base-darkest;
    }
  }
}
#root #sb-tables {
  background-color: lighten($mm-blue, 78%);
<<<<<<< HEAD
}

//Stacked Tables

.table--stacked {
  max-width: 812px;
  @include u-bg('white');
  @include u-padding-x(3);
  @include u-padding-y(2);
  @include u-border-top('gray-cool-10');
  @include u-border-top(1);
  .display-flex {
    display: flex;
    justify-content: space-between;
    align-items: flex-start;
  }
  table {
    border-collapse: collapse;
  }
  button,
  h4 {
    @include u-margin(0);
  }
  button {
    height: 38px;
    @include u-margin-bottom(2);
  }
  table th {
    @include u-text('bold');
  }
  td,
  th {
    @include u-border-top(1px);
    @include u-border-bottom(0);
  }
  &-wbuttons {
    td {
      display: flex;
      justify-content: space-between;
    }
  }
=======
>>>>>>> bc8c03d7
}<|MERGE_RESOLUTION|>--- conflicted
+++ resolved
@@ -51,10 +51,7 @@
 table {
   @include u-font('body', 'xs');
   color: $base-darkest;
-<<<<<<< HEAD
-=======
   border-collapse: collapse;
->>>>>>> bc8c03d7
   td,
   th {
     @include u-padding-y(1);
@@ -77,15 +74,10 @@
       @include u-text('gray-40');
     }
     &.filter {
-<<<<<<< HEAD
-      @include u-border(1px);
-      @include u-border('base-darkest');
-=======
       @include u-bg('gray-5');
     }
     &.numeric {
       @include u-text('right');
->>>>>>> bc8c03d7
     }
   }
   th {
@@ -99,8 +91,6 @@
       @include u-border-bottom('black');
     }
   }
-<<<<<<< HEAD
-=======
   .filter {
     @include u-bg('gray-2');
     td {
@@ -109,7 +99,6 @@
       //@include u-border('base-darkest');
     }
   }
->>>>>>> bc8c03d7
   &.table--small,
   .table--small {
     th,
@@ -117,11 +106,6 @@
       @include u-padding-x(1);
       @include u-text('base-darker');
       @include u-font('body', '3xs');
-<<<<<<< HEAD
-    }
-    th {
-      @include u-text('bold');
-=======
       &.numeric {
         @include u-text('right');
       }
@@ -131,7 +115,6 @@
       @include u-border(0);
       @include u-border-bottom(1px);
       @include u-border('base-darker');
->>>>>>> bc8c03d7
     }
     td {
     }
@@ -144,11 +127,7 @@
       @include u-border('base-lighter');
     }
     .error {
-<<<<<<< HEAD
-      @include u-border-left(2px);
-=======
       @include u-border-left(0.5);
->>>>>>> bc8c03d7
       @include u-border-left('error');
     }
   }
@@ -174,15 +153,6 @@
   .usa-select {
     width: 89px;
     height: 38px;
-<<<<<<< HEAD
-    @include u-margin-right('105');
-  }
-}
-.table--data-point {
-  @include u-border(0);
-  td {
-    @include u-border(0);
-=======
     @include u-margin(0);
     @include u-margin-right('105');
   }
@@ -200,7 +170,6 @@
     &:hover {
       background-color: rgba(255, 255, 255, 0);
     }
->>>>>>> bc8c03d7
   }
   td,
   th {
@@ -208,10 +177,7 @@
     min-width: 290px;
   }
 }
-<<<<<<< HEAD
-=======
-
->>>>>>> bc8c03d7
+
 .table--data-pair {
   width: 600px;
   @include u-padding(2px);
@@ -219,8 +185,6 @@
   @include u-border('base-lighter');
   @include u-border('1px');
   @include u-radius('05');
-<<<<<<< HEAD
-=======
   table {
     @include u-margin-left(1);
   }
@@ -290,7 +254,6 @@
   background-position: center;
   background-size: contain;
   background-repeat: no-repeat;
->>>>>>> bc8c03d7
 }
 
 //for displaying the tables in Storybook
@@ -308,48 +271,4 @@
 }
 #root #sb-tables {
   background-color: lighten($mm-blue, 78%);
-<<<<<<< HEAD
-}
-
-//Stacked Tables
-
-.table--stacked {
-  max-width: 812px;
-  @include u-bg('white');
-  @include u-padding-x(3);
-  @include u-padding-y(2);
-  @include u-border-top('gray-cool-10');
-  @include u-border-top(1);
-  .display-flex {
-    display: flex;
-    justify-content: space-between;
-    align-items: flex-start;
-  }
-  table {
-    border-collapse: collapse;
-  }
-  button,
-  h4 {
-    @include u-margin(0);
-  }
-  button {
-    height: 38px;
-    @include u-margin-bottom(2);
-  }
-  table th {
-    @include u-text('bold');
-  }
-  td,
-  th {
-    @include u-border-top(1px);
-    @include u-border-bottom(0);
-  }
-  &-wbuttons {
-    td {
-      display: flex;
-      justify-content: space-between;
-    }
-  }
-=======
->>>>>>> bc8c03d7
 }