--- conflicted
+++ resolved
@@ -174,7 +174,7 @@
 .usa-alert__heading {
   @include u-text('bold');
 }
-<<<<<<< HEAD
+
 .usa-alert--system-error {
   @include u-bg('warning');
   @include u-padding-y(1.5);
@@ -191,7 +191,7 @@
   &:before {
     @include u-width(0);
   }
-=======
+}
 
 //Form
 
@@ -236,5 +236,4 @@
 .src-components-Modal-Modal-module__modal--FqeFw .src-components-Modal-Modal-module__content--I6vZk,
 .src-components-Modal-Modal-module__modal--FqeFw .src-components-Modal-Modal-module__actions--20euu {
   @include u-padding(0);
->>>>>>> 46722971
 }