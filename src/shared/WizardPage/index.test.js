--- conflicted
+++ resolved
@@ -5,12 +5,37 @@
   let wrapper, buttons;
   const pageList = ['1', '2', '3'];
   const submit = jest.fn();
-<<<<<<< HEAD
+  const mockPush = jest.fn();
   describe('when there is a pageIsValid prop set', () => {
     describe('when pageIsValid is false', () => {
       beforeEach(() => {
         history = [];
         const continueToNextPage = false;
+
+        wrapper = shallow(
+          <WizardPage
+            handleSubmit={submit}
+            pageList={pageList}
+            pageKey="1"
+            history={history}
+            pageIsValid={continueToNextPage}
+            match={{}}
+          >
+            <div>This is page 1</div>
+          </WizardPage>,
+        );
+        buttons = wrapper.find('button');
+      });
+      it('the next button is last and is disabled', () => {
+        const nextButton = buttons.last();
+        expect(nextButton.text()).toBe('Next');
+        expect(nextButton.prop('disabled')).toBeTruthy();
+      });
+    });
+    describe('when pageIsValid is true', () => {
+      beforeEach(() => {
+        history = [];
+        const continueToNextPage = true;
 
         wrapper = shallow(
           <WizardPage
@@ -25,30 +50,6 @@
         );
         buttons = wrapper.find('button');
       });
-      it('the next button is last and is disabled', () => {
-        const nextButton = buttons.last();
-        expect(nextButton.text()).toBe('Next');
-        expect(nextButton.prop('disabled')).toBeTruthy();
-      });
-    });
-    describe('when pageIsValid is true', () => {
-      beforeEach(() => {
-        history = [];
-        const continueToNextPage = true;
-
-        wrapper = shallow(
-          <WizardPage
-            handleSubmit={submit}
-            pageList={pageList}
-            pageKey="1"
-            history={history}
-            pageIsValid={continueToNextPage}
-          >
-            <div>This is page 1</div>
-          </WizardPage>,
-        );
-        buttons = wrapper.find('button');
-      });
       it('the next button is last and is enabled', () => {
         const nextButton = buttons.last();
         expect(nextButton.text()).toBe('Next');
@@ -56,9 +57,6 @@
       });
     });
   });
-=======
-  const mockPush = jest.fn();
->>>>>>> 7c54977e
   describe('when on the first page', () => {
     beforeEach(() => {
       wrapper = shallow(
