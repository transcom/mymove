import React, { Component } from 'react';
import PropTypes from 'prop-types';
import { connect } from 'react-redux';
import { bindActionCreators } from 'redux';
import { withRouter } from 'react-router-dom';
import { push } from 'react-router-redux';
import generatePath from './generatePath';

import {
  getNextPagePath,
  getPreviousPagePath,
  isFirstPage,
  isLastPage,
} from './utils';

export class WizardPage extends Component {
  constructor(props) {
    super(props);
    this.nextPage = this.nextPage.bind(this);
    this.previousPage = this.previousPage.bind(this);
  }
  componentDidMount() {
    window.scrollTo(0, 0);
  }

  nextPage() {
    const { pageList, pageKey, push, match: { params } } = this.props;
    const path = getNextPagePath(pageList, pageKey);
    // comes from react router redux: doing this moves to the route at path  (might consider going back to history since we need withRouter)
    push(generatePath(path, params));
  }

  previousPage() {
    const { pageList, pageKey, push, match: { params } } = this.props;
    const path = getPreviousPagePath(pageList, pageKey);
    // push comes from react router redux : doing this moves to the route at path
    push(generatePath(path, params));
  }

  render() {
    const {
      handleSubmit,
      pageKey,
      pageList,
      pageIsValid,
      children,
    } = this.props;
    return (
      <div className="usa-grid">
        <div className="usa-width-one-whole">{children}</div>
        <div className="usa-width-one-third">
          <button
            className="usa-button-secondary"
            onClick={this.previousPage}
            disabled={isFirstPage(pageList, pageKey)}
          >
            Prev
          </button>
        </div>
        <div className="usa-width-one-third">
          <button className="usa-button-secondary" disabled={true}>
            Save for later
          </button>
        </div>
        <div className="usa-width-one-third">
          {!isLastPage(pageList, pageKey) && (
            <button onClick={this.nextPage} disabled={!pageIsValid}>
              Next
            </button>
          )}
          {isLastPage(pageList, pageKey) && (
            <button onClick={handleSubmit}>Complete</button>
          )}
        </div>
      </div>
    );
  }
}

WizardPage.propTypes = {
  handleSubmit: PropTypes.func.isRequired,
  pageList: PropTypes.arrayOf(PropTypes.string).isRequired,
  pageKey: PropTypes.string.isRequired,
<<<<<<< HEAD
  pageIsValid: PropTypes.bool,
};
WizardPage.defaultProps = {
  pageIsValid: true,
};
export default WizardPage;
=======
  push: PropTypes.func,
  match: PropTypes.object, //from withRouter
};

function mapDispatchToProps(dispatch) {
  return bindActionCreators({ push }, dispatch);
}

export default withRouter(connect(null, mapDispatchToProps)(WizardPage));
>>>>>>> 7c54977e
<|MERGE_RESOLUTION|>--- conflicted
+++ resolved
@@ -81,21 +81,17 @@
   handleSubmit: PropTypes.func.isRequired,
   pageList: PropTypes.arrayOf(PropTypes.string).isRequired,
   pageKey: PropTypes.string.isRequired,
-<<<<<<< HEAD
   pageIsValid: PropTypes.bool,
+  push: PropTypes.func,
+  match: PropTypes.object, //from withRouter
 };
+
 WizardPage.defaultProps = {
   pageIsValid: true,
-};
-export default WizardPage;
-=======
-  push: PropTypes.func,
-  match: PropTypes.object, //from withRouter
 };
 
 function mapDispatchToProps(dispatch) {
   return bindActionCreators({ push }, dispatch);
 }
 
-export default withRouter(connect(null, mapDispatchToProps)(WizardPage));
->>>>>>> 7c54977e
+export default withRouter(connect(null, mapDispatchToProps)(WizardPage));