--- conflicted
+++ resolved
@@ -1,20 +1,12 @@
-<<<<<<< HEAD
-import React, { Component } from 'react'; //
-=======
 import React, { Component } from 'react';
->>>>>>> a421929b
 import PropTypes from 'prop-types';
 import { connect } from 'react-redux';
 import { withRouter } from 'react-router-dom';
 import { push } from 'connected-react-router';
-<<<<<<< HEAD
-import Alert from 'shared/Alert'; //
-=======
 
 import ScrollToTop from 'components/ScrollToTop';
 import WizardNavigation from 'components/Customer/WizardNavigation/WizardNavigation';
 import Alert from 'shared/Alert';
->>>>>>> a421929b
 import generatePath from './generatePath';
 import './index.css';
 
