import * as helpers from 'shared/ReduxHelpers';
import { GetLoggedInUser } from 'shared/User/api.js';
import { pick } from 'lodash';
import { normalize } from 'normalizr';
import { ordersArray } from 'shared/Entities/schema';
import { addEntities } from 'shared/Entities/actions';
import { getShipment } from 'shared/Entities/modules/shipments';
import { loadMove } from '../Entities/modules/moves';

const getLoggedInUserType = 'GET_LOGGED_IN_USER';

export const GET_LOGGED_IN_USER = helpers.generateAsyncActionTypes(getLoggedInUserType);
const getLoggedInActions = helpers.generateAsyncActions(getLoggedInUserType);

export function getCurrentUserInfo() {
  return function(dispatch) {
    dispatch(getLoggedInActions.start());
    return GetLoggedInUser()
      .then(response => {
        if (response.service_member) {
          const data = normalize(response.service_member.orders, ordersArray);
          if (data.entities.shipments) {
            const shipmentIds = Object.keys(data.entities.shipments);
            shipmentIds.map(id => dispatch(getShipment(id)));
          }
          if (data.entities.moves) {
<<<<<<< HEAD
            const moveIds = Object.keys(data.entities.moves);
            moveIds.map(id => dispatch(loadMove(id)));
=======
            dispatch(addEntities({ moves: data.entities.moves }));
>>>>>>> 68332924
          }

          // Only store addresses in a normalized way. This prevents
          // data duplication while we're using both Redux approaches.
          const filtered = pick(data.entities, ['addresses']);
          dispatch(addEntities(filtered));
        }
        return dispatch(getLoggedInActions.success(response));
      })
      .catch(error => dispatch(getLoggedInActions.error(error)));
  };
}

export function selectCurrentUser(state) {
  return state.user.userInfo || {};
}

export function selectGetCurrentUserIsLoading(state) {
  return state.user.isLoading;
}

export function selectGetCurrentUserIsSuccess(state) {
  return state.user.hasSucceeded;
}

export function selectGetCurrentUserIsError(state) {
  return state.user.hasErrored;
}

const userInfoDefault = () => ({
  email: '',
  isLoggedIn: false,
});

const currentUserReducerDefault = () => ({
  hasSucceeded: false,
  hasErrored: false,
  isLoading: false,
  userInfo: userInfoDefault(),
});

const currentUserReducer = (state = currentUserReducerDefault(), action) => {
  switch (action.type) {
    case GET_LOGGED_IN_USER.start:
      return {
        ...state,
        hasSucceeded: false,
        hasErrored: false,
        isLoading: true,
      };
    case GET_LOGGED_IN_USER.success:
      return {
        ...state,
        userInfo: {
          isLoggedIn: true,
          ...action.payload,
        },
        hasSucceeded: true,
        hasErrored: false,
        isLoading: false,
      };
    case GET_LOGGED_IN_USER.failure:
      return {
        ...state,
        isLoading: false,
        hasErrored: true,
        hasSucceeded: false,
        error: action.error,
        userInfo: userInfoDefault(),
      };
    default:
      return state;
  }
};

export default currentUserReducer;<|MERGE_RESOLUTION|>--- conflicted
+++ resolved
@@ -5,7 +5,6 @@
 import { ordersArray } from 'shared/Entities/schema';
 import { addEntities } from 'shared/Entities/actions';
 import { getShipment } from 'shared/Entities/modules/shipments';
-import { loadMove } from '../Entities/modules/moves';
 
 const getLoggedInUserType = 'GET_LOGGED_IN_USER';
 
@@ -24,12 +23,7 @@
             shipmentIds.map(id => dispatch(getShipment(id)));
           }
           if (data.entities.moves) {
-<<<<<<< HEAD
-            const moveIds = Object.keys(data.entities.moves);
-            moveIds.map(id => dispatch(loadMove(id)));
-=======
             dispatch(addEntities({ moves: data.entities.moves }));
->>>>>>> 68332924
           }
 
           // Only store addresses in a normalized way. This prevents
