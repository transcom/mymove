--- conflicted
+++ resolved
@@ -1,4 +1,4 @@
-import React, { Component } from 'react';
+import React from 'react';
 import PropTypes from 'prop-types';
 import { get } from 'lodash';
 import { connect } from 'react-redux';
@@ -6,28 +6,12 @@
 import { selectMoveDocument } from 'shared/Entities/modules/moveDocuments';
 import DocumentContent from './DocumentContent';
 
-<<<<<<< HEAD
 export const DocumentUploadViewer = ({ moveDocument }) => {
   const uploadModels = get(moveDocument, 'document.uploads', []);
   return uploadModels.map(({ url, filename, content_type }) => (
     <DocumentContent key={url} url={url} filename={filename} contentType={content_type} />
   ));
 };
-=======
-class DocumentUploadViewer extends Component {
-  render() {
-    const { moveDocument } = this.props;
-    const uploadModels = get(moveDocument, 'document.uploads', []);
-    return (
-      <div className="document-contents">
-        {uploadModels.map(({ url, filename, content_type }) => (
-          <DocumentContent key={url} url={url} filename={filename} contentType={content_type} />
-        ))}
-      </div>
-    );
-  }
-}
->>>>>>> b1c6a3e3
 
 const { shape, string, number, arrayOf } = PropTypes;
 
@@ -64,5 +48,4 @@
     moveDocument: selectMoveDocument(state, moveDocumentId),
   };
 }
-
 export default connect(mapStateToProps)(DocumentUploadViewer);