// eslint-disable-next-line no-unused-vars
import React, { Component } from 'react';
import { connect } from 'react-redux';
import { bindActionCreators } from 'redux';
import PropTypes from 'prop-types';
import { get, pick } from 'lodash';
import { reduxForm, FormSection, getFormValues, isValid } from 'redux-form';

import { PanelSwaggerField, editablePanelify } from 'shared/EditablePanel';
import { SwaggerField } from 'shared/JsonSchemaForm/JsonSchemaField';

import './index.css';

const surveyFields = [
  'pm_survey_planned_pack_date',
  'pm_survey_planned_pickup_date',
  'pm_survey_planned_delivery_date',
  'pm_survey_weight_estimate',
  'pm_survey_progear_weight_estimate',
  'pm_survey_spouse_progear_weight_estimate',
  'pm_survey_notes',
  'pm_survey_method',
];

const SurveyDisplay = props => {
  const fieldProps = {
    schema: props.shipmentSchema,
    values: props.shipment,
  };

  return (
    <React.Fragment>
      <div className="editable-panel-3-column">
        <PanelSwaggerField
          title="Planned Pack Date"
          fieldName="pm_survey_planned_pack_date"
          nullWarning
          {...fieldProps}
        />
        <PanelSwaggerField
          title="Planned Pickup Date"
          fieldName="pm_survey_planned_pickup_date"
          nullWarning
          {...fieldProps}
        />
        <PanelSwaggerField
          title="Planned Delivery Date"
          fieldName="pm_survey_planned_delivery_date"
          nullWarning
          {...fieldProps}
        />
      </div>
      <div className="editable-panel-3-column">
        <PanelSwaggerField
          title="Weight Estimate"
          fieldName="pm_survey_weight_estimate"
          nullWarning
          {...fieldProps}
        />
        <PanelSwaggerField
          title="Progear Weight Estimate"
          fieldName="pm_survey_progear_weight_estimate"
<<<<<<< HEAD
          nullWarning="false"
=======
>>>>>>> 12df2f5f
          {...fieldProps}
        />
        <PanelSwaggerField
          title="Spouse Progear Weight Estimate"
          fieldName="pm_survey_spouse_progear_weight_estimate"
          {...fieldProps}
        />
      </div>
      <div className="editable-panel-3-column">
        <PanelSwaggerField
          title="Notes"
          fieldName="pm_survey_notes"
          {...fieldProps}
        />
        <PanelSwaggerField
          title="Survey Method"
          fieldName="pm_survey_method"
          nullWarning
          {...fieldProps}
        />
      </div>
    </React.Fragment>
  );
};

const SurveyEdit = props => {
  const schema = props.shipmentSchema;
  return (
    <React.Fragment>
      <FormSection name="survey">
        <div className="editable-panel-column">
          <SwaggerField
            fieldName="pm_survey_planned_pack_date"
            swagger={schema}
            required
          />
          <SwaggerField
            fieldName="pm_survey_planned_pickup_date"
            swagger={schema}
            required
          />
          <SwaggerField
            fieldName="pm_survey_planned_delivery_date"
            swagger={schema}
            required
          />
        </div>

        <div className="editable-panel-column">
          <SwaggerField
            fieldName="pm_survey_weight_estimate"
            swagger={schema}
            required
          />
          <SwaggerField
            fieldName="pm_survey_progear_weight_estimate"
            swagger={schema}
          />
          <SwaggerField
            fieldName="pm_survey_spouse_progear_weight_estimate"
            swagger={schema}
          />
        </div>
        <SwaggerField fieldName="pm_survey_notes" swagger={schema} />
        <SwaggerField fieldName="pm_survey_method" swagger={schema} required />
      </FormSection>
    </React.Fragment>
  );
};

const formName = 'shipment_pre_move_survey';

let PremoveSurveyPanel = editablePanelify(SurveyDisplay, SurveyEdit);
PremoveSurveyPanel = reduxForm({
  form: formName,
  enableReinitialize: true,
  keepDirtyOnReinitialize: true,
})(PremoveSurveyPanel);

PremoveSurveyPanel.propTypes = {
  shipment: PropTypes.object,
};

function mapStateToProps(state, props) {
  let formValues = getFormValues(formName)(state);

  return {
    // reduxForm
    formValues: formValues,
    initialValues: {
      survey: pick(props.shipment, surveyFields),
    },

    shipmentSchema: get(state, 'swagger.spec.definitions.Shipment', {}),

    hasError: !!props.error,
    errorMessage: props.error,
    isUpdating: false,

    // editablePanelify
    formIsValid: isValid(formName)(state),
    getUpdateArgs: function() {
      return [get(props, 'shipment.id'), formValues.survey];
    },
  };
}

function mapDispatchToProps(dispatch) {
  return bindActionCreators({}, dispatch);
}

export default connect(mapStateToProps, mapDispatchToProps)(PremoveSurveyPanel);<|MERGE_RESOLUTION|>--- conflicted
+++ resolved
@@ -60,10 +60,7 @@
         <PanelSwaggerField
           title="Progear Weight Estimate"
           fieldName="pm_survey_progear_weight_estimate"
-<<<<<<< HEAD
           nullWarning="false"
-=======
->>>>>>> 12df2f5f
           {...fieldProps}
         />
         <PanelSwaggerField
