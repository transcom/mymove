// eslint-disable-next-line no-unused-vars
import React, { Component } from 'react';
import { connect } from 'react-redux';
import { bindActionCreators } from 'redux';
import PropTypes from 'prop-types';
import { get, pick } from 'lodash';
import { reduxForm, FormSection, getFormValues, isValid } from 'redux-form';

import { PanelSwaggerField, editablePanelify } from 'shared/EditablePanel';
import { SwaggerField } from 'shared/JsonSchemaForm/JsonSchemaField';

import './index.css';

const surveyFields = [
  'pm_survey_planned_pack_date',
  'pm_survey_planned_pickup_date',
<<<<<<< HEAD
  'pm_survey_latest_pickup_date',
  'pm_survey_earliest_delivery_date',
=======
>>>>>>> 06c1f42f
  'pm_survey_planned_delivery_date',
  'pm_survey_weight_estimate',
  'pm_survey_progear_weight_estimate',
  'pm_survey_spouse_progear_weight_estimate',
  'pm_survey_notes',
  'pm_survey_method',
];

const SurveyDisplay = props => {
  const fieldProps = {
    schema: props.shipmentSchema,
    values: props.shipment,
  };

  return (
    <React.Fragment>
      <div className="editable-panel-3-column">
        <PanelSwaggerField
          title="Planned Pack Date"
          fieldName="pm_survey_planned_pack_date"
          nullWarning
          {...fieldProps}
        />
        <PanelSwaggerField
          title="Planned Pickup Date"
          fieldName="pm_survey_planned_pickup_date"
          nullWarning
          {...fieldProps}
        />
        <PanelSwaggerField
          title="Planned Delivery Date"
          fieldName="pm_survey_planned_delivery_date"
          nullWarning
          {...fieldProps}
        />
      </div>
      <div className="editable-panel-3-column">
        <PanelSwaggerField
          title="Weight Estimate"
          fieldName="pm_survey_weight_estimate"
          nullWarning
          {...fieldProps}
        />
        <PanelSwaggerField
          title="Progear Weight Estimate"
          fieldName="pm_survey_progear_weight_estimate"
          nullWarning
          {...fieldProps}
        />
        <PanelSwaggerField
          title="Spouse Progear Weight Estimate"
          fieldName="pm_survey_spouse_progear_weight_estimate"
          nullWarning
          {...fieldProps}
        />
      </div>
      <div className="editable-panel-3-column">
        <PanelSwaggerField
          title="Notes"
          fieldName="pm_survey_notes"
          nullWarning
          {...fieldProps}
        />
        <PanelSwaggerField
<<<<<<< HEAD
          title="Method"
=======
          title="Survey Method"
>>>>>>> 06c1f42f
          fieldName="pm_survey_method"
          nullWarning
          {...fieldProps}
        />
      </div>
    </React.Fragment>
  );
};

const SurveyEdit = props => {
  debugger;
  const schema = props.shipmentSchema;
  return (
    <React.Fragment>
      <FormSection name="survey">
        <div className="editable-panel-column">
          <SwaggerField
            fieldName="pm_survey_planned_pack_date"
<<<<<<< HEAD
            swagger={schema}
            required
          />
          <SwaggerField
            fieldName="pm_survey_planned_pickup_date"
            swagger={schema}
            required
          />
          <SwaggerField
            fieldName="pm_survey_planned_delivery_date"
=======
>>>>>>> 06c1f42f
            swagger={schema}
            required
          />
<<<<<<< HEAD
        </div>

        <div className="editable-panel-column">
=======
          <SwaggerField
            fieldName="pm_survey_planned_pickup_date"
            swagger={schema}
            className="half-width"
            required
          />
          <SwaggerField
            fieldName="pm_survey_planned_delivery_date"
            swagger={schema}
            className="half-width"
            required
          />
        </div>
        <div className="editable-panel-3-column">
>>>>>>> 06c1f42f
          <SwaggerField
            fieldName="pm_survey_weight_estimate"
            swagger={schema}
            required
          />
          <SwaggerField
            fieldName="pm_survey_progear_weight_estimate"
            swagger={schema}
          />
          <SwaggerField
            fieldName="pm_survey_spouse_progear_weight_estimate"
            swagger={schema}
          />
        </div>
<<<<<<< HEAD
        <SwaggerField fieldName="pm_survey_notes" swagger={schema} />
        <SwaggerField fieldName="pm_survey_method" swagger={schema} />
=======
        <SwaggerField
          fieldName="pm_survey_notes"
          swagger={schema}
          className="half-width"
        />
        <SwaggerField
          fieldName="pm_survey_method"
          swagger={schema}
          className="half-width"
        />
>>>>>>> 06c1f42f
      </FormSection>
    </React.Fragment>
  );
};

const formName = 'shipment_pre_move_survey';

let PremoveSurveyPanel = editablePanelify(SurveyDisplay, SurveyEdit);
PremoveSurveyPanel = reduxForm({
  form: formName,
  enableReinitialize: true,
  keepDirtyOnReinitialize: true,
})(PremoveSurveyPanel);

PremoveSurveyPanel.propTypes = {
  shipment: PropTypes.object,
};

function mapStateToProps(state, props) {
  let formValues = getFormValues(formName)(state);

  return {
    // reduxForm
    formValues: formValues,
    initialValues: {
      survey: pick(props.shipment, surveyFields),
    },

    shipmentSchema: get(state, 'swagger.spec.definitions.Shipment', {}),

    hasError: !!props.error,
    errorMessage: props.error,
    isUpdating: false,

    // editablePanelify
    formIsValid: isValid(formName)(state),
    getUpdateArgs: function() {
      return [get(props, 'shipment.id'), formValues.survey];
    },
  };
}

function mapDispatchToProps(dispatch) {
  return bindActionCreators({}, dispatch);
}

export default connect(mapStateToProps, mapDispatchToProps)(PremoveSurveyPanel);<|MERGE_RESOLUTION|>--- conflicted
+++ resolved
@@ -14,11 +14,6 @@
 const surveyFields = [
   'pm_survey_planned_pack_date',
   'pm_survey_planned_pickup_date',
-<<<<<<< HEAD
-  'pm_survey_latest_pickup_date',
-  'pm_survey_earliest_delivery_date',
-=======
->>>>>>> 06c1f42f
   'pm_survey_planned_delivery_date',
   'pm_survey_weight_estimate',
   'pm_survey_progear_weight_estimate',
@@ -83,11 +78,7 @@
           {...fieldProps}
         />
         <PanelSwaggerField
-<<<<<<< HEAD
-          title="Method"
-=======
           title="Survey Method"
->>>>>>> 06c1f42f
           fieldName="pm_survey_method"
           nullWarning
           {...fieldProps}
@@ -98,7 +89,6 @@
 };
 
 const SurveyEdit = props => {
-  debugger;
   const schema = props.shipmentSchema;
   return (
     <React.Fragment>
@@ -106,7 +96,6 @@
         <div className="editable-panel-column">
           <SwaggerField
             fieldName="pm_survey_planned_pack_date"
-<<<<<<< HEAD
             swagger={schema}
             required
           />
@@ -117,31 +106,12 @@
           />
           <SwaggerField
             fieldName="pm_survey_planned_delivery_date"
-=======
->>>>>>> 06c1f42f
             swagger={schema}
             required
           />
-<<<<<<< HEAD
         </div>
 
         <div className="editable-panel-column">
-=======
-          <SwaggerField
-            fieldName="pm_survey_planned_pickup_date"
-            swagger={schema}
-            className="half-width"
-            required
-          />
-          <SwaggerField
-            fieldName="pm_survey_planned_delivery_date"
-            swagger={schema}
-            className="half-width"
-            required
-          />
-        </div>
-        <div className="editable-panel-3-column">
->>>>>>> 06c1f42f
           <SwaggerField
             fieldName="pm_survey_weight_estimate"
             swagger={schema}
@@ -156,21 +126,8 @@
             swagger={schema}
           />
         </div>
-<<<<<<< HEAD
         <SwaggerField fieldName="pm_survey_notes" swagger={schema} />
         <SwaggerField fieldName="pm_survey_method" swagger={schema} />
-=======
-        <SwaggerField
-          fieldName="pm_survey_notes"
-          swagger={schema}
-          className="half-width"
-        />
-        <SwaggerField
-          fieldName="pm_survey_method"
-          swagger={schema}
-          className="half-width"
-        />
->>>>>>> 06c1f42f
       </FormSection>
     </React.Fragment>
   );
