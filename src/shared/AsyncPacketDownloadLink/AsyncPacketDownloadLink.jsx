import { Button } from '@trussworks/react-uswds';
import PropTypes from 'prop-types';
import { connect } from 'react-redux';

import styles from './AsyncPacketDownloadLink.module.scss';

import { setShowLoadingSpinner as setShowLoadingSpinnerAction } from 'store/general/actions';

export const onPacketDownloadSuccessHandler = (response) => {
  // dynamically update DOM to trigger browser to display SAVE AS download file modal
  const contentType = response.headers['content-type'];
  const url = window.URL.createObjectURL(
    new Blob([response.data], {
      type: contentType,
    }),
  );

  const link = document.createElement('a');
  link.href = url;
  const disposition = response.headers['content-disposition'];
  const filenameRegex = /filename[^;=\n]*=((['"]).*?\2|[^;\n]*)/;
  let strtime = new Date().toISOString();
  // we are expecting PDF
  let filename = `packet-${strtime}.pdf`;
  const matches = filenameRegex.exec(disposition);
  if (matches != null && matches[1]) {
    filename = matches[1].replace(/['"]/g, '');
  }
  link.setAttribute('download', filename);

  document.body.appendChild(link);

  // Start download
  link.click();

  // Clean up and remove the link
  link.parentNode.removeChild(link);
};

/**
 * Shared component to render download links for AOA/Payment Packet packets.
 * @param {string} id uuid to download
 * @param {string} label link text
 * @param {Promise} asyncRetrieval asynch document retrieval
 * @param {func} onSuccess on success response handler
 * @param {func} onFailure on failure response handler
<<<<<<< HEAD
 * @param {func} onStart on start response handler
 */
const AsyncPacketDownloadLink = ({ id, label, asyncRetrieval, onSuccess, onFailure, onStart, className }) => {
  const dataTestId = `asyncPacketDownloadLink${id}`;

  const handleClick = () => {
    onStart && onStart();
    asyncRetrieval(id)
      .then((response) => {
        onSuccess(response);
      })
      .catch(() => {
        onFailure();
=======
 * @param {func} setShowLoadingSpinner used for loading spinner mask
 */
const AsyncPacketDownloadLink = ({
  id,
  label,
  asyncRetrieval,
  onSuccess,
  onFailure,
  className,
  setShowLoadingSpinner,
}) => {
  const dataTestId = `asyncPacketDownloadLink${id}`;

  const handleClick = () => {
    setShowLoadingSpinner(true, 'downloading');
    asyncRetrieval(id)
      .then((response) => {
        onSuccess(response);
        setShowLoadingSpinner(false, null);
      })
      .catch(() => {
        onFailure();
        setShowLoadingSpinner(false, null);
>>>>>>> ea9090e9
      });
  };

  return (
    <Button
      data-testid={dataTestId}
      className={className ? className : styles.downloadButtonToLink}
      onClick={handleClick}
    >
      {label}
    </Button>
  );
};

AsyncPacketDownloadLink.propTypes = {
  id: PropTypes.string.isRequired,
  label: PropTypes.string.isRequired,
  asyncRetrieval: PropTypes.func.isRequired,
  onSuccess: PropTypes.func.isRequired,
  onFailure: PropTypes.func.isRequired,
  onStart: PropTypes.func,
  className: PropTypes.string,
  setShowLoadingSpinner: PropTypes.func,
};

AsyncPacketDownloadLink.defaultProps = {
  onSuccess: onPacketDownloadSuccessHandler,
  onFailure: () => {},
<<<<<<< HEAD
  onStart: () => {},
=======
  setShowLoadingSpinner: () => {},
};

const mapDispatchToProps = {
  setShowLoadingSpinner: setShowLoadingSpinnerAction,
>>>>>>> ea9090e9
};

export default connect(() => ({}), mapDispatchToProps)(AsyncPacketDownloadLink);<|MERGE_RESOLUTION|>--- conflicted
+++ resolved
@@ -44,21 +44,6 @@
  * @param {Promise} asyncRetrieval asynch document retrieval
  * @param {func} onSuccess on success response handler
  * @param {func} onFailure on failure response handler
-<<<<<<< HEAD
- * @param {func} onStart on start response handler
- */
-const AsyncPacketDownloadLink = ({ id, label, asyncRetrieval, onSuccess, onFailure, onStart, className }) => {
-  const dataTestId = `asyncPacketDownloadLink${id}`;
-
-  const handleClick = () => {
-    onStart && onStart();
-    asyncRetrieval(id)
-      .then((response) => {
-        onSuccess(response);
-      })
-      .catch(() => {
-        onFailure();
-=======
  * @param {func} setShowLoadingSpinner used for loading spinner mask
  */
 const AsyncPacketDownloadLink = ({
@@ -82,7 +67,6 @@
       .catch(() => {
         onFailure();
         setShowLoadingSpinner(false, null);
->>>>>>> ea9090e9
       });
   };
 
@@ -103,7 +87,6 @@
   asyncRetrieval: PropTypes.func.isRequired,
   onSuccess: PropTypes.func.isRequired,
   onFailure: PropTypes.func.isRequired,
-  onStart: PropTypes.func,
   className: PropTypes.string,
   setShowLoadingSpinner: PropTypes.func,
 };
@@ -111,15 +94,11 @@
 AsyncPacketDownloadLink.defaultProps = {
   onSuccess: onPacketDownloadSuccessHandler,
   onFailure: () => {},
-<<<<<<< HEAD
-  onStart: () => {},
-=======
   setShowLoadingSpinner: () => {},
 };
 
 const mapDispatchToProps = {
   setShowLoadingSpinner: setShowLoadingSpinnerAction,
->>>>>>> ea9090e9
 };
 
 export default connect(() => ({}), mapDispatchToProps)(AsyncPacketDownloadLink);