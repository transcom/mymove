import React, { Component } from 'react';
<<<<<<< HEAD

import PreApprovalPanel from 'shared/PreApprovalRequest/PreApprovalPanel.jsx';

const shipment_accessorials = [
  {
    code: '105D',
    item: 'Unpack Reg Crate',
    location: 'D',
    base_quantity: '  16.7',
    notes: '',
    created_at: '2018-09-24T14:05:38.847Z',
    status: 'SUBMITTED',
  },
  {
    code: '105E',
    item: 'Unpack Reg Crate',
    location: 'D',
    base_quantity: '  16.7',
    notes:
      'Mounted deer head measures 23" x 34" x 27"; crate will be 16.7 cu ft',
    created_at: '2018-09-24T14:05:38.847Z',
    status: 'APPROVED',
  },
];
const accessorials = [
  {
    id: 'sdlfkj',
    code: 'F9D',
    item: 'Long Haul',
  },
  {
    id: 'badfka',
    code: '19D',
    item: 'Crate',
  },
];

class ScratchPad extends Component {
  render() {
=======
import BasicPanel from 'shared/BasicPanel';
import PreApprovalRequestForm, {
  formName as PreApprovalRequestFormName,
} from 'shared/PreApprovalRequestForm';
import { submit, isValid, isSubmitting } from 'redux-form';
import PreApprovalRequest from 'shared/PreApprovalRequest';
import { connect } from 'react-redux';
import Creator from 'shared/PreApprovalRequest/Creator';
import { bindActionCreators } from 'redux';
class ScratchPad extends Component {
  onSubmit = values => {
    return new Promise(function(resolve, reject) {
      // do a thing, possibly async, then…
      setTimeout(function() {
        console.log('onSubmit async', values);
        resolve('success');
      }, 50);
    });
  };
  onEdit = () => {};
  onDelete = () => {};
  onApproval = () => {};
  render() {
    const accessorials = [
      {
        id: 'sdlfkj',
        code: 'F9D',
        item: 'Long Haul',
      },
      {
        id: 'badfka',
        code: '19D',
        item: 'Crate',
      },
    ];
    const shipment_accessorials = [
      {
        code: '105D',
        item: 'Unpack Reg Crate',
        location: 'D',
        base_quantity: '	16.7',
        notes: '',
        created_at: '2018-09-24T14:05:38.847Z',
        status: 'SUBMITTED',
      },
      {
        code: '105E',
        item: 'Unpack Reg Crate',
        location: 'D',
        base_quantity: '	16.7',
        notes:
          'Mounted deer head measures 23" x 34" x 27"; crate will be 16.7 cu ft',
        created_at: '2018-09-24T14:05:38.847Z',
        status: 'APPROVED',
      },
    ];
>>>>>>> 863aa922
    return (
      <div className="usa-grid grid-wide panels-body">
        <div className="usa-width-one-whole">
          <div className="usa-width-two-thirds">
<<<<<<< HEAD
            <PreApprovalPanel
              shipment_accessorials={shipment_accessorials}
              accessorials={accessorials}
            />
=======
            <BasicPanel title={'TEST TITLE'}>
              <PreApprovalRequest
                shipment_accessorials={shipment_accessorials}
                isActionable={true}
                onEdit={this.onEdit}
                onDelete={this.onDelete}
                onApproval={this.onApproval}
              />
              <PreApprovalRequestForm
                accessorials={accessorials}
                onSubmit={this.onSubmit}
              />
              <button
                disabled={!this.props.formEnabled}
                onClick={this.props.submitForm}
              >
                Submit
              </button>
            </BasicPanel>
            <BasicPanel title="Creator Test">
              <Creator
                accessorials={accessorials}
                savePreApprovalRequest={this.onSubmit}
              />
            </BasicPanel>
>>>>>>> 863aa922
          </div>
          <div className="usa-width-one-third">
            <button className="usa-button-primary">
              Click Me (I do nothing)
            </button>
          </div>
        </div>
      </div>
    );
  }
}
export default ScratchPad;<|MERGE_RESOLUTION|>--- conflicted
+++ resolved
@@ -1,6 +1,4 @@
 import React, { Component } from 'react';
-<<<<<<< HEAD
-
 import PreApprovalPanel from 'shared/PreApprovalRequest/PreApprovalPanel.jsx';
 
 const shipment_accessorials = [
@@ -39,100 +37,14 @@
 
 class ScratchPad extends Component {
   render() {
-=======
-import BasicPanel from 'shared/BasicPanel';
-import PreApprovalRequestForm, {
-  formName as PreApprovalRequestFormName,
-} from 'shared/PreApprovalRequestForm';
-import { submit, isValid, isSubmitting } from 'redux-form';
-import PreApprovalRequest from 'shared/PreApprovalRequest';
-import { connect } from 'react-redux';
-import Creator from 'shared/PreApprovalRequest/Creator';
-import { bindActionCreators } from 'redux';
-class ScratchPad extends Component {
-  onSubmit = values => {
-    return new Promise(function(resolve, reject) {
-      // do a thing, possibly async, then…
-      setTimeout(function() {
-        console.log('onSubmit async', values);
-        resolve('success');
-      }, 50);
-    });
-  };
-  onEdit = () => {};
-  onDelete = () => {};
-  onApproval = () => {};
-  render() {
-    const accessorials = [
-      {
-        id: 'sdlfkj',
-        code: 'F9D',
-        item: 'Long Haul',
-      },
-      {
-        id: 'badfka',
-        code: '19D',
-        item: 'Crate',
-      },
-    ];
-    const shipment_accessorials = [
-      {
-        code: '105D',
-        item: 'Unpack Reg Crate',
-        location: 'D',
-        base_quantity: '	16.7',
-        notes: '',
-        created_at: '2018-09-24T14:05:38.847Z',
-        status: 'SUBMITTED',
-      },
-      {
-        code: '105E',
-        item: 'Unpack Reg Crate',
-        location: 'D',
-        base_quantity: '	16.7',
-        notes:
-          'Mounted deer head measures 23" x 34" x 27"; crate will be 16.7 cu ft',
-        created_at: '2018-09-24T14:05:38.847Z',
-        status: 'APPROVED',
-      },
-    ];
->>>>>>> 863aa922
     return (
       <div className="usa-grid grid-wide panels-body">
         <div className="usa-width-one-whole">
           <div className="usa-width-two-thirds">
-<<<<<<< HEAD
             <PreApprovalPanel
               shipment_accessorials={shipment_accessorials}
               accessorials={accessorials}
             />
-=======
-            <BasicPanel title={'TEST TITLE'}>
-              <PreApprovalRequest
-                shipment_accessorials={shipment_accessorials}
-                isActionable={true}
-                onEdit={this.onEdit}
-                onDelete={this.onDelete}
-                onApproval={this.onApproval}
-              />
-              <PreApprovalRequestForm
-                accessorials={accessorials}
-                onSubmit={this.onSubmit}
-              />
-              <button
-                disabled={!this.props.formEnabled}
-                onClick={this.props.submitForm}
-              >
-                Submit
-              </button>
-            </BasicPanel>
-            <BasicPanel title="Creator Test">
-              <Creator
-                accessorials={accessorials}
-                savePreApprovalRequest={this.onSubmit}
-              />
-            </BasicPanel>
->>>>>>> 863aa922
           </div>
           <div className="usa-width-one-third">
             <button className="usa-button-primary">
