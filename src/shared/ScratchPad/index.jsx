import React, { Component } from 'react';
import BasicPanel from 'shared/BasicPanel';
<<<<<<< HEAD
import PreApprovalRequestForm from 'shared/PreApprovalRequestForm';
import { submit } from 'redux-form';
import { connect } from 'react-redux';
import { bindActionCreators } from 'redux';

class ScratchPad extends Component {
  onSubmit = values => {
    console.log('onSubmit', values);
  };
=======
import PreApprovalRequest from 'shared/PreApprovalRequest';

class ScratchPad extends Component {
  onEdit = () => {};
  onDelete = () => {};
  onApproval = () => {};
>>>>>>> a33b8a60
  render() {
    const accessorials = [
      {
        code: '105D',
        item: 'Unpack Reg Crate',
        location: 'D',
        base_quantity: '	16.7',
        notes: '',
        created_at: '2018-09-24T14:05:38.847Z',
        status: 'SUBMITTED',
      },
      {
        code: '105E',
        item: 'Unpack Reg Crate',
        location: 'D',
        base_quantity: '	16.7',
        notes:
          'Mounted deer head measures 23" x 34" x 27"; crate will be 16.7 cu ft',
        created_at: '2018-09-24T14:05:38.847Z',
        status: 'APPROVED',
      },
    ];
    return (
<<<<<<< HEAD
      <div className="usa-grid">
        <div className="usa-width-one-whole">
          <BasicPanel title={'TEST TITLE'}>
            <PreApprovalRequestForm
              accessorials={[
                {
                  id: 'sdlfkj',
                  code: 'F9D',
                  item: 'Long Haul',
                },
                {
                  id: 'badfka',
                  code: '19D',
                  item: 'Crate',
                },
              ]}
              ref={form => (this.formReference = form)}
              onSubmit={this.onSubmit}
            />
            <button onClick={this.props.submitForm}>Submit</button>
          </BasicPanel>
=======
      <div>
        <div className="usa-grid grid-wide panels-body">
          <div className="usa-width-one-whole">
            <div className="usa-width-two-thirds">
              <BasicPanel title={'TEST TITLE'}>
                <PreApprovalRequest
                  accessorials={accessorials}
                  isActionable={true}
                  onEdit={this.onEdit}
                  onDelete={this.onDelete}
                  onApproval={this.onApproval}
                />
              </BasicPanel>
            </div>
            <div className="usa-width-one-third">
              <button className="usa-button-primary">
                Click Me (I do nothing)
              </button>
            </div>
          </div>
>>>>>>> a33b8a60
        </div>
      </div>
    );
  }
}
function mapDispatchToProps(dispatch) {
  // Bind an action, which submit the form by its name
  return bindActionCreators(
    {
      submitForm: () => submit('preapproval_request_form'),
    },
    dispatch,
  );
}
export default connect(null, mapDispatchToProps)(ScratchPad);<|MERGE_RESOLUTION|>--- conflicted
+++ resolved
@@ -1,6 +1,6 @@
 import React, { Component } from 'react';
 import BasicPanel from 'shared/BasicPanel';
-<<<<<<< HEAD
+import PreApprovalRequest from 'shared/PreApprovalRequest';
 import PreApprovalRequestForm from 'shared/PreApprovalRequestForm';
 import { submit } from 'redux-form';
 import { connect } from 'react-redux';
@@ -10,16 +10,12 @@
   onSubmit = values => {
     console.log('onSubmit', values);
   };
-=======
-import PreApprovalRequest from 'shared/PreApprovalRequest';
-
-class ScratchPad extends Component {
   onEdit = () => {};
   onDelete = () => {};
   onApproval = () => {};
->>>>>>> a33b8a60
+
   render() {
-    const accessorials = [
+    const shipment_accessorials = [
       {
         code: '105D',
         item: 'Unpack Reg Crate',
@@ -41,10 +37,16 @@
       },
     ];
     return (
-<<<<<<< HEAD
       <div className="usa-grid">
         <div className="usa-width-one-whole">
           <BasicPanel title={'TEST TITLE'}>
+            <PreApprovalRequest
+              shipment_accessorials={shipment_accessorials}
+              isActionable={true}
+              onEdit={this.onEdit}
+              onDelete={this.onDelete}
+              onApproval={this.onApproval}
+            />
             <PreApprovalRequestForm
               accessorials={[
                 {
@@ -63,33 +65,17 @@
             />
             <button onClick={this.props.submitForm}>Submit</button>
           </BasicPanel>
-=======
-      <div>
-        <div className="usa-grid grid-wide panels-body">
-          <div className="usa-width-one-whole">
-            <div className="usa-width-two-thirds">
-              <BasicPanel title={'TEST TITLE'}>
-                <PreApprovalRequest
-                  accessorials={accessorials}
-                  isActionable={true}
-                  onEdit={this.onEdit}
-                  onDelete={this.onDelete}
-                  onApproval={this.onApproval}
-                />
-              </BasicPanel>
-            </div>
-            <div className="usa-width-one-third">
-              <button className="usa-button-primary">
-                Click Me (I do nothing)
-              </button>
-            </div>
-          </div>
->>>>>>> a33b8a60
+        </div>
+        <div className="usa-width-one-third">
+          <button className="usa-button-primary">
+            Click Me (I do nothing)
+          </button>
         </div>
       </div>
     );
   }
 }
+
 function mapDispatchToProps(dispatch) {
   // Bind an action, which submit the form by its name
   return bindActionCreators(
