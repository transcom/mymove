import { swaggerRequest } from 'shared/Swagger/request';
import { getPublicClient } from 'shared/Swagger/api';

const createStorageInTransitLabel = 'StorageInTransits.createStorageInTransit';
const getStorageInTransitsLabel = 'StorageInTransits.getStorageInTransitsForShipment';
const updateStorageInTransitLabel = 'StorageInTransits.updateStorageInTransit';
<<<<<<< HEAD
const updateSitPlaceIntoSitLabel = 'StorageInTransits.inSitStorageInTransit';
=======
const approveStorageInTransitLabel = 'StorageInTransits.approveStorageInTransit';
>>>>>>> 70207323

export const selectStorageInTransits = (state, shipmentId) => {
  const storageInTransits = Object.values(state.entities.storageInTransits).filter(
    storageInTransit => storageInTransit.shipment_id === shipmentId,
  );

  return storageInTransits;
};

export function createStorageInTransit(shipmentId, storageInTransit, label = createStorageInTransitLabel) {
  return swaggerRequest(
    getPublicClient,
    'storage_in_transits.createStorageInTransit',
    { shipmentId, storageInTransit },
    { label },
  );
}

export const getStorageInTransitsForShipment = (shipmentId, label = getStorageInTransitsLabel) => {
  return swaggerRequest(getPublicClient, 'storage_in_transits.indexStorageInTransits', { shipmentId }, { label });
};

export function updateStorageInTransit(
  shipmentId,
  storageInTransitId,
  storageInTransit,
  label = updateStorageInTransitLabel,
) {
  return swaggerRequest(
    getPublicClient,
    'storage_in_transits.patchStorageInTransit',
    { shipmentId, storageInTransitId, storageInTransit },
    { label },
  );
}

<<<<<<< HEAD
export function updateSitPlaceIntoSit(
  shipmentId,
  storageInTransitId,
  storageInTransitInSitPayload,
  label = updateSitPlaceIntoSitLabel,
) {
  return swaggerRequest(
    getPublicClient,
    'storage_in_transits.inSitStorageInTransit',
    { shipmentId, storageInTransitId, storageInTransitInSitPayload },
=======
export function approveStorageInTransit(
  shipmentId,
  storageInTransitId,
  storageInTransitApprovalPayload,
  label = approveStorageInTransitLabel,
) {
  return swaggerRequest(
    getPublicClient,
    'storage_in_transits.approveStorageInTransit',
    {
      shipmentId,
      storageInTransitId,
      storageInTransitApprovalPayload,
    },
>>>>>>> 70207323
    { label },
  );
}<|MERGE_RESOLUTION|>--- conflicted
+++ resolved
@@ -4,11 +4,8 @@
 const createStorageInTransitLabel = 'StorageInTransits.createStorageInTransit';
 const getStorageInTransitsLabel = 'StorageInTransits.getStorageInTransitsForShipment';
 const updateStorageInTransitLabel = 'StorageInTransits.updateStorageInTransit';
-<<<<<<< HEAD
+const approveStorageInTransitLabel = 'StorageInTransits.approveStorageInTransit';
 const updateSitPlaceIntoSitLabel = 'StorageInTransits.inSitStorageInTransit';
-=======
-const approveStorageInTransitLabel = 'StorageInTransits.approveStorageInTransit';
->>>>>>> 70207323
 
 export const selectStorageInTransits = (state, shipmentId) => {
   const storageInTransits = Object.values(state.entities.storageInTransits).filter(
@@ -45,18 +42,6 @@
   );
 }
 
-<<<<<<< HEAD
-export function updateSitPlaceIntoSit(
-  shipmentId,
-  storageInTransitId,
-  storageInTransitInSitPayload,
-  label = updateSitPlaceIntoSitLabel,
-) {
-  return swaggerRequest(
-    getPublicClient,
-    'storage_in_transits.inSitStorageInTransit',
-    { shipmentId, storageInTransitId, storageInTransitInSitPayload },
-=======
 export function approveStorageInTransit(
   shipmentId,
   storageInTransitId,
@@ -71,7 +56,20 @@
       storageInTransitId,
       storageInTransitApprovalPayload,
     },
->>>>>>> 70207323
+    { label },
+  );
+}
+
+export function updateSitPlaceIntoSit(
+  shipmentId,
+  storageInTransitId,
+  storageInTransitInSitPayload,
+  label = updateSitPlaceIntoSitLabel,
+) {
+  return swaggerRequest(
+    getPublicClient,
+    'storage_in_transits.inSitStorageInTransit',
+    { shipmentId, storageInTransitId, storageInTransitInSitPayload },
     { label },
   );
 }