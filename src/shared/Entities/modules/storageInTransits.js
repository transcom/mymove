import { swaggerRequest } from 'shared/Swagger/request';
import { getPublicClient } from 'shared/Swagger/api';

const createStorageInTransitLabel = 'StorageInTransits.createStorageInTransit';
const getStorageInTransitsLabel = 'StorageInTransits.getStorageInTransitsForShipment';
const updateStorageInTransitLabel = 'StorageInTransits.updateStorageInTransit';
const approveStorageInTransitLabel = 'StorageInTransits.approveStorageInTransit';
<<<<<<< HEAD
const denyStorageInTransitLabel = 'StorageInTransits.denyStorageInTransit';
=======
const updateSitPlaceIntoSitLabel = 'StorageInTransits.inSitStorageInTransit';
>>>>>>> d69a29cf

export const selectStorageInTransits = (state, shipmentId) => {
  const storageInTransits = Object.values(state.entities.storageInTransits).filter(
    storageInTransit => storageInTransit.shipment_id === shipmentId,
  );

  return storageInTransits;
};

export function createStorageInTransit(shipmentId, storageInTransit, label = createStorageInTransitLabel) {
  return swaggerRequest(
    getPublicClient,
    'storage_in_transits.createStorageInTransit',
    { shipmentId, storageInTransit },
    { label },
  );
}

export const getStorageInTransitsForShipment = (shipmentId, label = getStorageInTransitsLabel) => {
  return swaggerRequest(getPublicClient, 'storage_in_transits.indexStorageInTransits', { shipmentId }, { label });
};

export function updateStorageInTransit(
  shipmentId,
  storageInTransitId,
  storageInTransit,
  label = updateStorageInTransitLabel,
) {
  return swaggerRequest(
    getPublicClient,
    'storage_in_transits.patchStorageInTransit',
    { shipmentId, storageInTransitId, storageInTransit },
    { label },
  );
}

export function approveStorageInTransit(
  shipmentId,
  storageInTransitId,
  storageInTransitApprovalPayload,
  label = approveStorageInTransitLabel,
) {
  return swaggerRequest(
    getPublicClient,
    'storage_in_transits.approveStorageInTransit',
    {
      shipmentId,
      storageInTransitId,
      storageInTransitApprovalPayload,
    },
    { label },
  );
}

<<<<<<< HEAD
export function denyStorageInTransit(
  shipmentId,
  storageInTransitId,
  storageInTransitDenyPayload,
  label = denyStorageInTransitLabel,
) {
  console.log('inside denyStorageInTransit');
  return swaggerRequest(
    getPublicClient,
    'storage_in_transits.denyStorageInTransit',
    {
      shipmentId,
      storageInTransitId,
      storageInTransitDenyPayload,
    },
=======
export function updateSitPlaceIntoSit(
  shipmentId,
  storageInTransitId,
  storageInTransitInSitPayload,
  label = updateSitPlaceIntoSitLabel,
) {
  return swaggerRequest(
    getPublicClient,
    'storage_in_transits.inSitStorageInTransit',
    { shipmentId, storageInTransitId, storageInTransitInSitPayload },
>>>>>>> d69a29cf
    { label },
  );
}<|MERGE_RESOLUTION|>--- conflicted
+++ resolved
@@ -5,11 +5,8 @@
 const getStorageInTransitsLabel = 'StorageInTransits.getStorageInTransitsForShipment';
 const updateStorageInTransitLabel = 'StorageInTransits.updateStorageInTransit';
 const approveStorageInTransitLabel = 'StorageInTransits.approveStorageInTransit';
-<<<<<<< HEAD
+const updateSitPlaceIntoSitLabel = 'StorageInTransits.inSitStorageInTransit';
 const denyStorageInTransitLabel = 'StorageInTransits.denyStorageInTransit';
-=======
-const updateSitPlaceIntoSitLabel = 'StorageInTransits.inSitStorageInTransit';
->>>>>>> d69a29cf
 
 export const selectStorageInTransits = (state, shipmentId) => {
   const storageInTransits = Object.values(state.entities.storageInTransits).filter(
@@ -64,7 +61,20 @@
   );
 }
 
-<<<<<<< HEAD
+export function updateSitPlaceIntoSit(
+  shipmentId,
+  storageInTransitId,
+  storageInTransitInSitPayload,
+  label = updateSitPlaceIntoSitLabel,
+) {
+  return swaggerRequest(
+    getPublicClient,
+    'storage_in_transits.inSitStorageInTransit',
+    { shipmentId, storageInTransitId, storageInTransitInSitPayload },
+    { label },
+  );
+}
+
 export function denyStorageInTransit(
   shipmentId,
   storageInTransitId,
@@ -80,18 +90,6 @@
       storageInTransitId,
       storageInTransitDenyPayload,
     },
-=======
-export function updateSitPlaceIntoSit(
-  shipmentId,
-  storageInTransitId,
-  storageInTransitInSitPayload,
-  label = updateSitPlaceIntoSitLabel,
-) {
-  return swaggerRequest(
-    getPublicClient,
-    'storage_in_transits.inSitStorageInTransit',
-    { shipmentId, storageInTransitId, storageInTransitInSitPayload },
->>>>>>> d69a29cf
     { label },
   );
 }