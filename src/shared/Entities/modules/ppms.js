--- conflicted
+++ resolved
@@ -8,8 +8,6 @@
 export const downloadPPMAttachmentsLabel = 'PPMs.downloadAttachments';
 const approveReimbursementLabel = 'office.approveReimbursement';
 
-<<<<<<< HEAD
-=======
 export function approvePPM(personallyProcuredMoveId, personallyProcuredMoveApproveDate, label = approvePpmLabel) {
   const swaggerTag = 'office.approvePPM';
   return swaggerRequest(
@@ -25,7 +23,6 @@
   );
 }
 
->>>>>>> cc049525
 export function approveReimbursement(reimbursementId, label = approveReimbursementLabel) {
   const swaggerTag = 'office.approveReimbursement';
   return swaggerRequest(getClient, swaggerTag, { reimbursementId }, { label });
