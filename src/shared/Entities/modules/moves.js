<<<<<<< HEAD
import { denormalize } from 'normalizr';
import { swaggerRequest } from 'shared/Swagger/request';
import { getClient } from 'shared/Swagger/api';

import { moves } from '../schema';
import { ADD_ENTITIES } from '../actions';
=======
import { get } from 'lodash';
import { moves } from '../schema';
import { ADD_ENTITIES } from '../actions';
import { denormalize } from 'normalizr';
import { swaggerRequest } from 'shared/Swagger/request';
import { getClient } from 'shared/Swagger/api';
>>>>>>> 7acee970

export const STATE_KEY = 'moves';

export default function reducer(state = {}, action) {
  switch (action.type) {
    case ADD_ENTITIES:
      return {
        ...state,
        ...action.payload.moves,
      };

    default:
      return state;
  }
}

export function getMove(label, moveId) {
  return swaggerRequest(getClient, 'moves.showMove', { moveId }, { label });
}

export const selectMove = (state, id) => {
  return denormalize([id], moves, state.entities)[0];
};

export function getMoveDatesSummary(label, moveId, moveDate) {
  return swaggerRequest(getClient, 'moves.showMoveDatesSummary', { moveId, moveDate }, { label });
}

export function selectMoveDatesSummary(state, moveId, moveDate) {
  if (!moveId || !moveDate) {
    return null;
  }
  return get(state, `entities.moveDatesSummaries.${moveId}:${moveDate}`);
}<|MERGE_RESOLUTION|>--- conflicted
+++ resolved
@@ -1,18 +1,9 @@
-<<<<<<< HEAD
-import { denormalize } from 'normalizr';
-import { swaggerRequest } from 'shared/Swagger/request';
-import { getClient } from 'shared/Swagger/api';
-
-import { moves } from '../schema';
-import { ADD_ENTITIES } from '../actions';
-=======
 import { get } from 'lodash';
 import { moves } from '../schema';
 import { ADD_ENTITIES } from '../actions';
 import { denormalize } from 'normalizr';
 import { swaggerRequest } from 'shared/Swagger/request';
 import { getClient } from 'shared/Swagger/api';
->>>>>>> 7acee970
 
 export const STATE_KEY = 'moves';
 
