--- conflicted
+++ resolved
@@ -91,13 +91,6 @@
   return move.status;
 }
 
-<<<<<<< HEAD
-export function selectMoveFromServiceMemberId(state, serviceMemberId) {
-  if (!serviceMemberId) return {};
-  const moves = Object.values(state.entities.moves);
-  filter(moves, (move) => move.service_member_id === serviceMemberId);
-  return moves[0] || {};
-=======
 export function submitMoveForApproval(moveId, ppmSubmitDate, label = submitMoveForApprovalLabel) {
   const swaggerTag = 'moves.submitMoveForApproval';
   const submitMoveForApprovalPayload = { ppm_submit_date: ppmSubmitDate };
@@ -129,5 +122,4 @@
   }
 
   return move;
->>>>>>> e8b06692
 }