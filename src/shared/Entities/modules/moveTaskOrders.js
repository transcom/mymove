import { swaggerRequest } from 'shared/Swagger/request';
import { getGHCClient } from 'shared/Swagger/api';
import { get } from 'lodash';

const getEntitlementsLabel = 'Entitlements.getEntitlements';
<<<<<<< HEAD
=======
const getCustomerInfoOperation = 'Customer.getCustomerInfo';
const getAllCustomerMovesOperation = 'Customer.getAllCustomerMoves';

>>>>>>> 7a9ab7af
export function getEntitlements(moveTaskOrderID, label = getEntitlementsLabel) {
  const swaggerTag = 'Entitlements.getEntitlements';
  return swaggerRequest(getGHCClient, swaggerTag, { moveTaskOrderID }, { label });
}

const updateMoveTaskOrders = 'moveTaskOrder.updateMoveTaskOrderStatus';
export function updateMoveTaskOrderStatus(moveTaskOrderID, status, label = updateMoveTaskOrders) {
  const swaggerTag = 'moveTaskOrder.updateMoveTaskOrderStatus';
  return swaggerRequest(
    getGHCClient,
    swaggerTag,
    { moveTaskOrderID, body: { status } },
    { updateMoveTaskOrders },
    { label },
  );
}

export function selectMoveTaskOrder(state, moveTaskOrderId) {
  return get(state, `entities.moveTaskOrders.${moveTaskOrderId}`, {});
}

const getCustomerInfoOperation = 'Customer.getCustomerInfo';
export function getCustomerInfo(customerID, label = getCustomerInfoOperation) {
  return swaggerRequest(getGHCClient, getCustomerInfoOperation, { customerID }, { label });
}

export function getAllCustomerMoves(label = getAllCustomerMovesOperation) {
  return swaggerRequest(getGHCClient, getAllCustomerMovesOperation, {}, { label });
}<|MERGE_RESOLUTION|>--- conflicted
+++ resolved
@@ -3,12 +3,7 @@
 import { get } from 'lodash';
 
 const getEntitlementsLabel = 'Entitlements.getEntitlements';
-<<<<<<< HEAD
-=======
-const getCustomerInfoOperation = 'Customer.getCustomerInfo';
-const getAllCustomerMovesOperation = 'Customer.getAllCustomerMoves';
 
->>>>>>> 7a9ab7af
 export function getEntitlements(moveTaskOrderID, label = getEntitlementsLabel) {
   const swaggerTag = 'Entitlements.getEntitlements';
   return swaggerRequest(getGHCClient, swaggerTag, { moveTaskOrderID }, { label });
@@ -35,6 +30,7 @@
   return swaggerRequest(getGHCClient, getCustomerInfoOperation, { customerID }, { label });
 }
 
+const getAllCustomerMovesOperation = 'Customer.getAllCustomerMoves';
 export function getAllCustomerMoves(label = getAllCustomerMovesOperation) {
   return swaggerRequest(getGHCClient, getAllCustomerMovesOperation, {}, { label });
 }