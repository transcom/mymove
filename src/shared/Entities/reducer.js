--- conflicted
+++ resolved
@@ -18,12 +18,9 @@
 const initialState = {
   moves: {},
   moveDocuments: {},
-<<<<<<< HEAD
   shipments: {},
-=======
   tariff400ngItems: {},
   shipmentAccessorials: {},
->>>>>>> 3cfa614c
 };
 
 // Actions of either of these types will be merged into the store:
