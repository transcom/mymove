/* eslint no-use-before-define: 0 */
import { schema } from 'normalizr';

// User
export const user = new schema.Entity('users');

// Uploads
export const upload = new schema.Entity('uploads');
export const uploads = new schema.Array(upload);

// PPMs
export const personallyProcuredMove = new schema.Entity(
  'personallyProcuredMove',
);
export const personallyProcuredMoves = new schema.Array(personallyProcuredMove);

// Addresses
export const address = new schema.Entity('addresses');
export const addresses = new schema.Array(address);

// Shipments
export const shipment = new schema.Entity('shipments');
shipment.define({
  pickup_address: address,
  secondary_pickup_address: address,
  delivery_address: address,
  partial_sit_delivery_address: address,
});

export const shipments = new schema.Array(shipment);

// Moves
export const move = new schema.Entity('moves', {
  personally_procured_moves: personallyProcuredMoves,
  shipments: shipments,
});
export const moves = new schema.Array(move);
personallyProcuredMove.define({
  move: move,
});

// Orders
export const order = new schema.Entity('orders', {
  moves: moves,
});

export const orders = new schema.Array(order);

// Service Member
export const serviceMember = new schema.Entity('serviceMembers', {
  user: user,
  orders: orders,
});

// Documents
export const documentModel = new schema.Entity('documents', {
  uploads: uploads,
  service_member: serviceMember,
});
order.define({
  uploaded_orders: documentModel,
});

// MoveDocuments
export const moveDocument = new schema.Entity('moveDocuments', {
  document: documentModel,
});

export const moveDocuments = new schema.Array(moveDocument);
moveDocument.define({
  move: move,
});

<<<<<<< HEAD
// MoveDatesSummary
export const moveDatesSummary = new schema.Entity(
  'moveDatesSummaries',
  {},
  { idAttribute: summary => summary.pack[0] },
  // TODO change to { idAttribute: summary => summary.pickup[0] }, when api gets fixed
=======
// AvailableMoveDates
export const availableMoveDates = new schema.Entity(
  'availableMoveDates',
  {},
  { idAttribute: 'start_date' },
>>>>>>> d3ee6348
);<|MERGE_RESOLUTION|>--- conflicted
+++ resolved
@@ -71,18 +71,17 @@
   move: move,
 });
 
-<<<<<<< HEAD
+// AvailableMoveDates
+export const availableMoveDates = new schema.Entity(
+  'availableMoveDates',
+  {},
+  { idAttribute: 'start_date' },
+);
+
 // MoveDatesSummary
 export const moveDatesSummary = new schema.Entity(
   'moveDatesSummaries',
   {},
   { idAttribute: summary => summary.pack[0] },
   // TODO change to { idAttribute: summary => summary.pickup[0] }, when api gets fixed
-=======
-// AvailableMoveDates
-export const availableMoveDates = new schema.Entity(
-  'availableMoveDates',
-  {},
-  { idAttribute: 'start_date' },
->>>>>>> d3ee6348
 );