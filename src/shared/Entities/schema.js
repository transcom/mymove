--- conflicted
+++ resolved
@@ -200,9 +200,7 @@
 
 export const officeUser = new schema.Entity('officeUser');
 
-<<<<<<< HEAD
+export const unlockedMoves = new schema.Entity('moves', officeUser.id);
+
 export const reServiceItem = new schema.Entity('reServiceItems');
-export const reServiceItems = new schema.Array(reServiceItem);
-=======
-export const unlockedMoves = new schema.Entity('moves', officeUser.id);
->>>>>>> 2cecd785
+export const reServiceItems = new schema.Array(reServiceItem);