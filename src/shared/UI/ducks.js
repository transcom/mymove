--- conflicted
+++ resolved
@@ -10,16 +10,13 @@
 };
 
 const SET_CURRENT_SHIPMENT_ID = 'SET_CURRENT_SHIPMENT_ID';
-<<<<<<< HEAD
 const SET_CURRENT_MOVE_ID = 'SET_CURRENT_MOVE_ID';
-=======
 const SET_PENDING_MOVE_TYPE = 'SET_PENDING_MOVE_TYPE';
 
 // Action Creation
 export function setPendingMoveType(value) {
   return { type: SET_PENDING_MOVE_TYPE, payload: value };
 }
->>>>>>> cc691cfc
 
 export default function uiReducer(state = initialState, action) {
   switch (action.type) {
@@ -46,18 +43,15 @@
         ...state,
         currentShipmentID: action.shipmentID,
       };
-<<<<<<< HEAD
     case SET_CURRENT_MOVE_ID:
       return {
         ...state,
         currentMoveID: action.moveID,
       };
-=======
     case SET_PENDING_MOVE_TYPE:
       return Object.assign({}, state, {
         pendingMoveType: action.payload,
       });
->>>>>>> cc691cfc
     default:
       return state;
   }
