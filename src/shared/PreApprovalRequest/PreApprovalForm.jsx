import { get, includes, reject } from 'lodash';
import React, { Component, Fragment } from 'react';
import Select, { createFilter } from 'react-select';
import { connect } from 'react-redux';
import { withContext } from 'shared/AppContext';
import PropTypes from 'prop-types';
import { reduxForm, Form, Field } from 'redux-form';
import { validateAdditionalFields } from 'shared/JsonSchemaForm';
import { SwaggerField } from 'shared/JsonSchemaForm/JsonSchemaField';
<<<<<<< HEAD
import { getDetailComponent } from './DetailsHelper';
=======
import { selectLocationFromTariff400ngItem } from 'shared/Entities/modules/shipmentLineItems';

>>>>>>> ccafa5ba
import './PreApprovalRequest.css';

const getOptionValue = option => (option ? option.id : null);
const getOptionLabel = option => (option ? option.code + ' ' + option.item : '');
const stringify = option => option.label;
const filterOption = createFilter({ ignoreCase: true, stringify });
const sitCodes = ['17A', '17B', '17C', '17D', '17E', '17F', '17G', '185A', '185B', '210D', '210E'];

export class Tariff400ngItemSearch extends Component {
  constructor(props) {
    super(props);
    this.localOnChange = this.localOnChange.bind(this);
  }

  localOnChange(value) {
    if (value && value.id) {
      this.props.input.onChange(value);
      return value.id;
    } else {
      this.props.input.onChange(null);
      return null;
    }
  }
  render() {
    // Filtering out SIT-related codes until SIT support is fully implemented
    // Remove this when SIT is completely supported
    let filteredOptions = reject(this.props.tariff400ngItems, item => {
      return includes(sitCodes, item.code);
    });
    return (
      <Fragment>
        <label className="usa-input-label">{this.props.title}</label>
        <Select
          options={filteredOptions}
          getOptionLabel={getOptionLabel}
          getOptionValue={getOptionValue}
          value={this.props.input.value || null}
          onChange={this.localOnChange}
          placeholder="Enter code or item"
          className={`tariff400-select ${this.props.input.name}`}
          classNamePrefix="tariff400"
          filterOption={filterOption}
          defaultValue={this.props.meta.initial || null}
        />
      </Fragment>
    );
  }
}

export class LocationSearch extends Component {
  render() {
    return this.props.filteredLocations && this.props.filteredLocations.length === 1 ? (
      <Fragment>
        <input name="location" type="hidden" value={this.props.filteredLocations[0]} />
        <label htmlFor="location" className="usa-input-label">
          Location
        </label>
        <div>
          {this.props.ship_line_item_schema.properties.location['x-display-value'][this.props.filteredLocations[0]]}
        </div>
      </Fragment>
    ) : (
      <SwaggerField
        fieldName="location"
        className="rounded"
        swagger={this.props.ship_line_item_schema}
        filteredEnumListOverride={this.props.filteredLocations}
        required
      />
    );
  }
}

export class PreApprovalForm extends Component {
  render() {
    const robustAccessorial = get(this.props, 'context.flags.robustAccessorial', false);
    const DetailComponent = getDetailComponent(this.props.tariff400ng_item_code, robustAccessorial);

    return (
      <Form onSubmit={this.props.handleSubmit(this.props.onSubmit)}>
        <div className="usa-grid-full">
          <div className="usa-width-one-third">
            <div className="tariff400-select">
              <Field
                name="tariff400ng_item"
                title="Code & Item"
                component={Tariff400ngItemSearch}
                tariff400ngItems={this.props.tariff400ngItems}
              />
            </div>
            <div className="location-select">
              <LocationSearch
                filteredLocations={this.props.filteredLocations}
                ship_line_item_schema={this.props.ship_line_item_schema}
              />
            </div>
          </div>
          <div className="usa-width-one-third">
            <DetailComponent swagger={this.props.ship_line_item_schema} />
          </div>
          <div className="usa-width-one-third">
            <SwaggerField
              fieldName="notes"
              className="three-quarter-width"
              swagger={this.props.ship_line_item_schema}
            />
          </div>
        </div>
      </Form>
    );
  }
}

PreApprovalForm.propTypes = {
  tariff400ngItems: PropTypes.array,
  onSubmit: PropTypes.func.isRequired,
};

const validateItemSelect = validateAdditionalFields(['tariff400ng_item']);
export const formName = 'preapproval_request_form';

PreApprovalForm = reduxForm({
  form: formName,
  enableReinitialize: true,
  keepDirtyOnReinitialize: true,
  validate: validateItemSelect,
})(PreApprovalForm);

function mapStateToProps(state) {
  return {
    tariff400ng_item_code: get(state, 'form.preapproval_request_form.values.tariff400ng_item.code'),
    ship_line_item_schema: get(state, 'swaggerPublic.spec.definitions.ShipmentLineItem', {}),
    filteredLocations: selectLocationFromTariff400ngItem(state),
  };
}

export default withContext(connect(mapStateToProps)(PreApprovalForm));<|MERGE_RESOLUTION|>--- conflicted
+++ resolved
@@ -7,12 +7,9 @@
 import { reduxForm, Form, Field } from 'redux-form';
 import { validateAdditionalFields } from 'shared/JsonSchemaForm';
 import { SwaggerField } from 'shared/JsonSchemaForm/JsonSchemaField';
-<<<<<<< HEAD
 import { getDetailComponent } from './DetailsHelper';
-=======
 import { selectLocationFromTariff400ngItem } from 'shared/Entities/modules/shipmentLineItems';
 
->>>>>>> ccafa5ba
 import './PreApprovalRequest.css';
 
 const getOptionValue = option => (option ? option.id : null);
