import { get, includes, reject } from 'lodash';
import React, { Component, Fragment } from 'react';
import Select, { createFilter } from 'react-select';
import { connect } from 'react-redux';
import PropTypes from 'prop-types';
import { reduxForm, Form, Field } from 'redux-form';
import { validateAdditionalFields } from 'shared/JsonSchemaForm';
import { SwaggerField } from 'shared/JsonSchemaForm/JsonSchemaField';

import './PreApprovalRequest.css';

const getOptionValue = option => (option ? option.id : null);
const getOptionLabel = option => (option ? option.code + ' ' + option.item : '');
const stringify = option => option.label;
const filterOption = createFilter({ ignoreCase: true, stringify });
const sitCodes = ['17A', '17B', '17C', '17D', '17E', '17F', '17G', '185A', '185B', '210D', '210E'];

export class Tariff400ngItemSearch extends Component {
  constructor(props) {
    super(props);
    this.localOnChange = this.localOnChange.bind(this);
  }

  localOnChange(value) {
    if (value && value.id) {
      this.props.input.onChange(value);
      return value.id;
    } else {
      this.props.input.onChange(null);
      return null;
    }
  }
  render() {
    // Filtering out SIT-related codes until SIT support is fully implemented
    // Remove this when SIT is completely supported
    let filteredOptions = reject(this.props.tariff400ngItems, item => {
      return includes(sitCodes, item.code);
    });
    return (
      <Fragment>
        <label className="usa-input-label">{this.props.title}</label>
        <Select
          options={filteredOptions}
          getOptionLabel={getOptionLabel}
          getOptionValue={getOptionValue}
          value={this.props.input.value || null}
          onChange={this.localOnChange}
          placeholder="Enter code or item"
          className={`tariff400-select ${this.props.input.name}`}
          classNamePrefix="tariff400"
          filterOption={filterOption}
          defaultValue={this.props.meta.initial || null}
        />
      </Fragment>
    );
  }
}

export class LocationSearch extends Component {
  constructor(props) {
    super(props);
  }

  componentDidMount() {
    if (this.props.options.length === 1) {
      this.props.input.onChange(this.props.options[0].value);
    }
  }

  componentDidUpdate() {
    if (this.props.options.length === 1) {
      this.props.input.onChange(this.props.options[0].value);
    }
  }

  render() {
    let content;
    if (this.props.options.length === 0) {
      content = null;
    } else if (this.props.options.length === 1) {
      content = this.props.options[0].label;
    } else {
      content = (
        <Fragment>
          <Select
            options={this.props.options}
            getOptionLabel={option => option.label}
            getOptionValue={option => option.value}
            value={this.props.input.value || null}
            onChange={this.props.input.onChange}
            placeholder="Select a location..."
            className={`location-select ${this.props.input.name} ${this.props.className}`}
            classNamePrefix="location"
            filterOption={filterOption}
            defaultValue={this.props.meta.initial || null}
            isSearchable={false}
          />
        </Fragment>
      );
    }
    return (
      <Fragment>
        <label className="usa-input-label">{this.props.title}</label>
        {content}
      </Fragment>
    );
  }
}
export class PreApprovalForm extends Component {
  constructor(props) {
    super(props);
    this.filterLocations = this.filterLocations.bind(this);
  }

  filterLocations() {
    const lineItemLocations = this.props.ship_line_item_schema.properties.location;
    const lineItemLocationMap = lineItemLocations.enum.map(lineItemLocation => {
      return {
        value: lineItemLocation,
        label: lineItemLocations['x-display-value'][lineItemLocation],
      };
    });
    // Choose location options based on tariff400ng choice.
    if (this.props.tariff400ngItemLocation === 'EITHER') {
      return lineItemLocationMap.filter(lineItemLocationObject => {
        return lineItemLocationObject.value === 'ORIGIN' || lineItemLocationObject.value === 'DESTINATION';
      });
    } else {
      return lineItemLocationMap.filter(lineItemLocationObject => {
        return lineItemLocationObject.value === this.props.tariff400ngItemLocation;
      });
    }
  }

  render() {
    return (
      <Form onSubmit={this.props.handleSubmit(this.props.onSubmit)}>
        <div className="usa-grid-full">
          <div className="usa-width-one-third">
            <div className="tariff400-select">
              <Field
                name="tariff400ng_item"
                title="Code & Item"
                component={Tariff400ngItemSearch}
                tariff400ngItems={this.props.tariff400ngItems}
              />
            </div>
<<<<<<< HEAD
            <div className="location-select rounded">
              <Field
                name="location"
                title="Location"
                component={LocationSearch}
                options={this.filterLocations()}
                className={'one-third-width rounded'}
              />
            </div>
=======
            {/* TODO andrea - set schema location enum array to tariff400ng_item selected location value */}
            <SwaggerField
              fieldName="location"
              className="rounded"
              swagger={this.props.ship_line_item_schema}
              required
            />
          </div>
          <div className="usa-width-one-third">
>>>>>>> 62b58bbd
            <SwaggerField
              fieldName="quantity_1"
              className="half-width"
              swagger={this.props.ship_line_item_schema}
              required
            />
            <div className="bq-explanation">
              <p>
                Enter numbers only, no symbols or units. <em>Examples:</em>
              </p>
              <ul>
                <li>
                  Crating: enter "<strong>47.4</strong>" for crate size of 47.4 cu. ft.
                </li>
                <li>
                  {' '}
                  3rd-party service: enter "<strong>1299.99</strong>" for cost of $1,299.99.
                </li>
                <li>
                  Bulky item: enter "<strong>1</strong>" for a single item.
                </li>
              </ul>
            </div>
          </div>
          <div className="usa-width-one-third">
            <SwaggerField
              fieldName="notes"
              className="three-quarter-width"
              swagger={this.props.ship_line_item_schema}
            />
          </div>
        </div>
      </Form>
    );
  }
}

PreApprovalForm.propTypes = {
  tariff400ngItems: PropTypes.array,
  onSubmit: PropTypes.func.isRequired,
};

const validateItemSelect = validateAdditionalFields(['tariff400ng_item']);
export const formName = 'preapproval_request_form';

PreApprovalForm = reduxForm({
  form: formName,
  enableReinitialize: true,
  keepDirtyOnReinitialize: true,
  validate: validateItemSelect,
})(PreApprovalForm);

function mapStateToProps(state, props) {
  return {
    ship_line_item_schema: get(state, 'swaggerPublic.spec.definitions.ShipmentLineItem', {}),
    tariff400ngItemLocation: get(state, 'form.preapproval_request_form.values.tariff400ng_item.location'),
  };
}

export default connect(mapStateToProps)(PreApprovalForm);<|MERGE_RESOLUTION|>--- conflicted
+++ resolved
@@ -145,7 +145,6 @@
                 tariff400ngItems={this.props.tariff400ngItems}
               />
             </div>
-<<<<<<< HEAD
             <div className="location-select rounded">
               <Field
                 name="location"
@@ -155,17 +154,8 @@
                 className={'one-third-width rounded'}
               />
             </div>
-=======
-            {/* TODO andrea - set schema location enum array to tariff400ng_item selected location value */}
-            <SwaggerField
-              fieldName="location"
-              className="rounded"
-              swagger={this.props.ship_line_item_schema}
-              required
-            />
           </div>
           <div className="usa-width-one-third">
->>>>>>> 62b58bbd
             <SwaggerField
               fieldName="quantity_1"
               className="half-width"
