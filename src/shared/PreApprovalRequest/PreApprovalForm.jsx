--- conflicted
+++ resolved
@@ -95,56 +95,14 @@
                 tariff400ngItems={this.props.tariff400ngItems}
               />
             </div>
-<<<<<<< HEAD
-            {/* TODO andrea - set schema location enum array to tariff400ng_item selected location value */}
             {this.props.tariff400ngItem && (
-              <SwaggerField
-                fieldName="location"
-                className="rounded"
-                swagger={this.props.ship_line_item_schema}
-                required
-              />
+              <div className="location-select">
+                <LocationSearch
+                  filteredLocations={this.props.filteredLocations}
+                  ship_line_item_schema={this.props.ship_line_item_schema}
+                />
+              </div>
             )}
-=======
-            <div className="location-select">
-              <LocationSearch
-                filteredLocations={this.props.filteredLocations}
-                ship_line_item_schema={this.props.ship_line_item_schema}
-              />
-            </div>
-          </div>
-          <div className="usa-width-one-third">
-            <SwaggerField
-              fieldName="quantity_1"
-              className="half-width"
-              swagger={this.props.ship_line_item_schema}
-              required
-            />
-            <div className="bq-explanation">
-              <p>
-                Enter numbers only, no symbols or units. <em>Examples:</em>
-              </p>
-              <ul>
-                <li>
-                  Crating: enter "<strong>47.4</strong>" for crate size of 47.4 cu. ft.
-                </li>
-                <li>
-                  {' '}
-                  3rd-party service: enter "<strong>1299.99</strong>" for cost of $1,299.99.
-                </li>
-                <li>
-                  Bulky item: enter "<strong>1</strong>" for a single item.
-                </li>
-              </ul>
-            </div>
-          </div>
-          <div className="usa-width-one-third">
-            <SwaggerField
-              fieldName="notes"
-              className="three-quarter-width"
-              swagger={this.props.ship_line_item_schema}
-            />
->>>>>>> ccafa5ba
           </div>
           {this.props.tariff400ngItem && (
             <Fragment>
@@ -206,11 +164,8 @@
 function mapStateToProps(state) {
   return {
     ship_line_item_schema: get(state, 'swaggerPublic.spec.definitions.ShipmentLineItem', {}),
-<<<<<<< HEAD
     tariff400ngItem: get(state, 'form.preapproval_request_form.values.tariff400ng_item'),
-=======
     filteredLocations: selectLocationFromTariff400ngItem(state),
->>>>>>> ccafa5ba
   };
 }
 
