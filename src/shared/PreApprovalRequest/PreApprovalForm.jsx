--- conflicted
+++ resolved
@@ -117,57 +117,16 @@
                 tariff400ngItems={this.props.tariff400ngItems}
               />
             </div>
-<<<<<<< HEAD
-            <div className="location-select">
-              <LocationSearch
-                filteredLocations={this.props.filteredLocations}
-                ship_line_item_schema={this.props.ship_line_item_schema}
-                change={this.props.change}
-                value={this.props.selectedLocation}
-              />
-            </div>
-          </div>
-          <div className="usa-width-one-third">
-            <SwaggerField
-              fieldName="quantity_1"
-              className="half-width"
-              swagger={this.props.ship_line_item_schema}
-              required
-            />
-            <div className="bq-explanation">
-              <p>
-                Enter numbers only, no symbols or units. <em>Examples:</em>
-              </p>
-              <ul>
-                <li>
-                  Crating: enter "<strong>47.4</strong>" for crate size of 47.4 cu. ft.
-                </li>
-                <li>
-                  {' '}
-                  3rd-party service: enter "<strong>1299.99</strong>" for cost of $1,299.99.
-                </li>
-                <li>
-                  Bulky item: enter "<strong>1</strong>" for a single item.
-                </li>
-              </ul>
-            </div>
-          </div>
-          <div className="usa-width-one-third">
-            <SwaggerField
-              fieldName="notes"
-              className="three-quarter-width"
-              swagger={this.props.ship_line_item_schema}
-            />
-=======
             {this.props.tariff400ngItem && (
               <div className="location-select">
                 <LocationSearch
                   filteredLocations={this.props.filteredLocations}
                   ship_line_item_schema={this.props.ship_line_item_schema}
+                  change={this.props.change}
+                  value={this.props.selectedLocation}
                 />
               </div>
             )}
->>>>>>> f02e034d
           </div>
           {this.props.tariff400ngItem && (
             <Fragment>
@@ -215,13 +174,8 @@
   return {
     tariff400ng_item_code: get(state, 'form.preapproval_request_form.values.tariff400ng_item.code'),
     ship_line_item_schema: get(state, 'swaggerPublic.spec.definitions.ShipmentLineItem', {}),
-<<<<<<< HEAD
     filteredLocations: selectLocationFromTariff400ngItem(state, selector(state, 'tariff400ng_item')),
     selectedLocation: selector(state, 'location'),
-=======
-    tariff400ngItem: get(state, 'form.preapproval_request_form.values.tariff400ng_item'),
-    filteredLocations: selectLocationFromTariff400ngItem(state),
->>>>>>> f02e034d
   };
 }
 
