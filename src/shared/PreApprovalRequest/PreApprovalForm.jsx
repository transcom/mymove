import { get, includes, reject } from 'lodash';
import React, { Component, Fragment } from 'react';
import Select, { createFilter } from 'react-select';
import { connect } from 'react-redux';
import { withContext } from 'shared/AppContext';
import PropTypes from 'prop-types';
import { reduxForm, Form, Field } from 'redux-form';
import { validateAdditionalFields } from 'shared/JsonSchemaForm';
import { SwaggerField } from 'shared/JsonSchemaForm/JsonSchemaField';
import { getDetailComponent } from './DetailsHelper';
import { selectLocationFromTariff400ngItem } from 'shared/Entities/modules/shipmentLineItems';

import './PreApprovalRequest.css';

const getOptionValue = option => (option ? option.id : null);
const getOptionLabel = option => (option ? option.code + ' ' + option.item : '');
const stringify = option => option.label;
const filterOption = createFilter({ ignoreCase: true, stringify });
const sitCodes = ['17A', '17B', '17C', '17D', '17E', '17F', '17G', '185A', '185B', '210D', '210E'];

export class Tariff400ngItemSearch extends Component {
  constructor(props) {
    super(props);
    this.localOnChange = this.localOnChange.bind(this);
  }

  localOnChange(value) {
    if (value && value.id) {
      this.props.input.onChange(value);
      return value.id;
    } else {
      this.props.input.onChange(null);
      return null;
    }
  }
  render() {
    // Filtering out SIT-related codes until SIT support is fully implemented
    // Remove this when SIT is completely supported
    let filteredOptions = reject(this.props.tariff400ngItems, item => {
      return includes(sitCodes, item.code);
    });
    return (
      <Fragment>
        <label className="usa-input-label">{this.props.title}</label>
        <Select
          options={filteredOptions}
          getOptionLabel={getOptionLabel}
          getOptionValue={getOptionValue}
          value={this.props.input.value || null}
          onChange={this.localOnChange}
          placeholder="Enter code or item"
          className={`tariff400-select ${this.props.input.name}`}
          classNamePrefix="tariff400"
          filterOption={filterOption}
          defaultValue={this.props.meta.initial || null}
        />
      </Fragment>
    );
  }
}

export class LocationSearch extends Component {
  render() {
    return this.props.filteredLocations && this.props.filteredLocations.length === 1 ? (
      <Fragment>
        <input name="location" type="hidden" value={this.props.filteredLocations[0]} />
        <label htmlFor="location" className="usa-input-label">
          Location
        </label>
        <div>
          {this.props.ship_line_item_schema.properties.location['x-display-value'][this.props.filteredLocations[0]]}
        </div>
      </Fragment>
    ) : (
      <SwaggerField
        fieldName="location"
        className="rounded"
        swagger={this.props.ship_line_item_schema}
        filteredEnumListOverride={this.props.filteredLocations}
        required
      />
    );
  }
}

export class PreApprovalForm extends Component {
  render() {
    const robustAccessorial = get(this.props, 'context.flags.robustAccessorial', false);
    const DetailComponent = getDetailComponent(this.props.tariff400ng_item_code, robustAccessorial);

    return (
      <Form onSubmit={this.props.handleSubmit(this.props.onSubmit)}>
        <div className="usa-grid-full">
          <div className="usa-width-one-third">
            <div className="tariff400-select">
              <Field
                name="tariff400ng_item"
                title="Code & Item"
                component={Tariff400ngItemSearch}
                tariff400ngItems={this.props.tariff400ngItems}
              />
            </div>
<<<<<<< HEAD
            <div className="location-select">
              <LocationSearch
                filteredLocations={this.props.filteredLocations}
                ship_line_item_schema={this.props.ship_line_item_schema}
              />
            </div>
          </div>
          <div className="usa-width-one-third">
            <DetailComponent swagger={this.props.ship_line_item_schema} />
          </div>
          <div className="usa-width-one-third">
            <SwaggerField
              fieldName="notes"
              className="three-quarter-width"
              swagger={this.props.ship_line_item_schema}
            />
=======
            {this.props.tariff400ngItem && (
              <div className="location-select">
                <LocationSearch
                  filteredLocations={this.props.filteredLocations}
                  ship_line_item_schema={this.props.ship_line_item_schema}
                />
              </div>
            )}
>>>>>>> abd21e32
          </div>
          {this.props.tariff400ngItem && (
            <Fragment>
              <div className="usa-width-one-third">
                <SwaggerField
                  fieldName="quantity_1"
                  className="half-width"
                  swagger={this.props.ship_line_item_schema}
                  required
                />
                <div className="bq-explanation">
                  <p>
                    Enter numbers only, no symbols or units. <em>Examples:</em>
                  </p>
                  <ul>
                    <li>
                      Crating: enter "<strong>47.4</strong>" for crate size of 47.4 cu. ft.
                    </li>
                    <li>
                      {' '}
                      3rd-party service: enter "<strong>1299.99</strong>" for cost of $1,299.99.
                    </li>
                    <li>
                      Bulky item: enter "<strong>1</strong>" for a single item.
                    </li>
                  </ul>
                </div>
              </div>
              <div className="usa-width-one-third">
                <SwaggerField
                  fieldName="notes"
                  className="three-quarter-width"
                  swagger={this.props.ship_line_item_schema}
                />
              </div>
            </Fragment>
          )}
        </div>
      </Form>
    );
  }
}

PreApprovalForm.propTypes = {
  tariff400ngItems: PropTypes.array,
  onSubmit: PropTypes.func.isRequired,
};

const validateItemSelect = validateAdditionalFields(['tariff400ng_item']);
export const formName = 'preapproval_request_form';

PreApprovalForm = reduxForm({
  form: formName,
  enableReinitialize: true,
  keepDirtyOnReinitialize: true,
  validate: validateItemSelect,
})(PreApprovalForm);

function mapStateToProps(state) {
  return {
    tariff400ng_item_code: get(state, 'form.preapproval_request_form.values.tariff400ng_item.code'),
    ship_line_item_schema: get(state, 'swaggerPublic.spec.definitions.ShipmentLineItem', {}),
    tariff400ngItem: get(state, 'form.preapproval_request_form.values.tariff400ng_item'),
    filteredLocations: selectLocationFromTariff400ngItem(state),
  };
}

export default withContext(connect(mapStateToProps)(PreApprovalForm));<|MERGE_RESOLUTION|>--- conflicted
+++ resolved
@@ -100,24 +100,6 @@
                 tariff400ngItems={this.props.tariff400ngItems}
               />
             </div>
-<<<<<<< HEAD
-            <div className="location-select">
-              <LocationSearch
-                filteredLocations={this.props.filteredLocations}
-                ship_line_item_schema={this.props.ship_line_item_schema}
-              />
-            </div>
-          </div>
-          <div className="usa-width-one-third">
-            <DetailComponent swagger={this.props.ship_line_item_schema} />
-          </div>
-          <div className="usa-width-one-third">
-            <SwaggerField
-              fieldName="notes"
-              className="three-quarter-width"
-              swagger={this.props.ship_line_item_schema}
-            />
-=======
             {this.props.tariff400ngItem && (
               <div className="location-select">
                 <LocationSearch
@@ -126,34 +108,11 @@
                 />
               </div>
             )}
->>>>>>> abd21e32
           </div>
           {this.props.tariff400ngItem && (
             <Fragment>
               <div className="usa-width-one-third">
-                <SwaggerField
-                  fieldName="quantity_1"
-                  className="half-width"
-                  swagger={this.props.ship_line_item_schema}
-                  required
-                />
-                <div className="bq-explanation">
-                  <p>
-                    Enter numbers only, no symbols or units. <em>Examples:</em>
-                  </p>
-                  <ul>
-                    <li>
-                      Crating: enter "<strong>47.4</strong>" for crate size of 47.4 cu. ft.
-                    </li>
-                    <li>
-                      {' '}
-                      3rd-party service: enter "<strong>1299.99</strong>" for cost of $1,299.99.
-                    </li>
-                    <li>
-                      Bulky item: enter "<strong>1</strong>" for a single item.
-                    </li>
-                  </ul>
-                </div>
+                <DetailComponent swagger={this.props.ship_line_item_schema} />
               </div>
               <div className="usa-width-one-third">
                 <SwaggerField
