--- conflicted
+++ resolved
@@ -7,11 +7,8 @@
 import { Code105Details } from './Code105Details';
 import { DefaultDetails } from './DefaultDetails';
 import { Code226Details } from './Code226Details';
-<<<<<<< HEAD
 import { Code125Form } from './Code125Form';
-=======
 import { Code125Details } from './Code125Details';
->>>>>>> 0645c4ee
 
 export function getFormComponent(code, robustAccessorialFlag, initialValues) {
   code = code ? code.toLowerCase() : '';
