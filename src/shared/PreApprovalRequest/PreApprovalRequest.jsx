import React, { Component, Fragment } from 'react';
import FontAwesomeIcon from '@fortawesome/react-fontawesome';
import PropTypes from 'prop-types';
import { renderStatusIcon } from 'shared/utils';
import { isOfficeSite } from 'shared/constants.js';
import { formatDate, formatFromBaseQuantity } from 'shared/formatters';
import faCheck from '@fortawesome/fontawesome-free-solid/faCheck';
import faPencil from '@fortawesome/fontawesome-free-solid/faPencilAlt';
import faTimes from '@fortawesome/fontawesome-free-solid/faTimes';

<<<<<<< HEAD
import Editor from 'shared/PreApprovalRequest/Editor.jsx';

export function renderActionIcons(status, onEdit, onApproval, onDelete) {
=======
export function renderActionIcons(status, onEdit, onApproval, onDelete, shipmentAccessorialId) {
>>>>>>> 599e01e6
  // Only office users can approve requests.
  // If the request is approved/invoiced, they cannot be edited, only deleted.
  //TODO: hiding edit action until we have implementation
  return (
    <Fragment>
      {onApproval &&
        status === 'SUBMITTED' && (
          <span data-test="approve-request" onClick={() => onApproval(shipmentAccessorialId)}>
            <FontAwesomeIcon className="icon actionable" icon={faCheck} />
          </span>
        )}
      {onEdit &&
        status === 'SUBMITTED' && (
          <span data-test="edit-request" onClick={onEdit}>
            <FontAwesomeIcon className="icon actionable" icon={faPencil} />
          </span>
        )}
      {onDelete && (
        <span data-test="delete-request" onClick={onDelete}>
          <FontAwesomeIcon className="icon actionable" icon={faTimes} />
        </span>
      )}
    </Fragment>
  );
}

export class PreApprovalRequest extends Component {
  state = { showDeleteForm: false, showEditForm: false };
  componentDidUpdate(prevProps, prevState, snapshot) {
    if (this.props.hasSubmitSucceeded && !prevProps.hasSubmitSucceeded) {
      if (!this.props.isActionable && this.state.showDeleteForm) {
        this.cancelDelete();
      } else if (!this.props.isActionable && this.state.showEditForm) {
        this.cancelEdit();
      }
    }
  }
  onEdit = () => {
    this.props.isActive(true);
    this.setState({ showEditForm: true });
  };
  saveEdit = (shipmentAccessorialId, editPayload) => {
    this.props.onEdit(shipmentAccessorialId, editPayload);
  };
  cancelEdit = () => {
    this.props.isActive(false);
    this.setState({ showEditForm: false });
  };
  onDelete = () => {
    this.props.isActive(true);
    this.setState({ showDeleteForm: true });
  };
  cancelDelete = () => {
    this.props.isActive(false);
    this.setState({ showDeleteForm: false });
  };
  approveDelete = () => {
    this.props.isActive(false);
    this.props.onDelete(this.props.shipmentLineItem.id);
    // We don't want the user clicking delete more than once
    this.setState({ showDeleteForm: false });
  };
  render() {
    const row = this.props.shipmentLineItem;
    const showButtons = this.props.isActionable && !this.state.showDeleteForm && !this.state.showEditForm;
    if (this.state.showEditForm) {
      return (
        <tr>
          <td colSpan="8" className="accessorial-form">
            <Editor
              tariff400ngItems={this.props.tariff400ngItems}
              shipmentAccessorial={row}
              saveEdit={this.saveEdit}
              cancelEdit={this.cancelEdit}
              onSaveComplete={this.cancelEdit}
            />
          </td>
        </tr>
      );
    } else {
      let status = '';
      if (isOfficeSite) {
        status = renderStatusIcon(row.status);
      }
      const deleteActiveClass = this.state.showDeleteForm ? 'delete-active' : '';
      return (
        <Fragment>
          <tr key={row.id} className={deleteActiveClass}>
            <td align="left">{row.accessorial.code}</td>
            <td align="left">{row.accessorial.item}</td>
            <td align="left"> {row.location[0].toUpperCase() + row.location.substring(1).toLowerCase()} </td>
            <td align="left">{formatFromBaseQuantity(row.quantity_1)}</td>
            <td align="left">{row.notes} </td>
            <td align="left">{formatDate(row.submitted_date)}</td>
            <td align="left">
              <span className="status">{status}</span>
              {row.status[0].toUpperCase() + row.status.substring(1).toLowerCase()}
            </td>
            <td>
              {showButtons && renderActionIcons(row.status, this.onEdit, this.props.onApproval, this.onDelete, row.id)}
            </td>
          </tr>
          {this.state.showDeleteForm && (
            <tr className="delete-confirm-row">
              <td colSpan="8" className="delete-confirm">
                <strong>Are you sure you want to delete?</strong>
                <button
                  className="usa-button usa-button-secondary"
                  onClick={this.cancelDelete}
                  data-test="cancel-delete"
                >
                  No, do not delete
                </button>
                <button
                  className="usa-button usa-button-secondary"
                  onClick={this.approveDelete}
                  data-test="approve-delete"
                >
                  Yes, delete
                </button>
              </td>
            </tr>
          )}
        </Fragment>
      );
    }
  }
}
PreApprovalRequest.propTypes = {
  shipmentLineItem: PropTypes.object.isRequired,
  onEdit: PropTypes.func,
  onApproval: PropTypes.func,
  onDelete: PropTypes.func,
  isActive: PropTypes.func.isRequired,
  isActionable: PropTypes.bool.isRequired,
  tariff400ngItems: PropTypes.array,
};

export default PreApprovalRequest;<|MERGE_RESOLUTION|>--- conflicted
+++ resolved
@@ -4,17 +4,12 @@
 import { renderStatusIcon } from 'shared/utils';
 import { isOfficeSite } from 'shared/constants.js';
 import { formatDate, formatFromBaseQuantity } from 'shared/formatters';
+import Editor from 'shared/PreApprovalRequest/Editor.jsx';
 import faCheck from '@fortawesome/fontawesome-free-solid/faCheck';
 import faPencil from '@fortawesome/fontawesome-free-solid/faPencilAlt';
 import faTimes from '@fortawesome/fontawesome-free-solid/faTimes';
 
-<<<<<<< HEAD
-import Editor from 'shared/PreApprovalRequest/Editor.jsx';
-
-export function renderActionIcons(status, onEdit, onApproval, onDelete) {
-=======
 export function renderActionIcons(status, onEdit, onApproval, onDelete, shipmentAccessorialId) {
->>>>>>> 599e01e6
   // Only office users can approve requests.
   // If the request is approved/invoiced, they cannot be edited, only deleted.
   //TODO: hiding edit action until we have implementation
