--- conflicted
+++ resolved
@@ -133,7 +133,6 @@
 .bq-explanation li {
   line-height: 1.5em;
   margin: 0rem 0rem 0rem 0rem;
-<<<<<<< HEAD
 }
 
 tr.delete-active {
@@ -163,6 +162,4 @@
 
 td.delete-confirm strong {
   margin: 0 5%;
-=======
->>>>>>> 59748c12
 }