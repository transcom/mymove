/*PreApproval Table styles*/
.accessorial-panel {
  border-width: 3px;
  empty-cells: hide;
  margin-bottom: 18px;
}
.accessorial-panel table {
  table-layout: fixed;
  display: table;
  width: 100%;
  border-spacing: 2px;
}

/* Custom widths for columns in the preapproval request table */
/*Code */
.accessorial-panel table > tbody > tr > th:nth-child(1) {
  width: 5%;
}
/* Loc. */
.accessorial-panel table > tbody > tr > th:nth-child(3) {
  width: 9%;
}
/*Base Quantity*/
.accessorial-panel table > tbody > tr > th:nth-child(4) {
  width: 10%;
}
/*Item*/
.accessorial-panel table > tbody > tr > th:nth-child(2) {
  width: 15%;
}
/*Notes*/
.accessorial-panel table > tbody > tr > th:nth-child(5) {
  width: 16%;
}
/*Status*/
.accessorial-panel table > tbody > tr > th:nth-child(7) {
  width: 12%;
}
/* submitted, action icons*/
.accessorial-panel table > tbody > tr > th:nth-child(6),
.accessorial-panel table > tbody > tr > th:nth-child(8) {
  width: 9%;
}

.cancel-link {
  padding: 1em;
}
.accessorial-panel th,
.accessorial-panel td {
  border: none;
  text-align: left;
}

.accessorial-panel th {
  font-weight: bold;
  font-size: 0.8em;
  border-bottom: solid 1px #a2a2a2;
  text-align: left;
  padding: 0rem 2rem 1rem 0rem;
}

.accessorial-panel table > tbody > tr > td {
  border-bottom: 1px solid #f1f1f1;
  font-size: 0.8em;
  padding: 1rem 1rem 1rem 0rem;
}

.actionable {
  color: #0071bc;
  cursor: pointer;
}

/*Creator styles*/
.add-request {
  margin: 1.5rem 0rem 1.5rem 0rem;
  cursor: pointer;
}

.accessorial-panel-modal {
  border: 3px dashed #00a6d2;
  padding-left: 1.7rem;
  padding-right: 1.7rem;
  padding-top: 8px;
  padding-bottom: 9px;
}

.accessorial-panel-modal .title {
  font-size: 2rem;
  font-weight: bold;
}
.accessorial-panel .align-right {
  text-align: right !important;
}

.cancel button {
  -webkit-box-shadow: inset 0 0 0 0px;
  -moz-box-shadow: inset 0 0 0 0px;
  box-shadow: inset 0 0 0 0px;
}

.cancel button:hover {
  -webkit-box-shadow: inset 0 0 0 0px;
  -moz-box-shadow: inset 0 0 0 0px;
  box-shadow: inset 0 0 0 0px;
}

/*PreApprovalForm Styles*/
.three-quarter-width {
  width: 75%;
  vertical-align: top;
}

.half-width {
  width: 50%;
  vertical-align: top;
}

.one-third-width {
  width: 33%;
  vertical-align: top;
}

.bq-explanation {
  font-size: 0.8em;
  padding: 0rem 0rem 3rem 0rem;
}

.bq-explanation p {
  line-height: 1rem;
  padding: 0rem 0rem 0rem 0rem;
}

.bq-explanation li {
  line-height: 1.5em;
  margin: 0rem 0rem 0rem 0rem;
<<<<<<< HEAD
}

.tariff400__control {
  height: 5rem;
  border-color: #5b616b !important;
  background-color: rgb(248, 248, 248) !important;
  box-shadow: none !important;
  border-radius: 7px !important;
=======
>>>>>>> 76577c2a
}<|MERGE_RESOLUTION|>--- conflicted
+++ resolved
@@ -133,7 +133,6 @@
 .bq-explanation li {
   line-height: 1.5em;
   margin: 0rem 0rem 0rem 0rem;
-<<<<<<< HEAD
 }
 
 .tariff400__control {
@@ -142,6 +141,4 @@
   background-color: rgb(248, 248, 248) !important;
   box-shadow: none !important;
   border-radius: 7px !important;
-=======
->>>>>>> 76577c2a
 }