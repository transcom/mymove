--- conflicted
+++ resolved
@@ -118,18 +118,6 @@
   vertical-align: top;
 }
 
-<<<<<<< HEAD
-tr.delete-active {
-  border-top: 2px dashed #00a6d2;
-  border-left: 2px dashed #00a6d2;
-  border-right: 2px dashed #00a6d2;
-  border-bottom: 2px solid #6BD7F4;
-  background-color: #D3F3FA;
-}
-
-tr.delete-active td {
-  background-color: transparent;
-=======
 .bq-explanation {
   font-size: .8em;
   padding: 0rem 0rem 3rem 0rem;
@@ -143,7 +131,18 @@
 .bq-explanation li {
   line-height: 1.5em;
   margin: 0rem 0rem 0rem 0rem;
->>>>>>> b82af6a6
+}
+
+tr.delete-active {
+  border-top: 2px dashed #00a6d2;
+  border-left: 2px dashed #00a6d2;
+  border-right: 2px dashed #00a6d2;
+  border-bottom: 2px solid #6BD7F4;
+  background-color: #D3F3FA;
+}
+
+tr.delete-active td {
+  background-color: transparent;
 }
 
 tr.delete-confirm-row td.delete-confirm {
