/*PreApproval Table styles*/
.accessorial-panel {
  border-width: 3px;
  empty-cells: hide;
  margin-bottom: 18px;
}
.accessorial-panel table {
  table-layout: fixed;
  display: table;
  width: 100%;
  border-spacing: 2px;
}

/* Custom widths for columns in the preapproval request table */
/*Code */
.accessorial-panel table > tbody > tr > th:nth-child(1) {
  width: 5%;
}
/* Loc. */
.accessorial-panel table > tbody > tr > th:nth-child(3) {
  width: 9%;
}
/*Base Quantity*/
.accessorial-panel table > tbody > tr > th:nth-child(4) {
  width: 10%;
}
/*Item*/
.accessorial-panel table > tbody > tr > th:nth-child(2) {
  width: 15%;
}
/*Notes*/
.accessorial-panel table > tbody > tr > th:nth-child(5) {
  width: 16%;
}
/*Status*/
.accessorial-panel table > tbody > tr > th:nth-child(7) {
  width: 12%;
}
/* submitted, action icons*/
.accessorial-panel table > tbody > tr > th:nth-child(6),
.accessorial-panel table > tbody > tr > th:nth-child(8) {
  width: 9%;
}

.cancel-link {
  padding: 1em;
}
.accessorial-panel th,
.accessorial-panel td {
  border: none;
  text-align: left;
}

.accessorial-panel th {
  font-weight: bold;
  font-size: 0.8em;
  border-bottom: solid 1px #a2a2a2;
  text-align: left;
  padding: 0rem 2rem 1rem 0rem;
}

.accessorial-panel table > tbody > tr > td {
  border-bottom: 1px solid #f1f1f1;
  font-size: 0.8em;
  padding: 1rem 1rem 1rem 0rem;
}

.actionable {
  color: #0071bc;
  cursor: pointer;
}

/*Creator styles*/
.add-request {
  margin: 1.5rem 0rem 1.5rem 0rem;
  cursor: pointer;
}

.accessorial-panel-modal {
  border: 3px dashed #00a6d2;
  padding-left: 1.7rem;
  padding-right: 1.7rem;
  padding-top: 8px;
  padding-bottom: 9px;
}

.accessorial-panel-modal .title {
  font-size: 2rem;
  font-weight: bold;
}
.accessorial-panel .align-right {
  text-align: right !important;
}

.cancel button {
  -webkit-box-shadow: inset 0 0 0 0px;
  -moz-box-shadow: inset 0 0 0 0px;
  box-shadow: inset 0 0 0 0px;
}

.cancel button:hover {
  -webkit-box-shadow: inset 0 0 0 0px;
  -moz-box-shadow: inset 0 0 0 0px;
  box-shadow: inset 0 0 0 0px;
}

/*PreApprovalForm Styles*/
.three-quarter-width {
  width: 75%;
  vertical-align: top;
}

.half-width {
  width: 50%;
  vertical-align: top;
}

.one-third-width {
  width: 33%;
  vertical-align: top;
}

.bq-explanation {
  font-size: 0.8em;
  padding: 0rem 0rem 3rem 0rem;
}

.bq-explanation p {
  line-height: 1rem;
  padding: 0rem 0rem 0rem 0rem;
}

.bq-explanation li {
  line-height: 1.5em;
  margin: 0rem 0rem 0rem 0rem;
}

<<<<<<< HEAD
tr.delete-active {
  border-top: 2px dashed #00a6d2;
  border-left: 2px dashed #00a6d2;
  border-right: 2px dashed #00a6d2;
  border-bottom: 2px solid #6BD7F4;
  background-color: #D3F3FA;
}

tr.delete-active td {
  background-color: transparent;
}

tr.delete-confirm-row td.delete-confirm {
  border-bottom: 2px dashed #00a6d2;
  border-left: 2px dashed #00a6d2;
  border-right: 2px dashed #00a6d2;
  background-color: #F6FDFE;

  display: table-cell;
  border-collapse: collapse;

  padding: 0;
  font-size: 1em;
}

td.delete-confirm strong {
  margin: 0 5%;
=======
.tariff400__control {
  height: 5rem;
  border-color: #5b616b !important;
  background-color: rgb(248, 248, 248) !important;
  box-shadow: none !important;
  border-radius: 7px !important;
>>>>>>> 46bd8d38
}<|MERGE_RESOLUTION|>--- conflicted
+++ resolved
@@ -135,7 +135,6 @@
   margin: 0rem 0rem 0rem 0rem;
 }
 
-<<<<<<< HEAD
 tr.delete-active {
   border-top: 2px dashed #00a6d2;
   border-left: 2px dashed #00a6d2;
@@ -163,12 +162,12 @@
 
 td.delete-confirm strong {
   margin: 0 5%;
-=======
+}
+
 .tariff400__control {
   height: 5rem;
   border-color: #5b616b !important;
   background-color: rgb(248, 248, 248) !important;
   box-shadow: none !important;
   border-radius: 7px !important;
->>>>>>> 46bd8d38
 }