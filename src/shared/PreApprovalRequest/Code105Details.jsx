<<<<<<< HEAD
import React from 'react';
import { DimensionsField } from '../JsonSchemaForm/DimensionsField';
=======
import React, { Fragment } from 'react';
import { SwaggerField } from 'shared/JsonSchemaForm/JsonSchemaField';
>>>>>>> 6bd46ec9

export const Code105Details = props => {
  const { ship_line_item_schema } = props;
  return (
<<<<<<< HEAD
    <div>
      <DimensionsField fieldName="item_dimensions" swagger={props.swagger} labelText="Item Dimensions (inches)" />
      <DimensionsField fieldName="crate_dimensions" swagger={props.swagger} labelText="Crate Dimensions (inches)" />
      <div className="bq-explanation">
        <p>Crate can only exceed item size by:</p>
        <ul>
          <li>
            <em>Internal crate</em>: Up to 3" larger
          </li>
          <li>
            <em>External crate</em>: Up to 5" larger
          </li>
        </ul>
      </div>
    </div>
=======
    <Fragment>
      <SwaggerField fieldName="description" swagger={ship_line_item_schema} required />
    </Fragment>
>>>>>>> 6bd46ec9
  );
};<|MERGE_RESOLUTION|>--- conflicted
+++ resolved
@@ -1,16 +1,11 @@
-<<<<<<< HEAD
-import React from 'react';
-import { DimensionsField } from '../JsonSchemaForm/DimensionsField';
-=======
 import React, { Fragment } from 'react';
 import { SwaggerField } from 'shared/JsonSchemaForm/JsonSchemaField';
->>>>>>> 6bd46ec9
 
 export const Code105Details = props => {
   const { ship_line_item_schema } = props;
-  return (
-<<<<<<< HEAD
-    <div>
+  return ( 
+    <Fragment>
+      <SwaggerField fieldName="description" swagger={ship_line_item_schema} required />
       <DimensionsField fieldName="item_dimensions" swagger={props.swagger} labelText="Item Dimensions (inches)" />
       <DimensionsField fieldName="crate_dimensions" swagger={props.swagger} labelText="Crate Dimensions (inches)" />
       <div className="bq-explanation">
@@ -24,11 +19,6 @@
           </li>
         </ul>
       </div>
-    </div>
-=======
-    <Fragment>
-      <SwaggerField fieldName="description" swagger={ship_line_item_schema} required />
     </Fragment>
->>>>>>> 6bd46ec9
   );
 };