--- conflicted
+++ resolved
@@ -36,66 +36,7 @@
           onApproval={onEdit}
         />,
       );
-<<<<<<< HEAD
       expect(wrapper.find('PreApprovalRequest').length).toEqual(2);
-=======
-      const icons = wrapper.find('.icon');
-      expect(wrapper.find('.accessorial-panel').length).toEqual(1);
-      expect(icons.length).toBe(2);
-    });
-  });
-  describe('When on approval is NOT passed in and status is SUBMITTED', () => {
-    beforeEach(() => {
-      wrapper = shallow(
-        <PreApprovalTable
-          shipmentAccessorials={shipmentAccessorials}
-          isActionable={true}
-          onEdit={onEdit}
-          onDelete={onEdit}
-        />,
-      );
-    });
-    it('it shows the appropriate number of icons.', () => {
-      const icons = wrapper.find('.icon');
-      expect(icons.length).toBe(0);
-    });
-  });
-  describe('When on approval is passed in and status is APPROVED', () => {
-    beforeEach(() => {
-      shipmentAccessorials[0].status = 'APPROVED';
-      shipmentAccessorials[1].status = 'APPROVED';
-      wrapper = shallow(
-        <PreApprovalTable
-          shipmentAccessorials={shipmentAccessorials}
-          isActionable={true}
-          onEdit={onEdit}
-          onDelete={onEdit}
-          onApproval={onEdit}
-        />,
-      );
-    });
-    it('it shows the appropriate number of icons.', () => {
-      const icons = wrapper.find('.icon');
-      expect(icons.length).toBe(0);
-    });
-  });
-  describe('When on approval is NOT passed in and status is APPROVED', () => {
-    beforeEach(() => {
-      shipmentAccessorials[0].status = 'APPROVED';
-      shipmentAccessorials[1].status = 'APPROVED';
-      wrapper = shallow(
-        <PreApprovalTable
-          shipmentAccessorials={shipmentAccessorials}
-          isActionable={true}
-          onEdit={onEdit}
-          onDelete={onEdit}
-        />,
-      );
-    });
-    it('it shows the appropriate number of icons.', () => {
-      const icons = wrapper.find('.icon');
-      expect(icons.length).toBe(0);
->>>>>>> b82af6a6
     });
   });
 });