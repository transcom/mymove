--- conflicted
+++ resolved
@@ -1,14 +1,9 @@
-<<<<<<< HEAD
 import React, { Component } from 'react';
-=======
-import React, { Fragment } from 'react';
->>>>>>> b82af6a6
 import PropTypes from 'prop-types';
 import PreApprovalRequest from 'shared/PreApprovalRequest/PreApprovalRequest.jsx';
 
 import './PreApprovalRequest.css';
 
-<<<<<<< HEAD
 export class PreApprovalTable extends Component {
   state = { actionRequestId: null };
   isRequestActive = id => {
@@ -22,7 +17,7 @@
     };
   };
   render() {
-    const { shipment_accessorials, isActionable, onEdit, onApproval, onDelete } = this.props;
+    const { shipmentAccessorials, isActionable, onEdit, onApproval, onDelete } = this.props;
     return (
       <div className="accessorial-panel">
         <table cellSpacing={0}>
@@ -37,7 +32,7 @@
               <th>Status</th>
               <th>&nbsp;</th>
             </tr>
-            {shipment_accessorials.map(row => {
+            {shipmentAccessorials.map(row => {
               let requestIsActionable =
                 isActionable && (this.state.actionRequestId === null || this.state.actionRequestId === row.id);
               return (
@@ -59,74 +54,6 @@
   }
 }
 
-=======
-export function renderActionIcons(status, onEdit, onApproval, onDelete, shipmentAccessorialId) {
-  // Only office users can approve requests.
-  // If the request is approved/invoiced, they cannot be edited, only deleted.
-  //TODO: hiding edit action until we have implementation
-  return (
-    <Fragment>
-      {onApproval &&
-        status === 'SUBMITTED' && (
-          <span onClick={onApproval}>
-            <FontAwesomeIcon className="icon actionable" icon={faCheck} />
-          </span>
-        )}
-      {false && (
-        <span onClick={onEdit}>
-          <FontAwesomeIcon className="icon actionable" icon={faPencil} />
-        </span>
-      )}
-      {false && (
-        <span onClick={() => onDelete(shipmentAccessorialId)}>
-          <FontAwesomeIcon className="icon actionable" icon={faTimes} />
-        </span>
-      )}
-    </Fragment>
-  );
-}
-
-const PreApprovalTable = ({ shipmentAccessorials, isActionable, onEdit, onApproval, onDelete }) => (
-  <div className="accessorial-panel">
-    <table cellSpacing={0}>
-      <tbody>
-        <tr>
-          <th>Code</th>
-          <th>Item</th>
-          <th>Loc.</th>
-          <th>Base Quantity</th>
-          <th>Notes</th>
-          <th>Submitted</th>
-          <th>Status</th>
-          <th>&nbsp;</th>
-        </tr>
-        {shipmentAccessorials.map(row => {
-          let status = '';
-          if (isOfficeSite) {
-            status = renderStatusIcon(row.status);
-          }
-          return (
-            <tr key={row.id}>
-              <td align="left">{row.accessorial.code}</td>
-              <td align="left">{row.accessorial.item}</td>
-              <td align="left"> {row.location[0].toUpperCase() + row.location.substring(1).toLowerCase()} </td>
-              <td align="left">{formatFromBaseQuantity(row.quantity_1)}</td>
-              <td align="left">{row.notes} </td>
-              <td align="left">{formatDate(row.submitted_date)}</td>
-              <td align="left">
-                <span className="status">{status}</span>
-                {row.status[0].toUpperCase() + row.status.substring(1).toLowerCase()}
-              </td>
-              <td>{isActionable && renderActionIcons(row.status, onEdit, onApproval, onDelete, row.id)}</td>
-            </tr>
-          );
-        })}
-      </tbody>
-    </table>
-  </div>
-);
-
->>>>>>> b82af6a6
 PreApprovalTable.propTypes = {
   shipmentAccessorials: PropTypes.array,
   isActionable: PropTypes.bool,
