import React, { PureComponent } from 'react';
import PropTypes from 'prop-types';
import PreApprovalRequest from 'shared/PreApprovalRequest/PreApprovalRequest.jsx';

import './PreApprovalRequest.css';

export class PreApprovalTable extends PureComponent {
  state = { actionRequestId: null };
  isRequestActive = id => {
    return isActive => {
      this.props.onRequestActivation(isActive);
      if (isActive) {
        this.setState({ actionRequestId: id });
      } else {
        this.setState({ actionRequestId: null });
      }
    };
  };
  render() {
    const { shipmentLineItems, isActionable, onEdit, onApproval, onDelete } = this.props;
    return (
      <div>
        <table cellSpacing={0}>
          <tbody>
            <tr>
              <th>Code</th>
              <th>Item</th>
              <th>Loc.</th>
              <th>Base Quantity</th>
              <th>Notes</th>
              <th>Submitted</th>
              <th>Status</th>
              <th>&nbsp;</th>
            </tr>
<<<<<<< HEAD
            {shipmentAccessorials.map(row => {
              const requestIsActionable =
=======
            {shipmentLineItems.map(row => {
              let requestIsActionable =
>>>>>>> 4366407d
                isActionable && (this.state.actionRequestId === null || this.state.actionRequestId === row.id);
              return (
                <PreApprovalRequest
                  key={row.id}
                  shipmentLineItem={row}
                  onEdit={onEdit}
                  onApproval={onApproval}
                  onDelete={onDelete}
                  isActive={this.isRequestActive(row.id)}
                  isActionable={requestIsActionable}
                  tariff400ngItems={this.props.tariff400ngItems}
                />
              );
            })}
          </tbody>
        </table>
      </div>
    );
  }
}

PreApprovalTable.propTypes = {
  shipmentLineItems: PropTypes.array,
  tariff400ngItems: PropTypes.array,
  isActionable: PropTypes.bool,
  onEdit: PropTypes.func,
  onRequestActivation: PropTypes.func,
  onDelete: PropTypes.func,
  onApproval: PropTypes.func,
};

export default PreApprovalTable;<|MERGE_RESOLUTION|>--- conflicted
+++ resolved
@@ -32,13 +32,8 @@
               <th>Status</th>
               <th>&nbsp;</th>
             </tr>
-<<<<<<< HEAD
-            {shipmentAccessorials.map(row => {
-              const requestIsActionable =
-=======
             {shipmentLineItems.map(row => {
               let requestIsActionable =
->>>>>>> 4366407d
                 isActionable && (this.state.actionRequestId === null || this.state.actionRequestId === row.id);
               return (
                 <PreApprovalRequest
