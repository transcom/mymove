import React, { Fragment } from 'react';
import PropTypes from 'prop-types';
import { renderStatusIcon } from 'shared/utils';
import { isOfficeSite } from 'shared/constants.js';
import { formatDate, formatFromBaseQuantity } from 'shared/formatters';

import FontAwesomeIcon from '@fortawesome/react-fontawesome';
import faCheck from '@fortawesome/fontawesome-free-solid/faCheck';
import faPencil from '@fortawesome/fontawesome-free-solid/faPencilAlt';
import faTimes from '@fortawesome/fontawesome-free-solid/faTimes';

import './PreApprovalRequest.css';

export function renderActionIcons(status, onEdit, onApproval, onDelete, shipmentAccessorialId) {
  // Only office users can approve requests.
  // If the request is approved/invoiced, they cannot be edited, only deleted.
<<<<<<< HEAD
  if (status === 'APPROVED' || status === 'INVOICED') {
    return (
      <span>
        <span onClick={onDelete}>
          <FontAwesomeIcon className="icon actionable" icon={faTimes} />
        </span>
      </span>
    );
  } else if (onApproval) {
    if (status === 'SUBMITTED') {
      return (
        <span>
          <span
            onClick={() => {
              onApproval(shipmentAccessorialId);
            }}
          >
=======
  //TODO: hiding edit action until we have implementation
  return (
    <Fragment>
      {onApproval &&
        status === 'SUBMITTED' && (
          <span onClick={onApproval}>
>>>>>>> f961201a
            <FontAwesomeIcon className="icon actionable" icon={faCheck} />
          </span>
        )}
      {false && (
        <span onClick={onEdit}>
          <FontAwesomeIcon className="icon actionable" icon={faPencil} />
        </span>
      )}
      <span onClick={() => onDelete(shipmentAccessorialId)}>
        <FontAwesomeIcon className="icon actionable" icon={faTimes} />
      </span>
    </Fragment>
  );
}

const PreApprovalTable = ({ shipment_accessorials, isActionable, onEdit, onApproval, onDelete }) => (
  <div className="accessorial-panel">
    <table cellSpacing={0}>
      <tbody>
        <tr>
          <th>Code</th>
          <th>Item</th>
          <th>Loc.</th>
          <th>Base Quantity</th>
          <th>Notes</th>
          <th>Submitted</th>
          <th>Status</th>
          <th>&nbsp;</th>
        </tr>
        {shipment_accessorials.map(row => {
          let status = '';
          if (isOfficeSite) {
            status = renderStatusIcon(row.status);
          }
          return (
            <tr key={row.id}>
              <td align="left">{row.accessorial.code}</td>
              <td align="left">{row.accessorial.item}</td>
              <td align="left"> {row.location[0].toUpperCase() + row.location.substring(1).toLowerCase()} </td>
              <td align="left">{formatFromBaseQuantity(row.quantity_1)}</td>
              <td align="left">{row.notes} </td>
              <td align="left">{formatDate(row.submitted_date)}</td>
              <td align="left">
                <span className="status">{status}</span>
                {row.status[0].toUpperCase() + row.status.substring(1).toLowerCase()}
              </td>
              <td>{isActionable && renderActionIcons(row.status, onEdit, onApproval, onDelete, row.id)}</td>
            </tr>
          );
        })}
      </tbody>
    </table>
  </div>
);

PreApprovalTable.propTypes = {
  shipment_accessorials: PropTypes.array,
  isActionable: PropTypes.bool,
  onEdit: PropTypes.func,
  onDelete: PropTypes.func,
  onApproval: PropTypes.func,
};

export default PreApprovalTable;<|MERGE_RESOLUTION|>--- conflicted
+++ resolved
@@ -14,32 +14,16 @@
 export function renderActionIcons(status, onEdit, onApproval, onDelete, shipmentAccessorialId) {
   // Only office users can approve requests.
   // If the request is approved/invoiced, they cannot be edited, only deleted.
-<<<<<<< HEAD
-  if (status === 'APPROVED' || status === 'INVOICED') {
-    return (
-      <span>
-        <span onClick={onDelete}>
-          <FontAwesomeIcon className="icon actionable" icon={faTimes} />
-        </span>
-      </span>
-    );
-  } else if (onApproval) {
-    if (status === 'SUBMITTED') {
-      return (
-        <span>
+  //TODO: hiding edit action until we have implementation
+  return (
+    <Fragment>
+      {onApproval &&
+        status === 'SUBMITTED' && (
           <span
             onClick={() => {
               onApproval(shipmentAccessorialId);
             }}
           >
-=======
-  //TODO: hiding edit action until we have implementation
-  return (
-    <Fragment>
-      {onApproval &&
-        status === 'SUBMITTED' && (
-          <span onClick={onApproval}>
->>>>>>> f961201a
             <FontAwesomeIcon className="icon actionable" icon={faCheck} />
           </span>
         )}
