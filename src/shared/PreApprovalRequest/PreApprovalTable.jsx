import React, { Fragment } from 'react';
import PropTypes from 'prop-types';
import { renderStatusIcon } from 'shared/utils';
import { isOfficeSite } from 'shared/constants.js';
import { formatDate, formatFromBaseQuantity } from 'shared/formatters';

import FontAwesomeIcon from '@fortawesome/react-fontawesome';
import faCheck from '@fortawesome/fontawesome-free-solid/faCheck';
import faPencil from '@fortawesome/fontawesome-free-solid/faPencilAlt';
import faTimes from '@fortawesome/fontawesome-free-solid/faTimes';

import './PreApprovalRequest.css';

export function renderActionIcons(status, onEdit, onApproval, onDelete, shipmentAccessorialId) {
  // Only office users can approve requests.
  // If the request is approved/invoiced, they cannot be edited, only deleted.
  //TODO: hiding edit action until we have implementation
  return (
    <Fragment>
      {onApproval &&
        status === 'SUBMITTED' && (
          <span
            onClick={() => {
              onApproval(shipmentAccessorialId);
            }}
          >
            <FontAwesomeIcon className="icon actionable" icon={faCheck} />
          </span>
        )}
      {false && (
        <span onClick={onEdit}>
          <FontAwesomeIcon className="icon actionable" icon={faPencil} />
        </span>
      )}
      {false && (
        <span onClick={() => onDelete(shipmentAccessorialId)}>
          <FontAwesomeIcon className="icon actionable" icon={faTimes} />
        </span>
      )}
    </Fragment>
  );
}

const PreApprovalTable = ({ shipmentAccessorials, isActionable, onEdit, onApproval, onDelete }) => (
  <div className="accessorial-panel">
    <table cellSpacing={0}>
      <tbody>
        <tr>
          <th>Code</th>
          <th>Item</th>
          <th>Loc.</th>
          <th>Base Quantity</th>
          <th>Notes</th>
          <th>Submitted</th>
          <th>Status</th>
          <th>&nbsp;</th>
        </tr>
<<<<<<< HEAD
        {(shipment_accessorials || []).map(row => {
=======
        {shipmentAccessorials.map(row => {
>>>>>>> b82af6a6
          let status = '';
          if (isOfficeSite) {
            status = renderStatusIcon(row.status);
          }
          return (
            <tr key={row.id}>
              <td align="left">{row.accessorial.code}</td>
              <td align="left">{row.accessorial.item}</td>
              <td align="left"> {row.location[0].toUpperCase() + row.location.substring(1).toLowerCase()} </td>
              <td align="left">{formatFromBaseQuantity(row.quantity_1)}</td>
              <td align="left">{row.notes} </td>
              <td align="left">{formatDate(row.submitted_date)}</td>
              <td align="left">
                <span className="status">{status}</span>
                {row.status[0].toUpperCase() + row.status.substring(1).toLowerCase()}
              </td>
              <td>{isActionable && renderActionIcons(row.status, onEdit, onApproval, onDelete, row.id)}</td>
            </tr>
          );
        })}
      </tbody>
    </table>
  </div>
);

PreApprovalTable.propTypes = {
  shipmentAccessorials: PropTypes.array,
  isActionable: PropTypes.bool,
  onEdit: PropTypes.func,
  onDelete: PropTypes.func,
  onApproval: PropTypes.func,
};

export default PreApprovalTable;<|MERGE_RESOLUTION|>--- conflicted
+++ resolved
@@ -55,11 +55,7 @@
           <th>Status</th>
           <th>&nbsp;</th>
         </tr>
-<<<<<<< HEAD
-        {(shipment_accessorials || []).map(row => {
-=======
-        {shipmentAccessorials.map(row => {
->>>>>>> b82af6a6
+        {(shipmentAccessorials || []).map(row => {
           let status = '';
           if (isOfficeSite) {
             status = renderStatusIcon(row.status);
