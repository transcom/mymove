--- conflicted
+++ resolved
@@ -1,8 +1,11 @@
 import React, { Component } from 'react';
+import PropTypes from 'prop-types';
+
+import { connect } from 'react-redux';
+import { bindActionCreators } from 'redux';
+
 import BasicPanel from 'shared/BasicPanel';
-import PropTypes from 'prop-types';
 import { isOfficeSite } from 'shared/constants.js';
-
 import PreApprovalTable from 'shared/PreApprovalRequest/PreApprovalTable.jsx';
 import Creator from 'shared/PreApprovalRequest/Creator';
 
@@ -18,14 +21,10 @@
 export class PreApprovalPanel extends Component {
   constructor() {
     super();
-<<<<<<< HEAD
     this.state = {
       isRequestActionable: true,
       isCreatorActionable: true,
     };
-=======
-    this.state = { isActionable: true };
->>>>>>> b82af6a6
   }
   onSubmit = createPayload => {
     return this.props.createShipmentAccessorial(createShipmentAccessorialLabel, this.props.shipmentId, createPayload);
@@ -52,14 +51,9 @@
       <div>
         <BasicPanel title={'Pre-Approval Requests'}>
           <PreApprovalTable
-<<<<<<< HEAD
-            shipment_accessorials={this.props.shipment_accessorials}
+            shipmentAccessorials={this.props.shipmentAccessorials}
             isActionable={this.state.isRequestActionable}
             onRequestActivation={this.onRequestActivation}
-=======
-            shipmentAccessorials={this.props.shipmentAccessorials}
-            isActionable={this.state.isActionable}
->>>>>>> b82af6a6
             onEdit={this.onEdit}
             onDelete={this.onDelete}
             onApproval={isOfficeSite ? this.onApproval : null}
@@ -82,9 +76,6 @@
   tariff400ngItems: PropTypes.array,
   shipmentId: PropTypes.string,
 };
-<<<<<<< HEAD
-export default PreApprovalPanel;
-=======
 
 function mapStateToProps(state) {
   return {
@@ -96,5 +87,4 @@
 function mapDispatchToProps(dispatch) {
   return bindActionCreators({ createShipmentAccessorial, deleteShipmentAccessorial }, dispatch);
 }
-export default connect(mapStateToProps, mapDispatchToProps)(PreApprovalPanel);
->>>>>>> b82af6a6
+export default connect(mapStateToProps, mapDispatchToProps)(PreApprovalPanel);