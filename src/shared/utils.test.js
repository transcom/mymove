import * as utils from './utils';

describe('utils', () => {
  describe('upsert', () => {
    const item = { id: 'foo', name: 'something' };
    describe('when upserting a new item to an array', () => {
      const arr = [
        { id: 'bar', name: 'foo' },
        { id: 'baz', name: 'baz' },
      ];
      utils.upsert(arr, item);
      it('should be appended to the array', () => {
        expect(arr).toEqual([{ id: 'bar', name: 'foo' }, { id: 'baz', name: 'baz' }, item]);
      });
    });
    describe('when upserting an update to an array', () => {
      const arr = [
        { id: 'foo', name: 'foo' },
        { id: 'baz', name: 'baz' },
      ];
      utils.upsert(arr, item);
      it('should be appended to the array', () => {
        expect(arr).toEqual([
          { id: 'foo', name: 'something' },
          { id: 'baz', name: 'baz' },
        ]);
      });
    });
  });

  describe('fetch Active', () => {
    describe('when there are no foos', () => {
      const foos = null;
      const res = utils.fetchActive(foos);
      it('should return null', () => {
        expect(res).toBeNull();
      });
    });
    describe('when there are some active and some inactive foos', () => {
      const foos = [
        { status: 'CANCELED', id: 'foo0' },
        { status: 'DRAFT', id: 'foo1' },
        { status: 'SUBMITTED', id: 'foo2' },
      ];
      const res = utils.fetchActive(foos);
      it('should return the first active foo', () => {
        expect(res.id).toEqual('foo1');
      });
    });
    describe('when there are only inactive foos', () => {
      const foos = [
        { status: 'CANCELED', id: 'foo' },
        { status: 'COMPLETED', id: 'foo' },
      ];
      const res = utils.fetchActive(foos);
      it('should return null', () => {
        expect(res).toBeNull();
      });
    });
  });

  describe('fetch Active Shipment', () => {
    describe('when there are no foos', () => {
      const foos = null;
      const res = utils.fetchActiveShipment(foos);
      it('should return null', () => {
        expect(res).toBeNull();
      });
    });
    describe('when there are some active and some inactive foos', () => {
      const foos = [
        { status: 'CANCELED', id: 'foo0' },
        { status: 'DRAFT', id: 'foo1' },
        { status: 'SUBMITTED', id: 'foo2' },
      ];
      const res = utils.fetchActiveShipment(foos);
      it('should return the first active foo', () => {
        expect(res.id).toEqual('foo1');
      });
    });
    describe('when there are only inactive foos', () => {
      const foos = [{ status: 'CANCELED', id: 'foo' }];
      const res = utils.fetchActiveShipment(foos);
      it('should return null', () => {
        expect(res).toBeNull();
      });
    });
  });
<<<<<<< HEAD

  it('check if 2nd and 3rd addresses should be cleared from prime shipment create payload', () => {
    const ppmValues = {
      shipmentType: 'PPM',
      ppmShipment: {
        hasSecondaryPickupAddress: 'false',
        hasTertiaryPickupAddress: 'false',
        hasSecondaryDestinationAddress: 'false',
        hasTertiaryDestinationAddress: 'false',
        secondaryPickupAddress: '',
        tertiaryPickupAddress: '',
        secondaryDestinationAddress: '',
        tertiaryDestinationAddress: '',
      },
    };
    const hhgValues = {
      shipmentType: 'HHG',
      hasSecondaryPickupAddress: 'false',
      hasTertiaryPickupAddress: 'false',
      hasSecondaryDestinationAddress: 'false',
      hasTertiaryDestinationAddress: 'false',
      secondaryPickupAddress: '',
      tertiaryPickupAddress: '',
      secondaryDestinationAddress: '',
      tertiaryDestinationAddress: '',
    };

    const updatedPPMValues = utils.checkAddressTogglesToClearAddresses(ppmValues);
    expect(updatedPPMValues).toEqual({
      shipmentType: 'PPM',
      ppmShipment: {
        hasSecondaryPickupAddress: 'false',
        hasTertiaryPickupAddress: 'false',
        hasSecondaryDestinationAddress: 'false',
        hasTertiaryDestinationAddress: 'false',
        secondaryPickupAddress: {},
        tertiaryPickupAddress: {},
        secondaryDestinationAddress: {},
        tertiaryDestinationAddress: {},
      },
    });

    const updatedHHGValues = utils.checkAddressTogglesToClearAddresses(hhgValues);
    expect(updatedHHGValues).toEqual({
      shipmentType: 'HHG',
      hasSecondaryPickupAddress: 'false',
      hasTertiaryPickupAddress: 'false',
      hasSecondaryDestinationAddress: 'false',
      hasTertiaryDestinationAddress: 'false',
      secondaryPickupAddress: {},
      tertiaryPickupAddress: {},
      secondaryDestinationAddress: {},
      tertiaryDestinationAddress: {},
=======
  describe('nullSafeComparison', () => {
    const A_BEFORE = -1;
    const A_AFTER = 1;
    const SAME = 0;
    it('same value', () => {
      const res = utils.nullSafeStringCompare('1', '1');
      expect(res).toEqual(SAME);
    });
    it('greater than', () => {
      const res = utils.nullSafeStringCompare('2', '1');
      expect(res).toEqual(A_AFTER);
    });
    it('less than', () => {
      const res = utils.nullSafeStringCompare('1', '2');
      expect(res).toEqual(A_BEFORE);
    });
    it('both null', () => {
      const res = utils.nullSafeStringCompare(null, null);
      expect(res).toEqual(SAME);
    });
    it('null and value', () => {
      const res = utils.nullSafeStringCompare(null, '1');
      expect(res).toEqual(A_AFTER);
    });
    it('value and null', () => {
      const res = utils.nullSafeStringCompare('1', null);
      expect(res).toEqual(A_BEFORE);
    });
    it('both undefined', () => {
      var udefA, udefB;
      const res = utils.nullSafeStringCompare(udefA, udefB);
      expect(res).toEqual(SAME);
    });
    it('undefined and null', () => {
      var udefA;
      const res = utils.nullSafeStringCompare(udefA, null);
      expect(res).toEqual(SAME);
    });
    it('null and undefined', () => {
      var udefB;
      const res = utils.nullSafeStringCompare(null, udefB);
      expect(res).toEqual(SAME);
    });
    it('undefined and value', () => {
      var udefA;
      const res = utils.nullSafeStringCompare(udefA, '2');
      expect(res).toEqual(A_AFTER);
    });
    it('value and undefined', () => {
      var udefB;
      const res = utils.nullSafeStringCompare('1', udefB);
      expect(res).toEqual(A_BEFORE);
>>>>>>> 1b59d9da
    });
  });
});<|MERGE_RESOLUTION|>--- conflicted
+++ resolved
@@ -86,7 +86,6 @@
       });
     });
   });
-<<<<<<< HEAD
 
   it('check if 2nd and 3rd addresses should be cleared from prime shipment create payload', () => {
     const ppmValues = {
@@ -140,7 +139,9 @@
       tertiaryPickupAddress: {},
       secondaryDestinationAddress: {},
       tertiaryDestinationAddress: {},
-=======
+    });
+  });
+
   describe('nullSafeComparison', () => {
     const A_BEFORE = -1;
     const A_AFTER = 1;
@@ -193,7 +194,6 @@
       var udefB;
       const res = utils.nullSafeStringCompare('1', udefB);
       expect(res).toEqual(A_BEFORE);
->>>>>>> 1b59d9da
     });
   });
 });