.tooltipContainer {
  position: relative;
  display: inline-block;

  .tooltipTextTop,
  .tooltipTextRight,
  .tooltipTextLeft,
  .tooltipTextBottom {
    position: absolute;
    background-color: white;
    border: 1px solid rgba(0, 0, 0, 0.2);
    color: #333;
    padding: 0;
    border-radius: 4px;
    width: 220px;
    z-index: 1;
    box-shadow: 0px 5px 10px rgba(0, 0, 0, 0.1);
    text-align: left;
    display: flex;
    flex-direction: column;

    &::before,
    &::after {
      content: '';
      position: absolute;
      width: 0;
      height: 0;
      border-style: solid;
    }

    /* The shadow or outline for the arrow */
    &::before {
      z-index: -1;
      border-color: rgba(0, 0, 0, 0.1);
    }

    /* The visible arrow */
    &::after {
      z-index: 1;
      border-color: white;
    }

    &.tooltipTextTop {
      bottom: calc(100% + 10px);
      left: 50%;
      transform: translateX(-50%);

      &::before {
        top: 100%;
        left: 50%;
        transform: translateX(-50%);
        border-width: 12px 12px 0 12px;
        border-color: rgba(0, 0, 0, 0.1) transparent transparent transparent;
      }

      &::after {
        top: 100%;
        left: 50%;
        transform: translateX(-50%);
        border-width: 10px 10px 0 10px;
        border-color: white transparent transparent transparent;
      }
    }

    &.tooltipTextRight {
      top: 50%;
      left: calc(100% + 10px);
      transform: translateY(-50%);

      &::before {
        top: 50%;
        left: -12px;
        transform: translateY(-50%);
        border-width: 12px 12px 12px 0;
        border-color: transparent rgba(0, 0, 0, 0.1) transparent transparent;
      }

      &::after {
        top: 50%;
        left: -10px;
        transform: translateY(-50%);
        border-width: 10px 10px 10px 0;
        border-color: transparent white transparent transparent;
      }
    }

    &.tooltipTextLeft {
      top: 50%;
      right: calc(100% + 10px);
      transform: translateY(-50%);

      &::before {
        top: 50%;
        right: -12px;
        transform: translateY(-50%);
        border-width: 12px 0 12px 12px;
        border-color: transparent transparent transparent rgba(0, 0, 0, 0.1);
      }

      &::after {
        top: 50%;
        right: -10px;
        transform: translateY(-50%);
        border-width: 10px 0 10px 10px;
        border-color: transparent transparent transparent white;
      }
    }

    &.tooltipTextBottom {
      top: calc(100% + 10px);
      left: 50%;
      transform: translateX(-50%);

      &::before {
        bottom: 100%;
        left: 50%;
        transform: translateX(-50%);
        border-width: 0 12px 12px 12px;
        border-color: transparent transparent rgba(0, 0, 0, 0.1) transparent;
      }

      &::after {
        bottom: 100%;
        left: 50%;
        transform: translateX(-50%);
        border-width: 0 10px 10px 10px;
        border-color: transparent transparent white transparent;
      }
    }
  }

<<<<<<< HEAD
  .toolTipTextAreaLarge {
    width: 300px;
    height: fit-content;

    &.tooltipTextTop {
      bottom: 100%;
      top: auto;
    }

    &.tooltipTextBottom {
      top: 100%;
      bottom: none;
    }
=======
  .popoverHeader {
    background-color: #f7f7f7;
    padding: 8px 10px;
    border-bottom: 1px solid rgba(0, 0, 0, 0.1);
    font-weight: bold;
    font-size: 14px;
    border-top-left-radius: 4px;
    border-top-right-radius: 4px;
  }

  .popoverBody {
    padding: 10px;
    font-size: 14px;
    white-space: pre-wrap;
>>>>>>> 26bd63fb
  }
}<|MERGE_RESOLUTION|>--- conflicted
+++ resolved
@@ -129,21 +129,6 @@
     }
   }
 
-<<<<<<< HEAD
-  .toolTipTextAreaLarge {
-    width: 300px;
-    height: fit-content;
-
-    &.tooltipTextTop {
-      bottom: 100%;
-      top: auto;
-    }
-
-    &.tooltipTextBottom {
-      top: 100%;
-      bottom: none;
-    }
-=======
   .popoverHeader {
     background-color: #f7f7f7;
     padding: 8px 10px;
@@ -158,6 +143,20 @@
     padding: 10px;
     font-size: 14px;
     white-space: pre-wrap;
->>>>>>> 26bd63fb
+  }
+
+  .toolTipTextAreaLarge {
+    width: 300px;
+    height: fit-content;
+
+    &.tooltipTextTop {
+      bottom: 100%;
+      top: auto;
+    }
+
+    &.tooltipTextBottom {
+      top: 100%;
+      bottom: none;
+    }
   }
 }