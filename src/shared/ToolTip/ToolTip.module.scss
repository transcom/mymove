--- conflicted
+++ resolved
@@ -126,8 +126,6 @@
         border-width: 0 10px 10px 10px;
         border-color: transparent transparent white transparent;
       }
-<<<<<<< HEAD
-=======
     }
   }
 
@@ -159,23 +157,6 @@
     &.tooltipTextBottom {
       top: 100%;
       bottom: none;
->>>>>>> ea3fdcd5
     }
   }
-
-  .popoverHeader {
-    background-color: #f7f7f7;
-    padding: 8px 10px;
-    border-bottom: 1px solid rgba(0, 0, 0, 0.1);
-    font-weight: bold;
-    font-size: 14px;
-    border-top-left-radius: 4px;
-    border-top-right-radius: 4px;
-  }
-
-  .popoverBody {
-    padding: 10px;
-    font-size: 14px;
-    white-space: pre-wrap;
-  }
 }