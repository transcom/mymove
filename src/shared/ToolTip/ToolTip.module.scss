.tooltipContainer {
  position: relative;
  display: inline-block;

  .tooltipTextTop,
  .tooltipTextRight,
  .tooltipTextLeft,
  .tooltipTextBottom {
    position: absolute;
    background-color: white;
    border: 1px solid rgba(0, 0, 0, 0.2);
    color: #333;
    padding: 0;
    border-radius: 4px;
    width: 220px;
    z-index: 1;
    box-shadow: 0px 5px 10px rgba(0, 0, 0, 0.1);
    text-align: left;
    display: flex;
    flex-direction: column;

    &::before,
    &::after {
      content: '';
      position: absolute;
      width: 0;
      height: 0;
      border-style: solid;
    }

    /* The shadow or outline for the arrow */
    &::before {
      z-index: -1;
      border-color: rgba(0, 0, 0, 0.1);
    }

    /* The visible arrow */
    &::after {
      z-index: 1;
      border-color: white;
    }

    &.tooltipTextTop {
      bottom: calc(100% + 10px);
      left: 50%;
      transform: translateX(-50%);

      &::before {
        top: 100%;
        left: 50%;
        transform: translateX(-50%);
        border-width: 12px 12px 0 12px;
        border-color: rgba(0, 0, 0, 0.1) transparent transparent transparent;
      }

      &::after {
        top: 100%;
        left: 50%;
        transform: translateX(-50%);
        border-width: 10px 10px 0 10px;
        border-color: white transparent transparent transparent;
      }
    }

    &.tooltipTextRight {
      top: 50%;
      left: calc(100% + 10px);
      transform: translateY(-50%);

      &::before {
        top: 50%;
        left: -12px;
        transform: translateY(-50%);
        border-width: 12px 12px 12px 0;
        border-color: transparent rgba(0, 0, 0, 0.1) transparent transparent;
      }

      &::after {
        top: 50%;
        left: -10px;
        transform: translateY(-50%);
        border-width: 10px 10px 10px 0;
        border-color: transparent white transparent transparent;
      }
    }

    &.tooltipTextLeft {
      top: 50%;
      right: calc(100% + 10px);
      transform: translateY(-50%);

      &::before {
        top: 50%;
        right: -12px;
        transform: translateY(-50%);
        border-width: 12px 0 12px 12px;
        border-color: transparent transparent transparent rgba(0, 0, 0, 0.1);
      }

      &::after {
        top: 50%;
        right: -10px;
        transform: translateY(-50%);
        border-width: 10px 0 10px 10px;
        border-color: transparent transparent transparent white;
      }
    }

    &.tooltipTextBottom {
      top: calc(100% + 10px);
      left: 50%;
      transform: translateX(-50%);

      &::before {
        bottom: 100%;
        left: 50%;
        transform: translateX(-50%);
        border-width: 0 12px 12px 12px;
        border-color: transparent transparent rgba(0, 0, 0, 0.1) transparent;
      }

      &::after {
        bottom: 100%;
        left: 50%;
        transform: translateX(-50%);
        border-width: 0 10px 10px 10px;
        border-color: transparent transparent white transparent;
      }
    }
  }

<<<<<<< HEAD
  .popoverHeader {
    background-color: #f7f7f7;
    padding: 8px 10px;
    border-bottom: 1px solid rgba(0, 0, 0, 0.1);
    font-weight: bold;
    font-size: 14px;
    border-top-left-radius: 4px;
    border-top-right-radius: 4px;
  }

  .popoverBody {
    padding: 10px;
    font-size: 14px;
    white-space: pre-wrap;
=======
  .toolTipTextAreaLarge {
    width: 300px;
    height: fit-content;

    &.tooltipTextTop {
      bottom: 100%;
      top: auto;
    }

    &.tooltipTextBottom {
      top: 100%;
      bottom: none;
    }
>>>>>>> ae78f9da
  }
}<|MERGE_RESOLUTION|>--- conflicted
+++ resolved
@@ -129,7 +129,6 @@
     }
   }
 
-<<<<<<< HEAD
   .popoverHeader {
     background-color: #f7f7f7;
     padding: 8px 10px;
@@ -144,7 +143,8 @@
     padding: 10px;
     font-size: 14px;
     white-space: pre-wrap;
-=======
+  }
+
   .toolTipTextAreaLarge {
     width: 300px;
     height: fit-content;
@@ -158,6 +158,5 @@
       top: 100%;
       bottom: none;
     }
->>>>>>> ae78f9da
   }
 }