--- conflicted
+++ resolved
@@ -86,8 +86,6 @@
     expect(tooltipTitle.exists()).toBe(false);
     expect(tooltipBody.text()).toBe(bodyText);
   });
-<<<<<<< HEAD
-=======
 
   it('verify data-testid is present', () => {
     const text = 'Test Text';
@@ -97,5 +95,4 @@
     const tooltipIcon = screen.getByTestId('tooltip-container');
     expect(tooltipIcon).toBeInTheDocument();
   });
->>>>>>> d8387673
 });