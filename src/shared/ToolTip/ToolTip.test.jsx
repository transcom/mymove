--- conflicted
+++ resolved
@@ -56,7 +56,6 @@
     // Assert that the tooltip content is displayed
     expect(tooltipContent.text()).toBe(text);
   });
-<<<<<<< HEAD
   it('should display tooltip with title when provided', () => {
     const titleText = 'Tooltip Title';
     const bodyText = 'Tooltip Body';
@@ -85,7 +84,7 @@
 
     expect(tooltipTitle.exists()).toBe(false);
     expect(tooltipBody.text()).toBe(bodyText);
-=======
+  });
   it('should display a large tooltip', () => {
     const text = 'Test Text';
     const component = mount(<ToolTip text={text} icon="circle-question" position="top" textAreaSize="large" />);
@@ -98,6 +97,5 @@
 
     // Assert that the tooltip content is displayed
     expect(tooltipContent.text()).toBe(text);
->>>>>>> ae78f9da
   });
 });