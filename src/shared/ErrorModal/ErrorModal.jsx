import React from 'react';
import PropTypes from 'prop-types';
import { Button } from '@trussworks/react-uswds';

import styles from './ErrorModal.module.scss';
import Modal, { ModalClose, ModalActions, connectModal } from 'components/Modal/Modal';
import SystemError from 'components/SystemError';

<<<<<<< HEAD
export const ErrorModal = ({ closeModal, errorMessage, displayHelpDeskLink = true }) => (
  <Modal className={styles.Modal} onClose={closeModal}>
=======
export const ErrorModal = ({ closeModal, errorMessage, displayHelpDeskLink }) => (
  <Modal className={styles.Modal}>
>>>>>>> 1042953b
    <ModalClose handleClick={closeModal} />
    <SystemError>
      {errorMessage}
      {displayHelpDeskLink && <a href="mailto:usarmy.scott.sddc.mbx.G6-SRC-MilMove-HD@army.mil">Technical Help Desk</a>}
    </SystemError>
    <ModalActions>
      <Button secondary type="button" onClick={closeModal} className={styles.Button}>
        ok
      </Button>
    </ModalActions>
  </Modal>
);

ErrorModal.propTypes = {
  closeModal: PropTypes.func.isRequired,
};

ErrorModal.displayName = 'ErrorModal';

export default connectModal(ErrorModal);<|MERGE_RESOLUTION|>--- conflicted
+++ resolved
@@ -6,13 +6,8 @@
 import Modal, { ModalClose, ModalActions, connectModal } from 'components/Modal/Modal';
 import SystemError from 'components/SystemError';
 
-<<<<<<< HEAD
-export const ErrorModal = ({ closeModal, errorMessage, displayHelpDeskLink = true }) => (
-  <Modal className={styles.Modal} onClose={closeModal}>
-=======
 export const ErrorModal = ({ closeModal, errorMessage, displayHelpDeskLink }) => (
   <Modal className={styles.Modal}>
->>>>>>> 1042953b
     <ModalClose handleClick={closeModal} />
     <SystemError>
       {errorMessage}
