--- conflicted
+++ resolved
@@ -1,26 +1,26 @@
 import * as helpers from 'shared/ReduxHelpers';
-<<<<<<< HEAD
-import { GetSpec } from './api';
-import {last, startsWith } from 'lodash';
+import { GetSpec, GetPublicSpec } from './api';
+import { last, startsWith } from 'lodash';
 
-=======
-import { GetSpec, GetPublicSpec } from './api';
->>>>>>> 50c530c2
 const resource = 'SWAGGER';
 
 export const actionsTypes = helpers.generateAsyncActionTypes(resource);
 
 export const loadSchema = helpers.generateAsyncActionCreator(resource, GetSpec);
 
-<<<<<<< HEAD
+export const loadPublicSchema = helpers.generateAsyncActionCreator(
+  resource,
+  GetPublicSpec,
+);
+
 export default helpers.generateAsyncReducer(resource, v => ({ spec: v }));
 
 const initialState = {
-  requests: {}
+  requests: {},
 };
 
 export function requestReducer(state = initialState, action) {
-  if (startsWith(action.type, '@@swagger') {
+  if (startsWith(action.type, '@@swagger')) {
     const parts = action.type.split('/');
     switch (last(parts)) {
       case 'START':
@@ -35,12 +35,4 @@
       default:
     }
   }
-}
-=======
-export const loadPublicSchema = helpers.generateAsyncActionCreator(
-  resource,
-  GetPublicSpec,
-);
-
-export default helpers.generateAsyncReducer(resource, v => ({ spec: v }));
->>>>>>> 50c530c2
+}