.invoice-panel {
  font-size: 0.8em;
}

<<<<<<< HEAD
.invoice-panel {
  border-width: 3px;
  empty-cells: hide;
  margin-bottom: 18px;
}

.invoice-panel table {
  table-layout: fixed;
  display: table;
  width: 100%;
  border-spacing: 2px;
}

.invoice-panel th,
.invoice-panel td {
  border: none;
  text-align: left;
}

.invoice-panel .align-right {
  text-align: right !important;
=======
.invoice-panel table {
  table-layout: fixed;
  display: table;
  width: 75%;
  border-spacing: 2px;
  text-align: left;
}

/* Custom widths for columns in the invoice panel table */
/* Code */
.invoice-panel table > tbody > tr > th:nth-child(1) {
  width: 10%;
}
/* Loc. */
.invoice-panel table > tbody > tr > th:nth-child(3) {
  width: 15%;
}
/*Base Quantity*/
.invoice-panel table > tbody > tr > th:nth-child(4) {
  width: 15%;
}
/*Invoice Amount*/
.invoice-panel table > tbody > tr > th:nth-child(5) {
  width: 15%;
}

.invoice-panel table th,
.invoice-panel table td {
  border: none;
}

.invoice-panel table th {
  font-weight: bold;
  border-bottom: solid 1px #a2a2a2;
  padding: 0rem 2rem 1rem 0rem;
}

.invoice-panel table > tbody > tr > td {
  border-bottom: 1px solid #f1f1f1;
  padding: 1rem 1rem 1rem 0rem;
}

.invoice-panel-icon-gold {
  color: #fdb81e;
}

.invoice-panel-icon--title {
  position: relative;
  top: 2px;
>>>>>>> 217fe89e
}<|MERGE_RESOLUTION|>--- conflicted
+++ resolved
@@ -2,29 +2,6 @@
   font-size: 0.8em;
 }
 
-<<<<<<< HEAD
-.invoice-panel {
-  border-width: 3px;
-  empty-cells: hide;
-  margin-bottom: 18px;
-}
-
-.invoice-panel table {
-  table-layout: fixed;
-  display: table;
-  width: 100%;
-  border-spacing: 2px;
-}
-
-.invoice-panel th,
-.invoice-panel td {
-  border: none;
-  text-align: left;
-}
-
-.invoice-panel .align-right {
-  text-align: right !important;
-=======
 .invoice-panel table {
   table-layout: fixed;
   display: table;
@@ -74,5 +51,8 @@
 .invoice-panel-icon--title {
   position: relative;
   top: 2px;
->>>>>>> 217fe89e
+}
+
+.invoice-panel .align-right {
+  text-align: right !important;
 }