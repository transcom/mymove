import React from 'react';
import { mount } from 'enzyme';

import { InvoicePanel } from './InvoicePanel';
import { isOfficeSite } from 'shared/constants.js';
import * as CONSTANTS from 'shared/constants.js';

describe('InvoicePanel tests', () => {
<<<<<<< HEAD
  let wrapper,
    shipmentState = null;
  const shipmentLineItems = [''];
  beforeEach(() => {
    CONSTANTS.isOfficeSite = true;
    shipmentState = 'DELIVERED';
    wrapper = mount(<InvoicePanel shipmentLineItems={shipmentLineItems} shipmentState={shipmentState} />);
  });

=======
>>>>>>> 217fe89e
  describe('When no items exist', () => {
    let wrapper;
    const shipmentLineItems = [];
    wrapper = mount(
      <InvoicePanel unbilledShipmentLineItems={shipmentLineItems} lineItemsTotal={0} shipmentStatus={'DELIVERED'} />,
    );

    it('renders without crashing', () => {
      expect(wrapper.find('.empty-content').length).toEqual(1);
    });
  });

<<<<<<< HEAD
  describe('Approve Payment button shows on delivered state and office app', () => {
    it('renders enabled "Approve Payment" button', () => {
      expect(isOfficeSite).toBe(true);
      expect(wrapper.props().shipmentState).toBe('DELIVERED');

      wrapper.update();
      expect(
        wrapper
          .children()
          .containsMatchingElement(<button className="button button-secondary">Approve Payment</button>),
      ).toBeTruthy();
    });

    it('renders disabled "Approve Payment" button', () => {
      expect(isOfficeSite).toBe(true);
      expect(wrapper.props().shipmentState).toBe('DELIVERED');

      wrapper.update();
      expect(wrapper.find('button').prop('disabled')).toBeTruthy();
=======
  describe('When line items exist', () => {
    let wrapper;
    const shipmentLineItems = [
      {
        id: 'sldkjf',
        tariff400ng_item: { code: '105D', item: 'Reg Shipping' },
        amount: 1,
        quantity_1: 1,
        location: 'DESTINATION',
      },
      {
        id: 'sldsdff',
        tariff400ng_item: { code: '105D', item: 'Reg Shipping' },
        location: 'DESTINATION',
        amount: 1,
        quantity_1: 1,
      },
    ];
    wrapper = mount(
      <InvoicePanel unbilledShipmentLineItems={shipmentLineItems} lineItemsTotal={0} shipmentStatus={'DELIVERED'} />,
    );
    it('renders the table', () => {
      expect(wrapper.find('table').length).toEqual(1);
>>>>>>> 217fe89e
    });
  });
});<|MERGE_RESOLUTION|>--- conflicted
+++ resolved
@@ -6,18 +6,6 @@
 import * as CONSTANTS from 'shared/constants.js';
 
 describe('InvoicePanel tests', () => {
-<<<<<<< HEAD
-  let wrapper,
-    shipmentState = null;
-  const shipmentLineItems = [''];
-  beforeEach(() => {
-    CONSTANTS.isOfficeSite = true;
-    shipmentState = 'DELIVERED';
-    wrapper = mount(<InvoicePanel shipmentLineItems={shipmentLineItems} shipmentState={shipmentState} />);
-  });
-
-=======
->>>>>>> 217fe89e
   describe('When no items exist', () => {
     let wrapper;
     const shipmentLineItems = [];
@@ -30,11 +18,31 @@
     });
   });
 
-<<<<<<< HEAD
   describe('Approve Payment button shows on delivered state and office app', () => {
+    CONSTANTS.isOfficeSite = true;
+    const shipmentLineItems = [
+      {
+        id: 'sldkjf',
+        tariff400ng_item: { code: '105D', item: 'Reg Shipping' },
+        amount: 1,
+        quantity_1: 1,
+        location: 'DESTINATION',
+      },
+      {
+        id: 'sldsdff',
+        tariff400ng_item: { code: '105D', item: 'Reg Shipping' },
+        location: 'DESTINATION',
+        amount: 1,
+        quantity_1: 1,
+      },
+    ];
+    let wrapper = mount(
+      <InvoicePanel unbilledShipmentLineItems={shipmentLineItems} lineItemsTotal={0} shipmentStatus={'DELIVERED'} />,
+    );
+
     it('renders enabled "Approve Payment" button', () => {
       expect(isOfficeSite).toBe(true);
-      expect(wrapper.props().shipmentState).toBe('DELIVERED');
+      expect(wrapper.props().shipmentStatus).toBe('DELIVERED');
 
       wrapper.update();
       expect(
@@ -46,11 +54,13 @@
 
     it('renders disabled "Approve Payment" button', () => {
       expect(isOfficeSite).toBe(true);
-      expect(wrapper.props().shipmentState).toBe('DELIVERED');
+      expect(wrapper.props().shipmentStatus).toBe('DELIVERED');
 
       wrapper.update();
       expect(wrapper.find('button').prop('disabled')).toBeTruthy();
-=======
+    });
+  });
+
   describe('When line items exist', () => {
     let wrapper;
     const shipmentLineItems = [
@@ -74,7 +84,6 @@
     );
     it('renders the table', () => {
       expect(wrapper.find('table').length).toEqual(1);
->>>>>>> 217fe89e
     });
   });
 });