import PropTypes from 'prop-types';

import {
  ORDERS_BRANCH_OPTIONS,
  ORDERS_RANK_OPTIONS,
  ORDERS_TYPE_DETAILS_OPTIONS,
  ORDERS_TYPE_OPTIONS,
} from 'constants/orders';

export const HistoryLogValuesShape = PropTypes.object;
export const HistoryLogContextShape = PropTypes.arrayOf(PropTypes.object);

export const HistoryLogRecordShape = PropTypes.shape({
  action: PropTypes.string,
  changedValues: HistoryLogValuesShape,
  context: HistoryLogContextShape,
  eventName: PropTypes.string,
  oldValues: HistoryLogValuesShape,
  tableName: PropTypes.string,
});

export const dbFieldToDisplayName = {
  updated_at: 'Updated at',
  diversion: 'Diversion',
  billable_weight_cap: 'Billable weight',
  billable_weight_justification: 'Billable weight remarks',
  uses_external_vendor: 'Uses external vendor',
  requested_delivery_date: 'Requested delivery date',
  scheduled_pickup_date: 'Scheduled pickup date',
  status: 'Status',
  customer_remarks: 'Customer remarks',
  approved_date: 'Approved date',
  actual_pickup_date: 'Actual pickup date',
  prime_estimated_weight: 'Prime estimated weight',
  counselor_remarks: 'Counselor remarks',
  service_order_number: 'Service order number',
  tac_type: 'TAC type',
  sac_type: 'SAC type',
  authorized_weight: 'Authorized weight',
  report_by_date: 'Report by date',
  issue_date: 'Orders date',
  orders_type: 'Orders type',
  orders_type_detail: 'Orders type detail',
  origin_duty_location_name: 'Origin duty location name',
  new_duty_location_name: 'New duty location name',
  orders_number: 'Orders number',
  tac: 'HHG TAC',
  sac: 'HHG SAC',
  nts_tac: 'NTS TAC',
  nts_sac: 'NTS SAC',
  department_indicator: 'Dept. indicator',
  amended_orders_acknowledged_at: 'Amended orders acknowledged at',
  storage_in_transit: 'Storage in transit (SIT)',
  dependents_authorized: 'Dependents',
  pro_gear_weight: 'Pro-gear',
  pro_gear_weight_spouse: 'Spouse pro-gear',
  required_medical_equipment_weight: 'RME',
  organizational_clothing_and_individual_equipment: 'OCIE',
  requested_pickup_date: 'Requested pickup date',
  grade: 'Rank',
<<<<<<< HEAD
  shipment_type: 'Shipment type',
=======
  pickup_address: 'Origin address',
  destination_address: 'Destination address',
  receiving_agent: 'Receiving agent',
  releasing_agent: 'Releasing agent',
>>>>>>> f30c2478
};

export const dbWeightFields = {
  billable_weight_cap: 'billable_weight_cap',
  prime_estimated_weight: 'prime_estimated_weight',
  authorized_weight: 'authorized_weight',
  pro_gear_weight: 'pro_gear_weight',
  pro_gear_weight_spouse: 'pro_gear_weight_spouse',
  required_medical_equipment_weight: 'required_medical_equipment_weight',
};

export const dbDateFields = {
  requested_delivery_date: 'requested_delivery_date',
  scheduled_pickup_date: 'scheduled_pickup_date',
  approved_date: 'approved_date',
  actual_pickup_date: 'actual_pickup_date',
  report_by_date: 'report_by_date',
  issue_date: 'issue_date',
  requested_pickup_date: 'requested_pickup_date',
};

// This is to map the human-readable text to the options
export const optionFields = {
  ...ORDERS_BRANCH_OPTIONS,
  ...ORDERS_TYPE_DETAILS_OPTIONS,
  ...ORDERS_TYPE_OPTIONS,
  ...ORDERS_RANK_OPTIONS,
};

export const eventNamesWithLabeledDetails = {
  counselingUpdateOrder: 'Updated orders', // ghc.yaml
  updateOrder: 'Updated orders', // ghc.yaml
  updateAllowance: 'Updated allowances', // ghc.yaml
  counselingUpdateAllowance: 'Updated allowances', // ghc.yaml
  updateMoveTaskOrder: 'Updated move', // ghc.yaml
  updateMTOShipment: 'Updated shipment', // ghc.yaml internal.yaml prime.
  updateOrders: 'Updated orders', // internal.yaml
  submitAmendedOrders: 'Updated orders', // internal.yaml
  updateMTOShipmentAddress: 'Updated shipment', // prime.yaml
  updateBillableWeight: 'Updated move',
};<|MERGE_RESOLUTION|>--- conflicted
+++ resolved
@@ -58,14 +58,11 @@
   organizational_clothing_and_individual_equipment: 'OCIE',
   requested_pickup_date: 'Requested pickup date',
   grade: 'Rank',
-<<<<<<< HEAD
   shipment_type: 'Shipment type',
-=======
   pickup_address: 'Origin address',
   destination_address: 'Destination address',
   receiving_agent: 'Receiving agent',
   releasing_agent: 'Releasing agent',
->>>>>>> f30c2478
 };
 
 export const dbWeightFields = {
