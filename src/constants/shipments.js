/* eslint-disable import/prefer-default-export */
import { SHIPMENT_OPTIONS, SHIPMENT_TYPES } from 'shared/constants';

export const shipmentTypes = {
  [SHIPMENT_OPTIONS.HHG]: 'HHG',
  [SHIPMENT_OPTIONS.PPM]: 'PPM',
  [SHIPMENT_OPTIONS.NTS]: 'NTS',
  [SHIPMENT_OPTIONS.NTSR]: 'NTS-release',
  [SHIPMENT_OPTIONS.MOBILE_HOME]: 'MobileHome',
  [SHIPMENT_OPTIONS.BOAT]: 'Boat',
  [SHIPMENT_TYPES.BOAT_HAUL_AWAY]: 'Boat',
  [SHIPMENT_TYPES.BOAT_TOW_AWAY]: 'Boat',
  [SHIPMENT_OPTIONS.UNACCOMPANIED_BAGGAGE]: 'UB',
  [SHIPMENT_OPTIONS.MOBILE_HOME]: 'Mobile Home',
};

export const shipmentModificationTypes = {
  CANCELED: 'CANCELED',
  DIVERSION: 'DIVERSION',
};

export const mtoShipmentTypes = {
  [SHIPMENT_OPTIONS.HHG]: 'Household goods',
  [SHIPMENT_OPTIONS.PPM]: 'Personally procured move',
  [SHIPMENT_OPTIONS.NTS]: 'Non-temp storage',
  [SHIPMENT_OPTIONS.NTSR]: 'Non-temp storage release',
  [SHIPMENT_TYPES.BOAT_HAUL_AWAY]: 'Boat haul-away',
  [SHIPMENT_TYPES.BOAT_TOW_AWAY]: 'Boat tow-away',
<<<<<<< HEAD
=======
  [SHIPMENT_OPTIONS.UNACCOMPANIED_BAGGAGE]: 'Unaccompanied baggage',
  [SHIPMENT_OPTIONS.MOBILE_HOME]: 'Mobile Home',
>>>>>>> ea3fdcd5
};

export const shipmentStatuses = {
  DRAFT: 'DRAFT',
  SUBMITTED: 'SUBMITTED',
  APPROVED: 'APPROVED',
  REJECTED: 'REJECTED',
  CANCELLATION_REQUESTED: 'CANCELLATION_REQUESTED',
  CANCELED: 'CANCELED',
  DIVERSION_REQUESTED: 'DIVERSION_REQUESTED',
};

export const ppmShipmentStatuses = {
  DRAFT: 'DRAFT',
  SUBMITTED: 'SUBMITTED',
  WAITING_ON_CUSTOMER: 'WAITING_ON_CUSTOMER',
  NEEDS_ADVANCE_APPROVAL: 'NEEDS_ADVANCE_APPROVAL',
  NEEDS_CLOSEOUT: 'NEEDS_CLOSEOUT',
  CLOSEOUT_COMPLETE: 'CLOSEOUT_COMPLETE',
  CANCELED: 'CANCELED',
};

export const boatShipmentTypes = {
  HAUL_AWAY: 'HAUL_AWAY',
  TOW_AWAY: 'TOW_AWAY',
};

export const boatShipmentAbbr = {
  BOAT_HAUL_AWAY: 'BHA',
  BOAT_TOW_AWAY: 'BTA',
};

export const shipmentDestinationTypes = {
  HOME_OF_RECORD: 'Home of record (HOR)',
  HOME_OF_SELECTION: 'Home of selection (HOS)',
  PLACE_ENTERED_ACTIVE_DUTY: 'Place entered active duty (PLEAD)',
  OTHER_THAN_AUTHORIZED: 'Other than authorized',
};

export const LONGHAUL_MIN_DISTANCE = 50;

export const PPM_MAX_ADVANCE_RATIO = 0.6;

export const WEIGHT_ADJUSTMENT = 1.1;

export const ADDRESS_UPDATE_STATUS = {
  REQUESTED: 'REQUESTED',
  REJECTED: 'REJECTED',
  APPROVED: 'APPROVED',
};<|MERGE_RESOLUTION|>--- conflicted
+++ resolved
@@ -26,11 +26,8 @@
   [SHIPMENT_OPTIONS.NTSR]: 'Non-temp storage release',
   [SHIPMENT_TYPES.BOAT_HAUL_AWAY]: 'Boat haul-away',
   [SHIPMENT_TYPES.BOAT_TOW_AWAY]: 'Boat tow-away',
-<<<<<<< HEAD
-=======
   [SHIPMENT_OPTIONS.UNACCOMPANIED_BAGGAGE]: 'Unaccompanied baggage',
   [SHIPMENT_OPTIONS.MOBILE_HOME]: 'Mobile Home',
->>>>>>> ea3fdcd5
 };
 
 export const shipmentStatuses = {
