--- conflicted
+++ resolved
@@ -11,10 +11,7 @@
   [SHIPMENT_TYPES.BOAT_HAUL_AWAY]: 'Boat',
   [SHIPMENT_TYPES.BOAT_TOW_AWAY]: 'Boat',
   [SHIPMENT_OPTIONS.UNACCOMPANIED_BAGGAGE]: 'UB',
-<<<<<<< HEAD
-=======
   [SHIPMENT_OPTIONS.MOBILE_HOME]: 'Mobile Home',
->>>>>>> d01d4a2d
 };
 
 export const shipmentModificationTypes = {
@@ -30,10 +27,7 @@
   [SHIPMENT_TYPES.BOAT_HAUL_AWAY]: 'Boat haul-away',
   [SHIPMENT_TYPES.BOAT_TOW_AWAY]: 'Boat tow-away',
   [SHIPMENT_OPTIONS.UNACCOMPANIED_BAGGAGE]: 'Unaccompanied baggage',
-<<<<<<< HEAD
-=======
   [SHIPMENT_OPTIONS.MOBILE_HOME]: 'Mobile Home',
->>>>>>> d01d4a2d
 };
 
 export const shipmentStatuses = {
