--- conflicted
+++ resolved
@@ -2,12 +2,8 @@
 import { shipmentTypes } from './shipments';
 
 import { formatMoveHistoryFullAddress, formatMoveHistoryAgent } from 'utils/formatters';
-<<<<<<< HEAD
-import { dbActions, formatTableName } from 'constants/historyLogUIDisplayName';
+import { dbActions, dbTables } from 'constants/historyLogUIDisplayName';
 import { PAYMENT_REQUEST_STATUS_LABELS } from 'constants/paymentRequestStatus';
-=======
-import { dbActions, dbTables } from 'constants/historyLogUIDisplayName';
->>>>>>> a15a7126
 
 function propertiesMatch(p1, p2) {
   return p1 === '*' || p2 === '*' || p1 === p2;
@@ -396,9 +392,9 @@
 });
 
 export const updateMTOShipmentDeprecatePaymentRequest = buildMoveHistoryEventTemplate({
-  action: 'UPDATE',
+  actions: dbActions.UPDATE,
   eventName: moveHistoryOperations.updateMTOShipment,
-  tableName: 'payment_requests',
+  tableName: dbTables.payment_requests,
   detailsType: detailsTypes.LABELED,
   getEventNameDisplay: ({ oldValues }) => `Updated payment request ${oldValues?.payment_request_number}`,
   getDetailsLabeledDetails: ({ changedValues }) => {
