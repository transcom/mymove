import moveHistoryOperations from './moveHistoryOperations';
import { shipmentTypes } from './shipments';

function propertiesMatch(p1, p2) {
  return p1 === '*' || p2 === '*' || p1 === p2;
}

export const detailsTypes = {
  PLAIN_TEXT: 'PLAIN_TEXT',
  LABELED: 'LABELED',
  LABELED_SHIPMENT: 'LABELED_SHIPMENT',
  PAYMENT: 'PAYMENT',
  STATUS: 'STATUS',
};

const buildMoveHistoryEventTemplate = ({
  action = '*',
  eventName = '*',
  tableName = '*',
  detailsType = detailsTypes.PLAIN_TEXT,
  getEventNameDisplay = () => {
    return 'Undefined event type';
  },
  getDetailsPlainText = () => {
    return 'Undefined details';
  },
  getStatusDetails = () => {
    return 'Undefined status';
  },
  getDetailsLabeledDetails = null,
}) => {
  const eventType = {};
  eventType.action = action;
  eventType.eventName = eventName;
  eventType.tableName = tableName;
  eventType.detailsType = detailsType;
  eventType.getEventNameDisplay = getEventNameDisplay;
  eventType.getDetailsPlainText = getDetailsPlainText;
  eventType.getStatusDetails = getStatusDetails;
  eventType.getDetailsLabeledDetails = getDetailsLabeledDetails;

  eventType.matches = (other) => {
    if (eventType === undefined || other === undefined) {
      return false;
    }
    return (
      propertiesMatch(eventType.action, other?.action) &&
      propertiesMatch(eventType.eventName, other?.eventName) &&
      propertiesMatch(eventType.tableName, other?.tableName)
    );
  };

  return eventType;
};

export const acknowledgeExcessWeightRiskEvent = buildMoveHistoryEventTemplate({
  action: 'UPDATE',
  eventName: moveHistoryOperations.acknowledgeExcessWeightRisk,
  tableName: 'moves',
  detailsType: detailsTypes.PLAIN_TEXT,
  getEventNameDisplay: () => 'Updated move',
  getDetailsPlainText: () => 'Dismissed excess weight alert',
});

export const updateBillableWeightEvent = buildMoveHistoryEventTemplate({
  action: 'UPDATE',
  eventName: moveHistoryOperations.updateBillableWeight,
  tableName: 'entitlements',
  detailsType: detailsTypes.LABELED,
  getEventNameDisplay: () => 'Updated move',
});

export const updateAllowanceEvent = buildMoveHistoryEventTemplate({
  action: 'UPDATE',
  eventName: moveHistoryOperations.updateAllowance,
  tableName: 'entitlements',
  detailsType: detailsTypes.LABELED,
  getEventNameDisplay: () => 'Updated allowances',
});

export const approveShipmentEvent = buildMoveHistoryEventTemplate({
  action: 'UPDATE',
  eventName: moveHistoryOperations.approveShipment,
  tableName: 'mto_shipments',
  detailsType: detailsTypes.PLAIN_TEXT,
  getEventNameDisplay: () => 'Approved shipment',
  getDetailsPlainText: (historyRecord) => {
    return `${shipmentTypes[historyRecord.oldValues?.shipment_type]} shipment`;
  },
});

export const approveShipmentDiversionEvent = buildMoveHistoryEventTemplate({
  action: '*',
  eventName: moveHistoryOperations.approveShipmentDiversion,
  tableName: '*',
  detailsType: detailsTypes.PLAIN_TEXT,
  getEventNameDisplay: () => 'Approved diversion',
  getDetailsPlainText: (historyRecord) => {
    return `${shipmentTypes[historyRecord.oldValues?.shipment_type]} shipment`;
  },
});

export const createMTOShipmentEvent = buildMoveHistoryEventTemplate({
  action: 'INSERT',
  eventName: moveHistoryOperations.createMTOShipment,
  tableName: 'mto_shipments',
  detailsType: detailsTypes.PLAIN_TEXT,
  getEventNameDisplay: () => 'Submitted/Requested shipments',
  getDetailsPlainText: () => '-',
});

export const createOrdersEvent = buildMoveHistoryEventTemplate({
  action: 'INSERT',
  eventName: moveHistoryOperations.createOrders,
  tableName: 'orders',
  detailsType: detailsTypes.PLAIN_TEXT,
  getEventNameDisplay: () => 'Submitted orders',
  getDetailsPlainText: () => '-',
});

export const createBasicServiceItemEvent = buildMoveHistoryEventTemplate({
  action: 'INSERT',
  eventName: moveHistoryOperations.updateMoveTaskOrderStatus,
  tableName: 'mto_service_items',
  detailsType: detailsTypes.PLAIN_TEXT,
  getEventNameDisplay: () => 'Approved service item',
  getDetailsPlainText: (historyRecord) => {
    return `${historyRecord.context[0]?.name}`;
  },
});

export const createStandardServiceItemEvent = buildMoveHistoryEventTemplate({
  action: 'INSERT',
  eventName: moveHistoryOperations.approveShipment,
  tableName: 'mto_service_items',
  detailsType: detailsTypes.PLAIN_TEXT,
  getEventNameDisplay: () => 'Approved service item',
  getDetailsPlainText: (historyRecord) => {
    return `${shipmentTypes[historyRecord.context[0]?.shipment_type]} shipment, ${historyRecord.context[0]?.name}`;
  },
});

export const requestShipmentCancellationEvent = buildMoveHistoryEventTemplate({
  action: '*',
  eventName: moveHistoryOperations.requestShipmentCancellation,
  tableName: '*',
  detailsType: detailsTypes.PLAIN_TEXT,
  getEventNameDisplay: () => 'Updated shipment',
  getDetailsPlainText: (historyRecord) => {
    return `Requested cancellation for ${shipmentTypes[historyRecord.oldValues?.shipment_type]} shipment`;
  },
});

export const requestShipmentDiversionEvent = buildMoveHistoryEventTemplate({
  action: '*',
  eventName: moveHistoryOperations.requestShipmentDiversion,
  tableName: '*',
  detailsType: detailsTypes.PLAIN_TEXT,
  getEventNameDisplay: () => 'Requested diversion',
  getDetailsPlainText: (historyRecord) => {
    return `Requested diversion for ${shipmentTypes[historyRecord.oldValues?.shipment_type]} shipment`;
  },
});

export const requestShipmentReweighEvent = buildMoveHistoryEventTemplate({
  action: 'INSERT',
  eventName: moveHistoryOperations.requestShipmentReweigh,
  tableName: 'reweighs',
  detailsType: detailsTypes.PLAIN_TEXT,
  getEventNameDisplay: () => 'Updated shipment',
  getDetailsPlainText: (historyRecord) => {
    return `${shipmentTypes[historyRecord.context[0]?.shipment_type]} shipment, reweigh requested`;
  },
});

export const setFinancialReviewFlagEvent = buildMoveHistoryEventTemplate({
  action: 'UPDATE',
  eventName: moveHistoryOperations.setFinancialReviewFlag,
  tableName: 'moves',
  detailsType: detailsTypes.PLAIN_TEXT,
  getEventNameDisplay: () => {
    return 'Flagged move';
  },
  getDetailsPlainText: (historyRecord) => {
    return historyRecord.changedValues?.financial_review_flag === 'true'
      ? 'Move flagged for financial review'
      : 'Move unflagged for financial review';
  },
});

export const submitMoveForApprovalEvent = buildMoveHistoryEventTemplate({
  action: '*',
  eventName: moveHistoryOperations.submitMoveForApproval,
  tableName: '*',
  detailsType: detailsTypes.PLAIN_TEXT,
  getEventNameDisplay: () => 'Submitted move',
  getDetailsPlainText: () => '-',
});

export const updateMoveTaskOrderEvent = buildMoveHistoryEventTemplate({
  action: 'UPDATE',
  eventName: moveHistoryOperations.updateMoveTaskOrder,
  tableName: 'moves',
  detailsType: detailsTypes.LABELED,
  getEventNameDisplay: () => 'Updated move',
});

export const updateMoveTaskOrderStatusEvent = buildMoveHistoryEventTemplate({
  action: 'UPDATE',
  eventName: moveHistoryOperations.updateMoveTaskOrderStatus,
  tableName: 'moves',
  detailsType: detailsTypes.PLAIN_TEXT,
  getEventNameDisplay: (historyRecord) => {
    return historyRecord.changedValues?.status === 'APPROVED' ? 'Approved move' : 'Rejected move';
  },
  getDetailsPlainText: (historyRecord) => {
    return historyRecord.changedValues?.status === 'APPROVED'
      ? 'Created Move Task Order (MTO)'
      : 'Rejected Move Task Order (MTO)';
  },
});

export const updateServiceItemStatusEvent = buildMoveHistoryEventTemplate({
  action: 'UPDATE',
  eventName: moveHistoryOperations.updateServiceItemStatus,
  tableName: 'mto_service_items',
  detailsType: detailsTypes.PLAIN_TEXT,
  getEventNameDisplay: (historyRecord) => {
    switch (historyRecord.changedValues?.status) {
      case 'APPROVED':
        return 'Approved service item';
      case 'REJECTED':
        return 'Rejected service item';
      default:
        return '';
    }
  },
  getDetailsPlainText: (historyRecord) => {
    return `${shipmentTypes[historyRecord.context[0]?.shipment_type]} shipment, ${historyRecord.context[0]?.name}`;
  },
});

export const uploadAmendedOrdersEvent = buildMoveHistoryEventTemplate({
  action: 'UPDATE',
  eventName: moveHistoryOperations.uploadAmendedOrders,
  tableName: 'orders',
  detailsType: detailsTypes.PLAIN_TEXT,
  getEventNameDisplay: () => 'Updated orders',
  getDetailsPlainText: () => '-',
});

export const updatePaymentRequestStatus = buildMoveHistoryEventTemplate({
  action: 'UPDATE',
  eventName: moveHistoryOperations.updatePaymentRequestStatus,
  tableName: 'payment_requests',
  detailsType: detailsTypes.PAYMENT,
  getEventNameDisplay: () => 'Submitted payment request',
});

export const createPaymentRequestReweighUpdate = buildMoveHistoryEventTemplate({
  action: 'INSERT',
  eventName: moveHistoryOperations.updateReweigh,
  tableName: 'payment_requests',
  detailsType: detailsTypes.STATUS,
  getEventNameDisplay: () => 'Created payment request',
  getStatusDetails: () => {
    return 'Pending';
  },
});

export const createPaymentRequestShipmentUpdate = buildMoveHistoryEventTemplate({
  action: 'INSERT',
  eventName: moveHistoryOperations.updateMTOShipment,
  tableName: 'payment_requests',
  detailsType: detailsTypes.STATUS,
  getEventNameDisplay: () => 'Created payment request',
  getStatusDetails: () => {
    return 'Pending';
  },
});

export const updateOrderEvent = buildMoveHistoryEventTemplate({
  action: 'UPDATE',
  eventName: '*',
  tableName: 'orders',
  detailsType: detailsTypes.LABELED,
  getEventNameDisplay: () => 'Updated orders',
  getDetailsLabeledDetails: (historyRecord) => {
    let newChangedValues;

    if (historyRecord.context) {
      newChangedValues = {
        ...historyRecord.changedValues,
        ...historyRecord.context[0],
      };
    } else {
      newChangedValues = historyRecord.changedValues;
    }

    // merge context with change values for only this event
    return newChangedValues;
  },
});

export const updateMTOShipmentBillableWeightEvent = buildMoveHistoryEventTemplate({
  action: 'UPDATE',
  eventName: moveHistoryOperations.updateMTOShipment,
  tableName: 'mto_shipments',
  detailsType: detailsTypes.LABELED,
  getEventNameDisplay: () => 'Updated shipment',
  getDetailsLabeledDetails: (historyRecord) => {
    return {
      shipment_type: historyRecord.oldValues.shipment_type,
      ...historyRecord.changedValues,
    };
  },
});

export const undefinedEvent = buildMoveHistoryEventTemplate({
  action: '*',
  eventName: '*',
  tableName: '*',
  detailsType: detailsTypes.PLAIN_TEXT,
  getEventNameDisplay: () => {
    return 'Undefined event type';
  },
  getDetailsPlainText: () => {
    return 'Undefined event details';
  },
});

const allMoveHistoryEventTemplates = [
  acknowledgeExcessWeightRiskEvent,
  approveShipmentEvent,
  approveShipmentDiversionEvent,
  createMTOShipmentEvent,
  createOrdersEvent,
  createBasicServiceItemEvent,
  createStandardServiceItemEvent,
  requestShipmentCancellationEvent,
  requestShipmentDiversionEvent,
  requestShipmentReweighEvent,
  setFinancialReviewFlagEvent,
  submitMoveForApprovalEvent,
  updateMoveTaskOrderEvent,
  updateMoveTaskOrderStatusEvent,
  updateOrderEvent,
  updateServiceItemStatusEvent,
  uploadAmendedOrdersEvent,
  updatePaymentRequestStatus,
  updateBillableWeightEvent,
  updateAllowanceEvent,
<<<<<<< HEAD
  updateMTOShipmentBillableWeightEvent,
=======
  createPaymentRequestReweighUpdate,
  createPaymentRequestShipmentUpdate,
>>>>>>> 5eb97dcf
];

const getMoveHistoryEventTemplate = (historyRecord) => {
  return allMoveHistoryEventTemplates.find((eventType) => eventType.matches(historyRecord)) || undefinedEvent;
};

export default getMoveHistoryEventTemplate;<|MERGE_RESOLUTION|>--- conflicted
+++ resolved
@@ -350,12 +350,9 @@
   updatePaymentRequestStatus,
   updateBillableWeightEvent,
   updateAllowanceEvent,
-<<<<<<< HEAD
   updateMTOShipmentBillableWeightEvent,
-=======
   createPaymentRequestReweighUpdate,
   createPaymentRequestShipmentUpdate,
->>>>>>> 5eb97dcf
 ];
 
 const getMoveHistoryEventTemplate = (historyRecord) => {
