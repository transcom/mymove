--- conflicted
+++ resolved
@@ -86,6 +86,17 @@
   },
 });
 
+export const createBasicServiceItemEvent = buildMoveHistoryEventTemplate({
+  action: 'INSERT',
+  eventName: moveHistoryOperations.updateMoveTaskOrderStatus,
+  tableName: 'mto_service_items',
+  detailsType: detailsTypes.PLAIN_TEXT,
+  getEventNameDisplay: () => 'Approved service item',
+  getDetailsPlainText: (historyRecord) => {
+    return `${historyRecord.context[0]?.name}`;
+  },
+});
+
 export const createMTOShipmentEvent = buildMoveHistoryEventTemplate({
   action: 'INSERT',
   eventName: moveHistoryOperations.createMTOShipment,
@@ -140,14 +151,25 @@
   getDetailsPlainText: () => '-',
 });
 
-export const createBasicServiceItemEvent = buildMoveHistoryEventTemplate({
-  action: 'INSERT',
-  eventName: moveHistoryOperations.updateMoveTaskOrderStatus,
-  tableName: 'mto_service_items',
-  detailsType: detailsTypes.PLAIN_TEXT,
-  getEventNameDisplay: () => 'Approved service item',
-  getDetailsPlainText: (historyRecord) => {
-    return `${historyRecord.context[0]?.name}`;
+export const createPaymentRequestReweighUpdate = buildMoveHistoryEventTemplate({
+  action: 'INSERT',
+  eventName: moveHistoryOperations.updateReweigh,
+  tableName: 'payment_requests',
+  detailsType: detailsTypes.STATUS,
+  getEventNameDisplay: () => 'Created payment request',
+  getStatusDetails: () => {
+    return 'Pending';
+  },
+});
+
+export const createPaymentRequestShipmentUpdate = buildMoveHistoryEventTemplate({
+  action: 'INSERT',
+  eventName: moveHistoryOperations.updateMTOShipment,
+  tableName: 'payment_requests',
+  detailsType: detailsTypes.STATUS,
+  getEventNameDisplay: () => 'Created payment request',
+  getStatusDetails: () => {
+    return 'Pending';
   },
 });
 
@@ -225,15 +247,6 @@
   tableName: 'entitlements',
   detailsType: detailsTypes.LABELED,
   getEventNameDisplay: () => 'Updated allowances',
-});
-
-export const uploadAmendedOrdersEvent = buildMoveHistoryEventTemplate({
-  action: 'UPDATE',
-  eventName: moveHistoryOperations.uploadAmendedOrders,
-  tableName: 'orders',
-  detailsType: detailsTypes.PLAIN_TEXT,
-  getEventNameDisplay: () => 'Updated orders',
-  getDetailsPlainText: () => '-',
 });
 
 export const updateBillableWeightEvent = buildMoveHistoryEventTemplate({
@@ -376,8 +389,6 @@
   },
 });
 
-<<<<<<< HEAD
-=======
 export const uploadAmendedOrdersEvent = buildMoveHistoryEventTemplate({
   action: 'UPDATE',
   eventName: moveHistoryOperations.uploadAmendedOrders,
@@ -387,37 +398,6 @@
   getDetailsPlainText: () => '-',
 });
 
-export const updatePaymentRequestStatus = buildMoveHistoryEventTemplate({
-  action: 'UPDATE',
-  eventName: moveHistoryOperations.updatePaymentRequestStatus,
-  tableName: 'payment_requests',
-  detailsType: detailsTypes.PAYMENT,
-  getEventNameDisplay: () => 'Submitted payment request',
-});
-
-export const createPaymentRequestReweighUpdate = buildMoveHistoryEventTemplate({
-  action: 'INSERT',
-  eventName: moveHistoryOperations.updateReweigh,
-  tableName: 'payment_requests',
-  detailsType: detailsTypes.STATUS,
-  getEventNameDisplay: () => 'Created payment request',
-  getStatusDetails: () => {
-    return 'Pending';
-  },
-});
-
-export const createPaymentRequestShipmentUpdate = buildMoveHistoryEventTemplate({
-  action: 'INSERT',
-  eventName: moveHistoryOperations.updateMTOShipment,
-  tableName: 'payment_requests',
-  detailsType: detailsTypes.STATUS,
-  getEventNameDisplay: () => 'Created payment request',
-  getStatusDetails: () => {
-    return 'Pending';
-  },
-});
-
->>>>>>> 5eb97dcf
 export const updateOrderEvent = buildMoveHistoryEventTemplate({
   action: 'UPDATE',
   eventName: '*',
@@ -461,6 +441,8 @@
   createMTOShipmentEvent,
   createMTOShipmentAgentEvent,
   createOrdersEvent,
+  createPaymentRequestReweighUpdate,
+  createPaymentRequestShipmentUpdate,
   createBasicServiceItemEvent,
   createStandardServiceItemEvent,
   requestShipmentCancellationEvent,
@@ -478,14 +460,9 @@
   updateMTOShipmentAgentEvent,
   updateOrderEvent,
   updatePaymentRequestStatus,
-<<<<<<< HEAD
   updateServiceItemStatusEvent,
-=======
   updateBillableWeightEvent,
   updateAllowanceEvent,
-  createPaymentRequestReweighUpdate,
-  createPaymentRequestShipmentUpdate,
->>>>>>> 5eb97dcf
 ];
 
 const getMoveHistoryEventTemplate = (historyRecord) => {
