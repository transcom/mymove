import moveHistoryOperations from './moveHistoryOperations';
import { shipmentTypes } from './shipments';

import { formatMoveHistoryFullAddress, formatMoveHistoryAgent } from 'utils/formatters';

function propertiesMatch(p1, p2) {
  return p1 === '*' || p2 === '*' || p1 === p2;
}

export const detailsTypes = {
  PLAIN_TEXT: 'PLAIN_TEXT',
  LABELED: 'LABELED',
  LABELED_SHIPMENT: 'LABELED_SHIPMENT',
  PAYMENT: 'PAYMENT',
  STATUS: 'STATUS',
};

const buildMoveHistoryEventTemplate = ({
  action = '*',
  eventName = '*',
  tableName = '*',
  detailsType = detailsTypes.PLAIN_TEXT,
  getEventNameDisplay = () => {
    return 'Undefined event type';
  },
  getDetailsPlainText = () => {
    return 'Undefined details';
  },
  getStatusDetails = () => {
    return 'Undefined status';
  },
  getDetailsLabeledDetails = null,
}) => {
  const eventType = {};
  eventType.action = action;
  eventType.eventName = eventName;
  eventType.tableName = tableName;
  eventType.detailsType = detailsType;
  eventType.getEventNameDisplay = getEventNameDisplay;
  eventType.getDetailsPlainText = getDetailsPlainText;
  eventType.getStatusDetails = getStatusDetails;
  eventType.getDetailsLabeledDetails = getDetailsLabeledDetails;

  eventType.matches = (other) => {
    if (eventType === undefined || other === undefined) {
      return false;
    }
    return (
      propertiesMatch(eventType.action, other?.action) &&
      propertiesMatch(eventType.eventName, other?.eventName) &&
      propertiesMatch(eventType.tableName, other?.tableName)
    );
  };

  return eventType;
};

export const acknowledgeExcessWeightRiskEvent = buildMoveHistoryEventTemplate({
  action: 'UPDATE',
  eventName: moveHistoryOperations.acknowledgeExcessWeightRisk,
  tableName: 'moves',
  detailsType: detailsTypes.PLAIN_TEXT,
  getEventNameDisplay: () => 'Updated move',
  getDetailsPlainText: () => 'Dismissed excess weight alert',
});

export const approveShipmentEvent = buildMoveHistoryEventTemplate({
  action: 'UPDATE',
  eventName: moveHistoryOperations.approveShipment,
  tableName: 'mto_shipments',
  detailsType: detailsTypes.PLAIN_TEXT,
  getEventNameDisplay: () => 'Approved shipment',
  getDetailsPlainText: (historyRecord) => {
    return `${shipmentTypes[historyRecord.oldValues?.shipment_type]} shipment`;
  },
});

export const approveShipmentDiversionEvent = buildMoveHistoryEventTemplate({
  action: '*',
  eventName: moveHistoryOperations.approveShipmentDiversion,
  tableName: '*',
  detailsType: detailsTypes.PLAIN_TEXT,
  getEventNameDisplay: () => 'Approved diversion',
  getDetailsPlainText: (historyRecord) => {
    return `${shipmentTypes[historyRecord.oldValues?.shipment_type]} shipment`;
  },
});

export const createBasicServiceItemEvent = buildMoveHistoryEventTemplate({
  action: 'INSERT',
  eventName: moveHistoryOperations.updateMoveTaskOrderStatus,
  tableName: 'mto_service_items',
  detailsType: detailsTypes.PLAIN_TEXT,
  getEventNameDisplay: () => 'Approved service item',
  getDetailsPlainText: (historyRecord) => {
    return `${historyRecord.context[0]?.name}`;
  },
});

export const createMTOShipmentEvent = buildMoveHistoryEventTemplate({
  action: 'INSERT',
  eventName: moveHistoryOperations.createMTOShipment,
  tableName: 'mto_shipments',
  detailsType: detailsTypes.PLAIN_TEXT,
  getEventNameDisplay: () => 'Submitted/Requested shipments',
  getDetailsPlainText: () => '-',
});

export const createMTOShipmentAddressesEvent = buildMoveHistoryEventTemplate({
  action: 'INSERT',
  eventName: '',
  tableName: 'addresses',
  detailsType: detailsTypes.LABELED,
  getEventNameDisplay: () => 'Updated shipment',
  getDetailsLabeledDetails: ({ changedValues, context }) => {
    const address = formatMoveHistoryFullAddress(changedValues);

    const { addressType } = context.filter((contextObject) => contextObject.addressType)[0];

    let addressLabel = '';
    if (addressType === 'pickupAddress') {
      addressLabel = 'pickup_address';
    } else if (addressType === 'destinationAddress') {
      addressLabel = 'destination_address';
    }

    const newChangedValues = {
      ...changedValues,
    };

    newChangedValues[addressLabel] = address;

    return newChangedValues;
  },
});

export const createMTOShipmentAgentEvent = buildMoveHistoryEventTemplate({
  action: 'INSERT',
  eventName: moveHistoryOperations.updateMTOShipment,
  tableName: 'mto_agents',
  detailsType: detailsTypes.LABELED,
  getEventNameDisplay: () => 'Updated shipment',
  getDetailsLabeledDetails: ({ changedValues, oldValues }) => {
    let newChangedValues = {
      email: oldValues.email,
      first_name: oldValues.first_name,
      last_name: oldValues.last_name,
      phone: oldValues.phone,
      ...changedValues,
    };

    const agent = formatMoveHistoryAgent(newChangedValues);

    const agentType = changedValues.agent_type ?? oldValues.agent_type;

    let agentLabel = '';
    if (agentType === 'RECEIVING_AGENT') {
      agentLabel = 'receiving_agent';
    } else if (agentType === 'RELEASING_AGENT') {
      agentLabel = 'releasing_agent';
    }

    newChangedValues = {
      ...changedValues,
    };

    newChangedValues[agentLabel] = agent;

    return newChangedValues;
  },
});

export const createOrdersEvent = buildMoveHistoryEventTemplate({
  action: 'INSERT',
  eventName: moveHistoryOperations.createOrders,
  tableName: 'orders',
  detailsType: detailsTypes.PLAIN_TEXT,
  getEventNameDisplay: () => 'Submitted orders',
  getDetailsPlainText: () => '-',
});

export const createPaymentRequestReweighUpdate = buildMoveHistoryEventTemplate({
  action: 'INSERT',
  eventName: moveHistoryOperations.updateReweigh,
  tableName: 'payment_requests',
  detailsType: detailsTypes.STATUS,
  getEventNameDisplay: () => 'Created payment request',
  getStatusDetails: () => {
    return 'Pending';
  },
});

export const createPaymentRequestShipmentUpdate = buildMoveHistoryEventTemplate({
  action: 'INSERT',
  eventName: moveHistoryOperations.updateMTOShipment,
  tableName: 'payment_requests',
  detailsType: detailsTypes.STATUS,
  getEventNameDisplay: () => 'Created payment request',
  getStatusDetails: () => {
    return 'Pending';
  },
});

export const createStandardServiceItemEvent = buildMoveHistoryEventTemplate({
  action: 'INSERT',
  eventName: moveHistoryOperations.approveShipment,
  tableName: 'mto_service_items',
  detailsType: detailsTypes.PLAIN_TEXT,
  getEventNameDisplay: () => 'Approved service item',
  getDetailsPlainText: (historyRecord) => {
    return `${shipmentTypes[historyRecord.context[0]?.shipment_type]} shipment, ${historyRecord.context[0]?.name}`;
  },
});

export const requestShipmentCancellationEvent = buildMoveHistoryEventTemplate({
  action: '*',
  eventName: moveHistoryOperations.requestShipmentCancellation,
  tableName: '*',
  detailsType: detailsTypes.PLAIN_TEXT,
  getEventNameDisplay: () => 'Updated shipment',
  getDetailsPlainText: (historyRecord) => {
    return `Requested cancellation for ${shipmentTypes[historyRecord.oldValues?.shipment_type]} shipment`;
  },
});

export const requestShipmentDiversionEvent = buildMoveHistoryEventTemplate({
  action: '*',
  eventName: moveHistoryOperations.requestShipmentDiversion,
  tableName: '*',
  detailsType: detailsTypes.PLAIN_TEXT,
  getEventNameDisplay: () => 'Requested diversion',
  getDetailsPlainText: (historyRecord) => {
    return `Requested diversion for ${shipmentTypes[historyRecord.oldValues?.shipment_type]} shipment`;
  },
});

export const requestShipmentReweighEvent = buildMoveHistoryEventTemplate({
  action: 'INSERT',
  eventName: moveHistoryOperations.requestShipmentReweigh,
  tableName: 'reweighs',
  detailsType: detailsTypes.PLAIN_TEXT,
  getEventNameDisplay: () => 'Updated shipment',
  getDetailsPlainText: (historyRecord) => {
    return `${shipmentTypes[historyRecord.context[0]?.shipment_type]} shipment, reweigh requested`;
  },
});

export const setFinancialReviewFlagEvent = buildMoveHistoryEventTemplate({
  action: 'UPDATE',
  eventName: moveHistoryOperations.setFinancialReviewFlag,
  tableName: 'moves',
  detailsType: detailsTypes.PLAIN_TEXT,
  getEventNameDisplay: () => {
    return 'Flagged move';
  },
  getDetailsPlainText: (historyRecord) => {
    return historyRecord.changedValues?.financial_review_flag === 'true'
      ? 'Move flagged for financial review'
      : 'Move unflagged for financial review';
  },
});

export const submitMoveForApprovalEvent = buildMoveHistoryEventTemplate({
  action: '*',
  eventName: moveHistoryOperations.submitMoveForApproval,
  tableName: '*',
  detailsType: detailsTypes.PLAIN_TEXT,
  getEventNameDisplay: () => 'Submitted move',
  getDetailsPlainText: () => '-',
});

export const updateAllowanceEvent = buildMoveHistoryEventTemplate({
  action: 'UPDATE',
  eventName: moveHistoryOperations.updateAllowance,
  tableName: 'entitlements',
  detailsType: detailsTypes.LABELED,
  getEventNameDisplay: () => 'Updated allowances',
});

export const updateBillableWeightEvent = buildMoveHistoryEventTemplate({
  action: 'UPDATE',
  eventName: moveHistoryOperations.updateBillableWeight,
  tableName: 'entitlements',
  detailsType: detailsTypes.LABELED,
  getEventNameDisplay: () => 'Updated move',
});

export const updateMoveTaskOrderEvent = buildMoveHistoryEventTemplate({
  action: 'UPDATE',
  eventName: moveHistoryOperations.updateMoveTaskOrder,
  tableName: 'moves',
  detailsType: detailsTypes.LABELED,
  getEventNameDisplay: () => 'Updated move',
});

export const updateMoveTaskOrderStatusEvent = buildMoveHistoryEventTemplate({
  action: 'UPDATE',
  eventName: moveHistoryOperations.updateMoveTaskOrderStatus,
  tableName: 'moves',
  detailsType: detailsTypes.PLAIN_TEXT,
  getEventNameDisplay: (historyRecord) => {
    return historyRecord.changedValues?.available_to_prime_at ? 'Approved move' : 'Move status updated';
  },
  getDetailsPlainText: (historyRecord) => {
    return historyRecord.changedValues?.available_to_prime_at ? 'Created Move Task Order (MTO)' : '-';
  },
});

export const updateMTOShipmentEvent = buildMoveHistoryEventTemplate({
  action: 'UPDATE',
  eventName: moveHistoryOperations.updateMTOShipment,
  tableName: 'mto_shipments',
  detailsType: detailsTypes.LABELED,
  getEventNameDisplay: () => 'Updated shipment',
});

export const updateMTOShipmentAddressesEvent = buildMoveHistoryEventTemplate({
  action: 'UPDATE',
  eventName: moveHistoryOperations.updateMTOShipment,
  tableName: 'addresses',
  detailsType: detailsTypes.LABELED,
  getEventNameDisplay: () => 'Updated shipment',
  getDetailsLabeledDetails: ({ changedValues, oldValues, context }) => {
    let newChangedValues = {
      street_address_1: oldValues.street_address_1,
      street_address_2: oldValues.street_address_2,
      city: oldValues.city,
      state: oldValues.state,
      postal_code: oldValues.postal_code,
      ...changedValues,
    };

    const address = formatMoveHistoryFullAddress(newChangedValues);

    const { addressType } = context.filter((contextObject) => contextObject.addressType)[0];

    let addressLabel = '';
    if (addressType === 'pickupAddress') {
      addressLabel = 'pickup_address';
    } else if (addressType === 'destinationAddress') {
      addressLabel = 'destination_address';
    }

    newChangedValues = {
      ...changedValues,
    };

    newChangedValues[addressLabel] = address;

    return newChangedValues;
  },
});

export const updateMTOShipmentAgentEvent = buildMoveHistoryEventTemplate({
  action: 'UPDATE',
  eventName: moveHistoryOperations.updateMTOShipment,
  tableName: 'mto_agents',
  detailsType: detailsTypes.LABELED,
  getEventNameDisplay: () => 'Updated shipment',
  getDetailsLabeledDetails: ({ changedValues, oldValues }) => {
    let newChangedValues = {
      email: oldValues.email,
      first_name: oldValues.first_name,
      last_name: oldValues.last_name,
      phone: oldValues.phone,
      ...changedValues,
    };

    const agent = formatMoveHistoryAgent(newChangedValues);

    const agentType = changedValues.agent_type ?? oldValues.agent_type;

    let agentLabel = '';
    if (agentType === 'RECEIVING_AGENT') {
      agentLabel = 'receiving_agent';
    } else if (agentType === 'RELEASING_AGENT') {
      agentLabel = 'releasing_agent';
    }

    newChangedValues = {
      ...changedValues,
    };

    newChangedValues[agentLabel] = agent;

    return newChangedValues;
  },
});

export const updatePaymentRequestStatus = buildMoveHistoryEventTemplate({
  action: 'UPDATE',
  eventName: moveHistoryOperations.updatePaymentRequestStatus,
  tableName: 'payment_requests',
  detailsType: detailsTypes.PAYMENT,
  getEventNameDisplay: () => 'Submitted payment request',
});

export const updateServiceItemStatusEvent = buildMoveHistoryEventTemplate({
  action: 'UPDATE',
  eventName: moveHistoryOperations.updateServiceItemStatus,
  tableName: 'mto_service_items',
  detailsType: detailsTypes.PLAIN_TEXT,
  getEventNameDisplay: (historyRecord) => {
    switch (historyRecord.changedValues?.status) {
      case 'APPROVED':
        return 'Approved service item';
      case 'REJECTED':
        return 'Rejected service item';
      default:
        return '';
    }
  },
  getDetailsPlainText: (historyRecord) => {
    return `${shipmentTypes[historyRecord.context[0]?.shipment_type]} shipment, ${historyRecord.context[0]?.name}`;
  },
});

export const uploadAmendedOrdersEvent = buildMoveHistoryEventTemplate({
  action: 'UPDATE',
  eventName: moveHistoryOperations.uploadAmendedOrders,
  tableName: 'orders',
  detailsType: detailsTypes.PLAIN_TEXT,
  getEventNameDisplay: () => 'Updated orders',
  getDetailsPlainText: () => '-',
});

export const updateOrderEvent = buildMoveHistoryEventTemplate({
  action: 'UPDATE',
  eventName: '*',
  tableName: 'orders',
  detailsType: detailsTypes.LABELED,
  getEventNameDisplay: () => 'Updated orders',
  getDetailsLabeledDetails: (historyRecord) => {
    let newChangedValues;

    if (historyRecord.context) {
      newChangedValues = {
        ...historyRecord.changedValues,
        ...historyRecord.context[0],
      };
    } else {
      newChangedValues = historyRecord.changedValues;
    }

    // merge context with change values for only this event
    return newChangedValues;
  },
});

export const updateMTOShipmentBillableWeightEvent = buildMoveHistoryEventTemplate({
  action: 'UPDATE',
  eventName: moveHistoryOperations.updateMTOShipment,
  tableName: 'mto_shipments',
  detailsType: detailsTypes.LABELED,
  getEventNameDisplay: () => 'Updated shipment',
  getDetailsLabeledDetails: (historyRecord) => {
    return {
      shipment_type: historyRecord.oldValues.shipment_type,
      ...historyRecord.changedValues,
    };
  },
});

export const undefinedEvent = buildMoveHistoryEventTemplate({
  action: '*',
  eventName: '*',
  tableName: '*',
  detailsType: detailsTypes.PLAIN_TEXT,
  getEventNameDisplay: () => {
    return 'Undefined event type';
  },
  getDetailsPlainText: () => {
    return 'Undefined event details';
  },
});

const allMoveHistoryEventTemplates = [
  acknowledgeExcessWeightRiskEvent,
  approveShipmentEvent,
  approveShipmentDiversionEvent,
  createMTOShipmentEvent,
  createMTOShipmentAddressesEvent,
  createMTOShipmentAgentEvent,
  createOrdersEvent,
  createPaymentRequestReweighUpdate,
  createPaymentRequestShipmentUpdate,
  createBasicServiceItemEvent,
  createStandardServiceItemEvent,
  requestShipmentCancellationEvent,
  requestShipmentDiversionEvent,
  requestShipmentReweighEvent,
  setFinancialReviewFlagEvent,
  submitMoveForApprovalEvent,
  updateAllowanceEvent,
  uploadAmendedOrdersEvent,
  updateBillableWeightEvent,
  updateMoveTaskOrderEvent,
  updateMoveTaskOrderStatusEvent,
  updateMTOShipmentEvent,
  updateMTOShipmentAddressesEvent,
  updateMTOShipmentAgentEvent,
  updateOrderEvent,
  updatePaymentRequestStatus,
  updateServiceItemStatusEvent,
  updateBillableWeightEvent,
  updateAllowanceEvent,
<<<<<<< HEAD
  updateMTOShipmentBillableWeightEvent,
  createPaymentRequestReweighUpdate,
  createPaymentRequestShipmentUpdate,
=======
>>>>>>> f30c2478
];

const getMoveHistoryEventTemplate = (historyRecord) => {
  return allMoveHistoryEventTemplates.find((eventType) => eventType.matches(historyRecord)) || undefinedEvent;
};

export default getMoveHistoryEventTemplate;<|MERGE_RESOLUTION|>--- conflicted
+++ resolved
@@ -141,15 +141,7 @@
   detailsType: detailsTypes.LABELED,
   getEventNameDisplay: () => 'Updated shipment',
   getDetailsLabeledDetails: ({ changedValues, oldValues }) => {
-    let newChangedValues = {
-      email: oldValues.email,
-      first_name: oldValues.first_name,
-      last_name: oldValues.last_name,
-      phone: oldValues.phone,
-      ...changedValues,
-    };
-
-    const agent = formatMoveHistoryAgent(newChangedValues);
+    const agent = formatMoveHistoryAgent(changedValues);
 
     const agentType = changedValues.agent_type ?? oldValues.agent_type;
 
@@ -160,7 +152,7 @@
       agentLabel = 'releasing_agent';
     }
 
-    newChangedValues = {
+    const newChangedValues = {
       ...changedValues,
     };
 
@@ -499,17 +491,12 @@
   updateMTOShipmentEvent,
   updateMTOShipmentAddressesEvent,
   updateMTOShipmentAgentEvent,
+  updateMTOShipmentBillableWeightEvent,
   updateOrderEvent,
   updatePaymentRequestStatus,
   updateServiceItemStatusEvent,
   updateBillableWeightEvent,
   updateAllowanceEvent,
-<<<<<<< HEAD
-  updateMTOShipmentBillableWeightEvent,
-  createPaymentRequestReweighUpdate,
-  createPaymentRequestShipmentUpdate,
-=======
->>>>>>> f30c2478
 ];
 
 const getMoveHistoryEventTemplate = (historyRecord) => {
