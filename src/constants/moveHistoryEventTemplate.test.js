--- conflicted
+++ resolved
@@ -74,11 +74,7 @@
       action: 'INSERT',
       context: [
         {
-<<<<<<< HEAD
-          name: 'Domestic linehaul',
-=======
           name: 'Move management',
->>>>>>> 74a32d8e
         },
       ],
       eventName: 'updateMoveTaskOrderStatus',
