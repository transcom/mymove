--- conflicted
+++ resolved
@@ -22,11 +22,8 @@
   requestShipmentReweighEvent,
   createPaymentRequestReweighUpdate,
   createPaymentRequestShipmentUpdate,
-<<<<<<< HEAD
   updatePaymentRequest,
-=======
   undefinedEvent,
->>>>>>> 6db6ad99
 } = require('./moveHistoryEventTemplate');
 
 const { detailsTypes } = require('constants/moveHistoryEventTemplate');
@@ -537,7 +534,6 @@
     });
   });
 
-<<<<<<< HEAD
   describe('when a payment request has an update', () => {
     const item = {
       action: 'UPDATE',
@@ -547,7 +543,7 @@
         status: 'SENT_TO_GEX',
       },
     };
-    it('correctly matches the Request shipment reweigh event', () => {
+    it('correctly matches the update payment request event', () => {
       const result = getMoveHistoryEventTemplate(item);
       expect(result).toEqual(updatePaymentRequest);
       // expect to have formatted the adddresses correctly
@@ -558,7 +554,9 @@
       ).toEqual({
         status: 'SENT_TO_GEX',
       });
-=======
+    });
+  });
+
   describe('when given a deprecated payment request history record', () => {
     const item = {
       action: 'UPDATE',
@@ -585,7 +583,6 @@
       const result = getMoveHistoryEventTemplate(item);
       expect(result).toEqual(undefinedEvent);
       expect(result.getEventNameDisplay(item)).toEqual('Updated shipment');
->>>>>>> 6db6ad99
     });
   });
 });