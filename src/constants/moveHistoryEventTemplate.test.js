--- conflicted
+++ resolved
@@ -246,7 +246,6 @@
     });
   });
 
-<<<<<<< HEAD
   describe('when given an mto shipment update with mto shipment table history record', () => {
     const item = {
       action: 'UPDATE',
@@ -433,7 +432,9 @@
         first_name: 'Grace',
         phone: '555-555-5555',
       });
-=======
+    });
+  });
+
   describe('when given a payment request is created through reweigh', () => {
     const item = {
       action: 'INSERT',
@@ -457,7 +458,6 @@
       const result = getMoveHistoryEventTemplate(item);
       expect(result).toEqual(createPaymentRequestShipmentUpdate);
       expect(result.getStatusDetails(item)).toEqual('Pending');
->>>>>>> 5eb97dcf
     });
   });
 });