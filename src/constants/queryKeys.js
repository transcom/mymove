export const PAYMENT_REQUESTS = 'paymentRequests';
export const MTO_SHIPMENTS = 'mtoShipments';
export const MTO_SERVICE_ITEMS = 'mtoServiceItems';
export const MOVE_TASK_ORDERS = 'moveTaskOrders';
export const MOVE_ORDERS = 'moveOrders';
<<<<<<< HEAD
export const ORDERS = 'orders';
=======
export const ORDERS_DOCUMENTS = 'documents';
>>>>>>> a2c0c7f1
<|MERGE_RESOLUTION|>--- conflicted
+++ resolved
@@ -3,8 +3,4 @@
 export const MTO_SERVICE_ITEMS = 'mtoServiceItems';
 export const MOVE_TASK_ORDERS = 'moveTaskOrders';
 export const MOVE_ORDERS = 'moveOrders';
-<<<<<<< HEAD
-export const ORDERS = 'orders';
-=======
-export const ORDERS_DOCUMENTS = 'documents';
->>>>>>> a2c0c7f1
+export const ORDERS_DOCUMENTS = 'documents';