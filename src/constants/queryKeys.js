export const PAYMENT_REQUESTS = 'paymentRequests';
export const SHIPMENTS_PAYMENT_SIT_BALANCE = 'shipmentsPaymentSITBalance';
export const MTO_SHIPMENTS = 'mtoShipments';
export const MTO_SHIPMENT = 'mtoShipment';
export const MTO_SERVICE_ITEMS = 'mtoServiceItems';
export const ORDERS = 'orders';
export const MOVE_PAYMENT_REQUESTS = 'movePaymentRequests';
export const ORDERS_DOCUMENTS = 'documents';
export const MOVES_QUEUE = 'movesQueue';
export const PAYMENT_REQUESTS_QUEUE = 'paymentRequestsQueue';
export const SERVICES_COUNSELING_QUEUE = 'servicesCounselingQueue';
export const SERVICES_COUNSELING_PPM_QUEUE = 'servicesCounselingQueue';
export const USER = 'user';
export const MOVES = 'moves';
export const MOVE_HISTORY = 'moveHistory';
export const CUSTOMER = 'customer';
export const PRIME_SIMULATOR_AVAILABLE_MOVES = 'listMoves';
export const PRIME_SIMULATOR_MOVE = 'primeMove';
export const CUSTOMER_SUPPORT_REMARKS = 'customerSupportRemarks';
export const QAE_MOVE_SEARCH = 'qaeMoveSearch';
export const SHIPMENT_EVALUATION_REPORTS = 'shipmentEvaluationReports';
export const COUNSELING_EVALUATION_REPORTS = 'counselingEvaluationReports';
export const EVALUATION_REPORT = 'evaluationReport';
export const PWS_VIOLATIONS = 'pwsViolations';
export const REPORT_VIOLATIONS = 'reportViolations';
export const DOCUMENTS = 'documents';
export const PPMCLOSEOUT = 'ppmCloseout';
export const PPMACTUALWEIGHT = 'ppmActualWeight';
export const SC_CUSTOMER_SEARCH = 'scCustomerSearch';
<<<<<<< HEAD
export const PPMSIT_ESTIMATED_COST = 'ppmSITEstimatedCost';
=======
export const GBLOCS = 'gblocs';
>>>>>>> 9529affa
<|MERGE_RESOLUTION|>--- conflicted
+++ resolved
@@ -27,8 +27,5 @@
 export const PPMCLOSEOUT = 'ppmCloseout';
 export const PPMACTUALWEIGHT = 'ppmActualWeight';
 export const SC_CUSTOMER_SEARCH = 'scCustomerSearch';
-<<<<<<< HEAD
 export const PPMSIT_ESTIMATED_COST = 'ppmSITEstimatedCost';
-=======
-export const GBLOCS = 'gblocs';
->>>>>>> 9529affa
+export const GBLOCS = 'gblocs';