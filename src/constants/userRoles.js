--- conflicted
+++ resolved
@@ -6,12 +6,8 @@
   CONTRACTING_OFFICER: 'contracting_officer',
   SERVICES_COUNSELOR: 'services_counselor',
   PRIME_SIMULATOR: 'prime_simulator',
-<<<<<<< HEAD
   QAE: 'qae',
-=======
-  QAE_CSR: 'qae_csr',
   CUSTOMER_SERVICE_REPRESENTATIVE: 'customer_service_representative',
->>>>>>> 5d369873
 };
 
 export const adminOfficeRoles = [
@@ -21,12 +17,8 @@
   { roleType: 'contracting_officer', name: 'Contracting Officer' },
   { roleType: 'services_counselor', name: 'Services Counselor' },
   { roleType: 'prime_simulator', name: 'Prime Simulator' },
-<<<<<<< HEAD
   { roleType: 'qae', name: 'Quality Assurance Evaluator' },
-=======
-  { roleType: 'qae_csr', name: 'Quality Assurance and Customer Support' },
   { roleType: 'customer_service_representative', name: 'Customer Service Representative' },
->>>>>>> 5d369873
 ];
 
 export const officeRoles = [
@@ -34,10 +26,6 @@
   roleTypes.TIO,
   roleTypes.SERVICES_COUNSELOR,
   roleTypes.PRIME_SIMULATOR,
-<<<<<<< HEAD
   roleTypes.QAE,
-=======
-  roleTypes.QAE_CSR,
   roleTypes.CUSTOMER_SERVICE_REPRESENTATIVE,
->>>>>>> 5d369873
 ];