--- conflicted
+++ resolved
@@ -1,12 +1,7 @@
 // eslint-disable-next-line import/prefer-default-export
 export const roleTypes = {
-<<<<<<< HEAD
   TOO: 'task_ordering_officer',
-  TIO: 'transportation_invoicing_officer',
-=======
-  TOO: 'transportation_ordering_officer',
   TIO: 'task_invoicing_officer',
->>>>>>> 70cb541c
   CUSTOMER: 'customer',
   CONTRACTING_OFFICER: 'contracting_officer',
   SERVICES_COUNSELOR: 'services_counselor',
@@ -16,13 +11,8 @@
 
 export const adminOfficeRoles = [
   { roleType: 'customer', name: 'Customer' },
-<<<<<<< HEAD
   { roleType: 'task_ordering_officer', name: 'Task Ordering Officer' },
-  { roleType: 'transportation_invoicing_officer', name: 'Transportation Invoicing Officer' },
-=======
-  { roleType: 'transportation_ordering_officer', name: 'Transportation Ordering Officer' },
   { roleType: 'task_invoicing_officer', name: 'Task Invoicing Officer' },
->>>>>>> 70cb541c
   { roleType: 'contracting_officer', name: 'Contracting Officer' },
   { roleType: 'services_counselor', name: 'Services Counselor' },
   { roleType: 'prime_simulator', name: 'Prime Simulator' },
