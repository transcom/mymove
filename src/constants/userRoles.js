// eslint-disable-next-line import/prefer-default-export
export const roleTypes = {
  TOO: 'task_ordering_officer',
  TIO: 'task_invoicing_officer',
  CUSTOMER: 'customer',
  CONTRACTING_OFFICER: 'contracting_officer',
  SERVICES_COUNSELOR: 'services_counselor',
  PRIME_SIMULATOR: 'prime_simulator',
  QAE: 'qae',
<<<<<<< HEAD
=======
  CUSTOMER_SERVICE_REPRESENTATIVE: 'customer_service_representative',
  GSR: 'gsr',
>>>>>>> b08f4714
  HQ: 'headquarters',
  CUSTOMER_SERVICE_REPRESENTATIVE: 'customer_service_representative',
  GSR: 'gsr',
};

export const adminOfficeRoles = [
  { roleType: 'customer', name: 'Customer' },
  { roleType: 'task_ordering_officer', name: 'Task Ordering Officer' },
  { roleType: 'task_invoicing_officer', name: 'Task Invoicing Officer' },
  { roleType: 'contracting_officer', name: 'Contracting Officer' },
  { roleType: 'services_counselor', name: 'Services Counselor' },
  { roleType: 'prime_simulator', name: 'Prime Simulator' },
  { roleType: 'qae', name: 'Quality Assurance Evaluator' },
<<<<<<< HEAD
=======
  { roleType: 'customer_service_representative', name: 'Customer Service Representative' },
  { roleType: 'gsr', name: 'Government Surveillance Representative' },
>>>>>>> b08f4714
  { roleType: 'headquarters', name: 'Headquarters' },
  { roleType: 'customer_service_representative', name: 'Customer Service Representative' },
  { roleType: 'gsr', name: 'Government Surveillance Representative' },
];

export const officeRoles = [
  roleTypes.TOO,
  roleTypes.TIO,
  roleTypes.SERVICES_COUNSELOR,
  roleTypes.PRIME_SIMULATOR,
  roleTypes.QAE,
  roleTypes.HQ,
  roleTypes.CUSTOMER_SERVICE_REPRESENTATIVE,
  roleTypes.GSR,
];<|MERGE_RESOLUTION|>--- conflicted
+++ resolved
@@ -7,14 +7,9 @@
   SERVICES_COUNSELOR: 'services_counselor',
   PRIME_SIMULATOR: 'prime_simulator',
   QAE: 'qae',
-<<<<<<< HEAD
-=======
   CUSTOMER_SERVICE_REPRESENTATIVE: 'customer_service_representative',
   GSR: 'gsr',
->>>>>>> b08f4714
   HQ: 'headquarters',
-  CUSTOMER_SERVICE_REPRESENTATIVE: 'customer_service_representative',
-  GSR: 'gsr',
 };
 
 export const adminOfficeRoles = [
@@ -25,14 +20,9 @@
   { roleType: 'services_counselor', name: 'Services Counselor' },
   { roleType: 'prime_simulator', name: 'Prime Simulator' },
   { roleType: 'qae', name: 'Quality Assurance Evaluator' },
-<<<<<<< HEAD
-=======
   { roleType: 'customer_service_representative', name: 'Customer Service Representative' },
   { roleType: 'gsr', name: 'Government Surveillance Representative' },
->>>>>>> b08f4714
   { roleType: 'headquarters', name: 'Headquarters' },
-  { roleType: 'customer_service_representative', name: 'Customer Service Representative' },
-  { roleType: 'gsr', name: 'Government Surveillance Representative' },
 ];
 
 export const officeRoles = [
