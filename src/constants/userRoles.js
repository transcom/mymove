--- conflicted
+++ resolved
@@ -9,10 +9,7 @@
   QAE: 'qae',
   HQ: 'headquarters',
   CUSTOMER_SERVICE_REPRESENTATIVE: 'customer_service_representative',
-<<<<<<< HEAD
-=======
   GSR: 'gsr',
->>>>>>> c9517166
 };
 
 export const adminOfficeRoles = [
@@ -25,10 +22,7 @@
   { roleType: 'qae', name: 'Quality Assurance Evaluator' },
   { roleType: 'headquarters', name: 'Headquarters' },
   { roleType: 'customer_service_representative', name: 'Customer Service Representative' },
-<<<<<<< HEAD
-=======
   { roleType: 'gsr', name: 'Government Surveillance Representative' },
->>>>>>> c9517166
 ];
 
 export const officeRoles = [
