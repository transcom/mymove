// eslint-disable-next-line import/prefer-default-export
export const roleTypes = {
  TOO: 'transportation_ordering_officer',
  TIO: 'task_invoicing_officer',
  CUSTOMER: 'customer',
  CONTRACTING_OFFICER: 'contracting_officer',
  SERVICES_COUNSELOR: 'services_counselor',
  PRIME_SIMULATOR: 'prime_simulator',
<<<<<<< HEAD
  QAE_CSR: 'qae_csr',
  HQ: 'headquarters',
=======
  QAE: 'qae',
>>>>>>> 8a6fd7ed
  CUSTOMER_SERVICE_REPRESENTATIVE: 'customer_service_representative',
};

export const adminOfficeRoles = [
  { roleType: 'customer', name: 'Customer' },
  { roleType: 'transportation_ordering_officer', name: 'Transportation Ordering Officer' },
  { roleType: 'task_invoicing_officer', name: 'Task Invoicing Officer' },
  { roleType: 'contracting_officer', name: 'Contracting Officer' },
  { roleType: 'services_counselor', name: 'Services Counselor' },
  { roleType: 'prime_simulator', name: 'Prime Simulator' },
<<<<<<< HEAD
  { roleType: 'qae_csr', name: 'Quality Assurance and Customer Support' },
  { roleType: 'headquarters', name: 'Headquarters' },
=======
  { roleType: 'qae', name: 'Quality Assurance Evaluator' },
>>>>>>> 8a6fd7ed
  { roleType: 'customer_service_representative', name: 'Customer Service Representative' },
];

export const officeRoles = [
  roleTypes.TOO,
  roleTypes.TIO,
  roleTypes.SERVICES_COUNSELOR,
  roleTypes.PRIME_SIMULATOR,
<<<<<<< HEAD
  roleTypes.QAE_CSR,
  roleTypes.HQ,
=======
  roleTypes.QAE,
>>>>>>> 8a6fd7ed
  roleTypes.CUSTOMER_SERVICE_REPRESENTATIVE,
];<|MERGE_RESOLUTION|>--- conflicted
+++ resolved
@@ -6,12 +6,7 @@
   CONTRACTING_OFFICER: 'contracting_officer',
   SERVICES_COUNSELOR: 'services_counselor',
   PRIME_SIMULATOR: 'prime_simulator',
-<<<<<<< HEAD
-  QAE_CSR: 'qae_csr',
-  HQ: 'headquarters',
-=======
   QAE: 'qae',
->>>>>>> 8a6fd7ed
   CUSTOMER_SERVICE_REPRESENTATIVE: 'customer_service_representative',
 };
 
@@ -22,12 +17,7 @@
   { roleType: 'contracting_officer', name: 'Contracting Officer' },
   { roleType: 'services_counselor', name: 'Services Counselor' },
   { roleType: 'prime_simulator', name: 'Prime Simulator' },
-<<<<<<< HEAD
-  { roleType: 'qae_csr', name: 'Quality Assurance and Customer Support' },
-  { roleType: 'headquarters', name: 'Headquarters' },
-=======
   { roleType: 'qae', name: 'Quality Assurance Evaluator' },
->>>>>>> 8a6fd7ed
   { roleType: 'customer_service_representative', name: 'Customer Service Representative' },
 ];
 
@@ -36,11 +26,6 @@
   roleTypes.TIO,
   roleTypes.SERVICES_COUNSELOR,
   roleTypes.PRIME_SIMULATOR,
-<<<<<<< HEAD
-  roleTypes.QAE_CSR,
-  roleTypes.HQ,
-=======
   roleTypes.QAE,
->>>>>>> 8a6fd7ed
   roleTypes.CUSTOMER_SERVICE_REPRESENTATIVE,
 ];