--- conflicted
+++ resolved
@@ -6,15 +6,9 @@
   CONTRACTING_OFFICER: 'contracting_officer',
   SERVICES_COUNSELOR: 'services_counselor',
   PRIME_SIMULATOR: 'prime_simulator',
-<<<<<<< HEAD
-  HQ: 'headquarters',
-  CUSTOMER_SERVICE_REPRESENTATIVE: 'customer_service_representative',
-  QAE: 'qae',
-=======
   QAE: 'qae',
   CUSTOMER_SERVICE_REPRESENTATIVE: 'customer_service_representative',
   HQ: 'headquarters',
->>>>>>> 1b0cc014
 };
 
 export const adminOfficeRoles = [
@@ -24,15 +18,9 @@
   { roleType: 'contracting_officer', name: 'Contracting Officer' },
   { roleType: 'services_counselor', name: 'Services Counselor' },
   { roleType: 'prime_simulator', name: 'Prime Simulator' },
-<<<<<<< HEAD
-  { roleType: 'headquarters', name: 'Headquarters' },
-  { roleType: 'customer_service_representative', name: 'Customer Service Representative' },
-  { roleType: 'qae', name: 'Quality Assurance Evaluator' },
-=======
   { roleType: 'qae', name: 'Quality Assurance Evaluator' },
   { roleType: 'customer_service_representative', name: 'Customer Service Representative' },
   { roleType: 'headquarters', name: 'Headquarters' },
->>>>>>> 1b0cc014
 ];
 
 export const officeRoles = [
@@ -40,11 +28,7 @@
   roleTypes.TIO,
   roleTypes.SERVICES_COUNSELOR,
   roleTypes.PRIME_SIMULATOR,
-<<<<<<< HEAD
-=======
   roleTypes.QAE,
->>>>>>> 1b0cc014
   roleTypes.HQ,
   roleTypes.CUSTOMER_SERVICE_REPRESENTATIVE,
-  roleTypes.QAE,
 ];