// eslint-disable-next-line import/prefer-default-export
export const roleTypes = {
  TOO: 'transportation_ordering_officer',
  TIO: 'task_invoicing_officer',
  CUSTOMER: 'customer',
  CONTRACTING_OFFICER: 'contracting_officer',
  SERVICES_COUNSELOR: 'services_counselor',
  PRIME_SIMULATOR: 'prime_simulator',
  QAE_CSR: 'qae_csr',
  HQ: 'headquarters',
  CUSTOMER_SERVICE_REPRESENTATIVE: 'customer_service_representative',
};

export const adminOfficeRoles = [
  { roleType: 'customer', name: 'Customer' },
  { roleType: 'transportation_ordering_officer', name: 'Transportation Ordering Officer' },
  { roleType: 'task_invoicing_officer', name: 'Task Invoicing Officer' },
  { roleType: 'contracting_officer', name: 'Contracting Officer' },
  { roleType: 'services_counselor', name: 'Services Counselor' },
  { roleType: 'prime_simulator', name: 'Prime Simulator' },
  { roleType: 'qae_csr', name: 'Quality Assurance and Customer Support' },
<<<<<<< HEAD
  { roleType: 'headquarters', name: 'Headquarters' },
=======
>>>>>>> ae4bb227
  { roleType: 'customer_service_representative', name: 'Customer Service Representative' },
];

export const officeRoles = [
  roleTypes.TOO,
  roleTypes.TIO,
  roleTypes.SERVICES_COUNSELOR,
  roleTypes.PRIME_SIMULATOR,
  roleTypes.QAE_CSR,
  roleTypes.HQ,
  roleTypes.CUSTOMER_SERVICE_REPRESENTATIVE,
];<|MERGE_RESOLUTION|>--- conflicted
+++ resolved
@@ -19,10 +19,6 @@
   { roleType: 'services_counselor', name: 'Services Counselor' },
   { roleType: 'prime_simulator', name: 'Prime Simulator' },
   { roleType: 'qae_csr', name: 'Quality Assurance and Customer Support' },
-<<<<<<< HEAD
-  { roleType: 'headquarters', name: 'Headquarters' },
-=======
->>>>>>> ae4bb227
   { roleType: 'customer_service_representative', name: 'Customer Service Representative' },
 ];
 
