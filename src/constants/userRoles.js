--- conflicted
+++ resolved
@@ -1,12 +1,7 @@
 // eslint-disable-next-line import/prefer-default-export
 export const roleTypes = {
-<<<<<<< HEAD
-  TOO: 'transportation_ordering_officer',
+  TOO: 'task_ordering_officer',
   TIO: 'task_invoicing_officer',
-=======
-  TOO: 'task_ordering_officer',
-  TIO: 'transportation_invoicing_officer',
->>>>>>> c9901e17
   CUSTOMER: 'customer',
   CONTRACTING_OFFICER: 'contracting_officer',
   SERVICES_COUNSELOR: 'services_counselor',
@@ -18,13 +13,8 @@
 
 export const adminOfficeRoles = [
   { roleType: 'customer', name: 'Customer' },
-<<<<<<< HEAD
-  { roleType: 'transportation_ordering_officer', name: 'Transportation Ordering Officer' },
+  { roleType: 'task_ordering_officer', name: 'Task Ordering Officer' },
   { roleType: 'task_invoicing_officer', name: 'Task Invoicing Officer' },
-=======
-  { roleType: 'task_ordering_officer', name: 'Task Ordering Officer' },
-  { roleType: 'transportation_invoicing_officer', name: 'Transportation Invoicing Officer' },
->>>>>>> c9901e17
   { roleType: 'contracting_officer', name: 'Contracting Officer' },
   { roleType: 'services_counselor', name: 'Services Counselor' },
   { roleType: 'prime_simulator', name: 'Prime Simulator' },
