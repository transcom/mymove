import { shape, string, bool, arrayOf } from 'prop-types';

// eslint-disable-next-line import/prefer-default-export
export const MOVE_STATUS_OPTIONS = [
  { value: 'SUBMITTED', label: 'New move' },
  { value: 'APPROVALS REQUESTED', label: 'Approvals requested' },
  { value: 'APPROVED', label: 'Move approved' },
];

export const PAYMENT_REQUEST_STATUS_OPTIONS = [
  { value: 'Payment requested', label: 'Payment requested' },
  { value: 'Reviewed', label: 'Reviewed' },
  { value: 'Paid', label: 'Paid' },
];

export const BRANCH_OPTIONS = [
  { value: '', label: 'All' },
  { value: 'ARMY', label: 'Army' },
  { value: 'NAVY', label: 'Navy' },
  { value: 'AIR_FORCE', label: 'Air Force' },
  { value: 'COAST_GUARD', label: 'Coast Guard' },
];

export const GBLOC = {
  USMC: 'USMC',
};

<<<<<<< HEAD
export const BRANCH_OPTIONS = {
  ARMY: 'Army',
  NAVY: 'Navy',
  MARINES: 'Marine Corps',
  AIR_FORCE: 'Air Force',
  COAST_GUARD: 'Coast Guard',
};

=======
>>>>>>> d6dcabd0
export const SortShape = arrayOf(
  shape({
    id: string,
    desc: bool,
  }),
);<|MERGE_RESOLUTION|>--- conflicted
+++ resolved
@@ -25,17 +25,6 @@
   USMC: 'USMC',
 };
 
-<<<<<<< HEAD
-export const BRANCH_OPTIONS = {
-  ARMY: 'Army',
-  NAVY: 'Navy',
-  MARINES: 'Marine Corps',
-  AIR_FORCE: 'Air Force',
-  COAST_GUARD: 'Coast Guard',
-};
-
-=======
->>>>>>> d6dcabd0
 export const SortShape = arrayOf(
   shape({
     id: string,
