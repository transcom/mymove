const SERVICE_ITEM_STATUSES = {
  SUBMITTED: 'SUBMITTED',
  APPROVED: 'APPROVED',
  REJECTED: 'REJECTED',
};

// TODO - refactor to order keys in alphabet order
const SERVICE_ITEM_PARAM_KEYS = {
  ContractYearName: 'ContractYearName',
  WeightBilledActual: 'WeightBilledActual',
  WeightActual: 'WeightActual',
  WeightEstimated: 'WeightEstimated',
  DistanceZip3: 'DistanceZip3',
  DistanceZip5: 'DistanceZip5',
  ZipDestAddress: 'ZipDestAddress',
  ZipPickupAddress: 'ZipPickupAddress',
  PriceRateOrFactor: 'PriceRateOrFactor',
  IsPeak: 'IsPeak',
  ServiceAreaOrigin: 'ServiceAreaOrigin',
  ServicesScheduleOrigin: 'ServicesScheduleOrigin',
  RequestedPickupDate: 'RequestedPickupDate',
  ActualPickupDate: 'ActualPickupDate',
  EscalationCompounded: 'EscalationCompounded',
  EIAFuelPrice: 'EIAFuelPrice',
  FSCWeightBasedDistanceMultiplier: 'FSCWeightBasedDistanceMultiplier',
  NumberDaysSIT: 'NumberDaysSIT',
};

const SERVICE_ITEM_CALCULATION_LABELS = {
  BillableWeight: 'Billable weight (cwt)',
  Mileage: 'Mileage',
  BaselineLinehaulPrice: 'Baseline linehaul price',
  BaselineShorthaulPrice: 'Baseline shorthaul price',
  PriceEscalationFactor: 'Price escalation factor',
  TotalAmountRequested: 'Total amount requested',
  FuelSurchargePrice: 'Fuel surcharge price (per mi)',
<<<<<<< HEAD
  AdditionalDaySITPrice: 'Additional day SIT price',
  DaysInSIT: 'Days in SIT',
=======
  PackPrice: 'Pack price',
  [SERVICE_ITEM_PARAM_KEYS.ContractYearName]: 'Base year',
>>>>>>> 034c3c12
  [SERVICE_ITEM_PARAM_KEYS.WeightBilledActual]: 'Shipment weight',
  [SERVICE_ITEM_PARAM_KEYS.WeightActual]: 'Shipment weight',
  [SERVICE_ITEM_PARAM_KEYS.WeightEstimated]: 'Estimated',
  [SERVICE_ITEM_PARAM_KEYS.ZipDestAddress]: 'Zip',
  [SERVICE_ITEM_PARAM_KEYS.ZipPickupAddress]: 'Zip',
  // Domestic non-peak or Domestic peak
  [SERVICE_ITEM_PARAM_KEYS.IsPeak]: 'Domestic',
  [SERVICE_ITEM_PARAM_KEYS.ServiceAreaOrigin]: 'Origin service area',
  [SERVICE_ITEM_PARAM_KEYS.ServicesScheduleOrigin]: 'Origin service schedule',
  [SERVICE_ITEM_PARAM_KEYS.RequestedPickupDate]: 'Requested pickup',
  [SERVICE_ITEM_PARAM_KEYS.ActualPickupDate]: 'Pickup date',
  [SERVICE_ITEM_PARAM_KEYS.EIAFuelPrice]: 'EIA diesel',
  [SERVICE_ITEM_PARAM_KEYS.FSCWeightBasedDistanceMultiplier]: 'Weight-based distance multiplier',
};

const SERVICE_ITEM_CODES = {
  DLH: 'DLH',
<<<<<<< HEAD
  DOASIT: 'DOASIT',
=======
  DPK: 'DPK',
>>>>>>> 034c3c12
  FSC: 'FSC',
  DSH: 'DSH',
};

// TODO - temporary, will remove once all service item calculations are implemented
<<<<<<< HEAD
const allowedServiceItemCalculations = [SERVICE_ITEM_CODES.DLH, SERVICE_ITEM_CODES.FSC, SERVICE_ITEM_CODES.DOASIT];
=======
const allowedServiceItemCalculations = [
  SERVICE_ITEM_CODES.DLH,
  SERVICE_ITEM_CODES.FSC,
  SERVICE_ITEM_CODES.DPK,
  SERVICE_ITEM_CODES.DSH,
];
>>>>>>> 034c3c12

export {
  SERVICE_ITEM_STATUSES as default,
  SERVICE_ITEM_PARAM_KEYS,
  SERVICE_ITEM_CALCULATION_LABELS,
  SERVICE_ITEM_CODES,
  allowedServiceItemCalculations,
};<|MERGE_RESOLUTION|>--- conflicted
+++ resolved
@@ -34,13 +34,10 @@
   PriceEscalationFactor: 'Price escalation factor',
   TotalAmountRequested: 'Total amount requested',
   FuelSurchargePrice: 'Fuel surcharge price (per mi)',
-<<<<<<< HEAD
   AdditionalDaySITPrice: 'Additional day SIT price',
   DaysInSIT: 'Days in SIT',
-=======
   PackPrice: 'Pack price',
   [SERVICE_ITEM_PARAM_KEYS.ContractYearName]: 'Base year',
->>>>>>> 034c3c12
   [SERVICE_ITEM_PARAM_KEYS.WeightBilledActual]: 'Shipment weight',
   [SERVICE_ITEM_PARAM_KEYS.WeightActual]: 'Shipment weight',
   [SERVICE_ITEM_PARAM_KEYS.WeightEstimated]: 'Estimated',
@@ -58,26 +55,20 @@
 
 const SERVICE_ITEM_CODES = {
   DLH: 'DLH',
-<<<<<<< HEAD
   DOASIT: 'DOASIT',
-=======
   DPK: 'DPK',
->>>>>>> 034c3c12
   FSC: 'FSC',
   DSH: 'DSH',
 };
 
 // TODO - temporary, will remove once all service item calculations are implemented
-<<<<<<< HEAD
-const allowedServiceItemCalculations = [SERVICE_ITEM_CODES.DLH, SERVICE_ITEM_CODES.FSC, SERVICE_ITEM_CODES.DOASIT];
-=======
 const allowedServiceItemCalculations = [
   SERVICE_ITEM_CODES.DLH,
   SERVICE_ITEM_CODES.FSC,
   SERVICE_ITEM_CODES.DPK,
   SERVICE_ITEM_CODES.DSH,
+  SERVICE_ITEM_CODES.DOASIT,
 ];
->>>>>>> 034c3c12
 
 export {
   SERVICE_ITEM_STATUSES as default,
