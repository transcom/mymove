const SERVICE_ITEM_STATUSES = {
  SUBMITTED: 'SUBMITTED',
  APPROVED: 'APPROVED',
  REJECTED: 'REJECTED',
};

// TODO - refactor to order keys in alphabet order
const SERVICE_ITEM_PARAM_KEYS = {
  ContractYearName: 'ContractYearName',
  WeightBilledActual: 'WeightBilledActual',
  WeightActual: 'WeightActual',
  WeightEstimated: 'WeightEstimated',
  DistanceZip3: 'DistanceZip3',
  DistanceZip5: 'DistanceZip5',
  DistanceZipSITOrigin: 'DistanceZipSITOrigin',
  ZipDestAddress: 'ZipDestAddress',
  ZipPickupAddress: 'ZipPickupAddress',
  ZipSITOriginHHGOriginalAddress: 'ZipSITOriginHHGOriginalAddress',
  ZipSITOriginHHGActualAddress: 'ZipSITOriginHHGActualAddress',
  PriceRateOrFactor: 'PriceRateOrFactor',
  IsPeak: 'IsPeak',
  ServiceAreaOrigin: 'ServiceAreaOrigin',
  ServiceAreaDest: 'ServiceAreaDest',
  ServicesScheduleOrigin: 'ServicesScheduleOrigin',
  RequestedPickupDate: 'RequestedPickupDate',
  ActualPickupDate: 'ActualPickupDate',
  EscalationCompounded: 'EscalationCompounded',
  EIAFuelPrice: 'EIAFuelPrice',
  FSCWeightBasedDistanceMultiplier: 'FSCWeightBasedDistanceMultiplier',
  OriginPrice: 'OriginPrice',
  ServiceSchedule: 'ServiceSchedule',
  NumberDaysSIT: 'NumberDaysSIT',
<<<<<<< HEAD
  DestinationPrice: 'DestinationPrice',
=======
  SITScheduleOrigin: 'SITScheduleOrigin',
>>>>>>> 541d0023
};

const SERVICE_ITEM_CALCULATION_LABELS = {
  BillableWeight: 'Billable weight (cwt)',
  Mileage: 'Mileage',
  BaselineLinehaulPrice: 'Baseline linehaul price',
  BaselineShorthaulPrice: 'Baseline shorthaul price',
  PriceEscalationFactor: 'Price escalation factor',
  TotalAmountRequested: 'Total amount requested',
  FuelSurchargePrice: 'Fuel surcharge price (per mi)',
  AdditionalDaySITPrice: 'Additional day SIT price',
  DaysInSIT: 'Days in SIT',
  ServiceSchedule: 'Service schedule',
  ServiceArea: 'Service area',
  RequestedPickup: 'Requested pickup',
  PackPrice: 'Pack price',
  PickupSITPrice: 'SIT pickup price',
  [SERVICE_ITEM_PARAM_KEYS.ContractYearName]: 'Base year',
  [SERVICE_ITEM_PARAM_KEYS.WeightBilledActual]: 'Shipment weight',
  [SERVICE_ITEM_PARAM_KEYS.WeightActual]: 'Shipment weight',
  [SERVICE_ITEM_PARAM_KEYS.WeightEstimated]: 'Estimated',
  [SERVICE_ITEM_PARAM_KEYS.ZipDestAddress]: 'Zip',
  [SERVICE_ITEM_PARAM_KEYS.ZipPickupAddress]: 'Zip',
  // Domestic non-peak or Domestic peak
  [SERVICE_ITEM_PARAM_KEYS.IsPeak]: 'Domestic',
  [SERVICE_ITEM_PARAM_KEYS.ServiceAreaOrigin]: 'Origin service area',
  [SERVICE_ITEM_PARAM_KEYS.ServicesScheduleOrigin]: 'Origin service schedule',
  [SERVICE_ITEM_PARAM_KEYS.RequestedPickupDate]: 'Requested pickup',
  [SERVICE_ITEM_PARAM_KEYS.ActualPickupDate]: 'Pickup date',
  [SERVICE_ITEM_PARAM_KEYS.EIAFuelPrice]: 'EIA diesel',
  [SERVICE_ITEM_PARAM_KEYS.FSCWeightBasedDistanceMultiplier]: 'Weight-based distance multiplier',
  [SERVICE_ITEM_PARAM_KEYS.OriginPrice]: 'Origin price',
<<<<<<< HEAD
  [SERVICE_ITEM_PARAM_KEYS.DestinationPrice]: 'Destination price',
=======
  [SERVICE_ITEM_PARAM_KEYS.SITScheduleOrigin]: 'Origin SIT schedule',
>>>>>>> 541d0023
};

const SERVICE_ITEM_CODES = {
  DLH: 'DLH',
  DPK: 'DPK',
  FSC: 'FSC',
  DOP: 'DOP',
  DDP: 'DDP',
  DSH: 'DSH',
  DOASIT: 'DOASIT',
  DOFSIT: 'DOFSIT',
<<<<<<< HEAD
  DDFSIT: 'DDFSIT',
=======
  DOPSIT: 'DOPSIT',
>>>>>>> 541d0023
};

// TODO - temporary, will remove once all service item calculations are implemented
const allowedServiceItemCalculations = [
  SERVICE_ITEM_CODES.DLH,
  SERVICE_ITEM_CODES.FSC,
  SERVICE_ITEM_CODES.DPK,
  SERVICE_ITEM_CODES.DSH,
  SERVICE_ITEM_CODES.DOP,
  SERVICE_ITEM_CODES.DDP,
  SERVICE_ITEM_CODES.DOASIT,
  SERVICE_ITEM_CODES.DOFSIT,
<<<<<<< HEAD
  SERVICE_ITEM_CODES.DDFSIT,
=======
  SERVICE_ITEM_CODES.DOPSIT,
>>>>>>> 541d0023
];

export {
  SERVICE_ITEM_STATUSES as default,
  SERVICE_ITEM_PARAM_KEYS,
  SERVICE_ITEM_CALCULATION_LABELS,
  SERVICE_ITEM_CODES,
  allowedServiceItemCalculations,
};<|MERGE_RESOLUTION|>--- conflicted
+++ resolved
@@ -30,11 +30,8 @@
   OriginPrice: 'OriginPrice',
   ServiceSchedule: 'ServiceSchedule',
   NumberDaysSIT: 'NumberDaysSIT',
-<<<<<<< HEAD
+  SITScheduleOrigin: 'SITScheduleOrigin',
   DestinationPrice: 'DestinationPrice',
-=======
-  SITScheduleOrigin: 'SITScheduleOrigin',
->>>>>>> 541d0023
 };
 
 const SERVICE_ITEM_CALCULATION_LABELS = {
@@ -67,11 +64,8 @@
   [SERVICE_ITEM_PARAM_KEYS.EIAFuelPrice]: 'EIA diesel',
   [SERVICE_ITEM_PARAM_KEYS.FSCWeightBasedDistanceMultiplier]: 'Weight-based distance multiplier',
   [SERVICE_ITEM_PARAM_KEYS.OriginPrice]: 'Origin price',
-<<<<<<< HEAD
+  [SERVICE_ITEM_PARAM_KEYS.SITScheduleOrigin]: 'Origin SIT schedule',
   [SERVICE_ITEM_PARAM_KEYS.DestinationPrice]: 'Destination price',
-=======
-  [SERVICE_ITEM_PARAM_KEYS.SITScheduleOrigin]: 'Origin SIT schedule',
->>>>>>> 541d0023
 };
 
 const SERVICE_ITEM_CODES = {
@@ -83,11 +77,8 @@
   DSH: 'DSH',
   DOASIT: 'DOASIT',
   DOFSIT: 'DOFSIT',
-<<<<<<< HEAD
+  DOPSIT: 'DOPSIT',
   DDFSIT: 'DDFSIT',
-=======
-  DOPSIT: 'DOPSIT',
->>>>>>> 541d0023
 };
 
 // TODO - temporary, will remove once all service item calculations are implemented
@@ -100,11 +91,8 @@
   SERVICE_ITEM_CODES.DDP,
   SERVICE_ITEM_CODES.DOASIT,
   SERVICE_ITEM_CODES.DOFSIT,
-<<<<<<< HEAD
+  SERVICE_ITEM_CODES.DOPSIT,
   SERVICE_ITEM_CODES.DDFSIT,
-=======
-  SERVICE_ITEM_CODES.DOPSIT,
->>>>>>> 541d0023
 ];
 
 export {
