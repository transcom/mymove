--- conflicted
+++ resolved
@@ -25,10 +25,7 @@
   FSCWeightBasedDistanceMultiplier: 'FSCWeightBasedDistanceMultiplier',
   OriginPrice: 'OriginPrice',
   ServiceSchedule: 'ServiceSchedule',
-<<<<<<< HEAD
-=======
   NumberDaysSIT: 'NumberDaysSIT',
->>>>>>> 81dfef5e
 };
 
 const SERVICE_ITEM_CALCULATION_LABELS = {
@@ -39,11 +36,6 @@
   PriceEscalationFactor: 'Price escalation factor',
   TotalAmountRequested: 'Total amount requested',
   FuelSurchargePrice: 'Fuel surcharge price (per mi)',
-<<<<<<< HEAD
-  ServiceSchedule: 'Service schedule',
-  ServiceArea: 'Service area',
-  RequestedPickup: 'Requested pickup',
-=======
   AdditionalDaySITPrice: 'Additional day SIT price',
   DaysInSIT: 'Days in SIT',
   ServiceSchedule: 'Service schedule',
@@ -51,7 +43,6 @@
   RequestedPickup: 'Requested pickup',
   PackPrice: 'Pack price',
   [SERVICE_ITEM_PARAM_KEYS.ContractYearName]: 'Base year',
->>>>>>> 81dfef5e
   [SERVICE_ITEM_PARAM_KEYS.WeightBilledActual]: 'Shipment weight',
   [SERVICE_ITEM_PARAM_KEYS.WeightActual]: 'Shipment weight',
   [SERVICE_ITEM_PARAM_KEYS.WeightEstimated]: 'Estimated',
@@ -72,13 +63,7 @@
   DLH: 'DLH',
   DPK: 'DPK',
   FSC: 'FSC',
-<<<<<<< HEAD
   DOP: 'DOP',
-};
-
-// TODO - temporary, will remove once all service item calculations are implemented
-const allowedServiceItemCalculations = [SERVICE_ITEM_CODES.DLH, SERVICE_ITEM_CODES.FSC, SERVICE_ITEM_CODES.DOP];
-=======
   DSH: 'DSH',
   DOASIT: 'DOASIT',
   DOFSIT: 'DOFSIT',
@@ -90,10 +75,10 @@
   SERVICE_ITEM_CODES.FSC,
   SERVICE_ITEM_CODES.DPK,
   SERVICE_ITEM_CODES.DSH,
+  SERVICE_ITEM_CODES.DOP,
   SERVICE_ITEM_CODES.DOASIT,
   SERVICE_ITEM_CODES.DOFSIT,
 ];
->>>>>>> 81dfef5e
 
 export {
   SERVICE_ITEM_STATUSES as default,
