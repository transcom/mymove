const SERVICE_ITEM_STATUSES = {
  SUBMITTED: 'SUBMITTED',
  APPROVED: 'APPROVED',
  REJECTED: 'REJECTED',
};

const SERVICE_ITEM_PARAM_KEYS = {
  ActualPickupDate: 'ActualPickupDate',
  ContractYearName: 'ContractYearName',
  CubicFeetCrating: 'CubicFeetCrating',
  CubicFeetBilled: 'CubicFeetBilled',
  DestinationPrice: 'DestinationPrice',
  DimensionHeight: 'DimensionHeight',
  DimensionLength: 'DimensionLength',
  DimensionWidth: 'DimensionWidth',
  DistanceZip: 'DistanceZip',
  DistanceZipSITDest: 'DistanceZipSITDest',
  DistanceZipSITOrigin: 'DistanceZipSITOrigin',
  EIAFuelPrice: 'EIAFuelPrice',
  ExternalCrate: 'ExternalCrate',
  FSCPriceDifferenceInCents: 'FSCPriceDifferenceInCents',
  EscalationCompounded: 'EscalationCompounded',
  FSCWeightBasedDistanceMultiplier: 'FSCWeightBasedDistanceMultiplier',
  IsPeak: 'IsPeak',
  NTSPackingFactor: 'NTSPackingFactor',
  NumberDaysSIT: 'NumberDaysSIT',
  OriginPrice: 'OriginPrice',
  PerUnitCents: 'PerUnitCents',
  PortZip: 'PortZip',
  PriceRateOrFactor: 'PriceRateOrFactor',
  ReferenceDate: 'ReferenceDate',
  RequestedDeliveryDate: 'RequestedDeliveryDate',
  RequestedPickupDate: 'RequestedPickupDate',
  ServiceAreaDest: 'ServiceAreaDest',
  ServiceAreaOrigin: 'ServiceAreaOrigin',
  ServiceSchedule: 'ServiceSchedule',
  ServicesScheduleDest: 'ServicesScheduleDest',
  ServicesScheduleOrigin: 'ServicesScheduleOrigin',
  SITScheduleDest: 'SITScheduleDest',
  SITScheduleOrigin: 'SITScheduleOrigin',
  SITServiceAreaDest: 'SITServiceAreaDest',
  SITServiceAreaOrigin: 'SITServiceAreaOrigin',
  Total: 'TotalAmountRequested',
  WeightAdjusted: 'WeightAdjusted',
  WeightOriginal: 'WeightOriginal',
  WeightBilled: 'WeightBilled',
  WeightEstimated: 'WeightEstimated',
  WeightReweigh: 'WeightReweigh',
  ZipDestAddress: 'ZipDestAddress',
  ZipPickupAddress: 'ZipPickupAddress',
  ZipSITDestHHGFinalAddress: 'ZipSITDestHHGFinalAddress',
  ZipSITDestHHGOriginalAddress: 'ZipSITDestHHGOriginalAddress',
  ZipSITOriginHHGActualAddress: 'ZipSITOriginHHGActualAddress',
  ZipSITOriginHHGOriginalAddress: 'ZipSITOriginHHGOriginalAddress',
  StandaloneCrate: 'StandaloneCrate',
  StandaloneCrateCap: 'StandaloneCrateCap',
  UncappedRequestTotal: 'UncappedRequestTotal',
  MarketOrigin: 'MarketOrigin',
  MarketDest: 'MarketDest',
};

const SERVICE_ITEM_CALCULATION_LABELS = {
  [SERVICE_ITEM_PARAM_KEYS.ActualPickupDate]: 'Pickup date',
  [SERVICE_ITEM_PARAM_KEYS.ContractYearName]: 'Base year',
  [SERVICE_ITEM_PARAM_KEYS.CubicFeetCrating]: 'Actual size',
  [SERVICE_ITEM_PARAM_KEYS.DestinationPrice]: 'Destination price',
  [SERVICE_ITEM_PARAM_KEYS.EIAFuelPrice]: 'EIA diesel',
  [SERVICE_ITEM_PARAM_KEYS.ExternalCrate]: 'External crate',
  [SERVICE_ITEM_PARAM_KEYS.FSCPriceDifferenceInCents]: 'Baseline rate difference',
  [SERVICE_ITEM_PARAM_KEYS.FSCWeightBasedDistanceMultiplier]: 'Weight-based distance multiplier',
  // Domestic non-peak or Domestic peak
  [SERVICE_ITEM_PARAM_KEYS.IsPeak]: 'Domestic',
  [SERVICE_ITEM_PARAM_KEYS.OriginPrice]: 'Origin price',
  [SERVICE_ITEM_PARAM_KEYS.PortZip]: 'Port ZIP',
  [SERVICE_ITEM_PARAM_KEYS.ReferenceDate]: 'Requested pickup',
  [SERVICE_ITEM_PARAM_KEYS.RequestedPickupDate]: 'Requested pickup',
  [SERVICE_ITEM_PARAM_KEYS.ServiceAreaOrigin]: 'Origin service area',
  [SERVICE_ITEM_PARAM_KEYS.ServiceAreaDest]: 'Destination service area',
  [SERVICE_ITEM_PARAM_KEYS.ServicesScheduleDest]: 'Destination service schedule',
  [SERVICE_ITEM_PARAM_KEYS.ServicesScheduleOrigin]: 'Origin service schedule',
  [SERVICE_ITEM_PARAM_KEYS.SITScheduleDest]: 'Destination SIT schedule',
  [SERVICE_ITEM_PARAM_KEYS.SITScheduleOrigin]: 'Origin SIT schedule',
  [SERVICE_ITEM_PARAM_KEYS.SITServiceAreaDest]: 'SIT destination service area',
  [SERVICE_ITEM_PARAM_KEYS.SITServiceAreaOrigin]: 'SIT origin service area',
  [SERVICE_ITEM_PARAM_KEYS.Total]: 'Total',
  [SERVICE_ITEM_PARAM_KEYS.WeightAdjusted]: 'Adjusted',
  [SERVICE_ITEM_PARAM_KEYS.WeightOriginal]: 'Original',
  [SERVICE_ITEM_PARAM_KEYS.WeightBilled]: 'Shipment weight',
  [SERVICE_ITEM_PARAM_KEYS.WeightEstimated]: 'Estimated',
  [SERVICE_ITEM_PARAM_KEYS.WeightReweigh]: 'Reweigh',
  [SERVICE_ITEM_PARAM_KEYS.ZipDestAddress]: 'ZIP',
  [SERVICE_ITEM_PARAM_KEYS.ZipPickupAddress]: 'ZIP',
  [SERVICE_ITEM_PARAM_KEYS.ZipSITDestHHGFinalAddress]: 'ZIP',
  [SERVICE_ITEM_PARAM_KEYS.ZipSITDestHHGOriginalAddress]: 'ZIP',
  AdditionalDaySITPrice: 'Additional day SIT price',
  BaselineLinehaulPrice: 'Baseline linehaul price',
  BaselineShorthaulPrice: 'Baseline shorthaul price',
  BillableWeight: 'Billable weight (cwt)',
  CratingDate: 'Crating date',
  CratingPrice: 'Crating price (per cu ft)',
  CubicFeetBilled: 'Crating size (cu ft)',
  DaysInSIT: 'SIT days invoiced',
  DeliveryDate: 'Delivery date',
  Description: 'Description',
  DestinationSchedule: 'Destination schedule',
  Dimensions: 'Dimensions',
  Domestic: 'Domestic',
  FuelSurchargePrice: 'Mileage factor',
  InternationalShippingAndLinehaul: 'ISLH price',
<<<<<<< HEAD
  InternationalUbPrice: 'International UB price',
=======
  Market: 'Market',
>>>>>>> a536518d
  Mileage: 'Mileage',
  MinSizeCrateApplied: 'Minimum crating size applied',
  MileageIntoSIT: 'Mileage into SIT',
  MileageOutOfSIT: 'Mileage out of SIT',
  NTSPackingFactor: 'NTS packing factor',
  NTSReleaseReferenceDate: 'Actual pickup',
  PackPrice: 'Pack price',
  PackPriceInternational: 'International Pack price',
  PackPriceInternationalUb: 'International UB Pack price',
  PickupDate: 'Pickup date',
  PickupSITPrice: 'SIT pickup price',
  PriceEscalationFactor: 'Price escalation factor',
  ServiceSchedule: 'Service schedule',
  ShuttleWeight: 'Shuttle weight',
  SITDeliveryPrice: 'SIT delivery price',
  FuelRateAdjustment: 'Fuel rate adjustment',
  UnpackPrice: 'Unpack price',
  UnpackPriceInternational: 'International Unpack price',
  UnpackPriceInternationalUb: 'International UB Unpack price',
  UncratingDate: 'Uncrating date',
  UncratingPrice: 'Uncrating price (per cu ft)',
  SITFuelSurchargePrice: 'SIT mileage factor',
  StandaloneCrate: 'Standalone crate cap',
  UncappedRequestTotal: 'Uncapped request total',
  Total: 'Total',
};

const SERVICE_ITEM_CODES = {
  CS: 'CS',
  DDASIT: 'DDASIT',
  DDDSIT: 'DDDSIT',
  DDFSIT: 'DDFSIT',
  DDP: 'DDP',
  DLH: 'DLH',
  DOASIT: 'DOASIT',
  DOFSIT: 'DOFSIT',
  DOP: 'DOP',
  DOPSIT: 'DOPSIT',
  DOSHUT: 'DOSHUT',
  IOSHUT: 'IOSHUT',
  DPK: 'DPK',
  DNPK: 'DNPK',
  DSH: 'DSH',
  DUPK: 'DUPK',
  FSC: 'FSC',
  DDSHUT: 'DDSHUT',
  IDSHUT: 'IDSHUT',
  DCRTSA: 'DCRTSA',
  DCRT: 'DCRT',
  DUCRT: 'DUCRT',
  ICRT: 'ICRT',
  IUCRT: 'IUCRT',
  MS: 'MS',
  DOSFSC: 'DOSFSC',
  DDSFSC: 'DDSFSC',
  POEFSC: 'POEFSC',
  PODFSC: 'PODFSC',
  IHPK: 'IHPK',
  IHUPK: 'IHUPK',
  ISLH: 'ISLH',
  IDDSIT: 'IDDSIT',
  IDASIT: 'IDASIT',
  IOASIT: 'IOASIT',
  IOFSIT: 'IOFSIT',
  IOPSIT: 'IOPSIT',
  IDFSIT: 'IDFSIT',
  IOSFSC: 'IOSFSC',
  IDSFSC: 'IDSFSC',
  IUBPK: 'IUBPK',
  IUBUPK: 'IUBUPK',
  UBP: 'UBP',
};

const SERVICE_ITEMS_ALLOWED_WEIGHT_BILLED_PARAM = [
  SERVICE_ITEM_CODES.DDASIT,
  SERVICE_ITEM_CODES.DDDSIT,
  SERVICE_ITEM_CODES.DDFSIT,
  SERVICE_ITEM_CODES.DOASIT,
  SERVICE_ITEM_CODES.DOFSIT,
  SERVICE_ITEM_CODES.DOPSIT,
  SERVICE_ITEM_CODES.DOSHUT,
  SERVICE_ITEM_CODES.DDSHUT,
  SERVICE_ITEM_CODES.DLH,
  SERVICE_ITEM_CODES.DSH,
  SERVICE_ITEM_CODES.DUPK,
  SERVICE_ITEM_CODES.DNPK,
  SERVICE_ITEM_CODES.FSC,
];

const SERVICE_ITEMS_ALLOWED_UPDATE = [
  SERVICE_ITEM_CODES.DDDSIT,
  SERVICE_ITEM_CODES.DDASIT,
  SERVICE_ITEM_CODES.DOASIT,
  SERVICE_ITEM_CODES.DOFSIT,
  SERVICE_ITEM_CODES.DOPSIT,
  SERVICE_ITEM_CODES.DDFSIT,
  SERVICE_ITEM_CODES.DOSFSC,
  SERVICE_ITEM_CODES.DDSFSC,
  SERVICE_ITEM_CODES.IDSHUT,
  SERVICE_ITEM_CODES.IOSHUT,
  SERVICE_ITEM_CODES.PODFSC,
  SERVICE_ITEM_CODES.POEFSC,
  SERVICE_ITEM_CODES.IDDSIT,
  SERVICE_ITEM_CODES.IDASIT,
  SERVICE_ITEM_CODES.IOASIT,
  SERVICE_ITEM_CODES.IOFSIT,
  SERVICE_ITEM_CODES.IOPSIT,
  SERVICE_ITEM_CODES.IDFSIT,
  SERVICE_ITEM_CODES.IOSFSC,
  SERVICE_ITEM_CODES.IDSFSC,
];

/**
 * @description Service item codes related to storage in transit (SIT).
 * */
const SIT_SERVICE_ITEM_CODES = {
  /** Domestic origin 1st day SIT */
  DOFSIT: 'DOFSIT',
  /** Domestic origin Additional day SIT */
  DOASIT: 'DOASIT',
  /** Domestic origin SIT pickup */
  DOPSIT: 'DOPSIT',
  /** Domestic destination 1st day SIT */
  DDFSIT: 'DDFSIT',
  /** Domestic destination Additional day SIT */
  DDASIT: 'DDASIT',
  /** Domestic destination SIT delivery */
  DDDSIT: 'DDDSIT',
  /** International origin 1st day SIT */
  IOFSIT: 'IOFSIT',
  /** International origin Additional day SIT */
  IOASIT: 'IOASIT',
  /** International origin SIT pickup */
  IOPSIT: 'IOPSIT',
  /** International destination 1st day SIT */
  IDFSIT: 'IDFSIT',
  /** International destination Additional day SIT */
  IDASIT: 'IDASIT',
  /** International destination SIT delivery */
  IDDSIT: 'IDDSIT',
};

// TODO - temporary, will remove once all service item calculations are implemented
const allowedServiceItemCalculations = [
  SERVICE_ITEM_CODES.DDASIT,
  SERVICE_ITEM_CODES.DDDSIT,
  SERVICE_ITEM_CODES.DDFSIT,
  SERVICE_ITEM_CODES.DDP,
  SERVICE_ITEM_CODES.DLH,
  SERVICE_ITEM_CODES.DOASIT,
  SERVICE_ITEM_CODES.DOFSIT,
  SERVICE_ITEM_CODES.DOP,
  SERVICE_ITEM_CODES.DOPSIT,
  SERVICE_ITEM_CODES.DOSHUT,
  SERVICE_ITEM_CODES.IOSHUT,
  SERVICE_ITEM_CODES.DPK,
  SERVICE_ITEM_CODES.DNPK,
  SERVICE_ITEM_CODES.DSH,
  SERVICE_ITEM_CODES.DUPK,
  SERVICE_ITEM_CODES.FSC,
  SERVICE_ITEM_CODES.DDSHUT,
  SERVICE_ITEM_CODES.IDSHUT,
  SERVICE_ITEM_CODES.DCRT,
  SERVICE_ITEM_CODES.DUCRT,
  SERVICE_ITEM_CODES.DOSFSC,
  SERVICE_ITEM_CODES.DDSFSC,
  SERVICE_ITEM_CODES.IHPK,
  SERVICE_ITEM_CODES.IHUPK,
  SERVICE_ITEM_CODES.ISLH,
  SERVICE_ITEM_CODES.POEFSC,
  SERVICE_ITEM_CODES.PODFSC,
<<<<<<< HEAD
  SERVICE_ITEM_CODES.IUBPK,
  SERVICE_ITEM_CODES.IUBUPK,
  SERVICE_ITEM_CODES.UBP,
=======
  SERVICE_ITEM_CODES.ICRT,
  SERVICE_ITEM_CODES.IUCRT,
>>>>>>> a536518d
];

const EXTERNAL_CRATE_MIN_CUBIC_FT = '4.00';

export default SERVICE_ITEM_STATUSES;

export {
  SERVICE_ITEM_PARAM_KEYS,
  SERVICE_ITEM_CALCULATION_LABELS,
  SERVICE_ITEM_CODES,
  SIT_SERVICE_ITEM_CODES,
  allowedServiceItemCalculations,
  SERVICE_ITEM_STATUSES,
  SERVICE_ITEMS_ALLOWED_WEIGHT_BILLED_PARAM,
  SERVICE_ITEMS_ALLOWED_UPDATE,
  EXTERNAL_CRATE_MIN_CUBIC_FT,
};<|MERGE_RESOLUTION|>--- conflicted
+++ resolved
@@ -107,11 +107,8 @@
   Domestic: 'Domestic',
   FuelSurchargePrice: 'Mileage factor',
   InternationalShippingAndLinehaul: 'ISLH price',
-<<<<<<< HEAD
   InternationalUbPrice: 'International UB price',
-=======
   Market: 'Market',
->>>>>>> a536518d
   Mileage: 'Mileage',
   MinSizeCrateApplied: 'Minimum crating size applied',
   MileageIntoSIT: 'Mileage into SIT',
@@ -283,14 +280,11 @@
   SERVICE_ITEM_CODES.ISLH,
   SERVICE_ITEM_CODES.POEFSC,
   SERVICE_ITEM_CODES.PODFSC,
-<<<<<<< HEAD
   SERVICE_ITEM_CODES.IUBPK,
   SERVICE_ITEM_CODES.IUBUPK,
   SERVICE_ITEM_CODES.UBP,
-=======
   SERVICE_ITEM_CODES.ICRT,
   SERVICE_ITEM_CODES.IUCRT,
->>>>>>> a536518d
 ];
 
 const EXTERNAL_CRATE_MIN_CUBIC_FT = '4.00';
