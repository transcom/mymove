--- conflicted
+++ resolved
@@ -6,11 +6,8 @@
   TEMPORARY_DUTY: 'TEMPORARY_DUTY',
   EARLY_RETURN_OF_DEPENDENTS: 'EARLY_RETURN_OF_DEPENDENTS',
   STUDENT_TRAVEL: 'STUDENT_TRAVEL',
-<<<<<<< HEAD
+  WOUNDED_WARRIOR: 'WOUNDED_WARRIOR',
   BLUEBARK: 'BLUEBARK',
-=======
-  WOUNDED_WARRIOR: 'WOUNDED_WARRIOR',
->>>>>>> f9676407
 };
 
 export const SPECIAL_ORDERS_TYPES = {
