--- conflicted
+++ resolved
@@ -8,11 +8,7 @@
 export const SPECIAL_ORDERS_TYPES = {
   WOUNDED_WARRIOR: 'Wounded Warrior',
   BLUEBARK: 'BLUEBARK',
-<<<<<<< HEAD
-  SAFETY: 'SAFETY',
-=======
   SAFETY: 'Safety',
->>>>>>> 17c2e3a5
 };
 
 export const CHECK_SPECIAL_ORDERS_TYPES = (ordersType) => {
