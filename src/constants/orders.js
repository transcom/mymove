--- conflicted
+++ resolved
@@ -4,11 +4,8 @@
   RETIREMENT: 'RETIREMENT',
   SEPARATION: 'SEPARATION',
   TEMPORARY_DUTY: 'TEMPORARY_DUTY',
-<<<<<<< HEAD
-=======
   EARLY_RETURN_OF_DEPENDENTS: 'EARLY_RETURN_OF_DEPENDENTS',
   STUDENT_TRAVEL: 'STUDENT_TRAVEL',
->>>>>>> d79a7325
 };
 
 export const SPECIAL_ORDERS_TYPES = {
@@ -29,11 +26,8 @@
   WOUNDED_WARRIOR: 'Wounded Warrior',
   BLUEBARK: 'BLUEBARK',
   TEMPORARY_DUTY: 'Temporary Duty (TDY)',
-<<<<<<< HEAD
-=======
   EARLY_RETURN_OF_DEPENDENTS: 'Early Return of Dependents',
   STUDENT_TRAVEL: 'Student Travel',
->>>>>>> d79a7325
 };
 
 export const ORDERS_TYPE_DETAILS = {
