--- conflicted
+++ resolved
@@ -52,7 +52,6 @@
 };
 
 export const ORDERS_PAY_GRADE_TYPE = {
-<<<<<<< HEAD
   E_1: 'E_1',
   E_2: 'E_2',
   E_3: 'E_3',
@@ -86,8 +85,6 @@
 };
 
 export const ORDERS_PAY_GRADE_OPTIONS = {
-=======
->>>>>>> fd3723cb
   E_1: 'E-1',
   E_2: 'E-2',
   E_3: 'E-3',
@@ -97,12 +94,8 @@
   E_7: 'E-7',
   E_8: 'E-8',
   E_9: 'E-9',
-<<<<<<< HEAD
   E_9_SPECIAL_SENIOR_ENLISTED: 'E-9 (Special Senior Enlisted)',
   O_1_ACADEMY_GRADUATE: 'O-1 or Service Academy Graduate',
-=======
-  E_9_SPECIAL_SENIOR_ENLISTED: 'E-9-SPECIAL-SENIOR-ENLISTED',
->>>>>>> fd3723cb
   O_1: 'O-1',
   O_2: 'O-2',
   O_3: 'O-3',
