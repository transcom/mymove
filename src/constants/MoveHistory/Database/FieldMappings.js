export default {
  updated_at: 'Updated at',
  diversion: 'Diversion',
  billable_weight_cap: 'Billable weight',
  billable_weight_justification: 'Billable weight remarks',
  uses_external_vendor: 'Uses external vendor',
  requested_delivery_date: 'Requested delivery date',
  scheduled_pickup_date: 'Scheduled pickup date',
  status: 'Status',
  customer_remarks: 'Customer remarks',
  approved_date: 'Approved date',
  actual_pickup_date: 'Departure date',
  prime_estimated_weight: 'Prime estimated weight',
  counselor_remarks: 'Counselor remarks',
  service_order_number: 'Service order number',
  tac_type: 'TAC type',
  sac_type: 'SAC type',
  authorized_weight: 'Authorized weight',
  report_by_date: 'Report by date',
  issue_date: 'Orders date',
  orders_type: 'Orders type',
  orders_type_detail: 'Orders type detail',
  origin_duty_location_name: 'Origin duty location name',
  new_duty_location_name: 'New duty location name',
  orders_number: 'Orders number',
  tac: 'HHG TAC',
  sac: 'HHG SAC',
  nts_tac: 'NTS TAC',
  nts_sac: 'NTS SAC',
  department_indicator: 'Dept. indicator',
  amended_orders_acknowledged_at: 'Amended orders acknowledged at',
  storage_in_transit: 'Storage in transit (SIT)',
  dependents_authorized: 'Dependents',
  has_dependents: 'Dependents included',
  has_pro_gear: 'Pro-gear',
  pro_gear_weight: 'Pro-gear weight',
  pro_gear_weight_spouse: 'Spouse pro-gear weight',
  spouse_pro_gear_weight: 'Spouse pro-gear weight', // ppm_shipments table
  required_medical_equipment_weight: 'Required medical equipment',
  organizational_clothing_and_individual_equipment: 'OCIE',
  requested_pickup_date: 'Requested pickup date',
  grade: 'Pay grade',
  shipment_type: 'Shipment type',
  pickup_address: 'Origin address',
  secondary_pickup_address: 'Secondary origin address',
  destination_address: 'Destination address',
  secondary_destination_address: 'Secondary destination address',
  receiving_agent: 'Receiving agent',
  releasing_agent: 'Releasing agent',
  tio_remarks: 'Max billable weight remark',
  prime_actual_weight: 'Shipment weight',
  actual_weight: 'Actual weight',
  estimated_weight: 'Estimated weight',
  description: 'Description',
  reason: 'Reason',
  rejection_reason: 'Reason',
  sit_departure_date: 'SIT departure date',
  sit_entry_date: 'SIT entry date',
  sit_postal_code: 'SIT postal code',
  sit_destination_address_final: 'Final SIT delivery address',
  sit_destination_address_initial: 'Initial SIT delivery address',
  sit_requested_delivery: 'Requested SIT delivery date ',
  contractor_remarks: 'Contractor remarks',
  office_remarks: 'Office remarks',
  item_size: 'Item size',
  crate_size: 'Crate size',
  first_available_delivery_date: 'First available delivery date',
  second_available_delivery_date: 'Second available delivery date',
  first_available_delivery_time: 'First available delivery time',
  second_available_delivery_time: 'Second available delivery time',
  reweigh_weight: 'Reweigh weight',
  destination_address_type: 'Destination type',
  affiliation: 'Branch',
  first_name: 'First name',
  middle_name: 'Middle name',
  last_name: 'Last name',
  suffix: 'Suffix',
  personal_email: 'Personal email',
  phone_is_preferred: 'Phone preferred',
  email_is_preferred: 'Email preferred',
  secondary_email: 'Secondary email',
  secondary_telephone: 'Secondary telephone',
  telephone: 'Telephone',
  residential_address: 'Current address',
  backup_address: 'Backup address',
  current_duty_location_name: 'Current duty location name',
  financial_review_remarks: 'Financial review remarks',
  backup_contact_name: 'Backup contact name',
  backup_contact_email: 'Backup contact email',
  backup_contact_phone: 'Backup contact phone',
  max_billable_weight: 'Max billable weight',
  retirement_date: 'Date of retirement',
  separation_date: 'Date of separation',
  expected_departure_date: 'Expected departure date',
  sit_expected: 'Sit expected',
  sit_estimated_entry_date: 'SIT estimated storage start',
  sit_estimated_departure_date: 'SIT estimated storage end',
  sit_estimated_weight: 'SIT estimated storage weight',
  pickup_postal_code: 'Pickup postal code',
  destination_postal_code: 'Destination postal code',
  secondary_pickup_postal_code: 'Secondary pickup postal code',
  secondary_destination_postal_code: 'Secondary destination postal code',
  advance_status: 'Advance status',
  advance_amount_requested: 'Advance amount requested',
  has_requested_advance: 'Advance requested',
  empty_weight: 'Empty weight',
  full_weight: 'Full weight',
  owns_trailer: 'Trailer',
  trailer_meets_criteria: 'Trailer meets criteria',
  net_weight_remarks: 'Remarks',
  adjusted_net_weight: 'Net weight',
  amount: 'Amount',
  sit_start_date: 'SIT start date',
  sit_end_date: 'SIT end date',
  shipment_weight: 'Shipment weight',
  belongs_to_self: 'Service member',
  sit_customer_contacted: 'SIT customer contacted',
  sit_location: 'SIT location',
  sit_estimated_cost: 'SIT estimated cost',
  estimated_incentive: 'PPM estimated incentive',
<<<<<<< HEAD
=======
  ppm_type: 'PPM type',
  distance: 'Distance in miles',
>>>>>>> c299c2aa
  actual_move_date: 'Departure date',
  actual_pickup_postal_code: 'Starting ZIP',
  actual_destination_postal_code: 'Ending ZIP',
  has_received_advance: 'Advance received',
  advance_amount_received: 'Advance amount received',
  w2_address: 'W2 Address',
  final_incentive: 'Final incentive',
  upload_type: 'Document type',
  filename: 'Filename',
  paid_with_gtcc: 'Paid with gtcc',
  missing_receipt: 'Missing receipt',
<<<<<<< HEAD
  ppm_type: 'PPM type',
  distance: 'Distance in miles',
=======
>>>>>>> c299c2aa
};<|MERGE_RESOLUTION|>--- conflicted
+++ resolved
@@ -118,11 +118,8 @@
   sit_location: 'SIT location',
   sit_estimated_cost: 'SIT estimated cost',
   estimated_incentive: 'PPM estimated incentive',
-<<<<<<< HEAD
-=======
   ppm_type: 'PPM type',
   distance: 'Distance in miles',
->>>>>>> c299c2aa
   actual_move_date: 'Departure date',
   actual_pickup_postal_code: 'Starting ZIP',
   actual_destination_postal_code: 'Ending ZIP',
@@ -134,9 +131,4 @@
   filename: 'Filename',
   paid_with_gtcc: 'Paid with gtcc',
   missing_receipt: 'Missing receipt',
-<<<<<<< HEAD
-  ppm_type: 'PPM type',
-  distance: 'Distance in miles',
-=======
->>>>>>> c299c2aa
 };