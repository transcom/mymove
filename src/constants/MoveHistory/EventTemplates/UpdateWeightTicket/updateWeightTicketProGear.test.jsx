import { render, screen } from '@testing-library/react';

import getTemplate from 'constants/MoveHistory/TemplateManager';
import o from 'constants/MoveHistory/UIDisplay/Operations';
import a from 'constants/MoveHistory/Database/Actions';
import t from 'constants/MoveHistory/Database/Tables';

describe('When given a updated weight', () => {
  const progearRecord = {
    action: a.UPDATE,
    changedValues: {
      weight: '1000',
      description: 'Pro-gear Weight',
      status: 'APPROVED',
      reason: 'Test reason',
    },
    oldValues: {
      belongs_to_self: true,
    },
    context: [
      {
        shipment_type: 'PPM',
        shipment_locator: 'RQ38D4-01',
        shipment_id_abbr: 'f10be',
      },
    ],
    eventName: o.updateProGearWeightTicket,
    tableName: t.progear_weight_tickets,
  };

  const spouseProgearRecord = {
    action: a.UPDATE,
    changedValues: {
      weight: '277',
      description: 'Spouse Pro-gear Weight',
      status: 'REJECTED',
    },
    oldValues: {
      belongs_to_self: false,
    },
    context: [
      {
        shipment_type: 'PPM',
        shipment_locator: 'RQ38D4-01',
        shipment_id_abbr: 'f10be',
      },
    ],
    eventName: o.updateProGearWeightTicket,
    tableName: t.progear_weight_tickets,
  };

  it('displays shipment type, shipment ID, and service member properly', () => {
    const template = getTemplate(progearRecord);

    render(template.getDetails(progearRecord));
<<<<<<< HEAD
    expect(screen.getByText('PPM shipment #RQ38D4-01')).toBeInTheDocument();
=======
    expect(screen.getByText('PPM shipment #F10BE, Service member pro-gear')).toBeInTheDocument();
  });

  it('displays shipment type, shipment ID, and spouse properly', () => {
    const template = getTemplate(spouseProgearRecord);

    render(template.getDetails(spouseProgearRecord));
    expect(screen.getByText('PPM shipment #F10BE, Spouse pro-gear')).toBeInTheDocument();
  });

  it('displays weight updates', () => {
    const template = getTemplate(progearRecord);

    render(template.getDetails(progearRecord));
    expect(screen.getByText('Weight')).toBeInTheDocument();
    expect(screen.getByText(': 1,000 lbs')).toBeInTheDocument();
>>>>>>> 418cb44a
  });

  it('displays an approved request', () => {
    const template = getTemplate(progearRecord);

    render(template.getDetails(progearRecord));
    expect(screen.getByText('Status')).toBeInTheDocument();
    expect(screen.getByText(': APPROVED')).toBeInTheDocument();
    expect(screen.getByText('Reason')).toBeInTheDocument();
    expect(screen.getByText(': Test reason')).toBeInTheDocument();
  });

  it('displays a rejected request with reason', () => {
    const template = getTemplate(spouseProgearRecord);

    render(template.getDetails(spouseProgearRecord));
    expect(screen.getByText('Status')).toBeInTheDocument();
    expect(screen.getByText(': REJECTED')).toBeInTheDocument();
    expect(screen.getByText('Description')).toBeInTheDocument();
    expect(screen.getByText(': Spouse Pro-gear Weight')).toBeInTheDocument();
  });
});<|MERGE_RESOLUTION|>--- conflicted
+++ resolved
@@ -53,17 +53,14 @@
     const template = getTemplate(progearRecord);
 
     render(template.getDetails(progearRecord));
-<<<<<<< HEAD
-    expect(screen.getByText('PPM shipment #RQ38D4-01')).toBeInTheDocument();
-=======
-    expect(screen.getByText('PPM shipment #F10BE, Service member pro-gear')).toBeInTheDocument();
+    expect(screen.getByText('PPM shipment #RQ38D4-01, Service member pro-gear')).toBeInTheDocument();
   });
 
   it('displays shipment type, shipment ID, and spouse properly', () => {
     const template = getTemplate(spouseProgearRecord);
 
     render(template.getDetails(spouseProgearRecord));
-    expect(screen.getByText('PPM shipment #F10BE, Spouse pro-gear')).toBeInTheDocument();
+    expect(screen.getByText('PPM shipment #RQ38D4-01, Spouse pro-gear')).toBeInTheDocument();
   });
 
   it('displays weight updates', () => {
@@ -72,7 +69,6 @@
     render(template.getDetails(progearRecord));
     expect(screen.getByText('Weight')).toBeInTheDocument();
     expect(screen.getByText(': 1,000 lbs')).toBeInTheDocument();
->>>>>>> 418cb44a
   });
 
   it('displays an approved request', () => {
