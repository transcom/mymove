--- conflicted
+++ resolved
@@ -47,10 +47,6 @@
 
     render(template.getDetails(historyRecord));
     expect(screen.getByText('Service Items Addressed')).toBeInTheDocument();
-<<<<<<< HEAD
-    expect(screen.getByText('Task ordering officer unassigned')).toBeInTheDocument();
-=======
     expect(screen.getByText('Destination task ordering officer unassigned')).toBeInTheDocument();
->>>>>>> 7ac9498b
   });
 });