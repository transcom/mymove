import React from 'react';

import o from 'constants/MoveHistory/UIDisplay/Operations';
import a from 'constants/MoveHistory/Database/Actions';
import t from 'constants/MoveHistory/Database/Tables';

export default {
  action: a.UPDATE,
  eventName: o.updateMoveTaskOrderStatus,
  tableName: t.moves,
  getEventNameDisplay: () => 'Approved move',
  getDetails: ({ changedValues }) => {
    return (
      <>
        <div>Created Move Task Order (MTO)</div>
<<<<<<< HEAD
        {(changedValues?.too_assigned_id !== undefined || changedValues?.too_destination_assigned_id !== undefined) && (
          <div>Task ordering officer unassigned</div>
=======
        {changedValues?.too_task_order_assigned_id !== undefined && <div>Task ordering officer unassigned</div>}
        {changedValues?.too_destination_assigned_id !== undefined && (
          <div>Destination task ordering officer unassigned</div>
>>>>>>> 7ac9498b
        )}
      </>
    );
  },
};<|MERGE_RESOLUTION|>--- conflicted
+++ resolved
@@ -13,14 +13,9 @@
     return (
       <>
         <div>Created Move Task Order (MTO)</div>
-<<<<<<< HEAD
-        {(changedValues?.too_assigned_id !== undefined || changedValues?.too_destination_assigned_id !== undefined) && (
-          <div>Task ordering officer unassigned</div>
-=======
         {changedValues?.too_task_order_assigned_id !== undefined && <div>Task ordering officer unassigned</div>}
         {changedValues?.too_destination_assigned_id !== undefined && (
           <div>Destination task ordering officer unassigned</div>
->>>>>>> 7ac9498b
         )}
       </>
     );
