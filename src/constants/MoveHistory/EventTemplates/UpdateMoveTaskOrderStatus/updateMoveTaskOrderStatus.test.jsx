import { render, screen } from '@testing-library/react';

import getTemplate from 'constants/MoveHistory/TemplateManager';
import e from 'constants/MoveHistory/EventTemplates/UpdateMoveTaskOrderStatus/updateMoveTaskOrderStatus';

describe('when given a Move approved history record', () => {
  const historyRecord = {
    action: 'UPDATE',
    changedValues: {
      available_to_prime_at: '2022-04-13T15:21:31.746028+00:00',
      status: 'APPROVED',
    },
    eventName: 'updateMoveTaskOrderStatus',
    tableName: 'moves',
  };

  it('correctly matches the Update move task order to the proper template', () => {
    const template = getTemplate(historyRecord);
    expect(template).toMatchObject(e);
  });

  it('displays the correct value in the event name and details column', () => {
    const template = getTemplate(historyRecord);

    render(template.getEventNameDisplay(historyRecord));
    render(template.getDetails(historyRecord));
    expect(screen.getByText('Approved move'));
    expect(screen.getByText('Created Move Task Order (MTO)'));
  });

  it('displays correct details when a TOO is unassigned', () => {
    historyRecord.changedValues = {
      ...historyRecord.changedValues,
      too_task_order_assigned_id: null,
    };

    const template = getTemplate(historyRecord);
    render(template.getDetails(historyRecord));
    expect(screen.getByText('Created Move Task Order (MTO)'));
    expect(screen.getByText('Task ordering officer unassigned'));
  });
  it('displays correct details when a TOO is unassigned on the destination request queue', () => {
    historyRecord.changedValues = {
      ...historyRecord.changedValues,
      too_destination_assigned_id: null,
    };
    const template = getTemplate(historyRecord);
    render(template.getDetails(historyRecord));
    expect(screen.getByText('Created Move Task Order (MTO)'));
<<<<<<< HEAD
    expect(screen.getByText('Task ordering officer unassigned'));
=======
    expect(screen.getByText('Destination task ordering officer unassigned'));
>>>>>>> 7ac9498b
  });
});<|MERGE_RESOLUTION|>--- conflicted
+++ resolved
@@ -47,10 +47,6 @@
     const template = getTemplate(historyRecord);
     render(template.getDetails(historyRecord));
     expect(screen.getByText('Created Move Task Order (MTO)'));
-<<<<<<< HEAD
-    expect(screen.getByText('Task ordering officer unassigned'));
-=======
     expect(screen.getByText('Destination task ordering officer unassigned'));
->>>>>>> 7ac9498b
   });
 });