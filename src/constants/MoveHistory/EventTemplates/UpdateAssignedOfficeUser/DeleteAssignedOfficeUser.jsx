import React from 'react';

import o from 'constants/MoveHistory/UIDisplay/Operations';
import a from 'constants/MoveHistory/Database/Actions';
import t from 'constants/MoveHistory/Database/Tables';

export default {
  action: a.UPDATE,
  eventName: o.deleteAssignedOfficeUser,
  tableName: t.moves,
  getEventNameDisplay: () => 'Move assignment updated',
  getDetails: ({ changedValues }) => {
    if (changedValues.sc_counseling_assigned_id === null) return <>Counselor unassigned</>;
    if (changedValues.sc_closeout_assigned_id === null) return <>Closeout counselor unassigned</>;
    if (changedValues.too_task_order_assigned_id === null) return <>Task ordering officer unassigned</>;
    if (changedValues.too_destination_assigned_id === null) return <>Destination task ordering officer unassigned</>;
<<<<<<< HEAD
    if (changedValues.tio_assigned_id === null) return <>Task invoicing officer unassigned</>;
=======
    if (changedValues.tio_payment_request_assigned_id === null) return <>Task invoicing officer unassigned</>;
>>>>>>> 56f72db4
    return <>Unassigned</>;
  },
};<|MERGE_RESOLUTION|>--- conflicted
+++ resolved
@@ -14,11 +14,7 @@
     if (changedValues.sc_closeout_assigned_id === null) return <>Closeout counselor unassigned</>;
     if (changedValues.too_task_order_assigned_id === null) return <>Task ordering officer unassigned</>;
     if (changedValues.too_destination_assigned_id === null) return <>Destination task ordering officer unassigned</>;
-<<<<<<< HEAD
-    if (changedValues.tio_assigned_id === null) return <>Task invoicing officer unassigned</>;
-=======
     if (changedValues.tio_payment_request_assigned_id === null) return <>Task invoicing officer unassigned</>;
->>>>>>> 56f72db4
     return <>Unassigned</>;
   },
 };