--- conflicted
+++ resolved
@@ -19,12 +19,8 @@
         origin_duty_location_id: 'ID2',
         new_duty_location_id: 'ID2',
         has_dependents: true,
-<<<<<<< HEAD
-        grade: 'E-2',
+        grade: ORDERS_PAY_GRADE_TYPE.E_2,
         rank: 'AMN',
-=======
-        grade: ORDERS_PAY_GRADE_TYPE.E_2,
->>>>>>> 89b31dba
       },
       context: [
         {
