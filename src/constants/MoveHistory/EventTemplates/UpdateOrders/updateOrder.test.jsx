--- conflicted
+++ resolved
@@ -19,12 +19,8 @@
         origin_duty_location_id: 'ID2',
         new_duty_location_id: 'ID2',
         has_dependents: true,
-<<<<<<< HEAD
         grade: ORDERS_PAY_GRADE_TYPE.E_2,
-=======
-        grade: 'E-2',
         rank: 'AMN',
->>>>>>> 154ddfe9
       },
       context: [
         {
