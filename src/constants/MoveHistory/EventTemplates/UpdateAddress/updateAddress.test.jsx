import { render, screen } from '@testing-library/react';

import getTemplate from 'constants/MoveHistory/TemplateManager';
import updateAddress from 'constants/MoveHistory/EventTemplates/UpdateAddress/updateAddress';
import ADDRESS_TYPE from 'constants/MoveHistory/Database/AddressTypes';
import { shipmentTypes } from 'constants/shipments';
import { formatMoveHistoryFullAddress } from 'utils/formatters';

const LABEL = {
<<<<<<< HEAD
  backupMailingAddress: 'Backup address',
  destinationAddress: 'Destination address',
  pickupAddress: 'Origin address',
  residentialAddress: 'Current address',
  secondaryDestinationAddress: 'Second destination address',
  secondaryPickupAddress: 'Second origin address',
  tertiaryDestinationAddress: 'Third destination address',
  tertiaryPickupAddress: 'Third origin address',
=======
  backupMailingAddress: 'Backup Address',
  destinationAddress: 'Delivery Address',
  pickupAddress: 'Pickup Address',
  residentialAddress: 'Pickup Address',
  secondaryDestinationAddress: 'Second Delivery Address',
  secondaryPickupAddress: 'Second Pickup Address',
  tertiaryDestinationAddress: 'Third Delivery Address',
  tertiaryPickupAddress: 'Third Pickup Address',
>>>>>>> f8f9f9e0
};

describe('when given a Update basic service item address history record', () => {
  const historyRecord = {
    action: 'UPDATE',
    eventName: 'patchServiceMember',
    tableName: 'addresses',
    oldValues: {
      city: 'Beverly Hills',
      postal_code: '90211',
      street_address_1: '12 Any Street',
      street_address_2: 'P.O. Box 1234',
      state: 'CA',
    },
  };
  const changedValues = {
    city: 'San Diego',
    postal_code: '92134',
    street_address_1: '123 Test Street',
    street_address_2: 'Apt 345',
    state: 'GA',
  };

  const template = getTemplate(historyRecord);
  it('correctly matches the update address event', () => {
    expect(template).toMatchObject(updateAddress);
    expect(template.getEventNameDisplay()).toEqual('Updated address');
  });
  describe('when given a specific address type', () => {
    const result = getTemplate(historyRecord);
    const newAddress = formatMoveHistoryFullAddress(changedValues);
    // test each address type available in ADDRESS_TYPES
    it.each(Object.keys(ADDRESS_TYPE).map((type) => [type, newAddress]))(
      'for label %s it displays the proper details value %s',
      async (type, value) => {
        // add the address type and new value in changedValues
        const newChangedValues = { ...changedValues, [type]: newAddress };
        // set the address type in context
        const context = [{ address_type: type }];
        // add shipment labels where needed
        if (!LABEL[type].includes('mailing')) {
          newChangedValues.shipment_type = 'HHG';
        }
        render(result.getDetails({ ...historyRecord, changedValues: newChangedValues, context }));
        expect(screen.getByText(LABEL[type])).toBeInTheDocument();
        expect(screen.getByText(value, { exact: false })).toBeInTheDocument();
        if (changedValues.shipment_type) {
          expect(screen.getByText('HHG Shipment', { exact: false })).toBeInTheDocument();
        }
      },
    );
  });
  describe('when given one change to address, the updated address is correct', () => {
    const result = getTemplate(historyRecord);
    // test changes in city postal code, state and street individually based off changedValues above
    it.each(Object.keys(changedValues).map((type) => [type, changedValues[type]]))(
      'for label %s it displays the proper details value %s',
      async (label, value) => {
        const newChangedValues = { [label]: changedValues[label] };
        const context = [{ address_type: 'pickupAddress' }];
        const newHistoryRecord = { ...historyRecord, changedValues: newChangedValues, context };
        const expectedAddress = formatMoveHistoryFullAddress(newChangedValues);
        render(result.getDetails(newHistoryRecord));
        expect(screen.getByText(value, { exact: false })).toBeInTheDocument();
        expect(screen.getByText(expectedAddress, { exact: false })).toBeInTheDocument();
      },
    );
  });
  describe('when given a shipment type, the correct label renders', () => {
    const result = getTemplate(historyRecord);
    // test changes in city postal code, state and street individually based off changedValues above
    it.each(Object.keys(shipmentTypes).map((type) => [type, shipmentTypes[type]]))(
      'for label %s it displays the proper details value %s',
      async (label, value) => {
        const newChangedValues = { ...changedValues, shipment_type: label };
        const context = [{ address_type: 'pickupAddress' }];
        const newHistoryRecord = { ...historyRecord, changedValues: newChangedValues, context };
        render(result.getDetails(newHistoryRecord));
        expect(screen.getByText(`${value} shipment`, { exact: false })).toBeInTheDocument();
      },
    );
  });

  describe('should display the whole address when only one field was updated', () => {
    const updatedHistoryRecord = {
      action: 'UPDATE',
      eventName: 'patchServiceMember',
      tableName: 'addresses',
      oldValues: {
        city: 'los angeles',
        postal_code: '90210',
        state: 'CA',
        street_address_1: '123 sesame st',
      },
      changedValues: { street_address_1: '1234 New Ave' },
      context: [{ address_type: 'residentialAddress' }],
    };
    const updatedTemplate = getTemplate(updatedHistoryRecord);

    it.each([['Pickup Address', ': 1234 New Ave, los angeles, CA 90210']])(
      'Label `%s` should have the full address `%s`',
      async (label, value) => {
        render(updatedTemplate.getDetails(updatedHistoryRecord));
        expect(screen.getByText(label)).toBeInTheDocument();
        expect(screen.getByText(value)).toBeInTheDocument();
      },
    );
  });
});<|MERGE_RESOLUTION|>--- conflicted
+++ resolved
@@ -7,16 +7,6 @@
 import { formatMoveHistoryFullAddress } from 'utils/formatters';
 
 const LABEL = {
-<<<<<<< HEAD
-  backupMailingAddress: 'Backup address',
-  destinationAddress: 'Destination address',
-  pickupAddress: 'Origin address',
-  residentialAddress: 'Current address',
-  secondaryDestinationAddress: 'Second destination address',
-  secondaryPickupAddress: 'Second origin address',
-  tertiaryDestinationAddress: 'Third destination address',
-  tertiaryPickupAddress: 'Third origin address',
-=======
   backupMailingAddress: 'Backup Address',
   destinationAddress: 'Delivery Address',
   pickupAddress: 'Pickup Address',
@@ -25,7 +15,6 @@
   secondaryPickupAddress: 'Second Pickup Address',
   tertiaryDestinationAddress: 'Third Delivery Address',
   tertiaryPickupAddress: 'Third Pickup Address',
->>>>>>> f8f9f9e0
 };
 
 describe('when given a Update basic service item address history record', () => {
