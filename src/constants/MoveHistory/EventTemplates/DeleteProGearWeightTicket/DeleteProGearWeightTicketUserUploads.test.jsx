--- conflicted
+++ resolved
@@ -36,11 +36,7 @@
     const template = getTemplate(historyRecord);
 
     render(template.getDetails(historyRecord));
-<<<<<<< HEAD
-    expect(screen.getByText('PPM shipment #125D1, Spouse pro-gear')).toBeInTheDocument();
-=======
-    expect(screen.getByText('PPM shipment #RQ38D4-01')).toBeInTheDocument();
->>>>>>> 5d27dae2
+    expect(screen.getByText('PPM shipment #RQ38D4-01, Spouse pro-gear')).toBeInTheDocument();
   });
 
   it('displays details the deleted document', () => {
