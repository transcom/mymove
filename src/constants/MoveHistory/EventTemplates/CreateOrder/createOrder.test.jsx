import { render, screen } from '@testing-library/react';

import getTemplate from 'constants/MoveHistory/TemplateManager';
import e from 'constants/MoveHistory/EventTemplates/CreateOrder/createOrder';
import { ORDERS_PAY_GRADE_TYPE, ORDERS_TYPE } from 'constants/orders';

describe('When given a create order event for the orders table from the office side', () => {
  const item = {
    action: 'INSERT',
    eventName: 'createOrder',
    tableName: 'orders',
    eventNameDisplay: 'Created orders',
    changedValues: {
      status: 'DRAFT',
      report_by_date: '2022-10-18',
      issue_date: '2022-10-11',
      orders_type: ORDERS_TYPE.PERMANENT_CHANGE_OF_STATION,
      origin_duty_location_name: 'Los Angeles AFB',
      new_duty_location_name: 'Fairchild AFB',
      has_dependents: true,
<<<<<<< HEAD
      grade: 'E-1',
      rank: 'AB',
=======
      grade: ORDERS_PAY_GRADE_TYPE.E_1,
>>>>>>> 5c66fc5b
    },
    context: [
      {
        new_duty_location_name: 'Fairchild AFB',
        origin_duty_location_name: 'Los Angeles AFB',
      },
    ],
  };
  it('correctly matches to the proper template', () => {
    const result = getTemplate(item);
    expect(result).toMatchObject(e);
  });
  describe('When given a specific set of details for created orders', () => {
    it.each([
      ['Status', ': DRAFT'],
      ['Report by date', ': 18 Oct 2022'],
      ['Orders date', ': 11 Oct 2022'],
      ['Orders type', ': Permanent Change Of Station (PCS)'],
      ['Origin duty location name', ': Los Angeles AFB'],
      ['New duty location name', ': Fairchild AFB'],
      ['Dependents included', ': Yes'],
      ['Pay grade', ': E-1'],
      ['Rank', ': AB'],
    ])('displays the proper details value for %s', async (label, value) => {
      const result = getTemplate(item);
      render(result.getDetails(item));
      expect(screen.getByText(label)).toBeInTheDocument();
      expect(screen.getByText(value)).toBeInTheDocument();
    });
  });
});<|MERGE_RESOLUTION|>--- conflicted
+++ resolved
@@ -18,12 +18,8 @@
       origin_duty_location_name: 'Los Angeles AFB',
       new_duty_location_name: 'Fairchild AFB',
       has_dependents: true,
-<<<<<<< HEAD
-      grade: 'E-1',
+      grade: ORDERS_PAY_GRADE_TYPE.E_1,
       rank: 'AB',
-=======
-      grade: ORDERS_PAY_GRADE_TYPE.E_1,
->>>>>>> 5c66fc5b
     },
     context: [
       {
