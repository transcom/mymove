import { render, screen } from '@testing-library/react';

import getTemplate from 'constants/MoveHistory/TemplateManager';
import e from 'constants/MoveHistory/EventTemplates/CreateOrder/createOrder';
import { ORDERS_PAY_GRADE_TYPE, ORDERS_TYPE } from 'constants/orders';

describe('When given a create order event for the orders table from the office side', () => {
  const item = {
    action: 'INSERT',
    eventName: 'createOrder',
    tableName: 'orders',
    eventNameDisplay: 'Created orders',
    changedValues: {
      status: 'DRAFT',
      report_by_date: '2022-10-18',
      issue_date: '2022-10-11',
      orders_type: ORDERS_TYPE.PERMANENT_CHANGE_OF_STATION,
      origin_duty_location_name: 'Los Angeles AFB',
      new_duty_location_name: 'Fairchild AFB',
      has_dependents: true,
<<<<<<< HEAD
      grade: ORDERS_PAY_GRADE_TYPE.E_1,
=======
      grade: 'E-1',
      rank: 'AB',
>>>>>>> 154ddfe9
    },
    context: [
      {
        new_duty_location_name: 'Fairchild AFB',
        origin_duty_location_name: 'Los Angeles AFB',
      },
    ],
  };
  it('correctly matches to the proper template', () => {
    const result = getTemplate(item);
    expect(result).toMatchObject(e);
  });
  describe('When given a specific set of details for created orders', () => {
    it.each([
      ['Status', ': DRAFT'],
      ['Report by date', ': 18 Oct 2022'],
      ['Orders date', ': 11 Oct 2022'],
      ['Orders type', ': Permanent Change Of Station (PCS)'],
      ['Origin duty location name', ': Los Angeles AFB'],
      ['New duty location name', ': Fairchild AFB'],
      ['Dependents included', ': Yes'],
      ['Pay grade', ': E-1'],
      ['Rank', ': AB'],
    ])('displays the proper details value for %s', async (label, value) => {
      const result = getTemplate(item);
      render(result.getDetails(item));
      expect(screen.getByText(label)).toBeInTheDocument();
      expect(screen.getByText(value)).toBeInTheDocument();
    });
  });
});<|MERGE_RESOLUTION|>--- conflicted
+++ resolved
@@ -18,12 +18,8 @@
       origin_duty_location_name: 'Los Angeles AFB',
       new_duty_location_name: 'Fairchild AFB',
       has_dependents: true,
-<<<<<<< HEAD
       grade: ORDERS_PAY_GRADE_TYPE.E_1,
-=======
-      grade: 'E-1',
       rank: 'AB',
->>>>>>> 154ddfe9
     },
     context: [
       {
