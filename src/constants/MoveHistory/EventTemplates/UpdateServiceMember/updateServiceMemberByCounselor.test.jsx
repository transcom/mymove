import { render, screen } from '@testing-library/react';

import getTemplate from 'constants/MoveHistory/TemplateManager';
import updateServiceMemberByCounselor from 'constants/MoveHistory/EventTemplates/UpdateServiceMember/updateServiceMemberByCounselor';
import { ORDERS_PAY_GRADE_TYPE } from 'constants/orders';

describe('When a service counselor updates shipping allowances', () => {
  const historyRecord = {
    action: 'UPDATE',
    tableName: 'service_members',
    eventName: 'counselingUpdateAllowance',
    eventNameDisplay: 'Updated profile',
    changedValues: {
      affiliation: 'NAVY',
<<<<<<< HEAD
      grade: 'E-4',
=======
      grade: ORDERS_PAY_GRADE_TYPE.E_4,
>>>>>>> 5c66fc5b
    },
  };
  it('it correctly matches the event that updates the service member profile ', () => {
    const result = getTemplate(historyRecord);
    expect(result).toMatchObject(updateServiceMemberByCounselor);
    expect(result.getEventNameDisplay()).toMatch(historyRecord.eventNameDisplay);
  });
  describe('it correctly renders the details component for the branch form', () => {
    it.each([
      ['Branch', ': Navy'],
      ['Pay grade', ': E-4'],
    ])('displays the correct details value for %s', async (label, value) => {
      const result = getTemplate(historyRecord);
      render(result.getDetails(historyRecord));
      expect(screen.getByText(label)).toBeInTheDocument();
      expect(screen.getByText(value)).toBeInTheDocument();
    });
  });
});<|MERGE_RESOLUTION|>--- conflicted
+++ resolved
@@ -12,11 +12,7 @@
     eventNameDisplay: 'Updated profile',
     changedValues: {
       affiliation: 'NAVY',
-<<<<<<< HEAD
-      grade: 'E-4',
-=======
       grade: ORDERS_PAY_GRADE_TYPE.E_4,
->>>>>>> 5c66fc5b
     },
   };
   it('it correctly matches the event that updates the service member profile ', () => {
