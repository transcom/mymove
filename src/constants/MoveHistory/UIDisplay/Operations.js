export default {
  acknowledgeExcessWeightRisk: 'acknowledgeExcessWeightRisk',
  approveShipment: 'approveShipment', // ghc.yaml
  approveShipmentDiversion: 'approveShipmentDiversion',
  counselingUpdateAllowance: 'counselingUpdateAllowance', // ghc.yaml
  counselingUpdateOrder: 'counselingUpdateOrder', // ghc.yaml
  createMTOServiceItem: 'createMTOServiceItem', // prime.yaml
  createMTOShipment: 'createMTOShipment', // internal.yaml prime.yaml
  createOrders: 'createOrders', // internal.yaml
  createPaymentRequest: 'createPaymentRequest', // prime.yaml
  createUpload: 'createUpload',
  deleteUpload: 'deleteUpload',
  deleteShipment: 'deleteShipment',
  requestShipmentCancellation: 'requestShipmentCancellation', // ghc.yaml
  requestShipmentDiversion: 'requestShipmentDiversion', // ghc.yaml
  requestShipmentReweigh: 'requestShipmentReweigh',
  setFinancialReviewFlag: 'setFinancialReviewFlag', // ghc.yaml
  submitAmendedOrders: 'submitAmendedOrders', // internal.yaml
  submitMoveForApproval: 'submitMoveForApproval', // internal.yaml
  updateAllowance: 'updateAllowance', // ghc.yaml
  updateBillableWeight: 'updateBillableWeight', // ghc.yaml
  updateBillableWeightAsTIO: 'updateMaxBillableWeightAsTIO',
  updateCustomer: 'updateCustomer',
  updateMoveTaskOrder: 'updateMoveTaskOrder', // ghc.yaml
  updateMoveTaskOrderStatus: 'updateMoveTaskOrderStatus', // ghc.yaml
  updateMTOReviewedBillableWeightsAt: 'updateMTOReviewedBillableWeightsAt',
  updateMTOServiceItemStatus: 'updateMTOServiceItemStatus', // ghc.yaml
  updateMTOServiceItem: 'updateMTOServiceItem', // ghc.yaml
  updateMTOShipment: 'updateMTOShipment', // ghc.yaml internal.yaml prime.yaml
  updateMTOShipmentAddress: 'updateMTOShipmentAddress', // prime.yaml
  updateMTOShipmentStatus: 'updateMTOShipmentStatus',
  updateMTOStatusServiceCounselingCompleted: 'updateMTOStatusServiceCounselingCompleted',
  updateMTOPostCounselingInformation: 'updateMTOPostCounselingInformation', // prime.yaml
  updateOrder: 'updateOrder', // ghc.yaml
  updateOrders: 'updateOrders', // internal.yaml
  updatePaymentRequestStatus: 'updatePaymentRequestStatus',
  updateReweigh: 'updateReweigh',
  updateServiceItemStatus: 'updateMTOServiceItemStatus',
  updateServiceItemSitEntryDate: 'updateServiceItemSitEntryDate', // ghc.yaml
  uploadAmendedOrders: 'uploadAmendedOrders', // internal.yaml
  patchServiceMember: 'patchServiceMember', // internal.yaml
  createServiceMember: 'createServiceMember', // internal.yaml
  createServiceMemberBackupContact: 'createServiceMemberBackupContact', // internal.yaml
  updateServiceMemberBackupContact: 'updateServiceMemberBackupContact', // internal.yaml
  updateWeightTicket: 'updateWeightTicket', // ghc.yaml, internal.yaml
  updateProGearWeightTicket: 'updateProGearWeightTicket', // ghc.yaml, internal.yaml
  updateMovingExpense: 'updateMovingExpense', // ghc.yaml, internal.yaml
  deleteMTOShipment: 'deleteMTOShipment', // prime.yaml
  updateCloseoutOffice: 'updateCloseoutOffice', // ghc.yaml, internal.yaml
  createWeightTicket: 'createWeightTicket', // internal.yaml
  deleteWeightTicket: 'deleteWeightTicket', // internal.yaml
  createPPMUpload: 'createPPMUpload', // internal.yaml
  createProGearWeightTicket: 'createProGearWeightTicket', // internal.yaml
  deleteProGearWeightTicket: 'deleteProGearWeightTicket', // internal.yaml
  createMovingExpense: 'createMovingExpense', // internal.yaml
  deleteMovingExpense: 'deleteMovingExpense', // internal.yaml
  submitPPMShipmentDocumentation: 'submitPPMShipmentDocumentation', // internal.yaml
  finishDocumentReview: 'finishDocumentReview', // ghc.yaml
  getMove: 'getMove', // ghc.yaml
  createSITExtension: 'createSITExtension', // prime.yaml
  patchMove: 'patchMove', // internal.yaml
  uploadAdditionalDocuments: 'uploadAdditionalDocuments', // internal.yaml
  createOrder: 'createOrder', // ghc.yaml
  moveCanceler: 'moveCanceler', // ghc.yaml
<<<<<<< HEAD
  addAppealToViolation: 'addAppealToViolation', // ghc.yaml
  addAppealToSeriousIncident: 'addAppealToSeriousIncident', // ghc.yaml
=======
  cancelMove: 'cancelMove', // internal.yaml
>>>>>>> 61037cd5
};<|MERGE_RESOLUTION|>--- conflicted
+++ resolved
@@ -62,10 +62,7 @@
   uploadAdditionalDocuments: 'uploadAdditionalDocuments', // internal.yaml
   createOrder: 'createOrder', // ghc.yaml
   moveCanceler: 'moveCanceler', // ghc.yaml
-<<<<<<< HEAD
   addAppealToViolation: 'addAppealToViolation', // ghc.yaml
   addAppealToSeriousIncident: 'addAppealToSeriousIncident', // ghc.yaml
-=======
   cancelMove: 'cancelMove', // internal.yaml
->>>>>>> 61037cd5
 };