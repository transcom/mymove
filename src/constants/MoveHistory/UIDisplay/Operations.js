--- conflicted
+++ resolved
@@ -60,9 +60,6 @@
   createSITExtension: 'createSITExtension', // prime.yaml
   patchMove: 'patchMove', // internal.yaml
   uploadAdditionalDocuments: 'uploadAdditionalDocuments', // internal.yaml
-<<<<<<< HEAD
+  createOrder: 'createOrder', // ghc.yaml
   moveCanceler: 'moveCanceler', // ghc.yaml
-=======
-  createOrder: 'createOrder', // ghc.yaml
->>>>>>> 54dbffe5
 };