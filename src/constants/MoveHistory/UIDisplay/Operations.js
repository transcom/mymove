export default {
  acknowledgeExcessWeightRisk: 'acknowledgeExcessWeightRisk',
  approveShipment: 'approveShipment', // ghc.yaml
  approveShipmentDiversion: 'approveShipmentDiversion',
  counselingUpdateAllowance: 'counselingUpdateAllowance', // ghc.yaml
  counselingUpdateOrder: 'counselingUpdateOrder', // ghc.yaml
  createMTOServiceItem: 'createMTOServiceItem', // prime.yaml
  createMTOShipment: 'createMTOShipment', // internal.yaml prime.yaml
  createOrders: 'createOrders', // internal.yaml
  createPaymentRequest: 'createPaymentRequest', // prime.yaml
  createUpload: 'createUpload',
  deleteUpload: 'deleteUpload',
  deleteShipment: 'deleteShipment',
  requestShipmentCancellation: 'requestShipmentCancellation', // ghc.yaml
  requestShipmentDiversion: 'requestShipmentDiversion', // ghc.yaml
  requestShipmentReweigh: 'requestShipmentReweigh',
  setFinancialReviewFlag: 'setFinancialReviewFlag', // ghc.yaml
  submitAmendedOrders: 'submitAmendedOrders', // internal.yaml
  submitMoveForApproval: 'submitMoveForApproval', // internal.yaml
  updateAllowance: 'updateAllowance', // ghc.yaml
  updateBillableWeight: 'updateBillableWeight', // ghc.yaml
  updateBillableWeightAsTIO: 'updateMaxBillableWeightAsTIO',
  updateCustomer: 'updateCustomer',
  updateMoveTaskOrder: 'updateMoveTaskOrder', // ghc.yaml
  updateMoveTaskOrderStatus: 'updateMoveTaskOrderStatus', // ghc.yaml
  updateMTOReviewedBillableWeightsAt: 'updateMTOReviewedBillableWeightsAt',
  updateMTOServiceItemStatus: 'updateMTOServiceItemStatus', // ghc.yaml
  updateMTOServiceItem: 'updateMTOServiceItem', // ghc.yaml
  updateMTOShipment: 'updateMTOShipment', // ghc.yaml internal.yaml prime.yaml
  updateMTOShipmentAddress: 'updateMTOShipmentAddress', // prime.yaml
  updateMTOShipmentStatus: 'updateMTOShipmentStatus',
  updateMTOStatusServiceCounselingCompleted: 'updateMTOStatusServiceCounselingCompleted',
  updateMTOPostCounselingInformation: 'updateMTOPostCounselingInformation', // prime.yaml
  updateOrder: 'updateOrder', // ghc.yaml
  updateOrders: 'updateOrders', // internal.yaml
  updatePaymentRequestStatus: 'updatePaymentRequestStatus',
  updateReweigh: 'updateReweigh',
  updateServiceItemStatus: 'updateMTOServiceItemStatus',
  updateServiceItemSitEntryDate: 'updateServiceItemSitEntryDate', // ghc.yaml
  uploadAmendedOrders: 'uploadAmendedOrders', // internal.yaml
  patchServiceMember: 'patchServiceMember', // internal.yaml
  createServiceMember: 'createServiceMember', // internal.yaml
  createServiceMemberBackupContact: 'createServiceMemberBackupContact', // internal.yaml
  updateServiceMemberBackupContact: 'updateServiceMemberBackupContact', // internal.yaml
  updateWeightTicket: 'updateWeightTicket', // ghc.yaml, internal.yaml
  updateProGearWeightTicket: 'updateProGearWeightTicket', // ghc.yaml, internal.yaml
  updateMovingExpense: 'updateMovingExpense', // ghc.yaml, internal.yaml
  deleteMTOShipment: 'deleteMTOShipment', // prime.yaml
  updateCloseoutOffice: 'updateCloseoutOffice', // ghc.yaml, internal.yaml
  createWeightTicket: 'createWeightTicket', // internal.yaml
  deleteWeightTicket: 'deleteWeightTicket', // internal.yaml
  createPPMUpload: 'createPPMUpload', // internal.yaml
  createProGearWeightTicket: 'createProGearWeightTicket', // internal.yaml
  deleteProGearWeightTicket: 'deleteProGearWeightTicket', // internal.yaml
  createMovingExpense: 'createMovingExpense', // internal.yaml
  deleteMovingExpense: 'deleteMovingExpense', // internal.yaml
  submitPPMShipmentDocumentation: 'submitPPMShipmentDocumentation', // internal.yaml
  finishDocumentReview: 'finishDocumentReview', // ghc.yaml
<<<<<<< HEAD
  moveCanceler: 'moveCanceler', // ghc.yaml
=======
  getMove: 'getMove', // ghc.yaml
  createSITExtension: 'createSITExtension', // prime.yaml
  patchMove: 'patchMove', // internal.yaml
  uploadAdditionalDocuments: 'uploadAdditionalDocuments', // internal.yaml
>>>>>>> 46422838
};<|MERGE_RESOLUTION|>--- conflicted
+++ resolved
@@ -56,12 +56,9 @@
   deleteMovingExpense: 'deleteMovingExpense', // internal.yaml
   submitPPMShipmentDocumentation: 'submitPPMShipmentDocumentation', // internal.yaml
   finishDocumentReview: 'finishDocumentReview', // ghc.yaml
-<<<<<<< HEAD
-  moveCanceler: 'moveCanceler', // ghc.yaml
-=======
   getMove: 'getMove', // ghc.yaml
   createSITExtension: 'createSITExtension', // prime.yaml
   patchMove: 'patchMove', // internal.yaml
   uploadAdditionalDocuments: 'uploadAdditionalDocuments', // internal.yaml
->>>>>>> 46422838
+  moveCanceler: 'moveCanceler', // ghc.yaml
 };