export default {
  acknowledgeExcessWeightRisk: 'acknowledgeExcessWeightRisk',
  approveShipment: 'approveShipment', // ghc.yaml
  approveShipmentDiversion: 'approveShipmentDiversion',
  counselingUpdateAllowance: 'counselingUpdateAllowance', // ghc.yaml
  counselingUpdateOrder: 'counselingUpdateOrder', // ghc.yaml
  createMTOServiceItem: 'createMTOServiceItem', // prime.yaml
  createMTOShipment: 'createMTOShipment', // internal.yaml prime.yaml
  createOrders: 'createOrders', // internal.yaml
  createPaymentRequest: 'createPaymentRequest', // prime.yaml
  createUpload: 'createUpload',
  deleteUpload: 'deleteUpload',
  deleteShipment: 'deleteShipment',
  requestShipmentCancellation: 'requestShipmentCancellation', // ghc.yaml
  requestShipmentDiversion: 'requestShipmentDiversion', // ghc.yaml
  requestShipmentReweigh: 'requestShipmentReweigh',
  setFinancialReviewFlag: 'setFinancialReviewFlag', // ghc.yaml
  submitAmendedOrders: 'submitAmendedOrders', // internal.yaml
  submitMoveForApproval: 'submitMoveForApproval', // internal.yaml
  updateAllowance: 'updateAllowance', // ghc.yaml
  updateBillableWeight: 'updateBillableWeight', // ghc.yaml
  updateBillableWeightAsTIO: 'updateMaxBillableWeightAsTIO',
  updateCustomer: 'updateCustomer',
  updateMoveTaskOrder: 'updateMoveTaskOrder', // ghc.yaml
  updateMoveTaskOrderStatus: 'updateMoveTaskOrderStatus', // ghc.yaml
  updateMTOReviewedBillableWeightsAt: 'updateMTOReviewedBillableWeightsAt',
  updateMTOServiceItemStatus: 'updateMTOServiceItemStatus', // ghc.yaml
  updateMTOServiceItem: 'updateMTOServiceItem', // ghc.yaml
  updateMTOShipment: 'updateMTOShipment', // ghc.yaml internal.yaml prime.yaml
  updateMTOShipmentAddress: 'updateMTOShipmentAddress', // prime.yaml
  updateMTOShipmentStatus: 'updateMTOShipmentStatus',
  updateMTOStatusServiceCounselingCompleted: 'updateMTOStatusServiceCounselingCompleted',
  updateMTOPostCounselingInformation: 'updateMTOPostCounselingInformation', // prime.yaml
  updateOrder: 'updateOrder', // ghc.yaml
  updateOrders: 'updateOrders', // internal.yaml
  updatePaymentRequestStatus: 'updatePaymentRequestStatus',
  updateReweigh: 'updateReweigh',
  updateServiceItemStatus: 'updateMTOServiceItemStatus',
  updateServiceItemSitEntryDate: 'updateServiceItemSitEntryDate', // ghc.yaml
  uploadAmendedOrders: 'uploadAmendedOrders', // internal.yaml
  patchServiceMember: 'patchServiceMember', // internal.yaml
  createServiceMember: 'createServiceMember', // internal.yaml
  createServiceMemberBackupContact: 'createServiceMemberBackupContact', // internal.yaml
  updateServiceMemberBackupContact: 'updateServiceMemberBackupContact', // internal.yaml
  updateWeightTicket: 'updateWeightTicket', // ghc.yaml, internal.yaml
  updateProGearWeightTicket: 'updateProGearWeightTicket', // ghc.yaml, internal.yaml
  updateMovingExpense: 'updateMovingExpense', // ghc.yaml, internal.yaml
  deleteMTOShipment: 'deleteMTOShipment', // prime.yaml
  updateCloseoutOffice: 'updateCloseoutOffice', // ghc.yaml, internal.yaml
  createWeightTicket: 'createWeightTicket', // internal.yaml
  deleteWeightTicket: 'deleteWeightTicket', // internal.yaml
  createPPMUpload: 'createPPMUpload', // internal.yaml
  createProGearWeightTicket: 'createProGearWeightTicket', // internal.yaml
  deleteProGearWeightTicket: 'deleteProGearWeightTicket', // internal.yaml
  createMovingExpense: 'createMovingExpense', // internal.yaml
  deleteMovingExpense: 'deleteMovingExpense', // internal.yaml
  submitPPMShipmentDocumentation: 'submitPPMShipmentDocumentation', // internal.yaml
  finishDocumentReview: 'finishDocumentReview', // ghc.yaml
  getMove: 'getMove', // ghc.yaml
  createSITExtension: 'createSITExtension', // prime.yaml
  patchMove: 'patchMove', // internal.yaml
  uploadAdditionalDocuments: 'uploadAdditionalDocuments', // internal.yaml
  createOrder: 'createOrder', // ghc.yaml
<<<<<<< HEAD
=======
  moveCanceler: 'moveCanceler', // ghc.yaml
>>>>>>> b90333b7
};<|MERGE_RESOLUTION|>--- conflicted
+++ resolved
@@ -61,8 +61,5 @@
   patchMove: 'patchMove', // internal.yaml
   uploadAdditionalDocuments: 'uploadAdditionalDocuments', // internal.yaml
   createOrder: 'createOrder', // ghc.yaml
-<<<<<<< HEAD
-=======
   moveCanceler: 'moveCanceler', // ghc.yaml
->>>>>>> b90333b7
 };