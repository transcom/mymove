export const generalRoutes = {
  HOME_PATH: '/',
  SIGN_IN_PATH: '/sign-in',
  PRIVACY_SECURITY_POLICY_PATH: '/privacy-and-security-policy',
  ACCESSIBILITY_PATH: '/accessibility',
};

export const customerRoutes = {
  MOVE_HOME_PAGE: '/move',
<<<<<<< HEAD
=======
  MOVE_HOME_PATH: '/move/:moveId',
>>>>>>> d81746e4
  CONUS_OCONUS_PATH: '/service-member/conus-oconus',
  DOD_INFO_PATH: '/service-member/dod-info',
  NAME_PATH: '/service-member/name',
  CONTACT_INFO_PATH: '/service-member/contact-info',
  CURRENT_ADDRESS_PATH: '/service-member/current-address',
  BACKUP_ADDRESS_PATH: '/service-member/backup-address',
  BACKUP_CONTACTS_PATH: '/service-member/backup-contact',
  ORDERS_INFO_PATH: '/orders/info',
  ORDERS_UPLOAD_PATH: '/orders/upload',
  ORDERS_AMEND_PATH: '/orders/amend',
  ORDERS_EDIT_PATH: '/moves/:moveId/review/edit-orders',
  SHIPMENT_MOVING_INFO_PATH: '/moves/:moveId/moving-info',
  SHIPMENT_SELECT_TYPE_PATH: '/moves/:moveId/shipment-type',
  SHIPMENT_CREATE_PATH: '/moves/:moveId/new-shipment',
  SHIPMENT_EDIT_PATH: '/moves/:moveId/shipments/:mtoShipmentId/edit',
  SHIPMENT_PPM_ESTIMATED_WEIGHT_PATH: '/moves/:moveId/shipments/:mtoShipmentId/estimated-weight',
  SHIPMENT_PPM_ESTIMATED_INCENTIVE_PATH: '/moves/:moveId/shipments/:mtoShipmentId/estimated-incentive',
  SHIPMENT_PPM_ADVANCES_PATH: '/moves/:moveId/shipments/:mtoShipmentId/advances',
  SHIPMENT_PPM_ABOUT_PATH: '/moves/:moveId/shipments/:mtoShipmentId/about',
  SHIPMENT_PPM_WEIGHT_TICKETS_PATH: '/moves/:moveId/shipments/:mtoShipmentId/weight-tickets',
  SHIPMENT_PPM_WEIGHT_TICKETS_EDIT_PATH: '/moves/:moveId/shipments/:mtoShipmentId/weight-tickets/:weightTicketId',
  SHIPMENT_PPM_REVIEW_PATH: '/moves/:moveId/shipments/:mtoShipmentId/review',
  SHIPMENT_PPM_PRO_GEAR_PATH: '/moves/:moveId/shipments/:mtoShipmentId/pro-gear',
  SHIPMENT_PPM_PRO_GEAR_EDIT_PATH: '/moves/:moveId/shipments/:mtoShipmentId/pro-gear/:proGearId',
  SHIPMENT_PPM_EXPENSES_PATH: '/moves/:moveId/shipments/:mtoShipmentId/expenses',
  SHIPMENT_PPM_EXPENSES_EDIT_PATH: '/moves/:moveId/shipments/:mtoShipmentId/expenses/:expenseId',
  SHIPMENT_PPM_COMPLETE_PATH: '/moves/:moveId/shipments/:mtoShipmentId/complete',
  MOVE_REVIEW_PATH: '/moves/:moveId/review',
  MOVE_AGREEMENT_PATH: '/moves/:moveId/agreement',
  EDIT_PROFILE_PATH: '/moves/review/edit-profile',
  EDIT_OKTA_PROFILE_PATH: '/moves/review/edit-okta-profile',
  PROFILE_PATH: '/service-member/profile',
  SERVICE_INFO_EDIT_PATH: '/moves/review/edit-service-info',
  CONTACT_INFO_EDIT_PATH: '/moves/review/edit-contact-info',
};

const BASE_COUNSELING_MOVE_PATH = '/counseling/moves/:moveCode';

export const servicesCounselingRoutes = {
  BASE_QUEUE_VIEW_PATH: '/counseling/queue',
  QUEUE_VIEW_PATH: 'queue',
  DEFAULT_QUEUE_PATH: '/',
  QUEUE_COUNSELING_PATH: 'counseling',
  BASE_QUEUE_COUNSELING_PATH: '/counseling',
  QUEUE_CLOSEOUT_PATH: 'PPM-closeout',
  BASE_QUEUE_CLOSEOUT_PATH: '/PPM-closeout',
  BASE_COUNSELING_MOVE_PATH,
  BASE_ALLOWANCES_EDIT_PATH: `${BASE_COUNSELING_MOVE_PATH}/allowances`,
  ALLOWANCES_EDIT_PATH: 'allowances',
  BASE_CUSTOMER_INFO_EDIT_PATH: `${BASE_COUNSELING_MOVE_PATH}/customer`,
  CUSTOMER_INFO_EDIT_PATH: 'customer',
  BASE_MOVE_VIEW_PATH: `${BASE_COUNSELING_MOVE_PATH}/details`,
  MOVE_VIEW_PATH: 'details',
  BASE_ORDERS_EDIT_PATH: `${BASE_COUNSELING_MOVE_PATH}/orders`,
  ORDERS_EDIT_PATH: 'orders',
  BASE_SHIPMENT_ADD_PATH: `${BASE_COUNSELING_MOVE_PATH}/new-shipment/:shipmentType`,
  SHIPMENT_ADD_PATH: 'new-shipment/:shipmentType',
  BASE_SHIPMENT_EDIT_PATH: `${BASE_COUNSELING_MOVE_PATH}/shipments/:shipmentId`,
  SHIPMENT_EDIT_PATH: 'shipments/:shipmentId',
  BASE_SHIPMENT_ADVANCE_PATH: `${BASE_COUNSELING_MOVE_PATH}/shipments/:shipmentId/advance`,
  SHIPMENT_ADVANCE_PATH: 'shipments/:shipmentId/advance',
  BASE_MOVE_HISTORY_PATH: `${BASE_COUNSELING_MOVE_PATH}/history`,
  MOVE_HISTORY_PATH: 'history',
  BASE_CUSTOMER_SUPPORT_REMARKS_PATH: `${BASE_COUNSELING_MOVE_PATH}/customer-support-remarks`,
  CUSTOMER_SUPPORT_REMARKS_PATH: '/customer-support-remarks',
  BASE_SHIPMENT_REVIEW_PATH: `${BASE_COUNSELING_MOVE_PATH}/shipments/:shipmentId/document-review`,
  SHIPMENT_REVIEW_PATH: 'shipments/:shipmentId/document-review',
  BASE_REVIEW_SHIPMENT_WEIGHTS_PATH: `${BASE_COUNSELING_MOVE_PATH}/review-shipment-weights`,
  REVIEW_SHIPMENT_WEIGHTS_PATH: 'review-shipment-weights',
};

const BASE_MOVES_PATH = '/moves/:moveCode';
export const moveRoutes = {
  BASE_MOVE_HISTORY_PATH: `${BASE_MOVES_PATH}/history`,
  MOVE_HISTORY_PATH: 'history',
};

export const tioRoutes = {
  BASE_PAYMENT_REQUESTS_PATH: `${BASE_MOVES_PATH}/payment-requests`,
  PAYMENT_REQUESTS_PATH: 'payment-requests',
  BILLABLE_WEIGHT_PATH: 'billable-weight',
};

export const tooRoutes = {
  BASE_SHIPMENT_EDIT_PATH: `${BASE_MOVES_PATH}/shipments/:shipmentId`,
  SHIPMENT_EDIT_PATH: 'shipments/:shipmentId',
  BASE_MOVE_VIEW_PATH: `${BASE_MOVES_PATH}/details`,
  MOVE_VIEW_PATH: 'details',
  BASE_ORDERS_EDIT_PATH: `${BASE_MOVES_PATH}/orders`,
  ORDERS_EDIT_PATH: 'orders',
  BASE_SHIPMENT_ADVANCE_PATH_TOO: `${BASE_MOVES_PATH}/shipments/:shipmentId/advance`,
};

export const qaeCSRRoutes = {
  MOVE_SEARCH_PATH: '/qaecsr/search',
  BASE_EVALUATION_REPORTS_PATH: `${BASE_MOVES_PATH}/evaluation-reports`,
  EVALUATION_REPORTS_PATH: '/evaluation-reports',
  BASE_EVALUATION_REPORT_PATH: `${BASE_MOVES_PATH}/evaluation-reports/:reportId`,
  EVALUATION_REPORT_PATH: '/evaluation-reports/:reportId',
  BASE_EVALUATION_VIOLATIONS_PATH: `${BASE_MOVES_PATH}/evaluation-reports/:reportId/violations`,
  EVALUATION_VIOLATIONS_PATH: '/evaluation-reports/:reportId/violations',
  BASE_CUSTOMER_SUPPORT_REMARKS_PATH: `${BASE_MOVES_PATH}/customer-support-remarks`,
  CUSTOMER_SUPPORT_REMARKS_PATH: 'customer-support-remarks',
};

// README: Prime API endpoints accept either a Move code or ID.
// The base path doesn't have prime-simulator due to matching issues with /prime.
const BASE_PRIME_SIMULATOR_PATH = '/simulator/moves/:moveCodeOrID';

export const primeSimulatorRoutes = {
  VIEW_MOVE_PATH: `${BASE_PRIME_SIMULATOR_PATH}/details`,
  CREATE_SHIPMENT_PATH: `${BASE_PRIME_SIMULATOR_PATH}/shipments/new`,
  UPDATE_SHIPMENT_PATH: `${BASE_PRIME_SIMULATOR_PATH}/shipments/:shipmentId`,
  CREATE_PAYMENT_REQUEST_PATH: `${BASE_PRIME_SIMULATOR_PATH}/payment-requests/new`,
  CREATE_SERVICE_ITEM_PATH: `${BASE_PRIME_SIMULATOR_PATH}/shipments/:shipmentId/service-items/new`,
  UPDATE_SIT_SERVICE_ITEM_PATH: `${BASE_PRIME_SIMULATOR_PATH}/mto-service-items/:mtoServiceItemId/update`,
  UPLOAD_DOCUMENTS_PATH: `${BASE_PRIME_SIMULATOR_PATH}/payment-requests/:paymentRequestId/upload`,
  UPLOAD_SERVICE_REQUEST_DOCUMENTS_PATH: `${BASE_PRIME_SIMULATOR_PATH}/mto-service-items/:mtoServiceItemId/upload`,
  SHIPMENT_UPDATE_ADDRESS_PATH: `${BASE_PRIME_SIMULATOR_PATH}/shipments/:shipmentId/addresses/update`,
  SHIPMENT_UPDATE_REWEIGH_PATH: `${BASE_PRIME_SIMULATOR_PATH}/shipments/:shipmentId/reweigh/:reweighId/update`,
  CREATE_SIT_EXTENSION_REQUEST_PATH: `${BASE_PRIME_SIMULATOR_PATH}/shipments/:shipmentId/sit-extension-requests/new`,
  SHIPMENT_UPDATE_DESTINATION_ADDRESS_PATH: `${BASE_PRIME_SIMULATOR_PATH}/shipments/:shipmentId/updateDestinationAddress`,
};<|MERGE_RESOLUTION|>--- conflicted
+++ resolved
@@ -7,10 +7,7 @@
 
 export const customerRoutes = {
   MOVE_HOME_PAGE: '/move',
-<<<<<<< HEAD
-=======
   MOVE_HOME_PATH: '/move/:moveId',
->>>>>>> d81746e4
   CONUS_OCONUS_PATH: '/service-member/conus-oconus',
   DOD_INFO_PATH: '/service-member/dod-info',
   NAME_PATH: '/service-member/name',
