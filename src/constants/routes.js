export const generalRoutes = {
  HOME_PATH: '/',
  SIGN_IN_PATH: '/sign-in',
<<<<<<< HEAD
  SIGN_UP_PATH: '/sign-up',
=======
  CREATE_ACCOUNT_PATH: '/create-account',
>>>>>>> a5afa044
  REQUEST_ACCOUNT: '/request-account',
  PRIVACY_SECURITY_POLICY_PATH: '/privacy-and-security-policy',
  ACCESSIBILITY_PATH: '/accessibility',
  QUEUE_SEARCH_PATH: 'search',
  BASE_QUEUE_SEARCH_PATH: '/search',
};

export const customerRoutes = {
  MOVE_HOME_PAGE: '/move',
  MOVE_HOME_PATH: '/move/:moveId',
  VALIDATION_CODE_PATH: '/service-member/validation-code',
  DOD_INFO_PATH: '/service-member/dod-info',
  NAME_PATH: '/service-member/name',
  CONTACT_INFO_PATH: '/service-member/contact-info',
  CURRENT_ADDRESS_PATH: '/service-member/current-address',
  BACKUP_ADDRESS_PATH: '/service-member/backup-address',
  BACKUP_CONTACTS_PATH: '/service-member/backup-contact',
  ORDERS_ADD_PATH: '/orders/add',
  ORDERS_INFO_PATH: '/orders/info/:orderId',
  ORDERS_UPLOAD_PATH: '/orders/upload/:orderId',
  ORDERS_AMEND_PATH: '/orders/amend/:orderId',
  ORDERS_EDIT_PATH: '/move/:moveId/review/edit-orders/:orderId',
  SHIPMENT_MOVING_INFO_PATH: '/moves/:moveId/moving-info',
  SHIPMENT_SELECT_TYPE_PATH: '/moves/:moveId/shipment-type',
  SHIPMENT_CREATE_PATH: '/moves/:moveId/new-shipment',
  SHIPMENT_EDIT_PATH: '/moves/:moveId/shipments/:mtoShipmentId/edit',
  SHIPMENT_BOAT_LOCATION_INFO: '/moves/:moveId/shipments/:mtoShipmentId/location-info',
  SHIPMENT_MOBILE_HOME_LOCATION_INFO: '/moves/:moveId/shipments/:mtoShipmentId/location-info',
  SHIPMENT_PPM_ESTIMATED_WEIGHT_PATH: '/moves/:moveId/shipments/:mtoShipmentId/estimated-weight',
  SHIPMENT_PPM_ESTIMATED_INCENTIVE_PATH: '/moves/:moveId/shipments/:mtoShipmentId/estimated-incentive',
  SHIPMENT_PPM_ADVANCES_PATH: '/moves/:moveId/shipments/:mtoShipmentId/advances',
  SHIPMENT_PPM_ABOUT_PATH: '/moves/:moveId/shipments/:mtoShipmentId/about',
  SHIPMENT_PPM_WEIGHT_TICKETS_PATH: '/moves/:moveId/shipments/:mtoShipmentId/weight-tickets',
  SHIPMENT_PPM_WEIGHT_TICKETS_EDIT_PATH: '/moves/:moveId/shipments/:mtoShipmentId/weight-tickets/:weightTicketId',
  SHIPMENT_PPM_REVIEW_PATH: '/moves/:moveId/shipments/:mtoShipmentId/review',
  SHIPMENT_PPM_PRO_GEAR_PATH: '/moves/:moveId/shipments/:mtoShipmentId/pro-gear',
  SHIPMENT_PPM_PRO_GEAR_EDIT_PATH: '/moves/:moveId/shipments/:mtoShipmentId/pro-gear/:proGearId',
  SHIPMENT_PPM_EXPENSES_PATH: '/moves/:moveId/shipments/:mtoShipmentId/expenses',
  SHIPMENT_PPM_EXPENSES_EDIT_PATH: '/moves/:moveId/shipments/:mtoShipmentId/expenses/:expenseId',
  SHIPMENT_PPM_COMPLETE_PATH: '/moves/:moveId/shipments/:mtoShipmentId/complete',
  SHIPMENT_PPM_FEEDBACK_PATH: '/moves/:moveId/shipments/:mtoShipmentId/feedback',
  MOVE_REVIEW_PATH: '/moves/:moveId/review',
  MOVE_AGREEMENT_PATH: '/moves/:moveId/agreement',
  EDIT_OKTA_PROFILE_PATH: '/moves/review/edit-okta-profile',
  PROFILE_PATH: '/service-member/profile',
  SERVICE_INFO_EDIT_PATH: '/moves/review/edit-service-info',
  CONTACT_INFO_EDIT_PATH: '/moves/review/edit-contact-info',
  UPLOAD_ADDITIONAL_DOCUMENTS_PATH: '/move/:moveId/upload-additional-documents',
};

const BASE_COUNSELING_MOVE_PATH = '/counseling/moves/:moveCode';
const BASE_COUNSELING_CUSTOMER_PATH = '/counseling/customers/:customerId';

export const servicesCounselingRoutes = {
  BASE_QUEUE_VIEW_PATH: '/counseling/queue',
  QUEUE_VIEW_PATH: 'queue',
  DEFAULT_QUEUE_PATH: '/',
  QUEUE_COUNSELING_PATH: 'counseling',
  BASE_QUEUE_COUNSELING_PATH: '/counseling',
  QUEUE_CLOSEOUT_PATH: 'PPM-closeout',
  BASE_QUEUE_CLOSEOUT_PATH: '/PPM-closeout',
  CUSTOMER_SEARCH_PATH: 'customer-search',
  BASE_CUSTOMER_SEARCH_PATH: '/customer-search',
  BASE_COUNSELING_MOVE_PATH,
  BASE_ALLOWANCES_EDIT_PATH: `${BASE_COUNSELING_MOVE_PATH}/allowances`,
  ALLOWANCES_EDIT_PATH: 'allowances',
  BASE_CUSTOMER_INFO_EDIT_PATH: `${BASE_COUNSELING_MOVE_PATH}/customer`,
  CUSTOMER_INFO_EDIT_PATH: 'customer',
  BASE_MOVE_VIEW_PATH: `${BASE_COUNSELING_MOVE_PATH}/details`,
  MOVE_VIEW_PATH: 'details',
  BASE_CREATE_MOVE_EDIT_CUSTOMER_PATH: `${BASE_COUNSELING_MOVE_PATH}/edit-customer`,
  CREATE_MOVE_EDIT_CUSTOMER_PATH: 'edit-customer',
  BASE_ORDERS_EDIT_PATH: `${BASE_COUNSELING_MOVE_PATH}/orders`,
  ORDERS_EDIT_PATH: 'orders',
  BASE_SHIPMENT_ADD_PATH: `${BASE_COUNSELING_MOVE_PATH}/new-shipment/:shipmentType`,
  SHIPMENT_ADD_PATH: 'new-shipment/:shipmentType',
  BASE_SHIPMENT_EDIT_PATH: `${BASE_COUNSELING_MOVE_PATH}/shipments/:shipmentId`,
  SHIPMENT_EDIT_PATH: 'shipments/:shipmentId',
  BASE_SHIPMENT_ADVANCE_PATH: `${BASE_COUNSELING_MOVE_PATH}/shipments/:shipmentId/advance`,
  SHIPMENT_ADVANCE_PATH: 'shipments/:shipmentId/advance',
  BASE_MOVE_HISTORY_PATH: `${BASE_COUNSELING_MOVE_PATH}/history`,
  MOVE_HISTORY_PATH: 'history',
  SUPPORTING_DOCUMENTS_PATH: 'supporting-documents',
  BASE_MTO_PATH: `${BASE_COUNSELING_MOVE_PATH}/mto`,
  MTO_PATH: 'mto',
  BASE_CUSTOMER_SUPPORT_REMARKS_PATH: `${BASE_COUNSELING_MOVE_PATH}/customer-support-remarks`,
  CUSTOMER_SUPPORT_REMARKS_PATH: '/customer-support-remarks',
  BASE_SHIPMENT_REVIEW_PATH: `${BASE_COUNSELING_MOVE_PATH}/shipments/:shipmentId/document-review`,
  SHIPMENT_REVIEW_PATH: 'shipments/:shipmentId/document-review',
  BASE_SHIPMENT_VIEW_DOCUMENT_PATH: `${BASE_COUNSELING_MOVE_PATH}/shipments/:shipmentId/view-document`,
  SHIPMENT_VIEW_DOCUMENT_PATH: 'shipments/:shipmentId/view-document',
  BASE_REVIEW_SHIPMENT_WEIGHTS_PATH: `${BASE_COUNSELING_MOVE_PATH}/review-shipment-weights`,
  REVIEW_SHIPMENT_WEIGHTS_PATH: 'review-shipment-weights',
  CREATE_CUSTOMER_PATH: '/onboarding/create-customer',
  BASE_CUSTOMERS_CUSTOMER_INFO_PATH: `${BASE_COUNSELING_CUSTOMER_PATH}/customer-info`,
  CUSTOMERS_CUSTOMER_INFO_PATH: 'customer-info',
  BASE_CUSTOMERS_ORDERS_ADD_PATH: `${BASE_COUNSELING_CUSTOMER_PATH}/new-orders`,
  CUSTOMERS_ORDERS_ADD_PATH: 'new-orders',
  CREATE_MOVE_CUSTOMER_INFO_PATH: '/create-move/customer-info',
  BASE_SHIPMENT_PPM_ABOUT_PATH: `${BASE_COUNSELING_MOVE_PATH}/shipments/:shipmentId/about`,
  SHIPMENT_PPM_ABOUT_PATH: `shipments/:shipmentId/about`,
  BASE_SHIPMENT_PPM_REVIEW_PATH: `${BASE_COUNSELING_MOVE_PATH}/shipments/:shipmentId/review`,
  SHIPMENT_PPM_REVIEW_PATH: `shipments/:shipmentId/review`,
  BASE_SHIPMENT_PPM_WEIGHT_TICKETS_PATH: `${BASE_COUNSELING_MOVE_PATH}/shipments/:shipmentId/weight-tickets`,
  SHIPMENT_PPM_WEIGHT_TICKETS_PATH: `shipments/:shipmentId/weight-tickets`,
  BASE_SHIPMENT_PPM_WEIGHT_TICKETS_EDIT_PATH: `${BASE_COUNSELING_MOVE_PATH}/shipments/:shipmentId/weight-tickets/:weightTicketId`,
  SHIPMENT_PPM_WEIGHT_TICKETS_EDIT_PATH: `shipments/:shipmentId/weight-tickets/:weightTicketId`,
  BASE_SHIPMENT_PPM_PRO_GEAR_PATH: `${BASE_COUNSELING_MOVE_PATH}/shipments/:shipmentId/pro-gear`,
  SHIPMENT_PPM_PRO_GEAR_PATH: `shipments/:shipmentId/pro-gear`,
  BASE_SHIPMENT_PPM_PRO_GEAR_EDIT_PATH: `${BASE_COUNSELING_MOVE_PATH}/shipments/:shipmentId/pro-gear/:proGearId`,
  SHIPMENT_PPM_PRO_GEAR_EDIT_PATH: `shipments/:shipmentId/pro-gear/:proGearId`,
  BASE_SHIPMENT_PPM_EXPENSES_PATH: `${BASE_COUNSELING_MOVE_PATH}/shipments/:shipmentId/expenses`,
  SHIPMENT_PPM_EXPENSES_PATH: `shipments/:shipmentId/expenses`,
  BASE_SHIPMENT_PPM_EXPENSES_EDIT_PATH: `${BASE_COUNSELING_MOVE_PATH}/shipments/:shipmentId/expenses/:expenseId`,
  SHIPMENT_PPM_EXPENSES_EDIT_PATH: `shipments/:shipmentId/expenses/:expenseId`,
  BASE_SHIPMENT_PPM_COMPLETE_PATH: `${BASE_COUNSELING_MOVE_PATH}/shipments/:shipmentId/complete`,
  SHIPMENT_PPM_COMPLETE_PATH: `shipments/:shipmentId/complete`,
};

const BASE_MOVES_PATH = '/moves/:moveCode';
export const moveRoutes = {
  BASE_MOVE_HISTORY_PATH: `${BASE_MOVES_PATH}/history`,
  MOVE_HISTORY_PATH: 'history',
};

export const tioRoutes = {
  BASE_PAYMENT_REQUESTS_PATH: `${BASE_MOVES_PATH}/payment-requests`,
  PAYMENT_REQUEST_QUEUE: 'payment-requests',
  BASE_PAYMENT_REQUEST_QUEUE: '/payment-requests',
  PAYMENT_REQUESTS_PATH: 'payment-requests',
  BILLABLE_WEIGHT_PATH: 'billable-weight',
};

export const tooRoutes = {
  BASE_SHIPMENT_EDIT_PATH: `${BASE_MOVES_PATH}/shipments/:shipmentId`,
  MOVE_QUEUE: `move-queue`,
  BASE_MOVE_QUEUE: `/move-queue`,
  BASE_DESTINATION_REQUESTS_QUEUE: `/destination-requests`,
  DESTINATION_REQUESTS_QUEUE: `destination-requests`,
  SHIPMENT_EDIT_PATH: 'shipments/:shipmentId',
  BASE_MOVE_VIEW_PATH: `${BASE_MOVES_PATH}/details`,
  MOVE_VIEW_PATH: 'details',
  BASE_ORDERS_EDIT_PATH: `${BASE_MOVES_PATH}/orders`,
  ORDERS_EDIT_PATH: 'orders',
  SHIPMENT_ADD_PATH: `${BASE_MOVES_PATH}/new-shipment/:shipmentType`,
  BASE_SHIPMENT_ADVANCE_PATH_TOO: `${BASE_MOVES_PATH}/shipments/:shipmentId/advance`,
  BASE_CUSTOMER_INFO_EDIT_PATH: `${BASE_MOVES_PATH}/customer`,
  CUSTOMER_INFO_EDIT_PATH: 'customer',
};

// QAE, CSR, and GSR share all routes, just different permission levels
export const qaeCSRRoutes = {
  MOVE_SEARCH_PATH: '/qaecsr/search',
  BASE_EVALUATION_REPORTS_PATH: `${BASE_MOVES_PATH}/evaluation-reports`,
  EVALUATION_REPORTS_PATH: '/evaluation-reports',
  BASE_EVALUATION_REPORT_PATH: `${BASE_MOVES_PATH}/evaluation-reports/:reportId`,
  EVALUATION_REPORT_PATH: '/evaluation-reports/:reportId',
  EVALUATION_REPORT_VIEW_PATH: '/evaluation-report/:reportId',
  BASE_EVALUATION_VIOLATIONS_PATH: `${BASE_MOVES_PATH}/evaluation-reports/:reportId/violations`,
  EVALUATION_VIOLATIONS_PATH: '/evaluation-reports/:reportId/violations',
  BASE_CUSTOMER_SUPPORT_REMARKS_PATH: `${BASE_MOVES_PATH}/customer-support-remarks`,
  CUSTOMER_SUPPORT_REMARKS_PATH: 'customer-support-remarks',
};

export const hqRoutes = {
  BASE_MOVE_QUEUE: `/move-queue`,
  MOVE_QUEUE: `move-queue`,
  BASE_PAYMENT_REQUEST_QUEUE: '/payment-requests',
  PAYMENT_REQUEST_QUEUE: 'payment-requests',
  BASE_COUNSELING_QUEUE: '/counseling',
  COUNSELING_QUEUE: 'counseling',
  BASE_CLOSEOUT_QUEUE: '/PPM-closeout',
  CLOSEOUT_QUEUE: 'PPM-closeout',
  BASE_CUSTOMER_SEARCH: '/customer-search',
  CUSTOMER_SEARCH: 'customer-search',
};

// README: Prime API endpoints accept either a Move code or ID.
// The base path doesn't have prime-simulator due to matching issues with /prime.
const BASE_PRIME_SIMULATOR_PATH = '/simulator/moves/:moveCodeOrID';

export const primeSimulatorRoutes = {
  VIEW_MOVE_PATH: `${BASE_PRIME_SIMULATOR_PATH}/details`,
  CREATE_SHIPMENT_PATH: `${BASE_PRIME_SIMULATOR_PATH}/shipments/new`,
  UPDATE_SHIPMENT_PATH: `${BASE_PRIME_SIMULATOR_PATH}/shipments/:shipmentId`,
  CREATE_PAYMENT_REQUEST_PATH: `${BASE_PRIME_SIMULATOR_PATH}/payment-requests/new`,
  CREATE_SERVICE_ITEM_PATH: `${BASE_PRIME_SIMULATOR_PATH}/shipments/:shipmentId/service-items/new`,
  UPDATE_SIT_SERVICE_ITEM_PATH: `${BASE_PRIME_SIMULATOR_PATH}/mto-service-items/:mtoServiceItemId/update`,
  UPLOAD_DOCUMENTS_PATH: `${BASE_PRIME_SIMULATOR_PATH}/payment-requests/:paymentRequestId/upload`,
  UPLOAD_SERVICE_REQUEST_DOCUMENTS_PATH: `${BASE_PRIME_SIMULATOR_PATH}/mto-service-items/:mtoServiceItemId/upload`,
  SHIPMENT_UPDATE_ADDRESS_PATH: `${BASE_PRIME_SIMULATOR_PATH}/shipments/:shipmentId/addresses/update`,
  SHIPMENT_UPDATE_REWEIGH_PATH: `${BASE_PRIME_SIMULATOR_PATH}/shipments/:shipmentId/reweigh/:reweighId/update`,
  CREATE_SIT_EXTENSION_REQUEST_PATH: `${BASE_PRIME_SIMULATOR_PATH}/shipments/:shipmentId/sit-extension-requests/new`,
  SHIPMENT_UPDATE_DESTINATION_ADDRESS_PATH: `${BASE_PRIME_SIMULATOR_PATH}/shipments/:shipmentId/updateDestinationAddress`,
};

export const adminRoutes = {
  HOME_PATH: '/',
};<|MERGE_RESOLUTION|>--- conflicted
+++ resolved
@@ -1,11 +1,7 @@
 export const generalRoutes = {
   HOME_PATH: '/',
   SIGN_IN_PATH: '/sign-in',
-<<<<<<< HEAD
-  SIGN_UP_PATH: '/sign-up',
-=======
   CREATE_ACCOUNT_PATH: '/create-account',
->>>>>>> a5afa044
   REQUEST_ACCOUNT: '/request-account',
   PRIVACY_SECURITY_POLICY_PATH: '/privacy-and-security-policy',
   ACCESSIBILITY_PATH: '/accessibility',
