package utils

import (
	"fmt"
	"path/filepath"
	"strings"
	"time"
)

const (
	// VersionTimeFormat is the Go time format for creating a version number.
	VersionTimeFormat string = "20060102150405"
)

// checks if string is null, empty, or whitespace
func IsNullOrWhiteSpace(s *string) bool {
	return s == nil || len(strings.TrimSpace(*s)) == 0
}

func AppendTimestampToFilename(fileName string) string {
	now := time.Now()
	timestamp := now.Format(VersionTimeFormat) // ISO Format
<<<<<<< HEAD

	ext := filepath.Ext(fileName)
	name := strings.TrimSuffix(fileName, ext)

=======
	ext := filepath.Ext(fileName)
	name := strings.TrimSuffix(fileName, ext)
>>>>>>> ad612a44
	newFileName := fmt.Sprintf("%s-%s%s", name, timestamp, ext)
	return newFileName
}<|MERGE_RESOLUTION|>--- conflicted
+++ resolved
@@ -20,15 +20,8 @@
 func AppendTimestampToFilename(fileName string) string {
 	now := time.Now()
 	timestamp := now.Format(VersionTimeFormat) // ISO Format
-<<<<<<< HEAD
-
 	ext := filepath.Ext(fileName)
 	name := strings.TrimSuffix(fileName, ext)
-
-=======
-	ext := filepath.Ext(fileName)
-	name := strings.TrimSuffix(fileName, ext)
->>>>>>> ad612a44
 	newFileName := fmt.Sprintf("%s-%s%s", name, timestamp, ext)
 	return newFileName
 }