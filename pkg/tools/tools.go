// +build tools

// This file exists to track tool dependencies. This is one of the recommended practices
// for handling tool dependencies in a Go module as outlined here:
// https://github.com/golang/go/wiki/Modules#how-can-i-track-tool-dependencies-for-a-module

package tools

import (
	// Install for hot reloading server
	_ "github.com/codegangsta/gin"
	// Install for generating swagger code
	_ "github.com/go-swagger/go-swagger/cmd/swagger"
	// Install for managing the database
	_ "github.com/gobuffalo/pop/soda"
<<<<<<< HEAD
	// Install for pre-commit go-sec
	_ "github.com/securego/gosec/cmd/gosec"
	// Install for getting access to production secrets
=======

	// Disabled until gosec supports go modules
	//_ "github.com/securego/gosec/cmd/gosec"
>>>>>>> 777f7bb4
	_ "github.com/segmentio/chamber"
	// Install for pre-commit go-lint
	_ "golang.org/x/lint/golint"
	// Install for pre-commit circleci testing
	_ "golang.org/x/tools/cmd/callgraph"
	// Install for pre-commit go-imports
	_ "golang.org/x/tools/cmd/goimports"
	// Install for pre-commit go-vet
	_ "golang.org/x/tools/go/analysis/passes/shadow/cmd/shadow"

	// Packr isn't actually a tool dependency, but it's an indirect dependency that `go vet` and `go mod tidy` disagreed about.
	// Adding it here is a way to ensure that it isn't tidied up from go.mod
	_ "github.com/gobuffalo/packr"
)<|MERGE_RESOLUTION|>--- conflicted
+++ resolved
@@ -13,15 +13,13 @@
 	_ "github.com/go-swagger/go-swagger/cmd/swagger"
 	// Install for managing the database
 	_ "github.com/gobuffalo/pop/soda"
-<<<<<<< HEAD
+	_ "github.com/securego/gosec/cmd/gosec"
+
 	// Install for pre-commit go-sec
-	_ "github.com/securego/gosec/cmd/gosec"
-	// Install for getting access to production secrets
-=======
-
 	// Disabled until gosec supports go modules
 	//_ "github.com/securego/gosec/cmd/gosec"
->>>>>>> 777f7bb4
+
+	// Install for getting access to production secrets
 	_ "github.com/segmentio/chamber"
 	// Install for pre-commit go-lint
 	_ "golang.org/x/lint/golint"
