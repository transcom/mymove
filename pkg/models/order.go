package models

import (
	"encoding/json"
	"time"

	"github.com/gobuffalo/pop"
	"github.com/gobuffalo/uuid"
	"github.com/gobuffalo/validate"
	"github.com/gobuffalo/validate/validators"
	"github.com/pkg/errors"

	"github.com/transcom/mymove/pkg/app"
	"github.com/transcom/mymove/pkg/gen/internalmessages"
)

// UploadedOrdersDocumentName is the name of an uploaded orders document
const UploadedOrdersDocumentName = "uploaded_orders"

// OrderStatus represents the status of an order record's lifecycle
type OrderStatus string

const (
	// OrderStatusDRAFT captures enum value "DRAFT"
	OrderStatusDRAFT OrderStatus = "DRAFT"
	// OrderStatusSUBMITTED captures enum value "SUBMITTED"
	OrderStatusSUBMITTED OrderStatus = "SUBMITTED"
	// OrderStatusAPPROVED captures enum value "APPROVED"
	OrderStatusAPPROVED OrderStatus = "APPROVED"
)

// Order is a set of orders received by a service member
type Order struct {
	ID                   uuid.UUID                          `json:"id" db:"id"`
	CreatedAt            time.Time                          `json:"created_at" db:"created_at"`
	UpdatedAt            time.Time                          `json:"updated_at" db:"updated_at"`
	ServiceMemberID      uuid.UUID                          `json:"service_member_id" db:"service_member_id"`
	ServiceMember        ServiceMember                      `belongs_to:"service_members"`
	IssueDate            time.Time                          `json:"issue_date" db:"issue_date"`
	ReportByDate         time.Time                          `json:"report_by_date" db:"report_by_date"`
	OrdersType           internalmessages.OrdersType        `json:"orders_type" db:"orders_type"`
	OrdersTypeDetail     *internalmessages.OrdersTypeDetail `json:"orders_type_detail" db:"orders_type_detail"`
	HasDependents        bool                               `json:"has_dependents" db:"has_dependents"`
	NewDutyStationID     uuid.UUID                          `json:"new_duty_station_id" db:"new_duty_station_id"`
	NewDutyStation       DutyStation                        `belongs_to:"duty_stations"`
	CurrentDutyStationID *uuid.UUID                         `json:"current_duty_station_id" db:"current_duty_station_id"`
	CurrentDutyStation   *DutyStation                       `belongs_to:"duty_stations"`
	UploadedOrders       Document                           `belongs_to:"documents"`
	UploadedOrdersID     uuid.UUID                          `json:"uploaded_orders_id" db:"uploaded_orders_id"`
	OrdersNumber         *string                            `json:"orders_number" db:"orders_number"`
<<<<<<< HEAD
	Moves                Moves                              `has_many:"moves" fk_id:"orders_id"`
=======
	Status               OrderStatus                        `json:"status" db:"status"`
>>>>>>> 1b143b16
}

// String is not required by pop and may be deleted
func (o Order) String() string {
	jo, _ := json.Marshal(o)
	return string(jo)
}

// Orders is not required by pop and may be deleted
type Orders []Order

// String is not required by pop and may be deleted
func (o Orders) String() string {
	jo, _ := json.Marshal(o)
	return string(jo)
}

// Validate gets run every time you call a "pop.Validate*" (pop.ValidateAndSave, pop.ValidateAndCreate, pop.ValidateAndUpdate) method.
// This method is not required and may be deleted.
func (o *Order) Validate(tx *pop.Connection) (*validate.Errors, error) {
	return validate.Validate(
		&OrdersTypeIsPresent{Field: o.OrdersType, Name: "OrdersType"},
		&validators.TimeIsPresent{Field: o.IssueDate, Name: "IssueDate"},
		&validators.TimeIsPresent{Field: o.ReportByDate, Name: "ReportByDate"},
		&validators.UUIDIsPresent{Field: o.ServiceMemberID, Name: "ServiceMemberID"},
		&validators.UUIDIsPresent{Field: o.NewDutyStationID, Name: "NewDutyStationID"},
		&validators.StringIsPresent{Field: string(o.Status), Name: "Status"},
	), nil
}

// ValidateCreate gets run every time you call "pop.ValidateAndCreate" method.
// This method is not required and may be deleted.
func (o *Order) ValidateCreate(tx *pop.Connection) (*validate.Errors, error) {
	return validate.NewErrors(), nil
}

// ValidateUpdate gets run every time you call "pop.ValidateAndUpdate" method.
// This method is not required and may be deleted.
func (o *Order) ValidateUpdate(tx *pop.Connection) (*validate.Errors, error) {
	return validate.NewErrors(), nil
}

// SaveOrder saves an order
func SaveOrder(db *pop.Connection, order *Order) (*validate.Errors, error) {
	return db.ValidateAndSave(order)
}

// FetchOrder returns orders only if it is allowed for the given user to access those orders.
func FetchOrder(db *pop.Connection, user User, reqApp string, id uuid.UUID) (Order, error) {
	var order Order
	err := db.Q().Eager("ServiceMember.User", "NewDutyStation.Address", "UploadedOrders.Uploads").Find(&order, id)
	if err != nil {
		if errors.Cause(err).Error() == recordNotFoundErrorString {
			return Order{}, ErrFetchNotFound
		}
		// Otherwise, it's an unexpected err so we return that.
		return Order{}, err
	}
	// TODO: Handle case where more than one user is authorized to modify orders
	if reqApp == app.MyApp && order.ServiceMember.UserID != user.ID {
		return Order{}, ErrFetchForbidden
	}

	return order, nil
}

// CreateNewMove creates a move associated with these Orders
func (o *Order) CreateNewMove(db *pop.Connection, moveType *internalmessages.SelectedMoveType) (*Move, *validate.Errors, error) {
	return createNewMove(db, o.ID, moveType)
}<|MERGE_RESOLUTION|>--- conflicted
+++ resolved
@@ -48,11 +48,8 @@
 	UploadedOrders       Document                           `belongs_to:"documents"`
 	UploadedOrdersID     uuid.UUID                          `json:"uploaded_orders_id" db:"uploaded_orders_id"`
 	OrdersNumber         *string                            `json:"orders_number" db:"orders_number"`
-<<<<<<< HEAD
 	Moves                Moves                              `has_many:"moves" fk_id:"orders_id"`
-=======
 	Status               OrderStatus                        `json:"status" db:"status"`
->>>>>>> 1b143b16
 }
 
 // String is not required by pop and may be deleted
