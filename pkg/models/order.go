package models

import (
	"sort"
	"time"

	"github.com/gobuffalo/pop/v6"
	"github.com/gobuffalo/validate/v3"
	"github.com/gobuffalo/validate/v3/validators"
	"github.com/gofrs/uuid"
	"github.com/pkg/errors"

	"github.com/transcom/mymove/pkg/auth"
	"github.com/transcom/mymove/pkg/db/utilities"
	"github.com/transcom/mymove/pkg/gen/internalmessages"
)

// UploadedOrdersDocumentName is the name of an uploaded orders document
const UploadedOrdersDocumentName = "uploaded_orders"

const SupplyAndServicesCostEstimate string = "Prices for services under this task order will be in accordance with rates provided in GHC Attachment 2 - Pricing Rate Table. It is the responsibility of the contractor to provide the estimated weight quantity to apply to services on this task order, when applicable (See Attachment 1 - Performance Work Statement)."
const MethodOfPayment string = "Payment will be made using the Third-Party Payment System (TPPS) Automated Payment System"
const NAICS string = "488510 - FREIGHT TRANSPORTATION ARRANGEMENT"
const InstructionsBeforeContractNumber string = "Packaging, packing, and shipping instructions as identified in the Conformed Copy of"
const InstructionsAfterContractNumber string = "Attachment 1 Performance Work Statement"

// OrderStatus represents the state of an order record in the UX manual orders flow
type OrderStatus string

const (
	// OrderStatusDRAFT captures enum value "DRAFT"
	OrderStatusDRAFT OrderStatus = "DRAFT"
	// OrderStatusSUBMITTED captures enum value "SUBMITTED"
	OrderStatusSUBMITTED OrderStatus = "SUBMITTED"
	// OrderStatusAPPROVED captures enum value "APPROVED"
	OrderStatusAPPROVED OrderStatus = "APPROVED"
	// OrderStatusCANCELED captures enum value "CANCELED"
	OrderStatusCANCELED OrderStatus = "CANCELED"
)

// DepartmentIndicator represents an order's department indicator
type DepartmentIndicator string

// String is a string representation of a DepartmentIndicator
func (d DepartmentIndicator) String() string {
	return string(d)
}

const (
	// DepartmentIndicatorARMY captures enum value "ARMY"
	DepartmentIndicatorARMY DepartmentIndicator = "ARMY"
	// DepartmentIndicatorARMYCORPSOFENGINEERS captures enum value "ARMY_CORPS_OF_ENGINEERS"
	DepartmentIndicatorARMYCORPSOFENGINEERS DepartmentIndicator = "ARMY_CORPS_OF_ENGINEERS"
	// DepartmentIndicatorCOASTGUARD captures enum value "COAST_GUARD"
	DepartmentIndicatorCOASTGUARD DepartmentIndicator = "COAST_GUARD"
	// DepartmentIndicatorNAVYANDMARINES captures enum value "NAVY_AND_MARINES"
	DepartmentIndicatorNAVYANDMARINES DepartmentIndicator = "NAVY_AND_MARINES"
	// DepartmentIndicatorAIRANDSPACEFORCE captures enum value "AIR_AND_SPACE_FORCE"
	DepartmentIndicatorAIRANDSPACEFORCE DepartmentIndicator = "AIR_AND_SPACE_FORCE"
	// DepartmentIndicatorOFFICEOFSECRETARYOFDEFENSE captures enum value "OFFICE_OF_SECRETARY_OF_DEFENSE"
	DepartmentIndicatorOFFICEOFSECRETARYOFDEFENSE DepartmentIndicator = "OFFICE_OF_SECRETARY_OF_DEFENSE"
)

// Order is a set of orders received by a service member
type Order struct {
	ID                             uuid.UUID                          `json:"id" db:"id"`
	CreatedAt                      time.Time                          `json:"created_at" db:"created_at"`
	UpdatedAt                      time.Time                          `json:"updated_at" db:"updated_at"`
	ServiceMemberID                uuid.UUID                          `json:"service_member_id" db:"service_member_id"`
	ServiceMember                  ServiceMember                      `belongs_to:"service_members" fk_id:"service_member_id"`
	IssueDate                      time.Time                          `json:"issue_date" db:"issue_date"`
	ReportByDate                   time.Time                          `json:"report_by_date" db:"report_by_date"`
	OrdersType                     internalmessages.OrdersType        `json:"orders_type" db:"orders_type"`
	OrdersTypeDetail               *internalmessages.OrdersTypeDetail `json:"orders_type_detail" db:"orders_type_detail"`
	HasDependents                  bool                               `json:"has_dependents" db:"has_dependents"`
	SpouseHasProGear               bool                               `json:"spouse_has_pro_gear" db:"spouse_has_pro_gear"`
	OriginDutyLocation             *DutyLocation                      `belongs_to:"duty_locations" fk_id:"origin_duty_location_id"`
	OriginDutyLocationID           *uuid.UUID                         `json:"origin_duty_location_id" db:"origin_duty_location_id"`
	NewDutyLocationID              uuid.UUID                          `json:"new_duty_location_id" db:"new_duty_location_id"`
	NewDutyLocation                DutyLocation                       `belongs_to:"duty_locations" fk_id:"new_duty_location_id"`
	DestinationGBLOC               *string                            `json:"destination_duty_location_gbloc" db:"destination_gbloc"`
	UploadedOrders                 Document                           `belongs_to:"documents" fk_id:"uploaded_orders_id"`
	UploadedOrdersID               uuid.UUID                          `json:"uploaded_orders_id" db:"uploaded_orders_id"`
	OrdersNumber                   *string                            `json:"orders_number" db:"orders_number"`
	Moves                          Moves                              `has_many:"moves" fk_id:"orders_id" order_by:"created_at desc"`
	Status                         OrderStatus                        `json:"status" db:"status"`
	TAC                            *string                            `json:"tac" db:"tac"`
	SAC                            *string                            `json:"sac" db:"sac"`
	NtsTAC                         *string                            `json:"nts_tac" db:"nts_tac"`
	NtsSAC                         *string                            `json:"nts_sac" db:"nts_sac"`
	DepartmentIndicator            *string                            `json:"department_indicator" db:"department_indicator"`
	Grade                          *internalmessages.OrderPayGrade    `json:"grade" db:"grade"`
	Entitlement                    *Entitlement                       `belongs_to:"entitlements" fk_id:"entitlement_id"`
	EntitlementID                  *uuid.UUID                         `json:"entitlement_id" db:"entitlement_id"`
	UploadedAmendedOrders          *Document                          `belongs_to:"documents" fk_id:"uploaded_amended_orders_id"`
	UploadedAmendedOrdersID        *uuid.UUID                         `json:"uploaded_amended_orders_id" db:"uploaded_amended_orders_id"`
	AmendedOrdersAcknowledgedAt    *time.Time                         `json:"amended_orders_acknowledged_at" db:"amended_orders_acknowledged_at"`
	OriginDutyLocationGBLOC        *string                            `json:"origin_duty_location_gbloc" db:"gbloc"`
	SupplyAndServicesCostEstimate  string                             `json:"supply_and_services_cost_estimate" db:"supply_and_services_cost_estimate"`
	PackingAndShippingInstructions string                             `json:"packing_and_shipping_instructions" db:"packing_and_shipping_instructions"`
	MethodOfPayment                string                             `json:"method_of_payment" db:"method_of_payment"`
	NAICS                          string                             `json:"naics" db:"naics"`
	ProvidesServicesCounseling     *bool                              `belongs_to:"duty_locations" fk_id:"origin_duty_location_id"`
}

// TableName overrides the table name used by Pop.
func (o Order) TableName() string {
	return "orders"
}

type Orders []Order

// Validate gets run every time you call a "pop.Validate*" (pop.ValidateAndSave, pop.ValidateAndCreate, pop.ValidateAndUpdate) method.
func (o *Order) Validate(_ *pop.Connection) (*validate.Errors, error) {
	return validate.Validate(
		&OrdersTypeIsPresent{Field: o.OrdersType, Name: "OrdersType"},
		&validators.TimeIsPresent{Field: o.IssueDate, Name: "IssueDate"},
		&validators.TimeIsPresent{Field: o.ReportByDate, Name: "ReportByDate"},
		&validators.UUIDIsPresent{Field: o.ServiceMemberID, Name: "ServiceMemberID"},
		&validators.UUIDIsPresent{Field: o.NewDutyLocationID, Name: "NewDutyLocationID"},
		&StringIsNilOrNotBlank{Field: o.DestinationGBLOC, Name: "DestinationDutyLocationGBLOC"},
		&validators.StringIsPresent{Field: string(o.Status), Name: "Status"},
		&StringIsNilOrNotBlank{Field: o.TAC, Name: "TransportationAccountingCode"},
		&StringIsNilOrNotBlank{Field: o.SAC, Name: "SAC"},
		&StringIsNilOrNotBlank{Field: o.NtsTAC, Name: "NtsTAC"},
		&StringIsNilOrNotBlank{Field: o.NtsSAC, Name: "NtsSAC"},
		&StringIsNilOrNotBlank{Field: o.DepartmentIndicator, Name: "DepartmentIndicator"},
		&CannotBeTrueIfFalse{Field1: o.SpouseHasProGear, Name1: "SpouseHasProGear", Field2: o.HasDependents, Name2: "HasDependents"},
		&OptionalUUIDIsPresent{Field: o.EntitlementID, Name: "EntitlementID"},
		&OptionalUUIDIsPresent{Field: o.OriginDutyLocationID, Name: "OriginDutyLocationID"},
		&OptionalRegexMatch{Name: "TransportationAccountingCode", Field: o.TAC, Expr: `\A([A-Za-z0-9]){4}\z`, Message: "TAC must be exactly 4 alphanumeric characters."},
		&validators.UUIDIsPresent{Field: o.UploadedOrdersID, Name: "UploadedOrdersID"},
		&OptionalUUIDIsPresent{Field: o.UploadedAmendedOrdersID, Name: "UploadedAmendedOrdersID"},
		&StringIsNilOrNotBlank{Field: o.OriginDutyLocationGBLOC, Name: "OriginDutyLocationGBLOC"},
		&validators.StringIsPresent{Field: o.SupplyAndServicesCostEstimate, Name: "SupplyAndServicesCostEstimate"},
		&validators.StringIsPresent{Field: o.PackingAndShippingInstructions, Name: "PackingAndShippingInstructions"},
		&validators.StringIsPresent{Field: o.MethodOfPayment, Name: "MethodOfPayment"},
		&validators.StringIsPresent{Field: o.NAICS, Name: "NAICS"},
	), nil
}

// SaveOrder saves an order
func SaveOrder(db *pop.Connection, order *Order) (*validate.Errors, error) {
	responseVErrors := validate.NewErrors()
	var responseError error

	transactionErr := db.Transaction(func(_ *pop.Connection) error {
		transactionError := errors.New("Rollback The transaction")

		if verrs, err := db.ValidateAndSave(order); verrs.HasAny() || err != nil {
			responseVErrors.Append(verrs)
			responseError = err
			return transactionError
		}
		return nil
	})

	if transactionErr != nil {
		return responseVErrors, responseError
	}

	return responseVErrors, responseError
}

// State Machine
// Avoid calling Order.Status = ... ever. Use these methods to change the state.

// Submit submits the Order
func (o *Order) Submit() error {
	if o.Status != OrderStatusDRAFT {
		return errors.Wrap(ErrInvalidTransition, "Submit")
	}

	o.Status = OrderStatusSUBMITTED
	return nil
}

// Cancel cancels the Order
func (o *Order) Cancel() error {
	if o.Status == OrderStatusCANCELED {
		return errors.Wrap(ErrInvalidTransition, "Cancel")
	}

	o.Status = OrderStatusCANCELED
	return nil
}

// FetchOrderForUser returns orders only if it is allowed for the given user to access those orders.
func FetchOrderForUser(db *pop.Connection, session *auth.Session, id uuid.UUID) (Order, error) {
	var order Order
	err := db.Q().EagerPreload("ServiceMember.User",
		"OriginDutyLocation.Address",
		"OriginDutyLocation.TransportationOffice",
		"NewDutyLocation.Address",
		"NewDutyLocation.TransportationOffice",
		"UploadedOrders",
		"UploadedAmendedOrders",
		"Moves.SignedCertifications",
		"Moves.CloseoutOffice.Address",
		"Entitlement",
		"OriginDutyLocation",
		"OriginDutyLocation.ProvidesServicesCounseling").
		Find(&order, id)
	if err != nil {
		if errors.Cause(err).Error() == RecordNotFoundErrorString {
			return Order{}, ErrFetchNotFound
		}
		// Otherwise, it's an unexpected err so we return that.
		return Order{}, err
	}

	// TODO: Handle case where more than one user is authorized to modify orders
	if session.IsMilApp() && order.ServiceMember.ID != session.ServiceMemberID {
		return Order{}, ErrFetchForbidden
	}

	// Eager loading of nested has_many associations is broken
	var userUploads UserUploads
	err = db.Q().
		Scope(utilities.ExcludeDeletedScope()).EagerPreload("Upload").
		Where("document_id = ?", order.UploadedOrders.ID).
		All(&userUploads)
	if err != nil {
		return Order{}, err
	}

	order.UploadedOrders.UserUploads = userUploads

	// Eager loading of nested has_many associations is broken
	if order.UploadedAmendedOrders != nil {
		var amendedUserUploads UserUploads
		err = db.Q().
			Scope(utilities.ExcludeDeletedScope()).EagerPreload("Upload").
			Where("document_id = ?", order.UploadedAmendedOrdersID).
			All(&amendedUserUploads)
		if err != nil {
			return Order{}, err
		}
		order.UploadedAmendedOrders.UserUploads = amendedUserUploads
	}

	return order, nil
}

// Fetch order containing only base amendment information
func FetchOrderAmendmentsInfo(db *pop.Connection, session *auth.Session, id uuid.UUID) (Order, error) {
	var order Order
	err := db.Q().EagerPreload("ServiceMember.User",
		"UploadedAmendedOrders").
		Find(&order, id)
	if err != nil {
		if errors.Cause(err).Error() == RecordNotFoundErrorString {
			return Order{}, ErrFetchNotFound
		}
		// Otherwise, it's an unexpected err so we return that.
		return Order{}, err
	}

	if session != nil && session.IsMilApp() && order.ServiceMember.ID != session.ServiceMemberID {
		return Order{}, ErrFetchForbidden
	}

	if order.UploadedAmendedOrders != nil {
		var amendedUserUploads UserUploads
		err = db.Q().
			Where("document_id = ?", order.UploadedAmendedOrdersID).
			All(&amendedUserUploads)
		if err != nil {
			return Order{}, err
		}
		order.UploadedAmendedOrders.UserUploads = amendedUserUploads
	}

	return order, nil
}

// FetchOrder returns orders without REGARDLESS OF USER.
// DO NOT USE IF YOU NEED USER AUTH
func FetchOrder(db *pop.Connection, id uuid.UUID) (Order, error) {
	var order Order
	err := db.Q().Find(&order, id)
	if err != nil {
		if errors.Cause(err).Error() == RecordNotFoundErrorString {
			return Order{}, ErrFetchNotFound
		}
		// Otherwise, it's an unexpected err so we return that.
		return Order{}, err
	}

	return order, nil
}

// FetchOrderForPDFConversion returns orders and any attached uploads
func FetchOrderForPDFConversion(db *pop.Connection, id uuid.UUID) (Order, error) {
	var order Order
	err := db.Q().Eager("UploadedOrders.UserUploads.Upload").Find(&order, id)
	if err != nil {
		if errors.Cause(err).Error() == RecordNotFoundErrorString {
			return Order{}, ErrFetchNotFound
		}
		// Otherwise, it's an unexpected err so we return that.
		return Order{}, err
	}
	return order, nil
}

// CreateNewMove creates a move associated with these Orders
func (o *Order) CreateNewMove(db *pop.Connection, moveOptions MoveOptions) (*Move, *validate.Errors, error) {
	return createNewMove(db, *o, moveOptions)
}

/*
 * GetOriginPostalCode returns the GBLOC for the postal code of the the origin duty location of the order.
 */
func (o Order) GetOriginPostalCode(db *pop.Connection) (string, error) {
	// Since this requires looking up the order in the DB, the order must have an ID. This means, the order has to have been created first.
	if uuid.UUID.IsNil(o.ID) {
		return "", errors.WithMessage(ErrInvalidOrderID, "You must create the order in the DB before getting the origin GBLOC.")
	}

	err := db.Load(&o, "OriginDutyLocation.Address")
	if err != nil {
		if err.Error() == RecordNotFoundErrorString {
			return "", errors.WithMessage(err, "No Origin Duty Location was found for the order ID "+o.ID.String())
		}
		return "", err
	}

	return o.OriginDutyLocation.Address.PostalCode, nil
}

/*
 * GetOriginGBLOC returns the GBLOC for the postal code of the the origin duty location of the order.
 */
func (o Order) GetOriginGBLOC(db *pop.Connection) (string, error) {
	// Since this requires looking up the order in the DB, the order must have an ID. This means, the order has to have been created first.
	if uuid.UUID.IsNil(o.ID) {
		return "", errors.WithMessage(ErrInvalidOrderID, "You must created the order in the DB before getting the destination GBLOC.")
	}

	originPostalCode, err := o.GetOriginPostalCode(db)
	if err != nil {
		return "", err
	}

	var originGBLOC PostalCodeToGBLOC
	originGBLOC, err = FetchGBLOCForPostalCode(db, originPostalCode)
	if err != nil {
		return "", err
	}

	return originGBLOC.GBLOC, nil
}

// IsComplete checks if orders have all fields necessary to approve a move
func (o *Order) IsComplete() bool {

	if o.OrdersTypeDetail == nil {
		return false
	}
	if o.OrdersNumber == nil {
		return false
	}
	if o.DepartmentIndicator == nil {
		return false
	}
	// HHG TAC
	if o.TAC == nil {
		return false
	}

	return true
}

// FetchAllShipmentsExcludingRejected returns all the shipments associated with an order excluding rejected shipments
func (o Order) FetchAllShipmentsExcludingRejected(db *pop.Connection) (map[uuid.UUID]MTOShipments, error) {
	// Since this requires looking up the order in the DB, the order must have an ID. This means, the order has to have been created first.
	if uuid.UUID.IsNil(o.ID) {
		return nil, errors.WithMessage(ErrInvalidOrderID, "You must created the order in the DB before fetching associated shipments.")
	}

	var err error

	err = db.Load(&o, "Moves")
	if err != nil {
		if err.Error() == RecordNotFoundErrorString {
			return nil, errors.WithMessage(err, "No Moves were found for the order ID "+o.ID.String())
		}
		return nil, errors.WithMessage(err, "Could not load moves for order ID "+o.ID.String())
	}

	// shipmentsMap is a map of key, value pairs where the key is the move id and the value is a list of associated MTOShipments
	shipmentsMap := make(map[uuid.UUID]MTOShipments)

	for _, m := range o.Moves {
		var shipments MTOShipments
		err = db.Load(&m, "MTOShipments")
		if err != nil {
			return nil, errors.WithMessage(err, "Could not load shipments for move "+m.ID.String())
		}

		for _, s := range m.MTOShipments {
			err = db.Load(&s, "Status", "DeletedAt", "CreatedAt", "DestinationAddress")
			if err != nil {
				return nil, errors.WithMessage(err, "Could not load shipment with ID of "+s.ID.String()+" for move ID "+m.ID.String())
			}

			if s.Status != MTOShipmentStatusRejected && s.Status != MTOShipmentStatusCanceled && s.DeletedAt == nil {
				shipments = append(shipments, s)
			}
		}

		sort.Slice(shipments, func(i, j int) bool {
			return shipments[i].CreatedAt.Before(shipments[j].CreatedAt)
		})

		shipmentsMap[m.ID] = shipments
	}

	return shipmentsMap, nil
}

/*
 * GetDestinationGBLOC returns a map of destination GBLOCs for the first shipments from all of
 * the moves that are associated with an order. If there are no shipments returned on a particular move,
 * it will return the GBLOC of the new duty station address for that move.
 */
func (o Order) GetDestinationGBLOC(db *pop.Connection) (map[uuid.UUID]string, error) {
	// Since this requires looking up the order in the DB, the order must have an ID. This means, the order has to have been created first.
	if uuid.UUID.IsNil(o.ID) {
		return nil, errors.WithMessage(ErrInvalidOrderID, "You must created the order in the DB before getting the destination GBLOC.")
	}

	destinationPostalCodesMap, err := o.GetDestinationPostalCodeForAssociatedMoves(db)
	if err != nil {
		return nil, err
	}

	destinationGBLOCsMap := make(map[uuid.UUID]string)
	for k, v := range destinationPostalCodesMap {
		var gblocResult PostalCodeToGBLOC
		gblocResult, err = FetchGBLOCForPostalCode(db, v)
		if err != nil {
			return nil, errors.WithMessage(err, "Could not get GBLOC for postal code "+v+" for move ID "+k.String())
		}
		destinationGBLOCsMap[k] = gblocResult.GBLOC
	}

	return destinationGBLOCsMap, nil
}

/*
* GetDestinationPostalCodeForAssociatedMove returns a map of Postal Codes of the destination address for the first shipments from each of
* the moves that are associated with an order. If there are no shipments returned, it will return the
* Postal Code of the new duty station addresses.
 */
func (o Order) GetDestinationPostalCodeForAssociatedMoves(db *pop.Connection) (map[uuid.UUID]string, error) {
	if uuid.UUID.IsNil(o.ID) {
		return nil, errors.WithMessage(ErrInvalidOrderID, "You must created the order in the DB before getting the destination Postal Code.")
	}

	err := db.Load(&o, "Moves", "NewDutyLocation.Address.PostalCode")
	if err != nil {
		if err.Error() == RecordNotFoundErrorString {
			return nil, errors.WithMessage(err, "No Moves were found for the order ID "+o.ID.String())
		}
		return nil, err
	}

	// zipsMap is a map of key, value pairs where the key is the move id and the value is the destination postal code
	zipsMap := make(map[uuid.UUID]string)
	for i, m := range o.Moves {
		err = db.Load(&o.Moves[i], "MTOShipments")
		if err != nil {
			if err.Error() == RecordNotFoundErrorString {
				return nil, errors.WithMessage(err, "Could not find shipments for move "+m.ID.String())
			}
			return nil, err
		}

		var shipments MTOShipments
		for j, s := range o.Moves[i].MTOShipments {
			err = db.Load(&o.Moves[i].MTOShipments[j], "CreatedAt", "Status", "DeletedAt", "DestinationAddress", "ShipmentType", "PPMShipment", "PPMShipment.Status", "PPMShipment.DestinationAddress")
			if err != nil {
				if err.Error() == RecordNotFoundErrorString {
					return nil, errors.WithMessage(err, "Could not load shipment with ID of "+s.ID.String()+" for move ID "+m.ID.String())
				}
				return nil, err
			}

			if o.Moves[i].MTOShipments[j].Status != MTOShipmentStatusRejected &&
				o.Moves[i].MTOShipments[j].Status != MTOShipmentStatusCanceled &&
<<<<<<< HEAD
				o.Moves[i].MTOShipments[j].ShipmentType != MTOShipmentTypeHHGIntoNTSDom &&
=======
				o.Moves[i].MTOShipments[j].ShipmentType != MTOShipmentTypeHHGIntoNTS &&
>>>>>>> fa6b802e
				o.Moves[i].MTOShipments[j].DeletedAt == nil {
				shipments = append(shipments, o.Moves[i].MTOShipments[j])
			}
		}

		// If we have valid shipments, use the first one's destination address
		if len(shipments) > 0 {
			sort.Slice(shipments, func(i, j int) bool {
				return shipments[i].CreatedAt.Before(shipments[j].CreatedAt)
			})

			var addressResult *Address
			addressResult, err = shipments[0].GetDestinationAddress(db)
			if err != nil {
				if err == ErrMissingDestinationAddress || err == ErrUnsupportedShipmentType {
					zipsMap[o.Moves[i].ID] = o.NewDutyLocation.Address.PostalCode
				}
				return nil, err
			}

			if addressResult != nil {
				zipsMap[o.Moves[i].ID] = addressResult.PostalCode
			} else {
				return nil, errors.WithMessage(ErrMissingDestinationAddress, "No destination address was able to be found for the order ID "+o.ID.String())
			}
		} else {
			// No valid shipments, use new duty location
			zipsMap[o.Moves[i].ID] = o.NewDutyLocation.Address.PostalCode
		}
	}

	if len(zipsMap) == 0 {
		return nil, errors.New("No destination postal codes were found for the order ID " + o.ID.String())
	}

	return zipsMap, nil
}

// UpdateDestinationGBLOC updates the destination GBLOC for the associated Order in the DB
func (o Order) UpdateDestinationGBLOC(db *pop.Connection) error {
	// Since this requires looking up the order in the DB, the order must have an ID. This means, the order has to have been created first.
	if uuid.UUID.IsNil(o.ID) {
		return errors.WithMessage(ErrInvalidOrderID, "You must created the order in the DB before updating the destination GBLOC.")
	}

	var dbOrder Order
	err := db.Find(&dbOrder, o.ID)
	if err != nil {
		if err.Error() == RecordNotFoundErrorString {
			return errors.WithMessage(err, "No Order was found for the order ID "+o.ID.String())
		}
		return err
	}

	err = db.Load(&o, "NewDutyLocation.Address.PostalCode")
	if err != nil {
		if err.Error() == RecordNotFoundErrorString {
			return errors.WithMessage(err, "No New Duty Location Address Postal Code was found for the order ID "+o.ID.String())
		}
		return err
	}

	var gblocResult PostalCodeToGBLOC
	gblocResult, err = FetchGBLOCForPostalCode(db, o.NewDutyLocation.Address.PostalCode)
	if err != nil {
		return errors.WithMessage(err, "Could not get GBLOC for postal code "+o.NewDutyLocation.Address.PostalCode)
	}

	dbOrder.DestinationGBLOC = &gblocResult.GBLOC

	err = db.Save(&dbOrder)
	if err != nil {
		return errors.WithMessage(err, "Could not save the updated destination GBLOC for order ID "+o.ID.String())
	}

	return nil
}

// IsCompleteForGBL checks if orders have all fields necessary to generate a GBL
func (o *Order) IsCompleteForGBL() bool {

	if o.DepartmentIndicator == nil {
		return false
	}
	// HHG TAC
	if o.TAC == nil {
		return false
	}
	return true
}

func (o *Order) CanSendEmailWithOrdersType() bool {
	if o.OrdersType == internalmessages.OrdersTypeBLUEBARK || o.OrdersType == internalmessages.OrdersTypeSAFETY {
		return false
	}
	return true
}<|MERGE_RESOLUTION|>--- conflicted
+++ resolved
@@ -490,11 +490,7 @@
 
 			if o.Moves[i].MTOShipments[j].Status != MTOShipmentStatusRejected &&
 				o.Moves[i].MTOShipments[j].Status != MTOShipmentStatusCanceled &&
-<<<<<<< HEAD
-				o.Moves[i].MTOShipments[j].ShipmentType != MTOShipmentTypeHHGIntoNTSDom &&
-=======
 				o.Moves[i].MTOShipments[j].ShipmentType != MTOShipmentTypeHHGIntoNTS &&
->>>>>>> fa6b802e
 				o.Moves[i].MTOShipments[j].DeletedAt == nil {
 				shipments = append(shipments, o.Moves[i].MTOShipments[j])
 			}
