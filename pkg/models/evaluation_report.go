--- conflicted
+++ resolved
@@ -33,7 +33,6 @@
 )
 
 type EvaluationReport struct {
-<<<<<<< HEAD
 	ID                                 uuid.UUID                       `json:"id" db:"id"`
 	OfficeUser                         OfficeUser                      `belongs_to:"office_users" fk_id:"office_user_id"`
 	OfficeUserID                       uuid.UUID                       `db:"office_user_id"`
@@ -44,12 +43,13 @@
 	Type                               EvaluationReportType            `json:"type" db:"type"`
 	InspectionDate                     *time.Time                      `json:"inspection_date" db:"inspection_date"`
 	InspectionType                     *EvaluationReportInspectionType `json:"inspection_type" db:"inspection_type"`
-	TravelTimeMinutes                  *int                            `json:"travel_time_minutes" db:"travel_time_minutes"`
 	Location                           *EvaluationReportLocationType   `json:"location" db:"location"`
 	LocationDescription                *string                         `json:"location_description" db:"location_description"`
 	ObservedShipmentDeliveryDate       *time.Time                      `json:"observed_shipment_delivery_date" db:"observed_shipment_delivery_date"`
 	ObservedShipmentPhysicalPickupDate *time.Time                      `json:"observed_shipment_physical_pickup_date" db:"observed_shipment_physical_pickup_date"`
-	EvaluationLengthMinutes            *int                            `json:"evaluation_length_minutes" db:"evaluation_length_minutes"`
+	TimeDepart                         *time.Time                      `json:"time_depart" db:"time_depart"`
+	EvalStart                          *time.Time                      `json:"eval_start" db:"eval_start"`
+	EvalEnd                            *time.Time                      `json:"eval_end" db:"eval_end"`
 	ViolationsObserved                 *bool                           `json:"violations_observed" db:"violations_observed"`
 	Remarks                            *string                         `json:"remarks" db:"remarks"`
 	SeriousIncident                    *bool                           `json:"serious_incident" db:"serious_incident"`
@@ -63,37 +63,6 @@
 	CreatedAt                          time.Time                       `json:"created_at" db:"created_at"`
 	UpdatedAt                          time.Time                       `json:"updated_at" db:"updated_at"`
 	ReportViolations                   ReportViolations                `json:"report_violation,omitempty" fk_id:"report_id" has_many:"report_violation"`
-=======
-	ID                            uuid.UUID                       `json:"id" db:"id"`
-	OfficeUser                    OfficeUser                      `belongs_to:"office_users" fk_id:"office_user_id"`
-	OfficeUserID                  uuid.UUID                       `db:"office_user_id"`
-	Move                          Move                            `belongs_to:"moves" fk_id:"move_id"`
-	MoveID                        uuid.UUID                       `db:"move_id"`
-	Shipment                      *MTOShipment                    `belongs_to:"mto_shipments" fk_id:"shipment_id"`
-	ShipmentID                    *uuid.UUID                      `json:"shipment_id" db:"shipment_id"`
-	Type                          EvaluationReportType            `json:"type" db:"type"`
-	InspectionDate                *time.Time                      `json:"inspection_date" db:"inspection_date"`
-	InspectionType                *EvaluationReportInspectionType `json:"inspection_type" db:"inspection_type"`
-	Location                      *EvaluationReportLocationType   `json:"location" db:"location"`
-	LocationDescription           *string                         `json:"location_description" db:"location_description"`
-	ObservedDate                  *time.Time                      `json:"observed_date" db:"observed_date"`
-	TimeDepart                    *time.Time                      `json:"time_depart" db:"time_depart"`
-	EvalStart                     *time.Time                      `json:"eval_start" db:"eval_start"`
-	EvalEnd                       *time.Time                      `json:"eval_end" db:"eval_end"`
-	ViolationsObserved            *bool                           `json:"violations_observed" db:"violations_observed"`
-	Remarks                       *string                         `json:"remarks" db:"remarks"`
-	SeriousIncident               *bool                           `json:"serious_incident" db:"serious_incident"`
-	SeriousIncidentDesc           *string                         `json:"serious_incident_desc" db:"serious_incident_desc"`
-	ObservedClaimsResponseDate    *time.Time                      `json:"observed_claims_response_date" db:"observed_claims_response_date"`
-	ObservedPickupDate            *time.Time                      `json:"observed_pickup_date" db:"observed_pickup_date"`
-	ObservedPickupSpreadStartDate *time.Time                      `json:"observed_pickup_spread_start_date" db:"observed_pickup_spread_start_date"`
-	ObservedPickupSpreadEndDate   *time.Time                      `json:"observed_pickup_spread_end_date" db:"observed_pickup_spread_end_date"`
-	ObservedDeliveryDate          *time.Time                      `json:"observed_delivery_date" db:"observed_delivery_date"`
-	SubmittedAt                   *time.Time                      `json:"submitted_at" db:"submitted_at"`
-	CreatedAt                     time.Time                       `json:"created_at" db:"created_at"`
-	UpdatedAt                     time.Time                       `json:"updated_at" db:"updated_at"`
-	ReportViolations              ReportViolations                `json:"report_violation,omitempty" fk_id:"report_id" has_many:"report_violation"`
->>>>>>> 4dd00824
 }
 
 // EvaluationReports is not required by pop and may be deleted
@@ -105,26 +74,18 @@
 	if r.ShipmentID != nil {
 		vs = append(vs, &validators.StringsMatch{Name: "Type", Field: string(r.Type), Field2: string(EvaluationReportTypeShipment)})
 	}
-<<<<<<< HEAD
-	if r.TravelTimeMinutes != nil {
-		vs = append(vs, &validators.StringsMatch{Field: string(*r.InspectionType), Name: "InspectionType", Field2: string(EvaluationReportInspectionTypePhysical)})
-	}
-
 	if r.ObservedShipmentDeliveryDate != nil {
 		vs = append(vs, &validators.StringsMatch{Field: string(*r.InspectionType), Name: "InspectionType", Field2: string(EvaluationReportInspectionTypePhysical)})
 	}
 
 	if r.ObservedShipmentPhysicalPickupDate != nil {
-=======
-
-	if r.ObservedDate != nil {
->>>>>>> 4dd00824
 		vs = append(vs, &validators.StringsMatch{Field: string(*r.InspectionType), Name: "InspectionType", Field2: string(EvaluationReportInspectionTypePhysical)})
 	}
 
 	if r.LocationDescription != nil {
 		vs = append(vs, &validators.StringsMatch{Field: string(*r.Location), Name: "Location", Field2: string(EvaluationReportLocationTypeOther)})
 	}
+
 	verrs := validate.Validate(vs...)
 	if r.Type == EvaluationReportTypeShipment && r.ShipmentID == nil {
 		verrs.Add(validators.GenerateKey("ShipmentID"), "If report type is SHIPMENT, ShipmentID must not be null")
