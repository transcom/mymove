package models_test

import (
	"time"

	"github.com/gobuffalo/uuid"

	"github.com/transcom/mymove/pkg/auth"
	"github.com/transcom/mymove/pkg/gen/internalmessages"
	. "github.com/transcom/mymove/pkg/models"
	"github.com/transcom/mymove/pkg/testdatagen"
)

func (suite *ModelSuite) TestBasicMoveInstantiation() {
	move := &Move{}

	expErrors := map[string][]string{
		"orders_id": {"OrdersID can not be blank."},
		"status":    {"Status can not be blank."},
	}

	suite.verifyValidationErrors(move, expErrors)
}

func (suite *ModelSuite) TestFetchMove() {
	order1 := testdatagen.MakeDefaultOrder(suite.db)
	order2 := testdatagen.MakeDefaultOrder(suite.db)

	session := &auth.Session{
		UserID:          order1.ServiceMember.UserID,
		ServiceMemberID: order1.ServiceMemberID,
		ApplicationName: auth.MyApp,
	}
	var selectedType = internalmessages.SelectedMoveTypeCOMBO

	move, verrs, err := order1.CreateNewMove(suite.db, &selectedType)
	suite.Nil(err)
	suite.False(verrs.HasAny(), "failed to validate move")
	suite.Equal(6, len(move.Locator))

	// All correct
	fetchedMove, err := FetchMove(suite.db, session, move.ID)
	suite.Nil(err, "Expected to get moveResult back.")
	suite.Equal(fetchedMove.ID, move.ID, "Expected new move to match move.")

	// Bad Move
	fetchedMove, err = FetchMove(suite.db, session, uuid.Must(uuid.NewV4()))
	suite.Equal(ErrFetchNotFound, err, "Expected to get FetchNotFound.")

	// Bad User
	session.UserID = order2.ServiceMember.UserID
	session.ServiceMemberID = order2.ServiceMemberID
	fetchedMove, err = FetchMove(suite.db, session, move.ID)
	suite.Equal(ErrFetchForbidden, err, "Expected to get a Forbidden back.")
}

func (suite *ModelSuite) TestMoveCancellationWithReason() {
	orders := testdatagen.MakeDefaultOrder(suite.db)
	orders.Status = OrderStatusSUBMITTED // NEVER do this outside of a test.
	suite.mustSave(&orders)

	var selectedType = internalmessages.SelectedMoveTypeCOMBO

	move, verrs, err := orders.CreateNewMove(suite.db, &selectedType)
	suite.Nil(err)
	suite.False(verrs.HasAny(), "failed to validate move")
	move.Orders = orders
	reason := "SM's orders revoked"

	// Check to ensure move shows SUBMITTED before Cancel()
	err = move.Submit()
	suite.Nil(err)
	suite.Equal(MoveStatusSUBMITTED, move.Status, "expected Submitted")

	// Can cancel move, and status changes as expected
	err = move.Cancel(reason)
	suite.Nil(err)
	suite.Equal(MoveStatusCANCELED, move.Status, "expected Canceled")
	suite.Equal(&reason, move.CancelReason, "expected 'SM's orders revoked'")

}

func (suite *ModelSuite) TestMoveStateMachine() {
	orders := testdatagen.MakeDefaultOrder(suite.db)
	orders.Status = OrderStatusSUBMITTED // NEVER do this outside of a test.
	suite.mustSave(&orders)

	var selectedType = internalmessages.SelectedMoveTypeCOMBO

	move, verrs, err := orders.CreateNewMove(suite.db, &selectedType)
	suite.Nil(err)
	suite.False(verrs.HasAny(), "failed to validate move")
	reason := ""
	move.Orders = orders

	// Once submitted
	err = move.Submit()
	suite.Nil(err)
	suite.Equal(MoveStatusSUBMITTED, move.Status, "expected Submitted")

	// Can cancel move
	err = move.Cancel(reason)
	suite.Nil(err)
	suite.Equal(MoveStatusCANCELED, move.Status, "expected Canceled")
	suite.Nil(move.CancelReason)
}

func (suite *ModelSuite) TestCancelMoveCancelsOrdersPPM() {
	// Given: A move with Orders, PPM and Move all in submitted state
	orders := testdatagen.MakeDefaultOrder(suite.db)
	orders.Status = OrderStatusSUBMITTED // NEVER do this outside of a test.
	suite.mustSave(&orders)

	var selectedType = internalmessages.SelectedMoveTypeCOMBO

	move, verrs, err := orders.CreateNewMove(suite.db, &selectedType)
	suite.Nil(err)
	suite.False(verrs.HasAny(), "failed to validate move")
	move.Orders = orders

	advance := BuildDraftReimbursement(1000, MethodOfReceiptMILPAY)

	ppm, verrs, err := move.CreatePPM(suite.db, nil, nil, nil, nil, nil, nil, nil, nil, nil, nil, true, &advance)
	suite.Nil(err)
	suite.False(verrs.HasAny())

	// Associate PPM with the move it's on.
	move.PersonallyProcuredMoves = append(move.PersonallyProcuredMoves, *ppm)
	err = move.Submit()
	suite.Nil(err)
	suite.Equal(MoveStatusSUBMITTED, move.Status, "expected Submitted")

	// When move is canceled, expect associated PPM and Order to be canceled
	reason := "Orders changed"
	err = move.Cancel(reason)
	suite.Nil(err)

	suite.Equal(MoveStatusCANCELED, move.Status, "expected Canceled")
	suite.Equal(PPMStatusCANCELED, move.PersonallyProcuredMoves[0].Status, "expected Canceled")
	suite.Equal(OrderStatusCANCELED, move.Orders.Status, "expected Canceled")
}

func (suite *ModelSuite) TestSaveMoveDependenciesFail() {
	// Given: A move with Orders with unacceptable status
	orders := testdatagen.MakeDefaultOrder(suite.db)
	orders.Status = ""

	var selectedType = internalmessages.SelectedMoveTypeCOMBO

	move, verrs, err := orders.CreateNewMove(suite.db, &selectedType)
	suite.Nil(err)
	suite.False(verrs.HasAny(), "failed to validate move")
	move.Orders = orders

	verrs, err = SaveMoveDependencies(suite.db, move)
	suite.True(verrs.HasAny(), "saving invalid statuses should yield an error")
}

func (suite *ModelSuite) TestSaveMoveDependenciesSuccess() {
	// Given: A move with Orders with acceptable status
	orders := testdatagen.MakeDefaultOrder(suite.db)
	orders.Status = OrderStatusSUBMITTED

	var selectedType = internalmessages.SelectedMoveTypeCOMBO

	move, verrs, err := orders.CreateNewMove(suite.db, &selectedType)
	suite.Nil(err)
	suite.False(verrs.HasAny(), "failed to validate move")
	move.Orders = orders

	verrs, err = SaveMoveDependencies(suite.db, move)
	suite.False(verrs.HasAny(), "failed to save valid statuses")
	suite.Nil(err)
}

func (suite *ModelSuite) TestSaveMoveDependenciesSetsGBLOCSuccess() {
	// Given: A shipment's move with orders in acceptable status
<<<<<<< HEAD
=======
	pickupDate := time.Now()
	deliveryDate := time.Now().AddDate(0, 0, 1)
	tdl, _ := testdatagen.MakeTDL(
		suite.db,
		testdatagen.DefaultSrcRateArea,
		testdatagen.DefaultDstRegion,
		testdatagen.DefaultCOS)
	market := "dHHG"
	sourceGBLOC := "BMLK"

	shipment := testdatagen.MakeShipment(suite.db, testdatagen.Assertions{
		Shipment: Shipment{
			RequestedPickupDate:     &pickupDate,
			PickupDate:              &pickupDate,
			DeliveryDate:            &deliveryDate,
			TrafficDistributionList: &tdl,
			SourceGBLOC:             &sourceGBLOC,
			Market:                  &market,
		},
	})

>>>>>>> f67971a2
	orders := testdatagen.MakeDefaultOrder(suite.db)
	orders.Status = OrderStatusSUBMITTED

	var selectedType = internalmessages.SelectedMoveTypeCOMBO
	move, verrs, err := orders.CreateNewMove(suite.db, &selectedType)
	suite.Nil(err)
	suite.False(verrs.HasAny(), "failed to validate move")

	dutyStation := testdatagen.MakeDefaultDutyStation(suite.db)
	serviceMember := testdatagen.MakeDefaultServiceMember(suite.db)
	serviceMember.DutyStationID = &dutyStation.ID
	serviceMember.DutyStation = dutyStation
	suite.mustSave(&serviceMember)

	now := time.Now()
	tdl, err := testdatagen.MakeTDL(
		suite.db,
		testdatagen.DefaultSrcRateArea,
		testdatagen.DefaultDstRegion,
		testdatagen.DefaultCOS)
	suite.Nil(err)
	market := "dHHG"
	shipment, err := testdatagen.MakeShipment(suite.db, now, now, now.AddDate(0, 0, 1), tdl, "", &market, move, &serviceMember)
	suite.Nil(err)

	// Associate Shipment with the move it's on.
	move.Shipments = append(move.Shipments, shipment)
	move.Orders = orders
	// And: Move is in SUBMITTED state
	move.Status = MoveStatusSUBMITTED
	verrs, err = SaveMoveDependencies(suite.db, move)
	suite.False(verrs.HasAny(), "failed to save valid statuses")
	suite.Nil(err)
	suite.db.Reload(&shipment)

	// Then: Shipment GBLOCs will be equal to:
	// destination GBLOC: orders' new duty station's transportation office's GBLOC
	// source GBLOC: service member's current duty station's transportation office's GBLOC
	destGBLOC := shipment.DestinationGBLOC
	sourceGBLOC := shipment.SourceGBLOC
	suite.Assertions.Equal(orders.NewDutyStation.TransportationOffice.Gbloc, *destGBLOC)
	suite.Assertions.Equal(serviceMember.DutyStation.TransportationOffice.Gbloc, *sourceGBLOC)
}<|MERGE_RESOLUTION|>--- conflicted
+++ resolved
@@ -175,8 +175,13 @@
 
 func (suite *ModelSuite) TestSaveMoveDependenciesSetsGBLOCSuccess() {
 	// Given: A shipment's move with orders in acceptable status
-<<<<<<< HEAD
-=======
+
+	dutyStation := testdatagen.MakeDefaultDutyStation(suite.db)
+	serviceMember := testdatagen.MakeDefaultServiceMember(suite.db)
+	serviceMember.DutyStationID = &dutyStation.ID
+	serviceMember.DutyStation = dutyStation
+	suite.mustSave(&serviceMember)
+
 	pickupDate := time.Now()
 	deliveryDate := time.Now().AddDate(0, 0, 1)
 	tdl, _ := testdatagen.MakeTDL(
@@ -195,10 +200,10 @@
 			TrafficDistributionList: &tdl,
 			SourceGBLOC:             &sourceGBLOC,
 			Market:                  &market,
+			ServiceMember:           &serviceMember,
 		},
 	})
 
->>>>>>> f67971a2
 	orders := testdatagen.MakeDefaultOrder(suite.db)
 	orders.Status = OrderStatusSUBMITTED
 
@@ -206,27 +211,11 @@
 	move, verrs, err := orders.CreateNewMove(suite.db, &selectedType)
 	suite.Nil(err)
 	suite.False(verrs.HasAny(), "failed to validate move")
-
-	dutyStation := testdatagen.MakeDefaultDutyStation(suite.db)
-	serviceMember := testdatagen.MakeDefaultServiceMember(suite.db)
-	serviceMember.DutyStationID = &dutyStation.ID
-	serviceMember.DutyStation = dutyStation
-	suite.mustSave(&serviceMember)
-
-	now := time.Now()
-	tdl, err := testdatagen.MakeTDL(
-		suite.db,
-		testdatagen.DefaultSrcRateArea,
-		testdatagen.DefaultDstRegion,
-		testdatagen.DefaultCOS)
-	suite.Nil(err)
-	market := "dHHG"
-	shipment, err := testdatagen.MakeShipment(suite.db, now, now, now.AddDate(0, 0, 1), tdl, "", &market, move, &serviceMember)
-	suite.Nil(err)
 
 	// Associate Shipment with the move it's on.
 	move.Shipments = append(move.Shipments, shipment)
 	move.Orders = orders
+
 	// And: Move is in SUBMITTED state
 	move.Status = MoveStatusSUBMITTED
 	verrs, err = SaveMoveDependencies(suite.db, move)
@@ -236,9 +225,7 @@
 
 	// Then: Shipment GBLOCs will be equal to:
 	// destination GBLOC: orders' new duty station's transportation office's GBLOC
+	suite.Assertions.Equal(orders.NewDutyStation.TransportationOffice.Gbloc, *shipment.DestinationGBLOC)
 	// source GBLOC: service member's current duty station's transportation office's GBLOC
-	destGBLOC := shipment.DestinationGBLOC
-	sourceGBLOC := shipment.SourceGBLOC
-	suite.Assertions.Equal(orders.NewDutyStation.TransportationOffice.Gbloc, *destGBLOC)
-	suite.Assertions.Equal(serviceMember.DutyStation.TransportationOffice.Gbloc, *sourceGBLOC)
+	suite.Assertions.Equal(serviceMember.DutyStation.TransportationOffice.Gbloc, *shipment.SourceGBLOC)
 }