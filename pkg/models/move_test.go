--- conflicted
+++ resolved
@@ -31,38 +31,15 @@
 	suite.Equal(6, len(move.Locator))
 
 	// All correct
-<<<<<<< HEAD
 	fetchedMove, err := FetchMove(suite.db, order1.ServiceMember.User, reqApp, move.ID)
-	if err != nil {
-		t.Error("Expected to get moveResult back.", err)
-	}
-	if fetchedMove.ID != move.ID {
-		t.Error("Expected new move to match move.")
-	}
-
-	// Bad Move
-	fetchedMove, err = FetchMove(suite.db, order1.ServiceMember.User, reqApp, uuid.Must(uuid.NewV4()))
-	if err != ErrFetchNotFound {
-		t.Error("Expected to get fetchnotfound.", err)
-	}
-
-	// Bad User
-	fetchedMove, err = FetchMove(suite.db, order2.ServiceMember.User, reqApp, move.ID)
-	if err != ErrFetchForbidden {
-		t.Error("Expected to get a Forbidden back.", err)
-	}
-
-=======
-	fetchedMove, err := FetchMove(suite.db, order1.ServiceMember.User, move.ID)
 	suite.Nil(err, "Expected to get moveResult back.")
 	suite.Equal(fetchedMove.ID, move.ID, "Expected new move to match move.")
 
 	// Bad Move
-	fetchedMove, err = FetchMove(suite.db, order1.ServiceMember.User, uuid.Must(uuid.NewV4()))
+	fetchedMove, err = FetchMove(suite.db, order1.ServiceMember.User, reqApp, uuid.Must(uuid.NewV4()))
 	suite.Equal(ErrFetchNotFound, err, "Expected to get FetchNotFound.")
 
 	// Bad User
-	fetchedMove, err = FetchMove(suite.db, order2.ServiceMember.User, move.ID)
+	fetchedMove, err = FetchMove(suite.db, order2.ServiceMember.User, reqApp, move.ID)
 	suite.Equal(ErrFetchForbidden, err, "Expected to get a Forbidden back.")
->>>>>>> 79f25517
 }