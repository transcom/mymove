--- conflicted
+++ resolved
@@ -559,13 +559,8 @@
 					ExcessUnaccompaniedBaggageWeightQualifiedAt: tt.ubExcessWeight,
 					MTOServiceItems:            tt.serviceItems,
 					MTOShipments:               tt.shipments,
-<<<<<<< HEAD
-					TOOAssignedID:              tt.initialAssignedOrigin,
-					TOOAssignedUser:            &m.OfficeUser{ID: *tt.initialAssignedOrigin},
-=======
 					TOOTaskOrderAssignedID:     tt.initialAssignedOrigin,
 					TOOTaskOrderAssignedUser:   &m.OfficeUser{ID: *tt.initialAssignedOrigin},
->>>>>>> 7ac9498b
 					TOODestinationAssignedID:   tt.initialAssignedDest,
 					TOODestinationAssignedUser: &m.OfficeUser{ID: *tt.initialAssignedDest},
 				}
@@ -573,15 +568,9 @@
 				result, err := m.ClearTOOAssignments(&mv)
 				suite.NoError(err)
 				if tt.wantOriginStillAssigned {
-<<<<<<< HEAD
-					suite.NotNil(result.TOOAssignedID)
-				} else {
-					suite.Nil(result.TOOAssignedID)
-=======
 					suite.NotNil(result.TOOTaskOrderAssignedID)
 				} else {
 					suite.Nil(result.TOOTaskOrderAssignedID)
->>>>>>> 7ac9498b
 				}
 				if tt.wantDestStillAssigned {
 					suite.NotNil(result.TOODestinationAssignedID)
@@ -605,11 +594,7 @@
 		}
 
 		mv := m.Move{
-<<<<<<< HEAD
-			TOOAssignedID:            &one,
-=======
 			TOOTaskOrderAssignedID:   &one,
->>>>>>> 7ac9498b
 			TOODestinationAssignedID: &two,
 			MTOServiceItems:          []m.MTOServiceItem{badSI},
 		}
