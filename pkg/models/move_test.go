package models_test

import (
	"github.com/gobuffalo/uuid"

	"github.com/transcom/mymove/pkg/app"
	"github.com/transcom/mymove/pkg/gen/internalmessages"
	. "github.com/transcom/mymove/pkg/models"
	"github.com/transcom/mymove/pkg/testdatagen"
)

func (suite *ModelSuite) TestBasicMoveInstantiation() {
	move := &Move{}

	expErrors := map[string][]string{
		"orders_id": {"OrdersID can not be blank."},
		"status":    {"Status can not be blank."},
	}

	suite.verifyValidationErrors(move, expErrors)
}

func (suite *ModelSuite) TestFetchMove() {
	order1, _ := testdatagen.MakeOrder(suite.db)
	order2, _ := testdatagen.MakeOrder(suite.db)
	reqApp := app.MyApp

	var selectedType = internalmessages.SelectedMoveTypeCOMBO
<<<<<<< HEAD
	move := Move{
		OrdersID:         order1.ID,
		SelectedMoveType: &selectedType,
		Status:           MoveStatusSUBMITTED,
	}
	verrs, err := suite.db.ValidateAndCreate(&move)
	if verrs.HasAny() || err != nil {
		t.Error(verrs, err)
	}
=======
	move, verrs, err := order1.CreateNewMove(suite.db, &selectedType)
	suite.Nil(err)
	suite.False(verrs.HasAny(), "failed to validate move")
	suite.Equal(6, len(move.Locator))
>>>>>>> fe0a4c17

	// All correct
	fetchedMove, err := FetchMove(suite.db, order1.ServiceMember.User, reqApp, move.ID)
	suite.Nil(err, "Expected to get moveResult back.")
	suite.Equal(fetchedMove.ID, move.ID, "Expected new move to match move.")

	// Bad Move
	fetchedMove, err = FetchMove(suite.db, order1.ServiceMember.User, reqApp, uuid.Must(uuid.NewV4()))
	suite.Equal(ErrFetchNotFound, err, "Expected to get FetchNotFound.")

	// Bad User
	fetchedMove, err = FetchMove(suite.db, order2.ServiceMember.User, reqApp, move.ID)
	suite.Equal(ErrFetchForbidden, err, "Expected to get a Forbidden back.")
}<|MERGE_RESOLUTION|>--- conflicted
+++ resolved
@@ -26,22 +26,11 @@
 	reqApp := app.MyApp
 
 	var selectedType = internalmessages.SelectedMoveTypeCOMBO
-<<<<<<< HEAD
-	move := Move{
-		OrdersID:         order1.ID,
-		SelectedMoveType: &selectedType,
-		Status:           MoveStatusSUBMITTED,
-	}
-	verrs, err := suite.db.ValidateAndCreate(&move)
-	if verrs.HasAny() || err != nil {
-		t.Error(verrs, err)
-	}
-=======
+
 	move, verrs, err := order1.CreateNewMove(suite.db, &selectedType)
 	suite.Nil(err)
 	suite.False(verrs.HasAny(), "failed to validate move")
 	suite.Equal(6, len(move.Locator))
->>>>>>> fe0a4c17
 
 	// All correct
 	fetchedMove, err := FetchMove(suite.db, order1.ServiceMember.User, reqApp, move.ID)
