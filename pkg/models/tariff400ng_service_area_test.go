--- conflicted
+++ resolved
@@ -4,10 +4,7 @@
 	"time"
 
 	. "github.com/transcom/mymove/pkg/models"
-<<<<<<< HEAD
-=======
 	"github.com/transcom/mymove/pkg/testdatagen"
->>>>>>> 9dd4c925
 	"github.com/transcom/mymove/pkg/unit"
 )
 
@@ -63,7 +60,6 @@
 	suite.verifyValidationErrors(&invalidServiceArea, expErrors)
 }
 
-<<<<<<< HEAD
 func (suite *ModelSuite) Test_ServiceAreaSITRatesValidation() {
 	invalidServiceArea := Tariff400ngServiceArea{
 		ServiceChargeCents: 1,
@@ -77,33 +73,22 @@
 	suite.verifyValidationErrors(&invalidServiceArea, expErrors)
 }
 
-func (suite *ModelSuite) Test_ServiceAreaCreateAndSave() {
-	now := time.Now()
-=======
 func (suite *ModelSuite) Test_FetchLinehaulFactor() {
 	t := suite.T()
 
 	goodServiceArea := 1
 	expectedLinehaulFactor := unit.Cents(1)
->>>>>>> 9dd4c925
 
 	validServiceArea := Tariff400ngServiceArea{
 		Name:               "Test",
 		ServiceChargeCents: 100,
-<<<<<<< HEAD
-		ServiceArea:        1,
-		LinehaulFactor:     1,
-		EffectiveDateLower: now,
-		EffectiveDateUpper: now.AddDate(0, 1, 0),
-		SIT185ARateCents:   unit.Cents(50),
-		SIT185BRateCents:   unit.Cents(50),
-		SITPDSchedule:      1,
-=======
 		ServiceArea:        goodServiceArea,
 		LinehaulFactor:     expectedLinehaulFactor,
 		EffectiveDateLower: testdatagen.PeakRateCycleStart,
 		EffectiveDateUpper: testdatagen.PeakRateCycleEnd,
->>>>>>> 9dd4c925
+		SIT185ARateCents:   unit.Cents(50),
+		SIT185BRateCents:   unit.Cents(50),
+		SITPDSchedule:      1,
 	}
 	suite.mustSave(&validServiceArea)
 
