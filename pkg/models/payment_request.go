--- conflicted
+++ resolved
@@ -33,16 +33,6 @@
 
 // PaymentRequest is an object representing a payment request on a move task order
 type PaymentRequest struct {
-<<<<<<< HEAD
-	ID              uuid.UUID     `json:"id" db:"id"`
-	MoveTaskOrder   MoveTaskOrder `belongs_to:"move_task_orders"`
-	MoveTaskOrderID uuid.UUID     `db:"move_task_order_id"`
-	IsFinal         bool          `json:"is_final" db:"is_final"`
-	RejectionReason string        `json:"rejection_reason" db:"rejection_reason"`
-	//TODO DocumentPackage
-	CreatedAt time.Time `db:"created_at"`
-	UpdatedAt time.Time `db:"updated_at"`
-=======
 	ID              uuid.UUID            `json:"id" db:"id"`
 	MoveTaskOrder   MoveTaskOrder        `belongs_to:"move_task_orders"`
 	MoveTaskOrderID uuid.UUID            `db:"move_task_order_id"`
@@ -56,7 +46,6 @@
 	PaidAt          *time.Time           `json:"paid_at" db:"paid_at"`
 	CreatedAt       time.Time            `db:"created_at"`
 	UpdatedAt       time.Time            `db:"updated_at"`
->>>>>>> 1ec747c0
 }
 
 type PaymentRequests []PaymentRequest
@@ -65,9 +54,6 @@
 func (p *PaymentRequest) Validate(tx *pop.Connection) (*validate.Errors, error) {
 	return validate.Validate(
 		&validators.UUIDIsPresent{Field: p.MoveTaskOrderID, Name: "MoveTaskOrderID"},
-<<<<<<< HEAD
-=======
 		&validators.StringInclusion{Field: p.Status.String(), Name: "Status", List: validPaymentRequestStatus},
->>>>>>> 1ec747c0
 	), nil
 }