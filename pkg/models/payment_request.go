package models

import (
	"time"

	"github.com/gobuffalo/pop"
	"github.com/gobuffalo/validate"
	"github.com/gobuffalo/validate/validators"
	"github.com/gofrs/uuid"
)

type PaymentRequestStatus string

func (p PaymentRequestStatus) String() string {
	return string(p)
}

const (
	PaymentRequestStatusPending       PaymentRequestStatus = "PENDING"
	PaymentRequestStatusReviewed      PaymentRequestStatus = "REVIEWED"
	PaymentRequestStatusSentToGex     PaymentRequestStatus = "SENT_TO_GEX"
	PaymentRequestStatusReceivedByGex PaymentRequestStatus = "RECEIVED_BY_GEX"
	PaymentRequestStatusPaid          PaymentRequestStatus = "PAID"
)

var validPaymentRequestStatus = []string{
	string(PaymentRequestStatusPending),
	string(PaymentRequestStatusReviewed),
	string(PaymentRequestStatusSentToGex),
	string(PaymentRequestStatusReceivedByGex),
	string(PaymentRequestStatusPaid),
}

type PaymentRequest struct {
	ID      uuid.UUID `json:"id" db:"id"`
	IsFinal bool      `json:"is_final" db:"is_final"`
	//MoveTaskOrderID is temporarily nullable. Once the move_task_orders table is implemented, this will be a NOT NULL column.
	MoveTaskOrderID *uuid.UUID           `json:"move_task_order_id" db:"move_task_order_id"`
	Status          PaymentRequestStatus `json:"status" db:"status"`
	RejectionReason *string              `json:"rejection_reason" db:"rejection_reason"`
	RequestedAt     time.Time            `json:"requested_at" db:"requested_at"`
	ReviewedAt      *time.Time           `json:"reviewed_at" db:"reviewed_at"`
	SentToGexAt     *time.Time           `json:"sent_to_gex_at" db:"sent_to_gex_at"`
	ReceivedByGexAt *time.Time           `json:"received_by_gex_at" db:"received_by_gex_at"`
	PaidAt          *time.Time           `json:"paid_at" db:"paid_at"`
	CreatedAt       time.Time            `db:"created_at"`
	UpdatedAt       time.Time            `db:"updated_at"`
}

<<<<<<< HEAD
=======
// PaymentRequests is not required by pop and may be deleted
>>>>>>> 1118e12e
type PaymentRequests []PaymentRequest

// Validate gets run every time you call a "pop.Validate*" (pop.ValidateAndSave, pop.ValidateAndCreate, pop.ValidateAndUpdate) method.
func (p *PaymentRequest) Validate(tx *pop.Connection) (*validate.Errors, error) {
	return validate.Validate(
		&validators.StringInclusion{Field: p.Status.String(), Name: "Status", List: validPaymentRequestStatus},
	), nil
}<|MERGE_RESOLUTION|>--- conflicted
+++ resolved
@@ -47,10 +47,6 @@
 	UpdatedAt       time.Time            `db:"updated_at"`
 }
 
-<<<<<<< HEAD
-=======
-// PaymentRequests is not required by pop and may be deleted
->>>>>>> 1118e12e
 type PaymentRequests []PaymentRequest
 
 // Validate gets run every time you call a "pop.Validate*" (pop.ValidateAndSave, pop.ValidateAndCreate, pop.ValidateAndUpdate) method.
