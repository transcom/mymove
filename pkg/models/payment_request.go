package models

import (
	"time"

	"github.com/gobuffalo/pop"
	"github.com/gobuffalo/validate"
	"github.com/gobuffalo/validate/validators"
	"github.com/gofrs/uuid"
)

type PaymentRequestStatus string

func (p PaymentRequestStatus) String() string {
	return string(p)
}

const (
	PaymentRequestStatusPending       PaymentRequestStatus = "PENDING"
	PaymentRequestStatusReviewed      PaymentRequestStatus = "REVIEWED"
	PaymentRequestStatusSentToGex     PaymentRequestStatus = "SENT_TO_GEX"
	PaymentRequestStatusReceivedByGex PaymentRequestStatus = "RECEIVED_BY_GEX"
	PaymentRequestStatusPaid          PaymentRequestStatus = "PAID"
)

var validPaymentRequestStatus = []string{
	string(PaymentRequestStatusPending),
	string(PaymentRequestStatusReviewed),
	string(PaymentRequestStatusSentToGex),
	string(PaymentRequestStatusReceivedByGex),
	string(PaymentRequestStatusPaid),
}

type PaymentRequest struct {
<<<<<<< HEAD
	ID              uuid.UUID     `json:"id" db:"id"`
	MoveTaskOrder   MoveTaskOrder `belongs_to:"move_task_orders"`
	MoveTaskOrderID uuid.UUID     `db:"move_task_order_id"`
	IsFinal         bool          `json:"is_final" db:"is_final"`
	RejectionReason string        `json:"rejection_reason" db:"rejection_reason"`
	//TODO DocumentPackage
	CreatedAt time.Time `db:"created_at"`
	UpdatedAt time.Time `db:"updated_at"`
=======
	ID      uuid.UUID `json:"id" db:"id"`
	IsFinal bool      `json:"is_final" db:"is_final"`
	//MoveTaskOrderID is temporarily nullable. Once the move_task_orders table is implemented, this will be a NOT NULL column.
	MoveTaskOrderID *uuid.UUID           `json:"move_task_order_id" db:"move_task_order_id"`
	Status          PaymentRequestStatus `json:"status" db:"status"`
	RejectionReason *string              `json:"rejection_reason" db:"rejection_reason"`
	RequestedAt     time.Time            `json:"requested_at" db:"requested_at"`
	ReviewedAt      *time.Time           `json:"reviewed_at" db:"reviewed_at"`
	SentToGexAt     *time.Time           `json:"sent_to_gex_at" db:"sent_to_gex_at"`
	ReceivedByGexAt *time.Time           `json:"received_by_gex_at" db:"received_by_gex_at"`
	PaidAt          *time.Time           `json:"paid_at" db:"paid_at"`
	CreatedAt       time.Time            `db:"created_at"`
	UpdatedAt       time.Time            `db:"updated_at"`
>>>>>>> 1118e12e
}

// PaymentRequests is not required by pop and may be deleted
type PaymentRequests []PaymentRequest

// Validate gets run every time you call a "pop.Validate*" (pop.ValidateAndSave, pop.ValidateAndCreate, pop.ValidateAndUpdate) method.
func (p *PaymentRequest) Validate(tx *pop.Connection) (*validate.Errors, error) {
	return validate.Validate(
<<<<<<< HEAD
		&validators.UUIDIsPresent{Field: p.MoveTaskOrderID, Name: "MoveTaskOrderID"},
=======
		&validators.StringInclusion{Field: p.Status.String(), Name: "Status", List: validPaymentRequestStatus},
>>>>>>> 1118e12e
	), nil
}<|MERGE_RESOLUTION|>--- conflicted
+++ resolved
@@ -32,20 +32,10 @@
 }
 
 type PaymentRequest struct {
-<<<<<<< HEAD
-	ID              uuid.UUID     `json:"id" db:"id"`
-	MoveTaskOrder   MoveTaskOrder `belongs_to:"move_task_orders"`
-	MoveTaskOrderID uuid.UUID     `db:"move_task_order_id"`
-	IsFinal         bool          `json:"is_final" db:"is_final"`
-	RejectionReason string        `json:"rejection_reason" db:"rejection_reason"`
-	//TODO DocumentPackage
-	CreatedAt time.Time `db:"created_at"`
-	UpdatedAt time.Time `db:"updated_at"`
-=======
-	ID      uuid.UUID `json:"id" db:"id"`
-	IsFinal bool      `json:"is_final" db:"is_final"`
-	//MoveTaskOrderID is temporarily nullable. Once the move_task_orders table is implemented, this will be a NOT NULL column.
-	MoveTaskOrderID *uuid.UUID           `json:"move_task_order_id" db:"move_task_order_id"`
+	ID              uuid.UUID            `json:"id" db:"id"`
+	MoveTaskOrder   MoveTaskOrder        `belongs_to:"move_task_orders"`
+	MoveTaskOrderID uuid.UUID            `db:"move_task_order_id"`
+	IsFinal         bool                 `json:"is_final" db:"is_final"`
 	Status          PaymentRequestStatus `json:"status" db:"status"`
 	RejectionReason *string              `json:"rejection_reason" db:"rejection_reason"`
 	RequestedAt     time.Time            `json:"requested_at" db:"requested_at"`
@@ -55,7 +45,6 @@
 	PaidAt          *time.Time           `json:"paid_at" db:"paid_at"`
 	CreatedAt       time.Time            `db:"created_at"`
 	UpdatedAt       time.Time            `db:"updated_at"`
->>>>>>> 1118e12e
 }
 
 // PaymentRequests is not required by pop and may be deleted
@@ -64,10 +53,7 @@
 // Validate gets run every time you call a "pop.Validate*" (pop.ValidateAndSave, pop.ValidateAndCreate, pop.ValidateAndUpdate) method.
 func (p *PaymentRequest) Validate(tx *pop.Connection) (*validate.Errors, error) {
 	return validate.Validate(
-<<<<<<< HEAD
 		&validators.UUIDIsPresent{Field: p.MoveTaskOrderID, Name: "MoveTaskOrderID"},
-=======
 		&validators.StringInclusion{Field: p.Status.String(), Name: "Status", List: validPaymentRequestStatus},
->>>>>>> 1118e12e
 	), nil
 }