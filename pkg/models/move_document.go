package models

import (
	"time"

	"github.com/gobuffalo/pop"
	"github.com/gobuffalo/validate"
	"github.com/gobuffalo/validate/validators"
	"github.com/gofrs/uuid"

	"github.com/pkg/errors"

	"github.com/transcom/mymove/pkg/auth"
	"github.com/transcom/mymove/pkg/db/utilities"
)

// MoveDocumentStatus represents the status of a move document record's lifecycle
type MoveDocumentStatus string

const (
	// MoveDocumentStatusAWAITINGREVIEW captures enum value "AWAITING_REVIEW"
	MoveDocumentStatusAWAITINGREVIEW MoveDocumentStatus = "AWAITING_REVIEW"
	// MoveDocumentStatusOK captures enum value "OK"
	MoveDocumentStatusOK MoveDocumentStatus = "OK"
	// MoveDocumentStatusHASISSUE captures enum value "HAS_ISSUE"
	MoveDocumentStatusHASISSUE MoveDocumentStatus = "HAS_ISSUE"
	// MoveDocumentStatusEXCLUDEFROMCALCULATION captures enum value "EXCLUDE_FROM_CALCULATION"
	MoveDocumentStatusEXCLUDEFROMCALCULATION MoveDocumentStatus = "EXCLUDE_FROM_CALCULATION"
)

// MoveDocumentType represents types of different move documents
type MoveDocumentType string

const (
	// Shared Doc Types

	// MoveDocumentTypeOTHER captures enum value "OTHER"
	MoveDocumentTypeOTHER MoveDocumentType = "OTHER"
	// MoveDocumentTypeWEIGHTTICKET captures enum value "WEIGHT_TICKET"
	MoveDocumentTypeWEIGHTTICKET MoveDocumentType = "WEIGHT_TICKET"
	// MoveDocumentTypeWEIGHTTICKETREWEIGH captures enum value "WEIGHT_TICKET_REWEIGH"
	MoveDocumentTypeWEIGHTTICKETREWEIGH = "WEIGHT_TICKET_REWEIGH"

	// PPM Doc Types

	// MoveDocumentTypeSTORAGEEXPENSE captures enum value "STORAGE_EXPENSE"
	MoveDocumentTypeSTORAGEEXPENSE MoveDocumentType = "STORAGE_EXPENSE"
	// MoveDocumentTypeSHIPMENTSUMMARY captures enum value "SHIPMENT_SUMMARY"
	MoveDocumentTypeSHIPMENTSUMMARY MoveDocumentType = "SHIPMENT_SUMMARY"
	// MoveDocumentTypeEXPENSE captures enum value "EXPENSE"
	MoveDocumentTypeEXPENSE MoveDocumentType = "EXPENSE"
	// MoveDocumentTypeWEIGHTTICKETSET captures enum value "WEIGHT_TICKET_SET"
	MoveDocumentTypeWEIGHTTICKETSET MoveDocumentType = "WEIGHT_TICKET_SET"

	// HHG Doc Types

	// MoveDocumentTypeGOVBILLOFLADING captures enum value "GOV_BILL_OF_LADING"
	MoveDocumentTypeGOVBILLOFLADING MoveDocumentType = "GOV_BILL_OF_LADING"
	// MoveDocumentTypeORIGINPACKET captures enum value "ORIGIN_PACKET"
	MoveDocumentTypeORIGINPACKET = "ORIGIN_PACKET"
	// MoveDocumentTypeORIGIN619 captures enum value "ORIGIN_619"
	MoveDocumentTypeORIGIN619 = "ORIGIN_619"
	// MoveDocumentTypeORIGININVENTORY captures enum value "ORIGIN_INVENTORY"
	MoveDocumentTypeORIGININVENTORY = "ORIGIN_INVENTORY"
	// MoveDocumentTypeDESTINATIONPACKET captures enum value "DESTINATION_PACKET"
	MoveDocumentTypeDESTINATIONPACKET = "DESTINATION_PACKET"
	// MoveDocumentTypeDESTINATION619 captures enum value "DESTINATION_619"
	MoveDocumentTypeDESTINATION619 = "DESTINATION_619"
	// MoveDocumentTypeDESTINATION6191 captures enum value "DESTINATION_619_1"
	MoveDocumentTypeDESTINATION6191 = "DESTINATION_619_1"
	// MoveDocumentTypeDESTINATIONINVENTORY captures enum value "DESTINATION_INVENTORY"
	MoveDocumentTypeDESTINATIONINVENTORY = "DESTINATION_INVENTORY"
	// MoveDocumentTypeTHIRDPARTYINVOICE captures enum value "THIRD_PARTY_INVOICE"
	MoveDocumentTypeTHIRDPARTYINVOICE = "THIRD_PARTY_INVOICE"
	// MoveDocumentTypeTHIRDPARTYESTIMATE captures enum value "THIRD_PARTY_ESTIMATE"
	MoveDocumentTypeTHIRDPARTYESTIMATE = "THIRD_PARTY_ESTIMATE"
	// MoveDocumentTypeNOTICEOFLOSSORDAMAGE captures enum value "NOTICE_OF_LOSS_OR_DAMAGE"
	MoveDocumentTypeNOTICEOFLOSSORDAMAGE = "NOTICE_OF_LOSS_OR_DAMAGE"
	// MoveDocumentTypeFIREARMSCHAINOFCUSTODY captures enum value "FIREARMS_CHAIN_OF_CUSTODY"
	MoveDocumentTypeFIREARMSCHAINOFCUSTODY = "FIREARMS_CHAIN_OF_CUSTODY"
	// MoveDocumentTypePHOTO captures enum value "PHOTO"
	MoveDocumentTypePHOTO = "PHOTO"
)

// MoveExpenseDocumentSaveAction represents actions that can be taken during save for expense documents
type MoveExpenseDocumentSaveAction string

const (
	// MoveDocumentSaveActionDELETEEXPENSEMODEL encodes an action to delete a linked expense model
	MoveDocumentSaveActionDELETEEXPENSEMODEL MoveExpenseDocumentSaveAction = "DELETE_EXPENSE_MODEL"
	// MoveDocumentSaveActionSAVEEXPENSEMODEL encodes an action to save a linked expense model
	MoveDocumentSaveActionSAVEEXPENSEMODEL MoveExpenseDocumentSaveAction = "SAVE_EXPENSE_MODEL"
)

// MoveWeightTicketSetDocumentSaveAction represents actions that can be taken during save for weight ticket set documents
type MoveWeightTicketSetDocumentSaveAction string

const (
	// MoveDocumentSaveActionDELETEWEIGHTTICKETSETMODEL encodes an action to delete a linked expense model
	MoveDocumentSaveActionDELETEWEIGHTTICKETSETMODEL MoveWeightTicketSetDocumentSaveAction = "DELETE_WEIGHT_TICKET_SET_MODEL"
	// MoveDocumentSaveActionSAVEWEIGHTTICKETSETMODEL encodes an action to save a linked expense model
	MoveDocumentSaveActionSAVEWEIGHTTICKETSETMODEL MoveWeightTicketSetDocumentSaveAction = "SAVE_WEIGHT_TICKET_SET_MODEL"
)

// MoveDocument is an object representing a move document
type MoveDocument struct {
	ID                       uuid.UUID                `json:"id" db:"id"`
	DocumentID               uuid.UUID                `json:"document_id" db:"document_id"`
	Document                 Document                 `belongs_to:"documents"`
	MoveID                   uuid.UUID                `json:"move_id" db:"move_id"`
	Move                     Move                     `belongs_to:"moves"`
	PersonallyProcuredMoveID *uuid.UUID               `json:"personally_procured_move_id" db:"personally_procured_move_id"`
	PersonallyProcuredMove   PersonallyProcuredMove   `belongs_to:"personally_procured_moves"`
	Title                    string                   `json:"title" db:"title"`
	Status                   MoveDocumentStatus       `json:"status" db:"status"`
	MoveDocumentType         MoveDocumentType         `json:"move_document_type" db:"move_document_type"`
	MovingExpenseDocument    *MovingExpenseDocument   `has_one:"moving_expense_document"`
	Notes                    *string                  `json:"notes" db:"notes"`
	CreatedAt                time.Time                `json:"created_at" db:"created_at"`
	UpdatedAt                time.Time                `json:"updated_at" db:"updated_at"`
	DeletedAt                *time.Time               `db:"deleted_at"`
	WeightTicketSetDocument  *WeightTicketSetDocument `has_one:"weight_ticket_set_document"`
}

// MoveDocuments is not required by pop and may be deleted
type MoveDocuments []MoveDocument

// Validate gets run every time you call a "pop.Validate*" (pop.ValidateAndSave, pop.ValidateAndCreate, pop.ValidateAndUpdate) method.
// This method is not required and may be deleted.
func (m *MoveDocument) Validate(tx *pop.Connection) (*validate.Errors, error) {
	return validate.Validate(
		&validators.UUIDIsPresent{Field: m.DocumentID, Name: "DocumentID"},
		&validators.UUIDIsPresent{Field: m.MoveID, Name: "MoveID"},
		&validators.StringIsPresent{Field: string(m.Title), Name: "Title"},
		&validators.StringIsPresent{Field: string(m.Status), Name: "Status"},
		&validators.StringIsPresent{Field: string(m.MoveDocumentType), Name: "MoveDocumentType"},
	), nil
}

// State Machinery

// AttemptTransition is glue for when you are modifying the status of a model
// via a PUT rather than an action url. This translates the target status into an action method.
func (m *MoveDocument) AttemptTransition(targetStatus MoveDocumentStatus) error {
	// If it's the same it's not a transition
	if targetStatus == m.Status {
		return nil
	}

	switch targetStatus {
	case MoveDocumentStatusOK:
		return m.Approve()
	case MoveDocumentStatusHASISSUE:
		return m.Reject()
	case MoveDocumentStatusEXCLUDEFROMCALCULATION:
		return m.Exclude()
	}

	return errors.Wrap(ErrInvalidTransition, string(targetStatus))
}

// Approve marks the Document as OK
func (m *MoveDocument) Approve() error {
	if m.Status == MoveDocumentStatusOK {
		return errors.Wrap(ErrInvalidTransition, "Approve")
	}

	m.Status = MoveDocumentStatusOK
	return nil
}

// Reject marks the Document as HAS_ISSUE
func (m *MoveDocument) Reject() error {
	if m.Status == MoveDocumentStatusHASISSUE {
		return errors.Wrap(ErrInvalidTransition, "Reject")
	}

	m.Status = MoveDocumentStatusHASISSUE
	return nil
}

// Exclude marks the Document as HAS_ISSUE
func (m *MoveDocument) Exclude() error {
	if m.Status == MoveDocumentStatusEXCLUDEFROMCALCULATION {
		return errors.Wrap(ErrInvalidTransition, "Exclude")
	}

	m.Status = MoveDocumentStatusEXCLUDEFROMCALCULATION
	return nil
}

// ValidateCreate gets run every time you call "pop.ValidateAndCreate" method.
// This method is not required and may be deleted.
func (m *MoveDocument) ValidateCreate(tx *pop.Connection) (*validate.Errors, error) {
	return validate.NewErrors(), nil
}

// ValidateUpdate gets run every time you call "pop.ValidateAndUpdate" method.
// This method is not required and may be deleted.
func (m *MoveDocument) ValidateUpdate(tx *pop.Connection) (*validate.Errors, error) {
	return validate.NewErrors(), nil
}

// FetchMoveDocument fetches a MoveDocument model
func FetchMoveDocument(db *pop.Connection, session *auth.Session, id uuid.UUID, includedDeletedMoveDocuments bool) (*MoveDocument, error) {
	// Allow all office users to fetch move doc
	if session.IsOfficeApp() && session.OfficeUserID == uuid.Nil {
		return &MoveDocument{}, ErrFetchForbidden
	}

	var moveDoc MoveDocument
<<<<<<< HEAD
	query := db.Q()

	if !includedDeletedMoveDocuments {
		query = query.Where("deleted_at is null")
	}

	err := query.Eager("Document.Uploads", "Move", "PersonallyProcuredMove", "Shipment").Find(&moveDoc, id)
=======
	err := db.Q().Eager("Document.Uploads", "Move", "PersonallyProcuredMove").Find(&moveDoc, id)
>>>>>>> 1fe6a513
	if err != nil {
		if errors.Cause(err).Error() == RecordNotFoundErrorString {
			return nil, ErrFetchNotFound
		}
		return nil, err
	}

	// Pointer associations are buggy, so we manually load expense document things
	q := db.Where("move_document_id = $1", moveDoc.ID.String())
	movingExpenseDocument := &MovingExpenseDocument{}
	var movingDocumentErr error
	if movingDocumentErr = q.Eager().First(movingExpenseDocument); movingDocumentErr == nil {
		moveDoc.MovingExpenseDocument = movingExpenseDocument
	}
	if movingDocumentErr != nil && errors.Cause(movingDocumentErr).Error() != RecordNotFoundErrorString {
		return nil, err
	}

	weightTicketSetDocument := &WeightTicketSetDocument{}
	var weightTicketSetDocumentErr error
	if weightTicketSetDocumentErr = q.Eager().First(weightTicketSetDocument); weightTicketSetDocumentErr == nil {
		moveDoc.WeightTicketSetDocument = weightTicketSetDocument
	}
	if weightTicketSetDocumentErr != nil && errors.Cause(weightTicketSetDocumentErr).Error() != RecordNotFoundErrorString {
		return nil, err
	}

	// Check that the logged-in service member is associated to the document
	if session.IsMilApp() && moveDoc.Document.ServiceMemberID != session.ServiceMemberID {
		return &MoveDocument{}, ErrFetchForbidden
	}

	return &moveDoc, nil
}

// FetchMoveDocuments fetches all move expense and weight ticket set documents for a ppm
// the optional status parameter can be used for restricting to a subset of statuses.
func FetchMoveDocuments(db *pop.Connection, session *auth.Session, ppmID uuid.UUID, status *MoveDocumentStatus, moveDocumentType MoveDocumentType, includedDeletedMoveDocuments bool) (MoveDocuments, error) {
	// Allow all logged in office users to fetch move docs
	if session.IsOfficeApp() && session.OfficeUserID == uuid.Nil {
		return nil, ErrFetchForbidden
	}
	// Validate the move is associated to the logged-in service member
	_, fetchErr := FetchPersonallyProcuredMove(db, session, ppmID)
	if fetchErr != nil {
		return nil, ErrFetchForbidden
	}

	var moveDocuments MoveDocuments
	query := db.Q()

	if !includedDeletedMoveDocuments {
		query = query.Where("deleted_at is null")
	}

	query = query.Where("move_document_type = $1", string(moveDocumentType)).Where("personally_procured_move_id = $2", ppmID.String())
	if status != nil {
		query = query.Where("status = $3", string(*status))
	}
	err := query.All(&moveDocuments)
	if err != nil {
		if errors.Cause(err).Error() != RecordNotFoundErrorString {
			return nil, err
		}
	}

	for i, moveDoc := range moveDocuments {
		movingExpenseDocument := MovingExpenseDocument{}
		moveDoc.MovingExpenseDocument = nil
		err = db.Where("move_document_id = $1", moveDoc.ID.String()).Eager().First(&movingExpenseDocument)
		if err != nil {
			if errors.Cause(err).Error() != RecordNotFoundErrorString {
				return nil, err
			}
		} else {
			moveDocuments[i].MovingExpenseDocument = &movingExpenseDocument
		}
	}

	for i, moveDoc := range moveDocuments {
		weightTicketSet := WeightTicketSetDocument{}
		moveDoc.WeightTicketSetDocument = nil
		err = db.Where("move_document_id = $1", moveDoc.ID.String()).Eager().First(&weightTicketSet)
		if err != nil {
			if errors.Cause(err).Error() != RecordNotFoundErrorString {
				return nil, err
			}
		} else {
			moveDocuments[i].WeightTicketSetDocument = &weightTicketSet
		}
	}

	return moveDocuments, nil
}

// FetchMoveDocumentsByTypeForShipment fetches move documents for shipment and move document type
func FetchMoveDocumentsByTypeForShipment(db *pop.Connection, session *auth.Session, moveDocumentType MoveDocumentType, shipmentID uuid.UUID, includedDeletedMoveDocuments bool) (MoveDocuments, error) {

	// Allow all logged in office users to fetch move docs
	if session.IsOfficeApp() && session.OfficeUserID == uuid.Nil {
		return nil, ErrFetchForbidden
	}

	var moveDocuments MoveDocuments
	query := db.Q()

	if !includedDeletedMoveDocuments {
		query = db.Where("deleted_at is null")
	}
	err := query.Where("move_document_type = $1", string(moveDocumentType)).Where("shipment_id = $2", shipmentID.String()).All(&moveDocuments)
	if err != nil {
		if errors.Cause(err).Error() != RecordNotFoundErrorString {
			return nil, err
		}
	}
	return moveDocuments, nil
}

// SaveMoveDocument saves a move document
func SaveMoveDocument(db *pop.Connection, moveDocument *MoveDocument, saveExpenseAction MoveExpenseDocumentSaveAction, saveWeightTicketSetAction MoveWeightTicketSetDocumentSaveAction) (*validate.Errors, error) {
	var responseError error
	responseVErrors := validate.NewErrors()

	db.Transaction(func(db *pop.Connection) error {
		transactionError := errors.New("Rollback the transaction")

		if saveExpenseAction == MoveDocumentSaveActionSAVEEXPENSEMODEL {
			// Save expense document
			expenseDocument := moveDocument.MovingExpenseDocument
			if verrs, err := db.ValidateAndSave(expenseDocument); verrs.HasAny() || err != nil {
				responseVErrors.Append(verrs)
				responseError = errors.Wrap(err, "Error Creating Moving Expense Document")
				return transactionError
			}
		} else if saveExpenseAction == MoveDocumentSaveActionDELETEEXPENSEMODEL {
			// destroy expense document
			expenseDocument := moveDocument.MovingExpenseDocument
			if err := utilities.SoftDestroy(db, expenseDocument); err != nil {
				responseError = errors.Wrap(err, "Error Deleting Moving Expense Document")
				return transactionError
			}
			moveDocument.MovingExpenseDocument = nil
		}

		if saveWeightTicketSetAction == MoveDocumentSaveActionSAVEWEIGHTTICKETSETMODEL {
			// save weight ticket set document
			weightTicketSetDocument := moveDocument.WeightTicketSetDocument
			if verrs, err := db.ValidateAndSave(weightTicketSetDocument); verrs.HasAny() || err != nil {
				responseVErrors.Append(verrs)
				responseError = errors.Wrap(err, "Error Creating Moving Expense Document")
				return transactionError
			}
		} else if saveWeightTicketSetAction == MoveDocumentSaveActionDELETEWEIGHTTICKETSETMODEL {
			// destroy weight ticket set document
			weightTicketSetDocument := moveDocument.WeightTicketSetDocument
			if err := utilities.SoftDestroy(db, weightTicketSetDocument); err != nil {
				responseError = errors.Wrap(err, "Error Deleting Moving Expense Document")
				return transactionError
			}
			moveDocument.WeightTicketSetDocument = nil
		}

		// Updating the move document can cause the PPM to be updated
		if moveDocument.PersonallyProcuredMoveID != nil {
			ppm := moveDocument.PersonallyProcuredMove

			if verrs, err := db.ValidateAndSave(&ppm); verrs.HasAny() || err != nil {
				responseVErrors.Append(verrs)
				responseError = errors.Wrap(err, "Error Saving Move Document's PPM")
				return transactionError
			}
		}

		// Finally, save the MoveDocument
		if verrs, err := db.ValidateAndSave(moveDocument); verrs.HasAny() || err != nil {
			responseVErrors.Append(verrs)
			responseError = errors.Wrap(err, "Error Saving Move Document")
			return transactionError
		}

		return nil
	})

	return responseVErrors, responseError
}<|MERGE_RESOLUTION|>--- conflicted
+++ resolved
@@ -209,17 +209,13 @@
 	}
 
 	var moveDoc MoveDocument
-<<<<<<< HEAD
 	query := db.Q()
 
 	if !includedDeletedMoveDocuments {
 		query = query.Where("deleted_at is null")
 	}
 
-	err := query.Eager("Document.Uploads", "Move", "PersonallyProcuredMove", "Shipment").Find(&moveDoc, id)
-=======
-	err := db.Q().Eager("Document.Uploads", "Move", "PersonallyProcuredMove").Find(&moveDoc, id)
->>>>>>> 1fe6a513
+	err := query.Eager("Document.Uploads", "Move", "PersonallyProcuredMove").Find(&moveDoc, id)
 	if err != nil {
 		if errors.Cause(err).Error() == RecordNotFoundErrorString {
 			return nil, ErrFetchNotFound
