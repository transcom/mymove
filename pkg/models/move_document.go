--- conflicted
+++ resolved
@@ -52,33 +52,19 @@
 
 // MoveDocument is an object representing a move document
 type MoveDocument struct {
-<<<<<<< HEAD
-	ID                    uuid.UUID              `json:"id" db:"id"`
-	DocumentID            uuid.UUID              `json:"document_id" db:"document_id"`
-	Document              Document               `belongs_to:"documents"`
-	MoveID                uuid.UUID              `json:"move_id" db:"move_id"`
-	Move                  Move                   `belongs_to:"moves"`
-	Title                 string                 `json:"title" db:"title"`
-	Status                MoveDocumentStatus     `json:"status" db:"status"`
-	MoveDocumentType      MoveDocumentType       `json:"move_document_type" db:"move_document_type"`
-	MovingExpenseDocument *MovingExpenseDocument `has_one:"moving_expense_document"`
-	Notes                 *string                `json:"notes" db:"notes"`
-	CreatedAt             time.Time              `json:"created_at" db:"created_at"`
-	UpdatedAt             time.Time              `json:"updated_at" db:"updated_at"`
-=======
-	ID                       uuid.UUID          `json:"id" db:"id"`
-	DocumentID               uuid.UUID          `json:"document_id" db:"document_id"`
-	Document                 Document           `belongs_to:"documents"`
-	MoveID                   uuid.UUID          `json:"move_id" db:"move_id"`
-	Move                     Move               `belongs_to:"moves"`
-	PersonallyProcuredMoveID *uuid.UUID         `json:"personally_procured_move_id" db:"personally_procured_move_id"`
-	Title                    string             `json:"title" db:"title"`
-	Status                   MoveDocumentStatus `json:"status" db:"status"`
-	MoveDocumentType         MoveDocumentType   `json:"move_document_type" db:"move_document_type"`
-	Notes                    *string            `json:"notes" db:"notes"`
-	CreatedAt                time.Time          `json:"created_at" db:"created_at"`
-	UpdatedAt                time.Time          `json:"updated_at" db:"updated_at"`
->>>>>>> ad407bfe
+	ID                       uuid.UUID              `json:"id" db:"id"`
+	DocumentID               uuid.UUID              `json:"document_id" db:"document_id"`
+	Document                 Document               `belongs_to:"documents"`
+	MoveID                   uuid.UUID              `json:"move_id" db:"move_id"`
+	Move                     Move                   `belongs_to:"moves"`
+	PersonallyProcuredMoveID *uuid.UUID             `json:"personally_procured_move_id" db:"personally_procured_move_id"`
+	Title                    string                 `json:"title" db:"title"`
+	Status                   MoveDocumentStatus     `json:"status" db:"status"`
+	MoveDocumentType         MoveDocumentType       `json:"move_document_type" db:"move_document_type"`
+	MovingExpenseDocument    *MovingExpenseDocument `has_one:"moving_expense_document"`
+	Notes                    *string                `json:"notes" db:"notes"`
+	CreatedAt                time.Time              `json:"created_at" db:"created_at"`
+	UpdatedAt                time.Time              `json:"updated_at" db:"updated_at"`
 }
 
 // MoveDocuments is not required by pop and may be deleted
@@ -150,7 +136,7 @@
 	db.Transaction(func(db *pop.Connection) error {
 		transactionError := errors.New("Rollback The transaction")
 
-		if saveAction == MoveDocumentSaveActionSAVE_EXPENSE_MODEL {
+		if saveAction == MoveDocumentSaveActionSAVEEXPENSEMODEL {
 			// Save reimbursement first
 			reimbursement := moveDocument.MovingExpenseDocument.Reimbursement
 			if verrs, err := db.ValidateAndSave(&reimbursement); verrs.HasAny() || err != nil {
@@ -168,7 +154,7 @@
 				responseError = errors.Wrap(err, "Error Creating Moving Expense Document")
 				return transactionError
 			}
-		} else if saveAction == MoveDocumentSaveActionDELETE_EXPENSE_MODEL {
+		} else if saveAction == MoveDocumentSaveActionDELETEEXPENSEMODEL {
 			// Destroy reimbursement first
 			reimbursement := moveDocument.MovingExpenseDocument.Reimbursement
 			if err := db.Destroy(&reimbursement); err != nil {
