package models

import (
	"time"

	"github.com/gobuffalo/pop/v6"
	"github.com/gobuffalo/validate/v3"
	"github.com/gobuffalo/validate/v3/validators"
	"github.com/gofrs/uuid"
	"github.com/pkg/errors"

	"github.com/transcom/mymove/pkg/unit"
)

type PPMCloseout struct {
	ID                    *uuid.UUID
	PlannedMoveDate       *time.Time
	ActualMoveDate        *time.Time
	Miles                 *int
	EstimatedWeight       *unit.Pound
	ActualWeight          *unit.Pound
	ProGearWeightCustomer *unit.Pound
	ProGearWeightSpouse   *unit.Pound
	GrossIncentive        *unit.Cents
	GCC                   *unit.Cents
	AOA                   *unit.Cents
	RemainingIncentive    *unit.Cents
	HaulPrice             *unit.Cents
	HaulFSC               *unit.Cents
	DOP                   *unit.Cents
	DDP                   *unit.Cents
	PackPrice             *unit.Cents
	UnpackPrice           *unit.Cents
	SITReimbursement      *unit.Cents
}

// PPMShipmentStatus represents the status of an order record's lifecycle
type PPMShipmentStatus string

const (
	// PPMShipmentStatusCancelled captures enum value "DRAFT"
	PPMShipmentStatusCancelled PPMShipmentStatus = "CANCELLED"
	// PPMShipmentStatusDraft captures enum value "DRAFT"
	PPMShipmentStatusDraft PPMShipmentStatus = "DRAFT"
	// PPMShipmentStatusSubmitted captures enum value "SUBMITTED"
	PPMShipmentStatusSubmitted PPMShipmentStatus = "SUBMITTED"
	// PPMShipmentStatusWaitingOnCustomer captures enum value "WAITING_ON_CUSTOMER"
	PPMShipmentStatusWaitingOnCustomer PPMShipmentStatus = "WAITING_ON_CUSTOMER"
	// PPMShipmentStatusNeedsAdvanceApproval captures enum value "NEEDS_ADVANCE_APPROVAL"
	PPMShipmentStatusNeedsAdvanceApproval PPMShipmentStatus = "NEEDS_ADVANCE_APPROVAL"
	// PPMShipmentStatusNeedsPaymentApproval captures enum value "NEEDS_PAYMENT_APPROVAL"
	PPMShipmentStatusNeedsPaymentApproval PPMShipmentStatus = "NEEDS_PAYMENT_APPROVAL"
	// PPMShipmentStatusPaymentApproved captures enum value "PAYMENT_APPROVED"
	PPMShipmentStatusPaymentApproved PPMShipmentStatus = "PAYMENT_APPROVED"
	// PPMStatusCOMPLETED captures enum value "COMPLETED"
<<<<<<< HEAD
	PPMShipmentStatusComplete PPMStatus = "COMPLETED"
=======
	PPMShipmentStatusComplete PPMShipmentStatus = "COMPLETED"
>>>>>>> a8e2d918
)

// AllowedPPMShipmentStatuses is a list of all the allowed values for the Status of a PPMShipment as strings. Needed for
// validation.
var AllowedPPMShipmentStatuses = []string{
	string(PPMShipmentStatusCancelled),
	string(PPMShipmentStatusDraft),
	string(PPMShipmentStatusSubmitted),
	string(PPMShipmentStatusWaitingOnCustomer),
	string(PPMShipmentStatusNeedsAdvanceApproval),
	string(PPMShipmentStatusNeedsPaymentApproval),
	string(PPMShipmentStatusPaymentApproved),
}

// PPMAdvanceStatus represents the status of an advance that can be approved, edited or rejected by a SC
type PPMAdvanceStatus string

const (
	// PPMAdvanceStatusApproved captures enum value "APPROVED"
	PPMAdvanceStatusApproved PPMAdvanceStatus = "APPROVED"
	// PPMAdvanceStatusEdited captures enum value "EDITED"
	PPMAdvanceStatusEdited PPMAdvanceStatus = "EDITED"
	// PPMAdvanceStatusRejected captures enum value "REJECTED"
	PPMAdvanceStatusRejected PPMAdvanceStatus = "REJECTED"
)

// AllowedPPMAdvanceStatuses is a list of all the allowed values for AdvanceStatus on a PPMShipment, as strings. Needed
// for validation.
var AllowedPPMAdvanceStatuses = []string{
	string(PPMAdvanceStatusApproved),
	string(PPMAdvanceStatusEdited),
	string(PPMAdvanceStatusRejected),
}

// SITLocationType represents whether the SIT at the origin or destination
type SITLocationType string

const (
	// SITLocationTypeOrigin captures enum value "ORIGIN"
	SITLocationTypeOrigin SITLocationType = "ORIGIN"
	// SITLocationTypeDestination captures enum value "DESTINATION"
	SITLocationTypeDestination SITLocationType = "DESTINATION"
)

// AllowedSITLocationTypes is a list of all the allowed values for SITLocationType on a PPMShipment, as strings. Needed
// for validation.
var AllowedSITLocationTypes = []string{
	string(SITLocationTypeOrigin),
	string(SITLocationTypeDestination),
}

// PPMDocumentStatus represents the status of a PPMShipment's documents. Lives here since we have multiple PPM document
// models.
type PPMDocumentStatus string

const (
	// PPMDocumentStatusApproved captures enum value "DRAFT"
	PPMDocumentStatusDRAFT PPMDocumentStatus = "DRAFT"
	// PPMDocumentStatusApproved captures enum value "APPROVED"
	PPMDocumentStatusApproved PPMDocumentStatus = "APPROVED"
	// PPMDocumentStatusExcluded captures enum value "EXCLUDED"
	PPMDocumentStatusExcluded PPMDocumentStatus = "EXCLUDED"
	// PPMDocumentStatusRejected captures enum value "REJECTED"
	PPMDocumentStatusRejected PPMDocumentStatus = "REJECTED"
)

// AllowedPPMDocumentStatuses is a list of all the allowed values for the Status of a PPMShipment's documents, as
// strings. Needed for validation.
var AllowedPPMDocumentStatuses = []string{
	string(PPMDocumentStatusApproved),
	string(PPMDocumentStatusExcluded),
	string(PPMDocumentStatusRejected),
}

// PPMDocuments is a collection of the different PPMShipment documents. This type exists mainly to make it easier to
// work with the group of documents as a whole when we don't actually retrieve the PPM Shipment itself.
type PPMDocuments struct {
	WeightTickets
	MovingExpenses
	ProgearWeightTickets
}

// PPMShipment is the portion of a move that a service member performs themselves
type PPMShipment struct {
	ID                             uuid.UUID            `json:"id" db:"id"`
	ShipmentID                     uuid.UUID            `json:"shipment_id" db:"shipment_id"`
	Shipment                       MTOShipment          `belongs_to:"mto_shipments" fk_id:"shipment_id"`
	CreatedAt                      time.Time            `json:"created_at" db:"created_at"`
	UpdatedAt                      time.Time            `json:"updated_at" db:"updated_at"`
	DeletedAt                      *time.Time           `json:"deleted_at" db:"deleted_at"`
	Status                         PPMShipmentStatus    `json:"status" db:"status"`
	ExpectedDepartureDate          time.Time            `json:"expected_departure_date" db:"expected_departure_date"`
	ActualMoveDate                 *time.Time           `json:"actual_move_date" db:"actual_move_date"`
	SubmittedAt                    *time.Time           `json:"submitted_at" db:"submitted_at"`
	ReviewedAt                     *time.Time           `json:"reviewed_at" db:"reviewed_at"`
	ApprovedAt                     *time.Time           `json:"approved_at" db:"approved_at"`
	W2Address                      *Address             `belongs_to:"addresses" fk_id:"w2_address_id"`
	W2AddressID                    *uuid.UUID           `db:"w2_address_id"`
	PickupPostalCode               string               `json:"pickup_postal_code" db:"pickup_postal_code"`
	PickupAddress                  *Address             `belongs_to:"addresses" fk_id:"pickup_postal_address_id"`
	PickupAddressID                *uuid.UUID           `db:"pickup_postal_address_id"`
	SecondaryPickupPostalCode      *string              `json:"secondary_pickup_postal_code" db:"secondary_pickup_postal_code"`
	SecondaryPickupAddress         *Address             `belongs_to:"addresses" fk_id:"secondary_pickup_postal_address_id"`
	SecondaryPickupAddressID       *uuid.UUID           `db:"secondary_pickup_postal_address_id"`
	ActualPickupPostalCode         *string              `json:"actual_pickup_postal_code" db:"actual_pickup_postal_code"`
	DestinationPostalCode          string               `json:"destination_postal_code" db:"destination_postal_code"`
	DestinationAddress             *Address             `belongs_to:"addresses" fk_id:"destination_postal_address_id"`
	DestinationAddressID           *uuid.UUID           `db:"destination_postal_address_id"`
	SecondaryDestinationPostalCode *string              `json:"secondary_destination_postal_code" db:"secondary_destination_postal_code"`
	SecondaryDestinationAddress    *Address             `belongs_to:"addresses" fk_id:"secondary_destination_postal_address_id"`
	SecondaryDestinationAddressID  *uuid.UUID           `db:"secondary_destination_postal_address_id"`
	ActualDestinationPostalCode    *string              `json:"actual_destination_postal_code" db:"actual_destination_postal_code"`
	EstimatedWeight                *unit.Pound          `json:"estimated_weight" db:"estimated_weight"`
	HasProGear                     *bool                `json:"has_pro_gear" db:"has_pro_gear"`
	ProGearWeight                  *unit.Pound          `json:"pro_gear_weight" db:"pro_gear_weight"`
	SpouseProGearWeight            *unit.Pound          `json:"spouse_pro_gear_weight" db:"spouse_pro_gear_weight"`
	EstimatedIncentive             *unit.Cents          `json:"estimated_incentive" db:"estimated_incentive"`
	FinalIncentive                 *unit.Cents          `json:"final_incentive" db:"final_incentive"`
	HasRequestedAdvance            *bool                `json:"has_requested_advance" db:"has_requested_advance"`
	AdvanceAmountRequested         *unit.Cents          `json:"advance_amount_requested" db:"advance_amount_requested"`
	HasReceivedAdvance             *bool                `json:"has_received_advance" db:"has_received_advance"`
	AdvanceStatus                  *PPMAdvanceStatus    `json:"advance_status" db:"advance_status"`
	AdvanceAmountReceived          *unit.Cents          `json:"advance_amount_received" db:"advance_amount_received"`
	SITExpected                    *bool                `json:"sit_expected" db:"sit_expected"`
	SITLocation                    *SITLocationType     `json:"sit_location" db:"sit_location"`
	SITEstimatedWeight             *unit.Pound          `json:"sit_estimated_weight" db:"sit_estimated_weight"`
	SITEstimatedEntryDate          *time.Time           `json:"sit_estimated_entry_date" db:"sit_estimated_entry_date"`
	SITEstimatedDepartureDate      *time.Time           `json:"sit_estimated_departure_date" db:"sit_estimated_departure_date"`
	SITEstimatedCost               *unit.Cents          `json:"sit_estimated_cost" db:"sit_estimated_cost"`
	WeightTickets                  WeightTickets        `has_many:"weight_tickets" fk_id:"ppm_shipment_id" order_by:"created_at asc"`
	MovingExpenses                 MovingExpenses       `has_many:"moving_expenses" fk_id:"ppm_shipment_id" order_by:"created_at asc"`
	ProgearWeightTickets           ProgearWeightTickets `has_many:"progear_weight_tickets" fk_id:"ppm_shipment_id" order_by:"created_at asc"`
	SignedCertification            *SignedCertification `has_one:"signed_certification" fk_id:"ppm_id"`
	AOAPacketID                    *uuid.UUID           `json:"aoa_packet_id" db:"aoa_packet_id"`
	AOAPacket                      *Document            `belongs_to:"documents" fk_id:"aoa_packet_id"`
	PaymentPacketID                *uuid.UUID           `json:"payment_packet_id" db:"payment_packet_id"`
	PaymentPacket                  *Document            `belongs_to:"documents" fk_id:"payment_packet_id"`
}

// TableName overrides the table name used by Pop.
func (p PPMShipment) TableName() string {
	return "ppm_shipments"
}

// Cancel marks the PPM as Canceled
func (p *PPMShipment) CancelShipment() error {
	p.Status = PPMShipmentStatusCancelled
	return nil
}

// PPMShipments is a list of PPMs
type PPMShipments []PPMShipment

// Validate gets run every time you call a "pop.Validate*" (pop.ValidateAndSave, pop.ValidateAndCreate,
// pop.ValidateAndUpdate) method. This should contain validation that is for data integrity. Business validation should
// occur in service objects.
func (p PPMShipment) Validate(_ *pop.Connection) (*validate.Errors, error) {
	return validate.Validate(
		&validators.UUIDIsPresent{Name: "ShipmentID", Field: p.ShipmentID},
		&OptionalTimeIsPresent{Name: "DeletedAt", Field: p.DeletedAt},
		&validators.TimeIsPresent{Name: "ExpectedDepartureDate", Field: p.ExpectedDepartureDate},
		&validators.StringInclusion{Name: "Status", Field: string(p.Status), List: AllowedPPMShipmentStatuses},
		&OptionalTimeIsPresent{Name: "ActualMoveDate", Field: p.ActualMoveDate},
		&OptionalTimeIsPresent{Name: "SubmittedAt", Field: p.SubmittedAt},
		&OptionalTimeIsPresent{Name: "ReviewedAt", Field: p.ReviewedAt},
		&OptionalTimeIsPresent{Name: "ApprovedAt", Field: p.ApprovedAt},
		&OptionalUUIDIsPresent{Name: "W2AddressID", Field: p.W2AddressID},
		&validators.StringIsPresent{Name: "PickupPostalCode", Field: p.PickupPostalCode},
		&OptionalUUIDIsPresent{Name: "PickupAddressID", Field: p.PickupAddressID},
		&StringIsNilOrNotBlank{Name: "SecondaryPickupPostalCode", Field: p.SecondaryPickupPostalCode},
		&OptionalUUIDIsPresent{Name: "SecondaryPickupAddressID", Field: p.SecondaryPickupAddressID},
		&StringIsNilOrNotBlank{Name: "ActualPickupPostalCode", Field: p.ActualPickupPostalCode},
		&validators.StringIsPresent{Name: "DestinationPostalCode", Field: p.DestinationPostalCode},
		&OptionalUUIDIsPresent{Name: "DestinationAddressID", Field: p.DestinationAddressID},
		&StringIsNilOrNotBlank{Name: "SecondaryDestinationPostalCode", Field: p.SecondaryDestinationPostalCode},
		&OptionalUUIDIsPresent{Name: "SecondaryDestinationAddressID", Field: p.SecondaryDestinationAddressID},
		&StringIsNilOrNotBlank{Name: "ActualDestinationPostalCode", Field: p.ActualDestinationPostalCode},
		&OptionalPoundIsNonNegative{Name: "EstimatedWeight", Field: p.EstimatedWeight},
		&OptionalPoundIsNonNegative{Name: "ProGearWeight", Field: p.ProGearWeight},
		&OptionalPoundIsNonNegative{Name: "SpouseProGearWeight", Field: p.SpouseProGearWeight},
		&OptionalCentIsPositive{Name: "EstimatedIncentive", Field: p.EstimatedIncentive},
		&OptionalCentIsPositive{Name: "FinalIncentive", Field: p.FinalIncentive},
		&OptionalCentIsPositive{Name: "AdvanceAmountRequested", Field: p.AdvanceAmountRequested},
		&OptionalStringInclusion{Name: "AdvanceStatus", List: AllowedPPMAdvanceStatuses, Field: (*string)(p.AdvanceStatus)},
		&OptionalCentIsPositive{Name: "AdvanceAmountReceived", Field: p.AdvanceAmountReceived},
		&OptionalStringInclusion{Name: "SITLocation", List: AllowedSITLocationTypes, Field: (*string)(p.SITLocation)},
		&OptionalPoundIsNonNegative{Name: "SITEstimatedWeight", Field: p.SITEstimatedWeight},
		&OptionalTimeIsPresent{Name: "SITEstimatedEntryDate", Field: p.SITEstimatedEntryDate},
		&OptionalTimeIsPresent{Name: "SITEstimatedDepartureDate", Field: p.SITEstimatedDepartureDate},
		&OptionalCentIsPositive{Name: "SITEstimatedCost", Field: p.SITEstimatedCost},
		&OptionalUUIDIsPresent{Name: "AOAPacketID", Field: p.AOAPacketID},
		&OptionalUUIDIsPresent{Name: "PaymentPacketID", Field: p.PaymentPacketID},
	), nil

}

// FetchPPMShipmentByPPMShipmentID returns a PPM Shipment for a given id
func FetchPPMShipmentByPPMShipmentID(db *pop.Connection, ppmShipmentID uuid.UUID) (*PPMShipment, error) {
	var ppmShipment PPMShipment
	err := db.Q().Find(&ppmShipment, ppmShipmentID)

	if err != nil {
		if errors.Cause(err).Error() == RecordNotFoundErrorString {
			return nil, ErrFetchNotFound
		}
		return nil, err
	}
	return &ppmShipment, nil
}
func GetPPMNetWeight(ppm PPMShipment) unit.Pound {
	totalNetWeight := unit.Pound(0)
	for _, weightTicket := range ppm.WeightTickets {
		if weightTicket.AdjustedNetWeight != nil && *weightTicket.AdjustedNetWeight > 0 {
			totalNetWeight += *weightTicket.AdjustedNetWeight
		} else {
			totalNetWeight += GetWeightTicketNetWeight(weightTicket)
		}
	}
	return totalNetWeight
}<|MERGE_RESOLUTION|>--- conflicted
+++ resolved
@@ -53,11 +53,7 @@
 	// PPMShipmentStatusPaymentApproved captures enum value "PAYMENT_APPROVED"
 	PPMShipmentStatusPaymentApproved PPMShipmentStatus = "PAYMENT_APPROVED"
 	// PPMStatusCOMPLETED captures enum value "COMPLETED"
-<<<<<<< HEAD
-	PPMShipmentStatusComplete PPMStatus = "COMPLETED"
-=======
 	PPMShipmentStatusComplete PPMShipmentStatus = "COMPLETED"
->>>>>>> a8e2d918
 )
 
 // AllowedPPMShipmentStatuses is a list of all the allowed values for the Status of a PPMShipment as strings. Needed for
