package models

import (
	"fmt"
	"time"

	"github.com/gobuffalo/pop/v6"
	"github.com/gobuffalo/validate/v3"
	"github.com/gobuffalo/validate/v3/validators"
	"github.com/gofrs/uuid"
	"github.com/pkg/errors"

	"github.com/transcom/mymove/pkg/unit"
)

type PPMCloseout struct {
	ID                    *uuid.UUID
	PlannedMoveDate       *time.Time
	ActualMoveDate        *time.Time
	Miles                 *int
	EstimatedWeight       *unit.Pound
	ActualWeight          *unit.Pound
	ProGearWeightCustomer *unit.Pound
	ProGearWeightSpouse   *unit.Pound
	GrossIncentive        *unit.Cents
	GCC                   *unit.Cents
	AOA                   *unit.Cents
	RemainingIncentive    *unit.Cents
	HaulPrice             *unit.Cents
	HaulFSC               *unit.Cents
	DOP                   *unit.Cents
	DDP                   *unit.Cents
	PackPrice             *unit.Cents
	UnpackPrice           *unit.Cents
	SITReimbursement      *unit.Cents
}

type PPMActualWeight struct {
	ActualWeight *unit.Pound
}

// PPMShipmentStatus represents the status of an order record's lifecycle
type PPMShipmentStatus string

const (
	// PPMShipmentStatusCancelled captures enum value "DRAFT"
	PPMShipmentStatusCancelled PPMShipmentStatus = "CANCELLED"
	// PPMShipmentStatusDraft captures enum value "DRAFT"
	PPMShipmentStatusDraft PPMShipmentStatus = "DRAFT"
	// PPMShipmentStatusSubmitted captures enum value "SUBMITTED"
	PPMShipmentStatusSubmitted PPMShipmentStatus = "SUBMITTED"
	// PPMShipmentStatusWaitingOnCustomer captures enum value "WAITING_ON_CUSTOMER"
	PPMShipmentStatusWaitingOnCustomer PPMShipmentStatus = "WAITING_ON_CUSTOMER"
	// PPMShipmentStatusNeedsAdvanceApproval captures enum value "NEEDS_ADVANCE_APPROVAL"
	PPMShipmentStatusNeedsAdvanceApproval PPMShipmentStatus = "NEEDS_ADVANCE_APPROVAL"
	// PPMShipmentStatusNeedsPaymentApproval captures enum value "NEEDS_PAYMENT_APPROVAL"
	PPMShipmentStatusNeedsPaymentApproval PPMShipmentStatus = "NEEDS_PAYMENT_APPROVAL"
	// PPMShipmentStatusPaymentApproved captures enum value "PAYMENT_APPROVED"
	PPMShipmentStatusPaymentApproved PPMShipmentStatus = "PAYMENT_APPROVED"
	// PPMStatusCOMPLETED captures enum value "COMPLETED"
	PPMShipmentStatusComplete PPMShipmentStatus = "COMPLETED"
)

// AllowedPPMShipmentStatuses is a list of all the allowed values for the Status of a PPMShipment as strings. Needed for
// validation.
var AllowedPPMShipmentStatuses = []string{
	string(PPMShipmentStatusCancelled),
	string(PPMShipmentStatusDraft),
	string(PPMShipmentStatusSubmitted),
	string(PPMShipmentStatusWaitingOnCustomer),
	string(PPMShipmentStatusNeedsAdvanceApproval),
	string(PPMShipmentStatusNeedsPaymentApproval),
	string(PPMShipmentStatusPaymentApproved),
}

// PPMAdvanceStatus represents the status of an advance that can be approved, edited or rejected by a SC
type PPMAdvanceStatus string

const (
	// PPMAdvanceStatusApproved captures enum value "APPROVED"
	PPMAdvanceStatusApproved PPMAdvanceStatus = "APPROVED"
	// PPMAdvanceStatusEdited captures enum value "EDITED"
	PPMAdvanceStatusEdited PPMAdvanceStatus = "EDITED"
	// PPMAdvanceStatusRejected captures enum value "REJECTED"
	PPMAdvanceStatusRejected PPMAdvanceStatus = "REJECTED"
	// PPMAdvanceStatusReceived captures enum value "RECEIVED"
	PPMAdvanceStatusReceived PPMAdvanceStatus = "RECEIVED"
	// PPMAdvanceStatusNotReceived captures enum value "NOT RECEIVED"
	PPMAdvanceStatusNotReceived PPMAdvanceStatus = "NOT_RECEIVED"
)

// AllowedPPMAdvanceStatuses is a list of all the allowed values for AdvanceStatus on a PPMShipment, as strings. Needed
// for validation.
var AllowedPPMAdvanceStatuses = []string{
	string(PPMAdvanceStatusApproved),
	string(PPMAdvanceStatusEdited),
	string(PPMAdvanceStatusRejected),
	string(PPMAdvanceStatusReceived),
	string(PPMAdvanceStatusNotReceived),
}

// SITLocationType represents whether the SIT at the origin or destination
type SITLocationType string

const (
	// SITLocationTypeOrigin captures enum value "ORIGIN"
	SITLocationTypeOrigin SITLocationType = "ORIGIN"
	// SITLocationTypeDestination captures enum value "DESTINATION"
	SITLocationTypeDestination SITLocationType = "DESTINATION"
)

// AllowedSITLocationTypes is a list of all the allowed values for SITLocationType on a PPMShipment, as strings. Needed
// for validation.
var AllowedSITLocationTypes = []string{
	string(SITLocationTypeOrigin),
	string(SITLocationTypeDestination),
}

// PPMDocumentStatus represents the status of a PPMShipment's documents. Lives here since we have multiple PPM document
// models.
type PPMDocumentStatus string

const (
	// PPMDocumentStatusApproved captures enum value "DRAFT"
	PPMDocumentStatusDRAFT PPMDocumentStatus = "DRAFT"
	// PPMDocumentStatusApproved captures enum value "APPROVED"
	PPMDocumentStatusApproved PPMDocumentStatus = "APPROVED"
	// PPMDocumentStatusExcluded captures enum value "EXCLUDED"
	PPMDocumentStatusExcluded PPMDocumentStatus = "EXCLUDED"
	// PPMDocumentStatusRejected captures enum value "REJECTED"
	PPMDocumentStatusRejected PPMDocumentStatus = "REJECTED"
)

// AllowedPPMDocumentStatuses is a list of all the allowed values for the Status of a PPMShipment's documents, as
// strings. Needed for validation.
var AllowedPPMDocumentStatuses = []string{
	string(PPMDocumentStatusApproved),
	string(PPMDocumentStatusExcluded),
	string(PPMDocumentStatusRejected),
}

// PPMDocuments is a collection of the different PPMShipment documents. This type exists mainly to make it easier to
// work with the group of documents as a whole when we don't actually retrieve the PPM Shipment itself.
type PPMDocuments struct {
	WeightTickets
	MovingExpenses
	ProgearWeightTickets
}

// PPMShipment is the portion of a move that a service member performs themselves
type PPMShipment struct {
	ID                             uuid.UUID            `json:"id" db:"id"`
	ShipmentID                     uuid.UUID            `json:"shipment_id" db:"shipment_id"`
	Shipment                       MTOShipment          `belongs_to:"mto_shipments" fk_id:"shipment_id"`
	CreatedAt                      time.Time            `json:"created_at" db:"created_at"`
	UpdatedAt                      time.Time            `json:"updated_at" db:"updated_at"`
	DeletedAt                      *time.Time           `json:"deleted_at" db:"deleted_at"`
	Status                         PPMShipmentStatus    `json:"status" db:"status"`
	ExpectedDepartureDate          time.Time            `json:"expected_departure_date" db:"expected_departure_date"`
	ActualMoveDate                 *time.Time           `json:"actual_move_date" db:"actual_move_date"`
	SubmittedAt                    *time.Time           `json:"submitted_at" db:"submitted_at"`
	ReviewedAt                     *time.Time           `json:"reviewed_at" db:"reviewed_at"`
	ApprovedAt                     *time.Time           `json:"approved_at" db:"approved_at"`
	W2Address                      *Address             `belongs_to:"addresses" fk_id:"w2_address_id"`
	W2AddressID                    *uuid.UUID           `db:"w2_address_id"`
	PickupPostalCode               string               `json:"pickup_postal_code" db:"pickup_postal_code"`
	PickupAddress                  *Address             `belongs_to:"addresses" fk_id:"pickup_postal_address_id"`
	PickupAddressID                *uuid.UUID           `db:"pickup_postal_address_id"`
	SecondaryPickupPostalCode      *string              `json:"secondary_pickup_postal_code" db:"secondary_pickup_postal_code"`
	SecondaryPickupAddress         *Address             `belongs_to:"addresses" fk_id:"secondary_pickup_postal_address_id"`
	SecondaryPickupAddressID       *uuid.UUID           `db:"secondary_pickup_postal_address_id"`
	HasSecondaryPickupAddress      *bool                `db:"has_secondary_pickup_address"`
	ActualPickupPostalCode         *string              `json:"actual_pickup_postal_code" db:"actual_pickup_postal_code"`
	DestinationPostalCode          string               `json:"destination_postal_code" db:"destination_postal_code"`
	DestinationAddress             *Address             `belongs_to:"addresses" fk_id:"destination_postal_address_id"`
	DestinationAddressID           *uuid.UUID           `db:"destination_postal_address_id"`
	SecondaryDestinationPostalCode *string              `json:"secondary_destination_postal_code" db:"secondary_destination_postal_code"`
	SecondaryDestinationAddress    *Address             `belongs_to:"addresses" fk_id:"secondary_destination_postal_address_id"`
	SecondaryDestinationAddressID  *uuid.UUID           `db:"secondary_destination_postal_address_id"`
	HasSecondaryDestinationAddress *bool                `db:"has_secondary_destination_address"`
	ActualDestinationPostalCode    *string              `json:"actual_destination_postal_code" db:"actual_destination_postal_code"`
	EstimatedWeight                *unit.Pound          `json:"estimated_weight" db:"estimated_weight"`
	HasProGear                     *bool                `json:"has_pro_gear" db:"has_pro_gear"`
	ProGearWeight                  *unit.Pound          `json:"pro_gear_weight" db:"pro_gear_weight"`
	SpouseProGearWeight            *unit.Pound          `json:"spouse_pro_gear_weight" db:"spouse_pro_gear_weight"`
	EstimatedIncentive             *unit.Cents          `json:"estimated_incentive" db:"estimated_incentive"`
	FinalIncentive                 *unit.Cents          `json:"final_incentive" db:"final_incentive"`
	HasRequestedAdvance            *bool                `json:"has_requested_advance" db:"has_requested_advance"`
	AdvanceAmountRequested         *unit.Cents          `json:"advance_amount_requested" db:"advance_amount_requested"`
	HasReceivedAdvance             *bool                `json:"has_received_advance" db:"has_received_advance"`
	AdvanceStatus                  *PPMAdvanceStatus    `json:"advance_status" db:"advance_status"`
	AdvanceAmountReceived          *unit.Cents          `json:"advance_amount_received" db:"advance_amount_received"`
	SITExpected                    *bool                `json:"sit_expected" db:"sit_expected"`
	SITLocation                    *SITLocationType     `json:"sit_location" db:"sit_location"`
	SITEstimatedWeight             *unit.Pound          `json:"sit_estimated_weight" db:"sit_estimated_weight"`
	SITEstimatedEntryDate          *time.Time           `json:"sit_estimated_entry_date" db:"sit_estimated_entry_date"`
	SITEstimatedDepartureDate      *time.Time           `json:"sit_estimated_departure_date" db:"sit_estimated_departure_date"`
	SITEstimatedCost               *unit.Cents          `json:"sit_estimated_cost" db:"sit_estimated_cost"`
	WeightTickets                  WeightTickets        `has_many:"weight_tickets" fk_id:"ppm_shipment_id" order_by:"created_at asc"`
	MovingExpenses                 MovingExpenses       `has_many:"moving_expenses" fk_id:"ppm_shipment_id" order_by:"created_at asc"`
	ProgearWeightTickets           ProgearWeightTickets `has_many:"progear_weight_tickets" fk_id:"ppm_shipment_id" order_by:"created_at asc"`
	SignedCertification            *SignedCertification `has_one:"signed_certification" fk_id:"ppm_id"`
	AOAPacketID                    *uuid.UUID           `json:"aoa_packet_id" db:"aoa_packet_id"`
	AOAPacket                      *Document            `belongs_to:"documents" fk_id:"aoa_packet_id"`
	PaymentPacketID                *uuid.UUID           `json:"payment_packet_id" db:"payment_packet_id"`
	PaymentPacket                  *Document            `belongs_to:"documents" fk_id:"payment_packet_id"`
}

// TableName overrides the table name used by Pop.
func (p PPMShipment) TableName() string {
	return "ppm_shipments"
}

// Cancel marks the PPM as Canceled
func (p *PPMShipment) CancelShipment() error {
	p.Status = PPMShipmentStatusCancelled
	return nil
}

// PPMShipments is a list of PPMs
type PPMShipments []PPMShipment

// Validate gets run every time you call a "pop.Validate*" (pop.ValidateAndSave, pop.ValidateAndCreate,
// pop.ValidateAndUpdate) method. This should contain validation that is for data integrity. Business validation should
// occur in service objects.
func (p PPMShipment) Validate(_ *pop.Connection) (*validate.Errors, error) {
	return validate.Validate(
		&validators.UUIDIsPresent{Name: "ShipmentID", Field: p.ShipmentID},
		&OptionalTimeIsPresent{Name: "DeletedAt", Field: p.DeletedAt},
		&validators.TimeIsPresent{Name: "ExpectedDepartureDate", Field: p.ExpectedDepartureDate},
		&validators.StringInclusion{Name: "Status", Field: string(p.Status), List: AllowedPPMShipmentStatuses},
		&OptionalTimeIsPresent{Name: "ActualMoveDate", Field: p.ActualMoveDate},
		&OptionalTimeIsPresent{Name: "SubmittedAt", Field: p.SubmittedAt},
		&OptionalTimeIsPresent{Name: "ReviewedAt", Field: p.ReviewedAt},
		&OptionalTimeIsPresent{Name: "ApprovedAt", Field: p.ApprovedAt},
		&OptionalUUIDIsPresent{Name: "W2AddressID", Field: p.W2AddressID},
		&validators.StringIsPresent{Name: "PickupPostalCode", Field: p.PickupPostalCode},
		&OptionalUUIDIsPresent{Name: "PickupAddressID", Field: p.PickupAddressID},
		&StringIsNilOrNotBlank{Name: "SecondaryPickupPostalCode", Field: p.SecondaryPickupPostalCode},
		&OptionalUUIDIsPresent{Name: "SecondaryPickupAddressID", Field: p.SecondaryPickupAddressID},
		&StringIsNilOrNotBlank{Name: "ActualPickupPostalCode", Field: p.ActualPickupPostalCode},
		&validators.StringIsPresent{Name: "DestinationPostalCode", Field: p.DestinationPostalCode},
		&OptionalUUIDIsPresent{Name: "DestinationAddressID", Field: p.DestinationAddressID},
		&StringIsNilOrNotBlank{Name: "SecondaryDestinationPostalCode", Field: p.SecondaryDestinationPostalCode},
		&OptionalUUIDIsPresent{Name: "SecondaryDestinationAddressID", Field: p.SecondaryDestinationAddressID},
		&StringIsNilOrNotBlank{Name: "ActualDestinationPostalCode", Field: p.ActualDestinationPostalCode},
		&OptionalPoundIsNonNegative{Name: "EstimatedWeight", Field: p.EstimatedWeight},
		&OptionalPoundIsNonNegative{Name: "ProGearWeight", Field: p.ProGearWeight},
		&OptionalPoundIsNonNegative{Name: "SpouseProGearWeight", Field: p.SpouseProGearWeight},
		&OptionalCentIsPositive{Name: "EstimatedIncentive", Field: p.EstimatedIncentive},
		&OptionalCentIsPositive{Name: "FinalIncentive", Field: p.FinalIncentive},
		&OptionalCentIsPositive{Name: "AdvanceAmountRequested", Field: p.AdvanceAmountRequested},
		&OptionalStringInclusion{Name: "AdvanceStatus", List: AllowedPPMAdvanceStatuses, Field: (*string)(p.AdvanceStatus)},
		&OptionalCentIsPositive{Name: "AdvanceAmountReceived", Field: p.AdvanceAmountReceived},
		&OptionalStringInclusion{Name: "SITLocation", List: AllowedSITLocationTypes, Field: (*string)(p.SITLocation)},
		&OptionalPoundIsNonNegative{Name: "SITEstimatedWeight", Field: p.SITEstimatedWeight},
		&OptionalTimeIsPresent{Name: "SITEstimatedEntryDate", Field: p.SITEstimatedEntryDate},
		&OptionalTimeIsPresent{Name: "SITEstimatedDepartureDate", Field: p.SITEstimatedDepartureDate},
		&OptionalCentIsPositive{Name: "SITEstimatedCost", Field: p.SITEstimatedCost},
		&OptionalUUIDIsPresent{Name: "AOAPacketID", Field: p.AOAPacketID},
		&OptionalUUIDIsPresent{Name: "PaymentPacketID", Field: p.PaymentPacketID},
	), nil

}

// FetchPPMShipmentByPPMShipmentID returns a PPM Shipment for a given id
func FetchPPMShipmentByPPMShipmentID(db *pop.Connection, ppmShipmentID uuid.UUID) (*PPMShipment, error) {
	var ppmShipment PPMShipment
	err := db.Q().Find(&ppmShipment, ppmShipmentID)

	if err != nil {
		if errors.Cause(err).Error() == RecordNotFoundErrorString {
			return nil, ErrFetchNotFound
		}
		return nil, err
	}
	return &ppmShipment, nil
}
<<<<<<< HEAD
func GetPPMNetWeight(ppm PPMShipment) unit.Pound {
	totalNetWeight := unit.Pound(0)
	for _, weightTicket := range ppm.WeightTickets {
		if weightTicket.AdjustedNetWeight != nil && *weightTicket.AdjustedNetWeight > 0 {
			totalNetWeight += *weightTicket.AdjustedNetWeight
		} else {
			totalNetWeight += GetWeightTicketNetWeight(weightTicket)
		}
	}
	return totalNetWeight
=======

// GetCustomerFromPPMShipment gets the service member given a shipment id
func GetCustomerFromPPMShipment(db *pop.Connection, ppmID uuid.UUID) (*ServiceMember, error) {
	var serviceMember ServiceMember
	err := db.Q().
		InnerJoin("orders", "orders.service_member_id = service_members.id").
		InnerJoin("moves", "moves.orders_id = orders.id").
		InnerJoin("mto_shipments", "mto_shipments.move_id = moves.id").
		InnerJoin("ppm_shipments", "ppm_shipments.shipment_id = mto_shipments.id").
		Where("ppm_shipments.id = ?", ppmID).
		First(&serviceMember)
	if err != nil {
		return &serviceMember, fmt.Errorf("error fetching service member for shipment ID: %s with error %w", ppmID, err)
	}
	return &serviceMember, nil
>>>>>>> b6c022f6
}<|MERGE_RESOLUTION|>--- conflicted
+++ resolved
@@ -276,7 +276,7 @@
 	}
 	return &ppmShipment, nil
 }
-<<<<<<< HEAD
+
 func GetPPMNetWeight(ppm PPMShipment) unit.Pound {
 	totalNetWeight := unit.Pound(0)
 	for _, weightTicket := range ppm.WeightTickets {
@@ -287,7 +287,7 @@
 		}
 	}
 	return totalNetWeight
-=======
+}
 
 // GetCustomerFromPPMShipment gets the service member given a shipment id
 func GetCustomerFromPPMShipment(db *pop.Connection, ppmID uuid.UUID) (*ServiceMember, error) {
@@ -303,5 +303,4 @@
 		return &serviceMember, fmt.Errorf("error fetching service member for shipment ID: %s with error %w", ppmID, err)
 	}
 	return &serviceMember, nil
->>>>>>> b6c022f6
 }