package models

import (
	"time"

	"github.com/gobuffalo/pop/v6"
	"github.com/gobuffalo/validate/v3"
	"github.com/gobuffalo/validate/v3/validators"
	"github.com/gofrs/uuid"
	"github.com/pkg/errors"

	"github.com/transcom/mymove/pkg/unit"
)

type PPMCloseout struct {
	ID                    *uuid.UUID
	PlannedMoveDate       *time.Time
	ActualMoveDate        *time.Time
	Miles                 *int
	EstimatedWeight       *unit.Pound
	ActualWeight          *unit.Pound
	ProGearWeightCustomer *unit.Pound
	ProGearWeightSpouse   *unit.Pound
	GrossIncentive        *unit.Cents
	GCC                   *unit.Cents
	AOA                   *unit.Cents
	RemainingIncentive    *unit.Cents
	HaulPrice             *unit.Cents
	HaulFSC               *unit.Cents
	DOP                   *unit.Cents
	DDP                   *unit.Cents
	PackPrice             *unit.Cents
	UnpackPrice           *unit.Cents
	SITReimbursement      *unit.Cents
}

// PPMShipmentStatus represents the status of an order record's lifecycle
type PPMShipmentStatus string

const (
	// PPMShipmentStatusDraft captures enum value "DRAFT"
	PPMShipmentStatusDraft PPMShipmentStatus = "DRAFT"
	// PPMShipmentStatusSubmitted captures enum value "SUBMITTED"
	PPMShipmentStatusSubmitted PPMShipmentStatus = "SUBMITTED"
	// PPMShipmentStatusWaitingOnCustomer captures enum value "WAITING_ON_CUSTOMER"
	PPMShipmentStatusWaitingOnCustomer PPMShipmentStatus = "WAITING_ON_CUSTOMER"
	// PPMShipmentStatusNeedsAdvanceApproval captures enum value "NEEDS_ADVANCE_APPROVAL"
	PPMShipmentStatusNeedsAdvanceApproval PPMShipmentStatus = "NEEDS_ADVANCE_APPROVAL"
	// PPMShipmentStatusNeedsPaymentApproval captures enum value "NEEDS_PAYMENT_APPROVAL"
	PPMShipmentStatusNeedsPaymentApproval PPMShipmentStatus = "NEEDS_PAYMENT_APPROVAL"
	// PPMShipmentStatusPaymentApproved captures enum value "PAYMENT_APPROVED"
	PPMShipmentStatusPaymentApproved PPMShipmentStatus = "PAYMENT_APPROVED"
	// PPMStatusCOMPLETED captures enum value "COMPLETED"
	PPMShipmentStatusComplete PPMStatus = "COMPLETED"
)

// AllowedPPMShipmentStatuses is a list of all the allowed values for the Status of a PPMShipment as strings. Needed for
// validation.
var AllowedPPMShipmentStatuses = []string{
	string(PPMShipmentStatusDraft),
	string(PPMShipmentStatusSubmitted),
	string(PPMShipmentStatusWaitingOnCustomer),
	string(PPMShipmentStatusNeedsAdvanceApproval),
	string(PPMShipmentStatusNeedsPaymentApproval),
	string(PPMShipmentStatusPaymentApproved),
}

// PPMAdvanceStatus represents the status of an advance that can be approved, edited or rejected by a SC
type PPMAdvanceStatus string

const (
	// PPMAdvanceStatusApproved captures enum value "APPROVED"
	PPMAdvanceStatusApproved PPMAdvanceStatus = "APPROVED"
	// PPMAdvanceStatusEdited captures enum value "EDITED"
	PPMAdvanceStatusEdited PPMAdvanceStatus = "EDITED"
	// PPMAdvanceStatusRejected captures enum value "REJECTED"
	PPMAdvanceStatusRejected PPMAdvanceStatus = "REJECTED"
)

// AllowedPPMAdvanceStatuses is a list of all the allowed values for AdvanceStatus on a PPMShipment, as strings. Needed
// for validation.
var AllowedPPMAdvanceStatuses = []string{
	string(PPMAdvanceStatusApproved),
	string(PPMAdvanceStatusEdited),
	string(PPMAdvanceStatusRejected),
}

// SITLocationType represents whether the SIT at the origin or destination
type SITLocationType string

const (
	// SITLocationTypeOrigin captures enum value "ORIGIN"
	SITLocationTypeOrigin SITLocationType = "ORIGIN"
	// SITLocationTypeDestination captures enum value "DESTINATION"
	SITLocationTypeDestination SITLocationType = "DESTINATION"
)

// AllowedSITLocationTypes is a list of all the allowed values for SITLocationType on a PPMShipment, as strings. Needed
// for validation.
var AllowedSITLocationTypes = []string{
	string(SITLocationTypeOrigin),
	string(SITLocationTypeDestination),
}

// PPMDocumentStatus represents the status of a PPMShipment's documents. Lives here since we have multiple PPM document
// models.
type PPMDocumentStatus string

const (
	// PPMDocumentStatusApproved captures enum value "DRAFT"
	PPMDocumentStatusDRAFT PPMDocumentStatus = "DRAFT"
	// PPMDocumentStatusApproved captures enum value "APPROVED"
	PPMDocumentStatusApproved PPMDocumentStatus = "APPROVED"
	// PPMDocumentStatusExcluded captures enum value "EXCLUDED"
	PPMDocumentStatusExcluded PPMDocumentStatus = "EXCLUDED"
	// PPMDocumentStatusRejected captures enum value "REJECTED"
	PPMDocumentStatusRejected PPMDocumentStatus = "REJECTED"
)

// AllowedPPMDocumentStatuses is a list of all the allowed values for the Status of a PPMShipment's documents, as
// strings. Needed for validation.
var AllowedPPMDocumentStatuses = []string{
	string(PPMDocumentStatusApproved),
	string(PPMDocumentStatusExcluded),
	string(PPMDocumentStatusRejected),
}

// PPMDocuments is a collection of the different PPMShipment documents. This type exists mainly to make it easier to
// work with the group of documents as a whole when we don't actually retrieve the PPM Shipment itself.
type PPMDocuments struct {
	WeightTickets
	MovingExpenses
	ProgearWeightTickets
}

// PPMShipment is the portion of a move that a service member performs themselves
type PPMShipment struct {
	ID                             uuid.UUID            `json:"id" db:"id"`
	ShipmentID                     uuid.UUID            `json:"shipment_id" db:"shipment_id"`
	Shipment                       MTOShipment          `belongs_to:"mto_shipments" fk_id:"shipment_id"`
	CreatedAt                      time.Time            `json:"created_at" db:"created_at"`
	UpdatedAt                      time.Time            `json:"updated_at" db:"updated_at"`
	DeletedAt                      *time.Time           `json:"deleted_at" db:"deleted_at"`
	Status                         PPMShipmentStatus    `json:"status" db:"status"`
	ExpectedDepartureDate          time.Time            `json:"expected_departure_date" db:"expected_departure_date"`
	ActualMoveDate                 *time.Time           `json:"actual_move_date" db:"actual_move_date"`
	SubmittedAt                    *time.Time           `json:"submitted_at" db:"submitted_at"`
	ReviewedAt                     *time.Time           `json:"reviewed_at" db:"reviewed_at"`
	ApprovedAt                     *time.Time           `json:"approved_at" db:"approved_at"`
	W2Address                      *Address             `belongs_to:"addresses" fk_id:"w2_address_id"`
	W2AddressID                    *uuid.UUID           `db:"w2_address_id"`
	PickupPostalCode               string               `json:"pickup_postal_code" db:"pickup_postal_code"`
	SecondaryPickupPostalCode      *string              `json:"secondary_pickup_postal_code" db:"secondary_pickup_postal_code"`
	ActualPickupPostalCode         *string              `json:"actual_pickup_postal_code" db:"actual_pickup_postal_code"`
	DestinationPostalCode          string               `json:"destination_postal_code" db:"destination_postal_code"`
	SecondaryDestinationPostalCode *string              `json:"secondary_destination_postal_code" db:"secondary_destination_postal_code"`
	ActualDestinationPostalCode    *string              `json:"actual_destination_postal_code" db:"actual_destination_postal_code"`
	PickupPostalAddressID          *uuid.UUID           `json:"pickup_postal_address_id" db:"pickup_postal_address_id"`
	DestinationPostalAddressID     *uuid.UUID           `json:"destination_postal_address_id" db:"destination_postal_address_id"`
	EstimatedWeight                *unit.Pound          `json:"estimated_weight" db:"estimated_weight"`
	HasProGear                     *bool                `json:"has_pro_gear" db:"has_pro_gear"`
	ProGearWeight                  *unit.Pound          `json:"pro_gear_weight" db:"pro_gear_weight"`
	SpouseProGearWeight            *unit.Pound          `json:"spouse_pro_gear_weight" db:"spouse_pro_gear_weight"`
	EstimatedIncentive             *unit.Cents          `json:"estimated_incentive" db:"estimated_incentive"`
	FinalIncentive                 *unit.Cents          `json:"final_incentive" db:"final_incentive"`
	HasRequestedAdvance            *bool                `json:"has_requested_advance" db:"has_requested_advance"`
	AdvanceAmountRequested         *unit.Cents          `json:"advance_amount_requested" db:"advance_amount_requested"`
	HasReceivedAdvance             *bool                `json:"has_received_advance" db:"has_received_advance"`
	AdvanceStatus                  *PPMAdvanceStatus    `json:"advance_status" db:"advance_status"`
	AdvanceAmountReceived          *unit.Cents          `json:"advance_amount_received" db:"advance_amount_received"`
	SITExpected                    *bool                `json:"sit_expected" db:"sit_expected"`
	SITLocation                    *SITLocationType     `json:"sit_location" db:"sit_location"`
	SITEstimatedWeight             *unit.Pound          `json:"sit_estimated_weight" db:"sit_estimated_weight"`
	SITEstimatedEntryDate          *time.Time           `json:"sit_estimated_entry_date" db:"sit_estimated_entry_date"`
	SITEstimatedDepartureDate      *time.Time           `json:"sit_estimated_departure_date" db:"sit_estimated_departure_date"`
	SITEstimatedCost               *unit.Cents          `json:"sit_estimated_cost" db:"sit_estimated_cost"`
	WeightTickets                  WeightTickets        `has_many:"weight_tickets" fk_id:"ppm_shipment_id" order_by:"created_at asc"`
	MovingExpenses                 MovingExpenses       `has_many:"moving_expenses" fk_id:"ppm_shipment_id" order_by:"created_at asc"`
	ProgearWeightTickets           ProgearWeightTickets `has_many:"progear_weight_tickets" fk_id:"ppm_shipment_id" order_by:"created_at asc"`
	SignedCertification            *SignedCertification `has_one:"signed_certification" fk_id:"ppm_id"`
	AOAPacketID                    *uuid.UUID           `json:"aoa_packet_id" db:"aoa_packet_id"`
	AOAPacket                      *Document            `belongs_to:"documents" fk_id:"aoa_packet_id"`
	PaymentPacketID                *uuid.UUID           `json:"payment_packet_id" db:"payment_packet_id"`
	PaymentPacket                  *Document            `belongs_to:"documents" fk_id:"payment_packet_id"`
}

// TableName overrides the table name used by Pop.
func (p PPMShipment) TableName() string {
	return "ppm_shipments"
}

// PPMShipments is a list of PPMs
type PPMShipments []PPMShipment

// Validate gets run every time you call a "pop.Validate*" (pop.ValidateAndSave, pop.ValidateAndCreate,
// pop.ValidateAndUpdate) method. This should contain validation that is for data integrity. Business validation should
// occur in service objects.
func (p PPMShipment) Validate(_ *pop.Connection) (*validate.Errors, error) {
	return validate.Validate(
		&validators.UUIDIsPresent{Name: "ShipmentID", Field: p.ShipmentID},
		&OptionalTimeIsPresent{Name: "DeletedAt", Field: p.DeletedAt},
		&validators.TimeIsPresent{Name: "ExpectedDepartureDate", Field: p.ExpectedDepartureDate},
		&validators.StringInclusion{Name: "Status", Field: string(p.Status), List: AllowedPPMShipmentStatuses},
		&OptionalTimeIsPresent{Name: "ActualMoveDate", Field: p.ActualMoveDate},
		&OptionalTimeIsPresent{Name: "SubmittedAt", Field: p.SubmittedAt},
		&OptionalTimeIsPresent{Name: "ReviewedAt", Field: p.ReviewedAt},
		&OptionalTimeIsPresent{Name: "ApprovedAt", Field: p.ApprovedAt},
		&OptionalUUIDIsPresent{Name: "W2AddressID", Field: p.W2AddressID},
		&validators.StringIsPresent{Name: "PickupPostalCode", Field: p.PickupPostalCode},
		&StringIsNilOrNotBlank{Name: "SecondaryPickupPostalCode", Field: p.SecondaryPickupPostalCode},
		&StringIsNilOrNotBlank{Name: "ActualPickupPostalCode", Field: p.ActualPickupPostalCode},
		&validators.StringIsPresent{Name: "DestinationPostalCode", Field: p.DestinationPostalCode},
		&StringIsNilOrNotBlank{Name: "SecondaryDestinationPostalCode", Field: p.SecondaryDestinationPostalCode},
		&StringIsNilOrNotBlank{Name: "ActualDestinationPostalCode", Field: p.ActualDestinationPostalCode},
		&OptionalPoundIsNonNegative{Name: "EstimatedWeight", Field: p.EstimatedWeight},
		&OptionalPoundIsNonNegative{Name: "ProGearWeight", Field: p.ProGearWeight},
		&OptionalPoundIsNonNegative{Name: "SpouseProGearWeight", Field: p.SpouseProGearWeight},
		&OptionalCentIsPositive{Name: "EstimatedIncentive", Field: p.EstimatedIncentive},
		&OptionalCentIsPositive{Name: "FinalIncentive", Field: p.FinalIncentive},
		&OptionalCentIsPositive{Name: "AdvanceAmountRequested", Field: p.AdvanceAmountRequested},
		&OptionalStringInclusion{Name: "AdvanceStatus", List: AllowedPPMAdvanceStatuses, Field: (*string)(p.AdvanceStatus)},
		&OptionalCentIsPositive{Name: "AdvanceAmountReceived", Field: p.AdvanceAmountReceived},
		&OptionalStringInclusion{Name: "SITLocation", List: AllowedSITLocationTypes, Field: (*string)(p.SITLocation)},
		&OptionalPoundIsNonNegative{Name: "SITEstimatedWeight", Field: p.SITEstimatedWeight},
		&OptionalTimeIsPresent{Name: "SITEstimatedEntryDate", Field: p.SITEstimatedEntryDate},
		&OptionalTimeIsPresent{Name: "SITEstimatedDepartureDate", Field: p.SITEstimatedDepartureDate},
		&OptionalCentIsPositive{Name: "SITEstimatedCost", Field: p.SITEstimatedCost},
		&OptionalUUIDIsPresent{Name: "AOAPacketID", Field: p.AOAPacketID},
		&OptionalUUIDIsPresent{Name: "PaymentPacketID", Field: p.PaymentPacketID},
	), nil

}

<<<<<<< HEAD
=======
func GetPPMNetWeight(ppm PPMShipment) unit.Pound {
	totalNetWeight := unit.Pound(0)
	for _, weightTicket := range ppm.WeightTickets {
		if weightTicket.AdjustedNetWeight != nil && *weightTicket.AdjustedNetWeight > 0 {
			totalNetWeight += *weightTicket.AdjustedNetWeight
		} else {
			totalNetWeight += GetWeightTicketNetWeight(weightTicket)
		}
	}
	return totalNetWeight
}

>>>>>>> b390db24
// FetchMoveByMoveID returns a Move for a given id
func FetchPPMShipmentByPPMShipmentID(db *pop.Connection, ppmShipmentID uuid.UUID) (*PPMShipment, error) {
	var ppmShipment PPMShipment
	err := db.Q().Find(&ppmShipment, ppmShipmentID)

	if err != nil {
		if errors.Cause(err).Error() == RecordNotFoundErrorString {
			return nil, ErrFetchNotFound
		}
		return nil, err
	}
	return &ppmShipment, nil
}<|MERGE_RESOLUTION|>--- conflicted
+++ resolved
@@ -231,8 +231,6 @@
 
 }
 
-<<<<<<< HEAD
-=======
 func GetPPMNetWeight(ppm PPMShipment) unit.Pound {
 	totalNetWeight := unit.Pound(0)
 	for _, weightTicket := range ppm.WeightTickets {
@@ -245,7 +243,6 @@
 	return totalNetWeight
 }
 
->>>>>>> b390db24
 // FetchMoveByMoveID returns a Move for a given id
 func FetchPPMShipmentByPPMShipmentID(db *pop.Connection, ppmShipmentID uuid.UUID) (*PPMShipment, error) {
 	var ppmShipment PPMShipment
