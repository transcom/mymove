--- conflicted
+++ resolved
@@ -74,45 +74,6 @@
 
 // PPMShipment is the portion of a move that a service member performs themselves
 type PPMShipment struct {
-<<<<<<< HEAD
-	ID                             uuid.UUID         `json:"id" db:"id"`
-	ShipmentID                     uuid.UUID         `json:"shipment_id" db:"shipment_id"`
-	Shipment                       MTOShipment       `belongs_to:"mto_shipments" fk_id:"shipment_id"`
-	CreatedAt                      time.Time         `json:"created_at" db:"created_at"`
-	UpdatedAt                      time.Time         `json:"updated_at" db:"updated_at"`
-	DeletedAt                      *time.Time        `json:"deleted_at" db:"deleted_at"`
-	Status                         PPMShipmentStatus `json:"status" db:"status"`
-	ExpectedDepartureDate          time.Time         `json:"expected_departure_date" db:"expected_departure_date"`
-	ActualMoveDate                 *time.Time        `json:"actual_move_date" db:"actual_move_date"`
-	SubmittedAt                    *time.Time        `json:"submitted_at" db:"submitted_at"`
-	ReviewedAt                     *time.Time        `json:"reviewed_at" db:"reviewed_at"`
-	ApprovedAt                     *time.Time        `json:"approved_at" db:"approved_at"`
-	PickupPostalCode               string            `json:"pickup_postal_code" db:"pickup_postal_code"`
-	SecondaryPickupPostalCode      *string           `json:"secondary_pickup_postal_code" db:"secondary_pickup_postal_code"`
-	ActualPickupPostalCode         *string           `json:"actual_pickup_postal_code" db:"actual_pickup_postal_code"`
-	DestinationPostalCode          string            `json:"destination_postal_code" db:"destination_postal_code"`
-	SecondaryDestinationPostalCode *string           `json:"secondary_destination_postal_code" db:"secondary_destination_postal_code"`
-	ActualDestinationPostalCode    *string           `json:"actual_destination_postal_code" db:"actual_destination_postal_code"`
-	EstimatedWeight                *unit.Pound       `json:"estimated_weight" db:"estimated_weight"`
-	NetWeight                      *unit.Pound       `json:"net_weight" db:"net_weight"`
-	HasProGear                     *bool             `json:"has_pro_gear" db:"has_pro_gear"`
-	ProGearWeight                  *unit.Pound       `json:"pro_gear_weight" db:"pro_gear_weight"`
-	SpouseProGearWeight            *unit.Pound       `json:"spouse_pro_gear_weight" db:"spouse_pro_gear_weight"`
-	EstimatedIncentive             *unit.Cents       `json:"estimated_incentive" db:"estimated_incentive"`
-	HasRequestedAdvance            *bool             `json:"has_requested_advance" db:"has_requested_advance"`
-	AdvanceAmountRequested         *unit.Cents       `json:"advance_amount_requested" db:"advance_amount_requested"`
-	HasReceivedAdvance             *bool             `json:"has_received_advance" db:"has_received_advance"`
-	AdvanceStatus                  *PPMAdvanceStatus `json:"advance_status" db:"advance_status"`
-	AdvanceAmountReceived          *unit.Cents       `json:"advance_amount_received" db:"advance_amount_received"`
-	SITExpected                    *bool             `json:"sit_expected" db:"sit_expected"`
-	SITLocation                    *SITLocationType  `json:"sit_location" db:"sit_location"`
-	SITEstimatedWeight             *unit.Pound       `json:"sit_estimated_weight" db:"sit_estimated_weight"`
-	SITEstimatedEntryDate          *time.Time        `json:"sit_estimated_entry_date" db:"sit_estimated_entry_date"`
-	SITEstimatedDepartureDate      *time.Time        `json:"sit_estimated_departure_date" db:"sit_estimated_departure_date"`
-	SITEstimatedCost               *unit.Cents       `json:"sit_estimated_cost" db:"sit_estimated_cost"`
-	WeightTickets                  WeightTickets     `has_many:"weight_tickets" fk_id:"ppm_shipment_id" order_by:"created_at asc"`
-	MovingExpenses                 MovingExpenses    `has_many:"moving_expenses" fk_id:"ppm_shipment_id" order_by:"created_at asc"`
-=======
 	ID                             uuid.UUID            `json:"id" db:"id"`
 	ShipmentID                     uuid.UUID            `json:"shipment_id" db:"shipment_id"`
 	Shipment                       MTOShipment          `belongs_to:"mto_shipments" fk_id:"shipment_id"`
@@ -140,6 +101,7 @@
 	HasRequestedAdvance            *bool                `json:"has_requested_advance" db:"has_requested_advance"`
 	AdvanceAmountRequested         *unit.Cents          `json:"advance_amount_requested" db:"advance_amount_requested"`
 	HasReceivedAdvance             *bool                `json:"has_received_advance" db:"has_received_advance"`
+	AdvanceStatus                  *PPMAdvanceStatus    `json:"advance_status" db:"advance_status"`
 	AdvanceAmountReceived          *unit.Cents          `json:"advance_amount_received" db:"advance_amount_received"`
 	SITExpected                    *bool                `json:"sit_expected" db:"sit_expected"`
 	SITLocation                    *SITLocationType     `json:"sit_location" db:"sit_location"`
@@ -150,7 +112,6 @@
 	WeightTickets                  WeightTickets        `has_many:"weight_tickets" fk_id:"ppm_shipment_id" order_by:"created_at asc"`
 	MovingExpenses                 MovingExpenses       `has_many:"moving_expenses" fk_id:"ppm_shipment_id" order_by:"created_at asc"`
 	ProgearExpenses                ProgearWeightTickets `has_many:"progear_weight_tickets" fk_id:"ppm_shipment_id" order_by:"created_at asc"`
->>>>>>> 71a03c32
 }
 
 // PPMShipments is a list of PPMs
