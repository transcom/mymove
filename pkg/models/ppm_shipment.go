--- conflicted
+++ resolved
@@ -69,17 +69,14 @@
 	SpouseProGearWeight            *unit.Pound       `json:"spouse_pro_gear_weight" db:"spouse_pro_gear_weight"`
 	EstimatedIncentive             *unit.Cents       `json:"estimated_incentive" db:"estimated_incentive"`
 	AdvanceRequested               *bool             `json:"advance_requested" db:"advance_requested"`
-<<<<<<< HEAD
 	Advance                        *unit.Cents       `json:"advance" db:"advance"`
 	AdvanceReceived                *bool             `json:"advance_received" db:"advance_received"`
 	ActualAdvance                  *unit.Cents       `json:"actual_advance" db:"actual_advance"`
-=======
 	SITLocation                    *SITLocationType  `json:"sit_location" db:"sit_location"`
 	SITEstimatedWeight             *unit.Pound       `json:"sit_estimated_weight" db:"sit_estimated_weight"`
 	SITEstimatedEntryDate          *time.Time        `json:"sit_estimated_entry_date" db:"sit_estimated_entry_date"`
 	SITEstimatedDepartureDate      *time.Time        `json:"sit_estimated_departure_date" db:"sit_estimated_departure_date"`
 	SITEstimatedCost               *unit.Cents       `json:"sit_estimated_cost" db:"sit_estimated_cost"`
->>>>>>> c480e0c8
 }
 
 // PPMShipments is a list of PPMs
