package models

import (
	"encoding/json"
	"fmt"
	"math"
	"sort"
	"time"

	"github.com/gobuffalo/pop"
	"github.com/gobuffalo/uuid"
	"github.com/gobuffalo/validate"
	"github.com/gobuffalo/validate/validators"
	"github.com/pkg/errors"
)

var qualityBands = []int{1, 2, 3, 4}

// OffersPerQualityBand is a map of the number of shipments to be offered per round to each quality band
var OffersPerQualityBand = map[int]int{
	1: 5,
	2: 3,
	3: 2,
	4: 1,
}

// TransportationServiceProviderPerformance is a combination of all TSP
// performance metrics (BVS, Quality Band) for a performance period.
type TransportationServiceProviderPerformance struct {
	ID                              uuid.UUID `db:"id"`
	CreatedAt                       time.Time `db:"created_at"`
	UpdatedAt                       time.Time `db:"updated_at"`
	PerformancePeriodStart          time.Time `db:"performance_period_start"`
	PerformancePeriodEnd            time.Time `db:"performance_period_end"`
	RateCycleStart                  time.Time `db:"rate_cycle_start"`
	RateCycleEnd                    time.Time `db:"rate_cycle_end"`
	TrafficDistributionListID       uuid.UUID `db:"traffic_distribution_list_id"`
	TransportationServiceProviderID uuid.UUID `db:"transportation_service_provider_id"`
	QualityBand                     *int      `db:"quality_band"`
	BestValueScore                  float64   `db:"best_value_score"`
	LinehaulRate                    float64   `db:"linehaul_rate"`
	SITRate                         float64   `db:"sit_rate"`
	OfferCount                      int       `db:"offer_count"`
}

// String is not required by pop and may be deleted
func (t TransportationServiceProviderPerformance) String() string {
	jt, _ := json.Marshal(t)
	return string(jt)
}

// TransportationServiceProviderPerformances is a handy type for multiple TransportationServiceProviderPerformance structs
type TransportationServiceProviderPerformances []TransportationServiceProviderPerformance

// String is not required by pop and may be deleted
func (t TransportationServiceProviderPerformances) String() string {
	jt, _ := json.Marshal(t)
	return string(jt)
}

// Validate gets run every time you call a "pop.Validate*" (pop.ValidateAndSave, pop.ValidateAndCreate, pop.ValidateAndUpdate) method.
func (t *TransportationServiceProviderPerformance) Validate(tx *pop.Connection) (*validate.Errors, error) {
	// Pop can't validate pointers to ints, so turn the pointer into an integer.
	// Our valid values are [nil, 1, 2, 3, 4]
	qualityBand := 1
	if t.QualityBand != nil {
		qualityBand = *t.QualityBand
	}

	return validate.Validate(
		// Start times should be before End times
		&validators.TimeIsBeforeTime{FirstTime: t.PerformancePeriodStart, FirstName: "PerformancePeriodStart",
			SecondTime: t.PerformancePeriodEnd, SecondName: "PerformancePeriodEnd"},
		&validators.TimeIsBeforeTime{FirstTime: t.RateCycleStart, FirstName: "RateCycleStart",
			SecondTime: t.RateCycleEnd, SecondName: "RateCycleEnd"},

		// Quality Bands can have a range from 1 - 4 as defined in DTR 402. See page 67 of
		// https://www.ustranscom.mil/dtr/part-iv/dtr-part-4-402.pdf
		&validators.IntIsGreaterThan{Field: qualityBand, Name: "QualityBand", Compared: 0},
		&validators.IntIsLessThan{Field: qualityBand, Name: "QualityBand", Compared: 5},

		// Best Value Scores can range from 0 - 100, with up to four decimal places, as defined
		// in DTR403. See page 7 of https://www.ustranscom.mil/dtr/part-iv/dtr-part-4-403.pdf
		&validators.IntIsGreaterThan{Field: int(t.BestValueScore), Name: "BestValueScore", Compared: -1},
		&validators.IntIsLessThan{Field: int(t.BestValueScore), Name: "BestValueScore", Compared: 101},
	), nil
}

// NextTSPPerformanceInQualityBand returns the TSP performance record in a given TDL
// and Quality Band that will next be offered a shipment.
func NextTSPPerformanceInQualityBand(tx *pop.Connection, tdlID uuid.UUID,
	qualityBand int, bookDate time.Time, requestedPickupDate time.Time) (
	TransportationServiceProviderPerformance, error) {

	sql := `SELECT
			*
		FROM
			transportation_service_provider_performances
		WHERE
			traffic_distribution_list_id = $1
			AND
			quality_band = $2
			AND
			$3 BETWEEN performance_period_start AND performance_period_end
			AND
			$4 BETWEEN rate_cycle_start AND rate_cycle_end
		ORDER BY
			offer_count ASC,
			best_value_score DESC
		`

	tspp := TransportationServiceProviderPerformance{}
	err := tx.RawQuery(sql, tdlID, qualityBand, bookDate, requestedPickupDate).First(&tspp)

	return tspp, err
}

// GatherNextEligibleTSPPerformances returns a map of QualityBands to their next eligible TSPPerformance.
func GatherNextEligibleTSPPerformances(tx *pop.Connection, tdlID uuid.UUID, bookDate time.Time, requestedPickupDate time.Time) (map[int]TransportationServiceProviderPerformance, error) {
	tspPerformances := make(map[int]TransportationServiceProviderPerformance)
	for _, qualityBand := range qualityBands {
		tspPerformance, err := NextTSPPerformanceInQualityBand(tx, tdlID, qualityBand, bookDate, requestedPickupDate)
		if err != nil {
			// We don't want the program to error out if Quality Bands don't have a TSPPerformance.
			//zap.S().Errorf("\tNo TSP returned for Quality Band: %d\n; See error: %s", qualityBand, err)
		} else {
			tspPerformances[qualityBand] = tspPerformance
		}
	}
	if len(tspPerformances) == 0 {
		return tspPerformances, fmt.Errorf("\tNo TSPPerformances found for TDL %s", tdlID)
	}
	return tspPerformances, nil
}

// NextEligibleTSPPerformance wraps GatherNextEligibleTSPPerformances and DetermineNextTSPPerformance.
func NextEligibleTSPPerformance(db *pop.Connection, tdlID uuid.UUID, bookDate time.Time, requestedPickupDate time.Time) (TransportationServiceProviderPerformance, error) {
	var tspPerformance TransportationServiceProviderPerformance
	tspPerformances, err := GatherNextEligibleTSPPerformances(db, tdlID, bookDate, requestedPickupDate)
	if err == nil {
		return SelectNextTSPPerformance(tspPerformances), nil
	}
	return tspPerformance, err
}

// SelectNextTSPPerformance returns the tspPerformance that is next to receive a shipment.
func SelectNextTSPPerformance(tspPerformances map[int]TransportationServiceProviderPerformance) TransportationServiceProviderPerformance {
	bands := sortedMapIntKeys(tspPerformances)
	// First time through, no rounds have yet occurred so rounds is set to the maximum rounds that have already occured.
	// Since the TSPs in quality band 1 will always have been offered the greatest number of shipments, we use that to calculate max.
	maxRounds := float64(tspPerformances[bands[0]].OfferCount) / float64(OffersPerQualityBand[bands[0]])
	previousRounds := math.Ceil(maxRounds)

	for _, band := range bands {
		tspPerformance := tspPerformances[band]
		rounds := float64(tspPerformance.OfferCount) / float64(OffersPerQualityBand[band])

		if rounds < previousRounds {
			return tspPerformance
		}
		previousRounds = rounds
	}

	// If we get all the way through, it means all of the TSPPerformances have had the
	// same number of offers and we should wrap around and assign the next offer to
	// the first quality band.
	return tspPerformances[bands[0]]
}

func sortedMapIntKeys(mapWithIntKeys map[int]TransportationServiceProviderPerformance) []int {
	keys := []int{}
	for key := range mapWithIntKeys {
		keys = append(keys, key)
	}
	sort.Ints(keys)
	return keys
}

// FetchTSPPerformanceForQualityBandAssignment returns TSPs in a given TDL in the
// order that they should be assigned quality bands.
func FetchTSPPerformanceForQualityBandAssignment(tx *pop.Connection, tdlID uuid.UUID, mps float64) (TransportationServiceProviderPerformances, error) {

	// TODO: bookDate and requestedPickupDate should also be qualifiers here. BVSs from different
	// performance periods and rate areas should be broken up into separate quality bands.
	sql := `SELECT
			*
		FROM
			transportation_service_provider_performances
		WHERE
			traffic_distribution_list_id = $1
			AND
			best_value_score > $2
		ORDER BY
			best_value_score DESC
		`

	tsps := TransportationServiceProviderPerformances{}
	err := tx.RawQuery(sql, tdlID, mps).All(&tsps)

	return tsps, err
}

// AssignQualityBandToTSPPerformance sets the QualityBand value for a TransportationServiceProviderPerformance.
func AssignQualityBandToTSPPerformance(db *pop.Connection, band int, id uuid.UUID) error {
	performance := TransportationServiceProviderPerformance{}
	if err := db.Find(&performance, id); err != nil {
		return err
	}
	performance.QualityBand = &band
	verrs, err := db.ValidateAndUpdate(&performance)
	if err != nil {
		return err
	} else if verrs.Count() > 0 {
		return errors.New("could not update quality band")
	}
	return nil
}

// IncrementTSPPerformanceOfferCount increments the offer_count column by 1 and validates.
func IncrementTSPPerformanceOfferCount(db *pop.Connection, tspPerformanceID uuid.UUID) error {
	var tspPerformance TransportationServiceProviderPerformance
	if err := db.Find(&tspPerformance, tspPerformanceID); err != nil {
		return err
	}
	tspPerformance.OfferCount++
	validationErr, databaseErr := db.ValidateAndSave(&tspPerformance)
	if databaseErr != nil {
		return databaseErr
	} else if validationErr.HasAny() {
		return fmt.Errorf("Validation failure: %s", validationErr)
	}
	return nil
}

// GetRateCycle returns the start date and end dates for a rate cycle of the
// given year and season (peak/non-peak).
func GetRateCycle(year int, peak bool) (start time.Time, end time.Time) {
	if peak {
		start = time.Date(year, time.May, 15, 0, 0, 0, 0, time.UTC)
		end = time.Date(year, time.October, 1, 0, 0, 0, 0, time.UTC)
	} else {
		start = time.Date(year, time.October, 1, 0, 0, 0, 0, time.UTC)
		end = time.Date(year+1, time.May, 15, 0, 0, 0, 0, time.UTC)
	}

	return start, end
}

// FetchDiscountRates returns the discount linehaul and SIT rates for the TSP with the highest
// BVS during the specified data, limited to those TSPs in the channel defined by the
// originZip and destinationZip.
func FetchDiscountRates(db *pop.Connection, originZip string, destinationZip string, cos string, date time.Time) (linehaulDiscount float64, sitDiscount float64, err error) {
	rateArea, err := FetchRateAreaForZip5(db, originZip)
	if err != nil {
		return 0.0, 0.0, errors.Wrapf(err, "could not find a rate area for zip %s", originZip)
	}
	region, err := FetchRegionForZip5(db, destinationZip)
	if err != nil {
		return 0.0, 0.0, errors.Wrapf(err, "could not find a region for zip %s", destinationZip)
	}

	var tspPerformance TransportationServiceProviderPerformance

	query := `
		SELECT tspp.*
		FROM transportation_service_provider_performances AS tspp
		LEFT JOIN traffic_distribution_lists AS tdl ON tdl.id = tspp.traffic_distribution_list_id
		WHERE
			tdl.source_rate_area = $1
			AND tdl.destination_region = $2
			AND tdl.code_of_service = $3
			AND tspp.rate_cycle_start <= $4 AND tspp.rate_cycle_end > $4
		ORDER BY tspp.best_value_score DESC
	`

	err = db.RawQuery(query, rateArea, region, cos, date).First(&tspPerformance)

	if err != nil {
<<<<<<< HEAD
		return 0.0, 0.0, errors.Wrapf(err, "could find the tsp performance for %s -> %s in cos %s on %v", originZip, destinationZip, cos, date)
=======
		if errors.Cause(err).Error() == recordNotFoundErrorString {
			return 0.0, 0.0, ErrFetchNotFound
		}
		return 0.0, 0.0, errors.Wrap(err, "could find the tsp performance")
>>>>>>> 2102df6a
	}
	return tspPerformance.LinehaulRate, tspPerformance.SITRate, nil
}<|MERGE_RESOLUTION|>--- conflicted
+++ resolved
@@ -276,14 +276,10 @@
 	err = db.RawQuery(query, rateArea, region, cos, date).First(&tspPerformance)
 
 	if err != nil {
-<<<<<<< HEAD
-		return 0.0, 0.0, errors.Wrapf(err, "could find the tsp performance for %s -> %s in cos %s on %v", originZip, destinationZip, cos, date)
-=======
 		if errors.Cause(err).Error() == recordNotFoundErrorString {
 			return 0.0, 0.0, ErrFetchNotFound
 		}
 		return 0.0, 0.0, errors.Wrap(err, "could find the tsp performance")
->>>>>>> 2102df6a
 	}
 	return tspPerformance.LinehaulRate, tspPerformance.SITRate, nil
 }