--- conflicted
+++ resolved
@@ -375,20 +375,6 @@
 	return nil
 }
 
-<<<<<<< HEAD
-// Returns a Shipment for a given id
-func FetchShipmentByID(db *pop.Connection, shipmentID uuid.UUID) (*MTOShipment, error) {
-	var mtoShipment MTOShipment
-	err := db.Q().Find(&mtoShipment, shipmentID)
-
-	if err != nil {
-		if errors.Cause(err).Error() == RecordNotFoundErrorString {
-			return nil, ErrFetchNotFound
-		}
-		return nil, err
-	}
-	return &mtoShipment, nil
-=======
 // a db stored proc that will handle updating the pricing_estimate columns of basic service items for shipment types:
 // iHHG
 // iUB
@@ -399,5 +385,18 @@
 	}
 
 	return nil
->>>>>>> 9c2ce537
+}
+
+// Returns a Shipment for a given id
+func FetchShipmentByID(db *pop.Connection, shipmentID uuid.UUID) (*MTOShipment, error) {
+	var mtoShipment MTOShipment
+	err := db.Q().Find(&mtoShipment, shipmentID)
+
+	if err != nil {
+		if errors.Cause(err).Error() == RecordNotFoundErrorString {
+			return nil, ErrFetchNotFound
+		}
+		return nil, err
+	}
+	return &mtoShipment, nil
 }