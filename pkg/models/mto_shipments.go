package models

import (
	"fmt"
	"time"

	"github.com/gobuffalo/pop/v6"
	"github.com/gobuffalo/validate/v3"
	"github.com/gobuffalo/validate/v3/validators"
	"github.com/gofrs/uuid"

	"github.com/transcom/mymove/pkg/unit"
)

// MTOShipmentType represents the type of shipments the mto shipment is
type MTOShipmentType string

// using these also in move.go selected move type
const (
	// NTSRaw is the raw string value of the NTS Shipment Type
	NTSRaw = "HHG_INTO_NTS_DOMESTIC"
	// NTSrRaw is the raw string value of the NTSr Shipment Type
	NTSrRaw = "HHG_OUTOF_NTS_DOMESTIC"
)

// Market code indicator of international or domestic
type MarketCode string

const (
	MarketCodeDomestic      MarketCode = "d" // domestic
	MarketCodeInternational MarketCode = "i" // international
)

const (
	// MTOShipmentTypeHHG is an HHG Shipment Type default
	MTOShipmentTypeHHG MTOShipmentType = "HHG"
	// MTOShipmentTypeHHGIntoNTSDom is an HHG Shipment Type for going into NTS Domestic
	MTOShipmentTypeHHGIntoNTSDom MTOShipmentType = NTSRaw
	// MTOShipmentTypeHHGOutOfNTSDom is an HHG Shipment Type for going out of NTS Domestic
	MTOShipmentTypeHHGOutOfNTSDom MTOShipmentType = NTSrRaw
	// MTOShipmentTypeMobileHome is a Shipment Type for MobileHome
	MTOShipmentTypeMobileHome MTOShipmentType = "MOBILE_HOME"
	// MTOShipmentTypeBoatHaulAway is a Shipment Type for Boat Haul Away
	MTOShipmentTypeBoatHaulAway MTOShipmentType = "BOAT_HAUL_AWAY"
	// MTOShipmentTypeBoatTowAway is a Shipment Type for Boat Tow Away
	MTOShipmentTypeBoatTowAway MTOShipmentType = "BOAT_TOW_AWAY"
	// MTOShipmentTypePPM is a Shipment Type for Personally Procured Move shipments
	MTOShipmentTypePPM MTOShipmentType = "PPM"
	// MTOShipmentTypeUB is a Shipment Type for Unaccompanied Baggage shipments
	MTOShipmentTypeUnaccompaniedBaggage MTOShipmentType = "UNACCOMPANIED_BAGGAGE"
)

// These are meant to be the default number of SIT days that a customer is allowed to have. They should be used when
// creating a shipment and setting the initial value. Other values will likely be added to this once we deal with
// different types of customers.
const (
	// DefaultServiceMemberSITDaysAllowance is the default number of SIT days a service member is allowed
	DefaultServiceMemberSITDaysAllowance = 90
)

// MTOShipmentStatus represents the possible statuses for a mto shipment
type MTOShipmentStatus string

const (
	// MTOShipmentStatusDraft is the draft status type for MTO Shipments
	MTOShipmentStatusDraft MTOShipmentStatus = "DRAFT"
	// MTOShipmentStatusSubmitted is the submitted status type for MTO Shipments
	MTOShipmentStatusSubmitted MTOShipmentStatus = "SUBMITTED"
	// MTOShipmentStatusApproved is the approved status type for MTO Shipments
	MTOShipmentStatusApproved MTOShipmentStatus = "APPROVED"
	// MTOShipmentStatusRejected is the rejected status type for MTO Shipments
	MTOShipmentStatusRejected MTOShipmentStatus = "REJECTED"
	// MTOShipmentStatusCancellationRequested indicates the TOO has requested that the Prime cancel the shipment
	MTOShipmentStatusCancellationRequested MTOShipmentStatus = "CANCELLATION_REQUESTED"
	// MTOShipmentStatusCanceled indicates that a shipment has been canceled by the Prime
	MTOShipmentStatusCanceled MTOShipmentStatus = "CANCELED"
	// MTOShipmentStatusDiversionRequested indicates that the TOO has requested that the Prime divert a shipment
	MTOShipmentStatusDiversionRequested MTOShipmentStatus = "DIVERSION_REQUESTED"
)

// LOAType represents the possible TAC and SAC types for a mto shipment
type LOAType string

const (
	// LOATypeHHG is the HHG TAC or SAC
	LOATypeHHG LOAType = "HHG"
	// LOATypeNTS is the NTS TAC or SAC
	LOATypeNTS LOAType = "NTS"
)

type DestinationType string

const (
	DestinationTypeHomeOfRecord           DestinationType = "HOME_OF_RECORD"
	DestinationTypeHomeOfSelection        DestinationType = "HOME_OF_SELECTION"
	DestinationTypePlaceEnteredActiveDuty DestinationType = "PLACE_ENTERED_ACTIVE_DUTY"
	DestinationTypeOtherThanAuthorized    DestinationType = "OTHER_THAN_AUTHORIZED"
)

// MTOShipment is an object representing data for a move task order shipment
type MTOShipment struct {
	ID                               uuid.UUID              `db:"id"`
	MoveTaskOrder                    Move                   `belongs_to:"moves" fk_id:"move_id"`
	MoveTaskOrderID                  uuid.UUID              `db:"move_id"`
	ScheduledPickupDate              *time.Time             `db:"scheduled_pickup_date"`
	RequestedPickupDate              *time.Time             `db:"requested_pickup_date"`
	RequestedDeliveryDate            *time.Time             `db:"requested_delivery_date"`
	ApprovedDate                     *time.Time             `db:"approved_date"`
	FirstAvailableDeliveryDate       *time.Time             `db:"first_available_delivery_date"`
	ActualPickupDate                 *time.Time             `db:"actual_pickup_date"`
	RequiredDeliveryDate             *time.Time             `db:"required_delivery_date"`
	ScheduledDeliveryDate            *time.Time             `db:"scheduled_delivery_date"`
	ActualDeliveryDate               *time.Time             `db:"actual_delivery_date"`
	CustomerRemarks                  *string                `db:"customer_remarks"`
	CounselorRemarks                 *string                `db:"counselor_remarks"`
	PickupAddress                    *Address               `belongs_to:"addresses" fk_id:"pickup_address_id"`
	PickupAddressID                  *uuid.UUID             `db:"pickup_address_id"`
	DestinationAddress               *Address               `belongs_to:"addresses" fk_id:"destination_address_id"`
	DestinationAddressID             *uuid.UUID             `db:"destination_address_id"`
	DestinationType                  *DestinationType       `db:"destination_address_type"`
	MTOAgents                        MTOAgents              `has_many:"mto_agents" fk_id:"mto_shipment_id"`
	MTOServiceItems                  MTOServiceItems        `has_many:"mto_service_items" fk_id:"mto_shipment_id"`
	SecondaryPickupAddress           *Address               `belongs_to:"addresses" fk_id:"secondary_pickup_address_id"`
	SecondaryPickupAddressID         *uuid.UUID             `db:"secondary_pickup_address_id"`
	HasSecondaryPickupAddress        *bool                  `db:"has_secondary_pickup_address"`
	SecondaryDeliveryAddress         *Address               `belongs_to:"addresses" fk_id:"secondary_delivery_address_id"`
	SecondaryDeliveryAddressID       *uuid.UUID             `db:"secondary_delivery_address_id"`
	HasSecondaryDeliveryAddress      *bool                  `db:"has_secondary_delivery_address"`
	TertiaryPickupAddress            *Address               `belongs_to:"addresses" fk_id:"tertiary_pickup_address_id"`
	TertiaryPickupAddressID          *uuid.UUID             `db:"tertiary_pickup_address_id"`
	HasTertiaryPickupAddress         *bool                  `db:"has_tertiary_pickup_address"`
	TertiaryDeliveryAddress          *Address               `belongs_to:"addresses" fk_id:"tertiary_delivery_address_id"`
	TertiaryDeliveryAddressID        *uuid.UUID             `db:"tertiary_delivery_address_id"`
	HasTertiaryDeliveryAddress       *bool                  `db:"has_tertiary_delivery_address"`
	SITDaysAllowance                 *int                   `db:"sit_days_allowance"`
	SITDurationUpdates               SITDurationUpdates     `has_many:"sit_extensions" fk_id:"mto_shipment_id"`
	PrimeEstimatedWeight             *unit.Pound            `db:"prime_estimated_weight"`
	PrimeEstimatedWeightRecordedDate *time.Time             `db:"prime_estimated_weight_recorded_date"`
	PrimeActualWeight                *unit.Pound            `db:"prime_actual_weight"`
	BillableWeightCap                *unit.Pound            `db:"billable_weight_cap"`
	BillableWeightJustification      *string                `db:"billable_weight_justification"`
	NTSRecordedWeight                *unit.Pound            `db:"nts_recorded_weight"`
	ShipmentType                     MTOShipmentType        `db:"shipment_type"`
	Status                           MTOShipmentStatus      `db:"status"`
	Diversion                        bool                   `db:"diversion"`
	DiversionReason                  *string                `db:"diversion_reason"`
	DivertedFromShipmentID           *uuid.UUID             `db:"diverted_from_shipment_id"`
	ActualProGearWeight              *unit.Pound            `db:"actual_pro_gear_weight"`
	ActualSpouseProGearWeight        *unit.Pound            `db:"actual_spouse_pro_gear_weight"`
	RejectionReason                  *string                `db:"rejection_reason"`
	Distance                         *unit.Miles            `db:"distance"`
	Reweigh                          *Reweigh               `has_one:"reweighs" fk_id:"shipment_id"`
	UsesExternalVendor               bool                   `db:"uses_external_vendor"`
	StorageFacility                  *StorageFacility       `belongs_to:"storage_facilities" fk:"storage_facility_id"`
	StorageFacilityID                *uuid.UUID             `db:"storage_facility_id"`
	ServiceOrderNumber               *string                `db:"service_order_number"`
	TACType                          *LOAType               `db:"tac_type"`
	SACType                          *LOAType               `db:"sac_type"`
	PPMShipment                      *PPMShipment           `has_one:"ppm_shipment" fk_id:"shipment_id"`
	BoatShipment                     *BoatShipment          `has_one:"boat_shipment" fk_id:"shipment_id"`
	DeliveryAddressUpdate            *ShipmentAddressUpdate `has_one:"shipment_address_update" fk_id:"shipment_id"`
	CreatedAt                        time.Time              `db:"created_at"`
	UpdatedAt                        time.Time              `db:"updated_at"`
	DeletedAt                        *time.Time             `db:"deleted_at"`
	ShipmentLocator                  *string                `db:"shipment_locator"`
	OriginSITAuthEndDate             *time.Time             `db:"origin_sit_auth_end_date"`
	DestinationSITAuthEndDate        *time.Time             `db:"dest_sit_auth_end_date"`
	MobileHome                       *MobileHome            `has_one:"mobile_home" fk_id:"shipment_id"`
<<<<<<< HEAD
	MarketCode                       *MarketCode            `db:"market_code"`
=======
	MarketCode                       MarketCode             `db:"market_code"`
>>>>>>> d8387673
}

// TableName overrides the table name used by Pop.
func (m MTOShipment) TableName() string {
	return "mto_shipments"
}

// MTOShipments is a list of mto shipments
type MTOShipments []MTOShipment

// Validate gets run every time you call a "pop.Validate*" (pop.ValidateAndSave, pop.ValidateAndCreate, pop.ValidateAndUpdate) method.
func (m *MTOShipment) Validate(_ *pop.Connection) (*validate.Errors, error) {
	var vs []validate.Validator
	vs = append(vs, &validators.StringInclusion{Field: string(m.Status), Name: "Status", List: []string{
		string(MTOShipmentStatusApproved),
		string(MTOShipmentStatusRejected),
		string(MTOShipmentStatusSubmitted),
		string(MTOShipmentStatusDraft),
		string(MTOShipmentStatusCancellationRequested),
		string(MTOShipmentStatusCanceled),
		string(MTOShipmentStatusDiversionRequested),
	}})
	vs = append(vs, &validators.UUIDIsPresent{Field: m.MoveTaskOrderID, Name: "MoveTaskOrderID"})
	if m.PrimeEstimatedWeight != nil {
		vs = append(vs, &validators.IntIsGreaterThan{Field: m.PrimeEstimatedWeight.Int(), Compared: 0, Name: "PrimeEstimatedWeight"})
	}
	if m.PrimeActualWeight != nil {
		vs = append(vs, &validators.IntIsGreaterThan{Field: m.PrimeActualWeight.Int(), Compared: 0, Name: "PrimeActualWeight"})
	}
	if m.NTSRecordedWeight != nil {
		vs = append(vs, &validators.IntIsGreaterThan{Field: m.NTSRecordedWeight.Int(), Compared: -1, Name: "NTSRecordedWeight"})
	}
	vs = append(vs, &OptionalPoundIsNonNegative{Field: m.BillableWeightCap, Name: "BillableWeightCap"})
	vs = append(vs, &StringIsNilOrNotBlank{Field: m.BillableWeightJustification, Name: "BillableWeightJustification"})
	if m.Status == MTOShipmentStatusRejected {
		var rejectionReason string
		if m.RejectionReason != nil {
			rejectionReason = *m.RejectionReason
		}
		vs = append(vs, &validators.StringIsPresent{Field: rejectionReason, Name: "RejectionReason"})
	}
	if m.SITDaysAllowance != nil {
		vs = append(vs, &validators.IntIsGreaterThan{Field: *m.SITDaysAllowance, Compared: -1, Name: "SITDaysAllowance"})
	}
	vs = append(vs, &OptionalUUIDIsPresent{Field: m.StorageFacilityID, Name: "StorageFacilityID"})
	vs = append(vs, &StringIsNilOrNotBlank{Field: m.ServiceOrderNumber, Name: "ServiceOrderNumber"})

	var ptrTACType *string
	if m.TACType != nil {
		tacType := string(*m.TACType)
		ptrTACType = &tacType
	}
	vs = append(vs, &OptionalStringInclusion{Field: ptrTACType, Name: "TACType", List: []string{
		string(LOATypeHHG),
		string(LOATypeNTS),
	}})

	var ptrSACType *string
	if m.SACType != nil {
		sacType := string(*m.SACType)
		ptrSACType = &sacType
	}
	vs = append(vs, &OptionalStringInclusion{Field: ptrSACType, Name: "SACType", List: []string{
		string(LOATypeHHG),
		string(LOATypeNTS),
	}})

	var destinationType *string
	if m.DestinationType != nil {
		valDestinationType := string(*m.DestinationType)
		destinationType = &valDestinationType
	}
	vs = append(vs, &OptionalStringInclusion{Field: destinationType, Name: "DestinationType", List: []string{
		string(DestinationTypeHomeOfRecord),
		string(DestinationTypeHomeOfSelection),
		string(DestinationTypePlaceEnteredActiveDuty),
		string(DestinationTypeOtherThanAuthorized),
	}})

<<<<<<< HEAD
	// Validate MarketCode if exists
	if m.MarketCode != nil {
		vs = append(vs, &validators.StringInclusion{Field: string(*m.MarketCode), Name: "MarketCode", List: []string{
			string(MarketCodeDomestic),
			string(MarketCodeInternational),
		}})
=======
	if m.MarketCode != "" {
		vs = append(vs, &validators.StringInclusion{
			Field: string(m.MarketCode),
			Name:  "MarketCode",
			List: []string{
				string(MarketCodeDomestic),
				string(MarketCodeInternational),
			},
		})
>>>>>>> d8387673
	}

	return validate.Validate(vs...), nil
}

// GetCustomerFromShipment gets the service member given a shipment id
func GetCustomerFromShipment(db *pop.Connection, shipmentID uuid.UUID) (*ServiceMember, error) {
	var serviceMember ServiceMember
	err := db.Q().
		InnerJoin("orders", "orders.service_member_id = service_members.id").
		InnerJoin("moves", "moves.orders_id = orders.id").
		InnerJoin("mto_shipments", "mto_shipments.move_id = moves.id").
		Where("mto_shipments.id = ?", shipmentID).
		First(&serviceMember)
	if err != nil {
		return &serviceMember, fmt.Errorf("error fetching service member for shipment ID: %s with error %w", shipmentID, err)
	}
	return &serviceMember, nil
}<|MERGE_RESOLUTION|>--- conflicted
+++ resolved
@@ -166,11 +166,7 @@
 	OriginSITAuthEndDate             *time.Time             `db:"origin_sit_auth_end_date"`
 	DestinationSITAuthEndDate        *time.Time             `db:"dest_sit_auth_end_date"`
 	MobileHome                       *MobileHome            `has_one:"mobile_home" fk_id:"shipment_id"`
-<<<<<<< HEAD
-	MarketCode                       *MarketCode            `db:"market_code"`
-=======
 	MarketCode                       MarketCode             `db:"market_code"`
->>>>>>> d8387673
 }
 
 // TableName overrides the table name used by Pop.
@@ -250,14 +246,6 @@
 		string(DestinationTypeOtherThanAuthorized),
 	}})
 
-<<<<<<< HEAD
-	// Validate MarketCode if exists
-	if m.MarketCode != nil {
-		vs = append(vs, &validators.StringInclusion{Field: string(*m.MarketCode), Name: "MarketCode", List: []string{
-			string(MarketCodeDomestic),
-			string(MarketCodeInternational),
-		}})
-=======
 	if m.MarketCode != "" {
 		vs = append(vs, &validators.StringInclusion{
 			Field: string(m.MarketCode),
@@ -267,7 +255,6 @@
 				string(MarketCodeInternational),
 			},
 		})
->>>>>>> d8387673
 	}
 
 	return validate.Validate(vs...), nil
