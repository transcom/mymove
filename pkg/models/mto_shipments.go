--- conflicted
+++ resolved
@@ -587,7 +587,40 @@
 	return m.ShipmentType != MTOShipmentTypePPM
 }
 
-<<<<<<< HEAD
+func PrimeCanUpdateDeliveryAddress(shipmentType MTOShipmentType) bool {
+	isValid := false
+	if shipmentType != "" && shipmentType != MTOShipmentTypePPM && shipmentType != MTOShipmentTypeHHGIntoNTS {
+		isValid = true
+	}
+
+	return isValid
+}
+
+func IsShipmentApprovable(dbShipment MTOShipment) bool {
+	// check if any service items on current shipment still need to be reviewed
+	if dbShipment.MTOServiceItems != nil {
+		for _, serviceItem := range dbShipment.MTOServiceItems {
+			if serviceItem.Status == MTOServiceItemStatusSubmitted {
+				return false
+			}
+		}
+	}
+	// check if all SIT Extensions are reviewed
+	if dbShipment.SITDurationUpdates != nil {
+		for _, sitDurationUpdate := range dbShipment.SITDurationUpdates {
+			if sitDurationUpdate.Status == SITExtensionStatusPending {
+				return false
+			}
+		}
+	}
+	// check if all Delivery Address updates are reviewed
+	if dbShipment.DeliveryAddressUpdate != nil && dbShipment.DeliveryAddressUpdate.Status == ShipmentAddressUpdateStatusRequested {
+		return false
+	}
+
+	return true
+}
+
 func GetAuthorizedSITEndDateForSitExtension(shipment MTOShipment, code ReServiceCode) *time.Time {
 	var endDate time.Time
 	if code != "" {
@@ -598,38 +631,4 @@
 		}
 	}
 	return &endDate
-=======
-func PrimeCanUpdateDeliveryAddress(shipmentType MTOShipmentType) bool {
-	isValid := false
-	if shipmentType != "" && shipmentType != MTOShipmentTypePPM && shipmentType != MTOShipmentTypeHHGIntoNTS {
-		isValid = true
-	}
-
-	return isValid
-}
-
-func IsShipmentApprovable(dbShipment MTOShipment) bool {
-	// check if any service items on current shipment still need to be reviewed
-	if dbShipment.MTOServiceItems != nil {
-		for _, serviceItem := range dbShipment.MTOServiceItems {
-			if serviceItem.Status == MTOServiceItemStatusSubmitted {
-				return false
-			}
-		}
-	}
-	// check if all SIT Extensions are reviewed
-	if dbShipment.SITDurationUpdates != nil {
-		for _, sitDurationUpdate := range dbShipment.SITDurationUpdates {
-			if sitDurationUpdate.Status == SITExtensionStatusPending {
-				return false
-			}
-		}
-	}
-	// check if all Delivery Address updates are reviewed
-	if dbShipment.DeliveryAddressUpdate != nil && dbShipment.DeliveryAddressUpdate.Status == ShipmentAddressUpdateStatusRequested {
-		return false
-	}
-
-	return true
->>>>>>> db19b8c1
 }