package models

import (
	"database/sql"
	"fmt"
	"slices"
	"time"

	"github.com/gobuffalo/pop/v6"
	"github.com/gobuffalo/validate/v3"
	"github.com/gobuffalo/validate/v3/validators"
	"github.com/gofrs/uuid"
	"github.com/lib/pq"
	"github.com/pkg/errors"

	"github.com/transcom/mymove/pkg/apperror"
	"github.com/transcom/mymove/pkg/unit"
)

// MTOShipmentType represents the type of shipments the mto shipment is
type MTOShipmentType string

// using these also in move.go selected move type
const (
	// NTSRaw is the raw string value of the NTS Shipment Type
	NTSRaw = "HHG_INTO_NTS"
	// NTSrRaw is the raw string value of the NTSr Shipment Type
	NTSrRaw = "HHG_OUTOF_NTS"
)

// Market code indicator of international or domestic
type MarketCode string

const (
	MarketCodeDomestic      MarketCode = "d" // domestic
	MarketCodeInternational MarketCode = "i" // international
)

// Add to this list as international service items are implemented
var internationalAccessorialServiceItems = []ReServiceCode{
	ReServiceCodeICRT,
	ReServiceCodeIUCRT,
	ReServiceCodeIOASIT,
	ReServiceCodeIDASIT,
	ReServiceCodeIOFSIT,
	ReServiceCodeIDFSIT,
	ReServiceCodeIOPSIT,
	ReServiceCodeIDDSIT,
	ReServiceCodeIDSHUT,
	ReServiceCodeIOSHUT,
	ReServiceCodeIOSFSC,
	ReServiceCodeIDSFSC,
}

const (
	// MTOShipmentTypeHHG is an HHG Shipment Type default
	MTOShipmentTypeHHG MTOShipmentType = "HHG"
	// MTOShipmentTypeHHGIntoNTS is an HHG Shipment Type for going into NTS
	MTOShipmentTypeHHGIntoNTS MTOShipmentType = NTSRaw
	// MTOShipmentTypeHHGOutOfNTS is an HHG Shipment Type for going out of NTS
	MTOShipmentTypeHHGOutOfNTS MTOShipmentType = NTSrRaw
	// MTOShipmentTypeMobileHome is a Shipment Type for MobileHome
	MTOShipmentTypeMobileHome MTOShipmentType = "MOBILE_HOME"
	// MTOShipmentTypeBoatHaulAway is a Shipment Type for Boat Haul Away
	MTOShipmentTypeBoatHaulAway MTOShipmentType = "BOAT_HAUL_AWAY"
	// MTOShipmentTypeBoatTowAway is a Shipment Type for Boat Tow Away
	MTOShipmentTypeBoatTowAway MTOShipmentType = "BOAT_TOW_AWAY"
	// MTOShipmentTypePPM is a Shipment Type for Personally Procured Move shipments
	MTOShipmentTypePPM MTOShipmentType = "PPM"
	// MTOShipmentTypeUB is a Shipment Type for Unaccompanied Baggage shipments
	MTOShipmentTypeUnaccompaniedBaggage MTOShipmentType = "UNACCOMPANIED_BAGGAGE"
)

// These are meant to be the default number of SIT days that a customer is allowed to have. They should be used when
// creating a shipment and setting the initial value. Other values will likely be added to this once we deal with
// different types of customers.
const (
	// DefaultServiceMemberSITDaysAllowance is the default number of SIT days a service member is allowed
	DefaultServiceMemberSITDaysAllowance = 90
)

// MTOShipmentStatus represents the possible statuses for a mto shipment
type MTOShipmentStatus string

const (
	// MTOShipmentStatusDraft is the draft status type for MTO Shipments
	MTOShipmentStatusDraft MTOShipmentStatus = "DRAFT"
	// MTOShipmentStatusSubmitted is the submitted status type for MTO Shipments
	MTOShipmentStatusSubmitted MTOShipmentStatus = "SUBMITTED"
	// MTOShipmentStatusApproved is the approved status type for MTO Shipments
	MTOShipmentStatusApproved MTOShipmentStatus = "APPROVED"
	// MTOShipmentStatusRejected is the rejected status type for MTO Shipments
	MTOShipmentStatusRejected MTOShipmentStatus = "REJECTED"
	// MTOShipmentStatusCancellationRequested indicates the TOO has requested that the Prime cancel the shipment
	MTOShipmentStatusCancellationRequested MTOShipmentStatus = "CANCELLATION_REQUESTED"
	// MTOShipmentStatusCanceled indicates that a shipment has been canceled by the Prime
	MTOShipmentStatusCanceled MTOShipmentStatus = "CANCELED"
	// MTOShipmentStatusDiversionRequested indicates that the TOO has requested that the Prime divert a shipment
	MTOShipmentStatusDiversionRequested MTOShipmentStatus = "DIVERSION_REQUESTED"
	// MTOShipmentTerminatedForCause indicates that a shipment has been terminated for cause by a COR
	MTOShipmentStatusTerminatedForCause MTOShipmentStatus = "TERMINATED_FOR_CAUSE"
	// MoveStatusAPPROVALSREQUESTED is the approvals requested status type for MTO Shipments
	MTOShipmentStatusApprovalsRequested MTOShipmentStatus = "APPROVALS_REQUESTED"
)

// LOAType represents the possible TAC and SAC types for a mto shipment
type LOAType string

const (
	// LOATypeHHG is the HHG TAC or SAC
	LOATypeHHG LOAType = "HHG"
	// LOATypeNTS is the NTS TAC or SAC
	LOATypeNTS LOAType = "NTS"
)

type DestinationType string

const (
	DestinationTypeHomeOfRecord           DestinationType = "HOME_OF_RECORD"
	DestinationTypeHomeOfSelection        DestinationType = "HOME_OF_SELECTION"
	DestinationTypePlaceEnteredActiveDuty DestinationType = "PLACE_ENTERED_ACTIVE_DUTY"
	DestinationTypeOtherThanAuthorized    DestinationType = "OTHER_THAN_AUTHORIZED"
)

// MTOShipment is an object representing data for a move task order shipment
type MTOShipment struct {
	ID                               uuid.UUID              `json:"id" db:"id"`
	MoveTaskOrder                    Move                   `json:"move_task_order" belongs_to:"moves" fk_id:"move_id"`
	MoveTaskOrderID                  uuid.UUID              `json:"move_task_order_id" db:"move_id"`
	ScheduledPickupDate              *time.Time             `json:"scheduled_pickup_date" db:"scheduled_pickup_date"`
	RequestedPickupDate              *time.Time             `json:"requested_pickup_date" db:"requested_pickup_date"`
	RequestedDeliveryDate            *time.Time             `json:"requested_delivery_date" db:"requested_delivery_date"`
	ApprovedDate                     *time.Time             `json:"approved_date" db:"approved_date"`
	FirstAvailableDeliveryDate       *time.Time             `json:"first_available_delivery_date" db:"first_available_delivery_date"`
	ActualPickupDate                 *time.Time             `json:"actual_pickup_date" db:"actual_pickup_date"`
	RequiredDeliveryDate             *time.Time             `json:"required_delivery_date" db:"required_delivery_date"`
	ScheduledDeliveryDate            *time.Time             `json:"scheduled_delivery_date" db:"scheduled_delivery_date"`
	ActualDeliveryDate               *time.Time             `json:"actual_delivery_date" db:"actual_delivery_date"`
	CustomerRemarks                  *string                `json:"customer_remarks" db:"customer_remarks"`
	CounselorRemarks                 *string                `json:"counselor_remarks" db:"counselor_remarks"`
	PickupAddress                    *Address               `json:"pickup_address" belongs_to:"addresses" fk_id:"pickup_address_id"`
	PickupAddressID                  *uuid.UUID             `json:"pickup_address_id" db:"pickup_address_id"`
	DestinationAddress               *Address               `json:"destination_address" belongs_to:"addresses" fk_id:"destination_address_id"`
	DestinationAddressID             *uuid.UUID             `json:"destination_address_id" db:"destination_address_id"`
	DestinationType                  *DestinationType       `json:"destination_type" db:"destination_address_type"`
	MTOAgents                        MTOAgents              `json:"mto_agents" has_many:"mto_agents" fk_id:"mto_shipment_id"`
	MTOServiceItems                  MTOServiceItems        `json:"mto_service_items" has_many:"mto_service_items" fk_id:"mto_shipment_id"`
	SecondaryPickupAddress           *Address               `json:"secondary_pickup_address" belongs_to:"addresses" fk_id:"secondary_pickup_address_id"`
	SecondaryPickupAddressID         *uuid.UUID             `json:"secondary_pickup_address_id" db:"secondary_pickup_address_id"`
	HasSecondaryPickupAddress        *bool                  `json:"has_secondary_pickup_address" db:"has_secondary_pickup_address"`
	SecondaryDeliveryAddress         *Address               `json:"secondary_delivery_address" belongs_to:"addresses" fk_id:"secondary_delivery_address_id"`
	SecondaryDeliveryAddressID       *uuid.UUID             `json:"secondary_delivery_address_id" db:"secondary_delivery_address_id"`
	HasSecondaryDeliveryAddress      *bool                  `json:"has_secondary_delivery_address" db:"has_secondary_delivery_address"`
	TertiaryPickupAddress            *Address               `json:"tertiary_pickup_address" belongs_to:"addresses" fk_id:"tertiary_pickup_address_id"`
	TertiaryPickupAddressID          *uuid.UUID             `json:"tertiary_pickup_address_id" db:"tertiary_pickup_address_id"`
	HasTertiaryPickupAddress         *bool                  `json:"has_tertiary_pickup_address" db:"has_tertiary_pickup_address"`
	TertiaryDeliveryAddress          *Address               `json:"tertiary_delivery_address" belongs_to:"addresses" fk_id:"tertiary_delivery_address_id"`
	TertiaryDeliveryAddressID        *uuid.UUID             `json:"tertiary_delivery_address_id" db:"tertiary_delivery_address_id"`
	HasTertiaryDeliveryAddress       *bool                  `json:"has_tertiary_delivery_address" db:"has_tertiary_delivery_address"`
	SITDaysAllowance                 *int                   `json:"sit_days_allowance" db:"sit_days_allowance"`
	SITDurationUpdates               SITDurationUpdates     `json:"sit_duration_updates" has_many:"sit_extensions" fk_id:"mto_shipment_id"`
	PrimeEstimatedWeight             *unit.Pound            `json:"prime_estimated_weight" db:"prime_estimated_weight"`
	PrimeEstimatedWeightRecordedDate *time.Time             `json:"prime_estimated_weight_recorded_date" db:"prime_estimated_weight_recorded_date"`
	PrimeActualWeight                *unit.Pound            `json:"prime_actual_weight" db:"prime_actual_weight"`
	BillableWeightCap                *unit.Pound            `json:"billable_weight_cap" db:"billable_weight_cap"`
	BillableWeightJustification      *string                `json:"billable_weight_justification" db:"billable_weight_justification"`
	NTSRecordedWeight                *unit.Pound            `json:"nts_recorded_weight" db:"nts_recorded_weight"`
	ShipmentType                     MTOShipmentType        `json:"shipment_type" db:"shipment_type"`
	Status                           MTOShipmentStatus      `json:"status" db:"status"`
	Diversion                        bool                   `json:"diversion" db:"diversion"`
	DiversionReason                  *string                `json:"diversion_reason" db:"diversion_reason"`
	DivertedFromShipmentID           *uuid.UUID             `json:"diverted_from_shipment_id" db:"diverted_from_shipment_id"`
	ActualProGearWeight              *unit.Pound            `json:"actual_pro_gear_weight" db:"actual_pro_gear_weight"`
	ActualSpouseProGearWeight        *unit.Pound            `json:"actual_spouse_pro_gear_weight" db:"actual_spouse_pro_gear_weight"`
	RejectionReason                  *string                `json:"rejection_reason" db:"rejection_reason"`
	Distance                         *unit.Miles            `json:"distance" db:"distance"`
	Reweigh                          *Reweigh               `json:"reweigh" has_one:"reweighs" fk_id:"shipment_id"`
	UsesExternalVendor               bool                   `json:"uses_external_vendor" db:"uses_external_vendor"`
	StorageFacility                  *StorageFacility       `json:"storage_facility" belongs_to:"storage_facilities" fk:"storage_facility_id"`
	StorageFacilityID                *uuid.UUID             `json:"storage_facility_id" db:"storage_facility_id"`
	ServiceOrderNumber               *string                `json:"service_order_number" db:"service_order_number"`
	TACType                          *LOAType               `json:"tac_type" db:"tac_type"`
	SACType                          *LOAType               `json:"sac_type" db:"sac_type"`
	PPMShipment                      *PPMShipment           `json:"ppm_shipment" has_one:"ppm_shipment" fk_id:"shipment_id"`
	BoatShipment                     *BoatShipment          `json:"boat_shipment" has_one:"boat_shipment" fk_id:"shipment_id"`
	DeliveryAddressUpdate            *ShipmentAddressUpdate `json:"delivery_address_update" has_one:"shipment_address_update" fk_id:"shipment_id"`
	CreatedAt                        time.Time              `json:"created_at" db:"created_at"`
	UpdatedAt                        time.Time              `json:"updated_at" db:"updated_at"`
	DeletedAt                        *time.Time             `json:"deleted_at" db:"deleted_at"`
	ShipmentLocator                  *string                `json:"shipment_locator" db:"shipment_locator"`
	OriginSITAuthEndDate             *time.Time             `json:"origin_sit_auth_end_date" db:"origin_sit_auth_end_date"`
	DestinationSITAuthEndDate        *time.Time             `json:"destination_sit_auth_end_date" db:"dest_sit_auth_end_date"`
	MobileHome                       *MobileHome            `json:"mobile_home" has_one:"mobile_home" fk_id:"shipment_id"`
	MarketCode                       MarketCode             `json:"market_code" db:"market_code"`
	PrimeAcknowledgedAt              *time.Time             `db:"prime_acknowledged_at"`
	TerminationComments              *string                `json:"termination_comments" db:"termination_comments"`
	TerminatedAt                     *time.Time             `json:"terminated_at" db:"terminated_at"`
}

// TableName overrides the table name used by Pop.
func (m MTOShipment) TableName() string {
	return "mto_shipments"
}

// MTOShipments is a list of mto shipments
type MTOShipments []MTOShipment

// Validate gets run every time you call a "pop.Validate*" (pop.ValidateAndSave, pop.ValidateAndCreate, pop.ValidateAndUpdate) method.
func (m *MTOShipment) Validate(db *pop.Connection) (*validate.Errors, error) {
	var vs []validate.Validator
	var customVerrs []validate.Errors
	vs = append(vs, &validators.StringInclusion{Field: string(m.Status), Name: "Status", List: []string{
		string(MTOShipmentStatusApproved),
		string(MTOShipmentStatusRejected),
		string(MTOShipmentStatusSubmitted),
		string(MTOShipmentStatusDraft),
		string(MTOShipmentStatusCancellationRequested),
		string(MTOShipmentStatusCanceled),
		string(MTOShipmentStatusDiversionRequested),
		string(MTOShipmentStatusTerminatedForCause),
		string(MTOShipmentStatusApprovalsRequested),
	}})
	// Check if the status of the original shipment is terminated
	if m.ID != uuid.Nil && db != nil {
		var existingShipment MTOShipment
		err := db.Find(&existingShipment, m.ID)
		if err == nil && existingShipment.Status == MTOShipmentStatusTerminatedForCause {
			terminationVerr := validate.NewErrors()
			terminationVerr.Add("status", "Cannot update shipment with status TERMINATED_FOR_CAUSE")
			customVerrs = append(customVerrs, *terminationVerr)
		}
	}
	vs = append(vs, &validators.UUIDIsPresent{Field: m.MoveTaskOrderID, Name: "MoveTaskOrderID"})
	if m.PrimeEstimatedWeight != nil {
		vs = append(vs, &validators.IntIsGreaterThan{Field: m.PrimeEstimatedWeight.Int(), Compared: 0, Name: "PrimeEstimatedWeight"})
	}
	if m.PrimeActualWeight != nil {
		vs = append(vs, &validators.IntIsGreaterThan{Field: m.PrimeActualWeight.Int(), Compared: 0, Name: "PrimeActualWeight"})
	}
	if m.NTSRecordedWeight != nil {
		vs = append(vs, &validators.IntIsGreaterThan{Field: m.NTSRecordedWeight.Int(), Compared: -1, Name: "NTSRecordedWeight"})
	}
	vs = append(vs, &OptionalPoundIsNonNegative{Field: m.BillableWeightCap, Name: "BillableWeightCap"})
	vs = append(vs, &StringIsNilOrNotBlank{Field: m.BillableWeightJustification, Name: "BillableWeightJustification"})
	if m.Status == MTOShipmentStatusRejected {
		var rejectionReason string
		if m.RejectionReason != nil {
			rejectionReason = *m.RejectionReason
		}
		vs = append(vs, &validators.StringIsPresent{Field: rejectionReason, Name: "RejectionReason"})
	}
	if m.SITDaysAllowance != nil {
		vs = append(vs, &validators.IntIsGreaterThan{Field: *m.SITDaysAllowance, Compared: -1, Name: "SITDaysAllowance"})
	}
	vs = append(vs, &OptionalUUIDIsPresent{Field: m.StorageFacilityID, Name: "StorageFacilityID"})
	vs = append(vs, &StringIsNilOrNotBlank{Field: m.ServiceOrderNumber, Name: "ServiceOrderNumber"})

	var ptrTACType *string
	if m.TACType != nil {
		tacType := string(*m.TACType)
		ptrTACType = &tacType
	}
	vs = append(vs, &OptionalStringInclusion{Field: ptrTACType, Name: "TACType", List: []string{
		string(LOATypeHHG),
		string(LOATypeNTS),
	}})

	var ptrSACType *string
	if m.SACType != nil {
		sacType := string(*m.SACType)
		ptrSACType = &sacType
	}
	vs = append(vs, &OptionalStringInclusion{Field: ptrSACType, Name: "SACType", List: []string{
		string(LOATypeHHG),
		string(LOATypeNTS),
	}})

	var destinationType *string
	if m.DestinationType != nil {
		valDestinationType := string(*m.DestinationType)
		destinationType = &valDestinationType
	}
	vs = append(vs, &OptionalStringInclusion{Field: destinationType, Name: "DestinationType", List: []string{
		string(DestinationTypeHomeOfRecord),
		string(DestinationTypeHomeOfSelection),
		string(DestinationTypePlaceEnteredActiveDuty),
		string(DestinationTypeOtherThanAuthorized),
	}})

	if m.MarketCode != "" {
		vs = append(vs, &validators.StringInclusion{
			Field: string(m.MarketCode),
			Name:  "MarketCode",
			List: []string{
				string(MarketCodeDomestic),
				string(MarketCodeInternational),
			},
		})
	}

	verrs := validate.Validate(vs...)
	// Add our custom verrs the ole manual way because the types
	// didn't want to append together
	for _, e := range customVerrs {
		for field, msgs := range e.Errors {
			for _, msg := range msgs {
				verrs.Add(field, msg)
			}
		}
	}
	return verrs, nil
}

// GetCustomerFromShipment gets the service member given a shipment id
func GetCustomerFromShipment(db *pop.Connection, shipmentID uuid.UUID) (*ServiceMember, error) {
	var serviceMember ServiceMember
	err := db.Q().
		InnerJoin("orders", "orders.service_member_id = service_members.id").
		InnerJoin("moves", "moves.orders_id = orders.id").
		InnerJoin("mto_shipments", "mto_shipments.move_id = moves.id").
		Where("mto_shipments.id = ?", shipmentID).
		First(&serviceMember)
	if err != nil {
		return &serviceMember, fmt.Errorf("error fetching service member for shipment ID: %s with error %w", shipmentID, err)
	}
	return &serviceMember, nil
}

// Helper function to check that an MTO Shipment contains a PPM Shipment
func (m MTOShipment) ContainsAPPMShipment() bool {
	return m.PPMShipment != nil
}

func (m MTOShipment) IsPPMShipment() bool {
	return m.ShipmentType == MTOShipmentTypePPM
}

// determining the market code for a shipment based off of address isOconus value
// this function takes in a shipment and returns the same shipment with the updated MarketCode value
func DetermineShipmentMarketCode(shipment *MTOShipment) *MTOShipment {
	// helper to check if both addresses are CONUS
	isDomestic := func(pickupAddress, destAddress *Address) bool {
		return pickupAddress != nil && destAddress != nil &&
			pickupAddress.IsOconus != nil && destAddress.IsOconus != nil &&
			!*pickupAddress.IsOconus && !*destAddress.IsOconus
	}

	// determine market code based on address and shipment type
	switch shipment.ShipmentType {
	case MTOShipmentTypeHHGIntoNTS:
		if shipment.PickupAddress != nil && shipment.StorageFacility != nil &&
			shipment.PickupAddress.IsOconus != nil && shipment.StorageFacility.Address.IsOconus != nil {
			// If both pickup and storage facility are present, check if both are domestic
			if isDomestic(shipment.PickupAddress, &shipment.StorageFacility.Address) {
				shipment.MarketCode = MarketCodeDomestic
			} else {
				shipment.MarketCode = MarketCodeInternational
			}
		} else if shipment.PickupAddress != nil && shipment.PickupAddress.IsOconus != nil {
			// customers only submit pickup addresses on shipment creation
			if !*shipment.PickupAddress.IsOconus {
				shipment.MarketCode = MarketCodeDomestic
			} else {
				shipment.MarketCode = MarketCodeInternational
			}
		}
	case MTOShipmentTypeHHGOutOfNTS:
		if shipment.StorageFacility != nil && shipment.DestinationAddress != nil &&
			shipment.StorageFacility.Address.IsOconus != nil && shipment.DestinationAddress.IsOconus != nil {
			if isDomestic(&shipment.StorageFacility.Address, shipment.DestinationAddress) {
				shipment.MarketCode = MarketCodeDomestic
			} else {
				shipment.MarketCode = MarketCodeInternational
			}
		} else if shipment.DestinationAddress != nil && shipment.DestinationAddress.IsOconus != nil {
			// customers only submit destination addresses on NTS-release shipments
			if !*shipment.DestinationAddress.IsOconus {
				shipment.MarketCode = MarketCodeDomestic
			} else {
				shipment.MarketCode = MarketCodeInternational
			}
		}
	default:
		if shipment.PickupAddress != nil && shipment.DestinationAddress != nil &&
			shipment.PickupAddress.IsOconus != nil && shipment.DestinationAddress.IsOconus != nil {
			if isDomestic(shipment.PickupAddress, shipment.DestinationAddress) {
				shipment.MarketCode = MarketCodeDomestic
			} else {
				shipment.MarketCode = MarketCodeInternational
			}
		} else {
			// set a default market code for cases where PPM logic needs to be done after shipment creation
			shipment.MarketCode = MarketCodeDomestic
		}
	}
	return shipment
}

func (s MTOShipment) GetDestinationAddress(db *pop.Connection) (*Address, error) {
	if uuid.UUID.IsNil(s.ID) {
		return nil, errors.New("MTOShipment ID is required to fetch destination address.")
	}

	err := db.Load(&s, "DestinationAddress", "PPMShipment.DestinationAddress")
	if err != nil {
		if err.Error() == RecordNotFoundErrorString {
			return nil, errors.WithMessage(ErrSqlRecordNotFound, string(s.ShipmentType)+" ShipmentID: "+s.ID.String())
		}
		return nil, err
	}

	if s.ShipmentType == MTOShipmentTypePPM {
		if s.PPMShipment.DestinationAddress != nil {
			return s.PPMShipment.DestinationAddress, nil
		} else if s.DestinationAddress != nil {
			return s.DestinationAddress, nil
		}
		return nil, errors.WithMessage(ErrMissingDestinationAddress, string(s.ShipmentType))
	}

	if s.DestinationAddress != nil {
		return s.DestinationAddress, nil
	}

	return nil, errors.WithMessage(ErrMissingDestinationAddress, string(s.ShipmentType))
}

// this function takes in two addresses and determines the market code string
func DetermineMarketCode(address1 *Address, address2 *Address) (MarketCode, error) {
	if address1 == nil || address2 == nil {
		return "", fmt.Errorf("both address1 and address2 must be provided")
	}

	// helper to check if both addresses are CONUS
	isDomestic := func(a, b *Address) bool {
		return a != nil && b != nil &&
			a.IsOconus != nil && b.IsOconus != nil &&
			!*a.IsOconus && !*b.IsOconus
	}

	if isDomestic(address1, address2) {
		return MarketCodeDomestic, nil
	} else {
		return MarketCodeInternational, nil
	}
}

// PortLocationInfo holds the ZIP code and port type for a shipment
// this is used in the db function/query below
type PortLocationInfo struct {
	UsprZipID string `db:"uspr_zip_id"`
	PortType  string `db:"port_type"`
}

// GetPortLocationForShipment gets the ZIP and port type associated with the port for the POEFSC/PODFSC service item in a shipment
func GetPortLocationInfoForShipment(db *pop.Connection, shipmentID uuid.UUID) (*string, *string, error) {
	var portLocationInfo PortLocationInfo

	err := db.RawQuery("SELECT * FROM get_port_location_info_for_shipment($1)", shipmentID).
		First(&portLocationInfo)

	if err != nil && err != sql.ErrNoRows {
		return nil, nil, fmt.Errorf("error fetching port location for shipment ID: %s with error %w", shipmentID, err)
	}

	// return the ZIP code and port type, or nil if not found
	if portLocationInfo.UsprZipID != "" && portLocationInfo.PortType != "" {
		return &portLocationInfo.UsprZipID, &portLocationInfo.PortType, nil
	}

	// if nothing was found, return nil - just means we don't have the port info from Prime yet
	return nil, nil, nil
}

func CreateApprovedServiceItemsForShipment(db *pop.Connection, shipment *MTOShipment) error {
	err := db.RawQuery("CALL create_approved_service_items_for_shipment($1)", shipment.ID).Exec()
	if err != nil {
		return fmt.Errorf("error creating approved service items: %w", err)
	}

	return nil
}

func CreateInternationalAccessorialServiceItemsForShipment(db *pop.Connection, shipmentId uuid.UUID, mtoServiceItems MTOServiceItems) ([]string, error) {
	if len(mtoServiceItems) == 0 {
		err := fmt.Errorf("must request service items to create: %s", shipmentId)
		return nil, apperror.NewInvalidInputError(shipmentId, err, nil, err.Error())
	}

	for _, serviceItem := range mtoServiceItems {
		if !slices.Contains(internationalAccessorialServiceItems, serviceItem.ReService.Code) {
			err := fmt.Errorf("cannot create domestic service items for international shipment: %s", shipmentId)
			return nil, apperror.NewInvalidInputError(shipmentId, err, nil, err.Error())
		}
	}

	createdServiceItemIDs := []string{}
	err := db.RawQuery("CALL create_accessorial_service_items_for_shipment($1, $2, $3)", shipmentId, pq.Array(mtoServiceItems), pq.StringArray(createdServiceItemIDs)).All(&createdServiceItemIDs)
	if err != nil {
		return nil, apperror.NewInvalidInputError(shipmentId, err, nil, err.Error())
	}

	return createdServiceItemIDs, nil
}

// a db stored proc that will handle updating the pricing_estimate columns of basic service items for shipment types:
// iHHG
// iUB
// iNTS
func UpdateEstimatedPricingForShipmentBasicServiceItems(db *pop.Connection, shipment *MTOShipment, mileage *int) error {
	err := db.RawQuery("CALL update_service_item_pricing($1, $2)", shipment.ID, mileage).Exec()
	if err != nil {
		return fmt.Errorf("error updating estimated pricing for shipment's service items: %w", err)
	}

	return nil
}

// GetDestinationGblocForShipment gets the GBLOC associated with the shipment's destination address
// there are certain exceptions for OCONUS addresses in Alaska Zone II based on affiliation
func GetDestinationGblocForShipment(db *pop.Connection, shipmentID uuid.UUID) (*string, error) {
	var gbloc *string

	err := db.RawQuery("SELECT * FROM get_destination_gbloc_for_shipment($1)", shipmentID).
		First(&gbloc)

	if err != nil && err != sql.ErrNoRows {
		return nil, fmt.Errorf("error fetching destination gbloc for shipment ID: %s with error %w", shipmentID, err)
	}

	if gbloc != nil {
		return gbloc, nil
	}

	return nil, nil
}

// Returns a Shipment for a given id
func FetchShipmentByID(db *pop.Connection, shipmentID uuid.UUID) (*MTOShipment, error) {
	var mtoShipment MTOShipment
	err := db.Q().Find(&mtoShipment, shipmentID)

	if err != nil {
		if errors.Cause(err).Error() == RecordNotFoundErrorString {
			return nil, ErrFetchNotFound
		}
		return nil, err
	}
	return &mtoShipment, nil
}

// filters the returned MtoShipments for each move.
// Ignoring mto shipments that have been deleted, cancelled, or rejected.
func FilterDeletedRejectedCanceledMtoShipments(unfilteredShipments MTOShipments) MTOShipments {
	if len(unfilteredShipments) == 0 {
		return unfilteredShipments
	}

	filteredShipments := MTOShipments{}
	for _, shipment := range unfilteredShipments {
		if shipment.DeletedAt == nil &&
			(shipment.Status != MTOShipmentStatusDraft) &&
			(shipment.Status != MTOShipmentStatusRejected) &&
			(shipment.Status != MTOShipmentStatusCanceled) {
			filteredShipments = append(filteredShipments, shipment)
		}
	}

	return filteredShipments
}

// returns a pointer to a bool indicating whether the shipment is OCONUS
// returns nil if either PickupAddress.IsOconus or DestinationAddress.IsOconus is nil
func IsShipmentOCONUS(shipment MTOShipment) *bool {
	if shipment.PickupAddress == nil || shipment.DestinationAddress == nil {
		return nil
	}
	if shipment.PickupAddress.IsOconus == nil || shipment.DestinationAddress.IsOconus == nil {
		return nil
	}

	isOCONUS := *shipment.PickupAddress.IsOconus || *shipment.DestinationAddress.IsOconus
	return &isOCONUS
}

<<<<<<< HEAD
func (m *MTOShipment) CanSendReweighEmailForShipmentType() bool {
	return m.ShipmentType != MTOShipmentTypePPM
}

func IsShipmentApprovable(dbShipment MTOShipment) bool {
	// check if any service items on current shipment still need to be reviewed
	for _, serviceItem := range dbShipment.MTOServiceItems {
		if serviceItem.Status == MTOServiceItemStatusSubmitted {
			return false
		}
	}
	// check if all SIT Extensions are reviewed
	for _, sitDurationUpdate := range dbShipment.SITDurationUpdates {
		if sitDurationUpdate.Status == SITExtensionStatusPending {
			return false
=======
func IsShipmentApprovable(dbShipment MTOShipment) bool {
	// check if any service items on current shipment still need to be reviewed
	if dbShipment.MTOServiceItems != nil {
		for _, serviceItem := range dbShipment.MTOServiceItems {
			if serviceItem.Status == MTOServiceItemStatusSubmitted {
				return false
			}
		}
	}
	// check if all SIT Extensions are reviewed
	if dbShipment.SITDurationUpdates != nil {
		for _, sitDurationUpdate := range dbShipment.SITDurationUpdates {
			if sitDurationUpdate.Status == SITExtensionStatusPending {
				return false
			}
>>>>>>> 0008c8c7
		}
	}
	// check if all Delivery Address updates are reviewed
	if dbShipment.DeliveryAddressUpdate != nil && dbShipment.DeliveryAddressUpdate.Status == ShipmentAddressUpdateStatusRequested {
		return false
	}

	return true
}<|MERGE_RESOLUTION|>--- conflicted
+++ resolved
@@ -583,23 +583,10 @@
 	return &isOCONUS
 }
 
-<<<<<<< HEAD
 func (m *MTOShipment) CanSendReweighEmailForShipmentType() bool {
 	return m.ShipmentType != MTOShipmentTypePPM
 }
 
-func IsShipmentApprovable(dbShipment MTOShipment) bool {
-	// check if any service items on current shipment still need to be reviewed
-	for _, serviceItem := range dbShipment.MTOServiceItems {
-		if serviceItem.Status == MTOServiceItemStatusSubmitted {
-			return false
-		}
-	}
-	// check if all SIT Extensions are reviewed
-	for _, sitDurationUpdate := range dbShipment.SITDurationUpdates {
-		if sitDurationUpdate.Status == SITExtensionStatusPending {
-			return false
-=======
 func IsShipmentApprovable(dbShipment MTOShipment) bool {
 	// check if any service items on current shipment still need to be reviewed
 	if dbShipment.MTOServiceItems != nil {
@@ -615,7 +602,6 @@
 			if sitDurationUpdate.Status == SITExtensionStatusPending {
 				return false
 			}
->>>>>>> 0008c8c7
 		}
 	}
 	// check if all Delivery Address updates are reviewed
