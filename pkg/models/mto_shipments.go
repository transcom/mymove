package models

import (
	"database/sql"
	"fmt"
	"time"

	"github.com/gobuffalo/pop/v6"
	"github.com/gobuffalo/validate/v3"
	"github.com/gobuffalo/validate/v3/validators"
	"github.com/gofrs/uuid"
	"github.com/pkg/errors"

	"github.com/transcom/mymove/pkg/unit"
)

// MTOShipmentType represents the type of shipments the mto shipment is
type MTOShipmentType string

// using these also in move.go selected move type
const (
	// NTSRaw is the raw string value of the NTS Shipment Type
	NTSRaw = "HHG_INTO_NTS"
	// NTSrRaw is the raw string value of the NTSr Shipment Type
	NTSrRaw = "HHG_OUTOF_NTS_DOMESTIC"
)

// Market code indicator of international or domestic
type MarketCode string

const (
	MarketCodeDomestic      MarketCode = "d" // domestic
	MarketCodeInternational MarketCode = "i" // international
)

const (
	// MTOShipmentTypeHHG is an HHG Shipment Type default
	MTOShipmentTypeHHG MTOShipmentType = "HHG"
	// MTOShipmentTypeHHGIntoNTS is an HHG Shipment Type for going into NTS
	MTOShipmentTypeHHGIntoNTS MTOShipmentType = NTSRaw
	// MTOShipmentTypeHHGOutOfNTSDom is an HHG Shipment Type for going out of NTS Domestic
	MTOShipmentTypeHHGOutOfNTSDom MTOShipmentType = NTSrRaw
	// MTOShipmentTypeMobileHome is a Shipment Type for MobileHome
	MTOShipmentTypeMobileHome MTOShipmentType = "MOBILE_HOME"
	// MTOShipmentTypeBoatHaulAway is a Shipment Type for Boat Haul Away
	MTOShipmentTypeBoatHaulAway MTOShipmentType = "BOAT_HAUL_AWAY"
	// MTOShipmentTypeBoatTowAway is a Shipment Type for Boat Tow Away
	MTOShipmentTypeBoatTowAway MTOShipmentType = "BOAT_TOW_AWAY"
	// MTOShipmentTypePPM is a Shipment Type for Personally Procured Move shipments
	MTOShipmentTypePPM MTOShipmentType = "PPM"
	// MTOShipmentTypeUB is a Shipment Type for Unaccompanied Baggage shipments
	MTOShipmentTypeUnaccompaniedBaggage MTOShipmentType = "UNACCOMPANIED_BAGGAGE"
)

// These are meant to be the default number of SIT days that a customer is allowed to have. They should be used when
// creating a shipment and setting the initial value. Other values will likely be added to this once we deal with
// different types of customers.
const (
	// DefaultServiceMemberSITDaysAllowance is the default number of SIT days a service member is allowed
	DefaultServiceMemberSITDaysAllowance = 90
)

// MTOShipmentStatus represents the possible statuses for a mto shipment
type MTOShipmentStatus string

const (
	// MTOShipmentStatusDraft is the draft status type for MTO Shipments
	MTOShipmentStatusDraft MTOShipmentStatus = "DRAFT"
	// MTOShipmentStatusSubmitted is the submitted status type for MTO Shipments
	MTOShipmentStatusSubmitted MTOShipmentStatus = "SUBMITTED"
	// MTOShipmentStatusApproved is the approved status type for MTO Shipments
	MTOShipmentStatusApproved MTOShipmentStatus = "APPROVED"
	// MTOShipmentStatusRejected is the rejected status type for MTO Shipments
	MTOShipmentStatusRejected MTOShipmentStatus = "REJECTED"
	// MTOShipmentStatusCancellationRequested indicates the TOO has requested that the Prime cancel the shipment
	MTOShipmentStatusCancellationRequested MTOShipmentStatus = "CANCELLATION_REQUESTED"
	// MTOShipmentStatusCanceled indicates that a shipment has been canceled by the Prime
	MTOShipmentStatusCanceled MTOShipmentStatus = "CANCELED"
	// MTOShipmentStatusDiversionRequested indicates that the TOO has requested that the Prime divert a shipment
	MTOShipmentStatusDiversionRequested MTOShipmentStatus = "DIVERSION_REQUESTED"
)

// LOAType represents the possible TAC and SAC types for a mto shipment
type LOAType string

const (
	// LOATypeHHG is the HHG TAC or SAC
	LOATypeHHG LOAType = "HHG"
	// LOATypeNTS is the NTS TAC or SAC
	LOATypeNTS LOAType = "NTS"
)

type DestinationType string

const (
	DestinationTypeHomeOfRecord           DestinationType = "HOME_OF_RECORD"
	DestinationTypeHomeOfSelection        DestinationType = "HOME_OF_SELECTION"
	DestinationTypePlaceEnteredActiveDuty DestinationType = "PLACE_ENTERED_ACTIVE_DUTY"
	DestinationTypeOtherThanAuthorized    DestinationType = "OTHER_THAN_AUTHORIZED"
)

// MTOShipment is an object representing data for a move task order shipment
type MTOShipment struct {
	ID                               uuid.UUID              `db:"id"`
	MoveTaskOrder                    Move                   `belongs_to:"moves" fk_id:"move_id"`
	MoveTaskOrderID                  uuid.UUID              `db:"move_id"`
	ScheduledPickupDate              *time.Time             `db:"scheduled_pickup_date"`
	RequestedPickupDate              *time.Time             `db:"requested_pickup_date"`
	RequestedDeliveryDate            *time.Time             `db:"requested_delivery_date"`
	ApprovedDate                     *time.Time             `db:"approved_date"`
	FirstAvailableDeliveryDate       *time.Time             `db:"first_available_delivery_date"`
	ActualPickupDate                 *time.Time             `db:"actual_pickup_date"`
	RequiredDeliveryDate             *time.Time             `db:"required_delivery_date"`
	ScheduledDeliveryDate            *time.Time             `db:"scheduled_delivery_date"`
	ActualDeliveryDate               *time.Time             `db:"actual_delivery_date"`
	CustomerRemarks                  *string                `db:"customer_remarks"`
	CounselorRemarks                 *string                `db:"counselor_remarks"`
	PickupAddress                    *Address               `belongs_to:"addresses" fk_id:"pickup_address_id"`
	PickupAddressID                  *uuid.UUID             `db:"pickup_address_id"`
	DestinationAddress               *Address               `belongs_to:"addresses" fk_id:"destination_address_id"`
	DestinationAddressID             *uuid.UUID             `db:"destination_address_id"`
	DestinationType                  *DestinationType       `db:"destination_address_type"`
	MTOAgents                        MTOAgents              `has_many:"mto_agents" fk_id:"mto_shipment_id"`
	MTOServiceItems                  MTOServiceItems        `has_many:"mto_service_items" fk_id:"mto_shipment_id"`
	SecondaryPickupAddress           *Address               `belongs_to:"addresses" fk_id:"secondary_pickup_address_id"`
	SecondaryPickupAddressID         *uuid.UUID             `db:"secondary_pickup_address_id"`
	HasSecondaryPickupAddress        *bool                  `db:"has_secondary_pickup_address"`
	SecondaryDeliveryAddress         *Address               `belongs_to:"addresses" fk_id:"secondary_delivery_address_id"`
	SecondaryDeliveryAddressID       *uuid.UUID             `db:"secondary_delivery_address_id"`
	HasSecondaryDeliveryAddress      *bool                  `db:"has_secondary_delivery_address"`
	TertiaryPickupAddress            *Address               `belongs_to:"addresses" fk_id:"tertiary_pickup_address_id"`
	TertiaryPickupAddressID          *uuid.UUID             `db:"tertiary_pickup_address_id"`
	HasTertiaryPickupAddress         *bool                  `db:"has_tertiary_pickup_address"`
	TertiaryDeliveryAddress          *Address               `belongs_to:"addresses" fk_id:"tertiary_delivery_address_id"`
	TertiaryDeliveryAddressID        *uuid.UUID             `db:"tertiary_delivery_address_id"`
	HasTertiaryDeliveryAddress       *bool                  `db:"has_tertiary_delivery_address"`
	SITDaysAllowance                 *int                   `db:"sit_days_allowance"`
	SITDurationUpdates               SITDurationUpdates     `has_many:"sit_extensions" fk_id:"mto_shipment_id"`
	PrimeEstimatedWeight             *unit.Pound            `db:"prime_estimated_weight"`
	PrimeEstimatedWeightRecordedDate *time.Time             `db:"prime_estimated_weight_recorded_date"`
	PrimeActualWeight                *unit.Pound            `db:"prime_actual_weight"`
	BillableWeightCap                *unit.Pound            `db:"billable_weight_cap"`
	BillableWeightJustification      *string                `db:"billable_weight_justification"`
	NTSRecordedWeight                *unit.Pound            `db:"nts_recorded_weight"`
	ShipmentType                     MTOShipmentType        `db:"shipment_type"`
	Status                           MTOShipmentStatus      `db:"status"`
	Diversion                        bool                   `db:"diversion"`
	DiversionReason                  *string                `db:"diversion_reason"`
	DivertedFromShipmentID           *uuid.UUID             `db:"diverted_from_shipment_id"`
	ActualProGearWeight              *unit.Pound            `db:"actual_pro_gear_weight"`
	ActualSpouseProGearWeight        *unit.Pound            `db:"actual_spouse_pro_gear_weight"`
	RejectionReason                  *string                `db:"rejection_reason"`
	Distance                         *unit.Miles            `db:"distance"`
	Reweigh                          *Reweigh               `has_one:"reweighs" fk_id:"shipment_id"`
	UsesExternalVendor               bool                   `db:"uses_external_vendor"`
	StorageFacility                  *StorageFacility       `belongs_to:"storage_facilities" fk:"storage_facility_id"`
	StorageFacilityID                *uuid.UUID             `db:"storage_facility_id"`
	ServiceOrderNumber               *string                `db:"service_order_number"`
	TACType                          *LOAType               `db:"tac_type"`
	SACType                          *LOAType               `db:"sac_type"`
	PPMShipment                      *PPMShipment           `has_one:"ppm_shipment" fk_id:"shipment_id"`
	BoatShipment                     *BoatShipment          `has_one:"boat_shipment" fk_id:"shipment_id"`
	DeliveryAddressUpdate            *ShipmentAddressUpdate `has_one:"shipment_address_update" fk_id:"shipment_id"`
	CreatedAt                        time.Time              `db:"created_at"`
	UpdatedAt                        time.Time              `db:"updated_at"`
	DeletedAt                        *time.Time             `db:"deleted_at"`
	ShipmentLocator                  *string                `db:"shipment_locator"`
	OriginSITAuthEndDate             *time.Time             `db:"origin_sit_auth_end_date"`
	DestinationSITAuthEndDate        *time.Time             `db:"dest_sit_auth_end_date"`
	MobileHome                       *MobileHome            `has_one:"mobile_home" fk_id:"shipment_id"`
	MarketCode                       MarketCode             `db:"market_code"`
}

// TableName overrides the table name used by Pop.
func (m MTOShipment) TableName() string {
	return "mto_shipments"
}

// MTOShipments is a list of mto shipments
type MTOShipments []MTOShipment

// Validate gets run every time you call a "pop.Validate*" (pop.ValidateAndSave, pop.ValidateAndCreate, pop.ValidateAndUpdate) method.
func (m *MTOShipment) Validate(_ *pop.Connection) (*validate.Errors, error) {
	var vs []validate.Validator
	vs = append(vs, &validators.StringInclusion{Field: string(m.Status), Name: "Status", List: []string{
		string(MTOShipmentStatusApproved),
		string(MTOShipmentStatusRejected),
		string(MTOShipmentStatusSubmitted),
		string(MTOShipmentStatusDraft),
		string(MTOShipmentStatusCancellationRequested),
		string(MTOShipmentStatusCanceled),
		string(MTOShipmentStatusDiversionRequested),
	}})
	vs = append(vs, &validators.UUIDIsPresent{Field: m.MoveTaskOrderID, Name: "MoveTaskOrderID"})
	if m.PrimeEstimatedWeight != nil {
		vs = append(vs, &validators.IntIsGreaterThan{Field: m.PrimeEstimatedWeight.Int(), Compared: 0, Name: "PrimeEstimatedWeight"})
	}
	if m.PrimeActualWeight != nil {
		vs = append(vs, &validators.IntIsGreaterThan{Field: m.PrimeActualWeight.Int(), Compared: 0, Name: "PrimeActualWeight"})
	}
	if m.NTSRecordedWeight != nil {
		vs = append(vs, &validators.IntIsGreaterThan{Field: m.NTSRecordedWeight.Int(), Compared: -1, Name: "NTSRecordedWeight"})
	}
	vs = append(vs, &OptionalPoundIsNonNegative{Field: m.BillableWeightCap, Name: "BillableWeightCap"})
	vs = append(vs, &StringIsNilOrNotBlank{Field: m.BillableWeightJustification, Name: "BillableWeightJustification"})
	if m.Status == MTOShipmentStatusRejected {
		var rejectionReason string
		if m.RejectionReason != nil {
			rejectionReason = *m.RejectionReason
		}
		vs = append(vs, &validators.StringIsPresent{Field: rejectionReason, Name: "RejectionReason"})
	}
	if m.SITDaysAllowance != nil {
		vs = append(vs, &validators.IntIsGreaterThan{Field: *m.SITDaysAllowance, Compared: -1, Name: "SITDaysAllowance"})
	}
	vs = append(vs, &OptionalUUIDIsPresent{Field: m.StorageFacilityID, Name: "StorageFacilityID"})
	vs = append(vs, &StringIsNilOrNotBlank{Field: m.ServiceOrderNumber, Name: "ServiceOrderNumber"})

	var ptrTACType *string
	if m.TACType != nil {
		tacType := string(*m.TACType)
		ptrTACType = &tacType
	}
	vs = append(vs, &OptionalStringInclusion{Field: ptrTACType, Name: "TACType", List: []string{
		string(LOATypeHHG),
		string(LOATypeNTS),
	}})

	var ptrSACType *string
	if m.SACType != nil {
		sacType := string(*m.SACType)
		ptrSACType = &sacType
	}
	vs = append(vs, &OptionalStringInclusion{Field: ptrSACType, Name: "SACType", List: []string{
		string(LOATypeHHG),
		string(LOATypeNTS),
	}})

	var destinationType *string
	if m.DestinationType != nil {
		valDestinationType := string(*m.DestinationType)
		destinationType = &valDestinationType
	}
	vs = append(vs, &OptionalStringInclusion{Field: destinationType, Name: "DestinationType", List: []string{
		string(DestinationTypeHomeOfRecord),
		string(DestinationTypeHomeOfSelection),
		string(DestinationTypePlaceEnteredActiveDuty),
		string(DestinationTypeOtherThanAuthorized),
	}})

	if m.MarketCode != "" {
		vs = append(vs, &validators.StringInclusion{
			Field: string(m.MarketCode),
			Name:  "MarketCode",
			List: []string{
				string(MarketCodeDomestic),
				string(MarketCodeInternational),
			},
		})
	}

	return validate.Validate(vs...), nil
}

// GetCustomerFromShipment gets the service member given a shipment id
func GetCustomerFromShipment(db *pop.Connection, shipmentID uuid.UUID) (*ServiceMember, error) {
	var serviceMember ServiceMember
	err := db.Q().
		InnerJoin("orders", "orders.service_member_id = service_members.id").
		InnerJoin("moves", "moves.orders_id = orders.id").
		InnerJoin("mto_shipments", "mto_shipments.move_id = moves.id").
		Where("mto_shipments.id = ?", shipmentID).
		First(&serviceMember)
	if err != nil {
		return &serviceMember, fmt.Errorf("error fetching service member for shipment ID: %s with error %w", shipmentID, err)
	}
	return &serviceMember, nil
}

func (m *MTOShipment) UpdateOrdersDestinationGBLOC(db *pop.Connection) error {
	// Since this requires looking up the order in the DB, the order must have an ID. This means, the order has to have been created first.
	if uuid.UUID.IsNil(m.ID) {
		return fmt.Errorf("error updating orders destination GBLOC for shipment due to no shipment ID provided")
	}

	var err error
	var order Order

	err = db.Load(&m, "MoveTaskOrder.OrdersID")
	if err != nil {
		return fmt.Errorf("error loading orders for shipment ID: %s with error %w", m.ID, err)
	}

	order, err = FetchOrder(db, m.MoveTaskOrder.OrdersID)
	if err != nil {
		return fmt.Errorf("error fetching order for shipment ID: %s with error %w", m.ID, err)
	}

	err = order.UpdateDestinationGBLOC(db)
	if err != nil {
		return fmt.Errorf("error fetching GBLOC for postal code with error %w", err)
	}

	return nil
}

// Helper function to check that an MTO Shipment contains a PPM Shipment
func (m MTOShipment) ContainsAPPMShipment() bool {
	return m.PPMShipment != nil
}

func (m MTOShipment) IsPPMShipment() bool {
	return m.ShipmentType == MTOShipmentTypePPM
}

// determining the market code for a shipment based off of address isOconus value
// this function takes in a shipment and returns the same shipment with the updated MarketCode value
func DetermineShipmentMarketCode(shipment *MTOShipment) *MTOShipment {
	// helper to check if both addresses are CONUS
	isDomestic := func(pickupAddress, destAddress *Address) bool {
		return pickupAddress != nil && destAddress != nil &&
			pickupAddress.IsOconus != nil && destAddress.IsOconus != nil &&
			!*pickupAddress.IsOconus && !*destAddress.IsOconus
	}

	// determine market code based on address and shipment type
	switch shipment.ShipmentType {
	case MTOShipmentTypeHHGIntoNTS:
		if shipment.PickupAddress != nil && shipment.StorageFacility != nil &&
			shipment.PickupAddress.IsOconus != nil && shipment.StorageFacility.Address.IsOconus != nil {
			// If both pickup and storage facility are present, check if both are domestic
			if isDomestic(shipment.PickupAddress, &shipment.StorageFacility.Address) {
				shipment.MarketCode = MarketCodeDomestic
			} else {
				shipment.MarketCode = MarketCodeInternational
			}
		} else if shipment.PickupAddress != nil && shipment.PickupAddress.IsOconus != nil {
			// customers only submit pickup addresses on shipment creation
			if !*shipment.PickupAddress.IsOconus {
				shipment.MarketCode = MarketCodeDomestic
			} else {
				shipment.MarketCode = MarketCodeInternational
			}
		}
	case MTOShipmentTypeHHGOutOfNTSDom:
		if shipment.StorageFacility != nil && shipment.DestinationAddress != nil &&
			shipment.StorageFacility.Address.IsOconus != nil && shipment.DestinationAddress.IsOconus != nil {
			if isDomestic(&shipment.StorageFacility.Address, shipment.DestinationAddress) {
				shipment.MarketCode = MarketCodeDomestic
			} else {
				shipment.MarketCode = MarketCodeInternational
			}
		} else if shipment.DestinationAddress != nil && shipment.DestinationAddress.IsOconus != nil {
			// customers only submit destination addresses on NTS-release shipments
			if !*shipment.DestinationAddress.IsOconus {
				shipment.MarketCode = MarketCodeDomestic
			} else {
				shipment.MarketCode = MarketCodeInternational
			}
		}
	default:
		if shipment.PickupAddress != nil && shipment.DestinationAddress != nil &&
			shipment.PickupAddress.IsOconus != nil && shipment.DestinationAddress.IsOconus != nil {
			if isDomestic(shipment.PickupAddress, shipment.DestinationAddress) {
				shipment.MarketCode = MarketCodeDomestic
			} else {
				shipment.MarketCode = MarketCodeInternational
			}
		} else {
			// set a default market code for cases where PPM logic needs to be done after shipment creation
			shipment.MarketCode = MarketCodeDomestic
		}
	}
	return shipment
}

func (s MTOShipment) GetDestinationAddress(db *pop.Connection) (*Address, error) {
	if uuid.UUID.IsNil(s.ID) {
		return nil, errors.New("MTOShipment ID is required to fetch destination address.")
	}

	err := db.Load(&s, "DestinationAddress", "PPMShipment.DestinationAddress")
	if err != nil {
		if err.Error() == RecordNotFoundErrorString {
			return nil, errors.WithMessage(ErrSqlRecordNotFound, string(s.ShipmentType)+" ShipmentID: "+s.ID.String())
		}
		return nil, err
	}

	if s.ShipmentType == MTOShipmentTypePPM {
		if s.PPMShipment.DestinationAddress != nil {
			return s.PPMShipment.DestinationAddress, nil
		} else if s.DestinationAddress != nil {
			return s.DestinationAddress, nil
		}
		return nil, errors.WithMessage(ErrMissingDestinationAddress, string(s.ShipmentType))
	}

	if s.DestinationAddress != nil {
		return s.DestinationAddress, nil
	}

	return nil, errors.WithMessage(ErrMissingDestinationAddress, string(s.ShipmentType))
}

// this function takes in two addresses and determines the market code string
func DetermineMarketCode(address1 *Address, address2 *Address) (MarketCode, error) {
	if address1 == nil || address2 == nil {
		return "", fmt.Errorf("both address1 and address2 must be provided")
	}

	// helper to check if both addresses are CONUS
	isDomestic := func(a, b *Address) bool {
		return a != nil && b != nil &&
			a.IsOconus != nil && b.IsOconus != nil &&
			!*a.IsOconus && !*b.IsOconus
	}

	if isDomestic(address1, address2) {
		return MarketCodeDomestic, nil
	} else {
		return MarketCodeInternational, nil
	}
}

// PortLocationInfo holds the ZIP code and port type for a shipment
// this is used in the db function/query below
type PortLocationInfo struct {
	UsprZipID string `db:"uspr_zip_id"`
	PortType  string `db:"port_type"`
}

// GetPortLocationForShipment gets the ZIP and port type associated with the port for the POEFSC/PODFSC service item in a shipment
func GetPortLocationInfoForShipment(db *pop.Connection, shipmentID uuid.UUID) (*string, *string, error) {
	var portLocationInfo PortLocationInfo

	err := db.RawQuery("SELECT * FROM get_port_location_info_for_shipment($1)", shipmentID).
		First(&portLocationInfo)

	if err != nil && err != sql.ErrNoRows {
		return nil, nil, fmt.Errorf("error fetching port location for shipment ID: %s with error %w", shipmentID, err)
	}

	// return the ZIP code and port type, or nil if not found
	if portLocationInfo.UsprZipID != "" && portLocationInfo.PortType != "" {
		return &portLocationInfo.UsprZipID, &portLocationInfo.PortType, nil
	}

	// if nothing was found, return nil - just means we don't have the port info from Prime yet
	return nil, nil, nil
}

func CreateApprovedServiceItemsForShipment(db *pop.Connection, shipment *MTOShipment) error {
	err := db.RawQuery("CALL create_approved_service_items_for_shipment($1)", shipment.ID).Exec()
	if err != nil {
		return fmt.Errorf("error creating approved service items: %w", err)
	}

	return nil
}

// a db stored proc that will handle updating the pricing_estimate columns of basic service items for shipment types:
// iHHG
// iUB
<<<<<<< HEAD
func UpdateEstimatedPricingForShipmentBasicServiceItems(db *pop.Connection, shipment *MTOShipment, mileage int) error {
=======
func UpdateEstimatedPricingForShipmentBasicServiceItems(db *pop.Connection, shipment *MTOShipment, mileage *int) error {
>>>>>>> 504c1af1
	err := db.RawQuery("CALL update_service_item_pricing($1, $2)", shipment.ID, mileage).Exec()
	if err != nil {
		return fmt.Errorf("error updating estimated pricing for shipment's service items: %w", err)
	}

	return nil
}

// GetDestinationGblocForShipment gets the GBLOC associated with the shipment's destination address
// there are certain exceptions for OCONUS addresses in Alaska Zone II based on affiliation
func GetDestinationGblocForShipment(db *pop.Connection, shipmentID uuid.UUID) (*string, error) {
	var gbloc *string

	err := db.RawQuery("SELECT * FROM get_destination_gbloc_for_shipment($1)", shipmentID).
		First(&gbloc)

	if err != nil && err != sql.ErrNoRows {
		return nil, fmt.Errorf("error fetching destination gbloc for shipment ID: %s with error %w", shipmentID, err)
	}

	if gbloc != nil {
		return gbloc, nil
	}

	return nil, nil
}

// Returns a Shipment for a given id
func FetchShipmentByID(db *pop.Connection, shipmentID uuid.UUID) (*MTOShipment, error) {
	var mtoShipment MTOShipment
	err := db.Q().Find(&mtoShipment, shipmentID)

	if err != nil {
		if errors.Cause(err).Error() == RecordNotFoundErrorString {
			return nil, ErrFetchNotFound
		}
		return nil, err
	}
	return &mtoShipment, nil
}<|MERGE_RESOLUTION|>--- conflicted
+++ resolved
@@ -462,11 +462,7 @@
 // a db stored proc that will handle updating the pricing_estimate columns of basic service items for shipment types:
 // iHHG
 // iUB
-<<<<<<< HEAD
-func UpdateEstimatedPricingForShipmentBasicServiceItems(db *pop.Connection, shipment *MTOShipment, mileage int) error {
-=======
 func UpdateEstimatedPricingForShipmentBasicServiceItems(db *pop.Connection, shipment *MTOShipment, mileage *int) error {
->>>>>>> 504c1af1
 	err := db.RawQuery("CALL update_service_item_pricing($1, $2)", shipment.ID, mileage).Exec()
 	if err != nil {
 		return fmt.Errorf("error updating estimated pricing for shipment's service items: %w", err)
