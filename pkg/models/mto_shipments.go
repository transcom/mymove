package models

import (
	"database/sql"
	"fmt"
	"slices"
	"time"

	"github.com/gobuffalo/pop/v6"
	"github.com/gobuffalo/validate/v3"
	"github.com/gobuffalo/validate/v3/validators"
	"github.com/gofrs/uuid"
	"github.com/lib/pq"
	"github.com/pkg/errors"

	"github.com/transcom/mymove/pkg/apperror"
	"github.com/transcom/mymove/pkg/unit"
)

// MTOShipmentType represents the type of shipments the mto shipment is
type MTOShipmentType string

// using these also in move.go selected move type
const (
	// NTSRaw is the raw string value of the NTS Shipment Type
	NTSRaw = "HHG_INTO_NTS"
	// NTSrRaw is the raw string value of the NTSr Shipment Type
	NTSrRaw = "HHG_OUTOF_NTS"
)

// Market code indicator of international or domestic
type MarketCode string

const (
	MarketCodeDomestic      MarketCode = "d" // domestic
	MarketCodeInternational MarketCode = "i" // international
)

// Add to this list as international service items are implemented
var internationalAccessorialServiceItems = []ReServiceCode{
	ReServiceCodeICRT,
	ReServiceCodeIUCRT,
	ReServiceCodeIOASIT,
	ReServiceCodeIDASIT,
	ReServiceCodeIOFSIT,
	ReServiceCodeIDFSIT,
	ReServiceCodeIOPSIT,
	ReServiceCodeIDDSIT,
	ReServiceCodeIDSHUT,
	ReServiceCodeIOSHUT,
	ReServiceCodeIOSFSC,
	ReServiceCodeIDSFSC,
}

const (
	// MTOShipmentTypeHHG is an HHG Shipment Type default
	MTOShipmentTypeHHG MTOShipmentType = "HHG"
	// MTOShipmentTypeHHGIntoNTS is an HHG Shipment Type for going into NTS
	MTOShipmentTypeHHGIntoNTS MTOShipmentType = NTSRaw
	// MTOShipmentTypeHHGOutOfNTS is an HHG Shipment Type for going out of NTS
	MTOShipmentTypeHHGOutOfNTS MTOShipmentType = NTSrRaw
	// MTOShipmentTypeMobileHome is a Shipment Type for MobileHome
	MTOShipmentTypeMobileHome MTOShipmentType = "MOBILE_HOME"
	// MTOShipmentTypeBoatHaulAway is a Shipment Type for Boat Haul Away
	MTOShipmentTypeBoatHaulAway MTOShipmentType = "BOAT_HAUL_AWAY"
	// MTOShipmentTypeBoatTowAway is a Shipment Type for Boat Tow Away
	MTOShipmentTypeBoatTowAway MTOShipmentType = "BOAT_TOW_AWAY"
	// MTOShipmentTypePPM is a Shipment Type for Personally Procured Move shipments
	MTOShipmentTypePPM MTOShipmentType = "PPM"
	// MTOShipmentTypeUB is a Shipment Type for Unaccompanied Baggage shipments
	MTOShipmentTypeUnaccompaniedBaggage MTOShipmentType = "UNACCOMPANIED_BAGGAGE"
)

// These are meant to be the default number of SIT days that a customer is allowed to have. They should be used when
// creating a shipment and setting the initial value. Other values will likely be added to this once we deal with
// different types of customers.
const (
	// DefaultServiceMemberSITDaysAllowance is the default number of SIT days a service member is allowed
	DefaultServiceMemberSITDaysAllowance = 90
)

// MTOShipmentStatus represents the possible statuses for a mto shipment
type MTOShipmentStatus string

const (
	// MTOShipmentStatusDraft is the draft status type for MTO Shipments
	MTOShipmentStatusDraft MTOShipmentStatus = "DRAFT"
	// MTOShipmentStatusSubmitted is the submitted status type for MTO Shipments
	MTOShipmentStatusSubmitted MTOShipmentStatus = "SUBMITTED"
	// MTOShipmentStatusApproved is the approved status type for MTO Shipments
	MTOShipmentStatusApproved MTOShipmentStatus = "APPROVED"
	// MTOShipmentStatusRejected is the rejected status type for MTO Shipments
	MTOShipmentStatusRejected MTOShipmentStatus = "REJECTED"
	// MTOShipmentStatusCancellationRequested indicates the TOO has requested that the Prime cancel the shipment
	MTOShipmentStatusCancellationRequested MTOShipmentStatus = "CANCELLATION_REQUESTED"
	// MTOShipmentStatusCanceled indicates that a shipment has been canceled by the Prime
	MTOShipmentStatusCanceled MTOShipmentStatus = "CANCELED"
	// MTOShipmentStatusDiversionRequested indicates that the TOO has requested that the Prime divert a shipment
	MTOShipmentStatusDiversionRequested MTOShipmentStatus = "DIVERSION_REQUESTED"
	// MTOShipmentTerminatedForCause indicates that a shipment has been terminated for cause by a COR
	MTOShipmentStatusTerminatedForCause MTOShipmentStatus = "TERMINATED_FOR_CAUSE"
)

// LOAType represents the possible TAC and SAC types for a mto shipment
type LOAType string

const (
	// LOATypeHHG is the HHG TAC or SAC
	LOATypeHHG LOAType = "HHG"
	// LOATypeNTS is the NTS TAC or SAC
	LOATypeNTS LOAType = "NTS"
)

type DestinationType string

const (
	DestinationTypeHomeOfRecord           DestinationType = "HOME_OF_RECORD"
	DestinationTypeHomeOfSelection        DestinationType = "HOME_OF_SELECTION"
	DestinationTypePlaceEnteredActiveDuty DestinationType = "PLACE_ENTERED_ACTIVE_DUTY"
	DestinationTypeOtherThanAuthorized    DestinationType = "OTHER_THAN_AUTHORIZED"
)

// MTOShipment is an object representing data for a move task order shipment
type MTOShipment struct {
	ID                               uuid.UUID              `json:"id" db:"id"`
	MoveTaskOrder                    Move                   `json:"move_task_order" belongs_to:"moves" fk_id:"move_id"`
	MoveTaskOrderID                  uuid.UUID              `json:"move_task_order_id" db:"move_id"`
	ScheduledPickupDate              *time.Time             `json:"scheduled_pickup_date" db:"scheduled_pickup_date"`
	RequestedPickupDate              *time.Time             `json:"requested_pickup_date" db:"requested_pickup_date"`
	RequestedDeliveryDate            *time.Time             `json:"requested_delivery_date" db:"requested_delivery_date"`
	ApprovedDate                     *time.Time             `json:"approved_date" db:"approved_date"`
	FirstAvailableDeliveryDate       *time.Time             `json:"first_available_delivery_date" db:"first_available_delivery_date"`
	ActualPickupDate                 *time.Time             `json:"actual_pickup_date" db:"actual_pickup_date"`
	RequiredDeliveryDate             *time.Time             `json:"required_delivery_date" db:"required_delivery_date"`
	ScheduledDeliveryDate            *time.Time             `json:"scheduled_delivery_date" db:"scheduled_delivery_date"`
	ActualDeliveryDate               *time.Time             `json:"actual_delivery_date" db:"actual_delivery_date"`
	CustomerRemarks                  *string                `json:"customer_remarks" db:"customer_remarks"`
	CounselorRemarks                 *string                `json:"counselor_remarks" db:"counselor_remarks"`
	PickupAddress                    *Address               `json:"pickup_address" belongs_to:"addresses" fk_id:"pickup_address_id"`
	PickupAddressID                  *uuid.UUID             `json:"pickup_address_id" db:"pickup_address_id"`
	DestinationAddress               *Address               `json:"destination_address" belongs_to:"addresses" fk_id:"destination_address_id"`
	DestinationAddressID             *uuid.UUID             `json:"destination_address_id" db:"destination_address_id"`
	DestinationType                  *DestinationType       `json:"destination_type" db:"destination_address_type"`
	MTOAgents                        MTOAgents              `json:"mto_agents" has_many:"mto_agents" fk_id:"mto_shipment_id"`
	MTOServiceItems                  MTOServiceItems        `json:"mto_service_items" has_many:"mto_service_items" fk_id:"mto_shipment_id"`
	SecondaryPickupAddress           *Address               `json:"secondary_pickup_address" belongs_to:"addresses" fk_id:"secondary_pickup_address_id"`
	SecondaryPickupAddressID         *uuid.UUID             `json:"secondary_pickup_address_id" db:"secondary_pickup_address_id"`
	HasSecondaryPickupAddress        *bool                  `json:"has_secondary_pickup_address" db:"has_secondary_pickup_address"`
	SecondaryDeliveryAddress         *Address               `json:"secondary_delivery_address" belongs_to:"addresses" fk_id:"secondary_delivery_address_id"`
	SecondaryDeliveryAddressID       *uuid.UUID             `json:"secondary_delivery_address_id" db:"secondary_delivery_address_id"`
	HasSecondaryDeliveryAddress      *bool                  `json:"has_secondary_delivery_address" db:"has_secondary_delivery_address"`
	TertiaryPickupAddress            *Address               `json:"tertiary_pickup_address" belongs_to:"addresses" fk_id:"tertiary_pickup_address_id"`
	TertiaryPickupAddressID          *uuid.UUID             `json:"tertiary_pickup_address_id" db:"tertiary_pickup_address_id"`
	HasTertiaryPickupAddress         *bool                  `json:"has_tertiary_pickup_address" db:"has_tertiary_pickup_address"`
	TertiaryDeliveryAddress          *Address               `json:"tertiary_delivery_address" belongs_to:"addresses" fk_id:"tertiary_delivery_address_id"`
	TertiaryDeliveryAddressID        *uuid.UUID             `json:"tertiary_delivery_address_id" db:"tertiary_delivery_address_id"`
	HasTertiaryDeliveryAddress       *bool                  `json:"has_tertiary_delivery_address" db:"has_tertiary_delivery_address"`
	SITDaysAllowance                 *int                   `json:"sit_days_allowance" db:"sit_days_allowance"`
	SITDurationUpdates               SITDurationUpdates     `json:"sit_duration_updates" has_many:"sit_extensions" fk_id:"mto_shipment_id"`
	PrimeEstimatedWeight             *unit.Pound            `json:"prime_estimated_weight" db:"prime_estimated_weight"`
	PrimeEstimatedWeightRecordedDate *time.Time             `json:"prime_estimated_weight_recorded_date" db:"prime_estimated_weight_recorded_date"`
	PrimeActualWeight                *unit.Pound            `json:"prime_actual_weight" db:"prime_actual_weight"`
	BillableWeightCap                *unit.Pound            `json:"billable_weight_cap" db:"billable_weight_cap"`
	BillableWeightJustification      *string                `json:"billable_weight_justification" db:"billable_weight_justification"`
	NTSRecordedWeight                *unit.Pound            `json:"nts_recorded_weight" db:"nts_recorded_weight"`
	ShipmentType                     MTOShipmentType        `json:"shipment_type" db:"shipment_type"`
	Status                           MTOShipmentStatus      `json:"status" db:"status"`
	Diversion                        bool                   `json:"diversion" db:"diversion"`
	DiversionReason                  *string                `json:"diversion_reason" db:"diversion_reason"`
	DivertedFromShipmentID           *uuid.UUID             `json:"diverted_from_shipment_id" db:"diverted_from_shipment_id"`
	ActualProGearWeight              *unit.Pound            `json:"actual_pro_gear_weight" db:"actual_pro_gear_weight"`
	ActualSpouseProGearWeight        *unit.Pound            `json:"actual_spouse_pro_gear_weight" db:"actual_spouse_pro_gear_weight"`
	RejectionReason                  *string                `json:"rejection_reason" db:"rejection_reason"`
	Distance                         *unit.Miles            `json:"distance" db:"distance"`
	Reweigh                          *Reweigh               `json:"reweigh" has_one:"reweighs" fk_id:"shipment_id"`
	UsesExternalVendor               bool                   `json:"uses_external_vendor" db:"uses_external_vendor"`
	StorageFacility                  *StorageFacility       `json:"storage_facility" belongs_to:"storage_facilities" fk:"storage_facility_id"`
	StorageFacilityID                *uuid.UUID             `json:"storage_facility_id" db:"storage_facility_id"`
	ServiceOrderNumber               *string                `json:"service_order_number" db:"service_order_number"`
	TACType                          *LOAType               `json:"tac_type" db:"tac_type"`
	SACType                          *LOAType               `json:"sac_type" db:"sac_type"`
	PPMShipment                      *PPMShipment           `json:"ppm_shipment" has_one:"ppm_shipment" fk_id:"shipment_id"`
	BoatShipment                     *BoatShipment          `json:"boat_shipment" has_one:"boat_shipment" fk_id:"shipment_id"`
	DeliveryAddressUpdate            *ShipmentAddressUpdate `json:"delivery_address_update" has_one:"shipment_address_update" fk_id:"shipment_id"`
	CreatedAt                        time.Time              `json:"created_at" db:"created_at"`
	UpdatedAt                        time.Time              `json:"updated_at" db:"updated_at"`
	DeletedAt                        *time.Time             `json:"deleted_at" db:"deleted_at"`
	ShipmentLocator                  *string                `json:"shipment_locator" db:"shipment_locator"`
	OriginSITAuthEndDate             *time.Time             `json:"origin_sit_auth_end_date" db:"origin_sit_auth_end_date"`
	DestinationSITAuthEndDate        *time.Time             `json:"destination_sit_auth_end_date" db:"dest_sit_auth_end_date"`
	MobileHome                       *MobileHome            `json:"mobile_home" has_one:"mobile_home" fk_id:"shipment_id"`
	MarketCode                       MarketCode             `json:"market_code" db:"market_code"`
	PrimeAcknowledgedAt              *time.Time             `db:"prime_acknowledged_at"`
	TerminationComments              *string                `json:"termination_comments" db:"termination_comments"`
	TerminatedAt                     *time.Time             `json:"terminated_at" db:"terminated_at"`
}

// TableName overrides the table name used by Pop.
func (m MTOShipment) TableName() string {
	return "mto_shipments"
}

// MTOShipments is a list of mto shipments
type MTOShipments []MTOShipment

// Validate gets run every time you call a "pop.Validate*" (pop.ValidateAndSave, pop.ValidateAndCreate, pop.ValidateAndUpdate) method.
func (m *MTOShipment) Validate(_ *pop.Connection) (*validate.Errors, error) {
	var vs []validate.Validator
	vs = append(vs, &validators.StringInclusion{Field: string(m.Status), Name: "Status", List: []string{
		string(MTOShipmentStatusApproved),
		string(MTOShipmentStatusRejected),
		string(MTOShipmentStatusSubmitted),
		string(MTOShipmentStatusDraft),
		string(MTOShipmentStatusCancellationRequested),
		string(MTOShipmentStatusCanceled),
		string(MTOShipmentStatusDiversionRequested),
		string(MTOShipmentStatusTerminatedForCause),
	}})
	vs = append(vs, &validators.UUIDIsPresent{Field: m.MoveTaskOrderID, Name: "MoveTaskOrderID"})
	if m.PrimeEstimatedWeight != nil {
		vs = append(vs, &validators.IntIsGreaterThan{Field: m.PrimeEstimatedWeight.Int(), Compared: 0, Name: "PrimeEstimatedWeight"})
	}
	if m.PrimeActualWeight != nil {
		vs = append(vs, &validators.IntIsGreaterThan{Field: m.PrimeActualWeight.Int(), Compared: 0, Name: "PrimeActualWeight"})
	}
	if m.NTSRecordedWeight != nil {
		vs = append(vs, &validators.IntIsGreaterThan{Field: m.NTSRecordedWeight.Int(), Compared: -1, Name: "NTSRecordedWeight"})
	}
	vs = append(vs, &OptionalPoundIsNonNegative{Field: m.BillableWeightCap, Name: "BillableWeightCap"})
	vs = append(vs, &StringIsNilOrNotBlank{Field: m.BillableWeightJustification, Name: "BillableWeightJustification"})
	if m.Status == MTOShipmentStatusRejected {
		var rejectionReason string
		if m.RejectionReason != nil {
			rejectionReason = *m.RejectionReason
		}
		vs = append(vs, &validators.StringIsPresent{Field: rejectionReason, Name: "RejectionReason"})
	}
	if m.SITDaysAllowance != nil {
		vs = append(vs, &validators.IntIsGreaterThan{Field: *m.SITDaysAllowance, Compared: -1, Name: "SITDaysAllowance"})
	}
	vs = append(vs, &OptionalUUIDIsPresent{Field: m.StorageFacilityID, Name: "StorageFacilityID"})
	vs = append(vs, &StringIsNilOrNotBlank{Field: m.ServiceOrderNumber, Name: "ServiceOrderNumber"})

	var ptrTACType *string
	if m.TACType != nil {
		tacType := string(*m.TACType)
		ptrTACType = &tacType
	}
	vs = append(vs, &OptionalStringInclusion{Field: ptrTACType, Name: "TACType", List: []string{
		string(LOATypeHHG),
		string(LOATypeNTS),
	}})

	var ptrSACType *string
	if m.SACType != nil {
		sacType := string(*m.SACType)
		ptrSACType = &sacType
	}
	vs = append(vs, &OptionalStringInclusion{Field: ptrSACType, Name: "SACType", List: []string{
		string(LOATypeHHG),
		string(LOATypeNTS),
	}})

	var destinationType *string
	if m.DestinationType != nil {
		valDestinationType := string(*m.DestinationType)
		destinationType = &valDestinationType
	}
	vs = append(vs, &OptionalStringInclusion{Field: destinationType, Name: "DestinationType", List: []string{
		string(DestinationTypeHomeOfRecord),
		string(DestinationTypeHomeOfSelection),
		string(DestinationTypePlaceEnteredActiveDuty),
		string(DestinationTypeOtherThanAuthorized),
	}})

	if m.MarketCode != "" {
		vs = append(vs, &validators.StringInclusion{
			Field: string(m.MarketCode),
			Name:  "MarketCode",
			List: []string{
				string(MarketCodeDomestic),
				string(MarketCodeInternational),
			},
		})
	}

	return validate.Validate(vs...), nil
}

// GetCustomerFromShipment gets the service member given a shipment id
func GetCustomerFromShipment(db *pop.Connection, shipmentID uuid.UUID) (*ServiceMember, error) {
	var serviceMember ServiceMember
	err := db.Q().
		InnerJoin("orders", "orders.service_member_id = service_members.id").
		InnerJoin("moves", "moves.orders_id = orders.id").
		InnerJoin("mto_shipments", "mto_shipments.move_id = moves.id").
		Where("mto_shipments.id = ?", shipmentID).
		First(&serviceMember)
	if err != nil {
		return &serviceMember, fmt.Errorf("error fetching service member for shipment ID: %s with error %w", shipmentID, err)
	}
	return &serviceMember, nil
}

// Helper function to check that an MTO Shipment contains a PPM Shipment
func (m MTOShipment) ContainsAPPMShipment() bool {
	return m.PPMShipment != nil
}

func (m MTOShipment) IsPPMShipment() bool {
	return m.ShipmentType == MTOShipmentTypePPM
}

// determining the market code for a shipment based off of address isOconus value
// this function takes in a shipment and returns the same shipment with the updated MarketCode value
func DetermineShipmentMarketCode(shipment *MTOShipment) *MTOShipment {
	// helper to check if both addresses are CONUS
	isDomestic := func(pickupAddress, destAddress *Address) bool {
		return pickupAddress != nil && destAddress != nil &&
			pickupAddress.IsOconus != nil && destAddress.IsOconus != nil &&
			!*pickupAddress.IsOconus && !*destAddress.IsOconus
	}

	// determine market code based on address and shipment type
	switch shipment.ShipmentType {
	case MTOShipmentTypeHHGIntoNTS:
		if shipment.PickupAddress != nil && shipment.StorageFacility != nil &&
			shipment.PickupAddress.IsOconus != nil && shipment.StorageFacility.Address.IsOconus != nil {
			// If both pickup and storage facility are present, check if both are domestic
			if isDomestic(shipment.PickupAddress, &shipment.StorageFacility.Address) {
				shipment.MarketCode = MarketCodeDomestic
			} else {
				shipment.MarketCode = MarketCodeInternational
			}
		} else if shipment.PickupAddress != nil && shipment.PickupAddress.IsOconus != nil {
			// customers only submit pickup addresses on shipment creation
			if !*shipment.PickupAddress.IsOconus {
				shipment.MarketCode = MarketCodeDomestic
			} else {
				shipment.MarketCode = MarketCodeInternational
			}
		}
	case MTOShipmentTypeHHGOutOfNTS:
		if shipment.StorageFacility != nil && shipment.DestinationAddress != nil &&
			shipment.StorageFacility.Address.IsOconus != nil && shipment.DestinationAddress.IsOconus != nil {
			if isDomestic(&shipment.StorageFacility.Address, shipment.DestinationAddress) {
				shipment.MarketCode = MarketCodeDomestic
			} else {
				shipment.MarketCode = MarketCodeInternational
			}
		} else if shipment.DestinationAddress != nil && shipment.DestinationAddress.IsOconus != nil {
			// customers only submit destination addresses on NTS-release shipments
			if !*shipment.DestinationAddress.IsOconus {
				shipment.MarketCode = MarketCodeDomestic
			} else {
				shipment.MarketCode = MarketCodeInternational
			}
		}
	default:
		if shipment.PickupAddress != nil && shipment.DestinationAddress != nil &&
			shipment.PickupAddress.IsOconus != nil && shipment.DestinationAddress.IsOconus != nil {
			if isDomestic(shipment.PickupAddress, shipment.DestinationAddress) {
				shipment.MarketCode = MarketCodeDomestic
			} else {
				shipment.MarketCode = MarketCodeInternational
			}
		} else {
			// set a default market code for cases where PPM logic needs to be done after shipment creation
			shipment.MarketCode = MarketCodeDomestic
		}
	}
	return shipment
}

func (s MTOShipment) GetDestinationAddress(db *pop.Connection) (*Address, error) {
	if uuid.UUID.IsNil(s.ID) {
		return nil, errors.New("MTOShipment ID is required to fetch destination address.")
	}

	err := db.Load(&s, "DestinationAddress", "PPMShipment.DestinationAddress")
	if err != nil {
		if err.Error() == RecordNotFoundErrorString {
			return nil, errors.WithMessage(ErrSqlRecordNotFound, string(s.ShipmentType)+" ShipmentID: "+s.ID.String())
		}
		return nil, err
	}

	if s.ShipmentType == MTOShipmentTypePPM {
		if s.PPMShipment.DestinationAddress != nil {
			return s.PPMShipment.DestinationAddress, nil
		} else if s.DestinationAddress != nil {
			return s.DestinationAddress, nil
		}
		return nil, errors.WithMessage(ErrMissingDestinationAddress, string(s.ShipmentType))
	}

	if s.DestinationAddress != nil {
		return s.DestinationAddress, nil
	}

	return nil, errors.WithMessage(ErrMissingDestinationAddress, string(s.ShipmentType))
}

// this function takes in two addresses and determines the market code string
func DetermineMarketCode(address1 *Address, address2 *Address) (MarketCode, error) {
	if address1 == nil || address2 == nil {
		return "", fmt.Errorf("both address1 and address2 must be provided")
	}

	// helper to check if both addresses are CONUS
	isDomestic := func(a, b *Address) bool {
		return a != nil && b != nil &&
			a.IsOconus != nil && b.IsOconus != nil &&
			!*a.IsOconus && !*b.IsOconus
	}

	if isDomestic(address1, address2) {
		return MarketCodeDomestic, nil
	} else {
		return MarketCodeInternational, nil
	}
}

// PortLocationInfo holds the ZIP code and port type for a shipment
// this is used in the db function/query below
type PortLocationInfo struct {
	UsprZipID string `db:"uspr_zip_id"`
	PortType  string `db:"port_type"`
}

// GetPortLocationForShipment gets the ZIP and port type associated with the port for the POEFSC/PODFSC service item in a shipment
func GetPortLocationInfoForShipment(db *pop.Connection, shipmentID uuid.UUID) (*string, *string, error) {
	var portLocationInfo PortLocationInfo

	err := db.RawQuery("SELECT * FROM get_port_location_info_for_shipment($1)", shipmentID).
		First(&portLocationInfo)

	if err != nil && err != sql.ErrNoRows {
		return nil, nil, fmt.Errorf("error fetching port location for shipment ID: %s with error %w", shipmentID, err)
	}

	// return the ZIP code and port type, or nil if not found
	if portLocationInfo.UsprZipID != "" && portLocationInfo.PortType != "" {
		return &portLocationInfo.UsprZipID, &portLocationInfo.PortType, nil
	}

	// if nothing was found, return nil - just means we don't have the port info from Prime yet
	return nil, nil, nil
}

func CreateApprovedServiceItemsForShipment(db *pop.Connection, shipment *MTOShipment) error {
	err := db.RawQuery("CALL create_approved_service_items_for_shipment($1)", shipment.ID).Exec()
	if err != nil {
		return fmt.Errorf("error creating approved service items: %w", err)
	}

	return nil
}

func CreateInternationalAccessorialServiceItemsForShipment(db *pop.Connection, shipmentId uuid.UUID, mtoServiceItems MTOServiceItems) ([]string, error) {
	if len(mtoServiceItems) == 0 {
		err := fmt.Errorf("must request service items to create: %s", shipmentId)
		return nil, apperror.NewInvalidInputError(shipmentId, err, nil, err.Error())
	}

	for _, serviceItem := range mtoServiceItems {
		if !slices.Contains(internationalAccessorialServiceItems, serviceItem.ReService.Code) {
			err := fmt.Errorf("cannot create domestic service items for international shipment: %s", shipmentId)
			return nil, apperror.NewInvalidInputError(shipmentId, err, nil, err.Error())
		}
	}

	createdServiceItemIDs := []string{}
	err := db.RawQuery("CALL create_accessorial_service_items_for_shipment($1, $2, $3)", shipmentId, pq.Array(mtoServiceItems), pq.StringArray(createdServiceItemIDs)).All(&createdServiceItemIDs)
	if err != nil {
		return nil, apperror.NewInvalidInputError(shipmentId, err, nil, err.Error())
	}

	return createdServiceItemIDs, nil
}

// a db stored proc that will handle updating the pricing_estimate columns of basic service items for shipment types:
// iHHG
// iUB
func UpdateEstimatedPricingForShipmentBasicServiceItems(db *pop.Connection, shipment *MTOShipment, mileage *int) error {
	err := db.RawQuery("CALL update_service_item_pricing($1, $2)", shipment.ID, mileage).Exec()
	if err != nil {
		return fmt.Errorf("error updating estimated pricing for shipment's service items: %w", err)
	}

	return nil
}

// GetDestinationGblocForShipment gets the GBLOC associated with the shipment's destination address
// there are certain exceptions for OCONUS addresses in Alaska Zone II based on affiliation
func GetDestinationGblocForShipment(db *pop.Connection, shipmentID uuid.UUID) (*string, error) {
	var gbloc *string

	err := db.RawQuery("SELECT * FROM get_destination_gbloc_for_shipment($1)", shipmentID).
		First(&gbloc)

	if err != nil && err != sql.ErrNoRows {
		return nil, fmt.Errorf("error fetching destination gbloc for shipment ID: %s with error %w", shipmentID, err)
	}

	if gbloc != nil {
		return gbloc, nil
	}

	return nil, nil
}

// Returns a Shipment for a given id
func FetchShipmentByID(db *pop.Connection, shipmentID uuid.UUID) (*MTOShipment, error) {
	var mtoShipment MTOShipment
	err := db.Q().Find(&mtoShipment, shipmentID)

	if err != nil {
		if errors.Cause(err).Error() == RecordNotFoundErrorString {
			return nil, ErrFetchNotFound
		}
		return nil, err
	}
	return &mtoShipment, nil
}

// filters the returned MtoShipments for each move.
// Ignoring mto shipments that have been deleted, cancelled, or rejected.
func FilterDeletedRejectedCanceledMtoShipments(unfilteredShipments MTOShipments) MTOShipments {
	if len(unfilteredShipments) == 0 {
		return unfilteredShipments
	}

	filteredShipments := MTOShipments{}
	for _, shipment := range unfilteredShipments {
		if shipment.DeletedAt == nil &&
			(shipment.Status != MTOShipmentStatusDraft) &&
			(shipment.Status != MTOShipmentStatusRejected) &&
			(shipment.Status != MTOShipmentStatusCanceled) {
			filteredShipments = append(filteredShipments, shipment)
		}
	}

	return filteredShipments
}

// returns a pointer to a bool indicating whether the shipment is OCONUS
// returns nil if either PickupAddress.IsOconus or DestinationAddress.IsOconus is nil
func IsShipmentOCONUS(shipment MTOShipment) *bool {
	if shipment.PickupAddress == nil || shipment.DestinationAddress == nil {
		return nil
	}
	if shipment.PickupAddress.IsOconus == nil || shipment.DestinationAddress.IsOconus == nil {
		return nil
	}

	isOCONUS := *shipment.PickupAddress.IsOconus || *shipment.DestinationAddress.IsOconus
	return &isOCONUS
}

<<<<<<< HEAD
func GetAuthorizedSITEndDate(shipment MTOShipment) *time.Time {
	var endDate time.Time
	if (shipment.OriginSITAuthEndDate != nil) &&
		(shipment.DestinationSITAuthEndDate == nil || shipment.DestinationSITAuthEndDate.IsZero() && !shipment.OriginSITAuthEndDate.IsZero()) {
		endDate = *shipment.OriginSITAuthEndDate
	} else if (shipment.DestinationSITAuthEndDate != nil) &&
		(shipment.OriginSITAuthEndDate == nil || shipment.OriginSITAuthEndDate.IsZero() && !shipment.DestinationSITAuthEndDate.IsZero()) {
		endDate = *shipment.DestinationSITAuthEndDate
	} else if shipment.OriginSITAuthEndDate != nil && shipment.DestinationSITAuthEndDate != nil {
		if shipment.OriginSITAuthEndDate.Before(*shipment.DestinationSITAuthEndDate) {
			endDate = *shipment.OriginSITAuthEndDate
		} else {
			endDate = *shipment.DestinationSITAuthEndDate
		}
	}

	return &endDate
=======
func (m *MTOShipment) CanSendReweighEmailForShipmentType() bool {
	return m.ShipmentType != MTOShipmentTypePPM
>>>>>>> 4e9c5cc7
}<|MERGE_RESOLUTION|>--- conflicted
+++ resolved
@@ -558,7 +558,10 @@
 	return &isOCONUS
 }
 
-<<<<<<< HEAD
+func (m *MTOShipment) CanSendReweighEmailForShipmentType() bool {
+	return m.ShipmentType != MTOShipmentTypePPM
+}
+
 func GetAuthorizedSITEndDate(shipment MTOShipment) *time.Time {
 	var endDate time.Time
 	if (shipment.OriginSITAuthEndDate != nil) &&
@@ -574,10 +577,5 @@
 			endDate = *shipment.DestinationSITAuthEndDate
 		}
 	}
-
 	return &endDate
-=======
-func (m *MTOShipment) CanSendReweighEmailForShipmentType() bool {
-	return m.ShipmentType != MTOShipmentTypePPM
->>>>>>> 4e9c5cc7
 }