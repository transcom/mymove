--- conflicted
+++ resolved
@@ -587,7 +587,15 @@
 	return m.ShipmentType != MTOShipmentTypePPM
 }
 
-<<<<<<< HEAD
+func PrimeCanUpdateDeliveryAddress(shipmentType MTOShipmentType) bool {
+	isValid := false
+	if shipmentType != "" && shipmentType != MTOShipmentTypePPM && shipmentType != MTOShipmentTypeHHGIntoNTS {
+		isValid = true
+	}
+
+	return isValid
+}
+
 func IsShipmentApprovable(dbShipment MTOShipment) bool {
 	// check if any service items on current shipment still need to be reviewed
 	if dbShipment.MTOServiceItems != nil {
@@ -611,13 +619,4 @@
 	}
 
 	return true
-=======
-func PrimeCanUpdateDeliveryAddress(shipmentType MTOShipmentType) bool {
-	isValid := false
-	if shipmentType != "" && shipmentType != MTOShipmentTypePPM && shipmentType != MTOShipmentTypeHHGIntoNTS {
-		isValid = true
-	}
-
-	return isValid
->>>>>>> ce28cb45
 }