--- conflicted
+++ resolved
@@ -28,9 +28,8 @@
 // FetchTSPBlackoutDates runs a SQL query to find all blackout_date records connected to a TSP ID.
 func FetchTSPBlackoutDates(tx *pop.Connection, tspID uuid.UUID, shipment ShipmentWithOffer) ([]BlackoutDate, error) {
 	blackoutDates := []BlackoutDate{}
-<<<<<<< HEAD
+	var err error
 
-	var err error
 	if shipment.Market != nil {
 		sql := `SELECT
 			*
@@ -46,9 +45,6 @@
 
 	} else {
 		sql := `SELECT
-=======
-	sql := `SELECT
->>>>>>> c6884d88
 			*
 		FROM
 			blackout_dates
@@ -57,12 +53,8 @@
 		AND
 			$2 BETWEEN start_blackout_date and end_blackout_date`
 
-<<<<<<< HEAD
 		err = tx.RawQuery(sql, tspID, shipment.PickupDate).All(&blackoutDates)
 	}
-=======
-	err := tx.RawQuery(sql, tspID, shipment.PickupDate).All(&blackoutDates)
->>>>>>> c6884d88
 
 	return blackoutDates, err
 }
