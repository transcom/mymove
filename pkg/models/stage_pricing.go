package models

type StageDomesticServiceArea struct {
	BasePointCity     string `db:"base_point_city" csv:"base_point_city"`
	State             string `db:"state" csv:"state"`
	ServiceAreaNumber string `db:"service_area_number" csv:"service_area_number"`
	Zip3s             string `db:"zip3s" csv:"zip3s"`
}

type StageInternationalServiceArea struct {
	RateArea   string `db:"rate_area" csv:"rate_area"`
	RateAreaID string `db:"rate_area_id" csv:"rate_area_id"`
}

type StageDomesticLinehaulPrice struct {
	ServiceAreaNumber string `db:"service_area_number" csv:"service_area_number"`
	OriginServiceArea string `db:"origin_service_area" csv:"origin_service_area"`
	ServicesSchedule  string `db:"services_schedule" csv:"services_schedule"`
	Season            string `db:"season" csv:"season"`
	WeightLower       string `db:"weight_lower" csv:"weight_lower"`
	WeightUpper       string `db:"weight_upper" csv:"weight_upper"`
	MilesLower        string `db:"miles_lower" csv:"miles_lower"`
	MilesUpper        string `db:"miles_upper" csv:"miles_upper"`
	EscalationNumber  string `db:"escalation_number" csv:"escalation_number"`
	Rate              string `db:"rate" csv:"rate"`
}

type StageDomesticServiceAreaPrice struct {
	ServiceAreaNumber                     string `db:"service_area_number" csv:"service_area_number"`
	ServiceAreaName                       string `db:"service_area_name" csv:"service_area_name"`
	ServicesSchedule                      string `db:"services_schedule" csv:"services_schedule"`
	SITPickupDeliverySchedule             string `db:"sit_pickup_delivery_schedule" csv:"sit_pickup_delivery_schedule"`
	Season                                string `db:"season" csv:"season"`
	ShorthaulPrice                        string `db:"shorthaul_price" csv:"shorthaul_price"`
	OriginDestinationPrice                string `db:"origin_destination_price" csv:"origin_destination_price"`
	OriginDestinationSITFirstDayWarehouse string `db:"origin_destination_sit_first_day_warehouse" csv:"origin_destination_sit_first_day_warehouse"`
	OriginDestinationSITAddlDays          string `db:"origin_destination_sit_addl_days" csv:"origin_destination_sit_addl_days"`
}

<<<<<<< HEAD
type StageOtherIntlPrice struct {
	RateAreaCode                          string `db:"rate_area_code" csv:"rate_area_code"`
	RateAreaName                          string `db:"rate_area_name" csv:"rate_area_name"`
	HHGOriginPackPrice                    string `db:"hhg_origin_pack_price" csv:"hhg_origin_pack_price"`
	HHGDestinationUnPackPrice             string `db:"hhg_destination_unpack_price" csv:"hhg_destination_unpack_price"`
	UBOriginPackPrice                     string `db:"ub_origin_pack_price" csv:"ub_origin_pack_price"`
	UBDestinationUnPackPrice              string `db:"ub_destination_unpack_price" csv:"ub_destination_unpack_price"`
	OriginDestinationSITFirstDayWarehouse string `db:"origin_destination_sit_first_day_warehouse" csv:"origin_destination_sit_first_day_warehouse"`
	OriginDestinationSITAddlDays          string `db:"origin_destination_sit_addl_days" csv:"origin_destination_sit_addl_days"`
	SITLte50Miles                         string `db:"sit_lte_50_miles" csv:"sit_lte_50_miles"`
	SITGt50Miles                          string `db:"sit_gt_50_miles" csv:"sit_gt_50_miles"`
	Season                                string `db:"season" csv:"season"`
=======
type StageOconusToOconusPrice struct {
	OriginIntlPriceAreaID      string `db:"origin_intl_price_area_id" csv:"origin_intl_price_area_id"`
	OriginIntlPriceArea        string `db:"origin_intl_price_area" csv:"origin_intl_price_area"`
	DestinationIntlPriceAreaID string `db:"destination_intl_price_area_id" csv:"destination_intl_price_area_id"`
	DestinationIntlPriceArea   string `db:"destination_intl_price_area" csv:"destination_intl_price_area"`
	Season                     string `db:"season" csv:"season"`
	HHGShippingLinehaulPrice   string `db:"hhg_shipping_linehaul_price" csv:"hhg_shipping_linehaul_price"`
	UBPrice                    string `db:"ub_price" csv:"ub_price"`
}

type StageConusToOconusPrice struct {
	OriginDomesticPriceAreaCode string `db:"origin_domestic_price_area_code" csv:"origin_domestic_price_area_code"`
	OriginDomesticPriceArea     string `db:"origin_domestic_price_area" csv:"origin_domestic_price_area"`
	DestinationIntlPriceAreaID  string `db:"destination_intl_price_area_id" csv:"destination_intl_price_area_id"`
	DestinationIntlPriceArea    string `db:"destination_intl_price_area" csv:"destination_intl_price_area"`
	Season                      string `db:"season" csv:"season"`
	HHGShippingLinehaulPrice    string `db:"hhg_shipping_linehaul_price" csv:"hhg_shipping_linehaul_price"`
	UBPrice                     string `db:"ub_price" csv:"ub_price"`
}

type StageOconusToConusPrice struct {
	OriginIntlPriceAreaID            string `db:"origin_intl_price_area_id" csv:"origin_intl_price_area_id"`
	OriginIntlPriceArea              string `db:"origin_intl_price_area" csv:"origin_intl_price_area"`
	DestinationDomesticPriceAreaCode string `db:"destination_domestic_price_area_area" csv:"destination_domestic_price_area_area"`
	DestinationDomesticPriceArea     string `db:"destination_domestic_price_area" csv:"destination_domestic_price_area"`
	Season                           string `db:"season" csv:"season"`
	HHGShippingLinehaulPrice         string `db:"hhg_shipping_linehaul_price" csv:"hhg_shipping_linehaul_price"`
	UBPrice                          string `db:"ub_price" csv:"ub_price"`
}

type StagePriceEscalationDiscount struct {
	ContractYear          string `db:"contract_year" csv:"contract_year"`
	ForecastingAdjustment string `db:"forecasting_adjustment" csv:"forecasting_adjustment"`
	Discount              string `db:"discount" csv:"discount"`
	PriceEscalation       string `db:"price_escalation" csv:"price_escalation"`
>>>>>>> 490517df
}<|MERGE_RESOLUTION|>--- conflicted
+++ resolved
@@ -37,20 +37,6 @@
 	OriginDestinationSITAddlDays          string `db:"origin_destination_sit_addl_days" csv:"origin_destination_sit_addl_days"`
 }
 
-<<<<<<< HEAD
-type StageOtherIntlPrice struct {
-	RateAreaCode                          string `db:"rate_area_code" csv:"rate_area_code"`
-	RateAreaName                          string `db:"rate_area_name" csv:"rate_area_name"`
-	HHGOriginPackPrice                    string `db:"hhg_origin_pack_price" csv:"hhg_origin_pack_price"`
-	HHGDestinationUnPackPrice             string `db:"hhg_destination_unpack_price" csv:"hhg_destination_unpack_price"`
-	UBOriginPackPrice                     string `db:"ub_origin_pack_price" csv:"ub_origin_pack_price"`
-	UBDestinationUnPackPrice              string `db:"ub_destination_unpack_price" csv:"ub_destination_unpack_price"`
-	OriginDestinationSITFirstDayWarehouse string `db:"origin_destination_sit_first_day_warehouse" csv:"origin_destination_sit_first_day_warehouse"`
-	OriginDestinationSITAddlDays          string `db:"origin_destination_sit_addl_days" csv:"origin_destination_sit_addl_days"`
-	SITLte50Miles                         string `db:"sit_lte_50_miles" csv:"sit_lte_50_miles"`
-	SITGt50Miles                          string `db:"sit_gt_50_miles" csv:"sit_gt_50_miles"`
-	Season                                string `db:"season" csv:"season"`
-=======
 type StageOconusToOconusPrice struct {
 	OriginIntlPriceAreaID      string `db:"origin_intl_price_area_id" csv:"origin_intl_price_area_id"`
 	OriginIntlPriceArea        string `db:"origin_intl_price_area" csv:"origin_intl_price_area"`
@@ -86,5 +72,18 @@
 	ForecastingAdjustment string `db:"forecasting_adjustment" csv:"forecasting_adjustment"`
 	Discount              string `db:"discount" csv:"discount"`
 	PriceEscalation       string `db:"price_escalation" csv:"price_escalation"`
->>>>>>> 490517df
+}
+
+type StageOtherIntlPrice struct {
+	RateAreaCode                          string `db:"rate_area_code" csv:"rate_area_code"`
+	RateAreaName                          string `db:"rate_area_name" csv:"rate_area_name"`
+	HHGOriginPackPrice                    string `db:"hhg_origin_pack_price" csv:"hhg_origin_pack_price"`
+	HHGDestinationUnPackPrice             string `db:"hhg_destination_unpack_price" csv:"hhg_destination_unpack_price"`
+	UBOriginPackPrice                     string `db:"ub_origin_pack_price" csv:"ub_origin_pack_price"`
+	UBDestinationUnPackPrice              string `db:"ub_destination_unpack_price" csv:"ub_destination_unpack_price"`
+	OriginDestinationSITFirstDayWarehouse string `db:"origin_destination_sit_first_day_warehouse" csv:"origin_destination_sit_first_day_warehouse"`
+	OriginDestinationSITAddlDays          string `db:"origin_destination_sit_addl_days" csv:"origin_destination_sit_addl_days"`
+	SITLte50Miles                         string `db:"sit_lte_50_miles" csv:"sit_lte_50_miles"`
+	SITGt50Miles                          string `db:"sit_gt_50_miles" csv:"sit_gt_50_miles"`
+	Season                                string `db:"season" csv:"season"`
 }