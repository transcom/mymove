--- conflicted
+++ resolved
@@ -37,13 +37,6 @@
 	OriginDestinationSITAddlDays          string `db:"origin_destination_sit_addl_days" csv:"origin_destination_sit_addl_days"`
 }
 
-<<<<<<< HEAD
-type StagePriceEscalationDiscount struct {
-	ContractYear          string `db:"contract_year" csv:"contract_year"`
-	ForecastingAdjustment string `db:"forecasting_adjustment" csv:"forecasting_adjustment"`
-	Discount              string `db:"discount" csv:"discount"`
-	PriceEscalation       string `db:"price_escalation" csv:"price_escalation"`
-=======
 type StageOconusToOconusPrice struct {
 	OriginIntlPriceAreaID      string `db:"origin_intl_price_area_id" csv:"origin_intl_price_area_id"`
 	OriginIntlPriceArea        string `db:"origin_intl_price_area" csv:"origin_intl_price_area"`
@@ -72,5 +65,11 @@
 	Season                           string `db:"season" csv:"season"`
 	HHGShippingLinehaulPrice         string `db:"hhg_shipping_linehaul_price" csv:"hhg_shipping_linehaul_price"`
 	UBPrice                          string `db:"ub_price" csv:"ub_price"`
->>>>>>> 9d93e5db
+}
+
+type StagePriceEscalationDiscount struct {
+	ContractYear          string `db:"contract_year" csv:"contract_year"`
+	ForecastingAdjustment string `db:"forecasting_adjustment" csv:"forecasting_adjustment"`
+	Discount              string `db:"discount" csv:"discount"`
+	PriceEscalation       string `db:"price_escalation" csv:"price_escalation"`
 }