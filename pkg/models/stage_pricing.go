--- conflicted
+++ resolved
@@ -88,17 +88,6 @@
 	Season                                string `db:"season" csv:"season"`
 }
 
-<<<<<<< HEAD
-type StageNonStandardLocnPrice struct {
-	OriginID        string `db:"origin_id" csv:"origin_id"`
-	OriginArea      string `db:"origin_area" csv:"origin_area"`
-	DestinationID   string `db:"destination_id" csv:"destination_id"`
-	DestinationArea string `db:"destination_area" csv:"destination_area"`
-	MoveType        string `db:"move_type" csv:"move_type"`
-	Season          string `db:"season" csv:"season"`
-	HHGPrice        string `db:"hhg_price" csv:"hhg_price"`
-	UBPrice         string `db:"ub_price" csv:"ub_price"`
-=======
 type StageShipmentManagementServicesPrice struct {
 	ContractYear      string `db:"contract_year" csv:"contract_year"`
 	PricePerTaskOrder string `db:"price_per_task_order" csv:"price_per_task_order"`
@@ -130,5 +119,15 @@
 	Market       string `db:"market" csv:"market"`
 	ShipmentType string `db:"shipment_type" csv:"shipment_type"`
 	Factor       string `db:"factor" csv:"factor"`
->>>>>>> e73919d8
+}
+
+type StageNonStandardLocnPrice struct {
+	OriginID        string `db:"origin_id" csv:"origin_id"`
+	OriginArea      string `db:"origin_area" csv:"origin_area"`
+	DestinationID   string `db:"destination_id" csv:"destination_id"`
+	DestinationArea string `db:"destination_area" csv:"destination_area"`
+	MoveType        string `db:"move_type" csv:"move_type"`
+	Season          string `db:"season" csv:"season"`
+	HHGPrice        string `db:"hhg_price" csv:"hhg_price"`
+	UBPrice         string `db:"ub_price" csv:"ub_price"`
 }