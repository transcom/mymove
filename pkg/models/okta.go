package models

import (
	"bytes"
	"encoding/json"
	"fmt"
	"io"
	"net/http"
	"net/url"
	"regexp"
	"strings"

	"github.com/pkg/errors"
	"github.com/spf13/viper"
	"go.uber.org/zap"

	"github.com/transcom/mymove/pkg/appcontext"
	"github.com/transcom/mymove/pkg/cli"
	"github.com/transcom/mymove/pkg/handlers/authentication/okta"
)

type OktaUserPayload struct {
	Profile  OktaProfile `json:"profile"`
	GroupIds []string    `json:"groupIds"`
}

type OktaUpdateProfile struct {
	Profile OktaProfile `json:"profile"`
}

type OktaProfile struct {
	FirstName   string  `json:"firstName"`
	LastName    string  `json:"lastName"`
	Email       string  `json:"email"`
	Login       string  `json:"login"`
	MobilePhone string  `json:"mobilePhone"`
	CacEdipi    string  `json:"cac_edipi"`
	GsaID       *string `json:"gsa_id"`
}

type OktaUser struct {
	Sub               string `json:"sub"`
	Name              string `json:"name"`
	Locale            string `json:"locale"`
	Email             string `json:"email"`
	PreferredUsername string `json:"preferred_username"`
	FamilyName        string `json:"family_name"`
	GivenName         string `json:"given_name"`
	ZoneInfo          string `json:"zoneinfo"`
	UpdatedAt         int    `json:"updated_at"`
	EmailVerified     bool   `json:"email_verified"`
	Edipi             string `json:"cac_edipi"`
}

type CreatedOktaUser struct {
	ID        string `json:"id"`
	Status    string `json:"status"`
	Created   string `json:"created"`
	Activated string `json:"activated"`
	Profile   struct {
		FirstName   string  `json:"firstName"`
		LastName    string  `json:"lastName"`
		MobilePhone string  `json:"mobilePhone"`
		SecondEmail string  `json:"secondEmail"`
		Login       string  `json:"login"`
		Email       string  `json:"email"`
		CacEdipi    *string `json:"cac_edipi"`
		GsaID       *string `json:"gsa_id"`
	} `json:"profile"`
}

type OktaError struct {
	ErrorCode    string `json:"errorCode"`
	ErrorSummary string `json:"errorSummary"`
	ErrorLink    string `json:"errorLink"`
	ErrorId      string `json:"errorId"`
	ErrorCauses  []struct {
		ErrorSummary string `json:"errorSummary"`
	} `json:"errorCauses"`
}

<<<<<<< HEAD
type OktaStatus string

const (
	OktaStatusActive        OktaStatus = "ACTIVE"
	OktaStatusDeprovisioned OktaStatus = "DEPROVISIONED"
	OktaStatusProvisioned   OktaStatus = "PROVISIONED"
	OktaStatusSuspended     OktaStatus = "SUSPENDED"
)
=======
type OktaGroupProfile struct {
	Name        string `json:"name"`
	Description string `json:"description"`
}

type OktaGroup struct {
	ID      string           `json:"id"`
	Profile OktaGroupProfile `json:"profile"`
}
>>>>>>> e70f8d2f

// ensures a valid email address
func isValidEmail(email string) bool {
	emailRegex := `^[a-zA-Z0-9._%+-]+@[a-zA-Z0-9.-]+\.[a-zA-Z]{2,}$`
	re := regexp.MustCompile(emailRegex)
	return re.MatchString(email)
}

// ensures edipi is 10 digits
func isValidEdipi(edipi string) bool {
	edipiRegex := `^\d{10}$`
	re := regexp.MustCompile(edipiRegex)
	return re.MatchString(edipi)
}

func GetOktaAPIKey() (key string) {
	v := viper.New()
	v.SetEnvKeyReplacer(strings.NewReplacer("-", "_"))
	v.AutomaticEnv()
	return v.GetString(cli.OktaAPIKeyFlag)
}

// OKTA USER FETCH //
// handles getting a single okta user by their okta id
func GetOktaUser(appCtx appcontext.AppContext, provider *okta.Provider, oktaID string, apiKey string) (*CreatedOktaUser, error) {
	baseURL := provider.GetUserURL(oktaID)

	// making HTTP request to Okta Users API to get a user
	// https://developer.okta.com/docs/api/openapi/okta-management/management/tag/User/#tag/User/operation/getUser
	req, err := http.NewRequest("GET", baseURL, nil)
	if err != nil {
		appCtx.Logger().Error("could not create GET request", zap.Error(err))
		return nil, err
	}
	req.Header.Add("Authorization", "SSWS "+apiKey)
	req.Header.Add("Accept", "application/json")
	req.Header.Add("Content-Type", "application/json")

	client := &http.Client{}
	resp, err := client.Do(req)
	if err != nil {
		appCtx.Logger().Error("could not execute GET request", zap.Error(err))
		return nil, err
	}
	defer resp.Body.Close()

	postResponse, err := io.ReadAll(resp.Body)
	if err != nil {
		appCtx.Logger().Error("could not read GET response", zap.Error(err))
		return nil, err
	}

	if resp.StatusCode != http.StatusOK {
		return nil, fmt.Errorf("API error (status %d): %s", resp.StatusCode, string(postResponse))
	}

	var createdUser CreatedOktaUser
	if err = json.Unmarshal(postResponse, &createdUser); err != nil {
		appCtx.Logger().Error("could not unmarshal POST response when creating Okta user", zap.Error(err))
		return nil, err
	}
	return &createdUser, nil
}

// OKTA ACCOUNT FETCHING SEVERAL USERS //
// fetching existing users by email/edipi
// email and edipi are unique in okta, so searching for those should be enough to ensure there isn't an existing account
// gsaID is used for office users that do not use the typical EDIPI - this will be nil when searching for existing customers
func SearchForExistingOktaUsers(appCtx appcontext.AppContext, provider *okta.Provider, apiKey, oktaEmail string, oktaEdipi *string, gsaID *string) ([]CreatedOktaUser, error) {
	if oktaEmail == "" {
		return nil, fmt.Errorf("email is required and cannot be empty")
	}
	if !isValidEmail(oktaEmail) {
		return nil, fmt.Errorf("invalid email format: %s", oktaEmail)
	}

	if oktaEdipi != nil && *oktaEdipi != "" {
		if !isValidEdipi(*oktaEdipi) {
			return nil, fmt.Errorf("invalid EDIPI format: %s", *oktaEdipi)
		}
	}

	searchFilter := fmt.Sprintf(`profile.email eq "%s"`, oktaEmail)
	if oktaEdipi != nil && *oktaEdipi != "" {
		searchFilter += fmt.Sprintf(` or profile.cac_edipi eq "%s"`, *oktaEdipi)
	}
	if gsaID != nil && *gsaID != "" {
		searchFilter += fmt.Sprintf(` or profile.gsa_id eq "%s"`, *gsaID)
	}

	u, err := url.Parse(provider.GetUsersURL())
	if err != nil {
		return nil, err
	}
	q := u.Query()
	q.Set("search", searchFilter)
	u.RawQuery = q.Encode()

	// making HTTP request to Okta Users API to list all users
	// this is done via a GET request for fetching all users based on the provided search parameters
	// https://developer.okta.com/docs/api/openapi/okta-management/management/tag/User/#tag/User/operation/listUsers
	req, err := http.NewRequest("GET", u.String(), nil)
	if err != nil {
		appCtx.Logger().Error("could not create GET request when fetching existing okta users for registration", zap.Error(err))
		return nil, err
	}
	req.Header.Add("Authorization", "SSWS "+apiKey)
	req.Header.Add("Accept", "application/json")
	req.Header.Add("Content-Type", "application/json")

	client := &http.Client{}
	resp, err := client.Do(req)
	if err != nil {
		appCtx.Logger().Error("could not execute GET request when fetching existing okta users for registration", zap.Error(err))
		return nil, err
	}
	defer resp.Body.Close()

	response, err := io.ReadAll(resp.Body)
	if err != nil {
		appCtx.Logger().Error("could not read GET response when fetching existing okta users for registration", zap.Error(err))
		return nil, err
	}

	var users []CreatedOktaUser
	if err := json.Unmarshal(response, &users); err != nil {
		appCtx.Logger().Error("could not unmarshal GET response when fetching existing okta users for registration", zap.Error(err))
		return nil, err
	}
	return users, nil
}

// OKTA ACCOUNT CREATION //
// this should only be used after validating a user doesn't exist with the email/edipi values
func CreateOktaUser(appCtx appcontext.AppContext, provider *okta.Provider, apiKey string, payload OktaUserPayload) (*CreatedOktaUser, error) {
	activate := "true"
	baseURL := provider.GetCreateUserURL(activate)
	body, err := json.Marshal(payload)
	if err != nil {
		appCtx.Logger().Error("error marshaling payload", zap.Error(err))
		return nil, err
	}

	// making HTTP request to Okta Users API to create a user
	// this is done via a POST request for creating a user that sends an activation email (when activate=true)
	// https://developer.okta.com/docs/api/openapi/okta-management/management/tag/User/#tag/User/operation/createUser
	req, err := http.NewRequest("POST", baseURL, bytes.NewReader(body))
	if err != nil {
		appCtx.Logger().Error("could not create POST request", zap.Error(err))
		return nil, err
	}
	req.Header.Add("Authorization", "SSWS "+apiKey)
	req.Header.Add("Accept", "application/json")
	req.Header.Add("Content-Type", "application/json")

	client := &http.Client{}
	resp, err := client.Do(req)
	if err != nil {
		appCtx.Logger().Error("could not execute POST request", zap.Error(err))
		return nil, err
	}
	defer resp.Body.Close()

	postResponse, err := io.ReadAll(resp.Body)
	if err != nil {
		appCtx.Logger().Error("could not read POST response", zap.Error(err))
		return nil, err
	}

	if resp.StatusCode != http.StatusOK {
		return nil, fmt.Errorf("API error (status %d): %s", resp.StatusCode, string(postResponse))
	}

	var createdUser CreatedOktaUser
	if err = json.Unmarshal(postResponse, &createdUser); err != nil {
		appCtx.Logger().Error("could not unmarshal POST response when creating Okta user", zap.Error(err))
		return nil, err
	}
	return &createdUser, nil
}

// OKTA ACCOUNT UPDATE //
// handles updating an existing okta user by providing their okta id and new profile information
// this is done via post so it is important to include all profile data by fetching first
func UpdateOktaUser(appCtx appcontext.AppContext, provider *okta.Provider, oktaID string, apiKey string, profile CreatedOktaUser) (*CreatedOktaUser, error) {
	baseURL := provider.GetUserURL(oktaID)
	body, err := json.Marshal(profile)
	if err != nil {
		appCtx.Logger().Error("error marshaling payload", zap.Error(err))
		return nil, err
	}

	// making HTTP request to Okta Users API to get a user
	// https://developer.okta.com/docs/api/openapi/okta-management/management/tag/User/#tag/User/operation/updateUser
	req, err := http.NewRequest("POST", baseURL, bytes.NewReader(body))
	if err != nil {
		appCtx.Logger().Error("could not create POST request", zap.Error(err))
		return nil, err
	}
	req.Header.Add("Authorization", "SSWS "+apiKey)
	req.Header.Add("Accept", "application/json")
	req.Header.Add("Content-Type", "application/json")

	client := &http.Client{}
	resp, err := client.Do(req)
	if err != nil {
		appCtx.Logger().Error("could not execute POST request", zap.Error(err))
		return nil, err
	}
	defer resp.Body.Close()

	postResponse, err := io.ReadAll(resp.Body)
	if err != nil {
		appCtx.Logger().Error("could not read POST response", zap.Error(err))
		return nil, err
	}

	if resp.StatusCode != http.StatusOK {
		return nil, fmt.Errorf("API error (status %d): %s", resp.StatusCode, string(postResponse))
	}

	var createdUser CreatedOktaUser
	if err = json.Unmarshal(postResponse, &createdUser); err != nil {
		appCtx.Logger().Error("could not unmarshal POST response when creating Okta user", zap.Error(err))
		return nil, err
	}
	return &createdUser, nil
}

<<<<<<< HEAD
// Deletes the Okta account tied to the provided oktaID
func DeleteOktaUser(appCtx appcontext.AppContext, provider *okta.Provider, oktaID string, apiKey string) error {
	if len(oktaID) == 0 {
		return fmt.Errorf("DeleteOktaUser was called with an empty oktaID")
	}

	baseURL := provider.GetUserURL(oktaID)

	// verify the okta user exists before we attempt to delete the account
	existingOktaUser, err := GetOktaUser(appCtx, provider, oktaID, apiKey)
	if err != nil {
		return fmt.Errorf("error getting Okta user prior to deletion: %w", err)
	}
	if existingOktaUser == nil {
		return fmt.Errorf("okta user cannot be nil when preparing to delete the account")
	}

	/* Okta is weird and will only let you delete a user that is in DEPROVISIONED status.
	   Calling delete on a user that is in any status other than DEPROVISIONED will result in the account being deactivated (DEPROVISIONED).
	   Therefore in order to actually delete an ACTIVE user (or any status other than DEPROVISIONED), we will need to call delete twice.
	*/
	var deleteAttempts int
	if OktaStatus(existingOktaUser.Status) == OktaStatusDeprovisioned {
		deleteAttempts = 1
	} else {
		deleteAttempts = 2
	}

	client := &http.Client{}

	for i := 1; i <= deleteAttempts; i++ {

		// making HTTP request to Okta Users API to delete a user
		// https://developer.okta.com/docs/api/openapi/okta-management/management/tag/User/#tag/User/operation/deleteUser
		req, err := http.NewRequest("DELETE", baseURL, nil)

		if err != nil {
			appCtx.Logger().Error(fmt.Sprintf("could not create DELETE request on delete attempt #%d", i), zap.Error(err))
			return err
		}
		req.Header.Add("Authorization", "SSWS "+apiKey)
		req.Header.Add("Accept", "application/json")
		req.Header.Add("Content-Type", "application/json")

		resp, err := client.Do(req)
		if err != nil {
			appCtx.Logger().Error(fmt.Sprintf("could not execute the request when attempting to delete existing okta user on delete attempt #%d", i), zap.Error(err))
			return err
		}
		defer resp.Body.Close()

		responseBody, err := io.ReadAll(resp.Body)
		if err != nil {
			appCtx.Logger().Error(fmt.Sprintf("could not read the response when attempting deleting existing okta user on delete attempt #%d", i), zap.Error(err))
			return err
		}

		if resp.StatusCode != http.StatusOK && resp.StatusCode != http.StatusNoContent {
			return fmt.Errorf("API error (status %d): %s  on delete attempt #%d", resp.StatusCode, string(responseBody), i)
		}
	}
	appCtx.Logger().Info(fmt.Sprintf("Successfully deleted Okta Account for oktaID %s", oktaID))
=======
// OKTA USER GROUP ASSOCIATIONS //
// this func handles showing all groups a user is a part of
func GetOktaUserGroups(appCtx appcontext.AppContext, provider *okta.Provider, apiKey, userID string) ([]OktaGroup, error) {
	u, err := url.Parse(provider.GetUserGroupsURL(userID))
	if err != nil {
		return nil, err
	}

	// this is done via a GET request for fetching all groups associated with a user
	// https://developer.okta.com/docs/api/openapi/okta-management/management/tag/UserResources/#tag/UserResources/operation/listUserGroups
	req, err := http.NewRequest("GET", u.String(), nil)
	if err != nil {
		appCtx.Logger().Error("could not create GET request when fetching user groups", zap.Error(err))
		return nil, err
	}
	req.Header.Add("Authorization", "SSWS "+apiKey)
	req.Header.Add("Accept", "application/json")
	req.Header.Add("Content-Type", "application/json")

	client := &http.Client{}
	resp, err := client.Do(req)
	if err != nil {
		appCtx.Logger().Error("could not execute GET request when fetching user groups", zap.Error(err))
		return nil, err
	}
	defer resp.Body.Close()

	response, err := io.ReadAll(resp.Body)
	if err != nil {
		appCtx.Logger().Error("could not read GET response when fetching user groups", zap.Error(err))
		return nil, err
	}

	var groups []OktaGroup
	if err := json.Unmarshal(response, &groups); err != nil {
		appCtx.Logger().Error("could not unmarshal GET response when fetching user groups", zap.Error(err))
		return nil, err
	}
	return groups, nil
}

// OKTA ADDING USER TO GROUP //
// this func handles adding a user to the group ID that is provided
func AddOktaUserToGroup(appCtx appcontext.AppContext, provider *okta.Provider, apiKey, groupID string, userID string) error {
	u, err := url.Parse(provider.AddUserToGroupURL(groupID, userID))
	if err != nil {
		return err
	}

	// https://developer.okta.com/docs/api/openapi/okta-management/management/tag/Group/#tag/Group/operation/assignUserToGroup
	req, err := http.NewRequest("PUT", u.String(), nil)
	if err != nil {
		appCtx.Logger().Error("could not create PUT request when adding user to Okta group", zap.Error(err))
		return err
	}
	req.Header.Add("Authorization", "SSWS "+apiKey)
	req.Header.Add("Accept", "application/json")
	req.Header.Add("Content-Type", "application/json")

	client := &http.Client{}
	resp, err := client.Do(req)
	if err != nil {
		appCtx.Logger().Error("could not execute PUT request when adding user to Okta group", zap.Error(err))
		return err
	}
	defer resp.Body.Close()

	response, err := io.ReadAll(resp.Body)
	if err != nil {
		appCtx.Logger().Error("could not read PUT response when adding user to Okta group", zap.Error(err))
		return err
	}

	// this means we were successful since Okta sends back a 204
	if len(response) == 0 {
		return nil
	}

	var oktaErr OktaError
	if err := json.Unmarshal(response, &oktaErr); err != nil {
		appCtx.Logger().Error("could not unmarshal Okta error response", zap.Error(err))
		return err
	}

	// if we can see the error summary, we will send that back
	if oktaErr.ErrorSummary != "" {
		return errors.New(oktaErr.ErrorSummary)
	}

>>>>>>> e70f8d2f
	return nil
}<|MERGE_RESOLUTION|>--- conflicted
+++ resolved
@@ -79,7 +79,16 @@
 	} `json:"errorCauses"`
 }
 
-<<<<<<< HEAD
+type OktaGroupProfile struct {
+	Name        string `json:"name"`
+	Description string `json:"description"`
+}
+
+type OktaGroup struct {
+	ID      string           `json:"id"`
+	Profile OktaGroupProfile `json:"profile"`
+}
+
 type OktaStatus string
 
 const (
@@ -88,17 +97,6 @@
 	OktaStatusProvisioned   OktaStatus = "PROVISIONED"
 	OktaStatusSuspended     OktaStatus = "SUSPENDED"
 )
-=======
-type OktaGroupProfile struct {
-	Name        string `json:"name"`
-	Description string `json:"description"`
-}
-
-type OktaGroup struct {
-	ID      string           `json:"id"`
-	Profile OktaGroupProfile `json:"profile"`
-}
->>>>>>> e70f8d2f
 
 // ensures a valid email address
 func isValidEmail(email string) bool {
@@ -328,7 +326,98 @@
 	return &createdUser, nil
 }
 
-<<<<<<< HEAD
+// OKTA USER GROUP ASSOCIATIONS //
+// this func handles showing all groups a user is a part of
+func GetOktaUserGroups(appCtx appcontext.AppContext, provider *okta.Provider, apiKey, userID string) ([]OktaGroup, error) {
+	u, err := url.Parse(provider.GetUserGroupsURL(userID))
+	if err != nil {
+		return nil, err
+	}
+
+	// this is done via a GET request for fetching all groups associated with a user
+	// https://developer.okta.com/docs/api/openapi/okta-management/management/tag/UserResources/#tag/UserResources/operation/listUserGroups
+	req, err := http.NewRequest("GET", u.String(), nil)
+	if err != nil {
+		appCtx.Logger().Error("could not create GET request when fetching user groups", zap.Error(err))
+		return nil, err
+	}
+	req.Header.Add("Authorization", "SSWS "+apiKey)
+	req.Header.Add("Accept", "application/json")
+	req.Header.Add("Content-Type", "application/json")
+
+	client := &http.Client{}
+	resp, err := client.Do(req)
+	if err != nil {
+		appCtx.Logger().Error("could not execute GET request when fetching user groups", zap.Error(err))
+		return nil, err
+	}
+	defer resp.Body.Close()
+
+	response, err := io.ReadAll(resp.Body)
+	if err != nil {
+		appCtx.Logger().Error("could not read GET response when fetching user groups", zap.Error(err))
+		return nil, err
+	}
+
+	var groups []OktaGroup
+	if err := json.Unmarshal(response, &groups); err != nil {
+		appCtx.Logger().Error("could not unmarshal GET response when fetching user groups", zap.Error(err))
+		return nil, err
+	}
+	return groups, nil
+}
+
+// OKTA ADDING USER TO GROUP //
+// this func handles adding a user to the group ID that is provided
+func AddOktaUserToGroup(appCtx appcontext.AppContext, provider *okta.Provider, apiKey, groupID string, userID string) error {
+	u, err := url.Parse(provider.AddUserToGroupURL(groupID, userID))
+	if err != nil {
+		return err
+	}
+
+	// https://developer.okta.com/docs/api/openapi/okta-management/management/tag/Group/#tag/Group/operation/assignUserToGroup
+	req, err := http.NewRequest("PUT", u.String(), nil)
+	if err != nil {
+		appCtx.Logger().Error("could not create PUT request when adding user to Okta group", zap.Error(err))
+		return err
+	}
+	req.Header.Add("Authorization", "SSWS "+apiKey)
+	req.Header.Add("Accept", "application/json")
+	req.Header.Add("Content-Type", "application/json")
+
+	client := &http.Client{}
+	resp, err := client.Do(req)
+	if err != nil {
+		appCtx.Logger().Error("could not execute PUT request when adding user to Okta group", zap.Error(err))
+		return err
+	}
+	defer resp.Body.Close()
+
+	response, err := io.ReadAll(resp.Body)
+	if err != nil {
+		appCtx.Logger().Error("could not read PUT response when adding user to Okta group", zap.Error(err))
+		return err
+	}
+
+	// this means we were successful since Okta sends back a 204
+	if len(response) == 0 {
+		return nil
+	}
+
+	var oktaErr OktaError
+	if err := json.Unmarshal(response, &oktaErr); err != nil {
+		appCtx.Logger().Error("could not unmarshal Okta error response", zap.Error(err))
+		return err
+	}
+
+	// if we can see the error summary, we will send that back
+	if oktaErr.ErrorSummary != "" {
+		return errors.New(oktaErr.ErrorSummary)
+	}
+
+	return nil
+}
+
 // Deletes the Okta account tied to the provided oktaID
 func DeleteOktaUser(appCtx appcontext.AppContext, provider *okta.Provider, oktaID string, apiKey string) error {
 	if len(oktaID) == 0 {
@@ -391,96 +480,5 @@
 		}
 	}
 	appCtx.Logger().Info(fmt.Sprintf("Successfully deleted Okta Account for oktaID %s", oktaID))
-=======
-// OKTA USER GROUP ASSOCIATIONS //
-// this func handles showing all groups a user is a part of
-func GetOktaUserGroups(appCtx appcontext.AppContext, provider *okta.Provider, apiKey, userID string) ([]OktaGroup, error) {
-	u, err := url.Parse(provider.GetUserGroupsURL(userID))
-	if err != nil {
-		return nil, err
-	}
-
-	// this is done via a GET request for fetching all groups associated with a user
-	// https://developer.okta.com/docs/api/openapi/okta-management/management/tag/UserResources/#tag/UserResources/operation/listUserGroups
-	req, err := http.NewRequest("GET", u.String(), nil)
-	if err != nil {
-		appCtx.Logger().Error("could not create GET request when fetching user groups", zap.Error(err))
-		return nil, err
-	}
-	req.Header.Add("Authorization", "SSWS "+apiKey)
-	req.Header.Add("Accept", "application/json")
-	req.Header.Add("Content-Type", "application/json")
-
-	client := &http.Client{}
-	resp, err := client.Do(req)
-	if err != nil {
-		appCtx.Logger().Error("could not execute GET request when fetching user groups", zap.Error(err))
-		return nil, err
-	}
-	defer resp.Body.Close()
-
-	response, err := io.ReadAll(resp.Body)
-	if err != nil {
-		appCtx.Logger().Error("could not read GET response when fetching user groups", zap.Error(err))
-		return nil, err
-	}
-
-	var groups []OktaGroup
-	if err := json.Unmarshal(response, &groups); err != nil {
-		appCtx.Logger().Error("could not unmarshal GET response when fetching user groups", zap.Error(err))
-		return nil, err
-	}
-	return groups, nil
-}
-
-// OKTA ADDING USER TO GROUP //
-// this func handles adding a user to the group ID that is provided
-func AddOktaUserToGroup(appCtx appcontext.AppContext, provider *okta.Provider, apiKey, groupID string, userID string) error {
-	u, err := url.Parse(provider.AddUserToGroupURL(groupID, userID))
-	if err != nil {
-		return err
-	}
-
-	// https://developer.okta.com/docs/api/openapi/okta-management/management/tag/Group/#tag/Group/operation/assignUserToGroup
-	req, err := http.NewRequest("PUT", u.String(), nil)
-	if err != nil {
-		appCtx.Logger().Error("could not create PUT request when adding user to Okta group", zap.Error(err))
-		return err
-	}
-	req.Header.Add("Authorization", "SSWS "+apiKey)
-	req.Header.Add("Accept", "application/json")
-	req.Header.Add("Content-Type", "application/json")
-
-	client := &http.Client{}
-	resp, err := client.Do(req)
-	if err != nil {
-		appCtx.Logger().Error("could not execute PUT request when adding user to Okta group", zap.Error(err))
-		return err
-	}
-	defer resp.Body.Close()
-
-	response, err := io.ReadAll(resp.Body)
-	if err != nil {
-		appCtx.Logger().Error("could not read PUT response when adding user to Okta group", zap.Error(err))
-		return err
-	}
-
-	// this means we were successful since Okta sends back a 204
-	if len(response) == 0 {
-		return nil
-	}
-
-	var oktaErr OktaError
-	if err := json.Unmarshal(response, &oktaErr); err != nil {
-		appCtx.Logger().Error("could not unmarshal Okta error response", zap.Error(err))
-		return err
-	}
-
-	// if we can see the error summary, we will send that back
-	if oktaErr.ErrorSummary != "" {
-		return errors.New(oktaErr.ErrorSummary)
-	}
-
->>>>>>> e70f8d2f
 	return nil
 }