--- conflicted
+++ resolved
@@ -64,16 +64,6 @@
 }
 
 // Validate gets run every time you call a "pop.Validate*" (pop.ValidateAndSave, pop.ValidateAndCreate, pop.ValidateAndUpdate) method.
-<<<<<<< HEAD
-func (a *Address) Validate(_ *pop.Connection) (*validate.Errors, error) {
-	return validate.Validate(
-		&validators.StringIsPresent{Field: a.StreetAddress1, Name: "StreetAddress1"},
-		&validators.StringIsPresent{Field: a.City, Name: "City"},
-		&validators.StringIsPresent{Field: a.State, Name: "State"},
-		&validators.StringIsPresent{Field: a.PostalCode, Name: "PostalCode"},
-		&validators.UUIDIsPresent{Field: *a.UsPostRegionCityID, Name: "UsPostRegionCityID"},
-	), nil
-=======
 func (a *Address) Validate(dbConnection *pop.Connection) (*validate.Errors, error) {
 
 	var vs []validate.Validator
@@ -95,7 +85,6 @@
 	}
 
 	return validate.Validate(vs...), nil
->>>>>>> 68a9dd64
 }
 
 // MarshalLogObject is required to be able to zap.Object log TDLs
@@ -263,20 +252,12 @@
 // Validate an addresses USPRC assignment
 func ValidateUSPRCAssignment(db *pop.Connection, address Address) (bool, error) {
 
-<<<<<<< HEAD
-	expectedUSPRC, err := FindByZipCodeAndCity(db, address.PostalCode, address.City)
-=======
 	// If zip does not exist skip this validation
 	zipCount, err := db.Where("uspr_zip_id = $1", address.PostalCode).CountByField(&UsPostRegionCity{}, "uspr_zip_id")
->>>>>>> 68a9dd64
 	if err != nil {
 		return false, err
 	}
 
-<<<<<<< HEAD
-	if expectedUSPRC.ID == *address.UsPostRegionCityID {
-		return true, nil
-=======
 	if address.UsPostRegionCityID != nil && strings.TrimSpace(address.City) != "" && strings.TrimSpace(address.PostalCode) != "" && len(strings.TrimSpace(address.PostalCode)) == 5 && zipCount > 0 {
 		expectedUSPRC, err := FindByZipCodeAndCity(db, address.PostalCode, address.City)
 		if err != nil {
@@ -286,7 +267,6 @@
 		if expectedUSPRC.ID == *address.UsPostRegionCityID {
 			return true, nil
 		}
->>>>>>> 68a9dd64
 	}
 
 	return false, nil
