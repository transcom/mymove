--- conflicted
+++ resolved
@@ -162,7 +162,6 @@
 	}
 	return nil
 }
-<<<<<<< HEAD
 func IsAddressEmpty(a *Address) bool {
 	return a == nil || ((utils.IsNullOrWhiteSpace(&a.StreetAddress1) || IsDefaultAddressValue(a.StreetAddress1)) &&
 		(utils.IsNullOrWhiteSpace(&a.City) || IsDefaultAddressValue(a.City)) &&
@@ -171,7 +170,7 @@
 }
 func IsDefaultAddressValue(s string) bool {
 	return s == "n/a"
-=======
+}
 
 // Check if an address is CONUS or OCONUS
 func IsAddressOconus(db *pop.Connection, address Address) (bool, error) {
@@ -202,5 +201,4 @@
 	} else {
 		return false
 	}
->>>>>>> c39018c7
 }