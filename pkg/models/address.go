--- conflicted
+++ resolved
@@ -164,7 +164,15 @@
 	}
 	return nil
 }
-<<<<<<< HEAD
+func IsAddressEmpty(a *Address) bool {
+	return a == nil || ((utils.IsNullOrWhiteSpace(&a.StreetAddress1) || IsDefaultAddressValue(a.StreetAddress1)) &&
+		(utils.IsNullOrWhiteSpace(&a.City) || IsDefaultAddressValue(a.City)) &&
+		(utils.IsNullOrWhiteSpace(&a.State) || IsDefaultAddressValue(a.State)) &&
+		(utils.IsNullOrWhiteSpace(&a.PostalCode) || IsDefaultAddressValue(a.PostalCode)))
+}
+func IsDefaultAddressValue(s string) bool {
+	return s == "n/a"
+}
 
 // Check if an address is CONUS or OCONUS
 func IsAddressOconus(db *pop.Connection, address Address) (bool, error) {
@@ -195,14 +203,4 @@
 	} else {
 		return false
 	}
-=======
-func IsAddressEmpty(a *Address) bool {
-	return a == nil || ((utils.IsNullOrWhiteSpace(&a.StreetAddress1) || IsDefaultAddressValue(a.StreetAddress1)) &&
-		(utils.IsNullOrWhiteSpace(&a.City) || IsDefaultAddressValue(a.City)) &&
-		(utils.IsNullOrWhiteSpace(&a.State) || IsDefaultAddressValue(a.State)) &&
-		(utils.IsNullOrWhiteSpace(&a.PostalCode) || IsDefaultAddressValue(a.PostalCode)))
-}
-func IsDefaultAddressValue(s string) bool {
-	return s == "n/a"
->>>>>>> e2a5b32c
 }