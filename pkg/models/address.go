package models

import (
	"fmt"
	"strings"
	"time"

	"github.com/gobuffalo/pop/v6"
	"github.com/gobuffalo/validate/v3"
	"github.com/gobuffalo/validate/v3/validators"
	"github.com/gofrs/uuid"
	"go.uber.org/zap"
	"go.uber.org/zap/zapcore"
)

const STREET_ADDRESS_1_NOT_PROVIDED string = "n/a"

// Address is an address
type Address struct {
<<<<<<< HEAD
	ID             uuid.UUID  `json:"id" db:"id"`
	CreatedAt      time.Time  `json:"created_at" db:"created_at"`
	UpdatedAt      time.Time  `json:"updated_at" db:"updated_at"`
	StreetAddress1 string     `json:"street_address_1" db:"street_address_1"`
	StreetAddress2 *string    `json:"street_address_2" db:"street_address_2"`
	StreetAddress3 *string    `json:"street_address_3" db:"street_address_3"`
	City           string     `json:"city" db:"city"`
	State          string     `json:"state" db:"state"`
	PostalCode     string     `json:"postal_code" db:"postal_code"`
	CountryId      *uuid.UUID `json:"country_id" db:"country_id"`
	Country        *Country   `belongs_to:"re_countries" fk_id:"country_id"`
	County         string     `json:"county" db:"county"`
	IsOconus       *bool      `json:"is_oconus" db:"is_oconus"`
=======
	ID                 uuid.UUID         `json:"id" db:"id"`
	CreatedAt          time.Time         `json:"created_at" db:"created_at"`
	UpdatedAt          time.Time         `json:"updated_at" db:"updated_at"`
	StreetAddress1     string            `json:"street_address_1" db:"street_address_1"`
	StreetAddress2     *string           `json:"street_address_2" db:"street_address_2"`
	StreetAddress3     *string           `json:"street_address_3" db:"street_address_3"`
	City               string            `json:"city" db:"city"`
	State              string            `json:"state" db:"state"`
	PostalCode         string            `json:"postal_code" db:"postal_code"`
	CountryId          *uuid.UUID        `json:"country_id" db:"country_id"`
	Country            *Country          `belongs_to:"re_countries" fk_id:"country_id"`
	County             string            `json:"county" db:"county"`
	IsOconus           *bool             `json:"is_oconus" db:"is_oconus"`
	UsPostRegionCityId *uuid.UUID        `json:"us_post_region_cities_id" db:"us_post_region_cities_id"`
	UsPostRegionCity   *UsPostRegionCity `belongs_to:"us_post_region_cities" fk_id:"us_post_region_cities_id"`
>>>>>>> ea3fdcd5
}

// TableName overrides the table name used by Pop.
func (a Address) TableName() string {
	return "addresses"
}

// FetchAddressByID returns an address model by ID
func FetchAddressByID(dbConnection *pop.Connection, id *uuid.UUID) *Address {
	if id == nil {
		return nil
	}
	address := Address{}
	var response *Address
	if err := dbConnection.Q().Eager("Country").Find(&address, id); err != nil {
		response = nil
		if err.Error() != RecordNotFoundErrorString {
			// This is an unknown error from the db
			zap.L().Error("DB Insertion error", zap.Error(err))
		}
	} else {
		response = &address
	}
	return response
}

// Validate gets run every time you call a "pop.Validate*" (pop.ValidateAndSave, pop.ValidateAndCreate, pop.ValidateAndUpdate) method.
func (a *Address) Validate(_ *pop.Connection) (*validate.Errors, error) {
	return validate.Validate(
		&validators.StringIsPresent{Field: a.StreetAddress1, Name: "StreetAddress1"},
		&validators.StringIsPresent{Field: a.City, Name: "City"},
		&validators.StringIsPresent{Field: a.State, Name: "State"},
		&validators.StringIsPresent{Field: a.PostalCode, Name: "PostalCode"},
		&validators.StringIsPresent{Field: a.County, Name: "County"},
	), nil
}

// MarshalLogObject is required to be able to zap.Object log TDLs
func (a *Address) MarshalLogObject(encoder zapcore.ObjectEncoder) error {
	encoder.AddString("street1", a.StreetAddress1)
	if a.StreetAddress2 != nil {
		encoder.AddString("street2", *a.StreetAddress2)
	}
	if a.StreetAddress3 != nil {
		encoder.AddString("street3", *a.StreetAddress3)
	}
	encoder.AddString("city", a.City)
	encoder.AddString("state", a.State)
	encoder.AddString("code", a.PostalCode)
	encoder.AddString("countryId", a.CountryId.String())
	return nil
}

// Format returns the address in default US mailing address format
func (a *Address) Format() string {
	lines := []string{}
	lines = append(lines, a.StreetAddress1)

	if a.StreetAddress2 != nil && len(*a.StreetAddress2) > 0 {
		lines = append(lines, *a.StreetAddress2)
	}
	if a.StreetAddress3 != nil && len(*a.StreetAddress3) > 0 {
		lines = append(lines, *a.StreetAddress3)
	}

	lines = append(lines, fmt.Sprintf("%s, %s %s", a.City, a.State, a.PostalCode))

	return strings.Join(lines, "\n")
}

// LineFormat returns the address as a string, formatted into a single line
func (a *Address) LineFormat() string {
	parts := []string{}
	if len(a.StreetAddress1) > 0 {
		parts = append(parts, a.StreetAddress1)
	}
	if a.StreetAddress2 != nil && len(*a.StreetAddress2) > 0 {
		parts = append(parts, *a.StreetAddress2)
	}
	if a.StreetAddress3 != nil && len(*a.StreetAddress3) > 0 {
		parts = append(parts, *a.StreetAddress3)
	}
	if len(a.City) > 0 {
		parts = append(parts, a.City)
	}
	if len(a.State) > 0 {
		parts = append(parts, a.State)
	}
	if len(a.PostalCode) > 0 {
		parts = append(parts, a.PostalCode)
	}
	if len(*a.CountryId) > 0 {
<<<<<<< HEAD
		parts = append(parts, a.CountryId.String())
=======
		parts = append(parts, a.Country.CountryName)
>>>>>>> ea3fdcd5
	}

	return strings.Join(parts, ", ")
}

// NotImplementedCountryCode is the default for unimplemented country code lookup
type NotImplementedCountryCode struct {
	message string
}

func (e NotImplementedCountryCode) Error() string {
	return fmt.Sprintf("NotImplementedCountryCode: %s", e.message)
}

// CountryCode returns 2-3 character code for country, returns nil if no Country
func (a *Address) CountryCode() (*string, error) {
	if a.Country != nil {
		return &a.Country.Country, nil
	}
	return nil, nil
}

// Copy returns a pointer that is a copy of the original pointer Address
func (a *Address) Copy() *Address {
	if a != nil {
		address := *a
		return &address
	}
	return nil
}

// Check if an address is CONUS or OCONUS
func IsAddressOconus(db *pop.Connection, address Address) (bool, error) {
	// use the data we have first, if it's not nil
	if address.Country != nil {
		isOconus := EvaluateIsOconus(address)
		return isOconus, nil
	} else if address.CountryId != nil {
		country, err := FetchCountryByID(db, *address.CountryId)
		if err != nil {
			return false, err
		}
		address.Country = &country
		isOconus := EvaluateIsOconus(address)
		return isOconus, nil
	} else {
		if address.State == "HI" || address.State == "AK" {
			return true, nil
		}
		return false, nil
	}
}

// Conditional logic for a CONUS and OCONUS address
func EvaluateIsOconus(address Address) bool {
	if address.Country.Country != "US" || address.Country.Country == "US" && address.State == "AK" || address.Country.Country == "US" && address.State == "HI" {
		return true
	} else {
		return false
	}
}<|MERGE_RESOLUTION|>--- conflicted
+++ resolved
@@ -17,21 +17,6 @@
 
 // Address is an address
 type Address struct {
-<<<<<<< HEAD
-	ID             uuid.UUID  `json:"id" db:"id"`
-	CreatedAt      time.Time  `json:"created_at" db:"created_at"`
-	UpdatedAt      time.Time  `json:"updated_at" db:"updated_at"`
-	StreetAddress1 string     `json:"street_address_1" db:"street_address_1"`
-	StreetAddress2 *string    `json:"street_address_2" db:"street_address_2"`
-	StreetAddress3 *string    `json:"street_address_3" db:"street_address_3"`
-	City           string     `json:"city" db:"city"`
-	State          string     `json:"state" db:"state"`
-	PostalCode     string     `json:"postal_code" db:"postal_code"`
-	CountryId      *uuid.UUID `json:"country_id" db:"country_id"`
-	Country        *Country   `belongs_to:"re_countries" fk_id:"country_id"`
-	County         string     `json:"county" db:"county"`
-	IsOconus       *bool      `json:"is_oconus" db:"is_oconus"`
-=======
 	ID                 uuid.UUID         `json:"id" db:"id"`
 	CreatedAt          time.Time         `json:"created_at" db:"created_at"`
 	UpdatedAt          time.Time         `json:"updated_at" db:"updated_at"`
@@ -47,7 +32,6 @@
 	IsOconus           *bool             `json:"is_oconus" db:"is_oconus"`
 	UsPostRegionCityId *uuid.UUID        `json:"us_post_region_cities_id" db:"us_post_region_cities_id"`
 	UsPostRegionCity   *UsPostRegionCity `belongs_to:"us_post_region_cities" fk_id:"us_post_region_cities_id"`
->>>>>>> ea3fdcd5
 }
 
 // TableName overrides the table name used by Pop.
@@ -140,11 +124,7 @@
 		parts = append(parts, a.PostalCode)
 	}
 	if len(*a.CountryId) > 0 {
-<<<<<<< HEAD
-		parts = append(parts, a.CountryId.String())
-=======
 		parts = append(parts, a.Country.CountryName)
->>>>>>> ea3fdcd5
 	}
 
 	return strings.Join(parts, ", ")
