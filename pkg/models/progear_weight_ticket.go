--- conflicted
+++ resolved
@@ -12,23 +12,6 @@
 )
 
 type ProgearWeightTicket struct {
-<<<<<<< HEAD
-	ID               uuid.UUID          `json:"id" db:"id"`
-	PPMShipmentID    uuid.UUID          `json:"ppm_shipment_id" db:"ppm_shipment_id"`
-	PPMShipment      PPMShipment        `belongs_to:"ppm_shipments" fk_id:"ppm_shipment_id"`
-	BelongsToSelf    *bool              `json:"belongs_to_self" db:"belongs_to_self"`
-	Description      *string            `json:"description" db:"description"`
-	HasWeightTickets *bool              `json:"has_weight_tickets" db:"has_weight_tickets"`
-	Weight           *unit.Pound        `json:"weight" db:"weight"`
-	SubmittedWeight  *unit.Pound        `json:"submitted_weight" db:"submitted_weight"`
-	DocumentID       uuid.UUID          `json:"document_id" db:"document_id"`
-	Document         Document           `belongs_to:"documents" fk_id:"document_id"`
-	Status           *PPMDocumentStatus `json:"status" db:"status"`
-	Reason           *string            `json:"reason" db:"reason"`
-	CreatedAt        time.Time          `json:"created_at" db:"created_at"`
-	UpdatedAt        time.Time          `json:"updated_at" db:"updated_at"`
-	DeletedAt        *time.Time         `json:"deleted_at" db:"deleted_at"`
-=======
 	ID                        uuid.UUID          `json:"id" db:"id"`
 	PPMShipmentID             uuid.UUID          `json:"ppm_shipment_id" db:"ppm_shipment_id"`
 	PPMShipment               PPMShipment        `belongs_to:"ppm_shipments" fk_id:"ppm_shipment_id"`
@@ -46,7 +29,6 @@
 	CreatedAt                 time.Time          `json:"created_at" db:"created_at"`
 	UpdatedAt                 time.Time          `json:"updated_at" db:"updated_at"`
 	DeletedAt                 *time.Time         `json:"deleted_at" db:"deleted_at"`
->>>>>>> cb2e2719
 }
 
 // TableName overrides the table name used by Pop.
