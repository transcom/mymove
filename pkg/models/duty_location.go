package models

import (
	"database/sql"
	"fmt"
	"strings"
	"time"

	"github.com/gobuffalo/pop/v6"
	"github.com/gobuffalo/validate/v3"
	"github.com/gobuffalo/validate/v3/validators"
	"github.com/gofrs/uuid"
	"github.com/pkg/errors"

	"github.com/transcom/mymove/pkg/gen/internalmessages"
)

// DutyLocation represents a military duty location for a specific affiliation
type DutyLocation struct {
	ID                         uuid.UUID                     `json:"id" db:"id"`
	CreatedAt                  time.Time                     `json:"created_at" db:"created_at"`
	UpdatedAt                  time.Time                     `json:"updated_at" db:"updated_at"`
	Name                       string                        `json:"name" db:"name"`
	Affiliation                *internalmessages.Affiliation `json:"affiliation" db:"affiliation"`
	AddressID                  uuid.UUID                     `json:"address_id" db:"address_id"`
	Address                    Address                       `belongs_to:"address" fk_id:"address_id"`
	TransportationOfficeID     *uuid.UUID                    `json:"transportation_office_id" db:"transportation_office_id"`
	TransportationOffice       TransportationOffice          `belongs_to:"transportation_offices" fk_id:"transportation_office_id"`
	ProvidesServicesCounseling bool                          `json:"provides_services_counseling" db:"provides_services_counseling"`
}

// TableName overrides the table name used by Pop.
func (d DutyLocation) TableName() string {
	return "duty_locations"
}

type DutyLocations []DutyLocation

// Validate gets run every time you call a "pop.Validate*" (pop.ValidateAndSave, pop.ValidateAndCreate, pop.ValidateAndUpdate) method.
func (d *DutyLocation) Validate(_ *pop.Connection) (*validate.Errors, error) {
	return validate.Validate(
		&validators.StringIsPresent{Field: d.Name, Name: "Name"},
		&validators.UUIDIsPresent{Field: d.AddressID, Name: "AddressID"},
	), nil
}

// DutyLocationTransportInfo contains all info needed for notifications emails
type DutyLocationTransportInfo struct {
	Name      string `db:"name"`
	PhoneLine string `db:"number"`
}

// FetchDLContactInfo loads a duty location's associated transportation office and its first listed office phone number.
func FetchDLContactInfo(db *pop.Connection, dutyLocationID *uuid.UUID) (*DutyLocationTransportInfo, error) {
	if dutyLocationID == nil {
		return nil, ErrFetchNotFound
	}
	DLTransportInfo := DutyLocationTransportInfo{}
	query := `SELECT d.name, opl.number
		FROM duty_locations as d
		JOIN office_phone_lines as opl
		ON d.transportation_office_id = opl.transportation_office_id
		WHERE d.id = $1
		LIMIT 1`
	err := db.RawQuery(query, *dutyLocationID).First(&DLTransportInfo)
	if err != nil {
		switch err {
		case sql.ErrNoRows:
			// Non-installation duty locations do not have transportation offices
			// so we can't look up their contact information. This isn't an error.
			return nil, nil
		default:
			return nil, err
		}
	} else if DLTransportInfo.Name == "" || DLTransportInfo.PhoneLine == "" {
		return nil, ErrFetchNotFound
	}
	return &DLTransportInfo, nil
}

// FetchDutyLocation returns a DutyLocation for a given id
func FetchDutyLocation(tx *pop.Connection, id uuid.UUID) (DutyLocation, error) {
	var dutyLocation DutyLocation
	err := tx.Q().Eager("Address", "Address.Country").Find(&dutyLocation, id)
	return dutyLocation, err
}

// FetchDutyLocationByName returns a DutyLocation for a given unique name
func FetchDutyLocationByName(tx *pop.Connection, name string) (DutyLocation, error) {
	var dutyLocation DutyLocation
	err := tx.Where("name = ?", name).Eager("Address", "Address.Country", "TransportationOffice",
		"TransportationOffice.Address", "TransportationOffice.PhoneLines").First(&dutyLocation)
	return dutyLocation, err
}

// FetchDutyLocationWithTransportationOffice returns a DutyLocation for a given id
// with the associated transportation office eagerly loaded
func FetchDutyLocationWithTransportationOffice(tx *pop.Connection, id uuid.UUID) (DutyLocation, error) {
	var dutyLocation DutyLocation
	err := tx.Q().Eager("Address", "Address.Country", "TransportationOffice", "TransportationOffice.Address",
		"TransportationOffice.PhoneLines").Find(&dutyLocation, id)
	return dutyLocation, err
}

// FindDutyLocations returns all duty locations matching a search query while excluding certain location by specified states.
func FindDutyLocationsExcludingStates(tx *pop.Connection, search string, exclusionStateFilters []string) (DutyLocations, error) {
	var locations DutyLocations

	// The % operator filters out strings that are below this similarity threshold
	err := tx.Q().RawQuery("SET pg_trgm.similarity_threshold = 0.03").Exec()
	if err != nil {
		return locations, err
	}

	sql_builder := strings.Builder{}
	sql_builder.WriteString(`with names as
	(
		(
	        -- search against duty_locations table
			(
				select
					id as duty_location_id,
					name,
					similarity(name, $1) as sim
				from
					duty_locations
				where
					name % $1
				order by sim desc limit 5
			)
			-- exclude OCONUS locations that are not active
			except
			(
				select
					d.id as duty_location_id,
					d.name,
					similarity(d.name, $1) as sim
				from
					duty_locations d,
					addresses a,
					re_oconus_rate_areas o,
					re_rate_areas r
				where d.name % $1
				and d.address_id = a.id
				and a.us_post_region_cities_id = o.us_post_region_cities_id
				and o.rate_area_id = r.id
				and o.active = false
			)
		)
		union
		(
		    -- search against duty_location_names table for alternative names
			(
				select
					duty_location_id,
					name,
					similarity(name, $1) as sim
				from
					duty_location_names
				where
					name % $1
				order by sim desc limit 5
			)
			-- exclude OCONUS locations that are not active
			except
			(
				select
					dn.duty_location_id,
					dn.name,
					similarity(dn.name, $1) as sim
				from
					duty_location_names dn,
					duty_locations d,
					addresses a,
					re_oconus_rate_areas o,
					re_rate_areas r
				where
					dn.name % $1
					and dn.duty_location_id = d.id
					and d.address_id = a.id
					and a.us_post_region_cities_id = o.us_post_region_cities_id
					and o.rate_area_id = r.id
					and o.active = false
				order by sim desc limit 5
			)
		)
		union
		(
		    -- search against duty_locations table if postal code
			(
				select
					dl.id as duty_location_id,
					dl.name as name,
					1 as sim
				from
					duty_locations as dl
					inner join addresses a2 on dl.address_id = a2.id
					and dl.affiliation is null
				where
					a2.postal_code ILIKE $1
				limit 5
			)
			-- exclude OCONUS locations that are not active
			except
			(
				select
					dl.id as duty_location_id,
					dl.name as name,
					1 as sim
				from
					duty_locations dl,
					addresses a,
					re_oconus_rate_areas o,
					re_rate_areas r
				where
					dl.address_id = a.id
					and a.us_post_region_cities_id = o.us_post_region_cities_id
					and o.rate_area_id = r.id
					and o.active = false
					and a.postal_code ILIKE $1
					and dl.affiliation is null
				limit 5
			)
		)
	)
	select
		dl.*
	from
		names n
		inner join duty_locations dl on n.duty_location_id = dl.id`)

	// apply filter to exclude specific states if provided
	if len(exclusionStateFilters) > 0 {
		exclusionStateParams := make([]string, 0)
		for _, value := range exclusionStateFilters {
			exclusionStateParams = append(exclusionStateParams, fmt.Sprintf("'%s'", value))
		}
		sql_builder.WriteString(fmt.Sprintf(" inner join addresses on dl.address_id = addresses.id and addresses.state not in (%s)", strings.Join(exclusionStateParams, ",")))
	}

	sql_builder.WriteString(`
	group by dl.id, dl.name, dl.affiliation, dl.address_id, dl.created_at, dl.updated_at, dl.transportation_office_id, dl.provides_services_counseling
	order by max(n.sim) desc, dl.name
	limit 7`)

	query := tx.Q().RawQuery(sql_builder.String(), search)
	if err := query.All(&locations); err != nil {
		if errors.Cause(err).Error() != RecordNotFoundErrorString {
			return locations, err
		}
	}

	return locations, nil

}

// FindDutyLocations returns all duty locations matching a search query
func FindDutyLocations(tx *pop.Connection, search string) (DutyLocations, error) {
	return FindDutyLocationsExcludingStates(tx, search, []string{})
}

// FetchDutyLocationTransportationOffice returns a transportation office for a duty location
func FetchDutyLocationTransportationOffice(db *pop.Connection, dutyLocationID uuid.UUID) (TransportationOffice, error) {
	var dutyLocation DutyLocation

	err := db.Q().Eager("TransportationOffice.Address", "TransportationOffice.PhoneLines").Find(&dutyLocation, dutyLocationID)
	if err != nil {
		return TransportationOffice{}, err
	}

	if dutyLocation.TransportationOfficeID == nil {
		return TransportationOffice{}, ErrFetchNotFound
	}

	return dutyLocation.TransportationOffice, nil
}

// FetchDutyLocationsByPostalCode returns a duty location for a given postal code
func FetchDutyLocationsByPostalCode(tx *pop.Connection, postalCode string) (DutyLocations, error) {
	var locations DutyLocations
	query := tx.
		Where("addresses.postal_code like $1", postalCode).
		LeftJoin("addresses", "duty_location.address_id = addresses.id").
		LeftJoin("re_countries", "addresses.country_id = re_countries.id")

	err := query.All(&locations)
	if err != nil {
		return DutyLocations{}, err
	}

	return locations, nil
}

type oconusGbloc struct {
	Gbloc string `db:"gbloc" rw:"r"`
}

func FetchOconusDutyLocationGbloc(appCtx *pop.Connection, dutyLocation DutyLocation, serviceMember ServiceMember) (*oconusGbloc, error) {
	oconusGbloc := oconusGbloc{}

	sqlQuery := `
    	select j.code gbloc
    	from addresses a,
<<<<<<< HEAD
    	v_locations v,
    	re_oconus_rate_areas o,
    	jppso_regions j,
    	gbloc_aors g
    	where a.us_post_region_cities_id = v.uprc_id
    	and v.uprc_id = o.us_post_region_cities_id
=======
    	re_oconus_rate_areas o,
    	jppso_regions j,
    	gbloc_aors g
    	where a.us_post_region_cities_id = o.us_post_region_cities_id
>>>>>>> 4d92ece6
    	and o.id = g.oconus_rate_area_id
    	and j.id = g.jppso_regions_id
		and a.id = $1 `

	if serviceMember.Affiliation.String() == "AIR_FORCE" || serviceMember.Affiliation.String() == "SPACE_FORCE" {
		sqlQuery += `
		and g.department_indicator = 'AIR_AND_SPACE_FORCE' `
	}

	err := appCtx.Q().RawQuery(sqlQuery, dutyLocation.Address.ID).First(&oconusGbloc)
	if err != nil {
		return nil, err
	}

	return &oconusGbloc, nil

}<|MERGE_RESOLUTION|>--- conflicted
+++ resolved
@@ -301,19 +301,10 @@
 	sqlQuery := `
     	select j.code gbloc
     	from addresses a,
-<<<<<<< HEAD
-    	v_locations v,
-    	re_oconus_rate_areas o,
-    	jppso_regions j,
-    	gbloc_aors g
-    	where a.us_post_region_cities_id = v.uprc_id
-    	and v.uprc_id = o.us_post_region_cities_id
-=======
     	re_oconus_rate_areas o,
     	jppso_regions j,
     	gbloc_aors g
     	where a.us_post_region_cities_id = o.us_post_region_cities_id
->>>>>>> 4d92ece6
     	and o.id = g.oconus_rate_area_id
     	and j.id = g.jppso_regions_id
 		and a.id = $1 `
