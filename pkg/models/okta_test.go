package models_test

import (
	"fmt"
	"net/http"
<<<<<<< HEAD
=======
	"net/http/httptest"
	"strings"
>>>>>>> d37d7cae

	"github.com/jarcoal/httpmock"
	"github.com/markbates/goth"
	"go.uber.org/zap"
	"go.uber.org/zap/zapcore"
	"go.uber.org/zap/zaptest/observer"

	"github.com/transcom/mymove/pkg/appcontext"
	"github.com/transcom/mymove/pkg/auth"
	"github.com/transcom/mymove/pkg/factory"
	"github.com/transcom/mymove/pkg/handlers/authentication/okta"
	"github.com/transcom/mymove/pkg/models"
)

<<<<<<< HEAD
func setupOktaProvider(suite *ModelSuite) *okta.Provider {
	const milProviderName = "milProvider"
	provider, err := factory.BuildOktaProvider(milProviderName)
=======
func setupOktaMilProvider(suite *ModelSuite) *okta.Provider {
	provider, err := factory.BuildOktaProvider(okta.MilProviderName)
	suite.NoError(err)
	return provider
}

func setupOktaAdminProvider(suite *ModelSuite) *okta.Provider {
	provider, err := factory.BuildOktaProvider(okta.AdminProviderName)
>>>>>>> d37d7cae
	suite.NoError(err)
	return provider
}

func (suite *ModelSuite) TestSearchForExistingOktaUsers() {
<<<<<<< HEAD
	provider := setupOktaProvider(suite)
	httpmock.Activate()
	mockAndActivateOktaGETEndpointExistingUserNoError(provider)
=======
	provider := setupOktaMilProvider(suite)
	httpmock.Activate()
	mockOktaGETEndpointExistingUserNoError(provider)
>>>>>>> d37d7cae
	oktaEmail := "test@example.com"
	oktaEdipi := "1234567890"

	users, err := models.SearchForExistingOktaUsers(suite.AppContextForTest(), provider, "fakeKey", oktaEmail, &oktaEdipi, nil)

	suite.NoError(err)
	suite.Equal(1, len(users))
	suite.Equal("fakeOktaID", users[0].ID)
}

func (suite *ModelSuite) TestSearchForExistingOktaUsersValidation() {
<<<<<<< HEAD
	provider := setupOktaProvider(suite)
=======
	provider := setupOktaMilProvider(suite)
>>>>>>> d37d7cae

	// invalid email format
	_, err := models.SearchForExistingOktaUsers(suite.AppContextForTest(), provider, "fakeKey", "invalid-email", nil, nil)
	suite.Error(err)
	suite.Contains(err.Error(), "invalid email format")

	// empty email
	_, err = models.SearchForExistingOktaUsers(suite.AppContextForTest(), provider, "fakeKey", "", nil, nil)
	suite.Error(err)
	suite.Contains(err.Error(), "email is required")

	// invalid EDIPI format (not 10 digits)
	invalidEdipi := "12345"
	_, err = models.SearchForExistingOktaUsers(suite.AppContextForTest(), provider, "fakeKey", "test@example.com", &invalidEdipi, nil)
	suite.Error(err)
	suite.Contains(err.Error(), "invalid EDIPI format")
}

func (suite *ModelSuite) TestCreateOktaUser() {
<<<<<<< HEAD
	provider := setupOktaProvider(suite)
=======
	provider := setupOktaMilProvider(suite)
>>>>>>> d37d7cae
	payload := models.OktaUserPayload{
		Profile: models.OktaProfile{
			FirstName:   "New",
			LastName:    "User",
			Email:       "newuser@example.com",
			Login:       "newuser@example.com",
			MobilePhone: "555-555-5555",
			CacEdipi:    "9876543210",
		},
		GroupIds: []string{"group-123"},
	}

	httpmock.Activate()
<<<<<<< HEAD
	mockAndActivateOktaPOSTEndpointsNoError(provider)
=======
	mockOktaPOSTEndpointsNoError(provider)
>>>>>>> d37d7cae

	createdUser, err := models.CreateOktaUser(suite.AppContextForTest(), provider, "fakeKey", payload)

	suite.NoError(err)
	suite.Equal("newFakeOktaID", createdUser.ID)
}

func (suite *ModelSuite) TestGetOktaUserGroups_Success() {
	const milProviderName = "milProvider"
	provider, err := factory.BuildOktaProvider(milProviderName)
	suite.NoError(err)
	userID := "fakeUserID"

	// create a JSON response that returns two groups
	groupsJSON := `[
	{"id": "group1", "profile": { "name": "Test Group 1", "description": "Description 1" }},
	{"id": "group2", "profile": { "name": "Test Group 2", "description": "Description 2" }}
	]`

	groupsEndpoint := provider.GetUserGroupsURL(userID)
	httpmock.RegisterResponder("GET", groupsEndpoint,
		httpmock.NewStringResponder(200, groupsJSON))
	httpmock.Activate()
	defer httpmock.DeactivateAndReset()

	groups, err := models.GetOktaUserGroups(suite.AppContextForTest(), provider, "fakeKey", userID)
	suite.NoError(err)
	suite.Equal(2, len(groups))
	suite.Equal("group1", groups[0].ID)
	suite.Equal("Test Group 1", groups[0].Profile.Name)
}

func (suite *ModelSuite) TestAddOktaUserToGroup_Success() {
	const milProviderName = "milProvider"
	provider, err := factory.BuildOktaProvider(milProviderName)
	suite.NoError(err)
	groupID := "group123"
	userID := "user456"

	// okta returns a 204 with an empty body when successful
	url := provider.AddUserToGroupURL(groupID, userID)
	httpmock.RegisterResponder("PUT", url, httpmock.NewStringResponder(204, ""))
	httpmock.Activate()
	defer httpmock.DeactivateAndReset()

	err = models.AddOktaUserToGroup(suite.AppContextForTest(), provider, "fakeKey", groupID, userID)
	suite.NoError(err)
}

func (suite *ModelSuite) TestAddOktaUserToGroup_Failure() {
	const milProviderName = "milProvider"
	provider, err := factory.BuildOktaProvider(milProviderName)
	suite.NoError(err)
	groupID := "group123"
	userID := "user456"

	// simulate an error response from Okta.
	errorResponse := `{
		"errorCode": "E0000001",
		"errorSummary": "Invalid group",
		"errorLink": "http://example.com",
		"errorId": "abc123",
		"errorCauses": []
	}`

	url := provider.AddUserToGroupURL(groupID, userID)
	httpmock.RegisterResponder("PUT", url, httpmock.NewStringResponder(200, errorResponse))
	httpmock.Activate()
	defer httpmock.DeactivateAndReset()

	// call the function and verify that it returns an error
	err = models.AddOktaUserToGroup(suite.AppContextForTest(), provider, "fakeKey", groupID, userID)
	suite.Error(err)
	suite.Contains(err.Error(), "Invalid group")
}

func (suite *ModelSuite) TestDeleteOktaUser() {
<<<<<<< HEAD
	provider := setupOktaProvider(suite)

	httpmock.Activate()
	mockAndActivateOktaGetUserEndpointNoError(provider)
	mockAndActivateOktaDeleteEndpointNoError(provider)
=======
	const oktaID = "fakeOktaID"
	provider := setupOktaMilProvider(suite)

	httpmock.Activate()
	mockOktaGetUserEndpointNoError(provider, oktaID, models.OktaStatusActive)
	mockOktaDeleteEndpointNoError(provider, oktaID)
>>>>>>> d37d7cae

	err := models.DeleteOktaUser(suite.AppContextForTest(), provider, "fakeOktaID", "fakeKey")
	suite.NoError(err)
}

<<<<<<< HEAD
func mockAndActivateOktaGETEndpointExistingUserNoError(provider *okta.Provider) {
=======
func (suite *ModelSuite) TestDeleteOktaUserHandled() {
	provider := setupOktaAdminProvider(suite)
	goth.UseProviders(provider)
	expectedOktaUsersURL := provider.GetUsersURL()
	httpmock.Activate()
	defer httpmock.DeactivateAndReset()
	session := &auth.Session{
		ApplicationName: auth.AdminApp,
		Hostname:        "adminlocal",
	}

	suite.Run("Success - No attempt to delete Okta account for user without an OktaId", func() {
		user := factory.BuildNonOktaUser(suite.DB(), nil, nil)
		suite.Empty(user.OktaID)

		mockOktaGetUserEndpointNoError(provider, user.OktaID, models.OktaStatusActive)
		mockOktaDeleteEndpointNoError(provider, user.OktaID)

		request := httptest.NewRequest(http.MethodDelete, fmt.Sprintf("/users/%s", user.ID.String()), nil)

		ctx := auth.SetSessionInRequestContext(request, session)
		request = request.WithContext(ctx)
		appCtx := appcontext.NewAppContext(suite.DB(), suite.AppContextForTest().Logger(), session, request)

		models.DeleteOktaUserHandled(appCtx, user.OktaID)

		// verify calls to okta
		callInfo := httpmock.GetCallCountInfo()
		getEndpoint := expectedOktaUsersURL + user.OktaID
		getCallCount := callInfo[http.MethodGet+" "+getEndpoint]
		deleteEndpoint := expectedOktaUsersURL + user.OktaID
		deleteCallCount := callInfo[http.MethodDelete+" "+deleteEndpoint]

		suite.Equal(0, getCallCount, "GET Okta user endpoint should NOT be called for an user with an empty oktaID")
		suite.Equal(0, deleteCallCount, "DELETE Okta user endpoint should NOT be called for an user with an empty oktaID")
	})

	suite.Run("Success - Okta account deleted for ACTIVE Okta user", func() {

		user := factory.BuildUser(suite.DB(), nil, nil)
		suite.NotNil(user.OktaID)

		mockOktaGetUserEndpointNoError(provider, user.OktaID, models.OktaStatusActive)
		mockOktaDeleteEndpointNoError(provider, user.OktaID)

		request := httptest.NewRequest(http.MethodDelete, fmt.Sprintf("/users/%s", user.ID.String()), nil)

		ctx := auth.SetSessionInRequestContext(request, session)
		request = request.WithContext(ctx)
		appCtx := appcontext.NewAppContext(suite.DB(), suite.AppContextForTest().Logger(), session, request)

		models.DeleteOktaUserHandled(appCtx, user.OktaID)

		// Get the call count info
		callInfo := httpmock.GetCallCountInfo()

		// Check if the GET endpoint was called
		getEndpoint := expectedOktaUsersURL + user.OktaID
		getCallCount := callInfo[http.MethodGet+" "+getEndpoint]

		// Check if the DELETE endpoint was called
		deleteEndpoint := expectedOktaUsersURL + user.OktaID
		deleteCallCount := callInfo[http.MethodDelete+" "+deleteEndpoint]

		suite.Equal(1, getCallCount, "GET Okta user endpoint should be called once")
		suite.Equal(2, deleteCallCount, "DELETE Okta user endpoint should be called twice for an active user")
	})

	suite.Run("Success - Okta account deleted for DEPROVISIONED Okta user", func() {

		user := factory.BuildUser(suite.DB(), nil, nil)
		suite.NotNil(user.OktaID)

		mockOktaGetUserEndpointNoError(provider, user.OktaID, models.OktaStatusDeprovisioned)
		mockOktaDeleteEndpointNoError(provider, user.OktaID)

		request := httptest.NewRequest(http.MethodDelete, fmt.Sprintf("/users/%s", user.ID.String()), nil)

		ctx := auth.SetSessionInRequestContext(request, session)
		request = request.WithContext(ctx)
		appCtx := appcontext.NewAppContext(suite.DB(), suite.AppContextForTest().Logger(), session, request)

		models.DeleteOktaUserHandled(appCtx, user.OktaID)

		// Get the call count info
		callInfo := httpmock.GetCallCountInfo()

		// Check if the GET endpoint was called
		getEndpoint := expectedOktaUsersURL + user.OktaID
		getCallCount := callInfo[http.MethodGet+" "+getEndpoint]

		// Check if the DELETE endpoint was called
		deleteEndpoint := expectedOktaUsersURL + user.OktaID
		deleteCallCount := callInfo[http.MethodDelete+" "+deleteEndpoint]

		suite.Equal(1, getCallCount, "GET Okta user endpoint should be called once")
		suite.Equal(1, deleteCallCount, "DELETE Okta user endpoint should be called once for a deprovisioned user")
	})

	suite.Run("Success - Okta account not deleted - Okta user not found", func() {

		user := factory.BuildUser(suite.DB(), nil, nil)
		suite.NotNil(user.OktaID)

		mockOktaGetUserEndpointError(provider, user.OktaID)
		mockOktaDeleteEndpointNoError(provider, user.OktaID)

		request := httptest.NewRequest(http.MethodDelete, fmt.Sprintf("/users/%s", user.ID.String()), nil)

		ctx := auth.SetSessionInRequestContext(request, session)
		request = request.WithContext(ctx)

		// Create an observed logger
		observedZapCore, observedLogs := observer.New(zap.InfoLevel)
		testLogger := suite.Logger()
		observedLogger := testLogger.WithOptions(zap.WrapCore(func(core zapcore.Core) zapcore.Core {
			return zapcore.NewTee(core, observedZapCore)
		}))
		appCtx := appcontext.NewAppContext(suite.DB(), observedLogger, session, request)

		models.DeleteOktaUserHandled(appCtx, user.OktaID)

		expectedMessage := "error deleting user from okta"
		foundLog := false
		for _, log := range observedLogs.All() {
			if log.Level == zap.ErrorLevel && strings.Contains(log.Message, expectedMessage) {
				foundLog = true
				break
			}
		}
		suite.Assert().True(foundLog, "Expected error log message not found")

		callInfo := httpmock.GetCallCountInfo()
		getEndpoint := expectedOktaUsersURL + user.OktaID
		getCallCount := callInfo[http.MethodGet+" "+getEndpoint]
		deleteEndpoint := expectedOktaUsersURL + user.OktaID
		deleteCallCount := callInfo[http.MethodDelete+" "+deleteEndpoint]

		suite.Equal(1, getCallCount, "GET Okta user endpoint should be called once")
		suite.Equal(0, deleteCallCount, "DELETE Okta user endpoint should NOT be called for user not found")
	})
}

func mockOktaGETEndpointExistingUserNoError(provider *okta.Provider) {
>>>>>>> d37d7cae
	getUsersEndpoint := provider.GetUsersURL()
	oktaID := "fakeOktaID"

	response := fmt.Sprintf(`[
		{
			"id": "%s",
			"status": "%s",
			"created": "2025-02-07T20:39:47.000Z",
			"activated": "2025-02-07T20:39:47.000Z",
			"profile": {
				"firstName": "First",
				"lastName": "Last",
				"mobilePhone": "555-555-5555",
				"secondEmail": "",
				"login": "email@email.com",
				"email": "email@email.com",
				"cac_edipi": "1234567890"
			}
		}
	]`, oktaID, models.OktaStatusProvisioned)

	httpmock.RegisterResponder(http.MethodGet, getUsersEndpoint,
		httpmock.NewStringResponder(200, response))
}

func mockOktaPOSTEndpointsNoError(provider *okta.Provider) {
	activate := "true"
	createUserEndpoint := provider.GetCreateUserURL(activate)
	oktaID := "newFakeOktaID"

	httpmock.RegisterResponder(http.MethodPost, createUserEndpoint,
		httpmock.NewStringResponder(200, fmt.Sprintf(`{
		"id": "%s",
		"profile": {
			"firstName": "First",
			"lastName": "Last",
			"email": "email@email.com",
			"login": "email@email.com"
		}
	}`, oktaID)))
}

<<<<<<< HEAD
func mockAndActivateOktaGetUserEndpointNoError(provider *okta.Provider) {
	oktaID := "fakeOktaID"
=======
func mockOktaGetUserEndpointNoError(provider *okta.Provider, oktaID string, status models.OktaStatus) {
>>>>>>> d37d7cae
	getUserEndpoint := provider.GetUserURL(oktaID)

	httpmock.RegisterResponder(http.MethodGet, getUserEndpoint,
		httpmock.NewStringResponder(200, fmt.Sprintf(`{
		"id": "%s",
		"status": "%s",
		"profile": {
			"firstName": "First",
			"lastName": "Last",
			"email": "email@email.com",
			"login": "email@email.com"
		}
<<<<<<< HEAD
	}`, oktaID, models.OktaStatusActive)))
}

func mockAndActivateOktaDeleteEndpointNoError(provider *okta.Provider) {
	oktaID := "fakeOktaID"
=======
	}`, oktaID, status)))
}

func mockOktaDeleteEndpointNoError(provider *okta.Provider, oktaID string) {
>>>>>>> d37d7cae
	deleteUserEndpoint := provider.GetUserURL(oktaID)

	httpmock.RegisterResponder(http.MethodDelete, deleteUserEndpoint,
		httpmock.NewStringResponder(204, ""))
<<<<<<< HEAD
=======
}

func mockOktaGetUserEndpointError(provider *okta.Provider, oktaID string) {
	getUsersEndpoint := provider.GetUserURL(oktaID)
	response := `[
			{
				"errorSummary": "didn't find the okta user"
			}
		]`

	httpmock.RegisterResponder(http.MethodGet, getUsersEndpoint,
		httpmock.NewStringResponder(404, response))
>>>>>>> d37d7cae
}<|MERGE_RESOLUTION|>--- conflicted
+++ resolved
@@ -3,11 +3,8 @@
 import (
 	"fmt"
 	"net/http"
-<<<<<<< HEAD
-=======
 	"net/http/httptest"
 	"strings"
->>>>>>> d37d7cae
 
 	"github.com/jarcoal/httpmock"
 	"github.com/markbates/goth"
@@ -22,11 +19,6 @@
 	"github.com/transcom/mymove/pkg/models"
 )
 
-<<<<<<< HEAD
-func setupOktaProvider(suite *ModelSuite) *okta.Provider {
-	const milProviderName = "milProvider"
-	provider, err := factory.BuildOktaProvider(milProviderName)
-=======
 func setupOktaMilProvider(suite *ModelSuite) *okta.Provider {
 	provider, err := factory.BuildOktaProvider(okta.MilProviderName)
 	suite.NoError(err)
@@ -35,21 +27,14 @@
 
 func setupOktaAdminProvider(suite *ModelSuite) *okta.Provider {
 	provider, err := factory.BuildOktaProvider(okta.AdminProviderName)
->>>>>>> d37d7cae
 	suite.NoError(err)
 	return provider
 }
 
 func (suite *ModelSuite) TestSearchForExistingOktaUsers() {
-<<<<<<< HEAD
-	provider := setupOktaProvider(suite)
-	httpmock.Activate()
-	mockAndActivateOktaGETEndpointExistingUserNoError(provider)
-=======
 	provider := setupOktaMilProvider(suite)
 	httpmock.Activate()
 	mockOktaGETEndpointExistingUserNoError(provider)
->>>>>>> d37d7cae
 	oktaEmail := "test@example.com"
 	oktaEdipi := "1234567890"
 
@@ -61,11 +46,7 @@
 }
 
 func (suite *ModelSuite) TestSearchForExistingOktaUsersValidation() {
-<<<<<<< HEAD
-	provider := setupOktaProvider(suite)
-=======
 	provider := setupOktaMilProvider(suite)
->>>>>>> d37d7cae
 
 	// invalid email format
 	_, err := models.SearchForExistingOktaUsers(suite.AppContextForTest(), provider, "fakeKey", "invalid-email", nil, nil)
@@ -85,11 +66,7 @@
 }
 
 func (suite *ModelSuite) TestCreateOktaUser() {
-<<<<<<< HEAD
-	provider := setupOktaProvider(suite)
-=======
 	provider := setupOktaMilProvider(suite)
->>>>>>> d37d7cae
 	payload := models.OktaUserPayload{
 		Profile: models.OktaProfile{
 			FirstName:   "New",
@@ -103,11 +80,7 @@
 	}
 
 	httpmock.Activate()
-<<<<<<< HEAD
-	mockAndActivateOktaPOSTEndpointsNoError(provider)
-=======
 	mockOktaPOSTEndpointsNoError(provider)
->>>>>>> d37d7cae
 
 	createdUser, err := models.CreateOktaUser(suite.AppContextForTest(), provider, "fakeKey", payload)
 
@@ -185,28 +158,17 @@
 }
 
 func (suite *ModelSuite) TestDeleteOktaUser() {
-<<<<<<< HEAD
-	provider := setupOktaProvider(suite)
-
-	httpmock.Activate()
-	mockAndActivateOktaGetUserEndpointNoError(provider)
-	mockAndActivateOktaDeleteEndpointNoError(provider)
-=======
 	const oktaID = "fakeOktaID"
 	provider := setupOktaMilProvider(suite)
 
 	httpmock.Activate()
 	mockOktaGetUserEndpointNoError(provider, oktaID, models.OktaStatusActive)
 	mockOktaDeleteEndpointNoError(provider, oktaID)
->>>>>>> d37d7cae
 
 	err := models.DeleteOktaUser(suite.AppContextForTest(), provider, "fakeOktaID", "fakeKey")
 	suite.NoError(err)
 }
 
-<<<<<<< HEAD
-func mockAndActivateOktaGETEndpointExistingUserNoError(provider *okta.Provider) {
-=======
 func (suite *ModelSuite) TestDeleteOktaUserHandled() {
 	provider := setupOktaAdminProvider(suite)
 	goth.UseProviders(provider)
@@ -351,7 +313,6 @@
 }
 
 func mockOktaGETEndpointExistingUserNoError(provider *okta.Provider) {
->>>>>>> d37d7cae
 	getUsersEndpoint := provider.GetUsersURL()
 	oktaID := "fakeOktaID"
 
@@ -394,12 +355,7 @@
 	}`, oktaID)))
 }
 
-<<<<<<< HEAD
-func mockAndActivateOktaGetUserEndpointNoError(provider *okta.Provider) {
-	oktaID := "fakeOktaID"
-=======
 func mockOktaGetUserEndpointNoError(provider *okta.Provider, oktaID string, status models.OktaStatus) {
->>>>>>> d37d7cae
 	getUserEndpoint := provider.GetUserURL(oktaID)
 
 	httpmock.RegisterResponder(http.MethodGet, getUserEndpoint,
@@ -412,24 +368,14 @@
 			"email": "email@email.com",
 			"login": "email@email.com"
 		}
-<<<<<<< HEAD
-	}`, oktaID, models.OktaStatusActive)))
-}
-
-func mockAndActivateOktaDeleteEndpointNoError(provider *okta.Provider) {
-	oktaID := "fakeOktaID"
-=======
 	}`, oktaID, status)))
 }
 
 func mockOktaDeleteEndpointNoError(provider *okta.Provider, oktaID string) {
->>>>>>> d37d7cae
 	deleteUserEndpoint := provider.GetUserURL(oktaID)
 
 	httpmock.RegisterResponder(http.MethodDelete, deleteUserEndpoint,
 		httpmock.NewStringResponder(204, ""))
-<<<<<<< HEAD
-=======
 }
 
 func mockOktaGetUserEndpointError(provider *okta.Provider, oktaID string) {
@@ -442,5 +388,4 @@
 
 	httpmock.RegisterResponder(http.MethodGet, getUsersEndpoint,
 		httpmock.NewStringResponder(404, response))
->>>>>>> d37d7cae
 }