--- conflicted
+++ resolved
@@ -7,15 +7,6 @@
 )
 
 type OconusRateArea struct {
-<<<<<<< HEAD
-	ID                 uuid.UUID `json:"id" db:"id" rw:"r"`
-	RateAreaId         uuid.UUID `json:"rate_area_id" db:"rate_area_id" rw:"r"`
-	CountryId          uuid.UUID `json:"country_id" db:"country_id" rw:"r"`
-	UsPostRegionCityId uuid.UUID `json:"us_post_region_cities_id" db:"us_post_region_cities_id" rw:"r"`
-	Active             bool      `json:"active" db:"active" rw:"r"`
-	CreatedAt          time.Time `json:"created_at" db:"created_at" rw:"r"`
-	UpdatedAt          time.Time `json:"updated_at" db:"updated_at" rw:"r"`
-=======
 	ID                 uuid.UUID `json:"id" db:"id"`
 	RateAreaId         uuid.UUID `json:"rate_area_id" db:"rate_area_id"`
 	CountryId          uuid.UUID `json:"country_id" db:"country_id"`
@@ -23,7 +14,6 @@
 	Active             bool      `json:"active" db:"active"`
 	CreatedAt          time.Time `json:"created_at" db:"created_at"`
 	UpdatedAt          time.Time `json:"updated_at" db:"updated_at"`
->>>>>>> d352c1cd
 }
 
 func (o OconusRateArea) TableName() string {
