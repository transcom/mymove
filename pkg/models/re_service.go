package models

import (
	"time"

	"github.com/gobuffalo/pop/v6"
	"github.com/gobuffalo/validate/v3"
	"github.com/gobuffalo/validate/v3/validators"
	"github.com/gofrs/uuid"
)

// ReServiceCode is the code of service
type ReServiceCode string

func (r ReServiceCode) String() string {
	return string(r)
}

const (
	// ReServiceCodeCS Counseling
	ReServiceCodeCS ReServiceCode = "CS"
	// ReServiceCodeDBHF Domestic haul away boat factor
	ReServiceCodeDBHF ReServiceCode = "DBHF"
	// ReServiceCodeDBTF Domestic tow away boat factor
	ReServiceCodeDBTF ReServiceCode = "DBTF"
	// ReServiceCodeDCRT Domestic crating
	ReServiceCodeDCRT ReServiceCode = "DCRT"
	// ReServiceCodeDCRTSA Domestic crating - standalone
	ReServiceCodeDCRTSA ReServiceCode = "DCRTSA"
	// ReServiceCodeDDASIT Domestic destination add'l SIT
	ReServiceCodeDDASIT ReServiceCode = "DDASIT"
	// ReServiceCodeDDDSIT Domestic destination SIT delivery
	ReServiceCodeDDDSIT ReServiceCode = "DDDSIT"
	// ReServiceCodeDDSFSC Domestic destination SIT FSC
	ReServiceCodeDDSFSC ReServiceCode = "DDSFSC"
	// ReServiceCodeDDFSIT Domestic destination 1st day SIT
	ReServiceCodeDDFSIT ReServiceCode = "DDFSIT"
	// ReServiceCodeDDP Domestic destination price
	ReServiceCodeDDP ReServiceCode = "DDP"
	// ReServiceCodeDDSHUT Domestic destination shuttle service
	ReServiceCodeDDSHUT ReServiceCode = "DDSHUT"
	// ReServiceCodeDLH Domestic linehaul
	ReServiceCodeDLH ReServiceCode = "DLH"
	// ReServiceCodeDMHF Domestic mobile home factor
	ReServiceCodeDMHF ReServiceCode = "DMHF"
	// ReServiceCodeDNPK Domestic NTS packing
	ReServiceCodeDNPK ReServiceCode = "DNPK"
	// ReServiceCodeDOASIT Domestic origin add'l SIT
	ReServiceCodeDOASIT ReServiceCode = "DOASIT"
	// ReServiceCodeDOFSIT Domestic origin 1st day SIT
	ReServiceCodeDOFSIT ReServiceCode = "DOFSIT"
	// ReServiceCodeDOP Domestic origin price
	ReServiceCodeDOP ReServiceCode = "DOP"
	// ReServiceCodeDOPSIT Domestic origin SIT pickup
	ReServiceCodeDOPSIT ReServiceCode = "DOPSIT"
	// ReServiceCodeDOSFSC Domestic origin SIT FSC
	ReServiceCodeDOSFSC ReServiceCode = "DOSFSC"
	// ReServiceCodeDOSHUT Domestic origin shuttle service
	ReServiceCodeDOSHUT ReServiceCode = "DOSHUT"
	// ReServiceCodeDPK Domestic packing
	ReServiceCodeDPK ReServiceCode = "DPK"
	// ReServiceCodeDSH Domestic shorthaul
	ReServiceCodeDSH ReServiceCode = "DSH"
	// ReServiceCodeDUCRT Domestic uncrating
	ReServiceCodeDUCRT ReServiceCode = "DUCRT"
	// ReServiceCodeDUPK Domestic unpacking
	ReServiceCodeDUPK ReServiceCode = "DUPK"
	// ReServiceCodeFSC Fuel Surcharge
	ReServiceCodeFSC ReServiceCode = "FSC"
	// ReServiceCodeIBHF International haul away boat factor
	ReServiceCodeIBHF ReServiceCode = "IBHF"
	// ReServiceCodeIBTF International tow away boat factor
	ReServiceCodeIBTF ReServiceCode = "IBTF"
	// ReServiceCodeICOLH International C->O shipping & LH
	ReServiceCodeICOLH ReServiceCode = "ICOLH"
	// ReServiceCodeICOUB International C->O UB
	ReServiceCodeICOUB ReServiceCode = "ICOUB"
	// ReServiceCodeICRT International crating
	ReServiceCodeICRT ReServiceCode = "ICRT"
	// ReServiceCodeICRTSA International crating - standalone
	ReServiceCodeICRTSA ReServiceCode = "ICRTSA"
	// ReServiceCodeIDASIT International destination add'l day SIT
	ReServiceCodeIDASIT ReServiceCode = "IDASIT"
	// ReServiceCodeIDDSIT International destination SIT delivery
	ReServiceCodeIDDSIT ReServiceCode = "IDDSIT"
	// ReServiceCodeIDFSIT International destination 1st day SIT
	ReServiceCodeIDFSIT ReServiceCode = "IDFSIT"
	// ReServiceCodeIDSHUT International destination shuttle service
	ReServiceCodeIDSHUT ReServiceCode = "IDSHUT"
	// ReServiceCodeIHPK International HHG pack
	ReServiceCodeIHPK ReServiceCode = "IHPK"
	// ReServiceCodeIHUPK International HHG unpack
	ReServiceCodeIHUPK ReServiceCode = "IHUPK"
	// ReServiceCodeINPK International NTS packing
	ReServiceCodeINPK ReServiceCode = "INPK"
	// ReServiceCodeIOASIT International origin add'l day SIT
	ReServiceCodeIOASIT ReServiceCode = "IOASIT"
	// ReServiceCodeIOCLH International O->C shipping & LH
	ReServiceCodeIOCLH ReServiceCode = "IOCLH"
	// ReServiceCodeIOCUB International O->C UB
	ReServiceCodeIOCUB ReServiceCode = "IOCUB"
	// ReServiceCodeIOFSIT International origin 1st day SIT
	ReServiceCodeIOFSIT ReServiceCode = "IOFSIT"
	// ReServiceCodeIOOLH International O->O shipping & LH
	ReServiceCodeIOOLH ReServiceCode = "IOOLH"
	// ReServiceCodeIOOUB International O->O UB
	ReServiceCodeIOOUB ReServiceCode = "IOOUB"
	// ReServiceCodeIOPSIT International origin SIT pickup
	ReServiceCodeIOPSIT ReServiceCode = "IOPSIT"
	// ReServiceCodeIOSHUT International origin shuttle service
	ReServiceCodeIOSHUT ReServiceCode = "IOSHUT"
	// ReServiceCodeIUBPK International UB pack
	ReServiceCodeIUBPK ReServiceCode = "IUBPK"
	// ReServiceCodeIUBUPK International UB unpack
	ReServiceCodeIUBUPK ReServiceCode = "IUBUPK"
	// ReServiceCodeIUCRT International uncrating
	ReServiceCodeIUCRT ReServiceCode = "IUCRT"
	// ReServiceCodeMS Move management
	ReServiceCodeMS ReServiceCode = "MS"
	// ReServiceCodeNSTH Nonstandard HHG
	ReServiceCodeNSTH ReServiceCode = "NSTH"
	// ReServiceCodeNSTUB Nonstandard UB
	ReServiceCodeNSTUB ReServiceCode = "NSTUB"
	// ReServiceCodeUBP International UB
	ReServiceCodeUBP ReServiceCode = "UBP"
	// ReServiceCodeISLH Shipping & Linehaul
	ReServiceCodeISLH ReServiceCode = "ISLH"
	// ReServiceCodePOEFSC International POE Fuel Surcharge
	ReServiceCodePOEFSC ReServiceCode = "POEFSC"
	// ReServiceCodePODFSC International POD Fuel Surcharge
	ReServiceCodePODFSC ReServiceCode = "PODFSC"
)

type ServiceLocationType string

const (
	// ServiceLocationO Origin
	ServiceLocationO ServiceLocationType = "O"
	// ServiceLocationD Destination
	ServiceLocationD ServiceLocationType = "D"
	// ServiceLocationB Both
	ServiceLocationB ServiceLocationType = "B"
)

// ReService model struct
type ReService struct {
	ID              uuid.UUID            `json:"id" db:"id" rw:"r"`
	Code            ReServiceCode        `json:"code" db:"code" rw:"r"`
	Priority        int                  `db:"priority" rw:"r"`
	Name            string               `json:"name" db:"name" rw:"r"`
<<<<<<< HEAD
	CreatedAt       time.Time            `json:"created_at" db:"created_at" rw:"r"`
	UpdatedAt       time.Time            `json:"updated_at" db:"updated_at" rw:"r"`
	ServiceLocation *ServiceLocationType `db:"service_location" rw:"r"`
=======
	ServiceLocation *ServiceLocationType `db:"service_location" rw:"r"`
	CreatedAt       time.Time            `json:"created_at" db:"created_at" rw:"r"`
	UpdatedAt       time.Time            `json:"updated_at" db:"updated_at" rw:"r"`
>>>>>>> ea7ce028
}

// Hold groupings of SIT for the shipment
type SITServiceItemGroupings []SITServiceItemGrouping

// Holds the relevant SIT ReServiceCodes for Domestic Origin and Destination SIT
// service items, and provides a top-level summary due to our Service Item architecture
type SITServiceItemGrouping struct {
	Summary      SITSummary
	ServiceItems []MTOServiceItem
}

// Holds the summary of "Sub-Groupings" of SIT.
// For example, this will list the overall summary for an array of DOFSIT, DOPSIT, DOASIT, etc.,
// and the same for destination
type SITSummary struct {
	FirstDaySITServiceItemID uuid.UUID // TODO: Refactor this out and instead base payments off the entire grouping rather than just DOFSIT/DOASIT
	Location                 string
	DaysInSIT                int
	SITEntryDate             time.Time
	SITDepartureDate         *time.Time
	SITAuthorizedEndDate     time.Time
	SITCustomerContacted     *time.Time
	SITRequestedDelivery     *time.Time
}

// Definition of valid Domestic Origin SIT ReServiceCodes
var ValidDomesticOriginSITReServiceCodes = []ReServiceCode{
	ReServiceCodeDOASIT,
	ReServiceCodeDOFSIT,
	ReServiceCodeDOPSIT,
	ReServiceCodeDOSFSC,
	ReServiceCodeDOSHUT,
}

// Definition of valid Domestic Destination SIT ReServiceCodes
var ValidDomesticDestinationSITReServiceCodes = []ReServiceCode{
	ReServiceCodeDDASIT,
	ReServiceCodeDDDSIT,
	ReServiceCodeDDSFSC,
	ReServiceCodeDDFSIT,
	ReServiceCodeDDSHUT,
}

// Definition of valid International Origin SIT ReServiceCodes
var ValidInternationalOriginSITReServiceCodes = []ReServiceCode{
	ReServiceCodeIOASIT,
	ReServiceCodeIOFSIT,
	ReServiceCodeIOPSIT,
	ReServiceCodeIOSHUT,
}

// Definition of valid International Destination SIT ReServiceCodes
var ValidInternationalDestinationSITReServiceCodes = []ReServiceCode{
	ReServiceCodeIDASIT,
	ReServiceCodeIDDSIT,
	ReServiceCodeIDFSIT,
	ReServiceCodeIDSHUT,
}

// TableName overrides the table name used by Pop.
func (r ReService) TableName() string {
	return "re_services"
}

type ReServices []ReService

// Validate gets run every time you call a "pop.Validate*" (pop.ValidateAndSave, pop.ValidateAndCreate, pop.ValidateAndUpdate) method.
func (r *ReService) Validate(_ *pop.Connection) (*validate.Errors, error) {
	return validate.Validate(
		&validators.StringIsPresent{Field: string(r.Code), Name: "Code"},
		&validators.StringIsPresent{Field: r.Name, Name: "Name"},
	), nil
}<|MERGE_RESOLUTION|>--- conflicted
+++ resolved
@@ -148,15 +148,9 @@
 	Code            ReServiceCode        `json:"code" db:"code" rw:"r"`
 	Priority        int                  `db:"priority" rw:"r"`
 	Name            string               `json:"name" db:"name" rw:"r"`
-<<<<<<< HEAD
-	CreatedAt       time.Time            `json:"created_at" db:"created_at" rw:"r"`
-	UpdatedAt       time.Time            `json:"updated_at" db:"updated_at" rw:"r"`
-	ServiceLocation *ServiceLocationType `db:"service_location" rw:"r"`
-=======
 	ServiceLocation *ServiceLocationType `db:"service_location" rw:"r"`
 	CreatedAt       time.Time            `json:"created_at" db:"created_at" rw:"r"`
 	UpdatedAt       time.Time            `json:"updated_at" db:"updated_at" rw:"r"`
->>>>>>> ea7ce028
 }
 
 // Hold groupings of SIT for the shipment
