package models

import (
	"fmt"
	"reflect"
	"strings"
	"time"

	"github.com/mitchellh/mapstructure"

	"github.com/gobuffalo/pop"
	"github.com/gofrs/uuid"
	"github.com/pkg/errors"
	"golang.org/x/text/language"
	"golang.org/x/text/message"

	"github.com/transcom/mymove/pkg/auth"
	"github.com/transcom/mymove/pkg/gen/internalmessages"
	"github.com/transcom/mymove/pkg/unit"
)

// FormatValuesShipmentSummaryWorksheet returns the formatted pages for the Shipment Summary Worksheet
func FormatValuesShipmentSummaryWorksheet(shipmentSummaryFormData ShipmentSummaryFormData) (ShipmentSummaryWorksheetPage1Values, ShipmentSummaryWorksheetPage2Values, error) {
	page1 := FormatValuesShipmentSummaryWorksheetFormPage1(shipmentSummaryFormData)
	page2, err := FormatValuesShipmentSummaryWorksheetFormPage2(shipmentSummaryFormData)
	if err != nil {
		return page1, page2, err
	}
	return page1, page2, nil
}

// ShipmentSummaryWorksheetPage1Values is an object representing a Shipment Summary Worksheet
type ShipmentSummaryWorksheetPage1Values struct {
	ServiceMemberName               string
	MaxSITStorageEntitlement        string
	PreferredPhoneNumber            string
	PreferredEmail                  string
	DODId                           string
	ServiceBranch                   string
	RankGrade                       string
	IssuingBranchOrAgency           string
	OrdersIssueDate                 string
	OrdersTypeAndOrdersNumber       string
	AuthorizedOrigin                string
	AuthorizedDestination           string
	NewDutyAssignment               string
	WeightAllotment                 string
	WeightAllotmentProgear          string
	WeightAllotmentProgearSpouse    string
	TotalWeightAllotment            string
	POVAuthorized                   string
	TAC                             string
	SAC                             string
	ShipmentNumberAndTypes          string
	ShipmentPickUpDates             string
	ShipmentWeights                 string
	ShipmentCurrentShipmentStatuses string
	PreparationDate                 string
	MaxObligationGCC100             string
	TotalWeightAllotmentRepeat      string
	MaxObligationGCC95              string
	MaxObligationSIT                string
	MaxObligationGCCMaxAdvance      string
	PPMRemainingEntitlement         string
	ActualObligationGCC100          string
	ActualObligationGCC95           string
	ActualObligationAdvance         string
	ActualObligationSIT             string
}

//ShipmentSummaryWorkSheetShipments is and object representing shipment line items on Shipment Summary Worksheet
type ShipmentSummaryWorkSheetShipments struct {
	ShipmentNumberAndTypes  string
	PickUpDates             string
	ShipmentWeights         string
	CurrentShipmentStatuses string
}

// ShipmentSummaryWorksheetPage2Values is an object representing a Shipment Summary Worksheet
type ShipmentSummaryWorksheetPage2Values struct {
	PreparationDate string
	FormattedMovingExpenses
	ServiceMemberSignature string
}

//FormattedMovingExpenses is an object representing the service member's moving expenses formatted for the SSW
type FormattedMovingExpenses struct {
	ContractedExpenseMemberPaid string
	ContractedExpenseGTCCPaid   string
	RentalEquipmentMemberPaid   string
	RentalEquipmentGTCCPaid     string
	PackingMaterialsMemberPaid  string
	PackingMaterialsGTCCPaid    string
	WeighingFeesMemberPaid      string
	WeighingFeesGTCCPaid        string
	GasMemberPaid               string
	GasGTCCPaid                 string
	TollsMemberPaid             string
	TollsGTCCPaid               string
	OilMemberPaid               string
	OilGTCCPaid                 string
	OtherMemberPaid             string
	OtherGTCCPaid               string
	TotalMemberPaid             string
	TotalGTCCPaid               string
	TotalMemberPaidRepeated     string
	TotalGTCCPaidRepeated       string
}

// ShipmentSummaryFormData is a container for the various objects required for the a Shipment Summary Worksheet
type ShipmentSummaryFormData struct {
	ServiceMember           ServiceMember
	Order                   Order
	CurrentDutyStation      DutyStation
	NewDutyStation          DutyStation
	WeightAllotment         SSWMaxWeightEntitlement
	Shipments               Shipments
	PersonallyProcuredMoves PersonallyProcuredMoves
	PreparationDate         time.Time
	Obligations             Obligations
	MovingExpenseDocuments  []MovingExpenseDocument
	PPMRemainingEntitlement unit.Pound
	SignedCertification     SignedCertification
}

//Obligations an object representing the Max Obligation and Actual Obligation sections of the shipment summary worksheet
type Obligations struct {
	MaxObligation    Obligation
	ActualObligation Obligation
}

//Obligation an object representing the obligations section on the shipment summary worksheet
type Obligation struct {
	Gcc unit.Cents
	SIT unit.Cents
}

//GCC100 calculates the 100% GCC on shipment summary worksheet
func (obligation Obligation) GCC100() float64 {
	return obligation.Gcc.ToDollarFloat()
}

//GCC95 calculates the 95% GCC on shipment summary worksheet
func (obligation Obligation) GCC95() float64 {
	return obligation.Gcc.MultiplyFloat64(.95).ToDollarFloat()
}

// FormatSIT formats the SIT Cost into a dollar float for the shipment summary worksheet
func (obligation Obligation) FormatSIT() float64 {
	return obligation.SIT.ToDollarFloat()
}

//MaxAdvance calculates the Max Advance on the shipment summary worksheet
func (obligation Obligation) MaxAdvance() float64 {
	return obligation.Gcc.MultiplyFloat64(.60).ToDollarFloat()
}

// FetchDataShipmentSummaryWorksheetFormData fetches the pages for the Shipment Summary Worksheet for a given Move ID
func FetchDataShipmentSummaryWorksheetFormData(db *pop.Connection, session *auth.Session, moveID uuid.UUID) (data ShipmentSummaryFormData, err error) {
	move := Move{}
	err = db.Q().Eager(
		"Orders",
		"Orders.NewDutyStation.Address",
		"Orders.ServiceMember",
		"Orders.ServiceMember.DutyStation.Address",
		"Shipments",
		"PersonallyProcuredMoves",
	).Find(&move, moveID)

	for i, ppm := range move.PersonallyProcuredMoves {
		ppmDetails, err := FetchPersonallyProcuredMove(db, session, ppm.ID)
		if err != nil {
			return ShipmentSummaryFormData{}, err
		}
		if ppmDetails.Advance != nil {
			status := ppmDetails.Advance.Status
			if status == ReimbursementStatusAPPROVED || status == ReimbursementStatusPAID {
				move.PersonallyProcuredMoves[i].Advance = ppmDetails.Advance
			}
		}
	}

	if err != nil {
		if errors.Cause(err).Error() == recordNotFoundErrorString {
			return ShipmentSummaryFormData{}, ErrFetchNotFound
		}
		return ShipmentSummaryFormData{}, err
	}

	_, authErr := FetchOrderForUser(db, session, move.OrdersID)
	if authErr != nil {
		return ShipmentSummaryFormData{}, authErr
	}

	serviceMember := move.Orders.ServiceMember
	var rank ServiceMemberRank
	var weightAllotment SSWMaxWeightEntitlement
	if serviceMember.Rank != nil {
		rank = ServiceMemberRank(*serviceMember.Rank)
		weightAllotment = SSWGetEntitlement(rank, move.Orders.HasDependents, move.Orders.SpouseHasProGear)
	}

	movingExpenses, err := FetchMovingExpensesShipmentSummaryWorksheet(move, db, session)
	if err != nil {
		return ShipmentSummaryFormData{}, err
	}

	ppmRemainingEntitlement, err := CalculateRemainingPPMEntitlement(move, weightAllotment.TotalWeight)
	if err != nil {
		return ShipmentSummaryFormData{}, err
	}

	signedCertification, err := FetchSignedCertificationsPPMPayment(db, session, moveID)
	if err != nil {
		return ShipmentSummaryFormData{}, err
	}
	if signedCertification == nil {
		return ShipmentSummaryFormData{},
			errors.New("shipment summary worksheet: signed certification is nil")
	}
	ssd := ShipmentSummaryFormData{
		ServiceMember:           serviceMember,
		Order:                   move.Orders,
		CurrentDutyStation:      serviceMember.DutyStation,
		NewDutyStation:          move.Orders.NewDutyStation,
		WeightAllotment:         weightAllotment,
		Shipments:               move.Shipments,
		PersonallyProcuredMoves: move.PersonallyProcuredMoves,
		SignedCertification:     *signedCertification,
		PPMRemainingEntitlement: ppmRemainingEntitlement,
		MovingExpenseDocuments:  movingExpenses,
	}
	return ssd, nil
}

//SSWMaxWeightEntitlement weight allotment for the shipment summary worksheet.
type SSWMaxWeightEntitlement struct {
	Entitlement   unit.Pound
	ProGear       unit.Pound
	SpouseProGear unit.Pound
	TotalWeight   unit.Pound
}

// adds a line item to shipment summary worksheet SSWMaxWeightEntitlement and increments total allotment
func (wa *SSWMaxWeightEntitlement) addLineItem(field string, value int) {
	r := reflect.ValueOf(wa).Elem()
	f := r.FieldByName(field)
	if f.IsValid() && f.CanSet() {
		f.SetInt(int64(value))
		wa.TotalWeight += unit.Pound(value)
	}
}

// SSWGetEntitlement calculates the entitlement for the shipment summary worksheet based on the parameters of
// a move (hasDependents, spouseHasProGear)
func SSWGetEntitlement(rank ServiceMemberRank, hasDependents bool, spouseHasProGear bool) SSWMaxWeightEntitlement {
	sswEntitlements := SSWMaxWeightEntitlement{}
	entitlements := GetWeightAllotment(rank)
	sswEntitlements.addLineItem("ProGear", entitlements.ProGearWeight)
	if !hasDependents {
		sswEntitlements.addLineItem("Entitlement", entitlements.TotalWeightSelf)
		return sswEntitlements
	}
	sswEntitlements.addLineItem("Entitlement", entitlements.TotalWeightSelfPlusDependents)
	if spouseHasProGear {
		sswEntitlements.addLineItem("SpouseProGear", entitlements.ProGearWeightSpouse)
	}
	return sswEntitlements
}

// CalculateRemainingPPMEntitlement calculates the remaining PPM entitlement for PPM moves
// a PPMs remaining entitlement weight is equal to total entitlement - hhg weight
func CalculateRemainingPPMEntitlement(move Move, totalEntitlement unit.Pound) (unit.Pound, error) {
	var hhgActualWeight unit.Pound
	if len(move.Shipments) > 0 {
		if move.Shipments[0].NetWeight == nil {
			return hhgActualWeight, errors.Errorf("Shipment %s does not have NetWeight", move.Shipments[0].ID)
		}
		hhgActualWeight = *move.Shipments[0].NetWeight
	}

	var ppmActualWeight unit.Pound
	if len(move.PersonallyProcuredMoves) > 0 {
		if move.PersonallyProcuredMoves[0].NetWeight == nil {
			return ppmActualWeight, errors.Errorf("PPM %s does not have NetWeight", move.PersonallyProcuredMoves[0].ID)
		}
		ppmActualWeight = unit.Pound(*move.PersonallyProcuredMoves[0].NetWeight)
	}

	switch ppmRemainingEntitlement := totalEntitlement - hhgActualWeight; {
	case ppmActualWeight < ppmRemainingEntitlement:
		return ppmActualWeight, nil
	case ppmRemainingEntitlement < 0:
		return 0, nil
	default:
		return ppmRemainingEntitlement, nil
	}
}

// FetchMovingExpensesShipmentSummaryWorksheet fetches moving expenses for the Shipment Summary Worksheet
func FetchMovingExpensesShipmentSummaryWorksheet(move Move, db *pop.Connection, session *auth.Session) ([]MovingExpenseDocument, error) {
	var movingExpenses []MovingExpenseDocument
	if len(move.PersonallyProcuredMoves) > 0 {
		ppm := move.PersonallyProcuredMoves[0]
		moveDocuments, err := FetchMovingExpenseDocuments(db, session, ppm.ID, nil)
		if err != nil {
			return movingExpenses, err
		}
		for _, moveDocument := range moveDocuments {
			if moveDocument.MovingExpenseDocument != nil {
				movingExpenses = append(movingExpenses, *moveDocument.MovingExpenseDocument)
			}
		}
	}
	return movingExpenses, nil
}

// FormatValuesShipmentSummaryWorksheetFormPage1 formats the data for page 1 of the Shipment Summary Worksheet
func FormatValuesShipmentSummaryWorksheetFormPage1(data ShipmentSummaryFormData) ShipmentSummaryWorksheetPage1Values {
	page1 := ShipmentSummaryWorksheetPage1Values{}
	page1.MaxSITStorageEntitlement = "90 days per each shipment"
	// We don't currently know what allows POV to be authorized, so we are hardcoding it to "No" to start
	page1.POVAuthorized = "NO"
	page1.PreparationDate = FormatDate(data.PreparationDate)

	sm := data.ServiceMember
	page1.ServiceMemberName = FormatServiceMemberFullName(sm)
	page1.PreferredPhoneNumber = derefStringTypes(sm.Telephone)
	page1.ServiceBranch = FormatServiceMemberAffiliation(sm.Affiliation)
	page1.PreferredEmail = derefStringTypes(sm.PersonalEmail)
	page1.DODId = derefStringTypes(sm.Edipi)
	page1.RankGrade = FormatRank(data.ServiceMember.Rank)

	page1.IssuingBranchOrAgency = FormatServiceMemberAffiliation(sm.Affiliation)
	page1.OrdersIssueDate = FormatDate(data.Order.IssueDate)
	page1.OrdersTypeAndOrdersNumber = FormatOrdersTypeAndOrdersNumber(data.Order)
	page1.TAC = derefStringTypes(data.Order.TAC)
	page1.SAC = derefStringTypes(data.Order.SAC)

	page1.AuthorizedOrigin = FormatLocation(data.CurrentDutyStation)
	page1.AuthorizedDestination = FormatLocation(data.NewDutyStation)
	page1.NewDutyAssignment = FormatLocation(data.NewDutyStation)

	page1.WeightAllotment = FormatWeights(data.WeightAllotment.Entitlement)
	page1.WeightAllotmentProgear = FormatWeights(data.WeightAllotment.ProGear)
	page1.WeightAllotmentProgearSpouse = FormatWeights(data.WeightAllotment.SpouseProGear)
	page1.TotalWeightAllotment = FormatWeights(data.WeightAllotment.TotalWeight)

	formattedShipments := FormatAllShipments(data.PersonallyProcuredMoves, data.Shipments)
	page1.ShipmentNumberAndTypes = formattedShipments.ShipmentNumberAndTypes
	page1.ShipmentPickUpDates = formattedShipments.PickUpDates
	page1.ShipmentCurrentShipmentStatuses = formattedShipments.CurrentShipmentStatuses
	page1.ShipmentWeights = formattedShipments.ShipmentWeights

	maxObligations := data.Obligations.MaxObligation
	page1.MaxObligationGCC100 = FormatDollars(maxObligations.GCC100())
	page1.TotalWeightAllotmentRepeat = page1.TotalWeightAllotment
	page1.MaxObligationGCC95 = FormatDollars(maxObligations.GCC95())
	page1.MaxObligationSIT = FormatDollars(maxObligations.FormatSIT())
	page1.MaxObligationGCCMaxAdvance = FormatDollars(maxObligations.MaxAdvance())

	actualObligations := data.Obligations.ActualObligation
	page1.ActualObligationGCC100 = FormatDollars(actualObligations.GCC100())
	page1.PPMRemainingEntitlement = FormatWeights(data.PPMRemainingEntitlement)
	page1.ActualObligationGCC95 = FormatDollars(actualObligations.GCC95())
	page1.ActualObligationSIT = FormatDollars(actualObligations.FormatSIT())
	page1.ActualObligationAdvance = formatActualObligationAdvance(data)
	return page1
}

func formatActualObligationAdvance(data ShipmentSummaryFormData) string {
	if len(data.PersonallyProcuredMoves) > 0 && data.PersonallyProcuredMoves[0].Advance != nil {
		advance := data.PersonallyProcuredMoves[0].Advance.RequestedAmount.ToDollarFloat()
		return FormatDollars(advance)
	}
	return FormatDollars(0)
}

//FormatRank formats the service member's rank for Shipment Summary Worksheet
func FormatRank(rank *ServiceMemberRank) string {
	var rankDisplayValue = map[ServiceMemberRank]string{
		ServiceMemberRankE1:                "E-1",
		ServiceMemberRankE2:                "E-2",
		ServiceMemberRankE3:                "E-3",
		ServiceMemberRankE4:                "E-4",
		ServiceMemberRankE5:                "E-5",
		ServiceMemberRankE6:                "E-6",
		ServiceMemberRankE7:                "E-7",
		ServiceMemberRankE8:                "E-8",
		ServiceMemberRankE9:                "E-9",
		ServiceMemberRankO1ACADEMYGRADUATE: "O-1/Service Academy Graduate",
		ServiceMemberRankO2:                "O-2",
		ServiceMemberRankO3:                "O-3",
		ServiceMemberRankO4:                "O-4",
		ServiceMemberRankO5:                "O-5",
		ServiceMemberRankO6:                "O-6",
		ServiceMemberRankO7:                "O-7",
		ServiceMemberRankO8:                "O-8",
		ServiceMemberRankO9:                "O-9",
		ServiceMemberRankO10:               "O-10",
		ServiceMemberRankW1:                "W-1",
		ServiceMemberRankW2:                "W-2",
		ServiceMemberRankW3:                "W-3",
		ServiceMemberRankW4:                "W-4",
		ServiceMemberRankW5:                "W-5",
		ServiceMemberRankAVIATIONCADET:     "Aviation Cadet",
		ServiceMemberRankCIVILIANEMPLOYEE:  "Civilian Employee",
		ServiceMemberRankACADEMYCADET:      "Service Academy Cadet",
		ServiceMemberRankMIDSHIPMAN:        "Midshipman",
	}
	if rank != nil {
		return rankDisplayValue[*rank]
	}
	return ""
}

//FormatValuesShipmentSummaryWorksheetFormPage2 formats the data for page 2 of the Shipment Summary Worksheet
func FormatValuesShipmentSummaryWorksheetFormPage2(data ShipmentSummaryFormData) (ShipmentSummaryWorksheetPage2Values, error) {
	var err error
	page2 := ShipmentSummaryWorksheetPage2Values{}
	page2.PreparationDate = FormatDate(data.PreparationDate)
	page2.FormattedMovingExpenses, err = FormatMovingExpenses(data.MovingExpenseDocuments)
	page2.TotalMemberPaidRepeated = page2.TotalMemberPaid
	page2.TotalGTCCPaidRepeated = page2.TotalGTCCPaid
	page2.ServiceMemberSignature = FormatSignature(data)
	if err != nil {
		return page2, err
	}
	return page2, nil
}

<<<<<<< HEAD
=======
//FormatSignature formats a service member's signature for the Shipment Summary Worksheet
func FormatSignature(data ShipmentSummaryFormData) string {
	dateLayout := "02 Jan 2006 at 3:04pm"
	dt := data.SignedCertification.Date.Format(dateLayout)
	first := derefStringTypes(data.ServiceMember.FirstName)
	last := derefStringTypes(data.ServiceMember.LastName)

	return fmt.Sprintf("%s %s electronically signed on %s", first, last, dt)
}

//FormatWeightAllotment formats the weight allotment for Shipment Summary Worksheet
func FormatWeightAllotment(data ShipmentSummaryFormData) string {
	if data.Order.HasDependents {
		return FormatWeights(unit.Pound(data.WeightAllotment.TotalWeightSelfPlusDependents))
	}
	return FormatWeights(unit.Pound(data.WeightAllotment.TotalWeightSelf))
}

>>>>>>> 5d185684
//FormatLocation formats AuthorizedOrigin and AuthorizedDestination for Shipment Summary Worksheet
func FormatLocation(dutyStation DutyStation) string {
	return fmt.Sprintf("%s, %s %s", dutyStation.Name, dutyStation.Address.State, dutyStation.Address.PostalCode)
}

//FormatServiceMemberFullName formats ServiceMember full name for Shipment Summary Worksheet
func FormatServiceMemberFullName(serviceMember ServiceMember) string {
	lastName := derefStringTypes(serviceMember.LastName)
	suffix := derefStringTypes(serviceMember.Suffix)
	firstName := derefStringTypes(serviceMember.FirstName)
	middleName := derefStringTypes(serviceMember.MiddleName)
	if suffix != "" {
		return fmt.Sprintf("%s %s, %s %s", lastName, suffix, firstName, middleName)
	}
	return strings.TrimSpace(fmt.Sprintf("%s, %s %s", lastName, firstName, middleName))
}

//FormatAllShipments formats Shipment line items for the Shipment Summary Worksheet
func FormatAllShipments(ppms PersonallyProcuredMoves, shipments Shipments) ShipmentSummaryWorkSheetShipments {
	totalShipments := len(shipments) + len(ppms)
	formattedShipments := ShipmentSummaryWorkSheetShipments{}
	formattedNumberAndTypes := make([]string, totalShipments)
	formattedPickUpDates := make([]string, totalShipments)
	formattedShipmentWeights := make([]string, totalShipments)
	formattedShipmentStatuses := make([]string, totalShipments)
	var shipmentNumber int

	for _, shipment := range shipments {
		formattedNumberAndTypes[shipmentNumber] = FormatShipmentNumberAndType(shipmentNumber)
		formattedPickUpDates[shipmentNumber] = FormatShipmentPickupDate(shipment)
		formattedShipmentWeights[shipmentNumber] = FormatShipmentWeight(shipment)
		formattedShipmentStatuses[shipmentNumber] = FormatCurrentShipmentStatus(shipment)
		shipmentNumber++
	}
	for _, ppm := range ppms {
		formattedNumberAndTypes[shipmentNumber] = FormatPPMNumberAndType(shipmentNumber)
		formattedPickUpDates[shipmentNumber] = FormatPPMPickupDate(ppm)
		formattedShipmentWeights[shipmentNumber] = FormatPPMWeight(ppm)
		formattedShipmentStatuses[shipmentNumber] = FormatCurrentPPMStatus(ppm)
		shipmentNumber++
	}

	formattedShipments.ShipmentNumberAndTypes = strings.Join(formattedNumberAndTypes, "\n\n")
	formattedShipments.PickUpDates = strings.Join(formattedPickUpDates, "\n\n")
	formattedShipments.ShipmentWeights = strings.Join(formattedShipmentWeights, "\n\n")
	formattedShipments.CurrentShipmentStatuses = strings.Join(formattedShipmentStatuses, "\n\n")

	return formattedShipments
}

//FormatMovingExpenses formats moving expenses for Shipment Summary Worksheet
func FormatMovingExpenses(movingExpenseDocuments MovingExpenseDocuments) (FormattedMovingExpenses, error) {
	expenses := FormattedMovingExpenses{
		ContractedExpenseMemberPaid: FormatDollars(0),
		ContractedExpenseGTCCPaid:   FormatDollars(0),
		RentalEquipmentMemberPaid:   FormatDollars(0),
		RentalEquipmentGTCCPaid:     FormatDollars(0),
		PackingMaterialsMemberPaid:  FormatDollars(0),
		PackingMaterialsGTCCPaid:    FormatDollars(0),
		WeighingFeesMemberPaid:      FormatDollars(0),
		WeighingFeesGTCCPaid:        FormatDollars(0),
		GasMemberPaid:               FormatDollars(0),
		GasGTCCPaid:                 FormatDollars(0),
		TollsMemberPaid:             FormatDollars(0),
		TollsGTCCPaid:               FormatDollars(0),
		OilMemberPaid:               FormatDollars(0),
		OilGTCCPaid:                 FormatDollars(0),
		OtherMemberPaid:             FormatDollars(0),
		OtherGTCCPaid:               FormatDollars(0),
		TotalMemberPaid:             FormatDollars(0),
		TotalGTCCPaid:               FormatDollars(0),
	}
	subTotals := SubTotalExpenses(movingExpenseDocuments)
	formattedExpenses := make(map[string]string)
	for key, value := range subTotals {
		formattedExpenses[key] = FormatDollars(value)
	}

	err := mapstructure.Decode(formattedExpenses, &expenses)
	if err != nil {
		return expenses, err
	}
	return expenses, nil
}

//SubTotalExpenses groups moving expenses by type and payment method
func SubTotalExpenses(expenseDocuments MovingExpenseDocuments) map[string]float64 {
	var expenseType string
	totals := make(map[string]float64)
	for _, expense := range expenseDocuments {
		expenseType = getExpenseType(expense)
		expenseDollarAmt := expense.RequestedAmountCents.ToDollarFloat()
		totals[expenseType] += expenseDollarAmt
		addToGrandTotal(totals, expenseType, expenseDollarAmt)
	}
	return totals
}

func addToGrandTotal(totals map[string]float64, key string, expenseDollarAmt float64) {
	if strings.HasSuffix(key, "GTCCPaid") {
		totals["TotalGTCCPaid"] += expenseDollarAmt
	} else {
		totals["TotalMemberPaid"] += expenseDollarAmt
	}
}

func getExpenseType(expense MovingExpenseDocument) string {
	expenseType := FormatEnum(string(expense.MovingExpenseType), "")
	if expense.PaymentMethod == "GTCC" {
		return fmt.Sprintf("%s%s", expenseType, "GTCCPaid")
	}
	return fmt.Sprintf("%s%s", expenseType, "MemberPaid")
}

//FormatCurrentShipmentStatus formats FormatCurrentShipmentStatus for the Shipment Summary Worksheet
func FormatCurrentShipmentStatus(shipment Shipment) string {
	return FormatEnum(string(shipment.Status), " ")
}

//FormatCurrentPPMStatus formats FormatCurrentPPMStatus for the Shipment Summary Worksheet
func FormatCurrentPPMStatus(ppm PersonallyProcuredMove) string {
	if ppm.Status == "PAYMENT_REQUESTED" {
		return "At destination"
	}
	return FormatEnum(string(ppm.Status), " ")
}

//FormatShipmentNumberAndType formats FormatShipmentNumberAndType for the Shipment Summary Worksheet
func FormatShipmentNumberAndType(i int) string {
	return fmt.Sprintf("%02d - HHG (GBL)", i+1)
}

//FormatPPMNumberAndType formats FormatShipmentNumberAndType for the Shipment Summary Worksheet
func FormatPPMNumberAndType(i int) string {
	return fmt.Sprintf("%02d - PPM", i+1)
}

//FormatShipmentWeight formats a shipments ShipmentWeight for the Shipment Summary Worksheet
func FormatShipmentWeight(shipment Shipment) string {
	if shipment.NetWeight != nil {
		wtg := FormatWeights(*shipment.NetWeight)
		return fmt.Sprintf("%s lbs - FINAL", wtg)
	}
	return ""
}

//FormatShipmentPickupDate formats a shipments ActualPickupDate for the Shipment Summary Worksheet
func FormatShipmentPickupDate(shipment Shipment) string {
	if shipment.ActualPickupDate != nil {
		return FormatDate(*shipment.ActualPickupDate)
	}
	return ""
}

//FormatPPMWeight formats a ppms NetWeight for the Shipment Summary Worksheet
func FormatPPMWeight(ppm PersonallyProcuredMove) string {
	if ppm.NetWeight != nil {
		wtg := FormatWeights(unit.Pound(*ppm.NetWeight))
		return fmt.Sprintf("%s lbs - FINAL", wtg)
	}
	return ""
}

//FormatPPMPickupDate formats a shipments ActualPickupDate for the Shipment Summary Worksheet
func FormatPPMPickupDate(ppm PersonallyProcuredMove) string {
	if ppm.OriginalMoveDate != nil {
		return FormatDate(*ppm.OriginalMoveDate)
	}
	return ""
}

//FormatOrdersTypeAndOrdersNumber formats OrdersTypeAndOrdersNumber for Shipment Summary Worksheet
func FormatOrdersTypeAndOrdersNumber(order Order) string {
	issuingBranch := FormatOrdersType(order)
	ordersNumber := derefStringTypes(order.OrdersNumber)
	return fmt.Sprintf("%s/%s", issuingBranch, ordersNumber)
}

//FormatServiceMemberAffiliation formats ServiceMemberAffiliation in human friendly format
func FormatServiceMemberAffiliation(affiliation *ServiceMemberAffiliation) string {
	if affiliation != nil {
		return FormatEnum(string(*affiliation), " ")
	}
	return ""
}

//FormatOrdersType formats OrdersType for Shipment Summary Worksheet
func FormatOrdersType(order Order) string {
	switch order.OrdersType {
	case internalmessages.OrdersTypePERMANENTCHANGEOFSTATION:
		return "PCS"
	default:
		return ""
	}
}

//FormatDate formats Dates for Shipment Summary Worksheet
func FormatDate(date time.Time) string {
	dateLayout := "02-Jan-2006"
	return date.Format(dateLayout)
}

//FormatEnum titlecases string const types (e.g. THIS_CONSTANT -> This Constant)
//outSep specifies the character to use for rejoining the string
func FormatEnum(s string, outSep string) string {
	words := strings.Replace(strings.ToLower(s), "_", " ", -1)
	return strings.Replace(strings.Title(words), " ", outSep, -1)
}

//FormatWeights formats a unit.Pound using 000s separator
func FormatWeights(wtg unit.Pound) string {
	p := message.NewPrinter(language.English)
	return p.Sprintf("%d", wtg)
}

//FormatDollars formats an int using 000s separator
func FormatDollars(dollars float64) string {
	p := message.NewPrinter(language.English)
	return p.Sprintf("$%.2f", dollars)
}

func derefStringTypes(st interface{}) string {
	switch v := st.(type) {
	case *string:
		if v != nil {
			return *v
		}
	case string:
		return v
	}
	return ""
}<|MERGE_RESOLUTION|>--- conflicted
+++ resolved
@@ -429,8 +429,6 @@
 	return page2, nil
 }
 
-<<<<<<< HEAD
-=======
 //FormatSignature formats a service member's signature for the Shipment Summary Worksheet
 func FormatSignature(data ShipmentSummaryFormData) string {
 	dateLayout := "02 Jan 2006 at 3:04pm"
@@ -441,15 +439,6 @@
 	return fmt.Sprintf("%s %s electronically signed on %s", first, last, dt)
 }
 
-//FormatWeightAllotment formats the weight allotment for Shipment Summary Worksheet
-func FormatWeightAllotment(data ShipmentSummaryFormData) string {
-	if data.Order.HasDependents {
-		return FormatWeights(unit.Pound(data.WeightAllotment.TotalWeightSelfPlusDependents))
-	}
-	return FormatWeights(unit.Pound(data.WeightAllotment.TotalWeightSelf))
-}
-
->>>>>>> 5d185684
 //FormatLocation formats AuthorizedOrigin and AuthorizedDestination for Shipment Summary Worksheet
 func FormatLocation(dutyStation DutyStation) string {
 	return fmt.Sprintf("%s, %s %s", dutyStation.Name, dutyStation.Address.State, dutyStation.Address.PostalCode)
