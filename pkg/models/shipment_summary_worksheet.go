--- conflicted
+++ resolved
@@ -207,7 +207,6 @@
 		"Orders",
 		"Orders.NewDutyLocation.Address",
 		"Orders.ServiceMember",
-<<<<<<< HEAD
 		"Orders.ServiceMember.DutyLocation.Address",
 		"MTOShipments",
 		"MTOShipments.MoveTaskOrder",
@@ -215,10 +214,6 @@
 		"MTOShipments.PPMShipment.Status",
 		"MTOShipments.PPMShipment.SignedCertification",
 		"MTOShipments.PPMShipment.MovingExpenses",
-=======
-		"Orders.OriginDutyLocation.Address",
-		"PersonallyProcuredMoves",
->>>>>>> 32a30bda
 	).Find(&move, moveID)
 
 	if dbQErr != nil {
@@ -255,14 +250,11 @@
 		}
 
 	}
-<<<<<<< HEAD
-
-=======
+
 	if move.Orders.OriginDutyLocation == nil {
 		return ShipmentSummaryFormData{},
 			errors.New("shipment summary worksheet: orders origin duty location is nil")
 	}
->>>>>>> 32a30bda
 	ssd := ShipmentSummaryFormData{
 		ServiceMember:           serviceMember,
 		Order:                   move.Orders,
