--- conflicted
+++ resolved
@@ -60,15 +60,6 @@
 
 type MoveTaskOrders []MoveTaskOrder
 
-<<<<<<< HEAD
-// GenerateReferenceID creates a random ID for an MTO. Format (xxxx-xxxx) with X being a number 0-9
-func GenerateReferenceID() string {
-	min := 1000
-	max := 9999
-	firstNum := rand.Intn(max-min+1) + min
-	secondNum := rand.Intn(max-min+1) + min
-	return fmt.Sprintf("%v-%v", firstNum, secondNum)
-=======
 // GenerateReferenceID creates a random ID for an MTO. Format (xxxx-xxxx) with X being a number 0-9 (ex. 0009-1234. 4321-4444)
 func GenerateReferenceID() string {
 	min := 0
@@ -76,5 +67,4 @@
 	firstNum := rand.Intn(max - min + 1)
 	secondNum := rand.Intn(max - min + 1)
 	return fmt.Sprintf("%04d-%04d", firstNum, secondNum)
->>>>>>> af4bb376
 }