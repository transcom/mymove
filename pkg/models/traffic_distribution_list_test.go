--- conflicted
+++ resolved
@@ -1,43 +1,36 @@
 package models_test
 
 import (
-<<<<<<< HEAD
-	. "github.com/transcom/mymove/pkg/models"
-=======
-	"testing"
-
 	"github.com/go-openapi/swag"
 
 	. "github.com/transcom/mymove/pkg/models"
 	"github.com/transcom/mymove/pkg/testdatagen"
->>>>>>> 50065d19
 )
 
 func (suite *ModelSuite) Test_TrafficDistributionList() {
 	tdl := &TrafficDistributionList{}
 
-	var expErrors = map[string][]string{
+	expErrors := map[string][]string{
 		"source_rate_area":   []string{"SourceRateArea can not be blank."},
 		"destination_region": []string{"DestinationRegion can not be blank."},
 		"code_of_service":    []string{"CodeOfService can not be blank."},
 	}
 
-<<<<<<< HEAD
 	suite.verifyValidationErrors(tdl, expErrors)
-=======
-	verifyValidationErrors(tdl, expErrors, t)
 }
 
-func Test_FetchTDLsAwaitingBandAssignment(t *testing.T) {
-	foundTDL, _ := testdatagen.MakeTDL(dbConnection, "california", "90210", "2")
-	foundTSP, _ := testdatagen.MakeTSP(dbConnection, "Test Shipper", "TEST")
-	testdatagen.MakeTSPPerformance(dbConnection, foundTSP, foundTDL, nil, mps+1, 0)
+func (suite *ModelSuite) Test_FetchTDLsAwaitingBandAssignment() {
+	t := suite.T()
 
-	notFoundTDL, _ := testdatagen.MakeTDL(dbConnection, "california", "90210", "2")
-	notFoundTSP, _ := testdatagen.MakeTSP(dbConnection, "Test Shipper", "TEST")
-	testdatagen.MakeTSPPerformance(dbConnection, notFoundTSP, notFoundTDL, swag.Int(1), mps+1, 0)
+	foundTDL, _ := testdatagen.MakeTDL(suite.db, "california", "90210", "2")
+	foundTSP, _ := testdatagen.MakeTSP(suite.db, "Test Shipper", "TEST")
+	testdatagen.MakeTSPPerformance(suite.db, foundTSP, foundTDL, nil, mps+1, 0)
 
-	tdls, err := FetchTDLsAwaitingBandAssignment(dbConnection)
+	notFoundTDL, _ := testdatagen.MakeTDL(suite.db, "california", "90210", "2")
+	notFoundTSP, _ := testdatagen.MakeTSP(suite.db, "Test Shipper", "TEST")
+	testdatagen.MakeTSPPerformance(suite.db, notFoundTSP, notFoundTDL, swag.Int(1), mps+1, 0)
+
+	tdls, err := FetchTDLsAwaitingBandAssignment(suite.db)
 	if err != nil {
 		t.Fatal(err)
 	}
@@ -49,5 +42,4 @@
 	if tdls[0].ID != foundTDL.ID {
 		t.Errorf("Got wrong TDL; expected: %s, got: %s", foundTDL.ID, tdls[0].ID)
 	}
->>>>>>> 50065d19
 }