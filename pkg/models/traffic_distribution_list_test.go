package models_test

import (
	"github.com/go-openapi/swag"

	. "github.com/transcom/mymove/pkg/models"
	"github.com/transcom/mymove/pkg/testdatagen"
)

func (suite *ModelSuite) Test_TrafficDistributionList() {
	tdl := &TrafficDistributionList{}

	expErrors := map[string][]string{
		"source_rate_area":   []string{"SourceRateArea can not be blank.", "SourceRateArea does not match the expected format."},
		"destination_region": []string{"DestinationRegion can not be blank.", "DestinationRegion does not match the expected format."},
		"code_of_service":    []string{"CodeOfService can not be blank."},
	}

	suite.verifyValidationErrors(tdl, expErrors)
}

<<<<<<< HEAD
func (suite *ModelSuite) Test_FetchTDLsAwaitingBandAssignment() {
	t := suite.T()

	foundTDL := testdatagen.MakeTDL(suite.db, testdatagen.Assertions{
		TrafficDistributionList: TrafficDistributionList{
			SourceRateArea:    "US14",
			DestinationRegion: "3",
			CodeOfService:     "2",
		},
	})
	foundTSP := testdatagen.MakeDefaultTSP(suite.db)
	testdatagen.MakeTSPPerformanceDeprecated(suite.db, foundTSP, foundTDL, nil, float64(mps+1), 0, .2, .3)

	notFoundTDL := testdatagen.MakeTDL(suite.db, testdatagen.Assertions{
		TrafficDistributionList: TrafficDistributionList{
			SourceRateArea:    "US14",
			DestinationRegion: "5",
			CodeOfService:     "2",
		},
	})
	notFoundTSP := testdatagen.MakeDefaultTSP(suite.db)
	testdatagen.MakeTSPPerformanceDeprecated(suite.db, notFoundTSP, notFoundTDL, swag.Int(1), float64(mps+1), 0, .4, .3)

	tdls, err := FetchTDLsAwaitingBandAssignment(suite.db)
	if err != nil {
		t.Fatal(err)
	}

	if len(tdls) != 1 {
		t.Errorf("Got wrong number of TDLs; expected: 1, got: %d", len(tdls))
	}

	if tdls[0].ID != foundTDL.ID {
		t.Errorf("Got wrong TDL; expected: %s, got: %s", foundTDL.ID, tdls[0].ID)
	}
}

=======
>>>>>>> 87354854
func (suite *ModelSuite) Test_FetchTDL() {
	t := suite.T()

	tdl := testdatagen.MakeTDL(suite.db, testdatagen.Assertions{
		TrafficDistributionList: TrafficDistributionList{
			SourceRateArea:    "US28",
			DestinationRegion: "4",
			CodeOfService:     "2",
		},
	})
	fetchedTDL, err := FetchTDL(suite.db, "US28", "4", "2")
	if err != nil {
		t.Errorf("Something went wrong fetching the test object: %s\n", err)
	}

	if fetchedTDL.ID != tdl.ID {
		t.Errorf("Got wrong TDL; expected: %s, got: %s", tdl.ID, fetchedTDL.ID)
	}
}

func (suite *ModelSuite) Test_FetchOrCreateTDL() {
	t := suite.T()

	foundTDL := testdatagen.MakeTDL(suite.db, testdatagen.Assertions{
		TrafficDistributionList: TrafficDistributionList{
			SourceRateArea:    "US28",
			DestinationRegion: "4",
			CodeOfService:     "2",
		},
	})
	foundTSP := testdatagen.MakeDefaultTSP(suite.db)
	testdatagen.MakeTSPPerformanceDeprecated(suite.db, foundTSP, foundTDL, swag.Int(1), float64(mps+1), 0, .2, .3)

	fetchedTDL, err := FetchOrCreateTDL(suite.db, "US28", "4", "2")
	if err != nil {
		t.Errorf("Didn't return expected TDL: %v", fetchedTDL)
	}

	if fetchedTDL.ID != foundTDL.ID {
		t.Errorf("Got wrong TDL; expected: %s, got: %s", foundTDL.ID, fetchedTDL.ID)
	}

	_, err = FetchOrCreateTDL(suite.db, "US23", "1", "2")
	if err != nil {
		t.Errorf("Something went wrong creating the test objects: %s\n", err)
	}

	tdls := TrafficDistributionLists{}
	sql := `SELECT
			*
		FROM
			traffic_distribution_lists;`

	err = suite.db.RawQuery(sql).All(&tdls)

	if err != nil {
		t.Errorf("Something went wrong fetching the test objects: %s\n", err)
	}
	if len(tdls) != 2 {
		t.Errorf("A new object was not created")
	}
}

func (suite *ModelSuite) Test_TDLUniqueChannelCOS() {
	t := suite.T()

	tdl := testdatagen.MakeTDL(suite.db, testdatagen.Assertions{
		TrafficDistributionList: TrafficDistributionList{
			SourceRateArea:    "US28",
			DestinationRegion: "4",
			CodeOfService:     "2",
		},
	})
	fetchedTDL, err := FetchOrCreateTDL(suite.db, "US28", "4", "2")
	if err != nil {
		t.Errorf("Something went wrong fetching the test object: %s\n", err)
	}

	if fetchedTDL.ID != tdl.ID {
		t.Errorf("Got wrong TDL; expected: %s, got: %s", tdl.ID, fetchedTDL.ID)
	}
}<|MERGE_RESOLUTION|>--- conflicted
+++ resolved
@@ -19,46 +19,6 @@
 	suite.verifyValidationErrors(tdl, expErrors)
 }
 
-<<<<<<< HEAD
-func (suite *ModelSuite) Test_FetchTDLsAwaitingBandAssignment() {
-	t := suite.T()
-
-	foundTDL := testdatagen.MakeTDL(suite.db, testdatagen.Assertions{
-		TrafficDistributionList: TrafficDistributionList{
-			SourceRateArea:    "US14",
-			DestinationRegion: "3",
-			CodeOfService:     "2",
-		},
-	})
-	foundTSP := testdatagen.MakeDefaultTSP(suite.db)
-	testdatagen.MakeTSPPerformanceDeprecated(suite.db, foundTSP, foundTDL, nil, float64(mps+1), 0, .2, .3)
-
-	notFoundTDL := testdatagen.MakeTDL(suite.db, testdatagen.Assertions{
-		TrafficDistributionList: TrafficDistributionList{
-			SourceRateArea:    "US14",
-			DestinationRegion: "5",
-			CodeOfService:     "2",
-		},
-	})
-	notFoundTSP := testdatagen.MakeDefaultTSP(suite.db)
-	testdatagen.MakeTSPPerformanceDeprecated(suite.db, notFoundTSP, notFoundTDL, swag.Int(1), float64(mps+1), 0, .4, .3)
-
-	tdls, err := FetchTDLsAwaitingBandAssignment(suite.db)
-	if err != nil {
-		t.Fatal(err)
-	}
-
-	if len(tdls) != 1 {
-		t.Errorf("Got wrong number of TDLs; expected: 1, got: %d", len(tdls))
-	}
-
-	if tdls[0].ID != foundTDL.ID {
-		t.Errorf("Got wrong TDL; expected: %s, got: %s", foundTDL.ID, tdls[0].ID)
-	}
-}
-
-=======
->>>>>>> 87354854
 func (suite *ModelSuite) Test_FetchTDL() {
 	t := suite.T()
 
