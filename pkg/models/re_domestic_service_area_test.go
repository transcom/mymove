package models_test

import (
	"testing"

	"github.com/transcom/mymove/pkg/models"
)

func (suite *ModelSuite) TestReDomesticServiceAreaValidation() {
	suite.T().Run("test valid ReDomesticServiceArea", func(t *testing.T) {
		validReDomesticServiceArea := models.ReDomesticServiceArea{
<<<<<<< HEAD
			BasePointCity:    "New York",
			State:            "NY",
			ServiceArea:      9,
			ServicesSchedule: 2,
			SITPDSchedule:    2,
=======
			BasePointCity:   "New York",
			State:           "NY",
			ServiceArea:     "009",
			ServiceSchedule: 2,
			SITPDSchedule:   2,
>>>>>>> a7f8eb62
		}
		expErrors := map[string][]string{}
		suite.verifyValidationErrors(&validReDomesticServiceArea, expErrors)
	})

	suite.T().Run("test invalid ReDomesticServiceArea", func(t *testing.T) {
		emptyReDomesticServiceArea := models.ReDomesticServiceArea{}
		expErrors := map[string][]string{
			"base_point_city":    {"BasePointCity can not be blank."},
			"state":              {"State can not be blank."},
			"service_area":       {"ServiceArea can not be blank."},
			"services_schedule":  {"0 is not greater than 0."},
			"s_i_t_p_d_schedule": {"0 is not greater than 0."},
		}
		suite.verifyValidationErrors(&emptyReDomesticServiceArea, expErrors)
	})

	suite.T().Run("test schedules over 3 for ReDomesticServiceArea", func(t *testing.T) {
		invalidReDomesticServiceArea := models.ReDomesticServiceArea{
<<<<<<< HEAD
			BasePointCity:    "New York",
			State:            "NY",
			ServiceArea:      9,
			ServicesSchedule: 4,
			SITPDSchedule:    2,
		}
		expErrors := map[string][]string{
			"services_schedule": {"4 is not less than 4."},
=======
			BasePointCity:   "New York",
			State:           "NY",
			ServiceArea:     "009",
			ServiceSchedule: 4,
			SITPDSchedule:   5,
		}
		expErrors := map[string][]string{
			"service_schedule":   {"4 is not less than 4."},
			"s_i_t_p_d_schedule": {"5 is not less than 4."},
>>>>>>> a7f8eb62
		}
		suite.verifyValidationErrors(&invalidReDomesticServiceArea, expErrors)
	})

	suite.T().Run("test schedules less than 1 for ReDomesticServiceArea", func(t *testing.T) {
		invalidReDomesticServiceArea := models.ReDomesticServiceArea{
<<<<<<< HEAD
			BasePointCity:    "New York",
			State:            "NY",
			ServiceArea:      9,
			ServicesSchedule: 2,
			SITPDSchedule:    -1,
=======
			BasePointCity:   "New York",
			State:           "NY",
			ServiceArea:     "009",
			ServiceSchedule: -3,
			SITPDSchedule:   -1,
>>>>>>> a7f8eb62
		}
		expErrors := map[string][]string{
			"service_schedule":   {"-3 is not greater than 0."},
			"s_i_t_p_d_schedule": {"-1 is not greater than 0."},
		}
		suite.verifyValidationErrors(&invalidReDomesticServiceArea, expErrors)
	})
}<|MERGE_RESOLUTION|>--- conflicted
+++ resolved
@@ -9,19 +9,11 @@
 func (suite *ModelSuite) TestReDomesticServiceAreaValidation() {
 	suite.T().Run("test valid ReDomesticServiceArea", func(t *testing.T) {
 		validReDomesticServiceArea := models.ReDomesticServiceArea{
-<<<<<<< HEAD
-			BasePointCity:    "New York",
-			State:            "NY",
-			ServiceArea:      9,
-			ServicesSchedule: 2,
-			SITPDSchedule:    2,
-=======
 			BasePointCity:   "New York",
 			State:           "NY",
 			ServiceArea:     "009",
 			ServiceSchedule: 2,
 			SITPDSchedule:   2,
->>>>>>> a7f8eb62
 		}
 		expErrors := map[string][]string{}
 		suite.verifyValidationErrors(&validReDomesticServiceArea, expErrors)
@@ -41,45 +33,26 @@
 
 	suite.T().Run("test schedules over 3 for ReDomesticServiceArea", func(t *testing.T) {
 		invalidReDomesticServiceArea := models.ReDomesticServiceArea{
-<<<<<<< HEAD
-			BasePointCity:    "New York",
-			State:            "NY",
-			ServiceArea:      9,
-			ServicesSchedule: 4,
-			SITPDSchedule:    2,
-		}
-		expErrors := map[string][]string{
-			"services_schedule": {"4 is not less than 4."},
-=======
 			BasePointCity:   "New York",
 			State:           "NY",
 			ServiceArea:     "009",
-			ServiceSchedule: 4,
+			ServicesSchedule: 4,
 			SITPDSchedule:   5,
 		}
 		expErrors := map[string][]string{
-			"service_schedule":   {"4 is not less than 4."},
+			"services_schedule":   {"4 is not less than 4."},
 			"s_i_t_p_d_schedule": {"5 is not less than 4."},
->>>>>>> a7f8eb62
 		}
 		suite.verifyValidationErrors(&invalidReDomesticServiceArea, expErrors)
 	})
 
 	suite.T().Run("test schedules less than 1 for ReDomesticServiceArea", func(t *testing.T) {
 		invalidReDomesticServiceArea := models.ReDomesticServiceArea{
-<<<<<<< HEAD
 			BasePointCity:    "New York",
 			State:            "NY",
 			ServiceArea:      9,
-			ServicesSchedule: 2,
+			ServicesSchedule: -3,
 			SITPDSchedule:    -1,
-=======
-			BasePointCity:   "New York",
-			State:           "NY",
-			ServiceArea:     "009",
-			ServiceSchedule: -3,
-			SITPDSchedule:   -1,
->>>>>>> a7f8eb62
 		}
 		expErrors := map[string][]string{
 			"service_schedule":   {"-3 is not greater than 0."},
