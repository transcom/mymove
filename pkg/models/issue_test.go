package models_test

import (
	"github.com/satori/go.uuid"
<<<<<<< HEAD
=======

>>>>>>> 50065d19
	. "github.com/transcom/mymove/pkg/models"
)

func (suite *ModelSuite) TestOptionalProperty() {
	t := suite.T()

	reporterName := "Janice Doe"

	hasReporter := Issue{
		Description:  "this describes an issue with a reporter",
		ReporterName: &reporterName,
	}

	if err := suite.db.Create(&hasReporter); err != nil {
		t.Fatal("Didn't write it to the db")
	}

	if hasReporter.ID == uuid.Nil {
		t.Error("didn't get an ID back")
	}

	if hasReporter.ReporterName == nil || *hasReporter.ReporterName != reporterName {
		t.Error("didn't get the reporter name back right.")
	}

	sansReporter := Issue{
		Description: "This describes an issue without a reporter",
	}

	if err := suite.db.Create(&sansReporter); err != nil {
		t.Fatal("Didn't write sans to the db")
	}

	if sansReporter.ReporterName != nil {
		t.Error("Somehow got a valid name back")
	}
}<|MERGE_RESOLUTION|>--- conflicted
+++ resolved
@@ -2,10 +2,7 @@
 
 import (
 	"github.com/satori/go.uuid"
-<<<<<<< HEAD
-=======
 
->>>>>>> 50065d19
 	. "github.com/transcom/mymove/pkg/models"
 )
 
