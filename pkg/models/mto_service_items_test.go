--- conflicted
+++ resolved
@@ -163,8 +163,6 @@
 		returnedShipment := msServiceItem.GetMTOServiceItemTypeFromServiceItem()
 		suite.NotNil(returnedShipment)
 	})
-<<<<<<< HEAD
-=======
 }
 
 func (suite *ModelSuite) TestFetchServiceItem() {
@@ -217,5 +215,4 @@
 		suite.Equal(fetchErr, models.ErrFetchNotFound)
 		suite.Empty(serviceItem)
 	})
->>>>>>> 52137a28
 }