--- conflicted
+++ resolved
@@ -28,15 +28,10 @@
 	RoleTypeServicesCounselor RoleType = "services_counselor"
 	// RoleTypePrimeSimulator is the PrimeSimulator Role
 	RoleTypePrimeSimulator RoleType = "prime_simulator"
-<<<<<<< HEAD
-=======
 	// RoleTypeQae is the Quality Assurance Evaluator Role
 	RoleTypeQae RoleType = "qae"
->>>>>>> 1b0cc014
 	// RoleTypeCustomerServiceRepresentative is the Customer Support Representative Role
 	RoleTypeCustomerServiceRepresentative RoleType = "customer_service_representative"
-	// RoleTypeQae is the Quality Assurance Evaluator Role
-	RoleTypeQae RoleType = "qae"
 	// RoleTypePrime is the Role associated with actions performed by the Prime
 	RoleTypePrime RoleType = "prime"
 	// RoleTypeHQ is the Headquarters Role
