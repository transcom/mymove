package roles

import (
	"time"

	"github.com/gobuffalo/pop/v6"
	"github.com/gobuffalo/validate/v3"
	"github.com/gobuffalo/validate/v3/validators"
	"github.com/gofrs/uuid"
)

// RoleType represents the types of users who can authenticate in the admin app
type RoleType string

// RoleName represents the names of roles
type RoleName string

const (
	// RoleTypeTOO is the Transportation Ordering Officer Role
	RoleTypeTOO RoleType = "transportation_ordering_officer"
	// RoleTypeCustomer is the Customer Role
	RoleTypeCustomer RoleType = "customer"
	// RoleTypeTIO is the Task Invoicing Officer Role
	RoleTypeTIO RoleType = "task_invoicing_officer"
	// RoleTypeContractingOfficer is the Contracting Officer Role
	RoleTypeContractingOfficer RoleType = "contracting_officer"
	// RoleTypeServicesCounselor is the Services Counselor Role
	RoleTypeServicesCounselor RoleType = "services_counselor"
	// RoleTypePrimeSimulator is the PrimeSimulator Role
	RoleTypePrimeSimulator RoleType = "prime_simulator"
<<<<<<< HEAD
	// RoleTypeQaeCsr is the Quality Assurance and Customer Support Role
	RoleTypeQaeCsr RoleType = "qae_csr"
=======
	// RoleTypeQae is the Quality Assurance Evaluator Role
	RoleTypeQae RoleType = "qae"
>>>>>>> 8a6fd7ed
	// RoleTypeCustomerServiceRepresentative is the Customer Support Representative Role
	RoleTypeCustomerServiceRepresentative RoleType = "customer_service_representative"
	// RoleTypePrime is the Role associated with actions performed by the Prime
	RoleTypePrime RoleType = "prime"
	// RoleTypeHQ is the Headquarters Role
	RoleTypeHQ RoleType = "headquarters"
)

// Role represents a Role for users
type Role struct {
	ID        uuid.UUID `json:"id" db:"id"`
	RoleType  RoleType  `json:"role_type" db:"role_type"`
	RoleName  RoleName  `json:"role_name" db:"role_name"`
	CreatedAt time.Time `json:"created_at" db:"created_at"`
	UpdatedAt time.Time `json:"updated_at" db:"updated_at"`
}

// TableName overrides the table name used by Pop.
func (r Role) TableName() string {
	return "roles"
}

// Roles is a slice of Role objects
type Roles []Role

// HasRole validates if Role has a role of a particular type
func (rs Roles) HasRole(roleType RoleType) bool {
	for _, r := range rs {
		if r.RoleType == roleType {
			return true
		}
	}
	return false
}

// GetRole returns the role a Role Type
func (rs Roles) GetRole(roleType RoleType) (Role, bool) {
	for _, r := range rs {
		if r.RoleType == roleType {
			return r, true
		}
	}
	return Role{}, false
}

// Validate gets run every time you call a "pop.Validate*" (pop.ValidateAndSave, pop.ValidateAndCreate, pop.ValidateAndUpdate) method.
func (r *Role) Validate(_ *pop.Connection) (*validate.Errors, error) {
	return validate.Validate(
		&validators.UUIDIsPresent{Field: r.ID, Name: "ID"},
		&validators.StringIsPresent{Field: string(r.RoleType), Name: "RoleType"},
	), nil
}

// FetchRolesForUser gets the active RoleTypes for the user
func FetchRolesForUser(db *pop.Connection, userID uuid.UUID) (Roles, error) {
	var roles Roles

	err := db.Q().Join("users_roles", "users_roles.role_id = roles.id").
		Where("users_roles.deleted_at IS NULL AND users_roles.user_id = ?", (userID)).
		All(&roles)
	return roles, err
}<|MERGE_RESOLUTION|>--- conflicted
+++ resolved
@@ -28,13 +28,8 @@
 	RoleTypeServicesCounselor RoleType = "services_counselor"
 	// RoleTypePrimeSimulator is the PrimeSimulator Role
 	RoleTypePrimeSimulator RoleType = "prime_simulator"
-<<<<<<< HEAD
-	// RoleTypeQaeCsr is the Quality Assurance and Customer Support Role
-	RoleTypeQaeCsr RoleType = "qae_csr"
-=======
 	// RoleTypeQae is the Quality Assurance Evaluator Role
 	RoleTypeQae RoleType = "qae"
->>>>>>> 8a6fd7ed
 	// RoleTypeCustomerServiceRepresentative is the Customer Support Representative Role
 	RoleTypeCustomerServiceRepresentative RoleType = "customer_service_representative"
 	// RoleTypePrime is the Role associated with actions performed by the Prime
