--- conflicted
+++ resolved
@@ -12,10 +12,7 @@
 	suite.T().Run("test valid PaymentRequest", func(t *testing.T) {
 		validPaymentRequest := models.PaymentRequest{
 			MoveTaskOrderID: uuid.Must(uuid.NewV4()),
-<<<<<<< HEAD
-=======
 			Status:          "PENDING",
->>>>>>> 1ec747c0
 		}
 		expErrors := map[string][]string{}
 		suite.verifyValidationErrors(&validPaymentRequest, expErrors)
