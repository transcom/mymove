--- conflicted
+++ resolved
@@ -39,12 +39,8 @@
 	BackupMailingAddress   *Address                            `belongs_to:"address"`
 	SocialSecurityNumberID *uuid.UUID                          `json:"social_security_number_id" db:"social_security_number_id"`
 	SocialSecurityNumber   *SocialSecurityNumber               `belongs_to:"address"`
-<<<<<<< HEAD
 	Orders                 Orders                              `has_many:"orders"`
 	BackupContacts         *BackupContacts                     `has_many:"backup_contacts"`
-=======
-	BackupContacts         BackupContacts                      `has_many:"backup_contacts"`
->>>>>>> e04900df
 	DutyStationID          *uuid.UUID                          `json:"duty_station_id" db:"duty_station_id"`
 	DutyStation            *DutyStation                        `belongs_to:"duty_stations"`
 }
@@ -189,11 +185,7 @@
 }
 
 // CreateOrder creates an order model tied to the service member
-<<<<<<< HEAD
-func (s ServiceMember) CreateOrder(db *pop.Connection, issueDate time.Time, reportByDate time.Time, ordersType string, hasDependents bool, newDutyStation DutyStation) (Order, *validate.Errors, error) {
-=======
 func (s ServiceMember) CreateOrder(db *pop.Connection, issueDate time.Time, reportByDate time.Time, ordersType internalmessages.OrdersType, hasDependents bool, newDutyStation DutyStation) (Order, *validate.Errors, error) {
->>>>>>> e04900df
 	newOrders := Order{
 		ServiceMemberID:  s.ID,
 		ServiceMember:    s,
