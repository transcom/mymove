package models

import (
	"strings"
	"time"

	"github.com/gobuffalo/pop/v6"
	"github.com/gobuffalo/validate/v3"
	"github.com/gobuffalo/validate/v3/validators"
	"github.com/gofrs/uuid"
	"github.com/pkg/errors"

	"github.com/transcom/mymove/pkg/appcontext"
	"github.com/transcom/mymove/pkg/auth"
	"github.com/transcom/mymove/pkg/db/utilities"
	"github.com/transcom/mymove/pkg/gen/internalmessages"
)

// ServiceMemberAffiliation represents a service member's branch
type ServiceMemberAffiliation string

// String is a string representation of a ServiceMemberAffiliation
func (s ServiceMemberAffiliation) String() string {
	return string(s)
}

const (
	// AffiliationARMY captures enum value "ARMY"
	AffiliationARMY ServiceMemberAffiliation = "ARMY"
	// AffiliationNAVY captures enum value "NAVY"
	AffiliationNAVY ServiceMemberAffiliation = "NAVY"
	// AffiliationMARINES captures enum value "MARINES"
	AffiliationMARINES ServiceMemberAffiliation = "MARINES"
	// AffiliationAIRFORCE captures enum value "AIR_FORCE"
	AffiliationAIRFORCE ServiceMemberAffiliation = "AIR_FORCE"
	// AffiliationCOASTGUARD captures enum value "COAST_GUARD"
	AffiliationCOASTGUARD ServiceMemberAffiliation = "COAST_GUARD"
	// AffiliationSPACEFORCE captures enum value "SPACE_FORCE"
	AffiliationSPACEFORCE ServiceMemberAffiliation = "SPACE_FORCE"
)

// ServiceMember is a user of type service member
type ServiceMember struct {
	ID                     uuid.UUID                 `json:"id" db:"id"`
	CreatedAt              time.Time                 `json:"created_at" db:"created_at"`
	UpdatedAt              time.Time                 `json:"updated_at" db:"updated_at"`
	UserID                 uuid.UUID                 `json:"user_id" db:"user_id"`
	User                   User                      `belongs_to:"user" fk_id:"user_id"`
	Edipi                  *string                   `json:"edipi" db:"edipi"`
	Emplid                 *string                   `json:"emplid" db:"emplid"`
	Affiliation            *ServiceMemberAffiliation `json:"affiliation" db:"affiliation"`
	FirstName              *string                   `json:"first_name" db:"first_name"`
	MiddleName             *string                   `json:"middle_name" db:"middle_name"`
	LastName               *string                   `json:"last_name" db:"last_name"`
	Suffix                 *string                   `json:"suffix" db:"suffix"`
	Telephone              *string                   `json:"telephone" db:"telephone"`
	SecondaryTelephone     *string                   `json:"secondary_telephone" db:"secondary_telephone"`
	PersonalEmail          *string                   `json:"personal_email" db:"personal_email"`
	PhoneIsPreferred       *bool                     `json:"phone_is_preferred" db:"phone_is_preferred"`
	EmailIsPreferred       *bool                     `json:"email_is_preferred" db:"email_is_preferred"`
	ResidentialAddressID   *uuid.UUID                `json:"residential_address_id" db:"residential_address_id"`
	ResidentialAddress     *Address                  `belongs_to:"address" fk_id:"residential_address_id"`
	BackupMailingAddressID *uuid.UUID                `json:"backup_mailing_address_id" db:"backup_mailing_address_id"`
	BackupMailingAddress   *Address                  `belongs_to:"address" fk_id:"backup_mailing_address_id"`
	Orders                 Orders                    `has_many:"orders" fk_id:"service_member_id" order_by:"created_at desc" `
	BackupContacts         BackupContacts            `has_many:"backup_contacts" fk_id:"service_member_id"`
	CacValidated           bool                      `json:"cac_validated" db:"cac_validated"`
}

// This model should be used whenever the customer name search is used. Had to create new struct so that Pop is aware of the "total_sim" field used in search queries.
// Since this isn't an actual column, but one created by a subquery, couldn't add it to original ServiceMember struct without errors.
type ServiceMemberSearchResult struct {
	ID                     uuid.UUID                 `json:"id" db:"id"`
	CreatedAt              time.Time                 `json:"created_at" db:"created_at"`
	UpdatedAt              time.Time                 `json:"updated_at" db:"updated_at"`
	UserID                 uuid.UUID                 `json:"user_id" db:"user_id"`
	User                   User                      `belongs_to:"user" fk_id:"user_id"`
	Edipi                  *string                   `json:"edipi" db:"edipi"`
	Emplid                 *string                   `json:"emplid" db:"emplid"`
	Affiliation            *ServiceMemberAffiliation `json:"affiliation" db:"affiliation"`
	FirstName              *string                   `json:"first_name" db:"first_name"`
	MiddleName             *string                   `json:"middle_name" db:"middle_name"`
	LastName               *string                   `json:"last_name" db:"last_name"`
	Suffix                 *string                   `json:"suffix" db:"suffix"`
	Telephone              *string                   `json:"telephone" db:"telephone"`
	SecondaryTelephone     *string                   `json:"secondary_telephone" db:"secondary_telephone"`
	PersonalEmail          *string                   `json:"personal_email" db:"personal_email"`
	PhoneIsPreferred       *bool                     `json:"phone_is_preferred" db:"phone_is_preferred"`
	EmailIsPreferred       *bool                     `json:"email_is_preferred" db:"email_is_preferred"`
	ResidentialAddressID   *uuid.UUID                `json:"residential_address_id" db:"residential_address_id"`
	ResidentialAddress     *Address                  `belongs_to:"address" fk_id:"residential_address_id"`
	BackupMailingAddressID *uuid.UUID                `json:"backup_mailing_address_id" db:"backup_mailing_address_id"`
	BackupMailingAddress   *Address                  `belongs_to:"address" fk_id:"backup_mailing_address_id"`
	Orders                 Orders                    `has_many:"orders" fk_id:"service_member_id" order_by:"created_at desc" `
	BackupContacts         BackupContacts            `has_many:"backup_contacts" fk_id:"service_member_id"`
	CacValidated           bool                      `json:"cac_validated" db:"cac_validated"`
	TotalSim               *float32                  `db:"total_sim"`
}

// TableName overrides the table name used by Pop.
func (s ServiceMember) TableName() string {
	return "service_members"
}

// Convenience function to convert to search result type, used in go tests
func (s ServiceMember) ToSearchResult() ServiceMemberSearchResult {
	return ServiceMemberSearchResult{
		ID:                     s.ID,
		CreatedAt:              s.CreatedAt,
		UpdatedAt:              s.UpdatedAt,
		UserID:                 s.UserID,
		User:                   s.User,
		Edipi:                  s.Edipi,
		Emplid:                 s.Emplid,
		Affiliation:            s.Affiliation,
		FirstName:              s.FirstName,
		LastName:               s.LastName,
		Suffix:                 s.Suffix,
		Telephone:              s.Telephone,
		SecondaryTelephone:     s.SecondaryTelephone,
		PersonalEmail:          s.PersonalEmail,
		EmailIsPreferred:       s.EmailIsPreferred,
		ResidentialAddressID:   s.ResidentialAddressID,
		ResidentialAddress:     s.ResidentialAddress,
		BackupMailingAddressID: s.BackupMailingAddressID,
		BackupMailingAddress:   s.BackupMailingAddress,
		Orders:                 s.Orders,
		BackupContacts:         s.BackupContacts,
		CacValidated:           s.CacValidated,
		TotalSim:               nil,
	}
}

type ServiceMembers []ServiceMember
type ServiceMemberSearchResults []ServiceMemberSearchResult

// Validate gets run every time you call a "pop.Validate*" (pop.ValidateAndSave, pop.ValidateAndCreate, pop.ValidateAndUpdate) method.
func (s *ServiceMember) Validate(_ *pop.Connection) (*validate.Errors, error) {
	return validate.Validate(
		&validators.UUIDIsPresent{Field: s.UserID, Name: "UserID"},
	), nil
}

// FetchServiceMemberForUser returns a service member only if it is allowed for the given user to access that service member.
// This method is thereby a useful way of performing access control checks.
func FetchServiceMemberForUser(db *pop.Connection, session *auth.Session, id uuid.UUID) (ServiceMember, error) {

	var serviceMember ServiceMember
	err := db.Q().Eager("User",
		"BackupMailingAddress",
		"BackupContacts",
		"Orders.NewDutyLocation.TransportationOffice",
		"Orders.OriginDutyLocation",
		"Orders.UploadedOrders.UserUploads.Upload",
		"Orders.Moves",
		"ResidentialAddress").Find(&serviceMember, id)

	if err != nil {
		if errors.Cause(err).Error() == RecordNotFoundErrorString {
			return ServiceMember{}, ErrFetchNotFound
		}
		// Otherwise, it's an unexpected err so we return that.
		return ServiceMember{}, err
	}
	// TODO: Handle case where more than one user is authorized to modify serviceMember
	if session.IsMilApp() && serviceMember.ID != session.ServiceMemberID {
		return ServiceMember{}, ErrFetchForbidden
	}

	// TODO: Remove this when Pop's eager loader stops populating blank structs into these fields
	if serviceMember.ResidentialAddressID == nil {
		serviceMember.ResidentialAddress = nil
	}
	if serviceMember.BackupMailingAddressID == nil {
		serviceMember.BackupMailingAddress = nil
	}

	return serviceMember, nil
}

// FetchServiceMember returns a service member by id REGARDLESS OF USER.
// Does not fetch nested models.
// DO NOT USE IF YOU NEED USER AUTH
func FetchServiceMember(db *pop.Connection, id uuid.UUID) (ServiceMember, error) {
	var serviceMember ServiceMember
	err := db.Q().Find(&serviceMember, id)
	if err != nil {
		if errors.Cause(err).Error() == RecordNotFoundErrorString {
			return ServiceMember{}, ErrFetchNotFound
		}
		// Otherwise, it's an unexpected err so we return that.
		return ServiceMember{}, err
	}

	return serviceMember, nil
}

// SaveServiceMember takes a serviceMember with Address structs and coordinates saving it all in a transaction
func SaveServiceMember(appCtx appcontext.AppContext, serviceMember *ServiceMember) (*validate.Errors, error) {

	responseVErrors := validate.NewErrors()
	var responseError error

	// If the passed in function returns an error, the transaction is rolled back
	transactionErr := appCtx.NewTransaction(func(txnAppCtx appcontext.AppContext) error {

		transactionError := errors.New("Rollback The transaction")

		if serviceMember.ResidentialAddress != nil {
			county, err := FindCountyByZipCode(appCtx.DB(), serviceMember.ResidentialAddress.PostalCode)
			if err != nil {
				responseError = err
				return err
			}

			// Evaluate address and populate addresses isOconus value
			isOconus, err := IsAddressOconus(appCtx.DB(), *serviceMember.ResidentialAddress)
			if err != nil {
				responseError = err
				return err
			}
			serviceMember.ResidentialAddress.IsOconus = &isOconus

			serviceMember.ResidentialAddress.County = county

			// until international moves are supported, we will default the country for created addresses to "US"
			if serviceMember.ResidentialAddress.Country != nil && serviceMember.ResidentialAddress.Country.Country != "" {
				country, err := FetchCountryByCode(appCtx.DB(), serviceMember.ResidentialAddress.Country.Country)
				if err != nil {
					return err
				}
				serviceMember.ResidentialAddress.Country = &country
				serviceMember.ResidentialAddress.CountryId = &country.ID
			} else {
				country, err := FetchCountryByCode(appCtx.DB(), "US")
				if err != nil {
					return err
				}
				serviceMember.ResidentialAddress.Country = &country
				serviceMember.ResidentialAddress.CountryId = &country.ID
			}

			if serviceMember.ResidentialAddress.Country != nil {
				country := serviceMember.ResidentialAddress.Country
				if country.Country != "US" || country.Country == "US" && serviceMember.ResidentialAddress.State == "AK" || country.Country == "US" && serviceMember.ResidentialAddress.State == "HI" {
					boolTrueVal := true
					serviceMember.ResidentialAddress.IsOconus = &boolTrueVal
				} else {
					boolFalseVal := false
					serviceMember.ResidentialAddress.IsOconus = &boolFalseVal
				}
			} else if serviceMember.ResidentialAddress.CountryId != nil {
				country, err := FetchCountryByID(appCtx.DB(), *serviceMember.ResidentialAddress.CountryId)
				if err != nil {
					return err
				}
				if country.Country != "US" || country.Country == "US" && serviceMember.ResidentialAddress.State == "AK" || country.Country == "US" && serviceMember.ResidentialAddress.State == "HI" {
					boolTrueVal := true
					serviceMember.ResidentialAddress.IsOconus = &boolTrueVal
				} else {
					boolFalseVal := false
					serviceMember.ResidentialAddress.IsOconus = &boolFalseVal
				}
			} else {
				boolFalseVal := false
				serviceMember.ResidentialAddress.IsOconus = &boolFalseVal
			}
			if verrs, err := txnAppCtx.DB().ValidateAndSave(serviceMember.ResidentialAddress); verrs.HasAny() || err != nil {
				responseVErrors.Append(verrs)
				responseError = err
				return transactionError
			}
			serviceMember.ResidentialAddressID = &serviceMember.ResidentialAddress.ID
		}

		if serviceMember.BackupMailingAddress != nil {
			county, err := FindCountyByZipCode(appCtx.DB(), serviceMember.BackupMailingAddress.PostalCode)
			if err != nil {
				responseError = err
				return err
			}
			serviceMember.BackupMailingAddress.County = county
			// until international moves are supported, we will default the country for created addresses to "US"
			if serviceMember.BackupMailingAddress.Country != nil && serviceMember.BackupMailingAddress.Country.Country != "" {
				country, err := FetchCountryByCode(appCtx.DB(), serviceMember.BackupMailingAddress.Country.Country)
				if err != nil {
					return err
				}
				serviceMember.BackupMailingAddress.Country = &country
				serviceMember.BackupMailingAddress.CountryId = &country.ID
			} else {
				country, err := FetchCountryByCode(appCtx.DB(), "US")
				if err != nil {
					return err
				}
				serviceMember.BackupMailingAddress.Country = &country
				serviceMember.BackupMailingAddress.CountryId = &country.ID
			}

<<<<<<< HEAD
			// Evaluate address and populate addresses isOconus value
			isOconus, err := IsAddressOconus(appCtx.DB(), *serviceMember.BackupMailingAddress)
			if err != nil {
				responseError = err
				return err
			}
			serviceMember.BackupMailingAddress.IsOconus = &isOconus

=======
			if serviceMember.BackupMailingAddress.Country != nil {
				country := serviceMember.BackupMailingAddress.Country
				if country.Country != "US" || country.Country == "US" && serviceMember.BackupMailingAddress.State == "AK" || country.Country == "US" && serviceMember.BackupMailingAddress.State == "HI" {
					boolTrueVal := true
					serviceMember.BackupMailingAddress.IsOconus = &boolTrueVal
				} else {
					boolFalseVal := false
					serviceMember.BackupMailingAddress.IsOconus = &boolFalseVal
				}
			} else if serviceMember.BackupMailingAddress.CountryId != nil {
				country, err := FetchCountryByID(appCtx.DB(), *serviceMember.BackupMailingAddress.CountryId)
				if err != nil {
					return err
				}
				if country.Country != "US" || country.Country == "US" && serviceMember.BackupMailingAddress.State == "AK" || country.Country == "US" && serviceMember.BackupMailingAddress.State == "HI" {
					boolTrueVal := true
					serviceMember.BackupMailingAddress.IsOconus = &boolTrueVal
				} else {
					boolFalseVal := false
					serviceMember.BackupMailingAddress.IsOconus = &boolFalseVal
				}
			} else {
				boolFalseVal := false
				serviceMember.BackupMailingAddress.IsOconus = &boolFalseVal
			}
>>>>>>> 5066df5f
			if verrs, err := txnAppCtx.DB().ValidateAndSave(serviceMember.BackupMailingAddress); verrs.HasAny() || err != nil {
				responseVErrors.Append(verrs)
				responseError = err
				return transactionError
			}
			serviceMember.BackupMailingAddressID = &serviceMember.BackupMailingAddress.ID
		}

		if verrs, err := txnAppCtx.DB().ValidateAndSave(serviceMember); verrs.HasAny() || err != nil {
			responseVErrors.Append(verrs)
			responseError = err
			return transactionError
		}

		return nil
	})

	if transactionErr != nil {
		return responseVErrors, responseError
	}

	return responseVErrors, responseError

}

// CreateBackupContact creates a backup contact model tied to the service member
func (s ServiceMember) CreateBackupContact(db *pop.Connection, name string, email string, phone *string, permission BackupContactPermission) (BackupContact, *validate.Errors, error) {
	newContact := BackupContact{
		ServiceMemberID: s.ID,
		ServiceMember:   s,
		Name:            name,
		Email:           email,
		Phone:           phone,
		Permission:      permission,
	}

	verrs, err := db.ValidateAndCreate(&newContact)
	if err != nil || verrs.HasAny() {
		newContact = BackupContact{}
	}
	return newContact, verrs, err
}

// CreateOrder creates an order model tied to the service member
func (s ServiceMember) CreateOrder(appCtx appcontext.AppContext,
	issueDate time.Time,
	reportByDate time.Time,
	ordersType internalmessages.OrdersType,
	hasDependents bool,
	spouseHasProGear bool,
	newDutyLocation DutyLocation,
	ordersNumber *string,
	tac *string,
	sac *string,
	departmentIndicator *string,
	originDutyLocation *DutyLocation,
	grade *internalmessages.OrderPayGrade,
	entitlement *Entitlement,
	originDutyLocationGBLOC *string,
	packingAndShippingInstructions string,
	newDutyLocationGBLOC *string) (Order, *validate.Errors, error) {

	var newOrders Order
	responseVErrors := validate.NewErrors()
	var responseError error

	transactionErr := appCtx.NewTransaction(func(txnAppCtx appcontext.AppContext) error {
		transactionError := errors.New("Rollback The transaction")
		uploadedOrders := Document{
			ServiceMemberID: s.ID,
			ServiceMember:   s,
		}
		verrs, err := txnAppCtx.DB().ValidateAndCreate(&uploadedOrders)
		if err != nil || verrs.HasAny() {
			responseVErrors.Append(verrs)
			responseError = err
			return transactionError
		}

		newOrders = Order{
			ServiceMemberID:                s.ID,
			ServiceMember:                  s,
			IssueDate:                      issueDate,
			ReportByDate:                   reportByDate,
			OrdersType:                     ordersType,
			HasDependents:                  hasDependents,
			SpouseHasProGear:               spouseHasProGear,
			NewDutyLocationID:              newDutyLocation.ID,
			NewDutyLocation:                newDutyLocation,
			DestinationGBLOC:               newDutyLocationGBLOC,
			UploadedOrders:                 uploadedOrders,
			UploadedOrdersID:               uploadedOrders.ID,
			Status:                         OrderStatusDRAFT,
			OrdersNumber:                   ordersNumber,
			TAC:                            tac,
			SAC:                            sac,
			DepartmentIndicator:            departmentIndicator,
			Grade:                          grade,
			OriginDutyLocation:             originDutyLocation,
			Entitlement:                    entitlement,
			OriginDutyLocationGBLOC:        originDutyLocationGBLOC,
			SupplyAndServicesCostEstimate:  SupplyAndServicesCostEstimate,
			MethodOfPayment:                MethodOfPayment,
			NAICS:                          NAICS,
			PackingAndShippingInstructions: packingAndShippingInstructions,
		}

		verrs, err = txnAppCtx.DB().ValidateAndCreate(&newOrders)
		if err != nil || verrs.HasAny() {
			responseVErrors.Append(verrs)
			responseError = err
			return transactionError
		}

		return nil
	})

	if transactionErr != nil {
		return newOrders, responseVErrors, responseError
	}

	return newOrders, responseVErrors, responseError
}

// UpdateServiceMemberDoDID is called if Safety Move order is created to clear out the DoDID
func UpdateServiceMemberDoDID(db *pop.Connection, serviceMember *ServiceMember, dodid *string) error {

	serviceMember.Edipi = dodid

	verrs, err := db.ValidateAndUpdate(serviceMember)
	if verrs.HasAny() {
		return verrs
	} else if err != nil {
		err = errors.Wrap(err, "Unable to update service member edipi")
		return err
	}

	return nil
}

// UpdateServiceMemberEMPLID is called if Safety Move order is created to clear out the EMPLID
func UpdateServiceMemberEMPLID(db *pop.Connection, serviceMember *ServiceMember, emplid *string) error {

	serviceMember.Emplid = emplid

	verrs, err := db.ValidateAndUpdate(serviceMember)
	if verrs.HasAny() {
		return verrs
	} else if err != nil {
		err = errors.Wrap(err, "Unable to update service member emplid")
		return err
	}

	return nil
}

// IsProfileComplete checks if the profile has been completely filled out
func (s *ServiceMember) IsProfileComplete() bool {

	// The following fields are required to be set for a profile to be complete
	if s.Edipi == nil {
		return false
	}
	if s.Affiliation == nil {
		return false
	}
	if s.FirstName == nil {
		return false
	}
	if s.LastName == nil {
		return false
	}
	if s.Telephone == nil {
		return false
	}
	if s.PersonalEmail == nil {
		return false
	}
	if s.PhoneIsPreferred == nil && s.EmailIsPreferred == nil {
		return false
	}
	if s.ResidentialAddressID == nil {
		return false
	}
	if s.BackupMailingAddressID == nil {
		return false
	}
	if len(s.BackupContacts) == 0 {
		return false
	}
	// All required fields have a set value
	return true
}

// FetchLatestOrder gets the latest order for a service member
func FetchLatestOrder(session *auth.Session, db *pop.Connection) (Order, error) {
	var order Order
	query := db.Where("orders.service_member_id = $1", session.ServiceMemberID).Order("created_at desc")
	err := query.EagerPreload("ServiceMember.User",
		"OriginDutyLocation.Address",
		"OriginDutyLocation.TransportationOffice",
		"NewDutyLocation.Address",
		"UploadedOrders",
		"UploadedAmendedOrders",
		"Moves.SignedCertifications",
		"Entitlement").
		First(&order)
	if err != nil {
		if errors.Cause(err).Error() == RecordNotFoundErrorString {
			return Order{}, ErrFetchNotFound
		}
		return Order{}, err
	}

	// Eager loading of nested has_many associations is broken
	var userUploads UserUploads
	err = db.Q().
		Scope(utilities.ExcludeDeletedScope()).EagerPreload("Upload").
		Where("document_id = ?", order.UploadedOrdersID).
		All(&userUploads)
	if err != nil {
		return Order{}, err
	}

	order.UploadedOrders.UserUploads = userUploads

	// Eager loading of nested has_many associations is broken
	if order.UploadedAmendedOrders != nil {
		var amendedUserUploads UserUploads
		err = db.Q().
			Scope(utilities.ExcludeDeletedScope()).EagerPreload("Upload").
			Where("document_id = ?", order.UploadedAmendedOrdersID).
			All(&amendedUserUploads)
		if err != nil {
			return Order{}, err
		}
		order.UploadedAmendedOrders.UserUploads = amendedUserUploads
	}

	// User must be logged in service member
	if session.IsMilApp() && order.ServiceMember.ID != session.ServiceMemberID {
		return Order{}, ErrFetchForbidden
	}
	return order, nil
}

// ReverseNameLineFormat returns the service member's name as a string in Last, First, M format.
func (s *ServiceMember) ReverseNameLineFormat() string {
	names := []string{}
	if s.LastName != nil && len(*s.LastName) > 0 {
		names = append(names, *s.LastName)
	}
	if s.FirstName != nil && len(*s.FirstName) > 0 {
		names = append(names, *s.FirstName)
	}
	if s.MiddleName != nil && len(*s.MiddleName) > 0 {
		middleInitialLength := 1
		truncatedMiddleNameToMiddleInitial := truncateStr(*s.MiddleName, middleInitialLength)
		names = append(names, truncatedMiddleNameToMiddleInitial)
	}
	return strings.Join(names, ", ")
}

func truncateStr(str string, cutoff int) string {
	if len(str) >= cutoff {
		if cutoff-3 > 0 {
			return str[:cutoff-3] + "..."
		}
		return str[:cutoff]
	}
	return str
}<|MERGE_RESOLUTION|>--- conflicted
+++ resolved
@@ -297,7 +297,6 @@
 				serviceMember.BackupMailingAddress.CountryId = &country.ID
 			}
 
-<<<<<<< HEAD
 			// Evaluate address and populate addresses isOconus value
 			isOconus, err := IsAddressOconus(appCtx.DB(), *serviceMember.BackupMailingAddress)
 			if err != nil {
@@ -306,7 +305,6 @@
 			}
 			serviceMember.BackupMailingAddress.IsOconus = &isOconus
 
-=======
 			if serviceMember.BackupMailingAddress.Country != nil {
 				country := serviceMember.BackupMailingAddress.Country
 				if country.Country != "US" || country.Country == "US" && serviceMember.BackupMailingAddress.State == "AK" || country.Country == "US" && serviceMember.BackupMailingAddress.State == "HI" {
@@ -332,7 +330,6 @@
 				boolFalseVal := false
 				serviceMember.BackupMailingAddress.IsOconus = &boolFalseVal
 			}
->>>>>>> 5066df5f
 			if verrs, err := txnAppCtx.DB().ValidateAndSave(serviceMember.BackupMailingAddress); verrs.HasAny() || err != nil {
 				responseVErrors.Append(verrs)
 				responseError = err
