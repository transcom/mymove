--- conflicted
+++ resolved
@@ -297,33 +297,6 @@
 				serviceMember.BackupMailingAddress.CountryId = &country.ID
 			}
 
-<<<<<<< HEAD
-			if serviceMember.BackupMailingAddress.Country != nil {
-				country := serviceMember.BackupMailingAddress.Country
-				if country.Country != "US" || country.Country == "US" && serviceMember.BackupMailingAddress.State == "AK" || country.Country == "US" && serviceMember.BackupMailingAddress.State == "HI" {
-					boolTrueVal := true
-					serviceMember.BackupMailingAddress.IsOconus = &boolTrueVal
-				} else {
-					boolFalseVal := false
-					serviceMember.BackupMailingAddress.IsOconus = &boolFalseVal
-				}
-			} else if serviceMember.BackupMailingAddress.CountryId != nil {
-				country, err := FetchCountryByID(appCtx.DB(), *serviceMember.BackupMailingAddress.CountryId)
-				if err != nil {
-					return err
-				}
-				if country.Country != "US" || country.Country == "US" && serviceMember.BackupMailingAddress.State == "AK" || country.Country == "US" && serviceMember.BackupMailingAddress.State == "HI" {
-					boolTrueVal := true
-					serviceMember.BackupMailingAddress.IsOconus = &boolTrueVal
-				} else {
-					boolFalseVal := false
-					serviceMember.BackupMailingAddress.IsOconus = &boolFalseVal
-				}
-			} else {
-				boolFalseVal := false
-				serviceMember.BackupMailingAddress.IsOconus = &boolFalseVal
-			}
-=======
 			// Evaluate address and populate addresses isOconus value
 			isOconus, err := IsAddressOconus(appCtx.DB(), *serviceMember.BackupMailingAddress)
 			if err != nil {
@@ -332,7 +305,6 @@
 			}
 			serviceMember.BackupMailingAddress.IsOconus = &isOconus
 
->>>>>>> cab08c83
 			if verrs, err := txnAppCtx.DB().ValidateAndSave(serviceMember.BackupMailingAddress); verrs.HasAny() || err != nil {
 				responseVErrors.Append(verrs)
 				responseError = err
