package models

import (
	"strings"
	"time"

	"github.com/gobuffalo/pop/v6"
	"github.com/gobuffalo/validate/v3"
	"github.com/gobuffalo/validate/v3/validators"
	"github.com/gofrs/uuid"
	"github.com/pkg/errors"

	"github.com/transcom/mymove/pkg/appcontext"
	"github.com/transcom/mymove/pkg/auth"
	"github.com/transcom/mymove/pkg/db/utilities"
	"github.com/transcom/mymove/pkg/gen/internalmessages"
)

// ServiceMemberAffiliation represents a service member's branch
type ServiceMemberAffiliation string

// String is a string representation of a ServiceMemberAffiliation
func (s ServiceMemberAffiliation) String() string {
	return string(s)
}

const (
	// AffiliationARMY captures enum value "ARMY"
	AffiliationARMY ServiceMemberAffiliation = "ARMY"
	// AffiliationNAVY captures enum value "NAVY"
	AffiliationNAVY ServiceMemberAffiliation = "NAVY"
	// AffiliationMARINES captures enum value "MARINES"
	AffiliationMARINES ServiceMemberAffiliation = "MARINES"
	// AffiliationAIRFORCE captures enum value "AIR_FORCE"
	AffiliationAIRFORCE ServiceMemberAffiliation = "AIR_FORCE"
	// AffiliationCOASTGUARD captures enum value "COAST_GUARD"
	AffiliationCOASTGUARD ServiceMemberAffiliation = "COAST_GUARD"
	// AffiliationSPACEFORCE captures enum value "SPACE_FORCE"
	AffiliationSPACEFORCE ServiceMemberAffiliation = "SPACE_FORCE"
)

// ServiceMember is a user of type service member
type ServiceMember struct {
	ID                     uuid.UUID                 `json:"id" db:"id"`
	CreatedAt              time.Time                 `json:"created_at" db:"created_at"`
	UpdatedAt              time.Time                 `json:"updated_at" db:"updated_at"`
	UserID                 uuid.UUID                 `json:"user_id" db:"user_id"`
	User                   User                      `belongs_to:"user" fk_id:"user_id"`
	Edipi                  *string                   `json:"edipi" db:"edipi"`
	Emplid                 *string                   `json:"emplid" db:"emplid"`
	Affiliation            *ServiceMemberAffiliation `json:"affiliation" db:"affiliation"`
	FirstName              *string                   `json:"first_name" db:"first_name"`
	MiddleName             *string                   `json:"middle_name" db:"middle_name"`
	LastName               *string                   `json:"last_name" db:"last_name"`
	Suffix                 *string                   `json:"suffix" db:"suffix"`
	Telephone              *string                   `json:"telephone" db:"telephone"`
	SecondaryTelephone     *string                   `json:"secondary_telephone" db:"secondary_telephone"`
	PersonalEmail          *string                   `json:"personal_email" db:"personal_email"`
	PhoneIsPreferred       *bool                     `json:"phone_is_preferred" db:"phone_is_preferred"`
	EmailIsPreferred       *bool                     `json:"email_is_preferred" db:"email_is_preferred"`
	ResidentialAddressID   *uuid.UUID                `json:"residential_address_id" db:"residential_address_id"`
	ResidentialAddress     *Address                  `belongs_to:"address" fk_id:"residential_address_id"`
	BackupMailingAddressID *uuid.UUID                `json:"backup_mailing_address_id" db:"backup_mailing_address_id"`
	BackupMailingAddress   *Address                  `belongs_to:"address" fk_id:"backup_mailing_address_id"`
	Orders                 Orders                    `has_many:"orders" fk_id:"service_member_id" order_by:"created_at desc" `
	BackupContacts         BackupContacts            `has_many:"backup_contacts" fk_id:"service_member_id"`
	CacValidated           bool                      `json:"cac_validated" db:"cac_validated"`
}

// This model should be used whenever the customer name search is used. Had to create new struct so that Pop is aware of the "total_sim" field used in search queries.
// Since this isn't an actual column, but one created by a subquery, couldn't add it to original ServiceMember struct without errors.
type ServiceMemberSearchResult struct {
	ID                     uuid.UUID                 `json:"id" db:"id"`
	CreatedAt              time.Time                 `json:"created_at" db:"created_at"`
	UpdatedAt              time.Time                 `json:"updated_at" db:"updated_at"`
	UserID                 uuid.UUID                 `json:"user_id" db:"user_id"`
	User                   User                      `belongs_to:"user" fk_id:"user_id"`
	Edipi                  *string                   `json:"edipi" db:"edipi"`
	Emplid                 *string                   `json:"emplid" db:"emplid"`
	Affiliation            *ServiceMemberAffiliation `json:"affiliation" db:"affiliation"`
	FirstName              *string                   `json:"first_name" db:"first_name"`
	MiddleName             *string                   `json:"middle_name" db:"middle_name"`
	LastName               *string                   `json:"last_name" db:"last_name"`
	Suffix                 *string                   `json:"suffix" db:"suffix"`
	Telephone              *string                   `json:"telephone" db:"telephone"`
	SecondaryTelephone     *string                   `json:"secondary_telephone" db:"secondary_telephone"`
	PersonalEmail          *string                   `json:"personal_email" db:"personal_email"`
	PhoneIsPreferred       *bool                     `json:"phone_is_preferred" db:"phone_is_preferred"`
	EmailIsPreferred       *bool                     `json:"email_is_preferred" db:"email_is_preferred"`
	ResidentialAddressID   *uuid.UUID                `json:"residential_address_id" db:"residential_address_id"`
	ResidentialAddress     *Address                  `belongs_to:"address" fk_id:"residential_address_id"`
	BackupMailingAddressID *uuid.UUID                `json:"backup_mailing_address_id" db:"backup_mailing_address_id"`
	BackupMailingAddress   *Address                  `belongs_to:"address" fk_id:"backup_mailing_address_id"`
	Orders                 Orders                    `has_many:"orders" fk_id:"service_member_id" order_by:"created_at desc" `
	BackupContacts         BackupContacts            `has_many:"backup_contacts" fk_id:"service_member_id"`
	CacValidated           bool                      `json:"cac_validated" db:"cac_validated"`
	TotalSim               *float32                  `db:"total_sim"`
}

// TableName overrides the table name used by Pop.
func (s ServiceMember) TableName() string {
	return "service_members"
}

// Convenience function to convert to search result type, used in go tests
func (s ServiceMember) ToSearchResult() ServiceMemberSearchResult {
	return ServiceMemberSearchResult{
		ID:                     s.ID,
		CreatedAt:              s.CreatedAt,
		UpdatedAt:              s.UpdatedAt,
		UserID:                 s.UserID,
		User:                   s.User,
		Edipi:                  s.Edipi,
		Emplid:                 s.Emplid,
		Affiliation:            s.Affiliation,
		FirstName:              s.FirstName,
		LastName:               s.LastName,
		Suffix:                 s.Suffix,
		Telephone:              s.Telephone,
		SecondaryTelephone:     s.SecondaryTelephone,
		PersonalEmail:          s.PersonalEmail,
		EmailIsPreferred:       s.EmailIsPreferred,
		ResidentialAddressID:   s.ResidentialAddressID,
		ResidentialAddress:     s.ResidentialAddress,
		BackupMailingAddressID: s.BackupMailingAddressID,
		BackupMailingAddress:   s.BackupMailingAddress,
		Orders:                 s.Orders,
		BackupContacts:         s.BackupContacts,
		CacValidated:           s.CacValidated,
		TotalSim:               nil,
	}
}

type ServiceMembers []ServiceMember
type ServiceMemberSearchResults []ServiceMemberSearchResult

// Validate gets run every time you call a "pop.Validate*" (pop.ValidateAndSave, pop.ValidateAndCreate, pop.ValidateAndUpdate) method.
func (s *ServiceMember) Validate(_ *pop.Connection) (*validate.Errors, error) {
	return validate.Validate(
		&validators.UUIDIsPresent{Field: s.UserID, Name: "UserID"},
	), nil
}

// FetchServiceMemberForUser returns a service member only if it is allowed for the given user to access that service member.
// This method is thereby a useful way of performing access control checks.
func FetchServiceMemberForUser(db *pop.Connection, session *auth.Session, id uuid.UUID) (ServiceMember, error) {

	var serviceMember ServiceMember
	err := db.Q().Eager("User",
		"BackupMailingAddress",
		"BackupContacts",
		"Orders.NewDutyLocation.TransportationOffice",
		"Orders.OriginDutyLocation",
		"Orders.UploadedOrders.UserUploads.Upload",
		"Orders.Moves",
		"ResidentialAddress").Find(&serviceMember, id)

	if err != nil {
		if errors.Cause(err).Error() == RecordNotFoundErrorString {
			return ServiceMember{}, ErrFetchNotFound
		}
		// Otherwise, it's an unexpected err so we return that.
		return ServiceMember{}, err
	}
	// TODO: Handle case where more than one user is authorized to modify serviceMember
	if session.IsMilApp() && serviceMember.ID != session.ServiceMemberID {
		return ServiceMember{}, ErrFetchForbidden
	}

	// TODO: Remove this when Pop's eager loader stops populating blank structs into these fields
	if serviceMember.ResidentialAddressID == nil {
		serviceMember.ResidentialAddress = nil
	}
	if serviceMember.BackupMailingAddressID == nil {
		serviceMember.BackupMailingAddress = nil
	}

	return serviceMember, nil
}

// FetchServiceMember returns a service member by id REGARDLESS OF USER.
// Does not fetch nested models.
// DO NOT USE IF YOU NEED USER AUTH
func FetchServiceMember(db *pop.Connection, id uuid.UUID) (ServiceMember, error) {
	var serviceMember ServiceMember
	err := db.Q().Find(&serviceMember, id)
	if err != nil {
		if errors.Cause(err).Error() == RecordNotFoundErrorString {
			return ServiceMember{}, ErrFetchNotFound
		}
		// Otherwise, it's an unexpected err so we return that.
		return ServiceMember{}, err
	}

	return serviceMember, nil
}

// SaveServiceMember takes a serviceMember with Address structs and coordinates saving it all in a transaction
func SaveServiceMember(appCtx appcontext.AppContext, serviceMember *ServiceMember) (*validate.Errors, error) {

	responseVErrors := validate.NewErrors()
	var responseError error

	// If the passed in function returns an error, the transaction is rolled back
	transactionErr := appCtx.NewTransaction(func(txnAppCtx appcontext.AppContext) error {

		transactionError := errors.New("Rollback The transaction")

		if serviceMember.ResidentialAddress != nil {
			county, err := FindCountyByZipCode(appCtx.DB(), serviceMember.ResidentialAddress.PostalCode)
			if err != nil {
				responseError = err
				return err
			}

			// Evaluate address and populate addresses isOconus value
			isOconus, err := IsAddressOconus(appCtx.DB(), *serviceMember.ResidentialAddress)
			if err != nil {
				responseError = err
				return err
			}
			serviceMember.ResidentialAddress.IsOconus = &isOconus

			serviceMember.ResidentialAddress.County = county

			// until international moves are supported, we will default the country for created addresses to "US"
			if serviceMember.ResidentialAddress.Country != nil && serviceMember.ResidentialAddress.Country.Country != "" {
				country, err := FetchCountryByCode(appCtx.DB(), serviceMember.ResidentialAddress.Country.Country)
				if err != nil {
					return err
				}
				serviceMember.ResidentialAddress.Country = &country
				serviceMember.ResidentialAddress.CountryId = &country.ID
			} else {
				country, err := FetchCountryByCode(appCtx.DB(), "US")
				if err != nil {
					return err
				}
				serviceMember.ResidentialAddress.Country = &country
				serviceMember.ResidentialAddress.CountryId = &country.ID
			}

			if serviceMember.ResidentialAddress.Country != nil {
				country := serviceMember.ResidentialAddress.Country
				if country.Country != "US" || country.Country == "US" && serviceMember.ResidentialAddress.State == "AK" || country.Country == "US" && serviceMember.ResidentialAddress.State == "HI" {
					boolTrueVal := true
					serviceMember.ResidentialAddress.IsOconus = &boolTrueVal
				} else {
					boolFalseVal := false
					serviceMember.ResidentialAddress.IsOconus = &boolFalseVal
				}
			} else if serviceMember.ResidentialAddress.CountryId != nil {
				country, err := FetchCountryByID(appCtx.DB(), *serviceMember.ResidentialAddress.CountryId)
				if err != nil {
					return err
				}
				if country.Country != "US" || country.Country == "US" && serviceMember.ResidentialAddress.State == "AK" || country.Country == "US" && serviceMember.ResidentialAddress.State == "HI" {
					boolTrueVal := true
					serviceMember.ResidentialAddress.IsOconus = &boolTrueVal
				} else {
					boolFalseVal := false
					serviceMember.ResidentialAddress.IsOconus = &boolFalseVal
				}
			} else {
				boolFalseVal := false
				serviceMember.ResidentialAddress.IsOconus = &boolFalseVal
			}
			if verrs, err := txnAppCtx.DB().ValidateAndSave(serviceMember.ResidentialAddress); verrs.HasAny() || err != nil {
				responseVErrors.Append(verrs)
				responseError = err
				return transactionError
			}
			serviceMember.ResidentialAddressID = &serviceMember.ResidentialAddress.ID
		}

		if serviceMember.BackupMailingAddress != nil {
			county, err := FindCountyByZipCode(appCtx.DB(), serviceMember.BackupMailingAddress.PostalCode)
			if err != nil {
				responseError = err
				return err
			}
			serviceMember.BackupMailingAddress.County = county
<<<<<<< HEAD

			// Evaluate address and populate addresses isOconus value
			isOconus, err := IsAddressOconus(appCtx.DB(), *serviceMember.BackupMailingAddress)
			if err != nil {
				responseError = err
				return err
			}
			serviceMember.BackupMailingAddress.IsOconus = &isOconus

=======
			// until international moves are supported, we will default the country for created addresses to "US"
			if serviceMember.BackupMailingAddress.Country != nil && serviceMember.BackupMailingAddress.Country.Country != "" {
				country, err := FetchCountryByCode(appCtx.DB(), serviceMember.BackupMailingAddress.Country.Country)
				if err != nil {
					return err
				}
				serviceMember.BackupMailingAddress.Country = &country
				serviceMember.BackupMailingAddress.CountryId = &country.ID
			} else {
				country, err := FetchCountryByCode(appCtx.DB(), "US")
				if err != nil {
					return err
				}
				serviceMember.BackupMailingAddress.Country = &country
				serviceMember.BackupMailingAddress.CountryId = &country.ID
			}

			if serviceMember.BackupMailingAddress.Country != nil {
				country := serviceMember.BackupMailingAddress.Country
				if country.Country != "US" || country.Country == "US" && serviceMember.BackupMailingAddress.State == "AK" || country.Country == "US" && serviceMember.BackupMailingAddress.State == "HI" {
					boolTrueVal := true
					serviceMember.BackupMailingAddress.IsOconus = &boolTrueVal
				} else {
					boolFalseVal := false
					serviceMember.BackupMailingAddress.IsOconus = &boolFalseVal
				}
			} else if serviceMember.BackupMailingAddress.CountryId != nil {
				country, err := FetchCountryByID(appCtx.DB(), *serviceMember.BackupMailingAddress.CountryId)
				if err != nil {
					return err
				}
				if country.Country != "US" || country.Country == "US" && serviceMember.BackupMailingAddress.State == "AK" || country.Country == "US" && serviceMember.BackupMailingAddress.State == "HI" {
					boolTrueVal := true
					serviceMember.BackupMailingAddress.IsOconus = &boolTrueVal
				} else {
					boolFalseVal := false
					serviceMember.BackupMailingAddress.IsOconus = &boolFalseVal
				}
			} else {
				boolFalseVal := false
				serviceMember.BackupMailingAddress.IsOconus = &boolFalseVal
			}
>>>>>>> 47092b8b
			if verrs, err := txnAppCtx.DB().ValidateAndSave(serviceMember.BackupMailingAddress); verrs.HasAny() || err != nil {
				responseVErrors.Append(verrs)
				responseError = err
				return transactionError
			}
			serviceMember.BackupMailingAddressID = &serviceMember.BackupMailingAddress.ID
		}

		if verrs, err := txnAppCtx.DB().ValidateAndSave(serviceMember); verrs.HasAny() || err != nil {
			responseVErrors.Append(verrs)
			responseError = err
			return transactionError
		}

		return nil
	})

	if transactionErr != nil {
		return responseVErrors, responseError
	}

	return responseVErrors, responseError

}

// CreateBackupContact creates a backup contact model tied to the service member
func (s ServiceMember) CreateBackupContact(db *pop.Connection, name string, email string, phone *string, permission BackupContactPermission) (BackupContact, *validate.Errors, error) {
	newContact := BackupContact{
		ServiceMemberID: s.ID,
		ServiceMember:   s,
		Name:            name,
		Email:           email,
		Phone:           phone,
		Permission:      permission,
	}

	verrs, err := db.ValidateAndCreate(&newContact)
	if err != nil || verrs.HasAny() {
		newContact = BackupContact{}
	}
	return newContact, verrs, err
}

// CreateOrder creates an order model tied to the service member
func (s ServiceMember) CreateOrder(appCtx appcontext.AppContext,
	issueDate time.Time,
	reportByDate time.Time,
	ordersType internalmessages.OrdersType,
	hasDependents bool,
	spouseHasProGear bool,
	newDutyLocation DutyLocation,
	ordersNumber *string,
	tac *string,
	sac *string,
	departmentIndicator *string,
	originDutyLocation *DutyLocation,
	grade *internalmessages.OrderPayGrade,
	entitlement *Entitlement,
	originDutyLocationGBLOC *string,
	packingAndShippingInstructions string,
	newDutyLocationGBLOC *string) (Order, *validate.Errors, error) {

	var newOrders Order
	responseVErrors := validate.NewErrors()
	var responseError error

	transactionErr := appCtx.NewTransaction(func(txnAppCtx appcontext.AppContext) error {
		transactionError := errors.New("Rollback The transaction")
		uploadedOrders := Document{
			ServiceMemberID: s.ID,
			ServiceMember:   s,
		}
		verrs, err := txnAppCtx.DB().ValidateAndCreate(&uploadedOrders)
		if err != nil || verrs.HasAny() {
			responseVErrors.Append(verrs)
			responseError = err
			return transactionError
		}

		newOrders = Order{
			ServiceMemberID:                s.ID,
			ServiceMember:                  s,
			IssueDate:                      issueDate,
			ReportByDate:                   reportByDate,
			OrdersType:                     ordersType,
			HasDependents:                  hasDependents,
			SpouseHasProGear:               spouseHasProGear,
			NewDutyLocationID:              newDutyLocation.ID,
			NewDutyLocation:                newDutyLocation,
			DestinationGBLOC:               newDutyLocationGBLOC,
			UploadedOrders:                 uploadedOrders,
			UploadedOrdersID:               uploadedOrders.ID,
			Status:                         OrderStatusDRAFT,
			OrdersNumber:                   ordersNumber,
			TAC:                            tac,
			SAC:                            sac,
			DepartmentIndicator:            departmentIndicator,
			Grade:                          grade,
			OriginDutyLocation:             originDutyLocation,
			Entitlement:                    entitlement,
			OriginDutyLocationGBLOC:        originDutyLocationGBLOC,
			SupplyAndServicesCostEstimate:  SupplyAndServicesCostEstimate,
			MethodOfPayment:                MethodOfPayment,
			NAICS:                          NAICS,
			PackingAndShippingInstructions: packingAndShippingInstructions,
		}

		verrs, err = txnAppCtx.DB().ValidateAndCreate(&newOrders)
		if err != nil || verrs.HasAny() {
			responseVErrors.Append(verrs)
			responseError = err
			return transactionError
		}

		return nil
	})

	if transactionErr != nil {
		return newOrders, responseVErrors, responseError
	}

	return newOrders, responseVErrors, responseError
}

// UpdateServiceMemberDoDID is called if Safety Move order is created to clear out the DoDID
func UpdateServiceMemberDoDID(db *pop.Connection, serviceMember *ServiceMember, dodid *string) error {

	serviceMember.Edipi = dodid

	verrs, err := db.ValidateAndUpdate(serviceMember)
	if verrs.HasAny() {
		return verrs
	} else if err != nil {
		err = errors.Wrap(err, "Unable to update service member edipi")
		return err
	}

	return nil
}

// UpdateServiceMemberEMPLID is called if Safety Move order is created to clear out the EMPLID
func UpdateServiceMemberEMPLID(db *pop.Connection, serviceMember *ServiceMember, emplid *string) error {

	serviceMember.Emplid = emplid

	verrs, err := db.ValidateAndUpdate(serviceMember)
	if verrs.HasAny() {
		return verrs
	} else if err != nil {
		err = errors.Wrap(err, "Unable to update service member emplid")
		return err
	}

	return nil
}

// IsProfileComplete checks if the profile has been completely filled out
func (s *ServiceMember) IsProfileComplete() bool {

	// The following fields are required to be set for a profile to be complete
	if s.Edipi == nil {
		return false
	}
	if s.Affiliation == nil {
		return false
	}
	if s.FirstName == nil {
		return false
	}
	if s.LastName == nil {
		return false
	}
	if s.Telephone == nil {
		return false
	}
	if s.PersonalEmail == nil {
		return false
	}
	if s.PhoneIsPreferred == nil && s.EmailIsPreferred == nil {
		return false
	}
	if s.ResidentialAddressID == nil {
		return false
	}
	if s.BackupMailingAddressID == nil {
		return false
	}
	if len(s.BackupContacts) == 0 {
		return false
	}
	// All required fields have a set value
	return true
}

// FetchLatestOrder gets the latest order for a service member
func FetchLatestOrder(session *auth.Session, db *pop.Connection) (Order, error) {
	var order Order
	query := db.Where("orders.service_member_id = $1", session.ServiceMemberID).Order("created_at desc")
	err := query.EagerPreload("ServiceMember.User",
		"OriginDutyLocation.Address",
		"OriginDutyLocation.TransportationOffice",
		"NewDutyLocation.Address",
		"UploadedOrders",
		"UploadedAmendedOrders",
		"Moves.SignedCertifications",
		"Entitlement").
		First(&order)
	if err != nil {
		if errors.Cause(err).Error() == RecordNotFoundErrorString {
			return Order{}, ErrFetchNotFound
		}
		return Order{}, err
	}

	// Eager loading of nested has_many associations is broken
	var userUploads UserUploads
	err = db.Q().
		Scope(utilities.ExcludeDeletedScope()).EagerPreload("Upload").
		Where("document_id = ?", order.UploadedOrdersID).
		All(&userUploads)
	if err != nil {
		return Order{}, err
	}

	order.UploadedOrders.UserUploads = userUploads

	// Eager loading of nested has_many associations is broken
	if order.UploadedAmendedOrders != nil {
		var amendedUserUploads UserUploads
		err = db.Q().
			Scope(utilities.ExcludeDeletedScope()).EagerPreload("Upload").
			Where("document_id = ?", order.UploadedAmendedOrdersID).
			All(&amendedUserUploads)
		if err != nil {
			return Order{}, err
		}
		order.UploadedAmendedOrders.UserUploads = amendedUserUploads
	}

	// User must be logged in service member
	if session.IsMilApp() && order.ServiceMember.ID != session.ServiceMemberID {
		return Order{}, ErrFetchForbidden
	}
	return order, nil
}

// ReverseNameLineFormat returns the service member's name as a string in Last, First, M format.
func (s *ServiceMember) ReverseNameLineFormat() string {
	names := []string{}
	if s.LastName != nil && len(*s.LastName) > 0 {
		names = append(names, *s.LastName)
	}
	if s.FirstName != nil && len(*s.FirstName) > 0 {
		names = append(names, *s.FirstName)
	}
	if s.MiddleName != nil && len(*s.MiddleName) > 0 {
		middleInitialLength := 1
		truncatedMiddleNameToMiddleInitial := truncateStr(*s.MiddleName, middleInitialLength)
		names = append(names, truncatedMiddleNameToMiddleInitial)
	}
	return strings.Join(names, ", ")
}

func truncateStr(str string, cutoff int) string {
	if len(str) >= cutoff {
		if cutoff-3 > 0 {
			return str[:cutoff-3] + "..."
		}
		return str[:cutoff]
	}
	return str
}<|MERGE_RESOLUTION|>--- conflicted
+++ resolved
@@ -280,17 +280,6 @@
 				return err
 			}
 			serviceMember.BackupMailingAddress.County = county
-<<<<<<< HEAD
-
-			// Evaluate address and populate addresses isOconus value
-			isOconus, err := IsAddressOconus(appCtx.DB(), *serviceMember.BackupMailingAddress)
-			if err != nil {
-				responseError = err
-				return err
-			}
-			serviceMember.BackupMailingAddress.IsOconus = &isOconus
-
-=======
 			// until international moves are supported, we will default the country for created addresses to "US"
 			if serviceMember.BackupMailingAddress.Country != nil && serviceMember.BackupMailingAddress.Country.Country != "" {
 				country, err := FetchCountryByCode(appCtx.DB(), serviceMember.BackupMailingAddress.Country.Country)
@@ -308,32 +297,14 @@
 				serviceMember.BackupMailingAddress.CountryId = &country.ID
 			}
 
-			if serviceMember.BackupMailingAddress.Country != nil {
-				country := serviceMember.BackupMailingAddress.Country
-				if country.Country != "US" || country.Country == "US" && serviceMember.BackupMailingAddress.State == "AK" || country.Country == "US" && serviceMember.BackupMailingAddress.State == "HI" {
-					boolTrueVal := true
-					serviceMember.BackupMailingAddress.IsOconus = &boolTrueVal
-				} else {
-					boolFalseVal := false
-					serviceMember.BackupMailingAddress.IsOconus = &boolFalseVal
-				}
-			} else if serviceMember.BackupMailingAddress.CountryId != nil {
-				country, err := FetchCountryByID(appCtx.DB(), *serviceMember.BackupMailingAddress.CountryId)
-				if err != nil {
-					return err
-				}
-				if country.Country != "US" || country.Country == "US" && serviceMember.BackupMailingAddress.State == "AK" || country.Country == "US" && serviceMember.BackupMailingAddress.State == "HI" {
-					boolTrueVal := true
-					serviceMember.BackupMailingAddress.IsOconus = &boolTrueVal
-				} else {
-					boolFalseVal := false
-					serviceMember.BackupMailingAddress.IsOconus = &boolFalseVal
-				}
-			} else {
-				boolFalseVal := false
-				serviceMember.BackupMailingAddress.IsOconus = &boolFalseVal
-			}
->>>>>>> 47092b8b
+			// Evaluate address and populate addresses isOconus value
+			isOconus, err := IsAddressOconus(appCtx.DB(), *serviceMember.BackupMailingAddress)
+			if err != nil {
+				responseError = err
+				return err
+			}
+			serviceMember.BackupMailingAddress.IsOconus = &isOconus
+
 			if verrs, err := txnAppCtx.DB().ValidateAndSave(serviceMember.BackupMailingAddress); verrs.HasAny() || err != nil {
 				responseVErrors.Append(verrs)
 				responseError = err
