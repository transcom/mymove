--- conflicted
+++ resolved
@@ -39,14 +39,10 @@
 	BackupMailingAddress   *Address                            `belongs_to:"address"`
 	SocialSecurityNumberID *uuid.UUID                          `json:"social_security_number_id" db:"social_security_number_id"`
 	SocialSecurityNumber   *SocialSecurityNumber               `belongs_to:"address"`
-<<<<<<< HEAD
-	BackupContacts         BackupContacts                      `has_many:"backup_contacts"`
 	Orders                 Orders                              `has_many:"orders"`
-=======
 	BackupContacts         *BackupContacts                     `has_many:"backup_contacts"`
 	DutyStationID          *uuid.UUID                          `json:"duty_station_id" db:"duty_station_id"`
 	DutyStation            *DutyStation                        `belongs_to:"duty_stations"`
->>>>>>> 93dea4ed
 }
 
 // String is not required by pop and may be deleted
