--- conflicted
+++ resolved
@@ -174,124 +174,6 @@
 	return newContact, verrs, err
 }
 
-<<<<<<< HEAD
-// PatchServiceMemberWithPayload patches service member with payload
-func (s *ServiceMember) PatchServiceMemberWithPayload(db *pop.Connection, payload *internalmessages.PatchServiceMemberPayload) (*validate.Errors, error) {
-	responseVErrors := validate.NewErrors()
-	var responseError error
-	db.Transaction(func(dbConnection *pop.Connection) error {
-		var transactionError error
-
-		if payload.Edipi != nil {
-			s.Edipi = payload.Edipi
-		}
-		if payload.Affiliation != nil {
-			s.Affiliation = payload.Affiliation
-		}
-		if payload.Rank != nil {
-			s.Rank = payload.Rank
-		}
-		if payload.FirstName != nil {
-			s.FirstName = payload.FirstName
-		}
-		if payload.MiddleName != nil {
-			s.MiddleName = payload.MiddleName
-		}
-		if payload.LastName != nil {
-			s.LastName = payload.LastName
-		}
-		if payload.Suffix != nil {
-			s.Suffix = payload.Suffix
-		}
-		if payload.Telephone != nil {
-			s.Telephone = payload.Telephone
-		}
-		if payload.SecondaryTelephone != nil {
-			s.SecondaryTelephone = payload.SecondaryTelephone
-		}
-		if payload.PersonalEmail != nil {
-			s.PersonalEmail = swag.String(payload.PersonalEmail.String())
-		}
-		if payload.PhoneIsPreferred != nil {
-			s.PhoneIsPreferred = payload.PhoneIsPreferred
-		}
-		if payload.TextMessageIsPreferred != nil {
-			s.TextMessageIsPreferred = payload.TextMessageIsPreferred
-		}
-		if payload.EmailIsPreferred != nil {
-			s.EmailIsPreferred = payload.EmailIsPreferred
-		}
-		if payload.SocialSecurityNumber != nil {
-			if s.SocialSecurityNumber == nil {
-				newSSN := SocialSecurityNumber{}
-				s.SocialSecurityNumber = &newSSN
-			}
-			ssn := s.SocialSecurityNumber
-			verrs, err := ssn.SetEncryptedHash(payload.SocialSecurityNumber.String())
-			if verrs.HasAny() || err != nil {
-				responseVErrors.Append(verrs)
-				if err != nil {
-					responseError = err
-					return errors.New("New Transaction Error")
-				}
-			} else {
-				// save the SSN
-				verrs, err = dbConnection.ValidateAndUpdate(ssn)
-				if verrs.HasAny() || err != nil {
-					responseVErrors.Append(verrs)
-					if err != nil {
-						responseError = err
-						return errors.New("New Transaction Error")
-					}
-				} else {
-					s.SocialSecurityNumberID = &s.SocialSecurityNumber.ID
-				}
-			}
-		}
-
-		if payload.ResidentialAddress != nil {
-			residentialAddress := AddressModelFromPayload(payload.ResidentialAddress)
-			if verrs, err := dbConnection.ValidateAndCreate(residentialAddress); verrs.HasAny() || err != nil {
-				if verrs.HasAny() {
-					responseVErrors = verrs
-				} else {
-					responseError = err
-				}
-				transactionError = errors.New("Failed saving residential address model")
-				return transactionError
-			}
-			s.ResidentialAddressID = &residentialAddress.ID
-		}
-		if payload.BackupMailingAddress != nil {
-			backupMailingAddress := AddressModelFromPayload(payload.BackupMailingAddress)
-			if verrs, err := dbConnection.ValidateAndCreate(backupMailingAddress); verrs.HasAny() || err != nil {
-				if verrs.HasAny() {
-					responseVErrors = verrs
-				} else {
-					responseError = err
-				}
-				transactionError = errors.New("Failed saving backup mailing address model")
-				return transactionError
-			}
-			s.BackupMailingAddressID = &backupMailingAddress.ID
-		}
-
-		if verrs, err := dbConnection.ValidateAndUpdate(s); verrs.HasAny() || err != nil {
-			if verrs.HasAny() {
-				responseVErrors = verrs
-			} else {
-				responseError = err
-			}
-			transactionError = errors.New("Failed saving service member model")
-		}
-
-		return transactionError
-	})
-	return responseVErrors, responseError
-}
-
-=======
->>>>>>> 9dd4c925
 // IsProfileComplete checks if the profile has been completely filled out
 func (s *ServiceMember) IsProfileComplete() bool {
 
