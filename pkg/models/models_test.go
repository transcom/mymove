package models_test

import (
	"log"
	"reflect"
	"sort"
	"testing"

	"github.com/stretchr/testify/suite"

	"github.com/transcom/mymove/pkg/models"
	"github.com/transcom/mymove/pkg/testingsuite"
)

type ModelSuite struct {
	testingsuite.PopTestSuite
}

func (suite *ModelSuite) SetupTest() {
<<<<<<< HEAD
	errTruncateAll := //RA Summary: gosec - errcheck - Unchecked return value
		//RA: Linter flags errcheck error: Ignoring a method's return value can cause the program to overlook unexpected states and conditions.
		//RA: Functions with unchecked return value in the file is used for test database teardown
		//RA: Given the database is being reset for unit test use, there are no unexpected states and conditions to account for
		//RA Developer Status: Mitigated
		//RA Validator Status: {RA Accepted, Return to Developer, Known Issue, Mitigated, False Positive, Bad Practice}
		//RA Validator: jneuner@mitre.org
		//RA Modified Severity:
		suite.DB().TruncateAll() // nolint:errcheck
=======
	errTruncateAll := suite.TruncateAll()
>>>>>>> 748b0979
	if errTruncateAll != nil {
		log.Panicf("failed to truncate database: %#v", errTruncateAll)
	}
}

func (suite *ModelSuite) verifyValidationErrors(model models.ValidateableModel, exp map[string][]string) {
	t := suite.T()
	t.Helper()

	verrs, err := model.Validate(suite.DB())
	if err != nil {
		t.Fatal(err)
	}

	if verrs.Count() != len(exp) {
		t.Errorf("expected %d errors, got %d", len(exp), verrs.Count())
	}

	var expKeys []string
	for key, errors := range exp {
		e := verrs.Get(key)
		expKeys = append(expKeys, key)
		if !sameStrings(e, errors) {
			t.Errorf("expected errors on %s to be %v, got %v", key, errors, e)
		}
	}

	for _, key := range verrs.Keys() {
		if !sliceContains(key, expKeys) {
			errors := verrs.Get(key)
			t.Errorf("unexpected validation errors on %s: %v", key, errors)
		}
	}
}

func TestModelSuite(t *testing.T) {
	hs := &ModelSuite{PopTestSuite: testingsuite.NewPopTestSuite(testingsuite.CurrentPackage())}
	suite.Run(t, hs)
	hs.PopTestSuite.TearDown()
}

func sliceContains(needle string, haystack []string) bool {
	for _, s := range haystack {
		if s == needle {
			return true
		}
	}
	return false
}

func sameStrings(a []string, b []string) bool {
	sort.Strings(a)
	sort.Strings(b)
	return reflect.DeepEqual(a, b)
}<|MERGE_RESOLUTION|>--- conflicted
+++ resolved
@@ -17,19 +17,7 @@
 }
 
 func (suite *ModelSuite) SetupTest() {
-<<<<<<< HEAD
-	errTruncateAll := //RA Summary: gosec - errcheck - Unchecked return value
-		//RA: Linter flags errcheck error: Ignoring a method's return value can cause the program to overlook unexpected states and conditions.
-		//RA: Functions with unchecked return value in the file is used for test database teardown
-		//RA: Given the database is being reset for unit test use, there are no unexpected states and conditions to account for
-		//RA Developer Status: Mitigated
-		//RA Validator Status: {RA Accepted, Return to Developer, Known Issue, Mitigated, False Positive, Bad Practice}
-		//RA Validator: jneuner@mitre.org
-		//RA Modified Severity:
-		suite.DB().TruncateAll() // nolint:errcheck
-=======
 	errTruncateAll := suite.TruncateAll()
->>>>>>> 748b0979
 	if errTruncateAll != nil {
 		log.Panicf("failed to truncate database: %#v", errTruncateAll)
 	}
