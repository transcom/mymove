--- conflicted
+++ resolved
@@ -8,6 +8,7 @@
 	"github.com/gobuffalo/pop/v6"
 	"github.com/stretchr/testify/suite"
 
+	"github.com/transcom/mymove/pkg/appcontext"
 	m "github.com/transcom/mymove/pkg/models"
 	"github.com/transcom/mymove/pkg/testingsuite"
 )
@@ -20,41 +21,7 @@
 
 }
 
-<<<<<<< HEAD
-func (suite *ModelSuite) verifyValidationErrorsWithDBConnection(appCtx appcontext.AppContext, model m.ValidateableModel, exp map[string][]string) {
-	t := suite.T()
-	t.Helper()
-
-	verrs, err := model.Validate(appCtx.DB())
-	if err != nil {
-		t.Fatal(err)
-	}
-
-	if verrs.Count() != len(exp) {
-		t.Errorf("expected %d errors, got %d", len(exp), verrs.Count())
-	}
-
-	var expKeys []string
-	for key, errors := range exp {
-		e := verrs.Get(key)
-		expKeys = append(expKeys, key)
-		if !sameStrings(e, errors) {
-			t.Errorf("expected errors on %s to be %v, got %v", key, errors, e)
-		}
-	}
-
-	for _, key := range verrs.Keys() {
-		if !sliceContains(key, expKeys) {
-			errors := verrs.Get(key)
-			t.Errorf("unexpected validation errors on %s: %v", key, errors)
-		}
-	}
-}
-
 func (suite *ModelSuite) verifyValidationErrors(model m.ValidateableModel, exp map[string][]string, appCtx appcontext.AppContext) {
-=======
-func (suite *ModelSuite) verifyValidationErrors(model m.ValidateableModel, exp map[string][]string) {
->>>>>>> efa53e89
 	t := suite.T()
 	t.Helper()
 
