package models

import (
	"time"

	"encoding/json"
	"github.com/gobuffalo/pop"
	"github.com/gobuffalo/uuid"
	"github.com/gobuffalo/validate"
	"github.com/gobuffalo/validate/validators"
	"github.com/pkg/errors"
	"go.uber.org/zap"
)

// Role represents the type of agent being recorded
type Role string

const (
	// RoleORIGIN capture enum value "ORIGIN"
	RoleORIGIN Role = "ORIGIN"
	// RoleDESTINATION capture enum value "DESTINATION"
	RoleDESTINATION Role = "DESTINATION"
)

// ServiceAgent represents an assigned agent for a shipment
type ServiceAgent struct {
	ID               uuid.UUID `json:"id" db:"id"`
	ShipmentID       uuid.UUID `json:"shipment_id" db:"shipment_id"`
	Shipment         *Shipment `belongs_to:"shipment"`
	CreatedAt        time.Time `json:"created_at" db:"created_at"`
	UpdatedAt        time.Time `json:"updated_at" db:"updated_at"`
	Role             Role      `json:"role" db:"role"`
	PointOfContact   string    `json:"point_of_contact" db:"point_of_contact"`
	Email            *string   `json:"email" db:"email"`
	PhoneNumber      *string   `json:"phone_number" db:"phone_number"`
	FaxNumber        *string   `json:"fax_number" db:"fax_number"`
	EmailIsPreferred *bool     `json:"email_is_preferred" db:"email_is_preferred"`
	PhoneIsPreferred *bool     `json:"phone_is_preferred" db:"phone_is_preferred"`
	Notes            *string   `json:"notes" db:"notes"`
}

// String is not required by pop and may be deleted
func (s ServiceAgent) String() string {
	js, _ := json.Marshal(s)
	return string(js)
}

// ServiceAgents is not required by pop and may be deleted
type ServiceAgents []ServiceAgent

// String is not required by pop and may be deleted
func (s ServiceAgents) String() string {
	js, _ := json.Marshal(s)
	return string(js)
}

// Validate gets run every time you call a "pop.Validate*" (pop.ValidateAndSave, pop.ValidateAndCreate, pop.ValidateAndUpdate) method.
// This method is not required and may be deleted.
func (s *ServiceAgent) Validate(tx *pop.Connection) (*validate.Errors, error) {
	return validate.Validate(
		&validators.UUIDIsPresent{Field: s.ShipmentID, Name: "ShipmentID"},
		&validators.StringIsPresent{Field: string(s.Role), Name: "Role"},
		&validators.StringIsPresent{Field: s.PointOfContact, Name: "PointOfContact"},
	), nil
}

// ValidateCreate gets run every time you call "pop.ValidateAndCreate" method.
// This method is not required and may be deleted.
func (s *ServiceAgent) ValidateCreate(tx *pop.Connection) (*validate.Errors, error) {
	return validate.NewErrors(), nil
}

// ValidateUpdate gets run every time you call "pop.ValidateAndUpdate" method.
// This method is not required and may be deleted.
func (s *ServiceAgent) ValidateUpdate(tx *pop.Connection) (*validate.Errors, error) {
	return validate.NewErrors(), nil
}

// CreateServiceAgent creates a ServiceAgent model from payload and queried fields.
func CreateServiceAgent(tx *pop.Connection,
	shipmentID uuid.UUID,
	role Role,
<<<<<<< HEAD
	pointOfContact *string,
=======
	pointOfContact string,
>>>>>>> 8e2c00f6
	email *string,
	phoneNumber *string,
	emailIsPreferred *bool,
	phoneIsPreferred *bool,
	notes *string) (ServiceAgent, *validate.Errors, error) {
<<<<<<< HEAD

	var stringPointOfContact string
	if pointOfContact != nil {
		stringPointOfContact = string(*pointOfContact)
	}
	newServiceAgent := ServiceAgent{
		ShipmentID:       shipmentID,
		Role:             role,
		PointOfContact:   stringPointOfContact,
=======
	newServiceAgent := ServiceAgent{
		ShipmentID:       shipmentID,
		Role:             role,
		PointOfContact:   pointOfContact,
>>>>>>> 8e2c00f6
		Email:            email,
		PhoneNumber:      phoneNumber,
		EmailIsPreferred: emailIsPreferred,
		PhoneIsPreferred: phoneIsPreferred,
		Notes:            notes,
	}
	verrs, err := tx.ValidateAndCreate(&newServiceAgent)
	if err != nil {
		zap.L().Error("DB insertion error", zap.Error(err))
		return ServiceAgent{}, verrs, err
	} else if verrs.HasAny() {
		zap.L().Error("Validation errors", zap.Error(verrs))
		return ServiceAgent{}, verrs, errors.New("Validation error on Service Agent")
	}
	return newServiceAgent, verrs, err
}<|MERGE_RESOLUTION|>--- conflicted
+++ resolved
@@ -80,17 +80,12 @@
 func CreateServiceAgent(tx *pop.Connection,
 	shipmentID uuid.UUID,
 	role Role,
-<<<<<<< HEAD
 	pointOfContact *string,
-=======
-	pointOfContact string,
->>>>>>> 8e2c00f6
 	email *string,
 	phoneNumber *string,
 	emailIsPreferred *bool,
 	phoneIsPreferred *bool,
 	notes *string) (ServiceAgent, *validate.Errors, error) {
-<<<<<<< HEAD
 
 	var stringPointOfContact string
 	if pointOfContact != nil {
@@ -100,12 +95,6 @@
 		ShipmentID:       shipmentID,
 		Role:             role,
 		PointOfContact:   stringPointOfContact,
-=======
-	newServiceAgent := ServiceAgent{
-		ShipmentID:       shipmentID,
-		Role:             role,
-		PointOfContact:   pointOfContact,
->>>>>>> 8e2c00f6
 		Email:            email,
 		PhoneNumber:      phoneNumber,
 		EmailIsPreferred: emailIsPreferred,
