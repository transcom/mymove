package models_test

import (
	m "github.com/transcom/mymove/pkg/models"
)

func (suite *ModelSuite) TestBasicPayGradeInstantiation() {
	newPayGrade := &m.PayGrade{
		Grade: "NewGrade",
	}

	verrs, err := newPayGrade.Validate(nil)

	suite.NoError(err)
	suite.False(verrs.HasAny(), "Error validating model")
}

func (suite *ModelSuite) TestEmptyPayGradeInstantiation() {
	newPayGrade := m.PayGrade{}

	expErrors := map[string][]string{
		"grade": {"Grade can not be blank."},
	}
	suite.verifyValidationErrors(&newPayGrade, expErrors, nil)
<<<<<<< HEAD
=======
}

func (suite *ModelSuite) TestGetPayGradesForAffiliation() {
	payGrades, err := m.GetPayGradesForAffiliation(suite.DB(), m.AffiliationAIRFORCE.String())
	suite.NoError(err)

	suite.Equal(26, len(payGrades))
>>>>>>> ea1a249c
}<|MERGE_RESOLUTION|>--- conflicted
+++ resolved
@@ -22,8 +22,6 @@
 		"grade": {"Grade can not be blank."},
 	}
 	suite.verifyValidationErrors(&newPayGrade, expErrors, nil)
-<<<<<<< HEAD
-=======
 }
 
 func (suite *ModelSuite) TestGetPayGradesForAffiliation() {
@@ -31,5 +29,4 @@
 	suite.NoError(err)
 
 	suite.Equal(26, len(payGrades))
->>>>>>> ea1a249c
 }