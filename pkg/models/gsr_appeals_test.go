--- conflicted
+++ resolved
@@ -41,26 +41,6 @@
 			"remarks":        {"Remarks can not be blank."},
 		}
 
-		suite.verifyValidationErrors(&invalidGsrAppeal, expErrors)
-	})
-<<<<<<< HEAD
-=======
-
-	suite.Run("test invalid appeal status", func() {
-		invalidGsrAppeal := models.GsrAppeal{
-			ID:                      uuid.Must(uuid.NewV4()),
-			EvaluationReportID:      models.UUIDPointer(uuid.Must(uuid.NewV4())),
-			ReportViolationID:       models.UUIDPointer(uuid.Must(uuid.NewV4())),
-			OfficeUserID:            uuid.Must(uuid.NewV4()),
-			IsSeriousIncidentAppeal: models.BoolPointer(true),
-			AppealStatus:            "INVALID_STATUS", // Invalid status
-			Remarks:                 "Invalid appeal status",
-			CreatedAt:               time.Now(),
-			UpdatedAt:               time.Now(),
-		}
-		expErrors := map[string][]string{
-			"appeal_status": {"AppealStatus is not in the list [SUSTAINED, REJECTED]."},
-		}
 		suite.verifyValidationErrors(&invalidGsrAppeal, expErrors)
 	})
 }
@@ -127,5 +107,4 @@
 		suite.Nil(fetchedEntitlement.DependentsTwelveAndOver)
 		suite.Nil(fetchedEntitlement.TotalDependents) // NOT 0, NOT A SUM, nil + nil is NULL
 	})
->>>>>>> da85ba63
 }