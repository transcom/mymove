package models

import (
	"encoding/json"
	"time"

	"github.com/gobuffalo/pop"
	"github.com/gobuffalo/validate"
	"github.com/gobuffalo/validate/validators"
	"github.com/gofrs/uuid"
	"github.com/pkg/errors"
)

// ShipmentOffer maps a Transportation Service Provider to a shipment,
// indicating that the shipment has been offered to that TSP.
type ShipmentOffer struct {
	ID                                         uuid.UUID                                `json:"id" db:"id"`
	CreatedAt                                  time.Time                                `json:"created_at" db:"created_at"`
	UpdatedAt                                  time.Time                                `json:"updated_at" db:"updated_at"`
	ShipmentID                                 uuid.UUID                                `json:"shipment_id" db:"shipment_id"`
	Shipment                                   Shipment                                 `belongs_to:"shipments"`
	TransportationServiceProviderID            uuid.UUID                                `json:"transportation_service_provider_id" db:"transportation_service_provider_id"`
	TransportationServiceProvider              TransportationServiceProvider            `belongs_to:"transportation_service_providers"`
	TransportationServiceProviderPerformanceID uuid.UUID                                `json:"transportation_service_provider_performance_id" db:"transportation_service_provider_performance_id"`
	TransportationServiceProviderPerformance   TransportationServiceProviderPerformance `belongs_to:"transportation_service_provider_performances"`
	AdministrativeShipment                     bool                                     `json:"administrative_shipment" db:"administrative_shipment"`
	Accepted                                   *bool                                    `json:"accepted" db:"accepted"`
	RejectionReason                            *string                                  `json:"rejection_reason" db:"rejection_reason"`
}

// String is not required by pop and may be deleted
func (so ShipmentOffer) String() string {
	ja, _ := json.Marshal(so)
	return string(ja)
}

// ShipmentOffers is not required by pop and may be deleted
type ShipmentOffers []ShipmentOffer

// String is not required by pop and may be deleted
func (so ShipmentOffers) String() string {
	ja, _ := json.Marshal(so)
	return string(ja)
}

// Validate gets run every time you call a "pop.Validate*" (pop.ValidateAndSave, pop.ValidateAndCreate, pop.ValidateAndUpdate) method.
func (so *ShipmentOffer) Validate(tx *pop.Connection) (*validate.Errors, error) {
	return validate.Validate(
		&validators.UUIDIsPresent{Field: so.ShipmentID, Name: "ShipmentID"},
		&validators.UUIDIsPresent{Field: so.TransportationServiceProviderID, Name: "TransportationServiceProviderID"},
		&validators.UUIDIsPresent{Field: so.TransportationServiceProviderPerformanceID, Name: "TransportationServiceProviderPerformanceID"},
	), nil
}

// State Machinery
// Avoid calling ShipmentOffer.Accepted = ... or ShipmentOffer.RejectionReason = ... ever. Use these methods to change the state.

// Accept marks the Shipment Offer request as Accepted.
func (so *ShipmentOffer) Accept() error {
	if so.Accepted != nil {
		return errors.Wrap(ErrInvalidTransition, "Accept")
	}
	accepted := true
	so.Accepted = &accepted
	return nil
}

// Reject marks the Shipment Offer request as Rejected and sets the Rejection Reason.
func (so *ShipmentOffer) Reject(rejectionReason string) error {
	if so.Accepted != nil {
		return errors.Wrap(ErrInvalidTransition, "Reject")
	}
	notAccepted := false
	so.Accepted = &notAccepted
	so.RejectionReason = &rejectionReason
	return nil
}

// CreateShipmentOffer connects a shipment to a transportation service provider. This
// function assumes that the match has been validated by the caller.
func CreateShipmentOffer(tx *pop.Connection,
	shipmentID uuid.UUID,
	tspID uuid.UUID,
	tsppID uuid.UUID,
	administrativeShipment bool) (*ShipmentOffer, error) {

	shipmentOffer := ShipmentOffer{
		ShipmentID:                                 shipmentID,
		TransportationServiceProviderID:            tspID,
		TransportationServiceProviderPerformanceID: tsppID,
		AdministrativeShipment:                     administrativeShipment,
	}
	_, err := tx.ValidateAndSave(&shipmentOffer)

	return &shipmentOffer, err
}

// FetchShipmentOfferByTSP Fetches a shipment belonging to a TSP ID by Shipment ID
func FetchShipmentOfferByTSP(tx *pop.Connection, tspID uuid.UUID, shipmentID uuid.UUID) (*ShipmentOffer, error) {

	shipmentOffers := []ShipmentOffer{}

	err := tx.
		Where("shipment_offers.transportation_service_provider_id = $1 and shipment_offers.shipment_id = $2", tspID, shipmentID).
		All(&shipmentOffers)

	if err != nil {
		return nil, err
	}

	// Unlikely that we see more than one but to be safe this will error.
	if len(shipmentOffers) != 1 {
		return nil, ErrFetchNotFound
	}

	return &shipmentOffers[0], err
}

<<<<<<< HEAD
// GetAcceptedShipmentOffer returns a pointer to the first (only?) accepted shipment offer or nil if no
// accepted shipment found, given a list of ShipmentOffers.  Often used in cases where we have already
// eagerly fetched all of the shipment offers.
func GetAcceptedShipmentOffer(shipmentOffers ShipmentOffers) *ShipmentOffer {
	for _, shipmentOffer := range shipmentOffers {
		if shipmentOffer.Accepted != nil && *shipmentOffer.Accepted == true {
			return &shipmentOffer
		}
	}

	return nil
=======
// Accepted returns all accepted shipment offers from a slice of shipment offers.
func (so *ShipmentOffers) Accepted() ShipmentOffers {
	var acceptedOffers ShipmentOffers
	for _, offer := range *so {
		if offer.Accepted != nil && *offer.Accepted == true {
			acceptedOffers = append(acceptedOffers, offer)
		}
	}

	return acceptedOffers
>>>>>>> f6b1ea0c
}<|MERGE_RESOLUTION|>--- conflicted
+++ resolved
@@ -116,19 +116,6 @@
 	return &shipmentOffers[0], err
 }
 
-<<<<<<< HEAD
-// GetAcceptedShipmentOffer returns a pointer to the first (only?) accepted shipment offer or nil if no
-// accepted shipment found, given a list of ShipmentOffers.  Often used in cases where we have already
-// eagerly fetched all of the shipment offers.
-func GetAcceptedShipmentOffer(shipmentOffers ShipmentOffers) *ShipmentOffer {
-	for _, shipmentOffer := range shipmentOffers {
-		if shipmentOffer.Accepted != nil && *shipmentOffer.Accepted == true {
-			return &shipmentOffer
-		}
-	}
-
-	return nil
-=======
 // Accepted returns all accepted shipment offers from a slice of shipment offers.
 func (so *ShipmentOffers) Accepted() ShipmentOffers {
 	var acceptedOffers ShipmentOffers
@@ -139,5 +126,4 @@
 	}
 
 	return acceptedOffers
->>>>>>> f6b1ea0c
 }