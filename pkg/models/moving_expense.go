--- conflicted
+++ resolved
@@ -70,10 +70,7 @@
 	WeightStored               *unit.Pound               `json:"weight_stored" db:"weight_stored"`
 	SITLocation                *SITLocationType          `json:"sit_location" db:"sit_location"`
 	SITEstimatedCost           *unit.Cents               `json:"sit_estimated_cost" db:"sit_estimated_cost"`
-<<<<<<< HEAD
-=======
 	SITReimburseableAmount     *unit.Cents               `json:"sit_reimburseable_amount" db:"sit_reimburseable_amount"`
->>>>>>> 708b76ee
 }
 
 // TableName overrides the table name used by Pop.
