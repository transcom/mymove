package models

import (
	"time"

	"github.com/gobuffalo/pop/v6"
	"github.com/gobuffalo/validate/v3"
	"github.com/gobuffalo/validate/v3/validators"
	"github.com/gofrs/uuid"

	"github.com/transcom/mymove/pkg/unit"
)

// MovingExpenseReceiptType represents types of different moving expenses
type MovingExpenseReceiptType string

const (
	// MovingExpenseReceiptTypeContractedExpense captures enum value "CONTRACTED_EXPENSE"
	MovingExpenseReceiptTypeContractedExpense MovingExpenseReceiptType = "CONTRACTED_EXPENSE"
	// MovingExpenseReceiptTypeOil captures enum value "OIL"
	MovingExpenseReceiptTypeOil MovingExpenseReceiptType = "OIL"
	// MovingExpenseReceiptTypePackingMaterials captures enum value "PACKING_MATERIALS"
	MovingExpenseReceiptTypePackingMaterials MovingExpenseReceiptType = "PACKING_MATERIALS"
	// MovingExpenseReceiptTypeRentalEquipment captures enum value "RENTAL_EQUIPMENT"
	MovingExpenseReceiptTypeRentalEquipment MovingExpenseReceiptType = "RENTAL_EQUIPMENT"
	// MovingExpenseReceiptTypeStorage captures enum value "STORAGE"
	MovingExpenseReceiptTypeStorage MovingExpenseReceiptType = "STORAGE"
	// MovingExpenseReceiptTypeTolls captures enum value "TOLLS"
	MovingExpenseReceiptTypeTolls MovingExpenseReceiptType = "TOLLS"
	// MovingExpenseReceiptTypeWeighingFee captures enum value "WEIGHING_FEE"
	MovingExpenseReceiptTypeWeighingFee MovingExpenseReceiptType = "WEIGHING_FEE"
	// MovingExpenseReceiptTypeOther captures enum value "OTHER"
	MovingExpenseReceiptTypeOther MovingExpenseReceiptType = "OTHER"
)

var AllowedExpenseTypes = []string{
	string(MovingExpenseReceiptTypeContractedExpense),
	string(MovingExpenseReceiptTypeOil),
	string(MovingExpenseReceiptTypePackingMaterials),
	string(MovingExpenseReceiptTypeRentalEquipment),
	string(MovingExpenseReceiptTypeStorage),
	string(MovingExpenseReceiptTypeTolls),
	string(MovingExpenseReceiptTypeWeighingFee),
	string(MovingExpenseReceiptTypeOther),
}

type MovingExpense struct {
<<<<<<< HEAD
	ID                uuid.UUID                 `json:"id" db:"id"`
	PPMShipmentID     uuid.UUID                 `json:"ppm_shipment_id" db:"ppm_shipment_id"`
	PPMShipment       PPMShipment               `belongs_to:"ppm_shipments" fk_id:"ppm_shipment_id"`
	DocumentID        uuid.UUID                 `json:"document_id" db:"document_id"`
	Document          Document                  `belongs_to:"documents" fk_id:"document_id"`
	CreatedAt         time.Time                 `json:"created_at" db:"created_at"`
	UpdatedAt         time.Time                 `json:"updated_at" db:"updated_at"`
	DeletedAt         *time.Time                `json:"deleted_at" db:"deleted_at"`
	MovingExpenseType *MovingExpenseReceiptType `json:"moving_expense_type" db:"moving_expense_type"`
	Description       *string                   `json:"description" db:"description"`
	PaidWithGTCC      *bool                     `json:"paid_with_gtcc" db:"paid_with_gtcc"`
	Amount            *unit.Cents               `json:"amount" db:"amount"`
	MissingReceipt    *bool                     `json:"missing_receipt" db:"missing_receipt"`
	Status            *PPMDocumentStatus        `json:"status" db:"status"`
	Reason            *string                   `json:"reason" db:"reason"`
	SITStartDate      *time.Time                `json:"sit_start_date" db:"sit_start_date"`
	SITEndDate        *time.Time                `json:"sit_end_date" db:"sit_end_date"`
	WeightStored      *unit.Pound               `json:"weight_stored" db:"weight_stored"`
	SITLocation       *SITLocationType          `json:"sit_location" db:"sit_location"`
=======
	ID                         uuid.UUID                 `json:"id" db:"id"`
	PPMShipmentID              uuid.UUID                 `json:"ppm_shipment_id" db:"ppm_shipment_id"`
	PPMShipment                PPMShipment               `belongs_to:"ppm_shipments" fk_id:"ppm_shipment_id"`
	DocumentID                 uuid.UUID                 `json:"document_id" db:"document_id"`
	Document                   Document                  `belongs_to:"documents" fk_id:"document_id"`
	CreatedAt                  time.Time                 `json:"created_at" db:"created_at"`
	UpdatedAt                  time.Time                 `json:"updated_at" db:"updated_at"`
	DeletedAt                  *time.Time                `json:"deleted_at" db:"deleted_at"`
	MovingExpenseType          *MovingExpenseReceiptType `json:"moving_expense_type" db:"moving_expense_type"`
	SubmittedMovingExpenseType *MovingExpenseReceiptType `json:"submitted_moving_expense_type" db:"submitted_moving_expense_type"`
	Description                *string                   `json:"description" db:"description"`
	SubmittedDescription       *string                   `json:"submitted_description" db:"submitted_description"`
	PaidWithGTCC               *bool                     `json:"paid_with_gtcc" db:"paid_with_gtcc"`
	Amount                     *unit.Cents               `json:"amount" db:"amount"`
	SubmittedAmount            *unit.Cents               `json:"submitted_amount" db:"submitted_amount"`
	MissingReceipt             *bool                     `json:"missing_receipt" db:"missing_receipt"`
	Status                     *PPMDocumentStatus        `json:"status" db:"status"`
	Reason                     *string                   `json:"reason" db:"reason"`
	SITStartDate               *time.Time                `json:"sit_start_date" db:"sit_start_date"`
	SubmittedSITStartDate      *time.Time                `json:"submitted_sit_start_date" db:"submitted_sit_start_date"`
	SITEndDate                 *time.Time                `json:"sit_end_date" db:"sit_end_date"`
	SubmittedSITEndDate        *time.Time                `json:"submitted_sit_end_date" db:"submitted_sit_end_date"`
	WeightStored               *unit.Pound               `json:"weight_stored" db:"weight_stored"`
	SITLocation                *SITLocationType          `json:"sit_location" db:"sit_location"`
>>>>>>> c4f2ce7f
}

// TableName overrides the table name used by Pop.
func (m MovingExpense) TableName() string {
	return "moving_expenses"
}

type MovingExpenses []MovingExpense

func (e MovingExpenses) FilterDeleted() MovingExpenses {
	if len(e) == 0 {
		return e
	}

	nonDeletedExpenses := MovingExpenses{}
	for _, expense := range e {
		if expense.DeletedAt == nil {
			nonDeletedExpenses = append(nonDeletedExpenses, expense)
		}
	}

	return nonDeletedExpenses
}

// Validate gets run every time you call a "pop.Validate*" (pop.ValidateAndSave, pop.ValidateAndCreate,
// pop.ValidateAndUpdate) method. This should contain validation that is for data integrity. Business validation should
// occur in service objects.
func (m *MovingExpense) Validate(_ *pop.Connection) (*validate.Errors, error) {
	return validate.Validate(
		&validators.UUIDIsPresent{Name: "PPMShipmentID", Field: m.PPMShipmentID},
		&OptionalTimeIsPresent{Name: "DeletedAt", Field: m.DeletedAt},
		&OptionalStringInclusion{Name: "MovingExpenseType", Field: (*string)(m.MovingExpenseType), List: AllowedExpenseTypes},
		&StringIsNilOrNotBlank{Name: "Description", Field: m.Description},
		&OptionalStringInclusion{Name: "Status", Field: (*string)(m.Status), List: AllowedPPMDocumentStatuses},
		&StringIsNilOrNotBlank{Name: "Reason", Field: m.Reason},
		&OptionalTimeIsPresent{Name: "SITStartDate", Field: m.SITStartDate},
		&OptionalTimeIsPresent{Name: "SITEndDate", Field: m.SITEndDate},
	), nil
}<|MERGE_RESOLUTION|>--- conflicted
+++ resolved
@@ -45,27 +45,6 @@
 }
 
 type MovingExpense struct {
-<<<<<<< HEAD
-	ID                uuid.UUID                 `json:"id" db:"id"`
-	PPMShipmentID     uuid.UUID                 `json:"ppm_shipment_id" db:"ppm_shipment_id"`
-	PPMShipment       PPMShipment               `belongs_to:"ppm_shipments" fk_id:"ppm_shipment_id"`
-	DocumentID        uuid.UUID                 `json:"document_id" db:"document_id"`
-	Document          Document                  `belongs_to:"documents" fk_id:"document_id"`
-	CreatedAt         time.Time                 `json:"created_at" db:"created_at"`
-	UpdatedAt         time.Time                 `json:"updated_at" db:"updated_at"`
-	DeletedAt         *time.Time                `json:"deleted_at" db:"deleted_at"`
-	MovingExpenseType *MovingExpenseReceiptType `json:"moving_expense_type" db:"moving_expense_type"`
-	Description       *string                   `json:"description" db:"description"`
-	PaidWithGTCC      *bool                     `json:"paid_with_gtcc" db:"paid_with_gtcc"`
-	Amount            *unit.Cents               `json:"amount" db:"amount"`
-	MissingReceipt    *bool                     `json:"missing_receipt" db:"missing_receipt"`
-	Status            *PPMDocumentStatus        `json:"status" db:"status"`
-	Reason            *string                   `json:"reason" db:"reason"`
-	SITStartDate      *time.Time                `json:"sit_start_date" db:"sit_start_date"`
-	SITEndDate        *time.Time                `json:"sit_end_date" db:"sit_end_date"`
-	WeightStored      *unit.Pound               `json:"weight_stored" db:"weight_stored"`
-	SITLocation       *SITLocationType          `json:"sit_location" db:"sit_location"`
-=======
 	ID                         uuid.UUID                 `json:"id" db:"id"`
 	PPMShipmentID              uuid.UUID                 `json:"ppm_shipment_id" db:"ppm_shipment_id"`
 	PPMShipment                PPMShipment               `belongs_to:"ppm_shipments" fk_id:"ppm_shipment_id"`
@@ -90,7 +69,6 @@
 	SubmittedSITEndDate        *time.Time                `json:"submitted_sit_end_date" db:"submitted_sit_end_date"`
 	WeightStored               *unit.Pound               `json:"weight_stored" db:"weight_stored"`
 	SITLocation                *SITLocationType          `json:"sit_location" db:"sit_location"`
->>>>>>> c4f2ce7f
 }
 
 // TableName overrides the table name used by Pop.
