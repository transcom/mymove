package models

import (
	"time"

	"github.com/gobuffalo/pop/v6"
	"github.com/gobuffalo/validate/v3"
	"github.com/gobuffalo/validate/v3/validators"
	"github.com/gofrs/uuid"

	"github.com/transcom/mymove/pkg/unit"
)

// MovingExpenseReceiptType represents types of different moving expenses
type MovingExpenseReceiptType string

const (
	// MovingExpenseReceiptTypeContractedExpense captures enum value "CONTRACTED_EXPENSE"
	MovingExpenseReceiptTypeContractedExpense MovingExpenseReceiptType = "CONTRACTED_EXPENSE"
	// MovingExpenseReceiptTypeOil captures enum value "OIL"
	MovingExpenseReceiptTypeOil MovingExpenseReceiptType = "OIL"
	// MovingExpenseReceiptTypePackingMaterials captures enum value "PACKING_MATERIALS"
	MovingExpenseReceiptTypePackingMaterials MovingExpenseReceiptType = "PACKING_MATERIALS"
	// MovingExpenseReceiptTypeRentalEquipment captures enum value "RENTAL_EQUIPMENT"
	MovingExpenseReceiptTypeRentalEquipment MovingExpenseReceiptType = "RENTAL_EQUIPMENT"
	// MovingExpenseReceiptTypeStorage captures enum value "STORAGE"
	MovingExpenseReceiptTypeStorage MovingExpenseReceiptType = "STORAGE"
	// MovingExpenseReceiptTypeTolls captures enum value "TOLLS"
	MovingExpenseReceiptTypeTolls MovingExpenseReceiptType = "TOLLS"
	// MovingExpenseReceiptTypeWeighingFee captures enum value "WEIGHING_FEE"
	MovingExpenseReceiptTypeWeighingFee MovingExpenseReceiptType = "WEIGHING_FEE"
	// MovingExpenseReceiptTypeOther captures enum value "OTHER"
	MovingExpenseReceiptTypeOther MovingExpenseReceiptType = "OTHER"
)

var AllowedExpenseTypes = []string{
	string(MovingExpenseReceiptTypeContractedExpense),
	string(MovingExpenseReceiptTypeOil),
	string(MovingExpenseReceiptTypePackingMaterials),
	string(MovingExpenseReceiptTypeRentalEquipment),
	string(MovingExpenseReceiptTypeStorage),
	string(MovingExpenseReceiptTypeTolls),
	string(MovingExpenseReceiptTypeWeighingFee),
	string(MovingExpenseReceiptTypeOther),
}

type MovingExpense struct {
	ID                    uuid.UUID                 `json:"id" db:"id"`
	PPMShipmentID         uuid.UUID                 `json:"ppm_shipment_id" db:"ppm_shipment_id"`
	PPMShipment           PPMShipment               `belongs_to:"ppm_shipments" fk_id:"ppm_shipment_id"`
	DocumentID            uuid.UUID                 `json:"document_id" db:"document_id"`
	Document              Document                  `belongs_to:"documents" fk_id:"document_id"`
	CreatedAt             time.Time                 `json:"created_at" db:"created_at"`
	UpdatedAt             time.Time                 `json:"updated_at" db:"updated_at"`
	DeletedAt             *time.Time                `json:"deleted_at" db:"deleted_at"`
	MovingExpenseType     *MovingExpenseReceiptType `json:"moving_expense_type" db:"moving_expense_type"`
	Description           *string                   `json:"description" db:"description"`
	PaidWithGTCC          *bool                     `json:"paid_with_gtcc" db:"paid_with_gtcc"`
	Amount                *unit.Cents               `json:"amount" db:"amount"`
	SubmittedAmount       *unit.Cents               `json:"submitted_amount" db:"submitted_amount"`
	MissingReceipt        *bool                     `json:"missing_receipt" db:"missing_receipt"`
	Status                *PPMDocumentStatus        `json:"status" db:"status"`
	Reason                *string                   `json:"reason" db:"reason"`
	SITStartDate          *time.Time                `json:"sit_start_date" db:"sit_start_date"`
	SubmittedSITStartDate *time.Time                `json:"submitted_sit_start_date" db:"submitted_sit_start_date"`
	SITEndDate            *time.Time                `json:"sit_end_date" db:"sit_end_date"`
	SubmittedSITEndDate   *time.Time                `json:"submitted_sit_end_date" db:"submitted_sit_end_date"`
<<<<<<< HEAD
=======
	WeightStored          *unit.Pound               `json:"weight_stored" db:"weight_stored"`
>>>>>>> d5c0f407
}

// TableName overrides the table name used by Pop.
func (m MovingExpense) TableName() string {
	return "moving_expenses"
}

type MovingExpenses []MovingExpense

func (e MovingExpenses) FilterDeleted() MovingExpenses {
	if len(e) == 0 {
		return e
	}

	nonDeletedExpenses := MovingExpenses{}
	for _, expense := range e {
		if expense.DeletedAt == nil {
			nonDeletedExpenses = append(nonDeletedExpenses, expense)
		}
	}

	return nonDeletedExpenses
}

// Validate gets run every time you call a "pop.Validate*" (pop.ValidateAndSave, pop.ValidateAndCreate,
// pop.ValidateAndUpdate) method. This should contain validation that is for data integrity. Business validation should
// occur in service objects.
func (m *MovingExpense) Validate(_ *pop.Connection) (*validate.Errors, error) {
	return validate.Validate(
		&validators.UUIDIsPresent{Name: "PPMShipmentID", Field: m.PPMShipmentID},
		&OptionalTimeIsPresent{Name: "DeletedAt", Field: m.DeletedAt},
		&OptionalStringInclusion{Name: "MovingExpenseType", Field: (*string)(m.MovingExpenseType), List: AllowedExpenseTypes},
		&StringIsNilOrNotBlank{Name: "Description", Field: m.Description},
		&OptionalStringInclusion{Name: "Status", Field: (*string)(m.Status), List: AllowedPPMDocumentStatuses},
		&StringIsNilOrNotBlank{Name: "Reason", Field: m.Reason},
		&OptionalTimeIsPresent{Name: "SITStartDate", Field: m.SITStartDate},
		&OptionalTimeIsPresent{Name: "SITEndDate", Field: m.SITEndDate},
	), nil
}<|MERGE_RESOLUTION|>--- conflicted
+++ resolved
@@ -65,10 +65,7 @@
 	SubmittedSITStartDate *time.Time                `json:"submitted_sit_start_date" db:"submitted_sit_start_date"`
 	SITEndDate            *time.Time                `json:"sit_end_date" db:"sit_end_date"`
 	SubmittedSITEndDate   *time.Time                `json:"submitted_sit_end_date" db:"submitted_sit_end_date"`
-<<<<<<< HEAD
-=======
 	WeightStored          *unit.Pound               `json:"weight_stored" db:"weight_stored"`
->>>>>>> d5c0f407
 }
 
 // TableName overrides the table name used by Pop.
