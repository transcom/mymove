--- conflicted
+++ resolved
@@ -232,20 +232,12 @@
 	baseParams := BaseShipmentLineItemParams{
 		Tariff400ngItemID: acc.ID,
 		Quantity1:         &q1,
-		Location:          "O",
+		Location:          "ORIGIN",
 		Notes:             &notes,
 	}
 	additionalParams := AdditionalShipmentLineItemParams{}
 	shipmentLineItem, verrs, err := shipment.CreateShipmentLineItem(suite.DB(),
-<<<<<<< HEAD
 		baseParams, additionalParams)
-=======
-		acc.ID,
-		&q1,
-		nil,
-		"ORIGIN",
-		&notes)
->>>>>>> 3f4488cc
 
 	if suite.noValidationErrors(verrs, err) {
 		suite.Equal(5, shipmentLineItem.Quantity1.ToUnitInt())
