package models_test

import (
	"time"

	"github.com/gofrs/uuid"

	"github.com/transcom/mymove/pkg/models"
)

func (suite *ModelSuite) TestMobileHomeShipmentValidation() {
	date := time.Date(time.Now().Year(), time.Now().Month(), time.Now().Day(), 0, 0, 0, 0, time.UTC)
	testCases := map[string]struct {
		mobileHome   models.MobileHome
		expectedErrs map[string][]string
	}{
		"Successful Minimal Validation": {
			mobileHome: models.MobileHome{
				ShipmentID:     uuid.Must(uuid.NewV4()),
				Make:           models.StringPointer("Mobile Home Make"),
				Model:          models.StringPointer("Mobile Home Model"),
				Year:           models.IntPointer(1996),
				LengthInInches: models.IntPointer(200),
				HeightInInches: models.IntPointer(84),
				WidthInInches:  models.IntPointer(96),
<<<<<<< HEAD
				CreatedAt:      date,
=======
>>>>>>> 669a0035
			},
			expectedErrs: nil,
		},
		"Missing Required Fields": {
			mobileHome: models.MobileHome{
				Make: models.StringPointer(""),
				Model: models.StringPointer(""),
				Year: models.IntPointer(0),
				LengthInInches: models.IntPointer(0),
				HeightInInches: models.IntPointer(0),
				WidthInInches: models.IntPointer(0),
			},
			expectedErrs: map[string][]string{
				"shipment_id":      {"ShipmentID can not be blank."},
				"make":             {"Make can not be blank."},
				"model":            {"Model can not be blank."},
				"year":             {"0 is not greater than 0."},
				"length_in_inches": {"0 is not greater than 0."},
				"height_in_inches": {"0 is not greater than 0."},
				"width_in_inches":  {"0 is not greater than 0."},
			},
		},
	}

	for name, testCase := range testCases {
		name, testCase := name, testCase

		suite.Run(name, func() {
			suite.verifyValidationErrors(testCase.mobileHome, testCase.expectedErrs)
		})
	}
}<|MERGE_RESOLUTION|>--- conflicted
+++ resolved
@@ -23,21 +23,18 @@
 				LengthInInches: models.IntPointer(200),
 				HeightInInches: models.IntPointer(84),
 				WidthInInches:  models.IntPointer(96),
-<<<<<<< HEAD
 				CreatedAt:      date,
-=======
->>>>>>> 669a0035
 			},
 			expectedErrs: nil,
 		},
 		"Missing Required Fields": {
 			mobileHome: models.MobileHome{
-				Make: models.StringPointer(""),
-				Model: models.StringPointer(""),
-				Year: models.IntPointer(0),
+				Make:           models.StringPointer(""),
+				Model:          models.StringPointer(""),
+				Year:           models.IntPointer(0),
 				LengthInInches: models.IntPointer(0),
 				HeightInInches: models.IntPointer(0),
-				WidthInInches: models.IntPointer(0),
+				WidthInInches:  models.IntPointer(0),
 			},
 			expectedErrs: map[string][]string{
 				"shipment_id":      {"ShipmentID can not be blank."},
