package models

import (
	"time"

	"github.com/gobuffalo/pop"
	"github.com/gobuffalo/uuid"
	"github.com/gobuffalo/validate"
	"github.com/gobuffalo/validate/validators"

	"github.com/pkg/errors"
	"github.com/transcom/mymove/pkg/auth"
	"github.com/transcom/mymove/pkg/gen/internalmessages"
	"github.com/transcom/mymove/pkg/unit"
)

// PPMStatus represents the status of an order record's lifecycle
type PPMStatus string

const (
	// PPMStatusDRAFT captures enum value "DRAFT"
	PPMStatusDRAFT PPMStatus = "DRAFT"
	// PPMStatusSUBMITTED captures enum value "SUBMITTED"
	PPMStatusSUBMITTED PPMStatus = "SUBMITTED"
	// PPMStatusAPPROVED captures enum value "APPROVED"
	PPMStatusAPPROVED PPMStatus = "APPROVED"
	// PPMStatusPAYMENTREQUESTED captures enum value "PAYMENT_REQUESTED"
	PPMStatusPAYMENTREQUESTED PPMStatus = "PAYMENT_REQUESTED"
	// PPMStatusCOMPLETED captures enum value "COMPLETED"
	PPMStatusCOMPLETED PPMStatus = "COMPLETED"
	// PPMStatusCANCELED captures enum value "CANCELED"
	PPMStatusCANCELED PPMStatus = "CANCELED"
)

// PersonallyProcuredMove is the portion of a move that a service member performs themselves
type PersonallyProcuredMove struct {
	ID                            uuid.UUID                    `json:"id" db:"id"`
	MoveID                        uuid.UUID                    `json:"move_id" db:"move_id"`
	Move                          Move                         `belongs_to:"move"`
	CreatedAt                     time.Time                    `json:"created_at" db:"created_at"`
	UpdatedAt                     time.Time                    `json:"updated_at" db:"updated_at"`
	Size                          *internalmessages.TShirtSize `json:"size" db:"size"`
	WeightEstimate                *int64                       `json:"weight_estimate" db:"weight_estimate"`
	PlannedMoveDate               *time.Time                   `json:"planned_move_date" db:"planned_move_date"`
	PickupPostalCode              *string                      `json:"pickup_postal_code" db:"pickup_postal_code"`
	HasAdditionalPostalCode       *bool                        `json:"has_additional_postal_code" db:"has_additional_postal_code"`
	AdditionalPickupPostalCode    *string                      `json:"additional_pickup_postal_code" db:"additional_pickup_postal_code"`
	DestinationPostalCode         *string                      `json:"destination_postal_code" db:"destination_postal_code"`
	HasSit                        *bool                        `json:"has_sit" db:"has_sit"`
	DaysInStorage                 *int64                       `json:"days_in_storage" db:"days_in_storage"`
	EstimatedStorageReimbursement *string                      `json:"estimated_storage_reimbursement" db:"estimated_storage_reimbursement"`
	Mileage                       *int64                       `json:"mileage" db:"mileage"`
	PlannedSITMax                 *unit.Cents                  `json:"planned_sit_max" db:"planned_sit_max"`
	SITMax                        *unit.Cents                  `json:"sit_max" db:"sit_max"`
	IncentiveEstimateMin          *unit.Cents                  `json:"incentive_estimate_min" db:"incentive_estimate_min"`
	IncentiveEstimateMax          *unit.Cents                  `json:"incentive_estimate_max" db:"incentive_estimate_max"`
	Status                        PPMStatus                    `json:"status" db:"status"`
	HasRequestedAdvance           bool                         `json:"has_requested_advance" db:"has_requested_advance"`
	AdvanceID                     *uuid.UUID                   `json:"advance_id" db:"advance_id"`
	Advance                       *Reimbursement               `belongs_to:"reimbursements"`
	AdvanceWorksheet              Document                     `belongs_to:"documents"`
	AdvanceWorksheetID            *uuid.UUID                   `json:"advance_worksheet_id" db:"advance_worksheet_id"`
}

// PersonallyProcuredMoves is a list of PPMs
type PersonallyProcuredMoves []PersonallyProcuredMove

// Validate gets run every time you call a "pop.Validate*" (pop.ValidateAndSave, pop.ValidateAndCreate, pop.ValidateAndUpdate) method.
// This method is not required and may be deleted.
func (p *PersonallyProcuredMove) Validate(tx *pop.Connection) (*validate.Errors, error) {
	return validate.Validate(
		&validators.StringIsPresent{Field: string(p.Status), Name: "Status"},
	), nil
}

// ValidateCreate gets run every time you call "pop.ValidateAndCreate" method.
// This method is not required and may be deleted.
func (p *PersonallyProcuredMove) ValidateCreate(tx *pop.Connection) (*validate.Errors, error) {
	return validate.NewErrors(), nil
}

// ValidateUpdate gets run every time you call "pop.ValidateAndUpdate" method.
// This method is not required and may be deleted.
func (p *PersonallyProcuredMove) ValidateUpdate(tx *pop.Connection) (*validate.Errors, error) {
	return validate.NewErrors(), nil
}

// State Machinery
// Avoid calling PersonallyProcuredMove.Status = ... ever. Use these methods to change the state.

// Submit marks the PPM request for review
func (p *PersonallyProcuredMove) Submit() error {
	if p.Status != PPMStatusDRAFT {
		return errors.Wrap(ErrInvalidTransition, "Submit")
	}

	p.Status = PPMStatusSUBMITTED
	return nil
}

// Approve approves the PPM to go forward.
func (p *PersonallyProcuredMove) Approve() error {
	if p.Status != PPMStatusSUBMITTED {
		return errors.Wrap(ErrInvalidTransition, "Approve")
	}

	p.Status = PPMStatusAPPROVED
	return nil
}

// RequestPayment requests payment for the PPM
func (p *PersonallyProcuredMove) RequestPayment() error {
	if p.Status != PPMStatusAPPROVED {
		return errors.Wrap(ErrInvalidTransition, "RequestPayment")
	}

	p.Status = PPMStatusPAYMENTREQUESTED
	return nil
}

// Complete marks the PPM as completed
func (p *PersonallyProcuredMove) Complete() error {
	if p.Status != PPMStatusPAYMENTREQUESTED {
		return errors.Wrap(ErrInvalidTransition, "Complete")
	}

	p.Status = PPMStatusCOMPLETED
	return nil
}

// Cancel marks the PPM as Canceled
func (p *PersonallyProcuredMove) Cancel() error {
	// The only type of PPM that can't be canceled is one that has been completed?
	// Maybe you can cancel anything.
	if p.Status == PPMStatusCOMPLETED || p.Status == PPMStatusCANCELED {
		return errors.Wrap(ErrInvalidTransition, "Cancel")
	}

	p.Status = PPMStatusCANCELED
	return nil
}

<<<<<<< HEAD
// RequestPayment requests payment for the PPM
func (p *PersonallyProcuredMove) RequestPayment() error {
	if p.Status != PPMStatusCOMPLETED {
		return errors.Wrap(ErrInvalidTransition, "RequestPayment")
	}

	p.Status = PPMStatusPAYMENTREQUESTED
	return nil
}

// FetchMoveDocumentsForTypes returns all the linked move documents with the given document types
func (p *PersonallyProcuredMove) FetchMoveDocumentsForTypes(db *pop.Connection, docTypes []MoveDocumentType) (MoveDocuments, error) {
	var moveDocs MoveDocuments

	q := db.Where("personally_procured_move_id = ?", p.ID)

	// If we were given doc types, append that WHERE statement
	if len(docTypes) > 0 {
		convertedTypes := make([]interface{}, len(docTypes))
		for i, t := range docTypes {
			convertedTypes[i] = string(t)
		}
		q = q.Where("move_document_type in (?)", convertedTypes...)
	}

	err := q.Eager("Document.Uploads").All(&moveDocs)
	if err != nil {
		return MoveDocuments{}, nil
	}

	return moveDocs, nil
}

=======
>>>>>>> e775be82
// FetchPersonallyProcuredMove Fetches and Validates a PPM model
func FetchPersonallyProcuredMove(db *pop.Connection, session *auth.Session, id uuid.UUID) (*PersonallyProcuredMove, error) {
	var ppm PersonallyProcuredMove
	err := db.Q().Eager("Move.Orders.ServiceMember", "Advance").Find(&ppm, id)
	if err != nil {
		if errors.Cause(err).Error() == recordNotFoundErrorString {
			return nil, ErrFetchNotFound
		}
		// Otherwise, it's an unexpected err so we return that.
		return nil, err
	}
	// TODO: Handle case where more than one user is authorized to modify ppm
	if session.IsMyApp() && ppm.Move.Orders.ServiceMember.ID != session.ServiceMemberID {
		return nil, ErrFetchForbidden
	}

	return &ppm, nil
}

// SavePersonallyProcuredMove Safely saves a PPM and it's associated Advance.
func SavePersonallyProcuredMove(db *pop.Connection, ppm *PersonallyProcuredMove) (*validate.Errors, error) {
	responseVErrors := validate.NewErrors()
	var responseError error

	db.Transaction(func(db *pop.Connection) error {
		transactionError := errors.New("Rollback The transaction")

		if ppm.HasRequestedAdvance {
			if ppm.Advance != nil {
				// GTCC isn't a valid method of receipt for PPM Advances, so reject if that's the case.
				if ppm.Advance.MethodOfReceipt == MethodOfReceiptGTCC {
					responseVErrors.Add("MethodOfReceipt", "GTCC is not a valid receipt method for PPM Advances.")
					return transactionError
				}

				if verrs, err := db.ValidateAndSave(ppm.Advance); verrs.HasAny() || err != nil {
					responseVErrors.Append(verrs)
					responseError = errors.Wrap(err, "Error Saving Advance")
					return transactionError
				}
				ppm.AdvanceID = &ppm.Advance.ID
			} else if ppm.AdvanceID == nil {
				// if Has Requested Advance is set, but there is nothing saved or to save, that's an error.
				responseError = ErrInvalidPatchGate
				return transactionError
			}
		} else {
			if ppm.AdvanceID != nil {
				// If HasRequestedAdvance is false, we need to delete the record
				if ppm.Advance == nil {
					reimbursement := Reimbursement{}
					err := db.Find(&reimbursement, *ppm.AdvanceID)
					if err != nil {
						responseError = errors.Wrap(err, "Error finding Advance for Advance ID")
						return transactionError
					}
					ppm.Advance = &reimbursement
				}
				err := db.Destroy(ppm.Advance)
				if err != nil {
					responseError = errors.Wrap(err, "Error Deleting Advance record")
					return transactionError
				}
				ppm.AdvanceID = nil
				ppm.Advance = nil
			}
		}

		if verrs, err := db.ValidateAndSave(ppm); verrs.HasAny() || err != nil {
			responseVErrors.Append(verrs)
			responseError = errors.Wrap(err, "Error Saving PPM")
			return transactionError
		}

		return nil

	})

	return responseVErrors, responseError
}

// createNewPPM adds a new Personally Procured Move record into the DB.
func createNewPPM(db *pop.Connection, moveID uuid.UUID) (*PersonallyProcuredMove, *validate.Errors, error) {
	ppm := PersonallyProcuredMove{
		MoveID: moveID,
		Status: PPMStatusDRAFT,
	}
	verrs, err := db.ValidateAndCreate(&ppm)
	if verrs.HasAny() {
		return nil, verrs, nil
	}
	if err != nil {
		return nil, verrs, err
	}

	return &ppm, verrs, nil

}<|MERGE_RESOLUTION|>--- conflicted
+++ resolved
@@ -140,17 +140,6 @@
 	return nil
 }
 
-<<<<<<< HEAD
-// RequestPayment requests payment for the PPM
-func (p *PersonallyProcuredMove) RequestPayment() error {
-	if p.Status != PPMStatusCOMPLETED {
-		return errors.Wrap(ErrInvalidTransition, "RequestPayment")
-	}
-
-	p.Status = PPMStatusPAYMENTREQUESTED
-	return nil
-}
-
 // FetchMoveDocumentsForTypes returns all the linked move documents with the given document types
 func (p *PersonallyProcuredMove) FetchMoveDocumentsForTypes(db *pop.Connection, docTypes []MoveDocumentType) (MoveDocuments, error) {
 	var moveDocs MoveDocuments
@@ -174,8 +163,6 @@
 	return moveDocs, nil
 }
 
-=======
->>>>>>> e775be82
 // FetchPersonallyProcuredMove Fetches and Validates a PPM model
 func FetchPersonallyProcuredMove(db *pop.Connection, session *auth.Session, id uuid.UUID) (*PersonallyProcuredMove, error) {
 	var ppm PersonallyProcuredMove
