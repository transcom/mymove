--- conflicted
+++ resolved
@@ -29,7 +29,6 @@
 
 // PersonallyProcuredMove is the portion of a move that a service member performs themselves
 type PersonallyProcuredMove struct {
-<<<<<<< HEAD
 	ID                         uuid.UUID                    `json:"id" db:"id"`
 	MoveID                     uuid.UUID                    `json:"move_id" db:"move_id"`
 	Move                       Move                         `belongs_to:"move"`
@@ -45,22 +44,7 @@
 	DestinationPostalCode      *string                      `json:"destination_postal_code" db:"destination_postal_code"`
 	HasSit                     *bool                        `json:"has_sit" db:"has_sit"`
 	DaysInStorage              *int64                       `json:"days_in_storage" db:"days_in_storage"`
-=======
-	ID                  uuid.UUID                    `json:"id" db:"id"`
-	MoveID              uuid.UUID                    `json:"move_id" db:"move_id"`
-	Move                Move                         `belongs_to:"move"`
-	CreatedAt           time.Time                    `json:"created_at" db:"created_at"`
-	UpdatedAt           time.Time                    `json:"updated_at" db:"updated_at"`
-	Size                *internalmessages.TShirtSize `json:"size" db:"size"`
-	WeightEstimate      *int64                       `json:"weight_estimate" db:"weight_estimate"`
-	EstimatedIncentive  *string                      `json:"estimated_incentive" db:"estimated_incentive"`
-	PlannedMoveDate     *time.Time                   `json:"planned_move_date" db:"planned_move_date"`
-	PickupZip           *string                      `json:"pickup_zip" db:"pickup_zip"`
-	AdditionalPickupZip *string                      `json:"additional_pickup_zip" db:"additional_pickup_zip"`
-	DestinationZip      *string                      `json:"destination_zip" db:"destination_zip"`
-	DaysInStorage       *int64                       `json:"days_in_storage" db:"days_in_storage"`
-	Status              PPMStatus                    `json:"status" db:"status"`
->>>>>>> 5a78e4de
+	Status                     PPMStatus                    `json:"status" db:"status"`
 }
 
 // PersonallyProcuredMoves is a list of PPMs
