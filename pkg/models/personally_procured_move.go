package models

import (
	"time"

	"github.com/gobuffalo/pop"
	"github.com/gobuffalo/uuid"
	"github.com/gobuffalo/validate"
	"github.com/gobuffalo/validate/validators"

	"github.com/pkg/errors"
	"github.com/transcom/mymove/pkg/auth"
	"github.com/transcom/mymove/pkg/gen/internalmessages"
)

// PPMStatus represents the status of an order record's lifecycle
type PPMStatus string

const (
	// PPMStatusDRAFT captures enum value "DRAFT"
	PPMStatusDRAFT PPMStatus = "DRAFT"
	// PPMStatusSUBMITTED captures enum value "SUBMITTED"
	PPMStatusSUBMITTED PPMStatus = "SUBMITTED"
	// PPMStatusAPPROVED captures enum value "APPROVED"
	PPMStatusAPPROVED PPMStatus = "APPROVED"
	// PPMStatusINPROGRESS captures enum value "IN_PROGRESS"
	PPMStatusINPROGRESS PPMStatus = "IN_PROGRESS"
)

// PersonallyProcuredMove is the portion of a move that a service member performs themselves
type PersonallyProcuredMove struct {
	ID                            uuid.UUID                    `json:"id" db:"id"`
	MoveID                        uuid.UUID                    `json:"move_id" db:"move_id"`
	Move                          Move                         `belongs_to:"move"`
	CreatedAt                     time.Time                    `json:"created_at" db:"created_at"`
	UpdatedAt                     time.Time                    `json:"updated_at" db:"updated_at"`
	Size                          *internalmessages.TShirtSize `json:"size" db:"size"`
	WeightEstimate                *int64                       `json:"weight_estimate" db:"weight_estimate"`
	EstimatedIncentive            *string                      `json:"estimated_incentive" db:"estimated_incentive"`
	PlannedMoveDate               *time.Time                   `json:"planned_move_date" db:"planned_move_date"`
	PickupPostalCode              *string                      `json:"pickup_postal_code" db:"pickup_postal_code"`
	HasAdditionalPostalCode       *bool                        `json:"has_additional_postal_code" db:"has_additional_postal_code"`
	AdditionalPickupPostalCode    *string                      `json:"additional_pickup_postal_code" db:"additional_pickup_postal_code"`
	DestinationPostalCode         *string                      `json:"destination_postal_code" db:"destination_postal_code"`
	HasSit                        *bool                        `json:"has_sit" db:"has_sit"`
	DaysInStorage                 *int64                       `json:"days_in_storage" db:"days_in_storage"`
	EstimatedStorageReimbursement *string                      `json:"estimated_storage_reimbursement" db:"estimated_storage_reimbursement"`
	Status                        PPMStatus                    `json:"status" db:"status"`
	HasRequestedAdvance           bool                         `json:"has_requested_advance" db:"has_requested_advance"`
	AdvanceID                     *uuid.UUID                   `json:"advance_id" db:"advance_id"`
	Advance                       *Reimbursement               `belongs_to:"reimbursements"`
}

// PersonallyProcuredMoves is a list of PPMs
type PersonallyProcuredMoves []PersonallyProcuredMove

// Validate gets run every time you call a "pop.Validate*" (pop.ValidateAndSave, pop.ValidateAndCreate, pop.ValidateAndUpdate) method.
// This method is not required and may be deleted.
func (p *PersonallyProcuredMove) Validate(tx *pop.Connection) (*validate.Errors, error) {
	return validate.Validate(
		&validators.StringIsPresent{Field: string(p.Status), Name: "Status"},
	), nil
}

// ValidateCreate gets run every time you call "pop.ValidateAndCreate" method.
// This method is not required and may be deleted.
func (p *PersonallyProcuredMove) ValidateCreate(tx *pop.Connection) (*validate.Errors, error) {
	return validate.NewErrors(), nil
}

// ValidateUpdate gets run every time you call "pop.ValidateAndUpdate" method.
// This method is not required and may be deleted.
func (p *PersonallyProcuredMove) ValidateUpdate(tx *pop.Connection) (*validate.Errors, error) {
	return validate.NewErrors(), nil
}

// FetchPersonallyProcuredMove Fetches and Validates a PPM model
func FetchPersonallyProcuredMove(db *pop.Connection, session *auth.Session, id uuid.UUID) (*PersonallyProcuredMove, error) {
	var ppm PersonallyProcuredMove
	err := db.Q().Eager("Move.Orders.ServiceMember", "Advance").Find(&ppm, id)
	if err != nil {
		if errors.Cause(err).Error() == recordNotFoundErrorString {
			return nil, ErrFetchNotFound
		}
		// Otherwise, it's an unexpected err so we return that.
		return nil, err
	}
	// TODO: Handle case where more than one user is authorized to modify ppm
	if session.IsMyApp() && ppm.Move.Orders.ServiceMember.ID != session.ServiceMemberID {
		return nil, ErrFetchForbidden
	}

	return &ppm, nil
}

// SavePersonallyProcuredMove Safely saves a PPM and it's associated Advance.
func SavePersonallyProcuredMove(db *pop.Connection, ppm *PersonallyProcuredMove) (*validate.Errors, error) {
	responseVErrors := validate.NewErrors()
	var responseError error

	db.Transaction(func(db *pop.Connection) error {
		transactionError := errors.New("Rollback The transaction")

		if ppm.HasRequestedAdvance {
			if ppm.Advance != nil {
				if verrs, err := db.ValidateAndSave(ppm.Advance); verrs.HasAny() || err != nil {
					responseVErrors.Append(verrs)
					responseError = errors.Wrap(err, "Error Saving Advance")
					return transactionError
				}
				ppm.AdvanceID = &ppm.Advance.ID
<<<<<<< HEAD
			}
		} else {
			if ppm.AdvanceID != nil {
				// If HasRequstedAdvance is false, we need to delete the record
				if ppm.Advance == nil {
					reimbursement := Reimbursement{}
					err := db.Find(&reimbursement, *ppm.AdvanceID)
					if err != nil {
						responseError = errors.Wrap(err, "Error finding Advance for Advance ID")
						return transactionError
					}
					ppm.Advance = &reimbursement
				}
				err := db.Destroy(ppm.Advance)
				if err != nil {
					responseError = errors.Wrap(err, "Error Deleting Advance record")
					return transactionError
				}
				ppm.AdvanceID = nil
				ppm.Advance = nil
			}
=======
			} else if ppm.AdvanceID == nil {
				// if Has Requested Advance is set, but there is nothing saved or to save, that's an error.
				responseError = ErrInvalidPatchGate
				return transactionError
			}
		} else {
			if ppm.AdvanceID != nil {
				// If HasRequstedAdvance is false, we need to delete the record
				if ppm.Advance == nil {
					reimbursement := Reimbursement{}
					err := db.Find(&reimbursement, *ppm.AdvanceID)
					if err != nil {
						responseError = errors.Wrap(err, "Error finding Advance for Advance ID")
						return transactionError
					}
					ppm.Advance = &reimbursement
				}
				err := db.Destroy(ppm.Advance)
				if err != nil {
					responseError = errors.Wrap(err, "Error Deleting Advance record")
					return transactionError
				}
				ppm.AdvanceID = nil
				ppm.Advance = nil
			}
>>>>>>> 0e31df55
		}

		if verrs, err := db.ValidateAndSave(ppm); verrs.HasAny() || err != nil {
			responseVErrors.Append(verrs)
			responseError = errors.Wrap(err, "Error Saving PPM")
			return transactionError
		}

		return nil

	})

	return responseVErrors, responseError
}

// createNewPPM adds a new Personally Procured Move record into the DB.
func createNewPPM(db *pop.Connection, moveID uuid.UUID) (*PersonallyProcuredMove, *validate.Errors, error) {
	ppm := PersonallyProcuredMove{
		MoveID: moveID,
		Status: PPMStatusDRAFT,
	}
	verrs, err := db.ValidateAndCreate(&ppm)
	if verrs.HasAny() {
		return nil, verrs, nil
	}
	if err != nil {
		return nil, verrs, err
	}

	return &ppm, verrs, nil

}<|MERGE_RESOLUTION|>--- conflicted
+++ resolved
@@ -109,29 +109,6 @@
 					return transactionError
 				}
 				ppm.AdvanceID = &ppm.Advance.ID
-<<<<<<< HEAD
-			}
-		} else {
-			if ppm.AdvanceID != nil {
-				// If HasRequstedAdvance is false, we need to delete the record
-				if ppm.Advance == nil {
-					reimbursement := Reimbursement{}
-					err := db.Find(&reimbursement, *ppm.AdvanceID)
-					if err != nil {
-						responseError = errors.Wrap(err, "Error finding Advance for Advance ID")
-						return transactionError
-					}
-					ppm.Advance = &reimbursement
-				}
-				err := db.Destroy(ppm.Advance)
-				if err != nil {
-					responseError = errors.Wrap(err, "Error Deleting Advance record")
-					return transactionError
-				}
-				ppm.AdvanceID = nil
-				ppm.Advance = nil
-			}
-=======
 			} else if ppm.AdvanceID == nil {
 				// if Has Requested Advance is set, but there is nothing saved or to save, that's an error.
 				responseError = ErrInvalidPatchGate
@@ -157,7 +134,6 @@
 				ppm.AdvanceID = nil
 				ppm.Advance = nil
 			}
->>>>>>> 0e31df55
 		}
 
 		if verrs, err := db.ValidateAndSave(ppm); verrs.HasAny() || err != nil {
