--- conflicted
+++ resolved
@@ -140,7 +140,6 @@
 	return nil
 }
 
-<<<<<<< HEAD
 // BeforeSave will run before each create/update of a Shipment.
 func (s *Shipment) BeforeSave(tx *pop.Connection) error {
 	// To be safe, we will always try to determine the correct TDL anytime a shipment record
@@ -213,57 +212,12 @@
 	return &trafficDistributionList, nil
 }
 
-// FetchShipments looks up all shipments joined with their offer information in a
-// ShipmentWithOffer struct. Optionally, you can only query for unassigned
-// shipments with the `onlyUnassigned` parameter.
-func FetchShipments(dbConnection *pop.Connection, onlyUnassigned bool) ([]ShipmentWithOffer, error) {
-	shipments := []ShipmentWithOffer{}
-
-	var sql string
-
-	if onlyUnassigned {
-		sql = `SELECT
-				shipments.id,
-				shipments.created_at,
-				shipments.updated_at,
-				shipments.pickup_date,
-				shipments.requested_pickup_date,
-				shipments.book_date,
-				shipments.traffic_distribution_list_id,
-				shipments.source_gbloc,
-				shipments.destination_gbloc,
-				shipments.market,
-				shipment_offers.transportation_service_provider_id,
-				shipment_offers.administrative_shipment
-			FROM shipments
-			LEFT JOIN shipment_offers ON
-				shipment_offers.shipment_id=shipments.id
-			WHERE shipment_offers.id IS NULL`
-	} else {
-		sql = `SELECT
-				shipments.id,
-				shipments.created_at,
-				shipments.updated_at,
-				shipments.pickup_date,
-				shipments.requested_pickup_date,
-				shipments.book_date,
-				shipments.traffic_distribution_list_id,
-				shipments.source_gbloc,
-				shipments.destination_gbloc,
-				shipments.market,
-				shipment_offers.transportation_service_provider_id,
-				shipment_offers.administrative_shipment
-			FROM shipments
-			LEFT JOIN shipment_offers ON
-				shipment_offers.shipment_id=shipments.id`
-=======
 // AssignGBLNumber generates a new valid GBL number for the shipment
 // Note: This doens't save the Shipment, so this should always be run as part of
 // another transaction that saves the shipment after assigning a GBL number
 func (s *Shipment) AssignGBLNumber(db *pop.Connection) error {
 	if s.SourceGBLOC == nil {
 		return errors.New("Shipment must have a SourceBLOC to be assigned a GBL number")
->>>>>>> d6738daa
 	}
 
 	// We only assign a GBL number once
