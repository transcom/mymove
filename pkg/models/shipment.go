package models

import (
	"encoding/json"
	"time"

	"github.com/markbates/pop"
	"github.com/markbates/validate"
	"github.com/markbates/validate/validators"
	"github.com/satori/go.uuid"
)

// Shipment represents a single shipment within a Service Member's move.
type Shipment struct {
	ID                        uuid.UUID `json:"id" db:"id"`
	CreatedAt                 time.Time `json:"created_at" db:"created_at"`
	UpdatedAt                 time.Time `json:"updated_at" db:"updated_at"`
	PickupDate                time.Time `json:"pickup_date" db:"pickup_date"`
	DeliveryDate              time.Time `json:"delivery_date" db:"delivery_date"`
	AwardDate                 time.Time `json:"award_date" db:"award_date"`
	TrafficDistributionListID uuid.UUID `json:"traffic_distribution_list_id" db:"traffic_distribution_list_id"`
	Market                    *string   `json:"market" db:"market"`
	CodeOfService             *string   `json:"code_of_service" db:"code_of_service"`
	Channel                   *string   `json:"channel" db:"channel"`
	GBLOC                     *string   `json:"gbloc" db:"gbloc"`
} // To do, Breanne: whatever's needed to integrate these three new fields throughout test data and tests and other functions. For instance, adding these new fields - possibly - to the PAS below. And adding it to the query that makes it.

// PossiblyAwardedShipment represents a single awarded shipment within a Service Member's move.
type PossiblyAwardedShipment struct {
	ID                              uuid.UUID  `db:"id"`
	CreatedAt                       time.Time  `db:"created_at"`
	UpdatedAt                       time.Time  `db:"updated_at"`
	AwardDate                       time.Time  `json:"award_date" db:"award_date"`
	TrafficDistributionListID       uuid.UUID  `db:"traffic_distribution_list_id"`
	PickupDate                      time.Time  `json:"pickup_date" db:"pickup_date"`
	TransportationServiceProviderID *uuid.UUID `db:"transportation_service_provider_id"`
	Market                          *string    `json:"market" db:"market"`
	CodeOfService                   *string    `json:"code_of_service" db:"code_of_service"`
	Channel                         *string    `json:"channel" db:"channel"`
	GBLOC                           *string    `json:"gbloc" db:"gbloc"`
	Accepted                        *bool      `json:"accepted" db:"accepted"`
	RejectionReason                 *string    `json:"rejection_reason" db:"rejection_reason"`
	AdministrativeShipment          *bool      `db:"administrative_shipment"`
}

// FetchPossiblyAwardedShipments runs the SQL query to fetch possibly awarded shipments from db
func FetchPossiblyAwardedShipments(dbConnection *pop.Connection) ([]PossiblyAwardedShipment, error) {
	shipments := []PossiblyAwardedShipment{}

<<<<<<< HEAD
	// TODO Can Q() be .All(&shipments)
	query := dbConnection.Q().LeftOuterJoin("shipment_awards", "shipment_awards.shipment_id=shipments.id")

	sql, args := query.ToSQL(&pop.Model{Value: Shipment{}},
		"shipments.id",
		"shipments.created_at",
		"shipments.updated_at",
		"shipments.traffic_distribution_list_id",
		"shipments.pickup_date",
		"shipments.market",
		"shipments.code_of_service",
		"shipments.channel",
		"shipments.gbloc",
		"shipment_awards.transportation_service_provider_id",
		"shipment_awards.administrative_shipment",
	)
	err := dbConnection.RawQuery(sql, args...).All(&shipments)
=======
	sql := `SELECT
				shipments.id,
				shipments.created_at,
				shipments.updated_at,
				shipments.pickup_date,
				shipments.award_date,
				shipments.traffic_distribution_list_id,
				shipment_awards.transportation_service_provider_id,
				shipment_awards.administrative_shipment
			FROM shipments
			LEFT JOIN shipment_awards ON
				shipment_awards.shipment_id=shipments.id
			ORDER BY
				shipments.created_at ASC`

	err := dbConnection.RawQuery(sql).All(&shipments)

>>>>>>> 1a0af089
	return shipments, err
}

// FetchUnawardedShipments looks up all unawarded shipments and returns them in the PossiblyAwardedShipment struct
// TODO: This is virtually identical to the function above, except it returns shipments that
//       are specifically awarded. Consolidate.
func FetchUnawardedShipments(dbConnection *pop.Connection) ([]PossiblyAwardedShipment, error) {
	shipments := []PossiblyAwardedShipment{}

	sql := `SELECT
				shipments.id,
				shipments.created_at,
				shipments.updated_at,
				shipments.pickup_date,
				shipments.award_date,
				shipments.traffic_distribution_list_id,
				shipment_awards.transportation_service_provider_id
			FROM shipments
			LEFT JOIN shipment_awards ON
				shipment_awards.shipment_id=shipments.id
			WHERE shipment_awards.id IS NULL`

	err := dbConnection.RawQuery(sql).All(&shipments)

	return shipments, err
}

// String is not required by pop and may be deleted
func (s Shipment) String() string {
	js, _ := json.Marshal(s)
	return string(js)
}

// Shipments is not required by pop and may be deleted
type Shipments []Shipment

// String is not required by pop and may be deleted
func (s Shipments) String() string {
	js, _ := json.Marshal(s)
	return string(js)
}

// Validate gets run every time you call a "pop.Validate*" (pop.ValidateAndSave, pop.ValidateAndCreate, pop.ValidateAndUpdate) method.
func (s *Shipment) Validate(tx *pop.Connection) (*validate.Errors, error) {
	return validate.Validate(
		&validators.UUIDIsPresent{Field: s.TrafficDistributionListID, Name: "traffic_distribution_list_id"},
		// &validators.StringIsPresent{Field: s.GBLOC, Name: "gbloc"},
	), nil
}<|MERGE_RESOLUTION|>--- conflicted
+++ resolved
@@ -23,7 +23,7 @@
 	CodeOfService             *string   `json:"code_of_service" db:"code_of_service"`
 	Channel                   *string   `json:"channel" db:"channel"`
 	GBLOC                     *string   `json:"gbloc" db:"gbloc"`
-} // To do, Breanne: whatever's needed to integrate these three new fields throughout test data and tests and other functions. For instance, adding these new fields - possibly - to the PAS below. And adding it to the query that makes it.
+}
 
 // PossiblyAwardedShipment represents a single awarded shipment within a Service Member's move.
 type PossiblyAwardedShipment struct {
@@ -47,31 +47,16 @@
 func FetchPossiblyAwardedShipments(dbConnection *pop.Connection) ([]PossiblyAwardedShipment, error) {
 	shipments := []PossiblyAwardedShipment{}
 
-<<<<<<< HEAD
-	// TODO Can Q() be .All(&shipments)
-	query := dbConnection.Q().LeftOuterJoin("shipment_awards", "shipment_awards.shipment_id=shipments.id")
-
-	sql, args := query.ToSQL(&pop.Model{Value: Shipment{}},
-		"shipments.id",
-		"shipments.created_at",
-		"shipments.updated_at",
-		"shipments.traffic_distribution_list_id",
-		"shipments.pickup_date",
-		"shipments.market",
-		"shipments.code_of_service",
-		"shipments.channel",
-		"shipments.gbloc",
-		"shipment_awards.transportation_service_provider_id",
-		"shipment_awards.administrative_shipment",
-	)
-	err := dbConnection.RawQuery(sql, args...).All(&shipments)
-=======
 	sql := `SELECT
 				shipments.id,
 				shipments.created_at,
 				shipments.updated_at,
 				shipments.pickup_date,
 				shipments.award_date,
+				shipments.market,
+				shipments.code_of_service,
+				shipments.channel,
+				shipments.gbloc,
 				shipments.traffic_distribution_list_id,
 				shipment_awards.transportation_service_provider_id,
 				shipment_awards.administrative_shipment
@@ -83,7 +68,6 @@
 
 	err := dbConnection.RawQuery(sql).All(&shipments)
 
->>>>>>> 1a0af089
 	return shipments, err
 }
 
