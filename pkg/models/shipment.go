package models

import (
	"fmt"
	"strings"
	"time"

	"github.com/gobuffalo/pop"
	"github.com/gobuffalo/uuid"
	"github.com/gobuffalo/validate"
	"github.com/gobuffalo/validate/validators"
	"github.com/pkg/errors"

	"github.com/transcom/mymove/pkg/auth"
	"github.com/transcom/mymove/pkg/unit"
)

// ShipmentStatus is the status of the Shipment
type ShipmentStatus string

const (
	// ShipmentStatusDRAFT captures enum value "DRAFT"
	ShipmentStatusDRAFT ShipmentStatus = "DRAFT"
	// ShipmentStatusSUBMITTED captures enum value "SUBMITTED"
	ShipmentStatusSUBMITTED ShipmentStatus = "SUBMITTED"
	// ShipmentStatusAWARDED captures enum value "AWARDED"
	// Using AWARDED for TSP Queue work, not yet in office/SM flow
	ShipmentStatusAWARDED ShipmentStatus = "AWARDED"
	// ShipmentStatusACCEPTED captures enum value "ACCEPTED"
	// Using ACCEPTED for TSP Queue work, not yet in office/SM flow
	ShipmentStatusACCEPTED ShipmentStatus = "ACCEPTED"
	// ShipmentStatusAPPROVED captures enum value "APPROVED"
	ShipmentStatusAPPROVED ShipmentStatus = "APPROVED"
)

// Shipment represents a single shipment within a Service Member's move.
// PickupDate: when the shipment is currently scheduled to be picked up by the TSP
// RequestedPickupDate: when the shipment was originally scheduled to be picked up
// DeliveryDate: when the shipment is to be delivered
// BookDate: when the shipment was most recently offered to a TSP
type Shipment struct {
	ID                                  uuid.UUID                `json:"id" db:"id"`
	TrafficDistributionListID           *uuid.UUID               `json:"traffic_distribution_list_id" db:"traffic_distribution_list_id"`
	TrafficDistributionList             *TrafficDistributionList `belongs_to:"traffic_distribution_list"`
	ServiceMemberID                     uuid.UUID                `json:"service_member_id" db:"service_member_id"`
	ServiceMember                       *ServiceMember           `belongs_to:"service_member"`
	PickupDate                          *time.Time               `json:"pickup_date" db:"pickup_date"`
	DeliveryDate                        *time.Time               `json:"delivery_date" db:"delivery_date"`
	CreatedAt                           time.Time                `json:"created_at" db:"created_at"`
	UpdatedAt                           time.Time                `json:"updated_at" db:"updated_at"`
	SourceGBLOC                         *string                  `json:"source_gbloc" db:"source_gbloc"`
	DestinationGBLOC                    *string                  `json:"destination_gbloc" db:"destination_gbloc"`
	Market                              *string                  `json:"market" db:"market"`
	BookDate                            *time.Time               `json:"book_date" db:"book_date"`
	RequestedPickupDate                 *time.Time               `json:"requested_pickup_date" db:"requested_pickup_date"`
	MoveID                              uuid.UUID                `json:"move_id" db:"move_id"`
	Move                                Move                     `belongs_to:"move"`
	Status                              ShipmentStatus           `json:"status" db:"status"`
	EstimatedPackDays                   *int64                   `json:"estimated_pack_days" db:"estimated_pack_days"`
	EstimatedTransitDays                *int64                   `json:"estimated_transit_days" db:"estimated_transit_days"`
	PickupAddressID                     *uuid.UUID               `json:"pickup_address_id" db:"pickup_address_id"`
	PickupAddress                       *Address                 `belongs_to:"address"`
	HasSecondaryPickupAddress           bool                     `json:"has_secondary_pickup_address" db:"has_secondary_pickup_address"`
	SecondaryPickupAddressID            *uuid.UUID               `json:"secondary_pickup_address_id" db:"secondary_pickup_address_id"`
	SecondaryPickupAddress              *Address                 `belongs_to:"address"`
	HasDeliveryAddress                  bool                     `json:"has_delivery_address" db:"has_delivery_address"`
	DeliveryAddressID                   *uuid.UUID               `json:"delivery_address_id" db:"delivery_address_id"`
	DeliveryAddress                     *Address                 `belongs_to:"address"`
	HasPartialSITDeliveryAddress        bool                     `json:"has_partial_sit_delivery_address" db:"has_partial_sit_delivery_address"`
	PartialSITDeliveryAddressID         *uuid.UUID               `json:"partial_sit_delivery_address_id" db:"partial_sit_delivery_address_id"`
	PartialSITDeliveryAddress           *Address                 `belongs_to:"address"`
	WeightEstimate                      *unit.Pound              `json:"weight_estimate" db:"weight_estimate"`
	ProgearWeightEstimate               *unit.Pound              `json:"progear_weight_estimate" db:"progear_weight_estimate"`
	SpouseProgearWeightEstimate         *unit.Pound              `json:"spouse_progear_weight_estimate" db:"spouse_progear_weight_estimate"`
	ActualWeight                        *unit.Pound              `json:"actual_weight" db:"actual_weight"`
	ServiceAgents                       ServiceAgents            `has_many:"service_agents" order_by:"created_at desc"`
	PmSurveyPlannedPackDate             *time.Time               `json:"pm_survey_planned_pack_date" db:"pm_survey_planned_pack_date"`
	PmSurveyPlannedPickupDate           *time.Time               `json:"pm_survey_planned_pickup_date" db:"pm_survey_planned_pickup_date"`
	PmSurveyPlannedDeliveryDate         *time.Time               `json:"pm_survey_planned_delivery_date" db:"pm_survey_planned_delivery_date"`
	PmSurveyWeightEstimate              *unit.Pound              `json:"pm_survey_weight_estimate" db:"pm_survey_weight_estimate"`
	PmSurveyProgearWeightEstimate       *unit.Pound              `json:"pm_survey_progear_weight_estimate" db:"pm_survey_progear_weight_estimate"`
	PmSurveySpouseProgearWeightEstimate *unit.Pound              `json:"pm_survey_spouse_progear_weight_estimate" db:"pm_survey_spouse_progear_weight_estimate"`
	PmSurveyNotes                       *string                  `json:"pm_survey_notes" db:"pm_survey_notes"`
	PmSurveyMethod                      string                   `json:"pm_survey_method" db:"pm_survey_method"`
}

// ShipmentWithOffer represents a single offered shipment within a Service Member's move.
type ShipmentWithOffer struct {
	ID                              uuid.UUID  `db:"id"`
	CreatedAt                       time.Time  `db:"created_at"`
	UpdatedAt                       time.Time  `db:"updated_at"`
	BookDate                        *time.Time `db:"book_date"`
	PickupDate                      *time.Time `db:"pickup_date"`
	RequestedPickupDate             *time.Time `db:"requested_pickup_date"`
	TrafficDistributionListID       *uuid.UUID `db:"traffic_distribution_list_id"`
	TransportationServiceProviderID *uuid.UUID `db:"transportation_service_provider_id"`
	SourceGBLOC                     *string    `db:"source_gbloc"`
	DestinationGBLOC                *string    `db:"destination_gbloc"`
	Market                          *string    `db:"market"`
	Accepted                        *bool      `db:"accepted"`
	RejectionReason                 *string    `db:"rejection_reason"`
	AdministrativeShipment          *bool      `db:"administrative_shipment"`
}

// Shipments is not required by pop and may be deleted
type Shipments []Shipment

// Validate gets run every time you call a "pop.Validate*" (pop.ValidateAndSave, pop.ValidateAndCreate, pop.ValidateAndUpdate) method.
func (s *Shipment) Validate(tx *pop.Connection) (*validate.Errors, error) {
	return validate.Validate(
		&validators.UUIDIsPresent{Field: s.MoveID, Name: "move_id"},
		&validators.StringIsPresent{Field: string(s.Status), Name: "status"},
		&OptionalInt64IsPositive{Field: s.EstimatedPackDays, Name: "estimated_pack_days"},
		&OptionalInt64IsPositive{Field: s.EstimatedTransitDays, Name: "estimated_transit_days"},
		&OptionalPoundIsPositive{Field: s.WeightEstimate, Name: "weight_estimate"},
		&OptionalPoundIsPositive{Field: s.ProgearWeightEstimate, Name: "progear_weight_estimate"},
		&OptionalPoundIsPositive{Field: s.SpouseProgearWeightEstimate, Name: "spouse_progear_weight_estimate"},
	), nil
}

// State Machinery
// Avoid calling Shipment.Status = ... ever. Use these methods to change the state.

// Submit marks the Shipment request for review
func (s *Shipment) Submit() error {
	if s.Status != ShipmentStatusDRAFT {
		return errors.Wrap(ErrInvalidTransition, "Submit")
	}
	s.Status = ShipmentStatusSUBMITTED
	return nil
}

// Award marks the Shipment request as Awarded. Must be in an Submitted state.
func (s *Shipment) Award() error {
	if s.Status != ShipmentStatusSUBMITTED {
		return errors.Wrap(ErrInvalidTransition, "Award")
	}
	s.Status = ShipmentStatusAWARDED
	return nil
}

// Accept marks the Shipment request as Accepted. Must be in an Awarded state.
func (s *Shipment) Accept() error {
	if s.Status != ShipmentStatusAWARDED {
		return errors.Wrap(ErrInvalidTransition, "Accept")
	}
	s.Status = ShipmentStatusACCEPTED
	return nil
}

<<<<<<< HEAD
// BeforeSave will run before each create/update of a Shipment.
func (s *Shipment) BeforeSave(tx *pop.Connection) error {
	// To be safe, we will always try to determine the correct TDL anytime a shipment record
	// is created/updated.
	trafficDistributionList, err := s.DetermineTrafficDistributionList(tx)
	if err != nil {
		return errors.Wrapf(err, "Could not determine TDL for shipment ID %s for move ID %s", s.ID, s.MoveID)
	}

	if trafficDistributionList != nil {
		s.TrafficDistributionListID = &trafficDistributionList.ID
		s.TrafficDistributionList = trafficDistributionList
	}

	return nil
}

// DetermineTrafficDistributionList attempts to find (or create) the TDL for a shipment.  Since some of
// the fields needed to determine the TDL are optional, this may return a nil TDL in a non-error scenario.
func (s *Shipment) DetermineTrafficDistributionList(db *pop.Connection) (*TrafficDistributionList, error) {
	// To look up a TDL, we need to try to determine the following:
	// 1) source_rate_area: Find using the postal code of the pickup address.
	// 2) destination_region: Find using the postal code of the destination duty station.
	// 3) code_of_service: For now, always assume "D".

	// The pickup address is an optional field, so return if we don't have it.  We don't consider
	// this an error condition since the database allows it (maybe we're in draft mode?).
	if s.PickupAddressID == nil {
		return nil, nil
	}

	// Pickup address postal code -> source rate area.
	if s.PickupAddress == nil {
		var pickupAddress Address
		if err := db.Find(&pickupAddress, *s.PickupAddressID); err != nil {
			return nil, errors.Wrapf(err, "Could not fetch pickup address ID %s", s.PickupAddressID.String())
		}
		s.PickupAddress = &pickupAddress
	}
	pickupZip := s.PickupAddress.PostalCode
	rateArea, err := FetchRateAreaForZip5(db, pickupZip)
	if err != nil {
		return nil, errors.Wrapf(err, "Could not fetch rate area for zip %s", pickupZip)
	}

	// Destination duty station -> destination region
	// Need to traverse shipments->moves->orders->duty_stations->address to get that.
	var move Move
	err = db.Eager("Orders.NewDutyStation.Address").Find(&move, s.MoveID)
	if err != nil {
		return nil, errors.Wrapf(err, "Could not fetch destination duty station postal code for move ID %s",
			s.MoveID)
	}
	destinationZip := move.Orders.NewDutyStation.Address.PostalCode
	region, err := FetchRegionForZip5(db, destinationZip)
	if err != nil {
		return nil, errors.Wrapf(err, "Could not fetch region for zip %s", destinationZip)
	}

	// Code of service -> hard-coded for now.
	codeOfService := "D"

	// Fetch the TDL (or create it if it doesn't exist already).
	trafficDistributionList, err := FetchOrCreateTDL(db, rateArea, region, codeOfService)
	if err != nil {
		return nil, errors.Wrapf(err, "Could not fetch TDL for rateArea=%s, region=%s, codeOfService=%s",
			rateArea, region, codeOfService)
	}

	return &trafficDistributionList, nil
}

=======
// Approve marks the Shipment request as Approved. Must be in an Accepted state.
func (s *Shipment) Approve() error {
	if s.Status != ShipmentStatusACCEPTED {
		return errors.Wrap(ErrInvalidTransition, "Approve")
	}
	s.Status = ShipmentStatusAPPROVED
	return nil
}

>>>>>>> 366528d9
// FetchShipments looks up all shipments joined with their offer information in a
// ShipmentWithOffer struct. Optionally, you can only query for unassigned
// shipments with the `onlyUnassigned` parameter.
func FetchShipments(dbConnection *pop.Connection, onlyUnassigned bool) ([]ShipmentWithOffer, error) {
	shipments := []ShipmentWithOffer{}

	var sql string

	if onlyUnassigned {
		sql = `SELECT
				shipments.id,
				shipments.created_at,
				shipments.updated_at,
				shipments.pickup_date,
				shipments.requested_pickup_date,
				shipments.book_date,
				shipments.traffic_distribution_list_id,
				shipments.source_gbloc,
				shipments.destination_gbloc,
				shipments.market,
				shipment_offers.transportation_service_provider_id,
				shipment_offers.administrative_shipment
			FROM shipments
			LEFT JOIN shipment_offers ON
				shipment_offers.shipment_id=shipments.id
			WHERE shipment_offers.id IS NULL`
	} else {
		sql = `SELECT
				shipments.id,
				shipments.created_at,
				shipments.updated_at,
				shipments.pickup_date,
				shipments.requested_pickup_date,
				shipments.book_date,
				shipments.traffic_distribution_list_id,
				shipments.source_gbloc,
				shipments.destination_gbloc,
				shipments.market,
				shipment_offers.transportation_service_provider_id,
				shipment_offers.administrative_shipment
			FROM shipments
			LEFT JOIN shipment_offers ON
				shipment_offers.shipment_id=shipments.id`
	}

	err := dbConnection.RawQuery(sql).All(&shipments)

	return shipments, err
}

// FetchShipmentForInvoice fetches all the shipment information for generating an invoice
func FetchShipmentForInvoice(db *pop.Connection, shipmentID uuid.UUID) (Shipment, error) {
	var shipment Shipment
	err := db.Q().Eager(
		"Move.Orders",
		"PickupAddress",
		"ServiceMember",
	).Find(&shipment, shipmentID)
	return shipment, err
}

// FetchShipmentsByTSP looks up all shipments belonging to a TSP ID
func FetchShipmentsByTSP(tx *pop.Connection, tspID uuid.UUID, status []string, orderBy *string, limit *int64, offset *int64) ([]Shipment, error) {

	shipments := []Shipment{}

	query := tx.Eager(
		"TrafficDistributionList",
		"ServiceMember",
		"Move",
		"PickupAddress",
		"SecondaryPickupAddress",
		"DeliveryAddress",
		"PartialSITDeliveryAddress").
		Where("shipment_offers.transportation_service_provider_id = $1", tspID).
		LeftJoin("shipment_offers", "shipments.id=shipment_offers.shipment_id")

	if len(status) > 0 {
		statusStrings := make([]string, len(status))
		for index, st := range status {
			statusStrings[index] = fmt.Sprintf("'%s'", st)
		}
		query = query.Where(fmt.Sprintf("shipments.status IN (%s)", strings.Join(statusStrings, ", ")))
	}

	// Manage ordering by pickup or delivery date
	if orderBy != nil {
		switch *orderBy {
		case "PICKUP_DATE_ASC":
			*orderBy = "pickup_date ASC"
		case "PICKUP_DATE_DESC":
			*orderBy = "pickup_date DESC"
		case "DELIVERY_DATE_ASC":
			*orderBy = "delivery_date ASC"
		case "DELIVERY_DATE_DESC":
			*orderBy = "delivery_date DESC"
		default:
			// Any other input is ignored
			*orderBy = ""
		}
		if *orderBy != "" {
			query.Order(*orderBy)
		}
	}

	// Manage limit and offset values
	var limitVar = 25
	if limit != nil && *limit > 0 {
		limitVar = int(*limit)
	}

	var offsetVar = 1
	if offset != nil && *offset > 1 {
		offsetVar = int(*offset)
	}

	// Pop doesn't have a direct Offset() function and instead paginates. This means the offset isn't actually
	// the DB offset.  It's first multiplied by the limit and then applied.  Examples:
	//   - Paginate(0, 25) = LIMIT 25 OFFSET 0  (this is an odd case and is coded into Pop)
	//   - Paginate(1, 25) = LIMIT 25 OFFSET 0
	//   - Paginate(2, 25) = LIMIT 25 OFFSET 25
	//   - Paginate(3, 25) = LIMIT 25 OFFSET 50
	query.Paginate(offsetVar, limitVar)

	err := query.All(&shipments)

	return shipments, err
}

// FetchShipment Fetches and Validates a Shipment model
func FetchShipment(db *pop.Connection, session *auth.Session, id uuid.UUID) (*Shipment, error) {
	var shipment Shipment
	err := db.Eager().Find(&shipment, id)
	if err != nil {
		if errors.Cause(err).Error() == recordNotFoundErrorString {
			return nil, ErrFetchNotFound
		}
		// Otherwise, it's an unexpected err so we return that.
		return nil, err
	}
	// TODO: Handle case where more than one user is authorized to modify shipment
	move, err := FetchMove(db, session, shipment.MoveID)
	if err != nil {
		return nil, err
	}
	if session.IsMyApp() && move.Orders.ServiceMemberID != session.ServiceMemberID {
		return nil, ErrFetchForbidden
	}

	return &shipment, nil
}

// FetchShipmentByTSP looks up a shipments belonging to a TSP ID by Shipment ID
func FetchShipmentByTSP(tx *pop.Connection, tspID uuid.UUID, shipmentID uuid.UUID) (*Shipment, error) {

	shipments := []Shipment{}

	err := tx.Eager(
		"TrafficDistributionList",
		"ServiceMember",
		"Move",
		"PickupAddress",
		"SecondaryPickupAddress",
		"DeliveryAddress",
		"PartialSITDeliveryAddress").
		Where("shipment_offers.transportation_service_provider_id = $1 and shipments.id = $2", tspID, shipmentID).
		LeftJoin("shipment_offers", "shipments.id=shipment_offers.shipment_id").
		All(&shipments)

	if err != nil {
		return nil, err
	}

	// Unlikely that we see more than one but to be safe this will error.
	if len(shipments) != 1 {
		return nil, ErrFetchNotFound
	}

	return &shipments[0], err
}

// AwardShipment sets the shipment as awarded.
func AwardShipment(db *pop.Connection, shipmentID uuid.UUID) error {
	var shipment Shipment
	if err := db.Find(&shipment, shipmentID); err != nil {
		return err
	}

	if err := shipment.Award(); err != nil {
		return err
	}

	verrs, err := db.ValidateAndUpdate(&shipment)
	if err != nil {
		return err
	} else if verrs.HasAny() {
		return fmt.Errorf("Validation failure: %s", verrs)
	}

	return nil
}

// AcceptShipmentForTSP accepts a shipment and shipment_offer
func AcceptShipmentForTSP(db *pop.Connection, tspID uuid.UUID, shipmentID uuid.UUID) (*Shipment, *ShipmentOffer, *validate.Errors, error) {

	// Get the Shipment and Shipment Offer
	shipment, err := FetchShipmentByTSP(db, tspID, shipmentID)
	if err != nil {
		return shipment, nil, nil, err
	}

	shipmentOffer, err := FetchShipmentOfferByTSP(db, tspID, shipmentID)
	if err != nil {
		return shipment, shipmentOffer, nil, err
	}

	// Accept the Shipment and Shipment Offer
	err = shipment.Accept()
	if err != nil {
		return shipment, shipmentOffer, nil, err
	}

	err = shipmentOffer.Accept()
	if err != nil {
		return shipment, shipmentOffer, nil, err
	}

	// Validate and update the Shipment and Shipment Offer
	// wrapped in a transaction because if one fails this actions should roll back.
	responseVErrors := validate.NewErrors()
	var responseError error
	db.Transaction(func(db *pop.Connection) error {
		transactionError := errors.New("rollback")

		if verrs, err := db.ValidateAndUpdate(shipment); verrs.HasAny() || err != nil {
			responseVErrors.Append(verrs)
			responseError = errors.Wrap(err, "Error changing shipment status to ACCEPTED")
			return transactionError
		}
		if verrs, err := db.ValidateAndUpdate(shipmentOffer); verrs.HasAny() || err != nil {
			responseVErrors.Append(verrs)
			responseError = errors.Wrap(err, "Error changing shipment offer status to ACCEPTED")
			return transactionError
		}

		return nil
	})

	return shipment, shipmentOffer, responseVErrors, responseError
}

// SaveShipmentAndAddresses saves a Shipment and its Addresses atomically.
func SaveShipmentAndAddresses(db *pop.Connection, shipment *Shipment) (*validate.Errors, error) {
	responseVErrors := validate.NewErrors()
	var responseError error

	db.Transaction(func(db *pop.Connection) error {
		transactionError := errors.New("rollback")

		if shipment.PickupAddress != nil {
			if verrs, err := db.ValidateAndSave(shipment.PickupAddress); verrs.HasAny() || err != nil {
				responseVErrors.Append(verrs)
				responseError = errors.Wrap(err, "Error saving pickup address")
				return transactionError
			}
			shipment.PickupAddressID = &shipment.PickupAddress.ID
		}

		if shipment.HasDeliveryAddress && shipment.DeliveryAddress != nil {
			if verrs, err := db.ValidateAndSave(shipment.DeliveryAddress); verrs.HasAny() || err != nil {
				responseVErrors.Append(verrs)
				responseError = errors.Wrap(err, "Error saving delivery address")
				return transactionError
			}
			shipment.DeliveryAddressID = &shipment.DeliveryAddress.ID
		}

		if shipment.HasPartialSITDeliveryAddress && shipment.PartialSITDeliveryAddress != nil {
			if verrs, err := db.ValidateAndSave(shipment.PartialSITDeliveryAddress); verrs.HasAny() || err != nil {
				responseVErrors.Append(verrs)
				responseError = errors.Wrap(err, "Error saving partial SIT delivery address")
				return transactionError
			}
			shipment.PartialSITDeliveryAddressID = &shipment.PartialSITDeliveryAddress.ID
		}

		if shipment.HasSecondaryPickupAddress && shipment.SecondaryPickupAddress != nil {
			if verrs, err := db.ValidateAndSave(shipment.SecondaryPickupAddress); verrs.HasAny() || err != nil {
				responseVErrors.Append(verrs)
				responseError = errors.Wrap(err, "Error saving secondary pickup address")
				return transactionError
			}
			shipment.SecondaryPickupAddressID = &shipment.SecondaryPickupAddress.ID
		}

		if verrs, err := db.ValidateAndSave(shipment); verrs.HasAny() || err != nil {
			responseVErrors.Append(verrs)
			responseError = errors.Wrap(err, "Error saving shipment")
			return transactionError
		}

		return nil
	})

	return responseVErrors, responseError
}<|MERGE_RESOLUTION|>--- conflicted
+++ resolved
@@ -148,7 +148,15 @@
 	return nil
 }
 
-<<<<<<< HEAD
+// Approve marks the Shipment request as Approved. Must be in an Accepted state.
+func (s *Shipment) Approve() error {
+	if s.Status != ShipmentStatusACCEPTED {
+		return errors.Wrap(ErrInvalidTransition, "Approve")
+	}
+	s.Status = ShipmentStatusAPPROVED
+	return nil
+}
+
 // BeforeSave will run before each create/update of a Shipment.
 func (s *Shipment) BeforeSave(tx *pop.Connection) error {
 	// To be safe, we will always try to determine the correct TDL anytime a shipment record
@@ -221,17 +229,6 @@
 	return &trafficDistributionList, nil
 }
 
-=======
-// Approve marks the Shipment request as Approved. Must be in an Accepted state.
-func (s *Shipment) Approve() error {
-	if s.Status != ShipmentStatusACCEPTED {
-		return errors.Wrap(ErrInvalidTransition, "Approve")
-	}
-	s.Status = ShipmentStatusAPPROVED
-	return nil
-}
-
->>>>>>> 366528d9
 // FetchShipments looks up all shipments joined with their offer information in a
 // ShipmentWithOffer struct. Optionally, you can only query for unassigned
 // shipments with the `onlyUnassigned` parameter.
