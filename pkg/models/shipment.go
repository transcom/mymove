package models

import (
	"fmt"
	"strings"
	"time"

	"github.com/gobuffalo/pop"
	"github.com/gobuffalo/uuid"
	"github.com/gobuffalo/validate"
	"github.com/gobuffalo/validate/validators"
	"github.com/pkg/errors"

	"github.com/transcom/mymove/pkg/auth"
	"github.com/transcom/mymove/pkg/unit"
)

// ShipmentStatus is the status of the Shipment
type ShipmentStatus string

const (
	// ShipmentStatusDRAFT captures enum value "DRAFT"
	ShipmentStatusDRAFT ShipmentStatus = "DRAFT"
	// ShipmentStatusSUBMITTED captures enum value "SUBMITTED"
	ShipmentStatusSUBMITTED ShipmentStatus = "SUBMITTED"
	// ShipmentStatusAWARDED captures enum value "AWARDED"
	// Using AWARDED for TSP Queue work, not yet in office/SM flow
	ShipmentStatusAWARDED ShipmentStatus = "AWARDED"
	// ShipmentStatusACCEPTED captures enum value "ACCEPTED"
	// Using ACCEPTED for TSP Queue work, not yet in office/SM flow
	ShipmentStatusACCEPTED ShipmentStatus = "ACCEPTED"
	// ShipmentStatusAPPROVED captures enum value "APPROVED"
	ShipmentStatusAPPROVED ShipmentStatus = "APPROVED"
)

// Shipment represents a single shipment within a Service Member's move.
// PickupDate: when the shipment is currently scheduled to be picked up by the TSP
// RequestedPickupDate: when the shipment was originally scheduled to be picked up
// DeliveryDate: when the shipment is to be delivered
// BookDate: when the shipment was most recently offered to a TSP
type Shipment struct {
	ID                                  uuid.UUID                `json:"id" db:"id"`
	TrafficDistributionListID           *uuid.UUID               `json:"traffic_distribution_list_id" db:"traffic_distribution_list_id"`
	TrafficDistributionList             *TrafficDistributionList `belongs_to:"traffic_distribution_list"`
	ServiceMemberID                     uuid.UUID                `json:"service_member_id" db:"service_member_id"`
	ServiceMember                       *ServiceMember           `belongs_to:"service_member"`
	PickupDate                          *time.Time               `json:"pickup_date" db:"pickup_date"`
	DeliveryDate                        *time.Time               `json:"delivery_date" db:"delivery_date"`
	CreatedAt                           time.Time                `json:"created_at" db:"created_at"`
	UpdatedAt                           time.Time                `json:"updated_at" db:"updated_at"`
	SourceGBLOC                         *string                  `json:"source_gbloc" db:"source_gbloc"`
	DestinationGBLOC                    *string                  `json:"destination_gbloc" db:"destination_gbloc"`
	Market                              *string                  `json:"market" db:"market"`
	BookDate                            *time.Time               `json:"book_date" db:"book_date"`
	RequestedPickupDate                 *time.Time               `json:"requested_pickup_date" db:"requested_pickup_date"`
	MoveID                              uuid.UUID                `json:"move_id" db:"move_id"`
	Move                                *Move                    `belongs_to:"move"`
	Status                              ShipmentStatus           `json:"status" db:"status"`
	EstimatedPackDays                   *int64                   `json:"estimated_pack_days" db:"estimated_pack_days"`
	EstimatedTransitDays                *int64                   `json:"estimated_transit_days" db:"estimated_transit_days"`
	PickupAddressID                     *uuid.UUID               `json:"pickup_address_id" db:"pickup_address_id"`
	PickupAddress                       *Address                 `belongs_to:"address"`
	HasSecondaryPickupAddress           bool                     `json:"has_secondary_pickup_address" db:"has_secondary_pickup_address"`
	SecondaryPickupAddressID            *uuid.UUID               `json:"secondary_pickup_address_id" db:"secondary_pickup_address_id"`
	SecondaryPickupAddress              *Address                 `belongs_to:"address"`
	HasDeliveryAddress                  bool                     `json:"has_delivery_address" db:"has_delivery_address"`
	DeliveryAddressID                   *uuid.UUID               `json:"delivery_address_id" db:"delivery_address_id"`
	DeliveryAddress                     *Address                 `belongs_to:"address"`
	HasPartialSITDeliveryAddress        bool                     `json:"has_partial_sit_delivery_address" db:"has_partial_sit_delivery_address"`
	PartialSITDeliveryAddressID         *uuid.UUID               `json:"partial_sit_delivery_address_id" db:"partial_sit_delivery_address_id"`
	PartialSITDeliveryAddress           *Address                 `belongs_to:"address"`
	WeightEstimate                      *unit.Pound              `json:"weight_estimate" db:"weight_estimate"`
	ProgearWeightEstimate               *unit.Pound              `json:"progear_weight_estimate" db:"progear_weight_estimate"`
	SpouseProgearWeightEstimate         *unit.Pound              `json:"spouse_progear_weight_estimate" db:"spouse_progear_weight_estimate"`
	ServiceAgents                       ServiceAgents            `has_many:"service_agents" order_by:"created_at desc"`
	PmSurveyPlannedPackDate             *time.Time               `json:"pm_survey_planned_pack_date" db:"pm_survey_planned_pack_date"`
	PmSurveyPlannedPickupDate           *time.Time               `json:"pm_survey_planned_pickup_date" db:"pm_survey_planned_pickup_date"`
	PmSurveyPlannedDeliveryDate         *time.Time               `json:"pm_survey_planned_delivery_date" db:"pm_survey_planned_delivery_date"`
	PmSurveyWeightEstimate              *unit.Pound              `json:"pm_survey_weight_estimate" db:"pm_survey_weight_estimate"`
	PmSurveyProgearWeightEstimate       *unit.Pound              `json:"pm_survey_progear_weight_estimate" db:"pm_survey_progear_weight_estimate"`
	PmSurveySpouseProgearWeightEstimate *unit.Pound              `json:"pm_survey_spouse_progear_weight_estimate" db:"pm_survey_spouse_progear_weight_estimate"`
	PmSurveyNotes                       *string                  `json:"pm_survey_notes" db:"pm_survey_notes"`
	PmSurveyMethod                      string                   `json:"pm_survey_method" db:"pm_survey_method"`
}

// ShipmentWithOffer represents a single offered shipment within a Service Member's move.
type ShipmentWithOffer struct {
	ID                              uuid.UUID  `db:"id"`
	CreatedAt                       time.Time  `db:"created_at"`
	UpdatedAt                       time.Time  `db:"updated_at"`
	BookDate                        *time.Time `db:"book_date"`
	PickupDate                      *time.Time `db:"pickup_date"`
	RequestedPickupDate             *time.Time `db:"requested_pickup_date"`
	TrafficDistributionListID       *uuid.UUID `db:"traffic_distribution_list_id"`
	TransportationServiceProviderID *uuid.UUID `db:"transportation_service_provider_id"`
	SourceGBLOC                     *string    `db:"source_gbloc"`
	DestinationGBLOC                *string    `db:"destination_gbloc"`
	Market                          *string    `db:"market"`
	Accepted                        *bool      `db:"accepted"`
	RejectionReason                 *string    `db:"rejection_reason"`
	AdministrativeShipment          *bool      `db:"administrative_shipment"`
}

// Shipments is not required by pop and may be deleted
type Shipments []Shipment

// Validate gets run every time you call a "pop.Validate*" (pop.ValidateAndSave, pop.ValidateAndCreate, pop.ValidateAndUpdate) method.
func (s *Shipment) Validate(tx *pop.Connection) (*validate.Errors, error) {
	return validate.Validate(
		&validators.UUIDIsPresent{Field: s.MoveID, Name: "move_id"},
		&validators.StringIsPresent{Field: string(s.Status), Name: "status"},
		&OptionalInt64IsPositive{Field: s.EstimatedPackDays, Name: "estimated_pack_days"},
		&OptionalInt64IsPositive{Field: s.EstimatedTransitDays, Name: "estimated_transit_days"},
		&OptionalPoundIsPositive{Field: s.WeightEstimate, Name: "weight_estimate"},
		&OptionalPoundIsPositive{Field: s.ProgearWeightEstimate, Name: "progear_weight_estimate"},
		&OptionalPoundIsPositive{Field: s.SpouseProgearWeightEstimate, Name: "spouse_progear_weight_estimate"},
	), nil
}

// State Machinery
// Avoid calling Shipment.Status = ... ever. Use these methods to change the state.

// Submit marks the Shipment request for review
func (s *Shipment) Submit() error {
	if s.Status != ShipmentStatusDRAFT {
		return errors.Wrap(ErrInvalidTransition, "Submit")
	}
	s.Status = ShipmentStatusSUBMITTED
	return nil
}

<<<<<<< HEAD
=======
// Award marks the Shipment request as Awarded. Must be in an Submitted state.
func (s *Shipment) Award() error {
	if s.Status != ShipmentStatusSUBMITTED {
		return errors.Wrap(ErrInvalidTransition, "Award")
	}
	s.Status = ShipmentStatusAWARDED
	return nil
}

>>>>>>> 22d9aeef
// Accept marks the Shipment request as Accepted. Must be in an Awarded state.
func (s *Shipment) Accept() error {
	if s.Status != ShipmentStatusAWARDED {
		return errors.Wrap(ErrInvalidTransition, "Accept")
	}
	s.Status = ShipmentStatusACCEPTED
	return nil
}

// FetchShipments looks up all shipments joined with their offer information in a
// ShipmentWithOffer struct. Optionally, you can only query for unassigned
// shipments with the `onlyUnassigned` parameter.
func FetchShipments(dbConnection *pop.Connection, onlyUnassigned bool) ([]ShipmentWithOffer, error) {
	shipments := []ShipmentWithOffer{}

	var sql string

	if onlyUnassigned {
		sql = `SELECT
				shipments.id,
				shipments.created_at,
				shipments.updated_at,
				shipments.pickup_date,
				shipments.requested_pickup_date,
				shipments.book_date,
				shipments.traffic_distribution_list_id,
				shipments.source_gbloc,
				shipments.destination_gbloc,
				shipments.market,
				shipment_offers.transportation_service_provider_id,
				shipment_offers.administrative_shipment
			FROM shipments
			LEFT JOIN shipment_offers ON
				shipment_offers.shipment_id=shipments.id
			WHERE shipment_offers.id IS NULL`
	} else {
		sql = `SELECT
				shipments.id,
				shipments.created_at,
				shipments.updated_at,
				shipments.pickup_date,
				shipments.requested_pickup_date,
				shipments.book_date,
				shipments.traffic_distribution_list_id,
				shipments.source_gbloc,
				shipments.destination_gbloc,
				shipments.market,
				shipment_offers.transportation_service_provider_id,
				shipment_offers.administrative_shipment
			FROM shipments
			LEFT JOIN shipment_offers ON
				shipment_offers.shipment_id=shipments.id`
	}

	err := dbConnection.RawQuery(sql).All(&shipments)

	return shipments, err
}

// FetchShipmentsByTSP looks up all shipments belonging to a TSP ID
func FetchShipmentsByTSP(tx *pop.Connection, tspID uuid.UUID, status []string, orderBy *string, limit *int64, offset *int64) ([]Shipment, error) {

	shipments := []Shipment{}

	query := tx.Eager(
		"TrafficDistributionList",
		"ServiceMember",
		"Move",
		"PickupAddress",
		"SecondaryPickupAddress",
		"DeliveryAddress",
		"PartialSITDeliveryAddress").
		Where("shipment_offers.transportation_service_provider_id = $1", tspID).
		LeftJoin("shipment_offers", "shipments.id=shipment_offers.shipment_id")

	if len(status) > 0 {
		statusStrings := make([]string, len(status))
		for index, st := range status {
			statusStrings[index] = fmt.Sprintf("'%s'", st)
		}
		query = query.Where(fmt.Sprintf("shipments.status IN (%s)", strings.Join(statusStrings, ", ")))
	}

	// Manage ordering by pickup or delivery date
	if orderBy != nil {
		switch *orderBy {
		case "PICKUP_DATE_ASC":
			*orderBy = "pickup_date ASC"
		case "PICKUP_DATE_DESC":
			*orderBy = "pickup_date DESC"
		case "DELIVERY_DATE_ASC":
			*orderBy = "delivery_date ASC"
		case "DELIVERY_DATE_DESC":
			*orderBy = "delivery_date DESC"
		default:
			// Any other input is ignored
			*orderBy = ""
		}
		if *orderBy != "" {
			query.Order(*orderBy)
		}
	}

	// Manage limit and offset values
	var limitVar = 25
	if limit != nil && *limit > 0 {
		limitVar = int(*limit)
	}

	var offsetVar = 1
	if offset != nil && *offset > 1 {
		offsetVar = int(*offset)
	}

	// Pop doesn't have a direct Offset() function and instead paginates. This means the offset isn't actually
	// the DB offset.  It's first multiplied by the limit and then applied.  Examples:
	//   - Paginate(0, 25) = LIMIT 25 OFFSET 0  (this is an odd case and is coded into Pop)
	//   - Paginate(1, 25) = LIMIT 25 OFFSET 0
	//   - Paginate(2, 25) = LIMIT 25 OFFSET 25
	//   - Paginate(3, 25) = LIMIT 25 OFFSET 50
	query.Paginate(offsetVar, limitVar)

	err := query.All(&shipments)

	return shipments, err
}

// FetchShipment Fetches and Validates a Shipment model
func FetchShipment(db *pop.Connection, session *auth.Session, id uuid.UUID) (*Shipment, error) {
	var shipment Shipment
	err := db.Eager().Find(&shipment, id)
	if err != nil {
		if errors.Cause(err).Error() == recordNotFoundErrorString {
			return nil, ErrFetchNotFound
		}
		// Otherwise, it's an unexpected err so we return that.
		return nil, err
	}
	// TODO: Handle case where more than one user is authorized to modify shipment
	move, err := FetchMove(db, session, shipment.MoveID)
	if err != nil {
		return nil, err
	}
	if session.IsMyApp() && move.Orders.ServiceMemberID != session.ServiceMemberID {
		return nil, ErrFetchForbidden
	}

	return &shipment, nil
}

// FetchShipmentByTSP looks up a shipments belonging to a TSP ID by Shipment ID
func FetchShipmentByTSP(tx *pop.Connection, tspID uuid.UUID, shipmentID uuid.UUID) (*Shipment, error) {

	shipments := []Shipment{}

	err := tx.Eager(
		"TrafficDistributionList",
		"ServiceMember",
		"Move",
		"PickupAddress",
		"SecondaryPickupAddress",
		"DeliveryAddress",
		"PartialSITDeliveryAddress").
		Where("shipment_offers.transportation_service_provider_id = $1 and shipments.id = $2", tspID, shipmentID).
		LeftJoin("shipment_offers", "shipments.id=shipment_offers.shipment_id").
		All(&shipments)

	if err != nil {
		return nil, err
	}

	// Unlikely that we see more than one but to be safe this will error.
	if len(shipments) != 1 {
		return nil, ErrFetchNotFound
	}

	return &shipments[0], err
}

// AcceptShipmentForTSP accepts a shipment and shipment_offer
func AcceptShipmentForTSP(db *pop.Connection, tspID uuid.UUID, shipmentID uuid.UUID) (*Shipment, *ShipmentOffer, *validate.Errors, error) {

	// Get the Shipment and Shipment Offer
	shipment, err := FetchShipmentByTSP(db, tspID, shipmentID)
	if err != nil {
		return shipment, nil, nil, err
	}

	shipmentOffer, err := FetchShipmentOfferByTSP(db, tspID, shipmentID)
	if err != nil {
		return shipment, shipmentOffer, nil, err
	}

	// Accept the Shipment and Shipment Offer
	err = shipment.Accept()
	if err != nil {
		return shipment, shipmentOffer, nil, err
	}

	err = shipmentOffer.Accept()
	if err != nil {
		return shipment, shipmentOffer, nil, err
	}

	// Validate and update the Shipment and Shipment Offer
	// wrapped in a transaction because if one fails this actions should roll back.
	responseVErrors := validate.NewErrors()
	var responseError error
	db.Transaction(func(db *pop.Connection) error {
		transactionError := errors.New("rollback")

		if verrs, err := db.ValidateAndUpdate(shipment); verrs.HasAny() || err != nil {
			responseVErrors.Append(verrs)
			responseError = errors.Wrap(err, "Error changing shipment status to ACCEPTED")
			return transactionError
		}
		if verrs, err := db.ValidateAndUpdate(shipmentOffer); verrs.HasAny() || err != nil {
			responseVErrors.Append(verrs)
			responseError = errors.Wrap(err, "Error changing shipment offer status to ACCEPTED")
			return transactionError
		}

		return nil
	})

	return shipment, shipmentOffer, responseVErrors, responseError
}

// SaveShipmentAndAddresses saves a Shipment and its Addresses atomically.
func SaveShipmentAndAddresses(db *pop.Connection, shipment *Shipment) (*validate.Errors, error) {
	responseVErrors := validate.NewErrors()
	var responseError error

	db.Transaction(func(db *pop.Connection) error {
		transactionError := errors.New("rollback")

		if shipment.PickupAddress != nil {
			if verrs, err := db.ValidateAndSave(shipment.PickupAddress); verrs.HasAny() || err != nil {
				responseVErrors.Append(verrs)
				responseError = errors.Wrap(err, "Error saving pickup address")
				return transactionError
			}
			shipment.PickupAddressID = &shipment.PickupAddress.ID
		}

		if shipment.HasDeliveryAddress && shipment.DeliveryAddress != nil {
			if verrs, err := db.ValidateAndSave(shipment.DeliveryAddress); verrs.HasAny() || err != nil {
				responseVErrors.Append(verrs)
				responseError = errors.Wrap(err, "Error saving delivery address")
				return transactionError
			}
			shipment.DeliveryAddressID = &shipment.DeliveryAddress.ID
		}

		if shipment.HasPartialSITDeliveryAddress && shipment.PartialSITDeliveryAddress != nil {
			if verrs, err := db.ValidateAndSave(shipment.PartialSITDeliveryAddress); verrs.HasAny() || err != nil {
				responseVErrors.Append(verrs)
				responseError = errors.Wrap(err, "Error saving partial SIT delivery address")
				return transactionError
			}
			shipment.PartialSITDeliveryAddressID = &shipment.PartialSITDeliveryAddress.ID
		}

		if shipment.HasSecondaryPickupAddress && shipment.SecondaryPickupAddress != nil {
			if verrs, err := db.ValidateAndSave(shipment.SecondaryPickupAddress); verrs.HasAny() || err != nil {
				responseVErrors.Append(verrs)
				responseError = errors.Wrap(err, "Error saving secondary pickup address")
				return transactionError
			}
			shipment.SecondaryPickupAddressID = &shipment.SecondaryPickupAddress.ID
		}

		if verrs, err := db.ValidateAndSave(shipment); verrs.HasAny() || err != nil {
			responseVErrors.Append(verrs)
			responseError = errors.Wrap(err, "Error saving shipment")
			return transactionError
		}

		return nil
	})

	return responseVErrors, responseError
}<|MERGE_RESOLUTION|>--- conflicted
+++ resolved
@@ -129,8 +129,6 @@
 	return nil
 }
 
-<<<<<<< HEAD
-=======
 // Award marks the Shipment request as Awarded. Must be in an Submitted state.
 func (s *Shipment) Award() error {
 	if s.Status != ShipmentStatusSUBMITTED {
@@ -140,7 +138,6 @@
 	return nil
 }
 
->>>>>>> 22d9aeef
 // Accept marks the Shipment request as Accepted. Must be in an Awarded state.
 func (s *Shipment) Accept() error {
 	if s.Status != ShipmentStatusAWARDED {
