--- conflicted
+++ resolved
@@ -32,11 +32,7 @@
 	BookDate                  *time.Time `json:"book_date" db:"book_date"`
 	RequestedPickupDate       *time.Time `json:"requested_pickup_date" db:"requested_pickup_date"`
 	MoveID                    uuid.UUID  `json:"move_id" db:"move_id"`
-<<<<<<< HEAD
 	Move                      *Move      `belongs_to:"move"`
-=======
-	Move                      Move       `belongs_to:"move"`
->>>>>>> 7b5f5d52
 	Status                    string     `json:"status" db:"status"`
 
 	EstimatedPackDays            *int64      `json:"estimated_pack_days" db:"estimated_pack_days"`
