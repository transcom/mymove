--- conflicted
+++ resolved
@@ -95,11 +95,8 @@
 	RequestedPickupDate  *time.Time `json:"requested_pickup_date" db:"requested_pickup_date"`   // when shipment was originally scheduled to be picked up
 	OriginalDeliveryDate *time.Time `json:"original_delivery_date" db:"original_delivery_date"` // when shipment is to be delivered
 	OriginalPackDate     *time.Time `json:"original_pack_date" db:"original_pack_date"`         // when packing is to begin
-<<<<<<< HEAD
 	ApproveDate          *time.Time `json:"approve_date" db:"approve_date"`                     // when shipment is approved by office user
-=======
 	SubmitDate           *time.Time `json:"submit_date" db:"submit_date"`                       // when shipment was submitted by SM
->>>>>>> 6d584fa3
 
 	// calculated durations
 	EstimatedPackDays    *int64 `json:"estimated_pack_days" db:"estimated_pack_days"`       // how many days it will take to pack
