package models_test

import (
	"github.com/transcom/mymove/pkg/models"
)

<<<<<<< HEAD
func (suite *ModelSuite) TestCanSaveValidUsPostRegionCity() {
	usPostRegionCity := models.UsPostRegionCity{
		UsprZipID:               "12345",
		USPostRegionCityNm:      "USPRC City",
		UsprcPrfdLstLineCtystNm: "USPRC Preferred City Name",
		UsprcCountyNm:           "USPRC County",
		CtryGencDgphCd:          "US",
		State:                   "CA",
	}

	suite.MustCreate(&usPostRegionCity)
}

func (suite *ModelSuite) TestInvalidUsPostRegionCity() {
	usPostRegionCity := models.UsPostRegionCity{}

	expErrors := map[string][]string{
		"uspr_zip_id":                  {"UsprZipID not in range(5, 5)"},
		"ctry_genc_dgph_cd":            {"CtryGencDgphCd not in range(2, 2)"},
		"uspost_region_city_nm":        {"USPostRegionCityNm can not be blank."},
		"usprc_prfd_lst_line_ctyst_nm": {"UsprcPrfdLstLineCtystNm can not be blank."},
		"usprc_county_nm":              {"UsprcCountyNm can not be blank."},
		"state":                        {"State can not be blank."},
	}

	suite.verifyValidationErrors(&usPostRegionCity, expErrors)
}

func (suite *ModelSuite) TestCanSaveAndFetchUsPostRegionCity() {
	// Can save
	usPostRegionCity := factory.BuildDefaultUsPostRegionCity(suite.DB())
	suite.MustSave(&usPostRegionCity)

	// Can fetch
	var fetchedUsPostRegionCity models.UsPostRegionCity
	err := suite.DB().Where("uspr_zip_id = $1", usPostRegionCity.UsprZipID).First(&fetchedUsPostRegionCity)

	suite.NoError(err)
	suite.Equal(usPostRegionCity.UsprZipID, fetchedUsPostRegionCity.UsprZipID)
}

func (suite *ModelSuite) TestFindCountyByZipCode() {
	// Create a dummy USPRC
	usPostRegionCity := models.UsPostRegionCity{
		UsprZipID:               "00000",
		USPostRegionCityNm:      "00000 City Name",
		UsprcPrfdLstLineCtystNm: "00000 Preferred City Name",
		UsprcCountyNm:           "00000's County",
		CtryGencDgphCd:          "US",
		State:                   "CA",
	}

	suite.MustCreate(&usPostRegionCity)
=======
// Our us_post_region_cities table has static data that won't be truncated
// This test verifies we can get data from that table and find the county
func (suite *ModelSuite) TestFindCountyByZipCode() {
>>>>>>> c39dddeb

	// Attempt to gather 90210's County from the 90210 zip code
	county, err := models.FindCountyByZipCode(suite.DB(), "90210")
	suite.NoError(err)
	suite.Equal("LOS ANGELES", county)

	// Attempt to gather a non-existant county
	_, err = models.FindCountyByZipCode(suite.DB(), "99999")
	suite.Error(err)
}<|MERGE_RESOLUTION|>--- conflicted
+++ resolved
@@ -4,65 +4,9 @@
 	"github.com/transcom/mymove/pkg/models"
 )
 
-<<<<<<< HEAD
-func (suite *ModelSuite) TestCanSaveValidUsPostRegionCity() {
-	usPostRegionCity := models.UsPostRegionCity{
-		UsprZipID:               "12345",
-		USPostRegionCityNm:      "USPRC City",
-		UsprcPrfdLstLineCtystNm: "USPRC Preferred City Name",
-		UsprcCountyNm:           "USPRC County",
-		CtryGencDgphCd:          "US",
-		State:                   "CA",
-	}
-
-	suite.MustCreate(&usPostRegionCity)
-}
-
-func (suite *ModelSuite) TestInvalidUsPostRegionCity() {
-	usPostRegionCity := models.UsPostRegionCity{}
-
-	expErrors := map[string][]string{
-		"uspr_zip_id":                  {"UsprZipID not in range(5, 5)"},
-		"ctry_genc_dgph_cd":            {"CtryGencDgphCd not in range(2, 2)"},
-		"uspost_region_city_nm":        {"USPostRegionCityNm can not be blank."},
-		"usprc_prfd_lst_line_ctyst_nm": {"UsprcPrfdLstLineCtystNm can not be blank."},
-		"usprc_county_nm":              {"UsprcCountyNm can not be blank."},
-		"state":                        {"State can not be blank."},
-	}
-
-	suite.verifyValidationErrors(&usPostRegionCity, expErrors)
-}
-
-func (suite *ModelSuite) TestCanSaveAndFetchUsPostRegionCity() {
-	// Can save
-	usPostRegionCity := factory.BuildDefaultUsPostRegionCity(suite.DB())
-	suite.MustSave(&usPostRegionCity)
-
-	// Can fetch
-	var fetchedUsPostRegionCity models.UsPostRegionCity
-	err := suite.DB().Where("uspr_zip_id = $1", usPostRegionCity.UsprZipID).First(&fetchedUsPostRegionCity)
-
-	suite.NoError(err)
-	suite.Equal(usPostRegionCity.UsprZipID, fetchedUsPostRegionCity.UsprZipID)
-}
-
-func (suite *ModelSuite) TestFindCountyByZipCode() {
-	// Create a dummy USPRC
-	usPostRegionCity := models.UsPostRegionCity{
-		UsprZipID:               "00000",
-		USPostRegionCityNm:      "00000 City Name",
-		UsprcPrfdLstLineCtystNm: "00000 Preferred City Name",
-		UsprcCountyNm:           "00000's County",
-		CtryGencDgphCd:          "US",
-		State:                   "CA",
-	}
-
-	suite.MustCreate(&usPostRegionCity)
-=======
 // Our us_post_region_cities table has static data that won't be truncated
 // This test verifies we can get data from that table and find the county
 func (suite *ModelSuite) TestFindCountyByZipCode() {
->>>>>>> c39dddeb
 
 	// Attempt to gather 90210's County from the 90210 zip code
 	county, err := models.FindCountyByZipCode(suite.DB(), "90210")
