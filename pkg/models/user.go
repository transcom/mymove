package models

import (
	"time"

	"strings"

	"github.com/gobuffalo/pop"
	"github.com/gobuffalo/validate"
	"github.com/gobuffalo/validate/validators"
	"github.com/gofrs/uuid"
	"github.com/pkg/errors"

	"github.com/transcom/mymove/pkg/auth"
)

// User is an entity with a registered uuid and email at login.gov
type User struct {
	ID            uuid.UUID `json:"id" db:"id"`
	CreatedAt     time.Time `json:"created_at" db:"created_at"`
	UpdatedAt     time.Time `json:"updated_at" db:"updated_at"`
	LoginGovUUID  uuid.UUID `json:"login_gov_uuid" db:"login_gov_uuid"`
	LoginGovEmail string    `json:"login_gov_email" db:"login_gov_email"`
	Active        bool      `json:"active" db:"active"`
<<<<<<< HEAD
	Roles         Roles     `many_to_many:"users_roles"`
=======
	Roles         []Role    `many_to_many:"users_roles"`
>>>>>>> 1a23a5fa
}

// Users is not required by pop and may be deleted
type Users []User

// Validate gets run every time you call a "pop.Validate*" (pop.ValidateAndSave, pop.ValidateAndCreate, pop.ValidateAndUpdate) method.
// This method is not required and may be deleted.
func (u *User) Validate(tx *pop.Connection) (*validate.Errors, error) {
	return validate.Validate(
		&validators.UUIDIsPresent{Field: u.LoginGovUUID, Name: "LoginGovUUID"},
		&validators.StringIsPresent{Field: u.LoginGovEmail, Name: "LoginGovEmail"},
	), nil
}

// ValidateCreate gets run every time you call "pop.ValidateAndCreate" method.
// This method is not required and may be deleted.
func (u *User) ValidateCreate(tx *pop.Connection) (*validate.Errors, error) {
	return validate.NewErrors(), nil
}

// ValidateUpdate gets run every time you call "pop.ValidateAndUpdate" method.
// This method is not required and may be deleted.
func (u *User) ValidateUpdate(tx *pop.Connection) (*validate.Errors, error) {
	return validate.NewErrors(), nil
}

// GetUser loads the associated User from the DB using the user ID
func GetUser(db *pop.Connection, userID uuid.UUID) (*User, error) {
	var user User
	err := db.Find(&user, userID.String())
	if err != nil {
		return nil, errors.Wrapf(err, "Unable to find user by id %s", userID.String())
	}
	return &user, nil
}

// GetUserFromEmail loads the associated User from the DB using the user email
func GetUserFromEmail(db *pop.Connection, email string) (*User, error) {
	users := []User{}
	err := db.Where("login_gov_email = $1", email).All(&users)
	if len(users) == 0 {
		return nil, errors.Wrapf(err, "Unable to find user by email %s", email)
	}
	return &users[0], err
}

// CreateUser is called upon successful login.gov verification of a new user
func CreateUser(db *pop.Connection, loginGovID string, email string) (*User, error) {
	lgu, err := uuid.FromString(loginGovID)
	if err != nil {
		return nil, err
	}
	newUser := User{
		LoginGovUUID:  lgu,
		LoginGovEmail: strings.ToLower(email),
		Active:        true,
	}
	verrs, err := db.ValidateAndCreate(&newUser)
	if verrs.HasAny() {
		return nil, verrs
	} else if err != nil {
		err = errors.Wrap(err, "Unable to create user")
		return nil, err
	}
	return &newUser, nil
}

// UserIdentity is summary of the information about a user from the database
type UserIdentity struct {
	ID                     uuid.UUID  `db:"id"`
	Active                 bool       `db:"active"`
	Email                  string     `db:"email"`
	ServiceMemberID        *uuid.UUID `db:"sm_id"`
	ServiceMemberFirstName *string    `db:"sm_fname"`
	ServiceMemberLastName  *string    `db:"sm_lname"`
	ServiceMemberMiddle    *string    `db:"sm_middle"`
	OfficeUserID           *uuid.UUID `db:"ou_id"`
	OfficeUserFirstName    *string    `db:"ou_fname"`
	OfficeUserLastName     *string    `db:"ou_lname"`
	OfficeUserMiddle       *string    `db:"ou_middle"`
	OfficeActive           *bool      `db:"ou_active"`
	AdminUserID            *uuid.UUID `db:"au_id"`
	AdminUserRole          *AdminRole `db:"au_role"`
	AdminUserFirstName     *string    `db:"au_fname"`
	AdminUserLastName      *string    `db:"au_lname"`
	AdminUserActive        *bool      `db:"au_active"`
	DpsUserID              *uuid.UUID `db:"du_id"`
	DpsActive              *bool      `db:"du_active"`
<<<<<<< HEAD
	Roles                  Roles      `many_to_many:"users_roles" primary_id:"user_id"`
=======
	Roles                  []Role     `many_to_many:"users_roles" primary_id:"user_id"`
>>>>>>> 1a23a5fa
}

// FetchUserIdentity queries the database for information about the logged in user
func FetchUserIdentity(db *pop.Connection, loginGovID string) (*UserIdentity, error) {
	var identities []UserIdentity
	query := `SELECT users.id,
				users.login_gov_email AS email,
				users.active AS active,
				sm.id AS sm_id,
				sm.first_name AS sm_fname,
				sm.last_name AS sm_lname,
				sm.middle_name AS sm_middle,
				ou.id AS ou_id,
				ou.first_name AS ou_fname,
				ou.last_name AS ou_lname,
				ou.middle_initials AS ou_middle,
				ou.active AS ou_active,
				au.id AS au_id,
				au.role AS au_role,
				au.first_name AS au_fname,
				au.last_name AS au_lname,
				au.active AS au_active,
				du.id AS du_id,
				du.active AS du_active
			FROM users
			LEFT OUTER JOIN service_members AS sm on sm.user_id = users.id
			LEFT OUTER JOIN office_users AS ou on ou.user_id = users.id
			LEFT OUTER JOIN admin_users AS au on au.user_id = users.id
			LEFT OUTER JOIN dps_users AS du on du.login_gov_email = users.login_gov_email
			WHERE users.login_gov_uuid  = $1`
	err := db.RawQuery(query, loginGovID).All(&identities)
	if err != nil {
		return nil, err
	} else if len(identities) == 0 {
		return nil, ErrFetchNotFound
	}
	identity := &identities[0]
	roleError := db.Load(identity, "Roles")
	if roleError != nil {
		return nil, roleError
	}
	return identity, nil
}

// FetchAppUserIdentities returns a limited set of user records based on application
func FetchAppUserIdentities(db *pop.Connection, appname auth.Application, limit int) ([]UserIdentity, error) {
	var identities []UserIdentity

	var query string
	switch appname {
	case auth.OfficeApp:
		query = `SELECT
		        users.id,
				users.login_gov_email AS email,
				users.active AS active,
				ou.id AS ou_id,
				ou.first_name AS ou_fname,
				ou.last_name AS ou_lname,
				ou.middle_initials AS ou_middle
			FROM office_users as ou
			JOIN users on ou.user_id = users.id
			ORDER BY users.created_at LIMIT $1`
	case auth.AdminApp:
		query = `SELECT users.id,
				users.login_gov_email AS email,
				users.active AS active,
				au.id AS au_id,
				au.role AS au_role,
				au.first_name AS au_fname,
				au.last_name AS au_lname
			FROM admin_users as au
			JOIN users on au.user_id = users.id
			ORDER BY users.created_at LIMIT $1`
	default:
		query = `SELECT users.id,
				users.login_gov_email AS email,
				users.active AS active,
				sm.id AS sm_id,
				sm.first_name AS sm_fname,
				sm.last_name AS sm_lname,
				sm.middle_name AS sm_middle,
				du.id AS du_id
			FROM service_members as sm
			JOIN users on sm.user_id = users.id
			LEFT OUTER JOIN dps_users AS du on du.login_gov_email = users.login_gov_email
			ORDER BY users.created_at LIMIT $1`
	}

	err := db.RawQuery(query, limit).All(&identities)
	if err != nil {
		return nil, err
	}
	return identities, nil
}

// firstValue returns the first string value that is not nil
func firstValue(vals ...*string) string {
	for _, val := range vals {
		if val != nil {
			return *val
		}
	}
	return ""
}

// FirstName gets the firstname of the user from either the ServiceMember or OfficeUser identity
func (ui *UserIdentity) FirstName() string {
	return firstValue(ui.ServiceMemberFirstName, ui.OfficeUserFirstName, ui.AdminUserFirstName)
}

// LastName gets the firstname of the user from either the ServiceMember or OfficeUser or TspUser identity
func (ui *UserIdentity) LastName() string {
	return firstValue(ui.ServiceMemberLastName, ui.OfficeUserLastName, ui.AdminUserLastName)
}

// Middle gets the MiddleName or Initials from the ServiceMember or OfficeUser or TspUser Identity
func (ui *UserIdentity) Middle() string {
	return firstValue(ui.ServiceMemberMiddle, ui.OfficeUserMiddle)
}<|MERGE_RESOLUTION|>--- conflicted
+++ resolved
@@ -22,11 +22,7 @@
 	LoginGovUUID  uuid.UUID `json:"login_gov_uuid" db:"login_gov_uuid"`
 	LoginGovEmail string    `json:"login_gov_email" db:"login_gov_email"`
 	Active        bool      `json:"active" db:"active"`
-<<<<<<< HEAD
 	Roles         Roles     `many_to_many:"users_roles"`
-=======
-	Roles         []Role    `many_to_many:"users_roles"`
->>>>>>> 1a23a5fa
 }
 
 // Users is not required by pop and may be deleted
@@ -115,11 +111,7 @@
 	AdminUserActive        *bool      `db:"au_active"`
 	DpsUserID              *uuid.UUID `db:"du_id"`
 	DpsActive              *bool      `db:"du_active"`
-<<<<<<< HEAD
 	Roles                  Roles      `many_to_many:"users_roles" primary_id:"user_id"`
-=======
-	Roles                  []Role     `many_to_many:"users_roles" primary_id:"user_id"`
->>>>>>> 1a23a5fa
 }
 
 // FetchUserIdentity queries the database for information about the logged in user
