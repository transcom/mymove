package models

import (
	"fmt"

	"github.com/pkg/errors"

	"github.com/transcom/mymove/pkg/appcontext"
	"github.com/transcom/mymove/pkg/gen/internalmessages"
)

// WeightAllotment represents the weights allotted for a rank
type WeightAllotment struct {
	TotalWeightSelf               int
	TotalWeightSelfPlusDependents int
	ProGearWeight                 int
	ProGearWeightSpouse           int
	UnaccompaniedBaggageAllowance int
}

// the midshipman entitlement is shared with service academy cadet
var midshipman = WeightAllotment{
	TotalWeightSelf:               350,
	TotalWeightSelfPlusDependents: 350,
	ProGearWeight:                 0,
	ProGearWeightSpouse:           0,
}

var aviationCadet = WeightAllotment{
	TotalWeightSelf:               7000,
	TotalWeightSelfPlusDependents: 8000,
	ProGearWeight:                 2000,
	ProGearWeightSpouse:           500,
}

var e1 = WeightAllotment{
	TotalWeightSelf:               5000,
	TotalWeightSelfPlusDependents: 8000,
	ProGearWeight:                 2000,
	ProGearWeightSpouse:           500,
}

var e2 = WeightAllotment{
	TotalWeightSelf:               5000,
	TotalWeightSelfPlusDependents: 8000,
	ProGearWeight:                 2000,
	ProGearWeightSpouse:           500,
}

var e3 = WeightAllotment{
	TotalWeightSelf:               5000,
	TotalWeightSelfPlusDependents: 8000,
	ProGearWeight:                 2000,
	ProGearWeightSpouse:           500,
}

var e4 = WeightAllotment{
	TotalWeightSelf:               7000,
	TotalWeightSelfPlusDependents: 8000,
	ProGearWeight:                 2000,
	ProGearWeightSpouse:           500,
}

var e5 = WeightAllotment{
	TotalWeightSelf:               7000,
	TotalWeightSelfPlusDependents: 9000,
	ProGearWeight:                 2000,
	ProGearWeightSpouse:           500,
}

var e6 = WeightAllotment{
	TotalWeightSelf:               8000,
	TotalWeightSelfPlusDependents: 11000,
	ProGearWeight:                 2000,
	ProGearWeightSpouse:           500,
}

var e7 = WeightAllotment{
	TotalWeightSelf:               11000,
	TotalWeightSelfPlusDependents: 13000,
	ProGearWeight:                 2000,
	ProGearWeightSpouse:           500,
}

var e8 = WeightAllotment{
	TotalWeightSelf:               12000,
	TotalWeightSelfPlusDependents: 14000,
	ProGearWeight:                 2000,
	ProGearWeightSpouse:           500,
}

var e9 = WeightAllotment{
	TotalWeightSelf:               13000,
	TotalWeightSelfPlusDependents: 15000,
	ProGearWeight:                 2000,
	ProGearWeightSpouse:           500,
}

var e9SpecialSeniorEnlisted = WeightAllotment{
	TotalWeightSelf:               14000,
	TotalWeightSelfPlusDependents: 17000,
	ProGearWeight:                 2000,
	ProGearWeightSpouse:           500,
}

// O-1 through O-5 share their entitlements with W-1 through W-5
var o1W1AcademyGraduate = WeightAllotment{
	TotalWeightSelf:               10000,
	TotalWeightSelfPlusDependents: 12000,
	ProGearWeight:                 2000,
	ProGearWeightSpouse:           500,
}

var o2W2 = WeightAllotment{
	TotalWeightSelf:               12500,
	TotalWeightSelfPlusDependents: 13500,
	ProGearWeight:                 2000,
	ProGearWeightSpouse:           500,
}

var o3W3 = WeightAllotment{
	TotalWeightSelf:               13000,
	TotalWeightSelfPlusDependents: 14500,
	ProGearWeight:                 2000,
	ProGearWeightSpouse:           500,
}

var o4W4 = WeightAllotment{
	TotalWeightSelf:               14000,
	TotalWeightSelfPlusDependents: 17000,
	ProGearWeight:                 2000,
	ProGearWeightSpouse:           500,
}

var o5W5 = WeightAllotment{
	TotalWeightSelf:               16000,
	TotalWeightSelfPlusDependents: 17500,
	ProGearWeight:                 2000,
	ProGearWeightSpouse:           500,
}

var o6 = WeightAllotment{
	TotalWeightSelf:               18000,
	TotalWeightSelfPlusDependents: 18000,
	ProGearWeight:                 2000,
	ProGearWeightSpouse:           500,
}

var o7 = WeightAllotment{
	TotalWeightSelf:               18000,
	TotalWeightSelfPlusDependents: 18000,
	ProGearWeight:                 2000,
	ProGearWeightSpouse:           500,
}

var o8 = WeightAllotment{
	TotalWeightSelf:               18000,
	TotalWeightSelfPlusDependents: 18000,
	ProGearWeight:                 2000,
	ProGearWeightSpouse:           500,
}

var o9 = WeightAllotment{
	TotalWeightSelf:               18000,
	TotalWeightSelfPlusDependents: 18000,
	ProGearWeight:                 2000,
	ProGearWeightSpouse:           500,
}

var o10 = WeightAllotment{
	TotalWeightSelf:               18000,
	TotalWeightSelfPlusDependents: 18000,
	ProGearWeight:                 2000,
	ProGearWeightSpouse:           500,
}

var civilianEmployee = WeightAllotment{
	TotalWeightSelf:               18000,
	TotalWeightSelfPlusDependents: 18000,
	ProGearWeight:                 2000,
	ProGearWeightSpouse:           500,
}

// allotment by orders type
var studentTravel = WeightAllotment{
	TotalWeightSelf:               350,
	TotalWeightSelfPlusDependents: 350,
	ProGearWeight:                 0,
	ProGearWeightSpouse:           0,
}

var entitlements = map[internalmessages.OrderPayGrade]WeightAllotment{
	ServiceMemberGradeACADEMYCADET:            midshipman,
	ServiceMemberGradeAVIATIONCADET:           aviationCadet,
	ServiceMemberGradeE1:                      e1,
	ServiceMemberGradeE2:                      e2,
	ServiceMemberGradeE3:                      e3,
	ServiceMemberGradeE4:                      e4,
	ServiceMemberGradeE5:                      e5,
	ServiceMemberGradeE6:                      e6,
	ServiceMemberGradeE7:                      e7,
	ServiceMemberGradeE8:                      e8,
	ServiceMemberGradeE9:                      e9,
	ServiceMemberGradeE9SPECIALSENIORENLISTED: e9SpecialSeniorEnlisted,
	ServiceMemberGradeMIDSHIPMAN:              midshipman,
	ServiceMemberGradeO1ACADEMYGRADUATE:       o1W1AcademyGraduate,
	ServiceMemberGradeO2:                      o2W2,
	ServiceMemberGradeO3:                      o3W3,
	ServiceMemberGradeO4:                      o4W4,
	ServiceMemberGradeO5:                      o5W5,
	ServiceMemberGradeO6:                      o6,
	ServiceMemberGradeO7:                      o7,
	ServiceMemberGradeO8:                      o8,
	ServiceMemberGradeO9:                      o9,
	ServiceMemberGradeO10:                     o10,
	ServiceMemberGradeW1:                      o1W1AcademyGraduate,
	ServiceMemberGradeW2:                      o2W2,
	ServiceMemberGradeW3:                      o3W3,
	ServiceMemberGradeW4:                      o4W4,
	ServiceMemberGradeW5:                      o5W5,
	ServiceMemberGradeCIVILIANEMPLOYEE:        civilianEmployee,
}

var entitlementsByOrdersType = map[internalmessages.OrdersType]WeightAllotment{
	internalmessages.OrdersTypeSTUDENTTRAVEL: studentTravel,
}

func getEntitlement(grade internalmessages.OrderPayGrade) (WeightAllotment, error) {
	if entitlement, ok := entitlements[grade]; ok {
		return entitlement, nil
	}
	return WeightAllotment{}, fmt.Errorf("no entitlement found for pay grade %s", grade)
}

func getEntitlementByOrdersType(ordersType internalmessages.OrdersType) (WeightAllotment, error) {
	if entitlement, ok := entitlementsByOrdersType[ordersType]; ok {
		return entitlement, nil
	}
	return WeightAllotment{}, fmt.Errorf("no entitlement found for orders type %s", ordersType)
}

// AllWeightAllotments returns all the weight allotments for each rank.
func AllWeightAllotments() map[internalmessages.OrderPayGrade]WeightAllotment {
	return entitlements
}

// GetWeightAllotment returns the weight allotments for a given pay grade or an orders type.
func GetWeightAllotment(grade internalmessages.OrderPayGrade, ordersType internalmessages.OrdersType) WeightAllotment {
	var entitlement WeightAllotment
	var err error

	if ordersType == internalmessages.OrdersTypeSTUDENTTRAVEL { // currently only applies to student travel order that limits overall authorized weight
		entitlement, err = getEntitlementByOrdersType(ordersType)
	} else {
		entitlement, err = getEntitlement(grade)
	}
	if err != nil {
		return WeightAllotment{}
	}
	return entitlement
}

// GetUBWeightAllowance returns the UB weight allowance for a UB shipment, part of the overall entitlements for an order
func GetUBWeightAllowance(appCtx appcontext.AppContext, originDutyLocationIsOconus *bool, newDutyLocationIsOconus *bool, branch *ServiceMemberAffiliation, grade *internalmessages.OrderPayGrade, orderType *internalmessages.OrdersType, dependentsAuthorized *bool, isAccompaniedTour *bool, dependentsUnderTwelve *int, dependentsTwelveAndOver *int) (int, error) {
	originDutyLocationIsOconusValue := false
	if originDutyLocationIsOconus != nil {
		originDutyLocationIsOconusValue = *originDutyLocationIsOconus
	}
	newDutyLocationIsOconusValue := false
	if newDutyLocationIsOconus != nil {
		newDutyLocationIsOconusValue = *newDutyLocationIsOconus
	}
	branchOfService := ""
	if branch != nil {
		branchOfService = string(*branch)
	}
	orderPayGrade := ""
	if grade != nil {
		orderPayGrade = string(*grade)
	}
	typeOfOrder := ""
	if orderType != nil {
		typeOfOrder = string(*orderType)
	}
	dependentsAreAuthorized := false
	if dependentsAuthorized != nil {
		dependentsAreAuthorized = *dependentsAuthorized
	}
	isAnAccompaniedTour := false
	if isAccompaniedTour != nil {
		isAnAccompaniedTour = *isAccompaniedTour
	}
	underTwelveDependents := 0
	if dependentsUnderTwelve != nil {
		underTwelveDependents = *dependentsUnderTwelve
	}
	twelveAndOverDependents := 0
	if dependentsTwelveAndOver != nil {
		twelveAndOverDependents = *dependentsTwelveAndOver
	}

	// only calculate UB allowance if either origin or new duty locations are OCONUS
	if originDutyLocationIsOconusValue || newDutyLocationIsOconusValue {

		const civilianBaseUBAllowance = 350
		const dependents12AndOverUBAllowance = 350
		const depedentsUnder12UBAllowance = 175
		const maxWholeFamilyCivilianUBAllowance = 2000
		const studentTravelMaxAllowance = 350
		ubAllowance := 0

<<<<<<< HEAD
		if *orderType == internalmessages.OrdersTypeSTUDENTTRAVEL {
=======
		if typeOfOrder == string(internalmessages.OrdersTypeSTUDENTTRAVEL) {
>>>>>>> fa6b802e
			ubAllowance = studentTravelMaxAllowance
		} else if orderPayGrade == string(internalmessages.OrderPayGradeCIVILIANEMPLOYEE) && dependentsAreAuthorized && underTwelveDependents == 0 && twelveAndOverDependents == 0 {
			ubAllowance = civilianBaseUBAllowance
		} else if orderPayGrade == string(internalmessages.OrderPayGradeCIVILIANEMPLOYEE) && dependentsAreAuthorized && (underTwelveDependents > 0 || twelveAndOverDependents > 0) {
			ubAllowance = civilianBaseUBAllowance
			// for each dependent 12 and older, add an additional 350 lbs to the civilian's baggage allowance
			ubAllowance += twelveAndOverDependents * dependents12AndOverUBAllowance
			// for each dependent under 12, add an additional 175 lbs to the civilian's baggage allowance
			ubAllowance += underTwelveDependents * depedentsUnder12UBAllowance
			// max allowance of 2,000 lbs for entire family
			if ubAllowance > maxWholeFamilyCivilianUBAllowance {
				ubAllowance = maxWholeFamilyCivilianUBAllowance
			}
		} else {
			if typeOfOrder == string(internalmessages.OrdersTypeLOCALMOVE) {
				// no UB allowance for local moves
				return 0, nil
			} else if typeOfOrder != string(internalmessages.OrdersTypeTEMPORARYDUTY) {
				// all order types other than temporary duty are treated as permanent change of station types for the lookup
				typeOfOrder = string(internalmessages.OrdersTypePERMANENTCHANGEOFSTATION)
			}
			// space force members entitled to the same allowance as air force members
			if branchOfService == AffiliationSPACEFORCE.String() {
				branchOfService = AffiliationAIRFORCE.String()
			}
			// e9 special senior enlisted members entitled to the same allowance as e9 members
			if orderPayGrade == string(ServiceMemberGradeE9SPECIALSENIORENLISTED) {
				orderPayGrade = string(ServiceMemberGradeE9)
			}

			var baseUBAllowance UBAllowances
			err := appCtx.DB().Where("branch = ? AND grade = ? AND orders_type = ? AND dependents_authorized = ? AND accompanied_tour = ?", branchOfService, orderPayGrade, typeOfOrder, dependentsAreAuthorized, isAnAccompaniedTour).First(&baseUBAllowance)
			if err != nil {
				if errors.Cause(err).Error() == RecordNotFoundErrorString {
					message := fmt.Sprintf("No UB allowance entry found in ub_allowances table for branch: %s, grade: %s, orders_type: %s, dependents_authorized: %t, accompanied_tour: %t.", branchOfService, orderPayGrade, typeOfOrder, dependentsAreAuthorized, isAnAccompaniedTour)
					appCtx.Logger().Info(message)
					return 0, nil
				}
				return 0, err
			}
			if baseUBAllowance.UBAllowance != nil {
				ubAllowance = *baseUBAllowance.UBAllowance
				return ubAllowance, nil
			} else {
				return 0, nil
			}
		}
		return ubAllowance, nil
	} else {
		appCtx.Logger().Info("No OCONUS duty location found for orders, no UB allowance calculated as part of order entitlement.")
		return 0, nil
	}
}<|MERGE_RESOLUTION|>--- conflicted
+++ resolved
@@ -309,11 +309,7 @@
 		const studentTravelMaxAllowance = 350
 		ubAllowance := 0
 
-<<<<<<< HEAD
-		if *orderType == internalmessages.OrdersTypeSTUDENTTRAVEL {
-=======
 		if typeOfOrder == string(internalmessages.OrdersTypeSTUDENTTRAVEL) {
->>>>>>> fa6b802e
 			ubAllowance = studentTravelMaxAllowance
 		} else if orderPayGrade == string(internalmessages.OrderPayGradeCIVILIANEMPLOYEE) && dependentsAreAuthorized && underTwelveDependents == 0 && twelveAndOverDependents == 0 {
 			ubAllowance = civilianBaseUBAllowance
