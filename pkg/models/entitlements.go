package models

import (
	"fmt"

	"github.com/pkg/errors"

	"github.com/transcom/mymove/pkg/appcontext"
	"github.com/transcom/mymove/pkg/gen/internalmessages"
)

// WeightAllotment represents the weights allotted for a rank
type WeightAllotment struct {
	TotalWeightSelf               int
	TotalWeightSelfPlusDependents int
	ProGearWeight                 int
	ProGearWeightSpouse           int
	UnaccompaniedBaggageAllowance int
}

// the midshipman entitlement is shared with service academy cadet
var midshipman = WeightAllotment{
	TotalWeightSelf:               350,
	TotalWeightSelfPlusDependents: 350,
	ProGearWeight:                 0,
	ProGearWeightSpouse:           0,
}

var aviationCadet = WeightAllotment{
	TotalWeightSelf:               7000,
	TotalWeightSelfPlusDependents: 8000,
	ProGearWeight:                 2000,
	ProGearWeightSpouse:           500,
}

var e1 = WeightAllotment{
	TotalWeightSelf:               5000,
	TotalWeightSelfPlusDependents: 8000,
	ProGearWeight:                 2000,
	ProGearWeightSpouse:           500,
}

var e2 = WeightAllotment{
	TotalWeightSelf:               5000,
	TotalWeightSelfPlusDependents: 8000,
	ProGearWeight:                 2000,
	ProGearWeightSpouse:           500,
}

var e3 = WeightAllotment{
	TotalWeightSelf:               5000,
	TotalWeightSelfPlusDependents: 8000,
	ProGearWeight:                 2000,
	ProGearWeightSpouse:           500,
}

var e4 = WeightAllotment{
	TotalWeightSelf:               7000,
	TotalWeightSelfPlusDependents: 8000,
	ProGearWeight:                 2000,
	ProGearWeightSpouse:           500,
}

var e5 = WeightAllotment{
	TotalWeightSelf:               7000,
	TotalWeightSelfPlusDependents: 9000,
	ProGearWeight:                 2000,
	ProGearWeightSpouse:           500,
}

var e6 = WeightAllotment{
	TotalWeightSelf:               8000,
	TotalWeightSelfPlusDependents: 11000,
	ProGearWeight:                 2000,
	ProGearWeightSpouse:           500,
}

var e7 = WeightAllotment{
	TotalWeightSelf:               11000,
	TotalWeightSelfPlusDependents: 13000,
	ProGearWeight:                 2000,
	ProGearWeightSpouse:           500,
}

var e8 = WeightAllotment{
	TotalWeightSelf:               12000,
	TotalWeightSelfPlusDependents: 14000,
	ProGearWeight:                 2000,
	ProGearWeightSpouse:           500,
}

var e9 = WeightAllotment{
	TotalWeightSelf:               13000,
	TotalWeightSelfPlusDependents: 15000,
	ProGearWeight:                 2000,
	ProGearWeightSpouse:           500,
}

var e9SpecialSeniorEnlisted = WeightAllotment{
	TotalWeightSelf:               14000,
	TotalWeightSelfPlusDependents: 17000,
	ProGearWeight:                 2000,
	ProGearWeightSpouse:           500,
}

// O-1 through O-5 share their entitlements with W-1 through W-5
var o1W1AcademyGraduate = WeightAllotment{
	TotalWeightSelf:               10000,
	TotalWeightSelfPlusDependents: 12000,
	ProGearWeight:                 2000,
	ProGearWeightSpouse:           500,
}

var o2W2 = WeightAllotment{
	TotalWeightSelf:               12500,
	TotalWeightSelfPlusDependents: 13500,
	ProGearWeight:                 2000,
	ProGearWeightSpouse:           500,
}

var o3W3 = WeightAllotment{
	TotalWeightSelf:               13000,
	TotalWeightSelfPlusDependents: 14500,
	ProGearWeight:                 2000,
	ProGearWeightSpouse:           500,
}

var o4W4 = WeightAllotment{
	TotalWeightSelf:               14000,
	TotalWeightSelfPlusDependents: 17000,
	ProGearWeight:                 2000,
	ProGearWeightSpouse:           500,
}

var o5W5 = WeightAllotment{
	TotalWeightSelf:               16000,
	TotalWeightSelfPlusDependents: 17500,
	ProGearWeight:                 2000,
	ProGearWeightSpouse:           500,
}

var o6 = WeightAllotment{
	TotalWeightSelf:               18000,
	TotalWeightSelfPlusDependents: 18000,
	ProGearWeight:                 2000,
	ProGearWeightSpouse:           500,
}

var o7 = WeightAllotment{
	TotalWeightSelf:               18000,
	TotalWeightSelfPlusDependents: 18000,
	ProGearWeight:                 2000,
	ProGearWeightSpouse:           500,
}

var o8 = WeightAllotment{
	TotalWeightSelf:               18000,
	TotalWeightSelfPlusDependents: 18000,
	ProGearWeight:                 2000,
	ProGearWeightSpouse:           500,
}

var o9 = WeightAllotment{
	TotalWeightSelf:               18000,
	TotalWeightSelfPlusDependents: 18000,
	ProGearWeight:                 2000,
	ProGearWeightSpouse:           500,
}

var o10 = WeightAllotment{
	TotalWeightSelf:               18000,
	TotalWeightSelfPlusDependents: 18000,
	ProGearWeight:                 2000,
	ProGearWeightSpouse:           500,
}

var civilianEmployee = WeightAllotment{
	TotalWeightSelf:               18000,
	TotalWeightSelfPlusDependents: 18000,
	ProGearWeight:                 2000,
	ProGearWeightSpouse:           500,
}

var entitlements = map[internalmessages.OrderPayGrade]WeightAllotment{
	ServiceMemberGradeACADEMYCADET:            midshipman,
	ServiceMemberGradeAVIATIONCADET:           aviationCadet,
	ServiceMemberGradeE1:                      e1,
	ServiceMemberGradeE2:                      e2,
	ServiceMemberGradeE3:                      e3,
	ServiceMemberGradeE4:                      e4,
	ServiceMemberGradeE5:                      e5,
	ServiceMemberGradeE6:                      e6,
	ServiceMemberGradeE7:                      e7,
	ServiceMemberGradeE8:                      e8,
	ServiceMemberGradeE9:                      e9,
	ServiceMemberGradeE9SPECIALSENIORENLISTED: e9SpecialSeniorEnlisted,
	ServiceMemberGradeMIDSHIPMAN:              midshipman,
	ServiceMemberGradeO1ACADEMYGRADUATE:       o1W1AcademyGraduate,
	ServiceMemberGradeO2:                      o2W2,
	ServiceMemberGradeO3:                      o3W3,
	ServiceMemberGradeO4:                      o4W4,
	ServiceMemberGradeO5:                      o5W5,
	ServiceMemberGradeO6:                      o6,
	ServiceMemberGradeO7:                      o7,
	ServiceMemberGradeO8:                      o8,
	ServiceMemberGradeO9:                      o9,
	ServiceMemberGradeO10:                     o10,
	ServiceMemberGradeW1:                      o1W1AcademyGraduate,
	ServiceMemberGradeW2:                      o2W2,
	ServiceMemberGradeW3:                      o3W3,
	ServiceMemberGradeW4:                      o4W4,
	ServiceMemberGradeW5:                      o5W5,
	ServiceMemberGradeCIVILIANEMPLOYEE:        civilianEmployee,
}

func getEntitlement(grade internalmessages.OrderPayGrade) (WeightAllotment, error) {
	if entitlement, ok := entitlements[grade]; ok {
		return entitlement, nil
	}
	return WeightAllotment{}, fmt.Errorf("no entitlement found for pay grade %s", grade)
}

// AllWeightAllotments returns all the weight allotments for each rank.
func AllWeightAllotments() map[internalmessages.OrderPayGrade]WeightAllotment {
	return entitlements
}

// GetWeightAllotment returns the weight allotments for a given pay grade.
func GetWeightAllotment(grade internalmessages.OrderPayGrade) WeightAllotment {
	entitlement, err := getEntitlement(grade)
	if err != nil {
		return WeightAllotment{}
	}
	return entitlement
}

// GetUBWeightAllowance returns the UB weight allowance for a UB shipment, part of the overall entitlements for an order
func GetUBWeightAllowance(appCtx appcontext.AppContext, originDutyLocationIsOconus *bool, newDutyLocationIsOconus *bool, branch *ServiceMemberAffiliation, grade *internalmessages.OrderPayGrade, orderType *internalmessages.OrdersType, dependentsAuthorized *bool, isAccompaniedTour *bool, dependentsUnderTwelve *int, dependentsTwelveAndOver *int) (int, error) {
	originDutyLocationIsOconusValue := false
	if originDutyLocationIsOconus != nil {
		originDutyLocationIsOconusValue = *originDutyLocationIsOconus
	}
	newDutyLocationIsOconusValue := false
	if newDutyLocationIsOconus != nil {
		newDutyLocationIsOconusValue = *newDutyLocationIsOconus
	}
	branchOfService := ""
	if branch != nil {
		branchOfService = string(*branch)
	}
	orderPayGrade := ""
	if grade != nil {
		orderPayGrade = string(*grade)
	}
	typeOfOrder := ""
	if orderType != nil {
		typeOfOrder = string(*orderType)
	}
	dependentsAreAuthorized := false
	if dependentsAuthorized != nil {
		dependentsAreAuthorized = *dependentsAuthorized
	}
	isAnAccompaniedTour := false
	if isAccompaniedTour != nil {
		isAnAccompaniedTour = *isAccompaniedTour
	}
	underTwelveDependents := 0
	if dependentsUnderTwelve != nil {
		underTwelveDependents = *dependentsUnderTwelve
	}
	twelveAndOverDependents := 0
	if dependentsTwelveAndOver != nil {
		twelveAndOverDependents = *dependentsTwelveAndOver
	}

	// only calculate UB allowance if either origin or new duty locations are OCONUS
	if originDutyLocationIsOconusValue || newDutyLocationIsOconusValue {

		const civilianBaseUBAllowance = 350
		const dependents12AndOverUBAllowance = 350
		const depedentsUnder12UBAllowance = 175
		const maxWholeFamilyCivilianUBAllowance = 2000
		ubAllowance := 0

		if orderPayGrade == string(internalmessages.OrderPayGradeCIVILIANEMPLOYEE) && dependentsAreAuthorized && underTwelveDependents == 0 && twelveAndOverDependents == 0 {
			ubAllowance = civilianBaseUBAllowance
		} else if orderPayGrade == string(internalmessages.OrderPayGradeCIVILIANEMPLOYEE) && dependentsAreAuthorized && underTwelveDependents > 0 && twelveAndOverDependents > 0 {
			ubAllowance = civilianBaseUBAllowance
			// for each dependent 12 and older, add an additional 350 lbs to the civilian's baggage allowance
			ubAllowance += twelveAndOverDependents * dependents12AndOverUBAllowance
			// for each dependent under 12, add an additional 175 lbs to the civilian's baggage allowance
			ubAllowance += underTwelveDependents * depedentsUnder12UBAllowance
			// max allowance of 2,000 lbs for entire family
			if ubAllowance > maxWholeFamilyCivilianUBAllowance {
				ubAllowance = maxWholeFamilyCivilianUBAllowance
			}
		} else {
			if typeOfOrder == string(internalmessages.OrdersTypeLOCALMOVE) {
				// no UB allowance for local moves
				return 0, nil
			} else if typeOfOrder != string(internalmessages.OrdersTypeTEMPORARYDUTY) {
				// all order types other than temporary duty are treated as permanent change of station types for the lookup
				typeOfOrder = string(internalmessages.OrdersTypePERMANENTCHANGEOFSTATION)
			}
			// space force members entitled to the same allowance as air force members
			if branchOfService == AffiliationSPACEFORCE.String() {
				branchOfService = AffiliationAIRFORCE.String()
			}
			// e9 special senior enlisted members entitled to the same allowance as e9 members
			if orderPayGrade == string(ServiceMemberGradeE9SPECIALSENIORENLISTED) {
				orderPayGrade = string(ServiceMemberGradeE9)
			}

			var baseUBAllowance UBAllowances
			err := appCtx.DB().Where("branch = ? AND grade = ? AND orders_type = ? AND dependents_authorized = ? AND accompanied_tour = ?", branchOfService, orderPayGrade, typeOfOrder, dependentsAreAuthorized, isAnAccompaniedTour).First(&baseUBAllowance)
			if err != nil {
				if errors.Cause(err).Error() == RecordNotFoundErrorString {
					message := fmt.Sprintf("No UB allowance entry found in ub_allowances table for branch: %s, grade: %s, orders_type: %s, dependents_authorized: %t, accompanied_tour: %t.", branchOfService, orderPayGrade, typeOfOrder, dependentsAreAuthorized, isAnAccompaniedTour)
					appCtx.Logger().Info(message)
					return 0, nil
				}
				return 0, err
			}
<<<<<<< HEAD
			return baseUBAllowance.UBAllowance, nil
=======
			if baseUBAllowance.UBAllowance != nil {
				ubAllowance = *baseUBAllowance.UBAllowance
				return ubAllowance, nil
			} else {
				return 0, nil
			}
>>>>>>> 69107e8f
		}
		return ubAllowance, nil
	} else {
		appCtx.Logger().Info("No OCONUS duty location found for orders, no UB allowance calculated as part of order entitlement.")
		return 0, nil
	}
}<|MERGE_RESOLUTION|>--- conflicted
+++ resolved
@@ -321,16 +321,12 @@
 				}
 				return 0, err
 			}
-<<<<<<< HEAD
-			return baseUBAllowance.UBAllowance, nil
-=======
 			if baseUBAllowance.UBAllowance != nil {
 				ubAllowance = *baseUBAllowance.UBAllowance
 				return ubAllowance, nil
 			} else {
 				return 0, nil
 			}
->>>>>>> 69107e8f
 		}
 		return ubAllowance, nil
 	} else {
