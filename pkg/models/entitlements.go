package models

import (
	"fmt"

	"github.com/pkg/errors"

	"github.com/transcom/mymove/pkg/appcontext"
	"github.com/transcom/mymove/pkg/gen/internalmessages"
)

// WeightAllotment represents the weights allotted for a rank
type WeightAllotment struct {
	TotalWeightSelf               int
	TotalWeightSelfPlusDependents int
	ProGearWeight                 int
	ProGearWeightSpouse           int
	UnaccompaniedBaggageAllowance int
}

// the midshipman entitlement is shared with service academy cadet
var midshipman = WeightAllotment{
	TotalWeightSelf:               350,
	TotalWeightSelfPlusDependents: 350,
	ProGearWeight:                 0,
	ProGearWeightSpouse:           0,
}

var aviationCadet = WeightAllotment{
	TotalWeightSelf:               7000,
	TotalWeightSelfPlusDependents: 8000,
	ProGearWeight:                 2000,
	ProGearWeightSpouse:           500,
}

var e1 = WeightAllotment{
	TotalWeightSelf:               5000,
	TotalWeightSelfPlusDependents: 8000,
	ProGearWeight:                 2000,
	ProGearWeightSpouse:           500,
}

var e2 = WeightAllotment{
	TotalWeightSelf:               5000,
	TotalWeightSelfPlusDependents: 8000,
	ProGearWeight:                 2000,
	ProGearWeightSpouse:           500,
}

var e3 = WeightAllotment{
	TotalWeightSelf:               5000,
	TotalWeightSelfPlusDependents: 8000,
	ProGearWeight:                 2000,
	ProGearWeightSpouse:           500,
}

var e4 = WeightAllotment{
	TotalWeightSelf:               7000,
	TotalWeightSelfPlusDependents: 8000,
	ProGearWeight:                 2000,
	ProGearWeightSpouse:           500,
}

var e5 = WeightAllotment{
	TotalWeightSelf:               7000,
	TotalWeightSelfPlusDependents: 9000,
	ProGearWeight:                 2000,
	ProGearWeightSpouse:           500,
}

var e6 = WeightAllotment{
	TotalWeightSelf:               8000,
	TotalWeightSelfPlusDependents: 11000,
	ProGearWeight:                 2000,
	ProGearWeightSpouse:           500,
}

var e7 = WeightAllotment{
	TotalWeightSelf:               11000,
	TotalWeightSelfPlusDependents: 13000,
	ProGearWeight:                 2000,
	ProGearWeightSpouse:           500,
}

var e8 = WeightAllotment{
	TotalWeightSelf:               12000,
	TotalWeightSelfPlusDependents: 14000,
	ProGearWeight:                 2000,
	ProGearWeightSpouse:           500,
}

var e9 = WeightAllotment{
	TotalWeightSelf:               13000,
	TotalWeightSelfPlusDependents: 15000,
	ProGearWeight:                 2000,
	ProGearWeightSpouse:           500,
}

var e9SpecialSeniorEnlisted = WeightAllotment{
	TotalWeightSelf:               14000,
	TotalWeightSelfPlusDependents: 17000,
	ProGearWeight:                 2000,
	ProGearWeightSpouse:           500,
}

// O-1 through O-5 share their entitlements with W-1 through W-5
var o1W1AcademyGraduate = WeightAllotment{
	TotalWeightSelf:               10000,
	TotalWeightSelfPlusDependents: 12000,
	ProGearWeight:                 2000,
	ProGearWeightSpouse:           500,
}

var o2W2 = WeightAllotment{
	TotalWeightSelf:               12500,
	TotalWeightSelfPlusDependents: 13500,
	ProGearWeight:                 2000,
	ProGearWeightSpouse:           500,
}

var o3W3 = WeightAllotment{
	TotalWeightSelf:               13000,
	TotalWeightSelfPlusDependents: 14500,
	ProGearWeight:                 2000,
	ProGearWeightSpouse:           500,
}

var o4W4 = WeightAllotment{
	TotalWeightSelf:               14000,
	TotalWeightSelfPlusDependents: 17000,
	ProGearWeight:                 2000,
	ProGearWeightSpouse:           500,
}

var o5W5 = WeightAllotment{
	TotalWeightSelf:               16000,
	TotalWeightSelfPlusDependents: 17500,
	ProGearWeight:                 2000,
	ProGearWeightSpouse:           500,
}

var o6 = WeightAllotment{
	TotalWeightSelf:               18000,
	TotalWeightSelfPlusDependents: 18000,
	ProGearWeight:                 2000,
	ProGearWeightSpouse:           500,
}

var o7 = WeightAllotment{
	TotalWeightSelf:               18000,
	TotalWeightSelfPlusDependents: 18000,
	ProGearWeight:                 2000,
	ProGearWeightSpouse:           500,
}

var o8 = WeightAllotment{
	TotalWeightSelf:               18000,
	TotalWeightSelfPlusDependents: 18000,
	ProGearWeight:                 2000,
	ProGearWeightSpouse:           500,
}

var o9 = WeightAllotment{
	TotalWeightSelf:               18000,
	TotalWeightSelfPlusDependents: 18000,
	ProGearWeight:                 2000,
	ProGearWeightSpouse:           500,
}

var o10 = WeightAllotment{
	TotalWeightSelf:               18000,
	TotalWeightSelfPlusDependents: 18000,
	ProGearWeight:                 2000,
	ProGearWeightSpouse:           500,
}

var civilianEmployee = WeightAllotment{
	TotalWeightSelf:               18000,
	TotalWeightSelfPlusDependents: 18000,
	ProGearWeight:                 2000,
	ProGearWeightSpouse:           500,
}

// allotment by orders type
var studentTravel = WeightAllotment{
	TotalWeightSelf:               350,
	TotalWeightSelfPlusDependents: 350,
	ProGearWeight:                 0,
	ProGearWeightSpouse:           0,
}

var entitlements = map[internalmessages.OrderPayGrade]WeightAllotment{
	ServiceMemberGradeACADEMYCADET:            midshipman,
	ServiceMemberGradeAVIATIONCADET:           aviationCadet,
	ServiceMemberGradeE1:                      e1,
	ServiceMemberGradeE2:                      e2,
	ServiceMemberGradeE3:                      e3,
	ServiceMemberGradeE4:                      e4,
	ServiceMemberGradeE5:                      e5,
	ServiceMemberGradeE6:                      e6,
	ServiceMemberGradeE7:                      e7,
	ServiceMemberGradeE8:                      e8,
	ServiceMemberGradeE9:                      e9,
	ServiceMemberGradeE9SPECIALSENIORENLISTED: e9SpecialSeniorEnlisted,
	ServiceMemberGradeMIDSHIPMAN:              midshipman,
	ServiceMemberGradeO1ACADEMYGRADUATE:       o1W1AcademyGraduate,
	ServiceMemberGradeO2:                      o2W2,
	ServiceMemberGradeO3:                      o3W3,
	ServiceMemberGradeO4:                      o4W4,
	ServiceMemberGradeO5:                      o5W5,
	ServiceMemberGradeO6:                      o6,
	ServiceMemberGradeO7:                      o7,
	ServiceMemberGradeO8:                      o8,
	ServiceMemberGradeO9:                      o9,
	ServiceMemberGradeO10:                     o10,
	ServiceMemberGradeW1:                      o1W1AcademyGraduate,
	ServiceMemberGradeW2:                      o2W2,
	ServiceMemberGradeW3:                      o3W3,
	ServiceMemberGradeW4:                      o4W4,
	ServiceMemberGradeW5:                      o5W5,
	ServiceMemberGradeCIVILIANEMPLOYEE:        civilianEmployee,
}

var entitlementsByOrdersType = map[internalmessages.OrdersType]WeightAllotment{
	internalmessages.OrdersTypeSTUDENTTRAVEL: studentTravel,
}

func getEntitlement(grade internalmessages.OrderPayGrade) (WeightAllotment, error) {
	if entitlement, ok := entitlements[grade]; ok {
		return entitlement, nil
	}
	return WeightAllotment{}, fmt.Errorf("no entitlement found for pay grade %s", grade)
}

func getEntitlementByOrdersType(ordersType internalmessages.OrdersType) (WeightAllotment, error) {
	if entitlement, ok := entitlementsByOrdersType[ordersType]; ok {
		return entitlement, nil
	}
	return WeightAllotment{}, fmt.Errorf("no entitlement found for orders type %s", ordersType)
}

// AllWeightAllotments returns all the weight allotments for each rank.
func AllWeightAllotments() map[internalmessages.OrderPayGrade]WeightAllotment {
	return entitlements
}

// GetWeightAllotment returns the weight allotments for a given pay grade or an orders type.
func GetWeightAllotment(grade internalmessages.OrderPayGrade, ordersType internalmessages.OrdersType) WeightAllotment {
	var entitlement WeightAllotment
	var err error

	if ordersType == internalmessages.OrdersTypeSTUDENTTRAVEL { // currently only applies to student travel order that limits overall authorized weight
		entitlement, err = getEntitlementByOrdersType(ordersType)
	} else {
		entitlement, err = getEntitlement(grade)
	}
	if err != nil {
		return WeightAllotment{}
	}
	return entitlement
}

// GetUBWeightAllowance returns the UB weight allowance for a UB shipment, part of the overall entitlements for an order
func GetUBWeightAllowance(appCtx appcontext.AppContext, originDutyLocationIsOconus *bool, newDutyLocationIsOconus *bool, branch *ServiceMemberAffiliation, grade *internalmessages.OrderPayGrade, orderType *internalmessages.OrdersType, dependentsAuthorized *bool, isAccompaniedTour *bool, dependentsUnderTwelve *int, dependentsTwelveAndOver *int) (int, error) {
	originDutyLocationIsOconusValue := false
	if originDutyLocationIsOconus != nil {
		originDutyLocationIsOconusValue = *originDutyLocationIsOconus
	}
	newDutyLocationIsOconusValue := false
	if newDutyLocationIsOconus != nil {
		newDutyLocationIsOconusValue = *newDutyLocationIsOconus
	}
	branchOfService := ""
	if branch != nil {
		branchOfService = string(*branch)
	}
	orderPayGrade := ""
	if grade != nil {
		orderPayGrade = string(*grade)
	}
	typeOfOrder := ""
	if orderType != nil {
		typeOfOrder = string(*orderType)
	}
	dependentsAreAuthorized := false
	if dependentsAuthorized != nil {
		dependentsAreAuthorized = *dependentsAuthorized
	}
	isAnAccompaniedTour := false
	if isAccompaniedTour != nil {
		isAnAccompaniedTour = *isAccompaniedTour
	}
	underTwelveDependents := 0
	if dependentsUnderTwelve != nil {
		underTwelveDependents = *dependentsUnderTwelve
	}
	twelveAndOverDependents := 0
	if dependentsTwelveAndOver != nil {
		twelveAndOverDependents = *dependentsTwelveAndOver
	}

	// only calculate UB allowance if either origin or new duty locations are OCONUS
	if originDutyLocationIsOconusValue || newDutyLocationIsOconusValue {

		const civilianBaseUBAllowance = 350
		const dependents12AndOverUBAllowance = 350
		const depedentsUnder12UBAllowance = 175
		const maxWholeFamilyCivilianUBAllowance = 2000
<<<<<<< HEAD
		ubAllowance := 0

		if orderPayGrade == string(internalmessages.OrderPayGradeCIVILIANEMPLOYEE) && dependentsAreAuthorized && underTwelveDependents == 0 && twelveAndOverDependents == 0 {
=======
		const studentTravelMaxAllowance = 350
		ubAllowance := 0

		if *orderType == internalmessages.OrdersTypeSTUDENTTRAVEL {
			ubAllowance = studentTravelMaxAllowance
		} else if orderPayGrade == string(internalmessages.OrderPayGradeCIVILIANEMPLOYEE) && dependentsAreAuthorized && underTwelveDependents == 0 && twelveAndOverDependents == 0 {
>>>>>>> 2e9b42ed
			ubAllowance = civilianBaseUBAllowance
		} else if orderPayGrade == string(internalmessages.OrderPayGradeCIVILIANEMPLOYEE) && dependentsAreAuthorized && (underTwelveDependents > 0 || twelveAndOverDependents > 0) {
			ubAllowance = civilianBaseUBAllowance
			// for each dependent 12 and older, add an additional 350 lbs to the civilian's baggage allowance
			ubAllowance += twelveAndOverDependents * dependents12AndOverUBAllowance
			// for each dependent under 12, add an additional 175 lbs to the civilian's baggage allowance
			ubAllowance += underTwelveDependents * depedentsUnder12UBAllowance
			// max allowance of 2,000 lbs for entire family
			if ubAllowance > maxWholeFamilyCivilianUBAllowance {
				ubAllowance = maxWholeFamilyCivilianUBAllowance
			}
		} else {
			if typeOfOrder == string(internalmessages.OrdersTypeLOCALMOVE) {
				// no UB allowance for local moves
				return 0, nil
			} else if typeOfOrder != string(internalmessages.OrdersTypeTEMPORARYDUTY) {
				// all order types other than temporary duty are treated as permanent change of station types for the lookup
				typeOfOrder = string(internalmessages.OrdersTypePERMANENTCHANGEOFSTATION)
			}
			// space force members entitled to the same allowance as air force members
			if branchOfService == AffiliationSPACEFORCE.String() {
				branchOfService = AffiliationAIRFORCE.String()
			}
			// e9 special senior enlisted members entitled to the same allowance as e9 members
			if orderPayGrade == string(ServiceMemberGradeE9SPECIALSENIORENLISTED) {
				orderPayGrade = string(ServiceMemberGradeE9)
			}

			var baseUBAllowance UBAllowances
			err := appCtx.DB().Where("branch = ? AND grade = ? AND orders_type = ? AND dependents_authorized = ? AND accompanied_tour = ?", branchOfService, orderPayGrade, typeOfOrder, dependentsAreAuthorized, isAnAccompaniedTour).First(&baseUBAllowance)
			if err != nil {
				if errors.Cause(err).Error() == RecordNotFoundErrorString {
					message := fmt.Sprintf("No UB allowance entry found in ub_allowances table for branch: %s, grade: %s, orders_type: %s, dependents_authorized: %t, accompanied_tour: %t.", branchOfService, orderPayGrade, typeOfOrder, dependentsAreAuthorized, isAnAccompaniedTour)
					appCtx.Logger().Info(message)
					return 0, nil
				}
				return 0, err
			}
			if baseUBAllowance.UBAllowance != nil {
				ubAllowance = *baseUBAllowance.UBAllowance
				return ubAllowance, nil
			} else {
				return 0, nil
			}
		}
		return ubAllowance, nil
	} else {
		appCtx.Logger().Info("No OCONUS duty location found for orders, no UB allowance calculated as part of order entitlement.")
		return 0, nil
	}
}<|MERGE_RESOLUTION|>--- conflicted
+++ resolved
@@ -306,18 +306,12 @@
 		const dependents12AndOverUBAllowance = 350
 		const depedentsUnder12UBAllowance = 175
 		const maxWholeFamilyCivilianUBAllowance = 2000
-<<<<<<< HEAD
-		ubAllowance := 0
-
-		if orderPayGrade == string(internalmessages.OrderPayGradeCIVILIANEMPLOYEE) && dependentsAreAuthorized && underTwelveDependents == 0 && twelveAndOverDependents == 0 {
-=======
 		const studentTravelMaxAllowance = 350
 		ubAllowance := 0
 
 		if *orderType == internalmessages.OrdersTypeSTUDENTTRAVEL {
 			ubAllowance = studentTravelMaxAllowance
 		} else if orderPayGrade == string(internalmessages.OrderPayGradeCIVILIANEMPLOYEE) && dependentsAreAuthorized && underTwelveDependents == 0 && twelveAndOverDependents == 0 {
->>>>>>> 2e9b42ed
 			ubAllowance = civilianBaseUBAllowance
 		} else if orderPayGrade == string(internalmessages.OrderPayGradeCIVILIANEMPLOYEE) && dependentsAreAuthorized && (underTwelveDependents > 0 || twelveAndOverDependents > 0) {
 			ubAllowance = civilianBaseUBAllowance
