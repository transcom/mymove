package models

import (
	"fmt"

	"github.com/pkg/errors"

	"github.com/transcom/mymove/pkg/appcontext"
	"github.com/transcom/mymove/pkg/gen/internalmessages"
)

// WeightAllotment represents the weights allotted for a rank
type WeightAllotment struct {
	TotalWeightSelf               int
	TotalWeightSelfPlusDependents int
	ProGearWeight                 int
	ProGearWeightSpouse           int
	UnaccompaniedBaggageAllowance int
}

// the midshipman entitlement is shared with service academy cadet
var midshipman = WeightAllotment{
	TotalWeightSelf:               350,
	TotalWeightSelfPlusDependents: 350,
	ProGearWeight:                 0,
	ProGearWeightSpouse:           0,
}

var aviationCadet = WeightAllotment{
	TotalWeightSelf:               7000,
	TotalWeightSelfPlusDependents: 8000,
	ProGearWeight:                 2000,
	ProGearWeightSpouse:           500,
}

var e1 = WeightAllotment{
	TotalWeightSelf:               5000,
	TotalWeightSelfPlusDependents: 8000,
	ProGearWeight:                 2000,
	ProGearWeightSpouse:           500,
}

var e2 = WeightAllotment{
	TotalWeightSelf:               5000,
	TotalWeightSelfPlusDependents: 8000,
	ProGearWeight:                 2000,
	ProGearWeightSpouse:           500,
}

var e3 = WeightAllotment{
	TotalWeightSelf:               5000,
	TotalWeightSelfPlusDependents: 8000,
	ProGearWeight:                 2000,
	ProGearWeightSpouse:           500,
}

var e4 = WeightAllotment{
	TotalWeightSelf:               7000,
	TotalWeightSelfPlusDependents: 8000,
	ProGearWeight:                 2000,
	ProGearWeightSpouse:           500,
}

var e5 = WeightAllotment{
	TotalWeightSelf:               7000,
	TotalWeightSelfPlusDependents: 9000,
	ProGearWeight:                 2000,
	ProGearWeightSpouse:           500,
}

var e6 = WeightAllotment{
	TotalWeightSelf:               8000,
	TotalWeightSelfPlusDependents: 11000,
	ProGearWeight:                 2000,
	ProGearWeightSpouse:           500,
}

var e7 = WeightAllotment{
	TotalWeightSelf:               11000,
	TotalWeightSelfPlusDependents: 13000,
	ProGearWeight:                 2000,
	ProGearWeightSpouse:           500,
}

var e8 = WeightAllotment{
	TotalWeightSelf:               12000,
	TotalWeightSelfPlusDependents: 14000,
	ProGearWeight:                 2000,
	ProGearWeightSpouse:           500,
}

var e9 = WeightAllotment{
	TotalWeightSelf:               13000,
	TotalWeightSelfPlusDependents: 15000,
	ProGearWeight:                 2000,
	ProGearWeightSpouse:           500,
}

var e9SpecialSeniorEnlisted = WeightAllotment{
	TotalWeightSelf:               14000,
	TotalWeightSelfPlusDependents: 17000,
	ProGearWeight:                 2000,
	ProGearWeightSpouse:           500,
}

// O-1 through O-5 share their entitlements with W-1 through W-5
var o1W1AcademyGraduate = WeightAllotment{
	TotalWeightSelf:               10000,
	TotalWeightSelfPlusDependents: 12000,
	ProGearWeight:                 2000,
	ProGearWeightSpouse:           500,
}

var o2W2 = WeightAllotment{
	TotalWeightSelf:               12500,
	TotalWeightSelfPlusDependents: 13500,
	ProGearWeight:                 2000,
	ProGearWeightSpouse:           500,
}

var o3W3 = WeightAllotment{
	TotalWeightSelf:               13000,
	TotalWeightSelfPlusDependents: 14500,
	ProGearWeight:                 2000,
	ProGearWeightSpouse:           500,
}

var o4W4 = WeightAllotment{
	TotalWeightSelf:               14000,
	TotalWeightSelfPlusDependents: 17000,
	ProGearWeight:                 2000,
	ProGearWeightSpouse:           500,
}

var o5W5 = WeightAllotment{
	TotalWeightSelf:               16000,
	TotalWeightSelfPlusDependents: 17500,
	ProGearWeight:                 2000,
	ProGearWeightSpouse:           500,
}

var o6 = WeightAllotment{
	TotalWeightSelf:               18000,
	TotalWeightSelfPlusDependents: 18000,
	ProGearWeight:                 2000,
	ProGearWeightSpouse:           500,
}

var o7 = WeightAllotment{
	TotalWeightSelf:               18000,
	TotalWeightSelfPlusDependents: 18000,
	ProGearWeight:                 2000,
	ProGearWeightSpouse:           500,
}

var o8 = WeightAllotment{
	TotalWeightSelf:               18000,
	TotalWeightSelfPlusDependents: 18000,
	ProGearWeight:                 2000,
	ProGearWeightSpouse:           500,
}

var o9 = WeightAllotment{
	TotalWeightSelf:               18000,
	TotalWeightSelfPlusDependents: 18000,
	ProGearWeight:                 2000,
	ProGearWeightSpouse:           500,
}

var o10 = WeightAllotment{
	TotalWeightSelf:               18000,
	TotalWeightSelfPlusDependents: 18000,
	ProGearWeight:                 2000,
	ProGearWeightSpouse:           500,
}

var civilianEmployee = WeightAllotment{
	TotalWeightSelf:               18000,
	TotalWeightSelfPlusDependents: 18000,
	ProGearWeight:                 2000,
	ProGearWeightSpouse:           500,
}

var entitlements = map[internalmessages.OrderPayGrade]WeightAllotment{
	ServiceMemberGradeACADEMYCADET:            midshipman,
	ServiceMemberGradeAVIATIONCADET:           aviationCadet,
	ServiceMemberGradeE1:                      e1,
	ServiceMemberGradeE2:                      e2,
	ServiceMemberGradeE3:                      e3,
	ServiceMemberGradeE4:                      e4,
	ServiceMemberGradeE5:                      e5,
	ServiceMemberGradeE6:                      e6,
	ServiceMemberGradeE7:                      e7,
	ServiceMemberGradeE8:                      e8,
	ServiceMemberGradeE9:                      e9,
	ServiceMemberGradeE9SPECIALSENIORENLISTED: e9SpecialSeniorEnlisted,
	ServiceMemberGradeMIDSHIPMAN:              midshipman,
	ServiceMemberGradeO1ACADEMYGRADUATE:       o1W1AcademyGraduate,
	ServiceMemberGradeO2:                      o2W2,
	ServiceMemberGradeO3:                      o3W3,
	ServiceMemberGradeO4:                      o4W4,
	ServiceMemberGradeO5:                      o5W5,
	ServiceMemberGradeO6:                      o6,
	ServiceMemberGradeO7:                      o7,
	ServiceMemberGradeO8:                      o8,
	ServiceMemberGradeO9:                      o9,
	ServiceMemberGradeO10:                     o10,
	ServiceMemberGradeW1:                      o1W1AcademyGraduate,
	ServiceMemberGradeW2:                      o2W2,
	ServiceMemberGradeW3:                      o3W3,
	ServiceMemberGradeW4:                      o4W4,
	ServiceMemberGradeW5:                      o5W5,
	ServiceMemberGradeCIVILIANEMPLOYEE:        civilianEmployee,
}

func getEntitlement(grade internalmessages.OrderPayGrade) (WeightAllotment, error) {
	if entitlement, ok := entitlements[grade]; ok {
		return entitlement, nil
	}
	return WeightAllotment{}, fmt.Errorf("no entitlement found for pay grade %s", grade)
}

// AllWeightAllotments returns all the weight allotments for each rank.
func AllWeightAllotments() map[internalmessages.OrderPayGrade]WeightAllotment {
	return entitlements
}

// GetWeightAllotment returns the weight allotments for a given pay grade.
func GetWeightAllotment(grade internalmessages.OrderPayGrade) WeightAllotment {
	entitlement, err := getEntitlement(grade)
	if err != nil {
		return WeightAllotment{}
	}
	return entitlement
}

// GetUBWeightAllowance returns the UB weight allowance for a UB shipment, part of the overall entitlements for an order
func GetUBWeightAllowance(appCtx appcontext.AppContext, originDutyLocationIsOconus *bool, newDutyLocationIsOconus *bool, branch *ServiceMemberAffiliation, grade *internalmessages.OrderPayGrade, orderType *internalmessages.OrdersType, dependentsAuthorized *bool, isAccompaniedTour *bool, dependentsUnderTwelve *int, dependentsTwelveAndOver *int) (int, error) {
	originDutyLocationIsOconusValue := false
	if originDutyLocationIsOconus != nil {
		originDutyLocationIsOconusValue = *originDutyLocationIsOconus
	}
	newDutyLocationIsOconusValue := false
	if newDutyLocationIsOconus != nil {
		newDutyLocationIsOconusValue = *newDutyLocationIsOconus
	}
	branchOfService := ""
	if branch != nil {
		branchOfService = string(*branch)
	}
	orderPayGrade := ""
	if grade != nil {
		orderPayGrade = string(*grade)
	}
	typeOfOrder := ""
	if orderType != nil {
		typeOfOrder = string(*orderType)
	}
	dependentsAreAuthorized := false
	if dependentsAuthorized != nil {
		dependentsAreAuthorized = *dependentsAuthorized
	}
	isAnAccompaniedTour := false
	if isAccompaniedTour != nil {
		isAnAccompaniedTour = *isAccompaniedTour
	}
	underTwelveDependents := 0
	if dependentsUnderTwelve != nil {
		underTwelveDependents = *dependentsUnderTwelve
	}
	twelveAndOverDependents := 0
	if dependentsTwelveAndOver != nil {
		twelveAndOverDependents = *dependentsTwelveAndOver
	}

	// only calculate UB allowance if either origin or new duty locations are OCONUS
	if originDutyLocationIsOconusValue || newDutyLocationIsOconusValue {

		const civilianBaseUBAllowance = 350
		const dependents12AndOverUBAllowance = 350
		const depedentsUnder12UBAllowance = 175
		const maxWholeFamilyCivilianUBAllowance = 2000
		ubAllowance := 0

		if orderPayGrade == string(internalmessages.OrderPayGradeCIVILIANEMPLOYEE) && dependentsAreAuthorized && underTwelveDependents == 0 && twelveAndOverDependents == 0 {
			ubAllowance = civilianBaseUBAllowance
<<<<<<< HEAD
		} else if orderPayGrade == string(internalmessages.OrderPayGradeCIVILIANEMPLOYEE) && dependentsAreAuthorized && underTwelveDependents > 0 && twelveAndOverDependents > 0 {
=======
		} else if orderPayGrade == string(internalmessages.OrderPayGradeCIVILIANEMPLOYEE) && dependentsAreAuthorized && (underTwelveDependents > 0 || twelveAndOverDependents > 0) {
>>>>>>> 2c497323
			ubAllowance = civilianBaseUBAllowance
			// for each dependent 12 and older, add an additional 350 lbs to the civilian's baggage allowance
			ubAllowance += twelveAndOverDependents * dependents12AndOverUBAllowance
			// for each dependent under 12, add an additional 175 lbs to the civilian's baggage allowance
			ubAllowance += underTwelveDependents * depedentsUnder12UBAllowance
			// max allowance of 2,000 lbs for entire family
			if ubAllowance > maxWholeFamilyCivilianUBAllowance {
				ubAllowance = maxWholeFamilyCivilianUBAllowance
			}
		} else {
			if typeOfOrder == string(internalmessages.OrdersTypeLOCALMOVE) {
				// no UB allowance for local moves
				return 0, nil
			} else if typeOfOrder != string(internalmessages.OrdersTypeTEMPORARYDUTY) {
				// all order types other than temporary duty are treated as permanent change of station types for the lookup
				typeOfOrder = string(internalmessages.OrdersTypePERMANENTCHANGEOFSTATION)
			}
			// space force members entitled to the same allowance as air force members
			if branchOfService == AffiliationSPACEFORCE.String() {
				branchOfService = AffiliationAIRFORCE.String()
			}
			// e9 special senior enlisted members entitled to the same allowance as e9 members
			if orderPayGrade == string(ServiceMemberGradeE9SPECIALSENIORENLISTED) {
				orderPayGrade = string(ServiceMemberGradeE9)
			}

			var baseUBAllowance UBAllowances
			err := appCtx.DB().Where("branch = ? AND grade = ? AND orders_type = ? AND dependents_authorized = ? AND accompanied_tour = ?", branchOfService, orderPayGrade, typeOfOrder, dependentsAreAuthorized, isAnAccompaniedTour).First(&baseUBAllowance)
			if err != nil {
				if errors.Cause(err).Error() == RecordNotFoundErrorString {
					message := fmt.Sprintf("No UB allowance entry found in ub_allowances table for branch: %s, grade: %s, orders_type: %s, dependents_authorized: %t, accompanied_tour: %t.", branchOfService, orderPayGrade, typeOfOrder, dependentsAreAuthorized, isAnAccompaniedTour)
					appCtx.Logger().Info(message)
					return 0, nil
				}
				return 0, err
			}
			if baseUBAllowance.UBAllowance != nil {
				ubAllowance = *baseUBAllowance.UBAllowance
				return ubAllowance, nil
			} else {
				return 0, nil
			}
		}
		return ubAllowance, nil
	} else {
		appCtx.Logger().Info("No OCONUS duty location found for orders, no UB allowance calculated as part of order entitlement.")
		return 0, nil
	}
}<|MERGE_RESOLUTION|>--- conflicted
+++ resolved
@@ -284,11 +284,7 @@
 
 		if orderPayGrade == string(internalmessages.OrderPayGradeCIVILIANEMPLOYEE) && dependentsAreAuthorized && underTwelveDependents == 0 && twelveAndOverDependents == 0 {
 			ubAllowance = civilianBaseUBAllowance
-<<<<<<< HEAD
-		} else if orderPayGrade == string(internalmessages.OrderPayGradeCIVILIANEMPLOYEE) && dependentsAreAuthorized && underTwelveDependents > 0 && twelveAndOverDependents > 0 {
-=======
 		} else if orderPayGrade == string(internalmessages.OrderPayGradeCIVILIANEMPLOYEE) && dependentsAreAuthorized && (underTwelveDependents > 0 || twelveAndOverDependents > 0) {
->>>>>>> 2c497323
 			ubAllowance = civilianBaseUBAllowance
 			// for each dependent 12 and older, add an additional 350 lbs to the civilian's baggage allowance
 			ubAllowance += twelveAndOverDependents * dependents12AndOverUBAllowance
