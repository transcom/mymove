--- conflicted
+++ resolved
@@ -97,7 +97,6 @@
 	// Expected 0 moves for PPM queue returned
 	moves, err := GetMoveQueueItems(suite.DB(), "ppm")
 	suite.Nil(err)
-<<<<<<< HEAD
 	suite.Len(moves, 0)
 }
 
@@ -105,8 +104,6 @@
 	moves, moveErrs := GetMoveQueueItems(suite.DB(), "queue_not_found")
 	suite.Equal(ErrFetchNotFound, moveErrs, "Expected not to find move queue items")
 	suite.Empty(moves)
-=======
-	suite.Len(moves, 3)
 }
 
 func (suite *ModelSuite) TestActivePPMQueue() {
@@ -139,5 +136,4 @@
 	moves, err := GetMoveQueueItems(suite.DB(), "hhg_active")
 	suite.Nil(err)
 	suite.Len(moves, 3)
->>>>>>> 3be66a71
 }