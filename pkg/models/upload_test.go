package models_test

import (
	"github.com/transcom/mymove/pkg/auth"
	"github.com/transcom/mymove/pkg/models"
	"github.com/transcom/mymove/pkg/testdatagen"

	"github.com/gofrs/uuid"
)

func (suite *ModelSuite) Test_UploadCreate() {
	t := suite.T()

	upload := models.Upload{
		Filename:    "test.pdf",
		Bytes:       1048576,
		ContentType: "application/pdf",
		Checksum:    "ImGQ2Ush0bDHsaQthV5BnQ==",
		UploadType:  models.UploadTypeUSER,
	}

	verrs, err := suite.DB().ValidateAndSave(&upload)

	if err != nil {
		t.Fatalf("could not save UserUpload: %v", err)
	}

	if verrs.Count() != 0 {
		t.Errorf("did not expect UserUpload validation errors: %v", verrs)
	}
}

func (suite *ModelSuite) Test_UploadCreateWithID() {
	t := suite.T()

	id := uuid.Must(uuid.NewV4())
	upload := models.Upload{
		ID:          id,
		Filename:    "test.pdf",
		Bytes:       1048576,
		ContentType: "application/pdf",
		Checksum:    "ImGQ2Ush0bDHsaQthV5BnQ==",
		UploadType:  models.UploadTypeUSER,
	}

	verrs, err := suite.DB().ValidateAndSave(&upload)

	if err != nil {
		t.Fatalf("could not save UserUpload: %v", err)
	}

	if verrs.Count() != 0 {
		t.Errorf("did not expect validation errors: %v", verrs)
	}

	if upload.ID.String() != id.String() {
		t.Errorf("wrong uuid for upload: expected %s, got %s", id.String(), upload.ID.String())
	}
}

func (suite *ModelSuite) Test_UploadValidations() {
	upload := &models.Upload{}

	var expErrors = map[string][]string{
		"checksum":     {"Checksum can not be blank."},
		"bytes":        {"Bytes can not be blank."},
		"filename":     {"Filename can not be blank."},
		"content_type": {"ContentType can not be blank."},
		"upload_type":  {"UploadType is not in the list [USER, PRIME]."},
	}

	suite.verifyValidationErrors(upload, expErrors)
}

func (suite *ModelSuite) TestFetchUpload() {
	t := suite.T()

	document := testdatagen.MakeDefaultDocument(suite.DB())

	session := auth.Session{
		UserID:          document.ServiceMember.UserID,
		ApplicationName: auth.MilApp,
		ServiceMemberID: document.ServiceMember.ID,
	}
	upload := models.Upload{
		Filename:    "test.pdf",
		Bytes:       1048576,
		ContentType: "application/pdf",
		Checksum:    "ImGQ2Ush0bDHsaQthV5BnQ==",
		UploadType:  models.UploadTypeUSER,
	}

	verrs, err := suite.DB().ValidateAndSave(&upload)
	if err != nil {
		t.Fatalf("could not save UserUpload: %v", err)
	}
	if verrs.Count() != 0 {
		t.Errorf("did not expect UserUpload validation errors: %v", verrs)
	}

	uploadUser := models.UserUpload{
		DocumentID: &document.ID,
		UploaderID: document.ServiceMember.UserID,
		Upload:     upload,
		UploadID:   upload.ID,
	}

	verrs, err = suite.DB().ValidateAndSave(&uploadUser)
	if err != nil {
		t.Fatalf("could not save UserUpload: %v", err)
	}
	if verrs.Count() != 0 {
		t.Errorf("did not expect UserUpload validation errors: %v", verrs)
	}

	upUser, _ := models.FetchUserUpload(suite.DB(), &session, uploadUser.ID)
	suite.Equal(upUser.UploadID, upload.ID)
	suite.Equal(upUser.Upload.ID, upload.ID)
	suite.Equal(upUser.ID, uploadUser.ID)

	upUser, _ = models.FetchUserUploadFromUploadID(suite.DB(), &session, upload.ID)
	suite.Equal(upUser.UploadID, upload.ID)
	suite.Equal(upUser.Upload.ID, upload.ID)
	suite.Equal(upUser.ID, uploadUser.ID)
}

func (suite *ModelSuite) TestFetchDeletedUpload() {
	t := suite.T()

	document := testdatagen.MakeDefaultDocument(suite.DB())

	session := auth.Session{
		UserID:          document.ServiceMember.UserID,
		ApplicationName: auth.MilApp,
		ServiceMemberID: document.ServiceMember.ID,
	}
	upload := models.Upload{
		Filename:    "test.pdf",
		Bytes:       1048576,
		ContentType: "application/pdf",
		Checksum:    "ImGQ2Ush0bDHsaQthV5BnQ==",
		UploadType:  models.UploadTypeUSER,
	}

	verrs, err := suite.DB().ValidateAndSave(&upload)
	if err != nil {
		t.Fatalf("could not save UserUpload: %v", err)
	}

	if verrs.Count() != 0 {
		t.Errorf("did not expect validation errors: %v", verrs)
	}

<<<<<<< HEAD
	//RA Summary: gosec - errcheck - Unchecked return value
	//RA: Linter flags errcheck error: Ignoring a method's return value can cause the program to overlook unexpected states and conditions.
	//RA: Functions with unchecked return values in the file are used fetch data and assign data to a variable that is checked later on
	//RA: Given the return value is being checked in a different line and the functions that are flagged by the linter are being used to assign variables
	//RA: in a unit test, then there is no risk
	//RA Developer Status: Mitigated
	//RA Validator Status: Mitigated
	//RA Modified Severity: N/A
	models.DeleteUpload(suite.DB(), &upload) // nolint:errcheck
	up, _ := models.FetchUserUpload(ctx, suite.DB(), &session, upload.ID)
=======
	models.DeleteUpload(suite.DB(), &upload)
	up, _ := models.FetchUserUpload(suite.DB(), &session, upload.ID)
>>>>>>> 9b142f33

	// fetches a nil upload
	suite.Equal(up.ID, uuid.Nil)
}<|MERGE_RESOLUTION|>--- conflicted
+++ resolved
@@ -151,7 +151,6 @@
 		t.Errorf("did not expect validation errors: %v", verrs)
 	}
 
-<<<<<<< HEAD
 	//RA Summary: gosec - errcheck - Unchecked return value
 	//RA: Linter flags errcheck error: Ignoring a method's return value can cause the program to overlook unexpected states and conditions.
 	//RA: Functions with unchecked return values in the file are used fetch data and assign data to a variable that is checked later on
@@ -162,10 +161,6 @@
 	//RA Modified Severity: N/A
 	models.DeleteUpload(suite.DB(), &upload) // nolint:errcheck
 	up, _ := models.FetchUserUpload(ctx, suite.DB(), &session, upload.ID)
-=======
-	models.DeleteUpload(suite.DB(), &upload)
-	up, _ := models.FetchUserUpload(suite.DB(), &session, upload.ID)
->>>>>>> 9b142f33
 
 	// fetches a nil upload
 	suite.Equal(up.ID, uuid.Nil)
