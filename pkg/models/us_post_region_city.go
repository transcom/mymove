--- conflicted
+++ resolved
@@ -51,11 +51,7 @@
 	if err != nil {
 		switch err {
 		case sql.ErrNoRows:
-<<<<<<< HEAD
-			return "", apperror.NewEventError("No county found for provided zip code "+zipCode+".", err)
-=======
 			return nil, apperror.NewEventError("No county found for provided zip code "+zipCode+".", err)
->>>>>>> 95a6b420
 		default:
 			return nil, err
 		}
