--- conflicted
+++ resolved
@@ -60,10 +60,7 @@
 			return nil, err
 		}
 	}
-<<<<<<< HEAD
 	return &usprc.UsprcCountyNm, nil
-=======
-	return usprc.UsprcCountyNm, nil
 }
 
 func FindByZipCode(db *pop.Connection, zipCode string) (*UsPostRegionCity, error) {
@@ -78,5 +75,4 @@
 		}
 	}
 	return &usprc, nil
->>>>>>> 8d3fcf48
 }