package models

import (
	"database/sql"
	"time"

	"github.com/gobuffalo/pop/v6"
	"github.com/gobuffalo/validate/v3"
	"github.com/gobuffalo/validate/v3/validators"
	"github.com/gofrs/uuid"

	"github.com/transcom/mymove/pkg/apperror"
)

// UsPostRegionCity represents postal region information retrieved from TRDM
/*
Column comments
uspr_zip_id IS 'A US postal region zip identifier.';
u_s_post_region_city_nm IS 'A US postal region city name.';
usprc_county_nm IS 'A name of the county or parish in which the UNITED-STATES- POSTAL-REGION-CITY resides.';
ctry_genc_dgph_cd IS 'A 2-digit Geopolitical Entities, Names, and Codes (GENC) Standard.';
*/
type UsPostRegionCity struct {
<<<<<<< HEAD
	ID                 uuid.UUID `db:"id" json:"id"`
	UsprZipID          string    `db:"uspr_zip_id" json:"uspr_zip_id"`
	USPostRegionCityNm string    `db:"u_s_post_region_city_nm" json:"u_s_post_region_city_nm"`
	UsprcCountyNm      string    `db:"usprc_county_nm" json:"usprc_county_nm"`
	CtryGencDgphCd     string    `db:"ctry_genc_dgph_cd" json:"ctry_genc_dgph_cd"`
	CreatedAt          time.Time `db:"created_at" json:"created_at"`
	UpdatedAt          time.Time `db:"updated_at" json:"updated_at"`
	UsPostRegionsID    uuid.UUID `db:"us_post_regions_id" json:"us_post_regions_id"`
	CitiesID           uuid.UUID `db:"cities_id" json:"cities_id"`
=======
	ID                 uuid.UUID    `db:"id" json:"id"`
	UsprZipID          string       `db:"uspr_zip_id" json:"uspr_zip_id"`
	USPostRegionCityNm string       `db:"u_s_post_region_city_nm" json:"u_s_post_region_city_nm"`
	UsprcCountyNm      string       `db:"usprc_county_nm" json:"usprc_county_nm"`
	CtryGencDgphCd     string       `db:"ctry_genc_dgph_cd" json:"ctry_genc_dgph_cd"`
	CreatedAt          time.Time    `db:"created_at" json:"created_at"`
	UpdatedAt          time.Time    `db:"updated_at" json:"updated_at"`
	UsPostRegionId     uuid.UUID    `db:"us_post_regions_id" json:"us_post_regions_id"`
	UsPostRegion       UsPostRegion `belongs_to:"re_us_post_regions" fk_id:"us_post_regions_id"`
	CityId             uuid.UUID    `db:"cities_id" json:"cities_id"`
	City               City         `belongs_to:"re_cities" fk_id:"cities_id"`
>>>>>>> 5066df5f
}

// Validate gets run every time you call a "pop.Validate*" (pop.ValidateAndSave, pop.ValidateAndCreate, pop.ValidateAndUpdate) method.
func (usprc *UsPostRegionCity) Validate(_ *pop.Connection) (*validate.Errors, error) {
	return validate.Validate(
		&validators.StringLengthInRange{Field: usprc.UsprZipID, Name: "UsprZipID", Min: 5, Max: 5},
		&validators.StringLengthInRange{Field: usprc.CtryGencDgphCd, Name: "CtryGencDgphCd", Min: 2, Max: 2},
		&validators.StringIsPresent{Field: usprc.USPostRegionCityNm, Name: "USPostRegionCityNm"},
		&validators.StringIsPresent{Field: usprc.UsprcCountyNm, Name: "UsprcCountyNm"},
	), nil
}

// Find a corresponding county for a provided zip code from the USPRC table
func FindCountyByZipCode(db *pop.Connection, zipCode string) (string, error) {
	var usprc UsPostRegionCity
	err := db.Where("uspr_zip_id = ?", zipCode).First(&usprc)
	if err != nil {
		switch err {
		case sql.ErrNoRows:
			return "", apperror.NewEventError("No county found for provided zip code "+zipCode+".", err)
		default:
			return "", err
		}
	}
	return usprc.UsprcCountyNm, nil
}<|MERGE_RESOLUTION|>--- conflicted
+++ resolved
@@ -21,17 +21,6 @@
 ctry_genc_dgph_cd IS 'A 2-digit Geopolitical Entities, Names, and Codes (GENC) Standard.';
 */
 type UsPostRegionCity struct {
-<<<<<<< HEAD
-	ID                 uuid.UUID `db:"id" json:"id"`
-	UsprZipID          string    `db:"uspr_zip_id" json:"uspr_zip_id"`
-	USPostRegionCityNm string    `db:"u_s_post_region_city_nm" json:"u_s_post_region_city_nm"`
-	UsprcCountyNm      string    `db:"usprc_county_nm" json:"usprc_county_nm"`
-	CtryGencDgphCd     string    `db:"ctry_genc_dgph_cd" json:"ctry_genc_dgph_cd"`
-	CreatedAt          time.Time `db:"created_at" json:"created_at"`
-	UpdatedAt          time.Time `db:"updated_at" json:"updated_at"`
-	UsPostRegionsID    uuid.UUID `db:"us_post_regions_id" json:"us_post_regions_id"`
-	CitiesID           uuid.UUID `db:"cities_id" json:"cities_id"`
-=======
 	ID                 uuid.UUID    `db:"id" json:"id"`
 	UsprZipID          string       `db:"uspr_zip_id" json:"uspr_zip_id"`
 	USPostRegionCityNm string       `db:"u_s_post_region_city_nm" json:"u_s_post_region_city_nm"`
@@ -43,7 +32,6 @@
 	UsPostRegion       UsPostRegion `belongs_to:"re_us_post_regions" fk_id:"us_post_regions_id"`
 	CityId             uuid.UUID    `db:"cities_id" json:"cities_id"`
 	City               City         `belongs_to:"re_cities" fk_id:"cities_id"`
->>>>>>> 5066df5f
 }
 
 // Validate gets run every time you call a "pop.Validate*" (pop.ValidateAndSave, pop.ValidateAndCreate, pop.ValidateAndUpdate) method.
