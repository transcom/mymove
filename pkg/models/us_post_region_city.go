--- conflicted
+++ resolved
@@ -20,17 +20,6 @@
 ctry_genc_dgph_cd IS 'A 2-digit Geopolitical Entities, Names, and Codes (GENC) Standard.';
 */
 type UsPostRegionCity struct {
-<<<<<<< HEAD
-	ID                      uuid.UUID `db:"id" json:"id"`
-	UsprZipID               string    `db:"uspr_zip_id" json:"uspr_zip_id"`
-	USPostRegionCityNm      string    `db:"u_s_post_region_city_nm" json:"u_s_post_region_city_nm"`
-	UsprcPrfdLstLineCtystNm string    `db:"usprc_prfd_lst_line_ctyst_nm" json:"usprc_prfd_lst_line_ctyst_nm"`
-	UsprcCountyNm           string    `db:"usprc_county_nm" json:"usprc_county_nm"`
-	CtryGencDgphCd          string    `db:"ctry_genc_dgph_cd" json:"ctry_genc_dgph_cd"`
-	CreatedAt               time.Time `db:"created_at" json:"created_at"`
-	UpdatedAt               time.Time `db:"updated_at" json:"updated_at"`
-	State                   string    `db:"state" json:"state"`
-=======
 	ID                 uuid.UUID    `db:"id" json:"id"`
 	UsprZipID          string       `db:"uspr_zip_id" json:"uspr_zip_id"`
 	USPostRegionCityNm string       `db:"u_s_post_region_city_nm" json:"u_s_post_region_city_nm"`
@@ -40,9 +29,9 @@
 	UpdatedAt          time.Time    `db:"updated_at" json:"updated_at"`
 	UsPostRegionId     uuid.UUID    `db:"us_post_regions_id" json:"us_post_regions_id"`
 	UsPostRegion       UsPostRegion `belongs_to:"re_us_post_regions" fk_id:"us_post_regions_id"`
+	State              string       `db:"state" json:"state"`
 	CityId             uuid.UUID    `db:"cities_id" json:"cities_id"`
 	City               City         `belongs_to:"re_cities" fk_id:"cities_id"`
->>>>>>> c39dddeb
 }
 
 type UsPostRegionCities []UsPostRegionCity
