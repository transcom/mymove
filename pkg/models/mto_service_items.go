--- conflicted
+++ resolved
@@ -65,10 +65,6 @@
 	CustomerExpense                   bool                           `db:"customer_expense"`
 	CustomerExpenseReason             *string                        `db:"customer_expense_reason"`
 	SITDeliveryMiles                  *int                           `db:"sit_delivery_miles"`
-<<<<<<< HEAD
-	SITAuthorizedEndDate              *time.Time                     `db:"sit_authorized_end_date"`
-=======
->>>>>>> 47813c96
 }
 
 // MTOServiceItemSingle is an object representing a single column in the service items table
