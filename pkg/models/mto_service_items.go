--- conflicted
+++ resolved
@@ -69,13 +69,10 @@
 	ExternalCrate                     *bool                          `db:"external_crate"`
 	LockedPriceCents                  *unit.Cents                    `db:"locked_price_cents"`
 	ServiceLocation                   *ServiceLocationType           `db:"service_location"`
-<<<<<<< HEAD
-=======
 	POELocation                       *Port                          `belongs_to:"port" fk_id:"poe_location_id"`
 	POELocationID                     *uuid.UUID                     `db:"poe_location_id"`
 	PODLocation                       *Port                          `belongs_to:"port" fk_id:"pod_location_id"`
 	PODLocationID                     *uuid.UUID                     `db:"pod_location_id"`
->>>>>>> 5e8361a2
 }
 
 // MTOServiceItemSingle is an object representing a single column in the service items table
