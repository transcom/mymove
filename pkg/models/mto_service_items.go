--- conflicted
+++ resolved
@@ -348,97 +348,6 @@
 	if m.SITEntryDate != nil {
 		sitEntryDate = m.SITEntryDate.Format("2006-01-02 15:04:05")
 	}
-<<<<<<< HEAD
-}
-
-func (m MTOServiceItem) Value() (driver.Value, error) {
-	var id string
-	var moveTaskOrderID string
-	var mtoShipmentID string
-	var reason string
-	var pickupPostalCode string
-	var description string
-	var rejectionReason string
-	var approvedAt string
-	var rejectedAt string
-	var sitPostalCode string
-	var sitRequestedDelivery string
-	var requestedApprovalsRequestedStatus bool
-	var serviceLocation string
-	var sitEntryDate string
-	var sitDepartureDate string
-	var sitCustomerContacted string
-	var poeLocationID string
-	var podLocationID string
-	var sitDestinationFinalAddressID string
-	var sitOriginHHGOriginalAddressID string
-	var sitOriginHHGActualAddressID string
-	var sitDestinationOriginalAddressID string
-	var standaloneCrate bool
-	var lockedPriceCents int64
-	var sitDeliveryMiles int
-	var customerExpenseReason string
-	var estimatedWeight int64
-	var actualWeight int64
-	var pricingEstimate int64
-
-	if m.ID != uuid.Nil {
-		id = m.ID.String()
-	}
-
-	if m.MoveTaskOrderID != uuid.Nil {
-		moveTaskOrderID = m.MoveTaskOrderID.String()
-	}
-
-	if *m.MTOShipmentID != uuid.Nil {
-		mtoShipmentID = m.MTOShipmentID.String()
-	}
-
-	if m.Reason != nil {
-		reason = *m.Reason
-	}
-
-	if m.PickupPostalCode != nil {
-		pickupPostalCode = *m.PickupPostalCode
-	}
-
-	if m.Description != nil {
-		description = *m.Description
-	}
-
-	if m.RejectionReason != nil {
-		rejectionReason = *m.RejectionReason
-	}
-
-	if m.ApprovedAt != nil {
-		approvedAt = m.ApprovedAt.Format("2006-01-02 15:04:05")
-	}
-
-	if m.RejectedAt != nil {
-		rejectedAt = m.RejectedAt.Format("2006-01-02 15:04:05")
-	}
-
-	if m.SITPostalCode != nil {
-		sitPostalCode = *m.SITPostalCode
-	}
-
-	if m.SITRequestedDelivery != nil {
-		sitRequestedDelivery = m.SITRequestedDelivery.Format("2006-01-02 15:04:05")
-	}
-
-	if m.RequestedApprovalsRequestedStatus != nil {
-		requestedApprovalsRequestedStatus = *m.RequestedApprovalsRequestedStatus
-	}
-
-	if m.ServiceLocation != nil {
-		serviceLocation = string(*m.ServiceLocation)
-	}
-
-	if m.SITEntryDate != nil {
-		sitEntryDate = m.SITEntryDate.Format("2006-01-02 15:04:05")
-	}
-=======
->>>>>>> 52137a28
 
 	if m.SITDepartureDate != nil {
 		sitDepartureDate = m.SITDepartureDate.Format("2006-01-02 15:04:05")
@@ -476,13 +385,10 @@
 		standaloneCrate = *m.StandaloneCrate
 	}
 
-<<<<<<< HEAD
-=======
 	if m.ExternalCrate != nil {
 		externalCrate = *m.ExternalCrate
 	}
 
->>>>>>> 52137a28
 	if m.LockedPriceCents != nil {
 		lockedPriceCents = m.LockedPriceCents.Int64()
 	}
@@ -507,11 +413,7 @@
 		pricingEstimate = m.PricingEstimate.Int64()
 	}
 
-<<<<<<< HEAD
-	s := fmt.Sprintf("(%s,%s,%s,%s,%s,%s,%s,%s,%s,%s,%s,%s,%s,%s,%s,%s,%s,%s,%d,%d,%s,%s,%s,%t,%t,%s,%d,%d,%t,%d,%s,%s,%s,%s)",
-=======
 	s := fmt.Sprintf("(%s,%s,%s,%s,%s,%s,%s,%s,%s,%s,%s,%s,%s,%s,%s,%s,%s,%s,%d,%d,%s,%s,%s,%t,%t,%s,%d,%d,%t,%d,%s,%s,%s,%s,%t)",
->>>>>>> 52137a28
 		id,
 		moveTaskOrderID,
 		mtoShipmentID,
@@ -546,10 +448,7 @@
 		poeLocationID,
 		podLocationID,
 		m.ReService.Code.String(),
-<<<<<<< HEAD
-=======
 		externalCrate,
->>>>>>> 52137a28
 	)
 	return []byte(s), nil
 }