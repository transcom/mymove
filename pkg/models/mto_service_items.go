--- conflicted
+++ resolved
@@ -51,12 +51,8 @@
 	EstimatedWeight                 *unit.Pound                    `db:"estimated_weight"`
 	ActualWeight                    *unit.Pound                    `db:"actual_weight"`
 	Dimensions                      MTOServiceItemDimensions       `has_many:"mto_service_item_dimensions" fk_id:"mto_service_item_id"`
-<<<<<<< HEAD
-	CustomerContacts                MTOServiceItemCustomerContacts `many_to_many:"service_items_customer_contacts"`
-=======
 	CustomerContacts                MTOServiceItemCustomerContacts `has_many:"mto_service_item_customer_contacts" fk_id:"mto_service_item_id"`
 	SITAddressUpdates               SITAddressUpdates              `has_many:"sit_address_updates" fk_id:"mto_service_item_id"`
->>>>>>> 199d1712
 	CreatedAt                       time.Time                      `db:"created_at"`
 	UpdatedAt                       time.Time                      `db:"updated_at"`
 	ApprovedAt                      *time.Time                     `db:"approved_at"`
