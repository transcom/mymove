--- conflicted
+++ resolved
@@ -67,14 +67,11 @@
 	PricingEstimate                   *unit.Cents                    `db:"pricing_estimate"`
 	StandaloneCrate                   *bool                          `db:"standalone_crate"`
 	LockedPriceCents                  *unit.Cents                    `db:"locked_price_cents"`
-<<<<<<< HEAD
 	POELocation                       *Port                          `belongs_to:"port" fk_id:"poe_location_id"`
 	POELocationID                     *uuid.UUID                     `db:"poe_location_id"`
 	PODLocation                       *Port                          `belongs_to:"port" fk_id:"pod_location_id"`
 	PODLocationID                     *uuid.UUID                     `db:"pod_location_id"`
-=======
 	ServiceLocation                   *ServiceLocationType           `db:"service_location"`
->>>>>>> 6a7bd451
 }
 
 // MTOServiceItemSingle is an object representing a single column in the service items table
