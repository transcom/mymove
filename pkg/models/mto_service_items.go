package models

import (
	"time"

	"github.com/gobuffalo/pop/v6"
	"github.com/gobuffalo/validate/v3"
	"github.com/gobuffalo/validate/v3/validators"
	"github.com/gofrs/uuid"
	"github.com/pkg/errors"

	"github.com/transcom/mymove/pkg/unit"
)

// MTOServiceItemStatus represents the possible statuses for a mto shipment
type MTOServiceItemStatus string

const (
	// MTOServiceItemStatusSubmitted is the submitted status type for MTO Service Items
	MTOServiceItemStatusSubmitted MTOServiceItemStatus = "SUBMITTED"
	// MTOServiceItemStatusApproved is the approved status type for MTO Service Items
	MTOServiceItemStatusApproved MTOServiceItemStatus = "APPROVED"
	// MTOServiceItemStatusRejected is the rejected status type for MTO Service Items
	MTOServiceItemStatusRejected MTOServiceItemStatus = "REJECTED"
)

// MTOServiceItem is an object representing service items for a move task order.
type MTOServiceItem struct {
	ID                                uuid.UUID                      `db:"id"`
	MoveTaskOrder                     Move                           `belongs_to:"moves" fk_id:"move_id"`
	MoveTaskOrderID                   uuid.UUID                      `db:"move_id"`
	MTOShipment                       MTOShipment                    `belongs_to:"mto_shipments" fk_id:"mto_shipment_id"`
	MTOShipmentID                     *uuid.UUID                     `db:"mto_shipment_id"`
	ReService                         ReService                      `belongs_to:"re_services" fk_id:"re_service_id"`
	ReServiceID                       uuid.UUID                      `db:"re_service_id"`
	Reason                            *string                        `db:"reason"`
	RejectionReason                   *string                        `db:"rejection_reason"`
	Status                            MTOServiceItemStatus           `db:"status"`
	PickupPostalCode                  *string                        `db:"pickup_postal_code"`
	SITPostalCode                     *string                        `db:"sit_postal_code"`
	SITEntryDate                      *time.Time                     `db:"sit_entry_date"`
	SITDepartureDate                  *time.Time                     `db:"sit_departure_date"`
	SITCustomerContacted              *time.Time                     `db:"sit_customer_contacted"`
	SITRequestedDelivery              *time.Time                     `db:"sit_requested_delivery"`
	SITOriginHHGOriginalAddress       *Address                       `belongs_to:"addresses" fk_id:"sit_origin_hhg_original_address_id"`
	SITOriginHHGOriginalAddressID     *uuid.UUID                     `db:"sit_origin_hhg_original_address_id"`
	SITOriginHHGActualAddress         *Address                       `belongs_to:"addresses" fk_id:"sit_origin_hhg_actual_address_id"`
	SITOriginHHGActualAddressID       *uuid.UUID                     `db:"sit_origin_hhg_actual_address_id"`
	SITDestinationOriginalAddress     *Address                       `belongs_to:"addresses" fk_id:"sit_destination_original_address_id"`
	SITDestinationOriginalAddressID   *uuid.UUID                     `db:"sit_destination_original_address_id"`
	SITDestinationFinalAddress        *Address                       `belongs_to:"addresses" fk_id:"sit_destination_final_address_id"`
	SITDestinationFinalAddressID      *uuid.UUID                     `db:"sit_destination_final_address_id"`
	Description                       *string                        `db:"description"`
	EstimatedWeight                   *unit.Pound                    `db:"estimated_weight"`
	ActualWeight                      *unit.Pound                    `db:"actual_weight"`
	Dimensions                        MTOServiceItemDimensions       `has_many:"mto_service_item_dimensions" fk_id:"mto_service_item_id"`
	CustomerContacts                  MTOServiceItemCustomerContacts `many_to_many:"service_items_customer_contacts"`
	SITAddressUpdates                 SITAddressUpdates              `has_many:"sit_address_updates" fk_id:"mto_service_item_id"`
	ServiceRequestDocuments           ServiceRequestDocuments        `has_many:"service_request_document" fk_id:"mto_service_item_id"`
	CreatedAt                         time.Time                      `db:"created_at"`
	UpdatedAt                         time.Time                      `db:"updated_at"`
	ApprovedAt                        *time.Time                     `db:"approved_at"`
	RejectedAt                        *time.Time                     `db:"rejected_at"`
	RequestedApprovalsRequestedStatus *bool                          `db:"requested_approvals_requested_status"`
	CustomerExpense                   bool                           `db:"customer_expense"`
	CustomerExpenseReason             *string                        `db:"customer_expense_reason"`
<<<<<<< HEAD
	SITDeliveryMiles                  *unit.Miles                    `db:"sit_delivery_miles"`
	SITAuthorizedEndDate              *time.Time                     `db:"sit_authorized_end_date"`
=======
	SITDeliveryMiles                  *int                           `db:"sit_delivery_miles"`
>>>>>>> a1e69447
}

// MTOServiceItemSingle is an object representing a single column in the service items table
type MTOServiceItemSingle struct {
	ID                              uuid.UUID            `db:"id"`
	MoveTaskOrderID                 uuid.UUID            `db:"move_id"`
	MTOShipmentID                   *uuid.UUID           `db:"mto_shipment_id"`
	ReServiceID                     uuid.UUID            `db:"re_service_id"`
	CreatedAt                       time.Time            `db:"created_at"`
	UpdatedAt                       time.Time            `db:"updated_at"`
	Reason                          *string              `db:"reason"`
	PickupPostalCode                *string              `db:"pickup_postal_code"`
	Description                     *string              `db:"description"`
	Status                          MTOServiceItemStatus `db:"status"`
	RejectionReason                 *string              `db:"rejection_reason"`
	ApprovedAt                      *time.Time           `db:"approved_at"`
	RejectedAt                      *time.Time           `db:"rejected_at"`
	SITPostalCode                   *string              `db:"sit_postal_code"`
	SITEntryDate                    *time.Time           `db:"sit_entry_date"`
	SITDepartureDate                *time.Time           `db:"sit_departure_date"`
	SITDestinationFinalAddressID    *uuid.UUID           `db:"sit_destination_final_address_id"`
	SITOriginHHGOriginalAddressID   *uuid.UUID           `db:"sit_origin_hhg_original_address_id"`
	SITOriginHHGActualAddressID     *uuid.UUID           `db:"sit_origin_hhg_actual_address_id"`
	EstimatedWeight                 *unit.Pound          `db:"estimated_weight"`
	ActualWeight                    *unit.Pound          `db:"actual_weight"`
	SITDestinationOriginalAddressID *uuid.UUID           `db:"sit_destination_original_address_id"`
	SITCustomerContacted            *time.Time           `db:"sit_customer_contacted"`
	SITRequestedDelivery            *time.Time           `db:"sit_requested_delivery"`
	CustomerExpense                 bool                 `db:"customer_expense"`
	CustomerExpenseReason           *string              `db:"customer_expense_reason"`
	SITDeliveryMiles                *unit.Miles          `db:"sit_delivery_miles"`
}

// TableName overrides the table name used by Pop.
func (m MTOServiceItem) TableName() string {
	return "mto_service_items"
}

// MTOServiceItems is a slice containing MTOServiceItems
type MTOServiceItems []MTOServiceItem

// Validate gets run every time you call a "pop.Validate*" (pop.ValidateAndSave, pop.ValidateAndCreate, pop.ValidateAndUpdate) method.
func (m *MTOServiceItem) Validate(_ *pop.Connection) (*validate.Errors, error) {
	var vs []validate.Validator
	vs = append(vs, &validators.StringInclusion{Field: string(m.Status), Name: "Status", List: []string{
		string(MTOServiceItemStatusSubmitted),
		string(MTOServiceItemStatusApproved),
		string(MTOServiceItemStatusRejected),
	}})
	vs = append(vs, &validators.UUIDIsPresent{Field: m.MoveTaskOrderID, Name: "MoveTaskOrderID"})
	vs = append(vs, &OptionalUUIDIsPresent{Field: m.MTOShipmentID, Name: "MTOShipmentID"})
	vs = append(vs, &validators.UUIDIsPresent{Field: m.ReServiceID, Name: "ReServiceID"})
	vs = append(vs, &StringIsNilOrNotBlank{Field: m.Reason, Name: "Reason"})
	vs = append(vs, &StringIsNilOrNotBlank{Field: m.PickupPostalCode, Name: "PickupPostalCode"})
	vs = append(vs, &StringIsNilOrNotBlank{Field: m.Description, Name: "Description"})

	return validate.Validate(vs...), nil
}

// FetchRelatedDestinationSITServiceItems returns all service items with destination SIT ReService codes
// that are associated with the same shipment as the provided service item.
func FetchRelatedDestinationSITServiceItems(tx *pop.Connection, mtoServiceItemID uuid.UUID) (MTOServiceItems, error) {
	var relatedDestinationSITServiceItems MTOServiceItems
	err := tx.RawQuery(
		`SELECT msi.id
			FROM mto_service_items msi
			INNER JOIN re_services res ON msi.re_service_id = res.id
			WHERE res.code IN (?, ?, ?, ?) AND mto_shipment_id IN (
				SELECT mto_shipment_id FROM mto_service_items WHERE id = ?)`, ReServiceCodeDDFSIT, ReServiceCodeDDASIT, ReServiceCodeDDDSIT, ReServiceCodeDDSFSC, mtoServiceItemID).
		All(&relatedDestinationSITServiceItems)
	return relatedDestinationSITServiceItems, err
}

func FetchServiceItem(db *pop.Connection, serviceItemID uuid.UUID) (MTOServiceItem, error) {
	var serviceItem MTOServiceItem
	err := db.Eager("SITDestinationOriginalAddress",
		"SITDestinationFinalAddress",
		"SITAddressUpdates.NewAddress",
		"ReService",
		"SITAddressUpdates.OldAddress",
		"CustomerContacts").Where("id = ?", serviceItemID).First(&serviceItem)

	if err != nil {
		if errors.Cause(err).Error() == RecordNotFoundErrorString {
			return MTOServiceItem{}, ErrFetchNotFound
		}
		return MTOServiceItem{}, err
	}

	return serviceItem, nil
}

func FetchRelatedDestinationSITFuelCharge(tx *pop.Connection, mtoServiceItemID uuid.UUID) (MTOServiceItem, error) {
	var serviceItem MTOServiceItem
	err := tx.RawQuery(
		`SELECT msi.id
            FROM mto_service_items msi
            INNER JOIN re_services res ON msi.re_service_id = res.id
            WHERE res.code IN (?) AND msi.mto_shipment_id IN (
                SELECT mto_shipment_id FROM mto_service_items WHERE id = ?)`, ReServiceCodeDDSFSC, mtoServiceItemID).First(&serviceItem)
	return serviceItem, err
}<|MERGE_RESOLUTION|>--- conflicted
+++ resolved
@@ -64,12 +64,8 @@
 	RequestedApprovalsRequestedStatus *bool                          `db:"requested_approvals_requested_status"`
 	CustomerExpense                   bool                           `db:"customer_expense"`
 	CustomerExpenseReason             *string                        `db:"customer_expense_reason"`
-<<<<<<< HEAD
-	SITDeliveryMiles                  *unit.Miles                    `db:"sit_delivery_miles"`
+	SITDeliveryMiles                  *int                           `db:"sit_delivery_miles"`
 	SITAuthorizedEndDate              *time.Time                     `db:"sit_authorized_end_date"`
-=======
-	SITDeliveryMiles                  *int                           `db:"sit_delivery_miles"`
->>>>>>> a1e69447
 }
 
 // MTOServiceItemSingle is an object representing a single column in the service items table
