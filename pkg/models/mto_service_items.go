--- conflicted
+++ resolved
@@ -67,15 +67,9 @@
 	PricingEstimate                   *unit.Cents                    `db:"pricing_estimate"`
 	StandaloneCrate                   *bool                          `db:"standalone_crate"`
 	LockedPriceCents                  *unit.Cents                    `db:"locked_price_cents"`
-<<<<<<< HEAD
-	POELocation                       *Port                          `belongs_to:"port" fk_id:"poe_location_id"`
-	POELocationID                     *uuid.UUID                     `db:"poe_location_id"`
-	PODLocation                       *Port                          `belongs_to:"port" fk_id:"pod_location_id"`
-=======
 	POELocation                       *PortLocation                  `belongs_to:"port_locations" fk_id:"poe_location_id"`
 	POELocationID                     *uuid.UUID                     `db:"poe_location_id"`
 	PODLocation                       *PortLocation                  `belongs_to:"port_locations" fk_id:"pod_location_id"`
->>>>>>> c028ee23
 	PODLocationID                     *uuid.UUID                     `db:"pod_location_id"`
 	ServiceLocation                   *ServiceLocationType           `db:"service_location"`
 }
