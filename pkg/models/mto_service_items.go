package models

import (
	"time"

	"github.com/gobuffalo/pop/v6"
	"github.com/gobuffalo/validate/v3"
	"github.com/gobuffalo/validate/v3/validators"
	"github.com/gofrs/uuid"
	"github.com/pkg/errors"

	"github.com/transcom/mymove/pkg/unit"
)

// MTOServiceItemStatus represents the possible statuses for a mto shipment
type MTOServiceItemStatus string

const (
	// MTOServiceItemStatusSubmitted is the submitted status type for MTO Service Items
	MTOServiceItemStatusSubmitted MTOServiceItemStatus = "SUBMITTED"
	// MTOServiceItemStatusApproved is the approved status type for MTO Service Items
	MTOServiceItemStatusApproved MTOServiceItemStatus = "APPROVED"
	// MTOServiceItemStatusRejected is the rejected status type for MTO Service Items
	MTOServiceItemStatusRejected MTOServiceItemStatus = "REJECTED"
)

// MTOServiceItem is an object representing service items for a move task order.
type MTOServiceItem struct {
	ID                                uuid.UUID                      `db:"id"`
	MoveTaskOrder                     Move                           `belongs_to:"moves" fk_id:"move_id"`
	MoveTaskOrderID                   uuid.UUID                      `db:"move_id"`
	MTOShipment                       MTOShipment                    `belongs_to:"mto_shipments" fk_id:"mto_shipment_id"`
	MTOShipmentID                     *uuid.UUID                     `db:"mto_shipment_id"`
	ReService                         ReService                      `belongs_to:"re_services" fk_id:"re_service_id"`
	ReServiceID                       uuid.UUID                      `db:"re_service_id"`
	Reason                            *string                        `db:"reason"`
	RejectionReason                   *string                        `db:"rejection_reason"`
	Status                            MTOServiceItemStatus           `db:"status"`
	PickupPostalCode                  *string                        `db:"pickup_postal_code"`
	SITPostalCode                     *string                        `db:"sit_postal_code"`
	SITEntryDate                      *time.Time                     `db:"sit_entry_date"`
	SITDepartureDate                  *time.Time                     `db:"sit_departure_date"`
	SITCustomerContacted              *time.Time                     `db:"sit_customer_contacted"`
	SITRequestedDelivery              *time.Time                     `db:"sit_requested_delivery"`
	SITOriginHHGOriginalAddress       *Address                       `belongs_to:"addresses" fk_id:"sit_origin_hhg_original_address_id"`
	SITOriginHHGOriginalAddressID     *uuid.UUID                     `db:"sit_origin_hhg_original_address_id"`
	SITOriginHHGActualAddress         *Address                       `belongs_to:"addresses" fk_id:"sit_origin_hhg_actual_address_id"`
	SITOriginHHGActualAddressID       *uuid.UUID                     `db:"sit_origin_hhg_actual_address_id"`
	SITDestinationOriginalAddress     *Address                       `belongs_to:"addresses" fk_id:"sit_destination_original_address_id"`
	SITDestinationOriginalAddressID   *uuid.UUID                     `db:"sit_destination_original_address_id"`
	SITDestinationFinalAddress        *Address                       `belongs_to:"addresses" fk_id:"sit_destination_final_address_id"`
	SITDestinationFinalAddressID      *uuid.UUID                     `db:"sit_destination_final_address_id"`
	Description                       *string                        `db:"description"`
	EstimatedWeight                   *unit.Pound                    `db:"estimated_weight"`
	ActualWeight                      *unit.Pound                    `db:"actual_weight"`
	Dimensions                        MTOServiceItemDimensions       `has_many:"mto_service_item_dimensions" fk_id:"mto_service_item_id"`
	CustomerContacts                  MTOServiceItemCustomerContacts `many_to_many:"service_items_customer_contacts"`
	ServiceRequestDocuments           ServiceRequestDocuments        `has_many:"service_request_document" fk_id:"mto_service_item_id"`
	CreatedAt                         time.Time                      `db:"created_at"`
	UpdatedAt                         time.Time                      `db:"updated_at"`
	ApprovedAt                        *time.Time                     `db:"approved_at"`
	RejectedAt                        *time.Time                     `db:"rejected_at"`
	RequestedApprovalsRequestedStatus *bool                          `db:"requested_approvals_requested_status"`
	CustomerExpense                   bool                           `db:"customer_expense"`
	CustomerExpenseReason             *string                        `db:"customer_expense_reason"`
	SITDeliveryMiles                  *int                           `db:"sit_delivery_miles"`
	PricingEstimate                   *unit.Cents                    `db:"pricing_estimate"`
	StandaloneCrate                   *bool                          `db:"standalone_crate"`
	LockedPriceCents                  *unit.Cents                    `db:"locked_price_cents"`
	ServiceLocation                   *ServiceLocationType           `db:"service_location"`
<<<<<<< HEAD
	POELocation                       *Port                          `belongs_to:"port" fk_id:"poe_location_id"`
	POELocationID                     *uuid.UUID                     `db:"poe_location_id"`
	PODLocation                       *Port                          `belongs_to:"port" fk_id:"pod_location_id"`
	PODLocationID                     *uuid.UUID                     `db:"pod_location_id"`
	FscMultiplier                     *uuid.UUID                     `db:"re_fsc_multipliers"`
=======
>>>>>>> 3fffeb1f
}

// MTOServiceItemSingle is an object representing a single column in the service items table
type MTOServiceItemSingle struct {
	ID                              uuid.UUID            `db:"id"`
	MoveTaskOrderID                 uuid.UUID            `db:"move_id"`
	MTOShipmentID                   *uuid.UUID           `db:"mto_shipment_id"`
	ReServiceID                     uuid.UUID            `db:"re_service_id"`
	CreatedAt                       time.Time            `db:"created_at"`
	UpdatedAt                       time.Time            `db:"updated_at"`
	Reason                          *string              `db:"reason"`
	PickupPostalCode                *string              `db:"pickup_postal_code"`
	Description                     *string              `db:"description"`
	Status                          MTOServiceItemStatus `db:"status"`
	RejectionReason                 *string              `db:"rejection_reason"`
	ApprovedAt                      *time.Time           `db:"approved_at"`
	RejectedAt                      *time.Time           `db:"rejected_at"`
	SITPostalCode                   *string              `db:"sit_postal_code"`
	SITEntryDate                    *time.Time           `db:"sit_entry_date"`
	SITDepartureDate                *time.Time           `db:"sit_departure_date"`
	SITDestinationFinalAddressID    *uuid.UUID           `db:"sit_destination_final_address_id"`
	SITOriginHHGOriginalAddressID   *uuid.UUID           `db:"sit_origin_hhg_original_address_id"`
	SITOriginHHGActualAddressID     *uuid.UUID           `db:"sit_origin_hhg_actual_address_id"`
	EstimatedWeight                 *unit.Pound          `db:"estimated_weight"`
	ActualWeight                    *unit.Pound          `db:"actual_weight"`
	SITDestinationOriginalAddressID *uuid.UUID           `db:"sit_destination_original_address_id"`
	SITCustomerContacted            *time.Time           `db:"sit_customer_contacted"`
	SITRequestedDelivery            *time.Time           `db:"sit_requested_delivery"`
	CustomerExpense                 bool                 `db:"customer_expense"`
	CustomerExpenseReason           *string              `db:"customer_expense_reason"`
	SITDeliveryMiles                *unit.Miles          `db:"sit_delivery_miles"`
	PricingEstimate                 *unit.Cents          `db:"pricing_estimate"`
<<<<<<< HEAD
	POELocationID                   *uuid.UUID           `db:"poe_location_id"`
	PODLocationID                   *uuid.UUID           `db:"pod_location_id"`
	FscMultiplier                   *uuid.UUID           `db:"re_fsc_multipliers"`
=======
>>>>>>> 3fffeb1f
}

// TableName overrides the table name used by Pop.
func (m MTOServiceItem) TableName() string {
	return "mto_service_items"
}

// MTOServiceItems is a slice containing MTOServiceItems
type MTOServiceItems []MTOServiceItem

// Validate gets run every time you call a "pop.Validate*" (pop.ValidateAndSave, pop.ValidateAndCreate, pop.ValidateAndUpdate) method.
func (m *MTOServiceItem) Validate(_ *pop.Connection) (*validate.Errors, error) {
	var vs []validate.Validator
	vs = append(vs, &validators.StringInclusion{Field: string(m.Status), Name: "Status", List: []string{
		string(MTOServiceItemStatusSubmitted),
		string(MTOServiceItemStatusApproved),
		string(MTOServiceItemStatusRejected),
	}})
	vs = append(vs, &validators.UUIDIsPresent{Field: m.MoveTaskOrderID, Name: "MoveTaskOrderID"})
	vs = append(vs, &OptionalUUIDIsPresent{Field: m.MTOShipmentID, Name: "MTOShipmentID"})
	vs = append(vs, &validators.UUIDIsPresent{Field: m.ReServiceID, Name: "ReServiceID"})
	vs = append(vs, &StringIsNilOrNotBlank{Field: m.Reason, Name: "Reason"})
	vs = append(vs, &StringIsNilOrNotBlank{Field: m.PickupPostalCode, Name: "PickupPostalCode"})
	vs = append(vs, &StringIsNilOrNotBlank{Field: m.Description, Name: "Description"})

	return validate.Validate(vs...), nil
}

// FetchRelatedDestinationSITServiceItems returns all service items with destination SIT ReService codes
// that are associated with the same shipment as the provided service item.
func FetchRelatedDestinationSITServiceItems(tx *pop.Connection, mtoServiceItemID uuid.UUID) (MTOServiceItems, error) {
	var relatedDestinationSITServiceItems MTOServiceItems
	err := tx.RawQuery(
		`SELECT msi.id
			FROM mto_service_items msi
			INNER JOIN re_services res ON msi.re_service_id = res.id
			WHERE res.code IN (?, ?, ?, ?) AND mto_shipment_id IN (
				SELECT mto_shipment_id FROM mto_service_items WHERE id = ?)`, ReServiceCodeDDFSIT, ReServiceCodeDDASIT, ReServiceCodeDDDSIT, ReServiceCodeDDSFSC, mtoServiceItemID).
		All(&relatedDestinationSITServiceItems)
	return relatedDestinationSITServiceItems, err
}

func FetchServiceItem(db *pop.Connection, serviceItemID uuid.UUID) (MTOServiceItem, error) {
	var serviceItem MTOServiceItem
	err := db.Eager("SITDestinationOriginalAddress",
		"SITDestinationFinalAddress",
		"ReService",
		"CustomerContacts").Where("id = ?", serviceItemID).First(&serviceItem)

	if err != nil {
		if errors.Cause(err).Error() == RecordNotFoundErrorString {
			return MTOServiceItem{}, ErrFetchNotFound
		}
		return MTOServiceItem{}, err
	}

	return serviceItem, nil
}

func FetchRelatedDestinationSITFuelCharge(tx *pop.Connection, mtoServiceItemID uuid.UUID) (MTOServiceItem, error) {
	var serviceItem MTOServiceItem
	err := tx.RawQuery(
		`SELECT msi.id
            FROM mto_service_items msi
            INNER JOIN re_services res ON msi.re_service_id = res.id
            WHERE res.code IN (?) AND msi.mto_shipment_id IN (
                SELECT mto_shipment_id FROM mto_service_items WHERE id = ?)`, ReServiceCodeDDSFSC, mtoServiceItemID).First(&serviceItem)
	return serviceItem, err
}<|MERGE_RESOLUTION|>--- conflicted
+++ resolved
@@ -68,14 +68,10 @@
 	StandaloneCrate                   *bool                          `db:"standalone_crate"`
 	LockedPriceCents                  *unit.Cents                    `db:"locked_price_cents"`
 	ServiceLocation                   *ServiceLocationType           `db:"service_location"`
-<<<<<<< HEAD
 	POELocation                       *Port                          `belongs_to:"port" fk_id:"poe_location_id"`
 	POELocationID                     *uuid.UUID                     `db:"poe_location_id"`
 	PODLocation                       *Port                          `belongs_to:"port" fk_id:"pod_location_id"`
 	PODLocationID                     *uuid.UUID                     `db:"pod_location_id"`
-	FscMultiplier                     *uuid.UUID                     `db:"re_fsc_multipliers"`
-=======
->>>>>>> 3fffeb1f
 }
 
 // MTOServiceItemSingle is an object representing a single column in the service items table
@@ -108,12 +104,8 @@
 	CustomerExpenseReason           *string              `db:"customer_expense_reason"`
 	SITDeliveryMiles                *unit.Miles          `db:"sit_delivery_miles"`
 	PricingEstimate                 *unit.Cents          `db:"pricing_estimate"`
-<<<<<<< HEAD
 	POELocationID                   *uuid.UUID           `db:"poe_location_id"`
 	PODLocationID                   *uuid.UUID           `db:"pod_location_id"`
-	FscMultiplier                   *uuid.UUID           `db:"re_fsc_multipliers"`
-=======
->>>>>>> 3fffeb1f
 }
 
 // TableName overrides the table name used by Pop.
