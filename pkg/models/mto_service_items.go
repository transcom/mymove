--- conflicted
+++ resolved
@@ -25,37 +25,6 @@
 
 // MTOServiceItem is an object representing service items for a move task order.
 type MTOServiceItem struct {
-<<<<<<< HEAD
-	ID                            uuid.UUID                      `db:"id"`
-	MoveTaskOrder                 Move                           `belongs_to:"moves" fk_id:"move_id"`
-	MoveTaskOrderID               uuid.UUID                      `db:"move_id"`
-	MTOShipment                   MTOShipment                    `belongs_to:"mto_shipments" fk_id:"mto_shipment_id"`
-	MTOShipmentID                 *uuid.UUID                     `db:"mto_shipment_id"`
-	ReService                     ReService                      `belongs_to:"re_services" fk_id:"re_service_id"`
-	ReServiceID                   uuid.UUID                      `db:"re_service_id"`
-	Reason                        *string                        `db:"reason"`
-	RejectionReason               *string                        `db:"rejection_reason"`
-	Status                        MTOServiceItemStatus           `db:"status"`
-	PickupPostalCode              *string                        `db:"pickup_postal_code"`
-	SITPostalCode                 *string                        `db:"sit_postal_code"`
-	SITEntryDate                  *time.Time                     `db:"sit_entry_date"`
-	SITDepartureDate              *time.Time                     `db:"sit_departure_date"`
-	SITOriginHHGOriginalAddress   *Address                       `belongs_to:"addresses" fk_id:"sit_origin_hhg_original_address_id"`
-	SITOriginHHGOriginalAddressID *uuid.UUID                     `db:"sit_origin_hhg_original_address_id"`
-	SITOriginHHGActualAddress     *Address                       `belongs_to:"addresses" fk_id:"sit_origin_hhg_actual_address_id"`
-	SITOriginHHGActualAddressID   *uuid.UUID                     `db:"sit_origin_hhg_actual_address_id"`
-	SITDestinationFinalAddress    *Address                       `belongs_to:"addresses" fk_id:"sit_destination_final_address_id"`
-	SITDestinationFinalAddressID  *uuid.UUID                     `db:"sit_destination_final_address_id"`
-	Description                   *string                        `db:"description"`
-	EstimatedWeight               *unit.Pound                    `db:"estimated_weight"`
-	ActualWeight                  *unit.Pound                    `db:"actual_weight"`
-	Dimensions                    MTOServiceItemDimensions       `has_many:"mto_service_item_dimensions" fk_id:"mto_service_item_id"`
-	CustomerContacts              MTOServiceItemCustomerContacts `many_to_many:"service_items_customer_contacts"`
-	CreatedAt                     time.Time                      `db:"created_at"`
-	UpdatedAt                     time.Time                      `db:"updated_at"`
-	ApprovedAt                    *time.Time                     `db:"approved_at"`
-	RejectedAt                    *time.Time                     `db:"rejected_at"`
-=======
 	ID                              uuid.UUID                      `db:"id"`
 	MoveTaskOrder                   Move                           `belongs_to:"moves" fk_id:"move_id"`
 	MoveTaskOrderID                 uuid.UUID                      `db:"move_id"`
@@ -87,7 +56,6 @@
 	UpdatedAt                       time.Time                      `db:"updated_at"`
 	ApprovedAt                      *time.Time                     `db:"approved_at"`
 	RejectedAt                      *time.Time                     `db:"rejected_at"`
->>>>>>> 67563e98
 }
 
 // TableName overrides the table name used by Pop.
