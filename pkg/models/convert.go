package models

import (
	"fmt"
	"time"

	"github.com/gobuffalo/pop"
	"github.com/gofrs/uuid"
)

// ConvertFromPPMToGHC creates models in the new GHC data model from data in a PPM move
func ConvertFromPPMToGHC(db *pop.Connection, moveID uuid.UUID) (uuid.UUID, error) {
	var move Move
	if err := db.Eager("Orders.ServiceMember.DutyStation.Address", "Orders.NewDutyStation.Address").Find(&move, moveID); err != nil {
		return uuid.Nil, fmt.Errorf("Could not fetch move with id %s, %w", moveID, err)
	}

	// service member -> customer
	sm := move.Orders.ServiceMember
	var customer Customer
	customer.CreatedAt = sm.CreatedAt
	customer.UpdatedAt = sm.UpdatedAt
	customer.DODID = *sm.Edipi
	customer.UserID = sm.UserID
	customer.FirstName = *sm.FirstName
	customer.LastName = *sm.LastName
	customer.Email = sm.PersonalEmail
	customer.PhoneNumber = sm.Telephone
	customer.Agency = string(*sm.Affiliation)
	customer.CurrentAddressID = sm.ResidentialAddressID

	if err := db.Save(&customer); err != nil {
		return uuid.Nil, fmt.Errorf("Could not save customer, %w", err)
	}

	// create entitlement (required by move order)
	weight, entitlementErr := GetEntitlement(*sm.Rank, move.Orders.HasDependents, move.Orders.SpouseHasProGear)
	if entitlementErr != nil {
		return uuid.Nil, entitlementErr
	}
	entitlement := Entitlement{
		DependentsAuthorized: &move.Orders.HasDependents,
		DBAuthorizedWeight:   IntPointer(weight),
	}

	if err := db.Save(&entitlement); err != nil {
		return uuid.Nil, fmt.Errorf("Could not save entitlement, %w", err)
	}

	// orders -> move order
	orders := move.Orders
	var mo MoveOrder
	mo.CreatedAt = orders.CreatedAt
	mo.UpdatedAt = orders.UpdatedAt
	mo.Customer = &customer
	mo.CustomerID = &customer.ID
	mo.DestinationDutyStation = &orders.NewDutyStation
	mo.DestinationDutyStationID = &orders.NewDutyStationID

	orderType := "GHC"
	mo.OrderType = &orderType
	orderTypeDetail := "TBD"
	mo.OrderTypeDetail = &orderTypeDetail
	mo.OriginDutyStation = &sm.DutyStation
	mo.OriginDutyStationID = sm.DutyStationID
	mo.Entitlement = &entitlement
	mo.EntitlementID = &entitlement.ID
	mo.Grade = (*string)(sm.Rank)
	mo.DateIssued = &orders.IssueDate
	mo.ReportByDate = &orders.ReportByDate
<<<<<<< HEAD
	mo.LinesOfAccounting = orders.TAC
=======
>>>>>>> d633bced

	if err := db.Save(&mo); err != nil {
		return uuid.Nil, fmt.Errorf("Could not save move order, %w", err)
	}

	// create mto -> move task order
	var mto MoveTaskOrder = MoveTaskOrder{
		MoveOrderID: mo.ID,
		CreatedAt:   time.Now(),
		UpdatedAt:   time.Now(),
	}

	if err := db.Save(&mto); err != nil {
		return uuid.Nil, fmt.Errorf("Could not save move task order, %w", err)
	}

	// create HHG -> house hold goods
	// mto shipment of type HHG
	requestedPickupDate := time.Now()
	hhg := MTOShipment{
		MoveTaskOrderID:      mto.ID,
		RequestedPickupDate:  &requestedPickupDate,
		PickupAddressID:      sm.DutyStation.AddressID,
		DestinationAddressID: orders.NewDutyStation.AddressID,
		ShipmentType:         MTOShipmentTypeHHG,
		Status:               MTOShipmentStatusSubmitted,
		CreatedAt:            time.Now(),
		UpdatedAt:            time.Now(),
	}

	if err := db.Save(&hhg); err != nil {
		return uuid.Nil, fmt.Errorf("Could not save hhg shipment, %w", err)
	}

	return mo.ID, nil
}<|MERGE_RESOLUTION|>--- conflicted
+++ resolved
@@ -68,10 +68,7 @@
 	mo.Grade = (*string)(sm.Rank)
 	mo.DateIssued = &orders.IssueDate
 	mo.ReportByDate = &orders.ReportByDate
-<<<<<<< HEAD
 	mo.LinesOfAccounting = orders.TAC
-=======
->>>>>>> d633bced
 
 	if err := db.Save(&mo); err != nil {
 		return uuid.Nil, fmt.Errorf("Could not save move order, %w", err)
