package models_test

import (
	"fmt"
	"slices"

	"github.com/gofrs/uuid"

	"github.com/transcom/mymove/pkg/appcontext"
	"github.com/transcom/mymove/pkg/factory"
	"github.com/transcom/mymove/pkg/models"
	"github.com/transcom/mymove/pkg/services/address"
)

func (suite *ModelSuite) TestFindDutyLocations() {
	addressCreator := address.NewAddressCreator()
	newAddress := models.Address{
		StreetAddress1: "some address",
		City:           "FORT BRAGG",
		State:          "CA",
		PostalCode:     "95437",
	}
	createdAddress, err := addressCreator.CreateAddress(suite.AppContextForTest(), &newAddress)
	suite.NoError(err)

	location1 := models.DutyLocation{
		Name:      "Fort Bragg",
		AddressID: createdAddress.ID,
	}
	suite.MustSave(&location1)

	location2 := models.DutyLocation{
		Name:      "Fort Belvoir",
		AddressID: createdAddress.ID,
	}
	suite.MustSave(&location2)

	location3 := models.DutyLocation{
		Name:      "Davis Monthan AFB",
		AddressID: createdAddress.ID,
	}
	suite.MustSave(&location3)

	location4 := models.DutyLocation{
		Name:      "JB Elmendorf-Richardson",
		AddressID: createdAddress.ID,
	}
	suite.MustSave(&location4)

	location5 := models.DutyLocation{
		Name:      "NAS Fallon",
		AddressID: createdAddress.ID,
	}
	suite.MustSave(&location5)

	location6 := models.DutyLocation{
		Name:      "NAS Fort Worth JRB",
		AddressID: createdAddress.ID,
	}
	suite.MustSave(&location6)

	newAddress2 := models.Address{
		StreetAddress1: "some address",
		City:           "VIRGINIA BEACH",
		State:          "VA",
		PostalCode:     "23456",
	}
	createdAddress2, err := addressCreator.CreateAddress(suite.AppContextForTest(), &newAddress2)
	suite.NoError(err)

	location7 := models.DutyLocation{
		Name:      "Very Long City Name, VA 23456",
		AddressID: createdAddress2.ID,
	}
	suite.MustSave(&location7)

	tests := []struct {
		query         string
		dutyLocations []string
	}{
		{query: "fort", dutyLocations: []string{"Fort Bragg", "Fort Belvoir", "NAS Fort Worth JRB", "NAS Fallon"}},
		{query: "ft", dutyLocations: []string{"Fort Bragg", "NAS Fallon", "Fort Belvoir", "NAS Fort Worth JRB"}},
		{query: "ft be", dutyLocations: []string{"Fort Belvoir", "Fort Bragg", "NAS Fallon", "NAS Fort Worth JRB"}},
		{query: "davis-mon", dutyLocations: []string{"Davis Monthan AFB", "NAS Fallon", "JB Elmendorf-Richardson"}},
		{query: "jber", dutyLocations: []string{"JB Elmendorf-Richardson", "NAS Fort Worth JRB"}},
		{query: "naval air", dutyLocations: []string{"NAS Fallon", "NAS Fort Worth JRB", "Very Long City Name, VA 23456", "Fort Belvoir", "Davis Monthan AFB"}},
		{query: "zzzzz", dutyLocations: []string{}},
		{query: "23456", dutyLocations: []string{"Very Long City Name, VA 23456"}},
	}

	for _, ts := range tests {
		dutyLocations, err := models.FindDutyLocations(suite.DB(), ts.query)
		suite.NoError(err)
		suite.Require().Equal(len(dutyLocations), len(ts.dutyLocations), "Wrong number of duty locations returned from query: %s", ts.query)
		for i, dutyLocation := range dutyLocations {
			suite.Equal(dutyLocation.Name, ts.dutyLocations[i], "Duty locations don't match order: %s", ts.query)
		}
	}
}

func (suite *ModelSuite) TestFindDutyLocationExcludeStates() {
	addressCreator := address.NewAddressCreator()
	newAKAddress := models.Address{
		StreetAddress1: "some address",
		City:           "ANCHORAGE",
		State:          "AK",
		PostalCode:     "99515",
	}
	createdAddress1, err := addressCreator.CreateAddress(suite.AppContextForTest(), &newAKAddress)
	suite.NoError(err)

	newHIAddress := models.Address{
		StreetAddress1: "some address",
		City:           "PEARL HARBOR",
		State:          "HI",
		PostalCode:     "96860",
	}
	createdAddress2, err := addressCreator.CreateAddress(suite.AppContextForTest(), &newHIAddress)
	suite.NoError(err)

	location1 := models.DutyLocation{
		Name:      "Fort Test 1",
		AddressID: createdAddress1.ID,
	}
	suite.MustSave(&location1)

	location2 := models.DutyLocation{
		Name:      "Fort Test 2",
		AddressID: createdAddress2.ID,
	}
	suite.MustSave(&location2)

	tests := []struct {
		query         string
		dutyLocations []string
	}{
		{query: "fort test", dutyLocations: []string{"Fort Test 1", "Fort Test 2"}},
	}

	statesToExclude := make([]string, 0)
	statesToExclude = append(statesToExclude, "AK")
	statesToExclude = append(statesToExclude, "HI")

	for _, ts := range tests {
		dutyLocations, err := models.FindDutyLocationsExcludingStates(suite.DB(), ts.query, statesToExclude)
		suite.NoError(err)
		suite.Require().Equal(0, len(dutyLocations), "Wrong number of duty locations returned from query: %s", ts.query)
	}
}

func (suite *ModelSuite) Test_DutyLocationValidations() {
	location := &models.DutyLocation{}

	var expErrors = map[string][]string{
		"name":       {"Name can not be blank."},
		"address_id": {"AddressID can not be blank."},
	}

	suite.verifyValidationErrors(location, expErrors)
}
func (suite *ModelSuite) Test_FetchDutyLocationTransportationOffice() {
	t := suite.T()

	suite.Run("fetches duty location with transportation office", func() {
		dutyLocation := factory.FetchOrBuildCurrentDutyLocation(suite.DB())

		office, err := models.FetchDutyLocationTransportationOffice(suite.DB(), dutyLocation.ID)
		if err != nil {
			t.Errorf("Find transportation office error: %v", err)
		}

		if office.PhoneLines[0].Number != "(510) 555-5555" {
			t.Error("phone number should be loaded")
		}
	})

	suite.Run("if duty location does not have a transportation office, it throws ErrFetchNotFound error and returns and empty office", func() {
		dutyLocationWithoutTransportationOffice := factory.BuildDutyLocationWithoutTransportationOffice(suite.DB(), nil, nil)

		suite.Equal(uuid.Nil, dutyLocationWithoutTransportationOffice.TransportationOffice.ID)

		office, err := models.FetchDutyLocationTransportationOffice(suite.DB(), dutyLocationWithoutTransportationOffice.ID)
		suite.Error(err)
		suite.IsType(models.ErrFetchNotFound, err)
		suite.Equal(models.TransportationOffice{}, office)
	})
}

func (suite *ModelSuite) Test_FetchDutyLocationWithTransportationOffice() {
	suite.Run("fetches duty location with transportation office", func() {
		dutyLocation := factory.FetchOrBuildCurrentDutyLocation(suite.DB())
		officePhoneLine := dutyLocation.TransportationOffice.PhoneLines[0].Number
		dutyLocationFromDB, err := models.FetchDutyLocationWithTransportationOffice(suite.DB(), dutyLocation.ID)
		suite.NoError(err)
		suite.Equal(dutyLocation.TransportationOfficeID, dutyLocationFromDB.TransportationOfficeID)
		suite.Equal(officePhoneLine, dutyLocationFromDB.TransportationOffice.PhoneLines[0].Number)
	})

	suite.Run("if duty location does not have a transportation office, it will still return the duty location without throwing an error", func() {
		dutyLocation := factory.BuildDutyLocationWithoutTransportationOffice(suite.DB(), nil, nil)
		dutyLocationFromDB, err := models.FetchDutyLocationWithTransportationOffice(suite.DB(), dutyLocation.ID)
		suite.NoError(err)
		suite.Nil(dutyLocationFromDB.TransportationOfficeID)
	})
}

func (suite *ModelSuite) Test_SearchDutyLocations_Exclude_Not_Active_Oconus() {
	createContract := func(appCtx appcontext.AppContext, contractCode string, contractName string) (*models.ReContract, error) {
		// See if contract code already exists.
		exists, err := appCtx.DB().Where("code = ?", contractCode).Exists(&models.ReContract{})
		if err != nil {
			return nil, fmt.Errorf("could not determine if contract code [%s] existed: %w", contractCode, err)
		}
		if exists {
			return nil, fmt.Errorf("the provided contract code [%s] already exists", contractCode)
		}

		// Contract code is new; insert it.
		contract := models.ReContract{
			Code: contractCode,
			Name: contractName,
		}
		verrs, err := appCtx.DB().ValidateAndSave(&contract)
		if verrs.HasAny() {
			return nil, fmt.Errorf("validation errors when saving contract [%+v]: %w", contract, verrs)
		}
		if err != nil {
			return nil, fmt.Errorf("could not save contract [%+v]: %w", contract, err)
		}
		return &contract, nil
	}

	setupDataForOconusSearchCounselingOffice := func(contract models.ReContract, postalCode string, city string, gbloc string, dutyLocationName string, transportationName string, isOconusRateAreaActive bool) (models.ReRateArea, models.OconusRateArea, models.UsPostRegionCity, models.DutyLocation) {
		rateAreaCode := uuid.Must(uuid.NewV4()).String()[0:5]
		rateArea := models.ReRateArea{
			ID:         uuid.Must(uuid.NewV4()),
			ContractID: contract.ID,
			IsOconus:   true,
			Code:       rateAreaCode,
			Name:       fmt.Sprintf("Alaska-%s", rateAreaCode),
			Contract:   contract,
		}
		verrs, err := suite.DB().ValidateAndCreate(&rateArea)
		if verrs.HasAny() {
			suite.Fail(verrs.Error())
		}
		if err != nil {
			suite.Fail(err.Error())
		}

		us_country, err := models.FetchCountryByCode(suite.DB(), "US")
		suite.NotNil(us_country)
		suite.Nil(err)

		usprc, err := models.FindByZipCode(suite.AppContextForTest().DB(), postalCode)
		suite.NotNil(usprc)
		suite.FatalNoError(err)

		oconusRateArea := models.OconusRateArea{
			ID:                 uuid.Must(uuid.NewV4()),
			RateAreaId:         rateArea.ID,
			CountryId:          us_country.ID,
			UsPostRegionCityId: usprc.ID,
			Active:             isOconusRateAreaActive,
		}
		verrs, err = suite.DB().ValidateAndCreate(&oconusRateArea)
		if verrs.HasAny() {
			suite.Fail(verrs.Error())
		}
		if err != nil {
			suite.Fail(err.Error())
		}

		address := models.Address{
			StreetAddress1:     "n/a",
			City:               city,
			State:              usprc.State,
			PostalCode:         postalCode,
			County:             models.StringPointer("SomeCounty"),
			IsOconus:           models.BoolPointer(true),
			UsPostRegionCityID: &usprc.ID,
			CountryId:          models.UUIDPointer(us_country.ID),
		}
		suite.MustSave(&address)

		origDutyLocation := factory.BuildDutyLocation(suite.DB(), []factory.Customization{
			{
				Model: models.DutyLocation{
					Name:                       dutyLocationName,
					AddressID:                  address.ID,
					ProvidesServicesCounseling: true,
				},
			},
			{
				Model: models.TransportationOffice{
					Name:             transportationName,
					Gbloc:            gbloc,
					ProvidesCloseout: true,
				},
			},
		}, nil)
		suite.MustSave(&origDutyLocation)

		found_duty_location, _ := models.FetchDutyLocation(suite.DB(), origDutyLocation.ID)

		return rateArea, oconusRateArea, *usprc, found_duty_location
	}

	const fairbanksAlaskaPostalCode = "99790"
	const anchorageAlaskaPostalCode = "99502"
	testContractName := "Test_search_duty_location"
	testContractCode := "Test_search_duty_location_Code"
	testGbloc := "ABCD"
	testTransportationName := "TEST - PPO"
	testDutyLocationName := "TEST Duty Location"
	testTransportationName2 := "TEST - PPO 2"
	testDutyLocationName2 := "TEST Duty Location 2"

	suite.Run("one active onconus rateArea duty location and one not active oconus rate area duty location should return 1", func() {
		contract, err := createContract(suite.AppContextForTest(), testContractCode, testContractName)
		suite.NotNil(contract)
		suite.FatalNoError(err)

		// active duty location
		_, oconusRateArea, _, dutyLocation := setupDataForOconusSearchCounselingOffice(*contract, fairbanksAlaskaPostalCode, "FAIRBANKS", testGbloc, testDutyLocationName, testTransportationName, true)

		// not active duty location
		_, oconusRateArea2, _, _ := setupDataForOconusSearchCounselingOffice(*contract, anchorageAlaskaPostalCode, "ANCHORAGE", testGbloc, testDutyLocationName2, testTransportationName2, false)

		suite.True(oconusRateArea.Active)
		suite.False(oconusRateArea2.Active)

		tests := []struct {
			query         string
			dutyLocations []string
		}{
			{query: "search oconus rate area duty locations test", dutyLocations: []string{testDutyLocationName}},
		}

		expectedDutyLocationNames := []string{dutyLocation.Name}

		for _, ts := range tests {
			dutyLocations, err := models.FindDutyLocationsExcludingStates(suite.DB(), ts.query, []string{})
			suite.NoError(err)
			suite.Require().Equal(1, len(dutyLocations), "Wrong number of duty locations returned from query: %s", ts.query)
			for _, o := range dutyLocations {
				suite.True(slices.Contains(expectedDutyLocationNames, o.Name))
			}
		}
	})

	suite.Run("two active onconus rateArea duty locations should return 2", func() {
		contract, err := createContract(suite.AppContextForTest(), testContractCode, testContractName)
		suite.NotNil(contract)
		suite.FatalNoError(err)

		// active duty location
		_, oconusRateArea, _, dutyLocation1 := setupDataForOconusSearchCounselingOffice(*contract, fairbanksAlaskaPostalCode, "FAIRBANKS", testGbloc, testDutyLocationName, testTransportationName, true)

		// active duty location
		_, oconusRateArea2, _, dutyLocation2 := setupDataForOconusSearchCounselingOffice(*contract, anchorageAlaskaPostalCode, "ANCHORAGE", testGbloc, testDutyLocationName2, testTransportationName2, true)

		suite.True(oconusRateArea.Active)
		suite.True(oconusRateArea2.Active)

		tests := []struct {
			query         string
			dutyLocations []string
		}{
			{query: "search oconus rate area duty locations test", dutyLocations: []string{testDutyLocationName}},
		}

		expectedDutyLocationNames := []string{dutyLocation1.Name, dutyLocation2.Name}

		for _, ts := range tests {
			dutyLocations, err := models.FindDutyLocationsExcludingStates(suite.DB(), ts.query, []string{})
			suite.NoError(err)
			suite.Require().Equal(2, len(dutyLocations), "Wrong number of duty locations returned from query: %s", ts.query)
			for _, o := range dutyLocations {
				suite.True(slices.Contains(expectedDutyLocationNames, o.Name))
			}
		}
	})

	suite.Run("two inactive onconus rateArea duty locations should return 0", func() {
		contract, err := createContract(suite.AppContextForTest(), testContractCode, testContractName)
		suite.NotNil(contract)
		suite.FatalNoError(err)

		// active duty location
		_, oconusRateArea, _, dutyLocation1 := setupDataForOconusSearchCounselingOffice(*contract, fairbanksAlaskaPostalCode, "FAIRBANKS", testGbloc, testDutyLocationName, testTransportationName, false)

		// active duty location
		_, oconusRateArea2, _, dutyLocation2 := setupDataForOconusSearchCounselingOffice(*contract, anchorageAlaskaPostalCode, "ANCHORAGE", testGbloc, testDutyLocationName2, testTransportationName2, false)

		suite.False(oconusRateArea.Active)
		suite.False(oconusRateArea2.Active)

		tests := []struct {
			query         string
			dutyLocations []string
		}{
			{query: "search oconus rate area duty locations test", dutyLocations: []string{testDutyLocationName}},
		}

		expectedDutyLocationNames := []string{dutyLocation1.Name, dutyLocation2.Name}

		for _, ts := range tests {
			dutyLocations, err := models.FindDutyLocationsExcludingStates(suite.DB(), ts.query, []string{})
			suite.NoError(err)
			suite.Require().Equal(0, len(dutyLocations), "Wrong number of duty locations returned from query: %s", ts.query)
			for _, o := range dutyLocations {
				suite.True(slices.Contains(expectedDutyLocationNames, o.Name))
			}
		}
	})

<<<<<<< HEAD
	suite.Run("match on alternative name but exclude", func() {
		alternativeDutyLocationName := "Foobar"

		contract, err := createContract(suite.AppContextForTest(), testContractCode, testContractName)
		suite.NotNil(contract)
		suite.FatalNoError(err)

		// not active duty location
		_, oconusRateArea, _, dutyLocation1 := setupDataForOconusSearchCounselingOffice(*contract, fairbanksAlaskaPostalCode, "FAIRBANKS", testGbloc, testDutyLocationName, testTransportationName, false)

		suite.False(oconusRateArea.Active)

		dutyLocationName := models.DutyLocationName{
			Name:           alternativeDutyLocationName,
			DutyLocationID: dutyLocation1.ID,
			DutyLocation:   dutyLocation1,
		}
		verrs, err := suite.DB().ValidateAndCreate(&dutyLocationName)
		if verrs.HasAny() {
			suite.Fail(verrs.Error())
		}
		if err != nil {
			suite.Fail(err.Error())
		}

		tests := []struct {
			query         string
			dutyLocations []string
		}{
			{query: "search oconus rate area duty locations", dutyLocations: []string{alternativeDutyLocationName}}, //search on alt name
		}

		for _, ts := range tests {
			dutyLocations, err := models.FindDutyLocationsExcludingStates(suite.DB(), ts.query, []string{})
			suite.NoError(err)
			suite.Require().Equal(0, len(dutyLocations), "Wrong number of duty locations returned from query: %s", ts.query)
		}
	})

	suite.Run("match on alternative name when active oconus rateArea", func() {
		alternativeDutyLocationName := "Foobar"

		contract, err := createContract(suite.AppContextForTest(), testContractCode, testContractName)
		suite.NotNil(contract)
		suite.FatalNoError(err)

		// active duty location
		_, oconusRateArea, _, dutyLocation1 := setupDataForOconusSearchCounselingOffice(*contract, fairbanksAlaskaPostalCode, "FAIRBANKS", testGbloc, testDutyLocationName, testTransportationName, true)

		suite.True(oconusRateArea.Active)

		dutyLocationName := models.DutyLocationName{
			Name:           alternativeDutyLocationName,
			DutyLocationID: dutyLocation1.ID,
			DutyLocation:   dutyLocation1,
		}
		verrs, err := suite.DB().ValidateAndCreate(&dutyLocationName)
		if verrs.HasAny() {
			suite.Fail(verrs.Error())
		}
		if err != nil {
			suite.Fail(err.Error())
		}

		tests := []struct {
			query         string
			dutyLocations []string
		}{
			{query: "search oconus rate area duty locations", dutyLocations: []string{alternativeDutyLocationName}}, //search on alt name
		}

		expectedDutyLocationNames := []string{dutyLocation1.Name}

		for _, ts := range tests {
			dutyLocations, err := models.FindDutyLocationsExcludingStates(suite.DB(), ts.query, []string{})
			suite.NoError(err)
			suite.Require().Equal(1, len(dutyLocations), "Wrong number of duty locations returned from query: %s", ts.query)
			for _, o := range dutyLocations {
				suite.True(slices.Contains(expectedDutyLocationNames, o.Name))
			}
		}
	})

=======
>>>>>>> d97db6f7
	suite.Run("one active and one inactive onconus rateArea duty locations - search by zip - return match", func() {
		contract, err := createContract(suite.AppContextForTest(), testContractCode, testContractName)
		suite.NotNil(contract)
		suite.FatalNoError(err)

		// active duty location
		_, oconusRateArea, _, dutyLocation1 := setupDataForOconusSearchCounselingOffice(*contract, fairbanksAlaskaPostalCode, "FAIRBANKS", testGbloc, testDutyLocationName, testTransportationName, true)

		// not active duty location
		_, oconusRateArea2, _, _ := setupDataForOconusSearchCounselingOffice(*contract, anchorageAlaskaPostalCode, "ANCHORAGE", testGbloc, testDutyLocationName2, testTransportationName2, false)

		suite.True(oconusRateArea.Active)
		suite.False(oconusRateArea2.Active)

		tests := []struct {
			query         string
			dutyLocations []string
		}{
			{query: "search oconus rate area duty locations test", dutyLocations: []string{
				fairbanksAlaskaPostalCode, anchorageAlaskaPostalCode}}, //search by zip
		}

		expectedDutyLocationNames := []string{dutyLocation1.Name}

		for i, ts := range tests {
			dutyLocations, err := models.FindDutyLocationsExcludingStates(suite.DB(), ts.query, []string{})
			suite.NoError(err)
			if i == 0 {
				suite.Require().Equal(1, len(dutyLocations), "Wrong number of duty locations returned from query: %s", ts.query)
				for _, o := range dutyLocations {
					suite.True(slices.Contains(expectedDutyLocationNames, o.Name))
				}
			} else {
				suite.Require().Equal(0, len(dutyLocations), "Wrong number of duty locations returned from query: %s", ts.query)
			}
		}
	})

	suite.Run("two non active onconus rateArea duty locations - search by zip - return none", func() {
		contract, err := createContract(suite.AppContextForTest(), testContractCode, testContractName)
		suite.NotNil(contract)
		suite.FatalNoError(err)

		// not active duty location
		_, oconusRateArea, _, _ := setupDataForOconusSearchCounselingOffice(*contract, fairbanksAlaskaPostalCode, "FAIRBANKS", testGbloc, testDutyLocationName, testTransportationName, false)

		// not active duty location
		_, oconusRateArea2, _, _ := setupDataForOconusSearchCounselingOffice(*contract, anchorageAlaskaPostalCode, "ANCHORAGE", testGbloc, testDutyLocationName2, testTransportationName2, false)

		suite.False(oconusRateArea.Active)
		suite.False(oconusRateArea2.Active)

		tests := []struct {
			query         string
			dutyLocations []string
		}{
			{query: "search oconus rate area duty locations test", dutyLocations: []string{
				fairbanksAlaskaPostalCode, anchorageAlaskaPostalCode}}, //search by zip
		}

		for _, ts := range tests {
			dutyLocations, err := models.FindDutyLocationsExcludingStates(suite.DB(), ts.query, []string{})
			suite.NoError(err)
			suite.Require().Equal(0, len(dutyLocations), "Wrong number of duty locations returned from query: %s", ts.query)
		}
	})
}

func (suite *ModelSuite) Test_SearchDutyLocations_Exclude_Po_Box_Zip() {
	setupDataForDutyLocationSearch := func(postalCode string, city string, dutyLocationName string) models.DutyLocation {
		us_country, err := models.FetchCountryByCode(suite.DB(), "US")
		suite.NotNil(us_country)
		suite.Nil(err)

		usprc, err := models.FindByZipCode(suite.AppContextForTest().DB(), postalCode)
		suite.NotNil(usprc)
		suite.FatalNoError(err)

		address := models.Address{
			StreetAddress1:     "n/a",
			City:               city,
			State:              usprc.State,
			PostalCode:         postalCode,
			County:             models.StringPointer("SomeCounty"),
			IsOconus:           models.BoolPointer(true),
			UsPostRegionCityID: &usprc.ID,
			CountryId:          models.UUIDPointer(us_country.ID),
		}
		suite.MustSave(&address)

		origDutyLocation := factory.BuildDutyLocation(suite.DB(), []factory.Customization{
			{
				Model: models.DutyLocation{
					Name:                       dutyLocationName,
					AddressID:                  address.ID,
					ProvidesServicesCounseling: true,
				},
			},
		}, nil)
		origDutyLocation.Affiliation = nil
		suite.MustSave(&origDutyLocation)

		found_duty_location, _ := models.FetchDutyLocation(suite.DB(), origDutyLocation.ID)

		return found_duty_location
	}

	const poBoxPostalCode = "92137"
	const nonPoBoxPostalCode = "23690"
	const nonPoBoxPostalCode2 = "88101"
	testDutyLocationName := "test case"
	testDutyLocationName2 := "test case 2"
	testDutyLocationName3 := "test case 3"

	suite.Run("test search by duty location name - 1 with po box and 2 without po box", func() {

		// duty location with a po box
		_ = setupDataForDutyLocationSearch(poBoxPostalCode, "SAN DIEGO", testDutyLocationName)

		// duty location without a po box
		nonPoBoxDutyLocation := setupDataForDutyLocationSearch(nonPoBoxPostalCode, "YORKTOWN", testDutyLocationName2)
		nonPoBoxDutyLocation2 := setupDataForDutyLocationSearch(nonPoBoxPostalCode2, "CANNON AFB", testDutyLocationName3)

		tests := []struct {
			query         string
			dutyLocations []string
		}{
			{query: "search duty locations by name test", dutyLocations: []string{testDutyLocationName}},
		}

		expectedDutyLocationNames := []string{nonPoBoxDutyLocation.Name, nonPoBoxDutyLocation2.Name}

		for _, ts := range tests {
			dutyLocations, err := models.FindDutyLocationsExcludingStates(suite.DB(), testDutyLocationName, []string{})
			suite.NoError(err)
			suite.Require().Equal(2, len(dutyLocations), "Wrong number of duty locations returned from query: %s", ts.query)
			for _, o := range dutyLocations {
				suite.True(slices.Contains(expectedDutyLocationNames, o.Name))
			}
		}
	})

	suite.Run("test search by duty location name - only po box", func() {

		// duty location with a po box
		_ = setupDataForDutyLocationSearch(poBoxPostalCode, "SAN DIEGO", testDutyLocationName)

		tests := []struct {
			query         string
			dutyLocations []string
		}{
			{query: "search duty locations by name test", dutyLocations: []string{testDutyLocationName}},
		}

		for _, ts := range tests {
			dutyLocations, err := models.FindDutyLocationsExcludingStates(suite.DB(), testDutyLocationName, []string{})
			suite.NoError(err)
			suite.Require().Equal(0, len(dutyLocations), "Wrong number of duty locations returned from query: %s", ts.query)
		}
	})

	suite.Run("test search by zip - a po box zip", func() {

		// duty location with a po box
		_ = setupDataForDutyLocationSearch(poBoxPostalCode, "SAN DIEGO", testDutyLocationName)

		// duty location without a po box
		_ = setupDataForDutyLocationSearch(nonPoBoxPostalCode, "YORKTOWN", testDutyLocationName2)
		_ = setupDataForDutyLocationSearch(nonPoBoxPostalCode2, "CANNON AFB", testDutyLocationName3)

		tests := []struct {
			query         string
			dutyLocations []string
		}{
			{query: "search duty locations by name test", dutyLocations: []string{testDutyLocationName}},
		}

		for _, ts := range tests {
			dutyLocations, err := models.FindDutyLocationsExcludingStates(suite.DB(), poBoxPostalCode, []string{})
			suite.NoError(err)
			suite.Require().Equal(0, len(dutyLocations), "Wrong number of duty locations returned from query: %s", ts.query)
		}
	})

	suite.Run("test search by zip - not a po box zip", func() {

		// duty location with a po box
		_ = setupDataForDutyLocationSearch(poBoxPostalCode, "SAN DIEGO", testDutyLocationName)

		// duty location without a po box
		nonPoBoxDutyLocation := setupDataForDutyLocationSearch(nonPoBoxPostalCode, "YORKTOWN", testDutyLocationName2)
		_ = setupDataForDutyLocationSearch(nonPoBoxPostalCode2, "CANNON AFB", testDutyLocationName3)

		tests := []struct {
			query         string
			dutyLocations []string
		}{
			{query: "search duty locations by name test", dutyLocations: []string{testDutyLocationName}},
		}

		expectedDutyLocationNames := []string{nonPoBoxDutyLocation.Name}

		for _, ts := range tests {
			dutyLocations, err := models.FindDutyLocationsExcludingStates(suite.DB(), nonPoBoxPostalCode, []string{})
			suite.NoError(err)
			suite.Require().Equal(1, len(dutyLocations), "Wrong number of duty locations returned from query: %s", ts.query)
			for _, o := range dutyLocations {
				suite.True(slices.Contains(expectedDutyLocationNames, o.Name))
			}
		}
	})
}<|MERGE_RESOLUTION|>--- conflicted
+++ resolved
@@ -415,92 +415,6 @@
 		}
 	})
 
-<<<<<<< HEAD
-	suite.Run("match on alternative name but exclude", func() {
-		alternativeDutyLocationName := "Foobar"
-
-		contract, err := createContract(suite.AppContextForTest(), testContractCode, testContractName)
-		suite.NotNil(contract)
-		suite.FatalNoError(err)
-
-		// not active duty location
-		_, oconusRateArea, _, dutyLocation1 := setupDataForOconusSearchCounselingOffice(*contract, fairbanksAlaskaPostalCode, "FAIRBANKS", testGbloc, testDutyLocationName, testTransportationName, false)
-
-		suite.False(oconusRateArea.Active)
-
-		dutyLocationName := models.DutyLocationName{
-			Name:           alternativeDutyLocationName,
-			DutyLocationID: dutyLocation1.ID,
-			DutyLocation:   dutyLocation1,
-		}
-		verrs, err := suite.DB().ValidateAndCreate(&dutyLocationName)
-		if verrs.HasAny() {
-			suite.Fail(verrs.Error())
-		}
-		if err != nil {
-			suite.Fail(err.Error())
-		}
-
-		tests := []struct {
-			query         string
-			dutyLocations []string
-		}{
-			{query: "search oconus rate area duty locations", dutyLocations: []string{alternativeDutyLocationName}}, //search on alt name
-		}
-
-		for _, ts := range tests {
-			dutyLocations, err := models.FindDutyLocationsExcludingStates(suite.DB(), ts.query, []string{})
-			suite.NoError(err)
-			suite.Require().Equal(0, len(dutyLocations), "Wrong number of duty locations returned from query: %s", ts.query)
-		}
-	})
-
-	suite.Run("match on alternative name when active oconus rateArea", func() {
-		alternativeDutyLocationName := "Foobar"
-
-		contract, err := createContract(suite.AppContextForTest(), testContractCode, testContractName)
-		suite.NotNil(contract)
-		suite.FatalNoError(err)
-
-		// active duty location
-		_, oconusRateArea, _, dutyLocation1 := setupDataForOconusSearchCounselingOffice(*contract, fairbanksAlaskaPostalCode, "FAIRBANKS", testGbloc, testDutyLocationName, testTransportationName, true)
-
-		suite.True(oconusRateArea.Active)
-
-		dutyLocationName := models.DutyLocationName{
-			Name:           alternativeDutyLocationName,
-			DutyLocationID: dutyLocation1.ID,
-			DutyLocation:   dutyLocation1,
-		}
-		verrs, err := suite.DB().ValidateAndCreate(&dutyLocationName)
-		if verrs.HasAny() {
-			suite.Fail(verrs.Error())
-		}
-		if err != nil {
-			suite.Fail(err.Error())
-		}
-
-		tests := []struct {
-			query         string
-			dutyLocations []string
-		}{
-			{query: "search oconus rate area duty locations", dutyLocations: []string{alternativeDutyLocationName}}, //search on alt name
-		}
-
-		expectedDutyLocationNames := []string{dutyLocation1.Name}
-
-		for _, ts := range tests {
-			dutyLocations, err := models.FindDutyLocationsExcludingStates(suite.DB(), ts.query, []string{})
-			suite.NoError(err)
-			suite.Require().Equal(1, len(dutyLocations), "Wrong number of duty locations returned from query: %s", ts.query)
-			for _, o := range dutyLocations {
-				suite.True(slices.Contains(expectedDutyLocationNames, o.Name))
-			}
-		}
-	})
-
-=======
->>>>>>> d97db6f7
 	suite.Run("one active and one inactive onconus rateArea duty locations - search by zip - return match", func() {
 		contract, err := createContract(suite.AppContextForTest(), testContractCode, testContractName)
 		suite.NotNil(contract)
