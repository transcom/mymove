package models_test

import (
	"fmt"
	"slices"

	"github.com/gofrs/uuid"

	"github.com/transcom/mymove/pkg/appcontext"
	"github.com/transcom/mymove/pkg/factory"
	"github.com/transcom/mymove/pkg/models"
	"github.com/transcom/mymove/pkg/services/address"
)

func (suite *ModelSuite) TestFindDutyLocations() {
	addressCreator := address.NewAddressCreator()
	newAddress := models.Address{
		StreetAddress1: "some address",
		City:           "city",
		State:          "state",
		PostalCode:     "12345",
	}
	createdAddress, err := addressCreator.CreateAddress(suite.AppContextForTest(), &newAddress)
	suite.NoError(err)

	location1 := models.DutyLocation{
		Name:      "Fort Bragg",
		AddressID: createdAddress.ID,
	}
	suite.MustSave(&location1)

	location2 := models.DutyLocation{
		Name:      "Fort Belvoir",
		AddressID: createdAddress.ID,
	}
	suite.MustSave(&location2)

	location3 := models.DutyLocation{
		Name:      "Davis Monthan AFB",
		AddressID: createdAddress.ID,
	}
	suite.MustSave(&location3)

	location4 := models.DutyLocation{
		Name:      "JB Elmendorf-Richardson",
		AddressID: createdAddress.ID,
	}
	suite.MustSave(&location4)

	location5 := models.DutyLocation{
		Name:      "NAS Fallon",
		AddressID: createdAddress.ID,
	}
	suite.MustSave(&location5)

	s5 := models.DutyLocationName{
		Name:           "Naval Air Station Fallon",
		DutyLocationID: location5.ID,
	}
	suite.MustSave(&s5)

	location6 := models.DutyLocation{
		Name:      "NAS Fort Worth JRB",
		AddressID: createdAddress.ID,
	}
	suite.MustSave(&location6)
	s6 := models.DutyLocationName{
		Name:           "Naval Air Station Fort Worth Joint Reserve Base",
		DutyLocationID: location6.ID,
	}
	suite.MustSave(&s6)

	newAddress2 := models.Address{
		StreetAddress1: "some address",
		City:           "city",
		State:          "state",
		PostalCode:     "23456",
	}
	createdAddress2, err := addressCreator.CreateAddress(suite.AppContextForTest(), &newAddress2)
	suite.NoError(err)

	location7 := models.DutyLocation{
		Name:      "Very Long City Name, OH 23456",
		AddressID: createdAddress2.ID,
	}
	suite.MustSave(&location7)

	tests := []struct {
		query         string
		dutyLocations []string
	}{
		{query: "fort", dutyLocations: []string{"Fort Bragg", "Fort Belvoir", "NAS Fort Worth JRB", "NAS Fallon"}},
		{query: "ft", dutyLocations: []string{"Fort Bragg", "NAS Fallon", "Fort Belvoir", "NAS Fort Worth JRB"}},
		{query: "ft be", dutyLocations: []string{"Fort Belvoir", "Fort Bragg", "NAS Fallon", "NAS Fort Worth JRB"}},
		{query: "davis-mon", dutyLocations: []string{"Davis Monthan AFB", "NAS Fallon", "JB Elmendorf-Richardson"}},
		{query: "jber", dutyLocations: []string{"JB Elmendorf-Richardson", "NAS Fort Worth JRB"}},
		{query: "naval air", dutyLocations: []string{"NAS Fallon", "NAS Fort Worth JRB", "Very Long City Name, OH 23456", "Fort Belvoir", "Davis Monthan AFB"}},
		{query: "zzzzz", dutyLocations: []string{}},
		{query: "23456", dutyLocations: []string{"Very Long City Name, OH 23456"}},
	}

	for _, ts := range tests {
		dutyLocations, err := models.FindDutyLocations(suite.DB(), ts.query)
		suite.NoError(err)
		suite.Require().Equal(len(dutyLocations), len(ts.dutyLocations), "Wrong number of duty locations returned from query: %s", ts.query)
		for i, dutyLocation := range dutyLocations {
			suite.Equal(dutyLocation.Name, ts.dutyLocations[i], "Duty locations don't match order: %s", ts.query)
		}
	}
}

func (suite *ModelSuite) TestFindDutyLocationExcludeStates() {
	addressCreator := address.NewAddressCreator()
	newAKAddress := models.Address{
		StreetAddress1: "some address",
		City:           "city",
		State:          "AK",
		PostalCode:     "12345",
	}
	createdAddress1, err := addressCreator.CreateAddress(suite.AppContextForTest(), &newAKAddress)
	suite.NoError(err)

	newHIAddress := models.Address{
		StreetAddress1: "some address",
		City:           "city",
		State:          "HI",
		PostalCode:     "12345",
	}
	createdAddress2, err := addressCreator.CreateAddress(suite.AppContextForTest(), &newHIAddress)
	suite.NoError(err)

	location1 := models.DutyLocation{
		Name:      "Fort Test 1",
		AddressID: createdAddress1.ID,
	}
	suite.MustSave(&location1)

	location2 := models.DutyLocation{
		Name:      "Fort Test 2",
		AddressID: createdAddress2.ID,
	}
	suite.MustSave(&location2)

	tests := []struct {
		query         string
		dutyLocations []string
	}{
		{query: "fort test", dutyLocations: []string{"Fort Test 1", "Fort Test 2"}},
	}

	statesToExclude := make([]string, 0)
	statesToExclude = append(statesToExclude, "AK")
	statesToExclude = append(statesToExclude, "HI")

	for _, ts := range tests {
		dutyLocations, err := models.FindDutyLocationsExcludingStates(suite.DB(), ts.query, statesToExclude)
		suite.NoError(err)
		suite.Require().Equal(0, len(dutyLocations), "Wrong number of duty locations returned from query: %s", ts.query)
	}
}

func (suite *ModelSuite) Test_DutyLocationValidations() {
	location := &models.DutyLocation{}

	var expErrors = map[string][]string{
		"name":       {"Name can not be blank."},
		"address_id": {"AddressID can not be blank."},
	}

	suite.verifyValidationErrors(location, expErrors)
}
func (suite *ModelSuite) Test_FetchDutyLocationTransportationOffice() {
	t := suite.T()

	suite.Run("fetches duty location with transportation office", func() {
		dutyLocation := factory.FetchOrBuildCurrentDutyLocation(suite.DB())

		office, err := models.FetchDutyLocationTransportationOffice(suite.DB(), dutyLocation.ID)
		if err != nil {
			t.Errorf("Find transportation office error: %v", err)
		}

		if office.PhoneLines[0].Number != "(510) 555-5555" {
			t.Error("phone number should be loaded")
		}
	})

	suite.Run("if duty location does not have a transportation office, it throws ErrFetchNotFound error and returns and empty office", func() {
		dutyLocationWithoutTransportationOffice := factory.BuildDutyLocationWithoutTransportationOffice(suite.DB(), nil, nil)

		suite.Equal(uuid.Nil, dutyLocationWithoutTransportationOffice.TransportationOffice.ID)

		office, err := models.FetchDutyLocationTransportationOffice(suite.DB(), dutyLocationWithoutTransportationOffice.ID)
		suite.Error(err)
		suite.IsType(models.ErrFetchNotFound, err)
		suite.Equal(models.TransportationOffice{}, office)
	})
}

func (suite *ModelSuite) Test_FetchDutyLocationWithTransportationOffice() {
	suite.Run("fetches duty location with transportation office", func() {
		dutyLocation := factory.FetchOrBuildCurrentDutyLocation(suite.DB())
		officePhoneLine := dutyLocation.TransportationOffice.PhoneLines[0].Number
		dutyLocationFromDB, err := models.FetchDutyLocationWithTransportationOffice(suite.DB(), dutyLocation.ID)
		suite.NoError(err)
		suite.Equal(dutyLocation.TransportationOfficeID, dutyLocationFromDB.TransportationOfficeID)
		suite.Equal(officePhoneLine, dutyLocationFromDB.TransportationOffice.PhoneLines[0].Number)
	})

	suite.Run("if duty location does not have a transportation office, it will still return the duty location without throwing an error", func() {
		dutyLocation := factory.BuildDutyLocationWithoutTransportationOffice(suite.DB(), nil, nil)
		dutyLocationFromDB, err := models.FetchDutyLocationWithTransportationOffice(suite.DB(), dutyLocation.ID)
		suite.NoError(err)
		suite.Nil(dutyLocationFromDB.TransportationOfficeID)
	})
}

func (suite *ModelSuite) Test_SearchDutyLocations_Exclude_Not_Active_Oconus() {
	createContract := func(appCtx appcontext.AppContext, contractCode string, contractName string) (*models.ReContract, error) {
		// See if contract code already exists.
		exists, err := appCtx.DB().Where("code = ?", contractCode).Exists(&models.ReContract{})
		if err != nil {
			return nil, fmt.Errorf("could not determine if contract code [%s] existed: %w", contractCode, err)
		}
		if exists {
			return nil, fmt.Errorf("the provided contract code [%s] already exists", contractCode)
		}

		// Contract code is new; insert it.
		contract := models.ReContract{
			Code: contractCode,
			Name: contractName,
		}
		verrs, err := appCtx.DB().ValidateAndSave(&contract)
		if verrs.HasAny() {
			return nil, fmt.Errorf("validation errors when saving contract [%+v]: %w", contract, verrs)
		}
		if err != nil {
			return nil, fmt.Errorf("could not save contract [%+v]: %w", contract, err)
		}
		return &contract, nil
	}

	setupDataForOconusSearchCounselingOffice := func(contract models.ReContract, postalCode string, gbloc string, dutyLocationName string, transportationName string, isOconusRateAreaActive bool) (models.ReRateArea, models.OconusRateArea, models.UsPostRegionCity, models.DutyLocation) {
		rateAreaCode := uuid.Must(uuid.NewV4()).String()[0:5]
		rateArea := models.ReRateArea{
			ID:         uuid.Must(uuid.NewV4()),
			ContractID: contract.ID,
			IsOconus:   true,
			Code:       rateAreaCode,
			Name:       fmt.Sprintf("Alaska-%s", rateAreaCode),
			Contract:   contract,
		}
		verrs, err := suite.DB().ValidateAndCreate(&rateArea)
		if verrs.HasAny() {
			suite.Fail(verrs.Error())
		}
		if err != nil {
			suite.Fail(err.Error())
		}

		us_country, err := models.FetchCountryByCode(suite.DB(), "US")
		suite.NotNil(us_country)
		suite.Nil(err)

		usprc, err := models.FindByZipCode(suite.AppContextForTest().DB(), postalCode)
		suite.NotNil(usprc)
		suite.FatalNoError(err)

		oconusRateArea := models.OconusRateArea{
			ID:                 uuid.Must(uuid.NewV4()),
			RateAreaId:         rateArea.ID,
			CountryId:          us_country.ID,
			UsPostRegionCityId: usprc.ID,
			Active:             isOconusRateAreaActive,
		}
		verrs, err = suite.DB().ValidateAndCreate(&oconusRateArea)
		if verrs.HasAny() {
			suite.Fail(verrs.Error())
		}
		if err != nil {
			suite.Fail(err.Error())
		}

		address := models.Address{
			StreetAddress1:     "n/a",
			City:               "SomeCity",
			State:              "AK",
			PostalCode:         postalCode,
<<<<<<< HEAD
			County:             "SomeCounty",
			IsOconus:           models.BoolPointer(true),
			UsPostRegionCityId: &usprc.ID,
=======
			County:             models.StringPointer("SomeCounty"),
			IsOconus:           models.BoolPointer(true),
			UsPostRegionCityID: &usprc.ID,
>>>>>>> 06931ff8
			CountryId:          models.UUIDPointer(us_country.ID),
		}
		suite.MustSave(&address)

		origDutyLocation := factory.BuildDutyLocation(suite.DB(), []factory.Customization{
			{
				Model: models.DutyLocation{
					Name:                       dutyLocationName,
					AddressID:                  address.ID,
					ProvidesServicesCounseling: true,
				},
			},
			{
				Model: models.TransportationOffice{
					Name:             transportationName,
					Gbloc:            gbloc,
					ProvidesCloseout: true,
				},
			},
		}, nil)
		suite.MustSave(&origDutyLocation)

		found_duty_location, _ := models.FetchDutyLocation(suite.DB(), origDutyLocation.ID)

		return rateArea, oconusRateArea, *usprc, found_duty_location
	}

	const fairbanksAlaskaPostalCode = "99790"
	const anchorageAlaskaPostalCode = "99502"
	testContractName := "Test_search_duty_location"
	testContractCode := "Test_search_duty_location_Code"
	testGbloc := "ABCD"
	testTransportationName := "TEST - PPO"
	testDutyLocationName := "TEST Duty Location"
	testTransportationName2 := "TEST - PPO 2"
	testDutyLocationName2 := "TEST Duty Location 2"

	suite.Run("one active onconus rateArea duty location and one not active oconus rate area duty location should return 1", func() {
		contract, err := createContract(suite.AppContextForTest(), testContractCode, testContractName)
		suite.NotNil(contract)
		suite.FatalNoError(err)

		// active duty location
		_, oconusRateArea, _, dutyLocation := setupDataForOconusSearchCounselingOffice(*contract, fairbanksAlaskaPostalCode, testGbloc, testDutyLocationName, testTransportationName, true)

		// not active duty location
		_, oconusRateArea2, _, _ := setupDataForOconusSearchCounselingOffice(*contract, anchorageAlaskaPostalCode, testGbloc, testDutyLocationName2, testTransportationName2, false)

		suite.True(oconusRateArea.Active)
		suite.False(oconusRateArea2.Active)

		tests := []struct {
			query         string
			dutyLocations []string
		}{
			{query: "search oconus rate area duty locations test", dutyLocations: []string{testDutyLocationName}},
		}

		expectedDutyLocationNames := []string{dutyLocation.Name}

		for _, ts := range tests {
			dutyLocations, err := models.FindDutyLocationsExcludingStates(suite.DB(), ts.query, []string{})
			suite.NoError(err)
			suite.Require().Equal(1, len(dutyLocations), "Wrong number of duty locations returned from query: %s", ts.query)
			for _, o := range dutyLocations {
				suite.True(slices.Contains(expectedDutyLocationNames, o.Name))
			}
		}
	})

	suite.Run("two active onconus rateArea duty locations should return 2", func() {
		contract, err := createContract(suite.AppContextForTest(), testContractCode, testContractName)
		suite.NotNil(contract)
		suite.FatalNoError(err)

		// active duty location
		_, oconusRateArea, _, dutyLocation1 := setupDataForOconusSearchCounselingOffice(*contract, fairbanksAlaskaPostalCode, testGbloc, testDutyLocationName, testTransportationName, true)

		// active duty location
		_, oconusRateArea2, _, dutyLocation2 := setupDataForOconusSearchCounselingOffice(*contract, anchorageAlaskaPostalCode, testGbloc, testDutyLocationName2, testTransportationName2, true)

		suite.True(oconusRateArea.Active)
		suite.True(oconusRateArea2.Active)

		tests := []struct {
			query         string
			dutyLocations []string
		}{
			{query: "search oconus rate area duty locations test", dutyLocations: []string{testDutyLocationName}},
		}

		expectedDutyLocationNames := []string{dutyLocation1.Name, dutyLocation2.Name}

		for _, ts := range tests {
			dutyLocations, err := models.FindDutyLocationsExcludingStates(suite.DB(), ts.query, []string{})
			suite.NoError(err)
			suite.Require().Equal(2, len(dutyLocations), "Wrong number of duty locations returned from query: %s", ts.query)
			for _, o := range dutyLocations {
				suite.True(slices.Contains(expectedDutyLocationNames, o.Name))
			}
		}
	})

	suite.Run("two inactive onconus rateArea duty locations should return 0", func() {
		contract, err := createContract(suite.AppContextForTest(), testContractCode, testContractName)
		suite.NotNil(contract)
		suite.FatalNoError(err)

		// active duty location
		_, oconusRateArea, _, dutyLocation1 := setupDataForOconusSearchCounselingOffice(*contract, fairbanksAlaskaPostalCode, testGbloc, testDutyLocationName, testTransportationName, false)

		// active duty location
		_, oconusRateArea2, _, dutyLocation2 := setupDataForOconusSearchCounselingOffice(*contract, anchorageAlaskaPostalCode, testGbloc, testDutyLocationName2, testTransportationName2, false)

		suite.False(oconusRateArea.Active)
		suite.False(oconusRateArea2.Active)

		tests := []struct {
			query         string
			dutyLocations []string
		}{
			{query: "search oconus rate area duty locations test", dutyLocations: []string{testDutyLocationName}},
		}

		expectedDutyLocationNames := []string{dutyLocation1.Name, dutyLocation2.Name}

		for _, ts := range tests {
			dutyLocations, err := models.FindDutyLocationsExcludingStates(suite.DB(), ts.query, []string{})
			suite.NoError(err)
			suite.Require().Equal(0, len(dutyLocations), "Wrong number of duty locations returned from query: %s", ts.query)
			for _, o := range dutyLocations {
				suite.True(slices.Contains(expectedDutyLocationNames, o.Name))
			}
		}
	})

	suite.Run("match on alternative name but exclude", func() {
		alternativeDutyLocationName := "Foobar"

		contract, err := createContract(suite.AppContextForTest(), testContractCode, testContractName)
		suite.NotNil(contract)
		suite.FatalNoError(err)

		// not active duty location
		_, oconusRateArea, _, dutyLocation1 := setupDataForOconusSearchCounselingOffice(*contract, fairbanksAlaskaPostalCode, testGbloc, testDutyLocationName, testTransportationName, false)

		suite.False(oconusRateArea.Active)

		dutyLocationName := models.DutyLocationName{
			Name:           alternativeDutyLocationName,
			DutyLocationID: dutyLocation1.ID,
			DutyLocation:   dutyLocation1,
		}
		verrs, err := suite.DB().ValidateAndCreate(&dutyLocationName)
		if verrs.HasAny() {
			suite.Fail(verrs.Error())
		}
		if err != nil {
			suite.Fail(err.Error())
		}

		tests := []struct {
			query         string
			dutyLocations []string
		}{
			{query: "search oconus rate area duty locations", dutyLocations: []string{alternativeDutyLocationName}}, //search on alt name
		}

		for _, ts := range tests {
			dutyLocations, err := models.FindDutyLocationsExcludingStates(suite.DB(), ts.query, []string{})
			suite.NoError(err)
			suite.Require().Equal(0, len(dutyLocations), "Wrong number of duty locations returned from query: %s", ts.query)
		}
	})

	suite.Run("match on alternative name when active oconus rateArea", func() {
		alternativeDutyLocationName := "Foobar"

		contract, err := createContract(suite.AppContextForTest(), testContractCode, testContractName)
		suite.NotNil(contract)
		suite.FatalNoError(err)

		// active duty location
		_, oconusRateArea, _, dutyLocation1 := setupDataForOconusSearchCounselingOffice(*contract, fairbanksAlaskaPostalCode, testGbloc, testDutyLocationName, testTransportationName, true)

		suite.True(oconusRateArea.Active)

		dutyLocationName := models.DutyLocationName{
			Name:           alternativeDutyLocationName,
			DutyLocationID: dutyLocation1.ID,
			DutyLocation:   dutyLocation1,
		}
		verrs, err := suite.DB().ValidateAndCreate(&dutyLocationName)
		if verrs.HasAny() {
			suite.Fail(verrs.Error())
		}
		if err != nil {
			suite.Fail(err.Error())
		}

		tests := []struct {
			query         string
			dutyLocations []string
		}{
			{query: "search oconus rate area duty locations", dutyLocations: []string{alternativeDutyLocationName}}, //search on alt name
		}

		expectedDutyLocationNames := []string{dutyLocation1.Name}

		for _, ts := range tests {
			dutyLocations, err := models.FindDutyLocationsExcludingStates(suite.DB(), ts.query, []string{})
			suite.NoError(err)
			suite.Require().Equal(1, len(dutyLocations), "Wrong number of duty locations returned from query: %s", ts.query)
			for _, o := range dutyLocations {
				suite.True(slices.Contains(expectedDutyLocationNames, o.Name))
			}
		}
	})

	suite.Run("one active and one inactive onconus rateArea duty locations - search by zip - return match", func() {
		contract, err := createContract(suite.AppContextForTest(), testContractCode, testContractName)
		suite.NotNil(contract)
		suite.FatalNoError(err)

		// active duty location
		_, oconusRateArea, _, dutyLocation1 := setupDataForOconusSearchCounselingOffice(*contract, fairbanksAlaskaPostalCode, testGbloc, testDutyLocationName, testTransportationName, true)

		// not active duty location
		_, oconusRateArea2, _, _ := setupDataForOconusSearchCounselingOffice(*contract, anchorageAlaskaPostalCode, testGbloc, testDutyLocationName2, testTransportationName2, false)

		suite.True(oconusRateArea.Active)
		suite.False(oconusRateArea2.Active)

		tests := []struct {
			query         string
			dutyLocations []string
		}{
			{query: "search oconus rate area duty locations test", dutyLocations: []string{
				fairbanksAlaskaPostalCode, anchorageAlaskaPostalCode}}, //search by zip
		}

		expectedDutyLocationNames := []string{dutyLocation1.Name}

		for i, ts := range tests {
			dutyLocations, err := models.FindDutyLocationsExcludingStates(suite.DB(), ts.query, []string{})
			suite.NoError(err)
			if i == 0 {
				suite.Require().Equal(1, len(dutyLocations), "Wrong number of duty locations returned from query: %s", ts.query)
				for _, o := range dutyLocations {
					suite.True(slices.Contains(expectedDutyLocationNames, o.Name))
				}
			} else {
				suite.Require().Equal(0, len(dutyLocations), "Wrong number of duty locations returned from query: %s", ts.query)
			}
		}
	})

	suite.Run("two non active onconus rateArea duty locations - search by zip - return none", func() {
		contract, err := createContract(suite.AppContextForTest(), testContractCode, testContractName)
		suite.NotNil(contract)
		suite.FatalNoError(err)

		// not active duty location
		_, oconusRateArea, _, _ := setupDataForOconusSearchCounselingOffice(*contract, fairbanksAlaskaPostalCode, testGbloc, testDutyLocationName, testTransportationName, false)

		// not active duty location
		_, oconusRateArea2, _, _ := setupDataForOconusSearchCounselingOffice(*contract, anchorageAlaskaPostalCode, testGbloc, testDutyLocationName2, testTransportationName2, false)

		suite.False(oconusRateArea.Active)
		suite.False(oconusRateArea2.Active)

		tests := []struct {
			query         string
			dutyLocations []string
		}{
			{query: "search oconus rate area duty locations test", dutyLocations: []string{
				fairbanksAlaskaPostalCode, anchorageAlaskaPostalCode}}, //search by zip
		}

		for _, ts := range tests {
			dutyLocations, err := models.FindDutyLocationsExcludingStates(suite.DB(), ts.query, []string{})
			suite.NoError(err)
			suite.Require().Equal(0, len(dutyLocations), "Wrong number of duty locations returned from query: %s", ts.query)
		}
	})
}<|MERGE_RESOLUTION|>--- conflicted
+++ resolved
@@ -287,15 +287,9 @@
 			City:               "SomeCity",
 			State:              "AK",
 			PostalCode:         postalCode,
-<<<<<<< HEAD
-			County:             "SomeCounty",
-			IsOconus:           models.BoolPointer(true),
-			UsPostRegionCityId: &usprc.ID,
-=======
 			County:             models.StringPointer("SomeCounty"),
 			IsOconus:           models.BoolPointer(true),
 			UsPostRegionCityID: &usprc.ID,
->>>>>>> 06931ff8
 			CountryId:          models.UUIDPointer(us_country.ID),
 		}
 		suite.MustSave(&address)
