package models

import (
	"time"

	"github.com/gobuffalo/pop"
	"github.com/gobuffalo/uuid"
	"github.com/gobuffalo/validate"
	"github.com/gobuffalo/validate/validators"
)

// MovingExpenseType represents types of different moving expenses
type MovingExpenseType string

const (
	// MovingExpenseTypeCONTRACTEDEXPENSE captures enum value "CONTRACTED_EXPENSE"
	MovingExpenseTypeCONTRACTEDEXPENSE MovingExpenseType = "CONTRACTED_EXPENSE"
	// MovingExpenseTypeRENTALEQUIPMENT captures enum value "RENTAL_EQUIPMENT"
	MovingExpenseTypeRENTALEQUIPMENT MovingExpenseType = "RENTAL_EQUIPMENT"
	// MovingExpenseTypePACKINGMATERIALS captures enum value "PACKING_MATERIALS"
	MovingExpenseTypePACKINGMATERIALS MovingExpenseType = "PACKING_MATERIALS"
	// MovingExpenseTypeWEIGHINGFEES captures enum value "WEIGHING_FEES"
	MovingExpenseTypeWEIGHINGFEES MovingExpenseType = "WEIGHING_FEES"
	// MovingExpenseTypeGAS captures enum value "GAS"
	MovingExpenseTypeGAS MovingExpenseType = "GAS"
	// MovingExpenseTypeTOLLS captures enum value "TOLLS"
	MovingExpenseTypeTOLLS MovingExpenseType = "TOLLS"
	// MovingExpenseTypeOIL captures enum value "OIL"
	MovingExpenseTypeOIL MovingExpenseType = "OIL"
	// MovingExpenseTypeOTHER captures enum value "OTHER"
	MovingExpenseTypeOTHER MovingExpenseType = "OTHER"
)

// MovingExpenseDocument is an object representing a move document
type MovingExpenseDocument struct {
	ID                uuid.UUID         `json:"id" db:"id"`
	MoveDocumentID    uuid.UUID         `json:"move_document_id" db:"move_document_id"`
<<<<<<< HEAD
	MoveDocument      MoveDocument      `belongs_to:"documents"`
=======
	MoveDocument      MoveDocument      `belongs_to:"move_documents"`
>>>>>>> 385ef8e0
	MovingExpenseType MovingExpenseType `json:"moving_expense_type" db:"moving_expense_type"`
	ReimbursementID   uuid.UUID         `json:"reimbursement_id" db:"reimbursement_id"`
	Reimbursement     Reimbursement     `belongs_to:"reimbursement"`
	CreatedAt         time.Time         `json:"created_at" db:"created_at"`
	UpdatedAt         time.Time         `json:"updated_at" db:"updated_at"`
}

// MovingExpenseDocuments is not required by pop and may be deleted
type MovingExpenseDocuments []MovingExpenseDocument

// Validate gets run every time you call a "pop.Validate*" (pop.ValidateAndSave, pop.ValidateAndCreate, pop.ValidateAndUpdate) method.
// This method is not required and may be deleted.
func (m *MovingExpenseDocument) Validate(tx *pop.Connection) (*validate.Errors, error) {
	return validate.Validate(
		&validators.UUIDIsPresent{Field: m.MoveDocumentID, Name: "MoveDocumentID"},
		&validators.UUIDIsPresent{Field: m.ReimbursementID, Name: "ReimbursementID"},
		&validators.StringIsPresent{Field: string(m.MovingExpenseType), Name: "MovingExpenseType"},
	), nil
}

// ValidateCreate gets run every time you call "pop.ValidateAndCreate" method.
// This method is not required and may be deleted.
func (m *MovingExpenseDocument) ValidateCreate(tx *pop.Connection) (*validate.Errors, error) {
	return validate.NewErrors(), nil
}

// ValidateUpdate gets run every time you call "pop.ValidateAndUpdate" method.
// This method is not required and may be deleted.
func (m *MovingExpenseDocument) ValidateUpdate(tx *pop.Connection) (*validate.Errors, error) {
	return validate.NewErrors(), nil
}<|MERGE_RESOLUTION|>--- conflicted
+++ resolved
@@ -35,11 +35,7 @@
 type MovingExpenseDocument struct {
 	ID                uuid.UUID         `json:"id" db:"id"`
 	MoveDocumentID    uuid.UUID         `json:"move_document_id" db:"move_document_id"`
-<<<<<<< HEAD
-	MoveDocument      MoveDocument      `belongs_to:"documents"`
-=======
 	MoveDocument      MoveDocument      `belongs_to:"move_documents"`
->>>>>>> 385ef8e0
 	MovingExpenseType MovingExpenseType `json:"moving_expense_type" db:"moving_expense_type"`
 	ReimbursementID   uuid.UUID         `json:"reimbursement_id" db:"reimbursement_id"`
 	Reimbursement     Reimbursement     `belongs_to:"reimbursement"`
