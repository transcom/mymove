package models

import (
	"fmt"
	"strings"
	"time"

	"github.com/gobuffalo/pop/v6"
	"github.com/gobuffalo/validate/v3"
	"github.com/gobuffalo/validate/v3/validators"
	"github.com/gofrs/uuid"
	"github.com/rickar/cal/v2"

	"github.com/transcom/mymove/pkg/gen/internalmessages"
	"github.com/transcom/mymove/pkg/gen/primemessages"
	"github.com/transcom/mymove/pkg/gen/primev2messages"
	"github.com/transcom/mymove/pkg/gen/primev3messages"
	"github.com/transcom/mymove/pkg/unit"
)

// StringIsNilOrNotBlank validates OptionalString fields, which we represent as *string.
type StringIsNilOrNotBlank struct {
	Name  string
	Field *string
}

// IsValid adds an error if the pointer is not nil and also an empty string.
func (v *StringIsNilOrNotBlank) IsValid(errors *validate.Errors) {
	if v.Field == nil {
		return
	}
	if strings.TrimSpace(*v.Field) == "" {
		errors.Add(validators.GenerateKey(v.Name), fmt.Sprintf("%s can not be blank.", v.Name))
	}
}

// OptionalTimeIsPresent adds an error if the Field is not nil and also not a valid time
type OptionalTimeIsPresent struct {
	Name    string
	Field   *time.Time
	Message string
}

// IsValid adds an error if the Field is not nil and also not a valid time
func (v *OptionalTimeIsPresent) IsValid(errors *validate.Errors) {
	if v.Field != nil {
		timeIsPresent := validators.TimeIsPresent{Name: v.Name, Field: *v.Field, Message: v.Message}
		timeIsPresent.IsValid(errors)
	}
}

type OptionalTimeIsPresentAndNotNil struct {
	Name    string
	Field   *time.Time
	Message string
}

func (v *OptionalTimeIsPresentAndNotNil) IsValid(errors *validate.Errors) {
	if v.Field == nil {
		errors.Add(validators.GenerateKey(v.Name), fmt.Sprintf("%s cannot be nil", v.Name))
	} else {
		timeIsPresent := validators.TimeIsPresent{Name: v.Name, Field: *v.Field, Message: v.Message}
		timeIsPresent.IsValid(errors)
	}
}

// OptionalInt64IsPositive adds an error if the Field is less than or equal to zero
type OptionalInt64IsPositive struct {
	Name  string
	Field *int64
}

// IsValid adds an error if the Field is less than or equal to zero
func (v *OptionalInt64IsPositive) IsValid(errors *validate.Errors) {
	if v.Field != nil {
		if *v.Field <= 0 {
			errors.Add(validators.GenerateKey(v.Name), fmt.Sprintf("%d is less than or equal to zero.", *v.Field))
		}
	}
}

// OptionalIntIsPositive adds an error if the Field is less than or equal to zero
type OptionalIntIsPositive struct {
	Name  string
	Field *int
}

// IsValid adds an error if the Field is less than or equal to zero
func (v *OptionalIntIsPositive) IsValid(errors *validate.Errors) {
	if v.Field != nil {
		if *v.Field <= 0 {
			errors.Add(validators.GenerateKey(v.Name), fmt.Sprintf("%d is less than or equal to zero.", *v.Field))
		}
	}
}

// OptionalCentIsPositive adds an error if the Field is less than or equal to zero
type OptionalCentIsPositive struct {
	Name  string
	Field *unit.Cents
}

// IsValid adds an error if the Field is less than or equal to zero
func (v *OptionalCentIsPositive) IsValid(errors *validate.Errors) {
	if v.Field != nil {
		if *v.Field <= 0 {
			errors.Add(validators.GenerateKey(v.Name), fmt.Sprintf("%s must be greater than zero, got: %d.", v.Name, *v.Field))
		}
	}
}

// OptionalCentIsNotNegative adds an error if the Field is less than or equal to zero
type OptionalCentIsNotNegative struct {
	Name  string
	Field *unit.Cents
}

// IsValid adds an error if the Field is less than or equal to zero
func (v *OptionalCentIsNotNegative) IsValid(errors *validate.Errors) {
	if v.Field != nil {
		if *v.Field < 0 {
			errors.Add(validators.GenerateKey(v.Name), fmt.Sprintf("%s cannot be negative, got: %d.", v.Name, *v.Field))
		}
	}
}

// OptionalPoundIsNonNegative adds an error if the Field is less than zero
type OptionalPoundIsNonNegative struct {
	Name  string
	Field *unit.Pound
}

// IsValid adds an error if the Field is less than zero
func (v *OptionalPoundIsNonNegative) IsValid(errors *validate.Errors) {
	if v.Field != nil {
		if *v.Field < 0 {
			errors.Add(validators.GenerateKey(v.Name), fmt.Sprintf("%d is less than zero.", *v.Field))
		}
	}
}

// OptionalPoundIsPositive adds an error if the Field is less than or equal to zero
type OptionalPoundIsPositive struct {
	Name  string
	Field *unit.Pound
}

// IsValid adds an error if the Field is less than zero
func (v *OptionalPoundIsPositive) IsValid(errors *validate.Errors) {
	if v.Field != nil {
		if *v.Field <= 0 {
			errors.Add(validators.GenerateKey(v.Name), fmt.Sprintf("%d is less than or equal to zero", *v.Field))
		}
	}
}

// OptionalPoundIsMax adds an error if the Field is greater than the Max value
type OptionalPoundIsMax struct {
	Name  string
	Field *unit.Pound
	Max   unit.Pound
}

func (v *OptionalPoundIsMax) IsValid(errors *validate.Errors) {
	if v.Field != nil && *v.Field > v.Max {
<<<<<<< HEAD
		errors.Add(v.Name, fmt.Sprintf("must be less than or equal to %d", v.Max))
=======
		errors.Add(validators.GenerateKey(v.Name), fmt.Sprintf("must be less than or equal to %d.", v.Max))
>>>>>>> 2a51df92
	}
}

// Int64IsPresent validates that an int64 is greater than 0.
type Int64IsPresent struct {
	Name  string
	Field int64
}

// IsValid adds an error if the value is equal to 0.
func (v *Int64IsPresent) IsValid(errors *validate.Errors) {
	if v.Field == 0 {
		errors.Add(validators.GenerateKey(v.Name), fmt.Sprintf("%s can not be blank.", v.Name))
	}
}

// DiscountRateIsValid validates that a DiscountRate contains a value between 0 and 1.
type DiscountRateIsValid struct {
	Name  string
	Field unit.DiscountRate
}

// IsValid adds an error if the value is not between 0 and 1.
func (v *DiscountRateIsValid) IsValid(errors *validate.Errors) {
	if v.Field.Float64() < 0 || v.Field.Float64() > 1 {
		errors.Add(validators.GenerateKey(v.Name), fmt.Sprintf("%s must be between 0.0 and 1.0, got %f", v.Name, v.Field))
	}
}

// OptionalDateNotBefore validates that a date is not before the earliest allowable date
type OptionalDateNotBefore struct {
	Name    string
	Field   *time.Time
	MinDate *time.Time
}

// IsValid adds an error if the field has a value and there is not a not-before date or the date is before the not-before date
func (v *OptionalDateNotBefore) IsValid(errors *validate.Errors) {
	if v.Field != nil {
		if v.MinDate == nil {
			errors.Add(validators.GenerateKey(v.Name), "cannot create this date without a no-earlier-than date")
		} else if (*v.Field).Before(*v.MinDate) {
			errors.Add(validators.GenerateKey(v.Name), fmt.Sprintf("%s must be on or after %s", *v.Field, *v.MinDate))
		}
	}
}

type container interface {
	Contains(string) bool
	Contents() []string
}

// StringInList is an improved validators.StringInclusion validator with better error messages.
type StringInList struct {
	Value     string
	FieldName string
	List      container
}

// NewStringInList returns a new StringInList validator.
func NewStringInList(value string, fieldName string, list container) *StringInList {
	return &StringInList{
		Value:     value,
		FieldName: fieldName,
		List:      list,
	}
}

// IsValid adds an error if the string value is blank.
func (v *StringInList) IsValid(errors *validate.Errors) {
	if !v.List.Contains(v.Value) {
		errors.Add(validators.GenerateKey(v.FieldName), fmt.Sprintf("'%s' is not in the list [%s].", v.Value, strings.Join(v.List.Contents(), ", ")))
	}
}

// AffiliationIsPresent validates that a branch is present
type AffiliationIsPresent struct {
	Name  string
	Field internalmessages.Affiliation
}

// IsValid adds an error if the string value is blank.
func (v *AffiliationIsPresent) IsValid(errors *validate.Errors) {
	if string(v.Field) == "" {
		errors.Add(validators.GenerateKey(v.Name), fmt.Sprintf("%s can not be blank.", v.Name))
	}
}

// OrdersTypeIsPresent validates that orders type field is present
type OrdersTypeIsPresent struct {
	Name  string
	Field internalmessages.OrdersType
}

// IsValid adds an error if the string value is blank.
func (v *OrdersTypeIsPresent) IsValid(errors *validate.Errors) {
	if string(v.Field) == "" {
		errors.Add(validators.GenerateKey(v.Name), fmt.Sprintf("%s can not be blank.", v.Name))
	}
}

// CannotBeTrueIfFalse validates that field1 cannot be true while field2 is false
type CannotBeTrueIfFalse struct {
	Name1  string
	Field1 bool
	Name2  string
	Field2 bool
}

// IsValid adds an error if field1 is true while field2 is false
func (v *CannotBeTrueIfFalse) IsValid(errors *validate.Errors) {
	if v.Field1 && !v.Field2 {
		errors.Add(validators.GenerateKey(v.Name1), fmt.Sprintf("%s can not be true if %s is false", v.Name1, v.Name2))
	}
}

// MustBeBothNilOrBothHaveValue validates that two fields are either both nil or both have values
type MustBeBothNilOrBothHaveValue struct {
	FieldName1  string
	FieldValue1 *string
	FieldName2  string
	FieldValue2 *string
}

// IsValid adds an error if fieldValue1 or fieldValue2 are neither both empty nor both non-empty
func (v *MustBeBothNilOrBothHaveValue) IsValid(errors *validate.Errors) {
	if (v.FieldValue1 == nil && v.FieldValue2 != nil) || (v.FieldValue1 != nil && v.FieldValue2 == nil) {
		errors.Add(validators.GenerateKey(v.FieldName1), fmt.Sprintf("%s can not be nil if %s has a value and vice versa", v.FieldName1, v.FieldName2))
	}
}

// AtLeastOneNotNil validates that at least one of two fields are not nil
type AtLeastOneNotNil struct {
	FieldName1  string
	FieldValue1 *string
	FieldName2  string
	FieldValue2 *string
}

// IsValid adds an error if fieldValue1 and fieldValue2 are nil
func (v *AtLeastOneNotNil) IsValid(errors *validate.Errors) {
	if v.FieldValue1 == nil && v.FieldValue2 == nil {
		errors.Add(validators.GenerateKey(v.FieldName1), fmt.Sprintf("Both %s and %s cannot be nil, one must be valid", v.FieldName1, v.FieldName2))
		errors.Add(validators.GenerateKey(v.FieldName2), fmt.Sprintf("Both %s and %s cannot be nil, one must be valid", v.FieldName2, v.FieldName1))
	}
}

// DateIsWorkday validates that field is on a workday
type DateIsWorkday struct {
	Name     string
	Field    time.Time
	Calendar *cal.BusinessCalendar
}

// IsValid adds error if field is not on valid workday
func (v *DateIsWorkday) IsValid(errors *validate.Errors) {
	if !v.Calendar.IsWorkday(v.Field) {
		errors.Add(validators.GenerateKey(v.Name),
			fmt.Sprintf("cannot be on a weekend or holiday, is %v", v.Field))
	}
}

// OptionalDateIsWorkday validates that a field is on a workday if it exists
type OptionalDateIsWorkday struct {
	Name     string
	Field    *time.Time
	Calendar *cal.BusinessCalendar
}

// IsValid adds error if field is not on valid workday
// ignores nil field
func (v *OptionalDateIsWorkday) IsValid(errors *validate.Errors) {
	if v.Field == nil {
		return
	}
	dateIsWorkday := DateIsWorkday{v.Name, *v.Field, v.Calendar}
	dateIsWorkday.IsValid(errors)
}

// OptionalStringInclusion validates that a field is in a list of strings if the field exists
type OptionalStringInclusion struct {
	Name    string
	Field   *string
	List    []string
	Message string
}

// IsValid adds error if field is non-nil and not in the list of strings
func (v *OptionalStringInclusion) IsValid(errors *validate.Errors) {
	if v.Field == nil {
		return
	}
	stringInclusion := validators.StringInclusion{
		Name:    v.Name,
		Field:   *v.Field,
		List:    v.List,
		Message: v.Message,
	}
	stringInclusion.IsValid(errors)
}

// OptionalRegexMatch validates that a field matches the regexp match
type OptionalRegexMatch struct {
	Name    string
	Field   *string
	Expr    string
	Message string
}

// IsValid performs the validation based on the regexp match
func (v *OptionalRegexMatch) IsValid(errors *validate.Errors) {
	if v.Field == nil {
		return
	}
	regexMatch := validators.RegexMatch{
		Name:    v.Name,
		Field:   *v.Field,
		Expr:    v.Expr,
		Message: v.Message,
	}
	regexMatch.IsValid(errors)
}

// Float64IsPresent validates that a float64 is non-zero.
type Float64IsPresent struct {
	Name    string
	Field   float64
	Message string
}

// IsValid adds an error if the field equals 0.
func (v *Float64IsPresent) IsValid(errors *validate.Errors) {
	if v.Field != 0 {
		return
	}

	if len(v.Message) > 0 {
		errors.Add(validators.GenerateKey(v.Name), v.Message)
		return
	}

	errors.Add(validators.GenerateKey(v.Name), fmt.Sprintf("%s can not be blank.", v.Name))
}

// Float64IsGreaterThan validates that a float64 is greater than a given value
type Float64IsGreaterThan struct {
	Name     string
	Field    float64
	Compared float64
	Message  string
}

// IsValid adds an error if the field is not greater than the compared value.
func (v *Float64IsGreaterThan) IsValid(errors *validate.Errors) {
	if v.Field > v.Compared {
		return
	}

	if len(v.Message) > 0 {
		errors.Add(validators.GenerateKey(v.Name), v.Message)
		return
	}

	errors.Add(validators.GenerateKey(v.Name), fmt.Sprintf("%f is not greater than %f.", v.Field, v.Compared))
}

// OptionalUUIDIsPresent is a structure for determining if an Optional UUID is valid
// If it is a nil pointer, it passes validation.
// If it is a pointer to a valid UUID, it passes validation.
// If it is a pointer to a non-valid UUID, it fails validation.
type OptionalUUIDIsPresent struct {
	Name    string
	Field   *uuid.UUID
	Message string
}

// IsValid adds an error if an optional UUID is valid.
// If it is a nil pointer, it passes validation.
// If it is a pointer to a valid UUID, it passes validation.
// If it is a pointer to a non-valid UUID, it fails validation.
func (v *OptionalUUIDIsPresent) IsValid(errors *validate.Errors) {
	if v.Field == nil {
		return
	}

	s := v.Field.String()
	if strings.TrimSpace(s) != "" && *v.Field != uuid.Nil {
		return
	}

	if len(v.Message) > 0 {
		errors.Add(validators.GenerateKey(v.Name), v.Message)
		return
	}

	errors.Add(validators.GenerateKey(v.Name), fmt.Sprintf("%s can not be blank.", v.Name))
}

// ItemCanFitInsideCrate is a structure for determining if an Item Dimension can fit inside a Crate Dimension
type ItemCanFitInsideCrate struct {
	Name         string
	NameCompared string
	Item         *primemessages.MTOServiceItemDimension
	Crate        *primemessages.MTOServiceItemDimension
	Message      string
}

// ItemCanFitInsideCrate is a structure for determining if an Item Dimension can fit inside a Crate Dimension
type ItemCanFitInsideCrateV2 struct {
	Name         string
	NameCompared string
	Item         *primev2messages.MTOServiceItemDimension
	Crate        *primev2messages.MTOServiceItemDimension
	Message      string
}

type ItemCanFitInsideCrateV3 struct {
	Name         string
	NameCompared string
	Item         *primev3messages.MTOServiceItemDimension
	Crate        *primev3messages.MTOServiceItemDimension
	Message      string
}

// IsValid adds an error if the Item can not fit inside a Crate
func (v ItemCanFitInsideCrate) IsValid(errors *validate.Errors) {
	if v.Item == nil || v.Crate == nil {
		errors.Add(validators.GenerateKey(v.Name), fmt.Sprintf("%s or %s can not be nil.", v.Name, v.NameCompared))
		return
	}

	if v.Item.Height == nil || v.Item.Length == nil || v.Item.Width == nil ||
		v.Crate.Height == nil || v.Crate.Length == nil || v.Crate.Width == nil {
		errors.Add(validators.GenerateKey(v.Name), fmt.Sprintf("%s or %s has missing dimensions.", v.Name, v.NameCompared))
		return
	}

	if *v.Item.Length < *v.Crate.Length && *v.Item.Width < *v.Crate.Width && *v.Item.Height < *v.Crate.Height {
		return
	}

	if len(v.Message) > 0 {
		errors.Add(validators.GenerateKey(v.Name), v.Message)
		return
	}

	errors.Add(validators.GenerateKey(v.Name), fmt.Sprintf("%s dimensions can not be greater than or equal to %s dimensions.", v.Name, v.NameCompared))
}

// IsValid adds an error if the Item can not fit inside a Crate
func (v ItemCanFitInsideCrateV2) IsValid(errors *validate.Errors) {
	if v.Item == nil || v.Crate == nil {
		errors.Add(validators.GenerateKey(v.Name), fmt.Sprintf("%s or %s can not be nil.", v.Name, v.NameCompared))
		return
	}

	if v.Item.Height == nil || v.Item.Length == nil || v.Item.Width == nil ||
		v.Crate.Height == nil || v.Crate.Length == nil || v.Crate.Width == nil {
		errors.Add(validators.GenerateKey(v.Name), fmt.Sprintf("%s or %s has missing dimensions.", v.Name, v.NameCompared))
		return
	}

	if *v.Item.Length < *v.Crate.Length && *v.Item.Width < *v.Crate.Width && *v.Item.Height < *v.Crate.Height {
		return
	}

	if len(v.Message) > 0 {
		errors.Add(validators.GenerateKey(v.Name), v.Message)
		return
	}

	errors.Add(validators.GenerateKey(v.Name), fmt.Sprintf("%s dimensions can not be greater than or equal to %s dimensions.", v.Name, v.NameCompared))
}

// IsValid adds an error if the Item can not fit inside a Crate
func (v ItemCanFitInsideCrateV3) IsValid(errors *validate.Errors) {
	if v.Item == nil || v.Crate == nil {
		errors.Add(validators.GenerateKey(v.Name), fmt.Sprintf("%s or %s can not be nil.", v.Name, v.NameCompared))
		return
	}

	if v.Item.Height == nil || v.Item.Length == nil || v.Item.Width == nil ||
		v.Crate.Height == nil || v.Crate.Length == nil || v.Crate.Width == nil {
		errors.Add(validators.GenerateKey(v.Name), fmt.Sprintf("%s or %s has missing dimensions.", v.Name, v.NameCompared))
		return
	}

	if *v.Item.Length < *v.Crate.Length && *v.Item.Width < *v.Crate.Width && *v.Item.Height < *v.Crate.Height {
		return
	}

	if len(v.Message) > 0 {
		errors.Add(validators.GenerateKey(v.Name), v.Message)
		return
	}

	errors.Add(validators.GenerateKey(v.Name), fmt.Sprintf("%s dimensions can not be greater than or equal to %s dimensions.", v.Name, v.NameCompared))
}

// ValidateableModel is here simply because `validateable` is private to `pop`
type ValidateableModel interface {
	Validate(*pop.Connection) (*validate.Errors, error)
}<|MERGE_RESOLUTION|>--- conflicted
+++ resolved
@@ -163,11 +163,7 @@
 
 func (v *OptionalPoundIsMax) IsValid(errors *validate.Errors) {
 	if v.Field != nil && *v.Field > v.Max {
-<<<<<<< HEAD
-		errors.Add(v.Name, fmt.Sprintf("must be less than or equal to %d", v.Max))
-=======
 		errors.Add(validators.GenerateKey(v.Name), fmt.Sprintf("must be less than or equal to %d.", v.Max))
->>>>>>> 2a51df92
 	}
 }
 
