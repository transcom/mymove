package models

import (
	"fmt"
	"regexp"
	"strings"

	"github.com/gobuffalo/validate"
	"github.com/gobuffalo/validate/validators"

	"github.com/gobuffalo/pop"
	"github.com/transcom/mymove/pkg/gen/internalmessages"
	"github.com/transcom/mymove/pkg/unit"
)

// StringIsNilOrNotBlank validates OptionalString fields, which we represent as *string.
type StringIsNilOrNotBlank struct {
	Name  string
	Field *string
}

// IsValid adds an error if the pointer is not nil and also an empty string.
func (v *StringIsNilOrNotBlank) IsValid(errors *validate.Errors) {
	if v.Field == nil {
		return
	}
	if strings.TrimSpace(*v.Field) == "" {
		errors.Add(validators.GenerateKey(v.Name), fmt.Sprintf("%s can not be blank.", v.Name))
	}
}

// StringDoesNotContainSSN adds an error if the Field contains an SSN.
type StringDoesNotContainSSN struct {
	Name  string
	Field string
}

var ignoredCharactersRegex = regexp.MustCompile(`(\s|-|\.|_)`)
var nineDigitsRegex = regexp.MustCompile(`^\d{9}$`)

// IsValid adds an error if the Field contains an SSN.
func (v *StringDoesNotContainSSN) IsValid(errors *validate.Errors) {
	cleanSSN := ignoredCharactersRegex.ReplaceAllString(v.Field, "")
	if nineDigitsRegex.MatchString(cleanSSN) {
		errors.Add(validators.GenerateKey(v.Name), fmt.Sprintf("%s Cannot store a raw SSN in this field.", v.Name))
	}
}

// Int64IsPresent validates that an int64 is greater than 0.
type Int64IsPresent struct {
	Name  string
	Field int64
}

// IsValid adds an error if the value is equal to 0.
func (v *Int64IsPresent) IsValid(errors *validate.Errors) {
	if v.Field == 0 {
		errors.Add(validators.GenerateKey(v.Name), fmt.Sprintf("%s can not be blank.", v.Name))
	}
}

<<<<<<< HEAD
// AllowedFileType validates that a content-type is contained in our list of accepted types.
type AllowedFileType struct {
	validators.StringInclusion
=======
// DiscountRateIsValid validates that a DiscountRate contains a value between 0 and 1.
type DiscountRateIsValid struct {
	Name  string
	Field unit.DiscountRate
}

// IsValid adds an error if the value is not between 0 and 1.
func (v *DiscountRateIsValid) IsValid(errors *validate.Errors) {
	if v.Field.Float64() < 0 || v.Field.Float64() > 1 {
		errors.Add(validators.GenerateKey(v.Name), fmt.Sprintf("%s must be between 0 and 1", v.Name))
	}
}

// AllowedFiletype validates that a content-type is contained in our list of accepted
// types.
type AllowedFiletype struct {
	Name  string
	Field string
>>>>>>> 220d5e20
}

// NewAllowedFileTypeValidator constructs as StringInclusion Validator which checks for allowed file upload types
func NewAllowedFileTypeValidator(field string, name string) *AllowedFileType {
	return &AllowedFileType{
		validators.StringInclusion{Name: name,
			Field: field,
			List:  []string{"image/jpeg", "image/png", "application/pdf"}}}
}

// AffiliationIsPresent validates that a branch is present
type AffiliationIsPresent struct {
	Name  string
	Field internalmessages.Affiliation
}

// IsValid adds an error if the string value is blank.
func (v *AffiliationIsPresent) IsValid(errors *validate.Errors) {
	if string(v.Field) == "" {
		errors.Add(validators.GenerateKey(v.Name), fmt.Sprintf("%s can not be blank.", v.Name))
	}
}

// BackupContactPermissionIsPresent validates that permission field is present
type BackupContactPermissionIsPresent struct {
	Name  string
	Field internalmessages.BackupContactPermission
}

// IsValid adds an error if the string value is blank.
func (v *BackupContactPermissionIsPresent) IsValid(errors *validate.Errors) {
	if string(v.Field) == "" {
		errors.Add(validators.GenerateKey(v.Name), fmt.Sprintf("%s can not be blank.", v.Name))
	}
}

// OrdersTypeIsPresent validates that permission field is present
type OrdersTypeIsPresent struct {
	Name  string
	Field internalmessages.OrdersType
}

// IsValid adds an error if the string value is blank.
func (v *OrdersTypeIsPresent) IsValid(errors *validate.Errors) {
	if string(v.Field) == "" {
		errors.Add(validators.GenerateKey(v.Name), fmt.Sprintf("%s can not be blank.", v.Name))
	}
}

// ValidateableModel is here simply because `validateable` is private to `pop`
type ValidateableModel interface {
	Validate(*pop.Connection) (*validate.Errors, error)
}<|MERGE_RESOLUTION|>--- conflicted
+++ resolved
@@ -59,11 +59,6 @@
 	}
 }
 
-<<<<<<< HEAD
-// AllowedFileType validates that a content-type is contained in our list of accepted types.
-type AllowedFileType struct {
-	validators.StringInclusion
-=======
 // DiscountRateIsValid validates that a DiscountRate contains a value between 0 and 1.
 type DiscountRateIsValid struct {
 	Name  string
@@ -77,12 +72,9 @@
 	}
 }
 
-// AllowedFiletype validates that a content-type is contained in our list of accepted
-// types.
-type AllowedFiletype struct {
-	Name  string
-	Field string
->>>>>>> 220d5e20
+// AllowedFileType validates that a content-type is contained in our list of accepted types.
+type AllowedFileType struct {
+	validators.StringInclusion
 }
 
 // NewAllowedFileTypeValidator constructs as StringInclusion Validator which checks for allowed file upload types
