--- conflicted
+++ resolved
@@ -1,10 +1,6 @@
 package models
 
 import (
-<<<<<<< HEAD
-=======
-	"strconv"
->>>>>>> d7a32aa8
 	"time"
 
 	"github.com/gobuffalo/pop"
@@ -43,28 +39,14 @@
 }
 
 // FetchTariff400ngServiceAreaForZip3 returns the service area for a specified Zip3.
-<<<<<<< HEAD
 func FetchTariff400ngServiceAreaForZip3(db *pop.Connection, zip3 int) (Tariff400ngServiceArea, error) {
 	serviceArea := Tariff400ngServiceArea{}
 	err := db.Q().LeftJoin("tariff400ng_zip3s", "tariff400ng_zip3s.service_area=tariff400ng_service_areas.service_area").
 		Where(`tariff400ng_zip3s.zip3 = ?`, zip3).First(&serviceArea)
-=======
-func FetchTariff400ngServiceAreaForZip3(db *pop.Connection, zip3 string) (Tariff400ngServiceArea, error) {
-	serviceArea := Tariff400ngServiceArea{}
-	zip3AsInt, err := strconv.ParseInt(zip3, 10, 0)
-	if err != nil {
-		return serviceArea, errors.Wrap(err, "could not convert zip3 to int")
-	}
-
-	err = db.Q().LeftJoin("tariff400ng_zip3s", "tariff400ng_zip3s.service_area=tariff400ng_service_areas.service_area").
-		Where(`tariff400ng_zip3s.zip3 = ?`, zip3AsInt).First(&serviceArea)
->>>>>>> d7a32aa8
-
 	if err != nil {
 		return serviceArea, errors.Wrap(err, "could not find a matching Tariff400ngServiceArea")
 	}
 	return serviceArea, nil
-<<<<<<< HEAD
 }
 
 // FetchTariff400ngLinehaulFactor returns linehaul_factor for an origin or destination based on service area.
@@ -82,6 +64,4 @@
 	err = tx.RawQuery(sql, serviceArea, rateEngineDate).First(&linehaulFactor)
 
 	return linehaulFactor, err
-=======
->>>>>>> d7a32aa8
 }