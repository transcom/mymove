package models

import (
	"time"

	"github.com/gobuffalo/pop"
	"github.com/gobuffalo/uuid"
	"github.com/gobuffalo/validate"
	"github.com/gobuffalo/validate/validators"
	"github.com/pkg/errors"

	"github.com/transcom/mymove/pkg/unit"
)

// Tariff400ngServiceArea describes the service charges for various service areas
type Tariff400ngServiceArea struct {
	ID                 uuid.UUID  `json:"id" db:"id"`
	CreatedAt          time.Time  `json:"created_at" db:"created_at"`
	UpdatedAt          time.Time  `json:"updated_at" db:"updated_at"`
	Name               string     `json:"name" db:"name"`
	ServiceArea        int        `json:"service_area" db:"service_area"`
	ServicesSchedule   int        `json:"services_schedule" db:"services_schedule"`
	LinehaulFactor     unit.Cents `json:"linehaul_factor" db:"linehaul_factor"`
	ServiceChargeCents unit.Cents `json:"service_charge_cents" db:"service_charge_cents"`
	EffectiveDateLower time.Time  `json:"effective_date_lower" db:"effective_date_lower"`
	EffectiveDateUpper time.Time  `json:"effective_date_upper" db:"effective_date_upper"`
	SIT185ARateCents   unit.Cents `json:"sit_185a_rate_cents" db:"sit_185a_rate_cents"`
	SIT185BRateCents   unit.Cents `json:"sit_185b_rate_cents" db:"sit_185b_rate_cents"`
	SITPDSchedule      int        `json:"sit_pd_schedule" db:"sit_pd_schedule"`
}

// Tariff400ngServiceAreas is not required by pop and may be deleted
type Tariff400ngServiceAreas []Tariff400ngServiceArea

// Validate gets run every time you call a "pop.Validate*" (pop.ValidateAndSave, pop.ValidateAndCreate, pop.ValidateAndUpdate) method.
// This method is not required and may be deleted.
func (t *Tariff400ngServiceArea) Validate(tx *pop.Connection) (*validate.Errors, error) {
	return validate.Validate(
		&validators.IntIsGreaterThan{Field: t.ServiceChargeCents.Int(), Name: "ServiceChargeCents", Compared: -1},
		&validators.IntIsPresent{Field: t.SIT185ARateCents.Int(), Name: "SIT185ARateCents"},
		&validators.IntIsPresent{Field: t.SIT185BRateCents.Int(), Name: "SIT185BRateCents"},
		&validators.IntIsPresent{Field: t.SITPDSchedule, Name: "SITPDSchedule"},
		&validators.TimeAfterTime{
			FirstTime: t.EffectiveDateUpper, FirstName: "EffectiveDateUpper",
			SecondTime: t.EffectiveDateLower, SecondName: "EffectiveDateLower"},
	), nil
}

// FetchTariff400ngServiceAreaForZip3 returns the service area for a specified Zip3.
func FetchTariff400ngServiceAreaForZip3(tx *pop.Connection, zip3 string, date time.Time) (Tariff400ngServiceArea, error) {
	serviceArea := Tariff400ngServiceArea{}
	sql := `SELECT
				tariff400ng_service_areas.*
			FROM
				tariff400ng_service_areas
			LEFT JOIN
				tariff400ng_zip3s ON tariff400ng_zip3s.service_area = tariff400ng_service_areas.service_area
			WHERE
				tariff400ng_zip3s.zip3 = $1
			AND
				effective_date_lower <= $2
			AND effective_date_upper > $2;
			`
	err := tx.RawQuery(sql, zip3, date).First(&serviceArea)
	if err != nil {
		return serviceArea, errors.Wrap(err, "could not find a matching Tariff400ngServiceArea")
	}
	return serviceArea, nil
<<<<<<< HEAD
=======
}

// FetchTariff400ngLinehaulFactor returns linehaul_factor for an origin or destination based on service area.
func FetchTariff400ngLinehaulFactor(tx *pop.Connection, serviceArea int, rateEngineDate time.Time) (linehaulFactor unit.Cents, err error) {
	sql := `SELECT
			linehaul_factor
		FROM
			tariff400ng_service_areas
		WHERE
			service_area = $1
		AND
			effective_date_lower <= $2 AND $2 < effective_date_upper;

		`
	err = tx.RawQuery(sql, serviceArea, rateEngineDate).First(&linehaulFactor)

	return linehaulFactor, err
>>>>>>> 9dd4c925
}<|MERGE_RESOLUTION|>--- conflicted
+++ resolved
@@ -66,8 +66,6 @@
 		return serviceArea, errors.Wrap(err, "could not find a matching Tariff400ngServiceArea")
 	}
 	return serviceArea, nil
-<<<<<<< HEAD
-=======
 }
 
 // FetchTariff400ngLinehaulFactor returns linehaul_factor for an origin or destination based on service area.
@@ -85,5 +83,4 @@
 	err = tx.RawQuery(sql, serviceArea, rateEngineDate).First(&linehaulFactor)
 
 	return linehaulFactor, err
->>>>>>> 9dd4c925
 }