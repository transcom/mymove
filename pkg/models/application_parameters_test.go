package models_test

import (
	"github.com/gofrs/uuid"

	"github.com/transcom/mymove/pkg/models"
)

func (suite *ModelSuite) Test_FetchParameterValue() {
<<<<<<< HEAD
	parameterValue := models.ApplicationParameters{
		ID:             uuid.Must(uuid.NewV4()),
		ParameterName:  "validation_code",
		ParameterValue: "TestCode123123",
=======
	param := "validation_code"
	value := "Testcode123123"
	parameterValue := models.ApplicationParameters{
		ID:             uuid.Must(uuid.NewV4()),
		ParameterName:  &param,
		ParameterValue: &value,
>>>>>>> d5c0f407
	}
	suite.MustCreate(&parameterValue)

	// if the value is found, it should return the same code provided
<<<<<<< HEAD
	shouldHaveValue, err := models.FetchParameterValue(suite.DB(), "TestCode123123", "validation_code")
=======
	shouldHaveValue, err := models.FetchParameterValue(suite.DB(), param, value)
>>>>>>> d5c0f407
	suite.NoError(err)
	suite.Equal(parameterValue.ParameterValue, shouldHaveValue.ParameterValue)

	// if the value is not found, it should return an empty string
<<<<<<< HEAD
	shouldNotHaveValue, err := models.FetchParameterValue(suite.DB(), "TestCode123456", "validation_code")
	suite.NoError(err)
	suite.Equal("", shouldNotHaveValue.ParameterValue)
=======
	wrongValue := "Testcode123456"
	var nilString *string
	shouldNotHaveValue, err := models.FetchParameterValue(suite.DB(), param, wrongValue)
	suite.NoError(err)
	suite.Equal(nilString, shouldNotHaveValue.ParameterValue)
>>>>>>> d5c0f407
}<|MERGE_RESOLUTION|>--- conflicted
+++ resolved
@@ -7,41 +7,24 @@
 )
 
 func (suite *ModelSuite) Test_FetchParameterValue() {
-<<<<<<< HEAD
-	parameterValue := models.ApplicationParameters{
-		ID:             uuid.Must(uuid.NewV4()),
-		ParameterName:  "validation_code",
-		ParameterValue: "TestCode123123",
-=======
 	param := "validation_code"
 	value := "Testcode123123"
 	parameterValue := models.ApplicationParameters{
 		ID:             uuid.Must(uuid.NewV4()),
 		ParameterName:  &param,
 		ParameterValue: &value,
->>>>>>> d5c0f407
 	}
 	suite.MustCreate(&parameterValue)
 
 	// if the value is found, it should return the same code provided
-<<<<<<< HEAD
-	shouldHaveValue, err := models.FetchParameterValue(suite.DB(), "TestCode123123", "validation_code")
-=======
 	shouldHaveValue, err := models.FetchParameterValue(suite.DB(), param, value)
->>>>>>> d5c0f407
 	suite.NoError(err)
 	suite.Equal(parameterValue.ParameterValue, shouldHaveValue.ParameterValue)
 
 	// if the value is not found, it should return an empty string
-<<<<<<< HEAD
-	shouldNotHaveValue, err := models.FetchParameterValue(suite.DB(), "TestCode123456", "validation_code")
-	suite.NoError(err)
-	suite.Equal("", shouldNotHaveValue.ParameterValue)
-=======
 	wrongValue := "Testcode123456"
 	var nilString *string
 	shouldNotHaveValue, err := models.FetchParameterValue(suite.DB(), param, wrongValue)
 	suite.NoError(err)
 	suite.Equal(nilString, shouldNotHaveValue.ParameterValue)
->>>>>>> d5c0f407
 }