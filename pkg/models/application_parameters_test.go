--- conflicted
+++ resolved
@@ -23,11 +23,7 @@
 
 	// if the value is not found, it should return an empty string
 	wrongValue := "Testcode123456"
-<<<<<<< HEAD
-	var nilString *string = nil
-=======
 	var nilString *string
->>>>>>> 984be0c0
 	shouldNotHaveValue, err := models.FetchParameterValue(suite.DB(), param, wrongValue)
 	suite.NoError(err)
 	suite.Equal(nilString, shouldNotHaveValue.ParameterValue)
