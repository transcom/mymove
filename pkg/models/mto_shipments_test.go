--- conflicted
+++ resolved
@@ -24,11 +24,7 @@
 			SITDaysAllowance:     &sitDaysAllowance,
 			TACType:              &tacType,
 			SACType:              &sacType,
-<<<<<<< HEAD
-			MarketCode:           &marketCode,
-=======
 			MarketCode:           marketCode,
->>>>>>> ea3fdcd5
 		}
 		expErrors := map[string][]string{}
 		suite.verifyValidationErrors(&validMTOShipment, expErrors)
@@ -49,11 +45,7 @@
 		rejectedMTOShipment := models.MTOShipment{
 			MoveTaskOrderID: uuid.Must(uuid.NewV4()),
 			Status:          models.MTOShipmentStatusRejected,
-<<<<<<< HEAD
-			MarketCode:      &marketCode,
-=======
 			MarketCode:      marketCode,
->>>>>>> ea3fdcd5
 			RejectionReason: &rejectionReason,
 		}
 		expErrors := map[string][]string{}
@@ -82,11 +74,7 @@
 			StorageFacilityID:           &uuid.Nil,
 			TACType:                     &tacType,
 			SACType:                     &tacType,
-<<<<<<< HEAD
-			MarketCode:                  &marketCode,
-=======
 			MarketCode:                  marketCode,
->>>>>>> ea3fdcd5
 		}
 		expErrors := map[string][]string{
 			"prime_estimated_weight":        {"-1000 is not greater than 0."},
