package models_test

import (
	"github.com/gofrs/uuid"

	"github.com/transcom/mymove/pkg/factory"
	"github.com/transcom/mymove/pkg/models"
	"github.com/transcom/mymove/pkg/unit"
)

func (suite *ModelSuite) TestMTOShipmentValidation() {
	suite.Run("test valid MTOShipment", func() {
		// mock weights
		estimatedWeight := unit.Pound(1000)
		actualWeight := unit.Pound(980)
		sitDaysAllowance := 90
		tacType := models.LOATypeHHG
		sacType := models.LOATypeHHG
		marketCode := models.MarketCodeDomestic
		validMTOShipment := models.MTOShipment{
			MoveTaskOrderID:      uuid.Must(uuid.NewV4()),
			Status:               models.MTOShipmentStatusApproved,
			PrimeEstimatedWeight: &estimatedWeight,
			PrimeActualWeight:    &actualWeight,
			SITDaysAllowance:     &sitDaysAllowance,
			TACType:              &tacType,
			SACType:              &sacType,
			MarketCode:           marketCode,
		}
		expErrors := map[string][]string{}
		suite.verifyValidationErrors(&validMTOShipment, expErrors, nil)
	})

	suite.Run("test empty MTOShipment", func() {
		emptyMTOShipment := models.MTOShipment{}
		expErrors := map[string][]string{
			"move_task_order_id": {"MoveTaskOrderID can not be blank."},
			"status":             {"Status is not in the list [APPROVED, REJECTED, SUBMITTED, DRAFT, CANCELLATION_REQUESTED, CANCELED, DIVERSION_REQUESTED, TERMINATED_FOR_CAUSE, APPROVALS_REQUESTED]."},
		}
		suite.verifyValidationErrors(&emptyMTOShipment, expErrors, suite.AppContextForTest())
	})

	suite.Run("test rejected MTOShipment", func() {
		rejectionReason := "bad shipment"
		marketCode := models.MarketCodeDomestic
		rejectedMTOShipment := models.MTOShipment{
			MoveTaskOrderID: uuid.Must(uuid.NewV4()),
			Status:          models.MTOShipmentStatusRejected,
			MarketCode:      marketCode,
			RejectionReason: &rejectionReason,
		}
		expErrors := map[string][]string{}
		suite.verifyValidationErrors(&rejectedMTOShipment, expErrors, nil)
	})

	suite.Run("test validation failures", func() {
		// Start an original shipment to check against db verrs
		hhgShipment := factory.BuildMTOShipmentMinimal(suite.DB(), nil, nil)
		// Passing the terminated status to the factory will fail as the factory
		// tries updating after already saving as terminated, thus failing
		hhgShipment.Status = models.MTOShipmentStatusTerminatedForCause
		hhgShipment.TerminationComments = models.StringPointer("I'll be back")
		err := suite.DB().Save(&hhgShipment)
		suite.NoError(err)

		// Proceed with verr checks

		// mock weights
		estimatedWeight := unit.Pound(-1000)
		actualWeight := unit.Pound(-980)
		billableWeightCap := unit.Pound(-1)
		billableWeightJustification := ""
		sitDaysAllowance := -1
		serviceOrderNumber := ""
		tacType := models.LOAType("FAKE")
		marketCode := models.MarketCode("x")
		invalidMTOShipment := models.MTOShipment{
			ID:                          hhgShipment.ID,
			MoveTaskOrderID:             uuid.Must(uuid.NewV4()),
			Status:                      models.MTOShipmentStatusRejected,
			PrimeEstimatedWeight:        &estimatedWeight,
			PrimeActualWeight:           &actualWeight,
			BillableWeightCap:           &billableWeightCap,
			BillableWeightJustification: &billableWeightJustification,
			SITDaysAllowance:            &sitDaysAllowance,
			ServiceOrderNumber:          &serviceOrderNumber,
			StorageFacilityID:           &uuid.Nil,
			TACType:                     &tacType,
			SACType:                     &tacType,
			MarketCode:                  marketCode,
		}
		expErrors := map[string][]string{
			"prime_estimated_weight":        {"-1000 is not greater than 0."},
			"prime_actual_weight":           {"-980 is not greater than 0."},
			"rejection_reason":              {"RejectionReason can not be blank."},
			"billable_weight_cap":           {"-1 is less than zero."},
			"billable_weight_justification": {"BillableWeightJustification can not be blank."},
			"sitdays_allowance":             {"-1 is not greater than -1."},
			"service_order_number":          {"ServiceOrderNumber can not be blank."},
			"storage_facility_id":           {"StorageFacilityID can not be blank."},
			"tactype":                       {"TACType is not in the list [HHG, NTS]."},
			"sactype":                       {"SACType is not in the list [HHG, NTS]."},
			"market_code":                   {"MarketCode is not in the list [d, i]."},
			"status":                        {"Cannot update shipment with status TERMINATED_FOR_CAUSE"},
		}
		suite.verifyValidationErrors(&invalidMTOShipment, expErrors, suite.AppContextForTest())
	})
	suite.Run("test MTO Shipment has a PPM Shipment", func() {
		ppmShipment := factory.BuildPPMShipment(suite.DB(), nil, nil)
		mtoShipment := factory.BuildMTOShipmentMinimal(suite.DB(), nil, nil)

		mtoShipment.PPMShipment = &ppmShipment
		result := mtoShipment.ContainsAPPMShipment()

		suite.True(result, "Expected mtoShipment to cotain a PPM Shipment")
	})
}

func (suite *ModelSuite) TestDetermineShipmentMarketCode() {
	suite.Run("test MTOShipmentTypeHHGIntoNTS with domestic pickup and storage facility", func() {
		pickupAddress := models.Address{
			IsOconus: models.BoolPointer(false),
		}
		storageAddress := models.Address{
			IsOconus: models.BoolPointer(false),
		}
		shipment := &models.MTOShipment{
			ShipmentType:  models.MTOShipmentTypeHHGIntoNTS,
			PickupAddress: &pickupAddress,
			StorageFacility: &models.StorageFacility{
				Address: storageAddress,
			},
		}

		updatedShipment := models.DetermineShipmentMarketCode(shipment)
		suite.Equal(models.MarketCodeDomestic, updatedShipment.MarketCode, "Expected MarketCode to be d")
	})

	suite.Run("test MTOShipmentTypeHHGIntoNTS with international pickup", func() {
		pickupAddress := models.Address{
			IsOconus: models.BoolPointer(true),
		}
		shipment := &models.MTOShipment{
			ShipmentType:  models.MTOShipmentTypeHHGIntoNTS,
			PickupAddress: &pickupAddress,
		}

		updatedShipment := models.DetermineShipmentMarketCode(shipment)
		suite.Equal(models.MarketCodeInternational, updatedShipment.MarketCode, "Expected MarketCode to be i")
	})

	suite.Run("test MTOShipmentTypeHHGOutOfNTS with domestic storage and destination", func() {
		storageAddress := models.Address{
			IsOconus: models.BoolPointer(false),
		}
		destinationAddress := models.Address{
			IsOconus: models.BoolPointer(false),
		}
		shipment := &models.MTOShipment{
			ShipmentType: models.MTOShipmentTypeHHGOutOfNTS,
			StorageFacility: &models.StorageFacility{
				Address: storageAddress,
			},
			DestinationAddress: &destinationAddress,
		}

		updatedShipment := models.DetermineShipmentMarketCode(shipment)
		suite.Equal(models.MarketCodeDomestic, updatedShipment.MarketCode, "Expected MarketCode to be d")
	})

	suite.Run("testMTOShipmentTypeHHGOutOfNTS with international destination", func() {
		storageAddress := models.Address{
			IsOconus: models.BoolPointer(false),
		}
		destinationAddress := models.Address{
			IsOconus: models.BoolPointer(true),
		}
		shipment := &models.MTOShipment{
			ShipmentType: models.MTOShipmentTypeHHGOutOfNTS,
			StorageFacility: &models.StorageFacility{
				Address: storageAddress,
			},
			DestinationAddress: &destinationAddress,
		}

		updatedShipment := models.DetermineShipmentMarketCode(shipment)
		suite.Equal(models.MarketCodeInternational, updatedShipment.MarketCode, "Expected MarketCode to be i")
	})

	suite.Run("test default shipment with domestic pickup and destination", func() {
		pickupAddress := models.Address{
			IsOconus: models.BoolPointer(false),
		}
		destinationAddress := models.Address{
			IsOconus: models.BoolPointer(false),
		}
		shipment := &models.MTOShipment{
			PickupAddress:      &pickupAddress,
			DestinationAddress: &destinationAddress,
		}

		updatedShipment := models.DetermineShipmentMarketCode(shipment)
		suite.Equal(models.MarketCodeDomestic, updatedShipment.MarketCode, "Expected MarketCode to be d")
	})

	suite.Run("test default shipment with international destination", func() {
		pickupAddress := models.Address{
			IsOconus: models.BoolPointer(false),
		}
		destinationAddress := models.Address{
			IsOconus: models.BoolPointer(true),
		}
		shipment := &models.MTOShipment{
			PickupAddress:      &pickupAddress,
			DestinationAddress: &destinationAddress,
		}

		updatedShipment := models.DetermineShipmentMarketCode(shipment)
		suite.Equal(models.MarketCodeInternational, updatedShipment.MarketCode, "Expected MarketCode to be i")
	})
}

func (suite *ModelSuite) TestDetermineMarketCode() {
	marketCodeNil := models.MarketCode("")
	suite.Run("test domestic market code for two CONUS addresses", func() {
		address1 := &models.Address{
			IsOconus: models.BoolPointer(false),
		}
		address2 := &models.Address{
			IsOconus: models.BoolPointer(false),
		}

		marketCode, err := models.DetermineMarketCode(address1, address2)
		suite.NoError(err)
		suite.Equal(models.MarketCodeDomestic, marketCode, "Expected MarketCode to be d")
	})

	suite.Run("test international market code with CONUS and OCONUS address", func() {
		address1 := &models.Address{
			IsOconus: models.BoolPointer(false),
		}
		address2 := &models.Address{
			IsOconus: models.BoolPointer(true),
		}

		marketCode, err := models.DetermineMarketCode(address1, address2)
		suite.NoError(err)
		suite.Equal(models.MarketCodeInternational, marketCode, "Expected MarketCode to be i")
	})

	suite.Run("test international market code for two OCONUS addresses", func() {
		address1 := &models.Address{
			IsOconus: models.BoolPointer(true),
		}
		address2 := &models.Address{
			IsOconus: models.BoolPointer(true),
		}

		marketCode, err := models.DetermineMarketCode(address1, address2)
		suite.NoError(err)
		suite.Equal(models.MarketCodeInternational, marketCode, "Expected MarketCode to be i")
	})

	suite.Run("test error when address1 is nil", func() {
		address1 := (*models.Address)(nil)
		address2 := &models.Address{
			IsOconus: models.BoolPointer(false),
		}

		marketCode, err := models.DetermineMarketCode(address1, address2)
		suite.Error(err)
		suite.Equal(marketCodeNil, marketCode, "Expected MarketCode to be empty when address1 is nil")
		suite.EqualError(err, "both address1 and address2 must be provided")
	})

	suite.Run("test error when address2 is nil", func() {
		address1 := &models.Address{
			IsOconus: models.BoolPointer(false),
		}
		address2 := (*models.Address)(nil)

		marketCode, err := models.DetermineMarketCode(address1, address2)
		suite.Error(err)
		suite.Equal(marketCodeNil, marketCode, "Expected MarketCode to be empty when address2 is nil")
		suite.EqualError(err, "both address1 and address2 must be provided")
	})

	suite.Run("test error when both addresses are nil", func() {
		address1 := (*models.Address)(nil)
		address2 := (*models.Address)(nil)

		marketCode, err := models.DetermineMarketCode(address1, address2)
		suite.Error(err)
		suite.Equal(marketCodeNil, marketCode, "Expected MarketCode to be empty when both addresses are nil")
		suite.EqualError(err, "both address1 and address2 must be provided")
	})
}
func (suite *ModelSuite) TestCreateApprovedServiceItemsForShipment() {
	suite.Run("test creating approved service items for shipment", func() {

		shipment := factory.BuildMTOShipment(suite.DB(), []factory.Customization{
			{

				Model: models.Address{
					StreetAddress1: "some address",
					City:           "city",
					State:          "CA",
					PostalCode:     "90210",
					IsOconus:       models.BoolPointer(false),
				},
				Type: &factory.Addresses.PickupAddress,
			},
			{
				Model: models.MTOShipment{
					MarketCode: "i",
				},
			},
			{
				Model: models.Address{
					StreetAddress1: "some address",
					City:           "city",
					State:          "AK",
					PostalCode:     "98765",
					IsOconus:       models.BoolPointer(true),
				},
				Type: &factory.Addresses.DeliveryAddress,
			},
		}, nil)
		err := models.CreateApprovedServiceItemsForShipment(suite.DB(), &shipment)
		suite.NoError(err)
	})

	suite.Run("test error handling for invalid shipment", func() {
		invalidShipment := models.MTOShipment{}

		err := models.CreateApprovedServiceItemsForShipment(suite.DB(), &invalidShipment)
		suite.Error(err)
	})
}

func (suite *ModelSuite) TestCreateInternationalAccessorialServiceItemsForShipment() {
	suite.Run("test creating accessorial service items for shipment", func() {

		move := factory.BuildAvailableToPrimeMove(suite.DB(), nil, nil)

		shipment := factory.BuildMTOShipment(suite.DB(), []factory.Customization{
			{
				Model: models.MTOShipment{
					Status: models.MTOShipmentStatusApproved,
				},
			},
			{
				Model:    move,
				LinkOnly: true,
			},
		}, nil)

		serviceItem := factory.BuildMTOServiceItemBasic(suite.DB(), []factory.Customization{
			{
				Model: models.MTOServiceItem{
					RejectionReason: models.StringPointer("not applicable"),
					MTOShipmentID:   &shipment.ID,
					Reason:          models.StringPointer("this is a special item"),
					EstimatedWeight: models.PoundPointer(400),
					ActualWeight:    models.PoundPointer(500),
				},
			},
			{
				Model:    move,
				LinkOnly: true,
			},
			{
				Model:    shipment,
				LinkOnly: true,
			},
			{
				Model: models.ReService{
					Code: models.ReServiceCodeIDSHUT,
				},
			},
		}, nil)

		serviceItem.MTOShipment = shipment
		serviceItemIds, err := models.CreateInternationalAccessorialServiceItemsForShipment(suite.DB(), shipment.ID, models.MTOServiceItems{serviceItem})
		suite.NoError(err)
		suite.NotNil(serviceItemIds)
	})

	suite.Run("test error handling for invalid shipment", func() {
		serviceItemIds, err := models.CreateInternationalAccessorialServiceItemsForShipment(suite.DB(), uuid.Nil, models.MTOServiceItems{})
		suite.Error(err)
		suite.Nil(serviceItemIds)
	})
}

func (suite *ModelSuite) TestFindShipmentByID() {
	suite.Run("success - test find", func() {
		shipment := factory.BuildMTOShipmentMinimal(suite.DB(), nil, nil)
		_, err := models.FetchShipmentByID(suite.DB(), shipment.ID)
		suite.NoError(err)
	})

	suite.Run("not found test find", func() {
		notValidID := uuid.Must(uuid.NewV4())
		_, err := models.FetchShipmentByID(suite.DB(), notValidID)
		suite.Error(err)
		suite.Equal(models.ErrFetchNotFound, err)
	})
}

func (suite *ModelSuite) TestGetDestinationGblocForShipment() {
	suite.Run("success - get GBLOC for USAF in AK Zone II", func() {
		// Create a USAF move in Alaska Zone II
		// this is a hard coded uuid that is a us_post_region_cities_id within AK Zone II
		// this should always return MBFL
		zone2UUID, err := uuid.FromString("66768964-e0de-41f3-b9be-7ef32e4ae2b4")
		suite.FatalNoError(err)
		airForce := models.AffiliationAIRFORCE
		postalCode := "99501"

		destinationAddress := factory.BuildAddress(suite.DB(), []factory.Customization{
			{
				Model: models.Address{
					PostalCode:         postalCode,
					UsPostRegionCityID: &zone2UUID,
				},
			},
		}, nil)

		move := factory.BuildAvailableToPrimeMove(suite.DB(), []factory.Customization{
			{
				Model: models.ServiceMember{
					Affiliation: &airForce,
				},
			},
		}, nil)

		shipment := factory.BuildMTOShipment(suite.DB(), []factory.Customization{
			{
				Model: models.MTOShipment{
					MarketCode: models.MarketCodeInternational,
				},
			},
			{
				Model:    move,
				LinkOnly: true,
			},
			{
				Model:    destinationAddress,
				LinkOnly: true,
			},
		}, nil)

		gbloc, err := models.GetDestinationGblocForShipment(suite.DB(), shipment.ID)
		suite.NoError(err)
		suite.NotNil(gbloc)
		suite.Equal(*gbloc, "MBFL")
	})
	suite.Run("success - get GBLOC for Army in AK Zone II", func() {
		// Create an ARMY move in Alaska Zone II
		zone2UUID, err := uuid.FromString("66768964-e0de-41f3-b9be-7ef32e4ae2b4")
		suite.FatalNoError(err)
		army := models.AffiliationARMY
		postalCode := "99501"
		// since we truncate the test db, we need to add the postal_code_to_gbloc value
		factory.FetchOrBuildPostalCodeToGBLOC(suite.DB(), "99744", "JEAT")

		destinationAddress := factory.BuildAddress(suite.DB(), []factory.Customization{
			{
				Model: models.Address{
					PostalCode:         postalCode,
					UsPostRegionCityID: &zone2UUID,
				},
			},
		}, nil)

		move := factory.BuildAvailableToPrimeMove(suite.DB(), []factory.Customization{
			{
				Model: models.ServiceMember{
					Affiliation: &army,
				},
			},
		}, nil)

		shipment := factory.BuildMTOShipment(suite.DB(), []factory.Customization{
			{
				Model: models.MTOShipment{
					MarketCode: models.MarketCodeInternational,
				},
			},
			{
				Model:    move,
				LinkOnly: true,
			},
			{
				Model:    destinationAddress,
				LinkOnly: true,
			},
		}, nil)

		gbloc, err := models.GetDestinationGblocForShipment(suite.DB(), shipment.ID)
		suite.NoError(err)
		suite.NotNil(gbloc)
		suite.Equal(*gbloc, "JEAT")
	})
	suite.Run("success - get GBLOC for USMC in AK Zone II", func() {
		// Create a USMC move in Alaska Zone II
		// this should always return USMC
		zone2UUID, err := uuid.FromString("66768964-e0de-41f3-b9be-7ef32e4ae2b4")
		suite.FatalNoError(err)
		usmc := models.AffiliationMARINES
		postalCode := "99501"
		// since we truncate the test db, we need to add the postal_code_to_gbloc value
		// this doesn't matter to the db function because it will check for USMC but we are just verifying it won't be JEAT despite the zip matching
		factory.FetchOrBuildPostalCodeToGBLOC(suite.DB(), "99744", "JEAT")

		destinationAddress := factory.BuildAddress(suite.DB(), []factory.Customization{
			{
				Model: models.Address{
					PostalCode:         postalCode,
					UsPostRegionCityID: &zone2UUID,
				},
			},
		}, nil)

		move := factory.BuildAvailableToPrimeMove(suite.DB(), []factory.Customization{
			{
				Model: models.ServiceMember{
					Affiliation: &usmc,
				},
			},
		}, nil)

		shipment := factory.BuildMTOShipment(suite.DB(), []factory.Customization{
			{
				Model: models.MTOShipment{
					MarketCode: models.MarketCodeInternational,
				},
			},
			{
				Model:    move,
				LinkOnly: true,
			},
			{
				Model:    destinationAddress,
				LinkOnly: true,
			},
		}, nil)

		gbloc, err := models.GetDestinationGblocForShipment(suite.DB(), shipment.ID)
		suite.NoError(err)
		suite.NotNil(gbloc)
		suite.Equal(*gbloc, "USMC")
	})
}

func (suite *ModelSuite) TestIsPPMShipment() {
	suite.Run("true - shipment is a ppm", func() {
		ppmShipment := factory.BuildPPMShipment(suite.DB(), nil, nil)
		mtoShipment := factory.BuildMTOShipmentMinimal(suite.DB(), nil, nil)

		mtoShipment.PPMShipment = &ppmShipment
		mtoShipment.ShipmentType = models.MTOShipmentTypePPM

		isPPM := mtoShipment.IsPPMShipment()
		suite.NotNil(isPPM)
		suite.Equal(isPPM, true)
	})

	suite.Run("false - shipment is not a ppm", func() {
		nonPPMshipment := factory.BuildMTOShipmentMinimal(suite.DB(), nil, nil)

		isPPM := nonPPMshipment.IsPPMShipment()
		suite.NotNil(isPPM)
		suite.Equal(isPPM, false)
	})
}

func (suite *ModelSuite) TestIsShipmentOCONUS() {
	suite.Run("dest OCONUS but pickup CONUS", func() {
		shipment := factory.BuildMTOShipment(suite.DB(), []factory.Customization{
			{
				Model: models.Address{
					StreetAddress1: "some address",
					City:           "city",
					State:          "CA",
					PostalCode:     "90210",
					IsOconus:       models.BoolPointer(false),
				},
				Type: &factory.Addresses.PickupAddress,
			},
			{
				Model: models.Address{
					StreetAddress1: "some address",
					City:           "city",
					State:          "AK",
					PostalCode:     "98765",
					IsOconus:       models.BoolPointer(true),
				},
				Type: &factory.Addresses.DeliveryAddress,
			},
		}, nil)

		isOCONUS := models.IsShipmentOCONUS(shipment)
		suite.NotNil(isOCONUS)
		suite.True(*isOCONUS)
	})

	suite.Run("pickup OCONUS but dest CONUS", func() {
		shipment := factory.BuildMTOShipment(suite.DB(), []factory.Customization{
			{
				Model: models.Address{
					StreetAddress1: "some address",
					City:           "city",
					State:          "CA",
					PostalCode:     "90210",
					IsOconus:       models.BoolPointer(false),
				},
				Type: &factory.Addresses.DeliveryAddress,
			},
			{
				Model: models.Address{
					StreetAddress1: "some address",
					City:           "city",
					State:          "AK",
					PostalCode:     "98765",
					IsOconus:       models.BoolPointer(true),
				},
				Type: &factory.Addresses.PickupAddress,
			},
		}, nil)

		isOCONUS := models.IsShipmentOCONUS(shipment)
		suite.NotNil(isOCONUS)
		suite.True(*isOCONUS)
	})

	suite.Run("pickup CONUS, dest CONUS", func() {
		// default factory produces two CONUS addresses
		shipment := factory.BuildMTOShipment(suite.DB(), nil, nil)

		isOCONUS := models.IsShipmentOCONUS(shipment)
		suite.NotNil(isOCONUS)
		suite.False(*isOCONUS)
	})

	suite.Run("both OCONUS addresses", func() {
		shipment := factory.BuildMTOShipment(suite.DB(), []factory.Customization{
			{
				Model: models.Address{
					StreetAddress1: "some address",
					City:           "city",
					State:          "AK",
					PostalCode:     "98765",
					IsOconus:       models.BoolPointer(true),
				},
				Type: &factory.Addresses.DeliveryAddress,
			},
			{
				Model: models.Address{
					StreetAddress1: "some other address",
					City:           "city",
					State:          "AK",
					PostalCode:     "98765",
					IsOconus:       models.BoolPointer(true),
				},
				Type: &factory.Addresses.PickupAddress,
			},
		}, nil)

		isOCONUS := models.IsShipmentOCONUS(shipment)
		suite.NotNil(isOCONUS)
		suite.True(*isOCONUS)
	})

	suite.Run("nil PickupAddress.IsOconus", func() {
		shipment := factory.BuildMTOShipment(suite.DB(), []factory.Customization{
			{
				Model: models.Address{
					StreetAddress1: "some address",
					City:           "city",
					State:          "CA",
					PostalCode:     "90210",
					IsOconus:       nil,
				},
				Type: &factory.Addresses.PickupAddress,
			},
			{
				Model: models.Address{
					StreetAddress1: "some address",
					City:           "city",
					State:          "AK",
					PostalCode:     "98765",
					IsOconus:       models.BoolPointer(true),
				},
				Type: &factory.Addresses.DeliveryAddress,
			},
		}, nil)

		shipment.PickupAddress.IsOconus = nil

		isOCONUS := models.IsShipmentOCONUS(shipment)
		suite.Nil(isOCONUS)
	})

	suite.Run("nil DestinationAddress.IsOconus", func() {
		shipment := factory.BuildMTOShipment(suite.DB(), []factory.Customization{
			{
				Model: models.Address{
					StreetAddress1: "some address",
					City:           "city",
					State:          "CA",
					PostalCode:     "90210",
					IsOconus:       models.BoolPointer(false),
				},
				Type: &factory.Addresses.PickupAddress,
			},
			{
				Model: models.Address{
					StreetAddress1: "some address",
					City:           "city",
					State:          "AK",
					PostalCode:     "98765",
					IsOconus:       nil,
				},
				Type: &factory.Addresses.DeliveryAddress,
			},
		}, nil)

		shipment.DestinationAddress.IsOconus = nil

		isOCONUS := models.IsShipmentOCONUS(shipment)
		suite.Nil(isOCONUS)
	})
}

<<<<<<< HEAD
=======
func (suite *ModelSuite) TestPrimeCanUpdateDestinationAddress() {
	suite.Run("return true for valid shipmentTypes", func() {
		validTypes := []models.MTOShipmentType{models.MTOShipmentTypeHHGOutOfNTS,
			models.MTOShipmentTypeHHG, models.MTOShipmentTypeBoatTowAway, models.MTOShipmentTypeMobileHome,
			models.MTOShipmentTypeUnaccompaniedBaggage}

		for i := 0; i < len(validTypes); i++ {
			canUpdate := models.PrimeCanUpdateDeliveryAddress(validTypes[i])
			suite.Equal(true, canUpdate)
		}
	})

	suite.Run("return false for invalid shipmentTypes", func() {
		var emptyType models.MTOShipmentType
		invalidTypes := []models.MTOShipmentType{models.MTOShipmentTypePPM,
			models.MTOShipmentTypeHHGIntoNTS, emptyType}

		for i := 0; i < len(invalidTypes); i++ {
			cannotUpdate := models.PrimeCanUpdateDeliveryAddress(invalidTypes[i])
			suite.Equal(false, cannotUpdate)
		}
	})
}

>>>>>>> 7e144a47
func (suite *ModelSuite) TestIsShipmentApprovable() {
	suite.Run("test a shipment that can be approved", func() {

		shipment := factory.BuildMTOShipment(suite.DB(), nil, []factory.Trait{factory.GetTraitApprovalsRequestedShipment})
		// add approved service items
		err := models.CreateApprovedServiceItemsForShipment(suite.DB(), &shipment)

		result := models.IsShipmentApprovable(shipment)
		suite.NoError(err)
		suite.Equal(result, true)
	})

	suite.Run("test a shipment that is not approvable due to service item in submitted status", func() {
		move := factory.BuildApprovalsRequestedMove(suite.DB(), nil, nil)

		estimatedPrimeWeight := unit.Pound(6000)
		shipment := factory.BuildMTOShipment(suite.DB(), []factory.Customization{
			{
				Model:    move,
				LinkOnly: true,
			},
			{
				Model: models.MTOShipment{
					PrimeEstimatedWeight: &estimatedPrimeWeight,
				},
			},
		}, []factory.Trait{factory.GetTraitApprovalsRequestedShipment})

		serviceItem := factory.BuildMTOServiceItem(suite.DB(), []factory.Customization{
			{
				Model: models.MTOServiceItem{
					MTOShipmentID: &shipment.ID,
				},
			},
		}, nil)
		shipment.MTOServiceItems = models.MTOServiceItems{serviceItem}

		suite.Equal(serviceItem.Status, models.MTOServiceItemStatusSubmitted)
		result := models.IsShipmentApprovable(shipment)
		suite.Equal(result, false)

	})
	suite.Run("test a shipment that is not approvable due to pending SIT Extension request", func() {
		move := factory.BuildApprovalsRequestedMove(suite.DB(), nil, nil)

		estimatedPrimeWeight := unit.Pound(6000)
		shipment := factory.BuildMTOShipment(suite.DB(), []factory.Customization{
			{
				Model:    move,
				LinkOnly: true,
			},
			{
				Model: models.MTOShipment{
					PrimeEstimatedWeight: &estimatedPrimeWeight,
				},
			},
		}, []factory.Trait{factory.GetTraitApprovalsRequestedShipment})

		id := uuid.Must(uuid.NewV4())
		sitDurationUpdate := factory.BuildSITDurationUpdate(suite.DB(), []factory.Customization{
			{
				Model: models.SITDurationUpdate{
					ID:     id,
					Status: models.SITExtensionStatusPending,
				},
				LinkOnly: true,
			},
		}, nil)
		shipment.SITDurationUpdates = models.SITDurationUpdates{sitDurationUpdate}

		suite.Equal(shipment.SITDurationUpdates[0].Status, models.SITExtensionStatusPending)
		result := models.IsShipmentApprovable(shipment)
		suite.Equal(result, false)

	})
	suite.Run("test a shipment that is not approvable due to delivery address in requested status", func() {
		move := factory.BuildApprovalsRequestedMove(suite.DB(), nil, nil)

		estimatedPrimeWeight := unit.Pound(6000)
		shipment := factory.BuildMTOShipment(suite.DB(), []factory.Customization{
			{
				Model:    move,
				LinkOnly: true,
			},
			{
				Model: models.MTOShipment{
					PrimeEstimatedWeight: &estimatedPrimeWeight,
				},
			},
		}, []factory.Trait{factory.GetTraitApprovalsRequestedShipment})

		shipmentAddressUpdate := factory.BuildShipmentAddressUpdate(suite.DB(), []factory.Customization{
			{
				Model:    shipment,
				LinkOnly: true,
			},
			{
				Model:    move,
				LinkOnly: true,
			},
			{
				Model: models.ShipmentAddressUpdate{
					NewAddressID: uuid.Must(uuid.NewV4()),
				},
			},
		}, []factory.Trait{factory.GetTraitShipmentAddressUpdateRequested})
		shipment.DeliveryAddressUpdate = &shipmentAddressUpdate

		suite.Equal(shipmentAddressUpdate.Status, models.ShipmentAddressUpdateStatusRequested)
		result := models.IsShipmentApprovable(shipment)
		suite.Equal(result, false)

	})
}<|MERGE_RESOLUTION|>--- conflicted
+++ resolved
@@ -734,8 +734,6 @@
 	})
 }
 
-<<<<<<< HEAD
-=======
 func (suite *ModelSuite) TestPrimeCanUpdateDestinationAddress() {
 	suite.Run("return true for valid shipmentTypes", func() {
 		validTypes := []models.MTOShipmentType{models.MTOShipmentTypeHHGOutOfNTS,
@@ -760,7 +758,6 @@
 	})
 }
 
->>>>>>> 7e144a47
 func (suite *ModelSuite) TestIsShipmentApprovable() {
 	suite.Run("test a shipment that can be approved", func() {
 
