package models_test

import (
	"github.com/gofrs/uuid"

	"github.com/transcom/mymove/pkg/factory"
	"github.com/transcom/mymove/pkg/models"
	"github.com/transcom/mymove/pkg/unit"
)

func (suite *ModelSuite) TestMTOShipmentValidation() {
	suite.Run("test valid MTOShipment", func() {
		// mock weights
		estimatedWeight := unit.Pound(1000)
		actualWeight := unit.Pound(980)
		sitDaysAllowance := 90
		tacType := models.LOATypeHHG
		sacType := models.LOATypeHHG
		marketCode := models.MarketCodeDomestic
		validMTOShipment := models.MTOShipment{
			MoveTaskOrderID:      uuid.Must(uuid.NewV4()),
			Status:               models.MTOShipmentStatusApproved,
			PrimeEstimatedWeight: &estimatedWeight,
			PrimeActualWeight:    &actualWeight,
			SITDaysAllowance:     &sitDaysAllowance,
			TACType:              &tacType,
			SACType:              &sacType,
			MarketCode:           marketCode,
		}
		expErrors := map[string][]string{}
		suite.verifyValidationErrors(&validMTOShipment, expErrors)
	})

	suite.Run("test empty MTOShipment", func() {
		emptyMTOShipment := models.MTOShipment{}
		expErrors := map[string][]string{
			"move_task_order_id": {"MoveTaskOrderID can not be blank."},
			"status":             {"Status is not in the list [APPROVED, REJECTED, SUBMITTED, DRAFT, CANCELLATION_REQUESTED, CANCELED, DIVERSION_REQUESTED, TERMINATED_FOR_CAUSE]."},
		}
		suite.verifyValidationErrors(&emptyMTOShipment, expErrors)
	})

	suite.Run("test rejected MTOShipment", func() {
		rejectionReason := "bad shipment"
		marketCode := models.MarketCodeDomestic
		rejectedMTOShipment := models.MTOShipment{
			MoveTaskOrderID: uuid.Must(uuid.NewV4()),
			Status:          models.MTOShipmentStatusRejected,
			MarketCode:      marketCode,
			RejectionReason: &rejectionReason,
		}
		expErrors := map[string][]string{}
		suite.verifyValidationErrors(&rejectedMTOShipment, expErrors)
	})

	suite.Run("test validation failures", func() {
		// mock weights
		estimatedWeight := unit.Pound(-1000)
		actualWeight := unit.Pound(-980)
		billableWeightCap := unit.Pound(-1)
		billableWeightJustification := ""
		sitDaysAllowance := -1
		serviceOrderNumber := ""
		tacType := models.LOAType("FAKE")
		marketCode := models.MarketCode("x")
		invalidMTOShipment := models.MTOShipment{
			MoveTaskOrderID:             uuid.Must(uuid.NewV4()),
			Status:                      models.MTOShipmentStatusRejected,
			PrimeEstimatedWeight:        &estimatedWeight,
			PrimeActualWeight:           &actualWeight,
			BillableWeightCap:           &billableWeightCap,
			BillableWeightJustification: &billableWeightJustification,
			SITDaysAllowance:            &sitDaysAllowance,
			ServiceOrderNumber:          &serviceOrderNumber,
			StorageFacilityID:           &uuid.Nil,
			TACType:                     &tacType,
			SACType:                     &tacType,
			MarketCode:                  marketCode,
		}
		expErrors := map[string][]string{
			"prime_estimated_weight":        {"-1000 is not greater than 0."},
			"prime_actual_weight":           {"-980 is not greater than 0."},
			"rejection_reason":              {"RejectionReason can not be blank."},
			"billable_weight_cap":           {"-1 is less than zero."},
			"billable_weight_justification": {"BillableWeightJustification can not be blank."},
			"sitdays_allowance":             {"-1 is not greater than -1."},
			"service_order_number":          {"ServiceOrderNumber can not be blank."},
			"storage_facility_id":           {"StorageFacilityID can not be blank."},
			"tactype":                       {"TACType is not in the list [HHG, NTS]."},
			"sactype":                       {"SACType is not in the list [HHG, NTS]."},
			"market_code":                   {"MarketCode is not in the list [d, i]."},
		}
		suite.verifyValidationErrors(&invalidMTOShipment, expErrors)
	})
	suite.Run("test MTO Shipment has a PPM Shipment", func() {
		ppmShipment := factory.BuildPPMShipment(suite.DB(), nil, nil)
		mtoShipment := factory.BuildMTOShipmentMinimal(suite.DB(), nil, nil)

		mtoShipment.PPMShipment = &ppmShipment
		result := mtoShipment.ContainsAPPMShipment()

		suite.True(result, "Expected mtoShipment to cotain a PPM Shipment")
	})
}

func (suite *ModelSuite) TestDetermineShipmentMarketCode() {
	suite.Run("test MTOShipmentTypeHHGIntoNTS with domestic pickup and storage facility", func() {
		pickupAddress := models.Address{
			IsOconus: models.BoolPointer(false),
		}
		storageAddress := models.Address{
			IsOconus: models.BoolPointer(false),
		}
		shipment := &models.MTOShipment{
			ShipmentType:  models.MTOShipmentTypeHHGIntoNTS,
			PickupAddress: &pickupAddress,
			StorageFacility: &models.StorageFacility{
				Address: storageAddress,
			},
		}

		updatedShipment := models.DetermineShipmentMarketCode(shipment)
		suite.Equal(models.MarketCodeDomestic, updatedShipment.MarketCode, "Expected MarketCode to be d")
	})

	suite.Run("test MTOShipmentTypeHHGIntoNTS with international pickup", func() {
		pickupAddress := models.Address{
			IsOconus: models.BoolPointer(true),
		}
		shipment := &models.MTOShipment{
			ShipmentType:  models.MTOShipmentTypeHHGIntoNTS,
			PickupAddress: &pickupAddress,
		}

		updatedShipment := models.DetermineShipmentMarketCode(shipment)
		suite.Equal(models.MarketCodeInternational, updatedShipment.MarketCode, "Expected MarketCode to be i")
	})

	suite.Run("test MTOShipmentTypeHHGOutOfNTS with domestic storage and destination", func() {
		storageAddress := models.Address{
			IsOconus: models.BoolPointer(false),
		}
		destinationAddress := models.Address{
			IsOconus: models.BoolPointer(false),
		}
		shipment := &models.MTOShipment{
			ShipmentType: models.MTOShipmentTypeHHGOutOfNTS,
			StorageFacility: &models.StorageFacility{
				Address: storageAddress,
			},
			DestinationAddress: &destinationAddress,
		}

		updatedShipment := models.DetermineShipmentMarketCode(shipment)
		suite.Equal(models.MarketCodeDomestic, updatedShipment.MarketCode, "Expected MarketCode to be d")
	})

	suite.Run("testMTOShipmentTypeHHGOutOfNTS with international destination", func() {
		storageAddress := models.Address{
			IsOconus: models.BoolPointer(false),
		}
		destinationAddress := models.Address{
			IsOconus: models.BoolPointer(true),
		}
		shipment := &models.MTOShipment{
			ShipmentType: models.MTOShipmentTypeHHGOutOfNTS,
			StorageFacility: &models.StorageFacility{
				Address: storageAddress,
			},
			DestinationAddress: &destinationAddress,
		}

		updatedShipment := models.DetermineShipmentMarketCode(shipment)
		suite.Equal(models.MarketCodeInternational, updatedShipment.MarketCode, "Expected MarketCode to be i")
	})

	suite.Run("test default shipment with domestic pickup and destination", func() {
		pickupAddress := models.Address{
			IsOconus: models.BoolPointer(false),
		}
		destinationAddress := models.Address{
			IsOconus: models.BoolPointer(false),
		}
		shipment := &models.MTOShipment{
			PickupAddress:      &pickupAddress,
			DestinationAddress: &destinationAddress,
		}

		updatedShipment := models.DetermineShipmentMarketCode(shipment)
		suite.Equal(models.MarketCodeDomestic, updatedShipment.MarketCode, "Expected MarketCode to be d")
	})

	suite.Run("test default shipment with international destination", func() {
		pickupAddress := models.Address{
			IsOconus: models.BoolPointer(false),
		}
		destinationAddress := models.Address{
			IsOconus: models.BoolPointer(true),
		}
		shipment := &models.MTOShipment{
			PickupAddress:      &pickupAddress,
			DestinationAddress: &destinationAddress,
		}

		updatedShipment := models.DetermineShipmentMarketCode(shipment)
		suite.Equal(models.MarketCodeInternational, updatedShipment.MarketCode, "Expected MarketCode to be i")
	})
}

func (suite *ModelSuite) TestDetermineMarketCode() {
	marketCodeNil := models.MarketCode("")
	suite.Run("test domestic market code for two CONUS addresses", func() {
		address1 := &models.Address{
			IsOconus: models.BoolPointer(false),
		}
		address2 := &models.Address{
			IsOconus: models.BoolPointer(false),
		}

		marketCode, err := models.DetermineMarketCode(address1, address2)
		suite.NoError(err)
		suite.Equal(models.MarketCodeDomestic, marketCode, "Expected MarketCode to be d")
	})

	suite.Run("test international market code with CONUS and OCONUS address", func() {
		address1 := &models.Address{
			IsOconus: models.BoolPointer(false),
		}
		address2 := &models.Address{
			IsOconus: models.BoolPointer(true),
		}

		marketCode, err := models.DetermineMarketCode(address1, address2)
		suite.NoError(err)
		suite.Equal(models.MarketCodeInternational, marketCode, "Expected MarketCode to be i")
	})

	suite.Run("test international market code for two OCONUS addresses", func() {
		address1 := &models.Address{
			IsOconus: models.BoolPointer(true),
		}
		address2 := &models.Address{
			IsOconus: models.BoolPointer(true),
		}

		marketCode, err := models.DetermineMarketCode(address1, address2)
		suite.NoError(err)
		suite.Equal(models.MarketCodeInternational, marketCode, "Expected MarketCode to be i")
	})

	suite.Run("test error when address1 is nil", func() {
		address1 := (*models.Address)(nil)
		address2 := &models.Address{
			IsOconus: models.BoolPointer(false),
		}

		marketCode, err := models.DetermineMarketCode(address1, address2)
		suite.Error(err)
		suite.Equal(marketCodeNil, marketCode, "Expected MarketCode to be empty when address1 is nil")
		suite.EqualError(err, "both address1 and address2 must be provided")
	})

	suite.Run("test error when address2 is nil", func() {
		address1 := &models.Address{
			IsOconus: models.BoolPointer(false),
		}
		address2 := (*models.Address)(nil)

		marketCode, err := models.DetermineMarketCode(address1, address2)
		suite.Error(err)
		suite.Equal(marketCodeNil, marketCode, "Expected MarketCode to be empty when address2 is nil")
		suite.EqualError(err, "both address1 and address2 must be provided")
	})

	suite.Run("test error when both addresses are nil", func() {
		address1 := (*models.Address)(nil)
		address2 := (*models.Address)(nil)

		marketCode, err := models.DetermineMarketCode(address1, address2)
		suite.Error(err)
		suite.Equal(marketCodeNil, marketCode, "Expected MarketCode to be empty when both addresses are nil")
		suite.EqualError(err, "both address1 and address2 must be provided")
	})
}
func (suite *ModelSuite) TestCreateApprovedServiceItemsForShipment() {
	suite.Run("test creating approved service items for shipment", func() {

		usprc1, err := models.FindByZipCodeAndCity(suite.AppContextForTest().DB(), "90210", "BEVERLY HILLS")
		suite.NotNil(usprc1)
		suite.FatalNoError(err)

		usprc2, err := models.FindByZipCodeAndCity(suite.AppContextForTest().DB(), "99695", "ANCHORAGE")
		suite.NotNil(usprc2)
		suite.FatalNoError(err)

		shipment := factory.BuildMTOShipment(suite.DB(), []factory.Customization{
			{

				Model: models.Address{
					StreetAddress1:     "some address",
					City:               "BEVERLY HILLS",
					State:              "CA",
					PostalCode:         "90210",
					IsOconus:           models.BoolPointer(false),
					UsPostRegionCityID: &usprc1.ID,
				},
				Type: &factory.Addresses.PickupAddress,
			},
			{
				Model: models.MTOShipment{
					MarketCode: "i",
				},
			},
			{
				Model: models.Address{
					StreetAddress1:     "some address",
					City:               "ANCHORAGE",
					State:              "AK",
					PostalCode:         "99695",
					IsOconus:           models.BoolPointer(true),
					UsPostRegionCityID: &usprc2.ID,
				},
				Type: &factory.Addresses.DeliveryAddress,
			},
		}, nil)

		err = models.CreateApprovedServiceItemsForShipment(suite.DB(), &shipment)
		suite.NoError(err)
	})

	suite.Run("test error handling for invalid shipment", func() {
		invalidShipment := models.MTOShipment{}

		err := models.CreateApprovedServiceItemsForShipment(suite.DB(), &invalidShipment)
		suite.Error(err)
	})
}

func (suite *ModelSuite) TestCreateInternationalAccessorialServiceItemsForShipment() {
	suite.Run("test creating accessorial service items for shipment", func() {

		move := factory.BuildAvailableToPrimeMove(suite.DB(), nil, nil)

		shipment := factory.BuildMTOShipment(suite.DB(), []factory.Customization{
			{
				Model: models.MTOShipment{
					Status: models.MTOShipmentStatusApproved,
				},
			},
			{
				Model:    move,
				LinkOnly: true,
			},
		}, nil)

		serviceItem := factory.BuildMTOServiceItemBasic(suite.DB(), []factory.Customization{
			{
				Model: models.MTOServiceItem{
					RejectionReason: models.StringPointer("not applicable"),
					MTOShipmentID:   &shipment.ID,
					Reason:          models.StringPointer("this is a special item"),
					EstimatedWeight: models.PoundPointer(400),
					ActualWeight:    models.PoundPointer(500),
				},
			},
			{
				Model:    move,
				LinkOnly: true,
			},
			{
				Model:    shipment,
				LinkOnly: true,
			},
			{
				Model: models.ReService{
					Code: models.ReServiceCodeIDSHUT,
				},
			},
		}, nil)

		serviceItem.MTOShipment = shipment
		serviceItemIds, err := models.CreateInternationalAccessorialServiceItemsForShipment(suite.DB(), shipment.ID, models.MTOServiceItems{serviceItem})
		suite.NoError(err)
		suite.NotNil(serviceItemIds)
	})

	suite.Run("test error handling for invalid shipment", func() {
		serviceItemIds, err := models.CreateInternationalAccessorialServiceItemsForShipment(suite.DB(), uuid.Nil, models.MTOServiceItems{})
		suite.Error(err)
		suite.Nil(serviceItemIds)
	})
}

func (suite *ModelSuite) TestFindShipmentByID() {
	suite.Run("success - test find", func() {
		shipment := factory.BuildMTOShipmentMinimal(suite.DB(), nil, nil)
		_, err := models.FetchShipmentByID(suite.DB(), shipment.ID)
		suite.NoError(err)
	})

	suite.Run("not found test find", func() {
		notValidID := uuid.Must(uuid.NewV4())
		_, err := models.FetchShipmentByID(suite.DB(), notValidID)
		suite.Error(err)
		suite.Equal(models.ErrFetchNotFound, err)
	})
}

func (suite *ModelSuite) TestGetDestinationGblocForShipment() {
	suite.Run("success - get GBLOC for USAF in AK Zone II", func() {
		// Create a USAF move in Alaska Zone II
		// this is a hard coded uuid that is a us_post_region_cities_id within AK Zone II
		// this should always return MBFL
		zone2UUID, err := uuid.FromString("66768964-e0de-41f3-b9be-7ef32e4ae2b4")
		suite.FatalNoError(err)
		airForce := models.AffiliationAIRFORCE
		postalCode := "99744"
		city := "ANDERSON"

		destinationAddress := factory.BuildAddress(suite.DB(), []factory.Customization{
			{
				Model: models.Address{
					PostalCode:         postalCode,
					UsPostRegionCityID: &zone2UUID,
					City:               city,
					State:              "AK",
				},
			},
		}, nil)

		move := factory.BuildAvailableToPrimeMove(suite.DB(), []factory.Customization{
			{
				Model: models.ServiceMember{
					Affiliation: &airForce,
				},
			},
		}, nil)

		shipment := factory.BuildMTOShipment(suite.DB(), []factory.Customization{
			{
				Model: models.MTOShipment{
					MarketCode: models.MarketCodeInternational,
				},
			},
			{
				Model:    move,
				LinkOnly: true,
			},
			{
				Model:    destinationAddress,
				LinkOnly: true,
			},
		}, nil)

		gbloc, err := models.GetDestinationGblocForShipment(suite.DB(), shipment.ID)
		suite.NoError(err)
		suite.NotNil(gbloc)
		suite.Equal(*gbloc, "MBFL")
	})
	suite.Run("success - get GBLOC for Army in AK Zone II", func() {
		// Create an ARMY move in Alaska Zone II
		zone2UUID, err := uuid.FromString("66768964-e0de-41f3-b9be-7ef32e4ae2b4")
		suite.FatalNoError(err)
		army := models.AffiliationARMY
		postalCode := "99744"
		city := "ANDERSON"
		// since we truncate the test db, we need to add the postal_code_to_gbloc value
		factory.FetchOrBuildPostalCodeToGBLOC(suite.DB(), "99744", "JEAT")

		destinationAddress := factory.BuildAddress(suite.DB(), []factory.Customization{
			{
				Model: models.Address{
					PostalCode:         postalCode,
					UsPostRegionCityID: &zone2UUID,
					City:               city,
				},
			},
		}, nil)

		move := factory.BuildAvailableToPrimeMove(suite.DB(), []factory.Customization{
			{
				Model: models.ServiceMember{
					Affiliation: &army,
				},
			},
		}, nil)

		shipment := factory.BuildMTOShipment(suite.DB(), []factory.Customization{
			{
				Model: models.MTOShipment{
					MarketCode: models.MarketCodeInternational,
				},
			},
			{
				Model:    move,
				LinkOnly: true,
			},
			{
				Model:    destinationAddress,
				LinkOnly: true,
			},
		}, nil)

		gbloc, err := models.GetDestinationGblocForShipment(suite.DB(), shipment.ID)
		suite.NoError(err)
		suite.NotNil(gbloc)
		suite.Equal(*gbloc, "JEAT")
	})
	suite.Run("success - get GBLOC for USMC in AK Zone II", func() {
		// Create a USMC move in Alaska Zone II
		// this should always return USMC
		zone2UUID, err := uuid.FromString("66768964-e0de-41f3-b9be-7ef32e4ae2b4")
		suite.FatalNoError(err)
		usmc := models.AffiliationMARINES
		postalCode := "99744"
		city := "ANDERSON"
		// since we truncate the test db, we need to add the postal_code_to_gbloc value
		// this doesn't matter to the db function because it will check for USMC but we are just verifying it won't be JEAT despite the zip matching
		factory.FetchOrBuildPostalCodeToGBLOC(suite.DB(), "99744", "JEAT")

		destinationAddress := factory.BuildAddress(suite.DB(), []factory.Customization{
			{
				Model: models.Address{
					PostalCode:         postalCode,
					UsPostRegionCityID: &zone2UUID,
					City:               city,
				},
			},
		}, nil)

		move := factory.BuildAvailableToPrimeMove(suite.DB(), []factory.Customization{
			{
				Model: models.ServiceMember{
					Affiliation: &usmc,
				},
			},
		}, nil)

		shipment := factory.BuildMTOShipment(suite.DB(), []factory.Customization{
			{
				Model: models.MTOShipment{
					MarketCode: models.MarketCodeInternational,
				},
			},
			{
				Model:    move,
				LinkOnly: true,
			},
			{
				Model:    destinationAddress,
				LinkOnly: true,
			},
		}, nil)

		gbloc, err := models.GetDestinationGblocForShipment(suite.DB(), shipment.ID)
		suite.NoError(err)
		suite.NotNil(gbloc)
		suite.Equal(*gbloc, "USMC")
	})
}

func (suite *ModelSuite) TestIsPPMShipment() {
	suite.Run("true - shipment is a ppm", func() {
		ppmShipment := factory.BuildPPMShipment(suite.DB(), nil, nil)
		mtoShipment := factory.BuildMTOShipmentMinimal(suite.DB(), nil, nil)

		mtoShipment.PPMShipment = &ppmShipment
		mtoShipment.ShipmentType = models.MTOShipmentTypePPM

		isPPM := mtoShipment.IsPPMShipment()
		suite.NotNil(isPPM)
		suite.Equal(isPPM, true)
	})

	suite.Run("false - shipment is not a ppm", func() {
		nonPPMshipment := factory.BuildMTOShipmentMinimal(suite.DB(), nil, nil)

		isPPM := nonPPMshipment.IsPPMShipment()
		suite.NotNil(isPPM)
		suite.Equal(isPPM, false)
	})
}

func (suite *ModelSuite) TestIsShipmentOCONUS() {
	suite.Run("dest OCONUS but pickup CONUS", func() {
		shipment := factory.BuildMTOShipment(suite.DB(), []factory.Customization{
			{
				Model: models.Address{
					StreetAddress1: "some address",
<<<<<<< HEAD
					City:           "BEVERLY HILLS",
=======
					City:           "city",
>>>>>>> cc257673
					State:          "CA",
					PostalCode:     "90210",
					IsOconus:       models.BoolPointer(false),
				},
				Type: &factory.Addresses.PickupAddress,
			},
			{
				Model: models.Address{
					StreetAddress1: "some address",
<<<<<<< HEAD
					City:           "ANCHORAGE",
					State:          "AK",
					PostalCode:     "99501",
=======
					City:           "city",
					State:          "AK",
					PostalCode:     "98765",
>>>>>>> cc257673
					IsOconus:       models.BoolPointer(true),
				},
				Type: &factory.Addresses.DeliveryAddress,
			},
		}, nil)

		isOCONUS := models.IsShipmentOCONUS(shipment)
		suite.NotNil(isOCONUS)
		suite.True(*isOCONUS)
	})

	suite.Run("pickup OCONUS but dest CONUS", func() {
		shipment := factory.BuildMTOShipment(suite.DB(), []factory.Customization{
			{
				Model: models.Address{
					StreetAddress1: "some address",
<<<<<<< HEAD
					City:           "ANCHORAGE",
					State:          "AK",
					PostalCode:     "99501",
=======
					City:           "city",
					State:          "CA",
					PostalCode:     "90210",
>>>>>>> cc257673
					IsOconus:       models.BoolPointer(false),
				},
				Type: &factory.Addresses.DeliveryAddress,
			},
			{
				Model: models.Address{
					StreetAddress1: "some address",
<<<<<<< HEAD
					City:           "ANCHORAGE",
					State:          "AK",
					PostalCode:     "99501",
=======
					City:           "city",
					State:          "AK",
					PostalCode:     "98765",
>>>>>>> cc257673
					IsOconus:       models.BoolPointer(true),
				},
				Type: &factory.Addresses.PickupAddress,
			},
		}, nil)

		isOCONUS := models.IsShipmentOCONUS(shipment)
		suite.NotNil(isOCONUS)
		suite.True(*isOCONUS)
	})

	suite.Run("pickup CONUS, dest CONUS", func() {
		// default factory produces two CONUS addresses
		shipment := factory.BuildMTOShipment(suite.DB(), nil, nil)

		isOCONUS := models.IsShipmentOCONUS(shipment)
		suite.NotNil(isOCONUS)
		suite.False(*isOCONUS)
	})

	suite.Run("both OCONUS addresses", func() {
		shipment := factory.BuildMTOShipment(suite.DB(), []factory.Customization{
			{
				Model: models.Address{
					StreetAddress1: "some address",
<<<<<<< HEAD
					City:           "ANCHORAGE",
					State:          "AK",
					PostalCode:     "99501",
=======
					City:           "city",
					State:          "AK",
					PostalCode:     "98765",
>>>>>>> cc257673
					IsOconus:       models.BoolPointer(true),
				},
				Type: &factory.Addresses.DeliveryAddress,
			},
			{
				Model: models.Address{
<<<<<<< HEAD
					StreetAddress1: "some address",
					City:           "ANCHORAGE",
					State:          "AK",
					PostalCode:     "99501",
=======
					StreetAddress1: "some other address",
					City:           "city",
					State:          "AK",
					PostalCode:     "98765",
>>>>>>> cc257673
					IsOconus:       models.BoolPointer(true),
				},
				Type: &factory.Addresses.PickupAddress,
			},
		}, nil)

		isOCONUS := models.IsShipmentOCONUS(shipment)
		suite.NotNil(isOCONUS)
		suite.True(*isOCONUS)
	})

	suite.Run("nil PickupAddress.IsOconus", func() {
		shipment := factory.BuildMTOShipment(suite.DB(), []factory.Customization{
			{
				Model: models.Address{
					StreetAddress1: "some address",
<<<<<<< HEAD
					City:           "BEVERLY HILLS",
=======
					City:           "city",
>>>>>>> cc257673
					State:          "CA",
					PostalCode:     "90210",
					IsOconus:       nil,
				},
				Type: &factory.Addresses.PickupAddress,
			},
			{
				Model: models.Address{
					StreetAddress1: "some address",
<<<<<<< HEAD
					City:           "ANCHORAGE",
					State:          "AK",
					PostalCode:     "99501",
=======
					City:           "city",
					State:          "AK",
					PostalCode:     "98765",
>>>>>>> cc257673
					IsOconus:       models.BoolPointer(true),
				},
				Type: &factory.Addresses.DeliveryAddress,
			},
		}, nil)

		shipment.PickupAddress.IsOconus = nil

		isOCONUS := models.IsShipmentOCONUS(shipment)
		suite.Nil(isOCONUS)
	})

	suite.Run("nil DestinationAddress.IsOconus", func() {
		shipment := factory.BuildMTOShipment(suite.DB(), []factory.Customization{
			{
				Model: models.Address{
					StreetAddress1: "some address",
<<<<<<< HEAD
					City:           "BEVERLY HILLS",
=======
					City:           "city",
>>>>>>> cc257673
					State:          "CA",
					PostalCode:     "90210",
					IsOconus:       models.BoolPointer(false),
				},
				Type: &factory.Addresses.PickupAddress,
			},
			{
				Model: models.Address{
					StreetAddress1: "some address",
<<<<<<< HEAD
					City:           "ANCHORAGE",
					State:          "AK",
					PostalCode:     "99501",
=======
					City:           "city",
					State:          "AK",
					PostalCode:     "98765",
>>>>>>> cc257673
					IsOconus:       nil,
				},
				Type: &factory.Addresses.DeliveryAddress,
			},
		}, nil)

		shipment.DestinationAddress.IsOconus = nil

		isOCONUS := models.IsShipmentOCONUS(shipment)
		suite.Nil(isOCONUS)
	})
}<|MERGE_RESOLUTION|>--- conflicted
+++ resolved
@@ -587,11 +587,7 @@
 			{
 				Model: models.Address{
 					StreetAddress1: "some address",
-<<<<<<< HEAD
-					City:           "BEVERLY HILLS",
-=======
-					City:           "city",
->>>>>>> cc257673
+					City:           "city",
 					State:          "CA",
 					PostalCode:     "90210",
 					IsOconus:       models.BoolPointer(false),
@@ -601,15 +597,9 @@
 			{
 				Model: models.Address{
 					StreetAddress1: "some address",
-<<<<<<< HEAD
-					City:           "ANCHORAGE",
-					State:          "AK",
-					PostalCode:     "99501",
-=======
 					City:           "city",
 					State:          "AK",
 					PostalCode:     "98765",
->>>>>>> cc257673
 					IsOconus:       models.BoolPointer(true),
 				},
 				Type: &factory.Addresses.DeliveryAddress,
@@ -626,15 +616,9 @@
 			{
 				Model: models.Address{
 					StreetAddress1: "some address",
-<<<<<<< HEAD
-					City:           "ANCHORAGE",
-					State:          "AK",
-					PostalCode:     "99501",
-=======
 					City:           "city",
 					State:          "CA",
 					PostalCode:     "90210",
->>>>>>> cc257673
 					IsOconus:       models.BoolPointer(false),
 				},
 				Type: &factory.Addresses.DeliveryAddress,
@@ -642,15 +626,9 @@
 			{
 				Model: models.Address{
 					StreetAddress1: "some address",
-<<<<<<< HEAD
-					City:           "ANCHORAGE",
-					State:          "AK",
-					PostalCode:     "99501",
-=======
 					City:           "city",
 					State:          "AK",
 					PostalCode:     "98765",
->>>>>>> cc257673
 					IsOconus:       models.BoolPointer(true),
 				},
 				Type: &factory.Addresses.PickupAddress,
@@ -676,32 +654,19 @@
 			{
 				Model: models.Address{
 					StreetAddress1: "some address",
-<<<<<<< HEAD
-					City:           "ANCHORAGE",
-					State:          "AK",
-					PostalCode:     "99501",
-=======
 					City:           "city",
 					State:          "AK",
 					PostalCode:     "98765",
->>>>>>> cc257673
 					IsOconus:       models.BoolPointer(true),
 				},
 				Type: &factory.Addresses.DeliveryAddress,
 			},
 			{
 				Model: models.Address{
-<<<<<<< HEAD
-					StreetAddress1: "some address",
-					City:           "ANCHORAGE",
-					State:          "AK",
-					PostalCode:     "99501",
-=======
 					StreetAddress1: "some other address",
 					City:           "city",
 					State:          "AK",
 					PostalCode:     "98765",
->>>>>>> cc257673
 					IsOconus:       models.BoolPointer(true),
 				},
 				Type: &factory.Addresses.PickupAddress,
@@ -718,11 +683,7 @@
 			{
 				Model: models.Address{
 					StreetAddress1: "some address",
-<<<<<<< HEAD
-					City:           "BEVERLY HILLS",
-=======
-					City:           "city",
->>>>>>> cc257673
+					City:           "city",
 					State:          "CA",
 					PostalCode:     "90210",
 					IsOconus:       nil,
@@ -732,15 +693,9 @@
 			{
 				Model: models.Address{
 					StreetAddress1: "some address",
-<<<<<<< HEAD
-					City:           "ANCHORAGE",
-					State:          "AK",
-					PostalCode:     "99501",
-=======
 					City:           "city",
 					State:          "AK",
 					PostalCode:     "98765",
->>>>>>> cc257673
 					IsOconus:       models.BoolPointer(true),
 				},
 				Type: &factory.Addresses.DeliveryAddress,
@@ -758,11 +713,7 @@
 			{
 				Model: models.Address{
 					StreetAddress1: "some address",
-<<<<<<< HEAD
-					City:           "BEVERLY HILLS",
-=======
-					City:           "city",
->>>>>>> cc257673
+					City:           "city",
 					State:          "CA",
 					PostalCode:     "90210",
 					IsOconus:       models.BoolPointer(false),
@@ -772,15 +723,9 @@
 			{
 				Model: models.Address{
 					StreetAddress1: "some address",
-<<<<<<< HEAD
-					City:           "ANCHORAGE",
-					State:          "AK",
-					PostalCode:     "99501",
-=======
 					City:           "city",
 					State:          "AK",
 					PostalCode:     "98765",
->>>>>>> cc257673
 					IsOconus:       nil,
 				},
 				Type: &factory.Addresses.DeliveryAddress,
