--- conflicted
+++ resolved
@@ -680,81 +680,6 @@
 	})
 }
 
-<<<<<<< HEAD
-func (suite *ModelSuite) GetAuthorizedSITEndDateForSitExtension() {
-	var ZeroTime time.Time
-	today := time.Now()
-	tomorrow := today.Add(time.Hour * 24)
-
-	suite.Run("valid OriginSITAuthEndDate and Code", func() {
-		shipment := factory.BuildMTOShipment(suite.DB(), []factory.Customization{
-			{
-				Model: models.MTOShipment{
-					OriginSITAuthEndDate:      &today,
-					DestinationSITAuthEndDate: nil,
-				},
-			},
-		}, nil)
-
-		endDate := models.GetAuthorizedSITEndDateForSitExtension(shipment, models.ReServiceCodeDOASIT)
-		suite.Equal(&today, endDate)
-	})
-
-	suite.Run("valid DestinationSITAuthEndDate and Code", func() {
-		shipment := factory.BuildMTOShipment(suite.DB(), []factory.Customization{
-			{
-				Model: models.MTOShipment{
-					OriginSITAuthEndDate:      &ZeroTime,
-					DestinationSITAuthEndDate: &today,
-				},
-			},
-		}, nil)
-
-		endDate := models.GetAuthorizedSITEndDateForSitExtension(shipment, models.ReServiceCodeDDASIT)
-		suite.Equal(&today, endDate)
-	})
-
-	suite.Run("valid OriginSITAuthEndDate, DestinationSITAuthEndDate and Code", func() {
-		shipment := factory.BuildMTOShipment(suite.DB(), []factory.Customization{
-			{
-				Model: models.MTOShipment{
-					OriginSITAuthEndDate:      &today,
-					DestinationSITAuthEndDate: &tomorrow,
-				},
-			},
-		}, nil)
-
-		endDate := models.GetAuthorizedSITEndDateForSitExtension(shipment, models.ReServiceCodeDOASIT)
-		suite.Equal(&today, endDate)
-	})
-
-	suite.Run("valid Reservice code and nil AuthorizedEndDate", func() {
-		shipment := factory.BuildMTOShipment(suite.DB(), []factory.Customization{
-			{
-				Model: models.MTOShipment{
-					OriginSITAuthEndDate:      nil,
-					DestinationSITAuthEndDate: nil,
-				},
-			},
-		}, nil)
-
-		endDate := models.GetAuthorizedSITEndDateForSitExtension(shipment, models.ReServiceCodeDOASIT)
-		suite.True(endDate.IsZero())
-	})
-
-	suite.Run("empty Reservice code and valid date", func() {
-		shipment := factory.BuildMTOShipment(suite.DB(), []factory.Customization{
-			{
-				Model: models.MTOShipment{
-					OriginSITAuthEndDate:      &today,
-					DestinationSITAuthEndDate: &tomorrow,
-				},
-			},
-		}, nil)
-
-		endDate := models.GetAuthorizedSITEndDateForSitExtension(shipment, "")
-		suite.True(endDate.IsZero())
-=======
 func (suite *ModelSuite) TestPrimeCanUpdateDestinationAddress() {
 	suite.Run("return true for valid shipmentTypes", func() {
 		validTypes := []models.MTOShipmentType{models.MTOShipmentTypeHHGOutOfNTS,
@@ -891,6 +816,81 @@
 		result := models.IsShipmentApprovable(shipment)
 		suite.Equal(result, false)
 
->>>>>>> db19b8c1
+	})
+}
+
+func (suite *ModelSuite) GetAuthorizedSITEndDateForSitExtension() {
+	var ZeroTime time.Time
+	today := time.Now()
+	tomorrow := today.Add(time.Hour * 24)
+
+	suite.Run("valid OriginSITAuthEndDate and Code", func() {
+		shipment := factory.BuildMTOShipment(suite.DB(), []factory.Customization{
+			{
+				Model: models.MTOShipment{
+					OriginSITAuthEndDate:      &today,
+					DestinationSITAuthEndDate: nil,
+				},
+			},
+		}, nil)
+
+		endDate := models.GetAuthorizedSITEndDateForSitExtension(shipment, models.ReServiceCodeDOASIT)
+		suite.Equal(&today, endDate)
+	})
+
+	suite.Run("valid DestinationSITAuthEndDate and Code", func() {
+		shipment := factory.BuildMTOShipment(suite.DB(), []factory.Customization{
+			{
+				Model: models.MTOShipment{
+					OriginSITAuthEndDate:      &ZeroTime,
+					DestinationSITAuthEndDate: &today,
+				},
+			},
+		}, nil)
+
+		endDate := models.GetAuthorizedSITEndDateForSitExtension(shipment, models.ReServiceCodeDDASIT)
+		suite.Equal(&today, endDate)
+	})
+
+	suite.Run("valid OriginSITAuthEndDate, DestinationSITAuthEndDate and Code", func() {
+		shipment := factory.BuildMTOShipment(suite.DB(), []factory.Customization{
+			{
+				Model: models.MTOShipment{
+					OriginSITAuthEndDate:      &today,
+					DestinationSITAuthEndDate: &tomorrow,
+				},
+			},
+		}, nil)
+
+		endDate := models.GetAuthorizedSITEndDateForSitExtension(shipment, models.ReServiceCodeDOASIT)
+		suite.Equal(&today, endDate)
+	})
+
+	suite.Run("valid Reservice code and nil AuthorizedEndDate", func() {
+		shipment := factory.BuildMTOShipment(suite.DB(), []factory.Customization{
+			{
+				Model: models.MTOShipment{
+					OriginSITAuthEndDate:      nil,
+					DestinationSITAuthEndDate: nil,
+				},
+			},
+		}, nil)
+
+		endDate := models.GetAuthorizedSITEndDateForSitExtension(shipment, models.ReServiceCodeDOASIT)
+		suite.True(endDate.IsZero())
+	})
+
+	suite.Run("empty Reservice code and valid date", func() {
+		shipment := factory.BuildMTOShipment(suite.DB(), []factory.Customization{
+			{
+				Model: models.MTOShipment{
+					OriginSITAuthEndDate:      &today,
+					DestinationSITAuthEndDate: &tomorrow,
+				},
+			},
+		}, nil)
+
+		endDate := models.GetAuthorizedSITEndDateForSitExtension(shipment, "")
+		suite.True(endDate.IsZero())
 	})
 }