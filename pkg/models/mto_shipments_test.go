--- conflicted
+++ resolved
@@ -35,11 +35,7 @@
 		emptyMTOShipment := models.MTOShipment{}
 		expErrors := map[string][]string{
 			"move_task_order_id": {"MoveTaskOrderID can not be blank."},
-<<<<<<< HEAD
-			"status":             {"Status is not in the list [APPROVED, REJECTED, SUBMITTED, DRAFT, CANCELLATION_REQUESTED, CANCELED, DIVERSION_REQUESTED, APPROVALS_REQUESTED]."},
-=======
-			"status":             {"Status is not in the list [APPROVED, REJECTED, SUBMITTED, DRAFT, CANCELLATION_REQUESTED, CANCELED, DIVERSION_REQUESTED, TERMINATED_FOR_CAUSE]."},
->>>>>>> 436f4578
+			"status":             {"Status is not in the list [APPROVED, REJECTED, SUBMITTED, DRAFT, CANCELLATION_REQUESTED, CANCELED, DIVERSION_REQUESTED, TERMINATED_FOR_CAUSE, APPROVALS_REQUESTED]."},
 		}
 		suite.verifyValidationErrors(&emptyMTOShipment, expErrors)
 	})
