package models_test

import (
	"time"

	"github.com/gofrs/uuid"

	"github.com/transcom/mymove/pkg/factory"
	"github.com/transcom/mymove/pkg/models"
	"github.com/transcom/mymove/pkg/unit"
)

func (suite *ModelSuite) TestMTOShipmentValidation() {
	suite.Run("test valid MTOShipment", func() {
		// mock weights
		estimatedWeight := unit.Pound(1000)
		actualWeight := unit.Pound(980)
		sitDaysAllowance := 90
		tacType := models.LOATypeHHG
		sacType := models.LOATypeHHG
		marketCode := models.MarketCodeDomestic
		validMTOShipment := models.MTOShipment{
			MoveTaskOrderID:      uuid.Must(uuid.NewV4()),
			Status:               models.MTOShipmentStatusApproved,
			PrimeEstimatedWeight: &estimatedWeight,
			PrimeActualWeight:    &actualWeight,
			SITDaysAllowance:     &sitDaysAllowance,
			TACType:              &tacType,
			SACType:              &sacType,
			MarketCode:           marketCode,
		}
		expErrors := map[string][]string{}
		suite.verifyValidationErrors(&validMTOShipment, expErrors, nil)
	})

	suite.Run("test empty MTOShipment", func() {
		emptyMTOShipment := models.MTOShipment{}
		expErrors := map[string][]string{
			"move_task_order_id": {"MoveTaskOrderID can not be blank."},
			"status":             {"Status is not in the list [APPROVED, REJECTED, SUBMITTED, DRAFT, CANCELLATION_REQUESTED, CANCELED, DIVERSION_REQUESTED, TERMINATED_FOR_CAUSE, APPROVALS_REQUESTED]."},
		}
		suite.verifyValidationErrors(&emptyMTOShipment, expErrors, suite.AppContextForTest())
	})

	suite.Run("test rejected MTOShipment", func() {
		rejectionReason := "bad shipment"
		marketCode := models.MarketCodeDomestic
		rejectedMTOShipment := models.MTOShipment{
			MoveTaskOrderID: uuid.Must(uuid.NewV4()),
			Status:          models.MTOShipmentStatusRejected,
			MarketCode:      marketCode,
			RejectionReason: &rejectionReason,
		}
		expErrors := map[string][]string{}
		suite.verifyValidationErrors(&rejectedMTOShipment, expErrors, nil)
	})

	suite.Run("test validation failures", func() {
		// Start an original shipment to check against db verrs
		hhgShipment := factory.BuildMTOShipmentMinimal(suite.DB(), nil, nil)
		// Passing the terminated status to the factory will fail as the factory
		// tries updating after already saving as terminated, thus failing
		hhgShipment.Status = models.MTOShipmentStatusTerminatedForCause
		hhgShipment.TerminationComments = models.StringPointer("I'll be back")
		err := suite.DB().Save(&hhgShipment)
		suite.NoError(err)

		// Proceed with verr checks

		// mock weights
		estimatedWeight := unit.Pound(-1000)
		actualWeight := unit.Pound(-980)
		billableWeightCap := unit.Pound(-1)
		billableWeightJustification := ""
		sitDaysAllowance := -1
		serviceOrderNumber := ""
		tacType := models.LOAType("FAKE")
		marketCode := models.MarketCode("x")
		invalidMTOShipment := models.MTOShipment{
			ID:                          hhgShipment.ID,
			MoveTaskOrderID:             uuid.Must(uuid.NewV4()),
			Status:                      models.MTOShipmentStatusRejected,
			PrimeEstimatedWeight:        &estimatedWeight,
			PrimeActualWeight:           &actualWeight,
			BillableWeightCap:           &billableWeightCap,
			BillableWeightJustification: &billableWeightJustification,
			SITDaysAllowance:            &sitDaysAllowance,
			ServiceOrderNumber:          &serviceOrderNumber,
			StorageFacilityID:           &uuid.Nil,
			TACType:                     &tacType,
			SACType:                     &tacType,
			MarketCode:                  marketCode,
		}
		expErrors := map[string][]string{
			"prime_estimated_weight":        {"-1000 is not greater than 0."},
			"prime_actual_weight":           {"-980 is not greater than 0."},
			"rejection_reason":              {"RejectionReason can not be blank."},
			"billable_weight_cap":           {"-1 is less than zero."},
			"billable_weight_justification": {"BillableWeightJustification can not be blank."},
			"sitdays_allowance":             {"-1 is not greater than -1."},
			"service_order_number":          {"ServiceOrderNumber can not be blank."},
			"storage_facility_id":           {"StorageFacilityID can not be blank."},
			"tactype":                       {"TACType is not in the list [HHG, NTS]."},
			"sactype":                       {"SACType is not in the list [HHG, NTS]."},
			"market_code":                   {"MarketCode is not in the list [d, i]."},
			"status":                        {"Cannot update shipment with status TERMINATED_FOR_CAUSE"},
		}
		suite.verifyValidationErrors(&invalidMTOShipment, expErrors, suite.AppContextForTest())
	})
	suite.Run("test MTO Shipment has a PPM Shipment", func() {
		ppmShipment := factory.BuildPPMShipment(suite.DB(), nil, nil)
		mtoShipment := factory.BuildMTOShipmentMinimal(suite.DB(), nil, nil)

		mtoShipment.PPMShipment = &ppmShipment
		result := mtoShipment.ContainsAPPMShipment()

		suite.True(result, "Expected mtoShipment to cotain a PPM Shipment")
	})
}

func (suite *ModelSuite) TestDetermineShipmentMarketCode() {
	suite.Run("test MTOShipmentTypeHHGIntoNTS with domestic pickup and storage facility", func() {
		pickupAddress := models.Address{
			IsOconus: models.BoolPointer(false),
		}
		storageAddress := models.Address{
			IsOconus: models.BoolPointer(false),
		}
		shipment := &models.MTOShipment{
			ShipmentType:  models.MTOShipmentTypeHHGIntoNTS,
			PickupAddress: &pickupAddress,
			StorageFacility: &models.StorageFacility{
				Address: storageAddress,
			},
		}

		updatedShipment := models.DetermineShipmentMarketCode(shipment)
		suite.Equal(models.MarketCodeDomestic, updatedShipment.MarketCode, "Expected MarketCode to be d")
	})

	suite.Run("test MTOShipmentTypeHHGIntoNTS with international pickup", func() {
		pickupAddress := models.Address{
			IsOconus: models.BoolPointer(true),
		}
		shipment := &models.MTOShipment{
			ShipmentType:  models.MTOShipmentTypeHHGIntoNTS,
			PickupAddress: &pickupAddress,
		}

		updatedShipment := models.DetermineShipmentMarketCode(shipment)
		suite.Equal(models.MarketCodeInternational, updatedShipment.MarketCode, "Expected MarketCode to be i")
	})

	suite.Run("test MTOShipmentTypeHHGOutOfNTS with domestic storage and destination", func() {
		storageAddress := models.Address{
			IsOconus: models.BoolPointer(false),
		}
		destinationAddress := models.Address{
			IsOconus: models.BoolPointer(false),
		}
		shipment := &models.MTOShipment{
			ShipmentType: models.MTOShipmentTypeHHGOutOfNTS,
			StorageFacility: &models.StorageFacility{
				Address: storageAddress,
			},
			DestinationAddress: &destinationAddress,
		}

		updatedShipment := models.DetermineShipmentMarketCode(shipment)
		suite.Equal(models.MarketCodeDomestic, updatedShipment.MarketCode, "Expected MarketCode to be d")
	})

	suite.Run("testMTOShipmentTypeHHGOutOfNTS with international destination", func() {
		storageAddress := models.Address{
			IsOconus: models.BoolPointer(false),
		}
		destinationAddress := models.Address{
			IsOconus: models.BoolPointer(true),
		}
		shipment := &models.MTOShipment{
			ShipmentType: models.MTOShipmentTypeHHGOutOfNTS,
			StorageFacility: &models.StorageFacility{
				Address: storageAddress,
			},
			DestinationAddress: &destinationAddress,
		}

		updatedShipment := models.DetermineShipmentMarketCode(shipment)
		suite.Equal(models.MarketCodeInternational, updatedShipment.MarketCode, "Expected MarketCode to be i")
	})

	suite.Run("test default shipment with domestic pickup and destination", func() {
		pickupAddress := models.Address{
			IsOconus: models.BoolPointer(false),
		}
		destinationAddress := models.Address{
			IsOconus: models.BoolPointer(false),
		}
		shipment := &models.MTOShipment{
			PickupAddress:      &pickupAddress,
			DestinationAddress: &destinationAddress,
		}

		updatedShipment := models.DetermineShipmentMarketCode(shipment)
		suite.Equal(models.MarketCodeDomestic, updatedShipment.MarketCode, "Expected MarketCode to be d")
	})

	suite.Run("test default shipment with international destination", func() {
		pickupAddress := models.Address{
			IsOconus: models.BoolPointer(false),
		}
		destinationAddress := models.Address{
			IsOconus: models.BoolPointer(true),
		}
		shipment := &models.MTOShipment{
			PickupAddress:      &pickupAddress,
			DestinationAddress: &destinationAddress,
		}

		updatedShipment := models.DetermineShipmentMarketCode(shipment)
		suite.Equal(models.MarketCodeInternational, updatedShipment.MarketCode, "Expected MarketCode to be i")
	})
}

func (suite *ModelSuite) TestDetermineMarketCode() {
	marketCodeNil := models.MarketCode("")
	suite.Run("test domestic market code for two CONUS addresses", func() {
		address1 := &models.Address{
			IsOconus: models.BoolPointer(false),
		}
		address2 := &models.Address{
			IsOconus: models.BoolPointer(false),
		}

		marketCode, err := models.DetermineMarketCode(address1, address2)
		suite.NoError(err)
		suite.Equal(models.MarketCodeDomestic, marketCode, "Expected MarketCode to be d")
	})

	suite.Run("test international market code with CONUS and OCONUS address", func() {
		address1 := &models.Address{
			IsOconus: models.BoolPointer(false),
		}
		address2 := &models.Address{
			IsOconus: models.BoolPointer(true),
		}

		marketCode, err := models.DetermineMarketCode(address1, address2)
		suite.NoError(err)
		suite.Equal(models.MarketCodeInternational, marketCode, "Expected MarketCode to be i")
	})

	suite.Run("test international market code for two OCONUS addresses", func() {
		address1 := &models.Address{
			IsOconus: models.BoolPointer(true),
		}
		address2 := &models.Address{
			IsOconus: models.BoolPointer(true),
		}

		marketCode, err := models.DetermineMarketCode(address1, address2)
		suite.NoError(err)
		suite.Equal(models.MarketCodeInternational, marketCode, "Expected MarketCode to be i")
	})

	suite.Run("test error when address1 is nil", func() {
		address1 := (*models.Address)(nil)
		address2 := &models.Address{
			IsOconus: models.BoolPointer(false),
		}

		marketCode, err := models.DetermineMarketCode(address1, address2)
		suite.Error(err)
		suite.Equal(marketCodeNil, marketCode, "Expected MarketCode to be empty when address1 is nil")
		suite.EqualError(err, "both address1 and address2 must be provided")
	})

	suite.Run("test error when address2 is nil", func() {
		address1 := &models.Address{
			IsOconus: models.BoolPointer(false),
		}
		address2 := (*models.Address)(nil)

		marketCode, err := models.DetermineMarketCode(address1, address2)
		suite.Error(err)
		suite.Equal(marketCodeNil, marketCode, "Expected MarketCode to be empty when address2 is nil")
		suite.EqualError(err, "both address1 and address2 must be provided")
	})

	suite.Run("test error when both addresses are nil", func() {
		address1 := (*models.Address)(nil)
		address2 := (*models.Address)(nil)

		marketCode, err := models.DetermineMarketCode(address1, address2)
		suite.Error(err)
		suite.Equal(marketCodeNil, marketCode, "Expected MarketCode to be empty when both addresses are nil")
		suite.EqualError(err, "both address1 and address2 must be provided")
	})
}
func (suite *ModelSuite) TestCreateApprovedServiceItemsForShipment() {
	suite.Run("test creating approved service items for shipment", func() {
		shipment := factory.BuildMTOShipment(suite.DB(), []factory.Customization{
			{
				Model: models.MTOShipment{
					MarketCode: "i",
				},
			},
		}, nil)

		err := models.CreateApprovedServiceItemsForShipment(suite.DB(), &shipment)
		suite.NoError(err)
	})

	suite.Run("test error handling for invalid shipment", func() {
		invalidShipment := models.MTOShipment{}

		err := models.CreateApprovedServiceItemsForShipment(suite.DB(), &invalidShipment)
		suite.Error(err)
	})
}

func (suite *ModelSuite) TestCreateInternationalAccessorialServiceItemsForShipment() {
	suite.Run("test creating accessorial service items for shipment", func() {

		move := factory.BuildAvailableToPrimeMove(suite.DB(), nil, nil)

		shipment := factory.BuildMTOShipment(suite.DB(), []factory.Customization{
			{
				Model: models.MTOShipment{
					Status: models.MTOShipmentStatusApproved,
				},
			},
			{
				Model:    move,
				LinkOnly: true,
			},
		}, nil)

		serviceItem := factory.BuildMTOServiceItemBasic(suite.DB(), []factory.Customization{
			{
				Model: models.MTOServiceItem{
					RejectionReason: models.StringPointer("not applicable"),
					MTOShipmentID:   &shipment.ID,
					Reason:          models.StringPointer("this is a special item"),
					EstimatedWeight: models.PoundPointer(400),
					ActualWeight:    models.PoundPointer(500),
				},
			},
			{
				Model:    move,
				LinkOnly: true,
			},
			{
				Model:    shipment,
				LinkOnly: true,
			},
			{
				Model: models.ReService{
					Code: models.ReServiceCodeIDSHUT,
				},
			},
		}, nil)

		serviceItem.MTOShipment = shipment
		serviceItemIds, err := models.CreateInternationalAccessorialServiceItemsForShipment(suite.DB(), shipment.ID, models.MTOServiceItems{serviceItem})
		suite.NoError(err)
		suite.NotNil(serviceItemIds)
	})

	suite.Run("test error handling for invalid shipment", func() {
		serviceItemIds, err := models.CreateInternationalAccessorialServiceItemsForShipment(suite.DB(), uuid.Nil, models.MTOServiceItems{})
		suite.Error(err)
		suite.Nil(serviceItemIds)
	})
}

func (suite *ModelSuite) TestFindShipmentByID() {
	suite.Run("success - test find", func() {
		shipment := factory.BuildMTOShipmentMinimal(suite.DB(), nil, nil)
		_, err := models.FetchShipmentByID(suite.DB(), shipment.ID)
		suite.NoError(err)
	})

	suite.Run("not found test find", func() {
		notValidID := uuid.Must(uuid.NewV4())
		_, err := models.FetchShipmentByID(suite.DB(), notValidID)
		suite.Error(err)
		suite.Equal(models.ErrFetchNotFound, err)
	})
}

func (suite *ModelSuite) TestGetDestinationGblocForShipment() {
	suite.Run("success - get GBLOC for USAF in AK Zone II", func() {
		// Create a USAF move in Alaska Zone II
		// this is a hard coded uuid that is a us_post_region_cities_id within AK Zone II
		// this should always return MBFL
		zone2UUID, err := uuid.FromString("66768964-e0de-41f3-b9be-7ef32e4ae2b4")
		suite.FatalNoError(err)
		airForce := models.AffiliationAIRFORCE
		postalCode := "99744"

		destinationAddress := factory.BuildAddress(suite.DB(), []factory.Customization{
			{
				Model: models.Address{
					PostalCode:         postalCode,
					UsPostRegionCityID: &zone2UUID,
					City:               "ANDERSON",
				},
			},
		}, nil)

		move := factory.BuildAvailableToPrimeMove(suite.DB(), []factory.Customization{
			{
				Model: models.ServiceMember{
					Affiliation: &airForce,
				},
			},
		}, nil)

		shipment := factory.BuildMTOShipment(suite.DB(), []factory.Customization{
			{
				Model: models.MTOShipment{
					MarketCode: models.MarketCodeInternational,
				},
			},
			{
				Model:    move,
				LinkOnly: true,
			},
			{
				Model:    destinationAddress,
				LinkOnly: true,
			},
		}, nil)

		gbloc, err := models.GetDestinationGblocForShipment(suite.DB(), shipment.ID)
		suite.NoError(err)
		suite.NotNil(gbloc)
		suite.Equal(*gbloc, "MBFL")
	})
	suite.Run("success - get GBLOC for Army in AK Zone II", func() {
		// Create an ARMY move in Alaska Zone II
		zone2UUID, err := uuid.FromString("66768964-e0de-41f3-b9be-7ef32e4ae2b4")
		suite.FatalNoError(err)
		army := models.AffiliationARMY
		postalCode := "99744"
		// since we truncate the test db, we need to add the postal_code_to_gbloc value
		factory.FetchOrBuildPostalCodeToGBLOC(suite.DB(), "99744", "JEAT")

		destinationAddress := factory.BuildAddress(suite.DB(), []factory.Customization{
			{
				Model: models.Address{
					PostalCode:         postalCode,
					UsPostRegionCityID: &zone2UUID,
					City:               "ANDERSON",
				},
			},
		}, nil)

		move := factory.BuildAvailableToPrimeMove(suite.DB(), []factory.Customization{
			{
				Model: models.ServiceMember{
					Affiliation: &army,
				},
			},
		}, nil)

		shipment := factory.BuildMTOShipment(suite.DB(), []factory.Customization{
			{
				Model: models.MTOShipment{
					MarketCode: models.MarketCodeInternational,
				},
			},
			{
				Model:    move,
				LinkOnly: true,
			},
			{
				Model:    destinationAddress,
				LinkOnly: true,
			},
		}, nil)

		gbloc, err := models.GetDestinationGblocForShipment(suite.DB(), shipment.ID)
		suite.NoError(err)
		suite.NotNil(gbloc)
		suite.Equal(*gbloc, "JEAT")
	})
	suite.Run("success - get GBLOC for USMC in AK Zone II", func() {
		// Create a USMC move in Alaska Zone II
		// this should always return USMC
		zone2UUID, err := uuid.FromString("66768964-e0de-41f3-b9be-7ef32e4ae2b4")
		suite.FatalNoError(err)
		usmc := models.AffiliationMARINES
		postalCode := "99744"
		city := "ANDERSON"
		// since we truncate the test db, we need to add the postal_code_to_gbloc value
		// this doesn't matter to the db function because it will check for USMC but we are just verifying it won't be JEAT despite the zip matching
		factory.FetchOrBuildPostalCodeToGBLOC(suite.DB(), "99744", "JEAT")

		destinationAddress := factory.BuildAddress(suite.DB(), []factory.Customization{
			{
				Model: models.Address{
					PostalCode:         postalCode,
					UsPostRegionCityID: &zone2UUID,
					City:               city,
				},
			},
		}, nil)

		move := factory.BuildAvailableToPrimeMove(suite.DB(), []factory.Customization{
			{
				Model: models.ServiceMember{
					Affiliation: &usmc,
				},
			},
		}, nil)

		shipment := factory.BuildMTOShipment(suite.DB(), []factory.Customization{
			{
				Model: models.MTOShipment{
					MarketCode: models.MarketCodeInternational,
				},
			},
			{
				Model:    move,
				LinkOnly: true,
			},
			{
				Model:    destinationAddress,
				LinkOnly: true,
			},
		}, nil)

		gbloc, err := models.GetDestinationGblocForShipment(suite.DB(), shipment.ID)
		suite.NoError(err)
		suite.NotNil(gbloc)
		suite.Equal(*gbloc, "USMC")
	})
}

func (suite *ModelSuite) TestIsPPMShipment() {
	suite.Run("true - shipment is a ppm", func() {
		ppmShipment := factory.BuildPPMShipment(suite.DB(), nil, nil)
		mtoShipment := factory.BuildMTOShipmentMinimal(suite.DB(), nil, nil)

		mtoShipment.PPMShipment = &ppmShipment
		mtoShipment.ShipmentType = models.MTOShipmentTypePPM

		isPPM := mtoShipment.IsPPMShipment()
		suite.NotNil(isPPM)
		suite.Equal(isPPM, true)
	})

	suite.Run("false - shipment is not a ppm", func() {
		nonPPMshipment := factory.BuildMTOShipmentMinimal(suite.DB(), nil, nil)

		isPPM := nonPPMshipment.IsPPMShipment()
		suite.NotNil(isPPM)
		suite.Equal(isPPM, false)
	})
}

func (suite *ModelSuite) TestIsShipmentOCONUS() {
	suite.Run("dest OCONUS but pickup CONUS", func() {
		shipment := factory.BuildMTOShipment(suite.DB(), []factory.Customization{
			{
				Model: models.Address{
					IsOconus: models.BoolPointer(false),
				},
				Type: &factory.Addresses.PickupAddress,
			},
			{
				Model: models.Address{
					IsOconus: models.BoolPointer(true),
				},
				Type: &factory.Addresses.DeliveryAddress,
			},
		}, nil)

		isOCONUS := models.IsShipmentOCONUS(shipment)
		suite.NotNil(isOCONUS)
		suite.True(*isOCONUS)
	})

	suite.Run("pickup OCONUS but dest CONUS", func() {
		shipment := factory.BuildMTOShipment(suite.DB(), []factory.Customization{
			{
				Model: models.Address{
					IsOconus: models.BoolPointer(false),
				},
				Type: &factory.Addresses.DeliveryAddress,
			},
			{
				Model: models.Address{
					IsOconus: models.BoolPointer(true),
				},
				Type: &factory.Addresses.PickupAddress,
			},
		}, nil)

		isOCONUS := models.IsShipmentOCONUS(shipment)
		suite.NotNil(isOCONUS)
		suite.True(*isOCONUS)
	})

	suite.Run("pickup CONUS, dest CONUS", func() {
		// default factory produces two CONUS addresses
		shipment := factory.BuildMTOShipment(suite.DB(), nil, nil)

		isOCONUS := models.IsShipmentOCONUS(shipment)
		suite.NotNil(isOCONUS)
		suite.False(*isOCONUS)
	})

	suite.Run("both OCONUS addresses", func() {
		shipment := factory.BuildMTOShipment(suite.DB(), []factory.Customization{
			{
				Model: models.Address{
					IsOconus: models.BoolPointer(true),
				},
				Type: &factory.Addresses.DeliveryAddress,
			},
			{
				Model: models.Address{
					IsOconus: models.BoolPointer(true),
				},
				Type: &factory.Addresses.PickupAddress,
			},
		}, nil)

		isOCONUS := models.IsShipmentOCONUS(shipment)
		suite.NotNil(isOCONUS)
		suite.True(*isOCONUS)
	})

	suite.Run("nil PickupAddress.IsOconus", func() {
		shipment := factory.BuildMTOShipment(suite.DB(), []factory.Customization{
			{
				Model: models.Address{
					StreetAddress1: "some address",
					IsOconus:       nil,
				},
				Type: &factory.Addresses.PickupAddress,
			},
			{
				Model: models.Address{
					IsOconus: models.BoolPointer(true),
				},
				Type: &factory.Addresses.DeliveryAddress,
			},
		}, nil)

		shipment.PickupAddress.IsOconus = nil

		isOCONUS := models.IsShipmentOCONUS(shipment)
		suite.Nil(isOCONUS)
	})

	suite.Run("nil DestinationAddress.IsOconus", func() {
		shipment := factory.BuildMTOShipment(suite.DB(), []factory.Customization{
			{
				Model: models.Address{
					IsOconus: models.BoolPointer(false),
				},
				Type: &factory.Addresses.PickupAddress,
			},
			{
				Model: models.Address{
					IsOconus: nil,
				},
				Type: &factory.Addresses.DeliveryAddress,
			},
		}, nil)

		shipment.DestinationAddress.IsOconus = nil

		isOCONUS := models.IsShipmentOCONUS(shipment)
		suite.Nil(isOCONUS)
	})
}

<<<<<<< HEAD
func (suite *ModelSuite) TestPrimeCanUpdateDestinationAddress() {
	suite.Run("return true for valid shipmentTypes", func() {
		validTypes := []models.MTOShipmentType{models.MTOShipmentTypeHHGOutOfNTS,
			models.MTOShipmentTypeHHG, models.MTOShipmentTypeBoatTowAway, models.MTOShipmentTypeMobileHome,
			models.MTOShipmentTypeUnaccompaniedBaggage}

		for i := 0; i < len(validTypes); i++ {
			canUpdate := models.PrimeCanUpdateDeliveryAddress(validTypes[i])
			suite.Equal(true, canUpdate)
		}
	})

	suite.Run("return false for invalid shipmentTypes", func() {
		var emptyType models.MTOShipmentType
		invalidTypes := []models.MTOShipmentType{models.MTOShipmentTypePPM,
			models.MTOShipmentTypeHHGIntoNTS, emptyType}

		for i := 0; i < len(invalidTypes); i++ {
			cannotUpdate := models.PrimeCanUpdateDeliveryAddress(invalidTypes[i])
			suite.Equal(false, cannotUpdate)
		}
	})
}

func (suite *ModelSuite) TestIsShipmentApprovable() {
	suite.Run("test a shipment that can be approved", func() {

		shipment := factory.BuildMTOShipment(suite.DB(), nil, []factory.Trait{factory.GetTraitApprovalsRequestedShipment})
		// add approved service items
		err := models.CreateApprovedServiceItemsForShipment(suite.DB(), &shipment)

		result := models.IsShipmentApprovable(shipment)
		suite.NoError(err)
		suite.Equal(result, true)
	})

	suite.Run("test a shipment that is not approvable due to service item in submitted status", func() {
		move := factory.BuildApprovalsRequestedMove(suite.DB(), nil, nil)

		estimatedPrimeWeight := unit.Pound(6000)
		shipment := factory.BuildMTOShipment(suite.DB(), []factory.Customization{
			{
				Model:    move,
				LinkOnly: true,
			},
			{
				Model: models.MTOShipment{
					PrimeEstimatedWeight: &estimatedPrimeWeight,
				},
			},
		}, []factory.Trait{factory.GetTraitApprovalsRequestedShipment})

		serviceItem := factory.BuildMTOServiceItem(suite.DB(), []factory.Customization{
			{
				Model: models.MTOServiceItem{
					MTOShipmentID: &shipment.ID,
				},
			},
		}, nil)
		shipment.MTOServiceItems = models.MTOServiceItems{serviceItem}

		suite.Equal(serviceItem.Status, models.MTOServiceItemStatusSubmitted)
		result := models.IsShipmentApprovable(shipment)
		suite.Equal(result, false)

	})
	suite.Run("test a shipment that is not approvable due to pending SIT Extension request", func() {
		move := factory.BuildApprovalsRequestedMove(suite.DB(), nil, nil)

		estimatedPrimeWeight := unit.Pound(6000)
		shipment := factory.BuildMTOShipment(suite.DB(), []factory.Customization{
			{
				Model:    move,
				LinkOnly: true,
			},
			{
				Model: models.MTOShipment{
					PrimeEstimatedWeight: &estimatedPrimeWeight,
				},
			},
		}, []factory.Trait{factory.GetTraitApprovalsRequestedShipment})

		id := uuid.Must(uuid.NewV4())
		sitDurationUpdate := factory.BuildSITDurationUpdate(suite.DB(), []factory.Customization{
			{
				Model: models.SITDurationUpdate{
					ID:     id,
					Status: models.SITExtensionStatusPending,
				},
				LinkOnly: true,
			},
		}, nil)
		shipment.SITDurationUpdates = models.SITDurationUpdates{sitDurationUpdate}

		suite.Equal(shipment.SITDurationUpdates[0].Status, models.SITExtensionStatusPending)
		result := models.IsShipmentApprovable(shipment)
		suite.Equal(result, false)

	})
	suite.Run("test a shipment that is not approvable due to delivery address in requested status", func() {
		move := factory.BuildApprovalsRequestedMove(suite.DB(), nil, nil)

		estimatedPrimeWeight := unit.Pound(6000)
		shipment := factory.BuildMTOShipment(suite.DB(), []factory.Customization{
			{
				Model:    move,
				LinkOnly: true,
			},
			{
				Model: models.MTOShipment{
					PrimeEstimatedWeight: &estimatedPrimeWeight,
				},
			},
		}, []factory.Trait{factory.GetTraitApprovalsRequestedShipment})

		shipmentAddressUpdate := factory.BuildShipmentAddressUpdate(suite.DB(), []factory.Customization{
			{
				Model:    shipment,
				LinkOnly: true,
			},
			{
				Model:    move,
				LinkOnly: true,
			},
			{
				Model: models.ShipmentAddressUpdate{
					NewAddressID: uuid.Must(uuid.NewV4()),
				},
			},
		}, []factory.Trait{factory.GetTraitShipmentAddressUpdateRequested})
		shipment.DeliveryAddressUpdate = &shipmentAddressUpdate

		suite.Equal(shipmentAddressUpdate.Status, models.ShipmentAddressUpdateStatusRequested)
		result := models.IsShipmentApprovable(shipment)
		suite.Equal(result, false)

	})
}

func (suite *ModelSuite) GetAuthorizedSITEndDateForSitExtension() {
=======
func (suite *ModelSuite) TestGetAuthorizedSITEndDateForSitExtension() {
>>>>>>> 38058732
	var ZeroTime time.Time
	today := time.Now()
	tomorrow := today.Add(time.Hour * 24)

	suite.Run("valid OriginSITAuthEndDate and DOASIT Code", func() {
		shipment := factory.BuildMTOShipment(suite.DB(), []factory.Customization{
			{
				Model: models.MTOShipment{
					OriginSITAuthEndDate:      &today,
					DestinationSITAuthEndDate: nil,
				},
			},
		}, nil)

		endDate := models.GetAuthorizedSITEndDateForSitExtension(shipment, models.ReServiceCodeDOASIT)
		suite.Equal(&today, endDate)
	})

	suite.Run("valid DestinationSITAuthEndDate and DDASIT Code", func() {
		shipment := factory.BuildMTOShipment(suite.DB(), []factory.Customization{
			{
				Model: models.MTOShipment{
					OriginSITAuthEndDate:      &ZeroTime,
					DestinationSITAuthEndDate: &today,
				},
			},
		}, nil)

		endDate := models.GetAuthorizedSITEndDateForSitExtension(shipment, models.ReServiceCodeDDASIT)
		suite.Equal(&today, endDate)
	})

	suite.Run("valid OriginSITAuthEndDate, DestinationSITAuthEndDate and DOASIT Code", func() {
		shipment := factory.BuildMTOShipment(suite.DB(), []factory.Customization{
			{
				Model: models.MTOShipment{
					OriginSITAuthEndDate:      &today,
					DestinationSITAuthEndDate: &tomorrow,
				},
			},
		}, nil)

		endDate := models.GetAuthorizedSITEndDateForSitExtension(shipment, models.ReServiceCodeDOASIT)
		suite.True(endDate.IsZero())
	})

	suite.Run("valid Reservice code, nil AuthorizedEndDate and DOASIT Code", func() {
		shipment := factory.BuildMTOShipment(suite.DB(), []factory.Customization{
			{
				Model: models.MTOShipment{
					OriginSITAuthEndDate:      nil,
					DestinationSITAuthEndDate: nil,
				},
			},
		}, nil)

		endDate := models.GetAuthorizedSITEndDateForSitExtension(shipment, models.ReServiceCodeDOASIT)
		suite.True(endDate.IsZero())
	})

	suite.Run("empty Reservice code and valid date", func() {
		shipment := factory.BuildMTOShipment(suite.DB(), []factory.Customization{
			{
				Model: models.MTOShipment{
					OriginSITAuthEndDate:      &today,
					DestinationSITAuthEndDate: &tomorrow,
				},
			},
		}, nil)

		endDate := models.GetAuthorizedSITEndDateForSitExtension(shipment, "")
		suite.True(endDate.IsZero())
	})
}<|MERGE_RESOLUTION|>--- conflicted
+++ resolved
@@ -680,7 +680,6 @@
 	})
 }
 
-<<<<<<< HEAD
 func (suite *ModelSuite) TestPrimeCanUpdateDestinationAddress() {
 	suite.Run("return true for valid shipmentTypes", func() {
 		validTypes := []models.MTOShipmentType{models.MTOShipmentTypeHHGOutOfNTS,
@@ -820,10 +819,7 @@
 	})
 }
 
-func (suite *ModelSuite) GetAuthorizedSITEndDateForSitExtension() {
-=======
 func (suite *ModelSuite) TestGetAuthorizedSITEndDateForSitExtension() {
->>>>>>> 38058732
 	var ZeroTime time.Time
 	today := time.Now()
 	tomorrow := today.Add(time.Hour * 24)
