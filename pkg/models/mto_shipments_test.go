package models_test

import (
	"github.com/gofrs/uuid"

	"github.com/transcom/mymove/pkg/factory"
	"github.com/transcom/mymove/pkg/models"
	"github.com/transcom/mymove/pkg/unit"
)

func (suite *ModelSuite) TestMTOShipmentValidation() {
	suite.Run("test valid MTOShipment", func() {
		// mock weights
		estimatedWeight := unit.Pound(1000)
		actualWeight := unit.Pound(980)
		sitDaysAllowance := 90
		tacType := models.LOATypeHHG
		sacType := models.LOATypeHHG
		marketCode := models.MarketCodeDomestic
		validMTOShipment := models.MTOShipment{
			MoveTaskOrderID:      uuid.Must(uuid.NewV4()),
			Status:               models.MTOShipmentStatusApproved,
			PrimeEstimatedWeight: &estimatedWeight,
			PrimeActualWeight:    &actualWeight,
			SITDaysAllowance:     &sitDaysAllowance,
			TACType:              &tacType,
			SACType:              &sacType,
			MarketCode:           marketCode,
		}
		expErrors := map[string][]string{}
		suite.verifyValidationErrors(&validMTOShipment, expErrors)
	})

	suite.Run("test empty MTOShipment", func() {
		emptyMTOShipment := models.MTOShipment{}
		expErrors := map[string][]string{
			"move_task_order_id": {"MoveTaskOrderID can not be blank."},
			"status":             {"Status is not in the list [APPROVED, REJECTED, SUBMITTED, DRAFT, CANCELLATION_REQUESTED, CANCELED, DIVERSION_REQUESTED, TERMINATED_FOR_CAUSE]."},
		}
		suite.verifyValidationErrors(&emptyMTOShipment, expErrors)
	})

	suite.Run("test rejected MTOShipment", func() {
		rejectionReason := "bad shipment"
		marketCode := models.MarketCodeDomestic
		rejectedMTOShipment := models.MTOShipment{
			MoveTaskOrderID: uuid.Must(uuid.NewV4()),
			Status:          models.MTOShipmentStatusRejected,
			MarketCode:      marketCode,
			RejectionReason: &rejectionReason,
		}
		expErrors := map[string][]string{}
		suite.verifyValidationErrors(&rejectedMTOShipment, expErrors)
	})

	suite.Run("test validation failures", func() {
		// mock weights
		estimatedWeight := unit.Pound(-1000)
		actualWeight := unit.Pound(-980)
		billableWeightCap := unit.Pound(-1)
		billableWeightJustification := ""
		sitDaysAllowance := -1
		serviceOrderNumber := ""
		tacType := models.LOAType("FAKE")
		marketCode := models.MarketCode("x")
		invalidMTOShipment := models.MTOShipment{
			MoveTaskOrderID:             uuid.Must(uuid.NewV4()),
			Status:                      models.MTOShipmentStatusRejected,
			PrimeEstimatedWeight:        &estimatedWeight,
			PrimeActualWeight:           &actualWeight,
			BillableWeightCap:           &billableWeightCap,
			BillableWeightJustification: &billableWeightJustification,
			SITDaysAllowance:            &sitDaysAllowance,
			ServiceOrderNumber:          &serviceOrderNumber,
			StorageFacilityID:           &uuid.Nil,
			TACType:                     &tacType,
			SACType:                     &tacType,
			MarketCode:                  marketCode,
		}
		expErrors := map[string][]string{
			"prime_estimated_weight":        {"-1000 is not greater than 0."},
			"prime_actual_weight":           {"-980 is not greater than 0."},
			"rejection_reason":              {"RejectionReason can not be blank."},
			"billable_weight_cap":           {"-1 is less than zero."},
			"billable_weight_justification": {"BillableWeightJustification can not be blank."},
			"sitdays_allowance":             {"-1 is not greater than -1."},
			"service_order_number":          {"ServiceOrderNumber can not be blank."},
			"storage_facility_id":           {"StorageFacilityID can not be blank."},
			"tactype":                       {"TACType is not in the list [HHG, NTS]."},
			"sactype":                       {"SACType is not in the list [HHG, NTS]."},
			"market_code":                   {"MarketCode is not in the list [d, i]."},
		}
		suite.verifyValidationErrors(&invalidMTOShipment, expErrors)
	})
	suite.Run("test MTO Shipment has a PPM Shipment", func() {
		ppmShipment := factory.BuildPPMShipment(suite.DB(), nil, nil)
		mtoShipment := factory.BuildMTOShipmentMinimal(suite.DB(), nil, nil)

		mtoShipment.PPMShipment = &ppmShipment
		result := mtoShipment.ContainsAPPMShipment()

		suite.True(result, "Expected mtoShipment to cotain a PPM Shipment")
	})
}

func (suite *ModelSuite) TestDetermineShipmentMarketCode() {
	suite.Run("test MTOShipmentTypeHHGIntoNTS with domestic pickup and storage facility", func() {
		pickupAddress := models.Address{
			IsOconus: models.BoolPointer(false),
		}
		storageAddress := models.Address{
			IsOconus: models.BoolPointer(false),
		}
		shipment := &models.MTOShipment{
			ShipmentType:  models.MTOShipmentTypeHHGIntoNTS,
			PickupAddress: &pickupAddress,
			StorageFacility: &models.StorageFacility{
				Address: storageAddress,
			},
		}

		updatedShipment := models.DetermineShipmentMarketCode(shipment)
		suite.Equal(models.MarketCodeDomestic, updatedShipment.MarketCode, "Expected MarketCode to be d")
	})

	suite.Run("test MTOShipmentTypeHHGIntoNTS with international pickup", func() {
		pickupAddress := models.Address{
			IsOconus: models.BoolPointer(true),
		}
		shipment := &models.MTOShipment{
			ShipmentType:  models.MTOShipmentTypeHHGIntoNTS,
			PickupAddress: &pickupAddress,
		}

		updatedShipment := models.DetermineShipmentMarketCode(shipment)
		suite.Equal(models.MarketCodeInternational, updatedShipment.MarketCode, "Expected MarketCode to be i")
	})

	suite.Run("test MTOShipmentTypeHHGOutOfNTS with domestic storage and destination", func() {
		storageAddress := models.Address{
			IsOconus: models.BoolPointer(false),
		}
		destinationAddress := models.Address{
			IsOconus: models.BoolPointer(false),
		}
		shipment := &models.MTOShipment{
			ShipmentType: models.MTOShipmentTypeHHGOutOfNTS,
			StorageFacility: &models.StorageFacility{
				Address: storageAddress,
			},
			DestinationAddress: &destinationAddress,
		}

		updatedShipment := models.DetermineShipmentMarketCode(shipment)
		suite.Equal(models.MarketCodeDomestic, updatedShipment.MarketCode, "Expected MarketCode to be d")
	})

	suite.Run("testMTOShipmentTypeHHGOutOfNTS with international destination", func() {
		storageAddress := models.Address{
			IsOconus: models.BoolPointer(false),
		}
		destinationAddress := models.Address{
			IsOconus: models.BoolPointer(true),
		}
		shipment := &models.MTOShipment{
			ShipmentType: models.MTOShipmentTypeHHGOutOfNTS,
			StorageFacility: &models.StorageFacility{
				Address: storageAddress,
			},
			DestinationAddress: &destinationAddress,
		}

		updatedShipment := models.DetermineShipmentMarketCode(shipment)
		suite.Equal(models.MarketCodeInternational, updatedShipment.MarketCode, "Expected MarketCode to be i")
	})

	suite.Run("test default shipment with domestic pickup and destination", func() {
		pickupAddress := models.Address{
			IsOconus: models.BoolPointer(false),
		}
		destinationAddress := models.Address{
			IsOconus: models.BoolPointer(false),
		}
		shipment := &models.MTOShipment{
			PickupAddress:      &pickupAddress,
			DestinationAddress: &destinationAddress,
		}

		updatedShipment := models.DetermineShipmentMarketCode(shipment)
		suite.Equal(models.MarketCodeDomestic, updatedShipment.MarketCode, "Expected MarketCode to be d")
	})

	suite.Run("test default shipment with international destination", func() {
		pickupAddress := models.Address{
			IsOconus: models.BoolPointer(false),
		}
		destinationAddress := models.Address{
			IsOconus: models.BoolPointer(true),
		}
		shipment := &models.MTOShipment{
			PickupAddress:      &pickupAddress,
			DestinationAddress: &destinationAddress,
		}

		updatedShipment := models.DetermineShipmentMarketCode(shipment)
		suite.Equal(models.MarketCodeInternational, updatedShipment.MarketCode, "Expected MarketCode to be i")
	})
}

func (suite *ModelSuite) TestDetermineMarketCode() {
	marketCodeNil := models.MarketCode("")
	suite.Run("test domestic market code for two CONUS addresses", func() {
		address1 := &models.Address{
			IsOconus: models.BoolPointer(false),
		}
		address2 := &models.Address{
			IsOconus: models.BoolPointer(false),
		}

		marketCode, err := models.DetermineMarketCode(address1, address2)
		suite.NoError(err)
		suite.Equal(models.MarketCodeDomestic, marketCode, "Expected MarketCode to be d")
	})

	suite.Run("test international market code with CONUS and OCONUS address", func() {
		address1 := &models.Address{
			IsOconus: models.BoolPointer(false),
		}
		address2 := &models.Address{
			IsOconus: models.BoolPointer(true),
		}

		marketCode, err := models.DetermineMarketCode(address1, address2)
		suite.NoError(err)
		suite.Equal(models.MarketCodeInternational, marketCode, "Expected MarketCode to be i")
	})

	suite.Run("test international market code for two OCONUS addresses", func() {
		address1 := &models.Address{
			IsOconus: models.BoolPointer(true),
		}
		address2 := &models.Address{
			IsOconus: models.BoolPointer(true),
		}

		marketCode, err := models.DetermineMarketCode(address1, address2)
		suite.NoError(err)
		suite.Equal(models.MarketCodeInternational, marketCode, "Expected MarketCode to be i")
	})

	suite.Run("test error when address1 is nil", func() {
		address1 := (*models.Address)(nil)
		address2 := &models.Address{
			IsOconus: models.BoolPointer(false),
		}

		marketCode, err := models.DetermineMarketCode(address1, address2)
		suite.Error(err)
		suite.Equal(marketCodeNil, marketCode, "Expected MarketCode to be empty when address1 is nil")
		suite.EqualError(err, "both address1 and address2 must be provided")
	})

	suite.Run("test error when address2 is nil", func() {
		address1 := &models.Address{
			IsOconus: models.BoolPointer(false),
		}
		address2 := (*models.Address)(nil)

		marketCode, err := models.DetermineMarketCode(address1, address2)
		suite.Error(err)
		suite.Equal(marketCodeNil, marketCode, "Expected MarketCode to be empty when address2 is nil")
		suite.EqualError(err, "both address1 and address2 must be provided")
	})

	suite.Run("test error when both addresses are nil", func() {
		address1 := (*models.Address)(nil)
		address2 := (*models.Address)(nil)

		marketCode, err := models.DetermineMarketCode(address1, address2)
		suite.Error(err)
		suite.Equal(marketCodeNil, marketCode, "Expected MarketCode to be empty when both addresses are nil")
		suite.EqualError(err, "both address1 and address2 must be provided")
	})
}
func (suite *ModelSuite) TestCreateApprovedServiceItemsForShipment() {
	suite.Run("test creating approved service items for shipment", func() {

		usprc1, err := models.FindByZipCodeAndCity(suite.AppContextForTest().DB(), "90210", "BEVERLY HILLS")
		suite.NotNil(usprc1)
		suite.FatalNoError(err)

		usprc2, err := models.FindByZipCodeAndCity(suite.AppContextForTest().DB(), "99695", "ANCHORAGE")
		suite.NotNil(usprc2)
		suite.FatalNoError(err)

		shipment := factory.BuildMTOShipment(suite.DB(), []factory.Customization{
			{

				Model: models.Address{
					StreetAddress1:     "some address",
<<<<<<< HEAD
					City:               "city",
=======
					City:               "BEVERLY HILLS",
>>>>>>> 68a9dd64
					State:              "CA",
					PostalCode:         "90210",
					IsOconus:           models.BoolPointer(false),
					UsPostRegionCityID: &usprc1.ID,
				},
				Type: &factory.Addresses.PickupAddress,
			},
			{
				Model: models.MTOShipment{
					MarketCode: "i",
				},
			},
			{
				Model: models.Address{
					StreetAddress1:     "some address",
<<<<<<< HEAD
					City:               "city",
=======
					City:               "ANCHORAGE",
>>>>>>> 68a9dd64
					State:              "AK",
					PostalCode:         "99695",
					IsOconus:           models.BoolPointer(true),
					UsPostRegionCityID: &usprc2.ID,
				},
				Type: &factory.Addresses.DeliveryAddress,
			},
		}, nil)

		err = models.CreateApprovedServiceItemsForShipment(suite.DB(), &shipment)
		suite.NoError(err)
	})

	suite.Run("test error handling for invalid shipment", func() {
		invalidShipment := models.MTOShipment{}

		err := models.CreateApprovedServiceItemsForShipment(suite.DB(), &invalidShipment)
		suite.Error(err)
	})
}

func (suite *ModelSuite) TestCreateInternationalAccessorialServiceItemsForShipment() {
	suite.Run("test creating accessorial service items for shipment", func() {

		move := factory.BuildAvailableToPrimeMove(suite.DB(), nil, nil)

		shipment := factory.BuildMTOShipment(suite.DB(), []factory.Customization{
			{
				Model: models.MTOShipment{
					Status: models.MTOShipmentStatusApproved,
				},
			},
			{
				Model:    move,
				LinkOnly: true,
			},
		}, nil)

		serviceItem := factory.BuildMTOServiceItemBasic(suite.DB(), []factory.Customization{
			{
				Model: models.MTOServiceItem{
					RejectionReason: models.StringPointer("not applicable"),
					MTOShipmentID:   &shipment.ID,
					Reason:          models.StringPointer("this is a special item"),
					EstimatedWeight: models.PoundPointer(400),
					ActualWeight:    models.PoundPointer(500),
				},
			},
			{
				Model:    move,
				LinkOnly: true,
			},
			{
				Model:    shipment,
				LinkOnly: true,
			},
			{
				Model: models.ReService{
					Code: models.ReServiceCodeIDSHUT,
				},
			},
		}, nil)

		serviceItem.MTOShipment = shipment
		serviceItemIds, err := models.CreateInternationalAccessorialServiceItemsForShipment(suite.DB(), shipment.ID, models.MTOServiceItems{serviceItem})
		suite.NoError(err)
		suite.NotNil(serviceItemIds)
	})

	suite.Run("test error handling for invalid shipment", func() {
		serviceItemIds, err := models.CreateInternationalAccessorialServiceItemsForShipment(suite.DB(), uuid.Nil, models.MTOServiceItems{})
		suite.Error(err)
		suite.Nil(serviceItemIds)
	})
}

func (suite *ModelSuite) TestFindShipmentByID() {
	suite.Run("success - test find", func() {
		shipment := factory.BuildMTOShipmentMinimal(suite.DB(), nil, nil)
		_, err := models.FetchShipmentByID(suite.DB(), shipment.ID)
		suite.NoError(err)
	})

	suite.Run("not found test find", func() {
		notValidID := uuid.Must(uuid.NewV4())
		_, err := models.FetchShipmentByID(suite.DB(), notValidID)
		suite.Error(err)
		suite.Equal(models.ErrFetchNotFound, err)
	})
}

func (suite *ModelSuite) TestGetDestinationGblocForShipment() {
	suite.Run("success - get GBLOC for USAF in AK Zone II", func() {
		// Create a USAF move in Alaska Zone II
		// this is a hard coded uuid that is a us_post_region_cities_id within AK Zone II
		// this should always return MBFL
		zone2UUID, err := uuid.FromString("66768964-e0de-41f3-b9be-7ef32e4ae2b4")
		suite.FatalNoError(err)
		airForce := models.AffiliationAIRFORCE
		postalCode := "99501"
		city := "ANCHORAGE"

		destinationAddress := factory.BuildAddress(suite.DB(), []factory.Customization{
			{
				Model: models.Address{
					PostalCode:         postalCode,
					UsPostRegionCityID: &zone2UUID,
					City:               city,
				},
			},
		}, nil)

		move := factory.BuildAvailableToPrimeMove(suite.DB(), []factory.Customization{
			{
				Model: models.ServiceMember{
					Affiliation: &airForce,
				},
			},
		}, nil)

		shipment := factory.BuildMTOShipment(suite.DB(), []factory.Customization{
			{
				Model: models.MTOShipment{
					MarketCode: models.MarketCodeInternational,
				},
			},
			{
				Model:    move,
				LinkOnly: true,
			},
			{
				Model:    destinationAddress,
				LinkOnly: true,
			},
		}, nil)

		gbloc, err := models.GetDestinationGblocForShipment(suite.DB(), shipment.ID)
		suite.NoError(err)
		suite.NotNil(gbloc)
		suite.Equal(*gbloc, "MBFL")
	})
	suite.Run("success - get GBLOC for Army in AK Zone II", func() {
		// Create an ARMY move in Alaska Zone II
		zone2UUID, err := uuid.FromString("66768964-e0de-41f3-b9be-7ef32e4ae2b4")
		suite.FatalNoError(err)
		army := models.AffiliationARMY
		postalCode := "99501"
		city := "ANCHORAGE"
		// since we truncate the test db, we need to add the postal_code_to_gbloc value
		factory.FetchOrBuildPostalCodeToGBLOC(suite.DB(), "99744", "JEAT")

		destinationAddress := factory.BuildAddress(suite.DB(), []factory.Customization{
			{
				Model: models.Address{
					PostalCode:         postalCode,
					UsPostRegionCityID: &zone2UUID,
					City:               city,
				},
			},
		}, nil)

		move := factory.BuildAvailableToPrimeMove(suite.DB(), []factory.Customization{
			{
				Model: models.ServiceMember{
					Affiliation: &army,
				},
			},
		}, nil)

		shipment := factory.BuildMTOShipment(suite.DB(), []factory.Customization{
			{
				Model: models.MTOShipment{
					MarketCode: models.MarketCodeInternational,
				},
			},
			{
				Model:    move,
				LinkOnly: true,
			},
			{
				Model:    destinationAddress,
				LinkOnly: true,
			},
		}, nil)

		gbloc, err := models.GetDestinationGblocForShipment(suite.DB(), shipment.ID)
		suite.NoError(err)
		suite.NotNil(gbloc)
		suite.Equal(*gbloc, "JEAT")
	})
	suite.Run("success - get GBLOC for USMC in AK Zone II", func() {
		// Create a USMC move in Alaska Zone II
		// this should always return USMC
		zone2UUID, err := uuid.FromString("66768964-e0de-41f3-b9be-7ef32e4ae2b4")
		suite.FatalNoError(err)
		usmc := models.AffiliationMARINES
		postalCode := "99501"
		city := "ANCHORAGE"
		// since we truncate the test db, we need to add the postal_code_to_gbloc value
		// this doesn't matter to the db function because it will check for USMC but we are just verifying it won't be JEAT despite the zip matching
		factory.FetchOrBuildPostalCodeToGBLOC(suite.DB(), "99744", "JEAT")

		destinationAddress := factory.BuildAddress(suite.DB(), []factory.Customization{
			{
				Model: models.Address{
					PostalCode:         postalCode,
					UsPostRegionCityID: &zone2UUID,
					City:               city,
				},
			},
		}, nil)

		move := factory.BuildAvailableToPrimeMove(suite.DB(), []factory.Customization{
			{
				Model: models.ServiceMember{
					Affiliation: &usmc,
				},
			},
		}, nil)

		shipment := factory.BuildMTOShipment(suite.DB(), []factory.Customization{
			{
				Model: models.MTOShipment{
					MarketCode: models.MarketCodeInternational,
				},
			},
			{
				Model:    move,
				LinkOnly: true,
			},
			{
				Model:    destinationAddress,
				LinkOnly: true,
			},
		}, nil)

		gbloc, err := models.GetDestinationGblocForShipment(suite.DB(), shipment.ID)
		suite.NoError(err)
		suite.NotNil(gbloc)
		suite.Equal(*gbloc, "USMC")
	})
}

func (suite *ModelSuite) TestIsPPMShipment() {
	suite.Run("true - shipment is a ppm", func() {
		ppmShipment := factory.BuildPPMShipment(suite.DB(), nil, nil)
		mtoShipment := factory.BuildMTOShipmentMinimal(suite.DB(), nil, nil)

		mtoShipment.PPMShipment = &ppmShipment
		mtoShipment.ShipmentType = models.MTOShipmentTypePPM

		isPPM := mtoShipment.IsPPMShipment()
		suite.NotNil(isPPM)
		suite.Equal(isPPM, true)
	})

	suite.Run("false - shipment is not a ppm", func() {
		nonPPMshipment := factory.BuildMTOShipmentMinimal(suite.DB(), nil, nil)

		isPPM := nonPPMshipment.IsPPMShipment()
		suite.NotNil(isPPM)
		suite.Equal(isPPM, false)
	})
}

func (suite *ModelSuite) TestIsShipmentOCONUS() {
	suite.Run("dest OCONUS but pickup CONUS", func() {
		shipment := factory.BuildMTOShipment(suite.DB(), []factory.Customization{
			{
				Model: models.Address{
					StreetAddress1: "some address",
					City:           "city",
					State:          "CA",
					PostalCode:     "90210",
					IsOconus:       models.BoolPointer(false),
				},
				Type: &factory.Addresses.PickupAddress,
			},
			{
				Model: models.Address{
					StreetAddress1: "some address",
					City:           "city",
					State:          "AK",
					PostalCode:     "98765",
					IsOconus:       models.BoolPointer(true),
				},
				Type: &factory.Addresses.DeliveryAddress,
			},
		}, nil)

		isOCONUS := models.IsShipmentOCONUS(shipment)
		suite.NotNil(isOCONUS)
		suite.True(*isOCONUS)
	})

	suite.Run("pickup OCONUS but dest CONUS", func() {
		shipment := factory.BuildMTOShipment(suite.DB(), []factory.Customization{
			{
				Model: models.Address{
					StreetAddress1: "some address",
					City:           "city",
					State:          "CA",
					PostalCode:     "90210",
					IsOconus:       models.BoolPointer(false),
				},
				Type: &factory.Addresses.DeliveryAddress,
			},
			{
				Model: models.Address{
					StreetAddress1: "some address",
					City:           "city",
					State:          "AK",
					PostalCode:     "98765",
					IsOconus:       models.BoolPointer(true),
				},
				Type: &factory.Addresses.PickupAddress,
			},
		}, nil)

		isOCONUS := models.IsShipmentOCONUS(shipment)
		suite.NotNil(isOCONUS)
		suite.True(*isOCONUS)
	})

	suite.Run("pickup CONUS, dest CONUS", func() {
		// default factory produces two CONUS addresses
		shipment := factory.BuildMTOShipment(suite.DB(), nil, nil)

		isOCONUS := models.IsShipmentOCONUS(shipment)
		suite.NotNil(isOCONUS)
		suite.False(*isOCONUS)
	})

	suite.Run("both OCONUS addresses", func() {
		shipment := factory.BuildMTOShipment(suite.DB(), []factory.Customization{
			{
				Model: models.Address{
					StreetAddress1: "some address",
					City:           "city",
					State:          "AK",
					PostalCode:     "98765",
					IsOconus:       models.BoolPointer(true),
				},
				Type: &factory.Addresses.DeliveryAddress,
			},
			{
				Model: models.Address{
					StreetAddress1: "some other address",
					City:           "city",
					State:          "AK",
					PostalCode:     "98765",
					IsOconus:       models.BoolPointer(true),
				},
				Type: &factory.Addresses.PickupAddress,
			},
		}, nil)

		isOCONUS := models.IsShipmentOCONUS(shipment)
		suite.NotNil(isOCONUS)
		suite.True(*isOCONUS)
	})

	suite.Run("nil PickupAddress.IsOconus", func() {
		shipment := factory.BuildMTOShipment(suite.DB(), []factory.Customization{
			{
				Model: models.Address{
					StreetAddress1: "some address",
					City:           "city",
					State:          "CA",
					PostalCode:     "90210",
					IsOconus:       nil,
				},
				Type: &factory.Addresses.PickupAddress,
			},
			{
				Model: models.Address{
					StreetAddress1: "some address",
					City:           "city",
					State:          "AK",
					PostalCode:     "98765",
					IsOconus:       models.BoolPointer(true),
				},
				Type: &factory.Addresses.DeliveryAddress,
			},
		}, nil)

		shipment.PickupAddress.IsOconus = nil

		isOCONUS := models.IsShipmentOCONUS(shipment)
		suite.Nil(isOCONUS)
	})

	suite.Run("nil DestinationAddress.IsOconus", func() {
		shipment := factory.BuildMTOShipment(suite.DB(), []factory.Customization{
			{
				Model: models.Address{
					StreetAddress1: "some address",
					City:           "city",
					State:          "CA",
					PostalCode:     "90210",
					IsOconus:       models.BoolPointer(false),
				},
				Type: &factory.Addresses.PickupAddress,
			},
			{
				Model: models.Address{
					StreetAddress1: "some address",
					City:           "city",
					State:          "AK",
					PostalCode:     "98765",
					IsOconus:       nil,
				},
				Type: &factory.Addresses.DeliveryAddress,
			},
		}, nil)

		shipment.DestinationAddress.IsOconus = nil

		isOCONUS := models.IsShipmentOCONUS(shipment)
		suite.Nil(isOCONUS)
	})
}<|MERGE_RESOLUTION|>--- conflicted
+++ resolved
@@ -298,11 +298,7 @@
 
 				Model: models.Address{
 					StreetAddress1:     "some address",
-<<<<<<< HEAD
-					City:               "city",
-=======
 					City:               "BEVERLY HILLS",
->>>>>>> 68a9dd64
 					State:              "CA",
 					PostalCode:         "90210",
 					IsOconus:           models.BoolPointer(false),
@@ -318,11 +314,7 @@
 			{
 				Model: models.Address{
 					StreetAddress1:     "some address",
-<<<<<<< HEAD
-					City:               "city",
-=======
 					City:               "ANCHORAGE",
->>>>>>> 68a9dd64
 					State:              "AK",
 					PostalCode:         "99695",
 					IsOconus:           models.BoolPointer(true),
