--- conflicted
+++ resolved
@@ -51,23 +51,7 @@
 	), nil
 }
 
-<<<<<<< HEAD
-// ValidateCreate gets run every time you call "pop.ValidateAndCreate" method.
-// This method is not required and may be deleted.
-func (t *TransportationServiceProvider) ValidateCreate(tx *pop.Connection) (*validate.Errors, error) {
-	return validate.NewErrors(), nil
-}
-
-// ValidateUpdate gets run every time you call "pop.ValidateAndUpdate" method.
-// This method is not required and may be deleted.
-func (t *TransportationServiceProvider) ValidateUpdate(tx *pop.Connection) (*validate.Errors, error) {
-	return validate.NewErrors(), nil
-}
-
 // FetchTSPsInTDLSortByAward returns TSPs in a given TDL in the
-=======
-// FetchTransportationServiceProvidersInTDL returns TSPs in a given TDL in the
->>>>>>> 3b6df1ba
 // order that they should be awarded new shipments.
 func FetchTSPsInTDLSortByAward(tx *pop.Connection, tdlID uuid.UUID) ([]TSPWithBVSAndAwardCount, error) {
 	// We need to get TSPs, along with their Best Value Scores and total
@@ -99,6 +83,8 @@
 	return tsps, err
 }
 
+// FetchTSPsInTDLSortByBVS returns TSPs in a given TDL in the
+// order that they should be assigned quality bands.
 func FetchTSPsInTDLSortByBVS(tx *pop.Connection, tdlID uuid.UUID) ([]TSPWithBVSCount, error) {
 	// We need to get TSPs, along with their Best Value Scores. Some notes on the query:
 	// - We min() the id and scores, because we need an aggregate function given
