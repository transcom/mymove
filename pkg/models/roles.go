package models

import (
	"github.com/gobuffalo/pop"
	"github.com/gobuffalo/validate"
	"github.com/gobuffalo/validate/validators"

	"github.com/transcom/mymove/pkg/auth"
)

// RoleType defines a role type for a user
type RoleType string

const (
	RoleTypeTio                RoleType = "tio"
	RoleTypeToo                RoleType = "too"
	RoleTypeContractingOfficer RoleType = "contractingOfficer"
	RoleTypeOffice             RoleType = "office"
	RoleTypeCustomer           RoleType = "customer"
)

// Role is an object representing the types of users who can authenticate in the admin app
<<<<<<< HEAD
type Role struct {
	ID        int       `json:"id" db:"id"`
	RoleType  RoleType  `json:"role_type" db:"role_type"`
	CreatedAt time.Time `json:"created_at" db:"created_at"`
	UpdatedAt time.Time `json:"updated_at" db:"updated_at"`
}
=======
type Role auth.Role
>>>>>>> 1828dcd5

type Roles []Role

// Validate gets run every time you call a "pop.Validate*" (pop.ValidateAndSave, pop.ValidateAndCreate, pop.ValidateAndUpdate) method.
// This method is not required and may be deleted.
func (r *Role) Validate(tx *pop.Connection) (*validate.Errors, error) {
	return validate.Validate(
		&validators.UUIDIsPresent{Field: (r.ID), Name: "ID"},
		&validators.StringIsPresent{Field: string(r.RoleType), Name: "RoleType"},
	), nil
}

// ValidateCreate gets run every time you call "pop.ValidateAndCreate" method.
// This method is not required and may be deleted.
func (r *Role) ValidateCreate(tx *pop.Connection) (*validate.Errors, error) {
	return validate.NewErrors(), nil
}

// ValidateUpdate gets run every time you call "pop.ValidateAndUpdate" method.
// This method is not required and may be deleted.
func (r *Role) ValidateUpdate(tx *pop.Connection) (*validate.Errors, error) {
	return validate.NewErrors(), nil
}<|MERGE_RESOLUTION|>--- conflicted
+++ resolved
@@ -8,28 +8,8 @@
 	"github.com/transcom/mymove/pkg/auth"
 )
 
-// RoleType defines a role type for a user
-type RoleType string
-
-const (
-	RoleTypeTio                RoleType = "tio"
-	RoleTypeToo                RoleType = "too"
-	RoleTypeContractingOfficer RoleType = "contractingOfficer"
-	RoleTypeOffice             RoleType = "office"
-	RoleTypeCustomer           RoleType = "customer"
-)
-
 // Role is an object representing the types of users who can authenticate in the admin app
-<<<<<<< HEAD
-type Role struct {
-	ID        int       `json:"id" db:"id"`
-	RoleType  RoleType  `json:"role_type" db:"role_type"`
-	CreatedAt time.Time `json:"created_at" db:"created_at"`
-	UpdatedAt time.Time `json:"updated_at" db:"updated_at"`
-}
-=======
 type Role auth.Role
->>>>>>> 1828dcd5
 
 type Roles []Role
 
