--- conflicted
+++ resolved
@@ -1,18 +1,11 @@
 package models_test
 
 import (
-<<<<<<< HEAD
-	. "github.com/transcom/mymove/pkg/models"
-)
-=======
-	"testing"
-
 	. "github.com/transcom/mymove/pkg/models"
 	"github.com/transcom/mymove/pkg/testdatagen"
 )
 
 var mps = 10
->>>>>>> 50065d19
 
 func (suite *ModelSuite) Test_BestValueScoreValidations() {
 	tspPerformance := &TransportationServiceProviderPerformance{BestValueScore: 101}
@@ -29,25 +22,24 @@
 		"best_value_score": []string{"-1 is not greater than -1."},
 	}
 
-<<<<<<< HEAD
 	suite.verifyValidationErrors(tspPerformance, expErrors)
-=======
-	verifyValidationErrors(tspPerformance, expErrors, t)
 }
 
-func Test_AssignQualityBandToTSPPerformance(t *testing.T) {
-	tdl, _ := testdatagen.MakeTDL(dbConnection, "california", "90210", "2")
-	tsp, _ := testdatagen.MakeTSP(dbConnection, "Test Shipper", "TEST")
-	perf, _ := testdatagen.MakeTSPPerformance(dbConnection, tsp, tdl, nil, mps, 0)
+func (suite *ModelSuite) Test_AssignQualityBandToTSPPerformance() {
+	t := suite.T()
+
+	tdl, _ := testdatagen.MakeTDL(suite.db, "california", "90210", "2")
+	tsp, _ := testdatagen.MakeTSP(suite.db, "Test Shipper", "TEST")
+	perf, _ := testdatagen.MakeTSPPerformance(suite.db, tsp, tdl, nil, mps, 0)
 	band := 1
 
-	err := AssignQualityBandToTSPPerformance(dbConnection, band, perf.ID)
+	err := AssignQualityBandToTSPPerformance(suite.db, band, perf.ID)
 	if err != nil {
 		t.Fatalf("Did not update quality band: %v", err)
 	}
 
 	performance := TransportationServiceProviderPerformance{}
-	if err := dbConnection.Find(&performance, perf.ID); err != nil {
+	if err := suite.db.Find(&performance, perf.ID); err != nil {
 		t.Fatalf("could not find perf: %v", err)
 	}
 
@@ -58,23 +50,24 @@
 	}
 }
 
-func Test_BVSWithLowMPS(t *testing.T) {
+func (suite *ModelSuite) Test_BVSWithLowMPS() {
+	t := suite.T()
 	tspsToMake := 5
 
 	// Make a TDL to contain our tests
-	tdl, _ := testdatagen.MakeTDL(dbConnection, "california", "90210", "2")
+	tdl, _ := testdatagen.MakeTDL(suite.db, "california", "90210", "2")
 
 	// Make 5 (not divisible by 4) TSPs in this TDL with BVSs above MPS threshold
 	for i := 0; i < tspsToMake; i++ {
-		tsp, _ := testdatagen.MakeTSP(dbConnection, "Test Shipper", "TEST")
-		testdatagen.MakeTSPPerformance(dbConnection, tsp, tdl, nil, 15, 0)
+		tsp, _ := testdatagen.MakeTSP(suite.db, "Test Shipper", "TEST")
+		testdatagen.MakeTSPPerformance(suite.db, tsp, tdl, nil, 15, 0)
 	}
 	// Make 1 TSP in this TDL with BVS below the MPS threshold
-	mpsTSP, _ := testdatagen.MakeTSP(dbConnection, "Low BVS Test Shipper", "TEST")
-	testdatagen.MakeTSPPerformance(dbConnection, mpsTSP, tdl, nil, mps-1, 0)
+	mpsTSP, _ := testdatagen.MakeTSP(suite.db, "Low BVS Test Shipper", "TEST")
+	testdatagen.MakeTSPPerformance(suite.db, mpsTSP, tdl, nil, mps-1, 0)
 
 	// Fetch TSPs in TDL
-	tspsbb, err := FetchTSPPerformanceForQualityBandAssignment(dbConnection, tdl.ID, mps)
+	tspsbb, err := FetchTSPPerformanceForQualityBandAssignment(suite.db, tdl.ID, mps)
 
 	// Then: Expect to find TSPs in TDL
 	if err != nil {
@@ -90,17 +83,19 @@
 
 // Test_FetchTSPPerformanceForAwardQueue ensures that TSPs are returned in the expected
 // order for the Award Queue operation.
-func Test_FetchTSPPerformanceForAwardQueue(t *testing.T) {
-	tdl, _ := testdatagen.MakeTDL(dbConnection, "source", "dest", "cos")
-	tsp1, _ := testdatagen.MakeTSP(dbConnection, "Test TSP 1", "TSP1")
-	tsp2, _ := testdatagen.MakeTSP(dbConnection, "Test TSP 2", "TSP2")
-	tsp3, _ := testdatagen.MakeTSP(dbConnection, "Test TSP 3", "TSP2")
+func (suite *ModelSuite) Test_FetchTSPPerformanceForAwardQueue() {
+	t := suite.T()
+
+	tdl, _ := testdatagen.MakeTDL(suite.db, "source", "dest", "cos")
+	tsp1, _ := testdatagen.MakeTSP(suite.db, "Test TSP 1", "TSP1")
+	tsp2, _ := testdatagen.MakeTSP(suite.db, "Test TSP 2", "TSP2")
+	tsp3, _ := testdatagen.MakeTSP(suite.db, "Test TSP 3", "TSP2")
 	// TSPs should be orderd by award_count first, then BVS.
-	testdatagen.MakeTSPPerformance(dbConnection, tsp1, tdl, nil, mps+1, 0)
-	testdatagen.MakeTSPPerformance(dbConnection, tsp2, tdl, nil, mps+3, 1)
-	testdatagen.MakeTSPPerformance(dbConnection, tsp3, tdl, nil, mps+2, 1)
+	testdatagen.MakeTSPPerformance(suite.db, tsp1, tdl, nil, mps+1, 0)
+	testdatagen.MakeTSPPerformance(suite.db, tsp2, tdl, nil, mps+3, 1)
+	testdatagen.MakeTSPPerformance(suite.db, tsp3, tdl, nil, mps+2, 1)
 
-	tsps, err := FetchTSPPerformanceForAwardQueue(dbConnection, tdl.ID, mps)
+	tsps, err := FetchTSPPerformanceForAwardQueue(suite.db, tdl.ID, mps)
 
 	if err != nil {
 		t.Errorf("Failed to find TSP: %v", err)
@@ -121,17 +116,19 @@
 
 // Test_FetchTSPPerformanceForQualityBandAssignment ensures that TSPs are returned in the expected
 // order for the division into quality bands.
-func Test_FetchTSPPerformanceForQualityBandAssignment(t *testing.T) {
-	tdl, _ := testdatagen.MakeTDL(dbConnection, "source", "dest", "cos")
-	tsp1, _ := testdatagen.MakeTSP(dbConnection, "Test TSP 1", "TSP1")
-	tsp2, _ := testdatagen.MakeTSP(dbConnection, "Test TSP 2", "TSP2")
-	tsp3, _ := testdatagen.MakeTSP(dbConnection, "Test TSP 3", "TSP2")
+func (suite *ModelSuite) Test_FetchTSPPerformanceForQualityBandAssignment() {
+	t := suite.T()
+
+	tdl, _ := testdatagen.MakeTDL(suite.db, "source", "dest", "cos")
+	tsp1, _ := testdatagen.MakeTSP(suite.db, "Test TSP 1", "TSP1")
+	tsp2, _ := testdatagen.MakeTSP(suite.db, "Test TSP 2", "TSP2")
+	tsp3, _ := testdatagen.MakeTSP(suite.db, "Test TSP 3", "TSP2")
 	// What matter is the BVS score order; award_count has no influence.
-	testdatagen.MakeTSPPerformance(dbConnection, tsp1, tdl, nil, 90, 0)
-	testdatagen.MakeTSPPerformance(dbConnection, tsp2, tdl, nil, 50, 1)
-	testdatagen.MakeTSPPerformance(dbConnection, tsp3, tdl, nil, 15, 1)
+	testdatagen.MakeTSPPerformance(suite.db, tsp1, tdl, nil, 90, 0)
+	testdatagen.MakeTSPPerformance(suite.db, tsp2, tdl, nil, 50, 1)
+	testdatagen.MakeTSPPerformance(suite.db, tsp3, tdl, nil, 15, 1)
 
-	tsps, err := FetchTSPPerformanceForQualityBandAssignment(dbConnection, tdl.ID, mps)
+	tsps, err := FetchTSPPerformanceForQualityBandAssignment(suite.db, tdl.ID, mps)
 
 	if err != nil {
 		t.Errorf("Failed to find TSP: %v", err)
@@ -152,15 +149,17 @@
 
 // Test_MinimumPerformanceScore ensures that TSPs whose BVS is below the MPS
 // do not enter the Award Queue process.
-func Test_MinimumPerformanceScore(t *testing.T) {
-	tdl, _ := testdatagen.MakeTDL(dbConnection, "source", "dest", "cos")
-	tsp1, _ := testdatagen.MakeTSP(dbConnection, "Test TSP 1", "TSP1")
-	tsp2, _ := testdatagen.MakeTSP(dbConnection, "Test TSP 2", "TSP2")
+func (suite *ModelSuite) Test_MinimumPerformanceScore() {
+	t := suite.T()
+
+	tdl, _ := testdatagen.MakeTDL(suite.db, "source", "dest", "cos")
+	tsp1, _ := testdatagen.MakeTSP(suite.db, "Test TSP 1", "TSP1")
+	tsp2, _ := testdatagen.MakeTSP(suite.db, "Test TSP 2", "TSP2")
 	// Make 2 TSPs, one with a BVS above the MPS and one below the MPS.
-	testdatagen.MakeTSPPerformance(dbConnection, tsp1, tdl, nil, mps+1, 0)
-	testdatagen.MakeTSPPerformance(dbConnection, tsp2, tdl, nil, mps-1, 1)
+	testdatagen.MakeTSPPerformance(suite.db, tsp1, tdl, nil, mps+1, 0)
+	testdatagen.MakeTSPPerformance(suite.db, tsp2, tdl, nil, mps-1, 1)
 
-	tsps, err := FetchTSPPerformanceForQualityBandAssignment(dbConnection, tdl.ID, mps)
+	tsps, err := FetchTSPPerformanceForQualityBandAssignment(suite.db, tdl.ID, mps)
 
 	if err != nil {
 		t.Errorf("Failed to find TSP: %v", err)
@@ -171,5 +170,4 @@
 			tsp1.ID,
 			tsps[0].TransportationServiceProviderID)
 	}
->>>>>>> 50065d19
 }