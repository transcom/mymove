package models_test

import (
	"time"

	"github.com/go-openapi/swag"
	"github.com/satori/go.uuid"

	. "github.com/transcom/mymove/pkg/models"
	"github.com/transcom/mymove/pkg/testdatagen"
)

var mps = 10

func (suite *ModelSuite) Test_BestValueScoreValidations() {
	tspPerformance := &TransportationServiceProviderPerformance{BestValueScore: 101}

	var expErrors = map[string][]string{
		"best_value_score": []string{"101 is not less than 101."},
	}

	suite.verifyValidationErrors(tspPerformance, expErrors)

	tspPerformance = &TransportationServiceProviderPerformance{BestValueScore: -1}

	expErrors = map[string][]string{
		"best_value_score": []string{"-1 is not greater than -1."},
	}

	suite.verifyValidationErrors(tspPerformance, expErrors)
}

func (suite *ModelSuite) Test_IncrementTSPPerformanceAwardCount() {
	t := suite.T()

	tdl, _ := testdatagen.MakeTDL(suite.db, "california", "90210", "2")
	tsp, _ := testdatagen.MakeTSP(suite.db, "Test Shipper", "TEST")
	perf, _ := testdatagen.MakeTSPPerformance(suite.db, tsp, tdl, nil, mps, 0)

	err := IncrementTSPPerformanceAwardCount(suite.db, perf.ID)
	if err != nil {
		t.Fatalf("Could not increament award_count: %v", err)
	}

	performance := TransportationServiceProviderPerformance{}
	if err := suite.db.Find(&performance, perf.ID); err != nil {
		t.Fatalf("could not find perf: %v", err)
	}

	if performance.AwardCount != 1 {
		t.Errorf("Wrong AwardCount: expected %d, got %d", 1, performance.AwardCount)
	}
}

func (suite *ModelSuite) Test_AssignQualityBandToTSPPerformance() {
	t := suite.T()

	tdl, _ := testdatagen.MakeTDL(suite.db, "california", "90210", "2")
	tsp, _ := testdatagen.MakeTSP(suite.db, "Test Shipper", "TEST")
	perf, _ := testdatagen.MakeTSPPerformance(suite.db, tsp, tdl, nil, mps, 0)
	band := 1

	err := AssignQualityBandToTSPPerformance(suite.db, band, perf.ID)
	if err != nil {
		t.Fatalf("Did not update quality band: %v", err)
	}

	performance := TransportationServiceProviderPerformance{}
	if err := suite.db.Find(&performance, perf.ID); err != nil {
		t.Fatalf("could not find perf: %v", err)
	}

	if performance.QualityBand == nil {
		t.Errorf("No value for QualityBand: expected %v, got %v", band, performance.QualityBand)
	} else if *performance.QualityBand != band {
		t.Errorf("Wrong value for QualityBand: expected %d, got %d", band, *performance.QualityBand)
	}
}

func (suite *ModelSuite) Test_BVSWithLowMPS() {
	t := suite.T()
	tspsToMake := 5

	// Make a TDL to contain our tests
	tdl, _ := testdatagen.MakeTDL(suite.db, "california", "90210", "2")

	// Make 5 (not divisible by 4) TSPs in this TDL with BVSs above MPS threshold
	for i := 0; i < tspsToMake; i++ {
		tsp, _ := testdatagen.MakeTSP(suite.db, "Test Shipper", "TEST")
		testdatagen.MakeTSPPerformance(suite.db, tsp, tdl, nil, 15, 0)
	}
	// Make 1 TSP in this TDL with BVS below the MPS threshold
	mpsTSP, _ := testdatagen.MakeTSP(suite.db, "Low BVS Test Shipper", "TEST")
	testdatagen.MakeTSPPerformance(suite.db, mpsTSP, tdl, nil, mps-1, 0)

	// Fetch TSPs in TDL
	tspsbb, err := FetchTSPPerformanceForQualityBandAssignment(suite.db, tdl.ID, mps)

	// Then: Expect to find TSPs in TDL
	if err != nil {
		t.Errorf("Failed to find TSPs: %v", err)
	}
	// Then: Expect TSP with low BVS won't be in sorted TSP slice
	for _, tsp := range tspsbb {
		if tsp.ID == mpsTSP.ID {
			t.Errorf("TSP: %v with a BVS below MPS incorrectly included.", mpsTSP.ID)
		}
	}
}

// Test_FetchNextQualityBandTSPPerformance ensures that the TSP with the highest BVS is returned in the expected band
func (suite *ModelSuite) Test_FetchNextQualityBandTSPPerformance() {
	t := suite.T()

	tdl, _ := testdatagen.MakeTDL(suite.db, "source", "dest", "cos")
	tsp1, _ := testdatagen.MakeTSP(suite.db, "Test TSP 1", "TSP1")
	tsp2, _ := testdatagen.MakeTSP(suite.db, "Test TSP 2", "TSP2")
	tsp3, _ := testdatagen.MakeTSP(suite.db, "Test TSP 3", "TSP2")

	// TSPs should be orderd by award_count first, then BVS.
	testdatagen.MakeTSPPerformance(suite.db, tsp1, tdl, swag.Int(1), mps+1, 0)
	testdatagen.MakeTSPPerformance(suite.db, tsp2, tdl, swag.Int(1), mps+3, 0)
	testdatagen.MakeTSPPerformance(suite.db, tsp3, tdl, swag.Int(1), mps+2, 0)

	date, _ := time.Parse("Jan 2, 2006", "May 16, 2019")
	tspp, err := NextTSPPerformanceInQualityBand(suite.db, tdl.ID, 1, date)

	if err != nil {
		t.Errorf("Failed to find TSPPerformance: %v", err)
	} else if tspp.TransportationServiceProviderID != tsp2.ID {
		t.Errorf("TSPPerformance for wrong TSP returned: expected %s, got %s",
			tsp2.ID, tspp.TransportationServiceProviderID)
	}
}

func (suite *ModelSuite) Test_SelectNextTSPPerformanceAllZeros() {
	t := suite.T()
	tspp1 := TransportationServiceProviderPerformance{AwardCount: 0, QualityBand: swag.Int(1)}
	tspp2 := TransportationServiceProviderPerformance{AwardCount: 0, QualityBand: swag.Int(2)}
	tspp3 := TransportationServiceProviderPerformance{AwardCount: 0, QualityBand: swag.Int(3)}
	tspp4 := TransportationServiceProviderPerformance{AwardCount: 0, QualityBand: swag.Int(4)}

	choices := map[int]TransportationServiceProviderPerformance{
		1: tspp1,
		2: tspp2,
		3: tspp3,
		4: tspp4}

	chosen := SelectNextTSPPerformance(choices)

	if chosen != tspp1 {
		t.Errorf("Wrong TSPPerformance selected: expected band %v, got %v", *tspp1.QualityBand, *chosen.QualityBand)
	}
}

func (suite *ModelSuite) Test_SelectNextTSPPerformanceOneAssigned() {
	t := suite.T()
	tspp1 := TransportationServiceProviderPerformance{AwardCount: 1, QualityBand: swag.Int(1)}
	tspp2 := TransportationServiceProviderPerformance{AwardCount: 0, QualityBand: swag.Int(2)}
	tspp3 := TransportationServiceProviderPerformance{AwardCount: 0, QualityBand: swag.Int(3)}
	tspp4 := TransportationServiceProviderPerformance{AwardCount: 0, QualityBand: swag.Int(4)}

	choices := map[int]TransportationServiceProviderPerformance{
		1: tspp1,
		2: tspp2,
		3: tspp3,
		4: tspp4}

	chosen := SelectNextTSPPerformance(choices)

	if chosen != tspp1 {
		t.Errorf("Wrong TSPPerformance selected: expected band %v, got %v", *tspp1.QualityBand, *chosen.QualityBand)
	}
}

func (suite *ModelSuite) Test_SelectNextTSPPerformanceOneFullRound() {
	t := suite.T()
	tspp1 := TransportationServiceProviderPerformance{AwardCount: 5, QualityBand: swag.Int(1)}
	tspp2 := TransportationServiceProviderPerformance{AwardCount: 3, QualityBand: swag.Int(2)}
	tspp3 := TransportationServiceProviderPerformance{AwardCount: 2, QualityBand: swag.Int(3)}
	tspp4 := TransportationServiceProviderPerformance{AwardCount: 1, QualityBand: swag.Int(4)}

	choices := map[int]TransportationServiceProviderPerformance{
		1: tspp1,
		2: tspp2,
		3: tspp3,
		4: tspp4}

	chosen := SelectNextTSPPerformance(choices)

	if chosen != tspp1 {
		t.Errorf("Wrong TSPPerformance selected: expected band %v, got %v", *tspp1.QualityBand, *chosen.QualityBand)
	}
}

func (suite *ModelSuite) Test_SelectNextTSPPerformanceTwoFullRounds() {
	t := suite.T()
	tspp1 := TransportationServiceProviderPerformance{AwardCount: 10, QualityBand: swag.Int(1)}
	tspp2 := TransportationServiceProviderPerformance{AwardCount: 6, QualityBand: swag.Int(2)}
	tspp3 := TransportationServiceProviderPerformance{AwardCount: 4, QualityBand: swag.Int(3)}
	tspp4 := TransportationServiceProviderPerformance{AwardCount: 2, QualityBand: swag.Int(4)}

	choices := map[int]TransportationServiceProviderPerformance{
		1: tspp1,
		2: tspp2,
		3: tspp3,
		4: tspp4}

	chosen := SelectNextTSPPerformance(choices)

	if chosen != tspp1 {
		t.Errorf("Wrong TSPPerformance selected: expected band %v, got %v", *tspp1.QualityBand, *chosen.QualityBand)
	}
}

func (suite *ModelSuite) Test_SelectNextTSPPerformanceFirstBandFilled() {
	t := suite.T()
	tspp1 := TransportationServiceProviderPerformance{AwardCount: 5, QualityBand: swag.Int(1)}
	tspp2 := TransportationServiceProviderPerformance{AwardCount: 0, QualityBand: swag.Int(2)}
	tspp3 := TransportationServiceProviderPerformance{AwardCount: 0, QualityBand: swag.Int(3)}
	tspp4 := TransportationServiceProviderPerformance{AwardCount: 0, QualityBand: swag.Int(4)}

	choices := map[int]TransportationServiceProviderPerformance{
		1: tspp1,
		2: tspp2,
		3: tspp3,
		4: tspp4}

	chosen := SelectNextTSPPerformance(choices)

	if chosen != tspp2 {
		t.Errorf("Wrong TSPPerformance selected: expected band %v, got %v", *tspp2.QualityBand, *chosen.QualityBand)
	}
}

func (suite *ModelSuite) Test_SelectNextTSPPerformanceThreeBands() {
	t := suite.T()
	tspp1 := TransportationServiceProviderPerformance{AwardCount: 10, QualityBand: swag.Int(1)}
	tspp2 := TransportationServiceProviderPerformance{AwardCount: 3, QualityBand: swag.Int(2)}
	tspp3 := TransportationServiceProviderPerformance{AwardCount: 2, QualityBand: swag.Int(3)}

	choices := map[int]TransportationServiceProviderPerformance{
		1: tspp1,
		2: tspp2,
		3: tspp3}

	chosen := SelectNextTSPPerformance(choices)

	if chosen != tspp2 {
		t.Errorf("Wrong TSPPerformance selected: expected band %v, got %v", *tspp2.QualityBand, *chosen.QualityBand)
	}
}

func (suite *ModelSuite) Test_SelectNextTSPPerformanceHalfAwarded() {
	t := suite.T()
	tspp1 := TransportationServiceProviderPerformance{AwardCount: 5, QualityBand: swag.Int(1)}
	tspp2 := TransportationServiceProviderPerformance{AwardCount: 3, QualityBand: swag.Int(2)}
	tspp3 := TransportationServiceProviderPerformance{AwardCount: 0, QualityBand: swag.Int(3)}
	tspp4 := TransportationServiceProviderPerformance{AwardCount: 0, QualityBand: swag.Int(4)}

	choices := map[int]TransportationServiceProviderPerformance{
		1: tspp1,
		2: tspp2,
		3: tspp3,
		4: tspp4}

	chosen := SelectNextTSPPerformance(choices)

	if chosen != tspp3 {
		t.Errorf("Wrong TSPPerformance selected: expected band %v, got %v", *tspp3.QualityBand, *chosen.QualityBand)
	}
}

func (suite *ModelSuite) Test_SelectNextTSPPerformancePartialRound() {
	t := suite.T()
	tspp1 := TransportationServiceProviderPerformance{AwardCount: 5, QualityBand: swag.Int(1)}
	tspp2 := TransportationServiceProviderPerformance{AwardCount: 3, QualityBand: swag.Int(2)}
	tspp3 := TransportationServiceProviderPerformance{AwardCount: 1, QualityBand: swag.Int(3)}
	tspp4 := TransportationServiceProviderPerformance{AwardCount: 0, QualityBand: swag.Int(4)}

	choices := map[int]TransportationServiceProviderPerformance{
		1: tspp1,
		2: tspp2,
		3: tspp3,
		4: tspp4}

	chosen := SelectNextTSPPerformance(choices)

	if chosen != tspp3 {
		t.Errorf("Wrong TSPPerformance selected: expected band %v, got %v", *tspp3.QualityBand, *chosen.QualityBand)
	}
}

// Test_GatherNextEligibleTSPPerformanceByBand ensures that TSPs are returned in the expected
// order for the Award Queue operation.
func (suite *ModelSuite) Test_GatherNextEligibleTSPPerformances() {
	t := suite.T()
	tdl, _ := testdatagen.MakeTDL(suite.db, "source", "dest", "cos")
	tsp1, _ := testdatagen.MakeTSP(suite.db, "Test TSP 1", "TSP1")
	tsp2, _ := testdatagen.MakeTSP(suite.db, "Test TSP 2", "TSP2")
	tsp3, _ := testdatagen.MakeTSP(suite.db, "Test TSP 3", "TSP3")
	tsp4, _ := testdatagen.MakeTSP(suite.db, "Test TSP 4", "TSP4")
	tsp5, _ := testdatagen.MakeTSP(suite.db, "Test TSP 5", "TSP5")
	// TSPs should be orderd by award_count first, then BVS.
	testdatagen.MakeTSPPerformance(suite.db, tsp1, tdl, swag.Int(1), mps+5, 0)
	testdatagen.MakeTSPPerformance(suite.db, tsp2, tdl, swag.Int(1), mps+4, 0)
	testdatagen.MakeTSPPerformance(suite.db, tsp3, tdl, swag.Int(2), mps+3, 0)
	testdatagen.MakeTSPPerformance(suite.db, tsp4, tdl, swag.Int(3), mps+2, 0)
	testdatagen.MakeTSPPerformance(suite.db, tsp5, tdl, swag.Int(4), mps+1, 0)

<<<<<<< HEAD
	now, err := time.Parse("Jan 2, 2006", "Jun 1, 2019")
	if err != nil {
		t.Fatalf("could not construct date: %v", err)
	}
	tsps, err := GatherNextEligibleTSPPerformances(suite.db, tdl.ID, now)
	expectedTSPorder := []uuid.UUID{tsp1.ID, tsp2.ID, tsp4.ID, tsp5.ID}
=======
	tsps, err := GatherNextEligibleTSPPerformances(suite.db, tdl.ID)
	expectedTSPorder := []uuid.UUID{tsp1.ID, tsp3.ID, tsp4.ID, tsp5.ID}
>>>>>>> 46353da9
	actualTSPorder := []uuid.UUID{
		tsps[1].TransportationServiceProviderID,
		tsps[2].TransportationServiceProviderID,
		tsps[3].TransportationServiceProviderID,
		tsps[4].TransportationServiceProviderID}

	if err != nil {
		t.Errorf("Failed to find TSPPerformances: %v", err)
	} else if len(tsps) != 4 {
		t.Errorf("Found wrong number of TSPPerformances. Expected to find 4, found %d", len(tsps))
	} else if !equalUUIDSlice(expectedTSPorder, actualTSPorder) {
		t.Errorf("TSPs returned out of expected order.\n"+
			"\tExpected: %v \nFound: %v",
			expectedTSPorder,
			actualTSPorder)
	}
}

// Test_FetchTSPPerformanceForQualityBandAssignment ensures that TSPs are returned in the expected
// order for the division into quality bands.
func (suite *ModelSuite) Test_FetchTSPPerformanceForQualityBandAssignment() {
	t := suite.T()

	tdl, _ := testdatagen.MakeTDL(suite.db, "source", "dest", "cos")
	tsp1, _ := testdatagen.MakeTSP(suite.db, "Test TSP 1", "TSP1")
	tsp2, _ := testdatagen.MakeTSP(suite.db, "Test TSP 2", "TSP2")
	tsp3, _ := testdatagen.MakeTSP(suite.db, "Test TSP 3", "TSP2")
	// What matter is the BVS score order; award_count has no influence.
	testdatagen.MakeTSPPerformance(suite.db, tsp1, tdl, nil, 90, 0)
	testdatagen.MakeTSPPerformance(suite.db, tsp2, tdl, nil, 50, 1)
	testdatagen.MakeTSPPerformance(suite.db, tsp3, tdl, nil, 15, 1)

	tsps, err := FetchTSPPerformanceForQualityBandAssignment(suite.db, tdl.ID, mps)

	if err != nil {
		t.Errorf("Failed to find TSP: %v", err)
	} else if len(tsps) != 3 {
		t.Errorf("Failed to find TSPs. Expected to find 3, found %d", len(tsps))
	} else if tsps[0].TransportationServiceProviderID != tsp1.ID &&
		tsps[1].TransportationServiceProviderID != tsp2.ID &&
		tsps[2].TransportationServiceProviderID != tsp3.ID {

		t.Errorf("TSPs returned out of expected order.\n"+
			"\tExpected: [%s, %s, %s]\nFound:    [%s, %s, %s]",
			tsp1.ID, tsp2.ID, tsp3.ID,
			tsps[0].TransportationServiceProviderID,
			tsps[1].TransportationServiceProviderID,
			tsps[2].TransportationServiceProviderID)
	}
}

// Test_MinimumPerformanceScore ensures that TSPs whose BVS is below the MPS
// do not enter the Award Queue process.
func (suite *ModelSuite) Test_MinimumPerformanceScore() {
	t := suite.T()

	tdl, _ := testdatagen.MakeTDL(suite.db, "source", "dest", "cos")
	tsp1, _ := testdatagen.MakeTSP(suite.db, "Test TSP 1", "TSP1")
	tsp2, _ := testdatagen.MakeTSP(suite.db, "Test TSP 2", "TSP2")
	// Make 2 TSPs, one with a BVS above the MPS and one below the MPS.
	testdatagen.MakeTSPPerformance(suite.db, tsp1, tdl, nil, mps+1, 0)
	testdatagen.MakeTSPPerformance(suite.db, tsp2, tdl, nil, mps-1, 1)

	tsps, err := FetchTSPPerformanceForQualityBandAssignment(suite.db, tdl.ID, mps)

	if err != nil {
		t.Errorf("Failed to find TSP: %v", err)
	} else if len(tsps) != 1 {
		t.Errorf("Failed to find TSPs. Expected to find 1, found %d", len(tsps))
	} else if tsps[0].TransportationServiceProviderID != tsp1.ID {
		t.Errorf("Incorrect TSP returned. Expected %s, received %s.",
			tsp1.ID,
			tsps[0].TransportationServiceProviderID)
	}
}

func equalUUIDSlice(a []uuid.UUID, b []uuid.UUID) bool {
	if len(a) != len(b) {
		return false
	}
	for i, v := range a {
		if v != b[i] {
			return false
		}
	}
	return true
}<|MERGE_RESOLUTION|>--- conflicted
+++ resolved
@@ -308,17 +308,13 @@
 	testdatagen.MakeTSPPerformance(suite.db, tsp4, tdl, swag.Int(3), mps+2, 0)
 	testdatagen.MakeTSPPerformance(suite.db, tsp5, tdl, swag.Int(4), mps+1, 0)
 
-<<<<<<< HEAD
 	now, err := time.Parse("Jan 2, 2006", "Jun 1, 2019")
 	if err != nil {
 		t.Fatalf("could not construct date: %v", err)
 	}
 	tsps, err := GatherNextEligibleTSPPerformances(suite.db, tdl.ID, now)
-	expectedTSPorder := []uuid.UUID{tsp1.ID, tsp2.ID, tsp4.ID, tsp5.ID}
-=======
-	tsps, err := GatherNextEligibleTSPPerformances(suite.db, tdl.ID)
 	expectedTSPorder := []uuid.UUID{tsp1.ID, tsp3.ID, tsp4.ID, tsp5.ID}
->>>>>>> 46353da9
+
 	actualTSPorder := []uuid.UUID{
 		tsps[1].TransportationServiceProviderID,
 		tsps[2].TransportationServiceProviderID,
