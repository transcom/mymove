--- conflicted
+++ resolved
@@ -1,13 +1,8 @@
 package models_test
 
 import (
-<<<<<<< HEAD
-	"testing"
-
 	"github.com/go-openapi/swag"
 	"github.com/satori/go.uuid"
-=======
->>>>>>> db549ce4
 	. "github.com/transcom/mymove/pkg/models"
 	"github.com/transcom/mymove/pkg/testdatagen"
 )
@@ -88,9 +83,9 @@
 	}
 }
 
-<<<<<<< HEAD
 // Test_FetchNextQualityBandTSPPerformance ensures that the TSP with the highest BVS is returned in the expected band
-func Test_FetchNextQualityBandTSPPerformance(t *testing.T) {
+func (suite *ModelSuite) Test_FetchNextQualityBandTSPPerformance() {
+	t := suite.T()
 	tdl, _ := testdatagen.MakeTDL(dbConnection, "source", "dest", "cos")
 	tsp1, _ := testdatagen.MakeTSP(dbConnection, "Test TSP 1", "TSP1")
 	tsp2, _ := testdatagen.MakeTSP(dbConnection, "Test TSP 2", "TSP2")
@@ -101,23 +96,6 @@
 	testdatagen.MakeTSPPerformance(dbConnection, tsp3, tdl, swag.Int(1), mps+2, 0)
 
 	tsp, err := FetchNextQualityBandTSPPerformance(dbConnection, tdl.ID, 1)
-=======
-// Test_FetchTSPPerformanceForAwardQueue ensures that TSPs are returned in the expected
-// order for the Award Queue operation.
-func (suite *ModelSuite) Test_FetchTSPPerformanceForAwardQueue() {
-	t := suite.T()
-
-	tdl, _ := testdatagen.MakeTDL(suite.db, "source", "dest", "cos")
-	tsp1, _ := testdatagen.MakeTSP(suite.db, "Test TSP 1", "TSP1")
-	tsp2, _ := testdatagen.MakeTSP(suite.db, "Test TSP 2", "TSP2")
-	tsp3, _ := testdatagen.MakeTSP(suite.db, "Test TSP 3", "TSP2")
-	// TSPs should be orderd by award_count first, then BVS.
-	testdatagen.MakeTSPPerformance(suite.db, tsp1, tdl, nil, mps+1, 0)
-	testdatagen.MakeTSPPerformance(suite.db, tsp2, tdl, nil, mps+3, 1)
-	testdatagen.MakeTSPPerformance(suite.db, tsp3, tdl, nil, mps+2, 1)
-
-	tsps, err := FetchTSPPerformanceForAwardQueue(suite.db, tdl.ID, mps)
->>>>>>> db549ce4
 
 	if err != nil {
 		t.Errorf("Failed to find TSP: %v", err)
@@ -129,7 +107,8 @@
 	}
 }
 
-func Test_DetermineNextTSPPerformanceAllZeros(t *testing.T) {
+func (suite *ModelSuite) Test_DetermineNextTSPPerformanceAllZeros() {
+	t := suite.T()
 	tspp1 := TransportationServiceProviderPerformance{AwardCount: 0, QualityBand: swag.Int(1)}
 	tspp2 := TransportationServiceProviderPerformance{AwardCount: 0, QualityBand: swag.Int(2)}
 	tspp3 := TransportationServiceProviderPerformance{AwardCount: 0, QualityBand: swag.Int(3)}
@@ -148,7 +127,8 @@
 	}
 }
 
-func Test_DetermineNextTSPPerformanceOneAssigned(t *testing.T) {
+func (suite *ModelSuite) Test_DetermineNextTSPPerformanceOneAssigned() {
+	t := suite.T()
 	tspp1 := TransportationServiceProviderPerformance{AwardCount: 1, QualityBand: swag.Int(1)}
 	tspp2 := TransportationServiceProviderPerformance{AwardCount: 0, QualityBand: swag.Int(2)}
 	tspp3 := TransportationServiceProviderPerformance{AwardCount: 0, QualityBand: swag.Int(3)}
@@ -167,7 +147,8 @@
 	}
 }
 
-func Test_DetermineNextTSPPerformanceOneFullRound(t *testing.T) {
+func (suite *ModelSuite) Test_DetermineNextTSPPerformanceOneFullRound() {
+	t := suite.T()
 	tspp1 := TransportationServiceProviderPerformance{AwardCount: 5, QualityBand: swag.Int(1)}
 	tspp2 := TransportationServiceProviderPerformance{AwardCount: 3, QualityBand: swag.Int(2)}
 	tspp3 := TransportationServiceProviderPerformance{AwardCount: 2, QualityBand: swag.Int(3)}
@@ -186,7 +167,8 @@
 	}
 }
 
-func Test_DetermineNextTSPPerformanceTwoFullRounds(t *testing.T) {
+func (suite *ModelSuite) Test_DetermineNextTSPPerformanceTwoFullRounds() {
+	t := suite.T()
 	tspp1 := TransportationServiceProviderPerformance{AwardCount: 10, QualityBand: swag.Int(1)}
 	tspp2 := TransportationServiceProviderPerformance{AwardCount: 6, QualityBand: swag.Int(2)}
 	tspp3 := TransportationServiceProviderPerformance{AwardCount: 4, QualityBand: swag.Int(3)}
@@ -205,7 +187,8 @@
 	}
 }
 
-func Test_DetermineNextTSPPerformanceFirstBandFilled(t *testing.T) {
+func (suite *ModelSuite) Test_DetermineNextTSPPerformanceFirstBandFilled() {
+	t := suite.T()
 	tspp1 := TransportationServiceProviderPerformance{AwardCount: 5, QualityBand: swag.Int(1)}
 	tspp2 := TransportationServiceProviderPerformance{AwardCount: 0, QualityBand: swag.Int(2)}
 	tspp3 := TransportationServiceProviderPerformance{AwardCount: 0, QualityBand: swag.Int(3)}
@@ -224,7 +207,8 @@
 	}
 }
 
-func Test_DetermineNextTSPPerformanceThreeBands(t *testing.T) {
+func (suite *ModelSuite) Test_DetermineNextTSPPerformanceThreeBands() {
+	t := suite.T()
 	tspp1 := TransportationServiceProviderPerformance{AwardCount: 5, QualityBand: swag.Int(1)}
 	tspp2 := TransportationServiceProviderPerformance{AwardCount: 3, QualityBand: swag.Int(2)}
 	tspp3 := TransportationServiceProviderPerformance{AwardCount: 2, QualityBand: swag.Int(3)}
