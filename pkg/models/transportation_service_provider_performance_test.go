package models_test

import (
	"time"

	"github.com/go-openapi/swag"
	"github.com/gobuffalo/uuid"

	. "github.com/transcom/mymove/pkg/models"
	"github.com/transcom/mymove/pkg/testdatagen"
	"github.com/transcom/mymove/pkg/unit"
)

var mps = 10.0

func (suite *ModelSuite) Test_PerformancePeriodValidations() {
	now := time.Now()
	earlier := now.AddDate(0, 0, -1)
	later := now.AddDate(0, 0, 1)

	tspPerformance := &TransportationServiceProviderPerformance{
		PerformancePeriodStart: later,
		PerformancePeriodEnd:   earlier,
	}

	var expErrors = map[string][]string{
		"performance_period_start": []string{"PerformancePeriodStart must be before PerformancePeriodEnd."},
	}

	suite.verifyValidationErrors(tspPerformance, expErrors)
}

func (suite *ModelSuite) Test_RateCycleValidations() {
	now := time.Now()
	earlier := now.AddDate(0, 0, -1)
	later := now.AddDate(0, 0, 1)

	tspPerformance := &TransportationServiceProviderPerformance{
		RateCycleStart: later,
		RateCycleEnd:   earlier,
	}

	var expErrors = map[string][]string{
		"rate_cycle_start": []string{"RateCycleStart must be before RateCycleEnd."},
	}

	suite.verifyValidationErrors(tspPerformance, expErrors)
}

func (suite *ModelSuite) Test_BestValueScoreValidations() {
	tspPerformance := &TransportationServiceProviderPerformance{BestValueScore: 101}

	var expErrors = map[string][]string{
		"best_value_score": {"101 is not less than 101."},
	}

	suite.verifyValidationErrors(tspPerformance, expErrors)

	tspPerformance = &TransportationServiceProviderPerformance{BestValueScore: -1}

	expErrors = map[string][]string{
		"best_value_score": {"-1 is not greater than -1."},
	}

	suite.verifyValidationErrors(tspPerformance, expErrors)
}

func (suite *ModelSuite) Test_GetRateCycle() {
	t := suite.T()

	peakRateCycleStart, peakRateCycleEnd := GetRateCycle(testdatagen.TestYear, true)
	nonPeakRateCycleStart, nonPeakRateCycleEnd := GetRateCycle(testdatagen.TestYear, false)

	if peakRateCycleStart != testdatagen.PeakRateCycleStart {
		t.Errorf("PeakRateCycleStart not calculated correctly. Expected %s, got %s",
			testdatagen.PeakRateCycleStart, peakRateCycleStart)
	}
	if peakRateCycleEnd != testdatagen.PeakRateCycleEnd {
		t.Errorf("PeakRateCycleEnd not calculated correctly. Expected %s, got %s",
			testdatagen.PeakRateCycleEnd, peakRateCycleEnd)
	}
	if nonPeakRateCycleStart != testdatagen.NonPeakRateCycleStart {
		t.Errorf("NonPeakRateCycleStart not calculated correctly. Expected %s, got %s",
			testdatagen.NonPeakRateCycleStart, nonPeakRateCycleStart)
	}
	if nonPeakRateCycleEnd != testdatagen.NonPeakRateCycleEnd {
		t.Errorf("NonPeakRateCycleEnd not calculated correctly. Expected %s, got %s",
			testdatagen.NonPeakRateCycleEnd, nonPeakRateCycleStart)
	}
}

func (suite *ModelSuite) Test_IncrementTSPPerformanceOfferCount() {
	t := suite.T()

	tdl, _ := testdatagen.MakeTDL(suite.db, testdatagen.DefaultSrcRateArea, testdatagen.DefaultDstRegion, "2")
<<<<<<< HEAD
	tsp, _ := testdatagen.MakeTSP(suite.db, "Test Shipper", testdatagen.RandomSCAC())
	perf, _ := testdatagen.MakeTSPPerformance(suite.db, tsp, tdl, nil, mps, 0, .2, .1)
=======
	tsp, _ := testdatagen.MakeTSP(suite.db, testdatagen.RandomSCAC())
	perf, _ := testdatagen.MakeTSPPerformance(suite.db, tsp, tdl, nil, mps, 0, 2.2, 1)
>>>>>>> cb51404f

	err := IncrementTSPPerformanceOfferCount(suite.db, perf.ID)
	if err != nil {
		t.Fatalf("Could not increment offer_count: %v", err)
	}

	performance := TransportationServiceProviderPerformance{}
	if err := suite.db.Find(&performance, perf.ID); err != nil {
		t.Fatalf("could not find perf: %v", err)
	}

	if performance.OfferCount != 1 {
		t.Errorf("Wrong OfferCount: expected %d, got %d", 1, performance.OfferCount)
	}
}

func (suite *ModelSuite) Test_AssignQualityBandToTSPPerformance() {
	t := suite.T()

	tdl, _ := testdatagen.MakeTDL(suite.db, testdatagen.DefaultSrcRateArea, testdatagen.DefaultDstRegion, "2")
<<<<<<< HEAD
	tsp, _ := testdatagen.MakeTSP(suite.db, "Test Shipper", testdatagen.RandomSCAC())
	perf, _ := testdatagen.MakeTSPPerformance(suite.db, tsp, tdl, nil, mps, 0, .2, .3)
=======
	tsp, _ := testdatagen.MakeTSP(suite.db, testdatagen.RandomSCAC())
	perf, _ := testdatagen.MakeTSPPerformance(suite.db, tsp, tdl, nil, mps, 0, 2, 2.3)
>>>>>>> cb51404f
	band := 1

	err := AssignQualityBandToTSPPerformance(suite.db, band, perf.ID)
	if err != nil {
		t.Fatalf("Did not update quality band: %v", err)
	}

	performance := TransportationServiceProviderPerformance{}
	if err := suite.db.Find(&performance, perf.ID); err != nil {
		t.Fatalf("could not find perf: %v", err)
	}

	if performance.QualityBand == nil {
		t.Errorf("No value for QualityBand: expected %v, got %v", band, performance.QualityBand)
	} else if *performance.QualityBand != band {
		t.Errorf("Wrong value for QualityBand: expected %d, got %d", band, *performance.QualityBand)
	}
}

func (suite *ModelSuite) Test_BVSWithLowMPS() {
	t := suite.T()
	tspsToMake := 5

	// Make a TDL to contain our tests
	tdl, _ := testdatagen.MakeTDL(suite.db, testdatagen.DefaultSrcRateArea, testdatagen.DefaultDstRegion, "2")

	// Make 5 (not divisible by 4) TSPs in this TDL with BVSs above MPS threshold
	for i := 0; i < tspsToMake; i++ {
<<<<<<< HEAD
		tsp, _ := testdatagen.MakeTSP(suite.db, "Test Shipper", testdatagen.RandomSCAC())
		testdatagen.MakeTSPPerformance(suite.db, tsp, tdl, nil, 15, 0, .5, .6)
	}
	// Make 1 TSP in this TDL with BVS below the MPS threshold
	mpsTSP, _ := testdatagen.MakeTSP(suite.db, "Low BVS Test Shipper", testdatagen.RandomSCAC())
	testdatagen.MakeTSPPerformance(suite.db, mpsTSP, tdl, nil, mps-1, 0, .2, .9)
=======
		tsp, _ := testdatagen.MakeTSP(suite.db, testdatagen.RandomSCAC())
		testdatagen.MakeTSPPerformance(suite.db, tsp, tdl, nil, 15, 0, 4.5, 4.6)
	}
	// Make 1 TSP in this TDL with BVS below the MPS threshold
	mpsTSP, _ := testdatagen.MakeTSP(suite.db, testdatagen.RandomSCAC())
	testdatagen.MakeTSPPerformance(suite.db, mpsTSP, tdl, nil, mps-1, 0, 2.2, 1.9)
>>>>>>> cb51404f

	// Fetch TSPs in TDL
	tspsbb, err := FetchTSPPerformanceForQualityBandAssignment(suite.db, tdl.ID, mps)

	// Then: Expect to find TSPs in TDL
	if err != nil {
		t.Errorf("Failed to find TSPs: %v", err)
	}
	// Then: Expect TSP with low BVS won't be in sorted TSP slice
	for _, tsp := range tspsbb {
		if tsp.ID == mpsTSP.ID {
			t.Errorf("TSP: %v with a BVS below MPS incorrectly included.", mpsTSP.ID)
		}
	}
}

// Test_FetchNextQualityBandTSPPerformance ensures that the TSP with the highest BVS is returned in the expected band
func (suite *ModelSuite) Test_FetchNextQualityBandTSPPerformance() {
	t := suite.T()

	tdl, _ := testdatagen.MakeTDL(suite.db, "source", "dest", "cos")
	tsp1, _ := testdatagen.MakeTSP(suite.db, testdatagen.RandomSCAC())
	tsp2, _ := testdatagen.MakeTSP(suite.db, testdatagen.RandomSCAC())
	tsp3, _ := testdatagen.MakeTSP(suite.db, testdatagen.RandomSCAC())

	// TSPs should be orderd by offer_count first, then BVS.
	testdatagen.MakeTSPPerformance(suite.db, tsp1, tdl, swag.Int(1), mps+1, 0, .4, .4)
	testdatagen.MakeTSPPerformance(suite.db, tsp2, tdl, swag.Int(1), mps+3, 0, .4, .4)
	testdatagen.MakeTSPPerformance(suite.db, tsp3, tdl, swag.Int(1), mps+2, 0, .4, .4)

	tspp, err := NextTSPPerformanceInQualityBand(suite.db, tdl.ID, 1, testdatagen.DateInsidePerformancePeriod,
		testdatagen.DateInsidePeakRateCycle)

	if err != nil {
		t.Errorf("Failed to find TSPPerformance: %v", err)
	} else if tspp.TransportationServiceProviderID != tsp2.ID {
		t.Errorf("TSPPerformance for wrong TSP returned: expected %s, got %s",
			tsp2.ID, tspp.TransportationServiceProviderID)
	}
}

func (suite *ModelSuite) Test_SelectNextTSPPerformanceAllZeros() {
	t := suite.T()
	tspp1 := TransportationServiceProviderPerformance{OfferCount: 0, QualityBand: swag.Int(1)}
	tspp2 := TransportationServiceProviderPerformance{OfferCount: 0, QualityBand: swag.Int(2)}
	tspp3 := TransportationServiceProviderPerformance{OfferCount: 0, QualityBand: swag.Int(3)}
	tspp4 := TransportationServiceProviderPerformance{OfferCount: 0, QualityBand: swag.Int(4)}

	choices := map[int]TransportationServiceProviderPerformance{
		1: tspp1,
		2: tspp2,
		3: tspp3,
		4: tspp4}

	chosen := SelectNextTSPPerformance(choices)

	if chosen != tspp1 {
		t.Errorf("Wrong TSPPerformance selected: expected band %v, got %v", *tspp1.QualityBand, *chosen.QualityBand)
	}
}

func (suite *ModelSuite) Test_SelectNextTSPPerformanceOneAssigned() {
	t := suite.T()
	tspp1 := TransportationServiceProviderPerformance{OfferCount: 1, QualityBand: swag.Int(1)}
	tspp2 := TransportationServiceProviderPerformance{OfferCount: 0, QualityBand: swag.Int(2)}
	tspp3 := TransportationServiceProviderPerformance{OfferCount: 0, QualityBand: swag.Int(3)}
	tspp4 := TransportationServiceProviderPerformance{OfferCount: 0, QualityBand: swag.Int(4)}

	choices := map[int]TransportationServiceProviderPerformance{
		1: tspp1,
		2: tspp2,
		3: tspp3,
		4: tspp4}

	chosen := SelectNextTSPPerformance(choices)

	if chosen != tspp1 {
		t.Errorf("Wrong TSPPerformance selected: expected band %v, got %v", *tspp1.QualityBand, *chosen.QualityBand)
	}
}

func (suite *ModelSuite) Test_SelectNextTSPPerformanceOneFullRound() {
	t := suite.T()
	tspp1 := TransportationServiceProviderPerformance{OfferCount: 5, QualityBand: swag.Int(1)}
	tspp2 := TransportationServiceProviderPerformance{OfferCount: 3, QualityBand: swag.Int(2)}
	tspp3 := TransportationServiceProviderPerformance{OfferCount: 2, QualityBand: swag.Int(3)}
	tspp4 := TransportationServiceProviderPerformance{OfferCount: 1, QualityBand: swag.Int(4)}

	choices := map[int]TransportationServiceProviderPerformance{
		1: tspp1,
		2: tspp2,
		3: tspp3,
		4: tspp4}

	chosen := SelectNextTSPPerformance(choices)

	if chosen != tspp1 {
		t.Errorf("Wrong TSPPerformance selected: expected band %v, got %v", *tspp1.QualityBand, *chosen.QualityBand)
	}
}

func (suite *ModelSuite) Test_SelectNextTSPPerformanceTwoFullRounds() {
	t := suite.T()
	tspp1 := TransportationServiceProviderPerformance{OfferCount: 10, QualityBand: swag.Int(1)}
	tspp2 := TransportationServiceProviderPerformance{OfferCount: 6, QualityBand: swag.Int(2)}
	tspp3 := TransportationServiceProviderPerformance{OfferCount: 4, QualityBand: swag.Int(3)}
	tspp4 := TransportationServiceProviderPerformance{OfferCount: 2, QualityBand: swag.Int(4)}

	choices := map[int]TransportationServiceProviderPerformance{
		1: tspp1,
		2: tspp2,
		3: tspp3,
		4: tspp4}

	chosen := SelectNextTSPPerformance(choices)

	if chosen != tspp1 {
		t.Errorf("Wrong TSPPerformance selected: expected band %v, got %v", *tspp1.QualityBand, *chosen.QualityBand)
	}
}

func (suite *ModelSuite) Test_SelectNextTSPPerformanceFirstBandFilled() {
	t := suite.T()
	tspp1 := TransportationServiceProviderPerformance{OfferCount: 5, QualityBand: swag.Int(1)}
	tspp2 := TransportationServiceProviderPerformance{OfferCount: 0, QualityBand: swag.Int(2)}
	tspp3 := TransportationServiceProviderPerformance{OfferCount: 0, QualityBand: swag.Int(3)}
	tspp4 := TransportationServiceProviderPerformance{OfferCount: 0, QualityBand: swag.Int(4)}

	choices := map[int]TransportationServiceProviderPerformance{
		1: tspp1,
		2: tspp2,
		3: tspp3,
		4: tspp4}

	chosen := SelectNextTSPPerformance(choices)

	if chosen != tspp2 {
		t.Errorf("Wrong TSPPerformance selected: expected band %v, got %v", *tspp2.QualityBand, *chosen.QualityBand)
	}
}

func (suite *ModelSuite) Test_SelectNextTSPPerformanceThreeBands() {
	t := suite.T()
	tspp1 := TransportationServiceProviderPerformance{OfferCount: 10, QualityBand: swag.Int(1)}
	tspp2 := TransportationServiceProviderPerformance{OfferCount: 3, QualityBand: swag.Int(2)}
	tspp3 := TransportationServiceProviderPerformance{OfferCount: 2, QualityBand: swag.Int(3)}

	choices := map[int]TransportationServiceProviderPerformance{
		1: tspp1,
		2: tspp2,
		3: tspp3}

	chosen := SelectNextTSPPerformance(choices)

	if chosen != tspp2 {
		t.Errorf("Wrong TSPPerformance selected: expected band %v, got %v", *tspp2.QualityBand, *chosen.QualityBand)
	}
}

func (suite *ModelSuite) Test_SelectNextTSPPerformanceHalfOffered() {
	t := suite.T()
	tspp1 := TransportationServiceProviderPerformance{OfferCount: 5, QualityBand: swag.Int(1)}
	tspp2 := TransportationServiceProviderPerformance{OfferCount: 3, QualityBand: swag.Int(2)}
	tspp3 := TransportationServiceProviderPerformance{OfferCount: 0, QualityBand: swag.Int(3)}
	tspp4 := TransportationServiceProviderPerformance{OfferCount: 0, QualityBand: swag.Int(4)}

	choices := map[int]TransportationServiceProviderPerformance{
		1: tspp1,
		2: tspp2,
		3: tspp3,
		4: tspp4}

	chosen := SelectNextTSPPerformance(choices)

	if chosen != tspp3 {
		t.Errorf("Wrong TSPPerformance selected: expected band %v, got %v", *tspp3.QualityBand, *chosen.QualityBand)
	}
}

func (suite *ModelSuite) Test_SelectNextTSPPerformancePartialRound() {
	t := suite.T()
	tspp1 := TransportationServiceProviderPerformance{OfferCount: 5, QualityBand: swag.Int(1)}
	tspp2 := TransportationServiceProviderPerformance{OfferCount: 3, QualityBand: swag.Int(2)}
	tspp3 := TransportationServiceProviderPerformance{OfferCount: 1, QualityBand: swag.Int(3)}
	tspp4 := TransportationServiceProviderPerformance{OfferCount: 0, QualityBand: swag.Int(4)}

	choices := map[int]TransportationServiceProviderPerformance{
		1: tspp1,
		2: tspp2,
		3: tspp3,
		4: tspp4}

	chosen := SelectNextTSPPerformance(choices)

	if chosen != tspp3 {
		t.Errorf("Wrong TSPPerformance selected: expected band %v, got %v", *tspp3.QualityBand, *chosen.QualityBand)
	}
}

// Test_GatherNextEligibleTSPPerformanceByBand ensures that TSPs are returned in the expected
// order for the Award Queue operation.
func (suite *ModelSuite) Test_GatherNextEligibleTSPPerformances() {
	t := suite.T()
	tdl, _ := testdatagen.MakeTDL(suite.db, "source", "dest", "cos")
	tsp1, _ := testdatagen.MakeTSP(suite.db, testdatagen.RandomSCAC())
	tsp2, _ := testdatagen.MakeTSP(suite.db, testdatagen.RandomSCAC())
	tsp3, _ := testdatagen.MakeTSP(suite.db, testdatagen.RandomSCAC())
	tsp4, _ := testdatagen.MakeTSP(suite.db, testdatagen.RandomSCAC())
	tsp5, _ := testdatagen.MakeTSP(suite.db, testdatagen.RandomSCAC())
	// TSPs should be orderd by offer_count first, then BVS.
	testdatagen.MakeTSPPerformance(suite.db, tsp1, tdl, swag.Int(1), mps+5, 0, .4, .4)
	testdatagen.MakeTSPPerformance(suite.db, tsp2, tdl, swag.Int(1), mps+4, 0, .3, .3)
	testdatagen.MakeTSPPerformance(suite.db, tsp3, tdl, swag.Int(2), mps+3, 0, .2, .2)
	testdatagen.MakeTSPPerformance(suite.db, tsp4, tdl, swag.Int(3), mps+2, 0, .1, .1)
	testdatagen.MakeTSPPerformance(suite.db, tsp5, tdl, swag.Int(4), mps+1, 0, .1, .1)

	tsps, err := GatherNextEligibleTSPPerformances(suite.db, tdl.ID, testdatagen.DateInsidePerformancePeriod,
		testdatagen.DateInsidePeakRateCycle)
	expectedTSPorder := []uuid.UUID{tsp1.ID, tsp3.ID, tsp4.ID, tsp5.ID}

	actualTSPorder := []uuid.UUID{
		tsps[1].TransportationServiceProviderID,
		tsps[2].TransportationServiceProviderID,
		tsps[3].TransportationServiceProviderID,
		tsps[4].TransportationServiceProviderID}

	if err != nil {
		t.Errorf("Failed to find TSPPerformances: %v", err)
	} else if len(tsps) != 4 {
		t.Errorf("Found wrong number of TSPPerformances. Expected to find 4, found %d", len(tsps))
	} else if !equalUUIDSlice(expectedTSPorder, actualTSPorder) {
		t.Errorf("TSPs returned out of expected order.\n"+
			"\tExpected: %v \nFound: %v",
			expectedTSPorder,
			actualTSPorder)
	}
}

// Test_FetchTSPPerformanceForQualityBandAssignment ensures that TSPs are returned in the expected
// order for the division into quality bands.
func (suite *ModelSuite) Test_FetchTSPPerformanceForQualityBandAssignment() {
	t := suite.T()

	tdl, _ := testdatagen.MakeTDL(suite.db, "source", "dest", "cos")
	tsp1, _ := testdatagen.MakeTSP(suite.db, testdatagen.RandomSCAC())
	tsp2, _ := testdatagen.MakeTSP(suite.db, testdatagen.RandomSCAC())
	tsp3, _ := testdatagen.MakeTSP(suite.db, testdatagen.RandomSCAC())
	// What matter is the BVS score order; offer count has no influence.
	testdatagen.MakeTSPPerformance(suite.db, tsp1, tdl, nil, 90, 0, .5, .5)
	testdatagen.MakeTSPPerformance(suite.db, tsp2, tdl, nil, 50, 1, .3, .9)
	testdatagen.MakeTSPPerformance(suite.db, tsp3, tdl, nil, 15, 1, .1, .3)

	tsps, err := FetchTSPPerformanceForQualityBandAssignment(suite.db, tdl.ID, mps)

	if err != nil {
		t.Errorf("Failed to find TSP: %v", err)
	} else if len(tsps) != 3 {
		t.Errorf("Failed to find TSPs. Expected to find 3, found %d", len(tsps))
	} else if tsps[0].TransportationServiceProviderID != tsp1.ID &&
		tsps[1].TransportationServiceProviderID != tsp2.ID &&
		tsps[2].TransportationServiceProviderID != tsp3.ID {

		t.Errorf("TSPs returned out of expected order.\n"+
			"\tExpected: [%s, %s, %s]\nFound:    [%s, %s, %s]",
			tsp1.ID, tsp2.ID, tsp3.ID,
			tsps[0].TransportationServiceProviderID,
			tsps[1].TransportationServiceProviderID,
			tsps[2].TransportationServiceProviderID)
	}
}

// Test_MinimumPerformanceScore ensures that TSPs whose BVS is below the MPS
// do not enter the Award Queue process.
func (suite *ModelSuite) Test_MinimumPerformanceScore() {
	t := suite.T()

	tdl, _ := testdatagen.MakeTDL(suite.db, "source", "dest", "cos")
	tsp1, _ := testdatagen.MakeTSP(suite.db, testdatagen.RandomSCAC())
	tsp2, _ := testdatagen.MakeTSP(suite.db, testdatagen.RandomSCAC())
	// Make 2 TSPs, one with a BVS above the MPS and one below the MPS.
	testdatagen.MakeTSPPerformance(suite.db, tsp1, tdl, nil, mps+1, 0, .3, .4)
	testdatagen.MakeTSPPerformance(suite.db, tsp2, tdl, nil, mps-1, 1, .9, .7)

	tsps, err := FetchTSPPerformanceForQualityBandAssignment(suite.db, tdl.ID, mps)

	if err != nil {
		t.Errorf("Failed to find TSP: %v", err)
	} else if len(tsps) != 1 {
		t.Errorf("Failed to find TSPs. Expected to find 1, found %d", len(tsps))
	} else if tsps[0].TransportationServiceProviderID != tsp1.ID {
		t.Errorf("Incorrect TSP returned. Expected %s, received %s.",
			tsp1.ID,
			tsps[0].TransportationServiceProviderID)
	}
}

// Test_FetchDiscountRates tests that the discount rate for the TSP with the best BVS
// for the specified channel and date is returned.
func (suite *ModelSuite) Test_FetchDiscountRatesBVS() {
	t := suite.T()

	tdl, _ := testdatagen.MakeTDL(suite.db, "US68", "5", "2") // Victoria, TX to Salina, KS
	tsp, _ := testdatagen.MakeTSP(suite.db, testdatagen.RandomSCAC())

	suite.mustSave(&Tariff400ngZip3{Zip3: "779", RateArea: "US68", BasepointCity: "Victoria", State: "TX", ServiceArea: 320, Region: 6})
	suite.mustSave(&Tariff400ngZip3{Zip3: "674", Region: 5, BasepointCity: "Salina", State: "KS", RateArea: "US58", ServiceArea: 320})

	tspPerformance := TransportationServiceProviderPerformance{
		PerformancePeriodStart:          testdatagen.PerformancePeriodStart,
		PerformancePeriodEnd:            testdatagen.PerformancePeriodEnd,
		RateCycleStart:                  testdatagen.PeakRateCycleStart,
		RateCycleEnd:                    testdatagen.PeakRateCycleEnd,
		TrafficDistributionListID:       tdl.ID,
		TransportationServiceProviderID: tsp.ID,
		QualityBand:                     swag.Int(1),
		BestValueScore:                  90,
		LinehaulRate:                    unit.NewRateFromPercent(50.5),
		SITRate:                         unit.NewRateFromPercent(50.0),
	}
	suite.mustSave(&tspPerformance)

	lowerTSPPerformance := TransportationServiceProviderPerformance{
		PerformancePeriodStart:          testdatagen.PerformancePeriodStart,
		PerformancePeriodEnd:            testdatagen.PerformancePeriodEnd,
		RateCycleStart:                  testdatagen.PeakRateCycleStart,
		RateCycleEnd:                    testdatagen.PeakRateCycleEnd,
		TrafficDistributionListID:       tdl.ID,
		TransportationServiceProviderID: tsp.ID,
		QualityBand:                     swag.Int(1),
		BestValueScore:                  89,
		LinehaulRate:                    unit.NewRateFromPercent(55.5),
		SITRate:                         unit.NewRateFromPercent(52.0),
	}
	suite.mustSave(&lowerTSPPerformance)

	otherRateCycleTSPPerformance := TransportationServiceProviderPerformance{
		PerformancePeriodStart:          testdatagen.PerformancePeriodStart,
		PerformancePeriodEnd:            testdatagen.PerformancePeriodEnd,
		RateCycleStart:                  testdatagen.NonPeakRateCycleStart,
		RateCycleEnd:                    testdatagen.NonPeakRateCycleEnd,
		TrafficDistributionListID:       tdl.ID,
		TransportationServiceProviderID: tsp.ID,
		QualityBand:                     swag.Int(1),
		BestValueScore:                  91,
		LinehaulRate:                    unit.NewRateFromPercent(55.5),
		SITRate:                         unit.NewRateFromPercent(53.0),
	}
	suite.mustSave(&otherRateCycleTSPPerformance)

	discountRate, sitRate, err := FetchDiscountRates(suite.db, "77901", "67401", "2", testdatagen.DateInsidePeakRateCycle)
	if err != nil {
		t.Fatalf("Failed to find tsp performance: %s", err)
	}

	expectedLinehaul := unit.Rate(.505)
	if discountRate != expectedLinehaul {
		t.Errorf("Wrong discount rate: expected %v, got %v", expectedLinehaul, discountRate)
	}

	expectedSIT := unit.Rate(.5)
	if sitRate != expectedSIT {
		t.Errorf("Wrong discount rate: expected %v, got %v", expectedSIT, sitRate)
	}
}

func equalUUIDSlice(a []uuid.UUID, b []uuid.UUID) bool {
	if len(a) != len(b) {
		return false
	}
	for i, v := range a {
		if v != b[i] {
			return false
		}
	}
	return true
}<|MERGE_RESOLUTION|>--- conflicted
+++ resolved
@@ -93,13 +93,8 @@
 	t := suite.T()
 
 	tdl, _ := testdatagen.MakeTDL(suite.db, testdatagen.DefaultSrcRateArea, testdatagen.DefaultDstRegion, "2")
-<<<<<<< HEAD
-	tsp, _ := testdatagen.MakeTSP(suite.db, "Test Shipper", testdatagen.RandomSCAC())
+	tsp, _ := testdatagen.MakeTSP(suite.db, testdatagen.RandomSCAC())
 	perf, _ := testdatagen.MakeTSPPerformance(suite.db, tsp, tdl, nil, mps, 0, .2, .1)
-=======
-	tsp, _ := testdatagen.MakeTSP(suite.db, testdatagen.RandomSCAC())
-	perf, _ := testdatagen.MakeTSPPerformance(suite.db, tsp, tdl, nil, mps, 0, 2.2, 1)
->>>>>>> cb51404f
 
 	err := IncrementTSPPerformanceOfferCount(suite.db, perf.ID)
 	if err != nil {
@@ -120,13 +115,8 @@
 	t := suite.T()
 
 	tdl, _ := testdatagen.MakeTDL(suite.db, testdatagen.DefaultSrcRateArea, testdatagen.DefaultDstRegion, "2")
-<<<<<<< HEAD
-	tsp, _ := testdatagen.MakeTSP(suite.db, "Test Shipper", testdatagen.RandomSCAC())
+	tsp, _ := testdatagen.MakeTSP(suite.db, testdatagen.RandomSCAC())
 	perf, _ := testdatagen.MakeTSPPerformance(suite.db, tsp, tdl, nil, mps, 0, .2, .3)
-=======
-	tsp, _ := testdatagen.MakeTSP(suite.db, testdatagen.RandomSCAC())
-	perf, _ := testdatagen.MakeTSPPerformance(suite.db, tsp, tdl, nil, mps, 0, 2, 2.3)
->>>>>>> cb51404f
 	band := 1
 
 	err := AssignQualityBandToTSPPerformance(suite.db, band, perf.ID)
@@ -155,21 +145,12 @@
 
 	// Make 5 (not divisible by 4) TSPs in this TDL with BVSs above MPS threshold
 	for i := 0; i < tspsToMake; i++ {
-<<<<<<< HEAD
-		tsp, _ := testdatagen.MakeTSP(suite.db, "Test Shipper", testdatagen.RandomSCAC())
+		tsp, _ := testdatagen.MakeTSP(suite.db, testdatagen.RandomSCAC())
 		testdatagen.MakeTSPPerformance(suite.db, tsp, tdl, nil, 15, 0, .5, .6)
-	}
-	// Make 1 TSP in this TDL with BVS below the MPS threshold
-	mpsTSP, _ := testdatagen.MakeTSP(suite.db, "Low BVS Test Shipper", testdatagen.RandomSCAC())
-	testdatagen.MakeTSPPerformance(suite.db, mpsTSP, tdl, nil, mps-1, 0, .2, .9)
-=======
-		tsp, _ := testdatagen.MakeTSP(suite.db, testdatagen.RandomSCAC())
-		testdatagen.MakeTSPPerformance(suite.db, tsp, tdl, nil, 15, 0, 4.5, 4.6)
 	}
 	// Make 1 TSP in this TDL with BVS below the MPS threshold
 	mpsTSP, _ := testdatagen.MakeTSP(suite.db, testdatagen.RandomSCAC())
-	testdatagen.MakeTSPPerformance(suite.db, mpsTSP, tdl, nil, mps-1, 0, 2.2, 1.9)
->>>>>>> cb51404f
+	testdatagen.MakeTSPPerformance(suite.db, mpsTSP, tdl, nil, mps-1, 0, .2, .9)
 
 	// Fetch TSPs in TDL
 	tspsbb, err := FetchTSPPerformanceForQualityBandAssignment(suite.db, tdl.ID, mps)
@@ -428,16 +409,15 @@
 		t.Errorf("Failed to find TSP: %v", err)
 	} else if len(tsps) != 3 {
 		t.Errorf("Failed to find TSPs. Expected to find 3, found %d", len(tsps))
-	} else if tsps[0].TransportationServiceProviderID != tsp1.ID &&
-		tsps[1].TransportationServiceProviderID != tsp2.ID &&
+	} else if tsps[0].TransportationServiceProviderID != tsp1.ID ||
+		tsps[1].TransportationServiceProviderID != tsp2.ID ||
 		tsps[2].TransportationServiceProviderID != tsp3.ID {
-
-		t.Errorf("TSPs returned out of expected order.\n"+
-			"\tExpected: [%s, %s, %s]\nFound:    [%s, %s, %s]",
+		t.Errorf("\tExpected: [%s, %s, %s]\nFound: [%s, %s, %s]",
 			tsp1.ID, tsp2.ID, tsp3.ID,
 			tsps[0].TransportationServiceProviderID,
 			tsps[1].TransportationServiceProviderID,
-			tsps[2].TransportationServiceProviderID)
+			tsps[2].TransportationServiceProviderID,
+		)
 	}
 }
 
