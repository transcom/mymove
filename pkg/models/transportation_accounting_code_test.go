--- conflicted
+++ resolved
@@ -10,11 +10,7 @@
 
 // This test will check if any field names are not being mapped properly. This test is not finalized.
 func TestTransportationAccountingCodeMapForUnusedFields(t *testing.T) {
-<<<<<<< HEAD
-	t.Skip("Skipping this test until the fields and usecase has been finalized.")
-=======
 	t.Skip("Skipping TestTransportationAccountingCodeMapForUnusedFields until the fields and usecase has been finalized.")
->>>>>>> c14c8276
 
 	// Example of TransportationAccountingCodeTrdmFileRecord
 	tacFileRecord := models.TransportationAccountingCodeTrdmFileRecord{
