--- conflicted
+++ resolved
@@ -63,25 +63,7 @@
 	}
 	countryCode, err = usCountry.CountryCode()
 	suite.NoError(err)
-<<<<<<< HEAD
-	suite.Equal("USA", *countryCode)
-
-	notUsaCountry := m.Address{
-		StreetAddress1: "street 1",
-		StreetAddress2: m.StringPointer("street 2"),
-		StreetAddress3: m.StringPointer("street 3"),
-		City:           "city",
-		State:          "state",
-		PostalCode:     "90210",
-		County:         "county",
-		Country:        m.StringPointer("Ireland"),
-	}
-
-	countryCode, err = notUsaCountry.CountryCode()
-	suite.Nil(countryCode)
-	suite.Error(err)
-	suite.Equal("NotImplementedCountryCode: Country 'Ireland'", err.Error())
-
+	suite.Equal("US", *countryCode)
 }
 
 func (suite *ModelSuite) TestIsAddressOconusNoCountry() {
@@ -117,7 +99,4 @@
 	suite.NoError(err)
 
 	suite.Equal(true, result)
-=======
-	suite.Equal("US", *countryCode)
->>>>>>> b2b1ebbf
 }