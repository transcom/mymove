--- conflicted
+++ resolved
@@ -194,8 +194,6 @@
 		}
 		suite.False(m.IsAddressEmpty(&testAddress))
 	})
-<<<<<<< HEAD
-=======
 }
 
 func (suite *ModelSuite) Test_FetchDutyLocationGblocForAK() {
@@ -417,5 +415,4 @@
 	bool4, err := address.IsAddressAlaska()
 	suite.NoError(err)
 	suite.Equal(m.BoolPointer(true), &bool4)
->>>>>>> 44764c34
 }