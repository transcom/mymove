--- conflicted
+++ resolved
@@ -98,9 +98,7 @@
 	result, err := m.IsAddressOconus(suite.DB(), address)
 	suite.NoError(err)
 
-<<<<<<< HEAD
 	suite.Equal(true, result)
-=======
 }
 
 func (suite *ModelSuite) TestAddressIsEmpty() {
@@ -128,5 +126,4 @@
 		}
 		suite.False(m.IsAddressEmpty(&testAddress))
 	})
->>>>>>> e2a5b32c
 }