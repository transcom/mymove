--- conflicted
+++ resolved
@@ -53,8 +53,6 @@
 
 	country := factory.FetchOrBuildCountry(suite.DB(), nil, nil)
 	usCountry := m.Address{
-<<<<<<< HEAD
-=======
 		StreetAddress1: "street 1",
 		StreetAddress2: m.StringPointer("street 2"),
 		StreetAddress3: m.StringPointer("street 3"),
@@ -70,27 +68,17 @@
 
 func (suite *ModelSuite) TestIsAddressOconusNoCountry() {
 	address := m.Address{
->>>>>>> e5b5570e
 		StreetAddress1: "street 1",
 		StreetAddress2: m.StringPointer("street 2"),
 		StreetAddress3: m.StringPointer("street 3"),
 		City:           "city",
-<<<<<<< HEAD
-		State:          "state",
-		PostalCode:     "90210",
-		Country:        &country,
-=======
 		State:          "SC",
 		PostalCode:     "29229",
 		County:         "county",
->>>>>>> e5b5570e
 	}
 
 	result, err := m.IsAddressOconus(suite.DB(), address)
 	suite.NoError(err)
-<<<<<<< HEAD
-	suite.Equal("US", *countryCode)
-=======
 
 	suite.Equal(false, result)
 }
@@ -111,5 +99,4 @@
 	suite.NoError(err)
 
 	suite.Equal(true, result)
->>>>>>> e5b5570e
 }