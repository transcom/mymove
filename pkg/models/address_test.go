package models_test

import (
	"github.com/transcom/mymove/pkg/factory"
	m "github.com/transcom/mymove/pkg/models"
)

func (suite *ModelSuite) TestBasicAddressInstantiation() {
	newAddress := &m.Address{
		StreetAddress1: "street 1",
		StreetAddress2: m.StringPointer("street 2"),
		StreetAddress3: m.StringPointer("street 3"),
		City:           "city",
		State:          "state",
		PostalCode:     "90210",
		County:         "County",
	}

	verrs, err := newAddress.Validate(nil)

	suite.NoError(err)
	suite.False(verrs.HasAny(), "Error validating model")
}

func (suite *ModelSuite) TestEmptyAddressInstantiation() {
	newAddress := m.Address{}

	expErrors := map[string][]string{
		"street_address1": {"StreetAddress1 can not be blank."},
		"city":            {"City can not be blank."},
		"state":           {"State can not be blank."},
		"postal_code":     {"PostalCode can not be blank."},
		"county":          {"County can not be blank."},
	}
	suite.verifyValidationErrors(&newAddress, expErrors)
}

func (suite *ModelSuite) TestAddressCountryCode() {
	noCountry := m.Address{
		StreetAddress1: "street 1",
		StreetAddress2: m.StringPointer("street 2"),
		StreetAddress3: m.StringPointer("street 3"),
		City:           "city",
		State:          "state",
		PostalCode:     "90210",
		County:         "county",
	}

	var expected *string
	countryCode, err := noCountry.CountryCode()
	suite.NoError(err)
	suite.Equal(expected, countryCode)

	country := factory.FetchOrBuildCountry(suite.DB(), nil, nil)
	usCountry := m.Address{
		StreetAddress1: "street 1",
		StreetAddress2: m.StringPointer("street 2"),
		StreetAddress3: m.StringPointer("street 3"),
		City:           "city",
		State:          "state",
		PostalCode:     "90210",
		Country:        &country,
	}
	countryCode, err = usCountry.CountryCode()
	suite.NoError(err)
	suite.Equal("US", *countryCode)
}

func (suite *ModelSuite) TestIsAddressOconusNoCountry() {
	address := m.Address{
		StreetAddress1: "street 1",
		StreetAddress2: m.StringPointer("street 2"),
		StreetAddress3: m.StringPointer("street 3"),
		City:           "city",
		State:          "SC",
		PostalCode:     "29229",
		County:         "county",
	}

	result, err := m.IsAddressOconus(suite.DB(), address)
	suite.NoError(err)

	suite.Equal(false, result)
}

// Test IsOconus logic for an address with no country and a state of AK
func (suite *ModelSuite) TestIsAddressOconusForAKState() {
	address := m.Address{
		StreetAddress1: "street 1",
		StreetAddress2: m.StringPointer("street 2"),
		StreetAddress3: m.StringPointer("street 3"),
		City:           "Anchorage",
		State:          "AK",
		PostalCode:     "99502",
		County:         "county",
	}

	result, err := m.IsAddressOconus(suite.DB(), address)
	suite.NoError(err)

	suite.Equal(true, result)
}

<<<<<<< HEAD
func (suite *ModelSuite) TestAddressIsEmpty() {
	suite.Run("empty whitespace address", func() {
		testAddress := m.Address{
			StreetAddress1: " ",
			State:          " ",
			PostalCode:     " ",
		}
		suite.True(m.IsAddressEmpty(&testAddress))
	})
	suite.Run("empty n/a address", func() {
		testAddress := m.Address{
			StreetAddress1: "n/a",
			State:          "n/a",
			PostalCode:     "n/a",
		}
		suite.True(m.IsAddressEmpty(&testAddress))
	})
	suite.Run("nonempty address", func() {
		testAddress := m.Address{
			StreetAddress1: "street 1",
			State:          "state",
			PostalCode:     "90210",
		}
		suite.False(m.IsAddressEmpty(&testAddress))
	})
=======
func (suite *ModelSuite) TestAddressFormat() {
	country := factory.FetchOrBuildCountry(suite.DB(), nil, nil)
	newAddress := &m.Address{
		StreetAddress1: "street 1",
		StreetAddress2: m.StringPointer("street 2"),
		StreetAddress3: m.StringPointer("street 3"),
		City:           "city",
		State:          "state",
		PostalCode:     "90210",
		County:         "County",
		Country:        &country,
		CountryId:      &country.ID,
	}

	verrs, err := newAddress.Validate(nil)

	suite.NoError(err)
	suite.False(verrs.HasAny(), "Error validating model")

	formattedAddress := newAddress.Format()

	suite.Equal("street 1\nstreet 2\nstreet 3\ncity, state 90210", formattedAddress)

	formattedAddress = newAddress.LineFormat()

	suite.Equal("street 1, street 2, street 3, city, state, 90210, UNITED STATES", formattedAddress)
>>>>>>> 26af3aa8
}<|MERGE_RESOLUTION|>--- conflicted
+++ resolved
@@ -101,7 +101,6 @@
 	suite.Equal(true, result)
 }
 
-<<<<<<< HEAD
 func (suite *ModelSuite) TestAddressIsEmpty() {
 	suite.Run("empty whitespace address", func() {
 		testAddress := m.Address{
@@ -127,7 +126,8 @@
 		}
 		suite.False(m.IsAddressEmpty(&testAddress))
 	})
-=======
+}
+
 func (suite *ModelSuite) TestAddressFormat() {
 	country := factory.FetchOrBuildCountry(suite.DB(), nil, nil)
 	newAddress := &m.Address{
@@ -154,5 +154,4 @@
 	formattedAddress = newAddress.LineFormat()
 
 	suite.Equal("street 1, street 2, street 3, city, state, 90210, UNITED STATES", formattedAddress)
->>>>>>> 26af3aa8
 }