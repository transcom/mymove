--- conflicted
+++ resolved
@@ -193,7 +193,6 @@
 	formattedAddress = newAddress.LineDisplayFormat()
 
 	suite.Equal("street 1, BEVERLY HILLS, CA 90210", formattedAddress)
-<<<<<<< HEAD
 }
 
 func (suite *ModelSuite) TestAddressIsEmpty() {
@@ -221,8 +220,6 @@
 		}
 		suite.False(m.IsAddressEmpty(&testAddress))
 	})
-=======
->>>>>>> 68a9dd64
 }
 
 func (suite *ModelSuite) Test_FetchDutyLocationGblocForAK() {
@@ -492,16 +489,6 @@
 
 	suite.Run("returns error when fails to lookup USPRC", func() {
 
-<<<<<<< HEAD
-		newAddress := &m.Address{
-			StreetAddress1: "street 1",
-			StreetAddress2: m.StringPointer("street 2"),
-			StreetAddress3: m.StringPointer("street 3"),
-			City:           "BEVERLY HILLS",
-			State:          "CA",
-			PostalCode:     "29229",
-			County:         m.StringPointer("County"),
-=======
 		uuid := uuid.Must(uuid.NewV4())
 		newAddress := &m.Address{
 			StreetAddress1:     "street 1",
@@ -512,7 +499,6 @@
 			PostalCode:         "29229",
 			County:             m.StringPointer("County"),
 			UsPostRegionCityID: &uuid,
->>>>>>> 68a9dd64
 		}
 
 		valid, err := m.ValidateUSPRCAssignment(suite.DB(), *newAddress)
