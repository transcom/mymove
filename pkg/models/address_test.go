--- conflicted
+++ resolved
@@ -126,8 +126,6 @@
 	formattedAddress = newAddress.LineFormat()
 
 	suite.Equal("street 1, street 2, street 3, city, state, 90210, UNITED STATES", formattedAddress)
-<<<<<<< HEAD
-=======
 
 	formattedAddress = newAddress.LineDisplayFormat()
 
@@ -164,7 +162,6 @@
 	formattedAddress = newAddress.LineDisplayFormat()
 
 	suite.Equal("street 1, city, state 90210", formattedAddress)
->>>>>>> fa6b802e
 }
 
 func (suite *ModelSuite) TestAddressIsEmpty() {
