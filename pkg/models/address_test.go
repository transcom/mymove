--- conflicted
+++ resolved
@@ -169,7 +169,6 @@
 	suite.Equal("street 1, city, state 90210", formattedAddress)
 }
 
-<<<<<<< HEAD
 func (suite *ModelSuite) TestAddressIsEmpty() {
 	suite.Run("empty whitespace address", func() {
 		testAddress := m.Address{
@@ -197,8 +196,6 @@
 	})
 }
 
-=======
->>>>>>> b05c1f04
 func (suite *ModelSuite) Test_FetchDutyLocationGblocForAK() {
 	setupDataForOconusDutyLocation := func(postalCode string) (m.ReRateArea, m.OconusRateArea, m.UsPostRegionCity, m.DutyLocation) {
 		usprc, err := m.FindByZipCode(suite.AppContextForTest().DB(), postalCode)
@@ -221,36 +218,6 @@
 			},
 		}, nil)
 
-<<<<<<< HEAD
-		contract := m.ReContract{
-			Code: "Test_create_oconus_order_code",
-			Name: "Test_create_oconus_order",
-		}
-		verrs, err := suite.AppContextForTest().DB().ValidateAndSave(&contract)
-		if verrs.HasAny() {
-			suite.Fail(verrs.Error())
-		}
-		if err != nil {
-			suite.Fail(verrs.Error())
-		}
-
-		rateAreaCode := uuid.Must(uuid.NewV4()).String()[0:5]
-		rateArea := m.ReRateArea{
-			ID:         uuid.Must(uuid.NewV4()),
-			ContractID: contract.ID,
-			IsOconus:   true,
-			Code:       rateAreaCode,
-			Name:       fmt.Sprintf("Alaska-%s", rateAreaCode),
-			Contract:   contract,
-		}
-		verrs, err = suite.DB().ValidateAndCreate(&rateArea)
-		if verrs.HasAny() {
-			suite.Fail(verrs.Error())
-		}
-		if err != nil {
-			suite.Fail(err.Error())
-		}
-=======
 		contract := testdatagen.FetchOrMakeReContract(suite.DB(), testdatagen.Assertions{})
 
 		rateAreaCode := uuid.Must(uuid.NewV4()).String()[0:5]
@@ -262,7 +229,6 @@
 				Contract:   contract,
 			},
 		})
->>>>>>> b05c1f04
 
 		us_country, err := m.FetchCountryByCode(suite.DB(), "US")
 		suite.NotNil(us_country)
@@ -275,11 +241,7 @@
 			UsPostRegionCityId: usprc.ID,
 			Active:             true,
 		}
-<<<<<<< HEAD
-		verrs, err = suite.DB().ValidateAndCreate(&oconusRateArea)
-=======
 		verrs, err := suite.DB().ValidateAndCreate(&oconusRateArea)
->>>>>>> b05c1f04
 		if verrs.HasAny() {
 			suite.Fail(verrs.Error())
 		}
@@ -294,11 +256,7 @@
 		_, oconusRateArea, _, originDutyLocation := setupDataForOconusDutyLocation("99707")
 
 		airForce := m.AffiliationAIRFORCE
-<<<<<<< HEAD
-		defaultDepartmentIndicator := "AIR_AND_SPACE_FORCE"
-=======
 		defaultDepartmentIndicator := m.DepartmentIndicatorAIRANDSPACEFORCE.String()
->>>>>>> b05c1f04
 		serviceMember := factory.BuildServiceMember(suite.DB(), []factory.Customization{
 			{
 				Model: m.ServiceMember{
@@ -320,28 +278,17 @@
 		}
 		suite.MustSave(&gblocAors)
 
-<<<<<<< HEAD
-		gbloc, err := m.FetchOconusAddressGbloc(suite.DB(), originDutyLocation.Address, serviceMember)
-		suite.NoError(err)
-		suite.NotNil(gbloc)
-		suite.Equal(gbloc.Gbloc, "MBFL")
-=======
 		gbloc, err := m.FetchAddressGbloc(suite.DB(), originDutyLocation.Address, serviceMember)
 		suite.NoError(err)
 		suite.NotNil(gbloc)
 		suite.Equal(string(*gbloc), "MBFL")
->>>>>>> b05c1f04
 	})
 
 	suite.Run("fetches duty location GBLOC for AK address, Zone II Army", func() {
 		_, oconusRateArea, _, originDutyLocation := setupDataForOconusDutyLocation("99707")
 
 		army := m.AffiliationARMY
-<<<<<<< HEAD
-		defaultDepartmentIndicator := "ARMY"
-=======
 		defaultDepartmentIndicator := m.DepartmentIndicatorARMY.String()
->>>>>>> b05c1f04
 		serviceMember := factory.BuildServiceMember(suite.DB(), []factory.Customization{
 			{
 				Model: m.ServiceMember{
@@ -363,28 +310,17 @@
 		}
 		suite.MustSave(&gblocAors)
 
-<<<<<<< HEAD
-		gbloc, err := m.FetchOconusAddressGbloc(suite.DB(), originDutyLocation.Address, serviceMember)
-		suite.NoError(err)
-		suite.NotNil(gbloc)
-		suite.Equal(gbloc.Gbloc, "JEAT")
-=======
 		gbloc, err := m.FetchAddressGbloc(suite.DB(), originDutyLocation.Address, serviceMember)
 		suite.NoError(err)
 		suite.NotNil(gbloc)
 		suite.Equal(string(*gbloc), "JEAT")
->>>>>>> b05c1f04
 	})
 
 	suite.Run("fetches duty location GBLOC for AK Cordova address, Zone IV", func() {
 		_, oconusRateArea, _, originDutyLocation := setupDataForOconusDutyLocation("99574")
 
 		army := m.AffiliationARMY
-<<<<<<< HEAD
-		defaultDepartmentIndicator := "ARMY"
-=======
 		defaultDepartmentIndicator := m.DepartmentIndicatorARMY.String()
->>>>>>> b05c1f04
 		serviceMember := factory.BuildServiceMember(suite.DB(), []factory.Customization{
 			{
 				Model: m.ServiceMember{
@@ -406,28 +342,17 @@
 		}
 		suite.MustSave(&gblocAors)
 
-<<<<<<< HEAD
-		gbloc, err := m.FetchOconusAddressGbloc(suite.DB(), originDutyLocation.Address, serviceMember)
-		suite.NoError(err)
-		suite.NotNil(gbloc)
-		suite.Equal(gbloc.Gbloc, "MAPS")
-=======
 		gbloc, err := m.FetchAddressGbloc(suite.DB(), originDutyLocation.Address, serviceMember)
 		suite.NoError(err)
 		suite.NotNil(gbloc)
 		suite.Equal(string(*gbloc), "MAPS")
->>>>>>> b05c1f04
 	})
 
 	suite.Run("fetches duty location GBLOC for AK NOT Cordova address, Zone IV", func() {
 		_, oconusRateArea, _, originDutyLocation := setupDataForOconusDutyLocation("99803")
 
 		army := m.AffiliationARMY
-<<<<<<< HEAD
-		defaultDepartmentIndicator := "ARMY"
-=======
 		defaultDepartmentIndicator := m.DepartmentIndicatorARMY.String()
->>>>>>> b05c1f04
 		serviceMember := factory.BuildServiceMember(suite.DB(), []factory.Customization{
 			{
 				Model: m.ServiceMember{
@@ -449,16 +374,9 @@
 		}
 		suite.MustSave(&gblocAors)
 
-<<<<<<< HEAD
-		gbloc, err := m.FetchOconusAddressGbloc(suite.DB(), originDutyLocation.Address, serviceMember)
-		suite.NoError(err)
-		suite.NotNil(gbloc)
-		suite.Equal(gbloc.Gbloc, "MAPK")
-=======
 		gbloc, err := m.FetchAddressGbloc(suite.DB(), originDutyLocation.Address, serviceMember)
 		suite.NoError(err)
 		suite.NotNil(gbloc)
 		suite.Equal(string(*gbloc), "MAPK")
->>>>>>> b05c1f04
 	})
 }