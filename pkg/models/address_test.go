package models_test

import (
	"github.com/transcom/mymove/pkg/factory"
	m "github.com/transcom/mymove/pkg/models"
)

func (suite *ModelSuite) TestBasicAddressInstantiation() {
	newAddress := &m.Address{
		StreetAddress1: "street 1",
		StreetAddress2: m.StringPointer("street 2"),
		StreetAddress3: m.StringPointer("street 3"),
		City:           "city",
		State:          "state",
		PostalCode:     "90210",
		County:         "County",
	}

	verrs, err := newAddress.Validate(nil)

	suite.NoError(err)
	suite.False(verrs.HasAny(), "Error validating model")
}

func (suite *ModelSuite) TestEmptyAddressInstantiation() {
	newAddress := m.Address{}

	expErrors := map[string][]string{
		"street_address1": {"StreetAddress1 can not be blank."},
		"city":            {"City can not be blank."},
		"state":           {"State can not be blank."},
		"postal_code":     {"PostalCode can not be blank."},
		"county":          {"County can not be blank."},
	}
	suite.verifyValidationErrors(&newAddress, expErrors)
}

func (suite *ModelSuite) TestAddressCountryCode() {
	noCountry := m.Address{
		StreetAddress1: "street 1",
		StreetAddress2: m.StringPointer("street 2"),
		StreetAddress3: m.StringPointer("street 3"),
		City:           "city",
		State:          "state",
		PostalCode:     "90210",
		County:         "county",
	}

	var expected *string
	countryCode, err := noCountry.CountryCode()
	suite.NoError(err)
	suite.Equal(expected, countryCode)

	country := factory.FetchOrBuildCountry(suite.DB(), nil, nil)
	usCountry := m.Address{
<<<<<<< HEAD
=======
		StreetAddress1: "street 1",
		StreetAddress2: m.StringPointer("street 2"),
		StreetAddress3: m.StringPointer("street 3"),
		City:           "city",
		State:          "state",
		PostalCode:     "90210",
		Country:        &country,
	}
	countryCode, err = usCountry.CountryCode()
	suite.NoError(err)
	suite.Equal("US", *countryCode)
}

func (suite *ModelSuite) TestIsAddressOconusNoCountry() {
	address := m.Address{
>>>>>>> 42a4cf6e
		StreetAddress1: "street 1",
		StreetAddress2: m.StringPointer("street 2"),
		StreetAddress3: m.StringPointer("street 3"),
		City:           "city",
<<<<<<< HEAD
		State:          "state",
		PostalCode:     "90210",
		Country:        &country,
=======
		State:          "SC",
		PostalCode:     "29229",
		County:         "county",
>>>>>>> 42a4cf6e
	}

	result, err := m.IsAddressOconus(suite.DB(), address)
	suite.NoError(err)

	suite.Equal(false, result)
}

// Test IsOconus logic for an address with no country and a state of AK
func (suite *ModelSuite) TestIsAddressOconusForAKState() {
	address := m.Address{
		StreetAddress1: "street 1",
		StreetAddress2: m.StringPointer("street 2"),
		StreetAddress3: m.StringPointer("street 3"),
		City:           "Anchorage",
		State:          "AK",
		PostalCode:     "99502",
		County:         "county",
	}

	result, err := m.IsAddressOconus(suite.DB(), address)
	suite.NoError(err)
<<<<<<< HEAD
	suite.Equal("US", *countryCode)
}

=======

	suite.Equal(true, result)
}

>>>>>>> 42a4cf6e
func (suite *ModelSuite) TestAddressFormat() {
	country := factory.FetchOrBuildCountry(suite.DB(), nil, nil)
	newAddress := &m.Address{
		StreetAddress1: "street 1",
		StreetAddress2: m.StringPointer("street 2"),
		StreetAddress3: m.StringPointer("street 3"),
		City:           "city",
		State:          "state",
		PostalCode:     "90210",
		County:         "County",
		Country:        &country,
		CountryId:      &country.ID,
	}

	verrs, err := newAddress.Validate(nil)

	suite.NoError(err)
	suite.False(verrs.HasAny(), "Error validating model")

	formattedAddress := newAddress.Format()

	suite.Equal("street 1\nstreet 2\nstreet 3\ncity, state 90210", formattedAddress)

	formattedAddress = newAddress.LineFormat()

	suite.Equal("street 1, street 2, street 3, city, state, 90210, UNITED STATES", formattedAddress)
}<|MERGE_RESOLUTION|>--- conflicted
+++ resolved
@@ -53,8 +53,6 @@
 
 	country := factory.FetchOrBuildCountry(suite.DB(), nil, nil)
 	usCountry := m.Address{
-<<<<<<< HEAD
-=======
 		StreetAddress1: "street 1",
 		StreetAddress2: m.StringPointer("street 2"),
 		StreetAddress3: m.StringPointer("street 3"),
@@ -70,20 +68,13 @@
 
 func (suite *ModelSuite) TestIsAddressOconusNoCountry() {
 	address := m.Address{
->>>>>>> 42a4cf6e
 		StreetAddress1: "street 1",
 		StreetAddress2: m.StringPointer("street 2"),
 		StreetAddress3: m.StringPointer("street 3"),
 		City:           "city",
-<<<<<<< HEAD
-		State:          "state",
-		PostalCode:     "90210",
-		Country:        &country,
-=======
 		State:          "SC",
 		PostalCode:     "29229",
 		County:         "county",
->>>>>>> 42a4cf6e
 	}
 
 	result, err := m.IsAddressOconus(suite.DB(), address)
@@ -106,16 +97,10 @@
 
 	result, err := m.IsAddressOconus(suite.DB(), address)
 	suite.NoError(err)
-<<<<<<< HEAD
-	suite.Equal("US", *countryCode)
-}
-
-=======
 
 	suite.Equal(true, result)
 }
 
->>>>>>> 42a4cf6e
 func (suite *ModelSuite) TestAddressFormat() {
 	country := factory.FetchOrBuildCountry(suite.DB(), nil, nil)
 	newAddress := &m.Address{
