--- conflicted
+++ resolved
@@ -196,8 +196,6 @@
 	suite.Equal("street 1, city, state 90210", formattedAddress)
 }
 
-<<<<<<< HEAD
-=======
 func (suite *ModelSuite) Test_FetchDutyLocationGblocForAK() {
 	setupDataForOconusDutyLocation := func(postalCode string) (m.OconusRateArea, m.UsPostRegionCity, m.DutyLocation) {
 		usprc, err := m.FindByZipCode(suite.AppContextForTest().DB(), postalCode)
@@ -388,7 +386,6 @@
 	})
 }
 
->>>>>>> caf28a50
 func (suite *ModelSuite) TestIsAddressAlaska() {
 	var address *m.Address
 	bool1, err := address.IsAddressAlaska()
