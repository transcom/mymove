package models_test

import (
	"github.com/transcom/mymove/pkg/factory"
	m "github.com/transcom/mymove/pkg/models"
)

func (suite *ModelSuite) TestBasicAddressInstantiation() {
	newAddress := &m.Address{
		StreetAddress1: "street 1",
		StreetAddress2: m.StringPointer("street 2"),
		StreetAddress3: m.StringPointer("street 3"),
		City:           "city",
		State:          "state",
		PostalCode:     "90210",
		County:         "County",
	}

	verrs, err := newAddress.Validate(nil)

	suite.NoError(err)
	suite.False(verrs.HasAny(), "Error validating model")
}

func (suite *ModelSuite) TestEmptyAddressInstantiation() {
	newAddress := m.Address{}

	expErrors := map[string][]string{
		"street_address1": {"StreetAddress1 can not be blank."},
		"city":            {"City can not be blank."},
		"state":           {"State can not be blank."},
		"postal_code":     {"PostalCode can not be blank."},
		"county":          {"County can not be blank."},
	}
	suite.verifyValidationErrors(&newAddress, expErrors)
}

func (suite *ModelSuite) TestAddressCountryCode() {
	noCountry := m.Address{
		StreetAddress1: "street 1",
		StreetAddress2: m.StringPointer("street 2"),
		StreetAddress3: m.StringPointer("street 3"),
		City:           "city",
		State:          "state",
		PostalCode:     "90210",
		County:         "county",
	}

	var expected *string
	countryCode, err := noCountry.CountryCode()
	suite.NoError(err)
	suite.Equal(expected, countryCode)

	country := factory.FetchOrBuildCountry(suite.DB(), nil, nil)
	usCountry := m.Address{
		StreetAddress1: "street 1",
		StreetAddress2: m.StringPointer("street 2"),
		StreetAddress3: m.StringPointer("street 3"),
		City:           "city",
		State:          "state",
		PostalCode:     "90210",
		Country:        &country,
	}
	countryCode, err = usCountry.CountryCode()
	suite.NoError(err)
	suite.Equal("US", *countryCode)
}

func (suite *ModelSuite) TestIsAddressOconusNoCountry() {
	address := m.Address{
		StreetAddress1: "street 1",
		StreetAddress2: m.StringPointer("street 2"),
		StreetAddress3: m.StringPointer("street 3"),
		City:           "city",
		State:          "SC",
		PostalCode:     "29229",
		County:         "county",
	}

	result, err := m.IsAddressOconus(suite.DB(), address)
	suite.NoError(err)

	suite.Equal(false, result)
}

// Test IsOconus logic for an address with no country and a state of AK
func (suite *ModelSuite) TestIsAddressOconusForAKState() {
	address := m.Address{
		StreetAddress1: "street 1",
		StreetAddress2: m.StringPointer("street 2"),
		StreetAddress3: m.StringPointer("street 3"),
		City:           "Anchorage",
		State:          "AK",
		PostalCode:     "99502",
		County:         "county",
	}

	result, err := m.IsAddressOconus(suite.DB(), address)
	suite.NoError(err)

	suite.Equal(true, result)
}

<<<<<<< HEAD
func (suite *ModelSuite) TestAddressIsEmpty() {
	suite.Run("empty whitespace address", func() {
		testAddress := m.Address{
			StreetAddress1: " ",
			State:          " ",
			PostalCode:     " ",
		}
		suite.True(m.IsAddressEmpty(&testAddress))
	})
	suite.Run("empty n/a address", func() {
		testAddress := m.Address{
			StreetAddress1: "n/a",
			State:          "n/a",
			PostalCode:     "n/a",
		}
		suite.True(m.IsAddressEmpty(&testAddress))
	})
	suite.Run("nonempty address", func() {
		testAddress := m.Address{
			StreetAddress1: "street 1",
			State:          "state",
			PostalCode:     "90210",
		}
		suite.False(m.IsAddressEmpty(&testAddress))
	})
=======
func (suite *ModelSuite) TestAddressFormat() {
	country := factory.FetchOrBuildCountry(suite.DB(), nil, nil)
	newAddress := &m.Address{
		StreetAddress1: "street 1",
		StreetAddress2: m.StringPointer("street 2"),
		StreetAddress3: m.StringPointer("street 3"),
		City:           "city",
		State:          "state",
		PostalCode:     "90210",
		County:         "County",
		Country:        &country,
		CountryId:      &country.ID,
	}

	verrs, err := newAddress.Validate(nil)

	suite.NoError(err)
	suite.False(verrs.HasAny(), "Error validating model")

	formattedAddress := newAddress.Format()

	suite.Equal("street 1\nstreet 2\nstreet 3\ncity, state 90210", formattedAddress)

	formattedAddress = newAddress.LineFormat()

	suite.Equal("street 1, street 2, street 3, city, state, 90210, UNITED STATES", formattedAddress)
>>>>>>> 551869e9
}<|MERGE_RESOLUTION|>--- conflicted
+++ resolved
@@ -101,33 +101,6 @@
 	suite.Equal(true, result)
 }
 
-<<<<<<< HEAD
-func (suite *ModelSuite) TestAddressIsEmpty() {
-	suite.Run("empty whitespace address", func() {
-		testAddress := m.Address{
-			StreetAddress1: " ",
-			State:          " ",
-			PostalCode:     " ",
-		}
-		suite.True(m.IsAddressEmpty(&testAddress))
-	})
-	suite.Run("empty n/a address", func() {
-		testAddress := m.Address{
-			StreetAddress1: "n/a",
-			State:          "n/a",
-			PostalCode:     "n/a",
-		}
-		suite.True(m.IsAddressEmpty(&testAddress))
-	})
-	suite.Run("nonempty address", func() {
-		testAddress := m.Address{
-			StreetAddress1: "street 1",
-			State:          "state",
-			PostalCode:     "90210",
-		}
-		suite.False(m.IsAddressEmpty(&testAddress))
-	})
-=======
 func (suite *ModelSuite) TestAddressFormat() {
 	country := factory.FetchOrBuildCountry(suite.DB(), nil, nil)
 	newAddress := &m.Address{
@@ -154,5 +127,31 @@
 	formattedAddress = newAddress.LineFormat()
 
 	suite.Equal("street 1, street 2, street 3, city, state, 90210, UNITED STATES", formattedAddress)
->>>>>>> 551869e9
+}
+
+func (suite *ModelSuite) TestAddressIsEmpty() {
+	suite.Run("empty whitespace address", func() {
+		testAddress := m.Address{
+			StreetAddress1: " ",
+			State:          " ",
+			PostalCode:     " ",
+		}
+		suite.True(m.IsAddressEmpty(&testAddress))
+	})
+	suite.Run("empty n/a address", func() {
+		testAddress := m.Address{
+			StreetAddress1: "n/a",
+			State:          "n/a",
+			PostalCode:     "n/a",
+		}
+		suite.True(m.IsAddressEmpty(&testAddress))
+	})
+	suite.Run("nonempty address", func() {
+		testAddress := m.Address{
+			StreetAddress1: "street 1",
+			State:          "state",
+			PostalCode:     "90210",
+		}
+		suite.False(m.IsAddressEmpty(&testAddress))
+	})
 }