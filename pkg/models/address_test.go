package models_test

import (
	"github.com/transcom/mymove/pkg/factory"
	m "github.com/transcom/mymove/pkg/models"
)

func (suite *ModelSuite) TestBasicAddressInstantiation() {
	newAddress := &m.Address{
		StreetAddress1: "street 1",
		StreetAddress2: m.StringPointer("street 2"),
		StreetAddress3: m.StringPointer("street 3"),
		City:           "city",
		State:          "state",
		PostalCode:     "90210",
		County:         "County",
	}

	verrs, err := newAddress.Validate(nil)

	suite.NoError(err)
	suite.False(verrs.HasAny(), "Error validating model")
}

func (suite *ModelSuite) TestEmptyAddressInstantiation() {
	newAddress := m.Address{}

	expErrors := map[string][]string{
		"street_address1": {"StreetAddress1 can not be blank."},
		"city":            {"City can not be blank."},
		"state":           {"State can not be blank."},
		"postal_code":     {"PostalCode can not be blank."},
		"county":          {"County can not be blank."},
	}
	suite.verifyValidationErrors(&newAddress, expErrors)
}

func (suite *ModelSuite) TestAddressCountryCode() {
	noCountry := m.Address{
		StreetAddress1: "street 1",
		StreetAddress2: m.StringPointer("street 2"),
		StreetAddress3: m.StringPointer("street 3"),
		City:           "city",
		State:          "state",
		PostalCode:     "90210",
		County:         "county",
	}

	var expected *string
	countryCode, err := noCountry.CountryCode()
	suite.NoError(err)
	suite.Equal(expected, countryCode)

	country := factory.FetchOrBuildCountry(suite.DB(), nil, nil)
	usCountry := m.Address{
<<<<<<< HEAD
		StreetAddress1: "street 1",
		StreetAddress2: m.StringPointer("street 2"),
		StreetAddress3: m.StringPointer("street 3"),
		City:           "city",
		State:          "state",
		PostalCode:     "90210",
		Country:        &country,
	}
	countryCode, err = usCountry.CountryCode()
	suite.NoError(err)
	suite.Equal("US", *countryCode)
}

func (suite *ModelSuite) TestIsAddressOconusNoCountry() {
	address := m.Address{
=======
>>>>>>> cd89a56b
		StreetAddress1: "street 1",
		StreetAddress2: m.StringPointer("street 2"),
		StreetAddress3: m.StringPointer("street 3"),
		City:           "city",
<<<<<<< HEAD
		State:          "SC",
		PostalCode:     "29229",
		County:         "county",
=======
		State:          "state",
		PostalCode:     "90210",
		Country:        &country,
>>>>>>> cd89a56b
	}

	result, err := m.IsAddressOconus(suite.DB(), address)
	suite.NoError(err)
<<<<<<< HEAD

	suite.Equal(false, result)
}

// Test IsOconus logic for an address with no country and a state of AK
func (suite *ModelSuite) TestIsAddressOconusForAKState() {
	address := m.Address{
		StreetAddress1: "street 1",
		StreetAddress2: m.StringPointer("street 2"),
		StreetAddress3: m.StringPointer("street 3"),
		City:           "Anchorage",
		State:          "AK",
		PostalCode:     "99502",
		County:         "county",
	}

	result, err := m.IsAddressOconus(suite.DB(), address)
	suite.NoError(err)

	suite.Equal(true, result)
=======
	suite.Equal("US", *countryCode)
}

func (suite *ModelSuite) TestAddressFormat() {
	country := factory.FetchOrBuildCountry(suite.DB(), nil, nil)
	newAddress := &m.Address{
		StreetAddress1: "street 1",
		StreetAddress2: m.StringPointer("street 2"),
		StreetAddress3: m.StringPointer("street 3"),
		City:           "city",
		State:          "state",
		PostalCode:     "90210",
		County:         "County",
		Country:        &country,
		CountryId:      &country.ID,
	}

	verrs, err := newAddress.Validate(nil)

	suite.NoError(err)
	suite.False(verrs.HasAny(), "Error validating model")

	formattedAddress := newAddress.Format()

	suite.Equal("street 1\nstreet 2\nstreet 3\ncity, state 90210", formattedAddress)

	formattedAddress = newAddress.LineFormat()

	suite.Equal("street 1, street 2, street 3, city, state, 90210, UNITED STATES", formattedAddress)
>>>>>>> cd89a56b
}<|MERGE_RESOLUTION|>--- conflicted
+++ resolved
@@ -53,7 +53,6 @@
 
 	country := factory.FetchOrBuildCountry(suite.DB(), nil, nil)
 	usCountry := m.Address{
-<<<<<<< HEAD
 		StreetAddress1: "street 1",
 		StreetAddress2: m.StringPointer("street 2"),
 		StreetAddress3: m.StringPointer("street 3"),
@@ -69,26 +68,17 @@
 
 func (suite *ModelSuite) TestIsAddressOconusNoCountry() {
 	address := m.Address{
-=======
->>>>>>> cd89a56b
 		StreetAddress1: "street 1",
 		StreetAddress2: m.StringPointer("street 2"),
 		StreetAddress3: m.StringPointer("street 3"),
 		City:           "city",
-<<<<<<< HEAD
 		State:          "SC",
 		PostalCode:     "29229",
 		County:         "county",
-=======
-		State:          "state",
-		PostalCode:     "90210",
-		Country:        &country,
->>>>>>> cd89a56b
 	}
 
 	result, err := m.IsAddressOconus(suite.DB(), address)
 	suite.NoError(err)
-<<<<<<< HEAD
 
 	suite.Equal(false, result)
 }
@@ -109,12 +99,9 @@
 	suite.NoError(err)
 
 	suite.Equal(true, result)
-=======
-	suite.Equal("US", *countryCode)
 }
 
 func (suite *ModelSuite) TestAddressFormat() {
-	country := factory.FetchOrBuildCountry(suite.DB(), nil, nil)
 	newAddress := &m.Address{
 		StreetAddress1: "street 1",
 		StreetAddress2: m.StringPointer("street 2"),
@@ -123,21 +110,10 @@
 		State:          "state",
 		PostalCode:     "90210",
 		County:         "County",
-		Country:        &country,
-		CountryId:      &country.ID,
 	}
-
 	verrs, err := newAddress.Validate(nil)
-
 	suite.NoError(err)
 	suite.False(verrs.HasAny(), "Error validating model")
-
 	formattedAddress := newAddress.Format()
-
 	suite.Equal("street 1\nstreet 2\nstreet 3\ncity, state 90210", formattedAddress)
-
-	formattedAddress = newAddress.LineFormat()
-
-	suite.Equal("street 1, street 2, street 3, city, state, 90210, UNITED STATES", formattedAddress)
->>>>>>> cd89a56b
 }