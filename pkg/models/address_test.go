package models_test

import (
	"github.com/transcom/mymove/pkg/factory"
	m "github.com/transcom/mymove/pkg/models"
)

func (suite *ModelSuite) TestBasicAddressInstantiation() {
	newAddress := &m.Address{
		StreetAddress1: "street 1",
		StreetAddress2: m.StringPointer("street 2"),
		StreetAddress3: m.StringPointer("street 3"),
		City:           "city",
		State:          "state",
		PostalCode:     "90210",
		County:         "County",
	}

	verrs, err := newAddress.Validate(nil)

	suite.NoError(err)
	suite.False(verrs.HasAny(), "Error validating model")
}

func (suite *ModelSuite) TestEmptyAddressInstantiation() {
	newAddress := m.Address{}

	expErrors := map[string][]string{
		"street_address1": {"StreetAddress1 can not be blank."},
		"city":            {"City can not be blank."},
		"state":           {"State can not be blank."},
		"postal_code":     {"PostalCode can not be blank."},
		"county":          {"County can not be blank."},
	}
	suite.verifyValidationErrors(&newAddress, expErrors)
}

func (suite *ModelSuite) TestAddressCountryCode() {
	noCountry := m.Address{
		StreetAddress1: "street 1",
		StreetAddress2: m.StringPointer("street 2"),
		StreetAddress3: m.StringPointer("street 3"),
		City:           "city",
		State:          "state",
		PostalCode:     "90210",
		County:         "county",
	}

	var expected *string
	countryCode, err := noCountry.CountryCode()
	suite.NoError(err)
	suite.Equal(expected, countryCode)

	country := factory.FetchOrBuildCountry(suite.DB(), nil, nil)
	usCountry := m.Address{
		StreetAddress1: "street 1",
		StreetAddress2: m.StringPointer("street 2"),
		StreetAddress3: m.StringPointer("street 3"),
		City:           "city",
		State:          "state",
		PostalCode:     "90210",
		Country:        &country,
	}
	countryCode, err = usCountry.CountryCode()
	suite.NoError(err)
	suite.Equal("US", *countryCode)
}

func (suite *ModelSuite) TestIsAddressOconusNoCountry() {
	address := m.Address{
		StreetAddress1: "street 1",
		StreetAddress2: m.StringPointer("street 2"),
		StreetAddress3: m.StringPointer("street 3"),
		City:           "city",
		State:          "SC",
		PostalCode:     "29229",
		County:         "county",
	}

	result, err := m.IsAddressOconus(suite.DB(), address)
<<<<<<< HEAD
	suite.NoError(err)

	suite.Equal(false, result)
}

// Test IsOconus logic for an address with no country and a state of AK
func (suite *ModelSuite) TestIsAddressOconusForAKState() {
	address := m.Address{
		StreetAddress1: "street 1",
		StreetAddress2: m.StringPointer("street 2"),
		StreetAddress3: m.StringPointer("street 3"),
		City:           "Anchorage",
		State:          "AK",
		PostalCode:     "99502",
		County:         "county",
	}

	result, err := m.IsAddressOconus(suite.DB(), address)
	suite.NoError(err)

	suite.Equal(true, result)
=======
	suite.NoError(err)

	suite.Equal(false, result)
}

// Test IsOconus logic for an address with no country and a state of AK
func (suite *ModelSuite) TestIsAddressOconusForAKState() {
	address := m.Address{
		StreetAddress1: "street 1",
		StreetAddress2: m.StringPointer("street 2"),
		StreetAddress3: m.StringPointer("street 3"),
		City:           "Anchorage",
		State:          "AK",
		PostalCode:     "99502",
		County:         "county",
	}

	result, err := m.IsAddressOconus(suite.DB(), address)
	suite.NoError(err)

	suite.Equal(true, result)
}

func (suite *ModelSuite) TestAddressFormat() {
	country := factory.FetchOrBuildCountry(suite.DB(), nil, nil)
	newAddress := &m.Address{
		StreetAddress1: "street 1",
		StreetAddress2: m.StringPointer("street 2"),
		StreetAddress3: m.StringPointer("street 3"),
		City:           "city",
		State:          "state",
		PostalCode:     "90210",
		County:         "County",
		Country:        &country,
		CountryId:      &country.ID,
	}

	verrs, err := newAddress.Validate(nil)

	suite.NoError(err)
	suite.False(verrs.HasAny(), "Error validating model")

	formattedAddress := newAddress.Format()

	suite.Equal("street 1\nstreet 2\nstreet 3\ncity, state 90210", formattedAddress)

	formattedAddress = newAddress.LineFormat()

	suite.Equal("street 1, street 2, street 3, city, state, 90210, UNITED STATES", formattedAddress)
>>>>>>> 189bf4c4
}<|MERGE_RESOLUTION|>--- conflicted
+++ resolved
@@ -78,29 +78,6 @@
 	}
 
 	result, err := m.IsAddressOconus(suite.DB(), address)
-<<<<<<< HEAD
-	suite.NoError(err)
-
-	suite.Equal(false, result)
-}
-
-// Test IsOconus logic for an address with no country and a state of AK
-func (suite *ModelSuite) TestIsAddressOconusForAKState() {
-	address := m.Address{
-		StreetAddress1: "street 1",
-		StreetAddress2: m.StringPointer("street 2"),
-		StreetAddress3: m.StringPointer("street 3"),
-		City:           "Anchorage",
-		State:          "AK",
-		PostalCode:     "99502",
-		County:         "county",
-	}
-
-	result, err := m.IsAddressOconus(suite.DB(), address)
-	suite.NoError(err)
-
-	suite.Equal(true, result)
-=======
 	suite.NoError(err)
 
 	suite.Equal(false, result)
@@ -150,5 +127,4 @@
 	formattedAddress = newAddress.LineFormat()
 
 	suite.Equal("street 1, street 2, street 3, city, state, 90210, UNITED STATES", formattedAddress)
->>>>>>> 189bf4c4
 }