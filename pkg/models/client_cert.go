--- conflicted
+++ resolved
@@ -29,12 +29,9 @@
 	AllowNavyOrdersRead         bool      `db:"allow_navy_orders_read"`
 	AllowNavyOrdersWrite        bool      `db:"allow_navy_orders_write"`
 	AllowPrime                  bool      `db:"allow_prime"`
-<<<<<<< HEAD
 	AllowPPTAS                  bool      `db:"allow_pptas"`
-=======
 	AllowSpaceForceOrdersRead   bool      `db:"allow_space_force_orders_read"`
 	AllowSpaceForceOrdersWrite  bool      `db:"allow_space_force_orders_write"`
->>>>>>> 5f04b78c
 	UserID                      uuid.UUID `db:"user_id"`
 }
 
