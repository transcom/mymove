package models

import (
	"time"

	"github.com/gobuffalo/pop/v5"
	"github.com/gobuffalo/validate/v3"
	"github.com/gobuffalo/validate/v3/validators"
	"github.com/gofrs/uuid"
	"github.com/pkg/errors"

	"github.com/transcom/mymove/pkg/gen/internalmessages"
)

// DutyStation represents a military duty station for a specific affiliation
type DutyStation struct {
<<<<<<< HEAD
	ID                     uuid.UUID                    `json:"id" db:"id"`
	CreatedAt              time.Time                    `json:"created_at" db:"created_at"`
	UpdatedAt              time.Time                    `json:"updated_at" db:"updated_at"`
	Name                   string                       `json:"name" db:"name"`
	Affiliation            internalmessages.Affiliation `json:"affiliation" db:"affiliation"`
	AddressID              uuid.UUID                    `json:"address_id" db:"address_id"`
	Address                Address                      `belongs_to:"address" fk_id:"address_id"`
	TransportationOfficeID *uuid.UUID                   `json:"transportation_office_id" db:"transportation_office_id"`
	TransportationOffice   TransportationOffice         `belongs_to:"transportation_offices" fk_id:"transportation_office_id"`
=======
	ID                         uuid.UUID                    `json:"id" db:"id"`
	CreatedAt                  time.Time                    `json:"created_at" db:"created_at"`
	UpdatedAt                  time.Time                    `json:"updated_at" db:"updated_at"`
	Name                       string                       `json:"name" db:"name"`
	Affiliation                internalmessages.Affiliation `json:"affiliation" db:"affiliation"`
	AddressID                  uuid.UUID                    `json:"address_id" db:"address_id"`
	Address                    Address                      `belongs_to:"address"`
	TransportationOfficeID     *uuid.UUID                   `json:"transportation_office_id" db:"transportation_office_id"`
	TransportationOffice       TransportationOffice         `belongs_to:"transportation_offices"`
	ProvidesServicesCounseling bool                         `json:"provides_services_counseling" db:"provides_services_counseling"`
>>>>>>> 5f61d1b2
}

// DutyStations is not required by pop and may be deleted
type DutyStations []DutyStation

// Validate gets run every time you call a "pop.Validate*" (pop.ValidateAndSave, pop.ValidateAndCreate, pop.ValidateAndUpdate) method.
// This method is not required and may be deleted.
func (d *DutyStation) Validate(tx *pop.Connection) (*validate.Errors, error) {
	return validate.Validate(
		&validators.StringIsPresent{Field: d.Name, Name: "Name"},
		&AffiliationIsPresent{Field: d.Affiliation, Name: "Affiliation"},
		&validators.UUIDIsPresent{Field: d.AddressID, Name: "AddressID"},
	), nil
}

// ValidateCreate gets run every time you call "pop.ValidateAndCreate" method.
// This method is not required and may be deleted.
func (d *DutyStation) ValidateCreate(tx *pop.Connection) (*validate.Errors, error) {
	return validate.NewErrors(), nil
}

// ValidateUpdate gets run every time you call "pop.ValidateAndUpdate" method.
// This method is not required and may be deleted.
func (d *DutyStation) ValidateUpdate(tx *pop.Connection) (*validate.Errors, error) {
	return validate.NewErrors(), nil
}

// DutyStationTransportInfo contains all info needed for notifications emails
type DutyStationTransportInfo struct {
	Name      string `db:"name"`
	PhoneLine string `db:"number"`
}

// FetchDSContactInfo loads a duty station's associated transportation office and its first listed office phone number.
func FetchDSContactInfo(db *pop.Connection, dutyStationID *uuid.UUID) (*DutyStationTransportInfo, error) {
	if dutyStationID == nil {
		return nil, ErrFetchNotFound
	}
	DSTransportInfo := DutyStationTransportInfo{}
	query := `SELECT d.name, opl.number
		FROM duty_stations as d
		JOIN office_phone_lines as opl
		ON d.transportation_office_id = opl.transportation_office_id
		WHERE d.id = $1
		LIMIT 1`
	err := db.RawQuery(query, *dutyStationID).First(&DSTransportInfo)
	if err != nil {
		return nil, err
	} else if DSTransportInfo.Name == "" || DSTransportInfo.PhoneLine == "" {
		return nil, ErrFetchNotFound
	}
	return &DSTransportInfo, nil
}

// FetchDutyStation returns a station for a given id
func FetchDutyStation(tx *pop.Connection, id uuid.UUID) (DutyStation, error) {
	var station DutyStation
	err := tx.Q().Eager("Address").Find(&station, id)
	return station, err
}

// FetchDutyStationByName returns a station for a given unique name
func FetchDutyStationByName(tx *pop.Connection, name string) (DutyStation, error) {
	var station DutyStation
	err := tx.Where("name = ?", name).Eager("Address").First(&station)
	return station, err
}

// FindDutyStations returns all duty stations matching a search query
func FindDutyStations(tx *pop.Connection, search string) (DutyStations, error) {
	var stations DutyStations

	sql := `
with names as (
(select id as duty_station_id, name, similarity(name, $1) as sim
from duty_stations
where similarity(name, $1) > 0.03
order by sim desc
limit 5)
union
(select duty_station_id, name, similarity(name, $1) as sim
from duty_station_names
where similarity(name, $1) > 0.03
order by sim desc
limit 5)
)
select ds.*
from names n
inner join duty_stations ds on n.duty_station_id = ds.id
group by ds.id, ds.name, ds.affiliation, ds.address_id, ds.created_at, ds.updated_at, ds.transportation_office_id
order by max(n.sim) desc, ds.name
limit 7`

	query := tx.Q().RawQuery(sql, search)
	if err := query.All(&stations); err != nil {
		if errors.Cause(err).Error() != RecordNotFoundErrorString {
			return stations, err
		}
	}

	return stations, nil
}

// FetchDutyStationTransportationOffice returns a transportation office for a duty station
func FetchDutyStationTransportationOffice(db *pop.Connection, dutyStationID uuid.UUID) (TransportationOffice, error) {
	var dutyStation DutyStation

	err := db.Q().Eager("TransportationOffice.Address", "TransportationOffice.PhoneLines").Find(&dutyStation, dutyStationID)
	if err != nil {
		return TransportationOffice{}, err
	}

	if dutyStation.TransportationOfficeID == nil {
		return TransportationOffice{}, ErrFetchNotFound
	}

	return dutyStation.TransportationOffice, nil
}

// FetchDutyStationsByPostalCode returns a station for a given postal code
func FetchDutyStationsByPostalCode(tx *pop.Connection, postalCode string) (DutyStations, error) {
	var stations DutyStations
	query := tx.
		Where("addresses.postal_code like $1", postalCode).
		LeftJoin("addresses", "duty_stations.address_id = addresses.id")

	err := query.All(&stations)
	if err != nil {
		return DutyStations{}, err
	}

	return stations, nil
}<|MERGE_RESOLUTION|>--- conflicted
+++ resolved
@@ -14,28 +14,16 @@
 
 // DutyStation represents a military duty station for a specific affiliation
 type DutyStation struct {
-<<<<<<< HEAD
-	ID                     uuid.UUID                    `json:"id" db:"id"`
-	CreatedAt              time.Time                    `json:"created_at" db:"created_at"`
-	UpdatedAt              time.Time                    `json:"updated_at" db:"updated_at"`
-	Name                   string                       `json:"name" db:"name"`
-	Affiliation            internalmessages.Affiliation `json:"affiliation" db:"affiliation"`
-	AddressID              uuid.UUID                    `json:"address_id" db:"address_id"`
-	Address                Address                      `belongs_to:"address" fk_id:"address_id"`
-	TransportationOfficeID *uuid.UUID                   `json:"transportation_office_id" db:"transportation_office_id"`
-	TransportationOffice   TransportationOffice         `belongs_to:"transportation_offices" fk_id:"transportation_office_id"`
-=======
 	ID                         uuid.UUID                    `json:"id" db:"id"`
 	CreatedAt                  time.Time                    `json:"created_at" db:"created_at"`
 	UpdatedAt                  time.Time                    `json:"updated_at" db:"updated_at"`
 	Name                       string                       `json:"name" db:"name"`
 	Affiliation                internalmessages.Affiliation `json:"affiliation" db:"affiliation"`
 	AddressID                  uuid.UUID                    `json:"address_id" db:"address_id"`
-	Address                    Address                      `belongs_to:"address"`
+	Address                    Address                      `belongs_to:"address" fk_id:"address_id"`
 	TransportationOfficeID     *uuid.UUID                   `json:"transportation_office_id" db:"transportation_office_id"`
-	TransportationOffice       TransportationOffice         `belongs_to:"transportation_offices"`
+	TransportationOffice       TransportationOffice         `belongs_to:"transportation_offices" fk_id:"transportation_office_id"`
 	ProvidesServicesCounseling bool                         `json:"provides_services_counseling" db:"provides_services_counseling"`
->>>>>>> 5f61d1b2
 }
 
 // DutyStations is not required by pop and may be deleted
