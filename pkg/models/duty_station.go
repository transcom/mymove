--- conflicted
+++ resolved
@@ -68,11 +68,7 @@
 
 	// ILIKE does case-insensitive pattern matching, "%" matches any string
 	searchQuery := fmt.Sprintf("%%%s%%", search)
-<<<<<<< HEAD
-	query := tx.Eager().Where("branch = $1 AND name ILIKE $2", branch, searchQuery)
-=======
-	query := tx.Where("affiliation = $1 AND name ILIKE $2", affiliation, searchQuery)
->>>>>>> a4f788ab
+	query := tx.Eager().Where("affiliation = $1 AND name ILIKE $2", affiliation, searchQuery)
 
 	if err := query.All(&stations); err != nil {
 		if errors.Cause(err).Error() != RecordNotFoundErrorString {
