package models

import (
	"time"

	"github.com/gobuffalo/pop"
	"github.com/gofrs/uuid"
)

// MoveQueueItem represents a single move queue item within a queue.
type MoveQueueItem struct {
	ID                         uuid.UUID          `json:"id" db:"id"`
	CreatedAt                  time.Time          `json:"created_at" db:"created_at"`
	Edipi                      string             `json:"edipi" db:"edipi"`
	Rank                       *ServiceMemberRank `json:"rank" db:"rank"`
	CustomerName               string             `json:"customer_name" db:"customer_name"`
	Locator                    string             `json:"locator" db:"locator"`
	Status                     string             `json:"status" db:"status"`
	PpmStatus                  *string            `json:"ppm_status" db:"ppm_status"`
	OrdersType                 string             `json:"orders_type" db:"orders_type"`
	MoveDate                   *time.Time         `json:"move_date" db:"move_date"`
	SubmittedDate              *time.Time         `json:"submitted_date" db:"submitted_date"`
	LastModifiedDate           time.Time          `json:"last_modified_date" db:"last_modified_date"`
	ShipmentID                 uuid.UUID          `json:"shipment_id" db:"shipment_id"`
	OriginDutyStationName      string             `json:"origin_duty_station_name" db:"origin_duty_station_name"`
	DestinationDutyStationName string             `json:"destination_duty_station_name" db:"destination_duty_station_name"`
<<<<<<< HEAD
	SliArray                   string             `json:"sli_array" db:"sli_array"`
=======
>>>>>>> dd5d25f9
	PmSurveyConductedDate      *time.Time         `json:"pm_survey_conducted_date" db:"pm_survey_conducted_date"`
	OriginGBLOC                *string            `json:"origin_gbloc" db:"origin_gbloc"`
	DestinationGBLOC           *string            `json:"destination_gbloc" db:"destination_gbloc"`
	DeliveredDate              *time.Time         `json:"delivered_date" db:"delivered_date"`
	InvoiceApprovedDate        *time.Time         `json:"invoice_approved_date" db:"invoice_approved_date"`
}

// GetMoveQueueItems gets all moveQueueItems for a specific lifecycleState
func GetMoveQueueItems(db *pop.Connection, lifecycleState string) ([]MoveQueueItem, error) {
	var moveQueueItems []MoveQueueItem
	var query string

	if lifecycleState == "new" {
		query = `
			SELECT moves.ID,
				COALESCE(sm.edipi, '*missing*') as edipi,
				COALESCE(sm.rank, '*missing*') as rank,
				CONCAT(COALESCE(sm.last_name, '*missing*'), ', ', COALESCE(sm.first_name, '*missing*')) AS customer_name,
				moves.locator as locator,
				ord.orders_type as orders_type,
				COALESCE(
					shipment.actual_pickup_date,
					shipment.pm_survey_planned_pickup_date,
					shipment.requested_pickup_date,
					ppm.actual_move_date,
					ppm.original_move_date
				) as move_date,
				COALESCE(
					shipment.submit_date,
					ppm.submit_date
				) as submitted_date,
				moves.created_at as created_at,
				moves.updated_at as last_modified_date,
				moves.status as status,
				ppm.status as ppm_status,
<<<<<<< HEAD
				shipment.status as hhg_status,
=======
>>>>>>> dd5d25f9
				shipment.pm_survey_conducted_date as pm_survey_conducted_date,
				origin_duty_station.name as origin_duty_station_name
			FROM moves
			JOIN orders as ord ON moves.orders_id = ord.id
			JOIN service_members AS sm ON ord.service_member_id = sm.id
			JOIN duty_stations as origin_duty_station ON sm.duty_station_id = origin_duty_station.id
			LEFT JOIN shipments AS shipment ON moves.id = shipment.move_id
			LEFT JOIN personally_procured_moves AS ppm ON moves.id = ppm.move_id
			WHERE (moves.status = 'SUBMITTED'
			OR (ppm.status = 'SUBMITTED'
				AND (NOT moves.status in ('CANCELED', 'DRAFT'))))
			AND moves.show is true
			GROUP BY moves.ID, rank, customer_name, edipi, locator, orders_type, move_date, moves.created_at, last_modified_date, moves.status, shipment.id, ppm.submit_date, ppm_status, origin_duty_station.name
		`
	} else if lifecycleState == "ppm_payment_requested" {
		query = `
			SELECT moves.ID,
				COALESCE(sm.edipi, '*missing*') as edipi,
				COALESCE(sm.rank, '*missing*') as rank,
				CONCAT(COALESCE(sm.last_name, '*missing*'), ', ', COALESCE(sm.first_name, '*missing*')) AS customer_name,
				moves.locator as locator,
				ord.orders_type as orders_type,
				COALESCE(ppm.actual_move_date, ppm.original_move_date) as move_date,
				moves.created_at as created_at,
				ppm.updated_at as last_modified_date,
				moves.status as status,
				ppm.status as ppm_status,
				origin_duty_station.name as origin_duty_station_name,
				destination_duty_station.name as destination_duty_station_name
			FROM moves
			JOIN orders as ord ON moves.orders_id = ord.id
			JOIN service_members AS sm ON ord.service_member_id = sm.id
			JOIN personally_procured_moves AS ppm ON moves.id = ppm.move_id
			JOIN duty_stations as origin_duty_station ON sm.duty_station_id = origin_duty_station.id
			JOIN duty_stations as destination_duty_station ON ord.new_duty_station_id = destination_duty_station.id
			LEFT JOIN shipments AS shipment ON moves.id = shipment.move_id
			WHERE moves.show is true
			and ppm.status = 'PAYMENT_REQUESTED'
		`
	} else if lifecycleState == "ppm_completed" {
		query = `
			SELECT moves.ID,
				COALESCE(sm.edipi, '*missing*') as edipi,
				COALESCE(sm.rank, '*missing*') as rank,
				CONCAT(COALESCE(sm.last_name, '*missing*'), ', ', COALESCE(sm.first_name, '*missing*')) AS customer_name,
				moves.locator as locator,
				ord.orders_type as orders_type,
				COALESCE(ppm.actual_move_date, ppm.original_move_date) as move_date,
				moves.created_at as created_at,
				ppm.updated_at as last_modified_date,
				moves.status as status,
				ppm.status as ppm_status,
				origin_duty_station.name as origin_duty_station_name,
				destination_duty_station.name as destination_duty_station_name
			FROM moves
			JOIN orders as ord ON moves.orders_id = ord.id
			JOIN service_members AS sm ON ord.service_member_id = sm.id
			JOIN personally_procured_moves AS ppm ON moves.id = ppm.move_id
			JOIN duty_stations as origin_duty_station ON sm.duty_station_id = origin_duty_station.id
			JOIN duty_stations as destination_duty_station ON ord.new_duty_station_id = destination_duty_station.id
			LEFT JOIN shipments AS shipment ON moves.id = shipment.move_id
			WHERE moves.show is true
			and ppm.status = 'COMPLETED'
		`
	} else if lifecycleState == "ppm_approved" {
		query = `
			SELECT moves.ID,
				COALESCE(sm.edipi, '*missing*') as edipi,
				COALESCE(sm.rank, '*missing*') as rank,
				CONCAT(COALESCE(sm.last_name, '*missing*'), ', ', COALESCE(sm.first_name, '*missing*')) AS customer_name,
				moves.locator as locator,
				ord.orders_type as orders_type,
				COALESCE(ppm.actual_move_date, ppm.original_move_date) as move_date,
				moves.created_at as created_at,
				ppm.updated_at as last_modified_date,
				moves.status as status,
				ppm.status as ppm_status,
				origin_duty_station.name as origin_duty_station_name,
<<<<<<< HEAD
				destination_duty_station.name as destination_duty_station_name,
				shipment.id as shipment_id,
				shipment.pm_survey_conducted_date as pm_survey_conducted_date,
=======
				destination_duty_station.name as destination_duty_station_name
>>>>>>> dd5d25f9
			FROM moves
			JOIN orders as ord ON moves.orders_id = ord.id
			JOIN service_members AS sm ON ord.service_member_id = sm.id
			JOIN personally_procured_moves AS ppm ON moves.id = ppm.move_id
			JOIN duty_stations as origin_duty_station ON sm.duty_station_id = origin_duty_station.id
			JOIN duty_stations as destination_duty_station ON ord.new_duty_station_id = destination_duty_station.id
<<<<<<< HEAD
			LEFT JOIN shipments as shipment ON moves.id = shipment.move_id
			WHERE ((shipment.status IN ('IN_TRANSIT', 'APPROVED')) OR (shipment.status = 'ACCEPTED' AND shipment.pm_survey_conducted_date IS NOT NULL))
			AND moves.show is true AND moves.status != 'CANCELED'
			GROUP BY moves.ID, rank, customer_name, edipi, locator, orders_type, move_date, moves.created_at, last_modified_date, moves.status, origin_duty_station_name, destination_duty_station_name, shipment.id
		`
	} else if lifecycleState == "hhg_in_transit" {
		// Move date is the Actual Pickup Date.
		query = `
			SELECT moves.ID,
				COALESCE(sm.edipi, '*missing*') as edipi,
				COALESCE(sm.rank, '*missing*') as rank,
				CONCAT(COALESCE(sm.last_name, '*missing*'), ', ', COALESCE(sm.first_name, '*missing*')) AS customer_name,
				moves.locator as locator,
				ord.orders_type as orders_type,
				shipment.actual_pickup_date as move_date,
				moves.created_at as created_at,
				moves.updated_at as last_modified_date,
				moves.status as status,
				shipment.status as hhg_status,
				shipment.gbl_number as gbl_number
			FROM moves
			JOIN orders as ord ON moves.orders_id = ord.id
			JOIN service_members AS sm ON ord.service_member_id = sm.id
			LEFT JOIN shipments as shipment ON moves.id = shipment.move_id
			WHERE shipment.status = 'IN_TRANSIT'
			and moves.show is true
		`
	} else if lifecycleState == "hhg_delivered" {
		// Move date is the Actual Pickup Date.
		query = `
			SELECT moves.ID,
				COALESCE(sm.edipi, '*missing*') as edipi,
				COALESCE(sm.rank, '*missing*') as rank,
				CONCAT(COALESCE(sm.last_name, '*missing*'), ', ', COALESCE(sm.first_name, '*missing*')) AS customer_name,
				moves.locator as locator,
				ord.orders_type as orders_type,
				shipment.actual_pickup_date as move_date,
				moves.created_at as created_at,
				moves.updated_at as last_modified_date,
				moves.status as status,
				shipment.status as hhg_status,
				shipment.gbl_number as gbl_number,
				shipment.pm_survey_conducted_date as pm_survey_conducted_date,
				shipment.source_gbloc as origin_gbloc,
				shipment.destination_gbloc as destination_gbloc,
				shipment.actual_delivery_date as delivered_date,
				(case when invoice.status = 'SUBMITTED' then invoice.invoiced_date end) as invoice_approved_date
			FROM moves
			JOIN orders as ord ON moves.orders_id = ord.id
			JOIN service_members AS sm ON ord.service_member_id = sm.id
			LEFT JOIN invoices as invoice on invoice.shipment_id = shipment.id
			WHERE shipment.status = 'DELIVERED'
			and moves.show is true
			GROUP BY moves.ID, rank, customer_name, edipi, locator, orders_type, move_date, moves.created_at, last_modified_date, moves.status,
			shipment.id, origin_gbloc, destination_gbloc, invoice_approved_date, delivered_date

=======
			LEFT JOIN shipments AS shipment ON moves.id = shipment.move_id
			WHERE moves.show is true
			and ppm.status = 'APPROVED'
>>>>>>> dd5d25f9
		`
	} else if lifecycleState == "all" {
		query = `
			SELECT moves.ID,
				COALESCE(sm.edipi, '*missing*') as edipi,
				COALESCE(sm.rank, '*missing*') as rank,
				CONCAT(COALESCE(sm.last_name, '*missing*'), ', ', COALESCE(sm.first_name, '*missing*')) AS customer_name,
				moves.locator as locator,
				ord.orders_type as orders_type,
				COALESCE(
					shipment.actual_pickup_date,
					shipment.pm_survey_planned_pickup_date,
					shipment.requested_pickup_date,
					ppm.actual_move_date,
					ppm.original_move_date
				) as move_date,
				moves.created_at as created_at,
				moves.updated_at as last_modified_date,
				moves.status as status,
				ppm.status as ppm_status,
				origin_duty_station.name as origin_duty_station_name,
				destination_duty_station.name as destination_duty_station_name
			FROM moves
			JOIN orders as ord ON moves.orders_id = ord.id
			JOIN service_members AS sm ON ord.service_member_id = sm.id
			LEFT JOIN shipments AS shipment ON moves.id = shipment.move_id
			LEFT JOIN personally_procured_moves AS ppm ON moves.id = ppm.move_id
			JOIN duty_stations as origin_duty_station ON sm.duty_station_id = origin_duty_station.id
			JOIN duty_stations as destination_duty_station ON ord.new_duty_station_id = destination_duty_station.id
			WHERE moves.show is true
		`
	} else {
		return moveQueueItems, ErrFetchNotFound
	}

	err := db.RawQuery(query).All(&moveQueueItems)
	return moveQueueItems, err
}<|MERGE_RESOLUTION|>--- conflicted
+++ resolved
@@ -24,10 +24,6 @@
 	ShipmentID                 uuid.UUID          `json:"shipment_id" db:"shipment_id"`
 	OriginDutyStationName      string             `json:"origin_duty_station_name" db:"origin_duty_station_name"`
 	DestinationDutyStationName string             `json:"destination_duty_station_name" db:"destination_duty_station_name"`
-<<<<<<< HEAD
-	SliArray                   string             `json:"sli_array" db:"sli_array"`
-=======
->>>>>>> dd5d25f9
 	PmSurveyConductedDate      *time.Time         `json:"pm_survey_conducted_date" db:"pm_survey_conducted_date"`
 	OriginGBLOC                *string            `json:"origin_gbloc" db:"origin_gbloc"`
 	DestinationGBLOC           *string            `json:"destination_gbloc" db:"destination_gbloc"`
@@ -63,10 +59,6 @@
 				moves.updated_at as last_modified_date,
 				moves.status as status,
 				ppm.status as ppm_status,
-<<<<<<< HEAD
-				shipment.status as hhg_status,
-=======
->>>>>>> dd5d25f9
 				shipment.pm_survey_conducted_date as pm_survey_conducted_date,
 				origin_duty_station.name as origin_duty_station_name
 			FROM moves
@@ -145,81 +137,16 @@
 				moves.status as status,
 				ppm.status as ppm_status,
 				origin_duty_station.name as origin_duty_station_name,
-<<<<<<< HEAD
-				destination_duty_station.name as destination_duty_station_name,
-				shipment.id as shipment_id,
-				shipment.pm_survey_conducted_date as pm_survey_conducted_date,
-=======
 				destination_duty_station.name as destination_duty_station_name
->>>>>>> dd5d25f9
 			FROM moves
 			JOIN orders as ord ON moves.orders_id = ord.id
 			JOIN service_members AS sm ON ord.service_member_id = sm.id
 			JOIN personally_procured_moves AS ppm ON moves.id = ppm.move_id
 			JOIN duty_stations as origin_duty_station ON sm.duty_station_id = origin_duty_station.id
 			JOIN duty_stations as destination_duty_station ON ord.new_duty_station_id = destination_duty_station.id
-<<<<<<< HEAD
-			LEFT JOIN shipments as shipment ON moves.id = shipment.move_id
-			WHERE ((shipment.status IN ('IN_TRANSIT', 'APPROVED')) OR (shipment.status = 'ACCEPTED' AND shipment.pm_survey_conducted_date IS NOT NULL))
-			AND moves.show is true AND moves.status != 'CANCELED'
-			GROUP BY moves.ID, rank, customer_name, edipi, locator, orders_type, move_date, moves.created_at, last_modified_date, moves.status, origin_duty_station_name, destination_duty_station_name, shipment.id
-		`
-	} else if lifecycleState == "hhg_in_transit" {
-		// Move date is the Actual Pickup Date.
-		query = `
-			SELECT moves.ID,
-				COALESCE(sm.edipi, '*missing*') as edipi,
-				COALESCE(sm.rank, '*missing*') as rank,
-				CONCAT(COALESCE(sm.last_name, '*missing*'), ', ', COALESCE(sm.first_name, '*missing*')) AS customer_name,
-				moves.locator as locator,
-				ord.orders_type as orders_type,
-				shipment.actual_pickup_date as move_date,
-				moves.created_at as created_at,
-				moves.updated_at as last_modified_date,
-				moves.status as status,
-				shipment.status as hhg_status,
-				shipment.gbl_number as gbl_number
-			FROM moves
-			JOIN orders as ord ON moves.orders_id = ord.id
-			JOIN service_members AS sm ON ord.service_member_id = sm.id
-			LEFT JOIN shipments as shipment ON moves.id = shipment.move_id
-			WHERE shipment.status = 'IN_TRANSIT'
-			and moves.show is true
-		`
-	} else if lifecycleState == "hhg_delivered" {
-		// Move date is the Actual Pickup Date.
-		query = `
-			SELECT moves.ID,
-				COALESCE(sm.edipi, '*missing*') as edipi,
-				COALESCE(sm.rank, '*missing*') as rank,
-				CONCAT(COALESCE(sm.last_name, '*missing*'), ', ', COALESCE(sm.first_name, '*missing*')) AS customer_name,
-				moves.locator as locator,
-				ord.orders_type as orders_type,
-				shipment.actual_pickup_date as move_date,
-				moves.created_at as created_at,
-				moves.updated_at as last_modified_date,
-				moves.status as status,
-				shipment.status as hhg_status,
-				shipment.gbl_number as gbl_number,
-				shipment.pm_survey_conducted_date as pm_survey_conducted_date,
-				shipment.source_gbloc as origin_gbloc,
-				shipment.destination_gbloc as destination_gbloc,
-				shipment.actual_delivery_date as delivered_date,
-				(case when invoice.status = 'SUBMITTED' then invoice.invoiced_date end) as invoice_approved_date
-			FROM moves
-			JOIN orders as ord ON moves.orders_id = ord.id
-			JOIN service_members AS sm ON ord.service_member_id = sm.id
-			LEFT JOIN invoices as invoice on invoice.shipment_id = shipment.id
-			WHERE shipment.status = 'DELIVERED'
-			and moves.show is true
-			GROUP BY moves.ID, rank, customer_name, edipi, locator, orders_type, move_date, moves.created_at, last_modified_date, moves.status,
-			shipment.id, origin_gbloc, destination_gbloc, invoice_approved_date, delivered_date
-
-=======
 			LEFT JOIN shipments AS shipment ON moves.id = shipment.move_id
 			WHERE moves.show is true
 			and ppm.status = 'APPROVED'
->>>>>>> dd5d25f9
 		`
 	} else if lifecycleState == "all" {
 		query = `
