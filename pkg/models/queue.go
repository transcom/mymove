--- conflicted
+++ resolved
@@ -144,31 +144,6 @@
 			WHERE shipment.status = 'DELIVERED'
 			and moves.show is true
 		`
-<<<<<<< HEAD
-	} else if lifecycleState == "hhg_completed" {
-		// Move date is the Actual Pickup Date.
-		query = `
-			SELECT moves.ID,
-				COALESCE(sm.edipi, '*missing*') as edipi,
-				COALESCE(sm.rank, '*missing*') as rank,
-				CONCAT(COALESCE(sm.last_name, '*missing*'), ', ', COALESCE(sm.first_name, '*missing*')) AS customer_name,
-				moves.locator as locator,
-				ord.orders_type as orders_type,
-				shipment.actual_pickup_date as move_date,
-				moves.created_at as created_at,
-				moves.updated_at as last_modified_date,
-				moves.status as status,
-				shipment.status as hhg_status,
-				shipment.gbl_number as gbl_number
-			FROM moves
-			JOIN orders as ord ON moves.orders_id = ord.id
-			JOIN service_members AS sm ON ord.service_member_id = sm.id
-			LEFT JOIN shipments as shipment ON moves.id = shipment.move_id
-			WHERE shipment.status = 'COMPLETED'
-			and moves.show is true
-		`
-=======
->>>>>>> 5fdfb3d6
 	} else if lifecycleState == "all" {
 		query = `
 			SELECT moves.ID,
