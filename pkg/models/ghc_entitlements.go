--- conflicted
+++ resolved
@@ -34,10 +34,7 @@
 	OrganizationalClothingAndIndividualEquipment bool             `db:"organizational_clothing_and_individual_equipment"`
 	ProGearWeight                                int              `db:"pro_gear_weight"`
 	ProGearWeightSpouse                          int              `db:"pro_gear_weight_spouse"`
-<<<<<<< HEAD
-=======
 	AdminRestrictedWeightLocation                bool             `db:"admin_restricted_weight_location"`
->>>>>>> 13764bce
 	WeightRestriction                            *int             `db:"weight_restriction"`
 	CreatedAt                                    time.Time        `db:"created_at"`
 	UpdatedAt                                    time.Time        `db:"updated_at"`
