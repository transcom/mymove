--- conflicted
+++ resolved
@@ -58,21 +58,12 @@
 			vs = append(vs, &validators.IntIsGreaterThan{Field: *e.DependentsUnderTwelve, Compared: -1, Name: "DependentsUnderTwelve"})
 			sum += *e.DependentsUnderTwelve
 		}
-<<<<<<< HEAD
 
 		if e.DependentsTwelveAndOver != nil {
 			vs = append(vs, &validators.IntIsGreaterThan{Field: *e.DependentsTwelveAndOver, Compared: -1, Name: "DependentsTwelveAndOver"})
 			sum += *e.DependentsTwelveAndOver
 		}
 
-=======
-
-		if e.DependentsTwelveAndOver != nil {
-			vs = append(vs, &validators.IntIsGreaterThan{Field: *e.DependentsTwelveAndOver, Compared: -1, Name: "DependentsTwelveAndOver"})
-			sum += *e.DependentsTwelveAndOver
-		}
-
->>>>>>> da85ba63
 		if sum > 1 {
 			totalDependents = &sum
 		}
