--- conflicted
+++ resolved
@@ -39,21 +39,17 @@
 	), nil
 }
 
-<<<<<<< HEAD
-// ValidateCreate gets run every time you call "pop.ValidateAndCreate" method.
-// This method is not required and may be deleted.
-func (t *Tariff400ngFullPackRate) ValidateCreate(tx *pop.Connection) (*validate.Errors, error) {
-	return validate.NewErrors(), nil
+// FetchTariff400ngFullPackRateCents returns the full unpack rate for a service
+// schedule and weight in CWT.
+func FetchTariff400ngFullPackRateCents(tx *pop.Connection, weightCWT int, schedule int) (int, error) {
+	rate := Tariff400ngFullPackRate{}
+	err := tx.Where("schedule = ? AND ? BETWEEN weight_lbs_lower AND weight_lbs_upper", schedule, weightCWT).First(&rate)
+	if err != nil {
+		return 0, errors.Wrap(err, "could not find a matching Tariff400ngFullPackRate")
+	}
+	return rate.RateCents, nil
 }
 
-// ValidateUpdate gets run every time you call "pop.ValidateAndUpdate" method.
-// This method is not required and may be deleted.
-func (t *Tariff400ngFullPackRate) ValidateUpdate(tx *pop.Connection) (*validate.Errors, error) {
-	return validate.NewErrors(), nil
-}
-
-=======
->>>>>>> d7a32aa8
 // FetchTariff400ngFullPackRateCents returns the full unpack rate for a service
 // schedule and weight in CWT.
 func FetchTariff400ngFullPackRateCents(tx *pop.Connection, weightCWT int, schedule int) (int, error) {
