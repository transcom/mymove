--- conflicted
+++ resolved
@@ -42,16 +42,11 @@
 	})
 
 	suite.Run("fail - receive error when not all values are provided", func() {
-<<<<<<< HEAD
-		address := factory.BuildAddress(suite.DB(), nil, nil)
-		rateAreaId, err := models.FetchRateAreaID(suite.DB(), address.ID, nil, uuid.Nil)
-=======
 		var nilUuid uuid.UUID
 		nonNilUuid := uuid.Must(uuid.NewV4())
 		contract := testdatagen.FetchOrMakeReContract(suite.DB(), testdatagen.Assertions{})
 		rateAreaId, err := models.FetchRateAreaID(suite.DB(), nilUuid, &nonNilUuid, contract.ID)
 
->>>>>>> 79c7b4b4
 		suite.Equal(uuid.Nil, rateAreaId)
 		suite.Error(err)
 	})
