package models_test

import (
<<<<<<< HEAD
	"github.com/gofrs/uuid"

	"github.com/transcom/mymove/pkg/factory"
=======
>>>>>>> 23cb3bdc
	"github.com/transcom/mymove/pkg/gen/internalmessages"
	"github.com/transcom/mymove/pkg/models"
)

const civilianBaseUBAllowanceTestConstant = 350
const dependents12AndOverUBAllowanceTestConstant = 350
const depedentsUnder12UBAllowanceTestConstant = 175
const maxWholeFamilyCivilianUBAllowanceTestConstant = 2000

func (suite *ModelSuite) TestGetEntitlementWithValidValues() {
	E1 := models.ServiceMemberGradeE1

	suite.Run("E1 with dependents", func() {
		E1FullLoad := models.GetWeightAllotment(E1)
		suite.Assertions.Equal(8000, E1FullLoad.TotalWeightSelfPlusDependents)
	})

	suite.Run("E1 without dependents", func() {
		E1Solo := models.GetWeightAllotment(E1)
		suite.Assertions.Equal(5000, E1Solo.TotalWeightSelf)
	})

	suite.Run("E1 Pro Gear", func() {
		E1ProGear := models.GetWeightAllotment(E1)
		suite.Assertions.Equal(2000, E1ProGear.ProGearWeight)
	})

	suite.Run("E1 Pro Gear Spouse", func() {
		E1ProGearSpouse := models.GetWeightAllotment(E1)
		suite.Assertions.Equal(500, E1ProGearSpouse.ProGearWeightSpouse)
	})
}

func (suite *ModelSuite) TestGetUBWeightAllowanceIsZero() {
	appCtx := suite.AppContextForTest()
	branch := models.AffiliationMARINES
	originDutyLocationIsOconus := false
	newDutyLocationIsOconus := false
	grade := models.ServiceMemberGradeE1
	orderType := internalmessages.OrdersTypeLOCALMOVE
	dependentsAuthorized := true
	isAccompaniedTour := true
	dependentsUnderTwelve := 2
	dependentsTwelveAndOver := 1

	suite.Run("UB allowance is zero when origin and new duty location are both CONUS", func() {
		ubAllowance, err := models.GetUBWeightAllowance(appCtx, &originDutyLocationIsOconus, &newDutyLocationIsOconus, &branch, &grade, &orderType, &dependentsAuthorized, &isAccompaniedTour, &dependentsUnderTwelve, &dependentsTwelveAndOver)
		suite.NoError(err)
		suite.Assertions.Equal(0, ubAllowance)
	})

	suite.Run("UB allowance is zero for orders type OrdersTypeLOCALMOVE", func() {
		ubAllowance, err := models.GetUBWeightAllowance(appCtx, &originDutyLocationIsOconus, &newDutyLocationIsOconus, &branch, &grade, &orderType, &dependentsAuthorized, &isAccompaniedTour, &dependentsUnderTwelve, &dependentsTwelveAndOver)
		suite.NoError(err)
		suite.Assertions.Equal(0, ubAllowance)
	})

	originDutyLocationIsOconus = true
	orderType = internalmessages.OrdersTypePERMANENTCHANGEOFSTATION
	dependentsAuthorized = false
	suite.Run("UB allowance is zero for nonexistent combination of branch, grade, orders_type, dependents_authorized, and accompanied_tour", func() {
		ubAllowance, err := models.GetUBWeightAllowance(appCtx, &originDutyLocationIsOconus, &newDutyLocationIsOconus, &branch, &grade, &orderType, &dependentsAuthorized, &isAccompaniedTour, &dependentsUnderTwelve, &dependentsTwelveAndOver)
		suite.NoError(err)
		suite.Assertions.Equal(0, ubAllowance)
	})
}

func (suite *ModelSuite) TestGetUBWeightAllowanceCivilians() {
	appCtx := suite.AppContextForTest()
	branch := models.AffiliationCOASTGUARD
	originDutyLocationIsOconus := true
	newDutyLocationIsOconus := false
	grade := models.ServiceMemberGradeCIVILIANEMPLOYEE
	orderType := internalmessages.OrdersTypePERMANENTCHANGEOFSTATION
	dependentsAuthorized := true
	isAccompaniedTour := true

	dependentsUnderTwelve := 0
	dependentsTwelveAndOver := 0
	suite.Run("UB allowance is calculated for Civilian Employee pay grade with no dependents", func() {
		ubAllowance, err := models.GetUBWeightAllowance(appCtx, &originDutyLocationIsOconus, &newDutyLocationIsOconus, &branch, &grade, &orderType, &dependentsAuthorized, &isAccompaniedTour, &dependentsUnderTwelve, &dependentsTwelveAndOver)
		suite.NoError(err)
		suite.Assertions.Equal(civilianBaseUBAllowanceTestConstant, ubAllowance)
	})

	dependentsUnderTwelve = 2
	dependentsTwelveAndOver = 1
	suite.Run("UB allowance is calculated for Civilian Employee pay grade", func() {
		ubAllowance, err := models.GetUBWeightAllowance(appCtx, &originDutyLocationIsOconus, &newDutyLocationIsOconus, &branch, &grade, &orderType, &dependentsAuthorized, &isAccompaniedTour, &dependentsUnderTwelve, &dependentsTwelveAndOver)
		suite.NoError(err)
		civilianPlusDependentsTotalBaggageAllowance := civilianBaseUBAllowanceTestConstant + (dependentsUnderTwelve * depedentsUnder12UBAllowanceTestConstant) + (dependentsTwelveAndOver * dependents12AndOverUBAllowanceTestConstant)
		suite.Assertions.Equal(civilianPlusDependentsTotalBaggageAllowance, ubAllowance)
	})

	dependentsTwelveAndOver = 4
	// this combination of depdendents would tally up to 2100 pounds normally
	// however, we limit the max ub allowance for a family to 2000
	suite.Run("UB allowance is set to 2000 for the max weight for a family", func() {
		ubAllowance, err := models.GetUBWeightAllowance(appCtx, &originDutyLocationIsOconus, &newDutyLocationIsOconus, &branch, &grade, &orderType, &dependentsAuthorized, &isAccompaniedTour, &dependentsUnderTwelve, &dependentsTwelveAndOver)
		suite.NoError(err)
		civilianPlusDependentsTotalBaggageAllowance := civilianBaseUBAllowanceTestConstant + (dependentsUnderTwelve * depedentsUnder12UBAllowanceTestConstant) + (dependentsTwelveAndOver * dependents12AndOverUBAllowanceTestConstant)
		suite.Assertions.NotEqual(civilianPlusDependentsTotalBaggageAllowance, ubAllowance)
		suite.Assertions.Equal(maxWholeFamilyCivilianUBAllowanceTestConstant, ubAllowance)
	})
}

func (suite *ModelSuite) TestGetUBWeightAllowanceEdgeCases() {

	appCtx := suite.AppContextForTest()
	branch := models.AffiliationAIRFORCE
	originDutyLocationIsOconus := true
	newDutyLocationIsOconus := false
	grade := models.ServiceMemberGradeE1
	orderType := internalmessages.OrdersTypePERMANENTCHANGEOFSTATION
	dependentsAuthorized := true
	isAccompaniedTour := true
	dependentsUnderTwelve := 0
	dependentsTwelveAndOver := 0

<<<<<<< HEAD
	factory.BuildUBAllowance(suite.DB(), []factory.Customization{
		{
			Model: models.UBAllowances{
				ID:              uuid.Must(uuid.NewV4()),
				BranchOfService: branch.String(),
				OrderPayGrade:   string(grade),
				OrdersType:      string(orderType),
				HasDependents:   dependentsAuthorized,
				AccompaniedTour: isAccompaniedTour,
				UBAllowance:     2000,
			},
		},
	}, nil)
=======
>>>>>>> 23cb3bdc
	suite.Run("Air Force gets a UB allowance", func() {
		ubAllowance, err := models.GetUBWeightAllowance(appCtx, &originDutyLocationIsOconus, &newDutyLocationIsOconus, &branch, &grade, &orderType, &dependentsAuthorized, &isAccompaniedTour, &dependentsUnderTwelve, &dependentsTwelveAndOver)
		suite.NoError(err)
		suite.Assertions.Equal(2000, ubAllowance)
<<<<<<< HEAD

	})

	factory.BuildUBAllowance(suite.DB(), []factory.Customization{
		{
			Model: models.UBAllowances{
				ID:              uuid.Must(uuid.NewV4()),
				BranchOfService: branch.String(),
				OrderPayGrade:   string(grade),
				OrdersType:      string(orderType),
				HasDependents:   dependentsAuthorized,
				AccompaniedTour: isAccompaniedTour,
				UBAllowance:     2000,
			},
		},
	}, nil)
=======
	})

>>>>>>> 23cb3bdc
	branch = models.AffiliationSPACEFORCE
	suite.Run("Space Force gets the same UB allowance as Air Force", func() {
		ubAllowance, err := models.GetUBWeightAllowance(appCtx, &originDutyLocationIsOconus, &newDutyLocationIsOconus, &branch, &grade, &orderType, &dependentsAuthorized, &isAccompaniedTour, &dependentsUnderTwelve, &dependentsTwelveAndOver)
		suite.NoError(err)
		suite.Assertions.Equal(2000, ubAllowance)
	})

	branch = models.AffiliationNAVY
	grade = models.ServiceMemberGradeE9
<<<<<<< HEAD
	factory.BuildUBAllowance(suite.DB(), []factory.Customization{
		{
			Model: models.UBAllowances{
				ID:              uuid.Must(uuid.NewV4()),
				BranchOfService: branch.String(),
				OrderPayGrade:   string(grade),
				OrdersType:      string(orderType),
				HasDependents:   dependentsAuthorized,
				AccompaniedTour: isAccompaniedTour,
				UBAllowance:     2000,
			},
		},
	}, nil)
=======
>>>>>>> 23cb3bdc
	suite.Run("Pay grade E9 gets a UB allowance", func() {
		ubAllowance, err := models.GetUBWeightAllowance(appCtx, &originDutyLocationIsOconus, &newDutyLocationIsOconus, &branch, &grade, &orderType, &dependentsAuthorized, &isAccompaniedTour, &dependentsUnderTwelve, &dependentsTwelveAndOver)
		suite.NoError(err)
		suite.Assertions.Equal(2000, ubAllowance)
	})

<<<<<<< HEAD
	factory.BuildUBAllowance(suite.DB(), []factory.Customization{
		{
			Model: models.UBAllowances{
				ID:              uuid.Must(uuid.NewV4()),
				BranchOfService: branch.String(),
				OrderPayGrade:   string(grade),
				OrdersType:      string(internalmessages.OrdersTypePERMANENTCHANGEOFSTATION),
				HasDependents:   dependentsAuthorized,
				AccompaniedTour: isAccompaniedTour,
				UBAllowance:     2000,
			},
		},
	}, nil)
=======
>>>>>>> 23cb3bdc
	grade = models.ServiceMemberGradeE9SPECIALSENIORENLISTED
	suite.Run("Pay grade E9 Special Senior Enlisted and pay grade E9 get the same UB allowance", func() {
		ubAllowance, err := models.GetUBWeightAllowance(appCtx, &originDutyLocationIsOconus, &newDutyLocationIsOconus, &branch, &grade, &orderType, &dependentsAuthorized, &isAccompaniedTour, &dependentsUnderTwelve, &dependentsTwelveAndOver)
		suite.NoError(err)
		suite.Assertions.Equal(2000, ubAllowance)
	})
}

func (suite *ModelSuite) TestGetUBWeightAllowanceWithValidValues() {
	appCtx := suite.AppContextForTest()
	branch := models.AffiliationMARINES
	originDutyLocationIsOconus := true
	newDutyLocationIsOconus := false
	grade := models.ServiceMemberGradeE1
	orderType := internalmessages.OrdersTypePERMANENTCHANGEOFSTATION
	dependentsAuthorized := true
	isAccompaniedTour := true
	dependentsUnderTwelve := 2
	dependentsTwelveAndOver := 4

<<<<<<< HEAD
	factory.BuildUBAllowance(suite.DB(), []factory.Customization{
		{
			Model: models.UBAllowances{
				ID:              uuid.Must(uuid.NewV4()),
				BranchOfService: branch.String(),
				OrderPayGrade:   string(grade),
				OrdersType:      string(orderType),
				HasDependents:   dependentsAuthorized,
				AccompaniedTour: isAccompaniedTour,
				UBAllowance:     2000,
			},
		},
	}, nil)
=======
>>>>>>> 23cb3bdc
	suite.Run("UB allowance is calculated when origin duty location is OCONUS", func() {
		ubAllowance, err := models.GetUBWeightAllowance(appCtx, &originDutyLocationIsOconus, &newDutyLocationIsOconus, &branch, &grade, &orderType, &dependentsAuthorized, &isAccompaniedTour, &dependentsUnderTwelve, &dependentsTwelveAndOver)
		suite.NoError(err)
		suite.Assertions.Equal(2000, ubAllowance)
	})

	originDutyLocationIsOconus = false
	newDutyLocationIsOconus = true
	suite.Run("UB allowance is calculated when new duty location is OCONUS", func() {
		ubAllowance, err := models.GetUBWeightAllowance(appCtx, &originDutyLocationIsOconus, &newDutyLocationIsOconus, &branch, &grade, &orderType, &dependentsAuthorized, &isAccompaniedTour, &dependentsUnderTwelve, &dependentsTwelveAndOver)
		suite.NoError(err)
		suite.Assertions.Equal(2000, ubAllowance)
	})

	suite.Run("OCONUS, Marines, E1, PCS, dependents are authorized, is accompanied = 2000 lbs", func() {
		ubAllowance, err := models.GetUBWeightAllowance(appCtx, &originDutyLocationIsOconus, &newDutyLocationIsOconus, &branch, &grade, &orderType, &dependentsAuthorized, &isAccompaniedTour, &dependentsUnderTwelve, &dependentsTwelveAndOver)
		suite.NoError(err)
		suite.Assertions.Equal(2000, ubAllowance)
	})

	suite.Run("OCONUS, Marines, E1, PCS, dependents are authorized, is accompanied = 2000 lbs", func() {
		ubAllowance, err := models.GetUBWeightAllowance(appCtx, &originDutyLocationIsOconus, &newDutyLocationIsOconus, &branch, &grade, &orderType, &dependentsAuthorized, &isAccompaniedTour, &dependentsUnderTwelve, &dependentsTwelveAndOver)
		suite.NoError(err)
		suite.Assertions.Equal(2000, ubAllowance)
	})

	branch = models.AffiliationAIRFORCE
<<<<<<< HEAD
	factory.BuildUBAllowance(suite.DB(), []factory.Customization{
		{
			Model: models.UBAllowances{
				ID:              uuid.Must(uuid.NewV4()),
				BranchOfService: branch.String(),
				OrderPayGrade:   string(grade),
				OrdersType:      string(orderType),
				HasDependents:   dependentsAuthorized,
				AccompaniedTour: isAccompaniedTour,
				UBAllowance:     2000,
			},
		},
	}, nil)
=======
>>>>>>> 23cb3bdc
	suite.Run("OCONUS, Air Force, E1, PCS, dependents are authorized, is accompanied = 2000 lbs", func() {
		ubAllowance, err := models.GetUBWeightAllowance(appCtx, &originDutyLocationIsOconus, &newDutyLocationIsOconus, &branch, &grade, &orderType, &dependentsAuthorized, &isAccompaniedTour, &dependentsUnderTwelve, &dependentsTwelveAndOver)
		suite.NoError(err)
		suite.Assertions.Equal(2000, ubAllowance)
	})

	orderType = internalmessages.OrdersTypeTEMPORARYDUTY
<<<<<<< HEAD
	factory.BuildUBAllowance(suite.DB(), []factory.Customization{
		{
			Model: models.UBAllowances{
				ID:              uuid.Must(uuid.NewV4()),
				BranchOfService: branch.String(),
				OrderPayGrade:   string(grade),
				OrdersType:      string(orderType),
				HasDependents:   dependentsAuthorized,
				AccompaniedTour: isAccompaniedTour,
				UBAllowance:     400,
			},
		},
	}, nil)
=======
	dependentsAuthorized = false
	isAccompaniedTour = false
>>>>>>> 23cb3bdc
	suite.Run("OCONUS, Air Force, E1, Temporary Duty, dependents are NOT authorized, is NOT accompanied = 400 lbs", func() {
		ubAllowance, err := models.GetUBWeightAllowance(appCtx, &originDutyLocationIsOconus, &newDutyLocationIsOconus, &branch, &grade, &orderType, &dependentsAuthorized, &isAccompaniedTour, &dependentsUnderTwelve, &dependentsTwelveAndOver)
		suite.NoError(err)
		suite.Assertions.Equal(400, ubAllowance)
	})

	grade = models.ServiceMemberGradeW2
<<<<<<< HEAD
	orderType = internalmessages.OrdersTypeRETIREMENT
	factory.BuildUBAllowance(suite.DB(), []factory.Customization{
		{
			Model: models.UBAllowances{
				ID:              uuid.Must(uuid.NewV4()),
				BranchOfService: models.AffiliationAIRFORCE.String(),
				OrderPayGrade:   string(grade),
				OrdersType:      string(internalmessages.OrdersTypePERMANENTCHANGEOFSTATION),
				HasDependents:   dependentsAuthorized,
				AccompaniedTour: isAccompaniedTour,
				UBAllowance:     600,
			},
		},
	}, nil)
	suite.Run("Orders type of Retirement returns same entitlement value as the PCS orders type in the database", func() {
		ubAllowance, err := models.GetUBWeightAllowance(appCtx, &originDutyLocationIsOconus, &newDutyLocationIsOconus, &branch, &grade, &orderType, &dependentsAuthorized, &isAccompaniedTour, &dependentsUnderTwelve, &dependentsTwelveAndOver)
=======
	retirementOrderType := internalmessages.OrdersTypeRETIREMENT
	orderType = internalmessages.OrdersTypePERMANENTCHANGEOFSTATION
	suite.Run("Orders type of Retirement returns same entitlement value as the PCS orders type in the database", func() {
		ubAllowance, err := models.GetUBWeightAllowance(appCtx, &originDutyLocationIsOconus, &newDutyLocationIsOconus, &branch, &grade, &retirementOrderType, &dependentsAuthorized, &isAccompaniedTour, &dependentsUnderTwelve, &dependentsTwelveAndOver)
>>>>>>> 23cb3bdc
		suite.NoError(err)
		suite.Assertions.Equal(600, ubAllowance)
	})

	orderType = internalmessages.OrdersTypeTEMPORARYDUTY
<<<<<<< HEAD
	factory.BuildUBAllowance(suite.DB(), []factory.Customization{
		{
			Model: models.UBAllowances{
				ID:              uuid.Must(uuid.NewV4()),
				BranchOfService: models.AffiliationAIRFORCE.String(),
				OrderPayGrade:   string(grade),
				OrdersType:      string(orderType),
				HasDependents:   dependentsAuthorized,
				AccompaniedTour: isAccompaniedTour,
				UBAllowance:     600,
			},
		},
	}, nil)
=======
>>>>>>> 23cb3bdc
	suite.Run("OCONUS, Air Force, W1, Temporary Duty, dependents are NOT authorized, is NOT accompanied = 600", func() {
		ubAllowance, err := models.GetUBWeightAllowance(appCtx, &originDutyLocationIsOconus, &newDutyLocationIsOconus, &branch, &grade, &orderType, &dependentsAuthorized, &isAccompaniedTour, &dependentsUnderTwelve, &dependentsTwelveAndOver)
		suite.NoError(err)
		suite.Assertions.Equal(600, ubAllowance)
	})
}<|MERGE_RESOLUTION|>--- conflicted
+++ resolved
@@ -1,12 +1,6 @@
 package models_test
 
 import (
-<<<<<<< HEAD
-	"github.com/gofrs/uuid"
-
-	"github.com/transcom/mymove/pkg/factory"
-=======
->>>>>>> 23cb3bdc
 	"github.com/transcom/mymove/pkg/gen/internalmessages"
 	"github.com/transcom/mymove/pkg/models"
 )
@@ -126,47 +120,12 @@
 	dependentsUnderTwelve := 0
 	dependentsTwelveAndOver := 0
 
-<<<<<<< HEAD
-	factory.BuildUBAllowance(suite.DB(), []factory.Customization{
-		{
-			Model: models.UBAllowances{
-				ID:              uuid.Must(uuid.NewV4()),
-				BranchOfService: branch.String(),
-				OrderPayGrade:   string(grade),
-				OrdersType:      string(orderType),
-				HasDependents:   dependentsAuthorized,
-				AccompaniedTour: isAccompaniedTour,
-				UBAllowance:     2000,
-			},
-		},
-	}, nil)
-=======
->>>>>>> 23cb3bdc
 	suite.Run("Air Force gets a UB allowance", func() {
 		ubAllowance, err := models.GetUBWeightAllowance(appCtx, &originDutyLocationIsOconus, &newDutyLocationIsOconus, &branch, &grade, &orderType, &dependentsAuthorized, &isAccompaniedTour, &dependentsUnderTwelve, &dependentsTwelveAndOver)
 		suite.NoError(err)
 		suite.Assertions.Equal(2000, ubAllowance)
-<<<<<<< HEAD
-
-	})
-
-	factory.BuildUBAllowance(suite.DB(), []factory.Customization{
-		{
-			Model: models.UBAllowances{
-				ID:              uuid.Must(uuid.NewV4()),
-				BranchOfService: branch.String(),
-				OrderPayGrade:   string(grade),
-				OrdersType:      string(orderType),
-				HasDependents:   dependentsAuthorized,
-				AccompaniedTour: isAccompaniedTour,
-				UBAllowance:     2000,
-			},
-		},
-	}, nil)
-=======
-	})
-
->>>>>>> 23cb3bdc
+	})
+
 	branch = models.AffiliationSPACEFORCE
 	suite.Run("Space Force gets the same UB allowance as Air Force", func() {
 		ubAllowance, err := models.GetUBWeightAllowance(appCtx, &originDutyLocationIsOconus, &newDutyLocationIsOconus, &branch, &grade, &orderType, &dependentsAuthorized, &isAccompaniedTour, &dependentsUnderTwelve, &dependentsTwelveAndOver)
@@ -176,44 +135,12 @@
 
 	branch = models.AffiliationNAVY
 	grade = models.ServiceMemberGradeE9
-<<<<<<< HEAD
-	factory.BuildUBAllowance(suite.DB(), []factory.Customization{
-		{
-			Model: models.UBAllowances{
-				ID:              uuid.Must(uuid.NewV4()),
-				BranchOfService: branch.String(),
-				OrderPayGrade:   string(grade),
-				OrdersType:      string(orderType),
-				HasDependents:   dependentsAuthorized,
-				AccompaniedTour: isAccompaniedTour,
-				UBAllowance:     2000,
-			},
-		},
-	}, nil)
-=======
->>>>>>> 23cb3bdc
 	suite.Run("Pay grade E9 gets a UB allowance", func() {
 		ubAllowance, err := models.GetUBWeightAllowance(appCtx, &originDutyLocationIsOconus, &newDutyLocationIsOconus, &branch, &grade, &orderType, &dependentsAuthorized, &isAccompaniedTour, &dependentsUnderTwelve, &dependentsTwelveAndOver)
 		suite.NoError(err)
 		suite.Assertions.Equal(2000, ubAllowance)
 	})
 
-<<<<<<< HEAD
-	factory.BuildUBAllowance(suite.DB(), []factory.Customization{
-		{
-			Model: models.UBAllowances{
-				ID:              uuid.Must(uuid.NewV4()),
-				BranchOfService: branch.String(),
-				OrderPayGrade:   string(grade),
-				OrdersType:      string(internalmessages.OrdersTypePERMANENTCHANGEOFSTATION),
-				HasDependents:   dependentsAuthorized,
-				AccompaniedTour: isAccompaniedTour,
-				UBAllowance:     2000,
-			},
-		},
-	}, nil)
-=======
->>>>>>> 23cb3bdc
 	grade = models.ServiceMemberGradeE9SPECIALSENIORENLISTED
 	suite.Run("Pay grade E9 Special Senior Enlisted and pay grade E9 get the same UB allowance", func() {
 		ubAllowance, err := models.GetUBWeightAllowance(appCtx, &originDutyLocationIsOconus, &newDutyLocationIsOconus, &branch, &grade, &orderType, &dependentsAuthorized, &isAccompaniedTour, &dependentsUnderTwelve, &dependentsTwelveAndOver)
@@ -234,22 +161,6 @@
 	dependentsUnderTwelve := 2
 	dependentsTwelveAndOver := 4
 
-<<<<<<< HEAD
-	factory.BuildUBAllowance(suite.DB(), []factory.Customization{
-		{
-			Model: models.UBAllowances{
-				ID:              uuid.Must(uuid.NewV4()),
-				BranchOfService: branch.String(),
-				OrderPayGrade:   string(grade),
-				OrdersType:      string(orderType),
-				HasDependents:   dependentsAuthorized,
-				AccompaniedTour: isAccompaniedTour,
-				UBAllowance:     2000,
-			},
-		},
-	}, nil)
-=======
->>>>>>> 23cb3bdc
 	suite.Run("UB allowance is calculated when origin duty location is OCONUS", func() {
 		ubAllowance, err := models.GetUBWeightAllowance(appCtx, &originDutyLocationIsOconus, &newDutyLocationIsOconus, &branch, &grade, &orderType, &dependentsAuthorized, &isAccompaniedTour, &dependentsUnderTwelve, &dependentsTwelveAndOver)
 		suite.NoError(err)
@@ -277,22 +188,6 @@
 	})
 
 	branch = models.AffiliationAIRFORCE
-<<<<<<< HEAD
-	factory.BuildUBAllowance(suite.DB(), []factory.Customization{
-		{
-			Model: models.UBAllowances{
-				ID:              uuid.Must(uuid.NewV4()),
-				BranchOfService: branch.String(),
-				OrderPayGrade:   string(grade),
-				OrdersType:      string(orderType),
-				HasDependents:   dependentsAuthorized,
-				AccompaniedTour: isAccompaniedTour,
-				UBAllowance:     2000,
-			},
-		},
-	}, nil)
-=======
->>>>>>> 23cb3bdc
 	suite.Run("OCONUS, Air Force, E1, PCS, dependents are authorized, is accompanied = 2000 lbs", func() {
 		ubAllowance, err := models.GetUBWeightAllowance(appCtx, &originDutyLocationIsOconus, &newDutyLocationIsOconus, &branch, &grade, &orderType, &dependentsAuthorized, &isAccompaniedTour, &dependentsUnderTwelve, &dependentsTwelveAndOver)
 		suite.NoError(err)
@@ -300,24 +195,8 @@
 	})
 
 	orderType = internalmessages.OrdersTypeTEMPORARYDUTY
-<<<<<<< HEAD
-	factory.BuildUBAllowance(suite.DB(), []factory.Customization{
-		{
-			Model: models.UBAllowances{
-				ID:              uuid.Must(uuid.NewV4()),
-				BranchOfService: branch.String(),
-				OrderPayGrade:   string(grade),
-				OrdersType:      string(orderType),
-				HasDependents:   dependentsAuthorized,
-				AccompaniedTour: isAccompaniedTour,
-				UBAllowance:     400,
-			},
-		},
-	}, nil)
-=======
 	dependentsAuthorized = false
 	isAccompaniedTour = false
->>>>>>> 23cb3bdc
 	suite.Run("OCONUS, Air Force, E1, Temporary Duty, dependents are NOT authorized, is NOT accompanied = 400 lbs", func() {
 		ubAllowance, err := models.GetUBWeightAllowance(appCtx, &originDutyLocationIsOconus, &newDutyLocationIsOconus, &branch, &grade, &orderType, &dependentsAuthorized, &isAccompaniedTour, &dependentsUnderTwelve, &dependentsTwelveAndOver)
 		suite.NoError(err)
@@ -325,50 +204,15 @@
 	})
 
 	grade = models.ServiceMemberGradeW2
-<<<<<<< HEAD
-	orderType = internalmessages.OrdersTypeRETIREMENT
-	factory.BuildUBAllowance(suite.DB(), []factory.Customization{
-		{
-			Model: models.UBAllowances{
-				ID:              uuid.Must(uuid.NewV4()),
-				BranchOfService: models.AffiliationAIRFORCE.String(),
-				OrderPayGrade:   string(grade),
-				OrdersType:      string(internalmessages.OrdersTypePERMANENTCHANGEOFSTATION),
-				HasDependents:   dependentsAuthorized,
-				AccompaniedTour: isAccompaniedTour,
-				UBAllowance:     600,
-			},
-		},
-	}, nil)
-	suite.Run("Orders type of Retirement returns same entitlement value as the PCS orders type in the database", func() {
-		ubAllowance, err := models.GetUBWeightAllowance(appCtx, &originDutyLocationIsOconus, &newDutyLocationIsOconus, &branch, &grade, &orderType, &dependentsAuthorized, &isAccompaniedTour, &dependentsUnderTwelve, &dependentsTwelveAndOver)
-=======
 	retirementOrderType := internalmessages.OrdersTypeRETIREMENT
 	orderType = internalmessages.OrdersTypePERMANENTCHANGEOFSTATION
 	suite.Run("Orders type of Retirement returns same entitlement value as the PCS orders type in the database", func() {
 		ubAllowance, err := models.GetUBWeightAllowance(appCtx, &originDutyLocationIsOconus, &newDutyLocationIsOconus, &branch, &grade, &retirementOrderType, &dependentsAuthorized, &isAccompaniedTour, &dependentsUnderTwelve, &dependentsTwelveAndOver)
->>>>>>> 23cb3bdc
 		suite.NoError(err)
 		suite.Assertions.Equal(600, ubAllowance)
 	})
 
 	orderType = internalmessages.OrdersTypeTEMPORARYDUTY
-<<<<<<< HEAD
-	factory.BuildUBAllowance(suite.DB(), []factory.Customization{
-		{
-			Model: models.UBAllowances{
-				ID:              uuid.Must(uuid.NewV4()),
-				BranchOfService: models.AffiliationAIRFORCE.String(),
-				OrderPayGrade:   string(grade),
-				OrdersType:      string(orderType),
-				HasDependents:   dependentsAuthorized,
-				AccompaniedTour: isAccompaniedTour,
-				UBAllowance:     600,
-			},
-		},
-	}, nil)
-=======
->>>>>>> 23cb3bdc
 	suite.Run("OCONUS, Air Force, W1, Temporary Duty, dependents are NOT authorized, is NOT accompanied = 600", func() {
 		ubAllowance, err := models.GetUBWeightAllowance(appCtx, &originDutyLocationIsOconus, &newDutyLocationIsOconus, &branch, &grade, &orderType, &dependentsAuthorized, &isAccompaniedTour, &dependentsUnderTwelve, &dependentsTwelveAndOver)
 		suite.NoError(err)
