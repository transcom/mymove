package models

import (
	"time"

	"github.com/gobuffalo/pop"
	"github.com/gobuffalo/validate"
	"github.com/gobuffalo/validate/validators"
	"github.com/gofrs/uuid"
)

// ReZip3 model struct
type ReZip3 struct {
<<<<<<< HEAD
	ID                    uuid.UUID  `json:"id" db:"id"`
	Zip3                  string     `json:"zip3" db:"zip3"`
	DomesticServiceAreaID uuid.UUID  `json:"domestic_service_area_id" db:"domestic_service_area_id"`
	RateAreaID            *uuid.UUID `json:"rate_area_id" db:"rate_area_id"`
	HasMultipleRateAreas  bool       `json:"has_multiple_rate_areas" db:"has_multiple_rate_areas"`
	CreatedAt             time.Time  `json:"created_at" db:"created_at"`
	UpdatedAt             time.Time  `json:"updated_at" db:"updated_at"`

	// Associations
	DomesticServiceArea ReDomesticServiceArea `belongs_to:"re_domestic_service_areas"`
	RateArea            *ReRateArea           `belongs_to:"re_rate_areas"`
=======
	ID                    uuid.UUID `json:"id" db:"id"`
	ContractID            uuid.UUID `json:"contract_id" db:"contract_id"`
	Zip3                  string    `json:"zip3" db:"zip3"`
	DomesticServiceAreaID uuid.UUID `json:"domestic_service_area_id" db:"domestic_service_area_id"`
	CreatedAt             time.Time `json:"created_at" db:"created_at"`
	UpdatedAt             time.Time `json:"updated_at" db:"updated_at"`

	// Associations
	Contract            ReContract            `belongs_to:"re_contract"`
	DomesticServiceArea ReDomesticServiceArea `belongs_to:"re_domestic_service_area"`
>>>>>>> 9155ee26
}

// ReZip3s is not required by pop and may be deleted
type ReZip3s []ReZip3

// Validate gets run every time you call a "pop.Validate*" (pop.ValidateAndSave, pop.ValidateAndCreate, pop.ValidateAndUpdate) method.
// This method is not required and may be deleted.
func (r *ReZip3) Validate(tx *pop.Connection) (*validate.Errors, error) {
	return validate.Validate(
		&validators.UUIDIsPresent{Field: r.ContractID, Name: "ContractID"},
		&validators.UUIDIsPresent{Field: r.DomesticServiceAreaID, Name: "DomesticServiceAreaID"},
		&validators.StringLengthInRange{Field: r.Zip3, Name: "Zip3", Min: 3, Max: 3},
	), nil
}<|MERGE_RESOLUTION|>--- conflicted
+++ resolved
@@ -11,8 +11,8 @@
 
 // ReZip3 model struct
 type ReZip3 struct {
-<<<<<<< HEAD
 	ID                    uuid.UUID  `json:"id" db:"id"`
+	ContractID            uuid.UUID  `json:"contract_id" db:"contract_id"`
 	Zip3                  string     `json:"zip3" db:"zip3"`
 	DomesticServiceAreaID uuid.UUID  `json:"domestic_service_area_id" db:"domestic_service_area_id"`
 	RateAreaID            *uuid.UUID `json:"rate_area_id" db:"rate_area_id"`
@@ -21,20 +21,9 @@
 	UpdatedAt             time.Time  `json:"updated_at" db:"updated_at"`
 
 	// Associations
+	Contract            ReContract            `belongs_to:"re_contract"`
 	DomesticServiceArea ReDomesticServiceArea `belongs_to:"re_domestic_service_areas"`
 	RateArea            *ReRateArea           `belongs_to:"re_rate_areas"`
-=======
-	ID                    uuid.UUID `json:"id" db:"id"`
-	ContractID            uuid.UUID `json:"contract_id" db:"contract_id"`
-	Zip3                  string    `json:"zip3" db:"zip3"`
-	DomesticServiceAreaID uuid.UUID `json:"domestic_service_area_id" db:"domestic_service_area_id"`
-	CreatedAt             time.Time `json:"created_at" db:"created_at"`
-	UpdatedAt             time.Time `json:"updated_at" db:"updated_at"`
-
-	// Associations
-	Contract            ReContract            `belongs_to:"re_contract"`
-	DomesticServiceArea ReDomesticServiceArea `belongs_to:"re_domestic_service_area"`
->>>>>>> 9155ee26
 }
 
 // ReZip3s is not required by pop and may be deleted
