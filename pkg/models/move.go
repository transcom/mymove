package models

import (
	"crypto/sha256"
	"fmt"
	"strings"
	"time"

	"github.com/gobuffalo/pop/v6"
	"github.com/gobuffalo/validate/v3"
	"github.com/gobuffalo/validate/v3/validators"
	"github.com/gofrs/uuid"
	"github.com/jackc/pgerrcode"
	"github.com/pkg/errors"

	"github.com/transcom/mymove/pkg/auth"
	"github.com/transcom/mymove/pkg/db/dberr"
	"github.com/transcom/mymove/pkg/db/utilities"
	"github.com/transcom/mymove/pkg/random"
	"github.com/transcom/mymove/pkg/unit"
)

// MoveStatus represents the status of an order record's lifecycle
type MoveStatus string

const (
	// MoveStatusDRAFT captures enum value "DRAFT"
	MoveStatusDRAFT MoveStatus = "DRAFT"
	// MoveStatusSUBMITTED captures enum value "SUBMITTED"
	MoveStatusSUBMITTED MoveStatus = "SUBMITTED"
	// MoveStatusAPPROVED captures enum value "APPROVED"
	MoveStatusAPPROVED MoveStatus = "APPROVED"
	// MoveStatusCANCELED captures enum value "CANCELED"
	MoveStatusCANCELED MoveStatus = "CANCELED"
	// MoveStatusAPPROVALSREQUESTED captures enum value "APPROVALS REQUESTED"
	MoveStatusAPPROVALSREQUESTED MoveStatus = "APPROVALS REQUESTED"
	// MoveStatusNeedsServiceCounseling captures enum value "NEEDS SERVICE COUNSELING"
	MoveStatusNeedsServiceCounseling MoveStatus = "NEEDS SERVICE COUNSELING"
	// MoveStatusServiceCounselingCompleted captures enum value "SERVICE COUNSELING COMPLETED"
	MoveStatusServiceCounselingCompleted MoveStatus = "SERVICE COUNSELING COMPLETED"
	// MovePPMTypeFULL captures enum value "FULL"
	MovePPMTypeFULL string = "FULL"
	// MovePPMTypePARTIAL captures enum value "PARTIAL"
	MovePPMTypePARTIAL string = "PARTIAL"
)

const maxLocatorAttempts = 3
const locatorLength = 6

// This set of letters should produce 'non-word' type strings
var locatorLetters = []rune("346789BCDFGHJKMPQRTVWXY")

// Move is an object representing a move task order which falls under an "Order" assigned to a service member
type Move struct {
	ID                           uuid.UUID             `json:"id" db:"id"`
	Locator                      string                `json:"locator" db:"locator"`
	CreatedAt                    time.Time             `json:"created_at" db:"created_at"`
	UpdatedAt                    time.Time             `json:"updated_at" db:"updated_at"`
	SubmittedAt                  *time.Time            `json:"submitted_at" db:"submitted_at"`
	OrdersID                     uuid.UUID             `json:"orders_id" db:"orders_id"`
	Orders                       Order                 `belongs_to:"orders" fk_id:"orders_id"`
	Status                       MoveStatus            `json:"status" db:"status"`
	SignedCertifications         SignedCertifications  `has_many:"signed_certifications" fk_id:"move_id" order_by:"created_at desc"`
	CancelReason                 *string               `json:"cancel_reason" db:"cancel_reason"`
	Show                         *bool                 `json:"show" db:"show"`
	TIORemarks                   *string               `db:"tio_remarks"`
	AvailableToPrimeAt           *time.Time            `db:"available_to_prime_at"`
	ApprovedAt                   *time.Time            `db:"approved_at"`
	ContractorID                 *uuid.UUID            `db:"contractor_id"`
	Contractor                   *Contractor           `belongs_to:"contractors" fk_id:"contractor_id"`
	PPMType                      *string               `db:"ppm_type"`
	MTOServiceItems              MTOServiceItems       `has_many:"mto_service_items" fk_id:"move_id"`
	PaymentRequests              PaymentRequests       `has_many:"payment_requests" fk_id:"move_id"`
	MTOShipments                 MTOShipments          `has_many:"mto_shipments" fk_id:"move_id"`
	ReferenceID                  *string               `db:"reference_id"`
	ServiceCounselingCompletedAt *time.Time            `db:"service_counseling_completed_at"`
	PrimeCounselingCompletedAt   *time.Time            `db:"prime_counseling_completed_at"`
	ExcessWeightQualifiedAt      *time.Time            `db:"excess_weight_qualified_at"`
	ExcessWeightUploadID         *uuid.UUID            `db:"excess_weight_upload_id"`
	ExcessWeightUpload           *Upload               `belongs_to:"uploads" fk_id:"excess_weight_upload_id"`
	ExcessWeightAcknowledgedAt   *time.Time            `db:"excess_weight_acknowledged_at"`
	BillableWeightsReviewedAt    *time.Time            `db:"billable_weights_reviewed_at"`
	FinancialReviewFlag          bool                  `db:"financial_review_flag"`
	FinancialReviewFlagSetAt     *time.Time            `db:"financial_review_flag_set_at"`
	FinancialReviewRemarks       *string               `db:"financial_review_remarks"`
	ShipmentGBLOC                MoveToGBLOCs          `has_many:"move_to_gbloc" fk_id:"move_id"`
	CloseoutOfficeID             *uuid.UUID            `db:"closeout_office_id"`
	CloseoutOffice               *TransportationOffice `belongs_to:"transportation_offices" fk_id:"closeout_office_id"`
	ApprovalsRequestedAt         *time.Time            `db:"approvals_requested_at"`
	ShipmentSeqNum               *int                  `db:"shipment_seq_num"`
	LockedByOfficeUserID         *uuid.UUID            `json:"locked_by" db:"locked_by"`
	LockedByOfficeUser           *OfficeUser           `belongs_to:"office_users" fk_id:"locked_by"`
	LockExpiresAt                *time.Time            `json:"lock_expires_at" db:"lock_expires_at"`
	AdditionalDocumentsID        *uuid.UUID            `json:"additional_documents_id" db:"additional_documents_id"`
	AdditionalDocuments          *Document             `belongs_to:"documents" fk_id:"additional_documents_id"`
	SCAssignedID                 *uuid.UUID            `json:"sc_assigned_id" db:"sc_assigned_id"`
	SCAssignedUser               *OfficeUser           `belongs_to:"office_users" fk_id:"sc_assigned_id"`
	TOOAssignedID                *uuid.UUID            `json:"too_assigned_id" db:"too_assigned_id"`
	TOOAssignedUser              *OfficeUser           `belongs_to:"office_users" fk_id:"too_assigned_id"`
	TIOAssignedID                *uuid.UUID            `json:"tio_assigned_id" db:"tio_assigned_id"`
	TIOAssignedUser              *OfficeUser           `belongs_to:"office_users" fk_id:"tio_assigned_id"`
	CounselingOfficeID           *uuid.UUID            `json:"counseling_transportation_office_id" db:"counseling_transportation_office_id"`
	CounselingOffice             *TransportationOffice `belongs_to:"transportation_offices" fk_id:"counseling_transportation_office_id"`
}

// TableName overrides the table name used by Pop.
func (m Move) TableName() string {
	return "moves"
}

// MoveOptions is used when creating new moves based on parameters
type MoveOptions struct {
	Show               *bool
	Status             *MoveStatus
	CounselingOfficeID *uuid.UUID
}

type Moves []Move

// Validate gets run every time you call a "pop.Validate*" (pop.ValidateAndSave, pop.ValidateAndCreate, pop.ValidateAndUpdate) method.
func (m *Move) Validate(_ *pop.Connection) (*validate.Errors, error) {
	return validate.Validate(
		&validators.StringIsPresent{Field: m.Locator, Name: "Locator"},
		&validators.UUIDIsPresent{Field: m.OrdersID, Name: "OrdersID"},
		&validators.StringIsPresent{Field: string(m.Status), Name: "Status"},
		&OptionalTimeIsPresent{Field: m.ExcessWeightQualifiedAt, Name: "ExcessWeightQualifiedAt"},
		&OptionalUUIDIsPresent{Field: m.ExcessWeightUploadID, Name: "ExcessWeightUploadID"},
		&OptionalUUIDIsPresent{Field: m.CloseoutOfficeID, Name: "CloseoutOfficeID"},
	), nil
}

// FetchMove fetches and validates a Move for this User
func FetchMove(db *pop.Connection, session *auth.Session, id uuid.UUID) (*Move, error) {
	var move Move

	err := db.Q().Eager(
		"SignedCertifications",
		"Orders.ServiceMember",
		"Orders.UploadedAmendedOrders",
		"CloseoutOffice",
		"LockedByOfficeUser",
		"AdditionalDocuments",
		"AdditionalDocuments.UserUploads",
		"CounselingOffice",
	).Where("show = TRUE").Find(&move, id)

	if err != nil {
		if errors.Cause(err).Error() == RecordNotFoundErrorString {
			return nil, ErrFetchNotFound
		}
		// Otherwise, it's an unexpected err so we return that.
		return nil, err
	}

	var shipments MTOShipments
	err = db.Q().Scope(utilities.ExcludeDeletedScope()).Eager(
		"PickupAddress.Country",
		"SecondaryPickupAddress.Country",
		"TertiaryPickupAddress.Country",
		"DestinationAddress.Country",
		"SecondaryDeliveryAddress.Country",
		"TertiaryDeliveryAddress.Country",
		"PPMShipment").Where("mto_shipments.move_id = ?", move.ID).All(&shipments)

	if err != nil {
		return nil, err
	}

	for i := range shipments {
		var agents []MTOAgent
		err = db.Scope(utilities.ExcludeDeletedScope()).Where("mto_shipment_id = ?", shipments[i].ID).All(&agents)
		if err != nil {
			return nil, err
		}
		shipments[i].MTOAgents = agents
	}
	move.MTOShipments = shipments

	if move.AdditionalDocumentsID != nil {
		var additionalDocumentUploads UserUploads
		err = db.Q().
			Scope(utilities.ExcludeDeletedScope()).EagerPreload("Upload").
			Where("document_id = ?", move.AdditionalDocumentsID).
			All(&additionalDocumentUploads)
		if err != nil {
			return &move, err
		}
		move.AdditionalDocuments.UserUploads = additionalDocumentUploads
	}

	// Ensure that the logged-in user is authorized to access this move
	if session.IsMilApp() && move.Orders.ServiceMember.ID != session.ServiceMemberID {
		return nil, ErrFetchForbidden
	}

	return &move, nil
}

// CreateSignedCertification creates a new SignedCertification associated with this move
func (m Move) CreateSignedCertification(db *pop.Connection,
	submittingUserID uuid.UUID,
	certificationText string,
	signature string,
	date time.Time,
	certificationType *SignedCertificationType) (*SignedCertification, *validate.Errors, error) {

	newSignedCertification := SignedCertification{
		MoveID:            m.ID,
		CertificationType: certificationType,
		SubmittingUserID:  submittingUserID,
		CertificationText: certificationText,
		Signature:         signature,
		Date:              date,
	}

	verrs, err := db.ValidateAndCreate(&newSignedCertification)
	if err != nil || verrs.HasAny() {
		return nil, verrs, err
	}

	return &newSignedCertification, verrs, nil
}

// GetMovesForUserID gets all move models for a given user ID
func GetMovesForUserID(db *pop.Connection, userID uuid.UUID) (Moves, error) {
	var moves Moves
	query := db.Where("user_id = $1", userID)
	err := query.All(&moves)
	return moves, err
}

// GenerateLocator constructs a record locator - a unique 6 character alphanumeric string
func GenerateLocator() string {
	// Get a UUID as a source of (almost certainly) unique bytes
	seed, err := uuid.NewV4()
	if err != nil {
		return ""
	}
	// Scramble them via SHA256 in case UUID has structure
	scrambledBytes := sha256.Sum256(seed.Bytes())
	// Now convert bytes to letters
	locatorRunes := make([]rune, locatorLength)
	for idx := 0; idx < locatorLength; idx++ {
		j := int(scrambledBytes[idx]) % len(locatorLetters)
		locatorRunes[idx] = locatorLetters[j]
	}
	return string(locatorRunes)
}

// GenerateSafetyMoveLocator constructs a record locator - a unique 6 character alphanumeric string starting with SM
func GenerateSafetyMoveLocator(db *pop.Connection) string {
	// check DB for count of locators starting with SM, then increment by 1
	var moves Moves
	query := db.Where("locator like ('SM%')")
	smCount, err := query.Count(&moves)

	if err != nil {
		return ""
	}

	return fmt.Sprintf("SM%04d", smCount+1)
}

// createNewMove adds a new Move record into the DB. In the (unlikely) event that we have a clash on Locators we
// retry with a new record locator.
func createNewMove(db *pop.Connection,
	orders Order,
	moveOptions MoveOptions) (*Move, *validate.Errors, error) {

	show := BoolPointer(true)
	if moveOptions.Show != nil {
		show = moveOptions.Show
	}
	status := MoveStatusDRAFT
	if moveOptions.Status != nil {
		status = *moveOptions.Status
	}

	var contractor Contractor
	err := db.Where("type='Prime'").First(&contractor)
	if err != nil {
		return nil, nil, fmt.Errorf("could not find contractor: %w", err)
	}

	referenceID, err := GenerateReferenceID(db)
	if err != nil {
		return nil, nil, fmt.Errorf("could not generate a unique ReferenceID: %w", err)
	}

	if orders.OrdersType != "SAFETY" {
		for i := 0; i < maxLocatorAttempts; i++ {
			move := Move{
				Orders:       orders,
				OrdersID:     orders.ID,
				Locator:      GenerateLocator(),
				Status:       status,
				Show:         show,
				ContractorID: &contractor.ID,
				ReferenceID:  &referenceID,
			}
			if moveOptions.CounselingOfficeID != nil {
				move.CounselingOfficeID = moveOptions.CounselingOfficeID
			}
			// only want safety moves move locators to start with SM, so try again
			if strings.HasPrefix(move.Locator, "SM") {
				continue
			}
			verrs, err := db.ValidateAndCreate(&move)
			if verrs.HasAny() {
				return nil, verrs, nil
			}
			if err != nil {
				if dberr.IsDBErrorForConstraint(err, pgerrcode.UniqueViolation, "moves_locator_idx") {
					// If we have a collision, try again for maxLocatorAttempts
					continue
				}
				return nil, verrs, err
			}

			return &move, verrs, nil
		}
	} else {
		for i := 0; i < maxLocatorAttempts; i++ {
			move := Move{
				Orders:       orders,
				OrdersID:     orders.ID,
				Locator:      GenerateSafetyMoveLocator(db),
				Status:       status,
				Show:         show,
				ContractorID: &contractor.ID,
				ReferenceID:  &referenceID,
			}
			if moveOptions.CounselingOfficeID != nil {
				move.CounselingOfficeID = moveOptions.CounselingOfficeID
			}
			verrs, err := db.ValidateAndCreate(&move)
			if verrs.HasAny() {
				return nil, verrs, nil
			}
			if err != nil {
				if dberr.IsDBErrorForConstraint(err, pgerrcode.UniqueViolation, "moves_locator_idx") {
					// If we have a collision, try again for maxLocatorAttempts
					continue
				}
				return nil, verrs, err
			}

			return &move, verrs, nil
		}
	}
	// the only way we get here is if we got a unique constraint error maxLocatorAttempts times.
	verrs := validate.NewErrors()
	return nil, verrs, ErrLocatorGeneration
}

// GenerateReferenceID generates a reference ID for the MTO
func GenerateReferenceID(db *pop.Connection) (string, error) {
	const maxAttempts = 10
	var referenceID string
	var err error
	for i := 0; i < maxAttempts; i++ {
		referenceID, err = generateReferenceIDHelper(db)
		if err == nil {
			return referenceID, nil
		}
	}
	return "", fmt.Errorf("move: failed to generate reference id; %w", err)
}

// GenerateReferenceID creates a random ID for an MTO. Format (xxxx-xxxx) with X being a number 0-9 (ex. 0009-1234. 4321-4444)
func generateReferenceIDHelper(db *pop.Connection) (string, error) {
	min := 0
	max := 10000
	firstNum, err := random.GetRandomIntAddend(min, max)
	if err != nil {
		return "", err
	}

	secondNum, err := random.GetRandomIntAddend(min, max)
	if err != nil {
		return "", err
	}

	newReferenceID := fmt.Sprintf("%04d-%04d", firstNum, secondNum)

	exists, err := db.Where(`reference_id= $1`, newReferenceID).Exists(&Move{})

	if err != nil {
		return "", err
	} else if exists {
		return "", errors.New("move: reference_id already exists")
	}

	return newReferenceID, nil
}

// SaveMoveDependencies safely saves a Move status, ppms' advances' statuses, orders statuses,
// and shipment GBLOCs.
func SaveMoveDependencies(db *pop.Connection, move *Move) (*validate.Errors, error) {
	responseVErrors := validate.NewErrors()
	var responseError error

	if verrs, err := db.ValidateAndSave(&move.Orders); verrs.HasAny() || err != nil {
		responseVErrors.Append(verrs)
		responseError = errors.Wrap(err, "Error Saving Orders")
	}

	if verrs, err := db.ValidateAndSave(move); verrs.HasAny() || err != nil {
		responseVErrors.Append(verrs)
		responseError = errors.Wrap(err, "Error Saving Move")
	}

	return responseVErrors, responseError
}

// FetchMoveForMoveDates returns a Move along with all the associations needed to determine
// the move dates summary information.
func FetchMoveForMoveDates(db *pop.Connection, moveID uuid.UUID) (Move, error) {
	var move Move
	err := db.
		Eager(
			"Orders.OriginDutyLocation.Address.Country",
			"Orders.NewDutyLocation.Address.Country",
			"Orders.ServiceMember",
		).
		Find(&move, moveID)

	return move, err
}

// FetchMoveByOrderID returns a Move for a given id
func FetchMoveByOrderID(db *pop.Connection, orderID uuid.UUID) (Move, error) {
	var move Move
	err := db.Where("orders_id = ?", orderID).First(&move)
	if err != nil {
		if errors.Cause(err).Error() == RecordNotFoundErrorString {
			return Move{}, ErrFetchNotFound
		}
		return Move{}, err
	}
	return move, nil
}

// FetchMovesByOrderID returns moves for a given id of an order
func FetchMovesByOrderID(db *pop.Connection, orderID uuid.UUID) (Moves, error) {
	var moves Moves

	query := db.Where("orders_id = ?", orderID)
	err := query.Eager(
		"MTOShipments",
		"MTOShipments.MTOAgents",
		"MTOShipments.PPMShipment",
		"MTOShipments.PPMShipment.W2Address.Country",
		"MTOShipments.PPMShipment.WeightTickets",
		"MTOShipments.PPMShipment.WeightTickets.EmptyDocument.UserUploads.Upload",
		"MTOShipments.PPMShipment.WeightTickets.FullDocument.UserUploads.Upload",
		"MTOShipments.PPMShipment.WeightTickets.ProofOfTrailerOwnershipDocument.UserUploads.Upload",
		"MTOShipments.PPMShipment.MovingExpenses",
		"MTOShipments.PPMShipment.MovingExpenses.Document.UserUploads.Upload",
		"MTOShipments.PPMShipment.ProgearWeightTickets",
		"MTOShipments.PPMShipment.ProgearWeightTickets.Document.UserUploads.Upload",
		"MTOShipments.DestinationAddress.Country",
		"MTOShipments.SecondaryDeliveryAddress.Country",
		"MTOShipments.TertiaryDeliveryAddress.Country",
		"MTOShipments.PickupAddress.Country",
		"MTOShipments.SecondaryPickupAddress.Country",
		"MTOShipments.TertiaryPickupAddress.Country",
		"MTOShipments.PPMShipment.PickupAddress.Country",
		"MTOShipments.PPMShipment.DestinationAddress.Country",
		"MTOShipments.PPMShipment.SecondaryPickupAddress.Country",
		"MTOShipments.PPMShipment.SecondaryDestinationAddress.Country",
		"MTOShipments.PPMShipment.TertiaryPickupAddress.Country",
		"MTOShipments.PPMShipment.TertiaryDestinationAddress.Country",
		"MTOShipments.BoatShipment",
		"MTOShipments.MobileHome",
		"Orders",
		"Orders.UploadedOrders",
		"Orders.UploadedOrders.UserUploads",
		"Orders.UploadedAmendedOrders",
		"Orders.Entitlement",
		"Orders.ServiceMember",
		"Orders.ServiceMember.User",
		"Orders.OriginDutyLocation.Address.Country",
		"Orders.OriginDutyLocation.TransportationOffice",
		"Orders.OriginDutyLocation.TransportationOffice.Address.Country",
		"Orders.NewDutyLocation.Address.Country",
		"Orders.NewDutyLocation.TransportationOffice",
		"Orders.NewDutyLocation.TransportationOffice.Address.Country",
		"CloseoutOffice",
		"CloseoutOffice.Address.Country",
<<<<<<< HEAD
		"CloseoutOffice.Address",
=======
>>>>>>> c39dddeb
		"CounselingOffice",
	).All(&moves)
	if err != nil {
		return moves, err
	}

	order := moves[0].Orders

	// Eager loading of nested has_many associations is broken
	var userUploads UserUploads
	err = db.Q().
		Scope(utilities.ExcludeDeletedScope()).EagerPreload("Upload").
		Where("document_id = ?", order.UploadedOrders.ID).
		All(&userUploads)
	if err != nil {
		return moves, err
	}

	moves[0].Orders.UploadedOrders.UserUploads = userUploads

	// Eager loading of nested has_many associations is broken
	if order.UploadedAmendedOrders != nil {
		var amendedUserUploads UserUploads
		err = db.Q().
			Scope(utilities.ExcludeDeletedScope()).EagerPreload("Upload").
			Where("document_id = ?", order.UploadedAmendedOrdersID).
			All(&amendedUserUploads)
		if err != nil {
			return moves, err
		}
		moves[0].Orders.UploadedAmendedOrders.UserUploads = amendedUserUploads
	}

	// the following checks are needed since we can't use "ExcludeDeletedScope()" in the big query above
	// this is because not all of the tables being queried have "deleted_at" columns and this returns an error
	if len(moves) > 0 {
		if len(moves[0].MTOShipments) > 0 {
			// We do not need to consider deleted weight tickets or uploads within them
			if moves[0].MTOShipments[0].PPMShipment != nil && moves[0].MTOShipments[0].PPMShipment.WeightTickets != nil {
				var filteredWeightTickets []WeightTicket
				for _, wt := range moves[0].MTOShipments[0].PPMShipment.WeightTickets {
					if wt.DeletedAt == nil {
						wt.EmptyDocument.UserUploads = wt.EmptyDocument.UserUploads.FilterDeleted()
						wt.FullDocument.UserUploads = wt.FullDocument.UserUploads.FilterDeleted()
						wt.ProofOfTrailerOwnershipDocument.UserUploads = wt.ProofOfTrailerOwnershipDocument.UserUploads.FilterDeleted()
						filteredWeightTickets = append(filteredWeightTickets, wt)
					}
				}
				moves[0].MTOShipments[0].PPMShipment.WeightTickets = filteredWeightTickets
			}
			// We do not need to consider deleted moving expenses
			if len(moves[0].MTOShipments[0].PPMShipment.MovingExpenses) > 0 {
				nonDeletedMovingExpenses := moves[0].MTOShipments[0].PPMShipment.MovingExpenses.FilterDeleted()
				moves[0].MTOShipments[0].PPMShipment.MovingExpenses = nonDeletedMovingExpenses
			}
			// We do not need to consider deleted progear weight tickets
			if len(moves[0].MTOShipments[0].PPMShipment.ProgearWeightTickets) > 0 {
				nonDeletedProgearTickets := moves[0].MTOShipments[0].PPMShipment.ProgearWeightTickets.FilterDeleted()
				moves[0].MTOShipments[0].PPMShipment.ProgearWeightTickets = nonDeletedProgearTickets
			}
		}
	}

	return moves, err
}

// FetchMoveByMoveID returns a Move for a given id
func FetchMoveByMoveID(db *pop.Connection, moveID uuid.UUID) (Move, error) {
	var move Move
	err := db.Q().Find(&move, moveID)

	if err != nil {
		if errors.Cause(err).Error() == RecordNotFoundErrorString {
			return Move{}, ErrFetchNotFound
		}
		return Move{}, err
	}
	return move, nil
}

func FetchMoveByMoveIDWithOrders(db *pop.Connection, moveID uuid.UUID) (Move, error) {
	var move Move
	err := db.Q().Eager(
		"Orders",
	).Where("show = TRUE").Find(&move, moveID)

	if err != nil {
		if errors.Cause(err).Error() == RecordNotFoundErrorString {
			return Move{}, ErrFetchNotFound
		}
		return Move{}, err
	}
	return move, nil
}

// IsCanceled returns true if the Move's status is `CANCELED`, false otherwise
func (m Move) IsCanceled() *bool {
	if m.Status == MoveStatusCANCELED {
		return BoolPointer(true)
	}
	return BoolPointer(false)
}

// IsPPMOnly returns true of the only type of shipment associate with the move is "PPM", false otherwise
func (m Move) IsPPMOnly() bool {
	if len(m.MTOShipments) == 0 {
		return false
	}
	ppmOnlyMove := true
	for _, s := range m.MTOShipments {
		if s.ShipmentType != MTOShipmentTypePPM {
			ppmOnlyMove = false
			break
		}
	}
	return ppmOnlyMove
}
func GetTotalNetWeightForMove(m Move) unit.Pound {
	totalNetWeight := unit.Pound(0)
	for _, shipment := range m.MTOShipments {
		if shipment.ShipmentType == MTOShipmentTypePPM && shipment.PPMShipment != nil {
			totalNetWeight += GetPPMNetWeight(*shipment.PPMShipment)
		}
	}
	return totalNetWeight

}

// gets total weight from all ppm and hhg shipments within a move
func GetTotalNetWeightForMTOShipment(s MTOShipment) unit.Pound {
	totalNetWeight := unit.Pound(0)
	if s.ShipmentType == MTOShipmentTypePPM && s.PPMShipment != nil {
		totalNetWeight += GetPPMNetWeight(*s.PPMShipment)
	} else if s.PrimeActualWeight != nil {
		totalNetWeight += *s.PrimeActualWeight
	}

	return totalNetWeight
}

// HasPPM returns true if at least one shipment type is "PPM" associated with the move, false otherwise
func (m Move) HasPPM() bool {
	if len(m.MTOShipments) == 0 {
		return false
	}
	hasPpmMove := false
	for _, s := range m.MTOShipments {
		if s.ShipmentType == MTOShipmentTypePPM {
			hasPpmMove = true
			break
		}
	}
	return hasPpmMove
}<|MERGE_RESOLUTION|>--- conflicted
+++ resolved
@@ -488,10 +488,6 @@
 		"Orders.NewDutyLocation.TransportationOffice.Address.Country",
 		"CloseoutOffice",
 		"CloseoutOffice.Address.Country",
-<<<<<<< HEAD
-		"CloseoutOffice.Address",
-=======
->>>>>>> c39dddeb
 		"CounselingOffice",
 	).All(&moves)
 	if err != nil {
