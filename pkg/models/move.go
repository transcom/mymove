package models

import (
	"crypto/sha256"
	"fmt"
	"strings"
	"time"

	"github.com/gobuffalo/pop/v6"
	"github.com/gobuffalo/validate/v3"
	"github.com/gobuffalo/validate/v3/validators"
	"github.com/gofrs/uuid"
	"github.com/jackc/pgerrcode"
	"github.com/pkg/errors"

	"github.com/transcom/mymove/pkg/auth"
	"github.com/transcom/mymove/pkg/db/dberr"
	"github.com/transcom/mymove/pkg/db/utilities"
	"github.com/transcom/mymove/pkg/random"
	"github.com/transcom/mymove/pkg/unit"
)

// MoveStatus represents the status of an order record's lifecycle
type MoveStatus string

const (
	// MoveStatusDRAFT captures enum value "DRAFT"
	MoveStatusDRAFT MoveStatus = "DRAFT"
	// MoveStatusSUBMITTED captures enum value "SUBMITTED"
	MoveStatusSUBMITTED MoveStatus = "SUBMITTED"
	// MoveStatusAPPROVED captures enum value "APPROVED"
	MoveStatusAPPROVED MoveStatus = "APPROVED"
	// MoveStatusCANCELED captures enum value "CANCELED"
	MoveStatusCANCELED MoveStatus = "CANCELED"
	// MoveStatusAPPROVALSREQUESTED captures enum value "APPROVALS REQUESTED"
	MoveStatusAPPROVALSREQUESTED MoveStatus = "APPROVALS REQUESTED"
	// MoveStatusNeedsServiceCounseling captures enum value "NEEDS SERVICE COUNSELING"
	MoveStatusNeedsServiceCounseling MoveStatus = "NEEDS SERVICE COUNSELING"
	// MoveStatusServiceCounselingCompleted captures enum value "SERVICE COUNSELING COMPLETED"
	MoveStatusServiceCounselingCompleted MoveStatus = "SERVICE COUNSELING COMPLETED"
	// MovePPMTypeFULL captures enum value "FULL"
	MovePPMTypeFULL string = "FULL"
	// MovePPMTypePARTIAL captures enum value "PARTIAL"
	MovePPMTypePARTIAL string = "PARTIAL"
)

const maxLocatorAttempts = 3
const locatorLength = 6

// This set of letters should produce 'non-word' type strings
var locatorLetters = []rune("346789BCDFGHJKMPQRTVWXY")

// Move is an object representing a move task order which falls under an "Order" assigned to a service member
type Move struct {
	ID                                             uuid.UUID             `json:"id" db:"id"`
	Locator                                        string                `json:"locator" db:"locator"`
	CreatedAt                                      time.Time             `json:"created_at" db:"created_at"`
	UpdatedAt                                      time.Time             `json:"updated_at" db:"updated_at"`
	SubmittedAt                                    *time.Time            `json:"submitted_at" db:"submitted_at"`
	OrdersID                                       uuid.UUID             `json:"orders_id" db:"orders_id"`
	Orders                                         Order                 `belongs_to:"orders" fk_id:"orders_id"`
	Status                                         MoveStatus            `json:"status" db:"status"`
	SignedCertifications                           SignedCertifications  `has_many:"signed_certifications" fk_id:"move_id" order_by:"created_at desc"`
	CancelReason                                   *string               `json:"cancel_reason" db:"cancel_reason"`
	Show                                           *bool                 `json:"show" db:"show"`
	TIORemarks                                     *string               `db:"tio_remarks"`
	AvailableToPrimeAt                             *time.Time            `db:"available_to_prime_at"`
	ApprovedAt                                     *time.Time            `db:"approved_at"`
	ContractorID                                   *uuid.UUID            `db:"contractor_id"`
	Contractor                                     *Contractor           `belongs_to:"contractors" fk_id:"contractor_id"`
	PPMType                                        *string               `db:"ppm_type"`
	MTOServiceItems                                MTOServiceItems       `has_many:"mto_service_items" fk_id:"move_id"`
	PaymentRequests                                PaymentRequests       `has_many:"payment_requests" fk_id:"move_id"`
	MTOShipments                                   MTOShipments          `json:"mto_shipments" has_many:"mto_shipments" fk_id:"move_id"`
	ReferenceID                                    *string               `db:"reference_id"`
	ServiceCounselingCompletedAt                   *time.Time            `db:"service_counseling_completed_at"`
	PrimeCounselingCompletedAt                     *time.Time            `db:"prime_counseling_completed_at"`
	ExcessUnaccompaniedBaggageWeightQualifiedAt    *time.Time            `db:"excess_unaccompanied_baggage_weight_qualified_at"` // UB specific excess tracking
	ExcessUnaccompaniedBaggageWeightAcknowledgedAt *time.Time            `db:"excess_unaccompanied_baggage_weight_acknowledged_at"`
	ExcessWeightQualifiedAt                        *time.Time            `db:"excess_weight_qualified_at"` // Overall excess weight tracking (Includes UB in the sum if it violates excess)
	ExcessWeightUploadID                           *uuid.UUID            `db:"excess_weight_upload_id"`
	ExcessWeightUpload                             *Upload               `belongs_to:"uploads" fk_id:"excess_weight_upload_id"`
	ExcessWeightAcknowledgedAt                     *time.Time            `db:"excess_weight_acknowledged_at"`
	BillableWeightsReviewedAt                      *time.Time            `db:"billable_weights_reviewed_at"`
	FinancialReviewFlag                            bool                  `db:"financial_review_flag"`
	FinancialReviewFlagSetAt                       *time.Time            `db:"financial_review_flag_set_at"`
	FinancialReviewRemarks                         *string               `db:"financial_review_remarks"`
	ShipmentGBLOC                                  MoveToGBLOCs          `has_many:"move_to_gbloc" fk_id:"move_id"`
	CloseoutOfficeID                               *uuid.UUID            `db:"closeout_office_id"`
	CloseoutOffice                                 *TransportationOffice `belongs_to:"transportation_offices" fk_id:"closeout_office_id"`
	ApprovalsRequestedAt                           *time.Time            `db:"approvals_requested_at"`
	ShipmentSeqNum                                 *int                  `db:"shipment_seq_num"`
	LockedByOfficeUserID                           *uuid.UUID            `json:"locked_by" db:"locked_by"`
	LockedByOfficeUser                             *OfficeUser           `belongs_to:"office_users" fk_id:"locked_by"`
	LockExpiresAt                                  *time.Time            `json:"lock_expires_at" db:"lock_expires_at"`
	AdditionalDocumentsID                          *uuid.UUID            `json:"additional_documents_id" db:"additional_documents_id"`
	AdditionalDocuments                            *Document             `belongs_to:"documents" fk_id:"additional_documents_id"`
	SCAssignedID                                   *uuid.UUID            `json:"sc_assigned_id" db:"sc_assigned_id"`
	SCAssignedUser                                 *OfficeUser           `belongs_to:"office_users" fk_id:"sc_assigned_id"`
	TOOAssignedID                                  *uuid.UUID            `json:"too_assigned_id" db:"too_assigned_id"`
	TOOAssignedUser                                *OfficeUser           `json:"too_assigned" belongs_to:"office_users" fk_id:"too_assigned_id"`
	TIOAssignedID                                  *uuid.UUID            `json:"tio_assigned_id" db:"tio_assigned_id"`
	TIOAssignedUser                                *OfficeUser           `belongs_to:"office_users" fk_id:"tio_assigned_id"`
	CounselingOfficeID                             *uuid.UUID            `json:"counseling_transportation_office_id" db:"counseling_transportation_office_id"`
	CounselingOffice                               *TransportationOffice `json:"counseling_transportation_office" belongs_to:"transportation_offices" fk_id:"counseling_transportation_office_id"`
}

type MoveWithEarliestDate struct {
	ID           uuid.UUID `json:"id" db:"id"`
	EarliestDate time.Time `db:"earliest_date"`
}

// TableName overrides the table name used by Pop.
func (m Move) TableName() string {
	return "moves"
}

// MoveOptions is used when creating new moves based on parameters
type MoveOptions struct {
	Show               *bool
	Status             *MoveStatus
	CounselingOfficeID *uuid.UUID
}

type Moves []Move

// Validate gets run every time you call a "pop.Validate*" (pop.ValidateAndSave, pop.ValidateAndCreate, pop.ValidateAndUpdate) method.
func (m *Move) Validate(_ *pop.Connection) (*validate.Errors, error) {
	return validate.Validate(
		&validators.StringIsPresent{Field: m.Locator, Name: "Locator"},
		&validators.UUIDIsPresent{Field: m.OrdersID, Name: "OrdersID"},
		&validators.StringIsPresent{Field: string(m.Status), Name: "Status"},
		&OptionalTimeIsPresent{Field: m.ExcessWeightQualifiedAt, Name: "ExcessWeightQualifiedAt"},
		&OptionalUUIDIsPresent{Field: m.ExcessWeightUploadID, Name: "ExcessWeightUploadID"},
		&OptionalUUIDIsPresent{Field: m.CloseoutOfficeID, Name: "CloseoutOfficeID"},
	), nil
}

// FetchMove fetches and validates a Move for this User
func FetchMove(db *pop.Connection, session *auth.Session, id uuid.UUID) (*Move, error) {
	var move Move

	err := db.Q().Eager(
		"SignedCertifications",
		"Orders.ServiceMember",
		"Orders.UploadedAmendedOrders",
		"CloseoutOffice",
		"LockedByOfficeUser",
		"AdditionalDocuments",
		"AdditionalDocuments.UserUploads",
		"CounselingOffice",
	).Where("show = TRUE").Find(&move, id)

	if err != nil {
		if errors.Cause(err).Error() == RecordNotFoundErrorString {
			return nil, ErrFetchNotFound
		}
		// Otherwise, it's an unexpected err so we return that.
		return nil, err
	}

	var shipments MTOShipments
	err = db.Q().Scope(utilities.ExcludeDeletedScope()).Eager(
		"PickupAddress.Country",
		"SecondaryPickupAddress.Country",
		"TertiaryPickupAddress.Country",
		"DestinationAddress.Country",
		"SecondaryDeliveryAddress.Country",
		"TertiaryDeliveryAddress.Country",
		"PPMShipment").Where("mto_shipments.move_id = ?", move.ID).All(&shipments)

	if err != nil {
		return nil, err
	}

	for i := range shipments {
		var agents []MTOAgent
		err = db.Scope(utilities.ExcludeDeletedScope()).Where("mto_shipment_id = ?", shipments[i].ID).All(&agents)
		if err != nil {
			return nil, err
		}
		shipments[i].MTOAgents = agents
	}
	move.MTOShipments = shipments

	if move.AdditionalDocumentsID != nil {
		var additionalDocumentUploads UserUploads
		err = db.Q().
			Scope(utilities.ExcludeDeletedScope()).EagerPreload("Upload").
			Where("document_id = ?", move.AdditionalDocumentsID).
			All(&additionalDocumentUploads)
		if err != nil {
			return &move, err
		}
		move.AdditionalDocuments.UserUploads = additionalDocumentUploads
	}

	// Ensure that the logged-in user is authorized to access this move
	if session.IsMilApp() && move.Orders.ServiceMember.ID != session.ServiceMemberID {
		return nil, ErrFetchForbidden
	}

	return &move, nil
}

// GetDestinationGBLOC returns the GBLOC for the move. This ensures that business logic is centralized.
func (m Move) GetDestinationGBLOC(db *pop.Connection) (string, error) {
	// Since this requires looking up the move in the DB, the move must have an ID. This means, the move has to have been created first.
	if uuid.UUID.IsNil(m.ID) {
		return "", errors.WithMessage(ErrInvalidOrderID, "You must created the move in the DB before getting the destination GBLOC.")
	}

	destinationAddress, err := m.GetDestinationAddress(db)
	if err != nil {
		return "", err
	}

	var newGBLOC string
	if *destinationAddress.IsOconus {
<<<<<<< HEAD
		err := db.Load(&m.Orders, "ServiceMember")
		if err != nil {
			if err.Error() == RecordNotFoundErrorString {
				return "", errors.WithMessage(err, "No Service Member found in the DB associated with moveID "+m.ID.String())
			}
			return "", err
		}
=======
		if m.OrdersID != uuid.Nil {
			err := db.Q().EagerPreload("ServiceMember").
				Find(&m.Orders, m.OrdersID)
			if err != nil {
				if errors.Cause(err).Error() == RecordNotFoundErrorString {
					return "", ErrFetchNotFound
				}
				return "", err
			}
		} else {
			return "", errors.WithMessage(ErrInvalidOrderID, "Orders ID must have a value in order to get the destination GBLOC")
		}

>>>>>>> 17cb4089
		newGBLOCOconus, err := FetchAddressGbloc(db, *destinationAddress, m.Orders.ServiceMember)
		if err != nil {
			return "", err
		}
		newGBLOC = *newGBLOCOconus
	} else {
		newGBLOCConus, err := FetchGBLOCForPostalCode(db, destinationAddress.PostalCode)
		if err != nil {
			return "", err
		}
		newGBLOC = newGBLOCConus.GBLOC
	}

	return newGBLOC, err
}

// GetDestinationAddress returns the address for the move. This ensures that business logic is centralized.
func (m Move) GetDestinationAddress(db *pop.Connection) (*Address, error) {
	// Since this requires looking up the move in the DB, the move must have an ID. This means, the move has to have been created first.
	if uuid.UUID.IsNil(m.ID) {
		return nil, errors.WithMessage(ErrInvalidOrderID, "You must created the move in the DB before getting the destination Postal Code.")
	}

	err := db.Load(&m, "Orders")
	if err != nil {
		if err.Error() == RecordNotFoundErrorString {
			return nil, errors.WithMessage(err, "No Orders found in the DB associated with moveID "+m.ID.String())
		}
		return nil, err
	}

	destinationAddress, err := m.Orders.GetDestinationAddressForAssociatedMoves(db)
	if err != nil {
		return nil, err
	}
	return destinationAddress, nil
}

// CreateSignedCertification creates a new SignedCertification associated with this move
func (m Move) CreateSignedCertification(db *pop.Connection,
	submittingUserID uuid.UUID,
	certificationText string,
	signature string,
	date time.Time,
	certificationType *SignedCertificationType) (*SignedCertification, *validate.Errors, error) {

	newSignedCertification := SignedCertification{
		MoveID:            m.ID,
		CertificationType: certificationType,
		SubmittingUserID:  submittingUserID,
		CertificationText: certificationText,
		Signature:         signature,
		Date:              date,
	}

	verrs, err := db.ValidateAndCreate(&newSignedCertification)
	if err != nil || verrs.HasAny() {
		return nil, verrs, err
	}

	return &newSignedCertification, verrs, nil
}

// GetMovesForUserID gets all move models for a given user ID
func GetMovesForUserID(db *pop.Connection, userID uuid.UUID) (Moves, error) {
	var moves Moves
	query := db.Where("user_id = $1", userID)
	err := query.All(&moves)
	return moves, err
}

// GenerateLocator constructs a record locator - a unique 6 character alphanumeric string
func GenerateLocator() string {
	// Get a UUID as a source of (almost certainly) unique bytes
	seed, err := uuid.NewV4()
	if err != nil {
		return ""
	}
	// Scramble them via SHA256 in case UUID has structure
	scrambledBytes := sha256.Sum256(seed.Bytes())
	// Now convert bytes to letters
	locatorRunes := make([]rune, locatorLength)
	for idx := 0; idx < locatorLength; idx++ {
		j := int(scrambledBytes[idx]) % len(locatorLetters)
		locatorRunes[idx] = locatorLetters[j]
	}
	return string(locatorRunes)
}

// GenerateSafetyMoveLocator constructs a record locator - a unique 6 character alphanumeric string starting with SM
func GenerateSafetyMoveLocator(db *pop.Connection) string {
	// check DB for count of locators starting with SM, then increment by 1
	var moves Moves
	query := db.Where("locator like ('SM%')")
	smCount, err := query.Count(&moves)

	if err != nil {
		return ""
	}

	return fmt.Sprintf("SM%04d", smCount+1)
}

// createNewMove adds a new Move record into the DB. In the (unlikely) event that we have a clash on Locators we
// retry with a new record locator.
func createNewMove(db *pop.Connection,
	orders Order,
	moveOptions MoveOptions) (*Move, *validate.Errors, error) {

	show := BoolPointer(true)
	if moveOptions.Show != nil {
		show = moveOptions.Show
	}
	status := MoveStatusDRAFT
	if moveOptions.Status != nil {
		status = *moveOptions.Status
	}

	var contractor Contractor
	err := db.Where("type='Prime'").First(&contractor)
	if err != nil {
		return nil, nil, fmt.Errorf("could not find contractor: %w", err)
	}

	referenceID, err := GenerateReferenceID(db)
	if err != nil {
		return nil, nil, fmt.Errorf("could not generate a unique ReferenceID: %w", err)
	}

	if orders.OrdersType != "SAFETY" {
		for i := 0; i < maxLocatorAttempts; i++ {
			move := Move{
				Orders:       orders,
				OrdersID:     orders.ID,
				Locator:      GenerateLocator(),
				Status:       status,
				Show:         show,
				ContractorID: &contractor.ID,
				ReferenceID:  &referenceID,
			}
			if moveOptions.CounselingOfficeID != nil {
				move.CounselingOfficeID = moveOptions.CounselingOfficeID
			}
			// only want safety moves move locators to start with SM, so try again
			if strings.HasPrefix(move.Locator, "SM") {
				continue
			}
			verrs, err := db.ValidateAndCreate(&move)
			if verrs.HasAny() {
				return nil, verrs, nil
			}
			if err != nil {
				if dberr.IsDBErrorForConstraint(err, pgerrcode.UniqueViolation, "moves_locator_idx") {
					// If we have a collision, try again for maxLocatorAttempts
					continue
				}
				return nil, verrs, err
			}

			return &move, verrs, nil
		}
	} else {
		for i := 0; i < maxLocatorAttempts; i++ {
			move := Move{
				Orders:       orders,
				OrdersID:     orders.ID,
				Locator:      GenerateSafetyMoveLocator(db),
				Status:       status,
				Show:         show,
				ContractorID: &contractor.ID,
				ReferenceID:  &referenceID,
			}
			if moveOptions.CounselingOfficeID != nil {
				move.CounselingOfficeID = moveOptions.CounselingOfficeID
			}
			verrs, err := db.ValidateAndCreate(&move)
			if verrs.HasAny() {
				return nil, verrs, nil
			}
			if err != nil {
				if dberr.IsDBErrorForConstraint(err, pgerrcode.UniqueViolation, "moves_locator_idx") {
					// If we have a collision, try again for maxLocatorAttempts
					continue
				}
				return nil, verrs, err
			}

			return &move, verrs, nil
		}
	}
	// the only way we get here is if we got a unique constraint error maxLocatorAttempts times.
	verrs := validate.NewErrors()
	return nil, verrs, ErrLocatorGeneration
}

// GenerateReferenceID generates a reference ID for the MTO
func GenerateReferenceID(db *pop.Connection) (string, error) {
	const maxAttempts = 10
	var referenceID string
	var err error
	for i := 0; i < maxAttempts; i++ {
		referenceID, err = generateReferenceIDHelper(db)
		if err == nil {
			return referenceID, nil
		}
	}
	return "", fmt.Errorf("move: failed to generate reference id; %w", err)
}

// GenerateReferenceID creates a random ID for an MTO. Format (xxxx-xxxx) with X being a number 0-9 (ex. 0009-1234. 4321-4444)
func generateReferenceIDHelper(db *pop.Connection) (string, error) {
	min := 0
	max := 10000
	firstNum, err := random.GetRandomIntAddend(min, max)
	if err != nil {
		return "", err
	}

	secondNum, err := random.GetRandomIntAddend(min, max)
	if err != nil {
		return "", err
	}

	newReferenceID := fmt.Sprintf("%04d-%04d", firstNum, secondNum)

	exists, err := db.Where(`reference_id= $1`, newReferenceID).Exists(&Move{})

	if err != nil {
		return "", err
	} else if exists {
		return "", errors.New("move: reference_id already exists")
	}

	return newReferenceID, nil
}

// SaveMoveDependencies safely saves a Move status, ppms' advances' statuses, orders statuses,
// and shipment GBLOCs.
func SaveMoveDependencies(db *pop.Connection, move *Move) (*validate.Errors, error) {
	responseVErrors := validate.NewErrors()
	var responseError error

	if verrs, err := db.ValidateAndSave(&move.Orders); verrs.HasAny() || err != nil {
		responseVErrors.Append(verrs)
		responseError = errors.Wrap(err, "Error Saving Orders")
	}

	if verrs, err := db.ValidateAndSave(move); verrs.HasAny() || err != nil {
		responseVErrors.Append(verrs)
		responseError = errors.Wrap(err, "Error Saving Move")
	}

	return responseVErrors, responseError
}

// FetchMoveByMoveIDWithServiceItems returns a Move along with all the associations needed to determine
// the move service item's status.
func FetchMoveByMoveIDWithServiceItems(db *pop.Connection, moveID uuid.UUID) (Move, error) {
	var move Move
	err := db.Q().Eager().Where("show = TRUE").Find(&move, moveID)

	if err != nil {
		if errors.Cause(err).Error() == RecordNotFoundErrorString {
			return Move{}, ErrFetchNotFound
		}
		return Move{}, err
	}
	return move, nil
}

// FetchMoveForMoveDates returns a Move along with all the associations needed to determine
// the move dates summary information.
func FetchMoveForMoveDates(db *pop.Connection, moveID uuid.UUID) (Move, error) {
	var move Move
	err := db.
		Eager(
			"Orders.OriginDutyLocation.Address.Country",
			"Orders.NewDutyLocation.Address.Country",
			"Orders.ServiceMember",
		).
		Find(&move, moveID)

	return move, err
}

// FetchMoveByOrderID returns a Move for a given id
func FetchMoveByOrderID(db *pop.Connection, orderID uuid.UUID) (Move, error) {
	var move Move
	err := db.Where("orders_id = ?", orderID).First(&move)
	if err != nil {
		if errors.Cause(err).Error() == RecordNotFoundErrorString {
			return Move{}, ErrFetchNotFound
		}
		return Move{}, err
	}
	return move, nil
}

// FetchMovesByOrderID returns moves for a given id of an order
func FetchMovesByOrderID(db *pop.Connection, orderID uuid.UUID) (Moves, error) {
	var moves Moves

	query := db.Where("orders_id = ?", orderID)
	err := query.Eager(
		"MTOShipments",
		"MTOShipments.MTOAgents",
		"MTOShipments.PPMShipment",
		"MTOShipments.PPMShipment.W2Address.Country",
		"MTOShipments.PPMShipment.WeightTickets",
		"MTOShipments.PPMShipment.WeightTickets.EmptyDocument.UserUploads.Upload",
		"MTOShipments.PPMShipment.WeightTickets.FullDocument.UserUploads.Upload",
		"MTOShipments.PPMShipment.WeightTickets.ProofOfTrailerOwnershipDocument.UserUploads.Upload",
		"MTOShipments.PPMShipment.MovingExpenses",
		"MTOShipments.PPMShipment.MovingExpenses.Document.UserUploads.Upload",
		"MTOShipments.PPMShipment.ProgearWeightTickets",
		"MTOShipments.PPMShipment.ProgearWeightTickets.Document.UserUploads.Upload",
		"MTOShipments.DestinationAddress.Country",
		"MTOShipments.SecondaryDeliveryAddress.Country",
		"MTOShipments.TertiaryDeliveryAddress.Country",
		"MTOShipments.PickupAddress.Country",
		"MTOShipments.SecondaryPickupAddress.Country",
		"MTOShipments.TertiaryPickupAddress.Country",
		"MTOShipments.PPMShipment.PickupAddress.Country",
		"MTOShipments.PPMShipment.DestinationAddress.Country",
		"MTOShipments.PPMShipment.SecondaryPickupAddress.Country",
		"MTOShipments.PPMShipment.SecondaryDestinationAddress.Country",
		"MTOShipments.PPMShipment.TertiaryPickupAddress.Country",
		"MTOShipments.PPMShipment.TertiaryDestinationAddress.Country",
		"MTOShipments.BoatShipment",
		"MTOShipments.MobileHome",
		"Orders",
		"Orders.UploadedOrders",
		"Orders.UploadedOrders.UserUploads",
		"Orders.UploadedAmendedOrders",
		"Orders.Entitlement",
		"Orders.ServiceMember",
		"Orders.ServiceMember.User",
		"Orders.OriginDutyLocation.Address.Country",
		"Orders.OriginDutyLocation.TransportationOffice",
		"Orders.OriginDutyLocation.TransportationOffice.Address.Country",
		"Orders.NewDutyLocation.Address.Country",
		"Orders.NewDutyLocation.TransportationOffice",
		"Orders.NewDutyLocation.TransportationOffice.Address.Country",
		"CloseoutOffice",
		"CloseoutOffice.Address.Country",
		"CounselingOffice",
	).All(&moves)
	if err != nil {
		return moves, err
	}

	order := moves[0].Orders

	// Eager loading of nested has_many associations is broken
	var userUploads UserUploads
	err = db.Q().
		Scope(utilities.ExcludeDeletedScope()).EagerPreload("Upload").
		Where("document_id = ?", order.UploadedOrders.ID).
		All(&userUploads)
	if err != nil {
		return moves, err
	}

	moves[0].Orders.UploadedOrders.UserUploads = userUploads

	// Eager loading of nested has_many associations is broken
	if order.UploadedAmendedOrders != nil {
		var amendedUserUploads UserUploads
		err = db.Q().
			Scope(utilities.ExcludeDeletedScope()).EagerPreload("Upload").
			Where("document_id = ?", order.UploadedAmendedOrdersID).
			All(&amendedUserUploads)
		if err != nil {
			return moves, err
		}
		moves[0].Orders.UploadedAmendedOrders.UserUploads = amendedUserUploads
	}

	// the following checks are needed since we can't use "ExcludeDeletedScope()" in the big query above
	// this is because not all of the tables being queried have "deleted_at" columns and this returns an error
	if len(moves) > 0 {
		if len(moves[0].MTOShipments) > 0 {
			// We do not need to consider deleted weight tickets or uploads within them
			if moves[0].MTOShipments[0].PPMShipment != nil && moves[0].MTOShipments[0].PPMShipment.WeightTickets != nil {
				var filteredWeightTickets []WeightTicket
				for _, wt := range moves[0].MTOShipments[0].PPMShipment.WeightTickets {
					if wt.DeletedAt == nil {
						wt.EmptyDocument.UserUploads = wt.EmptyDocument.UserUploads.FilterDeleted()
						wt.FullDocument.UserUploads = wt.FullDocument.UserUploads.FilterDeleted()
						wt.ProofOfTrailerOwnershipDocument.UserUploads = wt.ProofOfTrailerOwnershipDocument.UserUploads.FilterDeleted()
						filteredWeightTickets = append(filteredWeightTickets, wt)
					}
				}
				moves[0].MTOShipments[0].PPMShipment.WeightTickets = filteredWeightTickets
			}
			// We do not need to consider deleted moving expenses
			if len(moves[0].MTOShipments[0].PPMShipment.MovingExpenses) > 0 {
				nonDeletedMovingExpenses := moves[0].MTOShipments[0].PPMShipment.MovingExpenses.FilterDeleted()
				moves[0].MTOShipments[0].PPMShipment.MovingExpenses = nonDeletedMovingExpenses
			}
			// We do not need to consider deleted progear weight tickets
			if len(moves[0].MTOShipments[0].PPMShipment.ProgearWeightTickets) > 0 {
				nonDeletedProgearTickets := moves[0].MTOShipments[0].PPMShipment.ProgearWeightTickets.FilterDeleted()
				moves[0].MTOShipments[0].PPMShipment.ProgearWeightTickets = nonDeletedProgearTickets
			}
		}
	}

	return moves, err
}

// FetchMoveByMoveID returns a Move for a given id
func FetchMoveByMoveID(db *pop.Connection, moveID uuid.UUID) (Move, error) {
	var move Move
	err := db.Q().Find(&move, moveID)

	if err != nil {
		if errors.Cause(err).Error() == RecordNotFoundErrorString {
			return Move{}, ErrFetchNotFound
		}
		return Move{}, err
	}
	return move, nil
}

func FetchMoveByMoveIDWithOrders(db *pop.Connection, moveID uuid.UUID) (Move, error) {
	var move Move
	err := db.Q().Eager(
		"Orders",
	).Where("show = TRUE").Find(&move, moveID)

	if err != nil {
		if errors.Cause(err).Error() == RecordNotFoundErrorString {
			return Move{}, ErrFetchNotFound
		}
		return Move{}, err
	}
	return move, nil
}

// IsCanceled returns true if the Move's status is `CANCELED`, false otherwise
func (m Move) IsCanceled() *bool {
	if m.Status == MoveStatusCANCELED {
		return BoolPointer(true)
	}
	return BoolPointer(false)
}

// IsPPMOnly returns true of the only type of shipment associate with the move is "PPM", false otherwise
func (m Move) IsPPMOnly() bool {
	if len(m.MTOShipments) == 0 {
		return false
	}
	ppmOnlyMove := true
	for _, s := range m.MTOShipments {
		if s.ShipmentType != MTOShipmentTypePPM {
			ppmOnlyMove = false
			break
		}
	}
	return ppmOnlyMove
}
func GetTotalNetWeightForMove(m Move) unit.Pound {
	totalNetWeight := unit.Pound(0)
	for _, shipment := range m.MTOShipments {
		if shipment.ShipmentType == MTOShipmentTypePPM && shipment.PPMShipment != nil {
			totalNetWeight += GetPPMNetWeight(*shipment.PPMShipment)
		}
	}
	return totalNetWeight
}

// gets total weight from all ppm and hhg shipments within a move
func GetTotalNetWeightForMTOShipment(s MTOShipment) unit.Pound {
	totalNetWeight := unit.Pound(0)
	if s.ShipmentType == MTOShipmentTypePPM && s.PPMShipment != nil {
		totalNetWeight += GetPPMNetWeight(*s.PPMShipment)
	} else if s.PrimeActualWeight != nil {
		totalNetWeight += *s.PrimeActualWeight
	}

	return totalNetWeight
}

// HasPPM returns true if at least one shipment type is "PPM" associated with the move, false otherwise
func (m Move) HasPPM() bool {
	if len(m.MTOShipments) == 0 {
		return false
	}
	hasPpmMove := false
	for _, s := range m.MTOShipments {
		if s.ShipmentType == MTOShipmentTypePPM {
			hasPpmMove = true
			break
		}
	}
	return hasPpmMove
}<|MERGE_RESOLUTION|>--- conflicted
+++ resolved
@@ -217,15 +217,6 @@
 
 	var newGBLOC string
 	if *destinationAddress.IsOconus {
-<<<<<<< HEAD
-		err := db.Load(&m.Orders, "ServiceMember")
-		if err != nil {
-			if err.Error() == RecordNotFoundErrorString {
-				return "", errors.WithMessage(err, "No Service Member found in the DB associated with moveID "+m.ID.String())
-			}
-			return "", err
-		}
-=======
 		if m.OrdersID != uuid.Nil {
 			err := db.Q().EagerPreload("ServiceMember").
 				Find(&m.Orders, m.OrdersID)
@@ -239,7 +230,6 @@
 			return "", errors.WithMessage(ErrInvalidOrderID, "Orders ID must have a value in order to get the destination GBLOC")
 		}
 
->>>>>>> 17cb4089
 		newGBLOCOconus, err := FetchAddressGbloc(db, *destinationAddress, m.Orders.ServiceMember)
 		if err != nil {
 			return "", err
