--- conflicted
+++ resolved
@@ -180,6 +180,7 @@
 	db *pop.Connection,
 	uploads Uploads,
 	moveDocumentType MoveDocumentType,
+	personallyProcuredMoveID *uuid.UUID,
 	title string,
 	notes *string) (*MoveDocument, *validate.Errors, error) {
 
@@ -211,15 +212,17 @@
 
 	// Finally create the MoveDocument to tie it to the Move
 	newMoveDocument := &MoveDocument{
-		Move:             m,
-		MoveID:           m.ID,
-		Document:         newDoc,
-		DocumentID:       newDoc.ID,
-		MoveDocumentType: moveDocumentType,
-		Title:            title,
-		Status:           MoveDocumentStatusAWAITINGREVIEW,
-		Notes:            notes,
-	}
+		Move:                     m,
+		MoveID:                   m.ID,
+		Document:                 newDoc,
+		DocumentID:               newDoc.ID,
+		MoveDocumentType:         moveDocumentType,
+		PersonallyProcuredMoveID: personallyProcuredMoveID,
+		Title:  title,
+		Status: MoveDocumentStatusAWAITINGREVIEW,
+		Notes:  notes,
+	}
+
 	verrs, err = db.ValidateAndCreate(newMoveDocument)
 	if err != nil || verrs.HasAny() {
 		responseVErrors.Append(verrs)
@@ -230,7 +233,7 @@
 	return newMoveDocument, responseVErrors, nil
 }
 
-// CreateMoveDocument creates a move document associated to a move
+// CreateMoveDocument creates a move document associated to a move & ppm
 func (m Move) CreateMoveDocument(
 	db *pop.Connection,
 	uploads Uploads,
@@ -250,6 +253,7 @@
 			db,
 			uploads,
 			moveDocumentType,
+			personallyProcuredMoveID,
 			title,
 			notes)
 
@@ -264,10 +268,11 @@
 	return newMoveDocument, responseVErrors, responseError
 }
 
-// CreateMovingExpenseDocument creates a move document associated to a move
+// CreateMovingExpenseDocument creates a moving expense document associated to a move and move document
 func (m Move) CreateMovingExpenseDocument(
 	db *pop.Connection,
 	uploads Uploads,
+	personallyProcuredMoveID *uuid.UUID,
 	moveDocumentType MoveDocumentType,
 	title string,
 	notes *string,
@@ -286,6 +291,7 @@
 			db,
 			uploads,
 			moveDocumentType,
+			personallyProcuredMoveID,
 			title,
 			notes)
 		if responseVErrors.HasAny() || responseError != nil {
@@ -299,7 +305,6 @@
 			return transactionError
 		}
 
-<<<<<<< HEAD
 		// Finally, create the MovingExpenseDocument
 		newMovingExpenseDocument = &MovingExpenseDocument{
 			MoveDocumentID:    newMoveDocument.ID,
@@ -307,19 +312,6 @@
 			MovingExpenseType: movingExpenseType,
 			ReimbursementID:   reimbursement.ID,
 			Reimbursement:     reimbursement,
-=======
-		// Finally create the MoveDocument to tie it to the Move
-		newMoveDocument = &MoveDocument{
-			Move:                     m,
-			MoveID:                   m.ID,
-			Document:                 newDoc,
-			DocumentID:               newDoc.ID,
-			PersonallyProcuredMoveID: personallyProcuredMoveID,
-			MoveDocumentType:         moveDocumentType,
-			Title:                    title,
-			Status:                   status,
-			Notes:                    notes,
->>>>>>> efd0ad45
 		}
 		verrs, err := db.ValidateAndCreate(newMovingExpenseDocument)
 		if err != nil || verrs.HasAny() {
