package models

import (
	"crypto/sha256"
	"fmt"
	"strings"
	"time"

	"github.com/gobuffalo/pop/v6"
	"github.com/gobuffalo/validate/v3"
	"github.com/gobuffalo/validate/v3/validators"
	"github.com/gofrs/uuid"
	"github.com/jackc/pgerrcode"
	"github.com/pkg/errors"

	"github.com/transcom/mymove/pkg/auth"
	"github.com/transcom/mymove/pkg/db/dberr"
	"github.com/transcom/mymove/pkg/db/utilities"
	"github.com/transcom/mymove/pkg/random"
	"github.com/transcom/mymove/pkg/unit"
)

// MoveStatus represents the status of an order record's lifecycle
type MoveStatus string

const (
	// MoveStatusDRAFT captures enum value "DRAFT"
	MoveStatusDRAFT MoveStatus = "DRAFT"
	// MoveStatusSUBMITTED captures enum value "SUBMITTED"
	MoveStatusSUBMITTED MoveStatus = "SUBMITTED"
	// MoveStatusAPPROVED captures enum value "APPROVED"
	MoveStatusAPPROVED MoveStatus = "APPROVED"
	// MoveStatusCANCELED captures enum value "CANCELED"
	MoveStatusCANCELED MoveStatus = "CANCELED"
	// MoveStatusAPPROVALSREQUESTED captures enum value "APPROVALS REQUESTED"
	MoveStatusAPPROVALSREQUESTED MoveStatus = "APPROVALS REQUESTED"
	// MoveStatusNeedsServiceCounseling captures enum value "NEEDS SERVICE COUNSELING"
	MoveStatusNeedsServiceCounseling MoveStatus = "NEEDS SERVICE COUNSELING"
	// MoveStatusServiceCounselingCompleted captures enum value "SERVICE COUNSELING COMPLETED"
	MoveStatusServiceCounselingCompleted MoveStatus = "SERVICE COUNSELING COMPLETED"
	// MovePPMTypeFULL captures enum value "FULL"
	MovePPMTypeFULL string = "FULL"
	// MovePPMTypePARTIAL captures enum value "PARTIAL"
	MovePPMTypePARTIAL string = "PARTIAL"
)

const maxLocatorAttempts = 3
const locatorLength = 6

// This set of letters should produce 'non-word' type strings
var locatorLetters = []rune("346789BCDFGHJKMPQRTVWXY")

// Move is an object representing a move task order which falls under an "Order" assigned to a service member
type Move struct {
	ID                           uuid.UUID             `json:"id" db:"id"`
	Locator                      string                `json:"locator" db:"locator"`
	CreatedAt                    time.Time             `json:"created_at" db:"created_at"`
	UpdatedAt                    time.Time             `json:"updated_at" db:"updated_at"`
	SubmittedAt                  *time.Time            `json:"submitted_at" db:"submitted_at"`
	OrdersID                     uuid.UUID             `json:"orders_id" db:"orders_id"`
	Orders                       Order                 `belongs_to:"orders" fk_id:"orders_id"`
	Status                       MoveStatus            `json:"status" db:"status"`
	SignedCertifications         SignedCertifications  `has_many:"signed_certifications" fk_id:"move_id" order_by:"created_at desc"`
	CancelReason                 *string               `json:"cancel_reason" db:"cancel_reason"`
	Show                         *bool                 `json:"show" db:"show"`
	TIORemarks                   *string               `db:"tio_remarks"`
	AvailableToPrimeAt           *time.Time            `db:"available_to_prime_at"`
	ApprovedAt                   *time.Time            `db:"approved_at"`
	ContractorID                 *uuid.UUID            `db:"contractor_id"`
	Contractor                   *Contractor           `belongs_to:"contractors" fk_id:"contractor_id"`
	PPMType                      *string               `db:"ppm_type"`
	MTOServiceItems              MTOServiceItems       `has_many:"mto_service_items" fk_id:"move_id"`
	PaymentRequests              PaymentRequests       `has_many:"payment_requests" fk_id:"move_id"`
	MTOShipments                 MTOShipments          `has_many:"mto_shipments" fk_id:"move_id"`
	ReferenceID                  *string               `db:"reference_id"`
	ServiceCounselingCompletedAt *time.Time            `db:"service_counseling_completed_at"`
	PrimeCounselingCompletedAt   *time.Time            `db:"prime_counseling_completed_at"`
	ExcessWeightQualifiedAt      *time.Time            `db:"excess_weight_qualified_at"`
	ExcessWeightUploadID         *uuid.UUID            `db:"excess_weight_upload_id"`
	ExcessWeightUpload           *Upload               `belongs_to:"uploads" fk_id:"excess_weight_upload_id"`
	ExcessWeightAcknowledgedAt   *time.Time            `db:"excess_weight_acknowledged_at"`
	BillableWeightsReviewedAt    *time.Time            `db:"billable_weights_reviewed_at"`
	FinancialReviewFlag          bool                  `db:"financial_review_flag"`
	FinancialReviewFlagSetAt     *time.Time            `db:"financial_review_flag_set_at"`
	FinancialReviewRemarks       *string               `db:"financial_review_remarks"`
	ShipmentGBLOC                MoveToGBLOCs          `has_many:"move_to_gbloc" fk_id:"move_id"`
	CloseoutOfficeID             *uuid.UUID            `db:"closeout_office_id"`
	CloseoutOffice               *TransportationOffice `belongs_to:"transportation_offices" fk_id:"closeout_office_id"`
	ApprovalsRequestedAt         *time.Time            `db:"approvals_requested_at"`
	ShipmentSeqNum               *int                  `db:"shipment_seq_num"`
	LockedByOfficeUserID         *uuid.UUID            `json:"locked_by" db:"locked_by"`
	LockedByOfficeUser           *OfficeUser           `belongs_to:"office_users" fk_id:"locked_by"`
	LockExpiresAt                *time.Time            `json:"lock_expires_at" db:"lock_expires_at"`
	AdditionalDocumentsID        *uuid.UUID            `json:"additional_documents_id" db:"additional_documents_id"`
	AdditionalDocuments          *Document             `belongs_to:"documents" fk_id:"additional_documents_id"`
	SCAssignedID                 *uuid.UUID            `json:"sc_assigned_id" db:"sc_assigned_id"`
	SCAssignedUser               *OfficeUser           `belongs_to:"office_users" fk_id:"sc_assigned_id"`
	TOOAssignedID                *uuid.UUID            `json:"too_assigned_id" db:"too_assigned_id"`
	TOOAssignedUser              *OfficeUser           `belongs_to:"office_users" fk_id:"too_assigned_id"`
	TIOAssignedID                *uuid.UUID            `json:"tio_assigned_id" db:"tio_assigned_id"`
	TIOAssignedUser              *OfficeUser           `belongs_to:"office_users" fk_id:"tio_assigned_id"`
}

// TableName overrides the table name used by Pop.
func (m Move) TableName() string {
	return "moves"
}

// MoveOptions is used when creating new moves based on parameters
type MoveOptions struct {
	Show   *bool
	Status *MoveStatus
}

type Moves []Move

// Validate gets run every time you call a "pop.Validate*" (pop.ValidateAndSave, pop.ValidateAndCreate, pop.ValidateAndUpdate) method.
func (m *Move) Validate(_ *pop.Connection) (*validate.Errors, error) {
	return validate.Validate(
		&validators.StringIsPresent{Field: m.Locator, Name: "Locator"},
		&validators.UUIDIsPresent{Field: m.OrdersID, Name: "OrdersID"},
		&validators.StringIsPresent{Field: string(m.Status), Name: "Status"},
		&OptionalTimeIsPresent{Field: m.ExcessWeightQualifiedAt, Name: "ExcessWeightQualifiedAt"},
		&OptionalUUIDIsPresent{Field: m.ExcessWeightUploadID, Name: "ExcessWeightUploadID"},
		&OptionalUUIDIsPresent{Field: m.CloseoutOfficeID, Name: "CloseoutOfficeID"},
	), nil
}

// FetchMove fetches and validates a Move for this User
func FetchMove(db *pop.Connection, session *auth.Session, id uuid.UUID) (*Move, error) {
	var move Move

	err := db.Q().Eager(
		"SignedCertifications",
		"Orders.ServiceMember",
		"Orders.UploadedAmendedOrders",
		"CloseoutOffice",
		"LockedByOfficeUser",
		"AdditionalDocuments",
		"AdditionalDocuments.UserUploads",
	).Where("show = TRUE").Find(&move, id)

	if err != nil {
		if errors.Cause(err).Error() == RecordNotFoundErrorString {
			return nil, ErrFetchNotFound
		}
		// Otherwise, it's an unexpected err so we return that.
		return nil, err
	}

	var shipments MTOShipments
	err = db.Q().Scope(utilities.ExcludeDeletedScope()).Eager(
		"PickupAddress",
		"SecondaryPickupAddress",
		"TertiaryPickupAddress",
		"DestinationAddress",
		"SecondaryDeliveryAddress",
		"TertiaryDeliveryAddress",
		"PPMShipment").Where("mto_shipments.move_id = ?", move.ID).All(&shipments)

	if err != nil {
		return nil, err
	}

	for i := range shipments {
		var agents []MTOAgent
		err = db.Scope(utilities.ExcludeDeletedScope()).Where("mto_shipment_id = ?", shipments[i].ID).All(&agents)
		if err != nil {
			return nil, err
		}
		shipments[i].MTOAgents = agents
	}
	move.MTOShipments = shipments

	if move.AdditionalDocumentsID != nil {
		var additionalDocumentUploads UserUploads
		err = db.Q().
			Scope(utilities.ExcludeDeletedScope()).EagerPreload("Upload").
			Where("document_id = ?", move.AdditionalDocumentsID).
			All(&additionalDocumentUploads)
		if err != nil {
			return &move, err
		}
		move.AdditionalDocuments.UserUploads = additionalDocumentUploads
	}

	// Ensure that the logged-in user is authorized to access this move
	if session.IsMilApp() && move.Orders.ServiceMember.ID != session.ServiceMemberID {
		return nil, ErrFetchForbidden
	}

	return &move, nil
}

// CreateSignedCertification creates a new SignedCertification associated with this move
func (m Move) CreateSignedCertification(db *pop.Connection,
	submittingUserID uuid.UUID,
	certificationText string,
	signature string,
	date time.Time,
	certificationType *SignedCertificationType) (*SignedCertification, *validate.Errors, error) {

	newSignedCertification := SignedCertification{
		MoveID:            m.ID,
		CertificationType: certificationType,
		SubmittingUserID:  submittingUserID,
		CertificationText: certificationText,
		Signature:         signature,
		Date:              date,
	}

	verrs, err := db.ValidateAndCreate(&newSignedCertification)
	if err != nil || verrs.HasAny() {
		return nil, verrs, err
	}

	return &newSignedCertification, verrs, nil
}

// GetMovesForUserID gets all move models for a given user ID
func GetMovesForUserID(db *pop.Connection, userID uuid.UUID) (Moves, error) {
	var moves Moves
	query := db.Where("user_id = $1", userID)
	err := query.All(&moves)
	return moves, err
}

// GenerateLocator constructs a record locator - a unique 6 character alphanumeric string
func GenerateLocator() string {
	// Get a UUID as a source of (almost certainly) unique bytes
	seed, err := uuid.NewV4()
	if err != nil {
		return ""
	}
	// Scramble them via SHA256 in case UUID has structure
	scrambledBytes := sha256.Sum256(seed.Bytes())
	// Now convert bytes to letters
	locatorRunes := make([]rune, locatorLength)
	for idx := 0; idx < locatorLength; idx++ {
		j := int(scrambledBytes[idx]) % len(locatorLetters)
		locatorRunes[idx] = locatorLetters[j]
	}
	return string(locatorRunes)
}

// GenerateSafetyMoveLocator constructs a record locator - a unique 6 character alphanumeric string starting with SM
func GenerateSafetyMoveLocator(db *pop.Connection) string {
	// check DB for count of locators starting with SM, then increment by 1
	var moves Moves
	query := db.Where("locator like ('SM%')")
	smCount, err := query.Count(&moves)

	if err != nil {
		return ""
	}

	return fmt.Sprintf("SM%04d", smCount+1)
}

// createNewMove adds a new Move record into the DB. In the (unlikely) event that we have a clash on Locators we
// retry with a new record locator.
func createNewMove(db *pop.Connection,
	orders Order,
	moveOptions MoveOptions) (*Move, *validate.Errors, error) {

	show := BoolPointer(true)
	if moveOptions.Show != nil {
		show = moveOptions.Show
	}
	status := MoveStatusDRAFT
	if moveOptions.Status != nil {
		status = *moveOptions.Status
	}

	var contractor Contractor
	err := db.Where("type='Prime'").First(&contractor)
	if err != nil {
		return nil, nil, fmt.Errorf("could not find contractor: %w", err)
	}

	referenceID, err := GenerateReferenceID(db)
	if err != nil {
		return nil, nil, fmt.Errorf("could not generate a unique ReferenceID: %w", err)
	}

	if orders.OrdersType != "SAFETY" {
		for i := 0; i < maxLocatorAttempts; i++ {
			move := Move{
				Orders:       orders,
				OrdersID:     orders.ID,
				Locator:      GenerateLocator(),
				Status:       status,
				Show:         show,
				ContractorID: &contractor.ID,
				ReferenceID:  &referenceID,
			}
			// only want safety moves move locators to start with SM, so try again
			if strings.HasPrefix(move.Locator, "SM") {
				continue
			}
			verrs, err := db.ValidateAndCreate(&move)
			if verrs.HasAny() {
				return nil, verrs, nil
			}
			if err != nil {
				if dberr.IsDBErrorForConstraint(err, pgerrcode.UniqueViolation, "moves_locator_idx") {
					// If we have a collision, try again for maxLocatorAttempts
					continue
				}
				return nil, verrs, err
			}

			return &move, verrs, nil
		}
	} else {
		for i := 0; i < maxLocatorAttempts; i++ {
			move := Move{
				Orders:       orders,
				OrdersID:     orders.ID,
				Locator:      GenerateSafetyMoveLocator(db),
				Status:       status,
				Show:         show,
				ContractorID: &contractor.ID,
				ReferenceID:  &referenceID,
			}

			verrs, err := db.ValidateAndCreate(&move)
			if verrs.HasAny() {
				return nil, verrs, nil
			}
			if err != nil {
				if dberr.IsDBErrorForConstraint(err, pgerrcode.UniqueViolation, "moves_locator_idx") {
					// If we have a collision, try again for maxLocatorAttempts
					continue
				}
				return nil, verrs, err
			}

			return &move, verrs, nil
		}
	}
	// the only way we get here is if we got a unique constraint error maxLocatorAttempts times.
	verrs := validate.NewErrors()
	return nil, verrs, ErrLocatorGeneration
}

// GenerateReferenceID generates a reference ID for the MTO
func GenerateReferenceID(db *pop.Connection) (string, error) {
	const maxAttempts = 10
	var referenceID string
	var err error
	for i := 0; i < maxAttempts; i++ {
		referenceID, err = generateReferenceIDHelper(db)
		if err == nil {
			return referenceID, nil
		}
	}
	return "", fmt.Errorf("move: failed to generate reference id; %w", err)
}

// GenerateReferenceID creates a random ID for an MTO. Format (xxxx-xxxx) with X being a number 0-9 (ex. 0009-1234. 4321-4444)
func generateReferenceIDHelper(db *pop.Connection) (string, error) {
	min := 0
	max := 10000
	firstNum, err := random.GetRandomIntAddend(min, max)
	if err != nil {
		return "", err
	}

	secondNum, err := random.GetRandomIntAddend(min, max)
	if err != nil {
		return "", err
	}

	newReferenceID := fmt.Sprintf("%04d-%04d", firstNum, secondNum)

	exists, err := db.Where(`reference_id= $1`, newReferenceID).Exists(&Move{})

	if err != nil {
		return "", err
	} else if exists {
		return "", errors.New("move: reference_id already exists")
	}

	return newReferenceID, nil
}

// SaveMoveDependencies safely saves a Move status, ppms' advances' statuses, orders statuses,
// and shipment GBLOCs.
func SaveMoveDependencies(db *pop.Connection, move *Move) (*validate.Errors, error) {
	responseVErrors := validate.NewErrors()
	var responseError error

	if verrs, err := db.ValidateAndSave(&move.Orders); verrs.HasAny() || err != nil {
		responseVErrors.Append(verrs)
		responseError = errors.Wrap(err, "Error Saving Orders")
	}

	if verrs, err := db.ValidateAndSave(move); verrs.HasAny() || err != nil {
		responseVErrors.Append(verrs)
		responseError = errors.Wrap(err, "Error Saving Move")
	}

	return responseVErrors, responseError
}

// FetchMoveForMoveDates returns a Move along with all the associations needed to determine
// the move dates summary information.
func FetchMoveForMoveDates(db *pop.Connection, moveID uuid.UUID) (Move, error) {
	var move Move
	err := db.
		Eager(
			"Orders.OriginDutyLocation.Address",
			"Orders.NewDutyLocation.Address",
			"Orders.ServiceMember",
		).
		Find(&move, moveID)

	return move, err
}

// FetchMoveByOrderID returns a Move for a given id
func FetchMoveByOrderID(db *pop.Connection, orderID uuid.UUID) (Move, error) {
	var move Move
	err := db.Where("orders_id = ?", orderID).First(&move)
	if err != nil {
		if errors.Cause(err).Error() == RecordNotFoundErrorString {
			return Move{}, ErrFetchNotFound
		}
		return Move{}, err
	}
	return move, nil
}

// FetchMovesByOrderID returns moves for a given id of an order
func FetchMovesByOrderID(db *pop.Connection, orderID uuid.UUID) (Moves, error) {
	var moves Moves

	query := db.Where("orders_id = ?", orderID)
	err := query.Eager(
		"MTOShipments",
		"MTOShipments.MTOAgents",
		"MTOShipments.PPMShipment",
		"MTOShipments.PPMShipment.W2Address",
		"MTOShipments.PPMShipment.WeightTickets",
		"MTOShipments.PPMShipment.WeightTickets.EmptyDocument.UserUploads.Upload",
		"MTOShipments.PPMShipment.WeightTickets.FullDocument.UserUploads.Upload",
		"MTOShipments.PPMShipment.WeightTickets.ProofOfTrailerOwnershipDocument.UserUploads.Upload",
		"MTOShipments.PPMShipment.MovingExpenses",
		"MTOShipments.PPMShipment.MovingExpenses.Document.UserUploads.Upload",
		"MTOShipments.PPMShipment.ProgearWeightTickets",
		"MTOShipments.PPMShipment.ProgearWeightTickets.Document.UserUploads.Upload",
		"MTOShipments.DestinationAddress",
		"MTOShipments.SecondaryDeliveryAddress",
		"MTOShipments.TertiaryDeliveryAddress",
		"MTOShipments.PickupAddress",
		"MTOShipments.SecondaryPickupAddress",
		"MTOShipments.TertiaryPickupAddress",
		"MTOShipments.PPMShipment.PickupAddress",
		"MTOShipments.PPMShipment.DestinationAddress",
		"MTOShipments.PPMShipment.SecondaryPickupAddress",
		"MTOShipments.PPMShipment.SecondaryDestinationAddress",
		"MTOShipments.PPMShipment.TertiaryPickupAddress",
		"MTOShipments.PPMShipment.TertiaryDestinationAddress",
		"MTOShipments.BoatShipment",
		"Orders",
		"Orders.UploadedOrders",
		"Orders.UploadedOrders.UserUploads",
		"Orders.UploadedAmendedOrders",
		"Orders.Entitlement",
		"Orders.ServiceMember",
		"Orders.ServiceMember.User",
		"Orders.OriginDutyLocation.Address",
		"Orders.OriginDutyLocation.TransportationOffice",
		"Orders.OriginDutyLocation.TransportationOffice.Address",
		"Orders.NewDutyLocation.Address",
		"Orders.NewDutyLocation.TransportationOffice",
		"Orders.NewDutyLocation.TransportationOffice.Address",
		"CloseoutOffice",
		"CloseoutOffice.Address",
	).All(&moves)
	if err != nil {
		return moves, err
	}

	order := moves[0].Orders

	// Eager loading of nested has_many associations is broken
	var userUploads UserUploads
	err = db.Q().
		Scope(utilities.ExcludeDeletedScope()).EagerPreload("Upload").
		Where("document_id = ?", order.UploadedOrders.ID).
		All(&userUploads)
	if err != nil {
		return moves, err
	}

	moves[0].Orders.UploadedOrders.UserUploads = userUploads

	// Eager loading of nested has_many associations is broken
	if order.UploadedAmendedOrders != nil {
		var amendedUserUploads UserUploads
		err = db.Q().
			Scope(utilities.ExcludeDeletedScope()).EagerPreload("Upload").
			Where("document_id = ?", order.UploadedAmendedOrdersID).
			All(&amendedUserUploads)
		if err != nil {
			return moves, err
		}
		moves[0].Orders.UploadedAmendedOrders.UserUploads = amendedUserUploads
	}

	// the following checks are needed since we can't use "ExcludeDeletedScope()" in the big query above
	// this is because not all of the tables being queried have "deleted_at" columns and this returns an error
	if len(moves) > 0 {
		if len(moves[0].MTOShipments) > 0 {
			// We do not need to consider deleted weight tickets or uploads within them
			if moves[0].MTOShipments[0].PPMShipment != nil && moves[0].MTOShipments[0].PPMShipment.WeightTickets != nil {
				var filteredWeightTickets []WeightTicket
				for _, wt := range moves[0].MTOShipments[0].PPMShipment.WeightTickets {
					if wt.DeletedAt == nil {
						wt.EmptyDocument.UserUploads = wt.EmptyDocument.UserUploads.FilterDeleted()
						wt.FullDocument.UserUploads = wt.FullDocument.UserUploads.FilterDeleted()
						wt.ProofOfTrailerOwnershipDocument.UserUploads = wt.ProofOfTrailerOwnershipDocument.UserUploads.FilterDeleted()
						filteredWeightTickets = append(filteredWeightTickets, wt)
					}
				}
				moves[0].MTOShipments[0].PPMShipment.WeightTickets = filteredWeightTickets
			}
			// We do not need to consider deleted moving expenses
			if moves[0].MTOShipments[0].PPMShipment.MovingExpenses != nil && len(moves[0].MTOShipments[0].PPMShipment.MovingExpenses) > 0 {
				nonDeletedMovingExpenses := moves[0].MTOShipments[0].PPMShipment.MovingExpenses.FilterDeleted()
				moves[0].MTOShipments[0].PPMShipment.MovingExpenses = nonDeletedMovingExpenses
			}
			// We do not need to consider deleted progear weight tickets
			if moves[0].MTOShipments[0].PPMShipment.ProgearWeightTickets != nil && len(moves[0].MTOShipments[0].PPMShipment.ProgearWeightTickets) > 0 {
				nonDeletedProgearTickets := moves[0].MTOShipments[0].PPMShipment.ProgearWeightTickets.FilterDeleted()
				moves[0].MTOShipments[0].PPMShipment.ProgearWeightTickets = nonDeletedProgearTickets
			}
		}
	}

	return moves, err
}

// FetchMoveByMoveID returns a Move for a given id
func FetchMoveByMoveID(db *pop.Connection, moveID uuid.UUID) (Move, error) {
	var move Move
	err := db.Q().Find(&move, moveID)

	if err != nil {
		if errors.Cause(err).Error() == RecordNotFoundErrorString {
			return Move{}, ErrFetchNotFound
		}
		return Move{}, err
	}
	return move, nil
}

func FetchMoveByMoveIDWithOrders(db *pop.Connection, moveID uuid.UUID) (Move, error) {
	var move Move
	err := db.Q().Eager(
		"Orders",
	).Where("show = TRUE").Find(&move, moveID)

	if err != nil {
		if errors.Cause(err).Error() == RecordNotFoundErrorString {
			return Move{}, ErrFetchNotFound
		}
		return Move{}, err
	}
	return move, nil
}

// IsCanceled returns true if the Move's status is `CANCELED`, false otherwise
func (m Move) IsCanceled() *bool {
	if m.Status == MoveStatusCANCELED {
		return BoolPointer(true)
	}
	return BoolPointer(false)
}

// IsPPMOnly returns true of the only type of shipment associate with the move is "PPM", false otherwise
func (m Move) IsPPMOnly() bool {
	if len(m.MTOShipments) == 0 {
		return false
	}
	ppmOnlyMove := true
	for _, s := range m.MTOShipments {
		if s.ShipmentType != MTOShipmentTypePPM {
			ppmOnlyMove = false
			break
		}
	}
	return ppmOnlyMove
}
func GetTotalNetWeightForMove(m Move) unit.Pound {
	totalNetWeight := unit.Pound(0)
	for _, shipment := range m.MTOShipments {
		if shipment.ShipmentType == MTOShipmentTypePPM && shipment.PPMShipment != nil {
			totalNetWeight += GetPPMNetWeight(*shipment.PPMShipment)
		}
	}
	return totalNetWeight

}

// gets total weight from all ppm and hhg shipments within a move
<<<<<<< HEAD
func GetTotalNetWeightFromMTO(m Move) unit.Pound {
	totalNetWeight := unit.Pound(0)
	for _, shipment := range m.MTOShipments {
		if shipment.ShipmentType == MTOShipmentTypePPM && shipment.PPMShipment != nil {
			totalNetWeight += GetPPMNetWeight(*shipment.PPMShipment)
		} else if shipment.PrimeActualWeight != nil {
			totalNetWeight += *shipment.PrimeActualWeight
		}
	}
=======
func GetTotalNetWeightForMTOShipment(s MTOShipment) unit.Pound {
	totalNetWeight := unit.Pound(0)
	if s.ShipmentType == MTOShipmentTypePPM && s.PPMShipment != nil {
		totalNetWeight += GetPPMNetWeight(*s.PPMShipment)
	} else if s.PrimeActualWeight != nil {
		totalNetWeight += *s.PrimeActualWeight
	}

>>>>>>> 90b77dd5
	return totalNetWeight
}

// HasPPM returns true if at least one shipment type is "PPM" associated with the move, false otherwise
func (m Move) HasPPM() bool {
	if len(m.MTOShipments) == 0 {
		return false
	}
	hasPpmMove := false
	for _, s := range m.MTOShipments {
		if s.ShipmentType == MTOShipmentTypePPM {
			hasPpmMove = true
			break
		}
	}
	return hasPpmMove
}<|MERGE_RESOLUTION|>--- conflicted
+++ resolved
@@ -606,17 +606,6 @@
 }
 
 // gets total weight from all ppm and hhg shipments within a move
-<<<<<<< HEAD
-func GetTotalNetWeightFromMTO(m Move) unit.Pound {
-	totalNetWeight := unit.Pound(0)
-	for _, shipment := range m.MTOShipments {
-		if shipment.ShipmentType == MTOShipmentTypePPM && shipment.PPMShipment != nil {
-			totalNetWeight += GetPPMNetWeight(*shipment.PPMShipment)
-		} else if shipment.PrimeActualWeight != nil {
-			totalNetWeight += *shipment.PrimeActualWeight
-		}
-	}
-=======
 func GetTotalNetWeightForMTOShipment(s MTOShipment) unit.Pound {
 	totalNetWeight := unit.Pound(0)
 	if s.ShipmentType == MTOShipmentTypePPM && s.PPMShipment != nil {
@@ -625,7 +614,6 @@
 		totalNetWeight += *s.PrimeActualWeight
 	}
 
->>>>>>> 90b77dd5
 	return totalNetWeight
 }
 
