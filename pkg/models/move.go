--- conflicted
+++ resolved
@@ -487,12 +487,8 @@
 		"Orders.NewDutyLocation.TransportationOffice",
 		"Orders.NewDutyLocation.TransportationOffice.Address.Country",
 		"CloseoutOffice",
-<<<<<<< HEAD
 		"CloseoutOffice.Address.Country",
-=======
-		"CloseoutOffice.Address",
 		"CounselingOffice",
->>>>>>> ec214fee
 	).All(&moves)
 	if err != nil {
 		return moves, err
