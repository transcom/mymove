--- conflicted
+++ resolved
@@ -96,11 +96,7 @@
 	AdditionalDocumentsID                          *uuid.UUID            `json:"additional_documents_id" db:"additional_documents_id"`
 	AdditionalDocuments                            *Document             `belongs_to:"documents" fk_id:"additional_documents_id"`
 	SCCounselingAssignedID                         *uuid.UUID            `json:"sc_counseling_assigned_id" db:"sc_counseling_assigned_id"`
-<<<<<<< HEAD
-	SCCounselingAssignedUser                       *OfficeUser           `belongs_to:"office_users" fk_id:"sc_counseling_assigned_id"`
-=======
 	SCCounselingAssignedUser                       *OfficeUser           `json:"sc_assigned" belongs_to:"office_users" fk_id:"sc_counseling_assigned_id"`
->>>>>>> 843a4d10
 	SCCloseoutAssignedID                           *uuid.UUID            `json:"sc_closeout_assigned_id" db:"sc_closeout_assigned_id"`
 	SCCloseoutAssignedUser                         *OfficeUser           `belongs_to:"office_users" fk_id:"sc_closeout_assigned_id"`
 	TOOAssignedID                                  *uuid.UUID            `json:"too_assigned_id" db:"too_assigned_id"`
