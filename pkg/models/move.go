--- conflicted
+++ resolved
@@ -51,7 +51,6 @@
 
 // Move is an object representing a move
 type Move struct {
-<<<<<<< HEAD
 	ID                           uuid.UUID             `json:"id" db:"id"`
 	Locator                      string                `json:"locator" db:"locator"`
 	CreatedAt                    time.Time             `json:"created_at" db:"created_at"`
@@ -87,43 +86,6 @@
 	CloseoutOfficeID             *uuid.UUID            `db:"closeout_office_id"`
 	CloseoutOffice               *TransportationOffice `belongs_to:"transportation_offices" fk_id:"closeout_office_id"`
 	ApprovalsRequestedAt         *time.Time            `db:"approvals_requested_at"`
-=======
-	ID                           uuid.UUID               `json:"id" db:"id"`
-	Locator                      string                  `json:"locator" db:"locator"`
-	CreatedAt                    time.Time               `json:"created_at" db:"created_at"`
-	UpdatedAt                    time.Time               `json:"updated_at" db:"updated_at"`
-	SubmittedAt                  *time.Time              `json:"submitted_at" db:"submitted_at"`
-	OrdersID                     uuid.UUID               `json:"orders_id" db:"orders_id"`
-	Orders                       Order                   `belongs_to:"orders" fk_id:"orders_id"`
-	PersonallyProcuredMoves      PersonallyProcuredMoves `has_many:"personally_procured_moves" fk_id:"move_id" order_by:"created_at desc"`
-	Status                       MoveStatus              `json:"status" db:"status"`
-	SignedCertifications         SignedCertifications    `has_many:"signed_certifications" fk_id:"move_id" order_by:"created_at desc"`
-	CancelReason                 *string                 `json:"cancel_reason" db:"cancel_reason"`
-	Show                         *bool                   `json:"show" db:"show"`
-	TIORemarks                   *string                 `db:"tio_remarks"`
-	AvailableToPrimeAt           *time.Time              `db:"available_to_prime_at"`
-	ContractorID                 *uuid.UUID              `db:"contractor_id"`
-	Contractor                   *Contractor             `belongs_to:"contractors" fk_id:"contractor_id"`
-	PPMType                      *string                 `db:"ppm_type"`
-	MTOServiceItems              MTOServiceItems         `has_many:"mto_service_items" fk_id:"move_id"`
-	PaymentRequests              PaymentRequests         `has_many:"payment_requests" fk_id:"move_id"`
-	MTOShipments                 MTOShipments            `has_many:"mto_shipments" fk_id:"move_id"`
-	ReferenceID                  *string                 `db:"reference_id"`
-	ServiceCounselingCompletedAt *time.Time              `db:"service_counseling_completed_at"`
-	PrimeCounselingCompletedAt   *time.Time              `db:"prime_counseling_completed_at"`
-	ExcessWeightQualifiedAt      *time.Time              `db:"excess_weight_qualified_at"`
-	ExcessWeightUploadID         *uuid.UUID              `db:"excess_weight_upload_id"`
-	ExcessWeightUpload           *Upload                 `belongs_to:"uploads" fk_id:"excess_weight_upload_id"`
-	ExcessWeightAcknowledgedAt   *time.Time              `db:"excess_weight_acknowledged_at"`
-	BillableWeightsReviewedAt    *time.Time              `db:"billable_weights_reviewed_at"`
-	FinancialReviewFlag          bool                    `db:"financial_review_flag"`
-	FinancialReviewFlagSetAt     *time.Time              `db:"financial_review_flag_set_at"`
-	FinancialReviewRemarks       *string                 `db:"financial_review_remarks"`
-	ShipmentGBLOC                MoveToGBLOCs            `has_many:"move_to_gbloc" fk_id:"move_id"`
-	CloseoutOfficeID             *uuid.UUID              `db:"closeout_office_id"`
-	CloseoutOffice               *TransportationOffice   `belongs_to:"transportation_offices" fk_id:"closeout_office_id"`
-	ApprovalsRequestedAt         *time.Time              `db:"approvals_requested_at"`
->>>>>>> 32a30bda
 }
 
 // TableName overrides the table name used by Pop.
