--- conflicted
+++ resolved
@@ -95,27 +95,20 @@
 	LockExpiresAt                                  *time.Time            `json:"lock_expires_at" db:"lock_expires_at"`
 	AdditionalDocumentsID                          *uuid.UUID            `json:"additional_documents_id" db:"additional_documents_id"`
 	AdditionalDocuments                            *Document             `belongs_to:"documents" fk_id:"additional_documents_id"`
-	SCAssignedID                                   *uuid.UUID            `json:"sc_assigned_id" db:"sc_assigned_id"`        // old column
-	SCAssignedUser                                 *OfficeUser           `belongs_to:"office_users" fk_id:"sc_assigned_id"` // old column
+	SCAssignedID                                   *uuid.UUID            `json:"sc_assigned_id" db:"sc_assigned_id"`        //TODO::old column remove after migration
+	SCAssignedUser                                 *OfficeUser           `belongs_to:"office_users" fk_id:"sc_assigned_id"` //TODO::old column remove after migration user??
 	SCCounselingAssignedID                         *uuid.UUID            `json:"sc_counseling_assigned_id" db:"sc_counseling_assigned_id"`
 	SCCounselingAssignedUser                       *OfficeUser           `belongs_to:"office_users" fk_id:"sc_counseling_assigned_id"`
 	SCCloseoutAssignedID                           *uuid.UUID            `json:"sc_closeout_assigned_id" db:"sc_closeout_assigned_id"`
 	SCCloseoutAssignedUser                         *OfficeUser           `belongs_to:"office_users" fk_id:"sc_closeout_assigned_id"`
-<<<<<<< HEAD
-	TOOAssignedID                                  *uuid.UUID            `json:"too_assigned_id" db:"too_assigned_id"`                           // old column
-	TOOAssignedUser                                *OfficeUser           `json:"too_assigned" belongs_to:"office_users" fk_id:"too_assigned_id"` // old column
-	TIOAssignedID                                  *uuid.UUID            `json:"tio_assigned_id" db:"tio_assigned_id"`
-	TIOAssignedUser                                *OfficeUser           `belongs_to:"office_users" fk_id:"tio_assigned_id"`
+	TOOAssignedID                                  *uuid.UUID            `json:"too_assigned_id" db:"too_assigned_id"`                           //TODO::old column remove after migration
+	TOOAssignedUser                                *OfficeUser           `json:"too_assigned" belongs_to:"office_users" fk_id:"too_assigned_id"` //TODO::old column remove after migration/user??
+	TIOAssignedID                                  *uuid.UUID            `json:"tio_assigned_id" db:"tio_assigned_id"`                           //TODO::old column remove after migration
+	TIOAssignedUser                                *OfficeUser           `belongs_to:"office_users" fk_id:"tio_assigned_id"`                     //TODO::old column remove after migration/user??
+	TIOPaymentRequestAssignedID                    *uuid.UUID            `json:"tio_payment_request_assigned_id" db:"tio_payment_request_assigned_id"`
+	TIOPaymentRequestAssignedUser                  *OfficeUser           `belongs_to:"office_users" fk_id:"tio_payment_request_assigned_id"`
 	TOOTaskOrderAssignedID                         *uuid.UUID            `json:"too_task_order_assigned_id" db:"too_task_order_assigned_id"`
 	TOOTaskOrderAssignedUser                       *OfficeUser           `belongs_to:"office_users" fk_id:"too_task_order_assigned_id"`
-=======
-	TOOAssignedID                                  *uuid.UUID            `json:"too_assigned_id" db:"too_assigned_id"`
-	TOOAssignedUser                                *OfficeUser           `json:"too_assigned" belongs_to:"office_users" fk_id:"too_assigned_id"`
-	TIOAssignedID                                  *uuid.UUID            `json:"tio_assigned_id" db:"tio_assigned_id"`       // old column
-	TIOAssignedUser                                *OfficeUser           `belongs_to:"office_users" fk_id:"tio_assigned_id"` // old column
-	TIOPaymentRequestAssignedID                    *uuid.UUID            `json:"tio_payment_request_assigned_id" db:"tio_payment_request_assigned_id"`
-	TIOPaymentRequestAssignedUser                  *OfficeUser           `belongs_to:"office_users" fk_id:"tio_payment_request_assigned_id"`
->>>>>>> 05844be6
 	TOODestinationAssignedID                       *uuid.UUID            `json:"too_destination_assigned_id" db:"too_destination_assigned_id"`
 	TOODestinationAssignedUser                     *OfficeUser           `json:"too_destination_assigned" belongs_to:"office_users" fk_id:"too_destination_assigned_id"`
 	CounselingOfficeID                             *uuid.UUID            `json:"counseling_transportation_office_id" db:"counseling_transportation_office_id"`
