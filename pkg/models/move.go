--- conflicted
+++ resolved
@@ -44,12 +44,8 @@
 	Orders                  Order                              `belongs_to:"orders"`
 	SelectedMoveType        *internalmessages.SelectedMoveType `json:"selected_move_type" db:"selected_move_type"`
 	PersonallyProcuredMoves PersonallyProcuredMoves            `has_many:"personally_procured_moves"`
-<<<<<<< HEAD
-	Status                  string                             `json:"status" db:"status"`
-=======
 	Status                  MoveStatus                         `json:"status" db:"status"`
 	SignedCertifications    SignedCertifications               `has_many:"signed_certifications" order_by:"created_at desc"`
->>>>>>> 13809536
 }
 
 // String is not required by pop and may be deleted
