package models

import (
	"strings"
	"time"

	"github.com/gobuffalo/pop"
	"github.com/gobuffalo/uuid"
	"github.com/gobuffalo/validate"
	"github.com/gobuffalo/validate/validators"
	"github.com/pkg/errors"

	"crypto/sha256"
	"github.com/transcom/mymove/pkg/auth"
	"github.com/transcom/mymove/pkg/gen/internalmessages"
)

// MoveStatus represents the status of an order record's lifecycle
type MoveStatus string

const (
	// MoveStatusDRAFT captures enum value "DRAFT"
	MoveStatusDRAFT MoveStatus = "DRAFT"
	// MoveStatusSUBMITTED captures enum value "SUBMITTED"
	MoveStatusSUBMITTED MoveStatus = "SUBMITTED"
	// MoveStatusAPPROVED captures enum value "APPROVED"
	MoveStatusAPPROVED MoveStatus = "APPROVED"
	// MoveStatusCOMPLETED captures enum value "COMPLETED"
	MoveStatusCOMPLETED MoveStatus = "COMPLETED"
	// MoveStatusCANCELED captures enum value "CANCELED"
	MoveStatusCANCELED MoveStatus = "CANCELED"
)

const maxLocatorAttempts = 3
const locatorLength = 6

var locatorLetters = []rune("23456789ABCDEFGHJKLMNPQRSTUVWXYZ")

// Move is an object representing a move
type Move struct {
	ID                      uuid.UUID                          `json:"id" db:"id"`
	Locator                 string                             `json:"locator" db:"locator"`
	CreatedAt               time.Time                          `json:"created_at" db:"created_at"`
	UpdatedAt               time.Time                          `json:"updated_at" db:"updated_at"`
	OrdersID                uuid.UUID                          `json:"orders_id" db:"orders_id"`
	Orders                  Order                              `belongs_to:"orders"`
	SelectedMoveType        *internalmessages.SelectedMoveType `json:"selected_move_type" db:"selected_move_type"`
	PersonallyProcuredMoves PersonallyProcuredMoves            `has_many:"personally_procured_moves" order_by:"created_at desc"`
	MoveDocuments           MoveDocuments                      `has_many:"move_documents" order_by:"created_at desc"`
	Status                  MoveStatus                         `json:"status" db:"status"`
	SignedCertifications    SignedCertifications               `has_many:"signed_certifications" order_by:"created_at desc"`
	CancelReason            *string                            `json:"cancel_reason" db:"cancel_reason"`
}

// Moves is not required by pop and may be deleted
type Moves []Move

// Validate gets run every time you call a "pop.Validate*" (pop.ValidateAndSave, pop.ValidateAndCreate, pop.ValidateAndUpdate) method.
// This method is not required and may be deleted.
func (m *Move) Validate(tx *pop.Connection) (*validate.Errors, error) {
	return validate.Validate(
		&validators.UUIDIsPresent{Field: m.OrdersID, Name: "OrdersID"},
		&validators.StringIsPresent{Field: string(m.Status), Name: "Status"},
	), nil
}

// ValidateCreate gets run every time you call "pop.ValidateAndCreate" method.
// This method is not required and may be deleted.
func (m *Move) ValidateCreate(tx *pop.Connection) (*validate.Errors, error) {
	return validate.NewErrors(), nil
}

// ValidateUpdate gets run every time you call "pop.ValidateAndUpdate" method.
// This method is not required and may be deleted.
func (m *Move) ValidateUpdate(tx *pop.Connection) (*validate.Errors, error) {
	return validate.NewErrors(), nil
}

// State Machine
// Avoid calling Move.Status = ... ever. Use these methods to change the state.

// Submit submits the Move
func (m *Move) Submit() error {
	if m.Status != MoveStatusDRAFT {
		return errors.Wrap(ErrInvalidTransition, "Submit")
	}

	m.Status = MoveStatusSUBMITTED

	//TODO: update PPM status too
	// for i, _ := range m.PersonallyProcuredMoves {
	// 	err := m.PersonallyProcuredMoves[i].Submit()
	// 	if err != nil {
	// 		return err
	// 	}
	// }

	for _, ppm := range m.PersonallyProcuredMoves {
		if ppm.Advance != nil {
			err := ppm.Advance.Request()
			if err != nil {
				return err
			}
		}
	}
	return nil
}

// Approve approves the Move
func (m *Move) Approve() error {
	if m.Status != MoveStatusSUBMITTED {
		return errors.Wrap(ErrInvalidTransition, "Approve")
	}

	m.Status = MoveStatusAPPROVED
	return nil
}

// Complete Completes the Move
func (m *Move) Complete() error {
	if m.Status != MoveStatusAPPROVED {
		return errors.Wrap(ErrInvalidTransition, "Complete")
	}

	m.Status = MoveStatusCOMPLETED
	return nil
}

// Cancel cancels the Move and its associated PPMs
func (m *Move) Cancel(reason string) error {
	// We can cancel any move that isn't already complete.
	if m.Status == MoveStatusCOMPLETED || m.Status == MoveStatusCANCELED {
		return errors.Wrap(ErrInvalidTransition, "Cancel")
	}

	m.Status = MoveStatusCANCELED

	// If a reason was submitted, add it to the move record.
	if reason != "" {
		m.CancelReason = &reason
	}

	// This will work only if you use the PPM in question rather than a var representing it
	// i.e. you can't use _, ppm := range PPMs, has to be PPMS[i] as below
	for i := range m.PersonallyProcuredMoves {
		err := m.PersonallyProcuredMoves[i].Cancel()
		if err != nil {
			return err
		}
	}

	// TODO: Orders can exist after related moves are canceled
	err := m.Orders.Cancel()
	if err != nil {
		return err
	}

	return nil
}

// FetchMove fetches and validates a Move for this User
func FetchMove(db *pop.Connection, session *auth.Session, id uuid.UUID) (*Move, error) {
	var move Move
	err := db.Q().Eager("PersonallyProcuredMoves.Advance", "SignedCertifications", "Orders", "MoveDocuments.Document").Find(&move, id)

	// Eager loading of nested has_many associations is broken
	for i, moveDoc := range move.MoveDocuments {
		db.Load(&moveDoc.Document, "Uploads")
		move.MoveDocuments[i] = moveDoc
	}

	if err != nil {
		if errors.Cause(err).Error() == recordNotFoundErrorString {
			return nil, ErrFetchNotFound
		}
		// Otherwise, it's an unexpected err so we return that.
		return nil, err
	}

	// Ensure that the logged-in user is authorized to access this move
	_, authErr := FetchOrder(db, session, move.OrdersID)
	if authErr != nil {
		return nil, authErr
	}

	return &move, nil
}

func (m Move) createMoveDocumentWithoutTransaction(
	db *pop.Connection,
	uploads Uploads,
<<<<<<< HEAD
	personallyProcuredMoveID *uuid.UUID,
	moveDocumentType MoveDocumentType,
=======
	moveDocumentType MoveDocumentType,
	personallyProcuredMoveID *uuid.UUID,
>>>>>>> 748f7087
	title string,
	notes *string) (*MoveDocument, *validate.Errors, error) {

	var responseError error
	responseVErrors := validate.NewErrors()

	// Make a generic Document
	newDoc := Document{
		ServiceMemberID: m.Orders.ServiceMemberID,
		Uploads:         uploads,
	}
	verrs, err := db.ValidateAndCreate(&newDoc)
	if err != nil || verrs.HasAny() {
		responseVErrors.Append(verrs)
		responseError = errors.Wrap(err, "Error creating document for move document")
		return nil, responseVErrors, responseError
	}

	// Associate uploads to the new document
	for _, upload := range uploads {
		upload.DocumentID = &newDoc.ID
		verrs, err := db.ValidateAndUpdate(&upload)
		if err != nil || verrs.HasAny() {
			responseVErrors.Append(verrs)
			responseError = errors.Wrap(err, "Error updating upload")
			return nil, responseVErrors, responseError
		}
	}

	// Finally create the MoveDocument to tie it to the Move
	newMoveDocument := &MoveDocument{
		Move:                     m,
		MoveID:                   m.ID,
		Document:                 newDoc,
		DocumentID:               newDoc.ID,
<<<<<<< HEAD
		PersonallyProcuredMoveID: personallyProcuredMoveID,
		MoveDocumentType:         moveDocumentType,
		Title:                    title,
		Status:                   MoveDocumentStatusAWAITINGREVIEW,
		Notes:                    notes,
	}
=======
		MoveDocumentType:         moveDocumentType,
		PersonallyProcuredMoveID: personallyProcuredMoveID,
		Title:  title,
		Status: MoveDocumentStatusAWAITINGREVIEW,
		Notes:  notes,
	}

>>>>>>> 748f7087
	verrs, err = db.ValidateAndCreate(newMoveDocument)
	if err != nil || verrs.HasAny() {
		responseVErrors.Append(verrs)
		responseError = errors.Wrap(err, "Error creating move document")
		return nil, responseVErrors, responseError
	}

	return newMoveDocument, responseVErrors, nil
}

<<<<<<< HEAD
// CreateMoveDocument creates a move document associated to a move
=======
// CreateMoveDocument creates a move document associated to a move & ppm
>>>>>>> 748f7087
func (m Move) CreateMoveDocument(
	db *pop.Connection,
	uploads Uploads,
	personallyProcuredMoveID *uuid.UUID,
	moveDocumentType MoveDocumentType,
	title string,
	notes *string) (*MoveDocument, *validate.Errors, error) {

	var newMoveDocument *MoveDocument
	var responseError error
	responseVErrors := validate.NewErrors()

	db.Transaction(func(db *pop.Connection) error {
		transactionError := errors.New("Rollback The transaction")

		newMoveDocument, responseVErrors, responseError = m.createMoveDocumentWithoutTransaction(
			db,
			uploads,
<<<<<<< HEAD
			personallyProcuredMoveID,
			moveDocumentType,
=======
			moveDocumentType,
			personallyProcuredMoveID,
>>>>>>> 748f7087
			title,
			notes)

		if responseVErrors.HasAny() || responseError != nil {
			return transactionError
		}

		return nil

	})

	return newMoveDocument, responseVErrors, responseError
}

<<<<<<< HEAD
// CreateMovingExpenseDocument creates a move document associated to a move
=======
// CreateMovingExpenseDocument creates a moving expense document associated to a move and move document
>>>>>>> 748f7087
func (m Move) CreateMovingExpenseDocument(
	db *pop.Connection,
	uploads Uploads,
	personallyProcuredMoveID *uuid.UUID,
	moveDocumentType MoveDocumentType,
	title string,
	notes *string,
	reimbursement Reimbursement,
	movingExpenseType MovingExpenseType) (*MovingExpenseDocument, *validate.Errors, error) {

	var newMovingExpenseDocument *MovingExpenseDocument
	var responseError error
	responseVErrors := validate.NewErrors()

	db.Transaction(func(db *pop.Connection) error {
		transactionError := errors.New("Rollback The transaction")

		var newMoveDocument *MoveDocument
		newMoveDocument, responseVErrors, responseError = m.createMoveDocumentWithoutTransaction(
			db,
			uploads,
<<<<<<< HEAD
			personallyProcuredMoveID,
			moveDocumentType,
=======
			moveDocumentType,
			personallyProcuredMoveID,
>>>>>>> 748f7087
			title,
			notes)
		if responseVErrors.HasAny() || responseError != nil {
			return transactionError
		}

		// Save the reimbursement to get an ID.
		if verrs, err := db.ValidateAndCreate(&reimbursement); verrs.HasAny() || err != nil {
			responseVErrors.Append(verrs)
			responseError = errors.Wrap(err, "Error Creating Moving Expense Advance")
			return transactionError
		}

		// Finally, create the MovingExpenseDocument
		newMovingExpenseDocument = &MovingExpenseDocument{
			MoveDocumentID:    newMoveDocument.ID,
			MoveDocument:      *newMoveDocument,
			MovingExpenseType: movingExpenseType,
			ReimbursementID:   reimbursement.ID,
			Reimbursement:     reimbursement,
		}
		verrs, err := db.ValidateAndCreate(newMovingExpenseDocument)
		if err != nil || verrs.HasAny() {
			responseVErrors.Append(verrs)
			responseError = errors.Wrap(err, "Error creating moving expense document")
			newMovingExpenseDocument = nil
			return transactionError
		}

		return nil

	})

	return newMovingExpenseDocument, responseVErrors, responseError
}

// CreatePPM creates a new PPM associated with this move
func (m Move) CreatePPM(db *pop.Connection,
	size *internalmessages.TShirtSize,
	weightEstimate *int64,
	plannedMoveDate *time.Time,
	pickupPostalCode *string,
	hasAdditionalPostalCode *bool,
	additionalPickupPostalCode *string,
	destinationPostalCode *string,
	hasSit *bool,
	daysInStorage *int64,
	estimatedStorageReimbursement *string,
	hasRequestedAdvance bool,
	advance *Reimbursement) (*PersonallyProcuredMove, *validate.Errors, error) {

	newPPM := PersonallyProcuredMove{
		MoveID:                     m.ID,
		Move:                       m,
		Size:                       size,
		WeightEstimate:             weightEstimate,
		PlannedMoveDate:            plannedMoveDate,
		PickupPostalCode:           pickupPostalCode,
		HasAdditionalPostalCode:    hasAdditionalPostalCode,
		AdditionalPickupPostalCode: additionalPickupPostalCode,
		DestinationPostalCode:      destinationPostalCode,
		HasSit:                     hasSit,
		DaysInStorage:              daysInStorage,
		Status:                     PPMStatusDRAFT,
		HasRequestedAdvance:        hasRequestedAdvance,
		Advance:                    advance,
		EstimatedStorageReimbursement: estimatedStorageReimbursement,
	}

	verrs, err := SavePersonallyProcuredMove(db, &newPPM)
	if err != nil || verrs.HasAny() {
		return nil, verrs, err
	}

	return &newPPM, verrs, nil
}

// CreateSignedCertification creates a new SignedCertification associated with this move
func (m Move) CreateSignedCertification(db *pop.Connection,
	submittingUserID uuid.UUID,
	certificationText string,
	signature string,
	date time.Time) (*SignedCertification, *validate.Errors, error) {

	newSignedCertification := SignedCertification{
		MoveID:            m.ID,
		SubmittingUserID:  submittingUserID,
		CertificationText: certificationText,
		Signature:         signature,
		Date:              date,
	}

	verrs, err := db.ValidateAndCreate(&newSignedCertification)
	if err != nil || verrs.HasAny() {
		return nil, verrs, err
	}

	return &newSignedCertification, verrs, nil
}

// GetMovesForUserID gets all move models for a given user ID
func GetMovesForUserID(db *pop.Connection, userID uuid.UUID) (Moves, error) {
	var moves Moves
	query := db.Where("user_id = $1", userID)
	err := query.All(&moves)
	return moves, err
}

// GenerateLocator constructs a record locator - a unique 6 character alphanumeric string
func GenerateLocator() string {
	// Get a UUID as a source of (almost certainly) unique bytes
	seed, err := uuid.NewV4()
	if err != nil {
		return ""
	}
	// Scramble them via SHA256 in case UUID has structure
	scrambledBytes := sha256.Sum256(seed.Bytes())
	// Now convert bytes to letters
	locatorRunes := make([]rune, locatorLength)
	for idx := 0; idx < locatorLength; idx++ {
		j := int(scrambledBytes[idx]) % len(locatorLetters)
		locatorRunes[idx] = locatorLetters[j]
	}
	return string(locatorRunes)
}

// createNewMove adds a new Move record into the DB. In the (unlikely) event that we have a clash on Locators we
// retry with a new record locator.
func createNewMove(db *pop.Connection,
	orders Order,
	selectedType *internalmessages.SelectedMoveType) (*Move, *validate.Errors, error) {

	for i := 0; i < maxLocatorAttempts; i++ {
		move := Move{
			Orders:           orders,
			OrdersID:         orders.ID,
			Locator:          GenerateLocator(),
			SelectedMoveType: selectedType,
			Status:           MoveStatusDRAFT,
		}
		verrs, err := db.ValidateAndCreate(&move)
		if verrs.HasAny() {
			return nil, verrs, nil
		}
		if err != nil {
			if strings.HasPrefix(errors.Cause(err).Error(), uniqueConstraintViolationErrorPrefix) {
				// If we have a collision, try again for maxLocatorAttempts
				continue
			}
			return nil, verrs, err
		}

		return &move, verrs, nil
	}
	// the only way we get here is if we got a unique constraint error maxLocatorAttempts times.
	verrs := validate.NewErrors()
	return nil, verrs, ErrLocatorGeneration
}

// SaveMoveStatuses safely saves a Move status and its associated PPMs' Advances' statuses.
// TODO: Add functionality to save more than just status on these objects
func SaveMoveStatuses(db *pop.Connection, move *Move) (*validate.Errors, error) {
	responseVErrors := validate.NewErrors()
	var responseError error

	db.Transaction(func(db *pop.Connection) error {
		transactionError := errors.New("Rollback The transaction")

		for _, ppm := range move.PersonallyProcuredMoves {
			if ppm.Advance != nil {
				if verrs, err := db.ValidateAndSave(ppm.Advance); verrs.HasAny() || err != nil {
					responseVErrors.Append(verrs)
					responseError = errors.Wrap(err, "Error Saving Advance")
					return transactionError
				}
			}

			if verrs, err := db.ValidateAndSave(&ppm); verrs.HasAny() || err != nil {
				responseVErrors.Append(verrs)
				responseError = errors.Wrap(err, "Error Saving PPM")
				return transactionError
			}
		}

		if verrs, err := db.ValidateAndSave(&move.Orders); verrs.HasAny() || err != nil {
			responseVErrors.Append(verrs)
			responseError = errors.Wrap(err, "Error Saving Orders")
			return transactionError
		}

		if verrs, err := db.ValidateAndSave(move); verrs.HasAny() || err != nil {
			responseVErrors.Append(verrs)
			responseError = errors.Wrap(err, "Error Saving Move")
			return transactionError
		}

		return nil

	})

	return responseVErrors, responseError
}

// FetchMoveForAdvancePaperwork returns a Move with all of the associations required
// to generate the Advance paperwork.
func FetchMoveForAdvancePaperwork(db *pop.Connection, moveID uuid.UUID) (Move, error) {
	var move Move
	if err := db.Q().Eager("Orders.NewDutyStation", "Orders.ServiceMember.BackupContacts", "Orders.ServiceMember.ResidentialAddress", "PersonallyProcuredMoves.Advance").Find(&move, moveID); err != nil {
		return move, errors.Wrap(err, "could not load move")
	}
	return move, nil
}<|MERGE_RESOLUTION|>--- conflicted
+++ resolved
@@ -189,13 +189,8 @@
 func (m Move) createMoveDocumentWithoutTransaction(
 	db *pop.Connection,
 	uploads Uploads,
-<<<<<<< HEAD
 	personallyProcuredMoveID *uuid.UUID,
 	moveDocumentType MoveDocumentType,
-=======
-	moveDocumentType MoveDocumentType,
-	personallyProcuredMoveID *uuid.UUID,
->>>>>>> 748f7087
 	title string,
 	notes *string) (*MoveDocument, *validate.Errors, error) {
 
@@ -231,22 +226,13 @@
 		MoveID:                   m.ID,
 		Document:                 newDoc,
 		DocumentID:               newDoc.ID,
-<<<<<<< HEAD
 		PersonallyProcuredMoveID: personallyProcuredMoveID,
 		MoveDocumentType:         moveDocumentType,
 		Title:                    title,
 		Status:                   MoveDocumentStatusAWAITINGREVIEW,
 		Notes:                    notes,
 	}
-=======
-		MoveDocumentType:         moveDocumentType,
-		PersonallyProcuredMoveID: personallyProcuredMoveID,
-		Title:  title,
-		Status: MoveDocumentStatusAWAITINGREVIEW,
-		Notes:  notes,
-	}
-
->>>>>>> 748f7087
+
 	verrs, err = db.ValidateAndCreate(newMoveDocument)
 	if err != nil || verrs.HasAny() {
 		responseVErrors.Append(verrs)
@@ -257,11 +243,7 @@
 	return newMoveDocument, responseVErrors, nil
 }
 
-<<<<<<< HEAD
-// CreateMoveDocument creates a move document associated to a move
-=======
 // CreateMoveDocument creates a move document associated to a move & ppm
->>>>>>> 748f7087
 func (m Move) CreateMoveDocument(
 	db *pop.Connection,
 	uploads Uploads,
@@ -280,13 +262,8 @@
 		newMoveDocument, responseVErrors, responseError = m.createMoveDocumentWithoutTransaction(
 			db,
 			uploads,
-<<<<<<< HEAD
 			personallyProcuredMoveID,
 			moveDocumentType,
-=======
-			moveDocumentType,
-			personallyProcuredMoveID,
->>>>>>> 748f7087
 			title,
 			notes)
 
@@ -301,11 +278,7 @@
 	return newMoveDocument, responseVErrors, responseError
 }
 
-<<<<<<< HEAD
-// CreateMovingExpenseDocument creates a move document associated to a move
-=======
 // CreateMovingExpenseDocument creates a moving expense document associated to a move and move document
->>>>>>> 748f7087
 func (m Move) CreateMovingExpenseDocument(
 	db *pop.Connection,
 	uploads Uploads,
@@ -327,13 +300,8 @@
 		newMoveDocument, responseVErrors, responseError = m.createMoveDocumentWithoutTransaction(
 			db,
 			uploads,
-<<<<<<< HEAD
 			personallyProcuredMoveID,
 			moveDocumentType,
-=======
-			moveDocumentType,
-			personallyProcuredMoveID,
->>>>>>> 748f7087
 			title,
 			notes)
 		if responseVErrors.HasAny() || responseError != nil {
