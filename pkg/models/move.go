package models

import (
	"crypto/sha256"
	"fmt"
	"time"

	"github.com/gobuffalo/pop/v6"
	"github.com/gobuffalo/validate/v3"
	"github.com/gobuffalo/validate/v3/validators"
	"github.com/gofrs/uuid"
	"github.com/jackc/pgerrcode"
	"github.com/pkg/errors"

	"github.com/transcom/mymove/pkg/auth"
	"github.com/transcom/mymove/pkg/db/dberr"
	"github.com/transcom/mymove/pkg/db/utilities"
	"github.com/transcom/mymove/pkg/random"
	"github.com/transcom/mymove/pkg/unit"
)

// MoveStatus represents the status of an order record's lifecycle
type MoveStatus string

const (
	// MoveStatusDRAFT captures enum value "DRAFT"
	MoveStatusDRAFT MoveStatus = "DRAFT"
	// MoveStatusSUBMITTED captures enum value "SUBMITTED"
	MoveStatusSUBMITTED MoveStatus = "SUBMITTED"
	// MoveStatusAPPROVED captures enum value "APPROVED"
	MoveStatusAPPROVED MoveStatus = "APPROVED"
	// MoveStatusCANCELED captures enum value "CANCELED"
	MoveStatusCANCELED MoveStatus = "CANCELED"
	// MoveStatusAPPROVALSREQUESTED captures enum value "APPROVALS REQUESTED"
	MoveStatusAPPROVALSREQUESTED MoveStatus = "APPROVALS REQUESTED"
	// MoveStatusNeedsServiceCounseling captures enum value "NEEDS SERVICE COUNSELING"
	MoveStatusNeedsServiceCounseling MoveStatus = "NEEDS SERVICE COUNSELING"
	// MoveStatusServiceCounselingCompleted captures enum value "SERVICE COUNSELING COMPLETED"
	MoveStatusServiceCounselingCompleted MoveStatus = "SERVICE COUNSELING COMPLETED"
	// MovePPMTypeFULL captures enum value "FULL"
	MovePPMTypeFULL string = "FULL"
	// MovePPMTypePARTIAL captures enum value "PARTIAL"
	MovePPMTypePARTIAL string = "PARTIAL"
)

const maxLocatorAttempts = 3
const locatorLength = 6

// This set of letters should produce 'non-word' type strings
var locatorLetters = []rune("346789BCDFGHJKMPQRTVWXY")

// Move is an object representing a move
type Move struct {
	ID                           uuid.UUID             `json:"id" db:"id"`
	Locator                      string                `json:"locator" db:"locator"`
	CreatedAt                    time.Time             `json:"created_at" db:"created_at"`
	UpdatedAt                    time.Time             `json:"updated_at" db:"updated_at"`
	SubmittedAt                  *time.Time            `json:"submitted_at" db:"submitted_at"`
	OrdersID                     uuid.UUID             `json:"orders_id" db:"orders_id"`
	Orders                       Order                 `belongs_to:"orders" fk_id:"orders_id"`
	Status                       MoveStatus            `json:"status" db:"status"`
	SignedCertifications         SignedCertifications  `has_many:"signed_certifications" fk_id:"move_id" order_by:"created_at desc"`
	CancelReason                 *string               `json:"cancel_reason" db:"cancel_reason"`
	Show                         *bool                 `json:"show" db:"show"`
	TIORemarks                   *string               `db:"tio_remarks"`
	AvailableToPrimeAt           *time.Time            `db:"available_to_prime_at"`
	ContractorID                 *uuid.UUID            `db:"contractor_id"`
	Contractor                   *Contractor           `belongs_to:"contractors" fk_id:"contractor_id"`
	PPMType                      *string               `db:"ppm_type"`
	MTOServiceItems              MTOServiceItems       `has_many:"mto_service_items" fk_id:"move_id"`
	PaymentRequests              PaymentRequests       `has_many:"payment_requests" fk_id:"move_id"`
	MTOShipments                 MTOShipments          `has_many:"mto_shipments" fk_id:"move_id"`
	ReferenceID                  *string               `db:"reference_id"`
	ServiceCounselingCompletedAt *time.Time            `db:"service_counseling_completed_at"`
	PrimeCounselingCompletedAt   *time.Time            `db:"prime_counseling_completed_at"`
	ExcessWeightQualifiedAt      *time.Time            `db:"excess_weight_qualified_at"`
	ExcessWeightUploadID         *uuid.UUID            `db:"excess_weight_upload_id"`
	ExcessWeightUpload           *Upload               `belongs_to:"uploads" fk_id:"excess_weight_upload_id"`
	ExcessWeightAcknowledgedAt   *time.Time            `db:"excess_weight_acknowledged_at"`
	BillableWeightsReviewedAt    *time.Time            `db:"billable_weights_reviewed_at"`
	FinancialReviewFlag          bool                  `db:"financial_review_flag"`
	FinancialReviewFlagSetAt     *time.Time            `db:"financial_review_flag_set_at"`
	FinancialReviewRemarks       *string               `db:"financial_review_remarks"`
	ShipmentGBLOC                MoveToGBLOCs          `has_many:"move_to_gbloc" fk_id:"move_id"`
	CloseoutOfficeID             *uuid.UUID            `db:"closeout_office_id"`
	CloseoutOffice               *TransportationOffice `belongs_to:"transportation_offices" fk_id:"closeout_office_id"`
	ApprovalsRequestedAt         *time.Time            `db:"approvals_requested_at"`
}

// TableName overrides the table name used by Pop.
func (m Move) TableName() string {
	return "moves"
}

// MoveOptions is used when creating new moves based on parameters
type MoveOptions struct {
	Show *bool
}

type Moves []Move

// Validate gets run every time you call a "pop.Validate*" (pop.ValidateAndSave, pop.ValidateAndCreate, pop.ValidateAndUpdate) method.
func (m *Move) Validate(_ *pop.Connection) (*validate.Errors, error) {
	return validate.Validate(
		&validators.StringIsPresent{Field: m.Locator, Name: "Locator"},
		&validators.UUIDIsPresent{Field: m.OrdersID, Name: "OrdersID"},
		&validators.StringIsPresent{Field: string(m.Status), Name: "Status"},
		&OptionalTimeIsPresent{Field: m.ExcessWeightQualifiedAt, Name: "ExcessWeightQualifiedAt"},
		&OptionalUUIDIsPresent{Field: m.ExcessWeightUploadID, Name: "ExcessWeightUploadID"},
		&OptionalUUIDIsPresent{Field: m.CloseoutOfficeID, Name: "CloseoutOfficeID"},
	), nil
}

// FetchMove fetches and validates a Move for this User
func FetchMove(db *pop.Connection, session *auth.Session, id uuid.UUID) (*Move, error) {
	var move Move

	err := db.Q().Eager(
		"SignedCertifications",
		"Orders.ServiceMember",
		"Orders.UploadedAmendedOrders",
		"CloseoutOffice",
	).Where("show = TRUE").Find(&move, id)

	if err != nil {
		if errors.Cause(err).Error() == RecordNotFoundErrorString {
			return nil, ErrFetchNotFound
		}
		// Otherwise, it's an unexpected err so we return that.
		return nil, err
	}

	var shipments MTOShipments
	err = db.Q().Scope(utilities.ExcludeDeletedScope()).Eager(
		"PickupAddress",
		"SecondaryPickupAddress",
		"DestinationAddress",
		"SecondaryDeliveryAddress",
		"PPMShipment").Where("mto_shipments.move_id = ?", move.ID).All(&shipments)

	if err != nil {
		return nil, err
	}

	for i := range shipments {
		var agents []MTOAgent
		err = db.Scope(utilities.ExcludeDeletedScope()).Where("mto_shipment_id = ?", shipments[i].ID).All(&agents)
		if err != nil {
			return nil, err
		}
		shipments[i].MTOAgents = agents
	}
	move.MTOShipments = shipments

	// Ensure that the logged-in user is authorized to access this move
	if session.IsMilApp() && move.Orders.ServiceMember.ID != session.ServiceMemberID {
		return nil, ErrFetchForbidden
	}

	return &move, nil
}

// CreateSignedCertification creates a new SignedCertification associated with this move
func (m Move) CreateSignedCertification(db *pop.Connection,
	submittingUserID uuid.UUID,
	certificationText string,
	signature string,
	date time.Time,
	certificationType *SignedCertificationType) (*SignedCertification, *validate.Errors, error) {

	newSignedCertification := SignedCertification{
		MoveID:            m.ID,
		CertificationType: certificationType,
		SubmittingUserID:  submittingUserID,
		CertificationText: certificationText,
		Signature:         signature,
		Date:              date,
	}

	verrs, err := db.ValidateAndCreate(&newSignedCertification)
	if err != nil || verrs.HasAny() {
		return nil, verrs, err
	}

	return &newSignedCertification, verrs, nil
}

// GetMovesForUserID gets all move models for a given user ID
func GetMovesForUserID(db *pop.Connection, userID uuid.UUID) (Moves, error) {
	var moves Moves
	query := db.Where("user_id = $1", userID)
	err := query.All(&moves)
	return moves, err
}

// GenerateLocator constructs a record locator - a unique 6 character alphanumeric string
func GenerateLocator() string {
	// Get a UUID as a source of (almost certainly) unique bytes
	seed, err := uuid.NewV4()
	if err != nil {
		return ""
	}
	// Scramble them via SHA256 in case UUID has structure
	scrambledBytes := sha256.Sum256(seed.Bytes())
	// Now convert bytes to letters
	locatorRunes := make([]rune, locatorLength)
	for idx := 0; idx < locatorLength; idx++ {
		j := int(scrambledBytes[idx]) % len(locatorLetters)
		locatorRunes[idx] = locatorLetters[j]
	}
	return string(locatorRunes)
}

// createNewMove adds a new Move record into the DB. In the (unlikely) event that we have a clash on Locators we
// retry with a new record locator.
func createNewMove(db *pop.Connection,
	orders Order,
	moveOptions MoveOptions) (*Move, *validate.Errors, error) {

	show := BoolPointer(true)
	if moveOptions.Show != nil {
		show = moveOptions.Show
	}

	var contractor Contractor
	err := db.Where("type='Prime'").First(&contractor)
	if err != nil {
		return nil, nil, fmt.Errorf("could not find contractor: %w", err)
	}

	referenceID, err := GenerateReferenceID(db)
	if err != nil {
		return nil, nil, fmt.Errorf("could not generate a unique ReferenceID: %w", err)
	}

	for i := 0; i < maxLocatorAttempts; i++ {
		move := Move{
			Orders:       orders,
			OrdersID:     orders.ID,
			Locator:      GenerateLocator(),
			Status:       MoveStatusDRAFT,
			Show:         show,
			ContractorID: &contractor.ID,
			ReferenceID:  &referenceID,
		}
		verrs, err := db.ValidateAndCreate(&move)
		if verrs.HasAny() {
			return nil, verrs, nil
		}
		if err != nil {
			if dberr.IsDBErrorForConstraint(err, pgerrcode.UniqueViolation, "moves_locator_idx") {
				// If we have a collision, try again for maxLocatorAttempts
				continue
			}
			return nil, verrs, err
		}

		return &move, verrs, nil
	}
	// the only way we get here is if we got a unique constraint error maxLocatorAttempts times.
	verrs := validate.NewErrors()
	return nil, verrs, ErrLocatorGeneration
}

// GenerateReferenceID generates a reference ID for the MTO
func GenerateReferenceID(db *pop.Connection) (string, error) {
	const maxAttempts = 10
	var referenceID string
	var err error
	for i := 0; i < maxAttempts; i++ {
		referenceID, err = generateReferenceIDHelper(db)
		if err == nil {
			return referenceID, nil
		}
	}
	return "", fmt.Errorf("move: failed to generate reference id; %w", err)
}

// GenerateReferenceID creates a random ID for an MTO. Format (xxxx-xxxx) with X being a number 0-9 (ex. 0009-1234. 4321-4444)
func generateReferenceIDHelper(db *pop.Connection) (string, error) {
	min := 0
	max := 10000
	firstNum, err := random.GetRandomIntAddend(min, max)
	if err != nil {
		return "", err
	}

	secondNum, err := random.GetRandomIntAddend(min, max)
	if err != nil {
		return "", err
	}

	newReferenceID := fmt.Sprintf("%04d-%04d", firstNum, secondNum)

	exists, err := db.Where(`reference_id= $1`, newReferenceID).Exists(&Move{})

	if err != nil {
		return "", err
	} else if exists {
		return "", errors.New("move: reference_id already exists")
	}

	return newReferenceID, nil
}

// SaveMoveDependencies safely saves a Move status, ppms' advances' statuses, orders statuses,
// and shipment GBLOCs.
func SaveMoveDependencies(db *pop.Connection, move *Move) (*validate.Errors, error) {
	responseVErrors := validate.NewErrors()
	var responseError error

	if verrs, err := db.ValidateAndSave(&move.Orders); verrs.HasAny() || err != nil {
		responseVErrors.Append(verrs)
		responseError = errors.Wrap(err, "Error Saving Orders")
	}

	if verrs, err := db.ValidateAndSave(move); verrs.HasAny() || err != nil {
		responseVErrors.Append(verrs)
		responseError = errors.Wrap(err, "Error Saving Move")
	}

	return responseVErrors, responseError
}

// FetchMoveForMoveDates returns a Move along with all the associations needed to determine
// the move dates summary information.
func FetchMoveForMoveDates(db *pop.Connection, moveID uuid.UUID) (Move, error) {
	var move Move
	err := db.
		Eager(
			"Orders.OriginDutyLocation.Address",
			"Orders.NewDutyLocation.Address",
			"Orders.ServiceMember",
		).
		Find(&move, moveID)

	return move, err
}

// FetchMoveByOrderID returns a Move for a given id
func FetchMoveByOrderID(db *pop.Connection, orderID uuid.UUID) (Move, error) {
	var move Move
	err := db.Where("orders_id = ?", orderID).First(&move)
	if err != nil {
		if errors.Cause(err).Error() == RecordNotFoundErrorString {
			return Move{}, ErrFetchNotFound
		}
		return Move{}, err
	}
	return move, nil
}

// FetchMovesByOrderID returns a Moves for a given id
func FetchMovesByOrderID(db *pop.Connection, orderID uuid.UUID) (Moves, error) {
	var moves Moves

	query := db.Where("orders_id = ?", orderID)
	err := query.Eager(
		"MTOShipments",
		"MTOShipments.MTOAgents",
		"MTOShipments.PPMShipment",
		"MTOShipments.PPMShipment.WeightTickets",
		"MTOShipments.PPMShipment.MovingExpenses",
		"MTOShipments.PPMShipment.ProgearWeightTickets",
		"MTOShipments.DestinationAddress",
		"MTOShipments.SecondaryDeliveryAddress",
		"MTOShipments.PickupAddress",
		"MTOShipments.SecondaryPickupAddress",
		"MTOShipments.PPMShipment.PickupAddress",
		"MTOShipments.PPMShipment.DestinationAddress",
		"MTOShipments.PPMShipment.SecondaryPickupAddress",
		"MTOShipments.PPMShipment.SecondaryDestinationAddress",
		"Orders",
		"Orders.UploadedOrders",
		"Orders.UploadedOrders.UserUploads",
		"Orders.UploadedAmendedOrders",
		"Orders.Entitlement",
		"Orders.ServiceMember",
		"Orders.ServiceMember.User",
		"Orders.OriginDutyLocation.Address",
		"Orders.OriginDutyLocation.TransportationOffice",
		"Orders.OriginDutyLocation.TransportationOffice.Address",
		"Orders.NewDutyLocation.Address",
		"Orders.NewDutyLocation.TransportationOffice",
		"Orders.NewDutyLocation.TransportationOffice.Address",
		"CloseoutOffice",
<<<<<<< HEAD
=======
		"CloseoutOffice.Address",
>>>>>>> 2f406f99
	).All(&moves)
	if err != nil {
		return moves, err
	}

	order := moves[0].Orders

	// Eager loading of nested has_many associations is broken
	var userUploads UserUploads
	err = db.Q().
		Scope(utilities.ExcludeDeletedScope()).EagerPreload("Upload").
		Where("document_id = ?", order.UploadedOrders.ID).
		All(&userUploads)
	if err != nil {
		return moves, err
	}

	moves[0].Orders.UploadedOrders.UserUploads = userUploads

	// Eager loading of nested has_many associations is broken
	if order.UploadedAmendedOrders != nil {
		var amendedUserUploads UserUploads
		err = db.Q().
			Scope(utilities.ExcludeDeletedScope()).EagerPreload("Upload").
			Where("document_id = ?", order.UploadedAmendedOrdersID).
			All(&amendedUserUploads)
		if err != nil {
			return moves, err
		}
		moves[0].Orders.UploadedAmendedOrders.UserUploads = amendedUserUploads
	}

	return moves, err
}

// FetchMoveByMoveID returns a Move for a given id
func FetchMoveByMoveID(db *pop.Connection, moveID uuid.UUID) (Move, error) {
	var move Move
	err := db.Q().Find(&move, moveID)

	if err != nil {
		if errors.Cause(err).Error() == RecordNotFoundErrorString {
			return Move{}, ErrFetchNotFound
		}
		return Move{}, err
	}
	return move, nil
}

// IsCanceled returns true if the Move's status is `CANCELED`, false otherwise
func (m Move) IsCanceled() *bool {
	if m.Status == MoveStatusCANCELED {
		return BoolPointer(true)
	}
	return BoolPointer(false)
}

// IsPPMOnly returns true of the only type of shipment associate with the move is "PPM", false otherwise
func (m Move) IsPPMOnly() bool {
	if len(m.MTOShipments) == 0 {
		return false
	}
	ppmOnlyMove := true
	for _, s := range m.MTOShipments {
		if s.ShipmentType != MTOShipmentTypePPM {
			ppmOnlyMove = false
			break
		}
	}
	return ppmOnlyMove
}
func GetTotalNetWeightForMove(m Move) unit.Pound {
	totalNetWeight := unit.Pound(0)
	for _, shipment := range m.MTOShipments {
		if shipment.ShipmentType == MTOShipmentTypePPM && shipment.PPMShipment != nil {
			totalNetWeight += GetPPMNetWeight(*shipment.PPMShipment)
		}
	}
	return totalNetWeight

}

// HasPPM returns true if at least one shipment type is "PPM" associated with the move, false otherwise
func (m Move) HasPPM() bool {
	if len(m.MTOShipments) == 0 {
		return false
	}
	hasPpmMove := false
	for _, s := range m.MTOShipments {
		if s.ShipmentType == MTOShipmentTypePPM {
			hasPpmMove = true
			break
		}
	}
	return hasPpmMove
}<|MERGE_RESOLUTION|>--- conflicted
+++ resolved
@@ -384,10 +384,7 @@
 		"Orders.NewDutyLocation.TransportationOffice",
 		"Orders.NewDutyLocation.TransportationOffice.Address",
 		"CloseoutOffice",
-<<<<<<< HEAD
-=======
 		"CloseoutOffice.Address",
->>>>>>> 2f406f99
 	).All(&moves)
 	if err != nil {
 		return moves, err
