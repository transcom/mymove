--- conflicted
+++ resolved
@@ -488,10 +488,7 @@
 		"Orders.NewDutyLocation.TransportationOffice.Address.Country",
 		"CloseoutOffice",
 		"CloseoutOffice.Address.Country",
-<<<<<<< HEAD
-=======
 		"CounselingOffice",
->>>>>>> ea3fdcd5
 	).All(&moves)
 	if err != nil {
 		return moves, err
