package models

import (
	"crypto/sha256"
	"fmt"
	"strings"
	"time"

	"github.com/gobuffalo/pop/v6"
	"github.com/gobuffalo/validate/v3"
	"github.com/gobuffalo/validate/v3/validators"
	"github.com/gofrs/uuid"
	"github.com/jackc/pgerrcode"
	"github.com/pkg/errors"

	"github.com/transcom/mymove/pkg/auth"
	"github.com/transcom/mymove/pkg/db/dberr"
	"github.com/transcom/mymove/pkg/db/utilities"
	"github.com/transcom/mymove/pkg/random"
	"github.com/transcom/mymove/pkg/unit"
)

// MoveStatus represents the status of an order record's lifecycle
type MoveStatus string

const (
	// MoveStatusDRAFT captures enum value "DRAFT"
	MoveStatusDRAFT MoveStatus = "DRAFT"
	// MoveStatusSUBMITTED captures enum value "SUBMITTED"
	MoveStatusSUBMITTED MoveStatus = "SUBMITTED"
	// MoveStatusAPPROVED captures enum value "APPROVED"
	MoveStatusAPPROVED MoveStatus = "APPROVED"
	// MoveStatusCANCELED captures enum value "CANCELED"
	MoveStatusCANCELED MoveStatus = "CANCELED"
	// MoveStatusAPPROVALSREQUESTED captures enum value "APPROVALS REQUESTED"
	MoveStatusAPPROVALSREQUESTED MoveStatus = "APPROVALS REQUESTED"
	// MoveStatusNeedsServiceCounseling captures enum value "NEEDS SERVICE COUNSELING"
	MoveStatusNeedsServiceCounseling MoveStatus = "NEEDS SERVICE COUNSELING"
	// MoveStatusServiceCounselingCompleted captures enum value "SERVICE COUNSELING COMPLETED"
	MoveStatusServiceCounselingCompleted MoveStatus = "SERVICE COUNSELING COMPLETED"
	// MovePPMTypeFULL captures enum value "FULL"
	MovePPMTypeFULL string = "FULL"
	// MovePPMTypePARTIAL captures enum value "PARTIAL"
	MovePPMTypePARTIAL string = "PARTIAL"
)

const maxLocatorAttempts = 3
const locatorLength = 6

// This set of letters should produce 'non-word' type strings
var locatorLetters = []rune("346789BCDFGHJKMPQRTVWXY")

// Move is an object representing a move task order which falls under an "Order" assigned to a service member
type Move struct {
	ID                                             uuid.UUID             `json:"id" db:"id"`
	Locator                                        string                `json:"locator" db:"locator"`
	CreatedAt                                      time.Time             `json:"created_at" db:"created_at"`
	UpdatedAt                                      time.Time             `json:"updated_at" db:"updated_at"`
	SubmittedAt                                    *time.Time            `json:"submitted_at" db:"submitted_at"`
	OrdersID                                       uuid.UUID             `json:"orders_id" db:"orders_id"`
	Orders                                         Order                 `belongs_to:"orders" fk_id:"orders_id"`
	Status                                         MoveStatus            `json:"status" db:"status"`
	SignedCertifications                           SignedCertifications  `has_many:"signed_certifications" fk_id:"move_id" order_by:"created_at desc"`
	CancelReason                                   *string               `json:"cancel_reason" db:"cancel_reason"`
	Show                                           *bool                 `json:"show" db:"show"`
	TIORemarks                                     *string               `db:"tio_remarks"`
	AvailableToPrimeAt                             *time.Time            `db:"available_to_prime_at"`
	ApprovedAt                                     *time.Time            `db:"approved_at"`
	ContractorID                                   *uuid.UUID            `db:"contractor_id"`
	Contractor                                     *Contractor           `belongs_to:"contractors" fk_id:"contractor_id"`
	PPMType                                        *string               `db:"ppm_type"`
	MTOServiceItems                                MTOServiceItems       `has_many:"mto_service_items" fk_id:"move_id"`
	PaymentRequests                                PaymentRequests       `has_many:"payment_requests" fk_id:"move_id"`
	MTOShipments                                   MTOShipments          `json:"mto_shipments" has_many:"mto_shipments" fk_id:"move_id"`
	ReferenceID                                    *string               `db:"reference_id"`
	ServiceCounselingCompletedAt                   *time.Time            `db:"service_counseling_completed_at"`
	PrimeCounselingCompletedAt                     *time.Time            `db:"prime_counseling_completed_at"`
	ExcessUnaccompaniedBaggageWeightQualifiedAt    *time.Time            `db:"excess_unaccompanied_baggage_weight_qualified_at"` // UB specific excess tracking
	ExcessUnaccompaniedBaggageWeightAcknowledgedAt *time.Time            `db:"excess_unaccompanied_baggage_weight_acknowledged_at"`
	ExcessWeightQualifiedAt                        *time.Time            `json:"excess_weight_qualified_at" db:"excess_weight_qualified_at"` // Overall excess weight tracking (Includes UB in the sum if it violates excess)
	ExcessWeightUploadID                           *uuid.UUID            `db:"excess_weight_upload_id"`
	ExcessWeightUpload                             *Upload               `belongs_to:"uploads" fk_id:"excess_weight_upload_id"`
	ExcessWeightAcknowledgedAt                     *time.Time            `json:"excess_weight_acknowledged_at" db:"excess_weight_acknowledged_at"`
	BillableWeightsReviewedAt                      *time.Time            `db:"billable_weights_reviewed_at"`
	FinancialReviewFlag                            bool                  `db:"financial_review_flag"`
	FinancialReviewFlagSetAt                       *time.Time            `db:"financial_review_flag_set_at"`
	FinancialReviewRemarks                         *string               `db:"financial_review_remarks"`
	ShipmentGBLOC                                  MoveToGBLOCs          `has_many:"move_to_gbloc" fk_id:"move_id"`
	CloseoutOfficeID                               *uuid.UUID            `db:"closeout_office_id"`
	CloseoutOffice                                 *TransportationOffice `belongs_to:"transportation_offices" fk_id:"closeout_office_id"`
	ApprovalsRequestedAt                           *time.Time            `db:"approvals_requested_at"`
	ShipmentSeqNum                                 *int                  `db:"shipment_seq_num"`
	LockedByOfficeUserID                           *uuid.UUID            `json:"locked_by" db:"locked_by"`
	LockedByOfficeUser                             *OfficeUser           `belongs_to:"office_users" fk_id:"locked_by"`
	LockExpiresAt                                  *time.Time            `json:"lock_expires_at" db:"lock_expires_at"`
	AdditionalDocumentsID                          *uuid.UUID            `json:"additional_documents_id" db:"additional_documents_id"`
	AdditionalDocuments                            *Document             `belongs_to:"documents" fk_id:"additional_documents_id"`
	SCAssignedID                                   *uuid.UUID            `json:"sc_assigned_id" db:"sc_assigned_id"`        // old column
	SCAssignedUser                                 *OfficeUser           `belongs_to:"office_users" fk_id:"sc_assigned_id"` // old column
	SCCounselingAssignedID                         *uuid.UUID            `json:"sc_counseling_assigned_id" db:"sc_counseling_assigned_id"`
	SCCounselingAssignedUser                       *OfficeUser           `belongs_to:"office_users" fk_id:"sc_counseling_assigned_id"`
	SCCloseoutAssignedID                           *uuid.UUID            `json:"sc_closeout_assigned_id" db:"sc_closeout_assigned_id"`
	SCCloseoutAssignedUser                         *OfficeUser           `belongs_to:"office_users" fk_id:"sc_closeout_assigned_id"`
<<<<<<< HEAD
	TOOAssignedID                                  *uuid.UUID            `json:"too_assigned_id" db:"too_assigned_id"`
	TOOAssignedUser                                *OfficeUser           `json:"too_assigned" belongs_to:"office_users" fk_id:"too_assigned_id"`
=======
	TOOAssignedID                                  *uuid.UUID            `json:"too_assigned_id" db:"too_assigned_id"`                           // old column
	TOOAssignedUser                                *OfficeUser           `json:"too_assigned" belongs_to:"office_users" fk_id:"too_assigned_id"` // old column
>>>>>>> 8e9fe0e9
	TIOAssignedID                                  *uuid.UUID            `json:"tio_assigned_id" db:"tio_assigned_id"`
	TIOAssignedUser                                *OfficeUser           `belongs_to:"office_users" fk_id:"tio_assigned_id"`
	TOOTaskOrderAssignedID                         *uuid.UUID            `json:"too_task_order_assigned_id" db:"too_task_order_assigned_id"`
	TOOTaskOrderAssignedUser                       *OfficeUser           `belongs_to:"office_users" fk_id:"too_task_order_assigned_id"`
	TOODestinationAssignedID                       *uuid.UUID            `json:"too_destination_assigned_id" db:"too_destination_assigned_id"`
	TOODestinationAssignedUser                     *OfficeUser           `json:"too_destination_assigned" belongs_to:"office_users" fk_id:"too_destination_assigned_id"`
	CounselingOfficeID                             *uuid.UUID            `json:"counseling_transportation_office_id" db:"counseling_transportation_office_id"`
	CounselingOffice                               *TransportationOffice `json:"counseling_transportation_office" belongs_to:"transportation_offices" fk_id:"counseling_transportation_office_id"`
	PrimeAcknowledgedAt                            *time.Time            `db:"prime_acknowledged_at"`
}

type MoveWithEarliestDate struct {
	ID           uuid.UUID `json:"id" db:"id"`
	EarliestDate time.Time `db:"earliest_date"`
}

// TableName overrides the table name used by Pop.
func (m Move) TableName() string {
	return "moves"
}

// MoveOptions is used when creating new moves based on parameters
type MoveOptions struct {
	Show               *bool
	Status             *MoveStatus
	CounselingOfficeID *uuid.UUID
}

type Moves []Move

// Validate gets run every time you call a "pop.Validate*" (pop.ValidateAndSave, pop.ValidateAndCreate, pop.ValidateAndUpdate) method.
func (m *Move) Validate(_ *pop.Connection) (*validate.Errors, error) {
	return validate.Validate(
		&validators.StringIsPresent{Field: m.Locator, Name: "Locator"},
		&validators.UUIDIsPresent{Field: m.OrdersID, Name: "OrdersID"},
		&validators.StringIsPresent{Field: string(m.Status), Name: "Status"},
		&OptionalTimeIsPresent{Field: m.ExcessWeightQualifiedAt, Name: "ExcessWeightQualifiedAt"},
		&OptionalUUIDIsPresent{Field: m.ExcessWeightUploadID, Name: "ExcessWeightUploadID"},
		&OptionalUUIDIsPresent{Field: m.CloseoutOfficeID, Name: "CloseoutOfficeID"},
	), nil
}

// FetchMove fetches and validates a Move for this User
func FetchMove(db *pop.Connection, session *auth.Session, id uuid.UUID) (*Move, error) {
	var move Move

	err := db.Q().Eager(
		"SignedCertifications",
		"Orders.ServiceMember",
		"Orders.UploadedAmendedOrders",
		"CloseoutOffice",
		"LockedByOfficeUser",
		"AdditionalDocuments",
		"AdditionalDocuments.UserUploads",
		"CounselingOffice",
	).Where("show = TRUE").Find(&move, id)

	if err != nil {
		if errors.Cause(err).Error() == RecordNotFoundErrorString {
			return nil, ErrFetchNotFound
		}
		// Otherwise, it's an unexpected err so we return that.
		return nil, err
	}

	var shipments MTOShipments
	err = db.Q().Scope(utilities.ExcludeDeletedScope()).Eager(
		"PickupAddress.Country",
		"SecondaryPickupAddress.Country",
		"TertiaryPickupAddress.Country",
		"DestinationAddress.Country",
		"SecondaryDeliveryAddress.Country",
		"TertiaryDeliveryAddress.Country",
		"PPMShipment").Where("mto_shipments.move_id = ?", move.ID).All(&shipments)

	if err != nil {
		return nil, err
	}

	for i := range shipments {
		var agents []MTOAgent
		err = db.Scope(utilities.ExcludeDeletedScope()).Where("mto_shipment_id = ?", shipments[i].ID).All(&agents)
		if err != nil {
			return nil, err
		}
		shipments[i].MTOAgents = agents
	}
	move.MTOShipments = shipments

	if move.AdditionalDocumentsID != nil {
		var additionalDocumentUploads UserUploads
		err = db.Q().
			Scope(utilities.ExcludeDeletedScope()).EagerPreload("Upload").
			Where("document_id = ?", move.AdditionalDocumentsID).
			All(&additionalDocumentUploads)
		if err != nil {
			return &move, err
		}
		move.AdditionalDocuments.UserUploads = additionalDocumentUploads
	}

	// Ensure that the logged-in user is authorized to access this move
	if session.IsMilApp() && move.Orders.ServiceMember.ID != session.ServiceMemberID {
		return nil, ErrFetchForbidden
	}

	return &move, nil
}

// GetDestinationGBLOC returns the GBLOC for the move. This ensures that business logic is centralized.
func (m Move) GetDestinationGBLOC(db *pop.Connection) (string, error) {
	// Since this requires looking up the move in the DB, the move must have an ID. This means, the move has to have been created first.
	if uuid.UUID.IsNil(m.ID) {
		return "", errors.WithMessage(ErrInvalidOrderID, "You must created the move in the DB before getting the destination GBLOC.")
	}

	destinationAddress, err := m.GetDestinationAddress(db)
	if err != nil {
		return "", err
	}

	var newGBLOC string
	if *destinationAddress.IsOconus {
		if m.OrdersID != uuid.Nil {
			err := db.Q().EagerPreload("ServiceMember").
				Find(&m.Orders, m.OrdersID)
			if err != nil {
				if errors.Cause(err).Error() == RecordNotFoundErrorString {
					return "", ErrFetchNotFound
				}
				return "", err
			}
		} else {
			return "", errors.WithMessage(ErrInvalidOrderID, "Orders ID must have a value in order to get the destination GBLOC")
		}

		if m.Orders.ServiceMember.Affiliation != nil {
			newGBLOCOconus, err := FetchAddressGbloc(db, *destinationAddress, m.Orders.ServiceMember)
			if err != nil {
				return "", err
			}
			newGBLOC = *newGBLOCOconus
		} else {
			return "", errors.Errorf("ServiceMember.Affiliation cannot be NULL for GetDestinationGBLOC")
		}
	} else {
		newGBLOCConus, err := FetchGBLOCForPostalCode(db, destinationAddress.PostalCode)
		if err != nil {
			return "", err
		}
		newGBLOC = newGBLOCConus.GBLOC
	}

	return newGBLOC, err
}

// GetDestinationAddress returns the address for the move. This ensures that business logic is centralized.
func (m Move) GetDestinationAddress(db *pop.Connection) (*Address, error) {
	// Since this requires looking up the move in the DB, the move must have an ID. This means, the move has to have been created first.
	if uuid.UUID.IsNil(m.ID) {
		return nil, errors.WithMessage(ErrInvalidOrderID, "You must created the move in the DB before getting the destination Postal Code.")
	}

	err := db.Load(&m, "Orders")
	if err != nil {
		if err.Error() == RecordNotFoundErrorString {
			return nil, errors.WithMessage(err, "No Orders found in the DB associated with moveID "+m.ID.String())
		}
		return nil, err
	}

	destinationAddress, err := m.Orders.GetDestinationAddressForAssociatedMoves(db)
	if err != nil {
		return nil, err
	}
	return destinationAddress, nil
}

// CreateSignedCertification creates a new SignedCertification associated with this move
func (m Move) CreateSignedCertification(db *pop.Connection,
	submittingUserID uuid.UUID,
	certificationText string,
	signature string,
	date time.Time,
	certificationType *SignedCertificationType) (*SignedCertification, *validate.Errors, error) {

	newSignedCertification := SignedCertification{
		MoveID:            m.ID,
		CertificationType: certificationType,
		SubmittingUserID:  submittingUserID,
		CertificationText: certificationText,
		Signature:         signature,
		Date:              date,
	}

	verrs, err := db.ValidateAndCreate(&newSignedCertification)
	if err != nil || verrs.HasAny() {
		return nil, verrs, err
	}

	return &newSignedCertification, verrs, nil
}

// GetMovesForUserID gets all move models for a given user ID
func GetMovesForUserID(db *pop.Connection, userID uuid.UUID) (Moves, error) {
	var moves Moves
	query := db.Where("user_id = $1", userID)
	err := query.All(&moves)
	return moves, err
}

// GenerateLocator constructs a record locator - a unique 6 character alphanumeric string
func GenerateLocator() string {
	// Get a UUID as a source of (almost certainly) unique bytes
	seed, err := uuid.NewV4()
	if err != nil {
		return ""
	}
	// Scramble them via SHA256 in case UUID has structure
	scrambledBytes := sha256.Sum256(seed.Bytes())
	// Now convert bytes to letters
	locatorRunes := make([]rune, locatorLength)
	for idx := 0; idx < locatorLength; idx++ {
		j := int(scrambledBytes[idx]) % len(locatorLetters)
		locatorRunes[idx] = locatorLetters[j]
	}
	return string(locatorRunes)
}

// GenerateSafetyMoveLocator constructs a record locator - a unique 6 character alphanumeric string starting with SM
func GenerateSafetyMoveLocator(db *pop.Connection) string {
	// check DB for count of locators starting with SM, then increment by 1
	var moves Moves
	query := db.Where("locator like ('SM%')")
	smCount, err := query.Count(&moves)

	if err != nil {
		return ""
	}

	return fmt.Sprintf("SM%04d", smCount+1)
}

// createNewMove adds a new Move record into the DB. In the (unlikely) event that we have a clash on Locators we
// retry with a new record locator.
func createNewMove(db *pop.Connection,
	orders Order,
	moveOptions MoveOptions) (*Move, *validate.Errors, error) {

	show := BoolPointer(true)
	if moveOptions.Show != nil {
		show = moveOptions.Show
	}
	status := MoveStatusDRAFT
	if moveOptions.Status != nil {
		status = *moveOptions.Status
	}

	var contractor Contractor
	err := db.Where("type='Prime'").First(&contractor)
	if err != nil {
		return nil, nil, fmt.Errorf("could not find contractor: %w", err)
	}

	referenceID, err := GenerateReferenceID(db)
	if err != nil {
		return nil, nil, fmt.Errorf("could not generate a unique ReferenceID: %w", err)
	}

	if orders.OrdersType != "SAFETY" {
		for i := 0; i < maxLocatorAttempts; i++ {
			move := Move{
				Orders:       orders,
				OrdersID:     orders.ID,
				Locator:      GenerateLocator(),
				Status:       status,
				Show:         show,
				ContractorID: &contractor.ID,
				ReferenceID:  &referenceID,
			}
			if moveOptions.CounselingOfficeID != nil {
				move.CounselingOfficeID = moveOptions.CounselingOfficeID
			}
			// only want safety moves move locators to start with SM, so try again
			if strings.HasPrefix(move.Locator, "SM") {
				continue
			}
			verrs, err := db.ValidateAndCreate(&move)
			if verrs.HasAny() {
				return nil, verrs, nil
			}
			if err != nil {
				if dberr.IsDBErrorForConstraint(err, pgerrcode.UniqueViolation, "moves_locator_idx") {
					// If we have a collision, try again for maxLocatorAttempts
					continue
				}
				return nil, verrs, err
			}

			return &move, verrs, nil
		}
	} else {
		for i := 0; i < maxLocatorAttempts; i++ {
			move := Move{
				Orders:       orders,
				OrdersID:     orders.ID,
				Locator:      GenerateSafetyMoveLocator(db),
				Status:       status,
				Show:         show,
				ContractorID: &contractor.ID,
				ReferenceID:  &referenceID,
			}
			if moveOptions.CounselingOfficeID != nil {
				move.CounselingOfficeID = moveOptions.CounselingOfficeID
			}
			verrs, err := db.ValidateAndCreate(&move)
			if verrs.HasAny() {
				return nil, verrs, nil
			}
			if err != nil {
				if dberr.IsDBErrorForConstraint(err, pgerrcode.UniqueViolation, "moves_locator_idx") {
					// If we have a collision, try again for maxLocatorAttempts
					continue
				}
				return nil, verrs, err
			}

			return &move, verrs, nil
		}
	}
	// the only way we get here is if we got a unique constraint error maxLocatorAttempts times.
	verrs := validate.NewErrors()
	return nil, verrs, ErrLocatorGeneration
}

// GenerateReferenceID generates a reference ID for the MTO
func GenerateReferenceID(db *pop.Connection) (string, error) {
	const maxAttempts = 10
	var referenceID string
	var err error
	for i := 0; i < maxAttempts; i++ {
		referenceID, err = generateReferenceIDHelper(db)
		if err == nil {
			return referenceID, nil
		}
	}
	return "", fmt.Errorf("move: failed to generate reference id; %w", err)
}

// GenerateReferenceID creates a random ID for an MTO. Format (xxxx-xxxx) with X being a number 0-9 (ex. 0009-1234. 4321-4444)
func generateReferenceIDHelper(db *pop.Connection) (string, error) {
	min := 0
	max := 10000
	firstNum, err := random.GetRandomIntAddend(min, max)
	if err != nil {
		return "", err
	}

	secondNum, err := random.GetRandomIntAddend(min, max)
	if err != nil {
		return "", err
	}

	newReferenceID := fmt.Sprintf("%04d-%04d", firstNum, secondNum)

	exists, err := db.Where(`reference_id= $1`, newReferenceID).Exists(&Move{})

	if err != nil {
		return "", err
	} else if exists {
		return "", errors.New("move: reference_id already exists")
	}

	return newReferenceID, nil
}

// SaveMoveDependencies safely saves a Move status, ppms' advances' statuses, orders statuses,
// and shipment GBLOCs.
func SaveMoveDependencies(db *pop.Connection, move *Move) (*validate.Errors, error) {
	responseVErrors := validate.NewErrors()
	var responseError error

	if verrs, err := db.ValidateAndSave(&move.Orders); verrs.HasAny() || err != nil {
		responseVErrors.Append(verrs)
		responseError = errors.Wrap(err, "Error Saving Orders")
	}

	if verrs, err := db.ValidateAndSave(move); verrs.HasAny() || err != nil {
		responseVErrors.Append(verrs)
		responseError = errors.Wrap(err, "Error Saving Move")
	}

	return responseVErrors, responseError
}

// FetchMoveByMoveIDWithServiceItems returns a Move along with all the associations needed to determine
// the move service item's status.
func FetchMoveByMoveIDWithServiceItems(db *pop.Connection, moveID uuid.UUID) (Move, error) {
	var move Move
	err := db.Q().Eager("MTOServiceItems.ReService").Where("show = TRUE").Find(&move, moveID)

	if err != nil {
		if errors.Cause(err).Error() == RecordNotFoundErrorString {
			return Move{}, ErrFetchNotFound
		}
		return Move{}, err
	}
	return move, nil
}

// FetchMoveForMoveDates returns a Move along with all the associations needed to determine
// the move dates summary information.
func FetchMoveForMoveDates(db *pop.Connection, moveID uuid.UUID) (Move, error) {
	var move Move
	err := db.
		Eager(
			"Orders.OriginDutyLocation.Address.Country",
			"Orders.NewDutyLocation.Address.Country",
			"Orders.ServiceMember",
		).
		Find(&move, moveID)

	return move, err
}

// FetchMoveByOrderID returns a Move for a given id
func FetchMoveByOrderID(db *pop.Connection, orderID uuid.UUID) (Move, error) {
	var move Move
	err := db.Where("orders_id = ?", orderID).First(&move)
	if err != nil {
		if errors.Cause(err).Error() == RecordNotFoundErrorString {
			return Move{}, ErrFetchNotFound
		}
		return Move{}, err
	}
	return move, nil
}

// FetchMovesByOrderID returns moves for a given id of an order
func FetchMovesByOrderID(db *pop.Connection, orderID uuid.UUID) (Moves, error) {
	var moves Moves

	query := db.Where("orders_id = ?", orderID)
	err := query.Eager(
		"MTOShipments",
		"MTOShipments.MTOAgents",
		"MTOShipments.PPMShipment",
		"MTOShipments.PPMShipment.W2Address.Country",
		"MTOShipments.PPMShipment.WeightTickets",
		"MTOShipments.PPMShipment.WeightTickets.EmptyDocument.UserUploads.Upload",
		"MTOShipments.PPMShipment.WeightTickets.FullDocument.UserUploads.Upload",
		"MTOShipments.PPMShipment.WeightTickets.ProofOfTrailerOwnershipDocument.UserUploads.Upload",
		"MTOShipments.PPMShipment.MovingExpenses",
		"MTOShipments.PPMShipment.MovingExpenses.Document.UserUploads.Upload",
		"MTOShipments.PPMShipment.ProgearWeightTickets",
		"MTOShipments.PPMShipment.ProgearWeightTickets.Document.UserUploads.Upload",
		"MTOShipments.DestinationAddress.Country",
		"MTOShipments.SecondaryDeliveryAddress.Country",
		"MTOShipments.TertiaryDeliveryAddress.Country",
		"MTOShipments.PickupAddress.Country",
		"MTOShipments.SecondaryPickupAddress.Country",
		"MTOShipments.TertiaryPickupAddress.Country",
		"MTOShipments.PPMShipment.PickupAddress.Country",
		"MTOShipments.PPMShipment.DestinationAddress.Country",
		"MTOShipments.PPMShipment.SecondaryPickupAddress.Country",
		"MTOShipments.PPMShipment.SecondaryDestinationAddress.Country",
		"MTOShipments.PPMShipment.TertiaryPickupAddress.Country",
		"MTOShipments.PPMShipment.TertiaryDestinationAddress.Country",
		"MTOShipments.BoatShipment",
		"MTOShipments.MobileHome",
		"Orders",
		"Orders.UploadedOrders",
		"Orders.UploadedOrders.UserUploads",
		"Orders.UploadedAmendedOrders",
		"Orders.Entitlement",
		"Orders.ServiceMember",
		"Orders.ServiceMember.User",
		"Orders.OriginDutyLocation.Address.Country",
		"Orders.OriginDutyLocation.TransportationOffice",
		"Orders.OriginDutyLocation.TransportationOffice.Address.Country",
		"Orders.NewDutyLocation.Address.Country",
		"Orders.NewDutyLocation.TransportationOffice",
		"Orders.NewDutyLocation.TransportationOffice.Address.Country",
		"CloseoutOffice",
		"CloseoutOffice.Address.Country",
		"CounselingOffice",
		"LockExpiresAt",
	).All(&moves)
	if err != nil {
		return moves, err
	}

	order := moves[0].Orders

	// Eager loading of nested has_many associations is broken
	var userUploads UserUploads
	err = db.Q().
		Scope(utilities.ExcludeDeletedScope()).EagerPreload("Upload").
		Where("document_id = ?", order.UploadedOrders.ID).
		All(&userUploads)
	if err != nil {
		return moves, err
	}

	moves[0].Orders.UploadedOrders.UserUploads = userUploads

	// Eager loading of nested has_many associations is broken
	if order.UploadedAmendedOrders != nil {
		var amendedUserUploads UserUploads
		err = db.Q().
			Scope(utilities.ExcludeDeletedScope()).EagerPreload("Upload").
			Where("document_id = ?", order.UploadedAmendedOrdersID).
			All(&amendedUserUploads)
		if err != nil {
			return moves, err
		}
		moves[0].Orders.UploadedAmendedOrders.UserUploads = amendedUserUploads
	}

	// the following checks are needed since we can't use "ExcludeDeletedScope()" in the big query above
	// this is because not all of the tables being queried have "deleted_at" columns and this returns an error
	if len(moves) > 0 {
		if len(moves[0].MTOShipments) > 0 {
			// We do not need to consider deleted weight tickets or uploads within them
			if moves[0].MTOShipments[0].PPMShipment != nil && moves[0].MTOShipments[0].PPMShipment.WeightTickets != nil {
				var filteredWeightTickets []WeightTicket
				for _, wt := range moves[0].MTOShipments[0].PPMShipment.WeightTickets {
					if wt.DeletedAt == nil {
						wt.EmptyDocument.UserUploads = wt.EmptyDocument.UserUploads.FilterDeleted()
						wt.FullDocument.UserUploads = wt.FullDocument.UserUploads.FilterDeleted()
						wt.ProofOfTrailerOwnershipDocument.UserUploads = wt.ProofOfTrailerOwnershipDocument.UserUploads.FilterDeleted()
						filteredWeightTickets = append(filteredWeightTickets, wt)
					}
				}
				moves[0].MTOShipments[0].PPMShipment.WeightTickets = filteredWeightTickets
			}
			// We do not need to consider deleted moving expenses
			if len(moves[0].MTOShipments[0].PPMShipment.MovingExpenses) > 0 {
				nonDeletedMovingExpenses := moves[0].MTOShipments[0].PPMShipment.MovingExpenses.FilterDeleted()
				moves[0].MTOShipments[0].PPMShipment.MovingExpenses = nonDeletedMovingExpenses
			}
			// We do not need to consider deleted progear weight tickets
			if len(moves[0].MTOShipments[0].PPMShipment.ProgearWeightTickets) > 0 {
				nonDeletedProgearTickets := moves[0].MTOShipments[0].PPMShipment.ProgearWeightTickets.FilterDeleted()
				moves[0].MTOShipments[0].PPMShipment.ProgearWeightTickets = nonDeletedProgearTickets
			}
		}
	}

	return moves, err
}

// FetchMoveByMoveID returns a Move for a given id
func FetchMoveByMoveID(db *pop.Connection, moveID uuid.UUID) (Move, error) {
	var move Move
	err := db.Q().Find(&move, moveID)

	if err != nil {
		if errors.Cause(err).Error() == RecordNotFoundErrorString {
			return Move{}, ErrFetchNotFound
		}
		return Move{}, err
	}
	return move, nil
}

func FetchMoveByMoveIDWithOrders(db *pop.Connection, moveID uuid.UUID) (Move, error) {
	var move Move
	err := db.Q().Eager(
		"Orders",
		"Orders.Entitlement",
	).Where("show = TRUE").Find(&move, moveID)

	if err != nil {
		if errors.Cause(err).Error() == RecordNotFoundErrorString {
			return Move{}, ErrFetchNotFound
		}
		return Move{}, err
	}
	return move, nil
}

// IsCanceled returns true if the Move's status is `CANCELED`, false otherwise
func (m Move) IsCanceled() *bool {
	if m.Status == MoveStatusCANCELED {
		return BoolPointer(true)
	}
	return BoolPointer(false)
}

// IsPPMOnly returns true of the only type of shipment associate with the move is "PPM", false otherwise
func (m Move) IsPPMOnly() bool {
	if len(m.MTOShipments) == 0 {
		return false
	}
	ppmOnlyMove := true
	for _, s := range m.MTOShipments {
		if s.ShipmentType != MTOShipmentTypePPM {
			ppmOnlyMove = false
			break
		}
	}
	return ppmOnlyMove
}
func GetTotalNetWeightForMove(m Move) unit.Pound {
	totalNetWeight := unit.Pound(0)
	for _, shipment := range m.MTOShipments {
		if shipment.ShipmentType == MTOShipmentTypePPM && shipment.PPMShipment != nil {
			totalNetWeight += GetPPMNetWeight(*shipment.PPMShipment)
		}
	}
	return totalNetWeight
}

// gets total weight from all ppm and hhg shipments within a move
func GetTotalNetWeightForMTOShipment(s MTOShipment) unit.Pound {
	totalNetWeight := unit.Pound(0)
	if s.ShipmentType == MTOShipmentTypePPM && s.PPMShipment != nil {
		totalNetWeight += GetPPMNetWeight(*s.PPMShipment)
	} else if s.PrimeActualWeight != nil {
		totalNetWeight += *s.PrimeActualWeight
	}

	return totalNetWeight
}

// HasPPM returns true if at least one shipment type is "PPM" associated with the move, false otherwise
func (m Move) HasPPM() bool {
	if len(m.MTOShipments) == 0 {
		return false
	}
	hasPpmMove := false
	for _, s := range m.MTOShipments {
		if s.ShipmentType == MTOShipmentTypePPM {
			hasPpmMove = true
			break
		}
	}
	return hasPpmMove
}

/*
Clears TOO assignments for origin/destination TOO queues if there are no more action items for the assigned user to take
this DOES NOT UPDATE, but only returns the provided move back with updated assigned TOO values
TOO origin queue action items
- submitted shipments
- SIT extension requests with origin SIT service items on a shipment
- unacknowledged order amendments
- unacknowledged excess weight (move & UB)
- submitted non-destination service items

TOO destination queue action items
- submitted destination address requests
- submitted destination SIT & shuttle service items
- SIT extension requests with destination SIT service items on a shipment
*/
func ClearTOOAssignments(move *Move) (*Move, error) {
	if move == nil {
		return nil, fmt.Errorf("move is required when clearing TOO assignment, received empty move object")
	}
	originPending := false
	destinationPending := false
	hasOriginSIT := false
	hasDestinationSIT := false

	// unacknowledged amended orders -> origin queue
	if move.Orders.UploadedAmendedOrdersID != nil && move.Orders.AmendedOrdersAcknowledgedAt == nil {
		originPending = true
	}

	// pending excess weight -> origin queue
	if move.ExcessWeightQualifiedAt != nil && move.ExcessWeightAcknowledgedAt == nil {
		originPending = true
	}

	// pending UB excess weight -> origin queue
	if move.ExcessUnaccompaniedBaggageWeightQualifiedAt != nil && move.ExcessUnaccompaniedBaggageWeightAcknowledgedAt == nil {
		originPending = true
	}

	for _, si := range move.MTOServiceItems {
		code := si.ReService.Code
		if code != "" {
			// checking if the shipment has origin SIT to be used later
			if ContainsReServiceCode(ValidOriginSITReServiceCodes, code) {
				hasOriginSIT = true
			}
			// checking if the shipment has destination SIT to be used later
			if ContainsReServiceCode(ValidDestinationSITReServiceCodes, code) {
				hasDestinationSIT = true
			}
			if si.Status != MTOServiceItemStatusSubmitted {
				continue
			}
			if si.ReService == (ReService{}) {
				continue
			}
			// submitted origin service items -> origin queue
			if _, isOrigin := OriginServiceItemCodesMap[code]; isOrigin {
				originPending = true
			}
			// submitted destination service items -> dest queue
			if _, isDest := DestinationServiceItemCodesMap[code]; isDest {
				destinationPending = true
			}
			// early break
			if originPending && destinationPending {
				break
			}
		} else {
			return nil, fmt.Errorf("ReService.Code is required when clearing TOO assignment, received empty string for service item id; %s", si.ID)
		}
	}

	// checking destination requests
	if !destinationPending {
		// pending destination address requests
		for _, shipment := range move.MTOShipments {
			if shipment.DeliveryAddressUpdate != nil && shipment.DeliveryAddressUpdate.Status == ShipmentAddressUpdateStatusRequested {
				destinationPending = true
				break
			}
			// SIT extension requests with destination SIT service items on the shipment
			for _, sitExt := range shipment.SITDurationUpdates {
				if sitExt.Status == SITExtensionStatusPending && hasDestinationSIT {
					destinationPending = true
					break
				}
			}
			if destinationPending {
				break
			}
		}
	}

	// checking shipment origin requests
	if !originPending {
		for _, shipment := range move.MTOShipments {
			// submitted shipments needing approval
			if shipment.Status == MTOShipmentStatusSubmitted && shipment.DeletedAt == nil {
				originPending = true
				break
			}

			// SIT extension requests with origin SIT service items on the shipment
			for _, sitExt := range shipment.SITDurationUpdates {
				if sitExt.Status == SITExtensionStatusPending && hasOriginSIT {
					originPending = true
					break
				}
			}
			if originPending {
				break
			}
		}
	}

	// clear out the origin-TOO assignment if nothing origin-type is still pending
	if !originPending {
		move.TOOTaskOrderAssignedID = nil
		move.TOOTaskOrderAssignedUser = nil
	}

	// clear out the destination-TOO assignment if nothing destination-type is still pending
	if !destinationPending {
		move.TOODestinationAssignedID = nil
		move.TOODestinationAssignedUser = nil
	}

	return move, nil
}<|MERGE_RESOLUTION|>--- conflicted
+++ resolved
@@ -101,13 +101,8 @@
 	SCCounselingAssignedUser                       *OfficeUser           `belongs_to:"office_users" fk_id:"sc_counseling_assigned_id"`
 	SCCloseoutAssignedID                           *uuid.UUID            `json:"sc_closeout_assigned_id" db:"sc_closeout_assigned_id"`
 	SCCloseoutAssignedUser                         *OfficeUser           `belongs_to:"office_users" fk_id:"sc_closeout_assigned_id"`
-<<<<<<< HEAD
-	TOOAssignedID                                  *uuid.UUID            `json:"too_assigned_id" db:"too_assigned_id"`
-	TOOAssignedUser                                *OfficeUser           `json:"too_assigned" belongs_to:"office_users" fk_id:"too_assigned_id"`
-=======
 	TOOAssignedID                                  *uuid.UUID            `json:"too_assigned_id" db:"too_assigned_id"`                           // old column
 	TOOAssignedUser                                *OfficeUser           `json:"too_assigned" belongs_to:"office_users" fk_id:"too_assigned_id"` // old column
->>>>>>> 8e9fe0e9
 	TIOAssignedID                                  *uuid.UUID            `json:"tio_assigned_id" db:"tio_assigned_id"`
 	TIOAssignedUser                                *OfficeUser           `belongs_to:"office_users" fk_id:"tio_assigned_id"`
 	TOOTaskOrderAssignedID                         *uuid.UUID            `json:"too_task_order_assigned_id" db:"too_task_order_assigned_id"`
