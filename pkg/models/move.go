--- conflicted
+++ resolved
@@ -396,10 +396,6 @@
 	query := db.Where("orders_id = ?", orderID)
 	err := query.Eager(
 		"MTOShipments",
-<<<<<<< HEAD
-		"Orders",
-		"Orders.UploadedOrders",
-=======
 		"MTOShipments.PPMShipment",
 		"MTOShipments.PPMShipment.WeightTickets",
 		"MTOShipments.DestinationAddress",
@@ -413,7 +409,6 @@
 		"Orders.UploadedOrders.UserUploads",
 		"Orders.UploadedAmendedOrders",
 		"Orders.Entitlement",
->>>>>>> b390db24
 		"Orders.ServiceMember",
 		"Orders.ServiceMember.User",
 		"Orders.OriginDutyLocation.Address",
@@ -423,8 +418,6 @@
 		"Orders.NewDutyLocation.TransportationOffice",
 		"Orders.NewDutyLocation.TransportationOffice.Address",
 	).All(&moves)
-<<<<<<< HEAD
-=======
 	if err != nil {
 		return moves, err
 	}
@@ -456,7 +449,6 @@
 		moves[0].Orders.UploadedAmendedOrders.UserUploads = amendedUserUploads
 	}
 
->>>>>>> b390db24
 	return moves, err
 }
 
