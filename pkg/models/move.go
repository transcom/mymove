--- conflicted
+++ resolved
@@ -217,32 +217,18 @@
 
 }
 
-// FetchMoveParams passes search params to filter out hidden moves
-type FetchMoveParams struct {
-	IncludeHidden bool
-}
-
 // FetchMove fetches and validates a Move for this User
-func FetchMove(db *pop.Connection, session *auth.Session, id uuid.UUID, searchParams *FetchMoveParams) (*Move, error) {
+func FetchMove(db *pop.Connection, session *auth.Session, id uuid.UUID) (*Move, error) {
 	var move Move
 
-	query := db.Q().Eager("PersonallyProcuredMoves.Advance",
+	err := db.Q().Eager("PersonallyProcuredMoves.Advance",
 		"MTOShipments.MTOAgents",
 		"MTOShipments.PickupAddress",
 		"MTOShipments.DestinationAddress",
 		"SignedCertifications",
 		"Orders",
 		"MoveDocuments.Document",
-<<<<<<< HEAD
 	).Where("show = TRUE").Find(&move, id)
-=======
-	)
-	if searchParams == nil || !searchParams.IncludeHidden {
-		query.Where("show = TRUE")
-	}
-
-	err := query.Find(&move, id)
->>>>>>> ee4dc3d5
 
 	if err != nil {
 		if errors.Cause(err).Error() == RecordNotFoundErrorString {
