--- conflicted
+++ resolved
@@ -15,7 +15,6 @@
 	"github.com/transcom/mymove/pkg/gen/internalmessages"
 )
 
-<<<<<<< HEAD
 // MoveStatus represents the status of an order record's lifecycle
 type MoveStatus string
 
@@ -29,12 +28,11 @@
 	// MoveStatusCOMPLETED captures enum value "COMPLETED"
 	MoveStatusCOMPLETED MoveStatus = "COMPLETED"
 )
-=======
+
 const maxLocatorAttempts = 3
 const locatorLength = 6
 
 var locatorLetters = []rune("23456789ABCDEFGHJKLMNPQRSTUVWXYZ")
->>>>>>> fe0a4c17
 
 // Move is an object representing a move
 type Move struct {
@@ -195,7 +193,12 @@
 func createNewMove(db *pop.Connection, ordersID uuid.UUID, selectedType *internalmessages.SelectedMoveType) (*Move, *validate.Errors, error) {
 
 	for i := 0; i < maxLocatorAttempts; i++ {
-		move := Move{OrdersID: ordersID, Locator: generateLocator(), SelectedMoveType: selectedType}
+		move := Move{
+			OrdersID:         ordersID,
+			Locator:          generateLocator(),
+			SelectedMoveType: selectedType,
+			Status:           MoveStatusDRAFT,
+		}
 		verrs, err := db.ValidateAndCreate(&move)
 		if verrs.HasAny() {
 			return nil, verrs, nil
