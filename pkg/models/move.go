--- conflicted
+++ resolved
@@ -187,10 +187,6 @@
 		// Make a generic Document
 		newDoc := Document{
 			ServiceMemberID: m.Orders.ServiceMemberID,
-<<<<<<< HEAD
-			Name:            "this field is useless",
-=======
->>>>>>> 4a9c625e
 		}
 		verrs, err := db.ValidateAndCreate(&newDoc)
 		if err != nil || verrs.HasAny() {
