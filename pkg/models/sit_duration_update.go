--- conflicted
+++ resolved
@@ -58,11 +58,7 @@
 	ApprovedDays      *int                           `db:"approved_days"`
 	DecisionDate      *time.Time                     `db:"decision_date"`
 	OfficeRemarks     *string                        `db:"office_remarks"`
-<<<<<<< HEAD
-	CustomerExpense   *bool                          `db:"members_expense"`
-=======
 	CustomersExpense  *bool                          `db:"customer_expense"`
->>>>>>> 6dafb40d
 	CreatedAt         time.Time                      `db:"created_at"`
 	UpdatedAt         time.Time                      `db:"updated_at"`
 }
