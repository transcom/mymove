--- conflicted
+++ resolved
@@ -50,10 +50,6 @@
 		fmt.Println("TDL ID import failed.")
 	}
 
-<<<<<<< HEAD
-	sourceGBLOC := "BKAS"
-=======
->>>>>>> 8b80cb7c
 	market := "dHHG"
 	gbloc := "PORK"
 
@@ -64,8 +60,6 @@
 		time.Now(),
 		&tdlList[rand.Intn(len(tdlList))],
 		nil,
-<<<<<<< HEAD
-=======
 		&market,
 	)
 
@@ -85,9 +79,8 @@
 		time.Now(),
 		time.Now(),
 		&tdlList[rand.Intn(len(tdlList))],
-		&gbloc,
->>>>>>> 8b80cb7c
 		&market,
+    &gbloc,
 	)
 
 	// Make a blackout date with market and source gbloc.
@@ -96,11 +89,7 @@
 		time.Now(),
 		time.Now(),
 		&tdlList[rand.Intn(len(tdlList))],
-<<<<<<< HEAD
-		&sourceGBLOC,
-=======
+		&market,
 		&gbloc,
->>>>>>> 8b80cb7c
-		&market,
 	)
 }