package testdatagen

import (
	"fmt"
	"log"
	"math/rand"
	"time"

	"github.com/gobuffalo/pop"

	"github.com/transcom/mymove/pkg/models"
)

// No test includes a zip3 or a volume_move value, as we're not
// currently fully implementing those.

// MakeBlackoutDate creates a test blackoutDate object to add to the database.
func MakeBlackoutDate(db *pop.Connection, tsp models.TransportationServiceProvider,
	startDate time.Time, endDate time.Time, tdl *models.TrafficDistributionList, sourceGBLOC *string, market *string) (models.BlackoutDate, error) {

	blackoutDates := models.BlackoutDate{
		TransportationServiceProviderID: tsp.ID,
		StartBlackoutDate:               startDate,
		EndBlackoutDate:                 endDate,
		TrafficDistributionListID:       &tdl.ID,
		SourceGBLOC:                     sourceGBLOC,
		Market:                          market,
	}

	_, err := db.ValidateAndSave(&blackoutDates)
	if err != nil {
		log.Panic(err)
	}

	return blackoutDates, err
}

// MakeBlackoutDateData creates three blackoutDate objects and commits them to the blackout_dates table.
func MakeBlackoutDateData(db *pop.Connection) {
	// These two queries duplicate ones in other testdatagen files; not optimal
	tspList := []models.TransportationServiceProvider{}
	err := db.All(&tspList)
	if err != nil {
		fmt.Println("TSP ID import failed.")
	}

	tdlList := []models.TrafficDistributionList{}
	err = db.All(&tdlList)
	if err != nil {
		fmt.Println("TDL ID import failed.")
	}

	market := "dHHG"
	gbloc := "PORK"

	// Make a blackout date with market.
	MakeBlackoutDate(db,
		tspList[rand.Intn(len(tspList))],
		time.Now(),
		time.Now(),
		&tdlList[rand.Intn(len(tdlList))],
		nil,
		&market,
	)

	// Make a blackout date with a channel.
	MakeBlackoutDate(db,
		tspList[rand.Intn(len(tspList))],
		time.Now(),
		time.Now(),
		&tdlList[rand.Intn(len(tdlList))],
		nil,
		nil,
	)

	// Make a blackout date with market and source gbloc.
	MakeBlackoutDate(db,
		tspList[rand.Intn(len(tspList))],
		time.Now(),
		time.Now(),
		&tdlList[rand.Intn(len(tdlList))],
		&market,
		&gbloc,
<<<<<<< HEAD
	)

	// Make a blackout date with market and source gbloc.
	MakeBlackoutDate(db,
		tspList[rand.Intn(len(tspList))],
		time.Now(),
		time.Now(),
		&tdlList[rand.Intn(len(tdlList))],
		&market,
		&gbloc,
=======
>>>>>>> c6884d88
	)
}<|MERGE_RESOLUTION|>--- conflicted
+++ resolved
@@ -81,18 +81,5 @@
 		&tdlList[rand.Intn(len(tdlList))],
 		&market,
 		&gbloc,
-<<<<<<< HEAD
-	)
-
-	// Make a blackout date with market and source gbloc.
-	MakeBlackoutDate(db,
-		tspList[rand.Intn(len(tspList))],
-		time.Now(),
-		time.Now(),
-		&tdlList[rand.Intn(len(tdlList))],
-		&market,
-		&gbloc,
-=======
->>>>>>> c6884d88
 	)
 }