--- conflicted
+++ resolved
@@ -15,25 +15,10 @@
 	}
 
 	var selectedType = internalmessages.SelectedMoveTypePPM
-<<<<<<< HEAD
-	move := models.Move{
-		OrdersID:         orders.ID,
-		Orders:           orders,
-		SelectedMoveType: &selectedType,
-		Status:           models.MoveStatusSUBMITTED,
-	}
 
-	verrs, err := db.ValidateAndSave(&move)
-	if err != nil {
-		log.Panic(err)
-	}
-	if verrs.Count() != 0 {
-		log.Panic(verrs.Error())
-=======
 	move, verrs, err := orders.CreateNewMove(db, &selectedType)
 	if verrs.HasAny() || err != nil {
 		return models.Move{}, err
->>>>>>> fe0a4c17
 	}
 	move.Orders = orders
 	return *move, nil
