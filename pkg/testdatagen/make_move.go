--- conflicted
+++ resolved
@@ -15,15 +15,12 @@
 	}
 
 	var selectedType = internalmessages.SelectedMoveTypePPM
-<<<<<<< HEAD
 	move := models.Move{
 		OrdersID:         orders.ID,
 		Orders:           orders,
 		SelectedMoveType: &selectedType,
 		Status:           status,
 	}
-=======
->>>>>>> 13809536
 
 	move, verrs, err := orders.CreateNewMove(db, &selectedType)
 	if verrs.HasAny() || err != nil {
