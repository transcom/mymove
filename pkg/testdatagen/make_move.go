package testdatagen

import (
	"time"

	"github.com/go-openapi/swag"
	"github.com/gobuffalo/pop/v5"
	"github.com/gofrs/uuid"

	"github.com/transcom/mymove/pkg/models"
)

// MakeMove creates a single Move and associated set of Orders
func MakeMove(db *pop.Connection, assertions Assertions) models.Move {

	// Create new Orders if not provided
	orders := assertions.Order
	// ID is required because it must be populated for Eager saving to work.
	if isZeroUUID(assertions.Order.ID) {
		orders = MakeOrder(db, assertions)
	}

	assertedReferenceID := assertions.Move.ReferenceID
	var referenceID string
	if assertedReferenceID == nil || *assertedReferenceID == "" {
		referenceID, _ = models.GenerateReferenceID(db)
	}

	var contractorID uuid.UUID
	moveContractorID := assertions.Move.ContractorID
	if moveContractorID == nil {
		contractor := MakeContractor(db, assertions)
		contractorID = contractor.ID
	}

	defaultMoveType := models.SelectedMoveTypePPM
	selectedMoveType := assertions.Move.SelectedMoveType
	if selectedMoveType == nil {
		selectedMoveType = &defaultMoveType
	}

	ppmType := assertions.Move.PPMType
	if assertions.Move.PPMType == nil {
		partialType := "PARTIAL"
		ppmType = &partialType
	}

	move := models.Move{
		Orders:           orders,
		OrdersID:         orders.ID,
		SelectedMoveType: selectedMoveType,
		PPMType:          ppmType,
		Status:           models.MoveStatusDRAFT,
		Locator:          models.GenerateLocator(),
		Show:             setShow(assertions.Move.Show),
		ContractorID:     &contractorID,
		ReferenceID:      &referenceID,
	}

	// Overwrite values with those from assertions
	mergeModels(&move, assertions.Move)

	mustCreate(db, &move, assertions.Stub)

	return move
}

// MakeMoveWithoutMoveType creates a single Move and associated set of Orders, but without a chosen move type
func MakeMoveWithoutMoveType(db *pop.Connection, assertions Assertions) models.Move {

	// Create new Orders if not provided
	orders := assertions.Order
	if isZeroUUID(assertions.Order.ID) {
		orders = MakeOrder(db, assertions)
	}

	var referenceID string
	assertedReferenceID := assertions.Move.ReferenceID
	if assertedReferenceID == nil || *assertedReferenceID == "" {
		referenceID, _ = models.GenerateReferenceID(db)
	}

	var contractorID uuid.UUID
	moveContractorID := assertions.Move.ContractorID
	if moveContractorID == nil {
		contractor := MakeContractor(db, assertions)
		contractorID = contractor.ID
	}

	move := models.Move{
		Orders:       orders,
		OrdersID:     orders.ID,
		Status:       models.MoveStatusDRAFT,
		Locator:      models.GenerateLocator(),
		Show:         setShow(assertions.Move.Show),
		ContractorID: &contractorID,
		ReferenceID:  &referenceID,
	}

	// Overwrite values with those from assertions
	mergeModels(&move, assertions.Move)

	mustCreate(db, &move, assertions.Stub)

	return move
}

// MakeAvailableMove makes a Move that is available to the prime at
// the time of its creation
func MakeAvailableMove(db *pop.Connection) models.Move {
	now := time.Now()
	move := MakeMove(db, Assertions{
		Move: models.Move{
			AvailableToPrimeAt: &now,
			Status:             models.MoveStatusAPPROVED,
		},
	})
	return move
}

// MakeApprovalsRequestedMove makes a Move with status 'Approvals Requested'
func MakeApprovalsRequestedMove(db *pop.Connection) models.Move {
	now := time.Now()
	move := MakeMove(db, Assertions{
		Move: models.Move{
			AvailableToPrimeAt: &now,
			Status:             models.MoveStatusAPPROVALSREQUESTED,
		},
	})
	return move
}

// MakeDefaultMove makes a Move with default values
func MakeDefaultMove(db *pop.Connection) models.Move {
	return MakeMove(db, Assertions{})
}

// MakeHiddenHHGMoveWithShipment makes an HHG Move with show = false
func MakeHiddenHHGMoveWithShipment(db *pop.Connection, assertions Assertions) models.Move {
	hhgMoveType := models.SelectedMoveTypeHHG
	move := MakeMove(db, Assertions{
		Move: models.Move{
			SelectedMoveType: &hhgMoveType,
			Status:           models.MoveStatusSUBMITTED,
			Show:             swag.Bool(false),
		},
	})

	MakeSubmittedMTOShipmentWithMove(db, &move, assertions)

	return move
}

// MakeHHGMoveWithShipment makes an HHG Move with one submitted shipment
func MakeHHGMoveWithShipment(db *pop.Connection, assertions Assertions) models.Move {
	hhgMoveType := models.SelectedMoveTypeHHG
	move := MakeMove(db, Assertions{
		Move: models.Move{
			SelectedMoveType: &hhgMoveType,
			Status:           models.MoveStatusSUBMITTED,
		},
		ServiceMember:        assertions.ServiceMember,
		TransportationOffice: assertions.TransportationOffice,
		Order:                assertions.Order,
		Stub:                 assertions.Stub,
	})

	mergeModels(&move, assertions.Move)
	if !assertions.Stub {
		mustSave(db, &move)
	}

<<<<<<< HEAD
	shipment := MakeMTOShipment(db, Assertions{
		Move: move,
		MTOShipment: models.MTOShipment{
			Status:              models.MTOShipmentStatusSubmitted,
			RequestedPickupDate: assertions.MTOShipment.RequestedPickupDate,
		},
		Stub: assertions.Stub,
	})

	move.MTOShipments = models.MTOShipments{shipment}
=======
	MakeSubmittedMTOShipmentWithMove(db, &move, assertions)
>>>>>>> e1a0cf10

	return move
}

// MakeHHGPPMMoveWithShipment makes an HHG_PPM Move with one submitted shipment
func MakeHHGPPMMoveWithShipment(db *pop.Connection, assertions Assertions) models.Move {
	hhgPPMMoveType := models.SelectedMoveTypePPM
	move := MakeMove(db, Assertions{
		Move: models.Move{
			SelectedMoveType: &hhgPPMMoveType,
			Status:           models.MoveStatusSUBMITTED,
		},
		Stub: assertions.Stub,
	})

	MakeSubmittedMTOShipmentWithMove(db, &move, assertions)

	return move
}

// MakeNTSMoveWithShipment makes an NTS Move with one submitted shipment
func MakeNTSMoveWithShipment(db *pop.Connection, assertions Assertions) models.Move {
	ntsMoveType := models.SelectedMoveTypeNTS
	move := MakeMove(db, Assertions{
		Move: models.Move{
			SelectedMoveType: &ntsMoveType,
			Status:           models.MoveStatusSUBMITTED,
		},
		ServiceMember: assertions.ServiceMember,
		Stub:          assertions.Stub,
	})

	assertions.MTOShipment.ShipmentType = models.MTOShipmentTypeHHGIntoNTSDom
	MakeSubmittedMTOShipmentWithMove(db, &move, assertions)

	return move
}

// MakeNTSRMoveWithShipment makes an NTSR Move with one submitted shipment
func MakeNTSRMoveWithShipment(db *pop.Connection, assertions Assertions) models.Move {
	ntsrMoveType := models.SelectedMoveTypeNTSR
	move := MakeMove(db, Assertions{
		Move: models.Move{
			SelectedMoveType: &ntsrMoveType,
			Status:           models.MoveStatusSUBMITTED,
		},
		ServiceMember: assertions.ServiceMember,
		Stub:          assertions.Stub,
	})

	assertions.MTOShipment.ShipmentType = models.MTOShipmentTypeHHGOutOfNTSDom
	MakeSubmittedMTOShipmentWithMove(db, &move, assertions)

	return move
}

func setShow(assertionShow *bool) *bool {
	show := swag.Bool(true)
	if assertionShow != nil {
		show = assertionShow
	}
	return show
}<|MERGE_RESOLUTION|>--- conflicted
+++ resolved
@@ -170,20 +170,13 @@
 		mustSave(db, &move)
 	}
 
-<<<<<<< HEAD
-	shipment := MakeMTOShipment(db, Assertions{
+	MakeSubmittedMTOShipmentWithMove(db, &move, Assertions{
 		Move: move,
 		MTOShipment: models.MTOShipment{
-			Status:              models.MTOShipmentStatusSubmitted,
 			RequestedPickupDate: assertions.MTOShipment.RequestedPickupDate,
 		},
 		Stub: assertions.Stub,
 	})
-
-	move.MTOShipments = models.MTOShipments{shipment}
-=======
-	MakeSubmittedMTOShipmentWithMove(db, &move, assertions)
->>>>>>> e1a0cf10
 
 	return move
 }
