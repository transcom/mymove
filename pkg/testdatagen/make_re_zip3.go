package testdatagen

import (
	"database/sql"
	"log"

	"github.com/gobuffalo/pop/v6"
	"github.com/gofrs/uuid"

	"github.com/transcom/mymove/pkg/models"
)

// MakeReZip3 creates a single ReZip3
func MakeReZip3(db *pop.Connection, assertions Assertions) models.ReZip3 {
	reContract := assertions.ReZip3.Contract
	if isZeroUUID(reContract.ID) {
		reContract = FetchOrMakeReContract(db, assertions)
	}

	domesticServiceArea := assertions.ReZip3.DomesticServiceArea
	if isZeroUUID(domesticServiceArea.ID) {
		domesticServiceArea = MakeReDomesticServiceArea(db, assertions)
	}

	reZip3 := models.ReZip3{
		DomesticServiceAreaID: domesticServiceArea.ID,
		Contract:              reContract,
		ContractID:            reContract.ID,
		Zip3:                  "350",
		BasePointCity:         "Memphis",
		State:                 "TN",
	}

	// Overwrite values with those from assertions
	mergeModels(&reZip3, assertions.ReZip3)

	mustCreate(db, &reZip3, assertions.Stub)

	return reZip3
}

func FetchOrMakeReZip3(db *pop.Connection, assertions Assertions) models.ReZip3 {
	var contractYear models.ReContractYear
<<<<<<< HEAD
	if assertions.ReContractYear.ID == uuid.Nil {
=======
	if assertions.ReZip3.ContractID == uuid.Nil {
>>>>>>> a43864fd
		contractYear = MakeReContractYear(db, assertions)
	} else {
		contractYear = assertions.ReContractYear
	}
	var reZip3 models.ReZip3
<<<<<<< HEAD
	err := db.Eager("Contract").Where("re_zip3s.contract_id = ? AND re_zip3s.zip3 = ?", contractYear.ContractID, assertions.ReZip3.Zip3).First(&reZip3)
=======
	err := db.Eager("Contract").Where("re_zip3s.contract_id = ? AND re_zip3s.zip3 = ?", contractYear.ContractID, reZip3.Zip3).First(&reZip3)
>>>>>>> a43864fd

	if err != nil && err != sql.ErrNoRows {
		log.Panic(err)
	}

	if reZip3.ID == uuid.Nil {
		return MakeReZip3(db, assertions)
	}

	return reZip3
}

// MakeDefaultReZip3 makes a single ReZip3 with default values
func MakeDefaultReZip3(db *pop.Connection) models.ReZip3 {
	return MakeReZip3(db, Assertions{})
}<|MERGE_RESOLUTION|>--- conflicted
+++ resolved
@@ -41,21 +41,13 @@
 
 func FetchOrMakeReZip3(db *pop.Connection, assertions Assertions) models.ReZip3 {
 	var contractYear models.ReContractYear
-<<<<<<< HEAD
-	if assertions.ReContractYear.ID == uuid.Nil {
-=======
 	if assertions.ReZip3.ContractID == uuid.Nil {
->>>>>>> a43864fd
 		contractYear = MakeReContractYear(db, assertions)
 	} else {
 		contractYear = assertions.ReContractYear
 	}
 	var reZip3 models.ReZip3
-<<<<<<< HEAD
-	err := db.Eager("Contract").Where("re_zip3s.contract_id = ? AND re_zip3s.zip3 = ?", contractYear.ContractID, assertions.ReZip3.Zip3).First(&reZip3)
-=======
 	err := db.Eager("Contract").Where("re_zip3s.contract_id = ? AND re_zip3s.zip3 = ?", contractYear.ContractID, reZip3.Zip3).First(&reZip3)
->>>>>>> a43864fd
 
 	if err != nil && err != sql.ErrNoRows {
 		log.Panic(err)
