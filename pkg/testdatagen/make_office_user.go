--- conflicted
+++ resolved
@@ -16,11 +16,8 @@
 	// There's a uniqueness constraint on office user emails so add some randomness
 	email := fmt.Sprintf("leo_spaceman_office_%s@example.com", MakeRandomString(5))
 
-<<<<<<< HEAD
 	if *assertions.OfficeUser.UserID == uuid.Nil {
-=======
-	if assertions.OfficeUser.UserID == nil || isZeroUUID(*assertions.OfficeUser.UserID) {
->>>>>>> 5b19d400
+
 		if assertions.User.OktaEmail == "" {
 			assertions.User.OktaEmail = email
 		}
