package testdatagen

import (
	"github.com/gobuffalo/pop"
	"github.com/transcom/mymove/pkg/gen/internalmessages"
	"github.com/transcom/mymove/pkg/models"
)

// MakeServiceMember creates a single ServiceMember with associated data.
func MakeServiceMember(db *pop.Connection, assertions Assertions) models.ServiceMember {
	user := assertions.ServiceMember.User
	if isZeroUUID(assertions.ServiceMember.UserID) {
		user = MakeUser(db, assertions)
	}

	serviceMember := models.ServiceMember{
		UserID:        user.ID,
		User:          user,
		FirstName:     models.StringPointer("Leo"),
		LastName:      models.StringPointer("Spacemen"),
		PersonalEmail: models.StringPointer("leo@example.com"),
	}

	// Overwrite values with those from assertions
	mergeModels(&serviceMember, assertions.ServiceMember)

	mustCreate(db, &serviceMember)

	return serviceMember
}

// MakeDefaultServiceMember returns a service member with default options
func MakeDefaultServiceMember(db *pop.Connection) models.ServiceMember {
	return MakeServiceMember(db, Assertions{})
}

// MakeExtendedServiceMember creates a single ServiceMember and associated User, Addresses,
// and Backup Contact.
func MakeExtendedServiceMember(db *pop.Connection, assertions Assertions) models.ServiceMember {
	residentialAddress := MakeDefaultAddress(db)
	backupMailingAddress := MakeDefaultAddress(db)
	Army := internalmessages.AffiliationARMY
	E1 := internalmessages.ServiceMemberRankE1

	station := MakeDefaultDutyStation(db)
<<<<<<< HEAD

=======
	emailPreferred := true
>>>>>>> 94230779
	// Combine extended SM defaults with assertions
	smDefaults := models.ServiceMember{
		Rank:                   &E1,
		Affiliation:            &Army,
		ResidentialAddressID:   &residentialAddress.ID,
		BackupMailingAddressID: &backupMailingAddress.ID,
		DutyStationID:          &station.ID,
		DutyStation:            station,
		EmailIsPreferred:       &emailPreferred,
		Telephone:              models.StringPointer("555-555-5555"),
	}

	mergeModels(&smDefaults, assertions.ServiceMember)

	serviceMemberAssertions := Assertions{
		ServiceMember: smDefaults,
	}

	serviceMember := MakeServiceMember(db, serviceMemberAssertions)

	contactAssertions := Assertions{
		BackupContact: models.BackupContact{
			ServiceMember:   serviceMember,
			ServiceMemberID: serviceMember.ID,
		},
	}
	MakeBackupContact(db, contactAssertions)

	return serviceMember
}

// MakeServiceMemberData created 5 ServiceMembers (and in turn a User for each)
func MakeServiceMemberData(db *pop.Connection) {
	for i := 0; i < 5; i++ {
		MakeDefaultServiceMember(db)
	}
}<|MERGE_RESOLUTION|>--- conflicted
+++ resolved
@@ -43,11 +43,7 @@
 	E1 := internalmessages.ServiceMemberRankE1
 
 	station := MakeDefaultDutyStation(db)
-<<<<<<< HEAD
-
-=======
 	emailPreferred := true
->>>>>>> 94230779
 	// Combine extended SM defaults with assertions
 	smDefaults := models.ServiceMember{
 		Rank:                   &E1,
