package scenario

import (
	"fmt"
	"log"
	"sort"
	"strings"
	"time"

	"github.com/gofrs/uuid"
	"github.com/stretchr/testify/mock"
	"go.uber.org/zap"

	"github.com/transcom/mymove/pkg/appcontext"
	"github.com/transcom/mymove/pkg/etag"
	"github.com/transcom/mymove/pkg/factory"
	fakedata "github.com/transcom/mymove/pkg/fakedata_approved"
	"github.com/transcom/mymove/pkg/gen/internalmessages"
	"github.com/transcom/mymove/pkg/models"
	"github.com/transcom/mymove/pkg/models/roles"
	"github.com/transcom/mymove/pkg/random"
	routemocks "github.com/transcom/mymove/pkg/route/mocks"
	"github.com/transcom/mymove/pkg/services"
	"github.com/transcom/mymove/pkg/services/address"
	"github.com/transcom/mymove/pkg/services/ghcrateengine"
	movetaskorder "github.com/transcom/mymove/pkg/services/move_task_order"
	mtoserviceitem "github.com/transcom/mymove/pkg/services/mto_service_item"
	mtoshipment "github.com/transcom/mymove/pkg/services/mto_shipment"
	paymentrequest "github.com/transcom/mymove/pkg/services/payment_request"
	"github.com/transcom/mymove/pkg/services/query"
	signedcertification "github.com/transcom/mymove/pkg/services/signed_certification"
	"github.com/transcom/mymove/pkg/testdatagen"
	"github.com/transcom/mymove/pkg/unit"
	"github.com/transcom/mymove/pkg/uploader"
)

// NamedScenario is a data generation scenario that has a name
type NamedScenario struct {
	Name         string
	SubScenarios map[string]func()
}

type sceneOptionsNTS struct {
	shipmentMoveCode   string
	moveStatus         models.MoveStatus
	usesExternalVendor bool
}

// May15TestYear is a May 15 of TestYear
var May15TestYear = time.Date(testdatagen.TestYear, time.May, 15, 0, 0, 0, 0, time.UTC)

// Oct1TestYear is October 1 of TestYear
var Oct1TestYear = time.Date(testdatagen.TestYear, time.October, 1, 0, 0, 0, 0, time.UTC)

// Dec31TestYear is December 31 of TestYear
var Dec31TestYear = time.Date(testdatagen.TestYear, time.December, 31, 0, 0, 0, 0, time.UTC)

// May14FollowingYear is May 14 of the year AFTER TestYear
var May14FollowingYear = time.Date(testdatagen.TestYear+1, time.May, 14, 0, 0, 0, 0, time.UTC)

var May14GHCTestYear = time.Date(testdatagen.GHCTestYear, time.May, 14, 0, 0, 0, 0, time.UTC)

var estimatedWeight = unit.Pound(1400)
var actualWeight = unit.Pound(2000)
var ntsRecordedWeight = unit.Pound(2000)
var tioRemarks = "New billable weight set"

// Closeout offices populated via migrations, this is the ID of one within the GBLOC 'KKFA' with the name 'Creech AFB'
var DefaultCloseoutOfficeID = uuid.FromStringOrNil("5de30a80-a8e5-458c-9b54-edfae7b8cdb9")

// fully public to facilitate reuse outside of this package
type MoveCreatorInfo struct {
	UserID           uuid.UUID
	Email            string
	SmID             uuid.UUID
	FirstName        string
	LastName         string
	MoveID           uuid.UUID
	MoveLocator      string
	CloseoutOfficeID *uuid.UUID
}

func makeOrdersForServiceMember(appCtx appcontext.AppContext, serviceMember models.ServiceMember, userUploader *uploader.UserUploader, fileNames *[]string) models.Order {
	document := factory.BuildDocumentLinkServiceMember(appCtx.DB(), serviceMember)

	// Creates order upload documents from the files in this directory:
	// pkg/testdatagen/testdata/bandwidth_test_docs

	files := filesInBandwidthTestDirectory(fileNames)

	for _, file := range files {
		filePath := fmt.Sprintf("bandwidth_test_docs/%s", file)
		fixture := testdatagen.Fixture(filePath)

		upload := factory.BuildUserUpload(appCtx.DB(), []factory.Customization{
			{
				Model:    document,
				LinkOnly: true,
			},
			{
				Model: models.UserUpload{},
				ExtendedParams: &factory.UserUploadExtendedParams{
					UserUploader: userUploader,
					AppContext:   appCtx,
					File:         fixture,
				},
			},
		}, nil)
		document.UserUploads = append(document.UserUploads, upload)
	}

	orders := factory.BuildOrder(appCtx.DB(), []factory.Customization{
		{
			Model:    serviceMember,
			LinkOnly: true,
		},
		{
			Model:    document,
			LinkOnly: true,
			Type:     &factory.Documents.UploadedOrders,
		},
	}, nil)

	return orders
}

func makeMoveForOrders(appCtx appcontext.AppContext, orders models.Order, moveCode string, moveStatus models.MoveStatus,
	moveOptConfigs ...func(move *models.Move)) models.Move {

	var availableToPrimeAt *time.Time
	if moveStatus == models.MoveStatusAPPROVED || moveStatus == models.MoveStatusAPPROVALSREQUESTED {
		now := time.Now()
		availableToPrimeAt = &now
	}

	move := models.Move{
		Status:             moveStatus,
		OrdersID:           orders.ID,
		Orders:             orders,
		Locator:            moveCode,
		AvailableToPrimeAt: availableToPrimeAt,
	}

	// run configurations on move struct
	// this is to make any updates to the move struct before it gets created
	for _, config := range moveOptConfigs {
		config(&move)
	}

	move = factory.BuildMove(appCtx.DB(), []factory.Customization{
		{
			Model:    orders,
			LinkOnly: true,
		},
		{
			Model: models.Move{
				Status:             moveStatus,
				Locator:            moveCode,
				AvailableToPrimeAt: availableToPrimeAt,
			},
		},
	}, nil)

	return move
}

func createServiceMemberWithOrdersButNoMoveType(appCtx appcontext.AppContext) {
	db := appCtx.DB()
	/*
	 * A service member with orders and a move, but no move type selected
	 */
	email := "sm_no_move_type@example.com"
	uuidStr := "9ceb8321-6a82-4f6d-8bb3-a1d85922a202"
	oktaID := uuid.Must(uuid.NewV4())

	factory.BuildMove(db, []factory.Customization{
		{
			Model: models.User{
				ID:        uuid.Must(uuid.FromString(uuidStr)),
				OktaID:    oktaID.String(),
				OktaEmail: email,
			},
		},
		{
			Model: models.ServiceMember{
				ID:            uuid.FromStringOrNil("7554e347-2215-484f-9240-c61bae050220"),
				FirstName:     models.StringPointer("LandingTest1"),
				LastName:      models.StringPointer("UserPerson2"),
				Edipi:         models.StringPointer("6833908164"),
				PersonalEmail: models.StringPointer(email),
				CacValidated:  true,
			},
		},
		{
			Model: models.Move{
				ID:      uuid.FromStringOrNil("b2ecbbe5-36ad-49fc-86c8-66e55e0697a7"),
				Locator: "ZPGVED",
			},
		},
	}, nil)
}

func createServiceMemberWithNoUploadedOrders(appCtx appcontext.AppContext) {
	db := appCtx.DB()
	/*
	 * Service member with no uploaded orders
	 */
	email := "needs@orde.rs"
	uuidStr := "feac0e92-66ec-4cab-ad29-538129bf918e"
	oktaID := uuid.Must(uuid.NewV4())
	user := factory.BuildUser(db, []factory.Customization{
		{
			Model: models.User{
				ID:        uuid.Must(uuid.FromString(uuidStr)),
				OktaID:    oktaID.String(),
				OktaEmail: email,
				Active:    true,
			},
		},
	}, nil)

	factory.BuildExtendedServiceMember(db, []factory.Customization{
		{
			Model: models.ServiceMember{
				ID:            uuid.FromStringOrNil("c52a9f13-ccc7-4c1b-b5ef-e1132a4f4db9"),
				FirstName:     models.StringPointer("NEEDS"),
				LastName:      models.StringPointer("ORDERS"),
				PersonalEmail: models.StringPointer(email),
				CacValidated:  true,
			},
		},
		{
			Model:    user,
			LinkOnly: true,
		},
	}, nil)
}

// Create a move with both HHG and PPM shipments, used to test partial PPM orders.
func CreateMoveWithHHGAndPPM(appCtx appcontext.AppContext, userUploader *uploader.UserUploader, moveInfo MoveCreatorInfo, branch models.ServiceMemberAffiliation, readyForCloseout bool) models.Move {
	oktaID := uuid.Must(uuid.NewV4())
	submittedAt := time.Now()

	user := factory.BuildUser(appCtx.DB(), []factory.Customization{
		{
			Model: models.User{
				ID:        moveInfo.UserID,
				OktaID:    oktaID.String(),
				OktaEmail: moveInfo.Email,
				Active:    true,
			}},
	}, nil)

	smWithPPM := factory.BuildExtendedServiceMember(appCtx.DB(), []factory.Customization{
		{
			Model: models.ServiceMember{
				ID:            moveInfo.SmID,
				FirstName:     models.StringPointer(moveInfo.FirstName),
				LastName:      models.StringPointer(moveInfo.LastName),
				PersonalEmail: models.StringPointer(moveInfo.Email),
				Affiliation:   &branch,
				CacValidated:  true,
			},
		},
		{
			Model:    user,
			LinkOnly: true,
		},
	}, nil)

	address := factory.BuildAddress(appCtx.DB(), []factory.Customization{
		{
			Model: models.Address{
				StreetAddress1: "2 Second St",
				StreetAddress2: models.StringPointer("Apt 2"),
				StreetAddress3: models.StringPointer("Suite B"),
				City:           "Columbia",
				State:          "SC",
				PostalCode:     "29212",
			},
		},
	}, nil)

	newDutyLocation := factory.BuildDutyLocation(appCtx.DB(), []factory.Customization{
		{
			Model:    address,
			LinkOnly: true,
		},
	}, nil)

	var closeoutOffice models.TransportationOffice
	if moveInfo.CloseoutOfficeID != nil {
		err := appCtx.DB().Q().Where(`id=$1`, moveInfo.CloseoutOfficeID).First(&closeoutOffice)
		if err != nil {
			log.Panic(err)
		}
	} else if branch == models.AffiliationARMY || branch == models.AffiliationAIRFORCE {
		err := appCtx.DB().Q().Where(`id=$1`, DefaultCloseoutOfficeID).First(&closeoutOffice)
		if err != nil {
			log.Panic(err)
		}
	}

	// If not ready for closeout, just submit the shipment
	moveStatus := models.MoveStatusNeedsServiceCounseling
	if readyForCloseout {
		moveStatus = models.MoveStatusAPPROVED
	}

	customs := []factory.Customization{
		{
			Model:    smWithPPM,
			LinkOnly: true,
		},
		{
			Model:    newDutyLocation,
			LinkOnly: true,
			Type:     &factory.DutyLocations.NewDutyLocation,
		},
		{
			Model: models.Move{
				ID:          moveInfo.MoveID,
				Locator:     moveInfo.MoveLocator,
				Status:      moveStatus,
				SubmittedAt: &submittedAt,
			},
		},
		{
			Model: models.UserUpload{},
			ExtendedParams: &factory.UserUploadExtendedParams{
				UserUploader: userUploader,
				AppContext:   appCtx,
			},
		},
	}

	if !closeoutOffice.ID.IsNil() {
		customs = append(customs, factory.Customization{
			Model:    closeoutOffice,
			LinkOnly: true,
			Type:     &factory.TransportationOffices.CloseoutOffice,
		})
	}

	move := factory.BuildMove(appCtx.DB(), customs, nil)

	mtoShipment := factory.BuildMTOShipment(appCtx.DB(), []factory.Customization{
		{
			Model:    move,
			LinkOnly: true,
		},
		{
			Model: models.MTOShipment{
				ShipmentType: models.MTOShipmentTypePPM,
				Status:       models.MTOShipmentStatusSubmitted,
			},
		},
	}, nil)

	// If not ready for closeout, just submit the shipment
	ppmShipmentStatus := models.PPMShipmentStatusSubmitted
	if readyForCloseout {
		ppmShipmentStatus = models.PPMShipmentStatusWaitingOnCustomer
	}

	factory.BuildPPMShipment(appCtx.DB(), []factory.Customization{
		{
			Model:    move,
			LinkOnly: true,
		},
		{
			Model:    mtoShipment,
			LinkOnly: true,
		},
		{
			Model: models.PPMShipment{
				Status:      ppmShipmentStatus,
				SubmittedAt: models.TimePointer(time.Now()),
			},
		},
	}, nil)

	factory.BuildSignedCertification(appCtx.DB(), []factory.Customization{
		{
			Model:    move,
			LinkOnly: true,
		},
	}, nil)

	return move
}

func createMoveWithPPMAndHHG(appCtx appcontext.AppContext, userUploader *uploader.UserUploader, moveRouter services.MoveRouter) {
	db := appCtx.DB()
	/*
	 * A service member with orders and a submitted move with a ppm and hhg
	 */
	email := "combo@ppm.hhg"
	uuidStr := "6016e423-f8d5-44ca-98a8-af03c8445c94"
	oktaID := uuid.Must(uuid.NewV4())

	user := factory.BuildUser(db, []factory.Customization{
		{
			Model: models.User{
				ID:        uuid.Must(uuid.FromString(uuidStr)),
				OktaID:    oktaID.String(),
				OktaEmail: email,
				Active:    true,
			},
		},
	}, nil)

	smIDCombo := "f6bd793f-7042-4523-aa30-34946e7339c9"
	smWithCombo := factory.BuildExtendedServiceMember(db, []factory.Customization{
		{
			Model: models.ServiceMember{
				ID:            uuid.FromStringOrNil(smIDCombo),
				FirstName:     models.StringPointer("Submitted"),
				LastName:      models.StringPointer("Ppmhhg"),
				Edipi:         models.StringPointer("6833908165"),
				PersonalEmail: models.StringPointer(email),
				CacValidated:  true,
			},
		},
		{
			Model:    user,
			LinkOnly: true,
		},
	}, nil)
	move := factory.BuildMove(db, []factory.Customization{
		{
			Model:    smWithCombo,
			LinkOnly: true,
		},
		{
			Model: models.Move{
				ID:      uuid.FromStringOrNil("7024c8c5-52ca-4639-bf69-dd8238308c98"),
				Locator: "COMBOS",
			},
		},
		{
			Model: models.UserUpload{},
			ExtendedParams: &factory.UserUploadExtendedParams{
				UserUploader: userUploader,
				AppContext:   appCtx,
			},
		},
	}, nil)

	if *smWithCombo.Affiliation == models.AffiliationARMY || *smWithCombo.Affiliation == models.AffiliationAIRFORCE {
		move.CloseoutOfficeID = &DefaultCloseoutOfficeID
		testdatagen.MustSave(appCtx.DB(), &move)
	}

	estimatedHHGWeight := unit.Pound(1400)
	actualHHGWeight := unit.Pound(2000)
	factory.BuildMTOShipment(db, []factory.Customization{
		{
			Model:    move,
			LinkOnly: true,
		},
		{
			Model: models.MTOShipment{
				ID:                   uuid.FromStringOrNil("8689afc7-84d6-4c60-a739-8cf96ede2606"),
				PrimeEstimatedWeight: &estimatedHHGWeight,
				PrimeActualWeight:    &actualHHGWeight,
				ShipmentType:         models.MTOShipmentTypeHHG,
				ApprovedDate:         models.TimePointer(time.Now()),
				Status:               models.MTOShipmentStatusSubmitted,
			},
		},
	}, nil)

	factory.BuildMTOShipment(db, []factory.Customization{
		{
			Model:    move,
			LinkOnly: true,
		},
		{
			Model: models.MTOShipment{
				ID:                   uuid.FromStringOrNil("8689afc7-84d6-4c60-a739-333333333333"),
				PrimeEstimatedWeight: &estimatedHHGWeight,
				PrimeActualWeight:    &actualHHGWeight,
				ShipmentType:         models.MTOShipmentTypeHHG,
				ApprovedDate:         models.TimePointer(time.Now()),
				Status:               models.MTOShipmentStatusSubmitted,
				CounselorRemarks:     models.StringPointer("Please handle with care"),
			},
		},
	}, nil)

	factory.BuildMTOShipment(db, []factory.Customization{
		{
			Model:    move,
			LinkOnly: true,
		},
		{
			Model: models.MTOShipment{
				PrimeEstimatedWeight: &estimatedHHGWeight,
				PrimeActualWeight:    &actualHHGWeight,
				ShipmentType:         models.MTOShipmentTypeHHG,
				ApprovedDate:         models.TimePointer(time.Now()),
				Status:               models.MTOShipmentStatusRejected,
				RejectionReason:      models.StringPointer("No longer necessary, included in other shipment"),
			},
		},
	}, nil)

	factory.BuildPPMShipment(db, []factory.Customization{
		{
			Model:    move,
			LinkOnly: true,
		},
		{
			Model: models.PPMShipment{
				ID: uuid.FromStringOrNil("d733fe2f-b08d-434a-ad8d-551f4d597b03"),
			},
		},
	}, nil)

	newSignedCertification := factory.BuildSignedCertification(nil, []factory.Customization{
		{
			Model:    move,
			LinkOnly: true,
		},
	}, nil)
	err := moveRouter.Submit(appCtx, &move, &newSignedCertification)
	if err != nil {
		log.Panic(err)
	}
	verrs, err := models.SaveMoveDependencies(db, &move)
	if err != nil || verrs.HasAny() {
		log.Panic(fmt.Errorf("failed to save move and dependencies: %w", err))
	}
}

func createGenericPPMRelatedMove(appCtx appcontext.AppContext, moveInfo MoveCreatorInfo, userUploader *uploader.UserUploader, moveTemplate *models.Move) models.Move {
	if moveInfo.UserID.IsNil() || moveInfo.Email == "" || moveInfo.SmID.IsNil() || moveInfo.FirstName == "" || moveInfo.LastName == "" || moveInfo.MoveID.IsNil() || moveInfo.MoveLocator == "" {
		log.Panic("All moveInfo fields must have non-zero values.")
	}

	userModel := models.User{
		ID:        moveInfo.UserID,
		OktaID:    models.UUIDPointer(uuid.Must(uuid.NewV4())).String(),
		OktaEmail: moveInfo.Email,
		Active:    true,
	}

	user := factory.BuildUser(appCtx.DB(), []factory.Customization{
		{
			Model: userModel,
		},
	}, nil)

	smWithPPM := factory.BuildExtendedServiceMember(appCtx.DB(), []factory.Customization{
		{
			Model:    user,
			LinkOnly: true,
		},
		{
			Model: models.ServiceMember{
				ID:            moveInfo.SmID,
				FirstName:     models.StringPointer(moveInfo.FirstName),
				LastName:      models.StringPointer(moveInfo.LastName),
				Edipi:         models.StringPointer(factory.RandomEdipi()),
				PersonalEmail: models.StringPointer(moveInfo.Email),
				CacValidated:  true,
			},
		},
	}, nil)

	if moveInfo.CloseoutOfficeID == nil && (*smWithPPM.Affiliation == models.AffiliationARMY || *smWithPPM.Affiliation == models.AffiliationAIRFORCE) {
		moveInfo.CloseoutOfficeID = &DefaultCloseoutOfficeID
	}

	var customMove models.Move
	if moveTemplate != nil {
		customMove = *moveTemplate
	}
	customMove.ID = moveInfo.MoveID
	customMove.Locator = moveInfo.MoveLocator

	customs := []factory.Customization{
		{
			Model:    smWithPPM,
			LinkOnly: true,
		},
		{
			Model: models.UserUpload{},
			ExtendedParams: &factory.UserUploadExtendedParams{
				UserUploader: userUploader,
				AppContext:   appCtx,
			},
		},
	}
	// this is slightly hacky, but it makes the transformation from
	// using testdatagen.Assertions easier
	if customMove.CloseoutOffice != nil {
		customCloseoutOffice := *customMove.CloseoutOffice
		customMove.CloseoutOffice = nil
		customs = append(customs, factory.Customization{
			Model: customCloseoutOffice,
			Type:  &factory.TransportationOffices.CloseoutOffice,
		})
	} else if moveInfo.CloseoutOfficeID != nil {
		var closeoutOffice models.TransportationOffice
		err := appCtx.DB().Find(&closeoutOffice, *moveInfo.CloseoutOfficeID)
		if err != nil {
			log.Panicf("Cannot load closeout office with ID '%s' from DB: %s",
				moveInfo.CloseoutOfficeID, err)
		}
		customs = append(customs, factory.Customization{
			Model:    closeoutOffice,
			LinkOnly: true,
			Type:     &factory.TransportationOffices.CloseoutOffice,
		})
	}

	customs = append(customs, factory.Customization{
		Model: customMove,
	})

	move := factory.BuildMove(appCtx.DB(), customs, nil)

	return move
}

func CreateGenericMoveWithPPMShipment(appCtx appcontext.AppContext, moveInfo MoveCreatorInfo, useMinimalPPMShipment bool, userUploader *uploader.UserUploader, mtoShipmentTemplate *models.MTOShipment, moveTemplate *models.Move, ppmShipmentTemplate models.PPMShipment) (models.Move, models.PPMShipment) {

	if ppmShipmentTemplate.ID.IsNil() {
		log.Panic("PPMShipment ID cannot be nil.")
	}

	move := createGenericPPMRelatedMove(appCtx, moveInfo, userUploader, moveTemplate)

	customs := []factory.Customization{
		{
			Model:    move,
			LinkOnly: true,
		},
		{
			Model: models.UserUpload{},
			ExtendedParams: &factory.UserUploadExtendedParams{
				UserUploader: userUploader,
				AppContext:   appCtx,
			},
		},
	}

	// This is slightly hacky, but when converting from
	// testdatagen.Assertions, this makes the changes a bit less
	// invasive
	if ppmShipmentTemplate.W2Address != nil {
		customs = append(customs, factory.Customization{
			Model:    *ppmShipmentTemplate.W2Address,
			LinkOnly: true,
			Type:     &factory.Addresses.W2Address,
		})
		ppmShipmentTemplate.W2Address = nil
	}
	customs = append(customs, factory.Customization{
		Model: ppmShipmentTemplate,
	})

	if mtoShipmentTemplate != nil {
		customs = append(customs, factory.Customization{
			Model: *mtoShipmentTemplate,
		})
	}
	if useMinimalPPMShipment {
		return move, factory.BuildMinimalPPMShipment(appCtx.DB(), customs, nil)
	}

	// assertions passed in means we cannot yet convert to BuildPPMShipment
	return move, factory.BuildPPMShipment(appCtx.DB(), customs, nil)
}

func createUnSubmittedMoveWithMinimumPPMShipment(appCtx appcontext.AppContext, userUploader *uploader.UserUploader) {
	/*
	 * A service member with orders and a minimal PPM Shipment. This means the PPM only has required fields.
	 */
	moveInfo := MoveCreatorInfo{
		UserID:      testdatagen.ConvertUUIDStringToUUID("bbb469f3-f4bc-420d-9755-b9569f81715e"),
		Email:       "dates_and_locations@ppm.unsubmitted",
		SmID:        testdatagen.ConvertUUIDStringToUUID("635e4c37-63b8-4860-9239-0e743ec383b0"),
		FirstName:   "Minimal",
		LastName:    "PPM",
		MoveID:      testdatagen.ConvertUUIDStringToUUID("16cb4b73-cc0e-48c5-8cc7-b2a2ac52c342"),
		MoveLocator: "PPMMIN",
	}

	assertions := testdatagen.Assertions{
		UserUploader: userUploader,
		PPMShipment: models.PPMShipment{
			ID: testdatagen.ConvertUUIDStringToUUID("ffc95935-6781-4f95-9f35-16a5994cab56"),
		},
	}

	CreateGenericMoveWithPPMShipment(appCtx, moveInfo, true, userUploader, nil, nil, assertions.PPMShipment)
}

func createUnSubmittedMoveWithPPMShipmentThroughEstimatedWeights(appCtx appcontext.AppContext, userUploader *uploader.UserUploader) {

	/*
	 * A service member with orders and a PPM shipment updated with an estimated weight value and estimated incentive
	 */
	moveInfo := MoveCreatorInfo{
		UserID:           testdatagen.ConvertUUIDStringToUUID("4512dc8c-c777-444e-b6dc-7971e398f2dc"),
		Email:            "estimated_weights@ppm.unsubmitted",
		SmID:             testdatagen.ConvertUUIDStringToUUID("81b772ab-86ff-4bda-b0fa-21b14dfe14d5"),
		FirstName:        "EstimatedWeights",
		LastName:         "PPM",
		MoveID:           testdatagen.ConvertUUIDStringToUUID("e89a7018-be76-449a-b99b-e30a09c485dc"),
		MoveLocator:      "PPMEWH",
		CloseoutOfficeID: &DefaultCloseoutOfficeID,
	}
	assertions := testdatagen.Assertions{
		UserUploader: userUploader,
		PPMShipment: models.PPMShipment{
			ID:                 testdatagen.ConvertUUIDStringToUUID("65eea403-89ac-4c2d-9b1c-0dcc8805258f"),
			EstimatedWeight:    models.PoundPointer(unit.Pound(4000)),
			HasProGear:         models.BoolPointer(false),
			EstimatedIncentive: models.CentPointer(unit.Cents(1000000)),
		},
	}

	CreateGenericMoveWithPPMShipment(appCtx, moveInfo, true, userUploader, nil, nil, assertions.PPMShipment)
}

func createUnSubmittedMoveWithPPMShipmentThroughAdvanceRequested(appCtx appcontext.AppContext, userUploader *uploader.UserUploader) {
	/*
	 * A service member with orders and a minimal PPM Shipment. This means the PPM only has required fields.
	 */
	moveInfo := MoveCreatorInfo{
		UserID:      testdatagen.ConvertUUIDStringToUUID("dd1a3982-1ec4-4e34-a7bd-73cba4f3376a"),
		Email:       "advance_requested@ppm.unsubmitted",
		SmID:        testdatagen.ConvertUUIDStringToUUID("7a402a11-92a0-4334-b297-551be2bc44ef"),
		FirstName:   "HasAdvanceRequested",
		LastName:    "PPM",
		MoveID:      testdatagen.ConvertUUIDStringToUUID("fe322fae-c13e-4961-9956-69fb7a491ad4"),
		MoveLocator: "PPMADV",
	}

	assertions := testdatagen.Assertions{
		UserUploader: userUploader,
		PPMShipment: models.PPMShipment{
			ID:                     testdatagen.ConvertUUIDStringToUUID("9160a396-9b60-41c2-af7a-aa03d5002c71"),
			EstimatedWeight:        models.PoundPointer(unit.Pound(4000)),
			HasProGear:             models.BoolPointer(false),
			EstimatedIncentive:     models.CentPointer(unit.Cents(10000000)),
			HasRequestedAdvance:    models.BoolPointer(true),
			AdvanceAmountRequested: models.CentPointer(unit.Cents(30000)),
		},
	}

	CreateGenericMoveWithPPMShipment(appCtx, moveInfo, true, userUploader, nil, nil, assertions.PPMShipment)
}

func createUnSubmittedMoveWithFullPPMShipment1(appCtx appcontext.AppContext, userUploader *uploader.UserUploader) {
	/*
	 * A service member with orders and a full PPM Shipment.
	 */
	moveInfo := MoveCreatorInfo{
		UserID:      testdatagen.ConvertUUIDStringToUUID("1b16773e-995b-4efe-ad1c-bef2ae1253f8"),
		Email:       "full@ppm.unsubmitted",
		SmID:        testdatagen.ConvertUUIDStringToUUID("1b400031-2b78-44ce-976c-cd2e854947f8"),
		FirstName:   "Full",
		LastName:    "PPM",
		MoveID:      testdatagen.ConvertUUIDStringToUUID("3e0b6cb9-3409-4089-83a0-0fbc3fb0b493"),
		MoveLocator: "FULLPP",
	}

	assertions := testdatagen.Assertions{
		UserUploader: userUploader,
		MTOShipment: models.MTOShipment{
			ID: testdatagen.ConvertUUIDStringToUUID("0e17d5de-b212-404d-9249-e5a160bd0c51"),
		},
		PPMShipment: models.PPMShipment{
			ID:     testdatagen.ConvertUUIDStringToUUID("11978e1c-95d3-47e6-9d3f-d1e0d8c3d11a"),
			Status: models.PPMShipmentStatusDraft,
		},
	}

	CreateGenericMoveWithPPMShipment(appCtx, moveInfo, false, userUploader, &assertions.MTOShipment, nil, assertions.PPMShipment)
}

func createUnSubmittedMoveWithFullPPMShipment2(appCtx appcontext.AppContext, userUploader *uploader.UserUploader) {
	/*
	 * A service member with orders and a full PPM Shipment.
	 */
	moveInfo := MoveCreatorInfo{
		UserID:           testdatagen.ConvertUUIDStringToUUID("b54d5368-a633-4e3e-a8df-22133b9f8c7c"),
		Email:            "happyPathWithEdits@ppm.unsubmitted",
		SmID:             testdatagen.ConvertUUIDStringToUUID("f7bd4d55-c245-4f58-b638-e44f98ab2f32"),
		FirstName:        "Finished",
		LastName:         "PPM",
		MoveID:           testdatagen.ConvertUUIDStringToUUID("b122621c-8577-4b3f-a392-4ade43169fe9"),
		MoveLocator:      "PPMHPE",
		CloseoutOfficeID: &DefaultCloseoutOfficeID,
	}

	departureDate := time.Date(2022, time.February, 01, 0, 0, 0, 0, time.UTC)
	assertions := testdatagen.Assertions{
		UserUploader: userUploader,
		PPMShipment: models.PPMShipment{
			ID:                    testdatagen.ConvertUUIDStringToUUID("d328333e-e6c8-47d7-8cdf-5864a16abf45"),
			Status:                models.PPMShipmentStatusDraft,
			EstimatedWeight:       models.PoundPointer(unit.Pound(4000)),
			EstimatedIncentive:    models.CentPointer(unit.Cents(1000000)),
			ExpectedDepartureDate: departureDate,
		},
	}

	CreateGenericMoveWithPPMShipment(appCtx, moveInfo, false, userUploader, nil, nil, assertions.PPMShipment)
}

func createUnSubmittedMoveWithFullPPMShipment3(appCtx appcontext.AppContext, userUploader *uploader.UserUploader) {
	/*
	 * A service member with orders and a full PPM Shipment.
	 */
	moveInfo := MoveCreatorInfo{
		UserID:           testdatagen.ConvertUUIDStringToUUID("9365990e-5813-4031-aa42-170886150912"),
		Email:            "happyPathWithEditsMobile@ppm.unsubmitted",
		SmID:             testdatagen.ConvertUUIDStringToUUID("70d7372a-7e91-4b8f-927d-624cfe29ab6d"),
		FirstName:        "Finished",
		LastName:         "PPM",
		MoveID:           testdatagen.ConvertUUIDStringToUUID("4d0aa509-e6ee-4757-ad14-368e334fc51f"),
		MoveLocator:      "PPMHPM",
		CloseoutOfficeID: &DefaultCloseoutOfficeID,
	}

	departureDate := time.Date(2022, time.February, 01, 0, 0, 0, 0, time.UTC)
	assertions := testdatagen.Assertions{
		UserUploader: userUploader,
		PPMShipment: models.PPMShipment{
			ID:                    testdatagen.ConvertUUIDStringToUUID("6f7d6ac2-a38b-4df6-a82a-1ea9b352de89"),
			Status:                models.PPMShipmentStatusDraft,
			EstimatedWeight:       models.PoundPointer(unit.Pound(4000)),
			EstimatedIncentive:    models.CentPointer(unit.Cents(1000000)),
			ExpectedDepartureDate: departureDate,
		},
	}

	CreateGenericMoveWithPPMShipment(appCtx, moveInfo, false, userUploader, nil, nil, assertions.PPMShipment)
}

func createUnSubmittedMoveWithFullPPMShipment4(appCtx appcontext.AppContext, userUploader *uploader.UserUploader) {
	/*
	 * A service member with orders and a full PPM Shipment.
	 */
	moveInfo := MoveCreatorInfo{
		UserID:      testdatagen.ConvertUUIDStringToUUID("781cf194-4eb2-4def-9da6-01abdc62333d"),
		Email:       "deleteShipmentMobile@ppm.unsubmitted",
		SmID:        testdatagen.ConvertUUIDStringToUUID("fc9264ae-4290-4445-987d-f6950b97c865"),
		FirstName:   "Delete",
		LastName:    "PPM",
		MoveID:      testdatagen.ConvertUUIDStringToUUID("a11cae72-56f0-45a3-a546-3af43a1d50ea"),
		MoveLocator: "PPMDEL",
	}

	departureDate := time.Date(2022, time.February, 01, 0, 0, 0, 0, time.UTC)
	assertions := testdatagen.Assertions{
		UserUploader: userUploader,
		PPMShipment: models.PPMShipment{
			ID:                    testdatagen.ConvertUUIDStringToUUID("47f6cb98-fbd1-4b95-a91b-2d394d555d21"),
			Status:                models.PPMShipmentStatusDraft,
			EstimatedWeight:       models.PoundPointer(unit.Pound(4000)),
			EstimatedIncentive:    models.CentPointer(unit.Cents(1000000)),
			ExpectedDepartureDate: departureDate,
		},
	}

	CreateGenericMoveWithPPMShipment(appCtx, moveInfo, false, userUploader, nil, nil, assertions.PPMShipment)
}

func createUnSubmittedMoveWithFullPPMShipment5(appCtx appcontext.AppContext, userUploader *uploader.UserUploader) {
	/*
	 * A service member with orders and a full PPM Shipment.
	 */
	moveInfo := MoveCreatorInfo{
		UserID:      testdatagen.ConvertUUIDStringToUUID("57d58062-93ac-4eb7-b1da-21dd137e4f65"),
		Email:       "deleteShipmentMobile@ppm.unsubmitted",
		SmID:        testdatagen.ConvertUUIDStringToUUID("d5778927-7366-44c2-8dbf-1bce14906adc"),
		FirstName:   "Delete",
		LastName:    "PPM",
		MoveID:      testdatagen.ConvertUUIDStringToUUID("ae5e7087-8e1e-49ae-98cc-0727a5cd11eb"),
		MoveLocator: "DELPPM",
	}

	departureDate := time.Date(2022, time.February, 01, 0, 0, 0, 0, time.UTC)
	assertions := testdatagen.Assertions{
		UserUploader: userUploader,
		PPMShipment: models.PPMShipment{
			ID:                    testdatagen.ConvertUUIDStringToUUID("0a62f7c6-72d2-4f4f-9889-202f3c0222a6"),
			Status:                models.PPMShipmentStatusDraft,
			EstimatedWeight:       models.PoundPointer(unit.Pound(4000)),
			EstimatedIncentive:    models.CentPointer(unit.Cents(1000000)),
			ExpectedDepartureDate: departureDate,
		},
	}

	CreateGenericMoveWithPPMShipment(appCtx, moveInfo, false, userUploader, nil, nil, assertions.PPMShipment)
}

func createApprovedMoveWithPPM(appCtx appcontext.AppContext, userUploader *uploader.UserUploader) {
	moveInfo := MoveCreatorInfo{
		UserID:      testdatagen.ConvertUUIDStringToUUID("cde987a1-a717-4a61-98b5-1f05e2e0844d"),
		Email:       "readyToFinish@ppm.approved",
		SmID:        testdatagen.ConvertUUIDStringToUUID("dfbba0fc-2a70-485e-9eb2-ac80f3861032"),
		FirstName:   "Ready",
		LastName:    "Finish",
		MoveID:      testdatagen.ConvertUUIDStringToUUID("26b960d8-a96d-4450-a441-673ccd7cc3c7"),
		MoveLocator: "PPMRF1",
	}

	approvedAt := time.Date(2022, 4, 15, 12, 30, 0, 0, time.UTC)

	assertions := testdatagen.Assertions{
		UserUploader: userUploader,
		Move: models.Move{
			Status: models.MoveStatusAPPROVED,
		},
		MTOShipment: models.MTOShipment{
			ID:     testdatagen.ConvertUUIDStringToUUID("2ed2998e-ae36-46cd-af83-c3ecee55fe3e"),
			Status: models.MTOShipmentStatusApproved,
		},
		PPMShipment: models.PPMShipment{
			ID:         testdatagen.ConvertUUIDStringToUUID("b9ae4c25-1376-4b9b-8781-106b5ae7ecab"),
			ApprovedAt: &approvedAt,
			Status:     models.PPMShipmentStatusWaitingOnCustomer,
		},
	}

	CreateGenericMoveWithPPMShipment(appCtx, moveInfo, false, userUploader, &assertions.MTOShipment, &assertions.Move, assertions.PPMShipment)
}

func createApprovedMoveWithPPM2(appCtx appcontext.AppContext, userUploader *uploader.UserUploader) {

	moveInfo := MoveCreatorInfo{
		UserID:      testdatagen.ConvertUUIDStringToUUID("c28b2eb1-975f-49f7-b8a3-c7377c0da908"),
		Email:       "readyToFinish2@ppm.approved",
		SmID:        testdatagen.ConvertUUIDStringToUUID("6456ffbb-d114-4ec5-a736-6cb63a65bfd7"),
		FirstName:   "Ready2",
		LastName:    "Finish2",
		MoveID:      testdatagen.ConvertUUIDStringToUUID("0e33adbc-20b4-4a93-9ce5-7ee4695a0307"),
		MoveLocator: "PPMRF2",
	}

	approvedAt := time.Date(2022, 4, 15, 12, 30, 0, 0, time.UTC)

	assertions := testdatagen.Assertions{
		UserUploader: userUploader,
		Move: models.Move{
			Status:           models.MoveStatusAPPROVED,
			CloseoutOfficeID: &DefaultCloseoutOfficeID,
		},
		MTOShipment: models.MTOShipment{
			ID:     testdatagen.ConvertUUIDStringToUUID("ef256d30-a6e7-4be8-8a60-b4ffb7dc7a7f"),
			Status: models.MTOShipmentStatusApproved,
		},
		PPMShipment: models.PPMShipment{
			ID:         testdatagen.ConvertUUIDStringToUUID("1ce52409-009d-4d9c-a48c-b12013fa2d2b"),
			ApprovedAt: &approvedAt,
			Status:     models.PPMShipmentStatusWaitingOnCustomer,
		},
	}

	CreateGenericMoveWithPPMShipment(appCtx, moveInfo, false, userUploader, &assertions.MTOShipment, &assertions.Move, assertions.PPMShipment)
}

func createApprovedMoveWithPPM3(appCtx appcontext.AppContext, userUploader *uploader.UserUploader) {
	moveInfo := MoveCreatorInfo{
		UserID:      testdatagen.ConvertUUIDStringToUUID("539af373-9474-49f3-b06b-bc4b4d4111de"),
		Email:       "readyToFinish3@ppm.approved",
		SmID:        testdatagen.ConvertUUIDStringToUUID("1b543655-6e5a-4ea0-b4e0-48fe4e107ef5"),
		FirstName:   "Ready3",
		LastName:    "Finish3",
		MoveID:      testdatagen.ConvertUUIDStringToUUID("3cf2a0eb-08e6-404d-81ad-022e1aaf26aa"),
		MoveLocator: "PPMRF3",
	}

	approvedAt := time.Date(2022, 4, 15, 12, 30, 0, 0, time.UTC)

	assertions := testdatagen.Assertions{
		UserUploader: userUploader,
		Move: models.Move{
			Status: models.MoveStatusAPPROVED,
		},
		MTOShipment: models.MTOShipment{
			ID:     testdatagen.ConvertUUIDStringToUUID("1f452b86-4488-46f5-98c0-b696e1410522"),
			Status: models.MTOShipmentStatusApproved,
		},
		PPMShipment: models.PPMShipment{
			ID:         testdatagen.ConvertUUIDStringToUUID("7d8f77c3-9829-4241-b0a7-b2897f1d6822"),
			ApprovedAt: &approvedAt,
			Status:     models.PPMShipmentStatusWaitingOnCustomer,
		},
	}

	CreateGenericMoveWithPPMShipment(appCtx, moveInfo, false, userUploader, &assertions.MTOShipment, &assertions.Move, assertions.PPMShipment)
}

func createApprovedMoveWithPPM4(appCtx appcontext.AppContext, userUploader *uploader.UserUploader) {
	moveInfo := MoveCreatorInfo{
		UserID:      testdatagen.ConvertUUIDStringToUUID("c48998dc-8f93-437a-bd0c-2c0b187b12cb"),
		Email:       "readyToFinish4@ppm.approved",
		SmID:        testdatagen.ConvertUUIDStringToUUID("16d13649-f246-456f-8093-da3a769a1247"),
		FirstName:   "Ready4",
		LastName:    "Finish4",
		MoveID:      testdatagen.ConvertUUIDStringToUUID("9061587a-5b31-4deb-9947-703a40857fa8"),
		MoveLocator: "PPMRF4",
	}

	approvedAt := time.Date(2022, 4, 15, 12, 30, 0, 0, time.UTC)

	assertions := testdatagen.Assertions{
		UserUploader: userUploader,
		Move: models.Move{
			Status: models.MoveStatusAPPROVED,
		},
		MTOShipment: models.MTOShipment{
			ID:     testdatagen.ConvertUUIDStringToUUID("ae873226-67a4-452f-b92d-924307ff2d9a"),
			Status: models.MTOShipmentStatusApproved,
		},
		PPMShipment: models.PPMShipment{
			ID:         testdatagen.ConvertUUIDStringToUUID("881f1084-d5a8-4210-9854-fa5f01c8da81"),
			ApprovedAt: &approvedAt,
			Status:     models.PPMShipmentStatusWaitingOnCustomer,
		},
	}

	CreateGenericMoveWithPPMShipment(appCtx, moveInfo, false, userUploader, &assertions.MTOShipment, &assertions.Move, assertions.PPMShipment)
}

func createApprovedMoveWithPPM5(appCtx appcontext.AppContext, userUploader *uploader.UserUploader) {
	moveInfo := MoveCreatorInfo{
		UserID:      testdatagen.ConvertUUIDStringToUUID("62e20f62-638f-4390-bbc0-c672cd7fd2e3"),
		Email:       "readyToFinish5@ppm.approved",
		SmID:        testdatagen.ConvertUUIDStringToUUID("55643c43-f48b-471d-8b99-b1e2a0ce5215"),
		FirstName:   "Ready5",
		LastName:    "Finish5",
		MoveID:      testdatagen.ConvertUUIDStringToUUID("7dcbf7ef-9a74-4efa-b536-c334b2093bc0"),
		MoveLocator: "PPMRF5",
	}

	approvedAt := time.Date(2022, 4, 15, 12, 30, 0, 0, time.UTC)

	assertions := testdatagen.Assertions{
		UserUploader: userUploader,
		Move: models.Move{
			Status: models.MoveStatusAPPROVED,
		},
		MTOShipment: models.MTOShipment{
			ID:     testdatagen.ConvertUUIDStringToUUID("38a9ff5a-76c5-4126-9dc8-649a1f35e847"),
			Status: models.MTOShipmentStatusApproved,
		},
		PPMShipment: models.PPMShipment{
			ID:         testdatagen.ConvertUUIDStringToUUID("bcbd9762-2041-42e5-9b91-ba5b1ecb3487"),
			ApprovedAt: &approvedAt,
			Status:     models.PPMShipmentStatusWaitingOnCustomer,
		},
	}

	CreateGenericMoveWithPPMShipment(appCtx, moveInfo, false, userUploader, &assertions.MTOShipment, &assertions.Move, assertions.PPMShipment)
}

func createApprovedMoveWithPPM6(appCtx appcontext.AppContext, userUploader *uploader.UserUploader) {
	moveInfo := MoveCreatorInfo{
		UserID:      testdatagen.ConvertUUIDStringToUUID("1dca189a-ca7e-4e70-b98e-be3829e4b6cc"),
		Email:       "readyForCloseout@ppm.approved",
		SmID:        testdatagen.ConvertUUIDStringToUUID("6b4ce016-9b76-44a8-a870-f378313aa1a8"),
		FirstName:   "Ready",
		LastName:    "Closeout",
		MoveID:      testdatagen.ConvertUUIDStringToUUID("5b718175-8bc5-4ca9-a1f0-8b70d064ee92"),
		MoveLocator: "PPMCL0",
	}

	approvedAt := time.Date(2022, 4, 15, 12, 30, 0, 0, time.UTC)

	assertions := testdatagen.Assertions{
		UserUploader: userUploader,
		Move: models.Move{
			Status: models.MoveStatusAPPROVED,
		},
		MTOShipment: models.MTOShipment{
			ID:     testdatagen.ConvertUUIDStringToUUID("04592d80-f67f-443e-b9d6-967a9befcc3a"),
			Status: models.MTOShipmentStatusApproved,
		},
		PPMShipment: models.PPMShipment{
			ID:         testdatagen.ConvertUUIDStringToUUID("cdc68d38-21d9-4bd8-bd56-5b5c224ab2ab"),
			ApprovedAt: &approvedAt,
			Status:     models.PPMShipmentStatusWaitingOnCustomer,
		},
	}

	CreateGenericMoveWithPPMShipment(appCtx, moveInfo, false, userUploader, &assertions.MTOShipment, &assertions.Move, assertions.PPMShipment)
}

func createApprovedMoveWithPPM7(appCtx appcontext.AppContext, userUploader *uploader.UserUploader) {
	moveInfo := MoveCreatorInfo{
		UserID:      testdatagen.ConvertUUIDStringToUUID("fe825617-a53a-49bf-bf2e-c271afee344d"),
		Email:       "readyForCloseout2@ppm.approved",
		SmID:        testdatagen.ConvertUUIDStringToUUID("c1ba0a4b-4873-479a-a3d8-4158afdbe7b0"),
		FirstName:   "Ready",
		LastName:    "Closeout",
		MoveID:      testdatagen.ConvertUUIDStringToUUID("dabe45ab-aeab-4f83-b446-f1f70e265beb"),
		MoveLocator: "PPMRC2",
	}

	approvedAt := time.Date(2022, 4, 15, 12, 30, 0, 0, time.UTC)

	assertions := testdatagen.Assertions{
		UserUploader: userUploader,
		Move: models.Move{
			Status: models.MoveStatusAPPROVED,
		},
		MTOShipment: models.MTOShipment{
			ID:     testdatagen.ConvertUUIDStringToUUID("0097e9d1-7579-4f6f-a71e-1b63aea0d4c7"),
			Status: models.MTOShipmentStatusApproved,
		},
		PPMShipment: models.PPMShipment{
			ID:         testdatagen.ConvertUUIDStringToUUID("7276375a-932f-4b93-b706-3da2774dfd92"),
			ApprovedAt: &approvedAt,
			Status:     models.PPMShipmentStatusWaitingOnCustomer,
		},
	}

	CreateGenericMoveWithPPMShipment(appCtx, moveInfo, false, userUploader, &assertions.MTOShipment, &assertions.Move, assertions.PPMShipment)
}

func createApprovedMoveWithPPMWeightTicket(appCtx appcontext.AppContext, userUploader *uploader.UserUploader) {
	moveInfo := MoveCreatorInfo{
		UserID:      testdatagen.ConvertUUIDStringToUUID("33f39cca-3908-4cf5-b7d9-839741f51911"),
		Email:       "weightTicketPPM@ppm.approved",
		SmID:        testdatagen.ConvertUUIDStringToUUID("a30fd609-6dcf-4dd0-a7e6-2892a31ae641"),
		FirstName:   "ActualPPM",
		LastName:    "WeightTicketComplete",
		MoveID:      testdatagen.ConvertUUIDStringToUUID("2fdb02a5-dd80-4ec4-a9f0-f4eefb434568"),
		MoveLocator: "W3TT1K",
	}

	approvedAt := time.Date(2022, 4, 15, 12, 30, 0, 0, time.UTC)
	address := factory.BuildAddress(appCtx.DB(), nil, nil)

	assertions := testdatagen.Assertions{
		UserUploader: userUploader,
		Move: models.Move{
			Status: models.MoveStatusAPPROVED,
		},
		MTOShipment: models.MTOShipment{
			ID:     testdatagen.ConvertUUIDStringToUUID("3e0c9457-9010-473a-a274-fc1620d5ee16"),
			Status: models.MTOShipmentStatusApproved,
		},
		PPMShipment: models.PPMShipment{
			ID:                          testdatagen.ConvertUUIDStringToUUID("7a5e932d-f1f6-435e-9518-3ee33f74bc88"),
			ApprovedAt:                  &approvedAt,
			Status:                      models.PPMShipmentStatusWaitingOnCustomer,
			ActualMoveDate:              models.TimePointer(time.Date(testdatagen.GHCTestYear, time.March, 16, 0, 0, 0, 0, time.UTC)),
			ActualPickupPostalCode:      models.StringPointer("42444"),
			ActualDestinationPostalCode: models.StringPointer("30813"),
			HasReceivedAdvance:          models.BoolPointer(true),
			AdvanceAmountReceived:       models.CentPointer(unit.Cents(340000)),
			W2Address:                   &address,
		},
	}

	move, shipment := CreateGenericMoveWithPPMShipment(appCtx, moveInfo, false, userUploader, &assertions.MTOShipment, &assertions.Move, assertions.PPMShipment)

	factory.BuildWeightTicket(appCtx.DB(), []factory.Customization{
		{
			Model:    shipment,
			LinkOnly: true,
		},
		{
			Model:    move.Orders.ServiceMember,
			LinkOnly: true,
		},
	}, nil)
}

func createApprovedMoveWithPPMExcessWeight(appCtx appcontext.AppContext, userUploader *uploader.UserUploader, moveInfo MoveCreatorInfo) (models.Move, models.PPMShipment) {
	approvedAt := time.Date(2022, 4, 15, 12, 30, 0, 0, time.UTC)
	address := factory.BuildAddress(appCtx.DB(), nil, nil)

	assertions := testdatagen.Assertions{
		UserUploader: userUploader,
		Move: models.Move{
			Status: models.MoveStatusAPPROVED,
		},
		MTOShipment: models.MTOShipment{
			ID:     uuid.Must(uuid.NewV4()),
			Status: models.MTOShipmentStatusApproved,
		},
		PPMShipment: models.PPMShipment{
			ID:                          uuid.Must(uuid.NewV4()),
			ApprovedAt:                  &approvedAt,
			Status:                      models.PPMShipmentStatusNeedsCloseout,
			ActualMoveDate:              models.TimePointer(time.Date(testdatagen.GHCTestYear, time.March, 16, 0, 0, 0, 0, time.UTC)),
			ActualPickupPostalCode:      models.StringPointer("42444"),
			ActualDestinationPostalCode: models.StringPointer("30813"),
			HasReceivedAdvance:          models.BoolPointer(true),
			AdvanceAmountReceived:       models.CentPointer(unit.Cents(340000)),
			AdvanceStatus:               (*models.PPMAdvanceStatus)(models.StringPointer(string(models.PPMAdvanceStatusApproved))),
			W2Address:                   &address,
		},
	}

	move, shipment := CreateGenericMoveWithPPMShipment(appCtx, moveInfo, false, userUploader, &assertions.MTOShipment, &assertions.Move, assertions.PPMShipment)

	factory.BuildWeightTicket(appCtx.DB(), []factory.Customization{
		{
			Model:    shipment,
			LinkOnly: true,
		},
		{
			Model:    move.Orders.ServiceMember,
			LinkOnly: true,
		},
		{
			Model: models.WeightTicket{
				EmptyWeight: models.PoundPointer(unit.Pound(1000)),
				FullWeight:  models.PoundPointer(unit.Pound(20000)),
			},
		},
	}, nil)

	return move, shipment
}

func createApprovedMoveWithPPMExcessWeightsAnd2WeightTickets(appCtx appcontext.AppContext, userUploader *uploader.UserUploader) {
	move, shipment := createApprovedMoveWithPPMExcessWeight(appCtx, userUploader,
		MoveCreatorInfo{
			UserID:      uuid.Must(uuid.NewV4()),
			Email:       "excessweights2WTs@ppm.approved",
			SmID:        uuid.Must(uuid.NewV4()),
			FirstName:   "Two Weight Tickets",
			LastName:    "ExcessWeights",
			MoveID:      uuid.Must(uuid.NewV4()),
			MoveLocator: "XSWT02",
		})
	factory.BuildWeightTicket(appCtx.DB(), []factory.Customization{
		{
			Model: models.MTOShipment{
				Status: models.MTOShipmentStatusApproved,
			},
		},
		{
			Model:    shipment,
			LinkOnly: true,
		},
		{
			Model:    move.Orders.ServiceMember,
			LinkOnly: true,
		},
		{
			Model: models.WeightTicket{
				EmptyWeight: models.PoundPointer(unit.Pound(1000)),
				FullWeight:  models.PoundPointer(unit.Pound(20000)),
			},
		},
	}, nil)
}

func createApprovedMoveWith2PPMShipmentsAndExcessWeights(appCtx appcontext.AppContext, userUploader *uploader.UserUploader) {
	move, _ := createApprovedMoveWithPPMExcessWeight(appCtx, userUploader,
		MoveCreatorInfo{
			UserID:      uuid.Must(uuid.NewV4()),
			Email:       "excessweights2PPMs@ppm.approved",
			SmID:        uuid.Must(uuid.NewV4()),
			FirstName:   "Two PPMs",
			LastName:    "ExcessWeights",
			MoveID:      uuid.Must(uuid.NewV4()),
			MoveLocator: "XSWT03",
		})
	secondPPMShipment := factory.BuildPPMShipment(appCtx.DB(), []factory.Customization{
		{
			Model:    move,
			LinkOnly: true,
		},
		{
			Model: models.MTOShipment{
				Status: models.MTOShipmentStatusApproved,
			},
		},
	}, nil)
	factory.BuildWeightTicket(appCtx.DB(), []factory.Customization{
		{
			Model:    secondPPMShipment,
			LinkOnly: true,
		},
		{
			Model:    move.Orders.ServiceMember,
			LinkOnly: true,
		},
		{
			Model: models.WeightTicket{
				EmptyWeight: models.PoundPointer(unit.Pound(1000)),
				FullWeight:  models.PoundPointer(unit.Pound(20000)),
			},
		},
	}, nil)
}

func createApprovedMoveWithPPMAndHHGShipmentsAndExcessWeights(appCtx appcontext.AppContext, userUploader *uploader.UserUploader) {
	move, _ := createApprovedMoveWithPPMExcessWeight(appCtx, userUploader,
		MoveCreatorInfo{
			UserID:      uuid.Must(uuid.NewV4()),
			Email:       "excessweightsPPMandHHG@ppm.approved",
			SmID:        uuid.Must(uuid.NewV4()),
			FirstName:   "PPM & HHG",
			LastName:    "ExcessWeights",
			MoveID:      uuid.Must(uuid.NewV4()),
			MoveLocator: "XSWT04",
		})
	factory.BuildMTOShipment(appCtx.DB(), []factory.Customization{
		{
			Model:    move,
			LinkOnly: true,
		},
	}, nil)
}
func createApprovedMoveWithAllShipmentTypesAndExcessWeights(appCtx appcontext.AppContext, userUploader *uploader.UserUploader) {
	move, _ := createApprovedMoveWithPPMExcessWeight(appCtx, userUploader,
		MoveCreatorInfo{
			UserID:      uuid.Must(uuid.NewV4()),
			Email:       "excessweightsPPMandHHG@ppm.approved",
			SmID:        uuid.Must(uuid.NewV4()),
			FirstName:   "PPM & HHG",
			LastName:    "ExcessWeights",
			MoveID:      uuid.Must(uuid.NewV4()),
			MoveLocator: "XSWT05",
		})
	factory.BuildMTOShipment(appCtx.DB(), []factory.Customization{
		{
			Model:    move,
			LinkOnly: true,
		},
	}, nil)
	factory.BuildMTOShipment(appCtx.DB(), []factory.Customization{
		{
			Model:    move,
			LinkOnly: true,
		},
	}, nil)
	factory.BuildNTSRShipment(appCtx.DB(), []factory.Customization{
		{
			Model:    move,
			LinkOnly: true,
		},
	}, nil)
}

func createApprovedMoveWithPPMCloseoutComplete(appCtx appcontext.AppContext, userUploader *uploader.UserUploader) {
	moveInfo := MoveCreatorInfo{
		UserID:      testdatagen.ConvertUUIDStringToUUID("f8af6fb0-101e-489c-9d9c-051931c52cf7"),
		Email:       "weightTicketPPM+closeout@ppm.approved",
		SmID:        testdatagen.ConvertUUIDStringToUUID("cd4d7838-d8c1-441f-b7ce-af30b6257c3a"),
		FirstName:   "PPMCloseout",
		LastName:    "WeightTicket",
		MoveID:      testdatagen.ConvertUUIDStringToUUID("eb6f09b4-0856-466c-b5e1-854310ccf486"),
		MoveLocator: "CLOSE0",
	}

	approvedAt := time.Date(2022, 4, 15, 12, 30, 0, 0, time.UTC)
	address := factory.BuildAddress(appCtx.DB(), nil, nil)
	approvedAdvanceStatus := models.PPMAdvanceStatusApproved

	assertions := testdatagen.Assertions{
		UserUploader: userUploader,
		Move: models.Move{
			Status: models.MoveStatusAPPROVED,
		},
		MTOShipment: models.MTOShipment{
			ID:     testdatagen.ConvertUUIDStringToUUID("c0791087-9798-44e9-99df-59ae3ea9a71e"),
			Status: models.MTOShipmentStatusApproved,
		},
		PPMShipment: models.PPMShipment{
			ID:                          testdatagen.ConvertUUIDStringToUUID("defb263e-bf01-4c67-85f5-b64ab54fd4fe"),
			ApprovedAt:                  &approvedAt,
			SubmittedAt:                 models.TimePointer(approvedAt.Add(7 * time.Hour * 24)),
			Status:                      models.PPMShipmentStatusNeedsCloseout,
			ActualMoveDate:              models.TimePointer(time.Date(testdatagen.GHCTestYear, time.March, 16, 0, 0, 0, 0, time.UTC)),
			ActualPickupPostalCode:      models.StringPointer("42444"),
			ActualDestinationPostalCode: models.StringPointer("30813"),
			AdvanceStatus:               &approvedAdvanceStatus,
			HasReceivedAdvance:          models.BoolPointer(true),
			AdvanceAmountReceived:       models.CentPointer(unit.Cents(340000)),
			W2Address:                   &address,
		},
	}

	move, shipment := CreateGenericMoveWithPPMShipment(appCtx, moveInfo, false, userUploader, &assertions.MTOShipment, &assertions.Move, assertions.PPMShipment)

	factory.BuildWeightTicket(appCtx.DB(), []factory.Customization{
		{
			Model:    shipment,
			LinkOnly: true,
		},
		{
			Model:    move.Orders.ServiceMember,
			LinkOnly: true,
		},
		{
			Model: models.UserUpload{},
			ExtendedParams: &factory.UserUploadExtendedParams{
				UserUploader: userUploader,
				AppContext:   appCtx,
			},
		},
	}, nil)
}

func createApprovedMoveWithPPMCloseoutCompleteMultipleWeightTickets(appCtx appcontext.AppContext, userUploader *uploader.UserUploader) {
	moveInfo := MoveCreatorInfo{
		UserID:      testdatagen.ConvertUUIDStringToUUID("385bb8f6-ee86-4948-b69d-615417bf71f9"),
		Email:       "weightTicketsPPM+closeout@ppm.approved",
		SmID:        testdatagen.ConvertUUIDStringToUUID("7ad9b8d5-db20-4d00-946b-53531a24a9e1"),
		FirstName:   "PPMCloseout",
		LastName:    "WeightTickets",
		MoveID:      testdatagen.ConvertUUIDStringToUUID("6c121a40-7037-46ba-9e94-1b63c598bcd9"),
		MoveLocator: "CLOSE1",
	}

	approvedAt := time.Date(2022, 4, 15, 12, 30, 0, 0, time.UTC)
	address := factory.BuildAddress(appCtx.DB(), nil, nil)
	approvedAdvanceStatus := models.PPMAdvanceStatusApproved

	assertions := testdatagen.Assertions{
		UserUploader: userUploader,
		Move: models.Move{
			Status: models.MoveStatusAPPROVED,
		},
		MTOShipment: models.MTOShipment{
			ID:     testdatagen.ConvertUUIDStringToUUID("443750dc-def6-40ae-a60a-b6a5a4742c6b"),
			Status: models.MTOShipmentStatusApproved,
		},
		PPMShipment: models.PPMShipment{
			ID:                          testdatagen.ConvertUUIDStringToUUID("08ab7a25-ef97-4134-bbb5-5be0e0de4734"),
			ApprovedAt:                  &approvedAt,
			SubmittedAt:                 models.TimePointer(approvedAt.Add(7 * time.Hour * 24)),
			Status:                      models.PPMShipmentStatusNeedsCloseout,
			ActualMoveDate:              models.TimePointer(time.Date(testdatagen.GHCTestYear, time.March, 16, 0, 0, 0, 0, time.UTC)),
			ActualPickupPostalCode:      models.StringPointer("42444"),
			ActualDestinationPostalCode: models.StringPointer("30813"),
			AdvanceStatus:               &approvedAdvanceStatus,
			HasReceivedAdvance:          models.BoolPointer(true),
			AdvanceAmountReceived:       models.CentPointer(unit.Cents(340000)),
			W2Address:                   &address,
		},
	}

	move, shipment := CreateGenericMoveWithPPMShipment(appCtx, moveInfo, false, userUploader, &assertions.MTOShipment, &assertions.Move, assertions.PPMShipment)

	factory.BuildWeightTicket(appCtx.DB(), []factory.Customization{
		{
			Model:    shipment,
			LinkOnly: true,
		},
		{
			Model:    move.Orders.ServiceMember,
			LinkOnly: true,
		},
		{
			Model: models.UserUpload{},
			ExtendedParams: &factory.UserUploadExtendedParams{
				UserUploader: userUploader,
				AppContext:   appCtx,
			},
		},
	}, nil)

	factory.BuildWeightTicketWithConstructedWeight(appCtx.DB(), []factory.Customization{
		{
			Model:    shipment,
			LinkOnly: true,
		},
		{
			Model:    move.Orders.ServiceMember,
			LinkOnly: true,
		},
		{
			Model: models.UserUpload{},
			ExtendedParams: &factory.UserUploadExtendedParams{
				UserUploader: userUploader,
				AppContext:   appCtx,
			},
		},
	}, nil)
}

func createApprovedMoveWithPPMCloseoutCompleteWithExpenses(appCtx appcontext.AppContext, userUploader *uploader.UserUploader) {
	moveInfo := MoveCreatorInfo{
		UserID:      testdatagen.ConvertUUIDStringToUUID("d0b0fafc-cedf-4821-8914-34a9fdea506d"),
		Email:       "expenses+closeout@ppm.approved",
		SmID:        testdatagen.ConvertUUIDStringToUUID("df29b0c4-87e6-463a-a6ef-ac7d1523d9c8"),
		FirstName:   "PPMCloseout",
		LastName:    "Expenses",
		MoveID:      testdatagen.ConvertUUIDStringToUUID("296d0c11-7b9d-4285-afd3-19c179b59508"),
		MoveLocator: "CLOSE3",
	}

	approvedAt := time.Date(2022, 4, 15, 12, 30, 0, 0, time.UTC)
	address := factory.BuildAddress(appCtx.DB(), nil, nil)
	approvedAdvanceStatus := models.PPMAdvanceStatusApproved

	assertions := testdatagen.Assertions{
		UserUploader: userUploader,
		Move: models.Move{
			Status: models.MoveStatusAPPROVED,
		},
		MTOShipment: models.MTOShipment{
			ID:     testdatagen.ConvertUUIDStringToUUID("fce729a4-edce-45be-b91e-a70aa3cf09eb"),
			Status: models.MTOShipmentStatusApproved,
		},
		PPMShipment: models.PPMShipment{
			ID:                          testdatagen.ConvertUUIDStringToUUID("645f9cd3-1aa2-4912-89fe-d0aa327226f6"),
			ApprovedAt:                  &approvedAt,
			SubmittedAt:                 models.TimePointer(approvedAt.Add(7 * time.Hour * 24)),
			Status:                      models.PPMShipmentStatusNeedsCloseout,
			ActualMoveDate:              models.TimePointer(time.Date(testdatagen.GHCTestYear, time.March, 16, 0, 0, 0, 0, time.UTC)),
			ActualPickupPostalCode:      models.StringPointer("42444"),
			ActualDestinationPostalCode: models.StringPointer("30813"),
			AdvanceStatus:               &approvedAdvanceStatus,
			HasReceivedAdvance:          models.BoolPointer(true),
			AdvanceAmountReceived:       models.CentPointer(unit.Cents(340000)),
			W2Address:                   &address,
		},
	}

	move, shipment := CreateGenericMoveWithPPMShipment(appCtx, moveInfo, false, userUploader, &assertions.MTOShipment, &assertions.Move, assertions.PPMShipment)

	factory.BuildMovingExpense(appCtx.DB(), []factory.Customization{
		{
			Model:    shipment,
			LinkOnly: true,
		},
		{
			Model:    move.Orders.ServiceMember,
			LinkOnly: true,
		},
		{
			Model: models.UserUpload{},
			ExtendedParams: &factory.UserUploadExtendedParams{
				UserUploader: userUploader,
				AppContext:   appCtx,
			},
		},
	}, nil)

	storageType := models.MovingExpenseReceiptTypeStorage
	sitLocation := models.SITLocationTypeOrigin
	weightStored := 2000
	factory.BuildMovingExpense(appCtx.DB(), []factory.Customization{
		{
			Model:    shipment,
			LinkOnly: true,
		},
		{
			Model:    move.Orders.ServiceMember,
			LinkOnly: true,
		},
		{
			Model: models.UserUpload{},
			ExtendedParams: &factory.UserUploadExtendedParams{
				UserUploader: userUploader,
				AppContext:   appCtx,
			},
		},
		{
			Model: models.MovingExpense{
				MovingExpenseType: &storageType,
				Description:       models.StringPointer("Storage R Us monthly rental unit"),
				SITStartDate:      models.TimePointer(time.Now()),
				SITEndDate:        models.TimePointer(time.Now().Add(30 * 24 * time.Hour)),
				SITLocation:       &sitLocation,
				WeightStored:      (*unit.Pound)(&weightStored),
			},
		},
	}, nil)
}

func createApprovedMoveWithPPMCloseoutCompleteWithAllDocTypes(appCtx appcontext.AppContext, userUploader *uploader.UserUploader) {
	moveInfo := MoveCreatorInfo{
		UserID:      testdatagen.ConvertUUIDStringToUUID("d916c309-944b-4be6-b8ec-1ea59cffaf75"),
		Email:       "allPPMDocs+closeout@ppm.approved",
		SmID:        testdatagen.ConvertUUIDStringToUUID("2da204ec-ada5-44c5-a1e1-39db1b027bdb"),
		FirstName:   "PPMCloseout",
		LastName:    "AllDocs",
		MoveID:      testdatagen.ConvertUUIDStringToUUID("6abd318b-2eff-45d6-b282-73da0b65765d"),
		MoveLocator: "CLOSE2",
	}

	approvedAt := time.Date(2022, 4, 15, 12, 30, 0, 0, time.UTC)
	address := factory.BuildAddress(appCtx.DB(), nil, nil)
	approvedAdvanceStatus := models.PPMAdvanceStatusApproved

	assertions := testdatagen.Assertions{
		UserUploader: userUploader,
		Move: models.Move{
			Status: models.MoveStatusAPPROVED,
		},
		MTOShipment: models.MTOShipment{
			ID:     testdatagen.ConvertUUIDStringToUUID("eb5a9e2b-cd16-4d84-8471-ccd869a589af"),
			Status: models.MTOShipmentStatusApproved,
		},
		PPMShipment: models.PPMShipment{
			ID:                          testdatagen.ConvertUUIDStringToUUID("1a719536-02ba-44cd-b97d-5a0548237dc5"),
			ApprovedAt:                  &approvedAt,
			SubmittedAt:                 models.TimePointer(approvedAt.Add(7 * time.Hour * 24)),
			Status:                      models.PPMShipmentStatusNeedsCloseout,
			ActualMoveDate:              models.TimePointer(time.Date(testdatagen.GHCTestYear, time.March, 16, 0, 0, 0, 0, time.UTC)),
			ActualPickupPostalCode:      models.StringPointer("42444"),
			ActualDestinationPostalCode: models.StringPointer("30813"),
			AdvanceStatus:               &approvedAdvanceStatus,
			HasReceivedAdvance:          models.BoolPointer(true),
			AdvanceAmountReceived:       models.CentPointer(unit.Cents(340000)),
			W2Address:                   &address,
		},
	}

	move, shipment := CreateGenericMoveWithPPMShipment(appCtx, moveInfo, false, userUploader, &assertions.MTOShipment, &assertions.Move, assertions.PPMShipment)

	factory.BuildWeightTicketWithConstructedWeight(appCtx.DB(), []factory.Customization{
		{
			Model:    shipment,
			LinkOnly: true,
		},
		{
			Model:    move.Orders.ServiceMember,
			LinkOnly: true,
		},
		{
			Model: models.UserUpload{},
			ExtendedParams: &factory.UserUploadExtendedParams{
				UserUploader: userUploader,
				AppContext:   appCtx,
			},
		},
	}, nil)

	factory.BuildMovingExpense(appCtx.DB(), []factory.Customization{
		{
			Model:    shipment,
			LinkOnly: true,
		},
		{
			Model:    move.Orders.ServiceMember,
			LinkOnly: true,
		},
		{
			Model: models.UserUpload{},
			ExtendedParams: &factory.UserUploadExtendedParams{
				UserUploader: userUploader,
				AppContext:   appCtx,
				File:         factory.FixtureOpen("test.png"),
			},
		},
	}, nil)

	factory.BuildProgearWeightTicket(appCtx.DB(), []factory.Customization{
		{
			Model:    shipment,
			LinkOnly: true,
		},
		{
			Model:    shipment.Shipment.MoveTaskOrder.Orders.ServiceMember,
			LinkOnly: true,
		},
		{
			Model: models.UserUpload{},
			ExtendedParams: &factory.UserUploadExtendedParams{
				UserUploader: userUploader,
				AppContext:   appCtx,
				File:         factory.FixtureOpen("test.jpg"),
			},
		},
	}, nil)

}

func createApprovedMoveWithPPMWithAboutFormComplete(appCtx appcontext.AppContext, userUploader *uploader.UserUploader) {
	moveInfo := MoveCreatorInfo{
		UserID:      testdatagen.ConvertUUIDStringToUUID("88007896-6ae7-4600-866a-873d3bc67fd3"),
		Email:       "actualPPMDateZIPAdvanceDone@ppm.approved",
		SmID:        testdatagen.ConvertUUIDStringToUUID("9d9f0509-b2fb-42a2-aab7-58dd4d79c4e7"),
		FirstName:   "ActualPPM",
		LastName:    "DateZIPAdvanceDone",
		MoveID:      testdatagen.ConvertUUIDStringToUUID("acaa57ac-96f7-4411-aa07-c4bbe39e46bc"),
		MoveLocator: "ABTPPM",
	}

	approvedAt := time.Date(2022, 4, 15, 12, 30, 0, 0, time.UTC)
	address := factory.BuildAddress(appCtx.DB(), nil, nil)

	assertions := testdatagen.Assertions{
		UserUploader: userUploader,
		Move: models.Move{
			Status: models.MoveStatusAPPROVED,
		},
		MTOShipment: models.MTOShipment{
			ID:     testdatagen.ConvertUUIDStringToUUID("a742c4e9-24e3-4a97-995b-f355c6a14c04"),
			Status: models.MTOShipmentStatusApproved,
		},
		PPMShipment: models.PPMShipment{
			ID:                          testdatagen.ConvertUUIDStringToUUID("f093a13b-4ab8-4545-b24c-eb44bf52e605"),
			ApprovedAt:                  &approvedAt,
			Status:                      models.PPMShipmentStatusWaitingOnCustomer,
			ActualMoveDate:              models.TimePointer(time.Date(testdatagen.GHCTestYear, time.March, 16, 0, 0, 0, 0, time.UTC)),
			ActualPickupPostalCode:      models.StringPointer("42444"),
			ActualDestinationPostalCode: models.StringPointer("30813"),
			HasReceivedAdvance:          models.BoolPointer(true),
			AdvanceAmountReceived:       models.CentPointer(unit.Cents(340000)),
			W2Address:                   &address,
		},
	}

	CreateGenericMoveWithPPMShipment(appCtx, moveInfo, false, userUploader, &assertions.MTOShipment, &assertions.Move, assertions.PPMShipment)
}

func createApprovedMoveWithPPMWithAboutFormComplete2(appCtx appcontext.AppContext, userUploader *uploader.UserUploader) {
	moveInfo := MoveCreatorInfo{
		UserID:      testdatagen.ConvertUUIDStringToUUID("22dba194-3d9a-49c6-8328-718dd945292f"),
		Email:       "actualPPMDateZIPAdvanceDone2@ppm.approved",
		SmID:        testdatagen.ConvertUUIDStringToUUID("c285f911-e432-42be-890a-965f9726b3e7"),
		FirstName:   "ActualPPM",
		LastName:    "DateZIPAdvanceDone",
		MoveID:      testdatagen.ConvertUUIDStringToUUID("c20a62cb-ad19-405c-b230-dfadbd9a6eba"),
		MoveLocator: "AB2PPM",
	}

	approvedAt := time.Date(2022, 4, 15, 12, 30, 0, 0, time.UTC)
	address := factory.BuildAddress(appCtx.DB(), nil, nil)

	assertions := testdatagen.Assertions{
		UserUploader: userUploader,
		Move: models.Move{
			Status: models.MoveStatusAPPROVED,
		},
		MTOShipment: models.MTOShipment{
			ID:     testdatagen.ConvertUUIDStringToUUID("ef049132-204a-417a-a2c5-bfe2ac86e7a0"),
			Status: models.MTOShipmentStatusApproved,
		},
		PPMShipment: models.PPMShipment{
			ID:                          testdatagen.ConvertUUIDStringToUUID("38f0b15a-efb9-411e-bd3d-c90514607fce"),
			ApprovedAt:                  &approvedAt,
			Status:                      models.PPMShipmentStatusWaitingOnCustomer,
			ActualMoveDate:              models.TimePointer(time.Date(testdatagen.GHCTestYear, time.March, 16, 0, 0, 0, 0, time.UTC)),
			ActualPickupPostalCode:      models.StringPointer("42444"),
			ActualDestinationPostalCode: models.StringPointer("30813"),
			HasReceivedAdvance:          models.BoolPointer(true),
			AdvanceAmountReceived:       models.CentPointer(unit.Cents(340000)),
			W2Address:                   &address,
		},
	}

	CreateGenericMoveWithPPMShipment(appCtx, moveInfo, false, userUploader, &assertions.MTOShipment, &assertions.Move, assertions.PPMShipment)
}

func createApprovedMoveWithPPMWithAboutFormComplete3(appCtx appcontext.AppContext, userUploader *uploader.UserUploader) {
	moveInfo := MoveCreatorInfo{
		UserID:      testdatagen.ConvertUUIDStringToUUID("9ec731d8-f347-4d34-8b54-4ce9e6ea3282"),
		Email:       "actualPPMDateZIPAdvanceDone3@ppm.approved",
		SmID:        testdatagen.ConvertUUIDStringToUUID("5329c0c2-15f9-433e-9f99-7501eb68c6c1"),
		FirstName:   "ActualPPM",
		LastName:    "DateZIPAdvanceDone",
		MoveID:      testdatagen.ConvertUUIDStringToUUID("a8dae89d-305a-49ae-996d-843dd7508aff"),
		MoveLocator: "AB3PPM",
	}

	approvedAt := time.Date(2022, 4, 15, 12, 30, 0, 0, time.UTC)
	address := factory.BuildAddress(appCtx.DB(), nil, nil)

	assertions := testdatagen.Assertions{
		UserUploader: userUploader,
		Move: models.Move{
			Status: models.MoveStatusAPPROVED,
		},
		MTOShipment: models.MTOShipment{
			ID:     testdatagen.ConvertUUIDStringToUUID("9cb9e177-c95c-49bf-80be-7f1b2ce41fe3"),
			Status: models.MTOShipmentStatusApproved,
		},
		PPMShipment: models.PPMShipment{
			ID:                          testdatagen.ConvertUUIDStringToUUID("03d46a0d-6151-48dc-a8de-7abebd22916b"),
			ApprovedAt:                  &approvedAt,
			Status:                      models.PPMShipmentStatusWaitingOnCustomer,
			ActualMoveDate:              models.TimePointer(time.Date(testdatagen.GHCTestYear, time.March, 16, 0, 0, 0, 0, time.UTC)),
			ActualPickupPostalCode:      models.StringPointer("42444"),
			ActualDestinationPostalCode: models.StringPointer("30813"),
			HasReceivedAdvance:          models.BoolPointer(true),
			AdvanceAmountReceived:       models.CentPointer(unit.Cents(340000)),
			W2Address:                   &address,
		},
	}

	CreateGenericMoveWithPPMShipment(appCtx, moveInfo, false, userUploader, &assertions.MTOShipment, &assertions.Move, assertions.PPMShipment)
}

func createApprovedMoveWithPPMWithAboutFormComplete4(appCtx appcontext.AppContext, userUploader *uploader.UserUploader) {
	moveInfo := MoveCreatorInfo{
		UserID:      testdatagen.ConvertUUIDStringToUUID("2a0146c4-ec9a-4efc-a94c-6c2849c3e167"),
		Email:       "actualPPMDateZIPAdvanceDone4@ppm.approved",
		SmID:        testdatagen.ConvertUUIDStringToUUID("98d28256-60e1-4792-86f1-c4e35cdef104"),
		FirstName:   "ActualPPM",
		LastName:    "DateZIPAdvanceDone",
		MoveID:      testdatagen.ConvertUUIDStringToUUID("3bb2341a-9133-4d8e-abdf-0c0b18827756"),
		MoveLocator: "AB4PPM",
	}

	approvedAt := time.Date(2022, 4, 15, 12, 30, 0, 0, time.UTC)
	address := factory.BuildAddress(appCtx.DB(), nil, nil)

	assertions := testdatagen.Assertions{
		UserUploader: userUploader,
		Move: models.Move{
			Status: models.MoveStatusAPPROVED,
		},
		MTOShipment: models.MTOShipment{
			ID:     testdatagen.ConvertUUIDStringToUUID("b97b1852-aa00-4530-9ff3-a8bbcb35d928"),
			Status: models.MTOShipmentStatusApproved,
		},
		PPMShipment: models.PPMShipment{
			ID:                          testdatagen.ConvertUUIDStringToUUID("379fb8f9-b210-4374-8f14-b8763be800ef"),
			ApprovedAt:                  &approvedAt,
			Status:                      models.PPMShipmentStatusWaitingOnCustomer,
			ActualMoveDate:              models.TimePointer(time.Date(testdatagen.GHCTestYear, time.March, 16, 0, 0, 0, 0, time.UTC)),
			ActualPickupPostalCode:      models.StringPointer("42444"),
			ActualDestinationPostalCode: models.StringPointer("30813"),
			HasReceivedAdvance:          models.BoolPointer(true),
			AdvanceAmountReceived:       models.CentPointer(unit.Cents(340000)),
			W2Address:                   &address,
		},
	}

	CreateGenericMoveWithPPMShipment(appCtx, moveInfo, false, userUploader, &assertions.MTOShipment, &assertions.Move, assertions.PPMShipment)
}

func createApprovedMoveWithPPMWithAboutFormComplete5(appCtx appcontext.AppContext, userUploader *uploader.UserUploader) {
	moveInfo := MoveCreatorInfo{
		UserID:      testdatagen.ConvertUUIDStringToUUID("bab42ae8-fe0d-4165-87be-dc1317ae0099"),
		Email:       "actualPPMDateZIPAdvanceDone5@ppm.approved",
		SmID:        testdatagen.ConvertUUIDStringToUUID("71086cbf-89ee-4ca2-b063-739f3f33dab4"),
		FirstName:   "ActualPPM",
		LastName:    "DateZIPAdvanceDone",
		MoveID:      testdatagen.ConvertUUIDStringToUUID("5e2916b2-dbba-4ca4-b558-d56842631757"),
		MoveLocator: "AB5PPM",
	}

	approvedAt := time.Date(2022, 4, 15, 12, 30, 0, 0, time.UTC)
	address := factory.BuildAddress(appCtx.DB(), nil, nil)

	assertions := testdatagen.Assertions{
		UserUploader: userUploader,
		Move: models.Move{
			Status: models.MoveStatusAPPROVED,
		},
		MTOShipment: models.MTOShipment{
			ID:     testdatagen.ConvertUUIDStringToUUID("91e9f99b-5923-47d3-bb80-211919ec27ce"),
			Status: models.MTOShipmentStatusApproved,
		},
		PPMShipment: models.PPMShipment{
			ID:                          testdatagen.ConvertUUIDStringToUUID("c2fd7a80-afbe-425f-b7a9-bd26bd8cc965"),
			ApprovedAt:                  &approvedAt,
			Status:                      models.PPMShipmentStatusWaitingOnCustomer,
			ActualMoveDate:              models.TimePointer(time.Date(testdatagen.GHCTestYear, time.March, 16, 0, 0, 0, 0, time.UTC)),
			ActualPickupPostalCode:      models.StringPointer("42444"),
			ActualDestinationPostalCode: models.StringPointer("30813"),
			HasReceivedAdvance:          models.BoolPointer(true),
			AdvanceAmountReceived:       models.CentPointer(unit.Cents(340000)),
			W2Address:                   &address,
		},
	}

	CreateGenericMoveWithPPMShipment(appCtx, moveInfo, false, userUploader, &assertions.MTOShipment, &assertions.Move, assertions.PPMShipment)
}

func createApprovedMoveWithPPMWithAboutFormComplete6(appCtx appcontext.AppContext, userUploader *uploader.UserUploader) {
	moveInfo := MoveCreatorInfo{
		UserID:      testdatagen.ConvertUUIDStringToUUID("2c4eaae3-5226-456a-94d5-177c679b0656"),
		Email:       "actualPPMDateZIPAdvanceDone6@ppm.approved",
		SmID:        testdatagen.ConvertUUIDStringToUUID("119f1167-fca9-4ca3-a2e9-57a033ba9dfb"),
		FirstName:   "ActualPPM",
		LastName:    "DateZIPAdvanceDone",
		MoveID:      testdatagen.ConvertUUIDStringToUUID("59b67e7c-21a0-48c4-8630-c9afa206b3f2"),
		MoveLocator: "AB6PPM",
	}

	approvedAt := time.Date(2022, 4, 15, 12, 30, 0, 0, time.UTC)
	address := factory.BuildAddress(appCtx.DB(), nil, nil)

	assertions := testdatagen.Assertions{
		UserUploader: userUploader,
		Move: models.Move{
			Status: models.MoveStatusAPPROVED,
		},
		MTOShipment: models.MTOShipment{
			ID:     testdatagen.ConvertUUIDStringToUUID("5cb628ff-5670-4f16-933f-289e0c27ed25"),
			Status: models.MTOShipmentStatusApproved,
		},
		PPMShipment: models.PPMShipment{
			ID:                          testdatagen.ConvertUUIDStringToUUID("2d0c3cb2-2c54-4ec0-b417-e81ab2ebd3c4"),
			ApprovedAt:                  &approvedAt,
			Status:                      models.PPMShipmentStatusWaitingOnCustomer,
			ActualMoveDate:              models.TimePointer(time.Date(testdatagen.GHCTestYear, time.March, 16, 0, 0, 0, 0, time.UTC)),
			ActualPickupPostalCode:      models.StringPointer("42444"),
			ActualDestinationPostalCode: models.StringPointer("30813"),
			HasReceivedAdvance:          models.BoolPointer(true),
			AdvanceAmountReceived:       models.CentPointer(unit.Cents(340000)),
			W2Address:                   &address,
		},
	}

	CreateGenericMoveWithPPMShipment(appCtx, moveInfo, false, userUploader, &assertions.MTOShipment, &assertions.Move, assertions.PPMShipment)
}

func createApprovedMoveWithPPMWithAboutFormComplete7(appCtx appcontext.AppContext, userUploader *uploader.UserUploader) {
	moveInfo := MoveCreatorInfo{
		UserID:      testdatagen.ConvertUUIDStringToUUID("c7cd77e8-74e8-4d7f-975c-d4ca18735561"),
		Email:       "actualPPMDateZIPAdvanceDone7@ppm.approved",
		SmID:        testdatagen.ConvertUUIDStringToUUID("60cb3c60-68ef-47fa-b5f4-26d0e3d80e2a"),
		FirstName:   "ActualPPM",
		LastName:    "DateZIPAdvanceDone",
		MoveID:      testdatagen.ConvertUUIDStringToUUID("8f451ef6-663f-49a9-b8ae-d3ecdca561d0"),
		MoveLocator: "AB7PPM",
	}

	approvedAt := time.Date(2022, 4, 15, 12, 30, 0, 0, time.UTC)
	address := factory.BuildAddress(appCtx.DB(), nil, nil)

	assertions := testdatagen.Assertions{
		UserUploader: userUploader,
		Move: models.Move{
			Status: models.MoveStatusAPPROVED,
		},
		MTOShipment: models.MTOShipment{
			ID:     testdatagen.ConvertUUIDStringToUUID("c46899a2-4c58-41b3-863c-347471ee26fc"),
			Status: models.MTOShipmentStatusApproved,
		},
		PPMShipment: models.PPMShipment{
			ID:                          testdatagen.ConvertUUIDStringToUUID("59daf278-abf9-4ef1-9809-876df589890f"),
			ApprovedAt:                  &approvedAt,
			Status:                      models.PPMShipmentStatusWaitingOnCustomer,
			ActualMoveDate:              models.TimePointer(time.Date(testdatagen.GHCTestYear, time.March, 16, 0, 0, 0, 0, time.UTC)),
			ActualPickupPostalCode:      models.StringPointer("42444"),
			ActualDestinationPostalCode: models.StringPointer("30813"),
			HasReceivedAdvance:          models.BoolPointer(true),
			AdvanceAmountReceived:       models.CentPointer(unit.Cents(340000)),
			W2Address:                   &address,
		},
	}

	CreateGenericMoveWithPPMShipment(appCtx, moveInfo, false, userUploader, &assertions.MTOShipment, &assertions.Move, assertions.PPMShipment)
}

func createApprovedMoveWithPPMWithAboutFormComplete8(appCtx appcontext.AppContext, userUploader *uploader.UserUploader) {
	moveInfo := MoveCreatorInfo{
		UserID:      testdatagen.ConvertUUIDStringToUUID("e5a06330-3f5c-4f50-82a6-46f1bd7dd3a6"),
		Email:       "actualPPMDateZIPAdvanceDone8@ppm.approved",
		SmID:        testdatagen.ConvertUUIDStringToUUID("3719a811-83ce-4de2-b357-eb46181f0d80"),
		FirstName:   "ActualPPM",
		LastName:    "DateZIPAdvanceDone",
		MoveID:      testdatagen.ConvertUUIDStringToUUID("6676c3cb-ad7a-4fa7-b6b2-c11c7754cad3"),
		MoveLocator: "AB8PPM",
	}

	approvedAt := time.Date(2022, 4, 15, 12, 30, 0, 0, time.UTC)
	address := factory.BuildAddress(appCtx.DB(), nil, nil)

	assertions := testdatagen.Assertions{
		UserUploader: userUploader,
		Move: models.Move{
			Status: models.MoveStatusAPPROVED,
		},
		MTOShipment: models.MTOShipment{
			ID:     testdatagen.ConvertUUIDStringToUUID("1161ce38-441c-44ec-86fa-9e07e456cfb8"),
			Status: models.MTOShipmentStatusApproved,
		},
		PPMShipment: models.PPMShipment{
			ID:                          testdatagen.ConvertUUIDStringToUUID("3faf26db-ddc4-4116-ab86-90a5e27106fd"),
			ApprovedAt:                  &approvedAt,
			Status:                      models.PPMShipmentStatusWaitingOnCustomer,
			ActualMoveDate:              models.TimePointer(time.Date(testdatagen.GHCTestYear, time.March, 16, 0, 0, 0, 0, time.UTC)),
			ActualPickupPostalCode:      models.StringPointer("42444"),
			ActualDestinationPostalCode: models.StringPointer("30813"),
			HasReceivedAdvance:          models.BoolPointer(true),
			AdvanceAmountReceived:       models.CentPointer(unit.Cents(340000)),
			W2Address:                   &address,
		},
	}

	CreateGenericMoveWithPPMShipment(appCtx, moveInfo, false, userUploader, &assertions.MTOShipment, &assertions.Move, assertions.PPMShipment)
}

func createApprovedMoveWithPPMMovingExpense(appCtx appcontext.AppContext, info *MoveCreatorInfo, userUploader *uploader.UserUploader) {
	moveInfo := MoveCreatorInfo{
		UserID:      testdatagen.ConvertUUIDStringToUUID("146c2665-5b8a-4653-8434-9a4460de30b5"),
		Email:       "movingExpensePPM@ppm.approved",
		SmID:        uuid.Must(uuid.NewV4()),
		FirstName:   "Expense",
		LastName:    "Complete",
		MoveID:      uuid.Must(uuid.NewV4()),
		MoveLocator: "EXP3NS",
	}

	if info != nil {
		testdatagen.MergeModels(&moveInfo, *info)
	}

	approvedAt := time.Date(2022, 4, 15, 12, 30, 0, 0, time.UTC)
	address := factory.BuildAddress(appCtx.DB(), nil, nil)

	assertions := testdatagen.Assertions{
		UserUploader: userUploader,
		Move: models.Move{
			Status: models.MoveStatusAPPROVED,
		},
		MTOShipment: models.MTOShipment{
			ID:     uuid.Must(uuid.NewV4()),
			Status: models.MTOShipmentStatusApproved,
		},
		PPMShipment: models.PPMShipment{
			ID:                          uuid.Must(uuid.NewV4()),
			ApprovedAt:                  &approvedAt,
			Status:                      models.PPMShipmentStatusWaitingOnCustomer,
			ActualMoveDate:              models.TimePointer(time.Date(testdatagen.GHCTestYear, time.March, 16, 0, 0, 0, 0, time.UTC)),
			ActualPickupPostalCode:      models.StringPointer("42444"),
			ActualDestinationPostalCode: models.StringPointer("30813"),
			HasReceivedAdvance:          models.BoolPointer(true),
			AdvanceAmountReceived:       models.CentPointer(unit.Cents(340000)),
			W2Address:                   &address,
		},
	}

	move, shipment := CreateGenericMoveWithPPMShipment(appCtx, moveInfo, false, userUploader, &assertions.MTOShipment, &assertions.Move, assertions.PPMShipment)

	factory.BuildWeightTicket(appCtx.DB(), []factory.Customization{
		{
			Model:    shipment,
			LinkOnly: true,
		},
		{
			Model:    move.Orders.ServiceMember,
			LinkOnly: true,
		},
	}, nil)
	factory.BuildMovingExpense(appCtx.DB(), []factory.Customization{
		{
			Model:    shipment,
			LinkOnly: true,
		},
		{
			Model:    move.Orders.ServiceMember,
			LinkOnly: true,
		},
	}, nil)

	storageExpenseType := models.MovingExpenseReceiptTypeStorage
	sitLocation := models.SITLocationTypeOrigin
	weightStored := 2000
	factory.BuildMovingExpense(appCtx.DB(), []factory.Customization{
		{
			Model:    shipment,
			LinkOnly: true,
		},
		{
			Model:    move.Orders.ServiceMember,
			LinkOnly: true,
		},
		{
			Model: models.MovingExpense{
				MovingExpenseType: &storageExpenseType,
				Description:       models.StringPointer("Storage R Us monthly rental unit"),
				SITStartDate:      models.TimePointer(time.Now()),
				SITEndDate:        models.TimePointer(time.Now().Add(30 * 24 * time.Hour)),
				SITLocation:       &sitLocation,
				WeightStored:      (*unit.Pound)(&weightStored),
			},
		},
	}, nil)
}

func createApprovedMoveWithPPMProgearWeightTicket(appCtx appcontext.AppContext, userUploader *uploader.UserUploader) {
	moveInfo := MoveCreatorInfo{
		UserID:      testdatagen.ConvertUUIDStringToUUID("33eabbb6-416d-4d91-ba5b-bfd7d35e3037"),
		Email:       "progearWeightTicket@ppm.approved",
		SmID:        testdatagen.ConvertUUIDStringToUUID("9240b1f4-352f-46b9-959a-4112ad4ae1a8"),
		FirstName:   "Progear",
		LastName:    "Complete",
		MoveID:      testdatagen.ConvertUUIDStringToUUID("d933b7f2-41e9-4e9f-9b22-7afed753572b"),
		MoveLocator: "PR0G3R",
	}

	approvedAt := time.Date(2022, 4, 15, 12, 30, 0, 0, time.UTC)
	address := factory.BuildAddress(appCtx.DB(), nil, nil)

	assertions := testdatagen.Assertions{
		UserUploader: userUploader,
		Move: models.Move{
			Status: models.MoveStatusAPPROVED,
		},
		MTOShipment: models.MTOShipment{
			ID:     testdatagen.ConvertUUIDStringToUUID("bf119998-785a-4357-a3f1-5e71ee5bc757"),
			Status: models.MTOShipmentStatusApproved,
		},
		PPMShipment: models.PPMShipment{
			ID:                          testdatagen.ConvertUUIDStringToUUID("9e671495-bf5a-48cf-b892-f4f3c4f1a18f"),
			ApprovedAt:                  &approvedAt,
			Status:                      models.PPMShipmentStatusWaitingOnCustomer,
			ActualMoveDate:              models.TimePointer(time.Date(testdatagen.GHCTestYear, time.March, 16, 0, 0, 0, 0, time.UTC)),
			ActualPickupPostalCode:      models.StringPointer("42444"),
			ActualDestinationPostalCode: models.StringPointer("30813"),
			HasReceivedAdvance:          models.BoolPointer(true),
			AdvanceAmountReceived:       models.CentPointer(unit.Cents(340000)),
			W2Address:                   &address,
		},
	}

	move, shipment := CreateGenericMoveWithPPMShipment(appCtx, moveInfo, false, userUploader, &assertions.MTOShipment, &assertions.Move, assertions.PPMShipment)

	factory.BuildWeightTicket(appCtx.DB(), []factory.Customization{
		{
			Model:    shipment,
			LinkOnly: true,
		},
		{
			Model:    move.Orders.ServiceMember,
			LinkOnly: true,
		},
	}, nil)
	factory.BuildMovingExpense(appCtx.DB(), []factory.Customization{
		{
			Model:    shipment,
			LinkOnly: true,
		},
		{
			Model:    move.Orders.ServiceMember,
			LinkOnly: true,
		},
	}, nil)
	factory.BuildProgearWeightTicket(appCtx.DB(), []factory.Customization{
		{
			Model:    shipment,
			LinkOnly: true,
		},
		{
			Model:    move.Orders.ServiceMember,
			LinkOnly: true,
		},
	}, nil)
}

func createApprovedMoveWithPPMProgearWeightTicket2(appCtx appcontext.AppContext, userUploader *uploader.UserUploader) {
	moveInfo := MoveCreatorInfo{
		UserID: testdatagen.ConvertUUIDStringToUUID("7d4dbc69-2973-4c8b-bf75-6fb582d7a5f6"),
		Email:  "progearWeightTicket2@ppm.approved",
		SmID:   testdatagen.ConvertUUIDStringToUUID("818f3076-78ef-4afe-abf8-62c490a9f6c4"),

		FirstName:   "Progear",
		LastName:    "Complete",
		MoveID:      testdatagen.ConvertUUIDStringToUUID("d753eb23-b09f-4c53-b16d-fc71a56e5efd"),
		MoveLocator: "PR0G4R",
	}

	approvedAt := time.Date(2022, 4, 15, 12, 30, 0, 0, time.UTC)
	address := factory.BuildAddress(appCtx.DB(), nil, nil)

	assertions := testdatagen.Assertions{
		UserUploader: userUploader,
		Move: models.Move{
			Status: models.MoveStatusAPPROVED,
		},
		MTOShipment: models.MTOShipment{
			ID:     testdatagen.ConvertUUIDStringToUUID("22c401e6-91c8-48be-be8b-327326c71da4"),
			Status: models.MTOShipmentStatusApproved,
		},
		PPMShipment: models.PPMShipment{
			ID:                          testdatagen.ConvertUUIDStringToUUID("24fd941f-8f27-43ad-ba68-9f6e3c181abe"),
			ApprovedAt:                  &approvedAt,
			Status:                      models.PPMShipmentStatusWaitingOnCustomer,
			ActualMoveDate:              models.TimePointer(time.Date(testdatagen.GHCTestYear, time.March, 16, 0, 0, 0, 0, time.UTC)),
			ActualPickupPostalCode:      models.StringPointer("42444"),
			ActualDestinationPostalCode: models.StringPointer("30813"),
			HasReceivedAdvance:          models.BoolPointer(true),
			AdvanceAmountReceived:       models.CentPointer(unit.Cents(340000)),
			W2Address:                   &address,
		},
	}

	move, shipment := CreateGenericMoveWithPPMShipment(appCtx, moveInfo, false, userUploader, &assertions.MTOShipment, &assertions.Move, assertions.PPMShipment)

	factory.BuildWeightTicket(appCtx.DB(), []factory.Customization{
		{
			Model:    shipment,
			LinkOnly: true,
		},
		{
			Model:    move.Orders.ServiceMember,
			LinkOnly: true,
		},
	}, nil)
	factory.BuildMovingExpense(appCtx.DB(), []factory.Customization{
		{
			Model:    shipment,
			LinkOnly: true,
		},
		{
			Model:    move.Orders.ServiceMember,
			LinkOnly: true,
		},
	}, nil)
	factory.BuildProgearWeightTicket(appCtx.DB(), []factory.Customization{
		{
			Model:    shipment,
			LinkOnly: true,
		},
		{
			Model:    move.Orders.ServiceMember,
			LinkOnly: true,
		},
	}, nil)
}

func createMoveWithPPMShipmentReadyForFinalCloseout(appCtx appcontext.AppContext, userUploader *uploader.UserUploader) {
	moveInfo := MoveCreatorInfo{
		UserID:      testdatagen.ConvertUUIDStringToUUID("1c842b03-fc2d-4e92-ade8-bd3e579196e0"),
		Email:       "readyForFinalComplete@ppm.approved",
		SmID:        testdatagen.ConvertUUIDStringToUUID("5a21a8ed-52f5-446c-9d3e-5d8080765820"),
		FirstName:   "ReadyFor",
		LastName:    "PPMFinalCloseout",
		MoveID:      testdatagen.ConvertUUIDStringToUUID("0b2e4341-583d-4793-b4a4-bd266534d17c"),
		MoveLocator: "PPMRFC",
	}

	approvedAt := time.Date(2022, 4, 15, 12, 30, 0, 0, time.UTC)
	address := factory.BuildAddress(appCtx.DB(), nil, nil)
	// Since we don't truncate the transportation_office table in our dev data generation workflow,
	// we need to generate an ID here instead of using a string to prevent duplicate entries.

	assertions := testdatagen.Assertions{
		UserUploader: userUploader,
		Move: models.Move{
			Status: models.MoveStatusAPPROVED,
			CloseoutOffice: &models.TransportationOffice{
				ID:   uuid.Must(uuid.NewV4()),
				Name: "Awesome base",
			},
		},
		MTOShipment: models.MTOShipment{
			ID:     testdatagen.ConvertUUIDStringToUUID("226b81a7-9e56-4de2-b8ec-2cb5e8f72a35"),
			Status: models.MTOShipmentStatusApproved,
		},
		PPMShipment: models.PPMShipment{
			ID:                          testdatagen.ConvertUUIDStringToUUID("6d1d9d00-2e5e-4830-a3c1-5c21c951e9c1"),
			ApprovedAt:                  &approvedAt,
			Status:                      models.PPMShipmentStatusWaitingOnCustomer,
			ActualMoveDate:              models.TimePointer(time.Date(testdatagen.GHCTestYear, time.March, 16, 0, 0, 0, 0, time.UTC)),
			ActualPickupPostalCode:      models.StringPointer("42444"),
			ActualDestinationPostalCode: models.StringPointer("30813"),
			HasReceivedAdvance:          models.BoolPointer(true),
			AdvanceAmountReceived:       models.CentPointer(unit.Cents(340000)),
			W2Address:                   &address,
			FinalIncentive:              models.CentPointer(50000000),
		},
	}

	// This one is a little hairy because the move contains a
	// CloseoutOffice model
	move, shipment := CreateGenericMoveWithPPMShipment(appCtx, moveInfo, false, userUploader, &assertions.MTOShipment, &assertions.Move, assertions.PPMShipment)

	factory.BuildWeightTicket(appCtx.DB(), []factory.Customization{
		{
			Model:    shipment,
			LinkOnly: true,
		},
		{
			Model:    move.Orders.ServiceMember,
			LinkOnly: true,
		},
		{
			Model: models.WeightTicket{
				EmptyWeight: models.PoundPointer(14000),
				FullWeight:  models.PoundPointer(18000),
			},
		},
	}, nil)

	factory.BuildMovingExpense(appCtx.DB(), []factory.Customization{
		{
			Model:    shipment,
			LinkOnly: true,
		},
		{
			Model:    move.Orders.ServiceMember,
			LinkOnly: true,
		},
		{
			Model: models.MovingExpense{
				Amount: models.CentPointer(45000),
			},
		},
	}, nil)

	factory.BuildProgearWeightTicket(appCtx.DB(), []factory.Customization{
		{
			Model:    shipment,
			LinkOnly: true,
		},
		{
			Model:    move.Orders.ServiceMember,
			LinkOnly: true,
		},
		{
			Model: models.ProgearWeightTicket{
				Weight: models.PoundPointer(1500),
			},
		},
	}, nil)
}

func createMoveWithPPMShipmentReadyForFinalCloseout2(appCtx appcontext.AppContext, userUploader *uploader.UserUploader) {
	moveInfo := MoveCreatorInfo{
		UserID:      testdatagen.ConvertUUIDStringToUUID("6f48be45-8ee0-4792-a961-ec6856e5435d"),
		Email:       "closeoutHappyPathWithEdits@ppm.approved",
		SmID:        testdatagen.ConvertUUIDStringToUUID("0b17c7fe-24ae-4feb-a37a-154aa720867e"),
		FirstName:   "ReadyFor",
		LastName:    "PPMFinalCloseout",
		MoveID:      testdatagen.ConvertUUIDStringToUUID("02c71fd2-a0dc-4975-bcd2-2b7edde22be1"),
		MoveLocator: "PPMCHE",
	}

	approvedAt := time.Date(2022, 4, 15, 12, 30, 0, 0, time.UTC)
	address := factory.BuildAddress(appCtx.DB(), nil, nil)

	assertions := testdatagen.Assertions{
		UserUploader: userUploader,
		Move: models.Move{
			Status: models.MoveStatusAPPROVED,
		},
		MTOShipment: models.MTOShipment{
			ID:     testdatagen.ConvertUUIDStringToUUID("f2bb3b05-e858-4717-966f-95e3f7054152"),
			Status: models.MTOShipmentStatusApproved,
		},
		PPMShipment: models.PPMShipment{
			ID:                          testdatagen.ConvertUUIDStringToUUID("5d05071f-2042-40b0-a765-a17e95ec7959"),
			ApprovedAt:                  &approvedAt,
			Status:                      models.PPMShipmentStatusWaitingOnCustomer,
			ActualMoveDate:              models.TimePointer(time.Date(testdatagen.GHCTestYear, time.March, 16, 0, 0, 0, 0, time.UTC)),
			ActualPickupPostalCode:      models.StringPointer("42444"),
			ActualDestinationPostalCode: models.StringPointer("30813"),
			HasReceivedAdvance:          models.BoolPointer(true),
			AdvanceAmountReceived:       models.CentPointer(unit.Cents(340000)),
			W2Address:                   &address,
		},
	}

	move, shipment := CreateGenericMoveWithPPMShipment(appCtx, moveInfo, false, userUploader, &assertions.MTOShipment, &assertions.Move, assertions.PPMShipment)

	factory.BuildWeightTicket(appCtx.DB(), []factory.Customization{
		{
			Model:    shipment,
			LinkOnly: true,
		},
		{
			Model:    move.Orders.ServiceMember,
			LinkOnly: true,
		},
		{
			Model: models.WeightTicket{
				EmptyWeight: models.PoundPointer(14000),
				FullWeight:  models.PoundPointer(18000),
			},
		},
	}, nil)

	factory.BuildMovingExpense(appCtx.DB(), []factory.Customization{
		{
			Model:    shipment,
			LinkOnly: true,
		},
		{
			Model:    move.Orders.ServiceMember,
			LinkOnly: true,
		},
		{
			Model: models.MovingExpense{
				Amount: models.CentPointer(45000),
			},
		},
	}, nil)

	factory.BuildProgearWeightTicket(appCtx.DB(), []factory.Customization{
		{
			Model:    shipment,
			LinkOnly: true,
		},
		{
			Model:    move.Orders.ServiceMember,
			LinkOnly: true,
		},
		{
			Model: models.ProgearWeightTicket{
				Weight: models.PoundPointer(1500),
			},
		},
	}, nil)
}

func createMoveWithPPMShipmentReadyForFinalCloseout3(appCtx appcontext.AppContext, userUploader *uploader.UserUploader) {
	moveInfo := MoveCreatorInfo{
		UserID:      testdatagen.ConvertUUIDStringToUUID("917da44e-7e44-41be-b912-1486a72b69d8"),
		Email:       "closeoutHappyPathWithEditsMobile@ppm.approved",
		SmID:        testdatagen.ConvertUUIDStringToUUID("15fee9c1-626a-4e0e-a3fa-5409312ff955"),
		FirstName:   "ReadyFor",
		LastName:    "PPMFinalCloseout",
		MoveID:      testdatagen.ConvertUUIDStringToUUID("15d39793-0ff1-4546-a48e-3de1fe157d95"),
		MoveLocator: "PPMCEM",
	}

	approvedAt := time.Date(2022, 4, 15, 12, 30, 0, 0, time.UTC)
	address := factory.BuildAddress(appCtx.DB(), nil, nil)

	assertions := testdatagen.Assertions{
		UserUploader: userUploader,
		Move: models.Move{
			Status: models.MoveStatusAPPROVED,
		},
		MTOShipment: models.MTOShipment{
			ID:     testdatagen.ConvertUUIDStringToUUID("4da930b2-d227-4a0f-87b9-c09357e105d9"),
			Status: models.MTOShipmentStatusApproved,
		},
		PPMShipment: models.PPMShipment{
			ID:                          testdatagen.ConvertUUIDStringToUUID("15b3355f-8c7d-4a22-ac30-85aad77185ca"),
			ApprovedAt:                  &approvedAt,
			Status:                      models.PPMShipmentStatusWaitingOnCustomer,
			ActualMoveDate:              models.TimePointer(time.Date(testdatagen.GHCTestYear, time.March, 16, 0, 0, 0, 0, time.UTC)),
			ActualPickupPostalCode:      models.StringPointer("42444"),
			ActualDestinationPostalCode: models.StringPointer("30813"),
			HasReceivedAdvance:          models.BoolPointer(true),
			AdvanceAmountReceived:       models.CentPointer(unit.Cents(340000)),
			W2Address:                   &address,
		},
	}

	move, shipment := CreateGenericMoveWithPPMShipment(appCtx, moveInfo, false, userUploader, &assertions.MTOShipment, &assertions.Move, assertions.PPMShipment)

	factory.BuildWeightTicket(appCtx.DB(), []factory.Customization{
		{
			Model:    shipment,
			LinkOnly: true,
		},
		{
			Model:    move.Orders.ServiceMember,
			LinkOnly: true,
		},
		{
			Model: models.WeightTicket{
				EmptyWeight: models.PoundPointer(14000),
				FullWeight:  models.PoundPointer(18000),
			},
		},
	}, nil)

	factory.BuildMovingExpense(appCtx.DB(), []factory.Customization{
		{
			Model:    shipment,
			LinkOnly: true,
		},
		{
			Model:    move.Orders.ServiceMember,
			LinkOnly: true,
		},
		{
			Model: models.MovingExpense{
				Amount: models.CentPointer(45000),
			},
		},
	}, nil)

	factory.BuildProgearWeightTicket(appCtx.DB(), []factory.Customization{
		{
			Model:    shipment,
			LinkOnly: true,
		},
		{
			Model:    move.Orders.ServiceMember,
			LinkOnly: true,
		},
		{
			Model: models.ProgearWeightTicket{
				Weight: models.PoundPointer(1500),
			},
		},
	}, nil)
}

func createSubmittedMoveWithPPMShipment(appCtx appcontext.AppContext, userUploader *uploader.UserUploader, moveRouter services.MoveRouter) {
	/*
	 * A service member with orders and a full PPM Shipment.
	 */
	moveInfo := MoveCreatorInfo{
		UserID:      testdatagen.ConvertUUIDStringToUUID("2d6a16ec-c031-42e2-aa55-90a1e29b961a"),
		Email:       "new@ppm.submitted",
		SmID:        testdatagen.ConvertUUIDStringToUUID("f1817ad8-dfd5-44c0-97eb-f634d22e147b"),
		FirstName:   "NewlySubmitted",
		LastName:    "PPM",
		MoveID:      testdatagen.ConvertUUIDStringToUUID("5f30c363-07c0-4290-899c-3418e8472b44"),
		MoveLocator: "PPMSB1",
	}

	assertions := testdatagen.Assertions{
		UserUploader: userUploader,
		MTOShipment: models.MTOShipment{
			ID: testdatagen.ConvertUUIDStringToUUID("90ce4453-f836-4a76-a959-5f3271009f58"),
		},
		PPMShipment: models.PPMShipment{
			ID:     testdatagen.ConvertUUIDStringToUUID("2cc9fdcb-e1a6-4621-80dc-7cfa3956f2ea"),
			Status: models.PPMShipmentStatusDraft,
		},
	}

	move, _ := CreateGenericMoveWithPPMShipment(appCtx, moveInfo, false, userUploader, &assertions.MTOShipment, nil, assertions.PPMShipment)
	newSignedCertification := factory.BuildSignedCertification(nil, []factory.Customization{
		{
			Model:    move,
			LinkOnly: true,
		},
	}, nil)
	err := moveRouter.Submit(appCtx, &move, &newSignedCertification)

	if err != nil {
		log.Panic(err)
	}

	verrs, err := models.SaveMoveDependencies(appCtx.DB(), &move)

	if err != nil || verrs.HasAny() {
		log.Panic(fmt.Errorf("failed to save move and dependencies: %w", err))
	}
}

func CreateMoveWithCloseOut(appCtx appcontext.AppContext, userUploader *uploader.UserUploader, moveInfo MoveCreatorInfo, branch models.ServiceMemberAffiliation) models.Move {
	oktaID := uuid.Must(uuid.NewV4())
	submittedAt := time.Now()

	user := factory.BuildUser(appCtx.DB(), []factory.Customization{
		{
			Model: models.User{
				ID:        moveInfo.UserID,
				OktaID:    oktaID.String(),
				OktaEmail: moveInfo.Email,
				Active:    true,
			}},
	}, nil)

	smWithPPM := factory.BuildExtendedServiceMember(appCtx.DB(), []factory.Customization{
		{
			Model: models.ServiceMember{
				ID:            moveInfo.SmID,
				FirstName:     models.StringPointer(moveInfo.FirstName),
				LastName:      models.StringPointer(moveInfo.LastName),
				PersonalEmail: models.StringPointer(moveInfo.Email),
				Affiliation:   &branch,
				CacValidated:  true,
			},
		},
		{
			Model:    user,
			LinkOnly: true,
		},
	}, nil)

	address := factory.BuildAddress(appCtx.DB(), []factory.Customization{
		{
			Model: models.Address{
				StreetAddress1: "2 Second St",
				StreetAddress2: models.StringPointer("Apt 2"),
				StreetAddress3: models.StringPointer("Suite B"),
				City:           "Columbia",
				State:          "SC",
				PostalCode:     "29212",
			},
		},
	}, nil)

	newDutyLocation := factory.BuildDutyLocation(appCtx.DB(), []factory.Customization{
		{
			Model:    address,
			LinkOnly: true,
		},
	}, nil)

	var closeoutOffice models.TransportationOffice
	if moveInfo.CloseoutOfficeID != nil {
		err := appCtx.DB().Q().Where(`id=$1`, moveInfo.CloseoutOfficeID).First(&closeoutOffice)
		if err != nil {
			log.Panic(err)
		}
	} else if branch == models.AffiliationARMY || branch == models.AffiliationAIRFORCE {
		err := appCtx.DB().Q().Where(`id=$1`, DefaultCloseoutOfficeID).First(&closeoutOffice)
		if err != nil {
			log.Panic(err)
		}
	}

	customs := []factory.Customization{
		{
			Model:    smWithPPM,
			LinkOnly: true,
		},
		{
			Model:    newDutyLocation,
			LinkOnly: true,
			Type:     &factory.DutyLocations.NewDutyLocation,
		},
		{
			Model: models.Move{
				ID:          moveInfo.MoveID,
				Locator:     moveInfo.MoveLocator,
				Status:      models.MoveStatusAPPROVED,
				SubmittedAt: &submittedAt,
				PPMType:     models.StringPointer("FULL"),
			},
		},
		{
			Model: models.UserUpload{},
			ExtendedParams: &factory.UserUploadExtendedParams{
				UserUploader: userUploader,
				AppContext:   appCtx,
			},
		},
	}

	if !closeoutOffice.ID.IsNil() {
		customs = append(customs, factory.Customization{
			Model:    closeoutOffice,
			LinkOnly: true,
			Type:     &factory.TransportationOffices.CloseoutOffice,
		})
	}

	move := factory.BuildMove(appCtx.DB(), customs, nil)

	mtoShipment := factory.BuildMTOShipment(appCtx.DB(), []factory.Customization{
		{
			Model:    move,
			LinkOnly: true,
		},
		{
			Model: models.MTOShipment{
				ShipmentType: models.MTOShipmentTypePPM,
				Status:       models.MTOShipmentStatusSubmitted,
			},
		},
	}, nil)

	factory.BuildPPMShipment(appCtx.DB(), []factory.Customization{
		{
			Model:    move,
			LinkOnly: true,
		},
		{
			Model:    mtoShipment,
			LinkOnly: true,
		},
		{
			Model: models.PPMShipment{
				Status:      models.PPMShipmentStatusNeedsCloseout,
				SubmittedAt: models.TimePointer(time.Now()),
			},
		},
	}, nil)

	factory.BuildSignedCertification(appCtx.DB(), []factory.Customization{
		{
			Model:    move,
			LinkOnly: true,
		},
	}, nil)

	return move
}

func createMoveWithCloseOutandNonCloseOut(appCtx appcontext.AppContext, userUploader *uploader.UserUploader, locator string, branch models.ServiceMemberAffiliation) {
	userID := uuid.Must(uuid.NewV4())
	email := "1needscloseout@ppm.closeout"
	oktaID := uuid.Must(uuid.NewV4())
	submittedAt := time.Now()

	user := factory.BuildUser(appCtx.DB(), []factory.Customization{
		{
			Model: models.User{
				ID:        userID,
				OktaID:    oktaID.String(),
				OktaEmail: email,
				Active:    true,
			}},
	}, nil)
	smWithPPM := factory.BuildExtendedServiceMember(appCtx.DB(), []factory.Customization{
		{
			Model: models.ServiceMember{
				FirstName:     models.StringPointer("PPMSC"),
				LastName:      models.StringPointer("Submitted"),
				PersonalEmail: models.StringPointer(email),
				Affiliation:   &branch,
				CacValidated:  true,
			},
		},
		{
			Model:    user,
			LinkOnly: true,
		},
	}, nil)

	move := factory.BuildMove(appCtx.DB(), []factory.Customization{
		{
			Model:    smWithPPM,
			LinkOnly: true,
		},
		{
			Model: models.Move{
				Locator:     locator,
				Status:      models.MoveStatusAPPROVED,
				SubmittedAt: &submittedAt,
			},
		},
		{
			Model: models.UserUpload{},
			ExtendedParams: &factory.UserUploadExtendedParams{
				UserUploader: userUploader,
				AppContext:   appCtx,
			},
		},
	}, nil)
	if branch == models.AffiliationARMY || branch == models.AffiliationAIRFORCE {
		move.CloseoutOfficeID = &DefaultCloseoutOfficeID
		testdatagen.MustSave(appCtx.DB(), &move)
	}

	mtoShipment := factory.BuildMTOShipment(appCtx.DB(), []factory.Customization{
		{
			Model:    move,
			LinkOnly: true,
		},
		{
			Model: models.MTOShipment{
				ShipmentType: models.MTOShipmentTypePPM,
				Status:       models.MTOShipmentStatusSubmitted,
			},
		},
	}, nil)

	mtoShipment2 := factory.BuildMTOShipment(appCtx.DB(), []factory.Customization{
		{
			Model:    move,
			LinkOnly: true,
		},
		{
			Model: models.MTOShipment{
				ShipmentType: models.MTOShipmentTypePPM,
				Status:       models.MTOShipmentStatusSubmitted,
			},
		},
	}, nil)

	factory.BuildPPMShipment(appCtx.DB(), []factory.Customization{
		{
			Model:    move,
			LinkOnly: true,
		},
		{
			Model:    mtoShipment,
			LinkOnly: true,
		},
		{
			Model: models.PPMShipment{
				Status: models.PPMShipmentStatusNeedsCloseout,
			},
		},
	}, nil)

	factory.BuildPPMShipment(appCtx.DB(), []factory.Customization{
		{
			Model:    move,
			LinkOnly: true,
		},
		{
			Model:    mtoShipment2,
			LinkOnly: true,
		},
		{
			Model: models.PPMShipment{
				Status: models.PPMShipmentStatusWaitingOnCustomer,
			},
		},
	}, nil)

	factory.BuildSignedCertification(appCtx.DB(), []factory.Customization{
		{
			Model:    move,
			LinkOnly: true,
		},
	}, nil)
}

func createMoveWith2CloseOuts(appCtx appcontext.AppContext, userUploader *uploader.UserUploader, locator string, branch models.ServiceMemberAffiliation) {
	userID := uuid.Must(uuid.NewV4())
	email := "2needcloseout@ppm.closeout"
	oktaID := uuid.Must(uuid.NewV4())
	submittedAt := time.Now()

	user := factory.BuildUser(appCtx.DB(), []factory.Customization{
		{
			Model: models.User{
				ID:        userID,
				OktaID:    oktaID.String(),
				OktaEmail: email,
				Active:    true,
			}},
	}, nil)

	smWithPPM := factory.BuildExtendedServiceMember(appCtx.DB(), []factory.Customization{
		{
			Model: models.ServiceMember{
				FirstName:     models.StringPointer("PPMSC"),
				LastName:      models.StringPointer("Submitted"),
				PersonalEmail: models.StringPointer(email),
				Affiliation:   &branch,
				CacValidated:  true,
			},
		},
		{
			Model:    user,
			LinkOnly: true,
		},
	}, nil)

	move := factory.BuildMove(appCtx.DB(), []factory.Customization{
		{
			Model:    smWithPPM,
			LinkOnly: true,
		},
		{
			Model: models.Move{
				Locator:     locator,
				Status:      models.MoveStatusAPPROVED,
				SubmittedAt: &submittedAt,
			},
		},
		{
			Model: models.UserUpload{},
			ExtendedParams: &factory.UserUploadExtendedParams{
				UserUploader: userUploader,
				AppContext:   appCtx,
			},
		},
	}, nil)

	if branch == models.AffiliationARMY || branch == models.AffiliationAIRFORCE {
		move.CloseoutOfficeID = &DefaultCloseoutOfficeID
		testdatagen.MustSave(appCtx.DB(), &move)
	}

	mtoShipment := factory.BuildMTOShipment(appCtx.DB(), []factory.Customization{
		{
			Model:    move,
			LinkOnly: true,
		},
		{
			Model: models.MTOShipment{
				ShipmentType: models.MTOShipmentTypePPM,
				Status:       models.MTOShipmentStatusSubmitted,
			},
		},
	}, nil)

	mtoShipment2 := factory.BuildMTOShipment(appCtx.DB(), []factory.Customization{
		{
			Model:    move,
			LinkOnly: true,
		},
		{
			Model: models.MTOShipment{
				ShipmentType: models.MTOShipmentTypePPM,
				Status:       models.MTOShipmentStatusSubmitted,
			},
		},
	}, nil)

	factory.BuildPPMShipment(appCtx.DB(), []factory.Customization{
		{
			Model:    move,
			LinkOnly: true,
		},
		{
			Model:    mtoShipment,
			LinkOnly: true,
		},
		{
			Model: models.PPMShipment{
				Status: models.PPMShipmentStatusNeedsCloseout,
			},
		},
	}, nil)

	factory.BuildPPMShipment(appCtx.DB(), []factory.Customization{
		{
			Model:    move,
			LinkOnly: true,
		},
		{
			Model:    mtoShipment2,
			LinkOnly: true,
		},
		{
			Model: models.PPMShipment{
				Status: models.PPMShipmentStatusNeedsCloseout,
			},
		},
	}, nil)

	factory.BuildSignedCertification(appCtx.DB(), []factory.Customization{
		{
			Model:    move,
			LinkOnly: true,
		},
	}, nil)
}

func createMoveWithCloseOutandHHG(appCtx appcontext.AppContext, userUploader *uploader.UserUploader, locator string, branch models.ServiceMemberAffiliation) {
	userID := uuid.Must(uuid.NewV4())
	email := "needscloseout@ppmHHG.closeout"
	oktaID := uuid.Must(uuid.NewV4())
	submittedAt := time.Now()

	user := factory.BuildUser(appCtx.DB(), []factory.Customization{
		{
			Model: models.User{
				ID:        userID,
				OktaID:    oktaID.String(),
				OktaEmail: email,
				Active:    true,
			}},
	}, nil)

	smWithPPM := factory.BuildExtendedServiceMember(appCtx.DB(), []factory.Customization{
		{
			Model: models.ServiceMember{
				FirstName:     models.StringPointer("PPMSC"),
				LastName:      models.StringPointer("Submitted"),
				PersonalEmail: models.StringPointer(email),
				Affiliation:   &branch,
				CacValidated:  true,
			},
		},
		{
			Model:    user,
			LinkOnly: true,
		},
	}, nil)

	move := factory.BuildMove(appCtx.DB(), []factory.Customization{
		{
			Model:    smWithPPM,
			LinkOnly: true,
		},
		{
			Model: models.Move{
				Locator:     locator,
				Status:      models.MoveStatusAPPROVED,
				SubmittedAt: &submittedAt,
			},
		},
		{
			Model: models.UserUpload{},
			ExtendedParams: &factory.UserUploadExtendedParams{
				UserUploader: userUploader,
				AppContext:   appCtx,
			},
		},
	}, nil)

	if branch == models.AffiliationARMY || branch == models.AffiliationAIRFORCE {
		move.CloseoutOfficeID = &DefaultCloseoutOfficeID
		testdatagen.MustSave(appCtx.DB(), &move)
	}

	mtoShipment := factory.BuildMTOShipment(appCtx.DB(), []factory.Customization{
		{
			Model:    move,
			LinkOnly: true,
		},
		{
			Model: models.MTOShipment{
				ShipmentType: models.MTOShipmentTypePPM,
				Status:       models.MTOShipmentStatusSubmitted,
			},
		},
	}, nil)

	factory.BuildMTOShipment(appCtx.DB(), []factory.Customization{
		{
			Model:    move,
			LinkOnly: true,
		},
		{
			Model: models.MTOShipment{
				ShipmentType: models.MTOShipmentTypeHHG,
				Status:       models.MTOShipmentStatusSubmitted,
			},
		},
	}, nil)

	factory.BuildPPMShipment(appCtx.DB(), []factory.Customization{
		{
			Model:    move,
			LinkOnly: true,
		},
		{
			Model:    mtoShipment,
			LinkOnly: true,
		},
		{
			Model: models.PPMShipment{
				Status: models.PPMShipmentStatusNeedsCloseout,
			},
		},
	}, nil)

	factory.BuildSignedCertification(appCtx.DB(), []factory.Customization{
		{
			Model:    move,
			LinkOnly: true,
		},
	}, nil)
}

func CreateMoveWithCloseoutOffice(appCtx appcontext.AppContext, moveInfo MoveCreatorInfo, userUploader *uploader.UserUploader) models.Move {
	oktaID := uuid.Must(uuid.NewV4())
	submittedAt := time.Date(2020, time.December, 11, 12, 0, 0, 0, time.UTC)

	user := factory.BuildUser(appCtx.DB(), []factory.Customization{
		{
			Model: models.User{
				ID:        moveInfo.UserID,
				OktaID:    oktaID.String(),
				OktaEmail: moveInfo.Email,
				Active:    true,
			}},
	}, nil)

	branch := models.AffiliationAIRFORCE
	serviceMember := factory.BuildExtendedServiceMember(appCtx.DB(), []factory.Customization{
		{
			Model: models.ServiceMember{
				ID:            moveInfo.SmID,
				FirstName:     models.StringPointer(moveInfo.FirstName),
				LastName:      models.StringPointer(moveInfo.LastName),
				PersonalEmail: models.StringPointer(moveInfo.Email),
				Affiliation:   &branch,
				CacValidated:  true,
			},
		},
		{
			Model:    user,
			LinkOnly: true,
		},
	}, nil)
	closeoutOffice := factory.BuildTransportationOffice(appCtx.DB(), []factory.Customization{
		{
			Model: models.TransportationOffice{Name: "Los Angeles AFB"},
		},
	}, nil)

	// Make a move with the closeout office
	move := factory.BuildMove(appCtx.DB(), []factory.Customization{
		{
			Model:    serviceMember,
			LinkOnly: true,
		},
		{
			Model:    closeoutOffice,
			LinkOnly: true,
			Type:     &factory.TransportationOffices.CloseoutOffice,
		},
		{
			Model: models.Move{
				ID:          moveInfo.MoveID,
				Locator:     moveInfo.MoveLocator,
				SubmittedAt: &submittedAt,
				Status:      models.MoveStatusAPPROVED,
			},
		},
		{
			Model: models.UserUpload{},
			ExtendedParams: &factory.UserUploadExtendedParams{
				UserUploader: userUploader,
				AppContext:   appCtx,
			},
		},
	}, nil)

	mtoShipment := factory.BuildMTOShipment(appCtx.DB(), []factory.Customization{
		{
			Model:    move,
			LinkOnly: true,
		},
		{
			Model: models.MTOShipment{
				ShipmentType: models.MTOShipmentTypePPM,
				Status:       models.MTOShipmentStatusSubmitted,
			},
		},
	}, nil)

	factory.BuildPPMShipment(appCtx.DB(), []factory.Customization{
		{
			Model:    move,
			LinkOnly: true,
		},
		{
			Model:    mtoShipment,
			LinkOnly: true,
		},
		{
			Model: models.PPMShipment{
				Status: models.PPMShipmentStatusNeedsCloseout,
			},
		},
	}, nil)

	return move
}

func createMovesForEachBranch(appCtx appcontext.AppContext, userUploader *uploader.UserUploader) {
	// Create a move for each branch
	branches := []models.ServiceMemberAffiliation{models.AffiliationARMY, models.AffiliationNAVY, models.AffiliationMARINES, models.AffiliationAIRFORCE, models.AffiliationCOASTGUARD}
	for _, branch := range branches {
		branchCode := strings.ToUpper(branch.String())[:3]
		moveInfo := MoveCreatorInfo{
			UserID:      uuid.Must(uuid.NewV4()),
			Email:       "needscloseout@ppm.closeout",
			SmID:        uuid.Must(uuid.NewV4()),
			FirstName:   "PPMSC",
			LastName:    "Submitted",
			MoveLocator: "CO1" + branchCode,
			MoveID:      uuid.Must(uuid.NewV4()),
		}
		CreateMoveWithCloseOut(appCtx, userUploader, moveInfo, branch)
		locator := "CO2" + branchCode
		createMoveWithCloseOutandNonCloseOut(appCtx, userUploader, locator, branch)
		locator = "CO3" + branchCode
		createMoveWith2CloseOuts(appCtx, userUploader, locator, branch)
		locator = "CO4" + branchCode
		createMoveWithCloseOutandHHG(appCtx, userUploader, locator, branch)
	}
}

func CreateSubmittedMoveWithPPMShipmentForSC(appCtx appcontext.AppContext, userUploader *uploader.UserUploader, _ services.MoveRouter, moveInfo MoveCreatorInfo) models.Move {
	oktaID := uuid.Must(uuid.NewV4())
	submittedAt := time.Now()

	user := factory.BuildUser(appCtx.DB(), []factory.Customization{
		{
			Model: models.User{
				ID:        moveInfo.UserID,
				OktaID:    oktaID.String(),
				OktaEmail: moveInfo.Email,
				Active:    true,
			}},
	}, nil)

	smWithPPM := factory.BuildExtendedServiceMember(appCtx.DB(), []factory.Customization{
		{
			Model: models.ServiceMember{
				ID:            moveInfo.SmID,
				FirstName:     models.StringPointer(moveInfo.FirstName),
				LastName:      models.StringPointer(moveInfo.LastName),
				PersonalEmail: models.StringPointer(moveInfo.Email),
				CacValidated:  true,
			},
		},
		{
			Model:    user,
			LinkOnly: true,
		},
	}, nil)

	move := factory.BuildMove(appCtx.DB(), []factory.Customization{
		{
			Model:    smWithPPM,
			LinkOnly: true,
		},
		{
			Model: models.Move{
				ID:          moveInfo.MoveID,
				Locator:     moveInfo.MoveLocator,
				Status:      models.MoveStatusNeedsServiceCounseling,
				SubmittedAt: &submittedAt,
			},
		},
		{
			Model: models.UserUpload{},
			ExtendedParams: &factory.UserUploadExtendedParams{
				UserUploader: userUploader,
				AppContext:   appCtx,
			},
		},
	}, nil)

	if *smWithPPM.Affiliation == models.AffiliationARMY || *smWithPPM.Affiliation == models.AffiliationAIRFORCE {
		move.CloseoutOfficeID = &DefaultCloseoutOfficeID
		testdatagen.MustSave(appCtx.DB(), &move)
	}
	mtoShipment := factory.BuildMTOShipment(appCtx.DB(), []factory.Customization{
		{
			Model: models.MTOShipment{
				ShipmentType: models.MTOShipmentTypePPM,
				Status:       models.MTOShipmentStatusSubmitted,
			},
		},
		{
			Model:    move,
			LinkOnly: true,
		},
	}, nil)

	factory.BuildPPMShipment(appCtx.DB(), []factory.Customization{
		{
			Model:    move,
			LinkOnly: true,
		},
		{
			Model:    mtoShipment,
			LinkOnly: true,
		},
		{
			Model: models.PPMShipment{
				Status: models.PPMShipmentStatusSubmitted,
			},
		},
	}, nil)

	factory.BuildSignedCertification(appCtx.DB(), []factory.Customization{
		{
			Model:    move,
			LinkOnly: true,
		},
	}, nil)

	return move
}

func createSubmittedMoveWithPPMShipmentForSCWithSIT(appCtx appcontext.AppContext, userUploader *uploader.UserUploader, _ services.MoveRouter, locator string) {
	userID := uuid.Must(uuid.NewV4())
	email := "completeWithSIT@ppm.submitted"
	oktaID := uuid.Must(uuid.NewV4())
	submittedAt := time.Now()
	sitLocationType := models.SITLocationTypeOrigin

	user := factory.BuildUser(appCtx.DB(), []factory.Customization{
		{
			Model: models.User{
				ID:        userID,
				OktaID:    oktaID.String(),
				OktaEmail: email,
				Active:    true,
			}},
	}, nil)

	smWithPPM := factory.BuildExtendedServiceMember(appCtx.DB(), []factory.Customization{
		{
			Model: models.ServiceMember{
				FirstName:     models.StringPointer("PPMSC"),
				LastName:      models.StringPointer("Submitted with SIT"),
				PersonalEmail: models.StringPointer(email),
				CacValidated:  true,
			},
		},
		{
			Model:    user,
			LinkOnly: true,
		},
	}, nil)

	move := factory.BuildMove(appCtx.DB(), []factory.Customization{
		{
			Model:    smWithPPM,
			LinkOnly: true,
		},
		{
			Model: models.Move{
				Locator:          locator,
				Status:           models.MoveStatusNeedsServiceCounseling,
				SubmittedAt:      &submittedAt,
				CloseoutOfficeID: &DefaultCloseoutOfficeID,
			},
		},
		{
			Model: models.UserUpload{},
			ExtendedParams: &factory.UserUploadExtendedParams{
				UserUploader: userUploader,
				AppContext:   appCtx,
			},
		},
	}, nil)
	if *smWithPPM.Affiliation == models.AffiliationARMY || *smWithPPM.Affiliation == models.AffiliationAIRFORCE {
		move.CloseoutOfficeID = &DefaultCloseoutOfficeID
		testdatagen.MustSave(appCtx.DB(), &move)
	}

	mtoShipment := factory.BuildMTOShipment(appCtx.DB(), []factory.Customization{
		{
			Model: models.MTOShipment{
				ShipmentType: models.MTOShipmentTypePPM,
				Status:       models.MTOShipmentStatusSubmitted,
			},
		},
		{
			Model:    move,
			LinkOnly: true,
		},
	}, nil)

	factory.BuildPPMShipment(appCtx.DB(), []factory.Customization{
		{
			Model:    move,
			LinkOnly: true,
		},
		{
			Model:    mtoShipment,
			LinkOnly: true,
		},
		{
			Model: models.PPMShipment{
				ID:                        testdatagen.ConvertUUIDStringToUUID("8158f06c-3cfa-4852-8984-c12de39da48f"),
				Status:                    models.PPMShipmentStatusSubmitted,
				SITExpected:               models.BoolPointer(true),
				SITEstimatedEntryDate:     models.TimePointer(time.Date(testdatagen.GHCTestYear, time.March, 16, 0, 0, 0, 0, time.UTC)),
				SITEstimatedDepartureDate: models.TimePointer(time.Date(testdatagen.GHCTestYear, time.April, 16, 0, 0, 0, 0, time.UTC)),
				SITEstimatedWeight:        models.PoundPointer(unit.Pound(1234)),
				SITEstimatedCost:          models.CentPointer(unit.Cents(12345600)),
				SITLocation:               &sitLocationType,
			},
		},
	}, nil)

	factory.BuildSignedCertification(appCtx.DB(), []factory.Customization{
		{
			Model:    move,
			LinkOnly: true,
		},
	}, nil)

}

func createUnsubmittedMoveWithMultipleFullPPMShipmentComplete1(appCtx appcontext.AppContext, userUploader *uploader.UserUploader) {
	/*
	 * A service member with orders and two full PPM Shipments.
	 */
	moveInfo := MoveCreatorInfo{
		UserID:           testdatagen.ConvertUUIDStringToUUID("afcc7029-4810-4f19-999a-2b254c659e19"),
		Email:            "multiComplete@ppm.unsubmitted",
		SmID:             testdatagen.ConvertUUIDStringToUUID("2dba3c65-1e69-429d-b797-0565014d0384"),
		FirstName:        "Multiple",
		LastName:         "Complete",
		MoveID:           testdatagen.ConvertUUIDStringToUUID("d94789bb-f8f7-4b5f-b86e-48503af70bfc"),
		MoveLocator:      "MULTI1",
		CloseoutOfficeID: &DefaultCloseoutOfficeID,
	}

	assertions := testdatagen.Assertions{
		UserUploader: userUploader,
		PPMShipment: models.PPMShipment{
			ID:     testdatagen.ConvertUUIDStringToUUID("f5768bde-07c5-4765-b210-bcaf5f416009"),
			Status: models.PPMShipmentStatusDraft,
		},
	}

	move, _ := CreateGenericMoveWithPPMShipment(appCtx, moveInfo, false, userUploader, nil, nil, assertions.PPMShipment)

	factory.BuildPPMShipment(appCtx.DB(), []factory.Customization{
		{
			Model:    move,
			LinkOnly: true,
		},
	}, nil)
}

func createUnsubmittedMoveWithMultipleFullPPMShipmentComplete2(appCtx appcontext.AppContext, userUploader *uploader.UserUploader) {
	/*
	 * A service member with orders and two full PPM Shipments.
	 */

	moveInfo := MoveCreatorInfo{
		UserID:           testdatagen.ConvertUUIDStringToUUID("836d8363-1a5a-45b7-aee0-996a97724c24"),
		Email:            "multiComplete2@ppm.unsubmitted",
		SmID:             testdatagen.ConvertUUIDStringToUUID("bde2125f-63cf-4a4b-aff4-162a02120d89"),
		FirstName:        "Multiple2",
		LastName:         "Complete2",
		MoveID:           testdatagen.ConvertUUIDStringToUUID("839f893c-1c72-44e9-8544-298a19f1229a"),
		MoveLocator:      "MULTI2",
		CloseoutOfficeID: &DefaultCloseoutOfficeID,
	}

	assertions := testdatagen.Assertions{
		UserUploader: userUploader,
		PPMShipment: models.PPMShipment{
			ID:     testdatagen.ConvertUUIDStringToUUID("aa677470-c7a5-4b97-b915-1b2d6a0ff58f"),
			Status: models.PPMShipmentStatusDraft,
		},
	}

	move, _ := CreateGenericMoveWithPPMShipment(appCtx, moveInfo, false, userUploader, nil, nil, assertions.PPMShipment)

	factory.BuildPPMShipment(appCtx.DB(), []factory.Customization{
		{
			Model:    move,
			LinkOnly: true,
		},
	}, nil)
}

func createSubmittedMoveWithFullPPMShipmentComplete(appCtx appcontext.AppContext, userUploader *uploader.UserUploader) {

	userID := uuid.Must(uuid.FromString("04f2a1c6-eb40-463d-8544-1909141fdedf"))
	email := "complete@ppm.submitted"
	oktaID := uuid.Must(uuid.NewV4())

	user := factory.BuildUser(appCtx.DB(), []factory.Customization{
		{
			Model: models.User{
				ID:        userID,
				OktaID:    oktaID.String(),
				OktaEmail: email,
				Active:    true,
			}},
	}, nil)

	smWithPPM := factory.BuildExtendedServiceMember(appCtx.DB(), []factory.Customization{
		{
			Model: models.ServiceMember{
				FirstName:     models.StringPointer("PPM"),
				LastName:      models.StringPointer("Submitted"),
				PersonalEmail: models.StringPointer(email),
				CacValidated:  true,
			},
		},
		{
			Model:    user,
			LinkOnly: true,
		},
	}, nil)

	move := factory.BuildMove(appCtx.DB(), []factory.Customization{
		{
			Model:    smWithPPM,
			LinkOnly: true,
		},
		{
			Model: models.Move{
				Locator: "PPMSUB",
				Status:  models.MoveStatusSUBMITTED,
			},
		},
		{
			Model: models.UserUpload{},
			ExtendedParams: &factory.UserUploadExtendedParams{
				UserUploader: userUploader,
				AppContext:   appCtx,
			},
		},
	}, nil)

	if *smWithPPM.Affiliation == models.AffiliationARMY || *smWithPPM.Affiliation == models.AffiliationAIRFORCE {
		move.CloseoutOfficeID = &DefaultCloseoutOfficeID
		testdatagen.MustSave(appCtx.DB(), &move)
	}

	mtoShipment := factory.BuildMTOShipment(appCtx.DB(), []factory.Customization{
		{
			Model: models.MTOShipment{
				ShipmentType: models.MTOShipmentTypePPM,
				Status:       models.MTOShipmentStatusSubmitted,
			},
		},
		{
			Model:    move,
			LinkOnly: true,
		},
	}, nil)

	factory.BuildPPMShipment(appCtx.DB(), []factory.Customization{
		{
			Model:    move,
			LinkOnly: true,
		},
		{
			Model:    mtoShipment,
			LinkOnly: true,
		},
		{
			Model: models.PPMShipment{
				Status: models.PPMShipmentStatusSubmitted,
			},
		},
	}, nil)

	factory.BuildSignedCertification(appCtx.DB(), []factory.Customization{
		{
			Model:    move,
			LinkOnly: true,
		},
	}, nil)
}

func createMoveWithPPM(appCtx appcontext.AppContext, userUploader *uploader.UserUploader, moveRouter services.MoveRouter) {
	/*
	 * A service member with orders and a submitted move with a ppm
	 */
	moveInfo := MoveCreatorInfo{
		UserID:      testdatagen.ConvertUUIDStringToUUID("28837508-1942-4188-a7ef-a7b544309ea6"),
		Email:       "user@ppm",
		SmID:        testdatagen.ConvertUUIDStringToUUID("c29418e5-5d69-498d-9709-b493d5bbc814"),
		FirstName:   "Submitted",
		LastName:    "PPM",
		MoveID:      testdatagen.ConvertUUIDStringToUUID("5174fd6c-3cab-4304-b4b3-89bd0f59b00b"),
		MoveLocator: "PPM001",
	}

	assertions := testdatagen.Assertions{
		UserUploader: userUploader,
		MTOShipment: models.MTOShipment{
			ID: testdatagen.ConvertUUIDStringToUUID("933d1c2b-5b90-4dfd-b363-5ff9a7e2b43a"),
		},
		PPMShipment: models.PPMShipment{
			ID:     testdatagen.ConvertUUIDStringToUUID("0914dfa2-6988-4a12-82b1-2586fb4aa8c7"),
			Status: models.PPMShipmentStatusDraft,
		},
	}

	move, _ := CreateGenericMoveWithPPMShipment(appCtx, moveInfo, false, userUploader, &assertions.MTOShipment, nil, assertions.PPMShipment)
	newSignedCertification := factory.BuildSignedCertification(nil, []factory.Customization{
		{
			Model:    move,
			LinkOnly: true,
		},
	}, nil)
	err := moveRouter.Submit(appCtx, &move, &newSignedCertification)
	if err != nil {
		log.Panic(err)
	}
	verrs, err := models.SaveMoveDependencies(appCtx.DB(), &move)
	if err != nil || verrs.HasAny() {
		log.Panic(fmt.Errorf("failed to save move and dependencies: %w", err))
	}
}

func createMoveWithHHGMissingOrdersInfo(appCtx appcontext.AppContext, moveRouter services.MoveRouter, userUploader *uploader.UserUploader) {
	db := appCtx.DB()
	move := factory.BuildMoveWithShipment(db, []factory.Customization{
		{
			Model: models.Move{
				Locator: "REQINF",
				Status:  models.MoveStatusDRAFT,
			},
		},
		{
			Model: models.UserUpload{},
			ExtendedParams: &factory.UserUploadExtendedParams{
				UserUploader: userUploader,
				AppContext:   appCtx,
			},
		},
	}, nil)

	order := move.Orders
	order.TAC = nil
	order.OrdersNumber = nil
	order.DepartmentIndicator = nil
	order.OrdersTypeDetail = nil
	testdatagen.MustSave(db, &order)
	newSignedCertification := factory.BuildSignedCertification(nil, []factory.Customization{
		{
			Model:    move,
			LinkOnly: true,
		},
	}, nil)
	err := moveRouter.Submit(appCtx, &move, &newSignedCertification)
	if err != nil {
		log.Panic(err)
	}
	testdatagen.MustSave(db, &move)
}

func createUnsubmittedHHGMove(appCtx appcontext.AppContext) {
	db := appCtx.DB()
	/*
	 * A service member with an hhg only, unsubmitted move
	 */
	email := "hhg@only.unsubmitted"
	uuidStr := "f08146cf-4d6b-43d5-9ca5-c8d239d37b3e"
	oktaID := uuid.Must(uuid.NewV4())

	user := factory.BuildUser(db, []factory.Customization{
		{
			Model: models.User{
				ID:        uuid.Must(uuid.FromString(uuidStr)),
				OktaID:    oktaID.String(),
				OktaEmail: email,
				Active:    true,
			}},
	}, nil)

	smWithHHGID := "1d06ab96-cb72-4013-b159-321d6d29c6eb"
	smWithHHG := factory.BuildExtendedServiceMember(db, []factory.Customization{
		{
			Model: models.ServiceMember{
				ID:            uuid.FromStringOrNil(smWithHHGID),
				FirstName:     models.StringPointer("Unsubmitted"),
				LastName:      models.StringPointer("Hhg"),
				Edipi:         models.StringPointer("5833908165"),
				PersonalEmail: models.StringPointer(email),
				CacValidated:  true,
			},
		},
		{
			Model:    user,
			LinkOnly: true,
		},
	}, nil)

	move := factory.BuildMove(db, []factory.Customization{
		{
			Model:    smWithHHG,
			LinkOnly: true,
		},
		{
			Model: models.Move{
				ID:      uuid.FromStringOrNil("3a8c9f4f-7344-4f18-9ab5-0de3ef57b901"),
				Locator: "ONEHHG",
			},
		},
	}, nil)

	estimatedHHGWeight := unit.Pound(1400)
	actualHHGWeight := unit.Pound(2000)
	factory.BuildMTOShipment(db, []factory.Customization{
		{
			Model:    move,
			LinkOnly: true,
		},
		{
			Model: models.MTOShipment{
				ID:                   uuid.FromStringOrNil("b67157bd-d2eb-47e2-94b6-3bc90f6fb8fe"),
				PrimeEstimatedWeight: &estimatedHHGWeight,
				PrimeActualWeight:    &actualHHGWeight,
				ShipmentType:         models.MTOShipmentTypeHHG,
				ApprovedDate:         models.TimePointer(time.Now()),
				Status:               models.MTOShipmentStatusSubmitted,
			},
		},
	}, nil)
}

func createUnsubmittedHHGMoveMultipleDestinations(appCtx appcontext.AppContext) {
	db := appCtx.DB()
	/*
		A service member with an un-submitted move that has an HHG shipment going to multiple destination addresses
	*/
	email := "multple-destinations@unsubmitted.hhg"
	userID := "81fe79a1-faaa-4735-8426-fd159e641002"
	oktaID := uuid.Must(uuid.NewV4())

	user := factory.BuildUser(db, []factory.Customization{
		{
			Model: models.User{
				ID:        uuid.Must(uuid.FromString(userID)),
				OktaID:    oktaID.String(),
				OktaEmail: email,
				Active:    true,
			}},
	}, nil)

	smID := "af8f37bc-d29a-4a8a-90ac-5336a2a912b3"
	smWithHHG := factory.BuildExtendedServiceMember(db, []factory.Customization{
		{
			Model: models.ServiceMember{
				ID:            uuid.FromStringOrNil(smID),
				FirstName:     models.StringPointer("Unsubmitted"),
				LastName:      models.StringPointer("Hhg"),
				Edipi:         models.StringPointer("5833908165"),
				PersonalEmail: &email,
				CacValidated:  true,
			},
		},
		{
			Model:    user,
			LinkOnly: true,
		},
	}, nil)

	move := factory.BuildMove(db, []factory.Customization{
		{
			Model:    smWithHHG,
			LinkOnly: true,
		},
		{
			Model: models.Move{
				ID:      uuid.FromStringOrNil("c799098d-10f6-4e5a-9c88-a0de961e35b3"),
				Locator: "HHGSMA",
			},
		},
	}, nil)

	destinationAddress1 := factory.BuildAddress(db, nil, []factory.Trait{factory.GetTraitAddress3})
	destinationAddress2 := factory.BuildAddress(db, nil, []factory.Trait{factory.GetTraitAddress4})

	factory.BuildMTOShipment(db, []factory.Customization{
		{
			Model:    move,
			LinkOnly: true,
		},
		{
			Model: models.MTOShipment{
				ID:           uuid.FromStringOrNil("fee1181f-22eb-452d-9252-292066e7b0a5"),
				ShipmentType: models.MTOShipmentTypeHHG,
				Status:       models.MTOShipmentStatusSubmitted,
			},
		},
		{
			Model:    destinationAddress1,
			Type:     &factory.Addresses.DeliveryAddress,
			LinkOnly: true,
		},
	}, nil)

	factory.BuildMTOShipment(db, []factory.Customization{
		{
			Model:    move,
			LinkOnly: true,
		},
		{
			Model: models.MTOShipment{
				ID:           uuid.FromStringOrNil("05361631-0e51-4a87-a8bc-82b3af120ce2"),
				ShipmentType: models.MTOShipmentTypeHHG,
				Status:       models.MTOShipmentStatusSubmitted,
			},
		},
		{
			Model:    destinationAddress1,
			Type:     &factory.Addresses.DeliveryAddress,
			LinkOnly: true,
		},
		{
			Model:    destinationAddress2,
			Type:     &factory.Addresses.SecondaryDeliveryAddress,
			LinkOnly: true,
		},
	}, nil)
}

func createUnsubmittedHHGMoveMultiplePickup(appCtx appcontext.AppContext) {
	db := appCtx.DB()
	/*
	 * A service member with an hhg only, unsubmitted move
	 */
	email := "hhg@multiple.pickup"
	uuidStr := "47fb0e80-6675-4ceb-b4eb-4f8e164c0f6e"
	oktaID := uuid.Must(uuid.NewV4())

	user := factory.BuildUser(db, []factory.Customization{
		{
			Model: models.User{
				ID:        uuid.Must(uuid.FromString(uuidStr)),
				OktaID:    oktaID.String(),
				OktaEmail: email,
				Active:    true,
			}},
	}, nil)

	smWithHHGID := "92927bbd-5271-4a8c-b06b-fea07df84691"
	smWithHHG := factory.BuildExtendedServiceMember(db, []factory.Customization{
		{
			Model: models.ServiceMember{
				ID:            uuid.FromStringOrNil(smWithHHGID),
				FirstName:     models.StringPointer("MultiplePickup"),
				LastName:      models.StringPointer("Hhg"),
				Edipi:         models.StringPointer("5833908165"),
				PersonalEmail: models.StringPointer(email),
				CacValidated:  true,
			},
		},
		{
			Model:    user,
			LinkOnly: true,
		},
	}, nil)

	move := factory.BuildMove(db, []factory.Customization{
		{
			Model:    smWithHHG,
			LinkOnly: true,
		},
		{
			Model: models.Move{
				ID:      uuid.FromStringOrNil("390341ca-2b76-4655-9555-161f4a0c9817"),
				Locator: "TWOPIC",
			},
		},
	}, nil)

	pickupAddress1 := factory.BuildAddress(db, []factory.Customization{
		{
			Model: models.Address{
				ID:             uuid.Must(uuid.NewV4()),
				StreetAddress1: "1 First St",
				StreetAddress2: models.StringPointer("Apt 1"),
				StreetAddress3: models.StringPointer("Suite A"),
				City:           "Columbia",
				State:          "SC",
				PostalCode:     "29212",
			},
		},
	}, nil)

	pickupAddress2 := factory.BuildAddress(db, []factory.Customization{
		{
			Model: models.Address{
				ID:             uuid.Must(uuid.NewV4()),
				StreetAddress1: "2 Second St",
				StreetAddress2: models.StringPointer("Apt 2"),
				StreetAddress3: models.StringPointer("Suite B"),
				City:           "Columbia",
				State:          "SC",
				PostalCode:     "29212",
			},
		},
	}, nil)

	factory.BuildMTOShipment(db, []factory.Customization{
		{
			Model:    move,
			LinkOnly: true,
		},
		{
			Model: models.MTOShipment{
				ID:           uuid.FromStringOrNil("a35b1247-b4c2-48f6-9846-8e96050fbc95"),
				ShipmentType: models.MTOShipmentTypeHHG,
				ApprovedDate: models.TimePointer(time.Now()),
				Status:       models.MTOShipmentStatusSubmitted,
			},
		},
		{
			Model:    pickupAddress1,
			Type:     &factory.Addresses.PickupAddress,
			LinkOnly: true,
		},
		{
			Model:    pickupAddress2,
			Type:     &factory.Addresses.SecondaryPickupAddress,
			LinkOnly: true,
		},
	}, nil)
}

func createSubmittedHHGMoveMultiplePickupAmendedOrders(appCtx appcontext.AppContext, userUploader *uploader.UserUploader) {
	db := appCtx.DB()
	/*
	 * A service member with an hhg only, submitted move, with multiple addresses and amended orders
	 */
	email := "hhg@multiple.pickup.amendedOrders.submitted"
	uuidStr := "c5f202b3-90d3-46aa-8e3b-83e937fcca99"
	oktaID := uuid.Must(uuid.NewV4())

	smWithHHGID := "cfb9024b-39f3-47ca-b14b-a4e78a41e9db"

	orders := factory.BuildOrder(db, []factory.Customization{
		{
			Model: models.User{
				ID:        uuid.Must(uuid.FromString(uuidStr)),
				OktaID:    oktaID.String(),
				OktaEmail: email,
				Active:    true,
			}},
		{
			Model: models.ServiceMember{
				ID:            uuid.FromStringOrNil(smWithHHGID),
				FirstName:     models.StringPointer("MultiplePickup"),
				LastName:      models.StringPointer("Hhg"),
				Edipi:         models.StringPointer("5833908165"),
				PersonalEmail: models.StringPointer(email),
				CacValidated:  true,
			},
		},
		{
			Model: models.UserUpload{},
			ExtendedParams: &factory.UserUploadExtendedParams{
				UserUploader: userUploader,
				AppContext:   appCtx,
			},
		},
	}, nil)

	orders = makeAmendedOrders(appCtx, orders, userUploader, &[]string{"medium.jpg", "small.pdf"})

	move := factory.BuildMove(db, []factory.Customization{
		{
			Model:    orders,
			LinkOnly: true,
		},
		{
			Model: models.Move{
				ID:      uuid.FromStringOrNil("e0463784-d5ea-4974-b526-f2a58c79ed07"),
				Locator: "AMENDO",
				Status:  models.MoveStatusSUBMITTED,
			},
		},
	}, nil)
	pickupAddress1 := factory.BuildAddress(db, []factory.Customization{
		{
			Model: models.Address{
				ID:             uuid.Must(uuid.NewV4()),
				StreetAddress1: "1 First St",
				StreetAddress2: models.StringPointer("Apt 1"),
				StreetAddress3: models.StringPointer("Suite A"),
				City:           "Columbia",
				State:          "SC",
				PostalCode:     "29212",
			},
		},
	}, nil)

	pickupAddress2 := factory.BuildAddress(db, []factory.Customization{
		{
			Model: models.Address{
				ID:             uuid.Must(uuid.NewV4()),
				StreetAddress1: "2 Second St",
				StreetAddress2: models.StringPointer("Apt 2"),
				StreetAddress3: models.StringPointer("Suite B"),
				City:           "Columbia",
				State:          "SC",
				PostalCode:     "29212",
			},
		},
	}, nil)

	factory.BuildMTOShipment(db, []factory.Customization{
		{
			Model:    move,
			LinkOnly: true,
		},
		{
			Model: models.MTOShipment{
				ID:           uuid.FromStringOrNil("3c207b2a-d946-11eb-b8bc-0242ac130003"),
				ShipmentType: models.MTOShipmentTypeHHG,
				ApprovedDate: models.TimePointer(time.Now()),
				Status:       models.MTOShipmentStatusSubmitted,
			},
		},
		{
			Model:    pickupAddress1,
			Type:     &factory.Addresses.PickupAddress,
			LinkOnly: true,
		},
		{
			Model:    pickupAddress2,
			Type:     &factory.Addresses.SecondaryPickupAddress,
			LinkOnly: true,
		},
	}, nil)

}

func createMoveWithNTSAndNTSR(appCtx appcontext.AppContext, userUploader *uploader.UserUploader, moveRouter services.MoveRouter, opts sceneOptionsNTS) {
	db := appCtx.DB()

	email := fmt.Sprintf("nts.%s@nstr.%s", opts.shipmentMoveCode, opts.moveStatus)
	user := factory.BuildUser(db, []factory.Customization{
		{
			Model: models.User{
				OktaEmail: email,
				Active:    true,
			}},
	}, nil)
	smWithNTS := factory.BuildExtendedServiceMember(db, []factory.Customization{
		{
			Model: models.ServiceMember{
				FirstName:     models.StringPointer(strings.ToTitle(string(opts.moveStatus))),
				LastName:      models.StringPointer("Nts&Nts-r"),
				PersonalEmail: models.StringPointer(email),
				CacValidated:  true,
			},
		},
		{
			Model:    user,
			LinkOnly: true,
		},
	}, nil)

	filterFile := &[]string{"150Kb.png"}
	orders := makeOrdersForServiceMember(appCtx, smWithNTS, userUploader, filterFile)
	move := makeMoveForOrders(appCtx, orders, opts.shipmentMoveCode, models.MoveStatusDRAFT)

	estimatedNTSWeight := unit.Pound(1400)
	actualNTSWeight := unit.Pound(2000)
	ntsShipment := factory.BuildNTSShipment(appCtx.DB(), []factory.Customization{
		{
			Model:    move,
			LinkOnly: true,
		},
		{
			Model: models.MTOShipment{
				PrimeEstimatedWeight: &estimatedNTSWeight,
				PrimeActualWeight:    &actualNTSWeight,
				Status:               models.MTOShipmentStatusSubmitted,
				UsesExternalVendor:   opts.usesExternalVendor,
			},
		},
	}, nil)

	factory.BuildMTOAgent(db, []factory.Customization{
		{
			Model:    ntsShipment,
			LinkOnly: true,
		},
		{
			Model: models.MTOAgent{
				MTOAgentType: models.MTOAgentReleasing,
			},
		},
	}, nil)
	ntsrShipment := factory.BuildNTSRShipment(appCtx.DB(), []factory.Customization{
		{
			Model:    move,
			LinkOnly: true,
		},
		{
			Model: models.MTOShipment{
				PrimeEstimatedWeight: &estimatedNTSWeight,
				PrimeActualWeight:    &actualNTSWeight,
				Status:               models.MTOShipmentStatusSubmitted,
				UsesExternalVendor:   opts.usesExternalVendor,
			},
		},
	}, nil)
	factory.BuildMTOAgent(db, []factory.Customization{
		{
			Model:    ntsrShipment,
			LinkOnly: true,
		},
		{
			Model: models.MTOAgent{
				MTOAgentType: models.MTOAgentReceiving,
			},
		},
	}, nil)
	if opts.moveStatus == models.MoveStatusSUBMITTED {
		newSignedCertification := factory.BuildSignedCertification(nil, []factory.Customization{
			{
				Model:    move,
				LinkOnly: true,
			},
		}, nil)
		err := moveRouter.Submit(appCtx, &move, &newSignedCertification)
		if err != nil {
			log.Panic(err)
		}

		verrs, err := models.SaveMoveDependencies(db, &move)
		if err != nil || verrs.HasAny() {
			log.Panic(fmt.Errorf("failed to save move and dependencies: %w", err))
		}
	}
}

func createNTSMove(appCtx appcontext.AppContext) {
	db := appCtx.DB()
	factory.BuildMoveWithShipment(db, []factory.Customization{
		{
			Model: models.ServiceMember{
				FirstName:    models.StringPointer("Spaceman"),
				LastName:     models.StringPointer("NTS"),
				CacValidated: true,
			},
		},
		{
			Model: models.MTOShipment{
				ShipmentType: models.MTOShipmentTypeHHGIntoNTSDom,
			},
		},
	}, nil)
}

func createNTSRMove(appCtx appcontext.AppContext) {
	db := appCtx.DB()
	factory.BuildMoveWithShipment(db, []factory.Customization{
		{
			Model: models.ServiceMember{
				FirstName:    models.StringPointer("Spaceman"),
				LastName:     models.StringPointer("NTS-release"),
				CacValidated: true,
			},
		},
		{
			Model: models.MTOShipment{
				ShipmentType: models.MTOShipmentTypeHHGOutOfNTSDom,
			},
		},
	}, nil)
}

func createDefaultHHGMoveWithPaymentRequest(appCtx appcontext.AppContext, userUploader *uploader.UserUploader, affiliation models.ServiceMemberAffiliation) {
	createHHGMoveWithPaymentRequest(appCtx, userUploader, affiliation,
		models.Move{}, models.MTOShipment{})
}

// Creates an HHG Shipment with SIT at Origin and a payment request for first day and additional day SIT service items.
// This is to compare to calculating the cost for SIT with a PPM which excludes delivery/pickup costs because the
// address is not changing. 30 days of additional days in SIT are invoiced.
func createHHGWithOriginSITServiceItems(
	appCtx appcontext.AppContext,
	primeUploader *uploader.PrimeUploader,
	moveRouter services.MoveRouter,
	shipmentFetcher services.MTOShipmentFetcher,
) {
	db := appCtx.DB()
	// Since we want to customize the Contractor ID for prime uploads, create the contractor here first
	// BuildMove and BuildPrimeUpload both use FetchOrBuildDefaultContractor
	factory.FetchOrBuildDefaultContractor(db, []factory.Customization{
		{
			Model: models.Contractor{
				ID: primeContractorUUID, // Prime
			},
		},
	}, nil)
	logger := appCtx.Logger()

	issueDate := time.Date(testdatagen.GHCTestYear, 3, 15, 0, 0, 0, 0, time.UTC)
	reportByDate := time.Date(testdatagen.GHCTestYear, 8, 1, 0, 0, 0, 0, time.UTC)

	SITAllowance := 90
	shipment := factory.BuildMTOShipment(db, []factory.Customization{
		{
			Model: models.MTOShipment{
				Status:               models.MTOShipmentStatusSubmitted,
				PrimeEstimatedWeight: &estimatedWeight,
				PrimeActualWeight:    &actualWeight,
				ShipmentType:         models.MTOShipmentTypeHHG,
				RequestedPickupDate:  &issueDate,
				ActualPickupDate:     &issueDate,
				SITDaysAllowance:     &SITAllowance,
			},
		},
		{
			Model: models.Move{
				Locator: "ORGSIT",
			},
		},
		{
			Model: models.Order{
				IssueDate:    issueDate,
				ReportByDate: reportByDate,
			},
		},
		{
			Model: factory.BuildAddress(db, []factory.Customization{
				{
					Model: models.Address{
						City:       "Harlem",
						State:      "GA",
						PostalCode: "30813",
					},
				},
			}, nil),
			LinkOnly: true,
			Type:     &factory.Addresses.DeliveryAddress,
		},
	}, nil)

	move := shipment.MoveTaskOrder
	newSignedCertification := factory.BuildSignedCertification(nil, []factory.Customization{
		{
			Model:    move,
			LinkOnly: true,
		},
	}, nil)
	submissionErr := moveRouter.Submit(appCtx, &move, &newSignedCertification)
	if submissionErr != nil {
		logger.Fatal(fmt.Sprintf("Error submitting move: %s", submissionErr))
	}

	verrs, err := models.SaveMoveDependencies(db, &move)
	if err != nil || verrs.HasAny() {
		logger.Fatal(fmt.Sprintf("Failed to save move and dependencies: %s", err))
	}
	planner := &routemocks.Planner{}
	planner.On("ZipTransitDistance",
		mock.AnythingOfType("*appcontext.appContext"),
		mock.Anything,
		mock.Anything,
	).Return(400, nil)

	queryBuilder := query.NewQueryBuilder()
	serviceItemCreator := mtoserviceitem.NewMTOServiceItemCreator(planner, queryBuilder, moveRouter, ghcrateengine.NewDomesticUnpackPricer(), ghcrateengine.NewDomesticPackPricer(), ghcrateengine.NewDomesticLinehaulPricer(), ghcrateengine.NewDomesticShorthaulPricer(), ghcrateengine.NewDomesticOriginPricer(), ghcrateengine.NewDomesticDestinationPricer(), ghcrateengine.NewFuelSurchargePricer())

	signedCertificationCreator := signedcertification.NewSignedCertificationCreator()
	signedCertificationUpdater := signedcertification.NewSignedCertificationUpdater()
	mtoUpdater := movetaskorder.NewMoveTaskOrderUpdater(queryBuilder, serviceItemCreator, moveRouter, signedCertificationCreator, signedCertificationUpdater)
	_, approveErr := mtoUpdater.MakeAvailableToPrime(appCtx, move.ID, etag.GenerateEtag(move.UpdatedAt), true, true)

	if approveErr != nil {
		logger.Fatal("Error approving move")
	}

	// AvailableToPrimeAt is set to the current time when a move is approved, we need to update it to fall within the
	// same contract as the rest of the timestamps on our move for pricing to work.
	err = appCtx.DB().Find(&move, move.ID)
	if err != nil {
		logger.Fatal(fmt.Sprintf("Failed to fetch move: %s", err))
	}
	move.AvailableToPrimeAt = &May14GHCTestYear
	testdatagen.MustSave(appCtx.DB(), &move)

	// called for zip 3 domestic linehaul service item
	planner.On("ZipTransitDistance", mock.AnythingOfType("*appcontext.appContext"),
		"90210", "30813").Return(2361, nil)

	shipmentUpdater := mtoshipment.NewMTOShipmentStatusUpdater(queryBuilder, serviceItemCreator, planner)
	_, updateErr := shipmentUpdater.UpdateMTOShipmentStatus(appCtx, shipment.ID, models.MTOShipmentStatusApproved, nil, nil, etag.GenerateEtag(shipment.UpdatedAt))
	if updateErr != nil {
		logger.Fatal("Error updating shipment status", zap.Error(updateErr))
	}

	// The SIT actual address will update the HHG shipment's pickup address, here we're providing the same value because
	// the prime API requires it to be specified.
	originSITAddress := shipment.PickupAddress
	originSITAddress.ID = uuid.Nil
	originSITAddress.Country = nil

	originSIT := factory.BuildMTOServiceItem(nil, []factory.Customization{
		{
			Model:    move,
			LinkOnly: true,
		},
		{
			Model:    shipment,
			LinkOnly: true,
		},
		{
			Model: models.ReService{
				Code: models.ReServiceCodeDOFSIT,
			},
		},
		{
			Model: *originSITAddress,
			Type:  &factory.Addresses.SITOriginHHGActualAddress,
		},
		{
			Model: models.MTOServiceItem{
				Reason:        models.StringPointer("Holiday break"),
				SITEntryDate:  &issueDate,
				SITPostalCode: &originSITAddress.PostalCode,
			},
		},
	}, nil)

	createdOriginServiceItems, validErrs, createErr := serviceItemCreator.CreateMTOServiceItem(appCtx, &originSIT)
	if validErrs.HasAny() || createErr != nil {
		logger.Fatal(fmt.Sprintf("error while creating origin sit service item: %v", verrs.Errors), zap.Error(createErr))
	}
	addressCreator := address.NewAddressCreator()
	planner.On("ZipTransitDistance",
		mock.AnythingOfType("*appcontext.appContext"),
		mock.Anything,
		mock.Anything,
	).Return(400, nil)
	serviceItemUpdator := mtoserviceitem.NewMTOServiceItemUpdater(planner, queryBuilder, moveRouter, shipmentFetcher, addressCreator)

	var originFirstDaySIT models.MTOServiceItem
	var originAdditionalDaySIT models.MTOServiceItem
	var originPickupSIT models.MTOServiceItem
	var originSITFSC models.MTOServiceItem
	for _, createdServiceItem := range *createdOriginServiceItems {
		switch createdServiceItem.ReService.Code {
		case models.ReServiceCodeDOFSIT:
			originFirstDaySIT = createdServiceItem
		case models.ReServiceCodeDOASIT:
			originAdditionalDaySIT = createdServiceItem
		case models.ReServiceCodeDOPSIT:
			originPickupSIT = createdServiceItem
		case models.ReServiceCodeDOSFSC:
			originSITFSC = createdServiceItem
		}
	}

	for _, createdServiceItem := range []models.MTOServiceItem{originFirstDaySIT, originAdditionalDaySIT, originPickupSIT, originSITFSC} {
		_, updateErr := serviceItemUpdator.ApproveOrRejectServiceItem(appCtx, createdServiceItem.ID, models.MTOServiceItemStatusApproved, nil, etag.GenerateEtag(createdServiceItem.UpdatedAt))
		if updateErr != nil {
			logger.Fatal("Error approving SIT service item", zap.Error(updateErr))
		}
	}

	paymentRequestCreator := paymentrequest.NewPaymentRequestCreator(
		planner,
		ghcrateengine.NewServiceItemPricer(),
	)

	paymentRequest := models.PaymentRequest{
		MoveTaskOrderID: move.ID,
	}

	var serviceItems []models.MTOServiceItem
	err = db.Eager("ReService").Where("move_id = ? AND id != ?", move.ID, originPickupSIT.ID).All(&serviceItems)
	if err != nil {
		log.Panic(err)
	}

	// additional days of SIT should exclude the initial entry day which excludes the first day of SIT
	// the prime can bill against the same addtional day SIT service item in 30 day increments per payment request
	doasitPaymentParams := []models.PaymentServiceItemParam{
		{
			IncomingKey: models.ServiceItemParamNameSITPaymentRequestStart.String(),
			Value:       issueDate.Add(time.Hour * 24).Format("2006-01-02"),
		},
		{
			IncomingKey: models.ServiceItemParamNameSITPaymentRequestEnd.String(),
			Value:       issueDate.Add(time.Hour * 24 * 30).Format("2006-01-02"),
		}}

	paymentServiceItems := []models.PaymentServiceItem{}
	for _, serviceItem := range serviceItems {
		paymentItem := models.PaymentServiceItem{
			MTOServiceItemID: serviceItem.ID,
			MTOServiceItem:   serviceItem,
		}
		if serviceItem.ReService.Code == models.ReServiceCodeDOASIT {
			paymentItem.PaymentServiceItemParams = doasitPaymentParams
		}
		paymentServiceItems = append(paymentServiceItems, paymentItem)
	}

	paymentRequest.PaymentServiceItems = paymentServiceItems
	newPaymentRequest, createErr := paymentRequestCreator.CreatePaymentRequestCheck(appCtx, &paymentRequest)

	if createErr != nil {
		logger.Fatal("Error creating payment request", zap.Error(createErr))
	}

	factory.BuildPrimeUpload(db, []factory.Customization{
		{
			Model:    *newPaymentRequest,
			LinkOnly: true,
		},
		{
			Model: models.PrimeUpload{},
			ExtendedParams: &factory.PrimeUploadExtendedParams{
				PrimeUploader: primeUploader,
				AppContext:    appCtx,
			},
		},
	}, nil)
	posImage := factory.BuildProofOfServiceDoc(db, []factory.Customization{
		{
			Model:    *newPaymentRequest,
			LinkOnly: true,
		},
	}, nil)
	// Creates custom test.jpg prime upload
	file := testdatagen.Fixture("test.jpg")
	_, verrs, err = primeUploader.CreatePrimeUploadForDocument(appCtx, &posImage.ID, primeContractorUUID, uploader.File{File: file}, uploader.AllowedTypesPaymentRequest)
	if verrs.HasAny() || err != nil {
		logger.Error("errors encountered saving test.jpg prime upload", zap.Error(err))
	}

	// Creates custom test.png prime upload
	file = testdatagen.Fixture("test.png")
	_, verrs, err = primeUploader.CreatePrimeUploadForDocument(appCtx, &posImage.ID, primeContractorUUID, uploader.File{File: file}, uploader.AllowedTypesPaymentRequest)
	if verrs.HasAny() || err != nil {
		logger.Error("errors encountered saving test.png prime upload", zap.Error(err))
	}

	logger.Info(fmt.Sprintf("New payment request with service item params created with locator %s", move.Locator))
}

// Creates an HHG Shipment with SIT at Origin and a payment request for first day and additional day SIT service items.
// This is to compare to calculating the cost for SIT with a PPM which excludes delivery/pickup costs because the
// address is not changing. 30 days of additional days in SIT are invoiced.
func createHHGWithDestinationSITServiceItems(appCtx appcontext.AppContext, primeUploader *uploader.PrimeUploader, moveRouter services.MoveRouter, shipmentFetcher services.MTOShipmentFetcher) {
	db := appCtx.DB()

	// Since we want to customize the Contractor ID for prime uploads, create the contractor here first
	// BuildMove and BuildPrimeUpload both use FetchOrBuildDefaultContractor
	factory.FetchOrBuildDefaultContractor(db, []factory.Customization{
		{
			Model: models.Contractor{
				ID: primeContractorUUID, // Prime
			},
		},
	}, nil)

	logger := appCtx.Logger()

	issueDate := time.Date(testdatagen.GHCTestYear, 3, 15, 0, 0, 0, 0, time.UTC)
	reportByDate := time.Date(testdatagen.GHCTestYear, 8, 1, 0, 0, 0, 0, time.UTC)
	SITAllowance := 90
	shipment := factory.BuildMTOShipment(db, []factory.Customization{
		{
			Model: models.MTOShipment{
				Status:               models.MTOShipmentStatusSubmitted,
				PrimeEstimatedWeight: &estimatedWeight,
				PrimeActualWeight:    &actualWeight,
				ShipmentType:         models.MTOShipmentTypeHHG,
				RequestedPickupDate:  &issueDate,
				ActualPickupDate:     &issueDate,
				SITDaysAllowance:     &SITAllowance,
			},
		},
		{
			Model: models.Move{
				Locator: "DSTSIT",
			},
		},
		{
			Model: models.Order{
				IssueDate:    issueDate,
				ReportByDate: reportByDate,
			},
		},
		{
			Model: factory.BuildAddress(db, []factory.Customization{
				{
					Model: models.Address{
						City:       "Harlem",
						State:      "GA",
						PostalCode: "30813",
					},
				},
			}, nil),
			LinkOnly: true,
			Type:     &factory.Addresses.DeliveryAddress,
		},
	}, nil)

	move := shipment.MoveTaskOrder
	newSignedCertification := factory.BuildSignedCertification(nil, []factory.Customization{
		{
			Model:    move,
			LinkOnly: true,
		},
	}, nil)
	submissionErr := moveRouter.Submit(appCtx, &move, &newSignedCertification)
	if submissionErr != nil {
		logger.Fatal(fmt.Sprintf("Error submitting move: %s", submissionErr))
	}

	verrs, err := models.SaveMoveDependencies(db, &move)
	if err != nil || verrs.HasAny() {
		logger.Fatal(fmt.Sprintf("Failed to save move and dependencies: %s", err))
	}

	queryBuilder := query.NewQueryBuilder()
	planner := &routemocks.Planner{}
	planner.On("ZipTransitDistance",
		mock.AnythingOfType("*appcontext.appContext"),
		mock.Anything,
		mock.Anything,
	).Return(400, nil)

	serviceItemCreator := mtoserviceitem.NewMTOServiceItemCreator(planner, queryBuilder, moveRouter, ghcrateengine.NewDomesticUnpackPricer(), ghcrateengine.NewDomesticPackPricer(), ghcrateengine.NewDomesticLinehaulPricer(), ghcrateengine.NewDomesticShorthaulPricer(), ghcrateengine.NewDomesticOriginPricer(), ghcrateengine.NewDomesticDestinationPricer(), ghcrateengine.NewFuelSurchargePricer())

	//////////////////////////////////////////////////
	signedCertificationCreator := signedcertification.NewSignedCertificationCreator()
	signedCertificationUpdater := signedcertification.NewSignedCertificationUpdater()
	mtoUpdater := movetaskorder.NewMoveTaskOrderUpdater(queryBuilder, serviceItemCreator, moveRouter, signedCertificationCreator, signedCertificationUpdater)
	_, approveErr := mtoUpdater.MakeAvailableToPrime(appCtx, move.ID, etag.GenerateEtag(move.UpdatedAt), true, true)

	// AvailableToPrimeAt is set to the current time when a move is approved, we need to update it to fall within the
	// same contract as the rest of the timestamps on our move for pricing to work.
	err = appCtx.DB().Find(&move, move.ID)
	if err != nil {
		logger.Fatal(fmt.Sprintf("Failed to fetch move: %s", err))
	}
	move.AvailableToPrimeAt = &May14GHCTestYear
	testdatagen.MustSave(appCtx.DB(), &move)

	if approveErr != nil {
		logger.Fatal("Error approving move")
	}

	// called for zip 3 domestic linehaul service item
	planner.On("ZipTransitDistance", mock.AnythingOfType("*appcontext.appContext"),
		"90210", "30813").Return(2361, nil)

	shipmentUpdater := mtoshipment.NewMTOShipmentStatusUpdater(queryBuilder, serviceItemCreator, planner)
	_, updateErr := shipmentUpdater.UpdateMTOShipmentStatus(appCtx, shipment.ID, models.MTOShipmentStatusApproved, nil, nil, etag.GenerateEtag(shipment.UpdatedAt))
	if updateErr != nil {
		logger.Fatal("Error updating shipment status", zap.Error(updateErr))
	}

	// The SIT actual address will update the HHG shipment's pickup address, here we're providing the same value because
	// the prime API requires it to be specified.
	originSITAddress := shipment.PickupAddress
	originSITAddress.ID = uuid.Nil

	destinationSIT := factory.BuildMTOServiceItem(nil, []factory.Customization{
		{
			Model:    move,
			LinkOnly: true,
		},
		{
			Model:    shipment,
			LinkOnly: true,
		},
		{
			Model: models.ReService{
				Code: models.ReServiceCodeDDFSIT,
			},
		},
		{
			Model: models.MTOServiceItem{
				Reason:       models.StringPointer("Holiday break"),
				SITEntryDate: &issueDate,
			},
		},
	}, nil)

	createdOriginServiceItems, validErrs, createErr := serviceItemCreator.CreateMTOServiceItem(appCtx, &destinationSIT)
	if validErrs.HasAny() || createErr != nil {
		logger.Fatal(fmt.Sprintf("error while creating origin sit service item: %v", verrs.Errors), zap.Error(createErr))
	}

	addressCreator := address.NewAddressCreator()
	planner.On("ZipTransitDistance",
		mock.AnythingOfType("*appcontext.appContext"),
		mock.Anything,
		mock.Anything,
	).Return(400, nil)
	serviceItemUpdator := mtoserviceitem.NewMTOServiceItemUpdater(planner, queryBuilder, moveRouter, shipmentFetcher, addressCreator)

	var destinationFirstDaySIT models.MTOServiceItem
	var destinationAdditionalDaySIT models.MTOServiceItem
	var destinationDeliverySIT models.MTOServiceItem
	var destinationSITFSC models.MTOServiceItem
	for _, createdServiceItem := range *createdOriginServiceItems {
		switch createdServiceItem.ReService.Code {
		case models.ReServiceCodeDDFSIT:
			destinationFirstDaySIT = createdServiceItem
		case models.ReServiceCodeDDASIT:
			destinationAdditionalDaySIT = createdServiceItem
		case models.ReServiceCodeDDDSIT:
			destinationDeliverySIT = createdServiceItem
		case models.ReServiceCodeDDSFSC:
			destinationSITFSC = createdServiceItem
		}
	}

	for _, createdServiceItem := range []models.MTOServiceItem{destinationFirstDaySIT, destinationAdditionalDaySIT, destinationDeliverySIT, destinationSITFSC} {
		_, updateErr := serviceItemUpdator.ApproveOrRejectServiceItem(appCtx, createdServiceItem.ID, models.MTOServiceItemStatusApproved, nil, etag.GenerateEtag(createdServiceItem.UpdatedAt))
		if updateErr != nil {
			logger.Fatal("Error approving SIT service item", zap.Error(updateErr))
		}
	}

	paymentRequestCreator := paymentrequest.NewPaymentRequestCreator(
		planner,
		ghcrateengine.NewServiceItemPricer(),
	)

	paymentRequest := models.PaymentRequest{
		MoveTaskOrderID: move.ID,
	}

	var serviceItems []models.MTOServiceItem
	err = db.Eager("ReService").Where("move_id = ? AND id != ?", move.ID, destinationDeliverySIT.ID).All(&serviceItems)
	if err != nil {
		log.Panic(err)
	}

	// additional days of SIT should exclude the initial entry day which excludes the first day of SIT
	// the prime can bill against the same addtional day SIT service item in 30 day increments

	ddasitPaymentParams := []models.PaymentServiceItemParam{
		{
			IncomingKey: models.ServiceItemParamNameSITPaymentRequestStart.String(),
			Value:       issueDate.Add(time.Hour * 24).Format("2006-01-02"),
		},
		{
			IncomingKey: models.ServiceItemParamNameSITPaymentRequestEnd.String(),
			Value:       issueDate.Add(time.Hour * 24 * 30).Format("2006-01-02"),
		}}

	paymentServiceItems := []models.PaymentServiceItem{}
	for _, serviceItem := range serviceItems {
		paymentItem := models.PaymentServiceItem{
			MTOServiceItemID: serviceItem.ID,
			MTOServiceItem:   serviceItem,
		}
		if serviceItem.ReService.Code == models.ReServiceCodeDDASIT {
			paymentItem.PaymentServiceItemParams = ddasitPaymentParams
		}
		paymentServiceItems = append(paymentServiceItems, paymentItem)
	}

	paymentRequest.PaymentServiceItems = paymentServiceItems
	newPaymentRequest, createErr := paymentRequestCreator.CreatePaymentRequestCheck(appCtx, &paymentRequest)

	if createErr != nil {
		logger.Fatal("Error creating payment request", zap.Error(createErr))
	}

	factory.BuildPrimeUpload(db, []factory.Customization{
		{
			Model:    *newPaymentRequest,
			LinkOnly: true,
		},
		{
			Model: models.PrimeUpload{},
			ExtendedParams: &factory.PrimeUploadExtendedParams{
				PrimeUploader: primeUploader,
				AppContext:    appCtx,
			},
		},
	}, nil)

	posImage := factory.BuildProofOfServiceDoc(db, []factory.Customization{
		{
			Model:    *newPaymentRequest,
			LinkOnly: true,
		},
	}, nil)
	// Creates custom test.jpg prime upload
	file := testdatagen.Fixture("test.jpg")
	_, verrs, err = primeUploader.CreatePrimeUploadForDocument(appCtx, &posImage.ID, primeContractorUUID, uploader.File{File: file}, uploader.AllowedTypesPaymentRequest)
	if verrs.HasAny() || err != nil {
		logger.Error("errors encountered saving test.jpg prime upload", zap.Error(err))
	}

	// Creates custom test.png prime upload
	file = testdatagen.Fixture("test.png")
	_, verrs, err = primeUploader.CreatePrimeUploadForDocument(appCtx, &posImage.ID, primeContractorUUID, uploader.File{File: file}, uploader.AllowedTypesPaymentRequest)
	if verrs.HasAny() || err != nil {
		logger.Error("errors encountered saving test.png prime upload", zap.Error(err))
	}

	logger.Info(fmt.Sprintf("New payment request with service item params created with locator %s", move.Locator))
}

// Creates a payment request with domestic hhg and shorthaul shipments with
// service item pricing params for displaying cost calculations
func createHHGWithPaymentServiceItems(
	appCtx appcontext.AppContext,
	primeUploader *uploader.PrimeUploader,
	moveRouter services.MoveRouter,
	shipmentFetcher services.MTOShipmentFetcher,
) {
	db := appCtx.DB()
	// Since we want to customize the Contractor ID for prime uploads, create the contractor here first
	// BuildMove and BuildPrimeUpload both use FetchOrBuildDefaultContractor
	factory.FetchOrBuildDefaultContractor(db, []factory.Customization{
		{
			Model: models.Contractor{
				ID: primeContractorUUID, // Prime
			},
		},
	}, nil)
	logger := appCtx.Logger()

	issueDate := time.Date(testdatagen.GHCTestYear, 3, 15, 0, 0, 0, 0, time.UTC)
	reportByDate := time.Date(testdatagen.GHCTestYear, 8, 1, 0, 0, 0, 0, time.UTC)
	actualPickupDate := issueDate.Add(31 * 24 * time.Hour)
	SITAllowance := 90
	longhaulShipment := factory.BuildMTOShipment(db, []factory.Customization{
		{
			Model: models.MTOShipment{
				Status:               models.MTOShipmentStatusSubmitted,
				PrimeEstimatedWeight: &estimatedWeight,
				PrimeActualWeight:    &actualWeight,
				ShipmentType:         models.MTOShipmentTypeHHG,
				ActualPickupDate:     &actualPickupDate,
				SITDaysAllowance:     &SITAllowance,
			},
		},
		{
			Model: models.Move{
				Locator: "PARAMS",
			},
		},
		{
			Model: models.Order{
				IssueDate:    issueDate,
				ReportByDate: reportByDate,
			},
		},
	}, nil)

	move := longhaulShipment.MoveTaskOrder

	shorthaulDestinationAddress := factory.BuildAddress(db, []factory.Customization{
		{
			Model: models.Address{
				PostalCode: "90211",
			},
		},
	}, nil)
	shorthaulShipment := factory.BuildMTOShipment(db, []factory.Customization{
		{
			Model: models.MTOShipment{
				Status:               models.MTOShipmentStatusSubmitted,
				PrimeEstimatedWeight: &estimatedWeight,
				PrimeActualWeight:    &actualWeight,
				ShipmentType:         models.MTOShipmentTypeHHG,
				SITDaysAllowance:     &SITAllowance,
			},
		},
		{
			Model:    move,
			LinkOnly: true,
		},
		{
			Model:    shorthaulDestinationAddress,
			Type:     &factory.Addresses.DeliveryAddress,
			LinkOnly: true,
		},
	}, nil)

	shipmentWithOriginalWeight := factory.BuildMTOShipment(db, []factory.Customization{
		{
			Model: models.MTOShipment{
				Status:               models.MTOShipmentStatusSubmitted,
				PrimeEstimatedWeight: &estimatedWeight,
				PrimeActualWeight:    &actualWeight,
				ShipmentType:         models.MTOShipmentTypeHHG,
			},
		},
		{
			Model:    move,
			LinkOnly: true,
		},
		{
			Model:    shorthaulDestinationAddress,
			Type:     &factory.Addresses.DeliveryAddress,
			LinkOnly: true,
		},
	}, nil)

	shipmentWithOriginalAndReweighWeight := factory.BuildMTOShipment(db, []factory.Customization{
		{
			Model: models.MTOShipment{
				Status:               models.MTOShipmentStatusSubmitted,
				PrimeEstimatedWeight: &estimatedWeight,
				PrimeActualWeight:    &actualWeight,
				ShipmentType:         models.MTOShipmentTypeHHG,
			},
		},
		{
			Model:    move,
			LinkOnly: true,
		},
		{
			Model:    shorthaulDestinationAddress,
			Type:     &factory.Addresses.DeliveryAddress,
			LinkOnly: true,
		},
	}, nil)

	reweighWeight := unit.Pound(100000)
	testdatagen.MakeReweigh(db, testdatagen.Assertions{
		MTOShipment: shipmentWithOriginalAndReweighWeight,
		Reweigh: models.Reweigh{
			Weight: &reweighWeight,
		},
	})

	shipmentWithOriginalAndReweighWeightReweihBolded := factory.BuildMTOShipment(db, []factory.Customization{
		{
			Model: models.MTOShipment{
				Status:               models.MTOShipmentStatusSubmitted,
				PrimeEstimatedWeight: &estimatedWeight,
				PrimeActualWeight:    &actualWeight,
				ShipmentType:         models.MTOShipmentTypeHHG,
			},
		},
		{
			Model:    move,
			LinkOnly: true,
		},
		{
			Model:    shorthaulDestinationAddress,
			Type:     &factory.Addresses.DeliveryAddress,
			LinkOnly: true,
		},
	}, nil)

	// Make the reweigh weight and the estimated weight (original weight) be the same to create devseed
	// data where we can check that the reweigh weight is bolded.
	testdatagen.MakeReweigh(db, testdatagen.Assertions{
		MTOShipment: shipmentWithOriginalAndReweighWeightReweihBolded,
		Reweigh: models.Reweigh{
			Weight: &estimatedWeight,
		},
	})

	billableWeightCap := unit.Pound(2000)
	billableWeightJustification := "Capped shipment"
	shipmentWithOriginalReweighAndAdjustedWeight := factory.BuildMTOShipment(db, []factory.Customization{
		{
			Model: models.MTOShipment{
				Status:                      models.MTOShipmentStatusSubmitted,
				PrimeEstimatedWeight:        &estimatedWeight,
				PrimeActualWeight:           &actualWeight,
				ShipmentType:                models.MTOShipmentTypeHHG,
				BillableWeightCap:           &billableWeightCap,
				BillableWeightJustification: &billableWeightJustification,
			},
		},
		{
			Model:    move,
			LinkOnly: true,
		},
		{
			Model:    shorthaulDestinationAddress,
			Type:     &factory.Addresses.DeliveryAddress,
			LinkOnly: true,
		},
	}, nil)

	testdatagen.MakeReweigh(db, testdatagen.Assertions{
		MTOShipment: shipmentWithOriginalReweighAndAdjustedWeight,
		Reweigh: models.Reweigh{
			Weight: &reweighWeight,
		},
	})

	shipmentWithOriginalAndAdjustedWeight := factory.BuildMTOShipment(db, []factory.Customization{
		{
			Model: models.MTOShipment{
				Status:                      models.MTOShipmentStatusSubmitted,
				PrimeEstimatedWeight:        &estimatedWeight,
				PrimeActualWeight:           &actualWeight,
				ShipmentType:                models.MTOShipmentTypeHHG,
				BillableWeightCap:           &billableWeightCap,
				BillableWeightJustification: &billableWeightJustification,
			},
		},
		{
			Model:    move,
			LinkOnly: true,
		},
		{
			Model:    shorthaulDestinationAddress,
			Type:     &factory.Addresses.DeliveryAddress,
			LinkOnly: true,
		},
	}, nil)
	newSignedCertification := factory.BuildSignedCertification(nil, []factory.Customization{
		{
			Model:    move,
			LinkOnly: true,
		},
	}, nil)
	submissionErr := moveRouter.Submit(appCtx, &move, &newSignedCertification)
	if submissionErr != nil {
		logger.Fatal(fmt.Sprintf("Error submitting move: %s", submissionErr))
	}

	verrs, err := models.SaveMoveDependencies(db, &move)
	if err != nil || verrs.HasAny() {
		logger.Fatal(fmt.Sprintf("Failed to save move and dependencies: %s", err))
	}

	queryBuilder := query.NewQueryBuilder()
	planner := &routemocks.Planner{}
	planner.On("ZipTransitDistance", mock.AnythingOfType("*appcontext.appContext"), mock.Anything, mock.Anything).Return(123, nil).Once()

	serviceItemCreator := mtoserviceitem.NewMTOServiceItemCreator(planner, queryBuilder, moveRouter, ghcrateengine.NewDomesticUnpackPricer(), ghcrateengine.NewDomesticPackPricer(), ghcrateengine.NewDomesticLinehaulPricer(), ghcrateengine.NewDomesticShorthaulPricer(), ghcrateengine.NewDomesticOriginPricer(), ghcrateengine.NewDomesticDestinationPricer(), ghcrateengine.NewFuelSurchargePricer())

	//////////////////////////////////////////////////
	signedCertificationCreator := signedcertification.NewSignedCertificationCreator()
	signedCertificationUpdater := signedcertification.NewSignedCertificationUpdater()
	mtoUpdater := movetaskorder.NewMoveTaskOrderUpdater(queryBuilder, serviceItemCreator, moveRouter, signedCertificationCreator, signedCertificationUpdater)
	_, approveErr := mtoUpdater.MakeAvailableToPrime(appCtx, move.ID, etag.GenerateEtag(move.UpdatedAt), true, true)

	// AvailableToPrimeAt is set to the current time when a move is approved, we need to update it to fall within the
	// same contract as the rest of the timestamps on our move for pricing to work.
	err = appCtx.DB().Find(&move, move.ID)
	if err != nil {
		logger.Fatal(fmt.Sprintf("Failed to fetch move: %s", err))
	}
	move.AvailableToPrimeAt = &May14GHCTestYear
	testdatagen.MustSave(appCtx.DB(), &move)

	if approveErr != nil {
		logger.Fatal("Error approving move")
	}
	// called using the addresses with origin zip of 90210 and destination zip of 94535
	planner.On("ZipTransitDistance", mock.AnythingOfType("*appcontext.appContext"), mock.Anything, mock.Anything).Return(348, nil).Times(2)

	// called using the addresses with origin zip of 90210 and destination zip of 90211
	planner.On("ZipTransitDistance", mock.AnythingOfType("*appcontext.appContext"), mock.Anything, mock.Anything).Return(3, nil).Times(5)

	// called for zip 3 domestic linehaul service item
	planner.On("ZipTransitDistance", mock.AnythingOfType("*appcontext.appContext"),
		"94535", "94535").Return(348, nil).Times(2)

	// called for zip 5 domestic linehaul service item
	planner.On("ZipTransitDistance", mock.AnythingOfType("*appcontext.appContext"), "94535", "94535").Return(348, nil).Once()

	// called for domestic shorthaul service item
	planner.On("Zip5TransitDistance", mock.AnythingOfType("*appcontext.appContext"),
		"90210", "90211").Return(3, nil).Times(7)

	// called for domestic shorthaul service item
	planner.On("ZipTransitDistance", mock.AnythingOfType("*appcontext.appContext"), "90210", "90211").Return(348, nil).Times(10)

	// called for domestic origin SIT pickup service item
	planner.On("ZipTransitDistance", mock.AnythingOfType("*appcontext.appContext"), "90210", "94535").Return(348, nil).Once()

	// called for domestic destination SIT delivery service item
	planner.On("ZipTransitDistance", mock.AnythingOfType("*appcontext.appContext"), "94535", "90210").Return(348, nil).Times(2)

	// called for DLH, DSH, FSC service item estimated price calculations
	planner.On("ZipTransitDistance", mock.AnythingOfType("*appcontext.appContext"), mock.Anything, mock.Anything).Return(400, nil).Times(3)

	for _, shipment := range []models.MTOShipment{longhaulShipment, shorthaulShipment, shipmentWithOriginalWeight, shipmentWithOriginalAndReweighWeight, shipmentWithOriginalAndReweighWeightReweihBolded, shipmentWithOriginalReweighAndAdjustedWeight, shipmentWithOriginalAndAdjustedWeight} {
		shipmentUpdater := mtoshipment.NewMTOShipmentStatusUpdater(queryBuilder, serviceItemCreator, planner)
		_, updateErr := shipmentUpdater.UpdateMTOShipmentStatus(appCtx, shipment.ID, models.MTOShipmentStatusApproved, nil, nil, etag.GenerateEtag(shipment.UpdatedAt))
		if updateErr != nil {
			logger.Fatal("Error updating shipment status", zap.Error(updateErr))
		}
	}

	// There is a minimum of 29 days period for a sit service item that doesn't
	// have a departure date for the payment request param lookup to not encounter an error
	originEntryDate := actualPickupDate

	// Prep country with a real db
<<<<<<< HEAD
	country := factory.BuildUSCountry(db, nil, nil)
	originSITAddress := factory.BuildAddress(nil, nil, []factory.Trait{factory.GetTraitAddress2})
	// Manually set Country ID. Customizations will not work because DB is nil
	originSITAddress.CountryId = &country.ID
=======
	country := factory.FetchOrBuildCountry(db, nil, nil)
	originSITAddress := factory.BuildAddress(nil, nil, []factory.Trait{factory.GetTraitAddress2})
	// Manually set Country ID. Customizations will not work because DB is nil
	originSITAddress.CountryId = &country.ID
	originSITAddress.Country = nil
>>>>>>> 97678f44
	originSITAddress.ID = uuid.Nil

	originSIT := factory.BuildMTOServiceItem(nil, []factory.Customization{
		{
			Model:    move,
			LinkOnly: true,
		},
		{
			Model:    longhaulShipment,
			LinkOnly: true,
		},
		{
			Model: models.ReService{
				Code: models.ReServiceCodeDOFSIT,
			}},
		{
			Model: originSITAddress,
			Type:  &factory.Addresses.SITOriginHHGActualAddress,
		},
		{
			Model: models.MTOServiceItem{
				Reason:        models.StringPointer("Holiday break"),
				SITEntryDate:  &originEntryDate,
				SITPostalCode: &originSITAddress.PostalCode,
				Status:        models.MTOServiceItemStatusRejected,
			},
		},
	}, nil)

	createdOriginServiceItems, validErrs, createErr := serviceItemCreator.CreateMTOServiceItem(appCtx, &originSIT)
	if validErrs.HasAny() || createErr != nil {
		logger.Fatal(fmt.Sprintf("error while creating origin sit service item: %v", verrs.Errors), zap.Error(createErr))
	}

	destEntryDate := actualPickupDate
	destDepDate := actualPickupDate
	destSITAddress := factory.BuildAddress(db, nil, nil)
	destSIT := factory.BuildMTOServiceItem(nil, []factory.Customization{
		{
			Model:    move,
			LinkOnly: true,
		},
		{
			Model:    longhaulShipment,
			LinkOnly: true,
		},
		{
			Model: models.ReService{
				Code: models.ReServiceCodeDDFSIT,
			}},
		{
			Model:    destSITAddress,
			LinkOnly: true,
			Type:     &factory.Addresses.SITDestinationFinalAddress,
		},
		{
			Model: models.MTOServiceItem{
				SITEntryDate:     &destEntryDate,
				SITDepartureDate: &destDepDate,
				SITPostalCode:    models.StringPointer("90210"),
			},
		},
	}, nil)

	createdDestServiceItems, validErrs, createErr := serviceItemCreator.CreateMTOServiceItem(appCtx, &destSIT)
	if validErrs.HasAny() || createErr != nil {
		logger.Fatal(fmt.Sprintf("error while creating destination sit service item: %v", verrs.Errors), zap.Error(createErr))
	}

	addressCreator := address.NewAddressCreator()
	planner.On("ZipTransitDistance",
		mock.AnythingOfType("*appcontext.appContext"),
		mock.Anything,
		mock.Anything,
	).Return(400, nil)
	serviceItemUpdater := mtoserviceitem.NewMTOServiceItemUpdater(planner, queryBuilder, moveRouter, shipmentFetcher, addressCreator)

	var originFirstDaySIT models.MTOServiceItem
	var originAdditionalDaySIT models.MTOServiceItem
	var originPickupSIT models.MTOServiceItem
	var originSITFSC models.MTOServiceItem
	for _, createdServiceItem := range *createdOriginServiceItems {
		switch createdServiceItem.ReService.Code {
		case models.ReServiceCodeDOFSIT:
			originFirstDaySIT = createdServiceItem
		case models.ReServiceCodeDOASIT:
			originAdditionalDaySIT = createdServiceItem
		case models.ReServiceCodeDOPSIT:
			originPickupSIT = createdServiceItem
		case models.ReServiceCodeDOSFSC:
			originSITFSC = createdServiceItem
		}
	}

	originDepartureDate := originEntryDate.Add(15 * 24 * time.Hour)
	originPickupSIT.SITDepartureDate = &originDepartureDate

	for _, createdServiceItem := range []models.MTOServiceItem{originFirstDaySIT, originAdditionalDaySIT, originPickupSIT, originSITFSC} {
		_, updateErr := serviceItemUpdater.ApproveOrRejectServiceItem(appCtx, createdServiceItem.ID, models.MTOServiceItemStatusApproved, nil, etag.GenerateEtag(createdServiceItem.UpdatedAt))
		if updateErr != nil {
			logger.Fatal("Error approving SIT service item", zap.Error(updateErr))
		}
	}

	var serviceItemDDFSIT models.MTOServiceItem
	var serviceItemDDASIT models.MTOServiceItem
	var serviceItemDDDSIT models.MTOServiceItem
	var serviceItemDDSFSC models.MTOServiceItem
	for _, createdDestServiceItem := range *createdDestServiceItems {
		switch createdDestServiceItem.ReService.Code {
		case models.ReServiceCodeDDFSIT:
			serviceItemDDFSIT = createdDestServiceItem
		case models.ReServiceCodeDDASIT:
			serviceItemDDASIT = createdDestServiceItem
		case models.ReServiceCodeDDDSIT:
			serviceItemDDDSIT = createdDestServiceItem
		case models.ReServiceCodeDDSFSC:
			serviceItemDDSFSC = createdDestServiceItem
		}
	}

	destDepartureDate := destEntryDate.Add(15 * 24 * time.Hour)

	for _, createdServiceItem := range []models.MTOServiceItem{serviceItemDDASIT, serviceItemDDDSIT, serviceItemDDFSIT, serviceItemDDSFSC} {
		_, updateErr := serviceItemUpdater.ApproveOrRejectServiceItem(appCtx, createdServiceItem.ID, models.MTOServiceItemStatusApproved, nil, etag.GenerateEtag(createdServiceItem.UpdatedAt))
		if updateErr != nil {
			logger.Fatal("Error approving SIT service item", zap.Error(updateErr))
		}
	}

	description := "leg lamp"
	reason := "family heirloom extremely fragile"
	approvedAt := time.Now()
	itemDimension := models.MTOServiceItemDimension{
		Type:   models.DimensionTypeItem,
		Length: unit.ThousandthInches(2500),
		Height: unit.ThousandthInches(5000),
		Width:  unit.ThousandthInches(7500),
	}
	crateDimension := models.MTOServiceItemDimension{
		Type:   models.DimensionTypeCrate,
		Length: unit.ThousandthInches(30000),
		Height: unit.ThousandthInches(60000),
		Width:  unit.ThousandthInches(10000),
	}
	// cannot convert yet, has MTOServiceItemDimensions
	crating := testdatagen.MakeMTOServiceItem(db, testdatagen.Assertions{
		ReService: models.ReService{
			Code: models.ReServiceCodeDCRT,
		},
		MTOServiceItem: models.MTOServiceItem{
			Status:      models.MTOServiceItemStatusApproved,
			Description: &description,
			Reason:      &reason,
			Dimensions: models.MTOServiceItemDimensions{
				itemDimension,
				crateDimension,
			},
			ApprovedAt: &approvedAt,
		},
		Move:        move,
		MTOShipment: longhaulShipment,
		Stub:        true,
	})

	// cannot convert yet, has MTOServiceItemDimensions
	uncrating := testdatagen.MakeMTOServiceItem(db, testdatagen.Assertions{
		ReService: models.ReService{
			Code: models.ReServiceCodeDUCRT,
		},
		MTOServiceItem: models.MTOServiceItem{
			Description: &description,
			Reason:      &reason,
			Dimensions: models.MTOServiceItemDimensions{
				itemDimension,
				crateDimension,
			},
			Status:     models.MTOServiceItemStatusApproved,
			ApprovedAt: &approvedAt,
		},
		Move:        move,
		MTOShipment: longhaulShipment,
		Stub:        true,
	})

	cratingServiceItems := []models.MTOServiceItem{crating, uncrating}
	for index := range cratingServiceItems {
		_, _, cratingErr := serviceItemCreator.CreateMTOServiceItem(appCtx, &cratingServiceItems[index])
		if cratingErr != nil {
			logger.Fatal("Error creating crating service item", zap.Error(cratingErr))
		}
	}

	shuttleDesc := "our smallest capacity shuttle vehicle"
	shuttleReason := "the bridge clearance was too low"
	estimatedShuttleWeigtht := unit.Pound(1000)
	actualShuttleWeight := unit.Pound(1500)
	originShuttle := factory.BuildMTOServiceItem(nil, []factory.Customization{
		{
			Model: models.ReService{
				Code: models.ReServiceCodeDOSHUT,
			},
		},
		{
			Model: models.MTOServiceItem{
				Description:     &shuttleDesc,
				Reason:          &shuttleReason,
				EstimatedWeight: &estimatedShuttleWeigtht,
				ActualWeight:    &actualShuttleWeight,
				Status:          models.MTOServiceItemStatusApproved,
				ApprovedAt:      &approvedAt,
			},
		},
		{
			Model: move,

			LinkOnly: true,
		},
		{
			Model:    longhaulShipment,
			LinkOnly: true,
		},
	}, nil)

	destShuttle := factory.BuildMTOServiceItem(nil, []factory.Customization{
		{
			Model: models.ReService{
				Code: models.ReServiceCodeDDSHUT,
			},
		},
		{
			Model: models.MTOServiceItem{
				Description:     &shuttleDesc,
				Reason:          &shuttleReason,
				EstimatedWeight: &estimatedShuttleWeigtht,
				ActualWeight:    &actualShuttleWeight,
				Status:          models.MTOServiceItemStatusApproved,
				ApprovedAt:      &approvedAt,
			},
		},
		{
			Model: move,

			LinkOnly: true,
		},
		{
			Model:    longhaulShipment,
			LinkOnly: true,
		},
	}, nil)

	shuttleServiceItems := []models.MTOServiceItem{originShuttle, destShuttle}
	for index := range shuttleServiceItems {
		_, _, shuttlingErr := serviceItemCreator.CreateMTOServiceItem(appCtx, &shuttleServiceItems[index])
		if shuttlingErr != nil {
			logger.Fatal("Error creating shuttle service item", zap.Error(shuttlingErr))
		}
	}

	paymentRequestCreator := paymentrequest.NewPaymentRequestCreator(
		planner,
		ghcrateengine.NewServiceItemPricer(),
	)

	paymentRequest := models.PaymentRequest{
		MoveTaskOrderID: move.ID,
	}

	var serviceItems []models.MTOServiceItem
	err = db.Eager("ReService").Where("move_id = ?", move.ID).All(&serviceItems)
	if err != nil {
		log.Panic(err)
	}

	// An origin and destination SIT would normally not be on the same payment request so the TIO totals will appear
	// off.  Refer to the PARSIT move to see a reviewed and pending payment request with origin and destination SIT.
	doaPaymentStartDate := originEntryDate.Add(15 * 24 * time.Hour)
	doaPaymentEndDate := originDepartureDate.Add(15 * 24 * time.Hour)

	ddaPaymentStartDate := destEntryDate.Add(15 * 24 * time.Hour)
	daaPaymentEndDate := destDepartureDate.Add(15 * 24 * time.Hour)

	doasitPaymentParams := []models.PaymentServiceItemParam{
		{
			IncomingKey: models.ServiceItemParamNameSITPaymentRequestStart.String(),
			Value:       doaPaymentStartDate.Format("2006-01-02"),
		},
		{
			IncomingKey: models.ServiceItemParamNameSITPaymentRequestEnd.String(),
			Value:       doaPaymentEndDate.Format("2006-01-02"),
		}}

	ddasitPaymentParams := []models.PaymentServiceItemParam{
		{
			IncomingKey: models.ServiceItemParamNameSITPaymentRequestStart.String(),
			Value:       ddaPaymentStartDate.Format("2006-01-02"),
		},
		{
			IncomingKey: models.ServiceItemParamNameSITPaymentRequestEnd.String(),
			Value:       daaPaymentEndDate.Format("2006-01-02"),
		}}

	// Ordering the service items based on approved date to ensure the DDFSIT is after the DOASIT.
	// This avoids a flaky error when we create the service item parameters.
	sort.SliceStable(serviceItems, func(i, j int) bool {
		return serviceItems[i].ApprovedAt.String() < serviceItems[j].ApprovedAt.String()
	})
	paymentServiceItems := []models.PaymentServiceItem{}
	var serviceItemOrderString string
	for _, serviceItem := range serviceItems {
		serviceItemOrderString += serviceItem.ReService.Code.String()
		serviceItemOrderString += ", "
		paymentItem := models.PaymentServiceItem{
			MTOServiceItemID: serviceItem.ID,
			MTOServiceItem:   serviceItem,
		}
		if serviceItem.ReService.Code == models.ReServiceCodeDOASIT {
			paymentItem.PaymentServiceItemParams = doasitPaymentParams
		} else if serviceItem.ReService.Code == models.ReServiceCodeDDASIT {
			paymentItem.PaymentServiceItemParams = ddasitPaymentParams
		} // TODO: remove check once DOSFSC pricer is merged
		if serviceItem.ReService.Code != models.ReServiceCodeDOSFSC {
			paymentServiceItems = append(paymentServiceItems, paymentItem)
		}
	}

	logger.Debug(serviceItemOrderString)
	paymentRequest.PaymentServiceItems = paymentServiceItems
	newPaymentRequest, createErr := paymentRequestCreator.CreatePaymentRequestCheck(appCtx, &paymentRequest)

	if createErr != nil {
		logger.Fatal("Error creating payment request", zap.Error(createErr))
	}

	factory.BuildPrimeUpload(db, []factory.Customization{
		{
			Model:    *newPaymentRequest,
			LinkOnly: true,
		},
		{
			Model: models.PrimeUpload{},
			ExtendedParams: &factory.PrimeUploadExtendedParams{
				PrimeUploader: primeUploader,
				AppContext:    appCtx,
			},
		},
	}, nil)
	posImage := factory.BuildProofOfServiceDoc(db, []factory.Customization{
		{
			Model:    *newPaymentRequest,
			LinkOnly: true,
		},
	}, nil)

	// Creates custom test.jpg prime upload
	file := testdatagen.Fixture("test.jpg")
	_, verrs, err = primeUploader.CreatePrimeUploadForDocument(appCtx, &posImage.ID, primeContractorUUID, uploader.File{File: file}, uploader.AllowedTypesPaymentRequest)
	if verrs.HasAny() || err != nil {
		logger.Error("errors encountered saving test.jpg prime upload", zap.Error(err))
	}

	// Creates custom test.png prime upload
	file = testdatagen.Fixture("test.png")
	_, verrs, err = primeUploader.CreatePrimeUploadForDocument(appCtx, &posImage.ID, primeContractorUUID, uploader.File{File: file}, uploader.AllowedTypesPaymentRequest)
	if verrs.HasAny() || err != nil {
		logger.Error("errors encountered saving test.png prime upload", zap.Error(err))
	}

	logger.Info(fmt.Sprintf("New payment request with service item params created with locator %s", move.Locator))
}

// A generic method
func CreateMoveWithOptions(appCtx appcontext.AppContext, assertions testdatagen.Assertions) models.Move {

	ordersType := assertions.Order.OrdersType
	shipmentType := assertions.MTOShipment.ShipmentType
	destinationType := assertions.MTOShipment.DestinationType
	locator := assertions.Move.Locator
	status := assertions.Move.Status
	servicesCounseling := assertions.DutyLocation.ProvidesServicesCounseling
	usesExternalVendor := assertions.MTOShipment.UsesExternalVendor

	db := appCtx.DB()
	submittedAt := time.Now()
	newDutyLocation := factory.FetchOrBuildCurrentDutyLocation(db)
	newDutyLocation.Address.PostalCode = "52549"
	orders := factory.BuildOrderWithoutDefaults(db, []factory.Customization{
		{
			Model: models.DutyLocation{
				ProvidesServicesCounseling: servicesCounseling,
			},
			Type: &factory.DutyLocations.OriginDutyLocation,
		},
		{
			Model:    newDutyLocation,
			LinkOnly: true,
			Type:     &factory.DutyLocations.NewDutyLocation,
		},
		{
			Model: models.Order{
				OrdersType: ordersType,
			},
		},
	}, nil)
	move := factory.BuildMove(db, []factory.Customization{
		{
			Model:    orders,
			LinkOnly: true,
		},
		{
			Model: models.Move{
				Locator:     locator,
				Status:      status,
				SubmittedAt: &submittedAt,
			},
		},
	}, nil)
	requestedPickupDate := submittedAt.Add(60 * 24 * time.Hour)
	requestedDeliveryDate := requestedPickupDate.Add(7 * 24 * time.Hour)
	destinationAddress := factory.BuildAddress(db, nil, nil)
	factory.BuildMTOShipment(db, []factory.Customization{
		{
			Model:    move,
			LinkOnly: true,
		},
		{
			Model: models.MTOShipment{
				ShipmentType:          shipmentType,
				Status:                models.MTOShipmentStatusSubmitted,
				RequestedPickupDate:   &requestedPickupDate,
				RequestedDeliveryDate: &requestedDeliveryDate,
				DestinationType:       destinationType,
				UsesExternalVendor:    usesExternalVendor,
			},
		},
		{
			Model:    destinationAddress,
			Type:     &factory.Addresses.DeliveryAddress,
			LinkOnly: true,
		},
	}, nil)

	requestedPickupDate = submittedAt.Add(30 * 24 * time.Hour)
	requestedDeliveryDate = requestedPickupDate.Add(7 * 24 * time.Hour)
	factory.BuildMTOShipment(db, []factory.Customization{
		{
			Model:    move,
			LinkOnly: true,
		},
		{
			Model: models.MTOShipment{
				ShipmentType:          shipmentType,
				Status:                models.MTOShipmentStatusSubmitted,
				RequestedPickupDate:   &requestedPickupDate,
				RequestedDeliveryDate: &requestedDeliveryDate,
			},
		},
	}, nil)

	return move
}

func createHHGMoveWithPaymentRequest(appCtx appcontext.AppContext, userUploader *uploader.UserUploader, affiliation models.ServiceMemberAffiliation, moveTemplate models.Move, mtoShipmentTemplate models.MTOShipment) {
	db := appCtx.DB()
	logger := appCtx.Logger()
	serviceMember := models.ServiceMember{
		Affiliation:  &affiliation,
		CacValidated: true,
	}
	customer := factory.BuildExtendedServiceMember(db, []factory.Customization{
		{
			Model: serviceMember,
		},
	}, nil)

	orders := factory.BuildOrder(db, []factory.Customization{
		{
			Model:    customer,
			LinkOnly: true,
		},
		{
			Model: models.UserUpload{},
			ExtendedParams: &factory.UserUploadExtendedParams{
				UserUploader: userUploader,
				AppContext:   appCtx,
			},
		},
	}, nil)

	moveTemplate.Status = models.MoveStatusAPPROVED
	moveTemplate.AvailableToPrimeAt = models.TimePointer(time.Now())
	mto := factory.BuildMove(db, []factory.Customization{
		{
			Model: moveTemplate,
		},
		{
			Model:    orders,
			LinkOnly: true,
		},
	}, nil)

	shipmentPickupAddress := factory.BuildAddress(db, []factory.Customization{
		{
			Model: models.Address{
				// This is a postal code that maps to the default office user gbloc LKNQ in the PostalCodeToGBLOC table
				PostalCode: "85325",
			},
		},
	}, nil)

	mtoShipmentTemplate.PrimeEstimatedWeight = &estimatedWeight
	mtoShipmentTemplate.PrimeActualWeight = &actualWeight
	mtoShipmentTemplate.ShipmentType = models.MTOShipmentTypeHHG
	mtoShipmentTemplate.ApprovedDate = models.TimePointer(time.Now())
	mtoShipmentTemplate.Status = models.MTOShipmentStatusSubmitted
	MTOShipment := factory.BuildMTOShipment(db, []factory.Customization{
		{
			Model: mtoShipmentTemplate,
		},
		{
			Model:    mto,
			LinkOnly: true,
		},
		{
			Model:    shipmentPickupAddress,
			Type:     &factory.Addresses.PickupAddress,
			LinkOnly: true,
		},
	}, nil)

	factory.BuildMTOAgent(db, []factory.Customization{
		{
			Model: models.MTOAgent{
				FirstName:    models.StringPointer("Test"),
				LastName:     models.StringPointer("Agent"),
				Email:        models.StringPointer("test@test.email.com"),
				MTOAgentType: models.MTOAgentReleasing,
			},
		},
	}, nil)

	// setup service item
	serviceItem := testdatagen.MakeMTOServiceItemDomesticCrating(db, testdatagen.Assertions{
		MTOServiceItem: models.MTOServiceItem{
			ID:     uuid.Must(uuid.NewV4()),
			Status: models.MTOServiceItemStatusApproved,
		},
		Move:        mto,
		MTOShipment: MTOShipment,
	})

	planner := &routemocks.Planner{}
	planner.On("Zip5TransitDistanceLineHaul",
		mock.AnythingOfType("*appcontext.appContext"),
		mock.Anything,
		mock.Anything,
	).Return(90210, nil)
	planner.On("ZipTransitDistance",
		mock.AnythingOfType("*appcontext.appContext"),
		mock.Anything,
		mock.Anything,
	).Return(910, nil)

	paymentRequestCreator := paymentrequest.NewPaymentRequestCreator(
		planner,
		ghcrateengine.NewServiceItemPricer(),
	)

	paymentRequest := &models.PaymentRequest{
		IsFinal:         false,
		MoveTaskOrderID: mto.ID,
		PaymentServiceItems: []models.PaymentServiceItem{
			{
				MTOServiceItemID: serviceItem.ID,
				MTOServiceItem:   serviceItem,
				PaymentServiceItemParams: models.PaymentServiceItemParams{
					{
						IncomingKey: models.ServiceItemParamNameWeightEstimated.String(),
						Value:       "3254",
					},
					{
						IncomingKey: models.ServiceItemParamNameRequestedPickupDate.String(),
						Value:       "2022-03-16",
					},
				},
				Status: models.PaymentServiceItemStatusRequested,
			},
		},
	}

	paymentRequest, err := paymentRequestCreator.CreatePaymentRequestCheck(appCtx, paymentRequest)

	if err != nil {
		logger.Fatal("error while creating payment request:", zap.Error(err))
	}
	logger.Debug("create payment request ok: ", zap.Any("", paymentRequest))
}

func createHHGMoveWith10ServiceItems(appCtx appcontext.AppContext, userUploader *uploader.UserUploader) {
	db := appCtx.DB()
	msCost := unit.Cents(10000)

	orders8 := factory.BuildOrder(db, []factory.Customization{
		{
			Model: models.ServiceMember{
				ID:           uuid.FromStringOrNil("9e8da3c7-ffe5-4f7f-b45a-8f01ccc56591"),
				CacValidated: true,
			},
		},
		{
			Model: models.Order{
				ID: uuid.FromStringOrNil("1d49bb07-d9dd-4308-934d-baad94f2de9b"),
			},
		},
		{
			Model: models.UserUpload{},
			ExtendedParams: &factory.UserUploadExtendedParams{
				UserUploader: userUploader,
				AppContext:   appCtx,
			},
		},
	}, nil)

	move8 := factory.BuildMove(db, []factory.Customization{
		{
			Model:    orders8,
			LinkOnly: true,
		},
		{
			Model: models.Move{
				ID:                 uuid.FromStringOrNil("d4d95b22-2d9d-428b-9a11-284455aa87ba"),
				Status:             models.MoveStatusAPPROVALSREQUESTED,
				AvailableToPrimeAt: models.TimePointer(time.Now()),
			},
		},
	}, nil)
	mtoShipment8 := factory.BuildMTOShipment(db, []factory.Customization{
		{
			Model: models.MTOShipment{
				ID:                   uuid.FromStringOrNil("acf7b357-5cad-40e2-baa7-dedc1d4cf04c"),
				PrimeEstimatedWeight: &estimatedWeight,
				PrimeActualWeight:    &actualWeight,
				ShipmentType:         models.MTOShipmentTypeHHG,
				ApprovedDate:         models.TimePointer(time.Now()),
				Status:               models.MTOShipmentStatusApproved,
			},
		},
		{
			Model:    move8,
			LinkOnly: true,
		},
	}, nil)

	paymentRequest8 := factory.BuildPaymentRequest(db, []factory.Customization{
		{
			Model: models.PaymentRequest{
				ID:      uuid.FromStringOrNil("154c9ebb-972f-4711-acb2-5911f52aced4"),
				IsFinal: false,
				Status:  models.PaymentRequestStatusPending,
			},
		},
		{
			Model:    move8,
			LinkOnly: true,
		},
	}, nil)

	approvedAt := time.Now()
	serviceItemMS := factory.BuildMTOServiceItemBasic(db, []factory.Customization{
		{
			Model: models.MTOServiceItem{
				ID:         uuid.FromStringOrNil("4fba4249-b5aa-4c29-8448-66aa07ac8560"),
				Status:     models.MTOServiceItemStatusApproved,
				ApprovedAt: &approvedAt,
			},
		},
		{
			Model:    move8,
			LinkOnly: true,
		},
		{
			Model: models.ReService{
				ID: uuid.FromStringOrNil("1130e612-94eb-49a7-973d-72f33685e551"), // MS - Move Management
			},
		},
	}, nil)

	factory.BuildPaymentServiceItem(db, []factory.Customization{
		{
			Model: models.PaymentServiceItem{
				PriceCents: &msCost,
			},
		}, {
			Model:    paymentRequest8,
			LinkOnly: true,
		}, {
			Model:    serviceItemMS,
			LinkOnly: true,
		},
	}, nil)

	csCost := unit.Cents(25000)
	serviceItemCS := factory.BuildMTOServiceItemBasic(db, []factory.Customization{
		{
			Model: models.MTOServiceItem{
				ID:         uuid.FromStringOrNil("e43c0df3-0dcd-4b70-adaa-46d669e094ad"),
				Status:     models.MTOServiceItemStatusApproved,
				ApprovedAt: &approvedAt,
			},
		},
		{
			Model:    move8,
			LinkOnly: true,
		},
		{
			Model: models.ReService{
				ID: uuid.FromStringOrNil("9dc919da-9b66-407b-9f17-05c0f03fcb50"), // CS - Counseling Services
			},
		},
	}, nil)

	factory.BuildPaymentServiceItem(db, []factory.Customization{
		{
			Model: models.PaymentServiceItem{
				PriceCents: &csCost,
			},
		}, {
			Model:    paymentRequest8,
			LinkOnly: true,
		}, {
			Model:    serviceItemCS,
			LinkOnly: true,
		},
	}, nil)

	dlhCost := unit.Cents(99999)
	serviceItemDLH := factory.BuildMTOServiceItem(db, []factory.Customization{
		{
			Model: models.MTOServiceItem{
				ID: uuid.FromStringOrNil("9db1bf43-0964-44ff-8384-3297951f6781"),
			},
		},
		{
			Model:    move8,
			LinkOnly: true,
		},
		{
			Model:    mtoShipment8,
			LinkOnly: true,
		},
		{
			Model: models.ReService{
				ID: uuid.FromStringOrNil("8d600f25-1def-422d-b159-617c7d59156e"), // DLH - Domestic Linehaul
			},
		},
	}, nil)

	factory.BuildPaymentServiceItem(db, []factory.Customization{
		{
			Model: models.PaymentServiceItem{
				PriceCents: &dlhCost,
			},
		}, {
			Model:    paymentRequest8,
			LinkOnly: true,
		}, {
			Model:    serviceItemDLH,
			LinkOnly: true,
		},
	}, nil)

	fscCost := unit.Cents(55555)
	serviceItemFSC := factory.BuildMTOServiceItem(db, []factory.Customization{
		{
			Model: models.MTOServiceItem{
				ID: uuid.FromStringOrNil("b380f732-2fb2-49a0-8260-7a52ce223c59"),
			},
		},
		{
			Model:    move8,
			LinkOnly: true,
		},
		{
			Model:    mtoShipment8,
			LinkOnly: true,
		},
		{
			Model: models.ReService{
				ID: uuid.FromStringOrNil("4780b30c-e846-437a-b39a-c499a6b09872"), // FSC - Fuel Surcharge
			},
		},
	}, nil)

	factory.BuildPaymentServiceItem(db, []factory.Customization{
		{
			Model: models.PaymentServiceItem{
				PriceCents: &fscCost,
			},
		}, {
			Model:    paymentRequest8,
			LinkOnly: true,
		}, {
			Model:    serviceItemFSC,
			LinkOnly: true,
		},
	}, nil)

	dopCost := unit.Cents(3456)
	rejectionReason := "Customer no longer required this service"
	serviceItemDOP := factory.BuildMTOServiceItem(db, []factory.Customization{
		{
			Model: models.MTOServiceItem{
				ID:              uuid.FromStringOrNil("d886431c-c357-46b7-a084-a0c85dd496d4"),
				Status:          models.MTOServiceItemStatusRejected,
				RejectionReason: &rejectionReason,
			},
		},
		{
			Model:    move8,
			LinkOnly: true,
		},
		{
			Model:    mtoShipment8,
			LinkOnly: true,
		},
		{
			Model: models.ReService{
				ID: uuid.FromStringOrNil("2bc3e5cb-adef-46b1-bde9-55570bfdd43e"), // DOP - Domestic Origin Price
			},
		},
	}, nil)

	factory.BuildPaymentServiceItem(db, []factory.Customization{
		{
			Model: models.PaymentServiceItem{
				PriceCents: &dopCost,
			},
		}, {
			Model:    paymentRequest8,
			LinkOnly: true,
		}, {
			Model:    serviceItemDOP,
			LinkOnly: true,
		},
	}, nil)

	ddpCost := unit.Cents(7890)
	serviceItemDDP := factory.BuildMTOServiceItem(db, []factory.Customization{
		{
			Model: models.MTOServiceItem{
				ID: uuid.FromStringOrNil("551caa30-72fe-469a-b463-ad1f14780432"),
			},
		},
		{
			Model:    move8,
			LinkOnly: true,
		},
		{
			Model:    mtoShipment8,
			LinkOnly: true,
		},
		{
			Model: models.ReService{
				ID: uuid.FromStringOrNil("50f1179a-3b72-4fa1-a951-fe5bcc70bd14"), // DDP - Domestic Destination Price
			},
		},
	}, nil)

	factory.BuildPaymentServiceItem(db, []factory.Customization{
		{
			Model: models.PaymentServiceItem{
				PriceCents: &ddpCost,
			},
		}, {
			Model:    paymentRequest8,
			LinkOnly: true,
		}, {
			Model:    serviceItemDDP,
			LinkOnly: true,
		},
	}, nil)

	// Schedule 1 peak price
	dpkCost := unit.Cents(6544)
	serviceItemDPK := factory.BuildMTOServiceItem(db, []factory.Customization{
		{
			Model: models.MTOServiceItem{
				ID: uuid.FromStringOrNil("616dfdb5-52ec-436d-a570-a464c9dbd47a"),
			},
		},
		{
			Model:    move8,
			LinkOnly: true,
		},
		{
			Model:    mtoShipment8,
			LinkOnly: true,
		},
		{
			Model: models.ReService{
				ID: uuid.FromStringOrNil("bdea5a8d-f15f-47d2-85c9-bba5694802ce"), // DPK - Domestic Packing
			},
		},
	}, nil)

	factory.BuildPaymentServiceItem(db, []factory.Customization{
		{
			Model: models.PaymentServiceItem{
				PriceCents: &dpkCost,
			},
		}, {
			Model:    paymentRequest8,
			LinkOnly: true,
		}, {
			Model:    serviceItemDPK,
			LinkOnly: true,
		},
	}, nil)

	// Schedule 1 peak price
	dupkCost := unit.Cents(8544)
	serviceItemDUPK := factory.BuildMTOServiceItem(db, []factory.Customization{
		{
			Model: models.MTOServiceItem{
				ID: uuid.FromStringOrNil("1baeee0e-00d6-4d90-b22c-654c11d50d0f"),
			},
		},
		{
			Model:    move8,
			LinkOnly: true,
		},
		{
			Model:    mtoShipment8,
			LinkOnly: true,
		},
		{
			Model: models.ReService{
				ID: uuid.FromStringOrNil("15f01bc1-0754-4341-8e0f-25c8f04d5a77"), // DUPK - Domestic Unpacking
			},
		},
	}, nil)

	factory.BuildPaymentServiceItem(db, []factory.Customization{
		{
			Model: models.PaymentServiceItem{
				PriceCents: &dupkCost,
			},
		}, {
			Model:    paymentRequest8,
			LinkOnly: true,
		}, {
			Model:    serviceItemDUPK,
			LinkOnly: true,
		},
	}, nil)

	dofsitPostal := "90210"
	dofsitReason := "Storage items need to be picked up"
	serviceItemDOFSIT := factory.BuildMTOServiceItem(db, []factory.Customization{
		{
			Model: models.MTOServiceItem{
				ID:               uuid.FromStringOrNil("61ce8a9b-5fcf-4d98-b192-a35f17819ae6"),
				PickupPostalCode: &dofsitPostal,
				Reason:           &dofsitReason,
			},
		},
		{
			Model:    move8,
			LinkOnly: true,
		},
		{
			Model:    mtoShipment8,
			LinkOnly: true,
		},
		{
			Model: models.ReService{
				ID: uuid.FromStringOrNil("998beda7-e390-4a83-b15e-578a24326937"), // DOFSIT - Domestic Origin 1st Day SIT
			},
		},
	}, nil)

	dofsitCost := unit.Cents(8544)
	factory.BuildPaymentServiceItem(db, []factory.Customization{
		{
			Model: models.PaymentServiceItem{
				PriceCents: &dofsitCost,
			},
		}, {
			Model:    paymentRequest8,
			LinkOnly: true,
		}, {
			Model:    serviceItemDOFSIT,
			LinkOnly: true,
		},
	}, nil)

	firstDeliveryDate := models.TimePointer(time.Now())
	dateOfContact := models.TimePointer(time.Now())
	customerContact1 := testdatagen.MakeMTOServiceItemCustomerContact(db, testdatagen.Assertions{
		MTOServiceItemCustomerContact: models.MTOServiceItemCustomerContact{
			ID:                         uuid.Must(uuid.NewV4()),
			Type:                       models.CustomerContactTypeFirst,
			DateOfContact:              dateOfContact.Add(time.Hour * 24),
			TimeMilitary:               "0400Z",
			FirstAvailableDeliveryDate: *firstDeliveryDate,
		},
	})

	customerContact2 := testdatagen.MakeMTOServiceItemCustomerContact(db, testdatagen.Assertions{
		MTOServiceItemCustomerContact: models.MTOServiceItemCustomerContact{
			ID:                         uuid.Must(uuid.NewV4()),
			Type:                       models.CustomerContactTypeSecond,
			DateOfContact:              dateOfContact.Add(time.Hour * 48),
			TimeMilitary:               "1200Z",
			FirstAvailableDeliveryDate: firstDeliveryDate.Add(time.Hour * 24),
		},
	})
	serviceItemDDFSIT := factory.BuildMTOServiceItem(db, []factory.Customization{
		{
			Model: models.MTOServiceItem{
				ID:               uuid.FromStringOrNil("b2c770ab-db6f-465c-87f1-164ecd2f36a4"),
				CustomerContacts: models.MTOServiceItemCustomerContacts{customerContact1, customerContact2},
			},
		},
		{
			Model:    move8,
			LinkOnly: true,
		},
		{
			Model:    mtoShipment8,
			LinkOnly: true,
		},
		{
			Model: models.ReService{
				ID: uuid.FromStringOrNil("d0561c49-e1a9-40b8-a739-3e639a9d77af"), // DDFSIT - Domestic Destination 1st Day SIT
			},
		},
	}, nil)

	ddfsitCost := unit.Cents(8544)
	factory.BuildPaymentServiceItem(db, []factory.Customization{
		{
			Model: models.PaymentServiceItem{
				PriceCents: &ddfsitCost,
			},
		}, {
			Model:    paymentRequest8,
			LinkOnly: true,
		}, {
			Model:    serviceItemDDFSIT,
			LinkOnly: true,
		},
	}, nil)

	doshutCost := unit.Cents(623)
	serviceItemDOSHUT := factory.BuildMTOServiceItem(db, []factory.Customization{
		{
			Model: models.MTOServiceItem{
				ID:              uuid.FromStringOrNil("801c8cdb-1573-40cc-be5f-d0a24034894b"),
				Status:          models.MTOServiceItemStatusApproved,
				ApprovedAt:      &approvedAt,
				EstimatedWeight: &estimatedWeight,
				ActualWeight:    &actualWeight,
			},
		},
		{
			Model:    move8,
			LinkOnly: true,
		},
		{
			Model:    mtoShipment8,
			LinkOnly: true,
		},
		{
			Model: models.ReService{
				ID: uuid.FromStringOrNil("d979e8af-501a-44bb-8532-2799753a5810"), // DOSHUT - Dom Origin Shuttling
			},
		},
	}, nil)
	factory.BuildPaymentServiceItem(db, []factory.Customization{
		{
			Model: models.PaymentServiceItem{
				PriceCents: &doshutCost,
			},
		}, {
			Model:    paymentRequest8,
			LinkOnly: true,
		}, {
			Model:    serviceItemDOSHUT,
			LinkOnly: true,
		},
	}, nil)

	serviceItemDDSHUT := factory.BuildMTOServiceItem(db, []factory.Customization{
		{
			Model: models.MTOServiceItem{
				ID:              uuid.FromStringOrNil("2b0ce635-d71b-4000-a22a-7c098a3b6ae9"),
				Status:          models.MTOServiceItemStatusApproved,
				ApprovedAt:      &approvedAt,
				EstimatedWeight: &estimatedWeight,
				ActualWeight:    &actualWeight,
			},
		},
		{
			Model:    move8,
			LinkOnly: true,
		},
		{
			Model:    mtoShipment8,
			LinkOnly: true,
		},
		{
			Model: models.ReService{
				ID: uuid.FromStringOrNil("556663e3-675a-4b06-8da3-e4f1e9a9d3cd"), // DDSHUT - Dom Dest Shuttling
			},
		},
	}, nil)

	ddshutCost := unit.Cents(852)
	factory.BuildPaymentServiceItem(db, []factory.Customization{
		{
			Model: models.PaymentServiceItem{
				PriceCents: &ddshutCost,
			},
		}, {
			Model:    paymentRequest8,
			LinkOnly: true,
		}, {
			Model:    serviceItemDDSHUT,
			LinkOnly: true,
		},
	}, nil)

	testdatagen.MakeMTOServiceItemDomesticCrating(db, testdatagen.Assertions{
		MTOServiceItem: models.MTOServiceItem{
			ID: uuid.FromStringOrNil("9b2b7cae-e8fa-4447-9a00-dcfc4ffc9b6f"),
		},
		Move:        move8,
		MTOShipment: mtoShipment8,
	})
}

func createHHGMoveWith2PaymentRequests(appCtx appcontext.AppContext, userUploader *uploader.UserUploader) {
	db := appCtx.DB()

	// Since we want to customize the Contractor ID for prime uploads, create the contractor here first
	// BuildMove and BuildPrimeUpload both use FetchOrBuildDefaultContractor
	factory.FetchOrBuildDefaultContractor(db, []factory.Customization{
		{
			Model: models.Contractor{
				ID: primeContractorUUID, // Prime
			},
		},
	}, nil)

	/* Customer with two payment requests */
	orders7 := factory.BuildOrder(db, []factory.Customization{
		{
			Model: models.ServiceMember{
				ID:           uuid.FromStringOrNil("4e6e4023-b089-4614-a65a-cac48027ffc2"),
				CacValidated: true,
			},
		},
		{
			Model: models.Order{
				ID: uuid.FromStringOrNil("f52f851e-91b8-4cb7-9f8a-6b0b8477ae2a"),
			},
		},
		{
			Model: models.UserUpload{},
			ExtendedParams: &factory.UserUploadExtendedParams{
				UserUploader: userUploader,
				AppContext:   appCtx,
			},
		},
	}, nil)

	mto7 := factory.BuildMove(db, []factory.Customization{
		{
			Model:    orders7,
			LinkOnly: true,
		},
		{
			Model: models.Move{
				ID:                 uuid.FromStringOrNil("99783f4d-ee83-4fc9-8e0c-d32496bef32b"),
				AvailableToPrimeAt: models.TimePointer(time.Now()),
				Status:             models.MoveStatusAPPROVED,
			},
		},
	}, nil)

	mtoShipmentHHG7 := factory.BuildMTOShipment(db, []factory.Customization{
		{
			Model: models.MTOShipment{
				ID:                   uuid.FromStringOrNil("baa00811-2381-433e-8a96-2ced58e37a14"),
				PrimeEstimatedWeight: &estimatedWeight,
				PrimeActualWeight:    &actualWeight,
				ShipmentType:         models.MTOShipmentTypeHHG,
				ApprovedDate:         models.TimePointer(time.Now()),
				Status:               models.MTOShipmentStatusApproved,
			},
		},
		{
			Model:    mto7,
			LinkOnly: true,
		},
	}, nil)

	factory.BuildMTOAgent(db, []factory.Customization{
		{
			Model:    mtoShipmentHHG7,
			LinkOnly: true,
		},
		{
			Model: models.MTOAgent{
				ID:           uuid.FromStringOrNil("82036387-a113-4b45-a172-94e49e4600d2"),
				FirstName:    models.StringPointer("Test"),
				LastName:     models.StringPointer("Agent"),
				Email:        models.StringPointer("test@test.email.com"),
				MTOAgentType: models.MTOAgentReleasing,
			},
		},
	}, nil)
	paymentRequest7 := factory.BuildPaymentRequest(db, []factory.Customization{
		{
			Model: models.PaymentRequest{
				ID:              uuid.FromStringOrNil("ea945ab7-099a-4819-82de-6968efe131dc"),
				IsFinal:         false,
				Status:          models.PaymentRequestStatusPending,
				RejectionReason: nil,
			},
		},
		{
			Model:    mto7,
			LinkOnly: true,
		},
	}, nil)

	// for soft deleted proof of service docs
	factory.BuildPrimeUpload(db, []factory.Customization{
		{
			Model:    paymentRequest7,
			LinkOnly: true,
		},
		{
			Model: models.PrimeUpload{
				ID: uuid.FromStringOrNil("18413213-0aaf-4eb1-8d7f-1b557a4e425b"),
			},
		},
	}, []factory.Trait{factory.GetTraitPrimeUploadDeleted})

	serviceItemMS7 := factory.BuildMTOServiceItemBasic(db, []factory.Customization{
		{
			Model: models.MTOServiceItem{
				ID:     uuid.FromStringOrNil("923acbd4-5e65-4d62-aecc-19edf785df69"),
				Status: models.MTOServiceItemStatusApproved,
			},
		},
		{
			Model:    mto7,
			LinkOnly: true,
		},
		{
			Model: models.ReService{
				ID: uuid.FromStringOrNil("1130e612-94eb-49a7-973d-72f33685e551"), // MS - Move Management
			},
		},
	}, nil)

	msCost := unit.Cents(10000)

	factory.BuildPaymentServiceItem(db, []factory.Customization{
		{
			Model: models.PaymentServiceItem{
				PriceCents: &msCost,
			},
		}, {
			Model:    paymentRequest7,
			LinkOnly: true,
		}, {
			Model:    serviceItemMS7,
			LinkOnly: true,
		},
	}, nil)

	serviceItemDLH7 := factory.BuildMTOServiceItem(db, []factory.Customization{
		{
			Model: models.MTOServiceItem{
				ID: uuid.FromStringOrNil("aab8df9a-bbc9-4f26-a3ab-d5dcf1c8c40f"),
			},
		},
		{
			Model:    mto7,
			LinkOnly: true,
		},
		{
			Model: models.ReService{
				ID: uuid.FromStringOrNil("8d600f25-1def-422d-b159-617c7d59156e"), // DLH - Domestic Linehaul
			},
		},
	}, nil)

	dlhCost := unit.Cents(99999)

	factory.BuildPaymentServiceItem(db, []factory.Customization{
		{
			Model: models.PaymentServiceItem{
				PriceCents: &dlhCost,
			},
		}, {
			Model:    paymentRequest7,
			LinkOnly: true,
		}, {
			Model:    serviceItemDLH7,
			LinkOnly: true,
		},
	}, nil)

	additionalPaymentRequest7 := factory.BuildPaymentRequest(db, []factory.Customization{
		{
			Model: models.PaymentRequest{
				ID:              uuid.FromStringOrNil("540e2268-6899-4b67-828d-bb3b0331ecf2"),
				IsFinal:         false,
				Status:          models.PaymentRequestStatusPending,
				RejectionReason: nil,
				SequenceNumber:  2,
			},
		},
		{
			Model:    mto7,
			LinkOnly: true,
		},
	}, nil)

	serviceItemCS7 := factory.BuildMTOServiceItemBasic(db, []factory.Customization{
		{
			Model: models.MTOServiceItem{
				ID:     uuid.FromStringOrNil("ab37c0a4-ad3f-44aa-b294-f9e646083cec"),
				Status: models.MTOServiceItemStatusApproved,
			},
		},
		{
			Model:    mto7,
			LinkOnly: true,
		},
		{
			Model: models.ReService{
				ID: uuid.FromStringOrNil("9dc919da-9b66-407b-9f17-05c0f03fcb50"), // CS - Counseling Services
			},
		},
	}, nil)

	csCost := unit.Cents(25000)

	factory.BuildPaymentServiceItem(db, []factory.Customization{
		{
			Model: models.PaymentServiceItem{
				PriceCents: &csCost,
			},
		}, {
			Model:    additionalPaymentRequest7,
			LinkOnly: true,
		}, {
			Model:    serviceItemCS7,
			LinkOnly: true,
		},
	}, nil)

	MTOShipment := factory.BuildMTOShipment(db, []factory.Customization{
		{
			Model: models.MTOShipment{
				ID:                   uuid.FromStringOrNil("475579d5-aaa4-4755-8c43-c510381ff9b5"),
				PrimeEstimatedWeight: &estimatedWeight,
				PrimeActualWeight:    &actualWeight,
				ShipmentType:         models.MTOShipmentTypeHHG,
				ApprovedDate:         models.TimePointer(time.Now()),
				Status:               models.MTOShipmentStatusSubmitted,
			},
		},
		{
			Model:    mto7,
			LinkOnly: true,
		},
	}, nil)

	serviceItemFSC7 := factory.BuildMTOServiceItem(db, []factory.Customization{
		{
			Model: models.MTOServiceItem{
				ID: uuid.FromStringOrNil("f23eeb02-66c7-43f5-ad9c-1d1c3ae66b15"),
			},
		},
		{
			Model:    mto7,
			LinkOnly: true,
		},
		{
			Model:    MTOShipment,
			LinkOnly: true,
		},
		{
			Model: models.ReService{
				ID: uuid.FromStringOrNil("4780b30c-e846-437a-b39a-c499a6b09872"), // FSC - Fuel Surcharge
			},
		},
	}, nil)

	fscCost := unit.Cents(55555)

	factory.BuildPaymentServiceItem(db, []factory.Customization{
		{
			Model: models.PaymentServiceItem{
				PriceCents: &fscCost,
			},
		}, {
			Model:    additionalPaymentRequest7,
			LinkOnly: true,
		}, {
			Model:    serviceItemFSC7,
			LinkOnly: true,
		},
	}, nil)
}

func createMoveWithHHGAndNTSRPaymentRequest(appCtx appcontext.AppContext, userUploader *uploader.UserUploader) {
	db := appCtx.DB()
	msCost := unit.Cents(10000)

	hhgTAC := "1111"
	ntsTAC := "2222"
	hhgSAC := "3333"
	ntsSAC := "4444"

	orders := factory.BuildOrder(db, []factory.Customization{
		{
			Model: models.Order{
				TAC:    &hhgTAC,
				NtsTAC: &ntsTAC,
				SAC:    &hhgSAC,
				NtsSAC: &ntsSAC,
			},
		},
		{
			Model: models.UserUpload{},
			ExtendedParams: &factory.UserUploadExtendedParams{
				UserUploader: userUploader,
				AppContext:   appCtx,
			},
		},
	}, nil)

	move := factory.BuildMove(db, []factory.Customization{
		{
			Model:    orders,
			LinkOnly: true,
		},
		{
			Model: models.Move{
				ID:                 uuid.Must(uuid.NewV4()),
				Status:             models.MoveStatusAPPROVED,
				AvailableToPrimeAt: models.TimePointer(time.Now()),
				Locator:            "HGNTSR",
			},
		},
	}, nil)
	// Create an HHG MTO Shipment
	pickupAddress := factory.BuildAddress(db, []factory.Customization{
		{
			Model: models.Address{
				ID:             uuid.Must(uuid.NewV4()),
				StreetAddress1: "2 Second St",
				StreetAddress2: models.StringPointer("Apt 2"),
				StreetAddress3: models.StringPointer("Suite B"),
				City:           "Columbia",
				State:          "SC",
				PostalCode:     "29212",
			},
		},
	}, nil)

	destinationAddress := factory.BuildAddress(db, []factory.Customization{
		{
			Model: models.Address{
				ID:             uuid.Must(uuid.NewV4()),
				StreetAddress1: "2 Second St",
				StreetAddress2: models.StringPointer("Apt 2"),
				StreetAddress3: models.StringPointer("Suite B"),
				City:           "Princeton",
				State:          "NJ",
				PostalCode:     "08540",
			},
		},
	}, nil)

	hhgShipment := factory.BuildMTOShipment(db, []factory.Customization{
		{
			Model: models.MTOShipment{
				ID:                   uuid.Must(uuid.NewV4()),
				PrimeEstimatedWeight: &estimatedWeight,
				PrimeActualWeight:    &actualWeight,
				ShipmentType:         models.MTOShipmentTypeHHG,
				ApprovedDate:         models.TimePointer(time.Now()),
				Status:               models.MTOShipmentStatusApproved,
			},
		},
		{
			Model:    move,
			LinkOnly: true,
		},
		{
			Model:    destinationAddress,
			Type:     &factory.Addresses.DeliveryAddress,
			LinkOnly: true,
		},
	}, nil)

	lotNumber := "654321"

	storageFacility := factory.BuildStorageFacility(db, []factory.Customization{
		{
			Model: models.StorageFacility{
				Email:        models.StringPointer("old@email.com"),
				FacilityName: "Storage R Us",
				LotNumber:    &lotNumber,
			},
		},
		{
			Model: models.Address{
				StreetAddress1: "1234 Over Here Street",
				City:           "Houston",
				State:          "TX",
				PostalCode:     "77083",
			},
		},
	}, nil)

	tacType := models.LOATypeNTS
	sacType := models.LOATypeNTS

	serviceOrderNumber := "1234"

	// Create an NTSR MTO Shipment
	ntsrShipment := factory.BuildMTOShipment(db, []factory.Customization{
		{
			Model: models.MTOShipment{
				ID:                   uuid.Must(uuid.NewV4()),
				PrimeEstimatedWeight: &estimatedWeight,
				PrimeActualWeight:    &actualWeight,
				ShipmentType:         models.MTOShipmentTypeHHGOutOfNTSDom,
				ApprovedDate:         models.TimePointer(time.Now()),
				ActualPickupDate:     models.TimePointer(time.Now()),
				Status:               models.MTOShipmentStatusApproved,
				TACType:              &tacType,
				SACType:              &sacType,
				ServiceOrderNumber:   &serviceOrderNumber,
			},
		},
		{
			Model:    move,
			LinkOnly: true,
		},
		{
			Model:    storageFacility,
			LinkOnly: true,
		},
	}, nil)

	factory.BuildMTOAgent(db, []factory.Customization{
		{
			Model:    ntsrShipment,
			LinkOnly: true,
		},
		{
			Model: models.MTOAgent{
				ID:           uuid.FromStringOrNil("e338e05c-6f5d-11ec-90d6-0242ac120003"),
				FirstName:    models.StringPointer("Receiving"),
				LastName:     models.StringPointer("Agent"),
				Email:        models.StringPointer("test@test.email.com"),
				MTOAgentType: models.MTOAgentReceiving,
			},
		},
	}, nil)
	ntsrShipment.PickupAddressID = &pickupAddress.ID
	ntsrShipment.PickupAddress = &pickupAddress
	saveErr := db.Save(&ntsrShipment)
	if saveErr != nil {
		log.Panic("error saving NTSR shipment pickup address")
	}

	paymentRequest := factory.BuildPaymentRequest(db, []factory.Customization{
		{
			Model: models.PaymentRequest{
				ID:      uuid.FromStringOrNil("3806be8d-ec39-43a2-a0ff-83b80bc4ba46"),
				IsFinal: false,
				Status:  models.PaymentRequestStatusPending,
			},
		},
		{
			Model:    move,
			LinkOnly: true,
		},
	}, nil)

	serviceItemMS := factory.BuildMTOServiceItemBasic(db, []factory.Customization{
		{
			Model: models.MTOServiceItem{
				ID:         uuid.Must(uuid.NewV4()),
				Status:     models.MTOServiceItemStatusApproved,
				ApprovedAt: models.TimePointer(time.Now()),
			},
		},
		{
			Model:    move,
			LinkOnly: true,
		},
		{
			Model: models.ReService{
				ID: uuid.FromStringOrNil("1130e612-94eb-49a7-973d-72f33685e551"), // MS - Move Management
			},
		},
	}, nil)

	factory.BuildPaymentServiceItem(db, []factory.Customization{
		{
			Model: models.PaymentServiceItem{
				PriceCents: &msCost,
			},
		}, {
			Model:    paymentRequest,
			LinkOnly: true,
		}, {
			Model:    serviceItemMS,
			LinkOnly: true,
		},
	}, nil)

	csCost := unit.Cents(25000)
	serviceItemCS := factory.BuildMTOServiceItemBasic(db, []factory.Customization{
		{
			Model: models.MTOServiceItem{
				ID:         uuid.Must(uuid.NewV4()),
				Status:     models.MTOServiceItemStatusApproved,
				ApprovedAt: models.TimePointer(time.Now()),
			},
		},
		{
			Model:    move,
			LinkOnly: true,
		},
		{
			Model: models.ReService{
				ID: uuid.FromStringOrNil("9dc919da-9b66-407b-9f17-05c0f03fcb50"), // CS - Counseling Services
			},
		},
	}, nil)

	factory.BuildPaymentServiceItem(db, []factory.Customization{
		{
			Model: models.PaymentServiceItem{
				PriceCents: &csCost,
			},
		}, {
			Model:    paymentRequest,
			LinkOnly: true,
		}, {
			Model:    serviceItemCS,
			LinkOnly: true,
		},
	}, nil)

	dlhCost := unit.Cents(99999)
	serviceItemDLH := factory.BuildMTOServiceItem(db, []factory.Customization{
		{
			Model: models.MTOServiceItem{
				ID:     uuid.Must(uuid.NewV4()),
				Status: models.MTOServiceItemStatusApproved,
			},
		},
		{
			Model:    move,
			LinkOnly: true,
		},
		{
			Model:    hhgShipment,
			LinkOnly: true,
		},
		{
			Model: models.ReService{
				ID: uuid.FromStringOrNil("8d600f25-1def-422d-b159-617c7d59156e"), // DLH - Domestic Linehaul
			},
		},
	}, nil)

	factory.BuildPaymentServiceItem(db, []factory.Customization{
		{
			Model: models.PaymentServiceItem{
				PriceCents: &dlhCost,
			},
		}, {
			Model:    paymentRequest,
			LinkOnly: true,
		}, {
			Model:    serviceItemDLH,
			LinkOnly: true,
		},
	}, nil)

	serviceItemFSC := factory.BuildMTOServiceItem(db, []factory.Customization{
		{
			Model: models.MTOServiceItem{
				ID:     uuid.Must(uuid.NewV4()),
				Status: models.MTOServiceItemStatusApproved,
			},
		},
		{
			Model:    move,
			LinkOnly: true,
		},
		{
			Model:    hhgShipment,
			LinkOnly: true,
		},
		{
			Model: models.ReService{
				ID: uuid.FromStringOrNil("4780b30c-e846-437a-b39a-c499a6b09872"), // FSC - Fuel Surcharge
			},
		},
	}, nil)

	fscCost := unit.Cents(55555)
	factory.BuildPaymentServiceItem(db, []factory.Customization{
		{
			Model: models.PaymentServiceItem{
				PriceCents: &fscCost,
			},
		}, {
			Model:    paymentRequest,
			LinkOnly: true,
		}, {
			Model:    serviceItemFSC,
			LinkOnly: true,
		},
	}, nil)

	serviceItemDOP := factory.BuildMTOServiceItem(db, []factory.Customization{
		{
			Model: models.MTOServiceItem{
				ID:     uuid.Must(uuid.NewV4()),
				Status: models.MTOServiceItemStatusApproved,
			},
		},
		{
			Model:    move,
			LinkOnly: true,
		},
		{
			Model:    hhgShipment,
			LinkOnly: true,
		},
		{
			Model: models.ReService{
				ID: uuid.FromStringOrNil("2bc3e5cb-adef-46b1-bde9-55570bfdd43e"), // DOP - Domestic Origin Price
			},
		},
	}, nil)

	dopCost := unit.Cents(3456)
	factory.BuildPaymentServiceItem(db, []factory.Customization{
		{
			Model: models.PaymentServiceItem{
				PriceCents: &dopCost,
			},
		}, {
			Model:    paymentRequest,
			LinkOnly: true,
		}, {
			Model:    serviceItemDOP,
			LinkOnly: true,
		},
	}, nil)

	ddpCost := unit.Cents(7890)
	serviceItemDDP := factory.BuildMTOServiceItem(db, []factory.Customization{
		{
			Model: models.MTOServiceItem{
				ID:     uuid.Must(uuid.NewV4()),
				Status: models.MTOServiceItemStatusApproved,
			},
		},
		{
			Model:    move,
			LinkOnly: true,
		},
		{
			Model:    hhgShipment,
			LinkOnly: true,
		},
		{
			Model: models.ReService{
				ID: uuid.FromStringOrNil("50f1179a-3b72-4fa1-a951-fe5bcc70bd14"), // DDP - Domestic Destination Price
			},
		},
	}, nil)

	factory.BuildPaymentServiceItem(db, []factory.Customization{
		{
			Model: models.PaymentServiceItem{
				PriceCents: &ddpCost,
			},
		}, {
			Model:    paymentRequest,
			LinkOnly: true,
		}, {
			Model:    serviceItemDDP,
			LinkOnly: true,
		},
	}, nil)

	// Schedule 1 peak price
	dpkCost := unit.Cents(6544)
	serviceItemDPK := factory.BuildMTOServiceItem(db, []factory.Customization{
		{
			Model: models.MTOServiceItem{
				ID:     uuid.Must(uuid.NewV4()),
				Status: models.MTOServiceItemStatusApproved,
			},
		},
		{
			Model:    move,
			LinkOnly: true,
		},
		{
			Model:    hhgShipment,
			LinkOnly: true,
		},
		{
			Model: models.ReService{
				ID: uuid.FromStringOrNil("bdea5a8d-f15f-47d2-85c9-bba5694802ce"), // DPK - Domestic Packing
			},
		},
	}, nil)

	factory.BuildPaymentServiceItem(db, []factory.Customization{
		{
			Model: models.PaymentServiceItem{
				PriceCents: &dpkCost,
			},
		}, {
			Model:    paymentRequest,
			LinkOnly: true,
		}, {
			Model:    serviceItemDPK,
			LinkOnly: true,
		},
	}, nil)

	// Schedule 1 peak price
	dupkCost := unit.Cents(8544)
	serviceItemDUPK := factory.BuildMTOServiceItem(db, []factory.Customization{
		{
			Model: models.MTOServiceItem{
				ID:     uuid.Must(uuid.NewV4()),
				Status: models.MTOServiceItemStatusApproved,
			},
		},
		{
			Model:    move,
			LinkOnly: true,
		},
		{
			Model:    hhgShipment,
			LinkOnly: true,
		},
		{
			Model: models.ReService{
				ID: uuid.FromStringOrNil("15f01bc1-0754-4341-8e0f-25c8f04d5a77"), // DUPK - Domestic Unpacking
			},
		},
	}, nil)

	factory.BuildPaymentServiceItem(db, []factory.Customization{
		{
			Model: models.PaymentServiceItem{
				PriceCents: &dupkCost,
			},
		}, {
			Model:    paymentRequest,
			LinkOnly: true,
		}, {
			Model:    serviceItemDUPK,
			LinkOnly: true,
		},
	}, nil)

	dofsitPostal := "90210"
	dofsitReason := "Storage items need to be picked up"
	serviceItemDOFSIT := factory.BuildMTOServiceItem(db, []factory.Customization{
		{
			Model: models.MTOServiceItem{
				ID:               uuid.Must(uuid.NewV4()),
				Status:           models.MTOServiceItemStatusApproved,
				PickupPostalCode: &dofsitPostal,
				Reason:           &dofsitReason,
			},
		},
		{
			Model:    move,
			LinkOnly: true,
		},
		{
			Model:    hhgShipment,
			LinkOnly: true,
		},
		{
			Model: models.ReService{
				ID: uuid.FromStringOrNil("998beda7-e390-4a83-b15e-578a24326937"), // DOFSIT - Domestic Origin 1st Day SIT
			},
		},
	}, nil)

	dofsitCost := unit.Cents(8544)
	factory.BuildPaymentServiceItem(db, []factory.Customization{
		{
			Model: models.PaymentServiceItem{
				PriceCents: &dofsitCost,
			},
		}, {
			Model:    paymentRequest,
			LinkOnly: true,
		}, {
			Model:    serviceItemDOFSIT,
			LinkOnly: true,
		},
	}, nil)

	customerContact1 := testdatagen.MakeMTOServiceItemCustomerContact(db, testdatagen.Assertions{
		MTOServiceItemCustomerContact: models.MTOServiceItemCustomerContact{
			ID:                         uuid.Must(uuid.NewV4()),
			Type:                       models.CustomerContactTypeFirst,
			DateOfContact:              time.Now().Add(time.Hour * 24),
			TimeMilitary:               "0400Z",
			FirstAvailableDeliveryDate: time.Now(),
		},
	})

	customerContact2 := testdatagen.MakeMTOServiceItemCustomerContact(db, testdatagen.Assertions{
		MTOServiceItemCustomerContact: models.MTOServiceItemCustomerContact{
			ID:                         uuid.Must(uuid.NewV4()),
			Type:                       models.CustomerContactTypeSecond,
			DateOfContact:              time.Now().Add(time.Hour * 48),
			TimeMilitary:               "1200Z",
			FirstAvailableDeliveryDate: time.Now().Add(time.Hour * 24),
		},
	})

	serviceItemDDFSIT := factory.BuildMTOServiceItem(db, []factory.Customization{
		{
			Model: models.MTOServiceItem{
				ID:               uuid.Must(uuid.NewV4()),
				Status:           models.MTOServiceItemStatusApproved,
				CustomerContacts: models.MTOServiceItemCustomerContacts{customerContact1, customerContact2},
			},
		},
		{
			Model:    move,
			LinkOnly: true,
		},
		{
			Model:    hhgShipment,
			LinkOnly: true,
		},
		{
			Model: models.ReService{
				ID: uuid.FromStringOrNil("d0561c49-e1a9-40b8-a739-3e639a9d77af"), // DDFSIT - Domestic Destination 1st Day SIT
			},
		},
	}, nil)

	ddfsitCost := unit.Cents(8544)
	factory.BuildPaymentServiceItem(db, []factory.Customization{
		{
			Model: models.PaymentServiceItem{
				PriceCents: &ddfsitCost,
			},
		}, {
			Model:    paymentRequest,
			LinkOnly: true,
		}, {
			Model:    serviceItemDDFSIT,
			LinkOnly: true,
		},
	}, nil)

	serviceItemDCRT := testdatagen.MakeMTOServiceItemDomesticCrating(db, testdatagen.Assertions{
		MTOServiceItem: models.MTOServiceItem{
			ID:     uuid.Must(uuid.NewV4()),
			Status: models.MTOServiceItemStatusApproved,
		},
		Move:        move,
		MTOShipment: hhgShipment,
	})

	dcrtCost := unit.Cents(55555)
	factory.BuildPaymentServiceItem(db, []factory.Customization{
		{
			Model: models.PaymentServiceItem{
				PriceCents: &dcrtCost,
			},
		}, {
			Model:    paymentRequest,
			LinkOnly: true,
		}, {
			Model:    serviceItemDCRT,
			LinkOnly: true,
		},
	}, nil)

	ntsrServiceItemDLH := factory.BuildMTOServiceItem(db, []factory.Customization{
		{
			Model: models.MTOServiceItem{
				ID:     uuid.Must(uuid.NewV4()),
				Status: models.MTOServiceItemStatusApproved,
			},
		},
		{
			Model:    move,
			LinkOnly: true,
		},
		{
			Model:    ntsrShipment,
			LinkOnly: true,
		},
		{
			Model: models.ReService{
				ID: uuid.FromStringOrNil("8d600f25-1def-422d-b159-617c7d59156e"), // DLH - Domestic Linehaul
			},
		},
	}, nil)

	factory.BuildPaymentServiceItem(db, []factory.Customization{
		{
			Model: models.PaymentServiceItem{
				PriceCents: &dlhCost,
			},
		}, {
			Model:    paymentRequest,
			LinkOnly: true,
		}, {
			Model:    ntsrServiceItemDLH,
			LinkOnly: true,
		},
	}, nil)

	ntsrServiceItemFSC := factory.BuildMTOServiceItem(db, []factory.Customization{
		{
			Model: models.MTOServiceItem{
				ID:     uuid.Must(uuid.NewV4()),
				Status: models.MTOServiceItemStatusApproved,
			},
		},
		{
			Model:    move,
			LinkOnly: true,
		},
		{
			Model:    ntsrShipment,
			LinkOnly: true,
		},
		{
			Model: models.ReService{
				ID: uuid.FromStringOrNil("4780b30c-e846-437a-b39a-c499a6b09872"), // FSC - Fuel Surcharge
			},
		},
	}, nil)

	factory.BuildPaymentServiceItem(db, []factory.Customization{
		{
			Model: models.PaymentServiceItem{
				PriceCents: &fscCost,
			},
		}, {
			Model:    paymentRequest,
			LinkOnly: true,
		}, {
			Model:    ntsrServiceItemFSC,
			LinkOnly: true,
		},
	}, nil)

	ntsrServiceItemDOP := factory.BuildMTOServiceItem(db, []factory.Customization{
		{
			Model: models.MTOServiceItem{
				ID:     uuid.Must(uuid.NewV4()),
				Status: models.MTOServiceItemStatusApproved,
			},
		},
		{
			Model:    move,
			LinkOnly: true,
		},
		{
			Model:    ntsrShipment,
			LinkOnly: true,
		},
		{
			Model: models.ReService{
				ID: uuid.FromStringOrNil("2bc3e5cb-adef-46b1-bde9-55570bfdd43e"), // DOP - Domestic Origin Price
			},
		},
	}, nil)

	factory.BuildPaymentServiceItem(db, []factory.Customization{
		{
			Model: models.PaymentServiceItem{
				PriceCents: &dopCost,
			},
		}, {
			Model:    paymentRequest,
			LinkOnly: true,
		}, {
			Model:    ntsrServiceItemDOP,
			LinkOnly: true,
		},
	}, nil)

	ntsrServiceItemDDP := factory.BuildMTOServiceItem(db, []factory.Customization{
		{
			Model: models.MTOServiceItem{
				ID:     uuid.Must(uuid.NewV4()),
				Status: models.MTOServiceItemStatusApproved,
			},
		},
		{
			Model:    move,
			LinkOnly: true,
		},
		{
			Model:    ntsrShipment,
			LinkOnly: true,
		},
		{
			Model: models.ReService{
				ID: uuid.FromStringOrNil("50f1179a-3b72-4fa1-a951-fe5bcc70bd14"), // DDP - Domestic Destination Price
			},
		},
	}, nil)

	factory.BuildPaymentServiceItem(db, []factory.Customization{
		{
			Model: models.PaymentServiceItem{
				PriceCents: &ddpCost,
			},
		}, {
			Model:    paymentRequest,
			LinkOnly: true,
		}, {
			Model:    ntsrServiceItemDDP,
			LinkOnly: true,
		},
	}, nil)

	ntsrServiceItemDUPK := factory.BuildMTOServiceItem(db, []factory.Customization{
		{
			Model: models.MTOServiceItem{
				ID:     uuid.Must(uuid.NewV4()),
				Status: models.MTOServiceItemStatusApproved,
			},
		},
		{
			Model:    move,
			LinkOnly: true,
		},
		{
			Model:    ntsrShipment,
			LinkOnly: true,
		},
		{
			Model: models.ReService{
				ID: uuid.FromStringOrNil("15f01bc1-0754-4341-8e0f-25c8f04d5a77"), // DUPK - Domestic Unpacking
			},
		},
	}, nil)

	factory.BuildPaymentServiceItem(db, []factory.Customization{
		{
			Model: models.PaymentServiceItem{
				PriceCents: &dupkCost,
			},
		}, {
			Model:    paymentRequest,
			LinkOnly: true,
		}, {
			Model:    ntsrServiceItemDUPK,
			LinkOnly: true,
		},
	}, nil)
}

func createMoveWithHHGAndNTSRMissingInfo(appCtx appcontext.AppContext, moveRouter services.MoveRouter, _ services.MTOShipmentFetcher) {
	db := appCtx.DB()
	move := factory.BuildMove(db, []factory.Customization{
		{
			Model: models.Move{
				Locator: "HNRMIS",
			},
		},
	}, nil)
	// original shipment that was previously approved and is now diverted
	factory.BuildMTOShipment(db, []factory.Customization{
		{
			Model: models.MTOShipment{
				ID:                   uuid.Must(uuid.NewV4()),
				PrimeEstimatedWeight: &estimatedWeight,
				PrimeActualWeight:    &actualWeight,
				ShipmentType:         models.MTOShipmentTypeHHG,
				ApprovedDate:         models.TimePointer(time.Now()),
				Status:               models.MTOShipmentStatusSubmitted,
			},
		},
		{
			Model:    move,
			LinkOnly: true,
		},
	}, nil)
	// new diverted shipment created by the Prime
	factory.BuildMTOShipment(db, []factory.Customization{
		{
			Model: models.MTOShipment{
				ID:                   uuid.Must(uuid.NewV4()),
				PrimeEstimatedWeight: &estimatedWeight,
				ShipmentType:         models.MTOShipmentTypeHHGOutOfNTSDom,
				ApprovedDate:         models.TimePointer(time.Now()),
				Status:               models.MTOShipmentStatusSubmitted,
			},
		},
		{
			Model:    move,
			LinkOnly: true,
		},
	}, nil)
	newSignedCertification := factory.BuildSignedCertification(nil, []factory.Customization{
		{
			Model:    move,
			LinkOnly: true,
		},
	}, nil)
	err := moveRouter.Submit(appCtx, &move, &newSignedCertification)
	if err != nil {
		log.Panic(err)
	}

	verrs, err := models.SaveMoveDependencies(db, &move)
	if err != nil || verrs.HasAny() {
		log.Panic(fmt.Errorf("failed to save move and dependencies: %w", err))
	}
}

func createMoveWithHHGAndNTSMissingInfo(appCtx appcontext.AppContext, moveRouter services.MoveRouter) {
	db := appCtx.DB()
	move := factory.BuildMove(db, []factory.Customization{
		{
			Model: models.Move{
				Locator: "HNTMIS",
			},
		},
	}, nil)
	// original shipment that was previously approved and is now diverted
	factory.BuildMTOShipment(db, []factory.Customization{
		{
			Model: models.MTOShipment{
				ID:                   uuid.Must(uuid.NewV4()),
				PrimeEstimatedWeight: &estimatedWeight,
				PrimeActualWeight:    &actualWeight,
				ShipmentType:         models.MTOShipmentTypeHHG,
				ApprovedDate:         models.TimePointer(time.Now()),
				Status:               models.MTOShipmentStatusSubmitted,
			},
		},
		{
			Model:    move,
			LinkOnly: true,
		},
	}, nil)
	// new diverted shipment created by the Prime
	factory.BuildMTOShipment(db, []factory.Customization{
		{
			Model: models.MTOShipment{
				ID:                   uuid.Must(uuid.NewV4()),
				PrimeEstimatedWeight: &estimatedWeight,
				ShipmentType:         models.MTOShipmentTypeHHGIntoNTSDom,
				ApprovedDate:         models.TimePointer(time.Now()),
				Status:               models.MTOShipmentStatusSubmitted,
			},
		},
		{
			Model:    move,
			LinkOnly: true,
		},
	}, nil)
	newSignedCertification := factory.BuildSignedCertification(nil, []factory.Customization{
		{
			Model:    move,
			LinkOnly: true,
		},
	}, nil)
	err := moveRouter.Submit(appCtx, &move, &newSignedCertification)
	if err != nil {
		log.Panic(err)
	}

	verrs, err := models.SaveMoveDependencies(db, &move)
	if err != nil || verrs.HasAny() {
		log.Panic(fmt.Errorf("failed to save move and dependencies: %w", err))
	}
}

func createMoveWith2MinimalShipments(appCtx appcontext.AppContext, userUploader *uploader.UserUploader) {
	db := appCtx.DB()
	move := factory.BuildMove(db, []factory.Customization{
		{
			Model: models.Move{
				Status:  models.MoveStatusSUBMITTED,
				Locator: "NOADDR",
			},
		},
		{
			Model: models.UserUpload{},
			ExtendedParams: &factory.UserUploadExtendedParams{
				UserUploader: userUploader,
				AppContext:   appCtx,
			},
		},
	}, nil)
	requestedPickupDate := time.Now().AddDate(0, 3, 0)
	factory.BuildMTOShipmentMinimal(db, []factory.Customization{
		{
			Model: models.MTOShipment{
				Status:              models.MTOShipmentStatusSubmitted,
				RequestedPickupDate: &requestedPickupDate,
			},
		},
		{
			Model:    move,
			LinkOnly: true,
		},
	}, nil)

	factory.BuildMTOShipmentMinimal(db, []factory.Customization{
		{
			Model: models.MTOShipment{
				Status:              models.MTOShipmentStatusSubmitted,
				RequestedPickupDate: &requestedPickupDate,
			},
		},
		{
			Model:    move,
			LinkOnly: true,
		},
	}, nil)
}

func createApprovedMoveWithMinimalShipment(appCtx appcontext.AppContext, userUploader *uploader.UserUploader) {
	db := appCtx.DB()

	now := time.Now()
	move := factory.BuildMove(db, []factory.Customization{
		{
			Model: models.Move{
				Status:             models.MoveStatusAPPROVED,
				Locator:            "MISHIP",
				AvailableToPrimeAt: &now,
			},
		},
		{
			Model: models.UserUpload{},
			ExtendedParams: &factory.UserUploadExtendedParams{
				UserUploader: userUploader,
				AppContext:   appCtx,
			},
		},
	}, nil)
	factory.BuildMTOServiceItemBasic(db, []factory.Customization{
		{
			Model: models.MTOServiceItem{
				Status: models.MTOServiceItemStatusApproved,
			},
		},
		{
			Model:    move,
			LinkOnly: true,
		},
		{
			Model: models.ReService{
				Code: models.ReServiceCodeMS,
			},
		},
	}, nil)

	// requestedPickupDate := time.Now().AddDate(0, 3, 0)
	// requestedDeliveryDate := requestedPickupDate.AddDate(0, 1, 0)
	pickupAddress := factory.BuildAddress(db, nil, nil)

	shipmentFields := models.MTOShipment{
		Status: models.MTOShipmentStatusApproved,
		// RequestedPickupDate:   &requestedPickupDate,
		// RequestedDeliveryDate: &requestedDeliveryDate,
	}

	// Uncomment to create the shipment with an actual weight
	/*
		actualWeight := unit.Pound(999)
		shipmentFields.PrimeActualWeight = &actualWeight
	*/

	shipmentCustomizations := []factory.Customization{
		{
			Model: shipmentFields,
		},
		{
			Model:    pickupAddress,
			LinkOnly: true,
			Type:     &factory.Addresses.PickupAddress,
		},
		{
			Model:    move,
			LinkOnly: true,
		},
	}

	// Uncomment to create the shipment with a destination address
	/*
		shipmentCustomizations = append(shipmentCustomizations, factory.Customization{
			Model:    factory.BuildAddress(appCtx.DB(), nil, []factory.Trait{factory.GetTraitAddress2}),
			LinkOnly: true,
			Type:     &factory.Addresses.DeliveryAddress,
		})
	*/

	firstShipment := factory.BuildMTOShipmentMinimal(db, shipmentCustomizations, nil)

	factory.BuildMTOServiceItem(db, []factory.Customization{
		{
			Model: models.MTOServiceItem{
				Status: models.MTOServiceItemStatusApproved,
			},
		},
		{
			Model: models.ReService{
				Code: models.ReServiceCodeDLH,
			},
		},
		{
			Model:    firstShipment,
			LinkOnly: true,
		},
		{
			Model:    move,
			LinkOnly: true,
		},
	}, nil)

	factory.BuildMTOServiceItem(db, []factory.Customization{
		{
			Model: models.MTOServiceItem{
				Status: models.MTOServiceItemStatusApproved,
			},
		},
		{
			Model: models.ReService{
				Code: models.ReServiceCodeFSC,
			},
		},
		{
			Model:    firstShipment,
			LinkOnly: true,
		},
		{
			Model:    move,
			LinkOnly: true,
		},
	}, nil)

	factory.BuildMTOServiceItem(db, []factory.Customization{
		{
			Model: models.MTOServiceItem{
				Status: models.MTOServiceItemStatusApproved,
			},
		},
		{
			Model: models.ReService{
				Code: models.ReServiceCodeDOP,
			},
		},
		{
			Model:    firstShipment,
			LinkOnly: true,
		},
		{
			Model:    move,
			LinkOnly: true,
		},
	}, nil)

	factory.BuildMTOServiceItem(db, []factory.Customization{
		{
			Model: models.MTOServiceItem{
				Status: models.MTOServiceItemStatusApproved,
			},
		},
		{
			Model: models.ReService{
				Code: models.ReServiceCodeDDP,
			},
		},
		{
			Model:    firstShipment,
			LinkOnly: true,
		},
		{
			Model:    move,
			LinkOnly: true,
		},
	}, nil)

	factory.BuildMTOServiceItem(db, []factory.Customization{
		{
			Model: models.MTOServiceItem{
				Status: models.MTOServiceItemStatusApproved,
			},
		},
		{
			Model: models.ReService{
				Code: models.ReServiceCodeDPK,
			},
		},
		{
			Model:    firstShipment,
			LinkOnly: true,
		},
		{
			Model:    move,
			LinkOnly: true,
		},
	}, nil)

	factory.BuildMTOServiceItem(db, []factory.Customization{
		{
			Model: models.MTOServiceItem{
				Status: models.MTOServiceItemStatusApproved,
			},
		},
		{
			Model: models.ReService{
				Code: models.ReServiceCodeDUPK,
			},
		},
		{
			Model:    firstShipment,
			LinkOnly: true,
		},
		{
			Model:    move,
			LinkOnly: true,
		},
	}, nil)
}

func createMoveWith2ShipmentsAndPaymentRequest(appCtx appcontext.AppContext, userUploader *uploader.UserUploader) {
	db := appCtx.DB()
	msCost := unit.Cents(10000)

	orders := factory.BuildOrder(db, []factory.Customization{
		{
			Model: models.UserUpload{},
			ExtendedParams: &factory.UserUploadExtendedParams{
				UserUploader: userUploader,
				AppContext:   appCtx,
			},
		},
	}, nil)

	move := factory.BuildMove(db, []factory.Customization{
		{
			Model:    orders,
			LinkOnly: true,
		},
		{
			Model: models.Move{
				ID:                 uuid.Must(uuid.NewV4()),
				Status:             models.MoveStatusAPPROVED,
				AvailableToPrimeAt: models.TimePointer(time.Now()),
				Locator:            "REQSRV",
			},
		},
	}, nil)
	// Create an HHG MTO Shipment
	pickupAddress := factory.BuildAddress(db, []factory.Customization{
		{
			Model: models.Address{
				ID:             uuid.Must(uuid.NewV4()),
				StreetAddress1: "2 Second St",
				StreetAddress2: models.StringPointer("Apt 2"),
				StreetAddress3: models.StringPointer("Suite B"),
				City:           "Columbia",
				State:          "SC",
				PostalCode:     "29212",
			},
		},
	}, nil)

	destinationAddress := factory.BuildAddress(db, []factory.Customization{
		{
			Model: models.Address{
				ID:             uuid.Must(uuid.NewV4()),
				StreetAddress1: "2 Second St",
				StreetAddress2: models.StringPointer("Apt 2"),
				StreetAddress3: models.StringPointer("Suite B"),
				City:           "Princeton",
				State:          "NJ",
				PostalCode:     "08540",
			},
		},
	}, nil)

	hhgShipment := factory.BuildMTOShipment(db, []factory.Customization{
		{
			Model: models.MTOShipment{
				ID:                   uuid.Must(uuid.NewV4()),
				PrimeEstimatedWeight: &estimatedWeight,
				PrimeActualWeight:    &actualWeight,
				ShipmentType:         models.MTOShipmentTypeHHG,
				ApprovedDate:         models.TimePointer(time.Now()),
				Status:               models.MTOShipmentStatusApproved,
			},
		},
		{
			Model:    move,
			LinkOnly: true,
		},
		{
			Model:    pickupAddress,
			Type:     &factory.Addresses.PickupAddress,
			LinkOnly: true,
		},
		{
			Model:    destinationAddress,
			Type:     &factory.Addresses.DeliveryAddress,
			LinkOnly: true,
		},
	}, nil)

	// Create an NTSR MTO Shipment
	ntsrShipment := factory.BuildMTOShipment(db, []factory.Customization{
		{
			Model: models.MTOShipment{
				ID:                   uuid.Must(uuid.NewV4()),
				PrimeEstimatedWeight: &estimatedWeight,
				PrimeActualWeight:    &actualWeight,
				ShipmentType:         models.MTOShipmentTypeHHGOutOfNTSDom,
				ApprovedDate:         models.TimePointer(time.Now()),
				Status:               models.MTOShipmentStatusApproved,
			},
		},
		{
			Model:    move,
			LinkOnly: true,
		},
	}, nil)

	ntsrShipment.PickupAddressID = &pickupAddress.ID
	ntsrShipment.PickupAddress = &pickupAddress
	saveErr := db.Save(&ntsrShipment)
	if saveErr != nil {
		log.Panic("error saving NTSR shipment pickup address")
	}

	paymentRequest := factory.BuildPaymentRequest(db, []factory.Customization{
		{
			Model: models.PaymentRequest{
				ID:      uuid.FromStringOrNil("207216bf-0d60-4d91-957b-f0ddaeeb2dff"),
				IsFinal: false,
				Status:  models.PaymentRequestStatusPending,
			},
		},
		{
			Model:    move,
			LinkOnly: true,
		},
	}, nil)

	serviceItemMS := factory.BuildMTOServiceItemBasic(db, []factory.Customization{
		{
			Model: models.MTOServiceItem{
				ID:         uuid.Must(uuid.NewV4()),
				Status:     models.MTOServiceItemStatusApproved,
				ApprovedAt: models.TimePointer(time.Now()),
			},
		},
		{
			Model:    move,
			LinkOnly: true,
		},
		{
			Model: models.ReService{
				ID: uuid.FromStringOrNil("1130e612-94eb-49a7-973d-72f33685e551"), // MS - Move Management
			},
		},
	}, nil)

	factory.BuildPaymentServiceItem(db, []factory.Customization{
		{
			Model: models.PaymentServiceItem{
				PriceCents: &msCost,
			},
		}, {
			Model:    paymentRequest,
			LinkOnly: true,
		}, {
			Model:    serviceItemMS,
			LinkOnly: true,
		},
	}, nil)

	csCost := unit.Cents(25000)
	serviceItemCS := factory.BuildMTOServiceItemBasic(db, []factory.Customization{
		{
			Model: models.MTOServiceItem{
				ID:         uuid.Must(uuid.NewV4()),
				Status:     models.MTOServiceItemStatusApproved,
				ApprovedAt: models.TimePointer(time.Now()),
			},
		},
		{
			Model:    move,
			LinkOnly: true,
		},
		{
			Model: models.ReService{
				ID: uuid.FromStringOrNil("9dc919da-9b66-407b-9f17-05c0f03fcb50"), // CS - Counseling Services
			},
		},
	}, nil)

	factory.BuildPaymentServiceItem(db, []factory.Customization{
		{
			Model: models.PaymentServiceItem{
				PriceCents: &csCost,
			},
		}, {
			Model:    paymentRequest,
			LinkOnly: true,
		}, {
			Model:    serviceItemCS,
			LinkOnly: true,
		},
	}, nil)

	dlhCost := unit.Cents(99999)
	serviceItemDLH := factory.BuildMTOServiceItem(db, []factory.Customization{
		{
			Model: models.MTOServiceItem{
				ID:     uuid.Must(uuid.NewV4()),
				Status: models.MTOServiceItemStatusApproved,
			},
		},
		{
			Model:    move,
			LinkOnly: true,
		},
		{
			Model:    hhgShipment,
			LinkOnly: true,
		},
		{
			Model: models.ReService{
				ID: uuid.FromStringOrNil("8d600f25-1def-422d-b159-617c7d59156e"), // DLH - Domestic Linehaul
			},
		},
	}, nil)

	factory.BuildPaymentServiceItem(db, []factory.Customization{
		{
			Model: models.PaymentServiceItem{
				PriceCents: &dlhCost,
			},
		}, {
			Model:    paymentRequest,
			LinkOnly: true,
		}, {
			Model:    serviceItemDLH,
			LinkOnly: true,
		},
	}, nil)

	serviceItemFSC := factory.BuildMTOServiceItem(db, []factory.Customization{
		{
			Model: models.MTOServiceItem{
				ID:     uuid.Must(uuid.NewV4()),
				Status: models.MTOServiceItemStatusApproved,
			},
		},
		{
			Model:    move,
			LinkOnly: true,
		},
		{
			Model:    hhgShipment,
			LinkOnly: true,
		},
		{
			Model: models.ReService{
				ID: uuid.FromStringOrNil("4780b30c-e846-437a-b39a-c499a6b09872"), // FSC - Fuel Surcharge
			},
		},
	}, nil)

	fscCost := unit.Cents(55555)
	factory.BuildPaymentServiceItem(db, []factory.Customization{
		{
			Model: models.PaymentServiceItem{
				PriceCents: &fscCost,
			},
		}, {
			Model:    paymentRequest,
			LinkOnly: true,
		}, {
			Model:    serviceItemFSC,
			LinkOnly: true,
		},
	}, nil)

	serviceItemDOP := factory.BuildMTOServiceItem(db, []factory.Customization{
		{
			Model: models.MTOServiceItem{
				ID:     uuid.Must(uuid.NewV4()),
				Status: models.MTOServiceItemStatusApproved,
			},
		},
		{
			Model:    move,
			LinkOnly: true,
		},
		{
			Model:    hhgShipment,
			LinkOnly: true,
		},
		{
			Model: models.ReService{
				ID: uuid.FromStringOrNil("2bc3e5cb-adef-46b1-bde9-55570bfdd43e"), // DOP - Domestic Origin Price
			},
		},
	}, nil)

	dopCost := unit.Cents(3456)
	factory.BuildPaymentServiceItem(db, []factory.Customization{
		{
			Model: models.PaymentServiceItem{
				PriceCents: &dopCost,
			},
		}, {
			Model:    paymentRequest,
			LinkOnly: true,
		}, {
			Model:    serviceItemDOP,
			LinkOnly: true,
		},
	}, nil)

	ddpCost := unit.Cents(7890)
	serviceItemDDP := factory.BuildMTOServiceItem(db, []factory.Customization{
		{
			Model: models.MTOServiceItem{
				ID:     uuid.Must(uuid.NewV4()),
				Status: models.MTOServiceItemStatusApproved,
			},
		},
		{
			Model:    move,
			LinkOnly: true,
		},
		{
			Model:    hhgShipment,
			LinkOnly: true,
		},
		{
			Model: models.ReService{
				ID: uuid.FromStringOrNil("50f1179a-3b72-4fa1-a951-fe5bcc70bd14"), // DDP - Domestic Destination Price
			},
		},
	}, nil)

	factory.BuildPaymentServiceItem(db, []factory.Customization{
		{
			Model: models.PaymentServiceItem{
				PriceCents: &ddpCost,
			},
		}, {
			Model:    paymentRequest,
			LinkOnly: true,
		}, {
			Model:    serviceItemDDP,
			LinkOnly: true,
		},
	}, nil)

	// Schedule 1 peak price
	dpkCost := unit.Cents(6544)
	serviceItemDPK := factory.BuildMTOServiceItem(db, []factory.Customization{
		{
			Model: models.MTOServiceItem{
				ID:     uuid.Must(uuid.NewV4()),
				Status: models.MTOServiceItemStatusApproved,
			},
		},
		{
			Model:    move,
			LinkOnly: true,
		},
		{
			Model:    hhgShipment,
			LinkOnly: true,
		},
		{
			Model: models.ReService{
				ID: uuid.FromStringOrNil("bdea5a8d-f15f-47d2-85c9-bba5694802ce"), // DPK - Domestic Packing
			},
		},
	}, nil)

	factory.BuildPaymentServiceItem(db, []factory.Customization{
		{
			Model: models.PaymentServiceItem{
				PriceCents: &dpkCost,
			},
		}, {
			Model:    paymentRequest,
			LinkOnly: true,
		}, {
			Model:    serviceItemDPK,
			LinkOnly: true,
		},
	}, nil)

	// Schedule 1 peak price
	dupkCost := unit.Cents(8544)
	serviceItemDUPK := factory.BuildMTOServiceItem(db, []factory.Customization{
		{
			Model: models.MTOServiceItem{
				ID:     uuid.Must(uuid.NewV4()),
				Status: models.MTOServiceItemStatusApproved,
			},
		},
		{
			Model:    move,
			LinkOnly: true,
		},
		{
			Model:    hhgShipment,
			LinkOnly: true,
		},
		{
			Model: models.ReService{
				ID: uuid.FromStringOrNil("15f01bc1-0754-4341-8e0f-25c8f04d5a77"), // DUPK - Domestic Unpacking
			},
		},
	}, nil)

	factory.BuildPaymentServiceItem(db, []factory.Customization{
		{
			Model: models.PaymentServiceItem{
				PriceCents: &dupkCost,
			},
		}, {
			Model:    paymentRequest,
			LinkOnly: true,
		}, {
			Model:    serviceItemDUPK,
			LinkOnly: true,
		},
	}, nil)

	dofsitPostal := "90210"
	dofsitReason := "Storage items need to be picked up"
	factory.BuildMTOServiceItem(db, []factory.Customization{
		{
			Model: models.MTOServiceItem{
				ID:               uuid.Must(uuid.NewV4()),
				Status:           models.MTOServiceItemStatusSubmitted,
				PickupPostalCode: &dofsitPostal,
				Reason:           &dofsitReason,
			},
		},
		{
			Model:    move,
			LinkOnly: true,
		},
		{
			Model:    hhgShipment,
			LinkOnly: true,
		},
		{
			Model: models.ReService{
				ID: uuid.FromStringOrNil("998beda7-e390-4a83-b15e-578a24326937"), // DOFSIT - Domestic Origin 1st Day SIT
			},
		},
	}, nil)

	customerContact1 := testdatagen.MakeMTOServiceItemCustomerContact(db, testdatagen.Assertions{
		MTOServiceItemCustomerContact: models.MTOServiceItemCustomerContact{
			ID:                         uuid.Must(uuid.NewV4()),
			Type:                       models.CustomerContactTypeFirst,
			DateOfContact:              time.Now().Add(time.Hour * 24),
			TimeMilitary:               "0400Z",
			FirstAvailableDeliveryDate: time.Now(),
		},
	})

	customerContact2 := testdatagen.MakeMTOServiceItemCustomerContact(db, testdatagen.Assertions{
		MTOServiceItemCustomerContact: models.MTOServiceItemCustomerContact{
			Type:                       models.CustomerContactTypeSecond,
			DateOfContact:              time.Now().Add(time.Hour * 48),
			TimeMilitary:               "1200Z",
			FirstAvailableDeliveryDate: time.Now().Add(time.Hour * 24),
		},
	})

	factory.BuildMTOServiceItem(db, []factory.Customization{
		{
			Model: models.MTOServiceItem{
				ID:               uuid.Must(uuid.NewV4()),
				Status:           models.MTOServiceItemStatusSubmitted,
				CustomerContacts: models.MTOServiceItemCustomerContacts{customerContact1, customerContact2},
			},
		},
		{
			Model:    move,
			LinkOnly: true,
		},
		{
			Model:    hhgShipment,
			LinkOnly: true,
		},
		{
			Model: models.ReService{
				ID: uuid.FromStringOrNil("d0561c49-e1a9-40b8-a739-3e639a9d77af"), // DDFSIT - Domestic Destination 1st Day SIT
			},
		},
	}, nil)

	serviceItemDCRT := testdatagen.MakeMTOServiceItemDomesticCrating(db, testdatagen.Assertions{
		MTOServiceItem: models.MTOServiceItem{
			ID:     uuid.Must(uuid.NewV4()),
			Status: models.MTOServiceItemStatusApproved,
		},
		Move:        move,
		MTOShipment: hhgShipment,
	})

	dcrtCost := unit.Cents(55555)
	factory.BuildPaymentServiceItem(db, []factory.Customization{
		{
			Model: models.PaymentServiceItem{
				PriceCents: &dcrtCost,
			},
		}, {
			Model:    paymentRequest,
			LinkOnly: true,
		}, {
			Model:    serviceItemDCRT,
			LinkOnly: true,
		},
	}, nil)

	ntsrServiceItemDLH := factory.BuildMTOServiceItem(db, []factory.Customization{
		{
			Model: models.MTOServiceItem{
				ID:     uuid.Must(uuid.NewV4()),
				Status: models.MTOServiceItemStatusApproved,
			},
		},
		{
			Model:    move,
			LinkOnly: true,
		},
		{
			Model:    ntsrShipment,
			LinkOnly: true,
		},
		{
			Model: models.ReService{
				ID: uuid.FromStringOrNil("8d600f25-1def-422d-b159-617c7d59156e"), // DLH - Domestic Linehaul
			},
		},
	}, nil)

	factory.BuildPaymentServiceItem(db, []factory.Customization{
		{
			Model: models.PaymentServiceItem{
				PriceCents: &dlhCost,
			},
		}, {
			Model:    paymentRequest,
			LinkOnly: true,
		}, {
			Model:    ntsrServiceItemDLH,
			LinkOnly: true,
		},
	}, nil)

	ntsrServiceItemFSC := factory.BuildMTOServiceItem(db, []factory.Customization{
		{
			Model: models.MTOServiceItem{
				ID:     uuid.Must(uuid.NewV4()),
				Status: models.MTOServiceItemStatusApproved,
			},
		},
		{
			Model:    move,
			LinkOnly: true,
		},
		{
			Model:    ntsrShipment,
			LinkOnly: true,
		},
		{
			Model: models.ReService{
				ID: uuid.FromStringOrNil("4780b30c-e846-437a-b39a-c499a6b09872"), // FSC - Fuel Surcharge
			},
		},
	}, nil)

	factory.BuildPaymentServiceItem(db, []factory.Customization{
		{
			Model: models.PaymentServiceItem{
				PriceCents: &fscCost,
			},
		}, {
			Model:    paymentRequest,
			LinkOnly: true,
		}, {
			Model:    ntsrServiceItemFSC,
			LinkOnly: true,
		},
	}, nil)

	ntsrServiceItemDOP := factory.BuildMTOServiceItem(db, []factory.Customization{
		{
			Model: models.MTOServiceItem{
				ID:     uuid.Must(uuid.NewV4()),
				Status: models.MTOServiceItemStatusApproved,
			},
		},
		{
			Model:    move,
			LinkOnly: true,
		},
		{
			Model:    ntsrShipment,
			LinkOnly: true,
		},
		{
			Model: models.ReService{
				ID: uuid.FromStringOrNil("2bc3e5cb-adef-46b1-bde9-55570bfdd43e"), // DOP - Domestic Origin Price
			},
		},
	}, nil)

	factory.BuildPaymentServiceItem(db, []factory.Customization{
		{
			Model: models.PaymentServiceItem{
				PriceCents: &dopCost,
			},
		}, {
			Model:    paymentRequest,
			LinkOnly: true,
		}, {
			Model:    ntsrServiceItemDOP,
			LinkOnly: true,
		},
	}, nil)

	ntsrServiceItemDDP := factory.BuildMTOServiceItem(db, []factory.Customization{
		{
			Model: models.MTOServiceItem{
				ID:     uuid.Must(uuid.NewV4()),
				Status: models.MTOServiceItemStatusApproved,
			},
		},
		{
			Model:    move,
			LinkOnly: true,
		},
		{
			Model:    ntsrShipment,
			LinkOnly: true,
		},
		{
			Model: models.ReService{
				ID: uuid.FromStringOrNil("50f1179a-3b72-4fa1-a951-fe5bcc70bd14"), // DDP - Domestic Destination Price
			},
		},
	}, nil)

	factory.BuildPaymentServiceItem(db, []factory.Customization{
		{
			Model: models.PaymentServiceItem{
				PriceCents: &ddpCost,
			},
		}, {
			Model:    paymentRequest,
			LinkOnly: true,
		}, {
			Model:    ntsrServiceItemDDP,
			LinkOnly: true,
		},
	}, nil)

	factory.BuildMTOServiceItem(db, []factory.Customization{
		{
			Model: models.MTOServiceItem{
				ID:     uuid.Must(uuid.NewV4()),
				Status: models.MTOServiceItemStatusSubmitted,
			},
		},
		{
			Model:    move,
			LinkOnly: true,
		},
		{
			Model:    ntsrShipment,
			LinkOnly: true,
		},
		{
			Model: models.ReService{
				ID: uuid.FromStringOrNil("15f01bc1-0754-4341-8e0f-25c8f04d5a77"), // DUPK - Domestic Unpacking
			},
		},
	}, nil)
}

func createHHGMoveWith2PaymentRequestsReviewedAllRejectedServiceItems(appCtx appcontext.AppContext, userUploader *uploader.UserUploader) {
	db := appCtx.DB()
	// Since we want to customize the Contractor ID for prime uploads, create the contractor here first
	// BuildMove and BuildPrimeUpload both use FetchOrBuildDefaultContractor
	factory.FetchOrBuildDefaultContractor(appCtx.DB(), []factory.Customization{
		{
			Model: models.Contractor{
				ID: primeContractorUUID, // Prime
			},
		},
	}, nil)
	/* Customer with two payment requests */
	orders7 := factory.BuildOrder(db, []factory.Customization{
		{
			Model: models.ServiceMember{
				ID:           uuid.FromStringOrNil("4e6e4023-b089-4614-a65a-ffffffffffff"),
				CacValidated: true,
			},
		},
		{
			Model: models.Order{
				ID: uuid.FromStringOrNil("f52f851e-91b8-4cb7-9f8a-ffffffffffff"),
			},
		},
		{
			Model: models.UserUpload{},
			ExtendedParams: &factory.UserUploadExtendedParams{
				UserUploader: userUploader,
				AppContext:   appCtx,
			},
		},
	}, nil)

	locatorID := "PAYREJ"
	mto7 := factory.BuildMove(db, []factory.Customization{
		{
			Model:    orders7,
			LinkOnly: true,
		},
		{
			Model: models.Move{
				ID:                 uuid.FromStringOrNil("99783f4d-ee83-4fc9-8e0c-ffffffffffff"),
				AvailableToPrimeAt: models.TimePointer(time.Now()),
				Status:             models.MoveStatusAPPROVED,
				Locator:            locatorID,
			},
		},
	}, nil)
	mtoShipmentHHG7 := factory.BuildMTOShipment(db, []factory.Customization{
		{
			Model: models.MTOShipment{
				ID:                   uuid.FromStringOrNil("baa00811-2381-433e-8a96-ffffffffffff"),
				PrimeEstimatedWeight: &estimatedWeight,
				PrimeActualWeight:    &actualWeight,
				ShipmentType:         models.MTOShipmentTypeHHG,
				ApprovedDate:         models.TimePointer(time.Now()),
				Status:               models.MTOShipmentStatusApproved,
			},
		},
		{
			Model:    mto7,
			LinkOnly: true,
		},
	}, nil)

	factory.BuildMTOAgent(db, []factory.Customization{
		{
			Model:    mtoShipmentHHG7,
			LinkOnly: true,
		},
		{
			Model: models.MTOAgent{
				ID:           uuid.FromStringOrNil("82036387-a113-4b45-a172-ffffffffffff"),
				FirstName:    models.StringPointer("Test"),
				LastName:     models.StringPointer("Agent"),
				Email:        models.StringPointer("test@test.email.com"),
				MTOAgentType: models.MTOAgentReleasing,
			},
		},
	}, nil)
	reviewedDate := time.Now()
	paymentRequest7 := factory.BuildPaymentRequest(db, []factory.Customization{
		{
			Model: models.PaymentRequest{
				ID:         uuid.FromStringOrNil("ea945ab7-099a-4819-82de-ffffffffffff"),
				IsFinal:    false,
				Status:     models.PaymentRequestStatusReviewedAllRejected,
				ReviewedAt: &reviewedDate,
			},
		},
		{
			Model:    mto7,
			LinkOnly: true,
		},
	}, nil)

	// for soft deleted proof of service docs
	factory.BuildPrimeUpload(appCtx.DB(), []factory.Customization{
		{
			Model:    paymentRequest7,
			LinkOnly: true,
		},
		{
			Model: models.PrimeUpload{
				ID: uuid.FromStringOrNil("18413213-0aaf-4eb1-8d7f-ffffffffffff"),
			},
		},
	}, []factory.Trait{factory.GetTraitPrimeUploadDeleted})

	serviceItemMS7 := factory.BuildMTOServiceItemBasic(db, []factory.Customization{
		{
			Model: models.MTOServiceItem{
				ID:     uuid.FromStringOrNil("923acbd4-5e65-4d62-aecc-ffffffffffff"),
				Status: models.MTOServiceItemStatusApproved,
			},
		},
		{
			Model:    mto7,
			LinkOnly: true,
		},
		{
			Model: models.ReService{
				ID: uuid.FromStringOrNil("1130e612-94eb-49a7-973d-72f33685e551"), // MS - Move Management
			},
		},
	}, nil)

	rejectionReason := "Just because."
	msCost := unit.Cents(10000)
	factory.BuildPaymentServiceItem(db, []factory.Customization{
		{
			Model: models.PaymentServiceItem{
				PriceCents:      &msCost,
				Status:          models.PaymentServiceItemStatusDenied,
				RejectionReason: &rejectionReason,
			},
		}, {
			Model:    paymentRequest7,
			LinkOnly: true,
		}, {
			Model:    serviceItemMS7,
			LinkOnly: true,
		},
	}, nil)

	serviceItemDLH7 := factory.BuildMTOServiceItem(db, []factory.Customization{
		{
			Model: models.MTOServiceItem{
				ID:     uuid.FromStringOrNil("aab8df9a-bbc9-4f26-a3ab-ffffffffffff"),
				Status: models.MTOServiceItemStatusApproved,
			},
		},
		{
			Model:    mto7,
			LinkOnly: true,
		},
		{
			Model: models.ReService{
				ID: uuid.FromStringOrNil("8d600f25-1def-422d-b159-617c7d59156e"), // DLH - Domestic Linehaul
			},
		},
	}, nil)

	dlhCost := unit.Cents(99999)
	factory.BuildPaymentServiceItem(db, []factory.Customization{
		{
			Model: models.PaymentServiceItem{
				PriceCents:      &dlhCost,
				Status:          models.PaymentServiceItemStatusDenied,
				RejectionReason: &rejectionReason,
			},
		}, {
			Model:    paymentRequest7,
			LinkOnly: true,
		}, {
			Model:    serviceItemDLH7,
			LinkOnly: true,
		},
	}, nil)

	additionalPaymentRequest7 := factory.BuildPaymentRequest(db, []factory.Customization{
		{
			Model: models.PaymentRequest{
				ID:              uuid.FromStringOrNil("540e2268-6899-4b67-828d-ffffffffffff"),
				IsFinal:         false,
				Status:          models.PaymentRequestStatusReviewedAllRejected,
				ReviewedAt:      &reviewedDate,
				RejectionReason: nil,
				SequenceNumber:  2,
			},
		},
		{
			Model:    mto7,
			LinkOnly: true,
		},
	}, nil)

	serviceItemCS7 := factory.BuildMTOServiceItemBasic(db, []factory.Customization{
		{
			Model: models.MTOServiceItem{
				ID:     uuid.FromStringOrNil("ab37c0a4-ad3f-44aa-b294-ffffffffffff"),
				Status: models.MTOServiceItemStatusApproved,
			},
		},
		{
			Model:    mto7,
			LinkOnly: true,
		},
		{
			Model: models.ReService{
				ID: uuid.FromStringOrNil("9dc919da-9b66-407b-9f17-05c0f03fcb50"), // CS - Counseling Services
			},
		},
	}, nil)

	csCost := unit.Cents(25000)

	factory.BuildPaymentServiceItem(db, []factory.Customization{
		{
			Model: models.PaymentServiceItem{
				PriceCents:      &csCost,
				Status:          models.PaymentServiceItemStatusDenied,
				RejectionReason: &rejectionReason,
			},
		}, {
			Model:    additionalPaymentRequest7,
			LinkOnly: true,
		}, {
			Model:    serviceItemCS7,
			LinkOnly: true,
		},
	}, nil)

	MTOShipment := factory.BuildMTOShipment(db, []factory.Customization{
		{
			Model: models.MTOShipment{
				ID:                   uuid.FromStringOrNil("475579d5-aaa4-4755-8c43-ffffffffffff"),
				PrimeEstimatedWeight: &estimatedWeight,
				PrimeActualWeight:    &actualWeight,
				ShipmentType:         models.MTOShipmentTypeHHG, // same as HHG for now
				ApprovedDate:         models.TimePointer(time.Now()),
				Status:               models.MTOShipmentStatusApproved,
			},
		},
		{
			Model:    mto7,
			LinkOnly: true,
		},
	}, nil)

	serviceItemFSC7 := factory.BuildMTOServiceItem(db, []factory.Customization{
		{
			Model: models.MTOServiceItem{
				ID:     uuid.FromStringOrNil("f23eeb02-66c7-43f5-ad9c-ffffffffffff"),
				Status: models.MTOServiceItemStatusApproved,
			},
		},
		{
			Model:    mto7,
			LinkOnly: true,
		},
		{
			Model:    MTOShipment,
			LinkOnly: true,
		},
		{
			Model: models.ReService{
				ID: uuid.FromStringOrNil("4780b30c-e846-437a-b39a-c499a6b09872"), // FSC - Fuel Surcharge
			},
		},
	}, nil)

	fscCost := unit.Cents(55555)

	factory.BuildPaymentServiceItem(db, []factory.Customization{
		{
			Model: models.PaymentServiceItem{
				PriceCents:      &fscCost,
				Status:          models.PaymentServiceItemStatusDenied,
				RejectionReason: &rejectionReason,
			},
		}, {
			Model:    additionalPaymentRequest7,
			LinkOnly: true,
		}, {
			Model:    serviceItemFSC7,
			LinkOnly: true,
		},
	}, nil)
}

func createTOO(appCtx appcontext.AppContext) {
	db := appCtx.DB()
	email := "too_role@office.mil"
	officeUser := models.OfficeUser{}
	officeUserExists, err := db.Where("email = $1", email).Exists(&officeUser)
	if err != nil {
		log.Panic(fmt.Errorf("failed to query OfficeUser in the DB: %w", err))
	}
	// no need to create
	if officeUserExists {
		return
	}

	/* A user with too role */
	tooRole := roles.Role{}
	err = db.Where("role_type = $1", roles.RoleTypeTOO).First(&tooRole)
	if err != nil {
		log.Panic(fmt.Errorf("failed to find RoleTypeTOO in the DB: %w", err))
	}

	tooUUID := uuid.Must(uuid.FromString("dcf86235-53d3-43dd-8ee8-54212ae3078f"))
	oktaID := uuid.Must(uuid.NewV4())
	factory.BuildUser(db, []factory.Customization{
		{
			Model: models.User{
				ID:        tooUUID,
				OktaID:    oktaID.String(),
				OktaEmail: email,
				Active:    true,
				Roles:     []roles.Role{tooRole},
			}},
	}, nil)
	factory.BuildOfficeUser(db, []factory.Customization{
		{
			Model: models.OfficeUser{
				ID:     uuid.FromStringOrNil("144503a6-485c-463e-b943-d3c3bad11b09"),
				Email:  email,
				Active: true,
				UserID: &tooUUID,
			},
		},
	}, nil)
}

func createTIO(appCtx appcontext.AppContext) {
	db := appCtx.DB()
	email := "tio_role@office.mil"
	officeUser := models.OfficeUser{}
	officeUserExists, err := db.Where("email = $1", email).Exists(&officeUser)
	if err != nil {
		log.Panic(fmt.Errorf("failed to query OfficeUser in the DB: %w", err))
	}
	// no need to create
	if officeUserExists {
		return
	}

	/* A user with tio role */
	tioRole := roles.Role{}
	err = db.Where("role_type = $1", roles.RoleTypeTIO).First(&tioRole)
	if err != nil {
		log.Panic(fmt.Errorf("failed to find RoleTypeTIO in the DB: %w", err))
	}

	tioUUID := uuid.Must(uuid.FromString("3b2cc1b0-31a2-4d1b-874f-0591f9127374"))
	oktaID := uuid.Must(uuid.NewV4())
	factory.BuildUser(db, []factory.Customization{
		{
			Model: models.User{
				ID:        tioUUID,
				OktaID:    oktaID.String(),
				OktaEmail: email,
				Active:    true,
				Roles:     []roles.Role{tioRole},
			}},
	}, nil)
	factory.BuildOfficeUser(db, []factory.Customization{
		{
			Model: models.OfficeUser{
				ID:     uuid.FromStringOrNil("f1828a35-43fd-42be-8b23-af4d9d51f0f3"),
				Email:  email,
				Active: true,
				UserID: &tioUUID,
			},
		},
	}, nil)
}

func createServicesCounselor(appCtx appcontext.AppContext) {
	db := appCtx.DB()
	email := "services_counselor_role@office.mil"
	officeUser := models.OfficeUser{}
	officeUserExists, err := db.Where("email = $1", email).Exists(&officeUser)
	if err != nil {
		log.Panic(fmt.Errorf("failed to query OfficeUser in the DB: %w", err))
	}
	// no need to create
	if officeUserExists {
		return
	}

	/* A user with services counselor role */
	servicesCounselorRole := roles.Role{}
	err = db.Where("role_type = $1", roles.RoleTypeServicesCounselor).First(&servicesCounselorRole)
	if err != nil {
		log.Panic(fmt.Errorf("failed to find RoleTypeServicesCounselor in the DB: %w", err))
	}

	servicesCounselorUUID := uuid.Must(uuid.FromString("a6c8663f-998f-4626-a978-ad60da2476ec"))
	oktaID := uuid.Must(uuid.NewV4())
	factory.BuildUser(db, []factory.Customization{
		{
			Model: models.User{
				ID:        servicesCounselorUUID,
				OktaID:    oktaID.String(),
				OktaEmail: email,
				Active:    true,
				Roles:     []roles.Role{servicesCounselorRole},
			}},
	}, nil)
	factory.BuildOfficeUser(db, []factory.Customization{
		{
			Model: models.OfficeUser{
				ID:     uuid.FromStringOrNil("c70d9a38-4bff-4d37-8dcc-456f317d7935"),
				Email:  email,
				Active: true,
				UserID: &servicesCounselorUUID,
			},
		},
	}, nil)
}

func createQae(appCtx appcontext.AppContext) {
	db := appCtx.DB()
	email := "qae_role@office.mil"
	officeUser := models.OfficeUser{}
	officeUserExists, err := db.Where("email = $1", email).Exists(&officeUser)
	if err != nil {
		log.Panic(fmt.Errorf("failed to query OfficeUser in the DB: %w", err))
	}
	// no need to create
	if officeUserExists {
		return
	}

	/* A user with tio role */
	qaeRole := roles.Role{}
	err = db.Where("role_type = $1", roles.RoleTypeQae).First(&qaeRole)
	if err != nil {
		log.Panic(fmt.Errorf("failed to find RoleTypeQae in the DB: %w", err))
	}

	qaeUUID := uuid.Must(uuid.FromString("8dbf1648-7527-4a92-b4eb-524edb703982"))
	oktaID := uuid.Must(uuid.NewV4())
	factory.BuildUser(db, []factory.Customization{
		{
			Model: models.User{
				ID:        qaeUUID,
				OktaID:    oktaID.String(),
				OktaEmail: email,
				Active:    true,
				Roles:     []roles.Role{qaeRole},
			}},
	}, nil)
	factory.BuildOfficeUser(db, []factory.Customization{
		{
			Model: models.OfficeUser{
				ID:     uuid.FromStringOrNil("ef4f6d1f-4ac3-4159-a364-5403e7d958ff"),
				Email:  email,
				Active: true,
				UserID: &qaeUUID,
			},
		},
	}, nil)
}

func createCustomerServiceRepresentative(appCtx appcontext.AppContext) {
	db := appCtx.DB()
	email := "customer_service_representative_role@office.mil"
	officeUser := models.OfficeUser{}
	officeUserExists, err := db.Where("email = $1", email).Exists(&officeUser)
	if err != nil {
		log.Panic(fmt.Errorf("failed to query OfficeUser in the DB: %w", err))
	}
	// no need to create
	if officeUserExists {
		return
	}

	/* A user with RoleTypeCustomerServiceRepresentative role */
	customerServiceRepresentativeRole := roles.Role{}
	err = db.Where("role_type = $1", roles.RoleTypeCustomerServiceRepresentative).First(&customerServiceRepresentativeRole)
	if err != nil {
		log.Panic(fmt.Errorf("failed to find RoleTypeCustomerServiceRepresentative in the DB: %w", err))
	}

	csrUUID := uuid.Must(uuid.FromString("72432922-BF2E-45DE-8837-1A458F5D1011"))
	oktaID := uuid.Must(uuid.NewV4())
	factory.BuildUser(db, []factory.Customization{
		{
			Model: models.User{
				ID:        csrUUID,
				OktaID:    oktaID.String(),
				OktaEmail: email,
				Active:    true,
				Roles:     []roles.Role{customerServiceRepresentativeRole},
			}},
	}, nil)
	factory.BuildOfficeUser(db, []factory.Customization{
		{
			Model: models.OfficeUser{
				ID:     uuid.FromStringOrNil("4B8C0AD8-337A-407A-9E49-074D466F837A"),
				Email:  email,
				Active: true,
				UserID: &csrUUID,
			},
		},
	}, nil)
}

func createTXO(appCtx appcontext.AppContext) {
	db := appCtx.DB()
	/* A user with both too and tio roles */
	email := "too_tio_role@office.mil"
	officeUser := models.OfficeUser{}
	officeUserExists, err := db.Where("email = $1", email).Exists(&officeUser)
	if err != nil {
		log.Panic(fmt.Errorf("failed to query OfficeUser in the DB: %w", err))
	}
	// no need to create
	if officeUserExists {
		return
	}

	tooRole := roles.Role{}
	err = db.Where("role_type = $1", roles.RoleTypeTOO).First(&tooRole)
	if err != nil {
		log.Panic(fmt.Errorf("failed to find RoleTypeTOO in the DB: %w", err))
	}

	tioRole := roles.Role{}
	err = db.Where("role_type = $1", roles.RoleTypeTIO).First(&tioRole)
	if err != nil {
		log.Panic(fmt.Errorf("failed to find RoleTypeTIO in the DB: %w", err))
	}

	tooTioUUID := uuid.Must(uuid.FromString("9bda91d2-7a0c-4de1-ae02-b8cf8b4b858b"))
	oktaID := uuid.Must(uuid.NewV4())
	user := factory.BuildUser(db, []factory.Customization{
		{
			Model: models.User{
				ID:        tooTioUUID,
				OktaID:    oktaID.String(),
				OktaEmail: email,
				Active:    true,
				Roles:     []roles.Role{tooRole, tioRole},
			}},
	}, nil)
	factory.BuildOfficeUser(db, []factory.Customization{
		{
			Model: models.OfficeUser{
				ID:     uuid.FromStringOrNil("dce86235-53d3-43dd-8ee8-54212ae3078f"),
				Email:  email,
				Active: true,
				UserID: &tooTioUUID,
			},
		},
	}, nil)
	factory.BuildServiceMember(db, []factory.Customization{
		{
			Model:    user,
			LinkOnly: true,
		},
	}, nil)
}

func createTXOUSMC(appCtx appcontext.AppContext) {
	db := appCtx.DB()
	emailUSMC := "too_tio_role_usmc@office.mil"
	officeUser := models.OfficeUser{}
	officeUserExists, err := db.Where("email = $1", emailUSMC).Exists(&officeUser)
	if err != nil {
		log.Panic(fmt.Errorf("failed to query OfficeUser in the DB: %w", err))
	}
	// no need to create
	if officeUserExists {
		return
	}

	// Makes user with both too and tio role with USMC gbloc
	tooRole := roles.Role{}
	err = db.Where("role_type = $1", roles.RoleTypeTOO).First(&tooRole)
	if err != nil {
		log.Panic(fmt.Errorf("failed to find RoleTypeTOO in the DB: %w", err))
	}

	tioRole := roles.Role{}
	err = db.Where("role_type = $1", roles.RoleTypeTIO).First(&tioRole)
	if err != nil {
		log.Panic(fmt.Errorf("failed to find RoleTypeTIO in the DB: %w", err))
	}

	transportationOfficeUSMC := models.TransportationOffice{}
	err = db.Where("id = $1", "ccf50409-9d03-4cac-a931-580649f1647a").First(&transportationOfficeUSMC)
	if err != nil {
		log.Panic(fmt.Errorf("failed to find transportation office USMC in the DB: %w", err))
	}

	// Makes user with both too and tio role with USMC gbloc

	tooTioWithUsmcUUID := uuid.Must(uuid.FromString("9bda91d2-7a0c-4de1-ae02-bbbbbbbbbbbb"))
	oktaWithUsmcID := uuid.Must(uuid.NewV4())
	factory.BuildUser(appCtx.DB(), []factory.Customization{
		{
			Model: models.User{
				ID:        tooTioWithUsmcUUID,
				OktaID:    oktaWithUsmcID.String(),
				OktaEmail: emailUSMC,
				Active:    true,
				Roles:     []roles.Role{tooRole, tioRole},
			}},
	}, nil)
	factory.BuildOfficeUser(db, []factory.Customization{
		{
			Model: models.OfficeUser{
				ID:     uuid.FromStringOrNil("dce86235-53d3-43dd-8ee8-bbbbbbbbbbbb"),
				Email:  emailUSMC,
				Active: true,
				UserID: &tooTioWithUsmcUUID,
			},
		},
		{
			Model:    transportationOfficeUSMC,
			LinkOnly: true,
		},
	}, nil)
}

func createTXOServicesCounselor(appCtx appcontext.AppContext) {
	db := appCtx.DB()
	/* A user with both too, tio, and services counselor roles */
	email := "too_tio_services_counselor_role@office.mil"
	officeUser := models.OfficeUser{}
	officeUserExists, err := db.Where("email = $1", email).Exists(&officeUser)
	if err != nil {
		log.Panic(fmt.Errorf("failed to query OfficeUser in the DB: %w", err))
	}
	// no need to create
	if officeUserExists {
		return
	}

	officeUserRoleTypes := []roles.RoleType{roles.RoleTypeTOO, roles.RoleTypeTIO, roles.RoleTypeServicesCounselor}
	var userRoles roles.Roles
	err = db.Where("role_type IN (?)", officeUserRoleTypes).All(&userRoles)
	if err != nil {
		log.Panic(fmt.Errorf("failed to find office user RoleType in the DB: %w", err))
	}

	tooTioServicesUUID := uuid.Must(uuid.FromString("8d78c849-0853-4eb8-a7a7-73055db7a6a8"))
	oktaID := uuid.Must(uuid.NewV4())

	// Make a user
	factory.BuildUser(db, []factory.Customization{
		{
			Model: models.User{
				ID:        tooTioServicesUUID,
				OktaID:    oktaID.String(),
				OktaEmail: email,
				Active:    true,
				Roles:     userRoles,
			}},
	}, nil)

	// Make an office user associated with the previously created user
	factory.BuildOfficeUser(db, []factory.Customization{
		{
			Model: models.OfficeUser{
				ID:     uuid.FromStringOrNil("f3503012-e17a-4136-aa3c-508ee3b1962f"),
				Email:  email,
				Active: true,
				UserID: &tooTioServicesUUID,
			},
		},
	}, nil)
}

func createTXOServicesUSMCCounselor(appCtx appcontext.AppContext) {
	db := appCtx.DB()
	emailUSMC := "too_tio_services_counselor_role_usmc@office.mil"
	officeUser := models.OfficeUser{}
	officeUserExists, err := db.Where("email = $1", emailUSMC).Exists(&officeUser)
	if err != nil {
		log.Panic(fmt.Errorf("failed to query OfficeUser in the DB: %w", err))
	}
	// no need to create
	if officeUserExists {
		return
	}

	/* A user with both too, tio, and services counselor roles */
	officeUserRoleTypes := []roles.RoleType{roles.RoleTypeTOO, roles.RoleTypeTIO, roles.RoleTypeServicesCounselor}
	var userRoles roles.Roles
	err = db.Where("role_type IN (?)", officeUserRoleTypes).All(&userRoles)
	if err != nil {
		log.Panic(fmt.Errorf("failed to find office user RoleType in the DB: %w", err))
	}

	// Makes user with too, tio, services counselor role with USMC gbloc
	transportationOfficeUSMC := models.TransportationOffice{}
	err = db.Where("id = $1", "ccf50409-9d03-4cac-a931-580649f1647a").First(&transportationOfficeUSMC)
	if err != nil {
		log.Panic(fmt.Errorf("failed to find transportation office USMC in the DB: %w", err))
	}
	tooTioServicesWithUsmcUUID := uuid.Must(uuid.FromString("9aae1a83-6515-4c1d-84e8-f7b53dc3d5fc"))
	oktaWithUsmcID := uuid.Must(uuid.NewV4())

	// Makes a user with all office roles that is associated with USMC
	factory.BuildUser(db, []factory.Customization{
		{
			Model: models.User{
				ID:        tooTioServicesWithUsmcUUID,
				OktaID:    oktaWithUsmcID.String(),
				OktaEmail: emailUSMC,
				Active:    true,
				Roles:     userRoles,
			}},
	}, nil)

	// Makes an office user with the previously created user
	factory.BuildOfficeUser(db, []factory.Customization{
		{
			Model: models.OfficeUser{
				ID:     uuid.FromStringOrNil("b23005d6-60ea-469f-91ab-a7daf4c686f5"),
				Email:  emailUSMC,
				Active: true,
				UserID: &tooTioServicesWithUsmcUUID,
			},
		},
		{
			Model:    transportationOfficeUSMC,
			LinkOnly: true,
		},
	}, nil)
}

func createServicesCounselorForCloseoutWithGbloc(appCtx appcontext.AppContext, userID uuid.UUID, email string, gbloc string) {
	db := appCtx.DB()
	officeUser := models.OfficeUser{}
	officeUserExists, err := db.Where("email = $1", email).Exists(&officeUser)
	if err != nil {
		log.Panic(fmt.Errorf("failed to query OfficeUser in the DB: %w", err))
	}
	// no need to create
	if officeUserExists {
		return
	}

	servicesCounselorRole := roles.Role{}
	err = db.Where("role_type = $1", roles.RoleTypeServicesCounselor).First(&servicesCounselorRole)
	if err != nil {
		log.Panic(fmt.Errorf("failed to find RoleTypeServicesCounselor in the DB: %w", err))
	}

	oktaID := uuid.Must(uuid.NewV4())

	factory.BuildOfficeUserWithRoles(appCtx.DB(), []factory.Customization{
		{
			Model: models.OfficeUser{
				Email:  email,
				Active: true,
			},
		},
		{
			Model: models.User{
				ID:        userID,
				OktaID:    oktaID.String(),
				OktaEmail: email,
				Active:    true,
			},
		},
		{
			Model: models.TransportationOffice{
				Gbloc: gbloc,
			},
		},
	}, []roles.RoleType{roles.RoleTypeServicesCounselor})
}

func createPrimeUser(appCtx appcontext.AppContext) models.User {
	db := appCtx.DB()
	/* A user with the prime role */

	var userRole roles.Role
	err := db.Where("role_type = (?)", roles.RoleTypePrime).First(&userRole)
	if err != nil {
		log.Panic(fmt.Errorf("failed to find prime user RoleType in the DB: %w", err))
	}

	userUUID := uuid.Must(uuid.FromString("3ce06fa9-590a-48e5-9e30-6ad1e82b528c"))
	oktaID := uuid.Must(uuid.NewV4())
	email := "prime_role@office.mil"

	// Make a user
	primeUser := factory.BuildUser(db, []factory.Customization{
		{
			Model: models.User{
				ID:        userUUID,
				OktaID:    oktaID.String(),
				OktaEmail: email,
			},
		},
	}, []factory.Trait{factory.GetTraitPrimeUser})
	return primeUser
}

func createDevClientCertForUser(appCtx appcontext.AppContext, user models.User) {
	devlocalCert := factory.FetchOrBuildDevlocalClientCert(appCtx.DB())
	devlocalCert.UserID = user.ID
	testdatagen.MustSave(appCtx.DB(), &devlocalCert)
}

func createHHGMoveWithReweigh(appCtx appcontext.AppContext, userUploader *uploader.UserUploader) {
	db := appCtx.DB()
	filterFile := &[]string{"150Kb.png"}
	serviceMember := makeServiceMember(appCtx)
	orders := makeOrdersForServiceMember(appCtx, serviceMember, userUploader, filterFile)
	move := makeMoveForOrders(appCtx, orders, "REWAYD", models.MoveStatusAPPROVALSREQUESTED)
	move.TIORemarks = &tioRemarks
	testdatagen.MustSave(db, &move)
	reweighedWeight := unit.Pound(800)
	testdatagen.MakeReweigh(db, testdatagen.Assertions{
		UserUploader: userUploader,
		MTOShipment: models.MTOShipment{
			MoveTaskOrderID: move.ID,
			MoveTaskOrder:   move,
		},
		Reweigh: models.Reweigh{
			Weight: &reweighedWeight,
		},
	})
	testdatagen.MakeReweigh(db, testdatagen.Assertions{UserUploader: userUploader})
}

func createHHGMoveWithBillableWeights(appCtx appcontext.AppContext, userUploader *uploader.UserUploader, primeUploader *uploader.PrimeUploader) {
	db := appCtx.DB()
	filterFile := &[]string{"150Kb.png"}
	serviceMember := makeServiceMember(appCtx)
	orders := makeOrdersForServiceMember(appCtx, serviceMember, userUploader, filterFile)
	makeAmendedOrders(appCtx, orders, userUploader, &[]string{"small.pdf"})
	move := makeMoveForOrders(appCtx, orders, "BILWEI", models.MoveStatusAPPROVALSREQUESTED)
	shipment := makeShipmentForMove(appCtx, move, models.MTOShipmentStatusApproved)
	paymentRequestID := uuid.Must(uuid.FromString("6cd95b06-fef3-11eb-9a03-0242ac130003"))
	makePaymentRequestForShipment(appCtx, move, shipment, primeUploader, filterFile, paymentRequestID, models.PaymentRequestStatusPending)
	testdatagen.MakeReweighForShipment(db, testdatagen.Assertions{UserUploader: userUploader}, shipment, unit.Pound(5000))
}

// creates a mix of shipments statuses with estimated, actual, and reweigh weights for testing the MTO page
func createReweighWithMixedShipmentStatuses(appCtx appcontext.AppContext, userUploader *uploader.UserUploader) {
	db := appCtx.DB()
	filterFile := &[]string{"150Kb.png"}
	serviceMember := makeServiceMember(appCtx)
	orders := makeOrdersForServiceMember(appCtx, serviceMember, userUploader, filterFile)
	move := makeMoveForOrders(appCtx, orders, "WTSTAT", models.MoveStatusAPPROVALSREQUESTED)

	// shipment is not yet approved so will be excluded from MTO weight calculations
	factory.BuildMTOShipment(db, []factory.Customization{
		{
			Model: models.MTOShipment{
				Status: models.MTOShipmentStatusSubmitted,
			},
		},
		{
			Model:    move,
			LinkOnly: true,
		},
	}, nil)

	divertedEstimated := unit.Pound(5000)
	divertedActual := unit.Pound(6000)
	// shipment was diverted so will have weights values already
	divertedShipment := factory.BuildMTOShipment(db, []factory.Customization{
		{
			Model: models.MTOShipment{
				Status:               models.MTOShipmentStatusSubmitted,
				Diversion:            true,
				PrimeEstimatedWeight: &divertedEstimated,
				PrimeActualWeight:    &divertedActual,
			},
		},
		{
			Model:    move,
			LinkOnly: true,
		},
	}, nil)
	diveretedReweigh := unit.Pound(5500)
	testdatagen.MakeReweigh(db, testdatagen.Assertions{
		MTOShipment: divertedShipment,
		Reweigh: models.Reweigh{
			Weight: &diveretedReweigh,
		},
	})

	canceledEstimated := unit.Pound(5000)
	canceledActual := unit.Pound(6000)
	canceledReweigh := unit.Pound(5500)
	// cancelled shipment will still appear on MTO page but will not be included in weight calculations
	canceledShipment := factory.BuildMTOShipment(db, []factory.Customization{
		{
			Model: models.MTOShipment{
				Status:               models.MTOShipmentStatusCanceled,
				PrimeEstimatedWeight: &canceledEstimated,
				PrimeActualWeight:    &canceledActual,
			},
		},
		{
			Model:    move,
			LinkOnly: true,
		},
	}, nil)
	testdatagen.MakeReweigh(db, testdatagen.Assertions{
		MTOShipment: canceledShipment,
		Reweigh: models.Reweigh{
			Weight: &canceledReweigh,
		},
	})

	approvedEstimated := unit.Pound(1000)
	approvedActual := unit.Pound(1500)
	approvedReweigh := unit.Pound(1250)
	approvedShipment := factory.BuildMTOShipment(db, []factory.Customization{
		{
			Model: models.MTOShipment{
				Status:               models.MTOShipmentStatusApproved,
				PrimeEstimatedWeight: &approvedEstimated,
				PrimeActualWeight:    &approvedActual,
			},
		},
		{
			Model:    move,
			LinkOnly: true,
		},
	}, nil)
	testdatagen.MakeReweigh(db, testdatagen.Assertions{
		MTOShipment: approvedShipment,
		Reweigh: models.Reweigh{
			Weight: &approvedReweigh,
		},
	})

	approvedReweighRequestedEstimated := unit.Pound(1000)
	approvedReweighRequestedActual := unit.Pound(1500)
	approvedReweighRequestedShipment := factory.BuildMTOShipment(db, []factory.Customization{
		{
			Model: models.MTOShipment{
				Status:               models.MTOShipmentStatusApproved,
				PrimeEstimatedWeight: &approvedReweighRequestedEstimated,
				PrimeActualWeight:    &approvedReweighRequestedActual,
			},
		},
		{
			Model:    move,
			LinkOnly: true,
		},
	}, nil)
	testdatagen.MakeReweigh(db, testdatagen.Assertions{
		MTOShipment: approvedReweighRequestedShipment,
	})

	divRequestedEstimated := unit.Pound(1000)
	divRequestedActual := unit.Pound(1500)
	divRequestedReweigh := unit.Pound(1750)
	divRequestedShipment := factory.BuildMTOShipment(db, []factory.Customization{
		{
			Model: models.MTOShipment{
				Status:               models.MTOShipmentStatusDiversionRequested,
				PrimeEstimatedWeight: &divRequestedEstimated,
				PrimeActualWeight:    &divRequestedActual,
			},
		},
		{
			Model:    move,
			LinkOnly: true,
		},
	}, nil)
	testdatagen.MakeReweigh(db, testdatagen.Assertions{
		MTOShipment: divRequestedShipment,
		Reweigh: models.Reweigh{
			Weight: &divRequestedReweigh,
		},
	})

	cancellationRequestedEstimated := unit.Pound(1000)
	cancellationRequestedActual := unit.Pound(1500)
	cancellationRequestedReweigh := unit.Pound(1250)
	cancellationRequestedShipment := factory.BuildMTOShipment(db, []factory.Customization{
		{
			Model: models.MTOShipment{
				Status:               models.MTOShipmentStatusCancellationRequested,
				PrimeEstimatedWeight: &cancellationRequestedEstimated,
				PrimeActualWeight:    &cancellationRequestedActual,
			},
		},
		{
			Model:    move,
			LinkOnly: true,
		},
	}, nil)
	testdatagen.MakeReweigh(db, testdatagen.Assertions{
		MTOShipment: cancellationRequestedShipment,
		Reweigh: models.Reweigh{
			Weight: &cancellationRequestedReweigh,
		},
	})
}

func createReweighWithMultipleShipments(appCtx appcontext.AppContext, userUploader *uploader.UserUploader, primeUploader *uploader.PrimeUploader, moveRouter services.MoveRouter) {
	db := appCtx.DB()
	filterFile := &[]string{"150Kb.png"}
	serviceMember := makeServiceMember(appCtx)
	serviceMember.FirstName = models.StringPointer("MultipleShipments")
	serviceMember.LastName = models.StringPointer("Reweighs")
	orders := makeOrdersForServiceMember(appCtx, serviceMember, userUploader, filterFile)
	move := makeMoveForOrders(appCtx, orders, "MULTRW", models.MoveStatusDRAFT)
	move.TIORemarks = &tioRemarks

	estimatedHHGWeight := unit.Pound(1400)
	actualHHGWeight := unit.Pound(3000)
	now := time.Now()
	factory.BuildMTOShipment(db, []factory.Customization{
		{
			Model: models.MTOShipment{
				ID:                   uuid.FromStringOrNil("5b72c64e-ffad-11eb-9a03-0242ac130003"),
				PrimeEstimatedWeight: &estimatedHHGWeight,
				PrimeActualWeight:    &actualHHGWeight,
				ShipmentType:         models.MTOShipmentTypeHHG,
				ApprovedDate:         &now,
				Status:               models.MTOShipmentStatusApproved,
			},
		},
		{
			Model:    move,
			LinkOnly: true,
		},
	}, nil)

	shipmentWithMissingReweigh := factory.BuildMTOShipment(db, []factory.Customization{
		{
			Model: models.MTOShipment{
				ID:                   uuid.FromStringOrNil("6192766e-ffad-11eb-9a03-0242ac130003"),
				PrimeEstimatedWeight: &estimatedHHGWeight,
				PrimeActualWeight:    &actualHHGWeight,
				ShipmentType:         models.MTOShipmentTypeHHG,
				ApprovedDate:         &now,
				Status:               models.MTOShipmentStatusApproved,
				CounselorRemarks:     models.StringPointer("Please handle with care"),
			},
		},
		{
			Model:    move,
			LinkOnly: true,
		},
	}, nil)
	testdatagen.MakeReweighWithNoWeightForShipment(db, testdatagen.Assertions{UserUploader: userUploader}, shipmentWithMissingReweigh)

	shipment := factory.BuildMTOShipment(db, []factory.Customization{
		{
			Model: models.MTOShipment{
				PrimeEstimatedWeight: &estimatedHHGWeight,
				PrimeActualWeight:    &actualHHGWeight,
				ShipmentType:         models.MTOShipmentTypeHHG,
				ApprovedDate:         &now,
				Status:               models.MTOShipmentStatusApproved,
			},
		},
		{
			Model:    move,
			LinkOnly: true,
		},
	}, nil)
	testdatagen.MakeReweighForShipment(db, testdatagen.Assertions{UserUploader: userUploader}, shipment, unit.Pound(5000))

	shipmentForReweigh := factory.BuildMTOShipment(db, []factory.Customization{
		{
			Model: models.MTOShipment{
				PrimeEstimatedWeight: &estimatedHHGWeight,
				PrimeActualWeight:    &actualHHGWeight,
				ShipmentType:         models.MTOShipmentTypeHHG,
				ApprovedDate:         &now,
				Status:               models.MTOShipmentStatusApproved,
			},
		},
		{
			Model:    move,
			LinkOnly: true,
		},
	}, nil)
	testdatagen.MakeReweighForShipment(db, testdatagen.Assertions{UserUploader: userUploader}, shipmentForReweigh, unit.Pound(1541))
	newSignedCertification := factory.BuildSignedCertification(nil, []factory.Customization{
		{
			Model:    move,
			LinkOnly: true,
		},
	}, nil)
	err := moveRouter.Submit(appCtx, &move, &newSignedCertification)
	if err != nil {
		log.Panic(err)
	}
	verrs, err := models.SaveMoveDependencies(db, &move)
	if err != nil || verrs.HasAny() {
		log.Panic(fmt.Errorf("failed to save move and dependencies: %w", err))
	}
	err = moveRouter.Approve(appCtx, &move)
	if err != nil {
		log.Panic(err)
	}
	move.AvailableToPrimeAt = &now
	err = db.Save(&move)
	if err != nil {
		log.Panic(err)
	}

	paymentRequestID := uuid.Must(uuid.FromString("78a475d6-ffb8-11eb-9a03-0242ac130003"))
	makePaymentRequestForShipment(appCtx, move, shipment, primeUploader, filterFile, paymentRequestID, models.PaymentRequestStatusPending)
	testdatagen.MakeReweighForShipment(db, testdatagen.Assertions{UserUploader: userUploader}, shipment, unit.Pound(5000))
}

func createReweighWithShipmentMissingReweigh(appCtx appcontext.AppContext, userUploader *uploader.UserUploader, primeUploader *uploader.PrimeUploader, moveRouter services.MoveRouter) {
	db := appCtx.DB()
	filterFile := &[]string{"150Kb.png"}
	serviceMember := makeServiceMember(appCtx)
	orders := makeOrdersForServiceMember(appCtx, serviceMember, userUploader, filterFile)
	move := makeMoveForOrders(appCtx, orders, "MISHRW", models.MoveStatusDRAFT)
	move.TIORemarks = &tioRemarks

	estimatedHHGWeight := unit.Pound(1400)
	actualHHGWeight := unit.Pound(6000)
	now := time.Now()
	shipment := factory.BuildMTOShipment(db, []factory.Customization{
		{
			Model: models.MTOShipment{
				PrimeEstimatedWeight: &estimatedHHGWeight,
				PrimeActualWeight:    &actualHHGWeight,
				ShipmentType:         models.MTOShipmentTypeHHG,
				ApprovedDate:         &now,
				Status:               models.MTOShipmentStatusApproved,
			},
		},
		{
			Model:    move,
			LinkOnly: true,
		},
	}, nil)
	newSignedCertification := factory.BuildSignedCertification(nil, []factory.Customization{
		{
			Model:    move,
			LinkOnly: true,
		},
	}, nil)
	err := moveRouter.Submit(appCtx, &move, &newSignedCertification)
	if err != nil {
		log.Panic(err)
	}
	verrs, err := models.SaveMoveDependencies(db, &move)
	if err != nil || verrs.HasAny() {
		log.Panic(fmt.Errorf("failed to save move and dependencies: %w", err))
	}
	err = moveRouter.Approve(appCtx, &move)
	if err != nil {
		log.Panic(err)
	}
	move.AvailableToPrimeAt = &now
	err = db.Save(&move)
	if err != nil {
		log.Panic(err)
	}

	paymentRequestID := uuid.Must(uuid.FromString("4a1b0048-ffe7-11eb-9a03-0242ac130003"))
	makePaymentRequestForShipment(appCtx, move, shipment, primeUploader, filterFile, paymentRequestID, models.PaymentRequestStatusPending)
	testdatagen.MakeReweighWithNoWeightForShipment(db, testdatagen.Assertions{UserUploader: userUploader}, shipment)
}

func createReweighWithShipmentMaxBillableWeightExceeded(appCtx appcontext.AppContext, userUploader *uploader.UserUploader, primeUploader *uploader.PrimeUploader, moveRouter services.MoveRouter) {
	db := appCtx.DB()
	filterFile := &[]string{"150Kb.png"}
	serviceMember := makeServiceMember(appCtx)
	orders := makeOrdersForServiceMember(appCtx, serviceMember, userUploader, filterFile)
	move := makeMoveForOrders(appCtx, orders, "MAXCED", models.MoveStatusDRAFT)
	move.TIORemarks = &tioRemarks

	estimatedHHGWeight := unit.Pound(1400)
	actualHHGWeight := unit.Pound(8900)
	now := time.Now()
	shipment := factory.BuildMTOShipment(db, []factory.Customization{
		{
			Model: models.MTOShipment{
				PrimeEstimatedWeight: &estimatedHHGWeight,
				PrimeActualWeight:    &actualHHGWeight,
				ShipmentType:         models.MTOShipmentTypeHHG,
				ApprovedDate:         &now,
				Status:               models.MTOShipmentStatusApproved,
			},
		},
		{
			Model:    move,
			LinkOnly: true,
		},
	}, nil)
	newSignedCertification := factory.BuildSignedCertification(nil, []factory.Customization{
		{
			Model:    move,
			LinkOnly: true,
		},
	}, nil)
	err := moveRouter.Submit(appCtx, &move, &newSignedCertification)
	if err != nil {
		log.Panic(err)
	}
	verrs, err := models.SaveMoveDependencies(db, &move)
	if err != nil || verrs.HasAny() {
		log.Panic(fmt.Errorf("failed to save move and dependencies: %w", err))
	}
	err = moveRouter.Approve(appCtx, &move)
	if err != nil {
		log.Panic(err)
	}
	move.AvailableToPrimeAt = &now
	err = db.Save(&move)
	if err != nil {
		log.Panic(err)
	}

	paymentRequestID := uuid.Must(uuid.FromString("096496b0-ffea-11eb-9a03-0242ac130003"))
	makePaymentRequestForShipment(appCtx, move, shipment, primeUploader, filterFile, paymentRequestID, models.PaymentRequestStatusPending)
	testdatagen.MakeReweighForShipment(db, testdatagen.Assertions{UserUploader: userUploader}, shipment, unit.Pound(123456))
}

func createReweighWithShipmentNoEstimatedWeight(appCtx appcontext.AppContext, userUploader *uploader.UserUploader, primeUploader *uploader.PrimeUploader, moveRouter services.MoveRouter) {
	db := appCtx.DB()
	filterFile := &[]string{"150Kb.png"}
	serviceMember := makeServiceMember(appCtx)
	orders := makeOrdersForServiceMember(appCtx, serviceMember, userUploader, filterFile)
	move := makeMoveForOrders(appCtx, orders, "NOESTW", models.MoveStatusDRAFT)
	move.TIORemarks = &tioRemarks

	actualHHGWeight := unit.Pound(6000)
	now := time.Now()
	shipment := factory.BuildMTOShipment(db, []factory.Customization{
		{
			Model: models.MTOShipment{
				PrimeActualWeight: &actualHHGWeight,
				ShipmentType:      models.MTOShipmentTypeHHG,
				ApprovedDate:      &now,
				Status:            models.MTOShipmentStatusApproved,
			},
		},
		{
			Model:    move,
			LinkOnly: true,
		},
	}, nil)
	newSignedCertification := factory.BuildSignedCertification(nil, []factory.Customization{
		{
			Model:    move,
			LinkOnly: true,
		},
	}, nil)
	err := moveRouter.Submit(appCtx, &move, &newSignedCertification)
	if err != nil {
		log.Panic(err)
	}
	verrs, err := models.SaveMoveDependencies(db, &move)
	if err != nil || verrs.HasAny() {
		log.Panic(fmt.Errorf("failed to save move and dependencies: %w", err))
	}
	err = moveRouter.Approve(appCtx, &move)
	if err != nil {
		log.Panic(err)
	}
	move.AvailableToPrimeAt = &now
	err = db.Save(&move)
	if err != nil {
		log.Panic(err)
	}

	paymentRequestID := uuid.Must(uuid.FromString("c5c32296-0147-11ec-9a03-0242ac130003"))
	makePaymentRequestForShipment(appCtx, move, shipment, primeUploader, filterFile, paymentRequestID, models.PaymentRequestStatusPending)
	testdatagen.MakeReweighForShipment(db, testdatagen.Assertions{UserUploader: userUploader}, shipment, unit.Pound(5000))
}

func createReweighWithShipmentDeprecatedPaymentRequest(appCtx appcontext.AppContext, userUploader *uploader.UserUploader, primeUploader *uploader.PrimeUploader, moveRouter services.MoveRouter) {
	db := appCtx.DB()
	email := "deprecatedPaymentRequest@hhg.hhg"
	uuidStr := "6995a480-2e90-4d9b-90df-0f9b42277653"
	oktaID := uuid.Must(uuid.NewV4())
	user := factory.BuildUser(db, []factory.Customization{
		{
			Model: models.User{
				ID:        uuid.Must(uuid.FromString(uuidStr)),
				OktaID:    oktaID.String(),
				OktaEmail: email,
				Active:    true,
			}},
	}, nil)

	smID := "6c4074fe-ba11-471f-89f2-cf4f8c075377"
	sm := factory.BuildExtendedServiceMember(db, []factory.Customization{
		{
			Model: models.ServiceMember{
				ID:            uuid.FromStringOrNil(smID),
				FirstName:     models.StringPointer("Deprecated"),
				LastName:      models.StringPointer("PaymentRequest"),
				Edipi:         models.StringPointer("6833908165"),
				PersonalEmail: models.StringPointer(email),
				CacValidated:  true,
			},
		},
		{
			Model:    user,
			LinkOnly: true,
		},
	}, nil)

	move := factory.BuildMove(db, []factory.Customization{
		{
			Model:    sm,
			LinkOnly: true,
		},
		{
			Model: models.Move{
				ID:         uuid.FromStringOrNil("bb0c2329-e225-41cc-a931-823c6026425b"),
				Locator:    "DEPPRQ",
				TIORemarks: &tioRemarks,
			},
		},
		{
			Model: models.UserUpload{},
			ExtendedParams: &factory.UserUploadExtendedParams{
				UserUploader: userUploader,
				AppContext:   appCtx,
			},
		},
	}, nil)
	actualHHGWeight := unit.Pound(6000)
	now := time.Now()
	shipment := factory.BuildMTOShipment(db, []factory.Customization{
		{
			Model: models.MTOShipment{
				PrimeActualWeight: &actualHHGWeight,
				ShipmentType:      models.MTOShipmentTypeHHG,
				ApprovedDate:      &now,
				Status:            models.MTOShipmentStatusApproved,
			},
		},
		{
			Model:    move,
			LinkOnly: true,
		},
	}, nil)
	newSignedCertification := factory.BuildSignedCertification(nil, []factory.Customization{
		{
			Model:    move,
			LinkOnly: true,
		},
	}, nil)
	err := moveRouter.Submit(appCtx, &move, &newSignedCertification)
	if err != nil {
		log.Panic(err)
	}
	verrs, err := models.SaveMoveDependencies(db, &move)
	if err != nil || verrs.HasAny() {
		log.Panic(fmt.Errorf("failed to save move and dependencies: %w", err))
	}
	err = moveRouter.Approve(appCtx, &move)
	if err != nil {
		log.Panic(err)
	}
	move.AvailableToPrimeAt = &now
	err = db.Save(&move)
	if err != nil {
		log.Panic(err)
	}

	filterFile := &[]string{"150Kb.png"}
	paymentRequestID := uuid.Must(uuid.FromString("f80a07d3-0dcf-431f-b72c-dfd77e0483f6"))
	makePaymentRequestForShipment(appCtx, move, shipment, primeUploader, filterFile, paymentRequestID, models.PaymentRequestStatusDeprecated)
	testdatagen.MakeReweighForShipment(db, testdatagen.Assertions{UserUploader: userUploader}, shipment, unit.Pound(5000))
}

func createReweighWithShipmentEDIErrorPaymentRequest(appCtx appcontext.AppContext, userUploader *uploader.UserUploader, primeUploader *uploader.PrimeUploader, moveRouter services.MoveRouter) {
	db := appCtx.DB()
	email := "errrorPaymentRequest@hhg.hhg"
	uuidStr := "91252539-e8d0-4b9c-9722-d57c3b30bfb9"
	oktaID := uuid.Must(uuid.NewV4())
	user := factory.BuildUser(db, []factory.Customization{
		{
			Model: models.User{
				ID:        uuid.Must(uuid.FromString(uuidStr)),
				OktaID:    oktaID.String(),
				OktaEmail: email,
				Active:    true,
			}},
	}, nil)

	smID := "8edb2121-3f7f-46f8-b8be-33ee60371369"
	sm := factory.BuildExtendedServiceMember(db, []factory.Customization{
		{
			Model: models.ServiceMember{
				ID:            uuid.FromStringOrNil(smID),
				FirstName:     models.StringPointer("Error"),
				LastName:      models.StringPointer("PaymentRequest"),
				Edipi:         models.StringPointer("6833908166"),
				PersonalEmail: models.StringPointer(email),
				CacValidated:  true,
			},
		},
		{
			Model:    user,
			LinkOnly: true,
		},
	}, nil)

	move := factory.BuildMove(db, []factory.Customization{
		{
			Model:    sm,
			LinkOnly: true,
		},
		{
			Model: models.Move{
				ID:         uuid.FromStringOrNil("18175273-1274-459e-b419-96450e49dafc"),
				Locator:    "ERRPRQ",
				TIORemarks: &tioRemarks,
			},
		},
		{
			Model: models.UserUpload{},
			ExtendedParams: &factory.UserUploadExtendedParams{
				UserUploader: userUploader,
				AppContext:   appCtx,
			},
		},
	}, nil)
	actualHHGWeight := unit.Pound(6000)
	now := time.Now()
	shipment := factory.BuildMTOShipment(db, []factory.Customization{
		{
			Model: models.MTOShipment{
				PrimeActualWeight: &actualHHGWeight,
				ShipmentType:      models.MTOShipmentTypeHHG,
				ApprovedDate:      &now,
				Status:            models.MTOShipmentStatusApproved,
			},
		},
		{
			Model:    move,
			LinkOnly: true,
		},
	}, nil)
	newSignedCertification := factory.BuildSignedCertification(nil, []factory.Customization{
		{
			Model:    move,
			LinkOnly: true,
		},
	}, nil)
	err := moveRouter.Submit(appCtx, &move, &newSignedCertification)
	if err != nil {
		log.Panic(err)
	}
	verrs, err := models.SaveMoveDependencies(db, &move)
	if err != nil || verrs.HasAny() {
		log.Panic(fmt.Errorf("failed to save move and dependencies: %w", err))
	}
	err = moveRouter.Approve(appCtx, &move)
	if err != nil {
		log.Panic(err)
	}
	move.AvailableToPrimeAt = &now
	err = db.Save(&move)
	if err != nil {
		log.Panic(err)
	}

	filterFile := &[]string{"150Kb.png"}
	paymentRequestID := uuid.Must(uuid.FromString("cc967c33-674e-4987-b4fc-b48624191c43"))
	makePaymentRequestForShipment(appCtx, move, shipment, primeUploader, filterFile, paymentRequestID, models.PaymentRequestStatusEDIError)
	testdatagen.MakeReweighForShipment(db, testdatagen.Assertions{UserUploader: userUploader}, shipment, unit.Pound(5000))
}

func createHHGMoveWithTaskOrderServices(appCtx appcontext.AppContext, userUploader *uploader.UserUploader) {

	db := appCtx.DB()
	mtoWithTaskOrderServices := factory.BuildMove(db, []factory.Customization{
		{
			Model: models.Move{
				ID:                 uuid.FromStringOrNil("9c7b255c-2981-4bf8-839f-61c7458e2b4d"),
				Locator:            "RDY4PY",
				AvailableToPrimeAt: models.TimePointer(time.Now()),
				Status:             models.MoveStatusAPPROVED,
			},
		},
		{
			Model: models.UserUpload{},
			ExtendedParams: &factory.UserUploadExtendedParams{
				UserUploader: userUploader,
				AppContext:   appCtx,
			},
		},
	}, nil)
	estimated := unit.Pound(1400)
	actual := unit.Pound(1349)
	mtoShipment4 := factory.BuildMTOShipment(db, []factory.Customization{
		{
			Model: models.MTOShipment{
				ID:                   uuid.FromStringOrNil("c3a9e368-188b-4828-a64a-204da9b988c2"),
				RequestedPickupDate:  models.TimePointer(time.Now()),
				ScheduledPickupDate:  models.TimePointer(time.Now().AddDate(0, 0, -1)),
				PrimeEstimatedWeight: &estimated, // so we can price Dom. Destination Price
				PrimeActualWeight:    &actual,    // so we can price DLH
				Status:               models.MTOShipmentStatusApproved,
				ApprovedDate:         models.TimePointer(time.Now()),
			},
		},
		{
			Model:    mtoWithTaskOrderServices,
			LinkOnly: true,
		},
	}, nil)
	mtoShipment5 := factory.BuildMTOShipment(db, []factory.Customization{
		{
			Model: models.MTOShipment{
				ID:                   uuid.FromStringOrNil("01b9671e-b268-4906-967b-ba661a1d3933"),
				RequestedPickupDate:  models.TimePointer(time.Now()),
				ScheduledPickupDate:  models.TimePointer(time.Now().AddDate(0, 0, -1)),
				PrimeEstimatedWeight: &estimated,
				PrimeActualWeight:    &actual,
				Status:               models.MTOShipmentStatusApproved,
				ApprovedDate:         models.TimePointer(time.Now()),
			},
		},
		{
			Model:    mtoWithTaskOrderServices,
			LinkOnly: true,
		},
	}, nil)

	factory.BuildMTOServiceItem(db, []factory.Customization{
		{
			Model: models.MTOServiceItem{
				ID:     uuid.FromStringOrNil("94bc8b44-fefe-469f-83a0-39b1e31116fb"),
				Status: models.MTOServiceItemStatusApproved,
			},
		},
		{
			Model:    mtoWithTaskOrderServices,
			LinkOnly: true,
		},
		{
			Model:    mtoShipment4,
			LinkOnly: true,
		},
		{
			Model: models.ReService{
				ID: uuid.FromStringOrNil("50f1179a-3b72-4fa1-a951-fe5bcc70bd14"), // Dom. Destination Price
			},
		},
	}, nil)

	factory.BuildMTOServiceItem(db, []factory.Customization{
		{
			Model: models.MTOServiceItem{
				ID:     uuid.FromStringOrNil("fd6741a5-a92c-44d5-8303-1d7f5e60afbf"),
				Status: models.MTOServiceItemStatusApproved,
			},
		},
		{
			Model:    mtoWithTaskOrderServices,
			LinkOnly: true,
		},
		{
			Model:    mtoShipment4,
			LinkOnly: true,
		},
		{
			Model: models.ReService{
				ID: uuid.FromStringOrNil("8d600f25-1def-422d-b159-617c7d59156e"), // DLH
			},
		},
	}, nil)

	factory.BuildMTOServiceItem(db, []factory.Customization{
		{
			Model: models.MTOServiceItem{
				ID:     uuid.FromStringOrNil("6431e3e2-4ee4-41b5-b226-393f9133eb6c"),
				Status: models.MTOServiceItemStatusApproved,
			},
		},
		{
			Model:    mtoWithTaskOrderServices,
			LinkOnly: true,
		},
		{
			Model:    mtoShipment4,
			LinkOnly: true,
		},
		{
			Model: models.ReService{
				ID: uuid.FromStringOrNil("4780b30c-e846-437a-b39a-c499a6b09872"), // FSC
			},
		},
	}, nil)

	factory.BuildMTOServiceItem(db, []factory.Customization{
		{
			Model: models.MTOServiceItem{
				ID:     uuid.FromStringOrNil("eee4b555-2475-4e67-a5b8-102f28d950f8"),
				Status: models.MTOServiceItemStatusApproved,
			},
		},
		{
			Model:    mtoWithTaskOrderServices,
			LinkOnly: true,
		},
		{
			Model:    mtoShipment5,
			LinkOnly: true,
		},
		{
			Model: models.ReService{
				ID: uuid.FromStringOrNil("4b85962e-25d3-4485-b43c-2497c4365598"), // DSH
			},
		},
	}, nil)

	factory.BuildMTOServiceItem(db, []factory.Customization{
		{
			Model: models.MTOServiceItem{
				ID:     uuid.FromStringOrNil("a6e5debc-9e73-421b-8f68-92936ce34737"),
				Status: models.MTOServiceItemStatusApproved,
			},
		},
		{
			Model:    mtoWithTaskOrderServices,
			LinkOnly: true,
		},
		{
			Model:    mtoShipment5,
			LinkOnly: true,
		},
		{
			Model: models.ReService{
				ID: uuid.FromStringOrNil("bdea5a8d-f15f-47d2-85c9-bba5694802ce"), // DPK
			},
		},
	}, nil)

	factory.BuildMTOServiceItem(db, []factory.Customization{
		{
			Model: models.MTOServiceItem{
				ID:     uuid.FromStringOrNil("999504a9-45b0-477f-a00b-3ede8ffde379"),
				Status: models.MTOServiceItemStatusApproved,
			},
		},
		{
			Model:    mtoWithTaskOrderServices,
			LinkOnly: true,
		},
		{
			Model:    mtoShipment5,
			LinkOnly: true,
		},
		{
			Model: models.ReService{
				ID: uuid.FromStringOrNil("15f01bc1-0754-4341-8e0f-25c8f04d5a77"), // DUPK
			},
		},
	}, nil)

	factory.BuildMTOServiceItemBasic(db, []factory.Customization{
		{
			Model: models.MTOServiceItem{
				ID:     uuid.FromStringOrNil("ca9aeb58-e5a9-44b0-abe8-81d233dbdebf"),
				Status: models.MTOServiceItemStatusApproved,
			},
		},
		{
			Model:    mtoWithTaskOrderServices,
			LinkOnly: true,
		},
		{
			Model: models.ReService{
				ID: uuid.FromStringOrNil("9dc919da-9b66-407b-9f17-05c0f03fcb50"), // CS - Counseling Services
			},
		},
	}, nil)

	factory.BuildMTOServiceItemBasic(db, []factory.Customization{
		{
			Model: models.MTOServiceItem{
				ID:     uuid.FromStringOrNil("722a6f4e-b438-4655-88c7-51609056550d"),
				Status: models.MTOServiceItemStatusApproved,
			},
		},
		{
			Model:    mtoWithTaskOrderServices,
			LinkOnly: true,
		},
		{
			Model: models.ReService{
				ID: uuid.FromStringOrNil("1130e612-94eb-49a7-973d-72f33685e551"), // MS - Move Management
			},
		},
	}, nil)
}

func createWebhookSubscriptionForPaymentRequestUpdate(appCtx appcontext.AppContext) {
	db := appCtx.DB()
	// Create one webhook subscription for PaymentRequestUpdate
	testdatagen.MakeWebhookSubscription(db, testdatagen.Assertions{
		WebhookSubscription: models.WebhookSubscription{
			CallbackURL: "https://primelocal:9443/support/v1/webhook-notify",
		},
	})
}

func createMoveWithServiceItems(appCtx appcontext.AppContext, userUploader *uploader.UserUploader) {
	db := appCtx.DB()
	orders9 := factory.BuildOrder(db, []factory.Customization{
		{
			Model: models.Order{
				ID: uuid.FromStringOrNil("796a0acd-1ccb-4a2f-a9b3-e44906ced698"),
			},
		},
		{
			Model: models.UserUpload{},
			ExtendedParams: &factory.UserUploadExtendedParams{
				UserUploader: userUploader,
				AppContext:   appCtx,
			},
		},
	}, nil)

	move9 := factory.BuildMove(db, []factory.Customization{
		{
			Model:    orders9,
			LinkOnly: true,
		},
		{
			Model: models.Move{
				ID:     uuid.FromStringOrNil("7cbe57ba-fd3a-45a7-aa9a-1970f1908ae7"),
				Status: models.MoveStatusAPPROVED,
			},
		},
	}, nil)
	mtoShipment9 := factory.BuildMTOShipment(db, []factory.Customization{
		{
			Model: models.MTOShipment{
				ID:                   uuid.FromStringOrNil("ec3f4edf-1463-43fb-98c4-272d3acb204a"),
				PrimeEstimatedWeight: &estimatedWeight,
				PrimeActualWeight:    &actualWeight,
				ShipmentType:         models.MTOShipmentTypeHHG,
				ApprovedDate:         models.TimePointer(time.Now()),
				Status:               models.MTOShipmentStatusApproved,
			},
		},
		{
			Model:    move9,
			LinkOnly: true,
		},
	}, nil)

	paymentRequest9 := factory.BuildPaymentRequest(db, []factory.Customization{
		{
			Model: models.PaymentRequest{
				ID:         uuid.FromStringOrNil("cfd110d4-1f62-401c-a92c-39987a0b4228"),
				IsFinal:    false,
				Status:     models.PaymentRequestStatusReviewed,
				ReviewedAt: models.TimePointer(time.Now()),
			},
		},
		{
			Model:    move9,
			LinkOnly: true,
		},
	}, nil)

	factory.BuildPaymentServiceItem(db, []factory.Customization{
		{
			Model: models.PaymentServiceItem{
				Status: models.PaymentServiceItemStatusApproved,
			},
		}, {
			Model:    paymentRequest9,
			LinkOnly: true,
		},
	}, nil)

	factory.BuildPaymentServiceItem(db, []factory.Customization{
		{
			Model: models.PaymentServiceItem{
				Status: models.PaymentServiceItemStatusDenied,
			},
		}, {
			Model:    paymentRequest9,
			LinkOnly: true,
		},
	}, nil)

	customizations9 := []factory.Customization{
		{
			Model:    move9,
			LinkOnly: true,
		},
		{
			Model:    mtoShipment9,
			LinkOnly: true,
		},
		{
			Model:    paymentRequest9,
			LinkOnly: true,
		},
	}

	currentTime := time.Now()
	const testDateFormat = "060102"

	basicPaymentServiceItemParams := []factory.CreatePaymentServiceItemParams{
		{
			Key:     models.ServiceItemParamNameContractCode,
			KeyType: models.ServiceItemParamTypeString,
			Value:   factory.DefaultContractCode,
		},
		{
			Key:     models.ServiceItemParamNameReferenceDate,
			KeyType: models.ServiceItemParamTypeDate,
			Value:   currentTime.Format(testDateFormat),
		},
		{
			Key:     models.ServiceItemParamNameWeightBilled,
			KeyType: models.ServiceItemParamTypeInteger,
			Value:   "4242",
		},
		{
			Key:     models.ServiceItemParamNameDistanceZip,
			KeyType: models.ServiceItemParamTypeInteger,
			Value:   "24246",
		},
	}

	factory.BuildPaymentServiceItemWithParams(
		db,
		models.ReServiceCodeDLH,
		basicPaymentServiceItemParams,
		customizations9, nil,
	)
}

func createMoveWithBasicServiceItems(appCtx appcontext.AppContext, userUploader *uploader.UserUploader) {
	db := appCtx.DB()
	orders10 := factory.BuildOrder(db, []factory.Customization{
		{
			Model: models.Order{
				ID: uuid.FromStringOrNil("796a0acd-1ccb-4a2f-a9b3-e44906ced699"),
			},
		},
		{
			Model: models.UserUpload{},
			ExtendedParams: &factory.UserUploadExtendedParams{
				UserUploader: userUploader,
				AppContext:   appCtx,
			},
		},
	}, nil)

	move10 := factory.BuildMove(db, []factory.Customization{
		{
			Model:    orders10,
			LinkOnly: true,
		},
		{
			Model: models.Move{
				ID:                 uuid.FromStringOrNil("7cbe57ba-fd3a-45a7-aa9a-1970f1908ae8"),
				Status:             models.MoveStatusAPPROVED,
				AvailableToPrimeAt: models.TimePointer(time.Now()),
			},
		},
	}, nil)
	factory.BuildMTOShipment(db, []factory.Customization{
		{
			Model:    move10,
			LinkOnly: true,
		},
		{
			Model: models.MTOShipment{
				Status: models.MTOShipmentStatusApproved,
			},
		},
	}, nil)

	paymentRequest10 := factory.BuildPaymentRequest(db, []factory.Customization{
		{
			Model: models.PaymentRequest{
				ID:         uuid.FromStringOrNil("cfd110d4-1f62-401c-a92c-39987a0b4229"),
				Status:     models.PaymentRequestStatusReviewed,
				ReviewedAt: models.TimePointer(time.Now()),
			},
		},
		{
			Model:    move10,
			LinkOnly: true,
		},
	}, nil)

	serviceItemA := factory.BuildMTOServiceItemBasic(db, []factory.Customization{
		{
			Model: models.MTOServiceItem{Status: models.MTOServiceItemStatusApproved},
		},
		{
			Model: models.ReService{
				ID: uuid.FromStringOrNil("9dc919da-9b66-407b-9f17-05c0f03fcb50"), // CS - Counseling Services
			},
		},
	}, nil)

	serviceItemB := factory.BuildMTOServiceItemBasic(db, []factory.Customization{
		{
			Model: models.MTOServiceItem{Status: models.MTOServiceItemStatusApproved},
		},
		{
			Model: models.ReService{
				ID: uuid.FromStringOrNil("1130e612-94eb-49a7-973d-72f33685e551"), // MS - Move Management
			},
		},
	}, nil)

	factory.BuildPaymentServiceItem(db, []factory.Customization{
		{
			Model: models.PaymentServiceItem{
				Status: models.PaymentServiceItemStatusApproved,
			},
		}, {
			Model:    serviceItemA,
			LinkOnly: true,
		}, {
			Model:    paymentRequest10,
			LinkOnly: true,
		},
	}, nil)

	factory.BuildPaymentServiceItem(db, []factory.Customization{
		{
			Model: models.PaymentServiceItem{
				Status: models.PaymentServiceItemStatusDenied,
			},
		}, {
			Model:    serviceItemB,
			LinkOnly: true,
		}, {
			Model:    paymentRequest10,
			LinkOnly: true,
		},
	}, nil)
}

func createMoveWithUniqueDestinationAddress(appCtx appcontext.AppContext) {
	db := appCtx.DB()

	order := factory.BuildOrder(db, []factory.Customization{
		{
			Model: models.Address{
				StreetAddress1: "2 Second St",
				StreetAddress2: models.StringPointer("Apt 2"),
				StreetAddress3: models.StringPointer("Suite B"),
				City:           "Columbia",
				State:          "SC",
				PostalCode:     "29212",
			},
			Type: &factory.Addresses.DutyLocationAddress,
		},
		{
			Model: models.Order{
				OrdersNumber: models.StringPointer("ORDER3"),
				TAC:          models.StringPointer("F8E1"),
			},
		},
	}, nil)

	factory.BuildMove(db, []factory.Customization{
		{
			Model:    order,
			LinkOnly: true,
		},
		{
			Model: models.Move{
				ID:                 uuid.FromStringOrNil("ecbc2e6a-1b45-403b-9bd4-ea315d4d3d93"),
				AvailableToPrimeAt: models.TimePointer(time.Now()),
				Status:             models.MoveStatusAPPROVED,
			},
		},
	}, nil)
}

/*
Create Needs Service Counseling - pass in orders with all required information, shipment type, destination type, locator
*/
func CreateNeedsServicesCounseling(appCtx appcontext.AppContext, ordersType internalmessages.OrdersType, shipmentType models.MTOShipmentType, destinationType *models.DestinationType, locator string) models.Move {
	db := appCtx.DB()
	submittedAt := time.Now()
	hhgPermitted := internalmessages.OrdersTypeDetailHHGPERMITTED
	ordersNumber := "8675309"
	departmentIndicator := "ARMY"
	tac := "E19A"
	newDutyLocation := factory.FetchOrBuildCurrentDutyLocation(db)
	newDutyLocation.Address.PostalCode = "52549"
	orders := factory.BuildOrderWithoutDefaults(db, []factory.Customization{
		{
			Model: models.DutyLocation{
				ProvidesServicesCounseling: true,
			},
			Type: &factory.DutyLocations.OriginDutyLocation,
		},
		{
			Model:    newDutyLocation,
			LinkOnly: true,
			Type:     &factory.DutyLocations.NewDutyLocation,
		},
		{
			Model: models.Order{
				OrdersType:          ordersType,
				OrdersTypeDetail:    &hhgPermitted,
				OrdersNumber:        &ordersNumber,
				DepartmentIndicator: &departmentIndicator,
				TAC:                 &tac,
			},
		},
	}, nil)
	move := factory.BuildMove(db, []factory.Customization{
		{
			Model:    orders,
			LinkOnly: true,
		},
		{
			Model: models.Move{
				Locator:     locator,
				Status:      models.MoveStatusNeedsServiceCounseling,
				SubmittedAt: &submittedAt,
			},
		},
	}, nil)
	requestedPickupDate := submittedAt.Add(60 * 24 * time.Hour)
	requestedDeliveryDate := requestedPickupDate.Add(7 * 24 * time.Hour)
	destinationAddress := factory.BuildAddress(db, nil, nil)
	factory.BuildMTOShipment(db, []factory.Customization{
		{
			Model:    move,
			LinkOnly: true,
		},
		{
			Model: models.MTOShipment{
				ShipmentType:          shipmentType,
				Status:                models.MTOShipmentStatusSubmitted,
				RequestedPickupDate:   &requestedPickupDate,
				RequestedDeliveryDate: &requestedDeliveryDate,
				DestinationType:       destinationType,
			},
		},
		{
			Model:    destinationAddress,
			LinkOnly: true,
			Type:     &factory.Addresses.DeliveryAddress,
		},
	}, nil)

	requestedPickupDate = submittedAt.Add(30 * 24 * time.Hour)
	requestedDeliveryDate = requestedPickupDate.Add(7 * 24 * time.Hour)
	factory.BuildMTOShipment(db, []factory.Customization{
		{
			Model:    move,
			LinkOnly: true,
		},
		{
			Model: models.MTOShipment{
				ShipmentType:          shipmentType,
				Status:                models.MTOShipmentStatusSubmitted,
				RequestedPickupDate:   &requestedPickupDate,
				RequestedDeliveryDate: &requestedDeliveryDate,
			},
		},
	}, nil)
	officeUser := factory.BuildOfficeUserWithRoles(db, nil, []roles.RoleType{roles.RoleTypeTOO})
	factory.BuildCustomerSupportRemark(db, []factory.Customization{
		{
			Model:    move,
			LinkOnly: true,
		},
		{
			Model:    officeUser,
			LinkOnly: true,
		},
		{
			Model: models.CustomerSupportRemark{
				Content: "The customer mentioned that they need to provide some more complex instructions for pickup and drop off.",
			},
		},
	}, nil)

	return move
}

func CreateNeedsServicesCounselingWithAmendedOrders(appCtx appcontext.AppContext, userUploader *uploader.UserUploader, ordersType internalmessages.OrdersType, shipmentType models.MTOShipmentType, destinationType *models.DestinationType, locator string) models.Move {
	db := appCtx.DB()
	submittedAt := time.Now()
	hhgPermitted := internalmessages.OrdersTypeDetailHHGPERMITTED
	ordersNumber := "8675309"
	departmentIndicator := "ARMY"
	tac := "E19A"
	newDutyLocation := factory.FetchOrBuildCurrentDutyLocation(db)
	newDutyLocation.Address.PostalCode = "52549"
	orders := factory.BuildOrderWithoutDefaults(db, []factory.Customization{
		{
			Model: models.DutyLocation{
				ProvidesServicesCounseling: true,
			},
			Type: &factory.DutyLocations.OriginDutyLocation,
		},
		{
			Model:    newDutyLocation,
			LinkOnly: true,
			Type:     &factory.DutyLocations.NewDutyLocation,
		},
		{
			Model: models.Order{
				OrdersType:          ordersType,
				OrdersTypeDetail:    &hhgPermitted,
				OrdersNumber:        &ordersNumber,
				DepartmentIndicator: &departmentIndicator,
				TAC:                 &tac,
			},
		},
	}, nil)
	orders = makeAmendedOrders(appCtx, orders, userUploader, &[]string{"medium.jpg", "small.pdf"})
	move := factory.BuildMove(db, []factory.Customization{
		{
			Model:    orders,
			LinkOnly: true,
		},
		{
			Model: models.Move{
				Locator:     locator,
				Status:      models.MoveStatusNeedsServiceCounseling,
				SubmittedAt: &submittedAt,
			},
		},
	}, nil)
	requestedPickupDate := submittedAt.Add(60 * 24 * time.Hour)
	requestedDeliveryDate := requestedPickupDate.Add(7 * 24 * time.Hour)
	destinationAddress := factory.BuildAddress(db, nil, nil)
	factory.BuildMTOShipment(db, []factory.Customization{
		{
			Model:    move,
			LinkOnly: true,
		},
		{
			Model: models.MTOShipment{
				ShipmentType:          shipmentType,
				Status:                models.MTOShipmentStatusSubmitted,
				RequestedPickupDate:   &requestedPickupDate,
				RequestedDeliveryDate: &requestedDeliveryDate,
				DestinationType:       destinationType,
			},
		},
		{
			Model:    destinationAddress,
			LinkOnly: true,
			Type:     &factory.Addresses.DeliveryAddress,
		},
	}, nil)
	return move
}

/*
Create Needs Service Counseling without all required order information
*/
func createNeedsServicesCounselingWithoutCompletedOrders(appCtx appcontext.AppContext, ordersType internalmessages.OrdersType, shipmentType models.MTOShipmentType, destinationType *models.DestinationType, locator string) {
	db := appCtx.DB()
	submittedAt := time.Now()
	newDutyLocation := factory.FetchOrBuildCurrentDutyLocation(db)
	newDutyLocation.Address.PostalCode = "52549"
	orders := factory.BuildOrderWithoutDefaults(db, []factory.Customization{
		{
			Model: models.DutyLocation{
				ProvidesServicesCounseling: true,
			},
			Type: &factory.DutyLocations.OriginDutyLocation,
		},
		{
			Model:    newDutyLocation,
			LinkOnly: true,
			Type:     &factory.DutyLocations.NewDutyLocation,
		},
		{
			Model: models.Order{
				OrdersType: ordersType,
			},
		},
	}, nil)
	move := factory.BuildMove(db, []factory.Customization{
		{
			Model:    orders,
			LinkOnly: true,
		},
		{
			Model: models.Move{
				Locator:     locator,
				Status:      models.MoveStatusNeedsServiceCounseling,
				SubmittedAt: &submittedAt,
			},
		},
	}, nil)
	if *orders.ServiceMember.Affiliation == models.AffiliationARMY || *orders.ServiceMember.Affiliation == models.AffiliationAIRFORCE {
		move.CloseoutOfficeID = &DefaultCloseoutOfficeID
		testdatagen.MustSave(appCtx.DB(), &move)
	}

	requestedPickupDate := submittedAt.Add(60 * 24 * time.Hour)
	requestedDeliveryDate := requestedPickupDate.Add(7 * 24 * time.Hour)
	destinationAddress := factory.BuildAddress(db, nil, nil)
	factory.BuildMTOShipment(db, []factory.Customization{
		{
			Model:    move,
			LinkOnly: true,
		},
		{
			Model: models.MTOShipment{
				ShipmentType:          shipmentType,
				Status:                models.MTOShipmentStatusSubmitted,
				RequestedPickupDate:   &requestedPickupDate,
				RequestedDeliveryDate: &requestedDeliveryDate,
				DestinationType:       destinationType,
			},
		},
		{
			Model:    destinationAddress,
			LinkOnly: true,
			Type:     &factory.Addresses.DeliveryAddress,
		},
	}, nil)

	requestedPickupDate = submittedAt.Add(30 * 24 * time.Hour)
	requestedDeliveryDate = requestedPickupDate.Add(7 * 24 * time.Hour)
	factory.BuildMTOShipment(db, []factory.Customization{
		{
			Model:    move,
			LinkOnly: true,
		},
		{
			Model: models.MTOShipment{
				ShipmentType:          shipmentType,
				Status:                models.MTOShipmentStatusSubmitted,
				RequestedPickupDate:   &requestedPickupDate,
				RequestedDeliveryDate: &requestedDeliveryDate,
			},
		},
	}, nil)
}

func createUserWithLocatorAndDODID(appCtx appcontext.AppContext, locator string, dodID string) {
	db := appCtx.DB()
	submittedAt := time.Now()
	newDutyLocation := factory.FetchOrBuildCurrentDutyLocation(db)
	newDutyLocation.Address.PostalCode = "52549"
	orders := factory.BuildOrderWithoutDefaults(db, []factory.Customization{
		{
			Model: models.DutyLocation{
				ProvidesServicesCounseling: true,
			},
			Type: &factory.DutyLocations.OriginDutyLocation,
		},
		{
			Model:    newDutyLocation,
			LinkOnly: true,
			Type:     &factory.DutyLocations.NewDutyLocation,
		},
		{
			Model: models.ServiceMember{
				Edipi:        models.StringPointer(dodID),
				FirstName:    models.StringPointer("QAETestFirst"),
				CacValidated: true,
			},
		},
	}, nil)
	move := factory.BuildMove(db, []factory.Customization{
		{
			Model:    orders,
			LinkOnly: true,
		},
		{
			Model: models.Move{
				Locator:     locator,
				Status:      models.MoveStatusNeedsServiceCounseling,
				SubmittedAt: &submittedAt,
			},
		},
	}, nil)
	// Makes a basic HHG shipment to reflect likely real scenario
	requestedPickupDate := submittedAt.Add(60 * 24 * time.Hour)
	requestedDeliveryDate := requestedPickupDate.Add(7 * 24 * time.Hour)
	destinationAddress := factory.BuildAddress(db, nil, nil)
	factory.BuildMTOShipment(db, []factory.Customization{
		{
			Model:    move,
			LinkOnly: true,
		},
		{
			Model: models.MTOShipment{
				ShipmentType:          models.MTOShipmentTypeHHG,
				Status:                models.MTOShipmentStatusSubmitted,
				RequestedPickupDate:   &requestedPickupDate,
				RequestedDeliveryDate: &requestedDeliveryDate,
			},
		},
		{
			Model:    destinationAddress,
			Type:     &factory.Addresses.DeliveryAddress,
			LinkOnly: true,
		},
	}, nil)

}

func createNeedsServicesCounselingSingleHHG(appCtx appcontext.AppContext, ordersType internalmessages.OrdersType, locator string) {
	db := appCtx.DB()
	submittedAt := time.Now()
	newDutyLocation := factory.FetchOrBuildCurrentDutyLocation(db)
	newDutyLocation.Address.PostalCode = "52549"
	orders := factory.BuildOrderWithoutDefaults(db, []factory.Customization{
		{
			Model: models.DutyLocation{
				ProvidesServicesCounseling: true,
			},
			Type: &factory.DutyLocations.OriginDutyLocation,
		},
		{
			Model:    newDutyLocation,
			LinkOnly: true,
			Type:     &factory.DutyLocations.NewDutyLocation,
		},
		{
			Model: models.Order{
				OrdersType: ordersType,
			},
		},
	}, nil)
	move := factory.BuildMove(db, []factory.Customization{
		{
			Model:    orders,
			LinkOnly: true,
		},
		{
			Model: models.Move{
				Locator:     locator,
				Status:      models.MoveStatusNeedsServiceCounseling,
				SubmittedAt: &submittedAt,
			},
		},
	}, nil)
	// Makes a basic HHG shipment to reflect likely real scenario
	requestedPickupDate := submittedAt.Add(60 * 24 * time.Hour)
	requestedDeliveryDate := requestedPickupDate.Add(7 * 24 * time.Hour)
	destinationAddress := factory.BuildAddress(db, nil, nil)
	factory.BuildMTOShipment(db, []factory.Customization{
		{
			Model:    move,
			LinkOnly: true,
		},
		{
			Model: models.MTOShipment{
				ShipmentType:          models.MTOShipmentTypeHHG,
				Status:                models.MTOShipmentStatusSubmitted,
				RequestedPickupDate:   &requestedPickupDate,
				RequestedDeliveryDate: &requestedDeliveryDate,
			},
		},
		{
			Model:    destinationAddress,
			Type:     &factory.Addresses.DeliveryAddress,
			LinkOnly: true,
		},
	}, nil)

}

func CreateNeedsServicesCounselingMinimalNTSR(appCtx appcontext.AppContext, ordersType internalmessages.OrdersType, locator string) models.Move {
	db := appCtx.DB()
	submittedAt := time.Now()
	newDutyLocation := factory.FetchOrBuildCurrentDutyLocation(db)
	newDutyLocation.Address.PostalCode = "52549"
	orders := factory.BuildOrderWithoutDefaults(db, []factory.Customization{
		{
			Model: models.DutyLocation{
				ProvidesServicesCounseling: true,
			},
			Type: &factory.DutyLocations.OriginDutyLocation,
		},
		{
			Model:    newDutyLocation,
			LinkOnly: true,
			Type:     &factory.DutyLocations.NewDutyLocation,
		},
		{
			Model: models.Order{
				OrdersType: ordersType,
			},
		},
	}, nil)
	move := factory.BuildMove(db, []factory.Customization{
		{
			Model:    orders,
			LinkOnly: true,
		},
		{
			Model: models.Move{
				Locator:     locator,
				Status:      models.MoveStatusNeedsServiceCounseling,
				SubmittedAt: &submittedAt,
			},
		},
	}, nil)
	// Makes a basic NTS-R shipment with minimal info.
	requestedDeliveryDate := time.Now().AddDate(0, 0, 14)
	destinationAddress := factory.BuildAddress(db, nil, nil)
	factory.BuildMTOShipmentMinimal(db, []factory.Customization{
		{
			Model:    move,
			LinkOnly: true,
		},
		{
			Model: models.MTOShipment{
				ShipmentType:          models.MTOShipmentTypeHHGOutOfNTSDom,
				RequestedDeliveryDate: &requestedDeliveryDate,
			},
		},
		{
			Model:    destinationAddress,
			LinkOnly: true,
			Type:     &factory.Addresses.DeliveryAddress,
		},
	}, nil)

	return move
}

func createHHGNeedsServicesCounselingUSMC(appCtx appcontext.AppContext, userUploader *uploader.UserUploader) {
	db := appCtx.DB()

	marineCorps := models.AffiliationMARINES
	submittedAt := time.Now()

	newDutyLocation := factory.FetchOrBuildCurrentDutyLocation(db)
	newDutyLocation.Address.PostalCode = "52549"

	move := factory.BuildMove(db, []factory.Customization{
		{
			Model: models.DutyLocation{
				ProvidesServicesCounseling: true,
			},
			Type: &factory.DutyLocations.OriginDutyLocation,
		},
		{
			Model:    newDutyLocation,
			LinkOnly: true,
			Type:     &factory.DutyLocations.NewDutyLocation,
		},
		{
			Model: models.Move{
				Locator:     "USMCSS",
				Status:      models.MoveStatusNeedsServiceCounseling,
				SubmittedAt: &submittedAt,
			},
		},
		{
			Model: models.ServiceMember{
				Affiliation:  &marineCorps,
				LastName:     models.StringPointer("Marine"),
				FirstName:    models.StringPointer("Ted"),
				CacValidated: true,
			},
		},
		{
			Model: models.UserUpload{},
			ExtendedParams: &factory.UserUploadExtendedParams{
				UserUploader: userUploader,
				AppContext:   appCtx,
			},
		},
	}, nil)
	requestedPickupDate := submittedAt.Add(60 * 24 * time.Hour)
	requestedDeliveryDate := requestedPickupDate.Add(7 * 24 * time.Hour)
	factory.BuildMTOShipment(db, []factory.Customization{
		{
			Model:    move,
			LinkOnly: true,
		},
		{
			Model: models.MTOShipment{
				ShipmentType:          models.MTOShipmentTypeHHG,
				Status:                models.MTOShipmentStatusSubmitted,
				RequestedPickupDate:   &requestedPickupDate,
				RequestedDeliveryDate: &requestedDeliveryDate,
			},
		},
	}, nil)

	requestedPickupDate = submittedAt.Add(30 * 24 * time.Hour)
	requestedDeliveryDate = requestedPickupDate.Add(7 * 24 * time.Hour)
	factory.BuildMTOShipment(db, []factory.Customization{
		{
			Model:    move,
			LinkOnly: true,
		},
		{
			Model: models.MTOShipment{
				ShipmentType:          models.MTOShipmentTypeHHG,
				Status:                models.MTOShipmentStatusSubmitted,
				RequestedPickupDate:   &requestedPickupDate,
				RequestedDeliveryDate: &requestedDeliveryDate,
			},
		},
	}, nil)
}

func createHHGNeedsServicesCounselingUSMC2(appCtx appcontext.AppContext, userUploader *uploader.UserUploader) {
	db := appCtx.DB()

	marineCorps := models.AffiliationMARINES
	submittedAt := time.Now()

	newDutyLocation := factory.FetchOrBuildCurrentDutyLocation(db)
	newDutyLocation.Address.PostalCode = "52549"

	move := factory.BuildMove(db, []factory.Customization{
		{
			Model: models.DutyLocation{
				ProvidesServicesCounseling: true,
			},
			Type: &factory.DutyLocations.OriginDutyLocation,
		},
		{
			Model:    newDutyLocation,
			LinkOnly: true,
			Type:     &factory.DutyLocations.NewDutyLocation,
		},
		{
			Model: models.Move{
				Locator:     "USMCSC",
				Status:      models.MoveStatusNeedsServiceCounseling,
				SubmittedAt: &submittedAt,
			},
		},
		{
			Model: models.ServiceMember{
				Affiliation:  &marineCorps,
				LastName:     models.StringPointer("Marine"),
				FirstName:    models.StringPointer("Barbara"),
				CacValidated: true,
			},
		},
		{
			Model: models.TransportationOffice{
				Gbloc: "ZANY",
			},
			Type: &factory.TransportationOffices.CloseoutOffice,
		},
		{
			Model: models.UserUpload{},
			ExtendedParams: &factory.UserUploadExtendedParams{
				UserUploader: userUploader,
				AppContext:   appCtx,
			},
		},
	}, nil)
	requestedPickupDate := submittedAt.Add(20 * 24 * time.Hour)
	requestedDeliveryDate := requestedPickupDate.Add(14 * 24 * time.Hour)
	factory.BuildMTOShipment(db, []factory.Customization{
		{
			Model:    move,
			LinkOnly: true,
		},
		{
			Model: models.MTOShipment{
				ShipmentType:          models.MTOShipmentTypeHHG,
				Status:                models.MTOShipmentStatusSubmitted,
				RequestedPickupDate:   &requestedPickupDate,
				RequestedDeliveryDate: &requestedDeliveryDate,
			},
		},
	}, nil)

}

func CreateHHGNeedsServicesCounselingUSMC3(appCtx appcontext.AppContext, userUploader *uploader.UserUploader, locator string) models.Move {
	db := appCtx.DB()

	marineCorps := models.AffiliationMARINES
	submittedAt := time.Now()

	newDutyLocation := factory.FetchOrBuildCurrentDutyLocation(db)
	newDutyLocation.Address.PostalCode = "52549"

	move := factory.BuildMove(db, []factory.Customization{
		{
			Model: models.DutyLocation{
				ProvidesServicesCounseling: true,
			},
			Type: &factory.DutyLocations.OriginDutyLocation,
		},
		{
			Model:    newDutyLocation,
			LinkOnly: true,
			Type:     &factory.DutyLocations.NewDutyLocation,
		},
		{
			Model: models.Move{
				Locator:     locator,
				Status:      models.MoveStatusNeedsServiceCounseling,
				SubmittedAt: &submittedAt,
			},
		},
		{
			Model: models.ServiceMember{
				Affiliation: &marineCorps,
				LastName:    models.StringPointer("Marine"),
				FirstName:   models.StringPointer("Ted"),
			},
		},
		{
			Model: models.UserUpload{},
			ExtendedParams: &factory.UserUploadExtendedParams{
				UserUploader: userUploader,
				AppContext:   appCtx,
			},
		},
	}, nil)
	requestedPickupDate := submittedAt.Add(60 * 24 * time.Hour)
	requestedDeliveryDate := requestedPickupDate.Add(7 * 24 * time.Hour)
	factory.BuildMTOShipment(db, []factory.Customization{
		{
			Model:    move,
			LinkOnly: true,
		},
		{
			Model: models.MTOShipment{
				ShipmentType:          models.MTOShipmentTypeHHG,
				Status:                models.MTOShipmentStatusSubmitted,
				RequestedPickupDate:   &requestedPickupDate,
				RequestedDeliveryDate: &requestedDeliveryDate,
			},
		},
	}, nil)

	requestedPickupDate = submittedAt.Add(30 * 24 * time.Hour)
	requestedDeliveryDate = requestedPickupDate.Add(7 * 24 * time.Hour)
	factory.BuildMTOShipment(db, []factory.Customization{
		{
			Model:    move,
			LinkOnly: true,
		},
		{
			Model: models.MTOShipment{
				ShipmentType:          models.MTOShipmentTypeHHG,
				Status:                models.MTOShipmentStatusSubmitted,
				RequestedPickupDate:   &requestedPickupDate,
				RequestedDeliveryDate: &requestedDeliveryDate,
			},
		},
	}, nil)
	return move
}

func createHHGServicesCounselingCompleted(appCtx appcontext.AppContext) {
	db := appCtx.DB()
	servicesCounselingCompletedAt := time.Now()
	submittedAt := servicesCounselingCompletedAt.Add(-7 * 24 * time.Hour)
	newDutyLocation := factory.FetchOrBuildCurrentDutyLocation(db)
	newDutyLocation.Address.PostalCode = "52549"
	move := factory.BuildMove(db, []factory.Customization{
		{
			Model: models.DutyLocation{
				ProvidesServicesCounseling: true,
			},
			Type: &factory.DutyLocations.OriginDutyLocation,
		},
		{
			Model:    newDutyLocation,
			LinkOnly: true,
			Type:     &factory.DutyLocations.NewDutyLocation,
		},
		{
			Model: models.Move{
				Locator:                      "CSLCMP",
				Status:                       models.MoveStatusServiceCounselingCompleted,
				SubmittedAt:                  &submittedAt,
				ServiceCounselingCompletedAt: &servicesCounselingCompletedAt,
			},
		},
	}, nil)
	factory.BuildMTOShipment(db, []factory.Customization{
		{
			Model:    move,
			LinkOnly: true,
		},
		{
			Model: models.MTOShipment{
				ShipmentType: models.MTOShipmentTypeHHG,
				Status:       models.MTOShipmentStatusSubmitted,
			},
		},
	}, nil)
}

func createHHGNoShipments(appCtx appcontext.AppContext) {
	db := appCtx.DB()
	submittedAt := time.Now()
	newDutyLocation := factory.FetchOrBuildCurrentDutyLocation(db)
	newDutyLocation.Address.PostalCode = "52549"
	orders := factory.BuildOrderWithoutDefaults(db, []factory.Customization{
		{
			Model: models.DutyLocation{
				ProvidesServicesCounseling: true,
			},
			Type: &factory.DutyLocations.OriginDutyLocation,
		},
		{
			Model:    newDutyLocation,
			LinkOnly: true,
			Type:     &factory.DutyLocations.NewDutyLocation,
		},
	}, nil)

	factory.BuildMove(db, []factory.Customization{
		{
			Model:    orders,
			LinkOnly: true,
		},
		{
			Model: models.Move{
				Locator:     "NOSHIP",
				Status:      models.MoveStatusNeedsServiceCounseling,
				SubmittedAt: &submittedAt,
			},
		},
	}, nil)
}

func createHHGMoveWithMultipleOrdersFiles(appCtx appcontext.AppContext, userUploader *uploader.UserUploader, primeUploader *uploader.PrimeUploader) {
	filterFile := &[]string{"2mb.png", "150Kb.png"}
	serviceMember := makeServiceMember(appCtx)
	orders := makeOrdersForServiceMember(appCtx, serviceMember, userUploader, filterFile)
	move := makeMoveForOrders(appCtx, orders, "MULTOR", models.MoveStatusSUBMITTED)
	shipment := makeShipmentForMove(appCtx, move, models.MTOShipmentStatusApproved)
	paymentRequestID := uuid.Must(uuid.FromString("aca5cc9c-c266-4a7d-895d-dc3c9c0d9894"))
	makePaymentRequestForShipment(appCtx, move, shipment, primeUploader, filterFile, paymentRequestID, models.PaymentRequestStatusPending)
}

func createHHGMoveWithAmendedOrders(appCtx appcontext.AppContext, userUploader *uploader.UserUploader, primeUploader *uploader.PrimeUploader) {
	filterFile := &[]string{"2mb.png", "150Kb.png"}
	serviceMember := makeServiceMember(appCtx)
	orders := makeOrdersForServiceMember(appCtx, serviceMember, userUploader, filterFile)
	makeAmendedOrders(appCtx, orders, userUploader, &[]string{"medium.jpg", "small.pdf"})
	move := makeMoveForOrders(appCtx, orders, "AMDORD", models.MoveStatusAPPROVALSREQUESTED)
	shipment := makeShipmentForMove(appCtx, move, models.MTOShipmentStatusApproved)
	paymentRequestID := uuid.Must(uuid.FromString("c47999c4-afa8-4c87-8a0e-7763b4e5d4c5"))
	makePaymentRequestForShipment(appCtx, move, shipment, primeUploader, filterFile, paymentRequestID, models.PaymentRequestStatusPending)
}

func createHHGMoveWithRiskOfExcess(appCtx appcontext.AppContext, userUploader *uploader.UserUploader, primeUploader *uploader.PrimeUploader) {
	filterFile := &[]string{"2mb.png", "150Kb.png"}
	serviceMember := makeServiceMember(appCtx)
	orders := makeOrdersForServiceMember(appCtx, serviceMember, userUploader, filterFile)
	now := time.Now()
	move := factory.BuildMove(appCtx.DB(), []factory.Customization{
		{
			Model:    orders,
			LinkOnly: true,
		},
		{
			Model: models.Move{
				Status:                  models.MoveStatusAPPROVALSREQUESTED,
				Locator:                 "RISKEX",
				AvailableToPrimeAt:      &now,
				ExcessWeightQualifiedAt: &now,
			},
		},
	}, nil)
	shipment := makeRiskOfExcessShipmentForMove(appCtx, move, models.MTOShipmentStatusApproved)
	paymentRequestID := uuid.Must(uuid.FromString("50b35add-705a-468b-8bad-056f5d9ef7e1"))
	makePaymentRequestForShipment(appCtx, move, shipment, primeUploader, filterFile, paymentRequestID, models.PaymentRequestStatusPending)
}

func createMoveWithDivertedShipments(appCtx appcontext.AppContext) {
	db := appCtx.DB()
	move := factory.BuildMove(db, []factory.Customization{
		{
			Model: models.Move{
				Status:             models.MoveStatusAPPROVALSREQUESTED,
				Locator:            "DVRS0N",
				AvailableToPrimeAt: models.TimePointer(time.Now()),
			},
		},
	}, nil)
	// original shipment that was previously approved and is now diverted
	factory.BuildMTOShipment(db, []factory.Customization{
		{
			Model:    move,
			LinkOnly: true,
		},
		{
			Model: models.MTOShipment{
				Status:       models.MTOShipmentStatusSubmitted,
				ApprovedDate: models.TimePointer(time.Now()),
				Diversion:    true,
			},
		},
	}, nil)
	// new diverted shipment created by the Prime
	factory.BuildMTOShipment(db, []factory.Customization{
		{
			Model:    move,
			LinkOnly: true,
		},
		{
			Model: models.MTOShipment{
				Status:    models.MTOShipmentStatusSubmitted,
				Diversion: true,
			},
		},
	}, nil)
}

func createMoveWithSITExtensionHistory(appCtx appcontext.AppContext, userUploader *uploader.UserUploader) {
	db := appCtx.DB()
	filterFile := &[]string{"150Kb.png"}
	serviceMember := makeServiceMember(appCtx)
	orders := makeOrdersForServiceMember(appCtx, serviceMember, userUploader, filterFile)
	move := makeMoveForOrders(appCtx, orders, "SITEXT", models.MoveStatusAPPROVALSREQUESTED)

	// manually calculated SIT days including SIT extension approved days
	sitDaysAllowance := 270
	mtoShipmentSIT := factory.BuildMTOShipment(db, []factory.Customization{
		{
			Model:    move,
			LinkOnly: true,
		},
		{
			Model: models.MTOShipment{
				Status:           models.MTOShipmentStatusApproved,
				SITDaysAllowance: &sitDaysAllowance,
			},
		},
	}, nil)

	year, month, day := time.Now().Add(time.Hour * 24 * -60).Date()

	threeMonthsAgo := time.Date(year, month, day, 0, 0, 0, 0, time.UTC)
	twoMonthsAgo := threeMonthsAgo.Add(time.Hour * 24 * 30)
	postalCode := "90210"
	reason := "peak season all trucks in use"

	// This will in practice not exist without DOFSIT and DOASIT
	factory.BuildMTOServiceItem(db, []factory.Customization{
		{
			Model: models.MTOServiceItem{
				Status:        models.MTOServiceItemStatusApproved,
				SITEntryDate:  &threeMonthsAgo,
				SITPostalCode: &postalCode,
				Reason:        &reason,
			},
		},
		{
			Model: models.ReService{
				Code: models.ReServiceCodeDOFSIT,
			},
		},
		{
			Model:    mtoShipmentSIT,
			LinkOnly: true,
		},
		{
			Model:    move,
			LinkOnly: true,
		},
	}, nil)

	factory.BuildMTOServiceItem(db, []factory.Customization{
		{
			Model: models.MTOServiceItem{
				Status:        models.MTOServiceItemStatusApproved,
				SITEntryDate:  &threeMonthsAgo,
				SITPostalCode: &postalCode,
				Reason:        &reason,
			},
		},
		{
			Model: models.ReService{
				Code: models.ReServiceCodeDOASIT,
			},
		},
		{
			Model:    mtoShipmentSIT,
			LinkOnly: true,
		},
		{
			Model:    move,
			LinkOnly: true,
		},
	}, nil)

	factory.BuildMTOServiceItem(db, []factory.Customization{
		{
			Model: models.MTOServiceItem{
				Status:           models.MTOServiceItemStatusApproved,
				SITEntryDate:     &threeMonthsAgo,
				SITDepartureDate: &twoMonthsAgo,
				SITPostalCode:    &postalCode,
				Reason:           &reason,
			},
		},
		{
			Model: models.ReService{
				Code: models.ReServiceCodeDOPSIT,
			},
		},
		{
			Model:    mtoShipmentSIT,
			LinkOnly: true,
		},
		{
			Model:    move,
			LinkOnly: true,
		},
	}, nil)

	factory.BuildMTOServiceItem(db, []factory.Customization{
		{
			Model: models.MTOServiceItem{
				Status:        models.MTOServiceItemStatusApproved,
				SITEntryDate:  &twoMonthsAgo,
				SITPostalCode: &postalCode,
				Reason:        &reason,
			},
		},
		{
			Model: models.ReService{
				Code: models.ReServiceCodeDDFSIT,
			},
		},
		{
			Model:    mtoShipmentSIT,
			LinkOnly: true,
		},
		{
			Model:    move,
			LinkOnly: true,
		},
	}, nil)

	factory.BuildMTOServiceItem(db, []factory.Customization{
		{
			Model: models.MTOServiceItem{
				Status:        models.MTOServiceItemStatusApproved,
				SITEntryDate:  &twoMonthsAgo,
				SITPostalCode: &postalCode,
				Reason:        &reason,
			},
		},
		{
			Model: models.ReService{
				Code: models.ReServiceCodeDDASIT,
			},
		},
		{
			Model:    mtoShipmentSIT,
			LinkOnly: true,
		},
		{
			Model:    move,
			LinkOnly: true,
		},
	}, nil)

	factory.BuildMTOServiceItem(db, []factory.Customization{
		{
			Model: models.MTOServiceItem{
				Status:        models.MTOServiceItemStatusApproved,
				SITEntryDate:  &twoMonthsAgo,
				SITPostalCode: &postalCode,
				Reason:        &reason,
			},
		},
		{
			Model: models.ReService{
				Code: models.ReServiceCodeDDDSIT,
			},
		},
		{
			Model:    mtoShipmentSIT,
			LinkOnly: true,
		},
		{
			Model:    move,
			LinkOnly: true,
		},
	}, nil)

	MakeSITExtensionsForShipment(appCtx, mtoShipmentSIT)

	factory.BuildPaymentRequest(db, []factory.Customization{
		{
			Model: models.PaymentRequest{
				ID:         uuid.Must(uuid.NewV4()),
				Status:     models.PaymentRequestStatusReviewed,
				ReviewedAt: models.TimePointer(time.Now()),
			},
		},
		{
			Model:    move,
			LinkOnly: true,
		},
	}, nil)

}

func createMoveWithFutureSIT(appCtx appcontext.AppContext, userUploader *uploader.UserUploader) {
	db := appCtx.DB()
	filterFile := &[]string{"150Kb.png"}
	serviceMember := makeServiceMember(appCtx)
	orders := makeOrdersForServiceMember(appCtx, serviceMember, userUploader, filterFile)
	move := makeMoveForOrders(appCtx, orders, "SITFUT", models.MoveStatusAPPROVALSREQUESTED)

	// manually calculated SIT days including SIT extension approved days
	sitDaysAllowance := 270
	mtoShipmentSIT := factory.BuildMTOShipment(db, []factory.Customization{
		{
			Model:    move,
			LinkOnly: true,
		},
		{
			Model: models.MTOShipment{
				Status:           models.MTOShipmentStatusApproved,
				SITDaysAllowance: &sitDaysAllowance,
			},
		},
	}, nil)

	year, month, day := time.Now().Add(time.Hour * 24 * 90).Date()

	threeMonthsFromNow := time.Date(year, month, day, 0, 0, 0, 0, time.UTC)
	postalCode := "90210"
	reason := "peak season all trucks in use"

	// This will in practice not exist without DOFSIT and DOASIT
	factory.BuildMTOServiceItem(db, []factory.Customization{
		{
			Model: models.MTOServiceItem{
				Status:        models.MTOServiceItemStatusApproved,
				SITEntryDate:  &threeMonthsFromNow,
				SITPostalCode: &postalCode,
				Reason:        &reason,
			},
		},
		{
			Model: models.ReService{
				Code: models.ReServiceCodeDOFSIT,
			},
		},
		{
			Model:    mtoShipmentSIT,
			LinkOnly: true,
		},
		{
			Model:    move,
			LinkOnly: true,
		},
	}, nil)

	factory.BuildMTOServiceItem(db, []factory.Customization{
		{
			Model: models.MTOServiceItem{
				Status:        models.MTOServiceItemStatusApproved,
				SITEntryDate:  &threeMonthsFromNow,
				SITPostalCode: &postalCode,
				Reason:        &reason,
			},
		},
		{
			Model: models.ReService{
				Code: models.ReServiceCodeDOASIT,
			},
		},
		{
			Model:    mtoShipmentSIT,
			LinkOnly: true,
		},
		{
			Model:    move,
			LinkOnly: true,
		},
	}, nil)

	factory.BuildMTOServiceItem(db, []factory.Customization{
		{
			Model: models.MTOServiceItem{
				Status:        models.MTOServiceItemStatusApproved,
				SITEntryDate:  &threeMonthsFromNow,
				SITPostalCode: &postalCode,
				Reason:        &reason,
			},
		},
		{
			Model: models.ReService{
				Code: models.ReServiceCodeDOPSIT,
			},
		},
		{
			Model:    mtoShipmentSIT,
			LinkOnly: true,
		},
		{
			Model:    move,
			LinkOnly: true,
		},
	}, nil)

	factory.BuildPaymentRequest(db, []factory.Customization{
		{
			Model: models.PaymentRequest{
				ID:         uuid.Must(uuid.NewV4()),
				Status:     models.PaymentRequestStatusReviewed,
				ReviewedAt: models.TimePointer(time.Now()),
			},
		},
		{
			Model:    move,
			LinkOnly: true,
		},
	}, nil)

}

func createMoveWithOriginAndDestinationSIT(appCtx appcontext.AppContext, userUploader *uploader.UserUploader, moveLocator string) models.MTOServiceItem {
	db := appCtx.DB()

	sitDaysAllowance := 90
	move := factory.BuildMove(db, []factory.Customization{
		{
			Model: models.Move{
				ID:                 uuid.Must(uuid.NewV4()),
				Locator:            moveLocator,
				Status:             models.MoveStatusAPPROVED,
				AvailableToPrimeAt: models.TimePointer(time.Now()),
			},
		},
		{
			Model: models.Entitlement{
				StorageInTransit: &sitDaysAllowance,
			},
		},
		{
			Model: models.UserUpload{},
			ExtendedParams: &factory.UserUploadExtendedParams{
				UserUploader: userUploader,
				AppContext:   appCtx,
			},
		},
	}, nil)
	factory.BuildMTOServiceItemBasic(db, []factory.Customization{
		{
			Model: models.MTOServiceItem{Status: models.MTOServiceItemStatusApproved},
		},
		{
			Model:    move,
			LinkOnly: true,
		},
		{
			Model: models.ReService{
				Code: models.ReServiceCodeMS,
			},
		},
	}, nil)

	mtoShipment := factory.BuildMTOShipment(db, []factory.Customization{
		{
			Model:    move,
			LinkOnly: true,
		},
		{
			Model: models.MTOShipment{
				Status:           models.MTOShipmentStatusApproved,
				SITDaysAllowance: &sitDaysAllowance,
			},
		},
	}, nil)

	year, month, day := time.Now().Add(time.Hour * 24 * -60).Date()
	twoMonthsAgo := time.Date(year, month, day, 0, 0, 0, 0, time.UTC)
	oneMonthAgo := twoMonthsAgo.Add(time.Hour * 24 * 30)
	postalCode := "90210"
	reason := "peak season all trucks in use"
	// This will in practice not exist without DOFSIT and DOASIT
	factory.BuildMTOServiceItem(db, []factory.Customization{
		{
			Model: models.MTOServiceItem{
				Status:           models.MTOServiceItemStatusApproved,
				SITEntryDate:     &twoMonthsAgo,
				SITDepartureDate: &oneMonthAgo,
				SITPostalCode:    &postalCode,
				Reason:           &reason,
			},
		},
		{
			Model: models.ReService{
				Code: models.ReServiceCodeDOPSIT,
			},
		},
		{
			Model:    mtoShipment,
			LinkOnly: true,
		},
		{
			Model:    move,
			LinkOnly: true,
		},
	}, nil)
	approvedAt := time.Now()
	oneWeekAgo := oneMonthAgo.Add(time.Hour * 24 * 23)
	dddsit := factory.BuildMTOServiceItem(db, []factory.Customization{
		{
			Model: models.MTOServiceItem{
				Status:       models.MTOServiceItemStatusApproved,
				SITEntryDate: &oneWeekAgo,
				Reason:       &reason,
				ApprovedAt:   &approvedAt,
			},
		},
		{
			Model: models.Address{},
			Type:  &factory.Addresses.SITDestinationOriginalAddress,
		},
		{
			Model: models.Address{},
			Type:  &factory.Addresses.SITDestinationFinalAddress,
		},
		{
			Model: models.ReService{
				Code: models.ReServiceCodeDDDSIT,
			},
		},
		{
			Model:    mtoShipment,
			LinkOnly: true,
		},
		{
			Model:    move,
			LinkOnly: true,
		},
	}, nil)
	testdatagen.MakeMTOServiceItemCustomerContact(db, testdatagen.Assertions{
		MTOServiceItem: dddsit,
	})

	testdatagen.MakeMTOServiceItemCustomerContact(db, testdatagen.Assertions{
		MTOServiceItemCustomerContact: models.MTOServiceItemCustomerContact{
			Type: models.CustomerContactTypeSecond,
		},
		MTOServiceItem: dddsit,
	})

	return dddsit
}

func createPaymentRequestsWithPartialSITInvoice(appCtx appcontext.AppContext, primeUploader *uploader.PrimeUploader) {
	// Since we want to customize the Contractor ID for prime uploads, create the contractor here first
	// BuildMove and BuildPrimeUpload both use FetchOrBuildDefaultContractor
	factory.FetchOrBuildDefaultContractor(appCtx.DB(), []factory.Customization{
		{
			Model: models.Contractor{
				ID: primeContractorUUID, // Prime
			},
		},
	}, nil)

	// Move available to the prime with 3 shipments (control, 2 w/ SITS)
	availableToPrimeAt := time.Now()
	move := factory.BuildMove(appCtx.DB(), []factory.Customization{
		{
			Model: models.Move{
				Locator:            "PARSIT",
				Status:             models.MoveStatusAPPROVED,
				AvailableToPrimeAt: &availableToPrimeAt,
			},
		},
	}, nil)
	oneHundredAndTwentyDays := 120
	shipment := factory.BuildMTOShipment(appCtx.DB(), []factory.Customization{
		{
			Model: models.MTOShipment{
				Status:           models.MTOShipmentStatusApproved,
				SITDaysAllowance: &oneHundredAndTwentyDays,
			},
		},
		{
			Model:    move,
			LinkOnly: true,
		},
	}, nil)

	firstPrimeUpload := factory.BuildPrimeUpload(appCtx.DB(), []factory.Customization{
		{
			Model:    move,
			LinkOnly: true,
		},
		{
			Model: models.PaymentRequest{
				Status: models.PaymentRequestStatusReviewed,
			},
		},
		{
			Model: models.PrimeUpload{},
			ExtendedParams: &factory.PrimeUploadExtendedParams{
				PrimeUploader: primeUploader,
				AppContext:    appCtx,
			},
		},
	}, nil)

	firstPaymentRequest := firstPrimeUpload.ProofOfServiceDoc.PaymentRequest

	secondPrimeUpload := factory.BuildPrimeUpload(appCtx.DB(), []factory.Customization{
		{
			Model:    move,
			LinkOnly: true,
		},
		{
			Model: models.PaymentRequest{
				SequenceNumber: 2,
			},
		},
		{
			Model: models.PrimeUpload{},
			ExtendedParams: &factory.PrimeUploadExtendedParams{
				PrimeUploader: primeUploader,
				AppContext:    appCtx,
			},
		},
	}, nil)

	secondPaymentRequest := secondPrimeUpload.ProofOfServiceDoc.PaymentRequest

	year, month, day := time.Now().Date()
	originEntryDate := time.Date(year, month, day-120, 0, 0, 0, 0, time.UTC)
	originDepartureDate := originEntryDate.Add(time.Hour * 24 * 30)

	destinationEntryDate := time.Date(year, month, day-89, 0, 0, 0, 0, time.UTC)
	destinationDepartureDate := destinationEntryDate.Add(time.Hour * 24 * 60)

	// First reviewed payment request with 30 days billed for origin SIT
	dofsit := factory.BuildMTOServiceItem(appCtx.DB(), []factory.Customization{
		{
			Model: models.MTOServiceItem{
				Status:       models.MTOServiceItemStatusApproved,
				SITEntryDate: &originEntryDate,
			},
		},
		{
			Model: models.ReService{
				Code: models.ReServiceCodeDOFSIT,
			},
		},
		{
			Model:    shipment,
			LinkOnly: true,
		},
		{
			Model:    move,
			LinkOnly: true,
		},
	}, nil)

	factory.BuildPaymentServiceItem(appCtx.DB(), []factory.Customization{
		{
			Model: models.PaymentServiceItem{
				Status: models.PaymentServiceItemStatusApproved,
			},
		}, {
			Model:    firstPaymentRequest,
			LinkOnly: true,
		}, {
			Model:    dofsit,
			LinkOnly: true,
		},
	}, nil)

	doasit := factory.BuildMTOServiceItem(appCtx.DB(), []factory.Customization{
		{
			Model: models.MTOServiceItem{
				Status:       models.MTOServiceItemStatusApproved,
				SITEntryDate: &originEntryDate,
			},
		},
		{
			Model: models.ReService{
				Code: models.ReServiceCodeDOASIT,
			},
		},
		{
			Model:    shipment,
			LinkOnly: true,
		},
		{
			Model:    move,
			LinkOnly: true,
		},
	}, nil)

	// Creates the approved payment service item for DOASIT w/ SIT start date param
	doasitParam := factory.BuildPaymentServiceItemParam(appCtx.DB(), []factory.Customization{
		{
			Model: models.PaymentServiceItemParam{
				Value: originEntryDate.Format("2006-01-02"),
			},
		},
		{
			Model: models.PaymentServiceItem{
				Status: models.PaymentServiceItemStatusApproved,
			},
		},
		{
			Model: models.ServiceItemParamKey{
				Key: models.ServiceItemParamNameSITPaymentRequestStart,
			},
		},
		{
			Model:    firstPaymentRequest,
			LinkOnly: true,
		},
		{
			Model:    doasit,
			LinkOnly: true,
		},
		{
			Model:    move,
			LinkOnly: true,
		},
	}, nil)

	// Creates the SIT end date param for existing DOASIT payment request service item
	factory.BuildPaymentServiceItemParam(appCtx.DB(), []factory.Customization{
		{
			Model: models.PaymentServiceItemParam{
				Value: originDepartureDate.Format("2006-01-02"),
			},
		},
		{
			Model: models.ServiceItemParamKey{
				Key: models.ServiceItemParamNameSITPaymentRequestEnd,
			},
		},
		{
			Model:    doasitParam.PaymentServiceItem,
			LinkOnly: true,
		},
		{
			Model:    firstPaymentRequest,
			LinkOnly: true,
		},
		{
			Model:    doasit,
			LinkOnly: true,
		},
	}, nil)

	// Creates the NumberDaysSIT param for existing DOASIT payment request service item
	factory.BuildPaymentServiceItemParam(appCtx.DB(), []factory.Customization{
		{
			Model: models.PaymentServiceItemParam{
				Value: "30",
			},
		},
		{
			Model: models.ServiceItemParamKey{
				Key: models.ServiceItemParamNameNumberDaysSIT,
			},
		},
		{
			Model:    doasitParam.PaymentServiceItem,
			LinkOnly: true,
		},
		{
			Model:    firstPaymentRequest,
			LinkOnly: true,
		},
		{
			Model:    doasit,
			LinkOnly: true,
		},
	}, nil)

	dopsit := factory.BuildMTOServiceItem(appCtx.DB(), []factory.Customization{
		{
			Model: models.MTOServiceItem{
				Status:           models.MTOServiceItemStatusApproved,
				SITEntryDate:     &originEntryDate,
				SITDepartureDate: &originDepartureDate,
			},
		},
		{
			Model: models.ReService{
				Code: models.ReServiceCodeDOPSIT,
			},
		},
		{
			Model:    shipment,
			LinkOnly: true,
		},
		{
			Model:    move,
			LinkOnly: true,
		},
	}, nil)

	factory.BuildPaymentServiceItem(appCtx.DB(), []factory.Customization{
		{
			Model: models.PaymentServiceItem{
				Status: models.PaymentServiceItemStatusApproved,
			},
		}, {
			Model:    dopsit,
			LinkOnly: true,
		}, {
			Model:    firstPaymentRequest,
			LinkOnly: true,
		},
	}, nil)

	// Destination SIT service items for the second payment request
	ddfsit := factory.BuildMTOServiceItem(appCtx.DB(), []factory.Customization{
		{
			Model: models.MTOServiceItem{
				Status:       models.MTOServiceItemStatusApproved,
				SITEntryDate: &destinationEntryDate,
			},
		},
		{
			Model: models.ReService{
				Code: models.ReServiceCodeDDFSIT,
			},
		},
		{
			Model:    shipment,
			LinkOnly: true,
		},
		{
			Model:    move,
			LinkOnly: true,
		},
	}, nil)

	factory.BuildPaymentServiceItem(appCtx.DB(), []factory.Customization{
		{
			Model:    ddfsit,
			LinkOnly: true,
		},
		{
			Model:    secondPaymentRequest,
			LinkOnly: true,
		},
	}, nil)

	ddasit := factory.BuildMTOServiceItem(appCtx.DB(), []factory.Customization{
		{
			Model: models.MTOServiceItem{
				Status:       models.MTOServiceItemStatusApproved,
				SITEntryDate: &destinationEntryDate,
			},
		},
		{
			Model: models.ReService{
				Code: models.ReServiceCodeDDASIT,
			},
		},
		{
			Model:    shipment,
			LinkOnly: true,
		},
		{
			Model:    move,
			LinkOnly: true,
		},
	}, nil)

	ddasitParam := factory.BuildPaymentServiceItemParam(appCtx.DB(), []factory.Customization{
		{
			Model: models.PaymentServiceItemParam{
				Value: destinationEntryDate.Format("2006-01-02"),
			},
		},
		{
			Model: models.ServiceItemParamKey{
				Key: models.ServiceItemParamNameSITPaymentRequestStart,
			},
		},
		{
			Model:    secondPaymentRequest,
			LinkOnly: true,
		},
		{
			Model:    ddasit,
			LinkOnly: true,
		},
	}, nil)

	factory.BuildPaymentServiceItemParam(appCtx.DB(), []factory.Customization{
		{
			Model: models.PaymentServiceItemParam{
				Value: destinationDepartureDate.Format("2006-01-02"),
			},
		},
		{
			Model: models.ServiceItemParamKey{
				Key: models.ServiceItemParamNameSITPaymentRequestEnd,
			},
		},
		{
			Model:    ddasitParam.PaymentServiceItem,
			LinkOnly: true,
		},
		{
			Model:    secondPaymentRequest,
			LinkOnly: true,
		},
		{
			Model:    ddasit,
			LinkOnly: true,
		},
	}, nil)

	// Creates the NumberDaysSIT param for existing DOASIT payment request service item
	factory.BuildPaymentServiceItemParam(appCtx.DB(), []factory.Customization{
		{
			Model: models.PaymentServiceItemParam{
				Value: "60",
			},
		},
		{
			Model: models.ServiceItemParamKey{
				Key: models.ServiceItemParamNameNumberDaysSIT,
			},
		},
		{
			Model:    ddasitParam.PaymentServiceItem,
			LinkOnly: true,
		},
		{
			Model:    secondPaymentRequest,
			LinkOnly: true,
		},
		{
			Model:    ddasit,
			LinkOnly: true,
		},
	}, nil)

	// Will leave the departure date blank with 30 days left in SIT Days authorized
	factory.BuildMTOServiceItem(appCtx.DB(), []factory.Customization{
		{
			Model: models.MTOServiceItem{
				Status:       models.MTOServiceItemStatusApproved,
				SITEntryDate: &destinationEntryDate,
			},
		},
		{
			Model: models.ReService{
				Code: models.ReServiceCodeDDDSIT,
			},
		},
		{
			Model:    shipment,
			LinkOnly: true,
		},
		{
			Model:    move,
			LinkOnly: true,
		},
	}, nil)
}

func createMoveWithAllPendingTOOActions(appCtx appcontext.AppContext, userUploader *uploader.UserUploader, primeUploader *uploader.PrimeUploader) {
	db := appCtx.DB()
	filterFile := &[]string{"150Kb.png"}
	serviceMember := makeServiceMember(appCtx)
	orders := makeOrdersForServiceMember(appCtx, serviceMember, userUploader, filterFile)
	makeAmendedOrders(appCtx, orders, userUploader, &[]string{"medium.jpg", "small.pdf"})
	move := makeMoveForOrders(appCtx, orders, "PENDNG", models.MoveStatusAPPROVALSREQUESTED)
	now := time.Now()
	move.ExcessWeightQualifiedAt = &now
	testdatagen.MustSave(db, &move)
	shipment := makeRiskOfExcessShipmentForMove(appCtx, move, models.MTOShipmentStatusApproved)
	MakeSITWithPendingSITExtensionsForShipment(appCtx, shipment)
	paymentRequestID := uuid.Must(uuid.FromString("70b35add-605a-289d-8dad-056f5d9ef7e1"))
	makePaymentRequestForShipment(appCtx, move, shipment, primeUploader, filterFile, paymentRequestID, models.PaymentRequestStatusPending)
}

func MakeSITWithPendingSITExtensionsForShipment(appCtx appcontext.AppContext, shipment models.MTOShipment) {
	db := appCtx.DB()

	year, month, day := time.Now().Date()
	thirtyDaysAgo := time.Date(year, month, day-30, 0, 0, 0, 0, time.UTC)
	factory.BuildMTOServiceItem(db, []factory.Customization{
		{
			Model:    shipment,
			LinkOnly: true,
		},
		{
			Model: models.MTOServiceItem{
				SITEntryDate: &thirtyDaysAgo,
				Status:       models.MTOServiceItemStatusApproved,
			},
		},
		{
			Model: models.ReService{
				Code: models.ReServiceCodeDOPSIT,
			},
		},
	}, nil)

	for i := 0; i < 2; i++ {
		factory.BuildSITDurationUpdate(db, []factory.Customization{
			{
				Model:    shipment,
				LinkOnly: true,
			},
		}, nil)
	}
}

// MakeSITExtensionsForShipment helper function
func MakeSITExtensionsForShipment(appCtx appcontext.AppContext, shipment models.MTOShipment) {
	db := appCtx.DB()
	sitContractorRemarks1 := "The customer requested an extension."
	sitOfficeRemarks1 := "The service member is unable to move into their new home at the expected time."
	approvedDays := 90

	factory.BuildSITDurationUpdate(db, []factory.Customization{
		{
			Model:    shipment,
			LinkOnly: true,
		},
		{
			Model: models.SITDurationUpdate{
				ContractorRemarks: &sitContractorRemarks1,
				OfficeRemarks:     &sitOfficeRemarks1,
				ApprovedDays:      &approvedDays,
			},
		},
	}, []factory.Trait{factory.GetTraitApprovedSITDurationUpdate})

	factory.BuildSITDurationUpdate(db, []factory.Customization{
		{
			Model:    shipment,
			LinkOnly: true,
		},
		{
			Model: models.SITDurationUpdate{
				ApprovedDays: &approvedDays,
			},
		},
	}, []factory.Trait{factory.GetTraitApprovedSITDurationUpdate})
}

func CreateMoveWithHHGAndNTSShipments(appCtx appcontext.AppContext, locator string, usesExternalVendor bool) models.Move {
	db := appCtx.DB()
	submittedAt := time.Now()
	newDutyLocation := factory.FetchOrBuildCurrentDutyLocation(db)
	newDutyLocation.Address.PostalCode = "52549"
	orders := factory.BuildOrderWithoutDefaults(db, []factory.Customization{
		{
			Model: models.DutyLocation{
				ProvidesServicesCounseling: true,
			},
			Type: &factory.DutyLocations.OriginDutyLocation,
		},
		{
			Model:    newDutyLocation,
			LinkOnly: true,
			Type:     &factory.DutyLocations.NewDutyLocation,
		},
		{
			Model: models.Order{
				OrdersType: internalmessages.OrdersTypePERMANENTCHANGEOFSTATION,
			},
		},
	}, nil)
	move := factory.BuildMove(db, []factory.Customization{
		{
			Model:    orders,
			LinkOnly: true,
		},
		{
			Model: models.Move{
				Locator:     locator,
				Status:      models.MoveStatusSUBMITTED,
				SubmittedAt: &submittedAt,
			},
		},
	}, nil)
	// Makes a basic HHG shipment to reflect likely real scenario
	requestedPickupDate := submittedAt.Add(60 * 24 * time.Hour)
	requestedDeliveryDate := requestedPickupDate.Add(7 * 24 * time.Hour)
	destinationAddress := factory.BuildAddress(db, nil, nil)
	factory.BuildMTOShipment(db, []factory.Customization{
		{
			Model:    move,
			LinkOnly: true,
		},
		{
			Model: models.MTOShipment{
				ShipmentType:          models.MTOShipmentTypeHHG,
				Status:                models.MTOShipmentStatusSubmitted,
				RequestedPickupDate:   &requestedPickupDate,
				RequestedDeliveryDate: &requestedDeliveryDate,
			},
		},
		{
			Model:    destinationAddress,
			Type:     &factory.Addresses.DeliveryAddress,
			LinkOnly: true,
		},
	}, nil)

	factory.BuildNTSShipment(appCtx.DB(), []factory.Customization{
		{
			Model:    move,
			LinkOnly: true,
		},
		{
			Model: models.MTOShipment{

				Status:             models.MTOShipmentStatusSubmitted,
				UsesExternalVendor: usesExternalVendor,
			},
		},
	}, nil)

	return move
}

func CreateMoveWithHHGAndNTSRShipments(appCtx appcontext.AppContext, locator string, usesExternalVendor bool) models.Move {
	db := appCtx.DB()
	submittedAt := time.Now()
	newDutyLocation := factory.FetchOrBuildCurrentDutyLocation(db)
	newDutyLocation.Address.PostalCode = "52549"
	orders := factory.BuildOrderWithoutDefaults(db, []factory.Customization{
		{
			Model: models.DutyLocation{
				ProvidesServicesCounseling: true,
			},
			Type: &factory.DutyLocations.OriginDutyLocation,
		},
		{
			Model:    newDutyLocation,
			LinkOnly: true,
			Type:     &factory.DutyLocations.NewDutyLocation,
		},
		{
			Model: models.Order{
				OrdersType: internalmessages.OrdersTypePERMANENTCHANGEOFSTATION,
			},
		},
	}, nil)
	move := factory.BuildMove(db, []factory.Customization{
		{
			Model:    orders,
			LinkOnly: true,
		},
		{
			Model: models.Move{
				Locator:     locator,
				Status:      models.MoveStatusSUBMITTED,
				SubmittedAt: &submittedAt,
			},
		},
	}, nil)
	// Makes a basic HHG shipment to reflect likely real scenario
	requestedPickupDate := submittedAt.Add(60 * 24 * time.Hour)
	requestedDeliveryDate := requestedPickupDate.Add(7 * 24 * time.Hour)
	destinationAddress := factory.BuildAddress(db, nil, nil)
	factory.BuildMTOShipment(db, []factory.Customization{
		{
			Model:    move,
			LinkOnly: true,
		},
		{
			Model: models.MTOShipment{
				ShipmentType:          models.MTOShipmentTypeHHG,
				Status:                models.MTOShipmentStatusSubmitted,
				RequestedPickupDate:   &requestedPickupDate,
				RequestedDeliveryDate: &requestedDeliveryDate,
			},
		},
		{
			Model:    destinationAddress,
			Type:     &factory.Addresses.DeliveryAddress,
			LinkOnly: true,
		},
	}, nil)

	factory.BuildNTSRShipment(appCtx.DB(), []factory.Customization{
		{
			Model:    move,
			LinkOnly: true,
		},
		{
			Model: models.MTOShipment{
				Status:             models.MTOShipmentStatusSubmitted,
				UsesExternalVendor: usesExternalVendor,
			},
		},
	}, nil)

	return move
}

func CreateMoveWithNTSShipment(appCtx appcontext.AppContext, locator string, usesExternalVendor bool) models.Move {
	db := appCtx.DB()
	submittedAt := time.Now()
	newDutyLocation := factory.FetchOrBuildCurrentDutyLocation(db)
	newDutyLocation.Address.PostalCode = "52549"
	orders := factory.BuildOrderWithoutDefaults(db, []factory.Customization{
		{
			Model: models.DutyLocation{
				ProvidesServicesCounseling: true,
			},
			Type: &factory.DutyLocations.OriginDutyLocation,
		},
		{
			Model:    newDutyLocation,
			LinkOnly: true,
			Type:     &factory.DutyLocations.NewDutyLocation,
		},
		{
			Model: models.Order{
				OrdersType: internalmessages.OrdersTypePERMANENTCHANGEOFSTATION,
			},
		},
	}, nil)
	move := factory.BuildMove(db, []factory.Customization{
		{
			Model:    orders,
			LinkOnly: true,
		},
		{
			Model: models.Move{
				Locator:     locator,
				Status:      models.MoveStatusSUBMITTED,
				SubmittedAt: &submittedAt,
			},
		},
	}, nil)
	factory.BuildNTSShipment(appCtx.DB(), []factory.Customization{
		{
			Model:    move,
			LinkOnly: true,
		},
		{
			Model: models.MTOShipment{
				Status:             models.MTOShipmentStatusSubmitted,
				UsesExternalVendor: usesExternalVendor,
			},
		},
	}, nil)

	return move
}

func createMoveWithNTSRShipment(appCtx appcontext.AppContext, locator string, usesExternalVendor bool) {
	db := appCtx.DB()
	submittedAt := time.Now()
	newDutyLocation := factory.FetchOrBuildCurrentDutyLocation(db)
	newDutyLocation.Address.PostalCode = "52549"
	orders := factory.BuildOrderWithoutDefaults(db, []factory.Customization{
		{
			Model: models.DutyLocation{
				ProvidesServicesCounseling: true,
			},
			Type: &factory.DutyLocations.OriginDutyLocation,
		},
		{
			Model:    newDutyLocation,
			LinkOnly: true,
			Type:     &factory.DutyLocations.NewDutyLocation,
		},
		{
			Model: models.Order{
				OrdersType: internalmessages.OrdersTypePERMANENTCHANGEOFSTATION,
			},
		},
	}, nil)
	move := factory.BuildMove(db, []factory.Customization{
		{
			Model:    orders,
			LinkOnly: true,
		},
		{
			Model: models.Move{
				Locator:     locator,
				Status:      models.MoveStatusSUBMITTED,
				SubmittedAt: &submittedAt,
			},
		},
	}, nil)
	factory.BuildNTSRShipment(appCtx.DB(), []factory.Customization{
		{
			Model:    move,
			LinkOnly: true,
		},
		{
			Model: models.MTOShipment{
				Status:             models.MTOShipmentStatusSubmitted,
				UsesExternalVendor: usesExternalVendor,
			},
		},
	}, nil)
}

// createRandomMove creates a random move with fake data that has been approved for usage
func createRandomMove(
	appCtx appcontext.AppContext,
	possibleStatuses []models.MoveStatus,
	allDutyLocations []models.DutyLocation,
	dutyLocationsInGBLOC []models.DutyLocation,
	withFullOrder bool,
	_ *uploader.UserUploader,
	moveTemplate models.Move,
	mtoShipmentTemplate models.MTOShipment,
	orderTemplate models.Order,
	serviceMemberTemplate models.ServiceMember,
) models.Move {
	db := appCtx.DB()
	randDays, err := random.GetRandomInt(366)
	if err != nil {
		log.Panic(fmt.Errorf("Unable to generate random integer for submitted move date"), zap.Error(err))
	}
	submittedAt := time.Now().AddDate(0, 0, randDays*-1)

	if serviceMemberTemplate.Affiliation == nil {
		randomAffiliation, err := random.GetRandomInt(5)
		if err != nil {
			log.Panic(fmt.Errorf("Unable to generate random integer for affiliation"), zap.Error(err))
		}
		serviceMemberTemplate.Affiliation = &[]models.ServiceMemberAffiliation{
			models.AffiliationARMY,
			models.AffiliationAIRFORCE,
			models.AffiliationNAVY,
			models.AffiliationCOASTGUARD,
			models.AffiliationMARINES}[randomAffiliation]
	}

	customs := []factory.Customization{
		{
			Model: serviceMemberTemplate,
		},
		{
			Model: orderTemplate,
		},
	}

	dutyLocationCount := len(allDutyLocations)
	newDutyLocation := factory.FetchOrBuildCurrentDutyLocation(db)
	newDutyLocation.Address.PostalCode = "52549"
	if orderTemplate.OriginDutyLocationID == nil {
		// We can pick any origin duty location not only one in the office user's GBLOC
		if *serviceMemberTemplate.Affiliation == models.AffiliationMARINES {
			randDutyStationIndex, err := random.GetRandomInt(dutyLocationCount)
			if err != nil {
				log.Panic(fmt.Errorf("Unable to generate random integer for duty location"), zap.Error(err))
			}
			customs = append(customs, factory.Customization{
				Model:    allDutyLocations[randDutyStationIndex],
				LinkOnly: true,
				Type:     &factory.DutyLocations.OriginDutyLocation,
			})
		} else {
			randDutyStationIndex, err := random.GetRandomInt(len(dutyLocationsInGBLOC))
			if err != nil {
				log.Panic(fmt.Errorf("Unable to generate random integer for duty location"), zap.Error(err))
			}
			customs = append(customs, factory.Customization{
				Model:    dutyLocationsInGBLOC[randDutyStationIndex],
				LinkOnly: true,
				Type:     &factory.DutyLocations.OriginDutyLocation,
			})
		}
	}

	if orderTemplate.NewDutyLocationID == uuid.Nil {
		randDutyStationIndex, err := random.GetRandomInt(dutyLocationCount)
		if err != nil {
			log.Panic(fmt.Errorf("Unable to generate random integer for duty location"), zap.Error(err))
		}
		customs = append(customs, factory.Customization{
			Model:    allDutyLocations[randDutyStationIndex],
			LinkOnly: true,
			Type:     &factory.DutyLocations.NewDutyLocation,
		})
	}

	randomFirst, randomLast := fakedata.RandomName()
	serviceMemberTemplate.FirstName = &randomFirst
	serviceMemberTemplate.LastName = &randomLast
	serviceMemberTemplate.CacValidated = true

	// assertions passed in means we cannot yet convert to BuildOrder
	var order models.Order
	if withFullOrder {
		order = factory.BuildOrder(db, customs, nil)
	} else {
		order = factory.BuildOrderWithoutDefaults(db, customs, nil)
	}

	if moveTemplate.SubmittedAt == nil {
		moveTemplate.SubmittedAt = &submittedAt
	}

	if moveTemplate.Status == "" {
		randStatusIndex, err := random.GetRandomInt(len(possibleStatuses))
		if err != nil {
			log.Panic(fmt.Errorf("Unable to generate random integer for move status"), zap.Error(err))
		}
		moveTemplate.Status = possibleStatuses[randStatusIndex]

		if moveTemplate.Status == models.MoveStatusServiceCounselingCompleted {
			counseledAt := submittedAt.Add(3 * 24 * time.Hour)
			moveTemplate.ServiceCounselingCompletedAt = &counseledAt
		}
	}

	move := factory.BuildMove(db, []factory.Customization{
		{
			Model: moveTemplate,
		},
		{
			Model:    order,
			LinkOnly: true,
		},
	}, nil)

	shipmentStatus := models.MTOShipmentStatusSubmitted
	if mtoShipmentTemplate.Status != "" {
		shipmentStatus = mtoShipmentTemplate.Status
	}

	laterRequestedPickupDate := submittedAt.Add(60 * 24 * time.Hour)
	laterRequestedDeliveryDate := laterRequestedPickupDate.Add(7 * 24 * time.Hour)
	factory.BuildMTOShipment(db, []factory.Customization{
		{
			Model:    move,
			LinkOnly: true,
		},
		{
			Model: models.MTOShipment{
				ShipmentType:          models.MTOShipmentTypeHHG,
				Status:                shipmentStatus,
				RequestedPickupDate:   &laterRequestedPickupDate,
				RequestedDeliveryDate: &laterRequestedDeliveryDate,
				ApprovedDate:          mtoShipmentTemplate.ApprovedDate,
				Diversion:             mtoShipmentTemplate.Diversion,
			},
		},
	}, nil)

	earlierRequestedPickupDate := submittedAt.Add(30 * 24 * time.Hour)
	earlierRequestedDeliveryDate := earlierRequestedPickupDate.Add(7 * 24 * time.Hour)
	factory.BuildMTOShipment(db, []factory.Customization{
		{
			Model:    move,
			LinkOnly: true,
		},
		{
			Model: models.MTOShipment{
				ShipmentType:          models.MTOShipmentTypeHHG,
				Status:                shipmentStatus,
				RequestedPickupDate:   &earlierRequestedPickupDate,
				RequestedDeliveryDate: &earlierRequestedDeliveryDate,
				ApprovedDate:          mtoShipmentTemplate.ApprovedDate,
				Diversion:             mtoShipmentTemplate.Diversion,
			},
		},
	}, nil)

	return move
}

func createMultipleMovesTwoMovesHHGAndPPMShipments(appCtx appcontext.AppContext) {
	db := appCtx.DB()
	userID := uuid.Must(uuid.NewV4())
	oktaID := uuid.Must(uuid.NewV4())
	email := "multiplemoves@HHG_PPM.com"

	originDutyLocation := factory.BuildDutyLocation(db, []factory.Customization{
		{
			Model: models.DutyLocation{
				Name:                       "Woodbine, KY 40356",
				ProvidesServicesCounseling: true,
			},
		},
	}, nil)
	newDutyLocation := factory.FetchOrBuildCurrentDutyLocation(db)
	newDutyLocation.Address.PostalCode = "52549"
	user := factory.BuildUser(appCtx.DB(), []factory.Customization{
		{
			Model: models.User{
				ID:        userID,
				OktaID:    oktaID.String(),
				OktaEmail: email,
				Active:    true,
			}},
	}, nil)

	affiliation := models.AffiliationARMY
	serviceMember := factory.BuildExtendedServiceMember(appCtx.DB(), []factory.Customization{
		{
			Model: models.ServiceMember{
				Affiliation:   &affiliation,
				FirstName:     models.StringPointer("Lola"),
				LastName:      models.StringPointer("Smith"),
				Edipi:         models.StringPointer("8362534853"),
				PersonalEmail: models.StringPointer(email),
				CacValidated:  true,
			},
		},
		{
			Model:    user,
			LinkOnly: true,
		},
		{
			Model:    originDutyLocation,
			LinkOnly: true,
			Type:     &factory.DutyLocations.OriginDutyLocation,
		},
		{
			Model:    newDutyLocation,
			LinkOnly: true,
			Type:     &factory.DutyLocations.NewDutyLocation,
		},
	}, nil)

	// Move A
	pcos := internalmessages.OrdersTypePERMANENTCHANGEOFSTATION
	hhgPermitted := internalmessages.OrdersTypeDetailHHGPERMITTED
	ordersNumber := "8675309"
	departmentIndicator := "ARMY"
	tac := "E19A"
	ordersA := factory.BuildOrderWithoutDefaults(db, []factory.Customization{
		{
			Model:    serviceMember,
			LinkOnly: true,
		},
		{
			Model:    originDutyLocation,
			LinkOnly: true,
			Type:     &factory.DutyLocations.OriginDutyLocation,
		},
		{
			Model:    newDutyLocation,
			LinkOnly: true,
			Type:     &factory.DutyLocations.NewDutyLocation,
		},
		{
			Model: models.Order{
				OrdersType:          pcos,
				OrdersTypeDetail:    &hhgPermitted,
				OrdersNumber:        &ordersNumber,
				DepartmentIndicator: &departmentIndicator,
				TAC:                 &tac,
			},
		},
	}, nil)

	var moveADetails models.Move
	moveADetails.Status = models.MoveStatusAPPROVED
	moveADetails.AvailableToPrimeAt = models.TimePointer(time.Now())
	moveADetails.Locator = "MMOVEA"
	moveADetails.CreatedAt = time.Now().Add(time.Hour * 24)

	moveA := factory.BuildMove(db, []factory.Customization{
		{
			Model: moveADetails,
		},
		{
			Model:    ordersA,
			LinkOnly: true,
		},
		{
			Model:    originDutyLocation,
			LinkOnly: true,
			Type:     &factory.DutyLocations.OriginDutyLocation,
		},
		{
			Model:    newDutyLocation,
			LinkOnly: true,
			Type:     &factory.DutyLocations.NewDutyLocation,
		},
	}, nil)

	requestedPickupDateMoveA := moveA.CreatedAt.Add(60 * 24 * time.Hour)
	requestedDeliveryDateMoveA := requestedPickupDateMoveA.Add(7 * 24 * time.Hour)
	destinationAddressMoveA := factory.BuildAddress(db, nil, nil)

	factory.BuildMTOShipment(db, []factory.Customization{
		{
			Model:    moveA,
			LinkOnly: true,
		},
		{
			Model: models.MTOShipment{
				ShipmentType:          models.MTOShipmentTypeHHG,
				Status:                models.MTOShipmentStatusSubmitted,
				RequestedPickupDate:   &requestedPickupDateMoveA,
				RequestedDeliveryDate: &requestedDeliveryDateMoveA,
			},
		},
		{
			Model:    destinationAddressMoveA,
			Type:     &factory.Addresses.DeliveryAddress,
			LinkOnly: true,
		},
	}, nil)

	// Move B
	ordersB := factory.BuildOrderWithoutDefaults(db, []factory.Customization{
		{
			Model:    serviceMember,
			LinkOnly: true,
		},
		{
			Model:    originDutyLocation,
			LinkOnly: true,
			Type:     &factory.DutyLocations.OriginDutyLocation,
		},
		{
			Model:    newDutyLocation,
			LinkOnly: true,
			Type:     &factory.DutyLocations.NewDutyLocation,
		},
		{
			Model: models.Order{
				OrdersType:          pcos,
				OrdersTypeDetail:    &hhgPermitted,
				OrdersNumber:        &ordersNumber,
				DepartmentIndicator: &departmentIndicator,
				TAC:                 &tac,
			},
		},
	}, nil)

	var moveBDetails models.Move
	moveBDetails.Status = models.MoveStatusAPPROVED
	moveBDetails.AvailableToPrimeAt = models.TimePointer(time.Now())
	moveBDetails.Locator = "MMOVEB"
	moveBDetails.CreatedAt = time.Now().Add(time.Hour * -24)

	moveB := factory.BuildMove(db, []factory.Customization{
		{
			Model: moveBDetails,
		},
		{
			Model:    ordersB,
			LinkOnly: true,
		},
	}, nil)

	requestedPickupDateMoveB := moveB.CreatedAt.Add(60 * 24 * time.Hour)
	requestedDeliveryDateMoveB := requestedPickupDateMoveB.Add(7 * 24 * time.Hour)
	destinationAddressMoveB := factory.BuildAddress(db, nil, nil)
	factory.BuildMTOShipment(db, []factory.Customization{
		{
			Model:    moveB,
			LinkOnly: true,
		},
		{
			Model: models.MTOShipment{
				ShipmentType:          models.MTOShipmentTypeHHG,
				Status:                models.MTOShipmentStatusSubmitted,
				RequestedPickupDate:   &requestedPickupDateMoveB,
				RequestedDeliveryDate: &requestedDeliveryDateMoveB,
			},
		},
		{
			Model:    destinationAddressMoveB,
			Type:     &factory.Addresses.DeliveryAddress,
			LinkOnly: true,
		},
	}, nil)

	factory.BuildPPMShipment(appCtx.DB(), []factory.Customization{
		{
			Model:    moveB,
			LinkOnly: true,
		},
		{
			Model: models.MTOShipment{
				ShipmentType: models.MTOShipmentTypePPM,
				Status:       models.MTOShipmentStatusSubmitted,
			},
		},
	}, nil)

	factory.BuildPPMShipment(appCtx.DB(), []factory.Customization{
		{
			Model:    moveB,
			LinkOnly: true,
		},
		{
			Model: models.MTOShipment{
				ShipmentType: models.MTOShipmentTypePPM,
				Status:       models.MTOShipmentStatusSubmitted,
			},
		},
	}, nil)

	// Move C
	ordersC := factory.BuildOrderWithoutDefaults(db, []factory.Customization{
		{
			Model:    serviceMember,
			LinkOnly: true,
		},
		{
			Model:    originDutyLocation,
			LinkOnly: true,
			Type:     &factory.DutyLocations.OriginDutyLocation,
		},
		{
			Model:    newDutyLocation,
			LinkOnly: true,
			Type:     &factory.DutyLocations.NewDutyLocation,
		},
		{
			Model: models.Order{
				OrdersType:          pcos,
				OrdersTypeDetail:    &hhgPermitted,
				OrdersNumber:        &ordersNumber,
				DepartmentIndicator: &departmentIndicator,
				TAC:                 &tac,
			},
		},
	}, nil)

	var moveCDetails models.Move
	moveCDetails.Status = models.MoveStatusAPPROVED
	moveCDetails.AvailableToPrimeAt = models.TimePointer(time.Now())
	moveCDetails.Locator = "MMOVEC"
	moveCDetails.CreatedAt = time.Now().Add(time.Hour * -48)

	moveC := factory.BuildMove(db, []factory.Customization{
		{
			Model: moveCDetails,
		},
		{
			Model:    ordersC,
			LinkOnly: true,
		},
	}, nil)

	factory.BuildMTOShipment(appCtx.DB(), []factory.Customization{
		{
			Model:    moveC,
			LinkOnly: true,
		},
		{
			Model: models.MTOShipment{
				ShipmentType: models.NTSRaw,
				Status:       models.MTOShipmentStatusSubmitted,
			},
		},
	}, nil)
}

func createMultipleMovesThreeMovesHHGPPMNTSShipments(appCtx appcontext.AppContext) {
	db := appCtx.DB()
	userID := uuid.Must(uuid.NewV4())
	oktaID := uuid.Must(uuid.NewV4())
	email := "multiplemoves@HHG_PPM_NTS.com"

	newDutyLocation := factory.FetchOrBuildCurrentDutyLocation(db)
	newDutyLocation.Address.PostalCode = "52549"

	originDutyLocation := factory.BuildDutyLocation(db, []factory.Customization{
		{
			Model: models.DutyLocation{
				Name:                       "Hope, KY 40356",
				ProvidesServicesCounseling: true,
			},
		},
	}, nil)
	user := factory.BuildUser(appCtx.DB(), []factory.Customization{
		{
			Model: models.User{
				ID:        userID,
				OktaID:    oktaID.String(),
				OktaEmail: email,
				Active:    true,
			}},
	}, nil)

	affiliation := models.AffiliationAIRFORCE
	serviceMember := factory.BuildExtendedServiceMember(appCtx.DB(), []factory.Customization{
		{
			Model: models.ServiceMember{
				Affiliation:   &affiliation,
				FirstName:     models.StringPointer("Hannah"),
				LastName:      models.StringPointer("James"),
				Edipi:         models.StringPointer("8362534857"),
				PersonalEmail: models.StringPointer(email),
				CacValidated:  true,
			},
		},
		{
			Model:    user,
			LinkOnly: true,
		},
		{
			Model:    originDutyLocation,
			LinkOnly: true,
			Type:     &factory.DutyLocations.OriginDutyLocation,
		},
		{
			Model:    newDutyLocation,
			LinkOnly: true,
			Type:     &factory.DutyLocations.NewDutyLocation,
		},
	}, nil)

	// Move A
	pcos := internalmessages.OrdersTypePERMANENTCHANGEOFSTATION
	hhgPermitted := internalmessages.OrdersTypeDetailHHGPERMITTED
	ordersNumber := "8675309"
	departmentIndicator := "AIR FORCE"
	tac := "E13V"
	ordersA := factory.BuildOrderWithoutDefaults(db, []factory.Customization{
		{
			Model:    serviceMember,
			LinkOnly: true,
		},
		{
			Model:    originDutyLocation,
			LinkOnly: true,
			Type:     &factory.DutyLocations.OriginDutyLocation,
		},
		{
			Model:    newDutyLocation,
			LinkOnly: true,
			Type:     &factory.DutyLocations.NewDutyLocation,
		},
		{
			Model: models.Order{
				OrdersType:          pcos,
				OrdersTypeDetail:    &hhgPermitted,
				OrdersNumber:        &ordersNumber,
				DepartmentIndicator: &departmentIndicator,
				TAC:                 &tac,
			},
		},
	}, nil)

	var moveADetails models.Move
	moveADetails.Status = models.MoveStatusNeedsServiceCounseling
	moveADetails.AvailableToPrimeAt = models.TimePointer(time.Now())
	moveADetails.Locator = "MMOVED"
	moveADetails.CreatedAt = time.Now().Add(time.Hour * 24)

	moveA := factory.BuildMove(db, []factory.Customization{
		{
			Model: moveADetails,
		},
		{
			Model:    ordersA,
			LinkOnly: true,
		},
		{
			Model:    originDutyLocation,
			LinkOnly: true,
			Type:     &factory.DutyLocations.OriginDutyLocation,
		},
		{
			Model:    newDutyLocation,
			LinkOnly: true,
			Type:     &factory.DutyLocations.NewDutyLocation,
		},
	}, nil)

	requestedPickupDateMoveA := moveA.CreatedAt.Add(60 * 24 * time.Hour)
	requestedDeliveryDateMoveA := requestedPickupDateMoveA.Add(7 * 24 * time.Hour)
	destinationAddressMoveA := factory.BuildAddress(db, nil, nil)

	factory.BuildMTOShipment(db, []factory.Customization{
		{
			Model:    moveA,
			LinkOnly: true,
		},
		{
			Model: models.MTOShipment{
				ShipmentType:          models.MTOShipmentTypeHHG,
				Status:                models.MTOShipmentStatusSubmitted,
				RequestedPickupDate:   &requestedPickupDateMoveA,
				RequestedDeliveryDate: &requestedDeliveryDateMoveA,
			},
		},
		{
			Model:    destinationAddressMoveA,
			Type:     &factory.Addresses.DeliveryAddress,
			LinkOnly: true,
		},
	}, nil)

	// Move B
	ordersB := factory.BuildOrderWithoutDefaults(db, []factory.Customization{
		{
			Model:    serviceMember,
			LinkOnly: true,
		},
		{
			Model:    originDutyLocation,
			LinkOnly: true,
			Type:     &factory.DutyLocations.OriginDutyLocation,
		},
		{
			Model:    newDutyLocation,
			LinkOnly: true,
			Type:     &factory.DutyLocations.NewDutyLocation,
		},
		{
			Model: models.Order{
				OrdersType:          pcos,
				OrdersTypeDetail:    &hhgPermitted,
				OrdersNumber:        &ordersNumber,
				DepartmentIndicator: &departmentIndicator,
				TAC:                 &tac,
			},
		},
	}, nil)

	var moveBDetails models.Move
	moveBDetails.Status = models.MoveStatusAPPROVED
	moveBDetails.AvailableToPrimeAt = models.TimePointer(time.Now())
	moveBDetails.Locator = "MMOVEE"
	moveBDetails.CreatedAt = time.Now().Add(time.Hour * -24)

	moveB := factory.BuildMove(db, []factory.Customization{
		{
			Model: moveBDetails,
		},
		{
			Model:    ordersB,
			LinkOnly: true,
		},
	}, nil)

	factory.BuildPPMShipment(appCtx.DB(), []factory.Customization{
		{
			Model:    moveB,
			LinkOnly: true,
		},
		{
			Model: models.MTOShipment{
				ShipmentType: models.MTOShipmentTypePPM,
				Status:       models.MTOShipmentStatusSubmitted,
			},
		},
	}, nil)

	factory.BuildPPMShipment(appCtx.DB(), []factory.Customization{
		{
			Model:    moveB,
			LinkOnly: true,
		},
		{
			Model: models.MTOShipment{
				ShipmentType: models.MTOShipmentTypePPM,
				Status:       models.MTOShipmentStatusSubmitted,
			},
		},
	}, nil)

	// Move C
	ordersC := factory.BuildOrderWithoutDefaults(db, []factory.Customization{
		{
			Model:    serviceMember,
			LinkOnly: true,
		},
		{
			Model:    originDutyLocation,
			LinkOnly: true,
			Type:     &factory.DutyLocations.OriginDutyLocation,
		},
		{
			Model:    newDutyLocation,
			LinkOnly: true,
			Type:     &factory.DutyLocations.NewDutyLocation,
		},
		{
			Model: models.Order{
				OrdersType:          pcos,
				OrdersTypeDetail:    &hhgPermitted,
				OrdersNumber:        &ordersNumber,
				DepartmentIndicator: &departmentIndicator,
				TAC:                 &tac,
			},
		},
	}, nil)

	var moveCDetails models.Move
	moveCDetails.Status = models.MoveStatusAPPROVED
	moveCDetails.AvailableToPrimeAt = models.TimePointer(time.Now())
	moveCDetails.Locator = "MMOVEF"
	moveCDetails.CreatedAt = time.Now().Add(time.Hour * -48)

	moveC := factory.BuildMove(db, []factory.Customization{
		{
			Model: moveCDetails,
		},
		{
			Model:    ordersC,
			LinkOnly: true,
		},
	}, nil)

	factory.BuildMTOShipment(appCtx.DB(), []factory.Customization{
		{
			Model:    moveC,
			LinkOnly: true,
		},
		{
			Model: models.MTOShipment{
				ShipmentType: models.NTSRaw,
				Status:       models.MTOShipmentStatusSubmitted,
			},
		},
	}, nil)
}

func createMultipleMovesThreeMovesNTSHHGShipments(appCtx appcontext.AppContext) {
	db := appCtx.DB()
	userID := uuid.Must(uuid.NewV4())
	oktaID := uuid.Must(uuid.NewV4())
	email := "multiplemoves@NTS_HHG.com"

	newDutyLocation := factory.FetchOrBuildCurrentDutyLocation(db)
	newDutyLocation.Address.PostalCode = "52549"

	originDutyLocation := factory.BuildDutyLocation(db, []factory.Customization{
		{
			Model: models.DutyLocation{
				Name:                       "Centre, KY 40356",
				ProvidesServicesCounseling: true,
			},
		},
	}, nil)
	user := factory.BuildUser(appCtx.DB(), []factory.Customization{
		{
			Model: models.User{
				ID:        userID,
				OktaID:    oktaID.String(),
				OktaEmail: email,
				Active:    true,
			}},
	}, nil)

	affiliation := models.AffiliationNAVY
	serviceMember := factory.BuildExtendedServiceMember(appCtx.DB(), []factory.Customization{
		{
			Model: models.ServiceMember{
				Affiliation:   &affiliation,
				FirstName:     models.StringPointer("Jenna"),
				LastName:      models.StringPointer("Ken"),
				Edipi:         models.StringPointer("8362534854"),
				PersonalEmail: models.StringPointer(email),
				CacValidated:  true,
			},
		},
		{
			Model:    user,
			LinkOnly: true,
		},
		{
			Model:    originDutyLocation,
			LinkOnly: true,
			Type:     &factory.DutyLocations.OriginDutyLocation,
		},
		{
			Model:    newDutyLocation,
			LinkOnly: true,
			Type:     &factory.DutyLocations.NewDutyLocation,
		},
	}, nil)

	// Move A
	pcos := internalmessages.OrdersTypePERMANENTCHANGEOFSTATION
	hhgPermitted := internalmessages.OrdersTypeDetailHHGPERMITTED
	ordersNumber := "8675309"
	departmentIndicator := "NAVY"
	tac := "E13V"
	ordersA := factory.BuildOrderWithoutDefaults(db, []factory.Customization{
		{
			Model:    serviceMember,
			LinkOnly: true,
		},
		{
			Model:    originDutyLocation,
			LinkOnly: true,
			Type:     &factory.DutyLocations.OriginDutyLocation,
		},
		{
			Model:    newDutyLocation,
			LinkOnly: true,
			Type:     &factory.DutyLocations.NewDutyLocation,
		},
		{
			Model: models.Order{
				OrdersType:          pcos,
				OrdersTypeDetail:    &hhgPermitted,
				OrdersNumber:        &ordersNumber,
				DepartmentIndicator: &departmentIndicator,
				TAC:                 &tac,
			},
		},
	}, nil)

	var moveADetails models.Move
	moveADetails.Status = models.MoveStatusAPPROVALSREQUESTED
	moveADetails.AvailableToPrimeAt = models.TimePointer(time.Now())
	moveADetails.Locator = "MMOVEG"
	moveADetails.CreatedAt = time.Now().Add(time.Hour * 24)

	moveA := factory.BuildMove(db, []factory.Customization{
		{
			Model: moveADetails,
		},
		{
			Model:    ordersA,
			LinkOnly: true,
		},
		{
			Model:    originDutyLocation,
			LinkOnly: true,
			Type:     &factory.DutyLocations.OriginDutyLocation,
		},
		{
			Model:    newDutyLocation,
			LinkOnly: true,
			Type:     &factory.DutyLocations.NewDutyLocation,
		},
	}, nil)

	requestedPickupDateMoveA := moveA.CreatedAt.Add(60 * 24 * time.Hour)
	requestedDeliveryDateMoveA := requestedPickupDateMoveA.Add(7 * 24 * time.Hour)
	destinationAddressMoveA := factory.BuildAddress(db, nil, nil)

	factory.BuildMTOShipment(db, []factory.Customization{
		{
			Model:    moveA,
			LinkOnly: true,
		},
		{
			Model: models.MTOShipment{
				ShipmentType:          models.MTOShipmentTypeHHG,
				Status:                models.MTOShipmentStatusSubmitted,
				RequestedPickupDate:   &requestedPickupDateMoveA,
				RequestedDeliveryDate: &requestedDeliveryDateMoveA,
			},
		},
		{
			Model:    destinationAddressMoveA,
			Type:     &factory.Addresses.DeliveryAddress,
			LinkOnly: true,
		},
	}, nil)

	factory.BuildMTOShipment(appCtx.DB(), []factory.Customization{
		{
			Model:    moveA,
			LinkOnly: true,
		},
		{
			Model: models.MTOShipment{
				ShipmentType: models.NTSRaw,
				Status:       models.MTOShipmentStatusSubmitted,
			},
		},
	}, nil)

	// Move B
	ordersB := factory.BuildOrderWithoutDefaults(db, []factory.Customization{
		{
			Model:    serviceMember,
			LinkOnly: true,
		},
		{
			Model:    originDutyLocation,
			LinkOnly: true,
			Type:     &factory.DutyLocations.OriginDutyLocation,
		},
		{
			Model:    newDutyLocation,
			LinkOnly: true,
			Type:     &factory.DutyLocations.NewDutyLocation,
		},
		{
			Model: models.Order{
				OrdersType:          pcos,
				OrdersTypeDetail:    &hhgPermitted,
				OrdersNumber:        &ordersNumber,
				DepartmentIndicator: &departmentIndicator,
				TAC:                 &tac,
			},
		},
	}, nil)

	var moveBDetails models.Move
	moveBDetails.Status = models.MoveStatusAPPROVED
	moveBDetails.AvailableToPrimeAt = models.TimePointer(time.Now())
	moveBDetails.Locator = "MMOVEH"
	moveBDetails.CreatedAt = time.Now().Add(time.Hour * -24)

	moveB := factory.BuildMove(db, []factory.Customization{
		{
			Model: moveBDetails,
		},
		{
			Model:    ordersB,
			LinkOnly: true,
		},
	}, nil)

	requestedPickupDateMoveB := moveA.CreatedAt.Add(60 * 24 * time.Hour)
	requestedDeliveryDateMoveB := requestedPickupDateMoveA.Add(7 * 24 * time.Hour)
	destinationAddressMoveB := factory.BuildAddress(db, nil, nil)

	factory.BuildMTOShipment(db, []factory.Customization{
		{
			Model:    moveB,
			LinkOnly: true,
		},
		{
			Model: models.MTOShipment{
				ShipmentType:          models.MTOShipmentTypeHHG,
				Status:                models.MTOShipmentStatusSubmitted,
				RequestedPickupDate:   &requestedPickupDateMoveB,
				RequestedDeliveryDate: &requestedDeliveryDateMoveB,
			},
		},
		{
			Model:    destinationAddressMoveB,
			Type:     &factory.Addresses.DeliveryAddress,
			LinkOnly: true,
		},
	}, nil)

	factory.BuildMTOShipment(appCtx.DB(), []factory.Customization{
		{
			Model:    moveB,
			LinkOnly: true,
		},
		{
			Model: models.MTOShipment{
				ShipmentType: models.NTSRaw,
				Status:       models.MTOShipmentStatusSubmitted,
			},
		},
	}, nil)

	factory.BuildMTOShipment(appCtx.DB(), []factory.Customization{
		{
			Model:    moveB,
			LinkOnly: true,
		},
		{
			Model: models.MTOShipment{
				ShipmentType: models.NTSRaw,
				Status:       models.MTOShipmentStatusSubmitted,
			},
		},
	}, nil)

	// Move C
	ordersC := factory.BuildOrderWithoutDefaults(db, []factory.Customization{
		{
			Model:    serviceMember,
			LinkOnly: true,
		},
		{
			Model:    originDutyLocation,
			LinkOnly: true,
			Type:     &factory.DutyLocations.OriginDutyLocation,
		},
		{
			Model:    newDutyLocation,
			LinkOnly: true,
			Type:     &factory.DutyLocations.NewDutyLocation,
		},
		{
			Model: models.Order{
				OrdersType:          pcos,
				OrdersTypeDetail:    &hhgPermitted,
				OrdersNumber:        &ordersNumber,
				DepartmentIndicator: &departmentIndicator,
				TAC:                 &tac,
			},
		},
	}, nil)

	var moveCDetails models.Move
	moveCDetails.Status = models.MoveStatusAPPROVED
	moveCDetails.AvailableToPrimeAt = models.TimePointer(time.Now())
	moveCDetails.Locator = "MMOVEI"
	moveCDetails.CreatedAt = time.Now().Add(time.Hour * -48)

	moveC := factory.BuildMove(db, []factory.Customization{
		{
			Model: moveCDetails,
		},
		{
			Model:    ordersC,
			LinkOnly: true,
		},
	}, nil)

	requestedPickupDateMoveC := moveA.CreatedAt.Add(60 * 24 * time.Hour)
	requestedDeliveryDateMoveC := requestedPickupDateMoveA.Add(7 * 24 * time.Hour)
	destinationAddressMoveC := factory.BuildAddress(db, nil, nil)

	factory.BuildMTOShipment(db, []factory.Customization{
		{
			Model:    moveC,
			LinkOnly: true,
		},
		{
			Model: models.MTOShipment{
				ShipmentType:          models.MTOShipmentTypeHHG,
				Status:                models.MTOShipmentStatusSubmitted,
				RequestedPickupDate:   &requestedPickupDateMoveC,
				RequestedDeliveryDate: &requestedDeliveryDateMoveC,
			},
		},
		{
			Model:    destinationAddressMoveC,
			Type:     &factory.Addresses.DeliveryAddress,
			LinkOnly: true,
		},
	}, nil)

	factory.BuildMTOShipment(appCtx.DB(), []factory.Customization{
		{
			Model:    moveC,
			LinkOnly: true,
		},
		{
			Model: models.MTOShipment{
				ShipmentType: models.NTSRaw,
				Status:       models.MTOShipmentStatusSubmitted,
			},
		},
	}, nil)
}

func createMultipleMovesThreeMovesPPMShipments(appCtx appcontext.AppContext) {
	db := appCtx.DB()
	userID := uuid.Must(uuid.NewV4())
	oktaID := uuid.Must(uuid.NewV4())
	email := "multiplemoves@PPM.com"

	newDutyLocation := factory.FetchOrBuildCurrentDutyLocation(db)
	newDutyLocation.Address.PostalCode = "52549"

	originDutyLocation := factory.BuildDutyLocation(db, []factory.Customization{
		{
			Model: models.DutyLocation{
				Name:                       "Marion, KY 40356",
				ProvidesServicesCounseling: true,
			},
		},
	}, nil)
	user := factory.BuildUser(appCtx.DB(), []factory.Customization{
		{
			Model: models.User{
				ID:        userID,
				OktaID:    oktaID.String(),
				OktaEmail: email,
				Active:    true,
			}},
	}, nil)

	affiliation := models.AffiliationCOASTGUARD
	serviceMember := factory.BuildExtendedServiceMember(appCtx.DB(), []factory.Customization{
		{
			Model: models.ServiceMember{
				Affiliation:   &affiliation,
				FirstName:     models.StringPointer("Tori"),
				LastName:      models.StringPointer("Ross"),
				Edipi:         models.StringPointer("8362534852"),
				PersonalEmail: models.StringPointer(email),
				CacValidated:  true,
			},
		},
		{
			Model:    user,
			LinkOnly: true,
		},
		{
			Model:    originDutyLocation,
			LinkOnly: true,
			Type:     &factory.DutyLocations.OriginDutyLocation,
		},
		{
			Model:    newDutyLocation,
			LinkOnly: true,
			Type:     &factory.DutyLocations.NewDutyLocation,
		},
	}, nil)

	// Move A
	pcos := internalmessages.OrdersTypePERMANENTCHANGEOFSTATION
	hhgPermitted := internalmessages.OrdersTypeDetailHHGPERMITTED
	ordersNumber := "8675309"
	departmentIndicator := "COAST GUARD"
	tac := "E19A"
	ordersA := factory.BuildOrderWithoutDefaults(db, []factory.Customization{
		{
			Model:    serviceMember,
			LinkOnly: true,
		},
		{
			Model:    originDutyLocation,
			LinkOnly: true,
			Type:     &factory.DutyLocations.OriginDutyLocation,
		},
		{
			Model:    newDutyLocation,
			LinkOnly: true,
			Type:     &factory.DutyLocations.NewDutyLocation,
		},
		{
			Model: models.Order{
				OrdersType:          pcos,
				OrdersTypeDetail:    &hhgPermitted,
				OrdersNumber:        &ordersNumber,
				DepartmentIndicator: &departmentIndicator,
				TAC:                 &tac,
			},
		},
	}, nil)

	var moveADetails models.Move
	moveADetails.Status = models.MoveStatusAPPROVED
	moveADetails.AvailableToPrimeAt = models.TimePointer(time.Now())
	moveADetails.Locator = "MMOVEJ"
	moveADetails.CreatedAt = time.Now().Add(time.Hour * 24)

	moveA := factory.BuildMove(db, []factory.Customization{
		{
			Model: moveADetails,
		},
		{
			Model:    ordersA,
			LinkOnly: true,
		},
		{
			Model:    originDutyLocation,
			LinkOnly: true,
			Type:     &factory.DutyLocations.OriginDutyLocation,
		},
		{
			Model:    newDutyLocation,
			LinkOnly: true,
			Type:     &factory.DutyLocations.NewDutyLocation,
		},
	}, nil)

	factory.BuildPPMShipment(appCtx.DB(), []factory.Customization{
		{
			Model:    moveA,
			LinkOnly: true,
		},
		{
			Model: models.MTOShipment{
				ShipmentType: models.MTOShipmentTypePPM,
				Status:       models.MTOShipmentStatusSubmitted,
			},
		},
	}, nil)

	factory.BuildPPMShipment(appCtx.DB(), []factory.Customization{
		{
			Model:    moveA,
			LinkOnly: true,
		},
		{
			Model: models.MTOShipment{
				ShipmentType: models.MTOShipmentTypePPM,
				Status:       models.MTOShipmentStatusSubmitted,
			},
		},
	}, nil)

	// Move B
	ordersNumber = "8675302"
	ordersB := factory.BuildOrderWithoutDefaults(db, []factory.Customization{
		{
			Model:    serviceMember,
			LinkOnly: true,
		},
		{
			Model:    originDutyLocation,
			LinkOnly: true,
			Type:     &factory.DutyLocations.OriginDutyLocation,
		},
		{
			Model:    newDutyLocation,
			LinkOnly: true,
			Type:     &factory.DutyLocations.NewDutyLocation,
		},
		{
			Model: models.Order{
				OrdersType:          pcos,
				OrdersTypeDetail:    &hhgPermitted,
				OrdersNumber:        &ordersNumber,
				DepartmentIndicator: &departmentIndicator,
				TAC:                 &tac,
			},
		},
	}, nil)

	var moveBDetails models.Move
	moveBDetails.Status = models.MoveStatusAPPROVED
	moveBDetails.AvailableToPrimeAt = models.TimePointer(time.Now())
	moveBDetails.Locator = "MMOVEK"
	moveBDetails.CreatedAt = time.Now().Add(time.Hour * 24)

	moveB := factory.BuildMove(db, []factory.Customization{
		{
			Model: moveBDetails,
		},
		{
			Model:    ordersB,
			LinkOnly: true,
		},
		{
			Model:    originDutyLocation,
			LinkOnly: true,
			Type:     &factory.DutyLocations.OriginDutyLocation,
		},
		{
			Model:    newDutyLocation,
			LinkOnly: true,
			Type:     &factory.DutyLocations.NewDutyLocation,
		},
	}, nil)

	factory.BuildPPMShipment(appCtx.DB(), []factory.Customization{
		{
			Model:    moveB,
			LinkOnly: true,
		},
		{
			Model: models.MTOShipment{
				ShipmentType: models.MTOShipmentTypePPM,
				Status:       models.MTOShipmentStatusSubmitted,
			},
		},
	}, nil)

	factory.BuildPPMShipment(appCtx.DB(), []factory.Customization{
		{
			Model:    moveB,
			LinkOnly: true,
		},
		{
			Model: models.MTOShipment{
				ShipmentType: models.MTOShipmentTypePPM,
				Status:       models.MTOShipmentStatusSubmitted,
			},
		},
	}, nil)

	// Move C
	ordersNumber = "8675301"
	ordersC := factory.BuildOrderWithoutDefaults(db, []factory.Customization{
		{
			Model:    serviceMember,
			LinkOnly: true,
		},
		{
			Model:    originDutyLocation,
			LinkOnly: true,
			Type:     &factory.DutyLocations.OriginDutyLocation,
		},
		{
			Model:    newDutyLocation,
			LinkOnly: true,
			Type:     &factory.DutyLocations.NewDutyLocation,
		},
		{
			Model: models.Order{
				OrdersType:          pcos,
				OrdersTypeDetail:    &hhgPermitted,
				OrdersNumber:        &ordersNumber,
				DepartmentIndicator: &departmentIndicator,
				TAC:                 &tac,
			},
		},
	}, nil)

	var moveCDetails models.Move
	moveCDetails.Status = models.MoveStatusAPPROVED
	moveCDetails.AvailableToPrimeAt = models.TimePointer(time.Now())
	moveCDetails.Locator = "MMOVEL"
	moveCDetails.CreatedAt = time.Now().Add(time.Hour * 24)

	moveC := factory.BuildMove(db, []factory.Customization{
		{
			Model: moveCDetails,
		},
		{
			Model:    ordersC,
			LinkOnly: true,
		},
		{
			Model:    originDutyLocation,
			LinkOnly: true,
			Type:     &factory.DutyLocations.OriginDutyLocation,
		},
		{
			Model:    newDutyLocation,
			LinkOnly: true,
			Type:     &factory.DutyLocations.NewDutyLocation,
		},
	}, nil)

	requestedPickupDateMoveB := moveB.CreatedAt.Add(60 * 24 * time.Hour)
	requestedDeliveryDateMoveB := requestedPickupDateMoveB.Add(7 * 24 * time.Hour)
	destinationAddressMoveB := factory.BuildAddress(db, nil, nil)
	factory.BuildMTOShipment(db, []factory.Customization{
		{
			Model:    moveB,
			LinkOnly: true,
		},
		{
			Model: models.MTOShipment{
				ShipmentType:          models.MTOShipmentTypeHHG,
				Status:                models.MTOShipmentStatusSubmitted,
				RequestedPickupDate:   &requestedPickupDateMoveB,
				RequestedDeliveryDate: &requestedDeliveryDateMoveB,
			},
		},
		{
			Model:    destinationAddressMoveB,
			Type:     &factory.Addresses.DeliveryAddress,
			LinkOnly: true,
		},
	}, nil)

	factory.BuildPPMShipment(appCtx.DB(), []factory.Customization{
		{
			Model:    moveC,
			LinkOnly: true,
		},
		{
			Model: models.MTOShipment{
				ShipmentType: models.MTOShipmentTypePPM,
				Status:       models.MTOShipmentStatusSubmitted,
			},
		},
	}, nil)

	factory.BuildPPMShipment(appCtx.DB(), []factory.Customization{
		{
			Model:    moveC,
			LinkOnly: true,
		},
		{
			Model: models.MTOShipment{
				ShipmentType: models.MTOShipmentTypePPM,
				Status:       models.MTOShipmentStatusSubmitted,
			},
		},
	}, nil)
}<|MERGE_RESOLUTION|>--- conflicted
+++ resolved
@@ -4933,18 +4933,11 @@
 	originEntryDate := actualPickupDate
 
 	// Prep country with a real db
-<<<<<<< HEAD
-	country := factory.BuildUSCountry(db, nil, nil)
-	originSITAddress := factory.BuildAddress(nil, nil, []factory.Trait{factory.GetTraitAddress2})
-	// Manually set Country ID. Customizations will not work because DB is nil
-	originSITAddress.CountryId = &country.ID
-=======
 	country := factory.FetchOrBuildCountry(db, nil, nil)
 	originSITAddress := factory.BuildAddress(nil, nil, []factory.Trait{factory.GetTraitAddress2})
 	// Manually set Country ID. Customizations will not work because DB is nil
 	originSITAddress.CountryId = &country.ID
 	originSITAddress.Country = nil
->>>>>>> 97678f44
 	originSITAddress.ID = uuid.Nil
 
 	originSIT := factory.BuildMTOServiceItem(nil, []factory.Customization{
