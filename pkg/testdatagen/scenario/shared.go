package scenario

import (
	"fmt"
	"log"
	"net/http/httptest"
	"strings"
	"time"

	"github.com/go-openapi/swag"
	"github.com/stretchr/testify/mock"

	"github.com/transcom/mymove/pkg/appcontext"
	"github.com/transcom/mymove/pkg/etag"
	"github.com/transcom/mymove/pkg/gen/internalmessages"
	paymentrequestop "github.com/transcom/mymove/pkg/gen/primeapi/primeoperations/payment_request"
	"github.com/transcom/mymove/pkg/gen/primemessages"
	"github.com/transcom/mymove/pkg/handlers"
	"github.com/transcom/mymove/pkg/handlers/primeapi"
	"github.com/transcom/mymove/pkg/models/roles"
	routemocks "github.com/transcom/mymove/pkg/route/mocks"
	"github.com/transcom/mymove/pkg/services"
	"github.com/transcom/mymove/pkg/services/ghcrateengine"
	movetaskorder "github.com/transcom/mymove/pkg/services/move_task_order"
	mtoserviceitem "github.com/transcom/mymove/pkg/services/mto_service_item"
	mtoshipment "github.com/transcom/mymove/pkg/services/mto_shipment"
	paymentrequest "github.com/transcom/mymove/pkg/services/payment_request"
	"github.com/transcom/mymove/pkg/services/query"
	"github.com/transcom/mymove/pkg/unit"
	"github.com/transcom/mymove/pkg/uploader"

	"github.com/gofrs/uuid"
	"go.uber.org/zap"

	fakedata "github.com/transcom/mymove/pkg/fakedata_approved"
	"github.com/transcom/mymove/pkg/models"
	"github.com/transcom/mymove/pkg/random"

	"github.com/transcom/mymove/pkg/testdatagen"
)

// NamedScenario is a data generation scenario that has a name
type NamedScenario struct {
	Name         string
	SubScenarios map[string]func()
}

type sceneOptionsNTS struct {
	shipmentMoveCode   string
	moveStatus         models.MoveStatus
	usesExternalVendor bool
}

// May15TestYear is a May 15 of TestYear
var May15TestYear = time.Date(testdatagen.TestYear, time.May, 15, 0, 0, 0, 0, time.UTC)

// Oct1TestYear is October 1 of TestYear
var Oct1TestYear = time.Date(testdatagen.TestYear, time.October, 1, 0, 0, 0, 0, time.UTC)

// Dec31TestYear is December 31 of TestYear
var Dec31TestYear = time.Date(testdatagen.TestYear, time.December, 31, 0, 0, 0, 0, time.UTC)

// May14FollowingYear is May 14 of the year AFTER TestYear
var May14FollowingYear = time.Date(testdatagen.TestYear+1, time.May, 14, 0, 0, 0, 0, time.UTC)

var estimatedWeight = unit.Pound(1400)
var actualWeight = unit.Pound(2000)
var hhgMoveType = models.SelectedMoveTypeHHG
var ppmMoveType = models.SelectedMoveTypePPM
var tioRemarks = "New billable weight set"

type moveCreatorInfo struct {
	userID      uuid.UUID
	email       string
	smID        uuid.UUID
	firstName   string
	lastName    string
	moveID      uuid.UUID
	moveLocator string
}

func createGenericPPMRelatedMove(appCtx appcontext.AppContext, moveInfo moveCreatorInfo, assertions testdatagen.Assertions) models.Move {
	if moveInfo.userID.IsNil() || moveInfo.email == "" || moveInfo.smID.IsNil() || moveInfo.firstName == "" || moveInfo.lastName == "" || moveInfo.moveID.IsNil() || moveInfo.moveLocator == "" {
		log.Panic("All moveInfo fields must have non-zero values.")
	}

	userAssertions := testdatagen.Assertions{
		User: models.User{
			ID:            moveInfo.userID,
			LoginGovUUID:  models.UUIDPointer(uuid.Must(uuid.NewV4())),
			LoginGovEmail: moveInfo.email,
			Active:        true,
		},
	}

	testdatagen.MergeModels(&userAssertions, assertions)

	testdatagen.MakeUser(appCtx.DB(), userAssertions)

	smAssertions := testdatagen.Assertions{
		ServiceMember: models.ServiceMember{
			ID:            moveInfo.smID,
			UserID:        moveInfo.userID,
			FirstName:     models.StringPointer(moveInfo.firstName),
			LastName:      models.StringPointer(moveInfo.lastName),
			Edipi:         models.StringPointer(testdatagen.RandomEdipi()),
			PersonalEmail: models.StringPointer(moveInfo.email),
		},
	}

	testdatagen.MergeModels(&smAssertions, assertions)

	smWithPPM := testdatagen.MakeExtendedServiceMember(appCtx.DB(), smAssertions)

	moveAssertions := testdatagen.Assertions{
		Order: models.Order{
			ServiceMemberID: moveInfo.smID,
			ServiceMember:   smWithPPM,
		},
		Move: models.Move{
			ID:               moveInfo.moveID,
			Locator:          moveInfo.moveLocator,
			SelectedMoveType: &ppmMoveType,
		},
	}

	testdatagen.MergeModels(&moveAssertions, assertions)

	move := testdatagen.MakeMove(appCtx.DB(), moveAssertions)

	return move
}

func makeOrdersForServiceMember(appCtx appcontext.AppContext, serviceMember models.ServiceMember, userUploader *uploader.UserUploader, fileNames *[]string) models.Order {
	document := testdatagen.MakeDocument(appCtx.DB(), testdatagen.Assertions{
		Document: models.Document{
			ServiceMemberID: serviceMember.ID,
			ServiceMember:   serviceMember,
		},
	})

	// Creates order upload documents from the files in this directory:
	// pkg/testdatagen/testdata/bandwidth_test_docs

	files := filesInBandwidthTestDirectory(fileNames)

	for _, file := range files {
		filePath := fmt.Sprintf("bandwidth_test_docs/%s", file)
		fixture := testdatagen.Fixture(filePath)

		upload := testdatagen.MakeUserUpload(appCtx.DB(), testdatagen.Assertions{
			File: fixture,
			UserUpload: models.UserUpload{
				UploaderID: serviceMember.UserID,
				DocumentID: &document.ID,
				Document:   document,
			},
			UserUploader: userUploader,
		})
		document.UserUploads = append(document.UserUploads, upload)
	}

	orders := testdatagen.MakeOrder(appCtx.DB(), testdatagen.Assertions{
		Order: models.Order{
			ServiceMemberID:  serviceMember.ID,
			ServiceMember:    serviceMember,
			UploadedOrders:   document,
			UploadedOrdersID: document.ID,
		},
		UserUploader: userUploader,
	})

	return orders
}

func makeMoveForOrders(appCtx appcontext.AppContext, orders models.Order, moveCode string, moveStatus models.MoveStatus,
	moveOptConfigs ...func(move *models.Move)) models.Move {
	hhgSelectedMoveType := models.SelectedMoveTypeHHG

	var availableToPrimeAt *time.Time
	if moveStatus == models.MoveStatusAPPROVED || moveStatus == models.MoveStatusAPPROVALSREQUESTED {
		now := time.Now()
		availableToPrimeAt = &now
	}

	move := models.Move{
		Status:             moveStatus,
		OrdersID:           orders.ID,
		Orders:             orders,
		SelectedMoveType:   &hhgSelectedMoveType,
		Locator:            moveCode,
		AvailableToPrimeAt: availableToPrimeAt,
	}

	// run configurations on move struct
	// this is to make any updates to the move struct before it gets created
	for _, config := range moveOptConfigs {
		config(&move)
	}

	move = testdatagen.MakeMove(appCtx.DB(), testdatagen.Assertions{
		Move: move,
	})

	return move
}

func createPPMOfficeUser(appCtx appcontext.AppContext) {
	db := appCtx.DB()
	email := "ppm_role@office.mil"
	officeUser := models.OfficeUser{}
	officeUserExists, err := db.Where("email = $1", email).Exists(&officeUser)
	if err != nil {
		log.Panic(fmt.Errorf("Failed to query OfficeUser in the DB: %w", err))
	}
	// no need to create
	if officeUserExists {
		return
	}

	/*
	 * Basic user with office access
	 */
	ppmOfficeRole := roles.Role{}
	err = db.Where("role_type = $1", roles.RoleTypePPMOfficeUsers).First(&ppmOfficeRole)
	if err != nil {
		log.Panic(fmt.Errorf("Failed to find RoleTypePPMOfficeUsers in the DB: %w", err))
	}

	userID := uuid.Must(uuid.FromString("9bfa91d2-7a0c-4de0-ae02-b8cf8b4b858b"))
	loginGovUUID := uuid.Must(uuid.NewV4())
	testdatagen.MakeOfficeUser(db, testdatagen.Assertions{
		User: models.User{
			ID:            userID,
			LoginGovUUID:  &loginGovUUID,
			LoginGovEmail: email,
			Active:        true,
			Roles:         []roles.Role{ppmOfficeRole},
		},
		OfficeUser: models.OfficeUser{
			ID:     uuid.FromStringOrNil("9c5911a7-5885-4cf4-abec-021a40692403"),
			Email:  email,
			Active: true,
		},
	})
}

func createPPMWithAdvance(appCtx appcontext.AppContext, userUploader *uploader.UserUploader, moveRouter services.MoveRouter) {
	db := appCtx.DB()
	/*
	 * Service member with uploaded orders and a new ppm
	 */
	email := "ppm@incomple.te"
	uuidStr := "e10d5964-c070-49cb-9bd1-eaf9f7348eb6"
	loginGovUUID := uuid.Must(uuid.NewV4())
	testdatagen.MakeUser(db, testdatagen.Assertions{
		User: models.User{
			ID:            uuid.Must(uuid.FromString(uuidStr)),
			LoginGovUUID:  &loginGovUUID,
			LoginGovEmail: email,
			Active:        true,
		},
	})
	advance := models.BuildDraftReimbursement(1000, models.MethodOfReceiptMILPAY)
	ppm0 := testdatagen.MakePPM(db, testdatagen.Assertions{
		ServiceMember: models.ServiceMember{
			ID:            uuid.FromStringOrNil("94ced723-fabc-42af-b9ee-87f8986bb5c9"),
			UserID:        uuid.FromStringOrNil(uuidStr),
			FirstName:     models.StringPointer("PPM"),
			LastName:      models.StringPointer("Submitted"),
			Edipi:         models.StringPointer("1234567890"),
			PersonalEmail: models.StringPointer(email),
		},
		Move: models.Move{
			ID:      uuid.FromStringOrNil("0db80bd6-de75-439e-bf89-deaafa1d0dc8"),
			Locator: "VGHEIS",
		},
		PersonallyProcuredMove: models.PersonallyProcuredMove{
			OriginalMoveDate:    &nextValidMoveDate,
			Advance:             &advance,
			AdvanceID:           &advance.ID,
			HasRequestedAdvance: true,
		},
		UserUploader: userUploader,
	})
	moveDoc := testdatagen.MakeMoveDocument(db, testdatagen.Assertions{
		MoveDocument: models.MoveDocument{
			MoveID:                   ppm0.Move.ID,
			Move:                     ppm0.Move,
			PersonallyProcuredMoveID: &ppm0.ID,
			PersonallyProcuredMove:   ppm0,
		},
		Document: models.Document{
			ID:              uuid.FromStringOrNil("c26421b0-e4c3-446b-88f3-493bb25c1756"),
			ServiceMemberID: ppm0.Move.Orders.ServiceMember.ID,
			ServiceMember:   ppm0.Move.Orders.ServiceMember,
		},
	})
	testdatagen.MakeSignedCertificationForPPM(db, testdatagen.Assertions{
		SignedCertification: models.SignedCertification{
			MoveID: ppm0.MoveID,
		},
		PersonallyProcuredMove: models.PersonallyProcuredMove{
			ID: ppm0.ID,
		},
	})
	testdatagen.MakeMovingExpenseDocument(db, testdatagen.Assertions{
		MovingExpenseDocument: models.MovingExpenseDocument{
			MoveDocument:   moveDoc,
			MoveDocumentID: moveDoc.ID,
		},
	})
	testdatagen.MakeWeightTicketSetDocument(db, testdatagen.Assertions{
		WeightTicketSetDocument: models.WeightTicketSetDocument{
			MoveDocument: moveDoc,
		},
	})

	err := moveRouter.Submit(appCtx, &ppm0.Move)
	if err != nil {
		log.Panic(err)
	}

	verrs, err := models.SaveMoveDependencies(db, &ppm0.Move)
	if err != nil || verrs.HasAny() {
		log.Panic(fmt.Errorf("Failed to save move and dependencies: %w", err))
	}
}

func createPPMWithNoAdvance(appCtx appcontext.AppContext, userUploader *uploader.UserUploader, moveRouter services.MoveRouter) {
	db := appCtx.DB()
	/*
	 * Service member with uploaded orders, a new ppm and no advance
	 */
	email := "ppm@advance.no"
	uuidStr := "f0ddc118-3f7e-476b-b8be-0f964a5feee2"
	loginGovUUID := uuid.Must(uuid.NewV4())
	testdatagen.MakeUser(db, testdatagen.Assertions{
		User: models.User{
			ID:            uuid.Must(uuid.FromString(uuidStr)),
			LoginGovUUID:  &loginGovUUID,
			LoginGovEmail: email,
			Active:        true,
		},
	})
	ppmNoAdvance := testdatagen.MakePPM(db, testdatagen.Assertions{
		ServiceMember: models.ServiceMember{
			ID:            uuid.FromStringOrNil("1a1aafde-df3b-4459-9dbd-27e9f6c1d2f6"),
			UserID:        uuid.FromStringOrNil(uuidStr),
			FirstName:     models.StringPointer("PPM"),
			LastName:      models.StringPointer("No Advance"),
			Edipi:         models.StringPointer("1234567890"),
			PersonalEmail: models.StringPointer(email),
		},
		Move: models.Move{
			ID:      uuid.FromStringOrNil("4f3f4bee-3719-4c17-8cf4-7e445a38d90e"),
			Locator: "NOADVC",
		},
		PersonallyProcuredMove: models.PersonallyProcuredMove{
			OriginalMoveDate: &nextValidMoveDate,
		},
		UserUploader: userUploader,
	})
	err := moveRouter.Submit(appCtx, &ppmNoAdvance.Move)
	if err != nil {
		log.Panic(err)
	}

	verrs, err := models.SaveMoveDependencies(db, &ppmNoAdvance.Move)
	if err != nil || verrs.HasAny() {
		log.Panic(fmt.Errorf("Failed to save move and dependencies: %w", err))
	}
}

func createPPMWithPaymentRequest(appCtx appcontext.AppContext, userUploader *uploader.UserUploader, moveRouter services.MoveRouter) {
	db := appCtx.DB()
	/*
	 * Service member with a ppm move with payment requested
	 */
	email := "ppm@paymentrequest.ed"
	uuidStr := "1842091b-b9a0-4d4a-ba22-1e2f38f26317"
	loginGovUUID := uuid.Must(uuid.NewV4())
	testdatagen.MakeUser(db, testdatagen.Assertions{
		User: models.User{
			ID:            uuid.Must(uuid.FromString(uuidStr)),
			LoginGovUUID:  &loginGovUUID,
			LoginGovEmail: email,
			Active:        true,
		},
	})
	futureTime := nextValidMoveDatePlusTen
	typeDetail := internalmessages.OrdersTypeDetailPCSTDY
	ppm2 := testdatagen.MakePPM(db, testdatagen.Assertions{
		ServiceMember: models.ServiceMember{
			ID:            uuid.FromStringOrNil("9ce5a930-2446-48ec-a9c0-17bc65e8522d"),
			UserID:        uuid.FromStringOrNil(uuidStr),
			FirstName:     models.StringPointer("PPMPayment"),
			LastName:      models.StringPointer("Requested"),
			Edipi:         models.StringPointer("7617033988"),
			PersonalEmail: models.StringPointer(email),
		},
		// These values should be populated for an approved move
		Order: models.Order{
			OrdersNumber:        models.StringPointer("12345"),
			OrdersTypeDetail:    &typeDetail,
			DepartmentIndicator: models.StringPointer("AIR_FORCE"),
			TAC:                 models.StringPointer("E19A"),
		},
		Move: models.Move{
			ID:      uuid.FromStringOrNil("0a2580ef-180a-44b2-a40b-291fa9cc13cc"),
			Locator: "FDXTIU",
		},
		PersonallyProcuredMove: models.PersonallyProcuredMove{
			OriginalMoveDate: &futureTime,
		},
		UserUploader: userUploader,
	})
	err := moveRouter.Submit(appCtx, &ppm2.Move)
	if err != nil {
		log.Panic(err)
	}

	err = moveRouter.Approve(appCtx, &ppm2.Move)
	if err != nil {
		log.Panic(err)
	}

	// This is the same PPM model as ppm2, but this is the one that will be saved by SaveMoveDependencies
	err = ppm2.Move.PersonallyProcuredMoves[0].Approve(time.Now())
	if err != nil {
		log.Panic(err)
	}
	err = ppm2.Move.PersonallyProcuredMoves[0].RequestPayment()
	if err != nil {
		log.Panic(err)
	}
	verrs, err := models.SaveMoveDependencies(db, &ppm2.Move)
	if err != nil || verrs.HasAny() {
		log.Panic(fmt.Errorf("Failed to save move and dependencies: %w", err))
	}
}

func createCanceledPPM(appCtx appcontext.AppContext, userUploader *uploader.UserUploader, moveRouter services.MoveRouter) {
	db := appCtx.DB()
	/*
	 * A PPM move that has been canceled.
	 */
	email := "ppm-canceled@example.com"
	uuidStr := "20102768-4d45-449c-a585-81bc386204b1"
	loginGovUUID := uuid.Must(uuid.NewV4())
	testdatagen.MakeUser(db, testdatagen.Assertions{
		User: models.User{
			ID:            uuid.Must(uuid.FromString(uuidStr)),
			LoginGovUUID:  &loginGovUUID,
			LoginGovEmail: email,
			Active:        true,
		},
	})
	ppmCanceled := testdatagen.MakePPM(db, testdatagen.Assertions{
		ServiceMember: models.ServiceMember{
			ID:            uuid.FromStringOrNil("2da0d5e6-4efb-4ea1-9443-bf9ef64ace65"),
			UserID:        uuid.FromStringOrNil(uuidStr),
			FirstName:     models.StringPointer("PPM"),
			LastName:      models.StringPointer("Canceled"),
			Edipi:         models.StringPointer("1234567890"),
			PersonalEmail: models.StringPointer(email),
		},
		Move: models.Move{
			ID:      uuid.FromStringOrNil("6b88c856-5f41-427e-a480-a7fb6c87533b"),
			Locator: "PPMCAN",
		},
		PersonallyProcuredMove: models.PersonallyProcuredMove{
			OriginalMoveDate: &nextValidMoveDate,
		},
		UserUploader: userUploader,
	})
	err := moveRouter.Submit(appCtx, &ppmCanceled.Move)
	if err != nil {
		log.Panic(err)
	}
	verrs, err := models.SaveMoveDependencies(db, &ppmCanceled.Move)
	if err != nil || verrs.HasAny() {
		log.Panic(fmt.Errorf("Failed to save move and dependencies: %w", err))
	}
	err = moveRouter.Cancel(appCtx, "reasons", &ppmCanceled.Move)
	if err != nil {
		log.Panic(err)
	}
	verrs, err = models.SaveMoveDependencies(db, &ppmCanceled.Move)
	if err != nil || verrs.HasAny() {
		log.Panic(fmt.Errorf("Failed to save move and dependencies: %w", err))
	}
}

func createServiceMemberWithOrdersButNoMoveType(appCtx appcontext.AppContext) {
	db := appCtx.DB()
	/*
	 * A service member with orders and a move, but no move type selected
	 */
	email := "sm_no_move_type@example.com"
	uuidStr := "9ceb8321-6a82-4f6d-8bb3-a1d85922a202"
	loginGovUUID := uuid.Must(uuid.NewV4())

	testdatagen.MakeUser(db, testdatagen.Assertions{
		User: models.User{
			ID:            uuid.Must(uuid.FromString(uuidStr)),
			LoginGovUUID:  &loginGovUUID,
			LoginGovEmail: email,
			Active:        true,
		},
	})

	testdatagen.MakeMoveWithoutMoveType(db, testdatagen.Assertions{
		ServiceMember: models.ServiceMember{
			ID:            uuid.FromStringOrNil("7554e347-2215-484f-9240-c61bae050220"),
			UserID:        uuid.FromStringOrNil(uuidStr),
			FirstName:     models.StringPointer("LandingTest1"),
			LastName:      models.StringPointer("UserPerson2"),
			Edipi:         models.StringPointer("6833908164"),
			PersonalEmail: models.StringPointer(email),
		},
		Move: models.Move{
			ID:      uuid.FromStringOrNil("b2ecbbe5-36ad-49fc-86c8-66e55e0697a7"),
			Locator: "ZPGVED",
		},
	})
}

func createServiceMemberWithNoUploadedOrders(appCtx appcontext.AppContext) {
	db := appCtx.DB()
	/*
	 * Service member with no uploaded orders
	 */
	email := "needs@orde.rs"
	uuidStr := "feac0e92-66ec-4cab-ad29-538129bf918e"
	loginGovUUID := uuid.Must(uuid.NewV4())
	testdatagen.MakeUser(db, testdatagen.Assertions{
		User: models.User{
			ID:            uuid.Must(uuid.FromString(uuidStr)),
			LoginGovUUID:  &loginGovUUID,
			LoginGovEmail: email,
			Active:        true,
		},
	})

	testdatagen.MakeExtendedServiceMember(db, testdatagen.Assertions{
		ServiceMember: models.ServiceMember{
			ID:            uuid.FromStringOrNil("c52a9f13-ccc7-4c1b-b5ef-e1132a4f4db9"),
			UserID:        uuid.FromStringOrNil(uuidStr),
			FirstName:     models.StringPointer("NEEDS"),
			LastName:      models.StringPointer("ORDERS"),
			PersonalEmail: models.StringPointer(email),
		},
	})
}

func createMoveWithPPMAndHHG(appCtx appcontext.AppContext, userUploader *uploader.UserUploader, moveRouter services.MoveRouter) {
	db := appCtx.DB()
	/*
	 * A service member with orders and a submitted move with a ppm and hhg
	 */
	email := "combo@ppm.hhg"
	uuidStr := "6016e423-f8d5-44ca-98a8-af03c8445c94"
	loginGovUUID := uuid.Must(uuid.NewV4())

	testdatagen.MakeUser(db, testdatagen.Assertions{
		User: models.User{
			ID:            uuid.Must(uuid.FromString(uuidStr)),
			LoginGovUUID:  &loginGovUUID,
			LoginGovEmail: email,
			Active:        true,
		},
	})

	smIDCombo := "f6bd793f-7042-4523-aa30-34946e7339c9"
	smWithCombo := testdatagen.MakeExtendedServiceMember(db, testdatagen.Assertions{
		ServiceMember: models.ServiceMember{
			ID:            uuid.FromStringOrNil(smIDCombo),
			UserID:        uuid.FromStringOrNil(uuidStr),
			FirstName:     models.StringPointer("Submitted"),
			LastName:      models.StringPointer("Ppmhhg"),
			Edipi:         models.StringPointer("6833908165"),
			PersonalEmail: models.StringPointer(email),
		},
	})
	// SelectedMoveType could be either HHG or PPM depending on creation order of combo
	move := testdatagen.MakeMove(db, testdatagen.Assertions{
		Order: models.Order{
			ServiceMemberID: uuid.FromStringOrNil(smIDCombo),
			ServiceMember:   smWithCombo,
		},
		UserUploader: userUploader,
		Move: models.Move{
			ID:               uuid.FromStringOrNil("7024c8c5-52ca-4639-bf69-dd8238308c98"),
			Locator:          "COMBOS",
			SelectedMoveType: &ppmMoveType,
		},
	})

	estimatedHHGWeight := unit.Pound(1400)
	actualHHGWeight := unit.Pound(2000)
	testdatagen.MakeMTOShipment(db, testdatagen.Assertions{
		Move: move,
		MTOShipment: models.MTOShipment{
			ID:                   uuid.FromStringOrNil("8689afc7-84d6-4c60-a739-8cf96ede2606"),
			PrimeEstimatedWeight: &estimatedHHGWeight,
			PrimeActualWeight:    &actualHHGWeight,
			ShipmentType:         models.MTOShipmentTypeHHG,
			ApprovedDate:         swag.Time(time.Now()),
			Status:               models.MTOShipmentStatusSubmitted,
			MoveTaskOrder:        move,
			MoveTaskOrderID:      move.ID,
		},
	})

	testdatagen.MakeMTOShipment(db, testdatagen.Assertions{
		Move: move,
		MTOShipment: models.MTOShipment{
			ID:                   uuid.FromStringOrNil("8689afc7-84d6-4c60-a739-333333333333"),
			PrimeEstimatedWeight: &estimatedHHGWeight,
			PrimeActualWeight:    &actualHHGWeight,
			ShipmentType:         models.MTOShipmentTypeHHG,
			ApprovedDate:         swag.Time(time.Now()),
			Status:               models.MTOShipmentStatusSubmitted,
			CounselorRemarks:     swag.String("Please handle with care"),
			MoveTaskOrder:        move,
			MoveTaskOrderID:      move.ID,
		},
	})

	testdatagen.MakeMTOShipment(db, testdatagen.Assertions{
		Move: move,
		MTOShipment: models.MTOShipment{
			PrimeEstimatedWeight: &estimatedHHGWeight,
			PrimeActualWeight:    &actualHHGWeight,
			ShipmentType:         models.MTOShipmentTypeHHG,
			ApprovedDate:         swag.Time(time.Now()),
			Status:               models.MTOShipmentStatusRejected,
			MoveTaskOrder:        move,
			MoveTaskOrderID:      move.ID,
			RejectionReason:      swag.String("No longer necessary, included in other shipment"),
		},
	})

	testdatagen.MakePPMShipment(db, testdatagen.Assertions{
		Move: move,
		PPMShipment: models.PPMShipment{
			ID: uuid.FromStringOrNil("d733fe2f-b08d-434a-ad8d-551f4d597b03"),
		},
	})

	err := moveRouter.Submit(appCtx, &move)
	if err != nil {
		log.Panic(err)
	}
	verrs, err := models.SaveMoveDependencies(db, &move)
	if err != nil || verrs.HasAny() {
		log.Panic(fmt.Errorf("Failed to save move and dependencies: %w", err))
	}
}

func createGenericMoveWithPPMShipment(appCtx appcontext.AppContext, moveInfo moveCreatorInfo, useMinimalPPMShipment bool, assertions testdatagen.Assertions) models.Move {
	if assertions.PPMShipment.ID.IsNil() {
		log.Panic("PPMShipment ID cannot be nil.")
	}

	move := createGenericPPMRelatedMove(appCtx, moveInfo, assertions)

	fullAssertions := testdatagen.Assertions{
		Move: move,
	}

	testdatagen.MergeModels(&fullAssertions, assertions)

	if useMinimalPPMShipment {
		testdatagen.MakeMinimalPPMShipment(appCtx.DB(), fullAssertions)
	} else {
		testdatagen.MakePPMShipment(appCtx.DB(), fullAssertions)
	}

	return move
}

func createUnSubmittedMoveWithMinimumPPMShipment(appCtx appcontext.AppContext, userUploader *uploader.UserUploader) {
	/*
	 * A service member with orders and a minimal PPM Shipment. This means the PPM only has required fields.
	 */
	moveInfo := moveCreatorInfo{
		userID:      testdatagen.ConvertUUIDStringToUUID("bbb469f3-f4bc-420d-9755-b9569f81715e"),
		email:       "dates_and_locations@ppm.unsubmitted",
		smID:        testdatagen.ConvertUUIDStringToUUID("635e4c37-63b8-4860-9239-0e743ec383b0"),
		firstName:   "Minimal",
		lastName:    "PPM",
		moveID:      testdatagen.ConvertUUIDStringToUUID("16cb4b73-cc0e-48c5-8cc7-b2a2ac52c342"),
		moveLocator: "PPMMIN",
	}

	assertions := testdatagen.Assertions{
		UserUploader: userUploader,
		PPMShipment: models.PPMShipment{
			ID: testdatagen.ConvertUUIDStringToUUID("ffc95935-6781-4f95-9f35-16a5994cab56"),
		},
	}

	createGenericMoveWithPPMShipment(appCtx, moveInfo, true, assertions)
}

func createUnSubmittedMoveWithPPMShipmentThroughEstimatedWeights(appCtx appcontext.AppContext, userUploader *uploader.UserUploader) {
	/*
	 * A service member with orders and a PPM shipment updated with an estimated weight value and estimated incentive
	 */
	moveInfo := moveCreatorInfo{
		userID:      testdatagen.ConvertUUIDStringToUUID("4512dc8c-c777-444e-b6dc-7971e398f2dc"),
		email:       "estimated_weights@ppm.unsubmitted",
		smID:        testdatagen.ConvertUUIDStringToUUID("81b772ab-86ff-4bda-b0fa-21b14dfe14d5"),
		firstName:   "EstimatedWeights",
		lastName:    "PPM",
		moveID:      testdatagen.ConvertUUIDStringToUUID("e89a7018-be76-449a-b99b-e30a09c485dc"),
		moveLocator: "PPMEWH",
	}

	assertions := testdatagen.Assertions{
		UserUploader: userUploader,
		PPMShipment: models.PPMShipment{
			ID:                 testdatagen.ConvertUUIDStringToUUID("65eea403-89ac-4c2d-9b1c-0dcc8805258f"),
			EstimatedWeight:    models.PoundPointer(unit.Pound(4000)),
			HasProGear:         models.BoolPointer(false),
<<<<<<< HEAD
			EstimatedIncentive: models.CentPointer(unit.Cents(10000)),
=======
			EstimatedIncentive: models.Int32Pointer(int32(1000000)),
>>>>>>> ce5d15b8
		},
	}

	createGenericMoveWithPPMShipment(appCtx, moveInfo, true, assertions)
}

func createUnSubmittedMoveWithPPMShipmentThroughAdvanceRequested(appCtx appcontext.AppContext, userUploader *uploader.UserUploader) {
	/*
	 * A service member with orders and a minimal PPM Shipment. This means the PPM only has required fields.
	 */
	moveInfo := moveCreatorInfo{
		userID:      testdatagen.ConvertUUIDStringToUUID("dd1a3982-1ec4-4e34-a7bd-73cba4f3376a"),
		email:       "advance_requested@ppm.unsubmitted",
		smID:        testdatagen.ConvertUUIDStringToUUID("7a402a11-92a0-4334-b297-551be2bc44ef"),
		firstName:   "AdvanceRequested",
		lastName:    "PPM",
		moveID:      testdatagen.ConvertUUIDStringToUUID("fe322fae-c13e-4961-9956-69fb7a491ad4"),
		moveLocator: "PPMADV",
	}

	assertions := testdatagen.Assertions{
		UserUploader: userUploader,
		PPMShipment: models.PPMShipment{
			ID:                 testdatagen.ConvertUUIDStringToUUID("9160a396-9b60-41c2-af7a-aa03d5002c71"),
			EstimatedWeight:    models.PoundPointer(unit.Pound(4000)),
			HasProGear:         models.BoolPointer(false),
			EstimatedIncentive: models.CentPointer(unit.Cents(10000000)),
			Advance:            models.CentPointer(unit.Cents(30000)),
			AdvanceRequested:   models.BoolPointer(true),
		},
	}

	createGenericMoveWithPPMShipment(appCtx, moveInfo, true, assertions)
}

func createUnSubmittedMoveWithFullPPMShipment1(appCtx appcontext.AppContext, userUploader *uploader.UserUploader) {
	/*
	 * A service member with orders and a full PPM Shipment.
	 */
	moveInfo := moveCreatorInfo{
		userID:      testdatagen.ConvertUUIDStringToUUID("1b16773e-995b-4efe-ad1c-bef2ae1253f8"),
		email:       "full@ppm.unsubmitted",
		smID:        testdatagen.ConvertUUIDStringToUUID("1b400031-2b78-44ce-976c-cd2e854947f8"),
		firstName:   "Full",
		lastName:    "PPM",
		moveID:      testdatagen.ConvertUUIDStringToUUID("3e0b6cb9-3409-4089-83a0-0fbc3fb0b493"),
		moveLocator: "FULLPP",
	}

	assertions := testdatagen.Assertions{
		UserUploader: userUploader,
		MTOShipment: models.MTOShipment{
			ID: testdatagen.ConvertUUIDStringToUUID("0e17d5de-b212-404d-9249-e5a160bd0c51"),
		},
		PPMShipment: models.PPMShipment{
			ID:     testdatagen.ConvertUUIDStringToUUID("11978e1c-95d3-47e6-9d3f-d1e0d8c3d11a"),
			Status: models.PPMShipmentStatusDraft,
		},
	}

	createGenericMoveWithPPMShipment(appCtx, moveInfo, false, assertions)
}

func createUnSubmittedMoveWithFullPPMShipment2(appCtx appcontext.AppContext, userUploader *uploader.UserUploader) {
	/*
	 * A service member with orders and a full PPM Shipment.
	 */
	moveInfo := moveCreatorInfo{
		userID:      testdatagen.ConvertUUIDStringToUUID("b54d5368-a633-4e3e-a8df-22133b9f8c7c"),
		email:       "happyPathWithEdits@ppm.unsubmitted",
		smID:        testdatagen.ConvertUUIDStringToUUID("f7bd4d55-c245-4f58-b638-e44f98ab2f32"),
		firstName:   "Finished",
		lastName:    "PPM",
		moveID:      testdatagen.ConvertUUIDStringToUUID("b122621c-8577-4b3f-a392-4ade43169fe9"),
		moveLocator: "PPMHPE",
	}

	assertions := testdatagen.Assertions{
		UserUploader: userUploader,
		PPMShipment: models.PPMShipment{
			ID:     testdatagen.ConvertUUIDStringToUUID("d328333e-e6c8-47d7-8cdf-5864a16abf45"),
			Status: models.PPMShipmentStatusDraft,
		},
	}

	createGenericMoveWithPPMShipment(appCtx, moveInfo, false, assertions)
}

func createUnSubmittedMoveWithFullPPMShipment3(appCtx appcontext.AppContext, userUploader *uploader.UserUploader) {
	/*
	 * A service member with orders and a full PPM Shipment.
	 */
	moveInfo := moveCreatorInfo{
		userID:      testdatagen.ConvertUUIDStringToUUID("9365990e-5813-4031-aa42-170886150912"),
		email:       "happyPathWithEditsMobile@ppm.unsubmitted",
		smID:        testdatagen.ConvertUUIDStringToUUID("70d7372a-7e91-4b8f-927d-624cfe29ab6d"),
		firstName:   "Finished",
		lastName:    "PPM",
		moveID:      testdatagen.ConvertUUIDStringToUUID("4d0aa509-e6ee-4757-ad14-368e334fc51f"),
		moveLocator: "PPMHPM",
	}

	assertions := testdatagen.Assertions{
		UserUploader: userUploader,
		PPMShipment: models.PPMShipment{
			ID:     testdatagen.ConvertUUIDStringToUUID("6f7d6ac2-a38b-4df6-a82a-1ea9b352de89"),
			Status: models.PPMShipmentStatusDraft,
		},
	}

	createGenericMoveWithPPMShipment(appCtx, moveInfo, false, assertions)
}

func createApprovedMoveWithPPM(appCtx appcontext.AppContext, userUploader *uploader.UserUploader) {
	moveInfo := moveCreatorInfo{
		userID:      testdatagen.ConvertUUIDStringToUUID("cde987a1-a717-4a61-98b5-1f05e2e0844d"),
		email:       "readyToFinish@ppm.approved",
		smID:        testdatagen.ConvertUUIDStringToUUID("dfbba0fc-2a70-485e-9eb2-ac80f3861032"),
		firstName:   "Ready",
		lastName:    "Finish",
		moveID:      testdatagen.ConvertUUIDStringToUUID("26b960d8-a96d-4450-a441-673ccd7cc3c7"),
		moveLocator: "REAFIN",
	}

	approvedAt := time.Date(2022, 4, 15, 12, 30, 0, 0, time.UTC)

	assertions := testdatagen.Assertions{
		UserUploader: userUploader,
		Move: models.Move{
			Status: models.MoveStatusAPPROVED,
		},
		MTOShipment: models.MTOShipment{
			ID:     testdatagen.ConvertUUIDStringToUUID("2ed2998e-ae36-46cd-af83-c3ecee55fe3e"),
			Status: models.MTOShipmentStatusApproved,
		},
		PPMShipment: models.PPMShipment{
			ID:         testdatagen.ConvertUUIDStringToUUID("b9ae4c25-1376-4b9b-8781-106b5ae7ecab"),
			ApprovedAt: &approvedAt,
			Status:     models.PPMShipmentStatusWaitingOnCustomer,
		},
	}

	createGenericMoveWithPPMShipment(appCtx, moveInfo, false, assertions)

}

func createSubmittedMoveWithPPMShipment(appCtx appcontext.AppContext, userUploader *uploader.UserUploader, moveRouter services.MoveRouter) {
	/*
	 * A service member with orders and a full PPM Shipment.
	 */
	moveInfo := moveCreatorInfo{
		userID:      testdatagen.ConvertUUIDStringToUUID("2d6a16ec-c031-42e2-aa55-90a1e29b961a"),
		email:       "new@ppm.submitted",
		smID:        testdatagen.ConvertUUIDStringToUUID("f1817ad8-dfd5-44c0-97eb-f634d22e147b"),
		firstName:   "NewlySubmitted",
		lastName:    "PPM",
		moveID:      testdatagen.ConvertUUIDStringToUUID("5f30c363-07c0-4290-899c-3418e8472b44"),
		moveLocator: "PPMSB1",
	}

	assertions := testdatagen.Assertions{
		UserUploader: userUploader,
		MTOShipment: models.MTOShipment{
			ID: testdatagen.ConvertUUIDStringToUUID("90ce4453-f836-4a76-a959-5f3271009f58"),
		},
		PPMShipment: models.PPMShipment{
			ID:     testdatagen.ConvertUUIDStringToUUID("2cc9fdcb-e1a6-4621-80dc-7cfa3956f2ea"),
			Status: models.PPMShipmentStatusDraft,
		},
	}

	move := createGenericMoveWithPPMShipment(appCtx, moveInfo, false, assertions)

	err := moveRouter.Submit(appCtx, &move)

	if err != nil {
		log.Panic(err)
	}

	verrs, err := models.SaveMoveDependencies(appCtx.DB(), &move)

	if err != nil || verrs.HasAny() {
		log.Panic(fmt.Errorf("Failed to save move and dependencies: %w", err))
	}
}

func createUnsubmittedMoveWithMultipleFullPPMShipmentComplete1(appCtx appcontext.AppContext, userUploader *uploader.UserUploader) {
	/*
	 * A service member with orders and two full PPM Shipments.
	 */
	moveInfo := moveCreatorInfo{
		userID:      testdatagen.ConvertUUIDStringToUUID("afcc7029-4810-4f19-999a-2b254c659e19"),
		email:       "multiComplete@ppm.unsubmitted",
		smID:        testdatagen.ConvertUUIDStringToUUID("2dba3c65-1e69-429d-b797-0565014d0384"),
		firstName:   "Multiple",
		lastName:    "Complete",
		moveID:      testdatagen.ConvertUUIDStringToUUID("d94789bb-f8f7-4b5f-b86e-48503af70bfc"),
		moveLocator: "MULTI1",
	}

	assertions := testdatagen.Assertions{
		UserUploader: userUploader,
		PPMShipment: models.PPMShipment{
			ID:     testdatagen.ConvertUUIDStringToUUID("f5768bde-07c5-4765-b210-bcaf5f416009"),
			Status: models.PPMShipmentStatusDraft,
		},
	}

	move := createGenericMoveWithPPMShipment(appCtx, moveInfo, false, assertions)

	testdatagen.MakePPMShipment(appCtx.DB(), testdatagen.Assertions{
		Move: move,
	})
}

func createUnsubmittedMoveWithMultipleFullPPMShipmentComplete2(appCtx appcontext.AppContext, userUploader *uploader.UserUploader) {
	/*
	 * A service member with orders and two full PPM Shipments.
	 */
	moveInfo := moveCreatorInfo{
		userID:      testdatagen.ConvertUUIDStringToUUID("836d8363-1a5a-45b7-aee0-996a97724c24"),
		email:       "multiComplete2@ppm.unsubmitted",
		smID:        testdatagen.ConvertUUIDStringToUUID("bde2125f-63cf-4a4b-aff4-162a02120d89"),
		firstName:   "Multiple2",
		lastName:    "Complete2",
		moveID:      testdatagen.ConvertUUIDStringToUUID("839f893c-1c72-44e9-8544-298a19f1229a"),
		moveLocator: "MULTI2",
	}

	assertions := testdatagen.Assertions{
		UserUploader: userUploader,
		PPMShipment: models.PPMShipment{
			ID:     testdatagen.ConvertUUIDStringToUUID("aa677470-c7a5-4b97-b915-1b2d6a0ff58f"),
			Status: models.PPMShipmentStatusDraft,
		},
	}

	move := createGenericMoveWithPPMShipment(appCtx, moveInfo, false, assertions)

	testdatagen.MakePPMShipment(appCtx.DB(), testdatagen.Assertions{
		Move: move,
	})
}

func createSubmittedMoveWithFullPPMShipmentComplete(appCtx appcontext.AppContext, userUploader *uploader.UserUploader) {

	userID := uuid.Must(uuid.FromString("04f2a1c6-eb40-463d-8544-1909141fdedf"))
	email := "complete@ppm.submitted"
	loginGovUUID := uuid.Must(uuid.NewV4())

	testdatagen.MakeUser(appCtx.DB(), testdatagen.Assertions{
		User: models.User{
			ID:            userID,
			LoginGovUUID:  &loginGovUUID,
			LoginGovEmail: email,
			Active:        true,
		},
	})

	smWithPPM := testdatagen.MakeExtendedServiceMember(appCtx.DB(), testdatagen.Assertions{
		ServiceMember: models.ServiceMember{
			UserID:        userID,
			FirstName:     models.StringPointer("PPM"),
			LastName:      models.StringPointer("Submitted"),
			PersonalEmail: models.StringPointer(email),
		},
	})

	move := testdatagen.MakeMove(appCtx.DB(), testdatagen.Assertions{
		Order: models.Order{
			ServiceMemberID: smWithPPM.ID,
			ServiceMember:   smWithPPM,
		},
		UserUploader: userUploader,
		Move: models.Move{
			Locator:          "PPMSUB",
			SelectedMoveType: &ppmMoveType,
			Status:           models.MoveStatusSUBMITTED,
		},
	})

	mtoShipment := testdatagen.MakeMTOShipment(appCtx.DB(), testdatagen.Assertions{
		MTOShipment: models.MTOShipment{
			ShipmentType:    models.MTOShipmentTypePPM,
			Status:          models.MTOShipmentStatusSubmitted,
			MoveTaskOrder:   move,
			MoveTaskOrderID: move.ID,
		},
	})

	testdatagen.MakePPMShipment(appCtx.DB(), testdatagen.Assertions{
		Move:        move,
		MTOShipment: mtoShipment,
		PPMShipment: models.PPMShipment{
			Status: models.PPMShipmentStatusSubmitted,
		},
	})

	testdatagen.MakeSignedCertification(appCtx.DB(), testdatagen.Assertions{
		SignedCertification: models.SignedCertification{
			MoveID:           move.ID,
			SubmittingUserID: userID,
		},
	})
}

func createMoveWithPPM(appCtx appcontext.AppContext, userUploader *uploader.UserUploader, moveRouter services.MoveRouter) {
	db := appCtx.DB()
	/*
	 * A service member with orders and a submitted move with a ppm
	 */
	moveInfo := moveCreatorInfo{
		userID:      testdatagen.ConvertUUIDStringToUUID("28837508-1942-4188-a7ef-a7b544309ea6"),
		email:       "user@ppm",
		smID:        testdatagen.ConvertUUIDStringToUUID("c29418e5-5d69-498d-9709-b493d5bbc814"),
		firstName:   "Submitted",
		lastName:    "PPM",
		moveID:      testdatagen.ConvertUUIDStringToUUID("5174fd6c-3cab-4304-b4b3-89bd0f59b00b"),
		moveLocator: "PPM001",
	}

	assertions := testdatagen.Assertions{
		UserUploader: userUploader,
		MTOShipment: models.MTOShipment{
			ID: testdatagen.ConvertUUIDStringToUUID("933d1c2b-5b90-4dfd-b363-5ff9a7e2b43a"),
		},
		PPMShipment: models.PPMShipment{
			ID:     testdatagen.ConvertUUIDStringToUUID("0914dfa2-6988-4a12-82b1-2586fb4aa8c7"),
			Status: models.PPMShipmentStatusDraft,
		},
	}

	move := createGenericMoveWithPPMShipment(appCtx, moveInfo, false, assertions)

	err := moveRouter.Submit(appCtx, &move)
	if err != nil {
		log.Panic(err)
	}
	verrs, err := models.SaveMoveDependencies(db, &move)
	if err != nil || verrs.HasAny() {
		log.Panic(fmt.Errorf("Failed to save move and dependencies: %w", err))
	}
}

func createMoveWithHHGMissingOrdersInfo(appCtx appcontext.AppContext, moveRouter services.MoveRouter, userUploader *uploader.UserUploader) {
	db := appCtx.DB()
	move := testdatagen.MakeHHGMoveWithShipment(db, testdatagen.Assertions{
		Move: models.Move{
			Locator: "REQINF",
			Status:  models.MoveStatusDRAFT,
		},
		UserUploader: userUploader,
	})
	order := move.Orders
	order.TAC = nil
	order.OrdersNumber = nil
	order.DepartmentIndicator = nil
	order.OrdersTypeDetail = nil
	testdatagen.MustSave(db, &order)

	err := moveRouter.Submit(appCtx, &move)
	if err != nil {
		log.Panic(err)
	}
	testdatagen.MustSave(db, &move)
}

func createUnsubmittedHHGMove(appCtx appcontext.AppContext) {
	db := appCtx.DB()
	/*
	 * A service member with an hhg only, unsubmitted move
	 */
	email := "hhg@only.unsubmitted"
	uuidStr := "f08146cf-4d6b-43d5-9ca5-c8d239d37b3e"
	loginGovUUID := uuid.Must(uuid.NewV4())

	testdatagen.MakeUser(db, testdatagen.Assertions{
		User: models.User{
			ID:            uuid.Must(uuid.FromString(uuidStr)),
			LoginGovUUID:  &loginGovUUID,
			LoginGovEmail: email,
			Active:        true,
		},
	})

	smWithHHGID := "1d06ab96-cb72-4013-b159-321d6d29c6eb"
	smWithHHG := testdatagen.MakeExtendedServiceMember(db, testdatagen.Assertions{
		ServiceMember: models.ServiceMember{
			ID:            uuid.FromStringOrNil(smWithHHGID),
			UserID:        uuid.FromStringOrNil(uuidStr),
			FirstName:     models.StringPointer("Unsubmitted"),
			LastName:      models.StringPointer("Hhg"),
			Edipi:         models.StringPointer("5833908165"),
			PersonalEmail: models.StringPointer(email),
		},
	})

	move := testdatagen.MakeMove(db, testdatagen.Assertions{
		Order: models.Order{
			ServiceMemberID: uuid.FromStringOrNil(smWithHHGID),
			ServiceMember:   smWithHHG,
		},
		Move: models.Move{
			ID:               uuid.FromStringOrNil("3a8c9f4f-7344-4f18-9ab5-0de3ef57b901"),
			Locator:          "ONEHHG",
			SelectedMoveType: &hhgMoveType,
		},
	})

	estimatedHHGWeight := unit.Pound(1400)
	actualHHGWeight := unit.Pound(2000)
	testdatagen.MakeMTOShipment(db, testdatagen.Assertions{
		Move: move,
		MTOShipment: models.MTOShipment{
			ID:                   uuid.FromStringOrNil("b67157bd-d2eb-47e2-94b6-3bc90f6fb8fe"),
			PrimeEstimatedWeight: &estimatedHHGWeight,
			PrimeActualWeight:    &actualHHGWeight,
			ShipmentType:         models.MTOShipmentTypeHHG,
			ApprovedDate:         swag.Time(time.Now()),
			Status:               models.MTOShipmentStatusSubmitted,
			MoveTaskOrder:        move,
			MoveTaskOrderID:      move.ID,
		},
	})
}

func createUnsubmittedHHGMoveMultipleDestinations(appCtx appcontext.AppContext) {
	db := appCtx.DB()
	/*
		A service member with an un-submitted move that has an HHG shipment going to multiple destination addresses
	*/
	email := "multple-destinations@unsubmitted.hhg"
	userID := "81fe79a1-faaa-4735-8426-fd159e641002"
	loginGovUUID := uuid.Must(uuid.NewV4())

	testdatagen.MakeUser(db, testdatagen.Assertions{
		User: models.User{
			ID:            uuid.Must(uuid.FromString(userID)),
			LoginGovUUID:  &loginGovUUID,
			LoginGovEmail: email,
			Active:        true,
		},
	})

	smID := "af8f37bc-d29a-4a8a-90ac-5336a2a912b3"
	smWithHHG := testdatagen.MakeExtendedServiceMember(db, testdatagen.Assertions{
		ServiceMember: models.ServiceMember{
			ID:            uuid.FromStringOrNil(smID),
			UserID:        uuid.FromStringOrNil(userID),
			FirstName:     models.StringPointer("Unsubmitted"),
			LastName:      models.StringPointer("Hhg"),
			Edipi:         models.StringPointer("5833908165"),
			PersonalEmail: &email,
		},
	})

	move := testdatagen.MakeMove(db, testdatagen.Assertions{
		Order: models.Order{
			ServiceMemberID: uuid.FromStringOrNil(smID),
			ServiceMember:   smWithHHG,
		},
		Move: models.Move{
			ID:               uuid.FromStringOrNil("c799098d-10f6-4e5a-9c88-a0de961e35b3"),
			Locator:          "HHGSMA",
			SelectedMoveType: &hhgMoveType,
		},
	})

	destinationAddress1 := testdatagen.MakeAddress3(db, testdatagen.Assertions{})
	destinationAddress2 := testdatagen.MakeAddress4(db, testdatagen.Assertions{})

	testdatagen.MakeMTOShipment(db, testdatagen.Assertions{
		Move: move,
		MTOShipment: models.MTOShipment{
			ID:              uuid.FromStringOrNil("fee1181f-22eb-452d-9252-292066e7b0a5"),
			ShipmentType:    models.MTOShipmentTypeHHG,
			Status:          models.MTOShipmentStatusSubmitted,
			MoveTaskOrder:   move,
			MoveTaskOrderID: move.ID,
		},
		DestinationAddress: destinationAddress1,
	})

	testdatagen.MakeMTOShipment(db, testdatagen.Assertions{
		Move: move,
		MTOShipment: models.MTOShipment{
			ID:              uuid.FromStringOrNil("05361631-0e51-4a87-a8bc-82b3af120ce2"),
			ShipmentType:    models.MTOShipmentTypeHHG,
			Status:          models.MTOShipmentStatusSubmitted,
			MoveTaskOrder:   move,
			MoveTaskOrderID: move.ID,
		},
		DestinationAddress:       destinationAddress1,
		SecondaryDeliveryAddress: destinationAddress2,
	})
}

func createUnsubmittedHHGMoveMultiplePickup(appCtx appcontext.AppContext) {
	db := appCtx.DB()
	/*
	 * A service member with an hhg only, unsubmitted move
	 */
	email := "hhg@multiple.pickup"
	uuidStr := "47fb0e80-6675-4ceb-b4eb-4f8e164c0f6e"
	loginGovUUID := uuid.Must(uuid.NewV4())

	testdatagen.MakeUser(db, testdatagen.Assertions{
		User: models.User{
			ID:            uuid.Must(uuid.FromString(uuidStr)),
			LoginGovUUID:  &loginGovUUID,
			LoginGovEmail: email,
			Active:        true,
		},
	})

	smWithHHGID := "92927bbd-5271-4a8c-b06b-fea07df84691"
	smWithHHG := testdatagen.MakeExtendedServiceMember(db, testdatagen.Assertions{
		ServiceMember: models.ServiceMember{
			ID:            uuid.FromStringOrNil(smWithHHGID),
			UserID:        uuid.FromStringOrNil(uuidStr),
			FirstName:     models.StringPointer("MultiplePickup"),
			LastName:      models.StringPointer("Hhg"),
			Edipi:         models.StringPointer("5833908165"),
			PersonalEmail: models.StringPointer(email),
		},
	})

	move := testdatagen.MakeMove(db, testdatagen.Assertions{
		Order: models.Order{
			ServiceMemberID: uuid.FromStringOrNil(smWithHHGID),
			ServiceMember:   smWithHHG,
		},
		Move: models.Move{
			ID:               uuid.FromStringOrNil("390341ca-2b76-4655-9555-161f4a0c9817"),
			Locator:          "TWOPIC",
			SelectedMoveType: &hhgMoveType,
		},
	})

	pickupAddress1 := testdatagen.MakeAddress(db, testdatagen.Assertions{
		Address: models.Address{
			ID:             uuid.Must(uuid.NewV4()),
			StreetAddress1: "1 First St",
			StreetAddress2: swag.String("Apt 1"),
			StreetAddress3: swag.String("Suite A"),
			City:           "Columbia",
			State:          "SC",
			PostalCode:     "29212",
			Country:        swag.String("US"),
		},
	})

	pickupAddress2 := testdatagen.MakeAddress(db, testdatagen.Assertions{
		Address: models.Address{
			ID:             uuid.Must(uuid.NewV4()),
			StreetAddress1: "2 Second St",
			StreetAddress2: swag.String("Apt 2"),
			StreetAddress3: swag.String("Suite B"),
			City:           "Columbia",
			State:          "SC",
			PostalCode:     "29212",
			Country:        swag.String("US"),
		},
	})

	testdatagen.MakeMTOShipment(db, testdatagen.Assertions{
		Move: move,
		MTOShipment: models.MTOShipment{
			ID:                       uuid.FromStringOrNil("a35b1247-b4c2-48f6-9846-8e96050fbc95"),
			PickupAddress:            &pickupAddress1,
			PickupAddressID:          &pickupAddress1.ID,
			SecondaryPickupAddress:   &pickupAddress2,
			SecondaryPickupAddressID: &pickupAddress2.ID,
			ShipmentType:             models.MTOShipmentTypeHHG,
			ApprovedDate:             swag.Time(time.Now()),
			Status:                   models.MTOShipmentStatusSubmitted,
			MoveTaskOrder:            move,
			MoveTaskOrderID:          move.ID,
		},
	})
}

func createSubmittedHHGMoveMultiplePickupAmendedOrders(appCtx appcontext.AppContext, userUploader *uploader.UserUploader) {
	db := appCtx.DB()
	/*
	 * A service member with an hhg only, submitted move, with multiple addresses and amended orders
	 */
	email := "hhg@multiple.pickup.amendedOrders.submitted"
	uuidStr := "c5f202b3-90d3-46aa-8e3b-83e937fcca99"
	loginGovUUID := uuid.Must(uuid.NewV4())

	testdatagen.MakeUser(db, testdatagen.Assertions{
		User: models.User{
			ID:            uuid.Must(uuid.FromString(uuidStr)),
			LoginGovUUID:  &loginGovUUID,
			LoginGovEmail: email,
			Active:        true,
		},
	})

	smWithHHGID := "cfb9024b-39f3-47ca-b14b-a4e78a41e9db"
	smWithHHG := testdatagen.MakeExtendedServiceMember(db, testdatagen.Assertions{
		ServiceMember: models.ServiceMember{
			ID:            uuid.FromStringOrNil(smWithHHGID),
			UserID:        uuid.FromStringOrNil(uuidStr),
			FirstName:     models.StringPointer("MultiplePickup"),
			LastName:      models.StringPointer("Hhg"),
			Edipi:         models.StringPointer("5833908165"),
			PersonalEmail: models.StringPointer(email),
		},
	})

	orders := testdatagen.MakeOrder(db, testdatagen.Assertions{
		Order: models.Order{
			ID:              uuid.Must(uuid.NewV4()),
			ServiceMemberID: smWithHHG.ID,
			ServiceMember:   smWithHHG,
		},
		UserUploader: userUploader,
	})

	orders = makeAmendedOrders(appCtx, orders, userUploader, &[]string{"medium.jpg", "small.pdf"})

	move := testdatagen.MakeMove(db, testdatagen.Assertions{
		Order: orders,
		Move: models.Move{
			ID:               uuid.FromStringOrNil("e0463784-d5ea-4974-b526-f2a58c79ed07"),
			Locator:          "AMENDO",
			SelectedMoveType: &hhgMoveType,
			Status:           models.MoveStatusSUBMITTED,
		},
	})

	pickupAddress1 := testdatagen.MakeAddress(db, testdatagen.Assertions{
		Address: models.Address{
			ID:             uuid.Must(uuid.NewV4()),
			StreetAddress1: "1 First St",
			StreetAddress2: swag.String("Apt 1"),
			StreetAddress3: swag.String("Suite A"),
			City:           "Columbia",
			State:          "SC",
			PostalCode:     "29212",
			Country:        swag.String("US"),
		},
	})

	pickupAddress2 := testdatagen.MakeAddress(db, testdatagen.Assertions{
		Address: models.Address{
			ID:             uuid.Must(uuid.NewV4()),
			StreetAddress1: "2 Second St",
			StreetAddress2: swag.String("Apt 2"),
			StreetAddress3: swag.String("Suite B"),
			City:           "Columbia",
			State:          "SC",
			PostalCode:     "29212",
			Country:        swag.String("US"),
		},
	})

	testdatagen.MakeMTOShipment(db, testdatagen.Assertions{
		Move: move,
		MTOShipment: models.MTOShipment{
			ID:                       uuid.FromStringOrNil("3c207b2a-d946-11eb-b8bc-0242ac130003"),
			PickupAddress:            &pickupAddress1,
			PickupAddressID:          &pickupAddress1.ID,
			SecondaryPickupAddress:   &pickupAddress2,
			SecondaryPickupAddressID: &pickupAddress2.ID,
			ShipmentType:             models.MTOShipmentTypeHHG,
			ApprovedDate:             swag.Time(time.Now()),
			Status:                   models.MTOShipmentStatusSubmitted,
			MoveTaskOrder:            move,
			MoveTaskOrderID:          move.ID,
		},
	})

}

func createMoveWithNTSAndNTSR(appCtx appcontext.AppContext, userUploader *uploader.UserUploader, moveRouter services.MoveRouter, opts sceneOptionsNTS) {
	db := appCtx.DB()

	email := fmt.Sprintf("nts.%s@nstr.%s", opts.shipmentMoveCode, opts.moveStatus)
	user := testdatagen.MakeUser(db, testdatagen.Assertions{
		User: models.User{
			LoginGovEmail: email,
			Active:        true,
		},
	})
	smWithNTS := testdatagen.MakeExtendedServiceMember(db, testdatagen.Assertions{
		ServiceMember: models.ServiceMember{
			UserID:        user.ID,
			User:          user,
			FirstName:     models.StringPointer(strings.ToTitle(string(opts.moveStatus))),
			LastName:      models.StringPointer("Nts&Nts-r"),
			PersonalEmail: models.StringPointer(email),
		},
	})

	filterFile := &[]string{"150Kb.png"}
	orders := makeOrdersForServiceMember(appCtx, smWithNTS, userUploader, filterFile)
	move := makeMoveForOrders(appCtx, orders, opts.shipmentMoveCode, models.MoveStatusDRAFT,
		func(move *models.Move) {
			// updating the move struct here
			selectedMoveType := models.SelectedMoveTypeNTS
			move.SelectedMoveType = &selectedMoveType
		})

	estimatedNTSWeight := unit.Pound(1400)
	actualNTSWeight := unit.Pound(2000)
	ntsShipment := testdatagen.MakeNTSShipment(db, testdatagen.Assertions{
		Move: move,
		MTOShipment: models.MTOShipment{
			PrimeEstimatedWeight: &estimatedNTSWeight,
			PrimeActualWeight:    &actualNTSWeight,
			ShipmentType:         models.MTOShipmentTypeHHGIntoNTSDom,
			Status:               models.MTOShipmentStatusSubmitted,
			UsesExternalVendor:   opts.usesExternalVendor,
		},
	})
	testdatagen.MakeMTOAgent(db, testdatagen.Assertions{
		MTOShipment: ntsShipment,
		MTOAgent: models.MTOAgent{
			MTOAgentType: models.MTOAgentReleasing,
		},
	})

	ntsrShipment := testdatagen.MakeNTSRShipment(db, testdatagen.Assertions{
		Move: move,
		MTOShipment: models.MTOShipment{
			PrimeEstimatedWeight: &estimatedNTSWeight,
			PrimeActualWeight:    &actualNTSWeight,
			ShipmentType:         models.MTOShipmentTypeHHGOutOfNTSDom,
			Status:               models.MTOShipmentStatusSubmitted,
			UsesExternalVendor:   opts.usesExternalVendor,
		},
	})
	testdatagen.MakeMTOAgent(db, testdatagen.Assertions{
		MTOShipment: ntsrShipment,
		MTOAgent: models.MTOAgent{
			MTOAgentType: models.MTOAgentReceiving,
		},
	})

	if opts.moveStatus == models.MoveStatusSUBMITTED {
		err := moveRouter.Submit(appCtx, &move)
		if err != nil {
			log.Panic(err)
		}

		verrs, err := models.SaveMoveDependencies(db, &move)
		if err != nil || verrs.HasAny() {
			log.Panic(fmt.Errorf("Failed to save move and dependencies: %w", err))
		}
	}
}

func createNTSMove(appCtx appcontext.AppContext) {
	db := appCtx.DB()
	testdatagen.MakeNTSMoveWithShipment(db, testdatagen.Assertions{
		ServiceMember: models.ServiceMember{
			FirstName: models.StringPointer("Spaceman"),
			LastName:  models.StringPointer("NTS"),
		},
	})
}

func createNTSRMove(appCtx appcontext.AppContext) {
	db := appCtx.DB()
	testdatagen.MakeNTSRMoveWithShipment(db, testdatagen.Assertions{
		ServiceMember: models.ServiceMember{
			FirstName: models.StringPointer("Spaceman"),
			LastName:  models.StringPointer("NTS-release"),
		},
	})
}

func createPPMReadyToRequestPayment(appCtx appcontext.AppContext, userUploader *uploader.UserUploader, moveRouter services.MoveRouter) {
	db := appCtx.DB()
	/*
	 * Service member with a ppm ready to request payment
	 */
	email := "ppm@requestingpayment.newflow"
	uuidStr := "745e0eba-4028-4c78-a262-818b00802748"
	loginGovUUID := uuid.Must(uuid.NewV4())
	typeDetail := internalmessages.OrdersTypeDetailPCSTDY
	pastTime := nextValidMoveDateMinusTen

	testdatagen.MakeUser(db, testdatagen.Assertions{
		User: models.User{
			ID:            uuid.Must(uuid.FromString(uuidStr)),
			LoginGovUUID:  &loginGovUUID,
			LoginGovEmail: email,
			Active:        true,
		},
	})
	ppm6 := testdatagen.MakePPM(db, testdatagen.Assertions{
		ServiceMember: models.ServiceMember{
			ID:            uuid.FromStringOrNil("1404fdcf-7a54-4b83-862d-7d1c7ba36ad7"),
			UserID:        uuid.FromStringOrNil(uuidStr),
			FirstName:     models.StringPointer("PPM"),
			LastName:      models.StringPointer("RequestingPayNewFlow"),
			Edipi:         models.StringPointer("6737033007"),
			PersonalEmail: models.StringPointer(email),
		},
		// These values should be populated for an approved move
		Order: models.Order{
			OrdersNumber:        models.StringPointer("62149"),
			OrdersTypeDetail:    &typeDetail,
			DepartmentIndicator: models.StringPointer("AIR_FORCE"),
			TAC:                 models.StringPointer("E19A"),
		},
		Move: models.Move{
			ID:      uuid.FromStringOrNil("f9f10492-587e-43b3-af2a-9f67d2ac8757"),
			Locator: "RQPAY2",
		},
		PersonallyProcuredMove: models.PersonallyProcuredMove{
			OriginalMoveDate: &pastTime,
		},
		UserUploader: userUploader,
	})
	err := moveRouter.Submit(appCtx, &ppm6.Move)
	if err != nil {
		log.Panic(err)
	}
	err = moveRouter.Approve(appCtx, &ppm6.Move)
	if err != nil {
		log.Panic(err)
	}

	err = ppm6.Move.PersonallyProcuredMoves[0].Approve(time.Now())
	if err != nil {
		log.Panic(err)
	}
	verrs, err := models.SaveMoveDependencies(db, &ppm6.Move)
	if err != nil || verrs.HasAny() {
		log.Panic(fmt.Errorf("Failed to save move and dependencies: %w", err))
	}
}

func getPpmUuids(moveNumber int) [3]string {
	var uuids [3]string

	switch moveNumber {
	case 1:
		uuids = [3]string{
			"2194daed-3589-408f-b988-e9889c9f120e",
			"1319a13d-019b-4afa-b8fe-f51c15572681",
			"7c4c7aa0-9e28-4065-93d2-74ea75e6323c",
		}
	case 2:
		uuids = [3]string{
			"4635b5a7-0f57-4557-8ba4-bbbb760c300a",
			"7d756c59-1a46-4f59-9c51-6e708886eaf1",
			"4397b137-f4ee-49b7-baae-3aa0b237d08e",
		}
	case 3:
		uuids = [3]string{
			"324dec0a-850c-41c8-976b-068e27121b84",
			"a9b51cc4-e73e-4734-9714-a2066f207c3b",
			"a738f6b8-4dee-4875-bdb1-1b4da2aa4f4b",
		}
	case 4:
		uuids = [3]string{
			"f154929c-5f07-41f5-b90c-d90b83d5773d",
			"9027d05d-4c4e-4e5d-9954-6a6ba4017b4d",
			"460011f4-126d-40e5-b4f4-62cc9c2f0b7a",
		}
	}

	return uuids
}

func createPPMUsers(appCtx appcontext.AppContext, userUploader *uploader.UserUploader) {
	db := appCtx.DB()
	for moveNumber := 1; moveNumber < 4; moveNumber++ {
		uuids := getPpmUuids(moveNumber)
		email := fmt.Sprintf("ppm.test.user%d@example.com", moveNumber)
		uuidStr := uuids[0]
		loginGovID := uuid.Must(uuid.NewV4())

		testdatagen.MakeUser(db, testdatagen.Assertions{
			User: models.User{
				ID:            uuid.Must(uuid.FromString(uuidStr)),
				LoginGovUUID:  &loginGovID,
				LoginGovEmail: email,
				Active:        true,
			},
		})

		testdatagen.MakeMove(db, testdatagen.Assertions{
			ServiceMember: models.ServiceMember{
				ID:            uuid.FromStringOrNil(uuids[1]),
				UserID:        uuid.FromStringOrNil(uuidStr),
				FirstName:     models.StringPointer("Move"),
				LastName:      models.StringPointer("Draft"),
				Edipi:         models.StringPointer("7273579005"),
				PersonalEmail: models.StringPointer(email),
			},
			Order: models.Order{
				HasDependents:    false,
				SpouseHasProGear: false,
			},
			Move: models.Move{
				ID:      uuid.FromStringOrNil(uuids[2]),
				Locator: fmt.Sprintf("NTS00%d", moveNumber),
			},
			UserUploader: userUploader,
		})
	}
}

func createDefaultHHGMoveWithPaymentRequest(appCtx appcontext.AppContext, userUploader *uploader.UserUploader, affiliation models.ServiceMemberAffiliation) {
	createHHGMoveWithPaymentRequest(appCtx, userUploader, affiliation, testdatagen.Assertions{})
}

// Creates a payment request with domestic hhg and shorthaul shipments with
// service item pricing params for displaying cost calculations
func createHHGWithPaymentServiceItems(appCtx appcontext.AppContext, primeUploader *uploader.PrimeUploader, moveRouter services.MoveRouter) {
	db := appCtx.DB()
	logger := appCtx.Logger()

	issueDate := time.Date(testdatagen.GHCTestYear, 3, 15, 0, 0, 0, 0, time.UTC)
	reportByDate := time.Date(testdatagen.GHCTestYear, 8, 1, 0, 0, 0, 0, time.UTC)
	actualPickupDate := issueDate.Add(31 * 24 * time.Hour)
	SITAllowance := 90
	longhaulShipment := testdatagen.MakeMTOShipment(db, testdatagen.Assertions{
		MTOShipment: models.MTOShipment{
			Status:               models.MTOShipmentStatusSubmitted,
			PrimeEstimatedWeight: &estimatedWeight,
			PrimeActualWeight:    &actualWeight,
			ShipmentType:         models.MTOShipmentTypeHHG,
			ActualPickupDate:     &actualPickupDate,
			SITDaysAllowance:     &SITAllowance,
		},
		Move: models.Move{
			Locator: "PARAMS",
		},
		Order: models.Order{
			IssueDate:    issueDate,
			ReportByDate: reportByDate,
		},
	})

	move := longhaulShipment.MoveTaskOrder

	shorthaulDestinationAddress := testdatagen.MakeAddress(db, testdatagen.Assertions{
		Address: models.Address{
			PostalCode: "90211",
		},
	})
	shorthaulShipment := testdatagen.MakeMTOShipment(db, testdatagen.Assertions{
		MTOShipment: models.MTOShipment{
			Status:               models.MTOShipmentStatusSubmitted,
			PrimeEstimatedWeight: &estimatedWeight,
			PrimeActualWeight:    &actualWeight,
			ShipmentType:         models.MTOShipmentTypeHHGShortHaulDom,
			DestinationAddress:   &shorthaulDestinationAddress,
			DestinationAddressID: &shorthaulDestinationAddress.ID,
			SITDaysAllowance:     &SITAllowance,
		},
		Move: move,
	})

	shipmentWithOriginalWeight := testdatagen.MakeMTOShipment(db, testdatagen.Assertions{
		MTOShipment: models.MTOShipment{
			Status:               models.MTOShipmentStatusSubmitted,
			PrimeEstimatedWeight: &estimatedWeight,
			PrimeActualWeight:    &actualWeight,
			ShipmentType:         models.MTOShipmentTypeHHG,
			DestinationAddress:   &shorthaulDestinationAddress,
			DestinationAddressID: &shorthaulDestinationAddress.ID,
		},
		Move: move,
	})

	shipmentWithOriginalAndReweighWeight := testdatagen.MakeMTOShipment(db, testdatagen.Assertions{
		MTOShipment: models.MTOShipment{
			Status:               models.MTOShipmentStatusSubmitted,
			PrimeEstimatedWeight: &estimatedWeight,
			PrimeActualWeight:    &actualWeight,
			ShipmentType:         models.MTOShipmentTypeHHG,
			DestinationAddress:   &shorthaulDestinationAddress,
			DestinationAddressID: &shorthaulDestinationAddress.ID,
		},
		Move: move,
	})

	reweighWeight := unit.Pound(100000)
	testdatagen.MakeReweigh(db, testdatagen.Assertions{
		MTOShipment: shipmentWithOriginalAndReweighWeight,
		Reweigh: models.Reweigh{
			Weight: &reweighWeight,
		},
	})

	shipmentWithOriginalAndReweighWeightReweihBolded := testdatagen.MakeMTOShipment(db, testdatagen.Assertions{
		MTOShipment: models.MTOShipment{
			Status:               models.MTOShipmentStatusSubmitted,
			PrimeEstimatedWeight: &estimatedWeight,
			PrimeActualWeight:    &actualWeight,
			ShipmentType:         models.MTOShipmentTypeHHG,
			DestinationAddress:   &shorthaulDestinationAddress,
			DestinationAddressID: &shorthaulDestinationAddress.ID,
		},
		Move: move,
	})

	// Make the reweigh weight and the estimated weight (original weight) be the same to create devseed
	// data where we can check that the reweigh weight is bolded.
	testdatagen.MakeReweigh(db, testdatagen.Assertions{
		MTOShipment: shipmentWithOriginalAndReweighWeightReweihBolded,
		Reweigh: models.Reweigh{
			Weight: &estimatedWeight,
		},
	})

	billableWeightCap := unit.Pound(2000)
	billableWeightJustification := "Capped shipment"
	shipmentWithOriginalReweighAndAdjustedWeight := testdatagen.MakeMTOShipment(db, testdatagen.Assertions{
		MTOShipment: models.MTOShipment{
			Status:                      models.MTOShipmentStatusSubmitted,
			PrimeEstimatedWeight:        &estimatedWeight,
			PrimeActualWeight:           &actualWeight,
			ShipmentType:                models.MTOShipmentTypeHHG,
			DestinationAddress:          &shorthaulDestinationAddress,
			DestinationAddressID:        &shorthaulDestinationAddress.ID,
			BillableWeightCap:           &billableWeightCap,
			BillableWeightJustification: &billableWeightJustification,
		},
		Move: move,
	})

	testdatagen.MakeReweigh(db, testdatagen.Assertions{
		MTOShipment: shipmentWithOriginalReweighAndAdjustedWeight,
		Reweigh: models.Reweigh{
			Weight: &reweighWeight,
		},
	})

	shipmentWithOriginalAndAdjustedWeight := testdatagen.MakeMTOShipment(db, testdatagen.Assertions{
		MTOShipment: models.MTOShipment{
			Status:                      models.MTOShipmentStatusSubmitted,
			PrimeEstimatedWeight:        &estimatedWeight,
			PrimeActualWeight:           &actualWeight,
			ShipmentType:                models.MTOShipmentTypeHHG,
			DestinationAddress:          &shorthaulDestinationAddress,
			DestinationAddressID:        &shorthaulDestinationAddress.ID,
			BillableWeightCap:           &billableWeightCap,
			BillableWeightJustification: &billableWeightJustification,
		},
		Move: move,
	})

	submissionErr := moveRouter.Submit(appCtx, &move)
	if submissionErr != nil {
		logger.Fatal(fmt.Sprintf("Error submitting move: %s", submissionErr))
	}

	verrs, err := models.SaveMoveDependencies(db, &move)
	if err != nil || verrs.HasAny() {
		logger.Fatal(fmt.Sprintf("Failed to save move and dependencies: %s", err))
	}

	queryBuilder := query.NewQueryBuilder()
	serviceItemCreator := mtoserviceitem.NewMTOServiceItemCreator(queryBuilder, moveRouter)

	mtoUpdater := movetaskorder.NewMoveTaskOrderUpdater(queryBuilder, serviceItemCreator, moveRouter)
	_, approveErr := mtoUpdater.MakeAvailableToPrime(appCtx, move.ID, etag.GenerateEtag(move.UpdatedAt), true, true)

	if approveErr != nil {
		logger.Fatal("Error approving move")
	}

	planner := &routemocks.Planner{}

	// called using the addresses with origin zip of 90210 and destination zip of 94535
	planner.On("TransitDistance", mock.AnythingOfType("*appcontext.appContext"), mock.Anything, mock.Anything).Return(348, nil).Times(2)

	// called using the addresses with origin zip of 90210 and destination zip of 90211
	planner.On("TransitDistance", mock.AnythingOfType("*appcontext.appContext"), mock.Anything, mock.Anything).Return(3, nil).Times(5)

	// called for zip 3 domestic linehaul service item
	planner.On("Zip3TransitDistance", mock.AnythingOfType("*appcontext.appContext"),
		"94535", "94535").Return(348, nil).Times(2)

	// called for zip 5 domestic linehaul service item
	planner.On("Zip5TransitDistance", mock.AnythingOfType("*appcontext.appContext"), "94535", "94535").Return(348, nil).Once()

	// called for domestic shorthaul service item
	planner.On("Zip5TransitDistance", mock.AnythingOfType("*appcontext.appContext"),
		"90210", "90211").Return(3, nil).Times(7)

	// called for domestic shorthaul service item
	planner.On("Zip3TransitDistance", mock.AnythingOfType("*appcontext.appContext"), "90210", "90211").Return(348, nil).Times(10)

	// called for domestic origin SIT pickup service item
	planner.On("Zip3TransitDistance", mock.AnythingOfType("*appcontext.appContext"), "90210", "94535").Return(348, nil).Once()

	// called for domestic destination SIT delivery service item
	planner.On("Zip3TransitDistance", mock.AnythingOfType("*appcontext.appContext"),
		"94535", "90210").Return(348, nil).Once()

	for _, shipment := range []models.MTOShipment{longhaulShipment, shorthaulShipment, shipmentWithOriginalWeight, shipmentWithOriginalAndReweighWeight, shipmentWithOriginalAndReweighWeightReweihBolded, shipmentWithOriginalReweighAndAdjustedWeight, shipmentWithOriginalAndAdjustedWeight} {
		shipmentUpdater := mtoshipment.NewMTOShipmentStatusUpdater(queryBuilder, serviceItemCreator, planner)
		_, updateErr := shipmentUpdater.UpdateMTOShipmentStatus(appCtx, shipment.ID, models.MTOShipmentStatusApproved, nil, etag.GenerateEtag(shipment.UpdatedAt))
		if updateErr != nil {
			logger.Fatal("Error updating shipment status", zap.Error(updateErr))
		}
	}

	// There is a minimum of 29 days period for a sit service item that doesn't
	// have a departure date for the payment request param lookup to not encounter an error
	originEntryDate := actualPickupDate

	originSITAddress := testdatagen.MakeAddress2(db, testdatagen.Assertions{Stub: true})
	originSITAddress.ID = uuid.Nil

	originSIT := testdatagen.MakeMTOServiceItem(db, testdatagen.Assertions{
		Move:        move,
		MTOShipment: longhaulShipment,
		ReService: models.ReService{
			Code: models.ReServiceCodeDOFSIT,
		},
		MTOServiceItem: models.MTOServiceItem{
			Reason:                      models.StringPointer("Holiday break"),
			SITEntryDate:                &originEntryDate,
			SITPostalCode:               &originSITAddress.PostalCode,
			SITOriginHHGActualAddress:   &originSITAddress,
			SITOriginHHGActualAddressID: &originSITAddress.ID,
		},
		Stub: true,
	})

	createdOriginServiceItems, validErrs, createErr := serviceItemCreator.CreateMTOServiceItem(appCtx, &originSIT)
	if validErrs.HasAny() || createErr != nil {
		logger.Fatal(fmt.Sprintf("error while creating origin sit service item: %v", verrs.Errors), zap.Error(createErr))
	}

	destEntryDate := actualPickupDate
	destDepDate := actualPickupDate
	destSITAddress := testdatagen.MakeAddress(db, testdatagen.Assertions{})
	destSIT := testdatagen.MakeMTOServiceItem(db, testdatagen.Assertions{
		Move:        move,
		MTOShipment: longhaulShipment,
		ReService: models.ReService{
			Code: models.ReServiceCodeDDFSIT,
		},
		MTOServiceItem: models.MTOServiceItem{
			SITEntryDate:                 &destEntryDate,
			SITDepartureDate:             &destDepDate,
			SITPostalCode:                models.StringPointer("90210"),
			SITDestinationFinalAddress:   &destSITAddress,
			SITDestinationFinalAddressID: &destSITAddress.ID,
		},
		Stub: true,
	})

	createdDestServiceItems, validErrs, createErr := serviceItemCreator.CreateMTOServiceItem(appCtx, &destSIT)
	if validErrs.HasAny() || createErr != nil {
		logger.Fatal(fmt.Sprintf("error while creating destination sit service item: %v", verrs.Errors), zap.Error(createErr))
	}

	serviceItemUpdator := mtoserviceitem.NewMTOServiceItemUpdater(queryBuilder, moveRouter)

	var originFirstDaySIT models.MTOServiceItem
	var originAdditionalDaySIT models.MTOServiceItem
	var originPickupSIT models.MTOServiceItem
	for _, createdServiceItem := range *createdOriginServiceItems {
		switch createdServiceItem.ReService.Code {
		case models.ReServiceCodeDOFSIT:
			originFirstDaySIT = createdServiceItem
		case models.ReServiceCodeDOASIT:
			originAdditionalDaySIT = createdServiceItem
		case models.ReServiceCodeDOPSIT:
			originPickupSIT = createdServiceItem
		}
	}

	originDepartureDate := originEntryDate.Add(15 * 24 * time.Hour)
	originPickupSIT.SITDepartureDate = &originDepartureDate

	updatedDOPSIT, updateOriginErr := serviceItemUpdator.UpdateMTOServiceItemPrime(appCtx, &originPickupSIT, etag.GenerateEtag(originPickupSIT.UpdatedAt))

	if updateOriginErr != nil {
		logger.Fatal(fmt.Sprintf("Error updating %s with departure date", models.ReServiceCodeDOPSIT))
	}

	originPickupSIT = *updatedDOPSIT

	for _, createdServiceItem := range []models.MTOServiceItem{originFirstDaySIT, originAdditionalDaySIT, originPickupSIT} {
		_, updateErr := serviceItemUpdator.ApproveOrRejectServiceItem(appCtx, createdServiceItem.ID, models.MTOServiceItemStatusApproved, nil, etag.GenerateEtag(createdServiceItem.UpdatedAt))
		if updateErr != nil {
			logger.Fatal("Error approving SIT service item", zap.Error(updateErr))
		}
	}

	var serviceItemDDFSIT models.MTOServiceItem
	var serviceItemDDASIT models.MTOServiceItem
	var serviceItemDDDSIT models.MTOServiceItem
	for _, createdDestServiceItem := range *createdDestServiceItems {
		switch createdDestServiceItem.ReService.Code {
		case models.ReServiceCodeDDFSIT:
			serviceItemDDFSIT = createdDestServiceItem
		case models.ReServiceCodeDDASIT:
			serviceItemDDASIT = createdDestServiceItem
		case models.ReServiceCodeDDDSIT:
			serviceItemDDDSIT = createdDestServiceItem
		}
	}

	destDepartureDate := destEntryDate.Add(15 * 24 * time.Hour)
	serviceItemDDDSIT.SITDepartureDate = &destDepartureDate
	serviceItemDDDSIT.SITDestinationFinalAddress = &destSITAddress
	serviceItemDDDSIT.SITDestinationFinalAddressID = &destSITAddress.ID

	updatedDDDSIT, updateDestErr := serviceItemUpdator.UpdateMTOServiceItemPrime(appCtx, &serviceItemDDDSIT, etag.GenerateEtag(serviceItemDDDSIT.UpdatedAt))

	if updateDestErr != nil {
		logger.Fatal(fmt.Sprintf("Error updating %s with departure date", models.ReServiceCodeDDDSIT))
	}

	serviceItemDDDSIT = *updatedDDDSIT

	for _, createdServiceItem := range []models.MTOServiceItem{serviceItemDDFSIT, serviceItemDDASIT, serviceItemDDDSIT} {
		_, updateErr := serviceItemUpdator.ApproveOrRejectServiceItem(appCtx, createdServiceItem.ID, models.MTOServiceItemStatusApproved, nil, etag.GenerateEtag(createdServiceItem.UpdatedAt))
		if updateErr != nil {
			logger.Fatal("Error approving SIT service item", zap.Error(updateErr))
		}
	}

	description := "leg lamp"
	reason := "family heirloom extremely fragile"
	approvedAt := time.Now()
	itemDimension := models.MTOServiceItemDimension{
		Type:   models.DimensionTypeItem,
		Length: unit.ThousandthInches(2500),
		Height: unit.ThousandthInches(5000),
		Width:  unit.ThousandthInches(7500),
	}
	crateDimension := models.MTOServiceItemDimension{
		Type:   models.DimensionTypeCrate,
		Length: unit.ThousandthInches(30000),
		Height: unit.ThousandthInches(60000),
		Width:  unit.ThousandthInches(10000),
	}
	crating := testdatagen.MakeMTOServiceItem(db, testdatagen.Assertions{
		ReService: models.ReService{
			Code: models.ReServiceCodeDCRT,
		},
		MTOServiceItem: models.MTOServiceItem{
			Status:      models.MTOServiceItemStatusApproved,
			Description: &description,
			Reason:      &reason,
			Dimensions: models.MTOServiceItemDimensions{
				itemDimension,
				crateDimension,
			},
			ApprovedAt: &approvedAt,
		},
		Move:        move,
		MTOShipment: longhaulShipment,
		Stub:        true,
	})

	uncrating := testdatagen.MakeMTOServiceItem(db, testdatagen.Assertions{
		ReService: models.ReService{
			Code: models.ReServiceCodeDUCRT,
		},
		MTOServiceItem: models.MTOServiceItem{
			Description: &description,
			Reason:      &reason,
			Dimensions: models.MTOServiceItemDimensions{
				itemDimension,
				crateDimension,
			},
			Status:     models.MTOServiceItemStatusApproved,
			ApprovedAt: &approvedAt,
		},
		Move:        move,
		MTOShipment: longhaulShipment,
		Stub:        true,
	})

	cratingServiceItems := []models.MTOServiceItem{crating, uncrating}
	for index := range cratingServiceItems {
		_, _, cratingErr := serviceItemCreator.CreateMTOServiceItem(appCtx, &cratingServiceItems[index])
		if cratingErr != nil {
			logger.Fatal("Error creating crating service item", zap.Error(cratingErr))
		}
	}

	shuttleDesc := "our smallest capacity shuttle vehicle"
	shuttleReason := "the bridge clearance was too low"
	estimatedShuttleWeigtht := unit.Pound(1000)
	actualShuttleWeight := unit.Pound(1500)
	originShuttle := testdatagen.MakeMTOServiceItem(db, testdatagen.Assertions{
		ReService: models.ReService{
			Code: models.ReServiceCodeDOSHUT,
		},
		MTOServiceItem: models.MTOServiceItem{
			Description:     &shuttleDesc,
			Reason:          &shuttleReason,
			EstimatedWeight: &estimatedShuttleWeigtht,
			ActualWeight:    &actualShuttleWeight,
			Status:          models.MTOServiceItemStatusApproved,
			ApprovedAt:      &approvedAt,
		},
		Move:        move,
		MTOShipment: longhaulShipment,
		Stub:        true,
	})

	destShuttle := testdatagen.MakeMTOServiceItem(db, testdatagen.Assertions{
		ReService: models.ReService{
			Code: models.ReServiceCodeDDSHUT,
		},
		MTOServiceItem: models.MTOServiceItem{
			Description:     &shuttleDesc,
			Reason:          &shuttleReason,
			EstimatedWeight: &estimatedShuttleWeigtht,
			ActualWeight:    &actualShuttleWeight,
			Status:          models.MTOServiceItemStatusApproved,
			ApprovedAt:      &approvedAt,
		},
		Move:        move,
		MTOShipment: longhaulShipment,
		Stub:        true,
	})

	shuttleServiceItems := []models.MTOServiceItem{originShuttle, destShuttle}
	for index := range shuttleServiceItems {
		_, _, shuttlingErr := serviceItemCreator.CreateMTOServiceItem(appCtx, &shuttleServiceItems[index])
		if shuttlingErr != nil {
			logger.Fatal("Error creating shuttle service item", zap.Error(shuttlingErr))
		}
	}

	paymentRequestCreator := paymentrequest.NewPaymentRequestCreator(
		planner,
		ghcrateengine.NewServiceItemPricer(),
	)

	paymentRequest := models.PaymentRequest{
		MoveTaskOrderID: move.ID,
	}

	var serviceItems []models.MTOServiceItem
	err = db.Eager("ReService").Where("move_id = ?", move.ID).All(&serviceItems)
	if err != nil {
		log.Panic(err)
	}

	// An origin and destination SIT would normally not be on the same payment request so the TIO totals will appear
	// off.  Refer to the PARSIT move to see a reviewed and pending payment request with origin and destination SIT.
	doasitPaymentParams := []models.PaymentServiceItemParam{
		{
			IncomingKey: models.ServiceItemParamNameSITPaymentRequestStart.String(),
			Value:       originEntryDate.Format("2006-01-02"),
		},
		{
			IncomingKey: models.ServiceItemParamNameSITPaymentRequestEnd.String(),
			Value:       originDepartureDate.Format("2006-01-02"),
		}}

	ddasitPaymentParams := []models.PaymentServiceItemParam{
		{
			IncomingKey: models.ServiceItemParamNameSITPaymentRequestStart.String(),
			Value:       destEntryDate.Format("2006-01-02"),
		},
		{
			IncomingKey: models.ServiceItemParamNameSITPaymentRequestEnd.String(),
			Value:       destDepartureDate.Format("2006-01-02"),
		}}

	paymentServiceItems := []models.PaymentServiceItem{}
	for _, serviceItem := range serviceItems {
		paymentItem := models.PaymentServiceItem{
			MTOServiceItemID: serviceItem.ID,
			MTOServiceItem:   serviceItem,
		}
		if serviceItem.ReService.Code == models.ReServiceCodeDOASIT {
			paymentItem.PaymentServiceItemParams = doasitPaymentParams
		} else if serviceItem.ReService.Code == models.ReServiceCodeDDASIT {
			paymentItem.PaymentServiceItemParams = ddasitPaymentParams
		}
		paymentServiceItems = append(paymentServiceItems, paymentItem)
	}

	paymentRequest.PaymentServiceItems = paymentServiceItems
	newPaymentRequest, createErr := paymentRequestCreator.CreatePaymentRequest(appCtx, &paymentRequest)

	if createErr != nil {
		logger.Fatal("Error creating payment request", zap.Error(createErr))
	}

	proofOfService := testdatagen.MakeProofOfServiceDoc(db, testdatagen.Assertions{
		PaymentRequest: *newPaymentRequest,
	})

	primeContractor := uuid.FromStringOrNil("5db13bb4-6d29-4bdb-bc81-262f4513ecf6")
	testdatagen.MakePrimeUpload(db, testdatagen.Assertions{
		PrimeUpload: models.PrimeUpload{
			ProofOfServiceDoc:   proofOfService,
			ProofOfServiceDocID: proofOfService.ID,
			Contractor: models.Contractor{
				ID: primeContractor,
			},
			ContractorID: primeContractor,
		},
		PrimeUploader: primeUploader,
	})

	posImage := testdatagen.MakeProofOfServiceDoc(db, testdatagen.Assertions{
		PaymentRequest: *newPaymentRequest,
	})

	// Creates custom test.jpg prime upload
	file := testdatagen.Fixture("test.jpg")
	_, verrs, err = primeUploader.CreatePrimeUploadForDocument(appCtx, &posImage.ID, primeContractor, uploader.File{File: file}, uploader.AllowedTypesPaymentRequest)
	if verrs.HasAny() || err != nil {
		logger.Error("errors encountered saving test.jpg prime upload", zap.Error(err))
	}

	// Creates custom test.png prime upload
	file = testdatagen.Fixture("test.png")
	_, verrs, err = primeUploader.CreatePrimeUploadForDocument(appCtx, &posImage.ID, primeContractor, uploader.File{File: file}, uploader.AllowedTypesPaymentRequest)
	if verrs.HasAny() || err != nil {
		logger.Error("errors encountered saving test.png prime upload", zap.Error(err))
	}

	logger.Info(fmt.Sprintf("New payment request with service item params created with locator %s", move.Locator))
}

// A generic method
func createMoveWithOptions(appCtx appcontext.AppContext, assertions testdatagen.Assertions) {

	ordersType := assertions.Order.OrdersType
	shipmentType := assertions.MTOShipment.ShipmentType
	destinationType := assertions.MTOShipment.DestinationType
	locator := assertions.Move.Locator
	status := assertions.Move.Status
	servicesCounseling := assertions.DutyLocation.ProvidesServicesCounseling
	usesExternalVendor := assertions.MTOShipment.UsesExternalVendor
	selectedMoveType := assertions.Move.SelectedMoveType

	db := appCtx.DB()
	submittedAt := time.Now()
	orders := testdatagen.MakeOrderWithoutDefaults(db, testdatagen.Assertions{
		DutyLocation: models.DutyLocation{
			ProvidesServicesCounseling: servicesCounseling,
		},
		Order: models.Order{
			OrdersType: ordersType,
		},
	})
	move := testdatagen.MakeMove(db, testdatagen.Assertions{
		Move: models.Move{
			Locator:          locator,
			Status:           status,
			SubmittedAt:      &submittedAt,
			SelectedMoveType: selectedMoveType,
		},
		Order: orders,
	})

	requestedPickupDate := submittedAt.Add(60 * 24 * time.Hour)
	requestedDeliveryDate := requestedPickupDate.Add(7 * 24 * time.Hour)
	destinationAddress := testdatagen.MakeDefaultAddress(db)
	testdatagen.MakeMTOShipment(db, testdatagen.Assertions{
		Move: move,
		MTOShipment: models.MTOShipment{
			ShipmentType:          shipmentType,
			Status:                models.MTOShipmentStatusSubmitted,
			RequestedPickupDate:   &requestedPickupDate,
			RequestedDeliveryDate: &requestedDeliveryDate,
			DestinationAddressID:  &destinationAddress.ID,
			DestinationType:       destinationType,
			UsesExternalVendor:    usesExternalVendor,
		},
	})

	requestedPickupDate = submittedAt.Add(30 * 24 * time.Hour)
	requestedDeliveryDate = requestedPickupDate.Add(7 * 24 * time.Hour)
	testdatagen.MakeMTOShipment(db, testdatagen.Assertions{
		Move: move,
		MTOShipment: models.MTOShipment{
			ShipmentType:          shipmentType,
			Status:                models.MTOShipmentStatusSubmitted,
			RequestedPickupDate:   &requestedPickupDate,
			RequestedDeliveryDate: &requestedDeliveryDate,
		},
	})
}

func createHHGMoveWithPaymentRequest(appCtx appcontext.AppContext, userUploader *uploader.UserUploader, affiliation models.ServiceMemberAffiliation, assertions testdatagen.Assertions) {
	db := appCtx.DB()
	logger := appCtx.Logger()
	serviceMember := models.ServiceMember{
		Affiliation: &affiliation,
	}
	testdatagen.MergeModels(&serviceMember, assertions.ServiceMember)
	customer := testdatagen.MakeExtendedServiceMember(db, testdatagen.Assertions{
		ServiceMember: serviceMember,
	})

	order := models.Order{
		ServiceMemberID: customer.ID,
		ServiceMember:   customer,
	}
	testdatagen.MergeModels(&order, assertions.Order)
	orders := testdatagen.MakeOrder(db, testdatagen.Assertions{
		Order:        order,
		UserUploader: userUploader,
	})

	move := models.Move{
		Status:             models.MoveStatusAPPROVED,
		OrdersID:           orders.ID,
		Orders:             orders,
		SelectedMoveType:   &hhgMoveType,
		AvailableToPrimeAt: swag.Time(time.Now()),
	}
	testdatagen.MergeModels(&move, assertions.Move)
	mto := testdatagen.MakeMove(db, testdatagen.Assertions{
		Move: move,
	})

	addressAssertion := testdatagen.Assertions{
		Address: models.Address{
			// This is a postal code that maps to the default office user gbloc LKNQ in the PostalCodeToGBLOC table
			PostalCode: "85325",
		}}

	shipmentPickupAddress := testdatagen.MakeAddress(db, addressAssertion)

	shipment := models.MTOShipment{
		PrimeEstimatedWeight: &estimatedWeight,
		PrimeActualWeight:    &actualWeight,
		ShipmentType:         models.MTOShipmentTypeHHG,
		ApprovedDate:         swag.Time(time.Now()),
		Status:               models.MTOShipmentStatusSubmitted,
		PickupAddress:        &shipmentPickupAddress,
		PickupAddressID:      &shipmentPickupAddress.ID,
	}
	testdatagen.MergeModels(&shipment, assertions.MTOShipment)
	MTOShipment := testdatagen.MakeMTOShipment(db, testdatagen.Assertions{
		MTOShipment: shipment,
		Move:        mto,
	})

	agent := models.MTOAgent{
		MTOShipment:   MTOShipment,
		MTOShipmentID: MTOShipment.ID,
		FirstName:     swag.String("Test"),
		LastName:      swag.String("Agent"),
		Email:         swag.String("test@test.email.com"),
		MTOAgentType:  models.MTOAgentReleasing,
	}
	testdatagen.MergeModels(&agent, assertions.MTOAgent)
	testdatagen.MakeMTOAgent(db, testdatagen.Assertions{
		MTOAgent: agent,
	})

	// setup service item
	mtoServiceItem := testdatagen.MakeMTOServiceItemDomesticCrating(db, testdatagen.Assertions{
		MTOServiceItem: models.MTOServiceItem{
			ID:     uuid.Must(uuid.NewV4()),
			Status: models.MTOServiceItemStatusApproved,
		},
		Move:        mto,
		MTOShipment: MTOShipment,
	})

	// using handler to create service item params
	req := httptest.NewRequest("POST", "/payment_requests", nil)

	planner := &routemocks.Planner{}
	planner.On("Zip5TransitDistanceLineHaul",
		mock.AnythingOfType("*appcontext.appContext"),
		mock.Anything,
		mock.Anything,
	).Return(90210, nil)
	planner.On("Zip3TransitDistance",
		mock.AnythingOfType("*appcontext.appContext"),
		mock.Anything,
		mock.Anything,
	).Return(910, nil)
	planner.On("Zip5TransitDistance",
		mock.AnythingOfType("*appcontext.appContext"),
		mock.Anything,
		mock.Anything,
	).Return(90210, nil)

	paymentRequestCreator := paymentrequest.NewPaymentRequestCreator(
		planner,
		ghcrateengine.NewServiceItemPricer(),
	)

	handler := primeapi.CreatePaymentRequestHandler{
		HandlerContext:        handlers.NewHandlerContext(db, logger),
		PaymentRequestCreator: paymentRequestCreator,
	}

	params := paymentrequestop.CreatePaymentRequestParams{
		HTTPRequest: req,
		Body: &primemessages.CreatePaymentRequest{
			IsFinal:         swag.Bool(false),
			MoveTaskOrderID: handlers.FmtUUID(mto.ID),
			ServiceItems: []*primemessages.ServiceItem{
				{
					ID: *handlers.FmtUUID(mtoServiceItem.ID),
				},
			},
			PointOfContact: "user@prime.com",
		},
	}

	response := handler.Handle(params)

	showResponse, ok := response.(*paymentrequestop.CreatePaymentRequestCreated)
	if !ok {
		logger.Fatal("error while creating payment request:", zap.Any("", showResponse))
	}
	logger.Debug("Response of create payment request handler: ", zap.Any("", showResponse))
}

func createHHGMoveWith10ServiceItems(appCtx appcontext.AppContext, userUploader *uploader.UserUploader) {
	db := appCtx.DB()
	msCost := unit.Cents(10000)

	customer8 := testdatagen.MakeServiceMember(db, testdatagen.Assertions{
		ServiceMember: models.ServiceMember{
			ID: uuid.FromStringOrNil("9e8da3c7-ffe5-4f7f-b45a-8f01ccc56591"),
		},
	})
	orders8 := testdatagen.MakeOrder(db, testdatagen.Assertions{
		Order: models.Order{
			ID:              uuid.FromStringOrNil("1d49bb07-d9dd-4308-934d-baad94f2de9b"),
			ServiceMemberID: customer8.ID,
			ServiceMember:   customer8,
		},
		UserUploader: userUploader,
	})

	move8 := testdatagen.MakeMove(db, testdatagen.Assertions{
		Move: models.Move{
			ID:                 uuid.FromStringOrNil("d4d95b22-2d9d-428b-9a11-284455aa87ba"),
			OrdersID:           orders8.ID,
			Status:             models.MoveStatusAPPROVALSREQUESTED,
			SelectedMoveType:   &hhgMoveType,
			AvailableToPrimeAt: swag.Time(time.Now()),
		},
	})

	mtoShipment8 := testdatagen.MakeMTOShipment(db, testdatagen.Assertions{
		MTOShipment: models.MTOShipment{
			ID:                   uuid.FromStringOrNil("acf7b357-5cad-40e2-baa7-dedc1d4cf04c"),
			PrimeEstimatedWeight: &estimatedWeight,
			PrimeActualWeight:    &actualWeight,
			ShipmentType:         models.MTOShipmentTypeHHG,
			ApprovedDate:         swag.Time(time.Now()),
			Status:               models.MTOShipmentStatusApproved,
		},
		Move: move8,
	})

	paymentRequest8 := testdatagen.MakePaymentRequest(db, testdatagen.Assertions{
		PaymentRequest: models.PaymentRequest{
			ID:            uuid.FromStringOrNil("154c9ebb-972f-4711-acb2-5911f52aced4"),
			MoveTaskOrder: move8,
			IsFinal:       false,
			Status:        models.PaymentRequestStatusPending,
		},
		Move: move8,
	})

	approvedAt := time.Now()
	serviceItemMS := testdatagen.MakeMTOServiceItemBasic(db, testdatagen.Assertions{
		MTOServiceItem: models.MTOServiceItem{
			ID:         uuid.FromStringOrNil("4fba4249-b5aa-4c29-8448-66aa07ac8560"),
			Status:     models.MTOServiceItemStatusApproved,
			ApprovedAt: &approvedAt,
		},
		Move: move8,
		ReService: models.ReService{
			ID: uuid.FromStringOrNil("1130e612-94eb-49a7-973d-72f33685e551"), // MS - Move Management
		},
	})

	testdatagen.MakePaymentServiceItem(db, testdatagen.Assertions{
		PaymentServiceItem: models.PaymentServiceItem{
			PriceCents: &msCost,
		},
		PaymentRequest: paymentRequest8,
		MTOServiceItem: serviceItemMS,
	})

	csCost := unit.Cents(25000)
	serviceItemCS := testdatagen.MakeMTOServiceItemBasic(db, testdatagen.Assertions{
		MTOServiceItem: models.MTOServiceItem{
			ID:         uuid.FromStringOrNil("e43c0df3-0dcd-4b70-adaa-46d669e094ad"),
			Status:     models.MTOServiceItemStatusApproved,
			ApprovedAt: &approvedAt,
		},
		Move: move8,
		ReService: models.ReService{
			ID: uuid.FromStringOrNil("9dc919da-9b66-407b-9f17-05c0f03fcb50"), // CS - Counseling Services
		},
	})

	testdatagen.MakePaymentServiceItem(db, testdatagen.Assertions{
		PaymentServiceItem: models.PaymentServiceItem{
			PriceCents: &csCost,
		},
		PaymentRequest: paymentRequest8,
		MTOServiceItem: serviceItemCS,
	})

	dlhCost := unit.Cents(99999)
	serviceItemDLH := testdatagen.MakeMTOServiceItem(db, testdatagen.Assertions{
		MTOServiceItem: models.MTOServiceItem{
			ID: uuid.FromStringOrNil("9db1bf43-0964-44ff-8384-3297951f6781"),
		},
		Move:        move8,
		MTOShipment: mtoShipment8,
		ReService: models.ReService{
			ID: uuid.FromStringOrNil("8d600f25-1def-422d-b159-617c7d59156e"), // DLH - Domestic Linehaul
		},
	})

	testdatagen.MakePaymentServiceItem(db, testdatagen.Assertions{
		PaymentServiceItem: models.PaymentServiceItem{
			PriceCents: &dlhCost,
		},
		PaymentRequest: paymentRequest8,
		MTOServiceItem: serviceItemDLH,
	})

	fscCost := unit.Cents(55555)
	serviceItemFSC := testdatagen.MakeMTOServiceItem(db, testdatagen.Assertions{
		MTOServiceItem: models.MTOServiceItem{
			ID: uuid.FromStringOrNil("b380f732-2fb2-49a0-8260-7a52ce223c59"),
		},
		Move:        move8,
		MTOShipment: mtoShipment8,
		ReService: models.ReService{
			ID: uuid.FromStringOrNil("4780b30c-e846-437a-b39a-c499a6b09872"), // FSC - Fuel Surcharge
		},
	})

	testdatagen.MakePaymentServiceItem(db, testdatagen.Assertions{
		PaymentServiceItem: models.PaymentServiceItem{
			PriceCents: &fscCost,
		},
		PaymentRequest: paymentRequest8,
		MTOServiceItem: serviceItemFSC,
	})

	dopCost := unit.Cents(3456)
	rejectionReason := "Customer no longer required this service"
	serviceItemDOP := testdatagen.MakeMTOServiceItem(db, testdatagen.Assertions{
		MTOServiceItem: models.MTOServiceItem{
			ID:              uuid.FromStringOrNil("d886431c-c357-46b7-a084-a0c85dd496d4"),
			Status:          models.MTOServiceItemStatusRejected,
			RejectionReason: &rejectionReason,
		},
		Move:        move8,
		MTOShipment: mtoShipment8,
		ReService: models.ReService{
			ID: uuid.FromStringOrNil("2bc3e5cb-adef-46b1-bde9-55570bfdd43e"), // DOP - Domestic Origin Price
		},
	})

	testdatagen.MakePaymentServiceItem(db, testdatagen.Assertions{
		PaymentServiceItem: models.PaymentServiceItem{
			PriceCents: &dopCost,
		},
		PaymentRequest: paymentRequest8,
		MTOServiceItem: serviceItemDOP,
	})

	ddpCost := unit.Cents(7890)
	serviceItemDDP := testdatagen.MakeMTOServiceItem(db, testdatagen.Assertions{
		MTOServiceItem: models.MTOServiceItem{
			ID: uuid.FromStringOrNil("551caa30-72fe-469a-b463-ad1f14780432"),
		},
		Move:        move8,
		MTOShipment: mtoShipment8,
		ReService: models.ReService{
			ID: uuid.FromStringOrNil("50f1179a-3b72-4fa1-a951-fe5bcc70bd14"), // DDP - Domestic Destination Price
		},
	})

	testdatagen.MakePaymentServiceItem(db, testdatagen.Assertions{
		PaymentServiceItem: models.PaymentServiceItem{
			PriceCents: &ddpCost,
		},
		PaymentRequest: paymentRequest8,
		MTOServiceItem: serviceItemDDP,
	})

	// Schedule 1 peak price
	dpkCost := unit.Cents(6544)
	serviceItemDPK := testdatagen.MakeMTOServiceItem(db, testdatagen.Assertions{
		MTOServiceItem: models.MTOServiceItem{
			ID: uuid.FromStringOrNil("616dfdb5-52ec-436d-a570-a464c9dbd47a"),
		},
		Move:        move8,
		MTOShipment: mtoShipment8,
		ReService: models.ReService{
			ID: uuid.FromStringOrNil("bdea5a8d-f15f-47d2-85c9-bba5694802ce"), // DPK - Domestic Packing
		},
	})

	testdatagen.MakePaymentServiceItem(db, testdatagen.Assertions{
		PaymentServiceItem: models.PaymentServiceItem{
			PriceCents: &dpkCost,
		},
		PaymentRequest: paymentRequest8,
		MTOServiceItem: serviceItemDPK,
	})

	// Schedule 1 peak price
	dupkCost := unit.Cents(8544)
	serviceItemDUPK := testdatagen.MakeMTOServiceItem(db, testdatagen.Assertions{
		MTOServiceItem: models.MTOServiceItem{
			ID: uuid.FromStringOrNil("1baeee0e-00d6-4d90-b22c-654c11d50d0f"),
		},
		Move:        move8,
		MTOShipment: mtoShipment8,
		ReService: models.ReService{
			ID: uuid.FromStringOrNil("15f01bc1-0754-4341-8e0f-25c8f04d5a77"), // DUPK - Domestic Unpacking
		},
	})

	testdatagen.MakePaymentServiceItem(db, testdatagen.Assertions{
		PaymentServiceItem: models.PaymentServiceItem{
			PriceCents: &dupkCost,
		},
		PaymentRequest: paymentRequest8,
		MTOServiceItem: serviceItemDUPK,
	})

	dofsitPostal := "90210"
	dofsitReason := "Storage items need to be picked up"
	serviceItemDOFSIT := testdatagen.MakeMTOServiceItem(db, testdatagen.Assertions{
		MTOServiceItem: models.MTOServiceItem{
			ID:               uuid.FromStringOrNil("61ce8a9b-5fcf-4d98-b192-a35f17819ae6"),
			PickupPostalCode: &dofsitPostal,
			Reason:           &dofsitReason,
		},
		Move:        move8,
		MTOShipment: mtoShipment8,
		ReService: models.ReService{
			ID: uuid.FromStringOrNil("998beda7-e390-4a83-b15e-578a24326937"), // DOFSIT - Domestic Origin 1st Day SIT
		},
	})

	dofsitCost := unit.Cents(8544)
	testdatagen.MakePaymentServiceItem(db, testdatagen.Assertions{
		PaymentServiceItem: models.PaymentServiceItem{
			PriceCents: &dofsitCost,
		},
		PaymentRequest: paymentRequest8,
		MTOServiceItem: serviceItemDOFSIT,
	})

	serviceItemDDFSIT := testdatagen.MakeMTOServiceItem(db, testdatagen.Assertions{
		MTOServiceItem: models.MTOServiceItem{
			ID: uuid.FromStringOrNil("b2c770ab-db6f-465c-87f1-164ecd2f36a4"),
		},
		Move:        move8,
		MTOShipment: mtoShipment8,
		ReService: models.ReService{
			ID: uuid.FromStringOrNil("d0561c49-e1a9-40b8-a739-3e639a9d77af"), // DDFSIT - Domestic Destination 1st Day SIT
		},
	})

	firstDeliveryDate := swag.Time(time.Now())
	testdatagen.MakeMTOServiceItemCustomerContact(db, testdatagen.Assertions{
		MTOServiceItem: serviceItemDDFSIT,
		MTOServiceItemCustomerContact: models.MTOServiceItemCustomerContact{
			ID:                         uuid.FromStringOrNil("f0f38ee0-0148-4892-9b5b-a091a8c5a645"),
			MTOServiceItemID:           serviceItemDDFSIT.ID,
			Type:                       models.CustomerContactTypeFirst,
			TimeMilitary:               "0400Z",
			FirstAvailableDeliveryDate: *firstDeliveryDate,
		},
	})

	testdatagen.MakeMTOServiceItemCustomerContact(db, testdatagen.Assertions{
		MTOServiceItem: serviceItemDDFSIT,
		MTOServiceItemCustomerContact: models.MTOServiceItemCustomerContact{
			ID:                         uuid.FromStringOrNil("1398aea3-d09b-485d-81c7-3bb72c21fb38"),
			MTOServiceItemID:           serviceItemDDFSIT.ID,
			Type:                       models.CustomerContactTypeSecond,
			TimeMilitary:               "1200Z",
			FirstAvailableDeliveryDate: firstDeliveryDate.Add(time.Hour * 24),
		},
	})

	ddfsitCost := unit.Cents(8544)
	testdatagen.MakePaymentServiceItem(db, testdatagen.Assertions{
		PaymentServiceItem: models.PaymentServiceItem{
			PriceCents: &ddfsitCost,
		},
		PaymentRequest: paymentRequest8,
		MTOServiceItem: serviceItemDDFSIT,
	})

	doshutCost := unit.Cents(623)
	serviceItemDOSHUT := testdatagen.MakeMTOServiceItem(db, testdatagen.Assertions{
		MTOServiceItem: models.MTOServiceItem{
			ID:              uuid.FromStringOrNil("801c8cdb-1573-40cc-be5f-d0a24034894b"),
			Status:          models.MTOServiceItemStatusApproved,
			ApprovedAt:      &approvedAt,
			EstimatedWeight: &estimatedWeight,
			ActualWeight:    &actualWeight,
		},
		Move:        move8,
		MTOShipment: mtoShipment8,
		ReService: models.ReService{
			ID: uuid.FromStringOrNil("d979e8af-501a-44bb-8532-2799753a5810"), // DOSHUT - Dom Origin Shuttling
		},
	})
	testdatagen.MakePaymentServiceItem(db, testdatagen.Assertions{
		PaymentServiceItem: models.PaymentServiceItem{
			PriceCents: &doshutCost,
		},
		PaymentRequest: paymentRequest8,
		MTOServiceItem: serviceItemDOSHUT,
	})

	serviceItemDDSHUT := testdatagen.MakeMTOServiceItem(db, testdatagen.Assertions{
		MTOServiceItem: models.MTOServiceItem{
			ID:              uuid.FromStringOrNil("2b0ce635-d71b-4000-a22a-7c098a3b6ae9"),
			Status:          models.MTOServiceItemStatusApproved,
			ApprovedAt:      &approvedAt,
			EstimatedWeight: &estimatedWeight,
			ActualWeight:    &actualWeight,
		},
		Move:        move8,
		MTOShipment: mtoShipment8,
		ReService: models.ReService{
			ID: uuid.FromStringOrNil("556663e3-675a-4b06-8da3-e4f1e9a9d3cd"), // DDSHUT - Dom Dest Shuttling
		},
	})

	ddshutCost := unit.Cents(852)
	testdatagen.MakePaymentServiceItem(db, testdatagen.Assertions{
		PaymentServiceItem: models.PaymentServiceItem{
			PriceCents: &ddshutCost,
		},
		PaymentRequest: paymentRequest8,
		MTOServiceItem: serviceItemDDSHUT,
	})

	testdatagen.MakeMTOServiceItemDomesticCrating(db, testdatagen.Assertions{
		MTOServiceItem: models.MTOServiceItem{
			ID: uuid.FromStringOrNil("9b2b7cae-e8fa-4447-9a00-dcfc4ffc9b6f"),
		},
		Move:        move8,
		MTOShipment: mtoShipment8,
	})
}

func createHHGMoveWith2PaymentRequests(appCtx appcontext.AppContext, userUploader *uploader.UserUploader) {
	db := appCtx.DB()
	/* Customer with two payment requests */
	customer7 := testdatagen.MakeServiceMember(db, testdatagen.Assertions{
		ServiceMember: models.ServiceMember{
			ID: uuid.FromStringOrNil("4e6e4023-b089-4614-a65a-cac48027ffc2"),
		},
	})

	orders7 := testdatagen.MakeOrder(db, testdatagen.Assertions{
		Order: models.Order{
			ID:              uuid.FromStringOrNil("f52f851e-91b8-4cb7-9f8a-6b0b8477ae2a"),
			ServiceMemberID: customer7.ID,
			ServiceMember:   customer7,
		},
		UserUploader: userUploader,
	})

	mto7 := testdatagen.MakeMove(db, testdatagen.Assertions{
		Move: models.Move{
			ID:                 uuid.FromStringOrNil("99783f4d-ee83-4fc9-8e0c-d32496bef32b"),
			OrdersID:           orders7.ID,
			AvailableToPrimeAt: swag.Time(time.Now()),
			Status:             models.MoveStatusAPPROVED,
			SelectedMoveType:   &hhgMoveType,
		},
	})

	mtoShipmentHHG7 := testdatagen.MakeMTOShipment(db, testdatagen.Assertions{
		MTOShipment: models.MTOShipment{
			ID:                   uuid.FromStringOrNil("baa00811-2381-433e-8a96-2ced58e37a14"),
			PrimeEstimatedWeight: &estimatedWeight,
			PrimeActualWeight:    &actualWeight,
			ShipmentType:         models.MTOShipmentTypeHHGShortHaulDom,
			ApprovedDate:         swag.Time(time.Now()),
			Status:               models.MTOShipmentStatusApproved,
		},
		Move: mto7,
	})

	testdatagen.MakeMTOAgent(db, testdatagen.Assertions{
		MTOAgent: models.MTOAgent{
			ID:            uuid.FromStringOrNil("82036387-a113-4b45-a172-94e49e4600d2"),
			MTOShipment:   mtoShipmentHHG7,
			MTOShipmentID: mtoShipmentHHG7.ID,
			FirstName:     swag.String("Test"),
			LastName:      swag.String("Agent"),
			Email:         swag.String("test@test.email.com"),
			MTOAgentType:  models.MTOAgentReleasing,
		},
	})

	paymentRequest7 := testdatagen.MakePaymentRequest(db, testdatagen.Assertions{
		PaymentRequest: models.PaymentRequest{
			ID:              uuid.FromStringOrNil("ea945ab7-099a-4819-82de-6968efe131dc"),
			MoveTaskOrder:   mto7,
			IsFinal:         false,
			Status:          models.PaymentRequestStatusPending,
			RejectionReason: nil,
		},
		Move: mto7,
	})

	// for soft deleted proof of service docs
	proofOfService := testdatagen.MakeProofOfServiceDoc(db, testdatagen.Assertions{
		PaymentRequest: paymentRequest7,
	})

	deletedAt := time.Now()
	testdatagen.MakePrimeUpload(db, testdatagen.Assertions{
		PrimeUpload: models.PrimeUpload{
			ID:                  uuid.FromStringOrNil("18413213-0aaf-4eb1-8d7f-1b557a4e425b"),
			ProofOfServiceDoc:   proofOfService,
			ProofOfServiceDocID: proofOfService.ID,
			Contractor: models.Contractor{
				ID: uuid.FromStringOrNil("5db13bb4-6d29-4bdb-bc81-262f4513ecf6"), // Prime
			},
			ContractorID: uuid.FromStringOrNil("5db13bb4-6d29-4bdb-bc81-262f4513ecf6"),
			DeletedAt:    &deletedAt,
		},
	})

	serviceItemMS7 := testdatagen.MakeMTOServiceItemBasic(db, testdatagen.Assertions{
		MTOServiceItem: models.MTOServiceItem{
			ID:     uuid.FromStringOrNil("923acbd4-5e65-4d62-aecc-19edf785df69"),
			Status: models.MTOServiceItemStatusApproved,
		},
		Move: mto7,
		ReService: models.ReService{
			ID: uuid.FromStringOrNil("1130e612-94eb-49a7-973d-72f33685e551"), // MS - Move Management
		},
	})

	msCost := unit.Cents(10000)

	testdatagen.MakePaymentServiceItem(db, testdatagen.Assertions{
		PaymentServiceItem: models.PaymentServiceItem{
			PriceCents: &msCost,
		},
		PaymentRequest: paymentRequest7,
		MTOServiceItem: serviceItemMS7,
	})

	serviceItemDLH7 := testdatagen.MakeMTOServiceItem(db, testdatagen.Assertions{
		MTOServiceItem: models.MTOServiceItem{
			ID: uuid.FromStringOrNil("aab8df9a-bbc9-4f26-a3ab-d5dcf1c8c40f"),
		},
		Move: mto7,
		ReService: models.ReService{
			ID: uuid.FromStringOrNil("8d600f25-1def-422d-b159-617c7d59156e"), // DLH - Domestic Linehaul
		},
	})

	dlhCost := unit.Cents(99999)

	testdatagen.MakePaymentServiceItem(db, testdatagen.Assertions{
		PaymentServiceItem: models.PaymentServiceItem{
			PriceCents: &dlhCost,
		},
		PaymentRequest: paymentRequest7,
		MTOServiceItem: serviceItemDLH7,
	})

	additionalPaymentRequest7 := testdatagen.MakePaymentRequest(db, testdatagen.Assertions{
		PaymentRequest: models.PaymentRequest{
			ID:              uuid.FromStringOrNil("540e2268-6899-4b67-828d-bb3b0331ecf2"),
			MoveTaskOrder:   mto7,
			IsFinal:         false,
			Status:          models.PaymentRequestStatusPending,
			RejectionReason: nil,
			SequenceNumber:  2,
		},
		Move: mto7,
	})

	serviceItemCS7 := testdatagen.MakeMTOServiceItemBasic(db, testdatagen.Assertions{
		MTOServiceItem: models.MTOServiceItem{
			ID:     uuid.FromStringOrNil("ab37c0a4-ad3f-44aa-b294-f9e646083cec"),
			Status: models.MTOServiceItemStatusApproved,
		},
		Move: mto7,
		ReService: models.ReService{
			ID: uuid.FromStringOrNil("9dc919da-9b66-407b-9f17-05c0f03fcb50"), // CS - Counseling Services
		},
	})

	csCost := unit.Cents(25000)

	testdatagen.MakePaymentServiceItem(db, testdatagen.Assertions{
		PaymentServiceItem: models.PaymentServiceItem{
			PriceCents: &csCost,
		},
		PaymentRequest: additionalPaymentRequest7,
		MTOServiceItem: serviceItemCS7,
	})

	MTOShipment := testdatagen.MakeMTOShipment(db, testdatagen.Assertions{
		MTOShipment: models.MTOShipment{
			ID:                   uuid.FromStringOrNil("475579d5-aaa4-4755-8c43-c510381ff9b5"),
			PrimeEstimatedWeight: &estimatedWeight,
			PrimeActualWeight:    &actualWeight,
			ShipmentType:         models.MTOShipmentTypeHHG,
			ApprovedDate:         swag.Time(time.Now()),
			Status:               models.MTOShipmentStatusSubmitted,
		},
		Move: mto7,
	})

	serviceItemFSC7 := testdatagen.MakeMTOServiceItem(db, testdatagen.Assertions{
		MTOServiceItem: models.MTOServiceItem{
			ID: uuid.FromStringOrNil("f23eeb02-66c7-43f5-ad9c-1d1c3ae66b15"),
		},
		Move:        mto7,
		MTOShipment: MTOShipment,
		ReService: models.ReService{
			ID: uuid.FromStringOrNil("4780b30c-e846-437a-b39a-c499a6b09872"), // FSC - Fuel Surcharge
		},
	})

	fscCost := unit.Cents(55555)

	testdatagen.MakePaymentServiceItem(db, testdatagen.Assertions{
		PaymentServiceItem: models.PaymentServiceItem{
			PriceCents: &fscCost,
		},
		PaymentRequest: additionalPaymentRequest7,
		MTOServiceItem: serviceItemFSC7,
	})
}

func createMoveWithHHGAndNTSRPaymentRequest(appCtx appcontext.AppContext, userUploader *uploader.UserUploader) {
	db := appCtx.DB()
	msCost := unit.Cents(10000)

	customer := testdatagen.MakeExtendedServiceMember(db, testdatagen.Assertions{})

	hhgTAC := "1111"
	ntsTAC := "2222"
	hhgSAC := "3333"
	ntsSAC := "4444"

	orders := testdatagen.MakeOrder(db, testdatagen.Assertions{
		Order: models.Order{
			ID:              uuid.Must(uuid.NewV4()),
			ServiceMemberID: customer.ID,
			ServiceMember:   customer,
			TAC:             &hhgTAC,
			NtsTAC:          &ntsTAC,
			SAC:             &hhgSAC,
			NtsSAC:          &ntsSAC,
		},
		UserUploader: userUploader,
	})

	move := testdatagen.MakeMove(db, testdatagen.Assertions{
		Move: models.Move{
			ID:                 uuid.Must(uuid.NewV4()),
			OrdersID:           orders.ID,
			Status:             models.MoveStatusAPPROVED,
			SelectedMoveType:   &hhgMoveType,
			AvailableToPrimeAt: swag.Time(time.Now()),
			Locator:            "HGNTSR",
		},
	})

	// Create an HHG MTO Shipment
	pickupAddress := testdatagen.MakeAddress(db, testdatagen.Assertions{
		Address: models.Address{
			ID:             uuid.Must(uuid.NewV4()),
			StreetAddress1: "2 Second St",
			StreetAddress2: swag.String("Apt 2"),
			StreetAddress3: swag.String("Suite B"),
			City:           "Columbia",
			State:          "SC",
			PostalCode:     "29212",
			Country:        swag.String("US"),
		},
	})

	destinationAddress := testdatagen.MakeAddress(db, testdatagen.Assertions{
		Address: models.Address{
			ID:             uuid.Must(uuid.NewV4()),
			StreetAddress1: "2 Second St",
			StreetAddress2: swag.String("Apt 2"),
			StreetAddress3: swag.String("Suite B"),
			City:           "Princeton",
			State:          "NJ",
			PostalCode:     "08540",
			Country:        swag.String("US"),
		},
	})

	hhgShipment := testdatagen.MakeMTOShipment(db, testdatagen.Assertions{
		MTOShipment: models.MTOShipment{
			ID:                   uuid.Must(uuid.NewV4()),
			PrimeEstimatedWeight: &estimatedWeight,
			PrimeActualWeight:    &actualWeight,
			ShipmentType:         models.MTOShipmentTypeHHG,
			ApprovedDate:         swag.Time(time.Now()),
			Status:               models.MTOShipmentStatusApproved,
			DestinationAddress:   &destinationAddress,
			DestinationAddressID: &destinationAddress.ID,
		},
		Move: move,
	})

	lotNumber := "654321"

	storageFacility := testdatagen.MakeStorageFacility(db, testdatagen.Assertions{
		StorageFacility: models.StorageFacility{
			Address: testdatagen.MakeAddress(db, testdatagen.Assertions{
				Address: models.Address{
					StreetAddress1: "1234 Over Here Street",
					City:           "Houston",
					State:          "TX",
					PostalCode:     "77083",
					Country:        swag.String("US"),
				},
			}),
			Email:        swag.String("old@email.com"),
			FacilityName: "Storage R Us",
			LotNumber:    &lotNumber,
		},
	})

	tacType := models.LOATypeNTS
	sacType := models.LOATypeNTS

	serviceOrderNumber := "1234"

	// Create an NTSR MTO Shipment
	ntsrShipment := testdatagen.MakeMTOShipment(db, testdatagen.Assertions{
		MTOShipment: models.MTOShipment{
			ID:                   uuid.Must(uuid.NewV4()),
			PrimeEstimatedWeight: &estimatedWeight,
			PrimeActualWeight:    &actualWeight,
			ShipmentType:         models.MTOShipmentTypeHHGOutOfNTSDom,
			ApprovedDate:         swag.Time(time.Now()),
			ActualPickupDate:     swag.Time(time.Now()),
			Status:               models.MTOShipmentStatusApproved,
			StorageFacility:      &storageFacility,
			TACType:              &tacType,
			SACType:              &sacType,
			ServiceOrderNumber:   &serviceOrderNumber,
		},
		Move: move,
	})

	testdatagen.MakeMTOAgent(db, testdatagen.Assertions{
		MTOAgent: models.MTOAgent{
			ID:            uuid.FromStringOrNil("e338e05c-6f5d-11ec-90d6-0242ac120003"),
			MTOShipment:   ntsrShipment,
			MTOShipmentID: ntsrShipment.ID,
			FirstName:     swag.String("Receiving"),
			LastName:      swag.String("Agent"),
			Email:         swag.String("test@test.email.com"),
			MTOAgentType:  models.MTOAgentReceiving,
		},
	})

	ntsrShipment.PickupAddressID = &pickupAddress.ID
	ntsrShipment.PickupAddress = &pickupAddress
	saveErr := db.Save(&ntsrShipment)
	if saveErr != nil {
		log.Panic("error saving NTSR shipment pickup address")
	}

	paymentRequest := testdatagen.MakePaymentRequest(db, testdatagen.Assertions{
		PaymentRequest: models.PaymentRequest{
			ID:            uuid.FromStringOrNil("3806be8d-ec39-43a2-a0ff-83b80bc4ba46"),
			MoveTaskOrder: move,
			IsFinal:       false,
			Status:        models.PaymentRequestStatusPending,
		},
		Move: move,
	})

	serviceItemMS := testdatagen.MakeMTOServiceItemBasic(db, testdatagen.Assertions{
		MTOServiceItem: models.MTOServiceItem{
			ID:         uuid.Must(uuid.NewV4()),
			Status:     models.MTOServiceItemStatusApproved,
			ApprovedAt: swag.Time(time.Now()),
		},
		Move: move,
		ReService: models.ReService{
			ID: uuid.FromStringOrNil("1130e612-94eb-49a7-973d-72f33685e551"), // MS - Move Management
		},
	})

	testdatagen.MakePaymentServiceItem(db, testdatagen.Assertions{
		PaymentServiceItem: models.PaymentServiceItem{
			PriceCents: &msCost,
		},
		PaymentRequest: paymentRequest,
		MTOServiceItem: serviceItemMS,
	})

	csCost := unit.Cents(25000)
	serviceItemCS := testdatagen.MakeMTOServiceItemBasic(db, testdatagen.Assertions{
		MTOServiceItem: models.MTOServiceItem{
			ID:         uuid.Must(uuid.NewV4()),
			Status:     models.MTOServiceItemStatusApproved,
			ApprovedAt: swag.Time(time.Now()),
		},
		Move: move,
		ReService: models.ReService{
			ID: uuid.FromStringOrNil("9dc919da-9b66-407b-9f17-05c0f03fcb50"), // CS - Counseling Services
		},
	})

	testdatagen.MakePaymentServiceItem(db, testdatagen.Assertions{
		PaymentServiceItem: models.PaymentServiceItem{
			PriceCents: &csCost,
		},
		PaymentRequest: paymentRequest,
		MTOServiceItem: serviceItemCS,
	})

	dlhCost := unit.Cents(99999)
	serviceItemDLH := testdatagen.MakeMTOServiceItem(db, testdatagen.Assertions{
		MTOServiceItem: models.MTOServiceItem{
			ID:     uuid.Must(uuid.NewV4()),
			Status: models.MTOServiceItemStatusApproved,
		},
		Move:        move,
		MTOShipment: hhgShipment,
		ReService: models.ReService{
			ID: uuid.FromStringOrNil("8d600f25-1def-422d-b159-617c7d59156e"), // DLH - Domestic Linehaul
		},
	})

	testdatagen.MakePaymentServiceItem(db, testdatagen.Assertions{
		PaymentServiceItem: models.PaymentServiceItem{
			PriceCents: &dlhCost,
		},
		PaymentRequest: paymentRequest,
		MTOServiceItem: serviceItemDLH,
	})

	serviceItemFSC := testdatagen.MakeMTOServiceItem(db, testdatagen.Assertions{
		MTOServiceItem: models.MTOServiceItem{
			ID:     uuid.Must(uuid.NewV4()),
			Status: models.MTOServiceItemStatusApproved,
		},
		Move:        move,
		MTOShipment: hhgShipment,
		ReService: models.ReService{
			ID: uuid.FromStringOrNil("4780b30c-e846-437a-b39a-c499a6b09872"), // FSC - Fuel Surcharge
		},
	})

	fscCost := unit.Cents(55555)
	testdatagen.MakePaymentServiceItem(db, testdatagen.Assertions{
		PaymentServiceItem: models.PaymentServiceItem{
			PriceCents: &fscCost,
		},
		PaymentRequest: paymentRequest,
		MTOServiceItem: serviceItemFSC,
	})

	serviceItemDOP := testdatagen.MakeMTOServiceItem(db, testdatagen.Assertions{
		MTOServiceItem: models.MTOServiceItem{
			ID:     uuid.Must(uuid.NewV4()),
			Status: models.MTOServiceItemStatusApproved,
		},
		Move:        move,
		MTOShipment: hhgShipment,
		ReService: models.ReService{
			ID: uuid.FromStringOrNil("2bc3e5cb-adef-46b1-bde9-55570bfdd43e"), // DOP - Domestic Origin Price
		},
	})

	dopCost := unit.Cents(3456)
	testdatagen.MakePaymentServiceItem(db, testdatagen.Assertions{
		PaymentServiceItem: models.PaymentServiceItem{
			PriceCents: &dopCost,
		},
		PaymentRequest: paymentRequest,
		MTOServiceItem: serviceItemDOP,
	})

	ddpCost := unit.Cents(7890)
	serviceItemDDP := testdatagen.MakeMTOServiceItem(db, testdatagen.Assertions{
		MTOServiceItem: models.MTOServiceItem{
			ID:     uuid.Must(uuid.NewV4()),
			Status: models.MTOServiceItemStatusApproved,
		},
		Move:        move,
		MTOShipment: hhgShipment,
		ReService: models.ReService{
			ID: uuid.FromStringOrNil("50f1179a-3b72-4fa1-a951-fe5bcc70bd14"), // DDP - Domestic Destination Price
		},
	})

	testdatagen.MakePaymentServiceItem(db, testdatagen.Assertions{
		PaymentServiceItem: models.PaymentServiceItem{
			PriceCents: &ddpCost,
		},
		PaymentRequest: paymentRequest,
		MTOServiceItem: serviceItemDDP,
	})

	// Schedule 1 peak price
	dpkCost := unit.Cents(6544)
	serviceItemDPK := testdatagen.MakeMTOServiceItem(db, testdatagen.Assertions{
		MTOServiceItem: models.MTOServiceItem{
			ID:     uuid.Must(uuid.NewV4()),
			Status: models.MTOServiceItemStatusApproved,
		},
		Move:        move,
		MTOShipment: hhgShipment,
		ReService: models.ReService{
			ID: uuid.FromStringOrNil("bdea5a8d-f15f-47d2-85c9-bba5694802ce"), // DPK - Domestic Packing
		},
	})

	testdatagen.MakePaymentServiceItem(db, testdatagen.Assertions{
		PaymentServiceItem: models.PaymentServiceItem{
			PriceCents: &dpkCost,
		},
		PaymentRequest: paymentRequest,
		MTOServiceItem: serviceItemDPK,
	})

	// Schedule 1 peak price
	dupkCost := unit.Cents(8544)
	serviceItemDUPK := testdatagen.MakeMTOServiceItem(db, testdatagen.Assertions{
		MTOServiceItem: models.MTOServiceItem{
			ID:     uuid.Must(uuid.NewV4()),
			Status: models.MTOServiceItemStatusApproved,
		},
		Move:        move,
		MTOShipment: hhgShipment,
		ReService: models.ReService{
			ID: uuid.FromStringOrNil("15f01bc1-0754-4341-8e0f-25c8f04d5a77"), // DUPK - Domestic Unpacking
		},
	})

	testdatagen.MakePaymentServiceItem(db, testdatagen.Assertions{
		PaymentServiceItem: models.PaymentServiceItem{
			PriceCents: &dupkCost,
		},
		PaymentRequest: paymentRequest,
		MTOServiceItem: serviceItemDUPK,
	})

	dofsitPostal := "90210"
	dofsitReason := "Storage items need to be picked up"
	serviceItemDOFSIT := testdatagen.MakeMTOServiceItem(db, testdatagen.Assertions{
		MTOServiceItem: models.MTOServiceItem{
			ID:               uuid.Must(uuid.NewV4()),
			Status:           models.MTOServiceItemStatusApproved,
			PickupPostalCode: &dofsitPostal,
			Reason:           &dofsitReason,
		},
		Move:        move,
		MTOShipment: hhgShipment,
		ReService: models.ReService{
			ID: uuid.FromStringOrNil("998beda7-e390-4a83-b15e-578a24326937"), // DOFSIT - Domestic Origin 1st Day SIT
		},
	})

	dofsitCost := unit.Cents(8544)
	testdatagen.MakePaymentServiceItem(db, testdatagen.Assertions{
		PaymentServiceItem: models.PaymentServiceItem{
			PriceCents: &dofsitCost,
		},
		PaymentRequest: paymentRequest,
		MTOServiceItem: serviceItemDOFSIT,
	})

	serviceItemDDFSIT := testdatagen.MakeMTOServiceItem(db, testdatagen.Assertions{
		MTOServiceItem: models.MTOServiceItem{
			ID:     uuid.Must(uuid.NewV4()),
			Status: models.MTOServiceItemStatusApproved,
		},
		Move:        move,
		MTOShipment: hhgShipment,
		ReService: models.ReService{
			ID: uuid.FromStringOrNil("d0561c49-e1a9-40b8-a739-3e639a9d77af"), // DDFSIT - Domestic Destination 1st Day SIT
		},
	})

	testdatagen.MakeMTOServiceItemCustomerContact(db, testdatagen.Assertions{
		MTOServiceItem: serviceItemDDFSIT,
		MTOServiceItemCustomerContact: models.MTOServiceItemCustomerContact{
			ID:                         uuid.Must(uuid.NewV4()),
			MTOServiceItemID:           serviceItemDDFSIT.ID,
			Type:                       models.CustomerContactTypeFirst,
			TimeMilitary:               "0400Z",
			FirstAvailableDeliveryDate: time.Now(),
		},
	})

	testdatagen.MakeMTOServiceItemCustomerContact(db, testdatagen.Assertions{
		MTOServiceItem: serviceItemDDFSIT,
		MTOServiceItemCustomerContact: models.MTOServiceItemCustomerContact{
			ID:                         uuid.Must(uuid.NewV4()),
			MTOServiceItemID:           serviceItemDDFSIT.ID,
			Type:                       models.CustomerContactTypeSecond,
			TimeMilitary:               "1200Z",
			FirstAvailableDeliveryDate: time.Now().Add(time.Hour * 24),
		},
	})

	ddfsitCost := unit.Cents(8544)
	testdatagen.MakePaymentServiceItem(db, testdatagen.Assertions{
		PaymentServiceItem: models.PaymentServiceItem{
			PriceCents: &ddfsitCost,
		},
		PaymentRequest: paymentRequest,
		MTOServiceItem: serviceItemDDFSIT,
	})

	serviceItemDCRT := testdatagen.MakeMTOServiceItemDomesticCrating(db, testdatagen.Assertions{
		MTOServiceItem: models.MTOServiceItem{
			ID:     uuid.Must(uuid.NewV4()),
			Status: models.MTOServiceItemStatusApproved,
		},
		Move:        move,
		MTOShipment: hhgShipment,
	})

	dcrtCost := unit.Cents(55555)
	testdatagen.MakePaymentServiceItem(db, testdatagen.Assertions{
		PaymentServiceItem: models.PaymentServiceItem{
			PriceCents: &dcrtCost,
		},
		PaymentRequest: paymentRequest,
		MTOServiceItem: serviceItemDCRT,
	})

	ntsrServiceItemDLH := testdatagen.MakeMTOServiceItem(db, testdatagen.Assertions{
		MTOServiceItem: models.MTOServiceItem{
			ID:     uuid.Must(uuid.NewV4()),
			Status: models.MTOServiceItemStatusApproved,
		},
		Move:        move,
		MTOShipment: ntsrShipment,
		ReService: models.ReService{
			ID: uuid.FromStringOrNil("8d600f25-1def-422d-b159-617c7d59156e"), // DLH - Domestic Linehaul
		},
	})

	testdatagen.MakePaymentServiceItem(db, testdatagen.Assertions{
		PaymentServiceItem: models.PaymentServiceItem{
			PriceCents: &dlhCost,
		},
		PaymentRequest: paymentRequest,
		MTOServiceItem: ntsrServiceItemDLH,
	})

	ntsrServiceItemFSC := testdatagen.MakeMTOServiceItem(db, testdatagen.Assertions{
		MTOServiceItem: models.MTOServiceItem{
			ID:     uuid.Must(uuid.NewV4()),
			Status: models.MTOServiceItemStatusApproved,
		},
		Move:        move,
		MTOShipment: ntsrShipment,
		ReService: models.ReService{
			ID: uuid.FromStringOrNil("4780b30c-e846-437a-b39a-c499a6b09872"), // FSC - Fuel Surcharge
		},
	})

	testdatagen.MakePaymentServiceItem(db, testdatagen.Assertions{
		PaymentServiceItem: models.PaymentServiceItem{
			PriceCents: &fscCost,
		},
		PaymentRequest: paymentRequest,
		MTOServiceItem: ntsrServiceItemFSC,
	})

	ntsrServiceItemDOP := testdatagen.MakeMTOServiceItem(db, testdatagen.Assertions{
		MTOServiceItem: models.MTOServiceItem{
			ID:     uuid.Must(uuid.NewV4()),
			Status: models.MTOServiceItemStatusApproved,
		},
		Move:        move,
		MTOShipment: ntsrShipment,
		ReService: models.ReService{
			ID: uuid.FromStringOrNil("2bc3e5cb-adef-46b1-bde9-55570bfdd43e"), // DOP - Domestic Origin Price
		},
	})

	testdatagen.MakePaymentServiceItem(db, testdatagen.Assertions{
		PaymentServiceItem: models.PaymentServiceItem{
			PriceCents: &dopCost,
		},
		PaymentRequest: paymentRequest,
		MTOServiceItem: ntsrServiceItemDOP,
	})

	ntsrServiceItemDDP := testdatagen.MakeMTOServiceItem(db, testdatagen.Assertions{
		MTOServiceItem: models.MTOServiceItem{
			ID:     uuid.Must(uuid.NewV4()),
			Status: models.MTOServiceItemStatusApproved,
		},
		Move:        move,
		MTOShipment: ntsrShipment,
		ReService: models.ReService{
			ID: uuid.FromStringOrNil("50f1179a-3b72-4fa1-a951-fe5bcc70bd14"), // DDP - Domestic Destination Price
		},
	})

	testdatagen.MakePaymentServiceItem(db, testdatagen.Assertions{
		PaymentServiceItem: models.PaymentServiceItem{
			PriceCents: &ddpCost,
		},
		PaymentRequest: paymentRequest,
		MTOServiceItem: ntsrServiceItemDDP,
	})

	ntsrServiceItemDUPK := testdatagen.MakeMTOServiceItem(db, testdatagen.Assertions{
		MTOServiceItem: models.MTOServiceItem{
			ID:     uuid.Must(uuid.NewV4()),
			Status: models.MTOServiceItemStatusApproved,
		},
		Move:        move,
		MTOShipment: ntsrShipment,
		ReService: models.ReService{
			ID: uuid.FromStringOrNil("15f01bc1-0754-4341-8e0f-25c8f04d5a77"), // DUPK - Domestic Unpacking
		},
	})

	testdatagen.MakePaymentServiceItem(db, testdatagen.Assertions{
		PaymentServiceItem: models.PaymentServiceItem{
			PriceCents: &dupkCost,
		},
		PaymentRequest: paymentRequest,
		MTOServiceItem: ntsrServiceItemDUPK,
	})
}

func createMoveWithHHGAndNTSRMissingInfo(appCtx appcontext.AppContext, moveRouter services.MoveRouter) {
	db := appCtx.DB()
	move := testdatagen.MakeMove(db, testdatagen.Assertions{
		Move: models.Move{
			Locator: "HNRMIS",
		},
	})
	// original shipment that was previously approved and is now diverted
	testdatagen.MakeMTOShipment(db, testdatagen.Assertions{
		MTOShipment: models.MTOShipment{
			ID:                   uuid.Must(uuid.NewV4()),
			PrimeEstimatedWeight: &estimatedWeight,
			PrimeActualWeight:    &actualWeight,
			ShipmentType:         models.MTOShipmentTypeHHG,
			ApprovedDate:         swag.Time(time.Now()),
			Status:               models.MTOShipmentStatusSubmitted,
		},
		Move: move,
	})
	// new diverted shipment created by the Prime
	testdatagen.MakeMTOShipment(db, testdatagen.Assertions{
		MTOShipment: models.MTOShipment{
			ID:                   uuid.Must(uuid.NewV4()),
			PrimeEstimatedWeight: &estimatedWeight,
			ShipmentType:         models.MTOShipmentTypeHHGOutOfNTSDom,
			ApprovedDate:         swag.Time(time.Now()),
			Status:               models.MTOShipmentStatusSubmitted,
		},
		Move: move,
	})

	err := moveRouter.Submit(appCtx, &move)
	if err != nil {
		log.Panic(err)
	}

	verrs, err := models.SaveMoveDependencies(db, &move)
	if err != nil || verrs.HasAny() {
		log.Panic(fmt.Errorf("Failed to save move and dependencies: %w", err))
	}
}

func createMoveWithHHGAndNTSMissingInfo(appCtx appcontext.AppContext, moveRouter services.MoveRouter) {
	db := appCtx.DB()
	move := testdatagen.MakeMove(db, testdatagen.Assertions{
		Move: models.Move{
			Locator: "HNTMIS",
		},
	})
	// original shipment that was previously approved and is now diverted
	testdatagen.MakeMTOShipment(db, testdatagen.Assertions{
		MTOShipment: models.MTOShipment{
			ID:                   uuid.Must(uuid.NewV4()),
			PrimeEstimatedWeight: &estimatedWeight,
			PrimeActualWeight:    &actualWeight,
			ShipmentType:         models.MTOShipmentTypeHHG,
			ApprovedDate:         swag.Time(time.Now()),
			Status:               models.MTOShipmentStatusSubmitted,
		},
		Move: move,
	})
	// new diverted shipment created by the Prime
	testdatagen.MakeMTOShipment(db, testdatagen.Assertions{
		MTOShipment: models.MTOShipment{
			ID:                   uuid.Must(uuid.NewV4()),
			PrimeEstimatedWeight: &estimatedWeight,
			ShipmentType:         models.MTOShipmentTypeHHGIntoNTSDom,
			ApprovedDate:         swag.Time(time.Now()),
			Status:               models.MTOShipmentStatusSubmitted,
		},
		Move: move,
	})

	err := moveRouter.Submit(appCtx, &move)
	if err != nil {
		log.Panic(err)
	}

	verrs, err := models.SaveMoveDependencies(db, &move)
	if err != nil || verrs.HasAny() {
		log.Panic(fmt.Errorf("Failed to save move and dependencies: %w", err))
	}
}

func createMoveWith2MinimalShipments(appCtx appcontext.AppContext, userUploader *uploader.UserUploader) {
	db := appCtx.DB()
	move := testdatagen.MakeMove(db, testdatagen.Assertions{
		Move: models.Move{
			Status:  models.MoveStatusSUBMITTED,
			Locator: "NOADDR",
		},
		UserUploader: userUploader,
	})

	requestedPickupDate := time.Now().AddDate(0, 3, 0)
	testdatagen.MakeMTOShipmentMinimal(db, testdatagen.Assertions{
		MTOShipment: models.MTOShipment{
			Status:              models.MTOShipmentStatusSubmitted,
			RequestedPickupDate: &requestedPickupDate,
		},
		Move: move,
	})

	testdatagen.MakeMTOShipmentMinimal(db, testdatagen.Assertions{
		MTOShipment: models.MTOShipment{
			Status:              models.MTOShipmentStatusSubmitted,
			RequestedPickupDate: &requestedPickupDate,
		},
		Move: move,
	})
}

func createApprovedMoveWithMinimalShipment(appCtx appcontext.AppContext, userUploader *uploader.UserUploader) {
	db := appCtx.DB()

	now := time.Now()
	move := testdatagen.MakeMove(db, testdatagen.Assertions{
		Move: models.Move{
			Status:             models.MoveStatusAPPROVED,
			Locator:            "MISHIP",
			AvailableToPrimeAt: &now,
		},
		UserUploader: userUploader,
	})

	testdatagen.MakeMTOServiceItemBasic(db, testdatagen.Assertions{
		MTOServiceItem: models.MTOServiceItem{
			Status: models.MTOServiceItemStatusApproved,
		},
		ReService: models.ReService{
			Code: models.ReServiceCodeMS,
		},
		Move: move,
	})

	requestedPickupDate := time.Now().AddDate(0, 3, 0)
	requestedDeliveryDate := requestedPickupDate.AddDate(0, 1, 0)
	pickupAddress := testdatagen.MakeAddress(db, testdatagen.Assertions{})

	shipmentFields := models.MTOShipment{
		Status:                models.MTOShipmentStatusApproved,
		RequestedPickupDate:   &requestedPickupDate,
		RequestedDeliveryDate: &requestedDeliveryDate,
		PickupAddress:         &pickupAddress,
		PickupAddressID:       &pickupAddress.ID,
	}

	// Uncomment to create the shipment with a destination address
	/*
		destinationAddress := testdatagen.MakeAddress2(db, testdatagen.Assertions{})
		shipmentFields.DestinationAddress = &destinationAddress
		shipmentFields.DestinationAddressID = &destinationAddress.ID
	*/

	// Uncomment to create the shipment with an actual weight
	/*
		actualWeight := unit.Pound(999)
		shipmentFields.PrimeActualWeight = &actualWeight
	*/

	firstShipment := testdatagen.MakeMTOShipmentMinimal(db, testdatagen.Assertions{
		MTOShipment: shipmentFields,
		Move:        move,
	})

	testdatagen.MakeMTOServiceItem(db, testdatagen.Assertions{
		MTOServiceItem: models.MTOServiceItem{
			Status: models.MTOServiceItemStatusApproved,
		},
		ReService: models.ReService{
			Code: models.ReServiceCodeDLH,
		},
		MTOShipment: firstShipment,
		Move:        move,
	})

	testdatagen.MakeMTOServiceItem(db, testdatagen.Assertions{
		MTOServiceItem: models.MTOServiceItem{
			Status: models.MTOServiceItemStatusApproved,
		},
		ReService: models.ReService{
			Code: models.ReServiceCodeFSC,
		},
		MTOShipment: firstShipment,
		Move:        move,
	})

	testdatagen.MakeMTOServiceItem(db, testdatagen.Assertions{
		MTOServiceItem: models.MTOServiceItem{
			Status: models.MTOServiceItemStatusApproved,
		},
		ReService: models.ReService{
			Code: models.ReServiceCodeDOP,
		},
		MTOShipment: firstShipment,
		Move:        move,
	})

	testdatagen.MakeMTOServiceItem(db, testdatagen.Assertions{
		MTOServiceItem: models.MTOServiceItem{
			Status: models.MTOServiceItemStatusApproved,
		},
		ReService: models.ReService{
			Code: models.ReServiceCodeDDP,
		},
		MTOShipment: firstShipment,
		Move:        move,
	})

	testdatagen.MakeMTOServiceItem(db, testdatagen.Assertions{
		MTOServiceItem: models.MTOServiceItem{
			Status: models.MTOServiceItemStatusApproved,
		},
		ReService: models.ReService{
			Code: models.ReServiceCodeDPK,
		},
		MTOShipment: firstShipment,
		Move:        move,
	})

	testdatagen.MakeMTOServiceItem(db, testdatagen.Assertions{
		MTOServiceItem: models.MTOServiceItem{
			Status: models.MTOServiceItemStatusApproved,
		},
		ReService: models.ReService{
			Code: models.ReServiceCodeDUPK,
		},
		MTOShipment: firstShipment,
		Move:        move,
	})
}

func createMoveWith2ShipmentsAndPaymentRequest(appCtx appcontext.AppContext, userUploader *uploader.UserUploader) {
	db := appCtx.DB()
	msCost := unit.Cents(10000)

	customer := testdatagen.MakeExtendedServiceMember(db, testdatagen.Assertions{})

	orders := testdatagen.MakeOrder(db, testdatagen.Assertions{
		Order: models.Order{
			ID:              uuid.Must(uuid.NewV4()),
			ServiceMemberID: customer.ID,
			ServiceMember:   customer,
		},
		UserUploader: userUploader,
	})

	move := testdatagen.MakeMove(db, testdatagen.Assertions{
		Move: models.Move{
			ID:                 uuid.Must(uuid.NewV4()),
			OrdersID:           orders.ID,
			Status:             models.MoveStatusAPPROVED,
			SelectedMoveType:   &hhgMoveType,
			AvailableToPrimeAt: swag.Time(time.Now()),
			Locator:            "REQSRV",
		},
	})

	// Create an HHG MTO Shipment
	pickupAddress := testdatagen.MakeAddress(db, testdatagen.Assertions{
		Address: models.Address{
			ID:             uuid.Must(uuid.NewV4()),
			StreetAddress1: "2 Second St",
			StreetAddress2: swag.String("Apt 2"),
			StreetAddress3: swag.String("Suite B"),
			City:           "Columbia",
			State:          "SC",
			PostalCode:     "29212",
			Country:        swag.String("US"),
		},
	})

	destinationAddress := testdatagen.MakeAddress(db, testdatagen.Assertions{
		Address: models.Address{
			ID:             uuid.Must(uuid.NewV4()),
			StreetAddress1: "2 Second St",
			StreetAddress2: swag.String("Apt 2"),
			StreetAddress3: swag.String("Suite B"),
			City:           "Princeton",
			State:          "NJ",
			PostalCode:     "08540",
			Country:        swag.String("US"),
		},
	})

	hhgShipment := testdatagen.MakeMTOShipment(db, testdatagen.Assertions{
		MTOShipment: models.MTOShipment{
			ID:                   uuid.Must(uuid.NewV4()),
			PrimeEstimatedWeight: &estimatedWeight,
			PrimeActualWeight:    &actualWeight,
			ShipmentType:         models.MTOShipmentTypeHHG,
			ApprovedDate:         swag.Time(time.Now()),
			Status:               models.MTOShipmentStatusApproved,
			PickupAddress:        &pickupAddress,
			PickupAddressID:      &pickupAddress.ID,
			DestinationAddress:   &destinationAddress,
			DestinationAddressID: &destinationAddress.ID,
		},
		Move: move,
	})

	// Create an NTSR MTO Shipment
	ntsrShipment := testdatagen.MakeMTOShipment(db, testdatagen.Assertions{
		MTOShipment: models.MTOShipment{
			ID:                   uuid.Must(uuid.NewV4()),
			PrimeEstimatedWeight: &estimatedWeight,
			PrimeActualWeight:    &actualWeight,
			ShipmentType:         models.MTOShipmentTypeHHGOutOfNTSDom,
			ApprovedDate:         swag.Time(time.Now()),
			Status:               models.MTOShipmentStatusApproved,
		},
		Move: move,
	})

	ntsrShipment.PickupAddressID = &pickupAddress.ID
	ntsrShipment.PickupAddress = &pickupAddress
	saveErr := db.Save(&ntsrShipment)
	if saveErr != nil {
		log.Panic("error saving NTSR shipment pickup address")
	}

	paymentRequest := testdatagen.MakePaymentRequest(db, testdatagen.Assertions{
		PaymentRequest: models.PaymentRequest{
			ID:            uuid.FromStringOrNil("207216bf-0d60-4d91-957b-f0ddaeeb2dff"),
			MoveTaskOrder: move,
			IsFinal:       false,
			Status:        models.PaymentRequestStatusPending,
		},
		Move: move,
	})

	serviceItemMS := testdatagen.MakeMTOServiceItemBasic(db, testdatagen.Assertions{
		MTOServiceItem: models.MTOServiceItem{
			ID:         uuid.Must(uuid.NewV4()),
			Status:     models.MTOServiceItemStatusApproved,
			ApprovedAt: swag.Time(time.Now()),
		},
		Move: move,
		ReService: models.ReService{
			ID: uuid.FromStringOrNil("1130e612-94eb-49a7-973d-72f33685e551"), // MS - Move Management
		},
	})

	testdatagen.MakePaymentServiceItem(db, testdatagen.Assertions{
		PaymentServiceItem: models.PaymentServiceItem{
			PriceCents: &msCost,
		},
		PaymentRequest: paymentRequest,
		MTOServiceItem: serviceItemMS,
	})

	csCost := unit.Cents(25000)
	serviceItemCS := testdatagen.MakeMTOServiceItemBasic(db, testdatagen.Assertions{
		MTOServiceItem: models.MTOServiceItem{
			ID:         uuid.Must(uuid.NewV4()),
			Status:     models.MTOServiceItemStatusApproved,
			ApprovedAt: swag.Time(time.Now()),
		},
		Move: move,
		ReService: models.ReService{
			ID: uuid.FromStringOrNil("9dc919da-9b66-407b-9f17-05c0f03fcb50"), // CS - Counseling Services
		},
	})

	testdatagen.MakePaymentServiceItem(db, testdatagen.Assertions{
		PaymentServiceItem: models.PaymentServiceItem{
			PriceCents: &csCost,
		},
		PaymentRequest: paymentRequest,
		MTOServiceItem: serviceItemCS,
	})

	dlhCost := unit.Cents(99999)
	serviceItemDLH := testdatagen.MakeMTOServiceItem(db, testdatagen.Assertions{
		MTOServiceItem: models.MTOServiceItem{
			ID:     uuid.Must(uuid.NewV4()),
			Status: models.MTOServiceItemStatusApproved,
		},
		Move:        move,
		MTOShipment: hhgShipment,
		ReService: models.ReService{
			ID: uuid.FromStringOrNil("8d600f25-1def-422d-b159-617c7d59156e"), // DLH - Domestic Linehaul
		},
	})

	testdatagen.MakePaymentServiceItem(db, testdatagen.Assertions{
		PaymentServiceItem: models.PaymentServiceItem{
			PriceCents: &dlhCost,
		},
		PaymentRequest: paymentRequest,
		MTOServiceItem: serviceItemDLH,
	})

	serviceItemFSC := testdatagen.MakeMTOServiceItem(db, testdatagen.Assertions{
		MTOServiceItem: models.MTOServiceItem{
			ID:     uuid.Must(uuid.NewV4()),
			Status: models.MTOServiceItemStatusApproved,
		},
		Move:        move,
		MTOShipment: hhgShipment,
		ReService: models.ReService{
			ID: uuid.FromStringOrNil("4780b30c-e846-437a-b39a-c499a6b09872"), // FSC - Fuel Surcharge
		},
	})

	fscCost := unit.Cents(55555)
	testdatagen.MakePaymentServiceItem(db, testdatagen.Assertions{
		PaymentServiceItem: models.PaymentServiceItem{
			PriceCents: &fscCost,
		},
		PaymentRequest: paymentRequest,
		MTOServiceItem: serviceItemFSC,
	})

	serviceItemDOP := testdatagen.MakeMTOServiceItem(db, testdatagen.Assertions{
		MTOServiceItem: models.MTOServiceItem{
			ID:     uuid.Must(uuid.NewV4()),
			Status: models.MTOServiceItemStatusApproved,
		},
		Move:        move,
		MTOShipment: hhgShipment,
		ReService: models.ReService{
			ID: uuid.FromStringOrNil("2bc3e5cb-adef-46b1-bde9-55570bfdd43e"), // DOP - Domestic Origin Price
		},
	})

	dopCost := unit.Cents(3456)
	testdatagen.MakePaymentServiceItem(db, testdatagen.Assertions{
		PaymentServiceItem: models.PaymentServiceItem{
			PriceCents: &dopCost,
		},
		PaymentRequest: paymentRequest,
		MTOServiceItem: serviceItemDOP,
	})

	ddpCost := unit.Cents(7890)
	serviceItemDDP := testdatagen.MakeMTOServiceItem(db, testdatagen.Assertions{
		MTOServiceItem: models.MTOServiceItem{
			ID:     uuid.Must(uuid.NewV4()),
			Status: models.MTOServiceItemStatusApproved,
		},
		Move:        move,
		MTOShipment: hhgShipment,
		ReService: models.ReService{
			ID: uuid.FromStringOrNil("50f1179a-3b72-4fa1-a951-fe5bcc70bd14"), // DDP - Domestic Destination Price
		},
	})

	testdatagen.MakePaymentServiceItem(db, testdatagen.Assertions{
		PaymentServiceItem: models.PaymentServiceItem{
			PriceCents: &ddpCost,
		},
		PaymentRequest: paymentRequest,
		MTOServiceItem: serviceItemDDP,
	})

	// Schedule 1 peak price
	dpkCost := unit.Cents(6544)
	serviceItemDPK := testdatagen.MakeMTOServiceItem(db, testdatagen.Assertions{
		MTOServiceItem: models.MTOServiceItem{
			ID:     uuid.Must(uuid.NewV4()),
			Status: models.MTOServiceItemStatusApproved,
		},
		Move:        move,
		MTOShipment: hhgShipment,
		ReService: models.ReService{
			ID: uuid.FromStringOrNil("bdea5a8d-f15f-47d2-85c9-bba5694802ce"), // DPK - Domestic Packing
		},
	})

	testdatagen.MakePaymentServiceItem(db, testdatagen.Assertions{
		PaymentServiceItem: models.PaymentServiceItem{
			PriceCents: &dpkCost,
		},
		PaymentRequest: paymentRequest,
		MTOServiceItem: serviceItemDPK,
	})

	// Schedule 1 peak price
	dupkCost := unit.Cents(8544)
	serviceItemDUPK := testdatagen.MakeMTOServiceItem(db, testdatagen.Assertions{
		MTOServiceItem: models.MTOServiceItem{
			ID:     uuid.Must(uuid.NewV4()),
			Status: models.MTOServiceItemStatusApproved,
		},
		Move:        move,
		MTOShipment: hhgShipment,
		ReService: models.ReService{
			ID: uuid.FromStringOrNil("15f01bc1-0754-4341-8e0f-25c8f04d5a77"), // DUPK - Domestic Unpacking
		},
	})

	testdatagen.MakePaymentServiceItem(db, testdatagen.Assertions{
		PaymentServiceItem: models.PaymentServiceItem{
			PriceCents: &dupkCost,
		},
		PaymentRequest: paymentRequest,
		MTOServiceItem: serviceItemDUPK,
	})

	dofsitPostal := "90210"
	dofsitReason := "Storage items need to be picked up"
	testdatagen.MakeMTOServiceItem(db, testdatagen.Assertions{
		MTOServiceItem: models.MTOServiceItem{
			ID:               uuid.Must(uuid.NewV4()),
			Status:           models.MTOServiceItemStatusSubmitted,
			PickupPostalCode: &dofsitPostal,
			Reason:           &dofsitReason,
		},
		Move:        move,
		MTOShipment: hhgShipment,
		ReService: models.ReService{
			ID: uuid.FromStringOrNil("998beda7-e390-4a83-b15e-578a24326937"), // DOFSIT - Domestic Origin 1st Day SIT
		},
	})

	serviceItemDDFSIT := testdatagen.MakeMTOServiceItem(db, testdatagen.Assertions{
		MTOServiceItem: models.MTOServiceItem{
			ID:     uuid.Must(uuid.NewV4()),
			Status: models.MTOServiceItemStatusSubmitted,
		},
		Move:        move,
		MTOShipment: hhgShipment,
		ReService: models.ReService{
			ID: uuid.FromStringOrNil("d0561c49-e1a9-40b8-a739-3e639a9d77af"), // DDFSIT - Domestic Destination 1st Day SIT
		},
	})

	testdatagen.MakeMTOServiceItemCustomerContact(db, testdatagen.Assertions{
		MTOServiceItem: serviceItemDDFSIT,
		MTOServiceItemCustomerContact: models.MTOServiceItemCustomerContact{
			ID:                         uuid.Must(uuid.NewV4()),
			MTOServiceItemID:           serviceItemDDFSIT.ID,
			Type:                       models.CustomerContactTypeFirst,
			TimeMilitary:               "0400Z",
			FirstAvailableDeliveryDate: time.Now(),
		},
	})

	testdatagen.MakeMTOServiceItemCustomerContact(db, testdatagen.Assertions{
		MTOServiceItem: serviceItemDDFSIT,
		MTOServiceItemCustomerContact: models.MTOServiceItemCustomerContact{
			ID:                         uuid.Must(uuid.NewV4()),
			MTOServiceItemID:           serviceItemDDFSIT.ID,
			Type:                       models.CustomerContactTypeSecond,
			TimeMilitary:               "1200Z",
			FirstAvailableDeliveryDate: time.Now().Add(time.Hour * 24),
		},
	})

	serviceItemDCRT := testdatagen.MakeMTOServiceItemDomesticCrating(db, testdatagen.Assertions{
		MTOServiceItem: models.MTOServiceItem{
			ID:     uuid.Must(uuid.NewV4()),
			Status: models.MTOServiceItemStatusApproved,
		},
		Move:        move,
		MTOShipment: hhgShipment,
	})

	dcrtCost := unit.Cents(55555)
	testdatagen.MakePaymentServiceItem(db, testdatagen.Assertions{
		PaymentServiceItem: models.PaymentServiceItem{
			PriceCents: &dcrtCost,
		},
		PaymentRequest: paymentRequest,
		MTOServiceItem: serviceItemDCRT,
	})

	ntsrServiceItemDLH := testdatagen.MakeMTOServiceItem(db, testdatagen.Assertions{
		MTOServiceItem: models.MTOServiceItem{
			ID:     uuid.Must(uuid.NewV4()),
			Status: models.MTOServiceItemStatusApproved,
		},
		Move:        move,
		MTOShipment: ntsrShipment,
		ReService: models.ReService{
			ID: uuid.FromStringOrNil("8d600f25-1def-422d-b159-617c7d59156e"), // DLH - Domestic Linehaul
		},
	})

	testdatagen.MakePaymentServiceItem(db, testdatagen.Assertions{
		PaymentServiceItem: models.PaymentServiceItem{
			PriceCents: &dlhCost,
		},
		PaymentRequest: paymentRequest,
		MTOServiceItem: ntsrServiceItemDLH,
	})

	ntsrServiceItemFSC := testdatagen.MakeMTOServiceItem(db, testdatagen.Assertions{
		MTOServiceItem: models.MTOServiceItem{
			ID:     uuid.Must(uuid.NewV4()),
			Status: models.MTOServiceItemStatusApproved,
		},
		Move:        move,
		MTOShipment: ntsrShipment,
		ReService: models.ReService{
			ID: uuid.FromStringOrNil("4780b30c-e846-437a-b39a-c499a6b09872"), // FSC - Fuel Surcharge
		},
	})

	testdatagen.MakePaymentServiceItem(db, testdatagen.Assertions{
		PaymentServiceItem: models.PaymentServiceItem{
			PriceCents: &fscCost,
		},
		PaymentRequest: paymentRequest,
		MTOServiceItem: ntsrServiceItemFSC,
	})

	ntsrServiceItemDOP := testdatagen.MakeMTOServiceItem(db, testdatagen.Assertions{
		MTOServiceItem: models.MTOServiceItem{
			ID:     uuid.Must(uuid.NewV4()),
			Status: models.MTOServiceItemStatusApproved,
		},
		Move:        move,
		MTOShipment: ntsrShipment,
		ReService: models.ReService{
			ID: uuid.FromStringOrNil("2bc3e5cb-adef-46b1-bde9-55570bfdd43e"), // DOP - Domestic Origin Price
		},
	})

	testdatagen.MakePaymentServiceItem(db, testdatagen.Assertions{
		PaymentServiceItem: models.PaymentServiceItem{
			PriceCents: &dopCost,
		},
		PaymentRequest: paymentRequest,
		MTOServiceItem: ntsrServiceItemDOP,
	})

	ntsrServiceItemDDP := testdatagen.MakeMTOServiceItem(db, testdatagen.Assertions{
		MTOServiceItem: models.MTOServiceItem{
			ID:     uuid.Must(uuid.NewV4()),
			Status: models.MTOServiceItemStatusApproved,
		},
		Move:        move,
		MTOShipment: ntsrShipment,
		ReService: models.ReService{
			ID: uuid.FromStringOrNil("50f1179a-3b72-4fa1-a951-fe5bcc70bd14"), // DDP - Domestic Destination Price
		},
	})

	testdatagen.MakePaymentServiceItem(db, testdatagen.Assertions{
		PaymentServiceItem: models.PaymentServiceItem{
			PriceCents: &ddpCost,
		},
		PaymentRequest: paymentRequest,
		MTOServiceItem: ntsrServiceItemDDP,
	})

	testdatagen.MakeMTOServiceItem(db, testdatagen.Assertions{
		MTOServiceItem: models.MTOServiceItem{
			ID:     uuid.Must(uuid.NewV4()),
			Status: models.MTOServiceItemStatusSubmitted,
		},
		Move:        move,
		MTOShipment: ntsrShipment,
		ReService: models.ReService{
			ID: uuid.FromStringOrNil("15f01bc1-0754-4341-8e0f-25c8f04d5a77"), // DUPK - Domestic Unpacking
		},
	})
}

func createHHGMoveWith2PaymentRequestsReviewedAllRejectedServiceItems(appCtx appcontext.AppContext, userUploader *uploader.UserUploader) {
	db := appCtx.DB()
	/* Customer with two payment requests */
	customer7 := testdatagen.MakeExtendedServiceMember(db, testdatagen.Assertions{
		ServiceMember: models.ServiceMember{
			ID: uuid.FromStringOrNil("4e6e4023-b089-4614-a65a-ffffffffffff"),
		},
	})

	orders7 := testdatagen.MakeOrder(db, testdatagen.Assertions{
		Order: models.Order{
			ID:              uuid.FromStringOrNil("f52f851e-91b8-4cb7-9f8a-ffffffffffff"),
			ServiceMemberID: customer7.ID,
			ServiceMember:   customer7,
		},
		UserUploader: userUploader,
	})

	locatorID := "PAYREJ"
	mto7 := testdatagen.MakeMove(db, testdatagen.Assertions{
		Move: models.Move{
			ID:                 uuid.FromStringOrNil("99783f4d-ee83-4fc9-8e0c-ffffffffffff"),
			OrdersID:           orders7.ID,
			AvailableToPrimeAt: swag.Time(time.Now()),
			Status:             models.MoveStatusAPPROVED,
			SelectedMoveType:   &hhgMoveType,
			Locator:            locatorID,
		},
	})

	mtoShipmentHHG7 := testdatagen.MakeMTOShipment(db, testdatagen.Assertions{
		MTOShipment: models.MTOShipment{
			ID:                   uuid.FromStringOrNil("baa00811-2381-433e-8a96-ffffffffffff"),
			PrimeEstimatedWeight: &estimatedWeight,
			PrimeActualWeight:    &actualWeight,
			ShipmentType:         models.MTOShipmentTypeHHG,
			ApprovedDate:         swag.Time(time.Now()),
			Status:               models.MTOShipmentStatusApproved,
		},
		Move: mto7,
	})

	testdatagen.MakeMTOAgent(db, testdatagen.Assertions{
		MTOAgent: models.MTOAgent{
			ID:            uuid.FromStringOrNil("82036387-a113-4b45-a172-ffffffffffff"),
			MTOShipment:   mtoShipmentHHG7,
			MTOShipmentID: mtoShipmentHHG7.ID,
			FirstName:     swag.String("Test"),
			LastName:      swag.String("Agent"),
			Email:         swag.String("test@test.email.com"),
			MTOAgentType:  models.MTOAgentReleasing,
		},
	})

	reviewedDate := time.Now()
	paymentRequest7 := testdatagen.MakePaymentRequest(db, testdatagen.Assertions{
		PaymentRequest: models.PaymentRequest{
			ID:            uuid.FromStringOrNil("ea945ab7-099a-4819-82de-ffffffffffff"),
			MoveTaskOrder: mto7,
			IsFinal:       false,
			Status:        models.PaymentRequestStatusReviewedAllRejected,
			ReviewedAt:    &reviewedDate,
		},
		Move: mto7,
	})

	// for soft deleted proof of service docs
	proofOfService := testdatagen.MakeProofOfServiceDoc(db, testdatagen.Assertions{
		PaymentRequest: paymentRequest7,
	})

	deletedAt := time.Now()
	testdatagen.MakePrimeUpload(db, testdatagen.Assertions{
		PrimeUpload: models.PrimeUpload{
			ID:                  uuid.FromStringOrNil("18413213-0aaf-4eb1-8d7f-ffffffffffff"),
			ProofOfServiceDoc:   proofOfService,
			ProofOfServiceDocID: proofOfService.ID,
			Contractor: models.Contractor{
				ID: uuid.FromStringOrNil("5db13bb4-6d29-4bdb-bc81-262f4513ecf6"), // Prime
			},
			ContractorID: uuid.FromStringOrNil("5db13bb4-6d29-4bdb-bc81-262f4513ecf6"),
			DeletedAt:    &deletedAt,
		},
	})

	serviceItemMS7 := testdatagen.MakeMTOServiceItemBasic(db, testdatagen.Assertions{
		MTOServiceItem: models.MTOServiceItem{
			ID:     uuid.FromStringOrNil("923acbd4-5e65-4d62-aecc-ffffffffffff"),
			Status: models.MTOServiceItemStatusApproved,
		},
		Move: mto7,
		ReService: models.ReService{
			ID: uuid.FromStringOrNil("1130e612-94eb-49a7-973d-72f33685e551"), // MS - Move Management
		},
	})

	rejectionReason := "Just because."
	msCost := unit.Cents(10000)
	testdatagen.MakePaymentServiceItem(db, testdatagen.Assertions{
		PaymentServiceItem: models.PaymentServiceItem{
			PriceCents:      &msCost,
			Status:          models.PaymentServiceItemStatusDenied,
			RejectionReason: &rejectionReason,
		},
		PaymentRequest: paymentRequest7,
		MTOServiceItem: serviceItemMS7,
	})

	serviceItemDLH7 := testdatagen.MakeMTOServiceItem(db, testdatagen.Assertions{
		MTOServiceItem: models.MTOServiceItem{
			ID:     uuid.FromStringOrNil("aab8df9a-bbc9-4f26-a3ab-ffffffffffff"),
			Status: models.MTOServiceItemStatusApproved,
		},
		Move: mto7,
		ReService: models.ReService{
			ID: uuid.FromStringOrNil("8d600f25-1def-422d-b159-617c7d59156e"), // DLH - Domestic Linehaul
		},
	})

	dlhCost := unit.Cents(99999)
	testdatagen.MakePaymentServiceItem(db, testdatagen.Assertions{
		PaymentServiceItem: models.PaymentServiceItem{
			PriceCents:      &dlhCost,
			Status:          models.PaymentServiceItemStatusDenied,
			RejectionReason: &rejectionReason,
		},
		PaymentRequest: paymentRequest7,
		MTOServiceItem: serviceItemDLH7,
	})

	additionalPaymentRequest7 := testdatagen.MakePaymentRequest(db, testdatagen.Assertions{
		PaymentRequest: models.PaymentRequest{
			ID:              uuid.FromStringOrNil("540e2268-6899-4b67-828d-ffffffffffff"),
			MoveTaskOrder:   mto7,
			IsFinal:         false,
			Status:          models.PaymentRequestStatusReviewedAllRejected,
			ReviewedAt:      &reviewedDate,
			RejectionReason: nil,
			SequenceNumber:  2,
		},
		Move: mto7,
	})

	serviceItemCS7 := testdatagen.MakeMTOServiceItemBasic(db, testdatagen.Assertions{
		MTOServiceItem: models.MTOServiceItem{
			ID:     uuid.FromStringOrNil("ab37c0a4-ad3f-44aa-b294-ffffffffffff"),
			Status: models.MTOServiceItemStatusApproved,
		},
		Move: mto7,
		ReService: models.ReService{
			ID: uuid.FromStringOrNil("9dc919da-9b66-407b-9f17-05c0f03fcb50"), // CS - Counseling Services
		},
	})

	csCost := unit.Cents(25000)

	testdatagen.MakePaymentServiceItem(db, testdatagen.Assertions{
		PaymentServiceItem: models.PaymentServiceItem{
			PriceCents:      &csCost,
			Status:          models.PaymentServiceItemStatusDenied,
			RejectionReason: &rejectionReason,
		},
		PaymentRequest: additionalPaymentRequest7,
		MTOServiceItem: serviceItemCS7,
	})

	MTOShipment := testdatagen.MakeMTOShipment(db, testdatagen.Assertions{
		MTOShipment: models.MTOShipment{
			ID:                   uuid.FromStringOrNil("475579d5-aaa4-4755-8c43-ffffffffffff"),
			PrimeEstimatedWeight: &estimatedWeight,
			PrimeActualWeight:    &actualWeight,
			ShipmentType:         models.MTOShipmentTypeHHG, // same as HHG for now
			ApprovedDate:         swag.Time(time.Now()),
			Status:               models.MTOShipmentStatusApproved,
		},
		Move: mto7,
	})

	serviceItemFSC7 := testdatagen.MakeMTOServiceItem(db, testdatagen.Assertions{
		MTOServiceItem: models.MTOServiceItem{
			ID:     uuid.FromStringOrNil("f23eeb02-66c7-43f5-ad9c-ffffffffffff"),
			Status: models.MTOServiceItemStatusApproved,
		},
		Move:        mto7,
		MTOShipment: MTOShipment,
		ReService: models.ReService{
			ID: uuid.FromStringOrNil("4780b30c-e846-437a-b39a-c499a6b09872"), // FSC - Fuel Surcharge
		},
	})

	fscCost := unit.Cents(55555)

	testdatagen.MakePaymentServiceItem(db, testdatagen.Assertions{
		PaymentServiceItem: models.PaymentServiceItem{
			PriceCents:      &fscCost,
			Status:          models.PaymentServiceItemStatusDenied,
			RejectionReason: &rejectionReason,
		},
		PaymentRequest: additionalPaymentRequest7,
		MTOServiceItem: serviceItemFSC7,
	})
}

func createTOO(appCtx appcontext.AppContext) {
	db := appCtx.DB()
	email := "too_role@office.mil"
	officeUser := models.OfficeUser{}
	officeUserExists, err := db.Where("email = $1", email).Exists(&officeUser)
	if err != nil {
		log.Panic(fmt.Errorf("Failed to query OfficeUser in the DB: %w", err))
	}
	// no need to create
	if officeUserExists {
		return
	}

	/* A user with too role */
	tooRole := roles.Role{}
	err = db.Where("role_type = $1", roles.RoleTypeTOO).First(&tooRole)
	if err != nil {
		log.Panic(fmt.Errorf("Failed to find RoleTypeTOO in the DB: %w", err))
	}

	tooUUID := uuid.Must(uuid.FromString("dcf86235-53d3-43dd-8ee8-54212ae3078f"))
	loginGovUUID := uuid.Must(uuid.NewV4())
	testdatagen.MakeUser(db, testdatagen.Assertions{
		User: models.User{
			ID:            tooUUID,
			LoginGovUUID:  &loginGovUUID,
			LoginGovEmail: email,
			Active:        true,
			Roles:         []roles.Role{tooRole},
		},
	})
	testdatagen.MakeOfficeUser(db, testdatagen.Assertions{
		OfficeUser: models.OfficeUser{
			ID:     uuid.FromStringOrNil("144503a6-485c-463e-b943-d3c3bad11b09"),
			Email:  email,
			Active: true,
			UserID: &tooUUID,
		},
	})
}

func createTIO(appCtx appcontext.AppContext) {
	db := appCtx.DB()
	email := "tio_role@office.mil"
	officeUser := models.OfficeUser{}
	officeUserExists, err := db.Where("email = $1", email).Exists(&officeUser)
	if err != nil {
		log.Panic(fmt.Errorf("Failed to query OfficeUser in the DB: %w", err))
	}
	// no need to create
	if officeUserExists {
		return
	}

	/* A user with tio role */
	tioRole := roles.Role{}
	err = db.Where("role_type = $1", roles.RoleTypeTIO).First(&tioRole)
	if err != nil {
		log.Panic(fmt.Errorf("Failed to find RoleTypeTIO in the DB: %w", err))
	}

	tioUUID := uuid.Must(uuid.FromString("3b2cc1b0-31a2-4d1b-874f-0591f9127374"))
	loginGovUUID := uuid.Must(uuid.NewV4())
	testdatagen.MakeUser(db, testdatagen.Assertions{
		User: models.User{
			ID:            tioUUID,
			LoginGovUUID:  &loginGovUUID,
			LoginGovEmail: email,
			Active:        true,
			Roles:         []roles.Role{tioRole},
		},
	})
	testdatagen.MakeOfficeUser(db, testdatagen.Assertions{
		OfficeUser: models.OfficeUser{
			ID:     uuid.FromStringOrNil("f1828a35-43fd-42be-8b23-af4d9d51f0f3"),
			Email:  email,
			Active: true,
			UserID: &tioUUID,
		},
	})
}

func createServicesCounselor(appCtx appcontext.AppContext) {
	db := appCtx.DB()
	email := "services_counselor_role@office.mil"
	officeUser := models.OfficeUser{}
	officeUserExists, err := db.Where("email = $1", email).Exists(&officeUser)
	if err != nil {
		log.Panic(fmt.Errorf("Failed to query OfficeUser in the DB: %w", err))
	}
	// no need to create
	if officeUserExists {
		return
	}

	/* A user with services counselor role */
	servicesCounselorRole := roles.Role{}
	err = db.Where("role_type = $1", roles.RoleTypeServicesCounselor).First(&servicesCounselorRole)
	if err != nil {
		log.Panic(fmt.Errorf("Failed to find RoleTypeServicesCounselor in the DB: %w", err))
	}

	servicesCounselorUUID := uuid.Must(uuid.FromString("a6c8663f-998f-4626-a978-ad60da2476ec"))
	loginGovUUID := uuid.Must(uuid.NewV4())
	testdatagen.MakeUser(db, testdatagen.Assertions{
		User: models.User{
			ID:            servicesCounselorUUID,
			LoginGovUUID:  &loginGovUUID,
			LoginGovEmail: email,
			Active:        true,
			Roles:         []roles.Role{servicesCounselorRole},
		},
	})
	testdatagen.MakeOfficeUser(db, testdatagen.Assertions{
		OfficeUser: models.OfficeUser{
			ID:     uuid.FromStringOrNil("c70d9a38-4bff-4d37-8dcc-456f317d7935"),
			Email:  email,
			Active: true,
			UserID: &servicesCounselorUUID,
		},
	})
}

func createTXO(appCtx appcontext.AppContext) {
	db := appCtx.DB()
	/* A user with both too and tio roles */
	email := "too_tio_role@office.mil"
	officeUser := models.OfficeUser{}
	officeUserExists, err := db.Where("email = $1", email).Exists(&officeUser)
	if err != nil {
		log.Panic(fmt.Errorf("Failed to query OfficeUser in the DB: %w", err))
	}
	// no need to create
	if officeUserExists {
		return
	}

	tooRole := roles.Role{}
	err = db.Where("role_type = $1", roles.RoleTypeTOO).First(&tooRole)
	if err != nil {
		log.Panic(fmt.Errorf("Failed to find RoleTypeTOO in the DB: %w", err))
	}

	tioRole := roles.Role{}
	err = db.Where("role_type = $1", roles.RoleTypeTIO).First(&tioRole)
	if err != nil {
		log.Panic(fmt.Errorf("Failed to find RoleTypeTIO in the DB: %w", err))
	}

	tooTioUUID := uuid.Must(uuid.FromString("9bda91d2-7a0c-4de1-ae02-b8cf8b4b858b"))
	loginGovUUID := uuid.Must(uuid.NewV4())
	user := testdatagen.MakeUser(db, testdatagen.Assertions{
		User: models.User{
			ID:            tooTioUUID,
			LoginGovUUID:  &loginGovUUID,
			LoginGovEmail: email,
			Active:        true,
			Roles:         []roles.Role{tooRole, tioRole},
		},
	})
	testdatagen.MakeOfficeUser(db, testdatagen.Assertions{
		OfficeUser: models.OfficeUser{
			ID:     uuid.FromStringOrNil("dce86235-53d3-43dd-8ee8-54212ae3078f"),
			Email:  email,
			Active: true,
			UserID: &tooTioUUID,
		},
	})
	testdatagen.MakeServiceMember(db, testdatagen.Assertions{
		ServiceMember: models.ServiceMember{
			User:   user,
			UserID: user.ID,
		},
	})
}

func createTXOUSMC(appCtx appcontext.AppContext) {
	db := appCtx.DB()
	emailUSMC := "too_tio_role_usmc@office.mil"
	officeUser := models.OfficeUser{}
	officeUserExists, err := db.Where("email = $1", emailUSMC).Exists(&officeUser)
	if err != nil {
		log.Panic(fmt.Errorf("Failed to query OfficeUser in the DB: %w", err))
	}
	// no need to create
	if officeUserExists {
		return
	}

	// Makes user with both too and tio role with USMC gbloc
	tooRole := roles.Role{}
	err = db.Where("role_type = $1", roles.RoleTypeTOO).First(&tooRole)
	if err != nil {
		log.Panic(fmt.Errorf("Failed to find RoleTypeTOO in the DB: %w", err))
	}

	tioRole := roles.Role{}
	err = db.Where("role_type = $1", roles.RoleTypeTIO).First(&tioRole)
	if err != nil {
		log.Panic(fmt.Errorf("Failed to find RoleTypeTIO in the DB: %w", err))
	}

	transportationOfficeUSMC := models.TransportationOffice{}
	err = db.Where("id = $1", "ccf50409-9d03-4cac-a931-580649f1647a").First(&transportationOfficeUSMC)
	if err != nil {
		log.Panic(fmt.Errorf("Failed to find transportation office USMC in the DB: %w", err))
	}

	// Makes user with both too and tio role with USMC gbloc

	tooTioWithUsmcUUID := uuid.Must(uuid.FromString("9bda91d2-7a0c-4de1-ae02-bbbbbbbbbbbb"))
	loginGovWithUsmcUUID := uuid.Must(uuid.NewV4())
	testdatagen.MakeUser(db, testdatagen.Assertions{
		User: models.User{
			ID:            tooTioWithUsmcUUID,
			LoginGovUUID:  &loginGovWithUsmcUUID,
			LoginGovEmail: emailUSMC,
			Active:        true,
			Roles:         []roles.Role{tooRole, tioRole},
		},
	})
	testdatagen.MakeOfficeUser(db, testdatagen.Assertions{
		OfficeUser: models.OfficeUser{
			ID:                   uuid.FromStringOrNil("dce86235-53d3-43dd-8ee8-bbbbbbbbbbbb"),
			Email:                emailUSMC,
			Active:               true,
			UserID:               &tooTioWithUsmcUUID,
			TransportationOffice: transportationOfficeUSMC,
		},
	})

}

func createTXOServicesCounselor(appCtx appcontext.AppContext) {
	db := appCtx.DB()
	/* A user with both too, tio, and services counselor roles */
	email := "too_tio_services_counselor_role@office.mil"
	officeUser := models.OfficeUser{}
	officeUserExists, err := db.Where("email = $1", email).Exists(&officeUser)
	if err != nil {
		log.Panic(fmt.Errorf("Failed to query OfficeUser in the DB: %w", err))
	}
	// no need to create
	if officeUserExists {
		return
	}

	officeUserRoleTypes := []roles.RoleType{roles.RoleTypeTOO, roles.RoleTypeTIO, roles.RoleTypeServicesCounselor}
	var userRoles roles.Roles
	err = db.Where("role_type IN (?)", officeUserRoleTypes).All(&userRoles)
	if err != nil {
		log.Panic(fmt.Errorf("Failed to find office user RoleType in the DB: %w", err))
	}

	tooTioServicesUUID := uuid.Must(uuid.FromString("8d78c849-0853-4eb8-a7a7-73055db7a6a8"))
	loginGovUUID := uuid.Must(uuid.NewV4())

	// Make a user
	testdatagen.MakeUser(db, testdatagen.Assertions{
		User: models.User{
			ID:            tooTioServicesUUID,
			LoginGovUUID:  &loginGovUUID,
			LoginGovEmail: email,
			Active:        true,
			Roles:         userRoles,
		},
	})

	// Make and office user associated with the previously created user
	testdatagen.MakeOfficeUser(db, testdatagen.Assertions{
		OfficeUser: models.OfficeUser{
			ID:     uuid.FromStringOrNil("f3503012-e17a-4136-aa3c-508ee3b1962f"),
			Email:  email,
			Active: true,
			UserID: &tooTioServicesUUID,
		},
	})
}

func createTXOServicesUSMCCounselor(appCtx appcontext.AppContext) {
	db := appCtx.DB()
	emailUSMC := "too_tio_services_counselor_role_usmc@office.mil"
	officeUser := models.OfficeUser{}
	officeUserExists, err := db.Where("email = $1", emailUSMC).Exists(&officeUser)
	if err != nil {
		log.Panic(fmt.Errorf("Failed to query OfficeUser in the DB: %w", err))
	}
	// no need to create
	if officeUserExists {
		return
	}

	/* A user with both too, tio, and services counselor roles */
	officeUserRoleTypes := []roles.RoleType{roles.RoleTypeTOO, roles.RoleTypeTIO, roles.RoleTypeServicesCounselor}
	var userRoles roles.Roles
	err = db.Where("role_type IN (?)", officeUserRoleTypes).All(&userRoles)
	if err != nil {
		log.Panic(fmt.Errorf("Failed to find office user RoleType in the DB: %w", err))
	}

	// Makes user with too, tio, services counselor role with USMC gbloc
	transportationOfficeUSMC := models.TransportationOffice{}
	err = db.Where("id = $1", "ccf50409-9d03-4cac-a931-580649f1647a").First(&transportationOfficeUSMC)
	if err != nil {
		log.Panic(fmt.Errorf("Failed to find transportation office USMC in the DB: %w", err))
	}
	tooTioServicesWithUsmcUUID := uuid.Must(uuid.FromString("9aae1a83-6515-4c1d-84e8-f7b53dc3d5fc"))
	loginGovWithUsmcUUID := uuid.Must(uuid.NewV4())

	// Makes a user with all office roles that is associated with USMC
	testdatagen.MakeUser(db, testdatagen.Assertions{
		User: models.User{
			ID:            tooTioServicesWithUsmcUUID,
			LoginGovUUID:  &loginGovWithUsmcUUID,
			LoginGovEmail: emailUSMC,
			Active:        true,
			Roles:         userRoles,
		},
	})

	// Makes an office user with the previously created user
	testdatagen.MakeOfficeUser(db, testdatagen.Assertions{
		OfficeUser: models.OfficeUser{
			ID:                   uuid.FromStringOrNil("b23005d6-60ea-469f-91ab-a7daf4c686f5"),
			Email:                emailUSMC,
			Active:               true,
			UserID:               &tooTioServicesWithUsmcUUID,
			TransportationOffice: transportationOfficeUSMC,
		},
	})
}

func createHHGMoveWithReweigh(appCtx appcontext.AppContext, userUploader *uploader.UserUploader) {
	db := appCtx.DB()
	filterFile := &[]string{"150Kb.png"}
	serviceMember := makeServiceMember(appCtx)
	orders := makeOrdersForServiceMember(appCtx, serviceMember, userUploader, filterFile)
	move := makeMoveForOrders(appCtx, orders, "REWAYD", models.MoveStatusAPPROVALSREQUESTED)
	move.TIORemarks = &tioRemarks
	testdatagen.MustSave(db, &move)
	reweighedWeight := unit.Pound(800)
	testdatagen.MakeReweigh(db, testdatagen.Assertions{
		UserUploader: userUploader,
		MTOShipment: models.MTOShipment{
			MoveTaskOrderID: move.ID,
			MoveTaskOrder:   move,
		},
		Reweigh: models.Reweigh{
			Weight: &reweighedWeight,
		},
	})
	testdatagen.MakeReweigh(db, testdatagen.Assertions{UserUploader: userUploader})
}

func createHHGMoveWithBillableWeights(appCtx appcontext.AppContext, userUploader *uploader.UserUploader, primeUploader *uploader.PrimeUploader) {
	db := appCtx.DB()
	filterFile := &[]string{"150Kb.png"}
	serviceMember := makeServiceMember(appCtx)
	orders := makeOrdersForServiceMember(appCtx, serviceMember, userUploader, filterFile)
	makeAmendedOrders(appCtx, orders, userUploader, &[]string{"small.pdf"})
	move := makeMoveForOrders(appCtx, orders, "BILWEI", models.MoveStatusAPPROVALSREQUESTED)
	shipment := makeShipmentForMove(appCtx, move, models.MTOShipmentStatusApproved)
	paymentRequestID := uuid.Must(uuid.FromString("6cd95b06-fef3-11eb-9a03-0242ac130003"))
	makePaymentRequestForShipment(appCtx, move, shipment, primeUploader, filterFile, paymentRequestID, models.PaymentRequestStatusPending)
	testdatagen.MakeReweighForShipment(db, testdatagen.Assertions{UserUploader: userUploader}, shipment, unit.Pound(5000))
}

// creates a mix of shipments statuses with estimated, actual, and reweigh weights for testing the MTO page
func createReweighWithMixedShipmentStatuses(appCtx appcontext.AppContext, userUploader *uploader.UserUploader) {
	db := appCtx.DB()
	filterFile := &[]string{"150Kb.png"}
	serviceMember := makeServiceMember(appCtx)
	orders := makeOrdersForServiceMember(appCtx, serviceMember, userUploader, filterFile)
	move := makeMoveForOrders(appCtx, orders, "WTSTAT", models.MoveStatusAPPROVALSREQUESTED)

	// shipment is not yet approved so will be excluded from MTO weight calculations
	testdatagen.MakeMTOShipment(db, testdatagen.Assertions{
		MTOShipment: models.MTOShipment{
			Status: models.MTOShipmentStatusSubmitted,
		},
		Move: move,
	})

	divertedEstimated := unit.Pound(5000)
	divertedActual := unit.Pound(6000)
	// shipment was diverted so will have weights values already
	divertedShipment := testdatagen.MakeMTOShipment(db, testdatagen.Assertions{
		MTOShipment: models.MTOShipment{
			Status:               models.MTOShipmentStatusSubmitted,
			Diversion:            true,
			PrimeEstimatedWeight: &divertedEstimated,
			PrimeActualWeight:    &divertedActual,
		},
		Move: move,
	})
	diveretedReweigh := unit.Pound(5500)
	testdatagen.MakeReweigh(db, testdatagen.Assertions{
		MTOShipment: divertedShipment,
		Reweigh: models.Reweigh{
			Weight: &diveretedReweigh,
		},
	})

	canceledEstimated := unit.Pound(5000)
	canceledActual := unit.Pound(6000)
	canceledReweigh := unit.Pound(5500)
	// cancelled shipment will still appear on MTO page but will not be included in weight calculations
	canceledShipment := testdatagen.MakeMTOShipment(db, testdatagen.Assertions{
		MTOShipment: models.MTOShipment{
			Status:               models.MTOShipmentStatusCanceled,
			PrimeEstimatedWeight: &canceledEstimated,
			PrimeActualWeight:    &canceledActual,
		},
		Move: move,
	})
	testdatagen.MakeReweigh(db, testdatagen.Assertions{
		MTOShipment: canceledShipment,
		Reweigh: models.Reweigh{
			Weight: &canceledReweigh,
		},
	})

	approvedEstimated := unit.Pound(1000)
	approvedActual := unit.Pound(1500)
	approvedReweigh := unit.Pound(1250)
	approvedShipment := testdatagen.MakeMTOShipment(db, testdatagen.Assertions{
		MTOShipment: models.MTOShipment{
			Status:               models.MTOShipmentStatusApproved,
			PrimeEstimatedWeight: &approvedEstimated,
			PrimeActualWeight:    &approvedActual,
		},
		Move: move,
	})
	testdatagen.MakeReweigh(db, testdatagen.Assertions{
		MTOShipment: approvedShipment,
		Reweigh: models.Reweigh{
			Weight: &approvedReweigh,
		},
	})

	approvedReweighRequestedEstimated := unit.Pound(1000)
	approvedReweighRequestedActual := unit.Pound(1500)
	approvedReweighRequestedShipment := testdatagen.MakeMTOShipment(db, testdatagen.Assertions{
		MTOShipment: models.MTOShipment{
			Status:               models.MTOShipmentStatusApproved,
			PrimeEstimatedWeight: &approvedReweighRequestedEstimated,
			PrimeActualWeight:    &approvedReweighRequestedActual,
		},
		Move: move,
	})
	testdatagen.MakeReweigh(db, testdatagen.Assertions{
		MTOShipment: approvedReweighRequestedShipment,
	})

	divRequestedEstimated := unit.Pound(1000)
	divRequestedActual := unit.Pound(1500)
	divRequestedReweigh := unit.Pound(1750)
	divRequestedShipment := testdatagen.MakeMTOShipment(db, testdatagen.Assertions{
		MTOShipment: models.MTOShipment{
			Status:               models.MTOShipmentStatusDiversionRequested,
			PrimeEstimatedWeight: &divRequestedEstimated,
			PrimeActualWeight:    &divRequestedActual,
		},
		Move: move,
	})
	testdatagen.MakeReweigh(db, testdatagen.Assertions{
		MTOShipment: divRequestedShipment,
		Reweigh: models.Reweigh{
			Weight: &divRequestedReweigh,
		},
	})

	cancellationRequestedEstimated := unit.Pound(1000)
	cancellationRequestedActual := unit.Pound(1500)
	cancellationRequestedReweigh := unit.Pound(1250)
	cancellationRequestedShipment := testdatagen.MakeMTOShipment(db, testdatagen.Assertions{
		MTOShipment: models.MTOShipment{
			Status:               models.MTOShipmentStatusCancellationRequested,
			PrimeEstimatedWeight: &cancellationRequestedEstimated,
			PrimeActualWeight:    &cancellationRequestedActual,
		},
		Move: move,
	})
	testdatagen.MakeReweigh(db, testdatagen.Assertions{
		MTOShipment: cancellationRequestedShipment,
		Reweigh: models.Reweigh{
			Weight: &cancellationRequestedReweigh,
		},
	})
}

func createReweighWithMultipleShipments(appCtx appcontext.AppContext, userUploader *uploader.UserUploader, primeUploader *uploader.PrimeUploader, moveRouter services.MoveRouter) {
	db := appCtx.DB()
	filterFile := &[]string{"150Kb.png"}
	serviceMember := makeServiceMember(appCtx)
	serviceMember.FirstName = models.StringPointer("MultipleShipments")
	serviceMember.LastName = models.StringPointer("Reweighs")
	orders := makeOrdersForServiceMember(appCtx, serviceMember, userUploader, filterFile)
	move := makeMoveForOrders(appCtx, orders, "MULTRW", models.MoveStatusDRAFT)
	move.TIORemarks = &tioRemarks
	move.SelectedMoveType = &hhgMoveType

	estimatedHHGWeight := unit.Pound(1400)
	actualHHGWeight := unit.Pound(3000)
	now := time.Now()
	testdatagen.MakeMTOShipment(db, testdatagen.Assertions{
		MTOShipment: models.MTOShipment{
			ID:                   uuid.FromStringOrNil("5b72c64e-ffad-11eb-9a03-0242ac130003"),
			PrimeEstimatedWeight: &estimatedHHGWeight,
			PrimeActualWeight:    &actualHHGWeight,
			ShipmentType:         models.MTOShipmentTypeHHG,
			ApprovedDate:         &now,
			Status:               models.MTOShipmentStatusApproved,
			MoveTaskOrder:        move,
			MoveTaskOrderID:      move.ID,
		},
	})

	shipmentWithMissingReweigh := testdatagen.MakeMTOShipment(db, testdatagen.Assertions{
		MTOShipment: models.MTOShipment{
			ID:                   uuid.FromStringOrNil("6192766e-ffad-11eb-9a03-0242ac130003"),
			PrimeEstimatedWeight: &estimatedHHGWeight,
			PrimeActualWeight:    &actualHHGWeight,
			ShipmentType:         models.MTOShipmentTypeHHG,
			ApprovedDate:         &now,
			Status:               models.MTOShipmentStatusApproved,
			CounselorRemarks:     swag.String("Please handle with care"),
			MoveTaskOrder:        move,
			MoveTaskOrderID:      move.ID,
		},
	})
	testdatagen.MakeReweighWithNoWeightForShipment(db, testdatagen.Assertions{UserUploader: userUploader}, shipmentWithMissingReweigh)

	shipment := testdatagen.MakeMTOShipment(db, testdatagen.Assertions{
		MTOShipment: models.MTOShipment{
			PrimeEstimatedWeight: &estimatedHHGWeight,
			PrimeActualWeight:    &actualHHGWeight,
			ShipmentType:         models.MTOShipmentTypeHHG,
			ApprovedDate:         &now,
			Status:               models.MTOShipmentStatusApproved,
			MoveTaskOrder:        move,
			MoveTaskOrderID:      move.ID,
		},
	})
	testdatagen.MakeReweighForShipment(db, testdatagen.Assertions{UserUploader: userUploader}, shipment, unit.Pound(5000))

	shipmentForReweigh := testdatagen.MakeMTOShipment(db, testdatagen.Assertions{
		MTOShipment: models.MTOShipment{
			PrimeEstimatedWeight: &estimatedHHGWeight,
			PrimeActualWeight:    &actualHHGWeight,
			ShipmentType:         models.MTOShipmentTypeHHG,
			ApprovedDate:         &now,
			Status:               models.MTOShipmentStatusApproved,
			MoveTaskOrder:        move,
			MoveTaskOrderID:      move.ID,
		},
	})
	testdatagen.MakeReweighForShipment(db, testdatagen.Assertions{UserUploader: userUploader}, shipmentForReweigh, unit.Pound(1541))

	err := moveRouter.Submit(appCtx, &move)
	if err != nil {
		log.Panic(err)
	}
	verrs, err := models.SaveMoveDependencies(db, &move)
	if err != nil || verrs.HasAny() {
		log.Panic(fmt.Errorf("Failed to save move and dependencies: %w", err))
	}
	err = moveRouter.Approve(appCtx, &move)
	if err != nil {
		log.Panic(err)
	}
	move.AvailableToPrimeAt = &now
	err = db.Save(&move)
	if err != nil {
		log.Panic(err)
	}

	paymentRequestID := uuid.Must(uuid.FromString("78a475d6-ffb8-11eb-9a03-0242ac130003"))
	makePaymentRequestForShipment(appCtx, move, shipment, primeUploader, filterFile, paymentRequestID, models.PaymentRequestStatusPending)
	testdatagen.MakeReweighForShipment(db, testdatagen.Assertions{UserUploader: userUploader}, shipment, unit.Pound(5000))
}

func createReweighWithShipmentMissingReweigh(appCtx appcontext.AppContext, userUploader *uploader.UserUploader, primeUploader *uploader.PrimeUploader, moveRouter services.MoveRouter) {
	db := appCtx.DB()
	filterFile := &[]string{"150Kb.png"}
	serviceMember := makeServiceMember(appCtx)
	orders := makeOrdersForServiceMember(appCtx, serviceMember, userUploader, filterFile)
	move := makeMoveForOrders(appCtx, orders, "MISHRW", models.MoveStatusDRAFT)
	move.TIORemarks = &tioRemarks
	move.SelectedMoveType = &hhgMoveType

	estimatedHHGWeight := unit.Pound(1400)
	actualHHGWeight := unit.Pound(6000)
	now := time.Now()
	shipment := testdatagen.MakeMTOShipment(db, testdatagen.Assertions{
		MTOShipment: models.MTOShipment{
			PrimeEstimatedWeight: &estimatedHHGWeight,
			PrimeActualWeight:    &actualHHGWeight,
			ShipmentType:         models.MTOShipmentTypeHHG,
			ApprovedDate:         &now,
			Status:               models.MTOShipmentStatusApproved,
			MoveTaskOrder:        move,
			MoveTaskOrderID:      move.ID,
		},
	})

	err := moveRouter.Submit(appCtx, &move)
	if err != nil {
		log.Panic(err)
	}
	verrs, err := models.SaveMoveDependencies(db, &move)
	if err != nil || verrs.HasAny() {
		log.Panic(fmt.Errorf("Failed to save move and dependencies: %w", err))
	}
	err = moveRouter.Approve(appCtx, &move)
	if err != nil {
		log.Panic(err)
	}
	move.AvailableToPrimeAt = &now
	err = db.Save(&move)
	if err != nil {
		log.Panic(err)
	}

	paymentRequestID := uuid.Must(uuid.FromString("4a1b0048-ffe7-11eb-9a03-0242ac130003"))
	makePaymentRequestForShipment(appCtx, move, shipment, primeUploader, filterFile, paymentRequestID, models.PaymentRequestStatusPending)
	testdatagen.MakeReweighWithNoWeightForShipment(db, testdatagen.Assertions{UserUploader: userUploader}, shipment)
}

func createReweighWithShipmentMaxBillableWeightExceeded(appCtx appcontext.AppContext, userUploader *uploader.UserUploader, primeUploader *uploader.PrimeUploader, moveRouter services.MoveRouter) {
	db := appCtx.DB()
	filterFile := &[]string{"150Kb.png"}
	serviceMember := makeServiceMember(appCtx)
	orders := makeOrdersForServiceMember(appCtx, serviceMember, userUploader, filterFile)
	move := makeMoveForOrders(appCtx, orders, "MAXCED", models.MoveStatusDRAFT)
	move.TIORemarks = &tioRemarks
	move.SelectedMoveType = &hhgMoveType

	estimatedHHGWeight := unit.Pound(1400)
	actualHHGWeight := unit.Pound(8900)
	now := time.Now()
	shipment := testdatagen.MakeMTOShipment(db, testdatagen.Assertions{
		MTOShipment: models.MTOShipment{
			PrimeEstimatedWeight: &estimatedHHGWeight,
			PrimeActualWeight:    &actualHHGWeight,
			ShipmentType:         models.MTOShipmentTypeHHG,
			ApprovedDate:         &now,
			Status:               models.MTOShipmentStatusApproved,
			MoveTaskOrder:        move,
			MoveTaskOrderID:      move.ID,
		},
	})

	err := moveRouter.Submit(appCtx, &move)
	if err != nil {
		log.Panic(err)
	}
	verrs, err := models.SaveMoveDependencies(db, &move)
	if err != nil || verrs.HasAny() {
		log.Panic(fmt.Errorf("Failed to save move and dependencies: %w", err))
	}
	err = moveRouter.Approve(appCtx, &move)
	if err != nil {
		log.Panic(err)
	}
	move.AvailableToPrimeAt = &now
	err = db.Save(&move)
	if err != nil {
		log.Panic(err)
	}

	paymentRequestID := uuid.Must(uuid.FromString("096496b0-ffea-11eb-9a03-0242ac130003"))
	makePaymentRequestForShipment(appCtx, move, shipment, primeUploader, filterFile, paymentRequestID, models.PaymentRequestStatusPending)
	testdatagen.MakeReweighForShipment(db, testdatagen.Assertions{UserUploader: userUploader}, shipment, unit.Pound(123456))
}

func createReweighWithShipmentNoEstimatedWeight(appCtx appcontext.AppContext, userUploader *uploader.UserUploader, primeUploader *uploader.PrimeUploader, moveRouter services.MoveRouter) {
	db := appCtx.DB()
	filterFile := &[]string{"150Kb.png"}
	serviceMember := makeServiceMember(appCtx)
	orders := makeOrdersForServiceMember(appCtx, serviceMember, userUploader, filterFile)
	move := makeMoveForOrders(appCtx, orders, "NOESTW", models.MoveStatusDRAFT)
	move.TIORemarks = &tioRemarks
	move.SelectedMoveType = &hhgMoveType

	actualHHGWeight := unit.Pound(6000)
	now := time.Now()
	shipment := testdatagen.MakeMTOShipment(db, testdatagen.Assertions{
		MTOShipment: models.MTOShipment{
			PrimeActualWeight: &actualHHGWeight,
			ShipmentType:      models.MTOShipmentTypeHHG,
			ApprovedDate:      &now,
			Status:            models.MTOShipmentStatusApproved,
			MoveTaskOrder:     move,
			MoveTaskOrderID:   move.ID,
		},
	})

	err := moveRouter.Submit(appCtx, &move)
	if err != nil {
		log.Panic(err)
	}
	verrs, err := models.SaveMoveDependencies(db, &move)
	if err != nil || verrs.HasAny() {
		log.Panic(fmt.Errorf("Failed to save move and dependencies: %w", err))
	}
	err = moveRouter.Approve(appCtx, &move)
	if err != nil {
		log.Panic(err)
	}
	move.AvailableToPrimeAt = &now
	err = db.Save(&move)
	if err != nil {
		log.Panic(err)
	}

	paymentRequestID := uuid.Must(uuid.FromString("c5c32296-0147-11ec-9a03-0242ac130003"))
	makePaymentRequestForShipment(appCtx, move, shipment, primeUploader, filterFile, paymentRequestID, models.PaymentRequestStatusPending)
	testdatagen.MakeReweighForShipment(db, testdatagen.Assertions{UserUploader: userUploader}, shipment, unit.Pound(5000))
}

func createReweighWithShipmentDeprecatedPaymentRequest(appCtx appcontext.AppContext, userUploader *uploader.UserUploader, primeUploader *uploader.PrimeUploader, moveRouter services.MoveRouter) {
	db := appCtx.DB()
	email := "deprecatedPaymentRequest@hhg.hhg"
	uuidStr := "6995a480-2e90-4d9b-90df-0f9b42277653"
	loginGovUUID := uuid.Must(uuid.NewV4())

	testdatagen.MakeUser(db, testdatagen.Assertions{
		User: models.User{
			ID:            uuid.Must(uuid.FromString(uuidStr)),
			LoginGovUUID:  &loginGovUUID,
			LoginGovEmail: email,
			Active:        true,
		},
	})

	smID := "6c4074fe-ba11-471f-89f2-cf4f8c075377"
	sm := testdatagen.MakeExtendedServiceMember(db, testdatagen.Assertions{
		ServiceMember: models.ServiceMember{
			ID:            uuid.FromStringOrNil(smID),
			UserID:        uuid.FromStringOrNil(uuidStr),
			FirstName:     models.StringPointer("Deprecated"),
			LastName:      models.StringPointer("PaymentRequest"),
			Edipi:         models.StringPointer("6833908165"),
			PersonalEmail: models.StringPointer(email),
		},
	})

	move := testdatagen.MakeMove(db, testdatagen.Assertions{
		Order: models.Order{
			ServiceMemberID: uuid.FromStringOrNil(smID),
			ServiceMember:   sm,
		},
		UserUploader: userUploader,
		Move: models.Move{
			ID:               uuid.FromStringOrNil("bb0c2329-e225-41cc-a931-823c6026425b"),
			Locator:          "DEPPRQ",
			SelectedMoveType: &hhgMoveType,
			TIORemarks:       &tioRemarks,
		},
	})

	actualHHGWeight := unit.Pound(6000)
	now := time.Now()
	shipment := testdatagen.MakeMTOShipment(db, testdatagen.Assertions{
		MTOShipment: models.MTOShipment{
			PrimeActualWeight: &actualHHGWeight,
			ShipmentType:      models.MTOShipmentTypeHHG,
			ApprovedDate:      &now,
			Status:            models.MTOShipmentStatusApproved,
			MoveTaskOrder:     move,
			MoveTaskOrderID:   move.ID,
		},
	})

	err := moveRouter.Submit(appCtx, &move)
	if err != nil {
		log.Panic(err)
	}
	verrs, err := models.SaveMoveDependencies(db, &move)
	if err != nil || verrs.HasAny() {
		log.Panic(fmt.Errorf("Failed to save move and dependencies: %w", err))
	}
	err = moveRouter.Approve(appCtx, &move)
	if err != nil {
		log.Panic(err)
	}
	move.AvailableToPrimeAt = &now
	err = db.Save(&move)
	if err != nil {
		log.Panic(err)
	}

	filterFile := &[]string{"150Kb.png"}
	paymentRequestID := uuid.Must(uuid.FromString("f80a07d3-0dcf-431f-b72c-dfd77e0483f6"))
	makePaymentRequestForShipment(appCtx, move, shipment, primeUploader, filterFile, paymentRequestID, models.PaymentRequestStatusDeprecated)
	testdatagen.MakeReweighForShipment(db, testdatagen.Assertions{UserUploader: userUploader}, shipment, unit.Pound(5000))
}

func createHHGMoveWithTaskOrderServices(appCtx appcontext.AppContext, userUploader *uploader.UserUploader) {

	db := appCtx.DB()
	mtoWithTaskOrderServices := testdatagen.MakeMove(db, testdatagen.Assertions{
		Move: models.Move{
			ID:                 uuid.FromStringOrNil("9c7b255c-2981-4bf8-839f-61c7458e2b4d"),
			Locator:            "RDY4PY",
			AvailableToPrimeAt: swag.Time(time.Now()),
			Status:             models.MoveStatusAPPROVED,
			SelectedMoveType:   &hhgMoveType,
		},
		UserUploader: userUploader,
	})

	estimated := unit.Pound(1400)
	actual := unit.Pound(1349)
	mtoShipment4 := testdatagen.MakeMTOShipment(db, testdatagen.Assertions{
		MTOShipment: models.MTOShipment{
			ID:                   uuid.FromStringOrNil("c3a9e368-188b-4828-a64a-204da9b988c2"),
			RequestedPickupDate:  swag.Time(time.Now()),
			ScheduledPickupDate:  swag.Time(time.Now().AddDate(0, 0, -1)),
			PrimeEstimatedWeight: &estimated, // so we can price Dom. Destination Price
			PrimeActualWeight:    &actual,    // so we can price DLH
			Status:               models.MTOShipmentStatusApproved,
			ApprovedDate:         swag.Time(time.Now()),
		},
		Move: mtoWithTaskOrderServices,
	})
	mtoShipment5 := testdatagen.MakeMTOShipment(db, testdatagen.Assertions{
		MTOShipment: models.MTOShipment{
			ID:                   uuid.FromStringOrNil("01b9671e-b268-4906-967b-ba661a1d3933"),
			RequestedPickupDate:  swag.Time(time.Now()),
			ScheduledPickupDate:  swag.Time(time.Now().AddDate(0, 0, -1)),
			PrimeEstimatedWeight: &estimated,
			PrimeActualWeight:    &actual,
			Status:               models.MTOShipmentStatusApproved,
			ApprovedDate:         swag.Time(time.Now()),
		},
		Move: mtoWithTaskOrderServices,
	})

	testdatagen.MakeMTOServiceItem(db, testdatagen.Assertions{
		MTOServiceItem: models.MTOServiceItem{
			ID:     uuid.FromStringOrNil("94bc8b44-fefe-469f-83a0-39b1e31116fb"),
			Status: models.MTOServiceItemStatusApproved,
		},
		Move:        mtoWithTaskOrderServices,
		MTOShipment: mtoShipment4,
		ReService: models.ReService{
			ID: uuid.FromStringOrNil("50f1179a-3b72-4fa1-a951-fe5bcc70bd14"), // Dom. Destination Price
		},
	})

	testdatagen.MakeMTOServiceItem(db, testdatagen.Assertions{
		MTOServiceItem: models.MTOServiceItem{
			ID:     uuid.FromStringOrNil("fd6741a5-a92c-44d5-8303-1d7f5e60afbf"),
			Status: models.MTOServiceItemStatusApproved,
		},
		Move:        mtoWithTaskOrderServices,
		MTOShipment: mtoShipment4,
		ReService: models.ReService{
			ID: uuid.FromStringOrNil("8d600f25-1def-422d-b159-617c7d59156e"), // DLH
		},
	})

	testdatagen.MakeMTOServiceItem(db, testdatagen.Assertions{
		MTOServiceItem: models.MTOServiceItem{
			ID:     uuid.FromStringOrNil("6431e3e2-4ee4-41b5-b226-393f9133eb6c"),
			Status: models.MTOServiceItemStatusApproved,
		},
		Move:        mtoWithTaskOrderServices,
		MTOShipment: mtoShipment4,
		ReService: models.ReService{
			ID: uuid.FromStringOrNil("4780b30c-e846-437a-b39a-c499a6b09872"), // FSC
		},
	})

	testdatagen.MakeMTOServiceItem(db, testdatagen.Assertions{
		MTOServiceItem: models.MTOServiceItem{
			ID:     uuid.FromStringOrNil("eee4b555-2475-4e67-a5b8-102f28d950f8"),
			Status: models.MTOServiceItemStatusApproved,
		},
		Move:        mtoWithTaskOrderServices,
		MTOShipment: mtoShipment5,
		ReService: models.ReService{
			ID: uuid.FromStringOrNil("4b85962e-25d3-4485-b43c-2497c4365598"), // DSH
		},
	})

	testdatagen.MakeMTOServiceItem(db, testdatagen.Assertions{
		MTOServiceItem: models.MTOServiceItem{
			ID:     uuid.FromStringOrNil("a6e5debc-9e73-421b-8f68-92936ce34737"),
			Status: models.MTOServiceItemStatusApproved,
		},
		Move:        mtoWithTaskOrderServices,
		MTOShipment: mtoShipment5,
		ReService: models.ReService{
			ID: uuid.FromStringOrNil("bdea5a8d-f15f-47d2-85c9-bba5694802ce"), // DPK
		},
	})

	testdatagen.MakeMTOServiceItem(db, testdatagen.Assertions{
		MTOServiceItem: models.MTOServiceItem{
			ID:     uuid.FromStringOrNil("999504a9-45b0-477f-a00b-3ede8ffde379"),
			Status: models.MTOServiceItemStatusApproved,
		},
		Move:        mtoWithTaskOrderServices,
		MTOShipment: mtoShipment5,
		ReService: models.ReService{
			ID: uuid.FromStringOrNil("15f01bc1-0754-4341-8e0f-25c8f04d5a77"), // DUPK
		},
	})

	testdatagen.MakeMTOServiceItemBasic(db, testdatagen.Assertions{
		MTOServiceItem: models.MTOServiceItem{
			ID:     uuid.FromStringOrNil("ca9aeb58-e5a9-44b0-abe8-81d233dbdebf"),
			Status: models.MTOServiceItemStatusApproved,
		},
		Move: mtoWithTaskOrderServices,
		ReService: models.ReService{
			ID: uuid.FromStringOrNil("9dc919da-9b66-407b-9f17-05c0f03fcb50"), // CS - Counseling Services
		},
	})

	testdatagen.MakeMTOServiceItemBasic(db, testdatagen.Assertions{
		MTOServiceItem: models.MTOServiceItem{
			ID:     uuid.FromStringOrNil("722a6f4e-b438-4655-88c7-51609056550d"),
			Status: models.MTOServiceItemStatusApproved,
		},
		Move: mtoWithTaskOrderServices,
		ReService: models.ReService{
			ID: uuid.FromStringOrNil("1130e612-94eb-49a7-973d-72f33685e551"), // MS - Move Management
		},
	})
}

func createWebhookSubscriptionForPaymentRequestUpdate(appCtx appcontext.AppContext) {
	db := appCtx.DB()
	// Create one webhook subscription for PaymentRequestUpdate
	testdatagen.MakeWebhookSubscription(db, testdatagen.Assertions{
		WebhookSubscription: models.WebhookSubscription{
			CallbackURL: "https://primelocal:9443/support/v1/webhook-notify",
		},
	})
}

func createMoveWithServiceItems(appCtx appcontext.AppContext, userUploader *uploader.UserUploader) {
	db := appCtx.DB()
	customer := testdatagen.MakeExtendedServiceMember(db, testdatagen.Assertions{})

	orders9 := testdatagen.MakeOrder(db, testdatagen.Assertions{
		Order: models.Order{
			ID:              uuid.FromStringOrNil("796a0acd-1ccb-4a2f-a9b3-e44906ced698"),
			ServiceMemberID: customer.ID,
			ServiceMember:   customer,
		},
		UserUploader: userUploader,
	})

	move9 := testdatagen.MakeMove(db, testdatagen.Assertions{
		Move: models.Move{
			ID:               uuid.FromStringOrNil("7cbe57ba-fd3a-45a7-aa9a-1970f1908ae7"),
			OrdersID:         orders9.ID,
			SelectedMoveType: &hhgMoveType,
			Status:           models.MoveStatusSUBMITTED,
		},
	})

	mtoShipment9 := testdatagen.MakeMTOShipment(db, testdatagen.Assertions{
		MTOShipment: models.MTOShipment{
			ID:                   uuid.FromStringOrNil("ec3f4edf-1463-43fb-98c4-272d3acb204a"),
			PrimeEstimatedWeight: &estimatedWeight,
			PrimeActualWeight:    &actualWeight,
			ShipmentType:         models.MTOShipmentTypeHHG,
			ApprovedDate:         swag.Time(time.Now()),
			Status:               models.MTOShipmentStatusSubmitted,
		},
		Move: move9,
	})

	paymentRequest9 := testdatagen.MakePaymentRequest(db, testdatagen.Assertions{
		PaymentRequest: models.PaymentRequest{
			ID:            uuid.FromStringOrNil("cfd110d4-1f62-401c-a92c-39987a0b4228"),
			MoveTaskOrder: move9,
			IsFinal:       false,
			Status:        models.PaymentRequestStatusReviewed,
			ReviewedAt:    swag.Time(time.Now()),
		},
		Move: move9,
	})

	testdatagen.MakePaymentServiceItem(db, testdatagen.Assertions{
		PaymentServiceItem: models.PaymentServiceItem{
			Status: models.PaymentServiceItemStatusApproved,
		},
		PaymentRequest: paymentRequest9,
	})

	testdatagen.MakePaymentServiceItem(db, testdatagen.Assertions{
		PaymentServiceItem: models.PaymentServiceItem{
			Status: models.PaymentServiceItemStatusDenied,
		},
		PaymentRequest: paymentRequest9,
	})

	assertions9 := testdatagen.Assertions{
		Move:           move9,
		MTOShipment:    mtoShipment9,
		PaymentRequest: paymentRequest9,
	}

	currentTime := time.Now()
	const testDateFormat = "060102"

	basicPaymentServiceItemParams := []testdatagen.CreatePaymentServiceItemParams{
		{
			Key:     models.ServiceItemParamNameContractCode,
			KeyType: models.ServiceItemParamTypeString,
			Value:   testdatagen.DefaultContractCode,
		},
		{
			Key:     models.ServiceItemParamNameReferenceDate,
			KeyType: models.ServiceItemParamTypeDate,
			Value:   currentTime.Format(testDateFormat),
		},
		{
			Key:     models.ServiceItemParamNameWeightBilled,
			KeyType: models.ServiceItemParamTypeInteger,
			Value:   "4242",
		},
		{
			Key:     models.ServiceItemParamNameDistanceZip3,
			KeyType: models.ServiceItemParamTypeInteger,
			Value:   "2424",
		},
		{
			Key:     models.ServiceItemParamNameDistanceZip5,
			KeyType: models.ServiceItemParamTypeInteger,
			Value:   "24245",
		},
	}

	testdatagen.MakePaymentServiceItemWithParams(
		db,
		models.ReServiceCodeDLH,
		basicPaymentServiceItemParams,
		assertions9,
	)
}

func createMoveWithBasicServiceItems(appCtx appcontext.AppContext, userUploader *uploader.UserUploader) {
	db := appCtx.DB()
	customer := testdatagen.MakeExtendedServiceMember(db, testdatagen.Assertions{})
	orders10 := testdatagen.MakeOrder(db, testdatagen.Assertions{
		Order: models.Order{
			ID:              uuid.FromStringOrNil("796a0acd-1ccb-4a2f-a9b3-e44906ced699"),
			ServiceMemberID: customer.ID,
			ServiceMember:   customer,
		},
		UserUploader: userUploader,
	})

	move10 := testdatagen.MakeMove(db, testdatagen.Assertions{
		Move: models.Move{
			ID:                 uuid.FromStringOrNil("7cbe57ba-fd3a-45a7-aa9a-1970f1908ae8"),
			OrdersID:           orders10.ID,
			Status:             models.MoveStatusAPPROVED,
			AvailableToPrimeAt: swag.Time(time.Now()),
		},
	})

	testdatagen.MakeMTOShipment(db, testdatagen.Assertions{
		Move: move10,
		MTOShipment: models.MTOShipment{
			Status: models.MTOShipmentStatusApproved,
		},
	})

	paymentRequest10 := testdatagen.MakePaymentRequest(db, testdatagen.Assertions{
		PaymentRequest: models.PaymentRequest{
			ID:            uuid.FromStringOrNil("cfd110d4-1f62-401c-a92c-39987a0b4229"),
			Status:        models.PaymentRequestStatusReviewed,
			ReviewedAt:    swag.Time(time.Now()),
			MoveTaskOrder: move10,
		},
		Move: move10,
	})

	serviceItemA := testdatagen.MakeMTOServiceItemBasic(db, testdatagen.Assertions{
		MTOServiceItem: models.MTOServiceItem{Status: models.MTOServiceItemStatusApproved},
		PaymentRequest: paymentRequest10,
		ReService: models.ReService{
			ID: uuid.FromStringOrNil("9dc919da-9b66-407b-9f17-05c0f03fcb50"), // CS - Counseling Services
		},
	})

	serviceItemB := testdatagen.MakeMTOServiceItemBasic(db, testdatagen.Assertions{
		MTOServiceItem: models.MTOServiceItem{Status: models.MTOServiceItemStatusApproved},
		PaymentRequest: paymentRequest10,
		ReService: models.ReService{
			ID: uuid.FromStringOrNil("1130e612-94eb-49a7-973d-72f33685e551"), // MS - Move Management
		},
	})

	testdatagen.MakePaymentServiceItem(db, testdatagen.Assertions{
		PaymentServiceItem: models.PaymentServiceItem{
			Status: models.PaymentServiceItemStatusApproved,
		},
		MTOServiceItem: serviceItemA,
		PaymentRequest: paymentRequest10,
	})

	testdatagen.MakePaymentServiceItem(db, testdatagen.Assertions{
		PaymentServiceItem: models.PaymentServiceItem{
			Status: models.PaymentServiceItemStatusDenied,
		},
		MTOServiceItem: serviceItemB,
		PaymentRequest: paymentRequest10,
	})
}

func createMoveWithUniqueDestinationAddress(appCtx appcontext.AppContext) {
	db := appCtx.DB()
	address := testdatagen.MakeAddress(db, testdatagen.Assertions{
		Address: models.Address{
			StreetAddress1: "2 Second St",
			StreetAddress2: swag.String("Apt 2"),
			StreetAddress3: swag.String("Suite B"),
			City:           "Columbia",
			State:          "SC",
			PostalCode:     "29212",
			Country:        swag.String("US"),
		},
	})

	newDutyLocation := testdatagen.MakeDutyLocation(db, testdatagen.Assertions{
		DutyLocation: models.DutyLocation{
			AddressID: address.ID,
			Address:   address,
		},
	})

	order := testdatagen.MakeOrder(db, testdatagen.Assertions{
		Order: models.Order{
			NewDutyLocationID: newDutyLocation.ID,
			NewDutyLocation:   newDutyLocation,
			OrdersNumber:      models.StringPointer("ORDER3"),
			TAC:               models.StringPointer("F8E1"),
		},
	})

	testdatagen.MakeMove(db, testdatagen.Assertions{
		Move: models.Move{
			ID:                 uuid.FromStringOrNil("ecbc2e6a-1b45-403b-9bd4-ea315d4d3d93"),
			AvailableToPrimeAt: swag.Time(time.Now()),
			Status:             models.MoveStatusAPPROVED,
		},
		Order: order,
	})
}

/*
	Create Needs Service Counseling - pass in orders with all required information, shipment type, destination type, locator
*/
func createNeedsServicesCounseling(appCtx appcontext.AppContext, ordersType internalmessages.OrdersType, shipmentType models.MTOShipmentType, destinationType *models.DestinationType, locator string) {
	db := appCtx.DB()
	submittedAt := time.Now()
	hhgPermitted := internalmessages.OrdersTypeDetailHHGPERMITTED
	ordersNumber := "8675309"
	departmentIndicator := "ARMY"
	tac := "E19A"
	orders := testdatagen.MakeOrderWithoutDefaults(db, testdatagen.Assertions{
		DutyLocation: models.DutyLocation{
			ProvidesServicesCounseling: true,
		},
		Order: models.Order{
			OrdersType:          ordersType,
			OrdersTypeDetail:    &hhgPermitted,
			OrdersNumber:        &ordersNumber,
			DepartmentIndicator: &departmentIndicator,
			TAC:                 &tac,
		},
	})
	move := testdatagen.MakeMove(db, testdatagen.Assertions{
		Move: models.Move{
			Locator:     locator,
			Status:      models.MoveStatusNeedsServiceCounseling,
			SubmittedAt: &submittedAt,
		},
		Order: orders,
	})

	requestedPickupDate := submittedAt.Add(60 * 24 * time.Hour)
	requestedDeliveryDate := requestedPickupDate.Add(7 * 24 * time.Hour)
	destinationAddress := testdatagen.MakeDefaultAddress(db)
	testdatagen.MakeMTOShipment(db, testdatagen.Assertions{
		Move: move,
		MTOShipment: models.MTOShipment{
			ShipmentType:          shipmentType,
			Status:                models.MTOShipmentStatusSubmitted,
			RequestedPickupDate:   &requestedPickupDate,
			RequestedDeliveryDate: &requestedDeliveryDate,
			DestinationAddressID:  &destinationAddress.ID,
			DestinationType:       destinationType,
		},
	})

	requestedPickupDate = submittedAt.Add(30 * 24 * time.Hour)
	requestedDeliveryDate = requestedPickupDate.Add(7 * 24 * time.Hour)
	testdatagen.MakeMTOShipment(db, testdatagen.Assertions{
		Move: move,
		MTOShipment: models.MTOShipment{
			ShipmentType:          shipmentType,
			Status:                models.MTOShipmentStatusSubmitted,
			RequestedPickupDate:   &requestedPickupDate,
			RequestedDeliveryDate: &requestedDeliveryDate,
		},
	})
}

/*
	Create Needs Service Counseling without all required order information
*/
func createNeedsServicesCounselingWithoutCompletedOrders(appCtx appcontext.AppContext, ordersType internalmessages.OrdersType, shipmentType models.MTOShipmentType, destinationType *models.DestinationType, locator string) {
	db := appCtx.DB()
	submittedAt := time.Now()
	orders := testdatagen.MakeOrderWithoutDefaults(db, testdatagen.Assertions{
		DutyLocation: models.DutyLocation{
			ProvidesServicesCounseling: true,
		},
		Order: models.Order{
			OrdersType: ordersType,
		},
	})
	move := testdatagen.MakeMove(db, testdatagen.Assertions{
		Move: models.Move{
			Locator:     locator,
			Status:      models.MoveStatusNeedsServiceCounseling,
			SubmittedAt: &submittedAt,
		},
		Order: orders,
	})

	requestedPickupDate := submittedAt.Add(60 * 24 * time.Hour)
	requestedDeliveryDate := requestedPickupDate.Add(7 * 24 * time.Hour)
	destinationAddress := testdatagen.MakeDefaultAddress(db)
	testdatagen.MakeMTOShipment(db, testdatagen.Assertions{
		Move: move,
		MTOShipment: models.MTOShipment{
			ShipmentType:          shipmentType,
			Status:                models.MTOShipmentStatusSubmitted,
			RequestedPickupDate:   &requestedPickupDate,
			RequestedDeliveryDate: &requestedDeliveryDate,
			DestinationAddressID:  &destinationAddress.ID,
			DestinationType:       destinationType,
		},
	})

	requestedPickupDate = submittedAt.Add(30 * 24 * time.Hour)
	requestedDeliveryDate = requestedPickupDate.Add(7 * 24 * time.Hour)
	testdatagen.MakeMTOShipment(db, testdatagen.Assertions{
		Move: move,
		MTOShipment: models.MTOShipment{
			ShipmentType:          shipmentType,
			Status:                models.MTOShipmentStatusSubmitted,
			RequestedPickupDate:   &requestedPickupDate,
			RequestedDeliveryDate: &requestedDeliveryDate,
		},
	})
}

func createNeedsServicesCounselingSingleHHG(appCtx appcontext.AppContext, ordersType internalmessages.OrdersType, locator string) {
	db := appCtx.DB()
	submittedAt := time.Now()
	ntsMoveType := models.SelectedMoveTypeNTS
	orders := testdatagen.MakeOrderWithoutDefaults(db, testdatagen.Assertions{
		DutyLocation: models.DutyLocation{
			ProvidesServicesCounseling: true,
		},
		Order: models.Order{
			OrdersType: ordersType,
		},
	})
	move := testdatagen.MakeMove(db, testdatagen.Assertions{
		Move: models.Move{
			Locator:          locator,
			Status:           models.MoveStatusNeedsServiceCounseling,
			SelectedMoveType: &ntsMoveType,
			SubmittedAt:      &submittedAt,
		},
		Order: orders,
	})

	// Makes a basic HHG shipment to reflect likely real scenario
	requestedPickupDate := submittedAt.Add(60 * 24 * time.Hour)
	requestedDeliveryDate := requestedPickupDate.Add(7 * 24 * time.Hour)
	destinationAddress := testdatagen.MakeDefaultAddress(db)
	testdatagen.MakeMTOShipment(db, testdatagen.Assertions{
		Move: move,
		MTOShipment: models.MTOShipment{
			ShipmentType:          models.MTOShipmentTypeHHG,
			Status:                models.MTOShipmentStatusSubmitted,
			RequestedPickupDate:   &requestedPickupDate,
			RequestedDeliveryDate: &requestedDeliveryDate,
			DestinationAddressID:  &destinationAddress.ID,
		},
	})

}

func createNeedsServicesCounselingMinimalNTSR(appCtx appcontext.AppContext, ordersType internalmessages.OrdersType, locator string) {
	db := appCtx.DB()
	submittedAt := time.Now()
	ntsMoveType := models.SelectedMoveTypeNTS
	orders := testdatagen.MakeOrderWithoutDefaults(db, testdatagen.Assertions{
		DutyLocation: models.DutyLocation{
			ProvidesServicesCounseling: true,
		},
		Order: models.Order{
			OrdersType: ordersType,
		},
	})
	move := testdatagen.MakeMove(db, testdatagen.Assertions{
		Move: models.Move{
			Locator:          locator,
			Status:           models.MoveStatusNeedsServiceCounseling,
			SelectedMoveType: &ntsMoveType,
			SubmittedAt:      &submittedAt,
		},
		Order: orders,
	})

	// Makes a basic NTS-R shipment with minimal info.
	requestedDeliveryDate := time.Now().AddDate(0, 0, 14)
	destinationAddress := testdatagen.MakeDefaultAddress(db)
	testdatagen.MakeMTOShipmentMinimal(db, testdatagen.Assertions{
		Move: move,
		MTOShipment: models.MTOShipment{
			ShipmentType:          models.MTOShipmentTypeHHGOutOfNTSDom,
			RequestedDeliveryDate: &requestedDeliveryDate,
			DestinationAddressID:  &destinationAddress.ID,
		},
	})
}

func createHHGNeedsServicesCounselingUSMC(appCtx appcontext.AppContext, userUploader *uploader.UserUploader) {
	db := appCtx.DB()

	marineCorps := models.AffiliationMARINES
	submittedAt := time.Now()

	move := testdatagen.MakeMove(db, testdatagen.Assertions{
		DutyLocation: models.DutyLocation{
			ProvidesServicesCounseling: true,
		},
		Move: models.Move{
			Locator:     "USMCSS",
			Status:      models.MoveStatusNeedsServiceCounseling,
			SubmittedAt: &submittedAt,
		},
		ServiceMember: models.ServiceMember{
			Affiliation: &marineCorps,
			LastName:    swag.String("Marine"),
			FirstName:   swag.String("Ted"),
		},
		UserUploader: userUploader,
	})

	requestedPickupDate := submittedAt.Add(60 * 24 * time.Hour)
	requestedDeliveryDate := requestedPickupDate.Add(7 * 24 * time.Hour)
	testdatagen.MakeMTOShipment(db, testdatagen.Assertions{
		Move: move,
		MTOShipment: models.MTOShipment{
			ShipmentType:          models.MTOShipmentTypeHHG,
			Status:                models.MTOShipmentStatusSubmitted,
			RequestedPickupDate:   &requestedPickupDate,
			RequestedDeliveryDate: &requestedDeliveryDate,
		},
	})

	requestedPickupDate = submittedAt.Add(30 * 24 * time.Hour)
	requestedDeliveryDate = requestedPickupDate.Add(7 * 24 * time.Hour)
	testdatagen.MakeMTOShipment(db, testdatagen.Assertions{
		Move: move,
		MTOShipment: models.MTOShipment{
			ShipmentType:          models.MTOShipmentTypeHHG,
			Status:                models.MTOShipmentStatusSubmitted,
			RequestedPickupDate:   &requestedPickupDate,
			RequestedDeliveryDate: &requestedDeliveryDate,
		},
	})
}

func createHHGNeedsServicesCounselingUSMC2(appCtx appcontext.AppContext, userUploader *uploader.UserUploader) {
	db := appCtx.DB()

	marineCorps := models.AffiliationMARINES
	submittedAt := time.Now()

	move := testdatagen.MakeMove(db, testdatagen.Assertions{
		DutyLocation: models.DutyLocation{
			ProvidesServicesCounseling: true,
		},
		Move: models.Move{
			Locator:     "USMCSC",
			Status:      models.MoveStatusNeedsServiceCounseling,
			SubmittedAt: &submittedAt,
		},
		Order: models.Order{},
		ServiceMember: models.ServiceMember{
			Affiliation: &marineCorps,
			LastName:    swag.String("Marine"),
			FirstName:   swag.String("Barbara"),
		},
		TransportationOffice: models.TransportationOffice{
			Gbloc: "ZANY",
		},
		UserUploader: userUploader,
	})

	requestedPickupDate := submittedAt.Add(20 * 24 * time.Hour)
	requestedDeliveryDate := requestedPickupDate.Add(14 * 24 * time.Hour)
	testdatagen.MakeMTOShipment(db, testdatagen.Assertions{
		Move: move,
		MTOShipment: models.MTOShipment{
			ShipmentType:          models.MTOShipmentTypeHHG,
			Status:                models.MTOShipmentStatusSubmitted,
			RequestedPickupDate:   &requestedPickupDate,
			RequestedDeliveryDate: &requestedDeliveryDate,
		},
	})

}

func createHHGServicesCounselingCompleted(appCtx appcontext.AppContext) {
	db := appCtx.DB()
	servicesCounselingCompletedAt := time.Now()
	submittedAt := servicesCounselingCompletedAt.Add(-7 * 24 * time.Hour)
	move := testdatagen.MakeMove(db, testdatagen.Assertions{
		DutyLocation: models.DutyLocation{
			ProvidesServicesCounseling: true,
		},
		Move: models.Move{
			Locator:                      "CSLCMP",
			Status:                       models.MoveStatusServiceCounselingCompleted,
			SubmittedAt:                  &submittedAt,
			ServiceCounselingCompletedAt: &servicesCounselingCompletedAt,
		},
	})

	testdatagen.MakeMTOShipment(db, testdatagen.Assertions{
		Move: move,
		MTOShipment: models.MTOShipment{
			ShipmentType: models.MTOShipmentTypeHHG,
			Status:       models.MTOShipmentStatusSubmitted,
		},
	})
}

func createHHGNoShipments(appCtx appcontext.AppContext) {
	db := appCtx.DB()
	submittedAt := time.Now()
	orders := testdatagen.MakeOrderWithoutDefaults(db, testdatagen.Assertions{
		DutyLocation: models.DutyLocation{
			ProvidesServicesCounseling: true,
		},
	})

	testdatagen.MakeMove(db, testdatagen.Assertions{
		Move: models.Move{
			Locator:     "NOSHIP",
			Status:      models.MoveStatusNeedsServiceCounseling,
			SubmittedAt: &submittedAt,
		},
		Order: orders,
	})
}

func createHHGMoveWithMultipleOrdersFiles(appCtx appcontext.AppContext, userUploader *uploader.UserUploader, primeUploader *uploader.PrimeUploader) {
	filterFile := &[]string{"2mb.png", "150Kb.png"}
	serviceMember := makeServiceMember(appCtx)
	orders := makeOrdersForServiceMember(appCtx, serviceMember, userUploader, filterFile)
	move := makeMoveForOrders(appCtx, orders, "MULTOR", models.MoveStatusSUBMITTED)
	shipment := makeShipmentForMove(appCtx, move, models.MTOShipmentStatusApproved)
	paymentRequestID := uuid.Must(uuid.FromString("aca5cc9c-c266-4a7d-895d-dc3c9c0d9894"))
	makePaymentRequestForShipment(appCtx, move, shipment, primeUploader, filterFile, paymentRequestID, models.PaymentRequestStatusPending)
}

func createHHGMoveWithAmendedOrders(appCtx appcontext.AppContext, userUploader *uploader.UserUploader, primeUploader *uploader.PrimeUploader) {
	filterFile := &[]string{"2mb.png", "150Kb.png"}
	serviceMember := makeServiceMember(appCtx)
	orders := makeOrdersForServiceMember(appCtx, serviceMember, userUploader, filterFile)
	makeAmendedOrders(appCtx, orders, userUploader, &[]string{"medium.jpg", "small.pdf"})
	move := makeMoveForOrders(appCtx, orders, "AMDORD", models.MoveStatusAPPROVALSREQUESTED)
	shipment := makeShipmentForMove(appCtx, move, models.MTOShipmentStatusApproved)
	paymentRequestID := uuid.Must(uuid.FromString("c47999c4-afa8-4c87-8a0e-7763b4e5d4c5"))
	makePaymentRequestForShipment(appCtx, move, shipment, primeUploader, filterFile, paymentRequestID, models.PaymentRequestStatusPending)
}

func createHHGMoveWithRiskOfExcess(appCtx appcontext.AppContext, userUploader *uploader.UserUploader, primeUploader *uploader.PrimeUploader) {
	db := appCtx.DB()
	filterFile := &[]string{"2mb.png", "150Kb.png"}
	serviceMember := makeServiceMember(appCtx)
	orders := makeOrdersForServiceMember(appCtx, serviceMember, userUploader, filterFile)
	now := time.Now()
	move := testdatagen.MakeMove(db, testdatagen.Assertions{
		Move: models.Move{
			Status:                  models.MoveStatusAPPROVALSREQUESTED,
			OrdersID:                orders.ID,
			Orders:                  orders,
			SelectedMoveType:        &hhgMoveType,
			Locator:                 "RISKEX",
			AvailableToPrimeAt:      &now,
			ExcessWeightQualifiedAt: &now,
		},
	})
	shipment := makeRiskOfExcessShipmentForMove(appCtx, move, models.MTOShipmentStatusApproved)
	paymentRequestID := uuid.Must(uuid.FromString("50b35add-705a-468b-8bad-056f5d9ef7e1"))
	makePaymentRequestForShipment(appCtx, move, shipment, primeUploader, filterFile, paymentRequestID, models.PaymentRequestStatusPending)
}

func createMoveWithDivertedShipments(appCtx appcontext.AppContext) {
	db := appCtx.DB()
	move := testdatagen.MakeMove(db, testdatagen.Assertions{
		Move: models.Move{
			Status:             models.MoveStatusAPPROVALSREQUESTED,
			Locator:            "DVRS0N",
			AvailableToPrimeAt: swag.Time(time.Now()),
		},
	})
	// original shipment that was previously approved and is now diverted
	testdatagen.MakeMTOShipment(db, testdatagen.Assertions{
		Move: move,
		MTOShipment: models.MTOShipment{
			Status:       models.MTOShipmentStatusSubmitted,
			ApprovedDate: swag.Time(time.Now()),
			Diversion:    true,
		},
	})
	// new diverted shipment created by the Prime
	testdatagen.MakeMTOShipment(db, testdatagen.Assertions{
		Move: move,
		MTOShipment: models.MTOShipment{
			Status:    models.MTOShipmentStatusSubmitted,
			Diversion: true,
		},
	})
}

func createMoveWithSITExtensionHistory(appCtx appcontext.AppContext, userUploader *uploader.UserUploader) {
	db := appCtx.DB()
	filterFile := &[]string{"150Kb.png"}
	serviceMember := makeServiceMember(appCtx)
	orders := makeOrdersForServiceMember(appCtx, serviceMember, userUploader, filterFile)
	move := makeMoveForOrders(appCtx, orders, "SITEXT", models.MoveStatusAPPROVALSREQUESTED)

	// manually calculated SIT days including SIT extension approved days
	sitDaysAllowance := 270
	mtoShipmentSIT := testdatagen.MakeMTOShipment(db, testdatagen.Assertions{
		Move: move,
		MTOShipment: models.MTOShipment{
			Status:           models.MTOShipmentStatusApproved,
			SITDaysAllowance: &sitDaysAllowance,
		},
	})

	year, month, day := time.Now().Add(time.Hour * 24 * -60).Date()
	threeMonthsAgo := time.Date(year, month, day, 0, 0, 0, 0, time.UTC)
	twoMonthsAgo := threeMonthsAgo.Add(time.Hour * 24 * 30)
	postalCode := "90210"
	reason := "peak season all trucks in use"

	// This will in practice not exist without DOFSIT and DOASIT
	testdatagen.MakeMTOServiceItem(db, testdatagen.Assertions{
		MTOServiceItem: models.MTOServiceItem{
			Status:        models.MTOServiceItemStatusApproved,
			SITEntryDate:  &threeMonthsAgo,
			SITPostalCode: &postalCode,
			Reason:        &reason,
		},
		ReService: models.ReService{
			Code: models.ReServiceCodeDOFSIT,
		},
		MTOShipment: mtoShipmentSIT,
		Move:        move,
	})

	testdatagen.MakeMTOServiceItem(db, testdatagen.Assertions{
		MTOServiceItem: models.MTOServiceItem{
			Status:        models.MTOServiceItemStatusApproved,
			SITEntryDate:  &threeMonthsAgo,
			SITPostalCode: &postalCode,
			Reason:        &reason,
		},
		ReService: models.ReService{
			Code: models.ReServiceCodeDOASIT,
		},
		MTOShipment: mtoShipmentSIT,
		Move:        move,
	})

	testdatagen.MakeMTOServiceItem(db, testdatagen.Assertions{
		MTOServiceItem: models.MTOServiceItem{
			Status:           models.MTOServiceItemStatusApproved,
			SITEntryDate:     &threeMonthsAgo,
			SITDepartureDate: &twoMonthsAgo,
			SITPostalCode:    &postalCode,
			Reason:           &reason,
		},
		ReService: models.ReService{
			Code: models.ReServiceCodeDOPSIT,
		},
		MTOShipment: mtoShipmentSIT,
		Move:        move,
	})

	testdatagen.MakeMTOServiceItem(db, testdatagen.Assertions{
		MTOServiceItem: models.MTOServiceItem{
			Status:        models.MTOServiceItemStatusApproved,
			SITEntryDate:  &twoMonthsAgo,
			SITPostalCode: &postalCode,
			Reason:        &reason,
		},
		ReService: models.ReService{
			Code: models.ReServiceCodeDDFSIT,
		},
		MTOShipment: mtoShipmentSIT,
		Move:        move,
	})

	testdatagen.MakeMTOServiceItem(db, testdatagen.Assertions{
		MTOServiceItem: models.MTOServiceItem{
			Status:        models.MTOServiceItemStatusApproved,
			SITEntryDate:  &twoMonthsAgo,
			SITPostalCode: &postalCode,
			Reason:        &reason,
		},
		ReService: models.ReService{
			Code: models.ReServiceCodeDDASIT,
		},
		MTOShipment: mtoShipmentSIT,
		Move:        move,
	})

	testdatagen.MakeMTOServiceItem(db, testdatagen.Assertions{
		MTOServiceItem: models.MTOServiceItem{
			Status:        models.MTOServiceItemStatusApproved,
			SITEntryDate:  &twoMonthsAgo,
			SITPostalCode: &postalCode,
			Reason:        &reason,
		},
		ReService: models.ReService{
			Code: models.ReServiceCodeDDDSIT,
		},
		MTOShipment: mtoShipmentSIT,
		Move:        move,
	})

	makeSITExtensionsForShipment(appCtx, mtoShipmentSIT)

	testdatagen.MakePaymentRequest(db, testdatagen.Assertions{
		PaymentRequest: models.PaymentRequest{
			ID:            uuid.Must(uuid.NewV4()),
			Status:        models.PaymentRequestStatusReviewed,
			ReviewedAt:    swag.Time(time.Now()),
			MoveTaskOrder: move,
		},
		Move: move,
	})

}

func createMoveWithOriginAndDestinationSIT(appCtx appcontext.AppContext, userUploader *uploader.UserUploader) {
	db := appCtx.DB()

	move := testdatagen.MakeMove(db, testdatagen.Assertions{
		Move: models.Move{
			ID:                 uuid.Must(uuid.NewV4()),
			Locator:            "S1TT3R",
			Status:             models.MoveStatusAPPROVED,
			AvailableToPrimeAt: swag.Time(time.Now()),
		},
		UserUploader: userUploader,
	})

	testdatagen.MakeMTOServiceItemBasic(db, testdatagen.Assertions{
		MTOServiceItem: models.MTOServiceItem{Status: models.MTOServiceItemStatusApproved},
		ReService: models.ReService{
			Code: models.ReServiceCodeMS,
		},
		Move: move,
	})

	sitDaysAllowance := 90
	mtoShipment := testdatagen.MakeMTOShipment(db, testdatagen.Assertions{
		Move: move,
		MTOShipment: models.MTOShipment{
			Status:           models.MTOShipmentStatusApproved,
			SITDaysAllowance: &sitDaysAllowance,
		},
	})

	year, month, day := time.Now().Add(time.Hour * 24 * -60).Date()
	twoMonthsAgo := time.Date(year, month, day, 0, 0, 0, 0, time.UTC)
	oneMonthAgo := twoMonthsAgo.Add(time.Hour * 24 * 30)
	postalCode := "90210"
	reason := "peak season all trucks in use"
	// This will in practice not exist without DOFSIT and DOASIT
	testdatagen.MakeMTOServiceItem(db, testdatagen.Assertions{
		MTOServiceItem: models.MTOServiceItem{
			Status:           models.MTOServiceItemStatusApproved,
			SITEntryDate:     &twoMonthsAgo,
			SITDepartureDate: &oneMonthAgo,
			SITPostalCode:    &postalCode,
			Reason:           &reason,
		},
		ReService: models.ReService{
			Code: models.ReServiceCodeDOPSIT,
		},
		MTOShipment: mtoShipment,
		Move:        move,
	})

	oneWeekAgo := oneMonthAgo.Add(time.Hour * 24 * 23)
	dddsit := testdatagen.MakeMTOServiceItem(db, testdatagen.Assertions{
		MTOServiceItem: models.MTOServiceItem{
			Status:       models.MTOServiceItemStatusApproved,
			SITEntryDate: &oneWeekAgo,
			Reason:       &reason,
		},
		ReService: models.ReService{
			Code: models.ReServiceCodeDDDSIT,
		},
		MTOShipment: mtoShipment,
		Move:        move,
	})

	testdatagen.MakeMTOServiceItemCustomerContact(db, testdatagen.Assertions{
		MTOServiceItem: dddsit,
	})

	testdatagen.MakeMTOServiceItemCustomerContact(db, testdatagen.Assertions{
		MTOServiceItemCustomerContact: models.MTOServiceItemCustomerContact{
			Type: models.CustomerContactTypeSecond,
		},
		MTOServiceItem: dddsit,
	})

}

func createPaymentRequestsWithPartialSITInvoice(appCtx appcontext.AppContext, primeUploader *uploader.PrimeUploader) {
	// Move available to the prime with 3 shipments (control, 2 w/ SITS)
	availableToPrimeAt := time.Now()
	move := testdatagen.MakeMove(appCtx.DB(), testdatagen.Assertions{
		Move: models.Move{
			Locator:            "PARSIT",
			Status:             models.MoveStatusAPPROVED,
			AvailableToPrimeAt: &availableToPrimeAt,
		},
	})

	oneHundredAndTwentyDays := 120
	shipment := testdatagen.MakeMTOShipment(appCtx.DB(), testdatagen.Assertions{
		MTOShipment: models.MTOShipment{
			Status:           models.MTOShipmentStatusApproved,
			SITDaysAllowance: &oneHundredAndTwentyDays,
		},
		Move: move,
	})

	firstPrimeUpload := testdatagen.MakePrimeUpload(appCtx.DB(), testdatagen.Assertions{
		PrimeUploader: primeUploader,
		Move:          move,
		PaymentRequest: models.PaymentRequest{
			Status: models.PaymentRequestStatusReviewed,
		},
	})

	firstPaymentRequest := firstPrimeUpload.ProofOfServiceDoc.PaymentRequest

	secondPrimeUpload := testdatagen.MakePrimeUpload(appCtx.DB(), testdatagen.Assertions{
		PaymentRequest: models.PaymentRequest{
			SequenceNumber: 2,
		},
		PrimeUploader: primeUploader,
		Move:          move,
	})

	secondPaymentRequest := secondPrimeUpload.ProofOfServiceDoc.PaymentRequest

	year, month, day := time.Now().Date()
	originEntryDate := time.Date(year, month, day-120, 0, 0, 0, 0, time.UTC)
	originDepartureDate := originEntryDate.Add(time.Hour * 24 * 30)

	destinationEntryDate := time.Date(year, month, day-89, 0, 0, 0, 0, time.UTC)
	destinationDepartureDate := destinationEntryDate.Add(time.Hour * 24 * 60)

	// First reviewed payment request with 30 days billed for origin SIT
	dofsit := testdatagen.MakeMTOServiceItem(appCtx.DB(), testdatagen.Assertions{
		MTOServiceItem: models.MTOServiceItem{
			Status:       models.MTOServiceItemStatusApproved,
			SITEntryDate: &originEntryDate,
		},
		ReService: models.ReService{
			Code: models.ReServiceCodeDOFSIT,
		},
		MTOShipment: shipment,
		Move:        move,
	})

	testdatagen.MakePaymentServiceItem(appCtx.DB(), testdatagen.Assertions{
		PaymentServiceItem: models.PaymentServiceItem{
			Status: models.PaymentServiceItemStatusApproved,
		},
		PaymentRequest: firstPaymentRequest,
		MTOServiceItem: dofsit,
	})

	doasit := testdatagen.MakeMTOServiceItem(appCtx.DB(), testdatagen.Assertions{
		MTOServiceItem: models.MTOServiceItem{
			Status:       models.MTOServiceItemStatusApproved,
			SITEntryDate: &originEntryDate,
		},
		ReService: models.ReService{
			Code: models.ReServiceCodeDOASIT,
		},
		MTOShipment: shipment,
		Move:        move,
	})

	// Creates the approved payment service item for DOASIT w/ SIT start date param
	doasitParam := testdatagen.MakePaymentServiceItemParam(appCtx.DB(), testdatagen.Assertions{
		PaymentServiceItemParam: models.PaymentServiceItemParam{
			Value: originEntryDate.Format("2006-01-02"),
		},
		PaymentServiceItem: models.PaymentServiceItem{
			Status: models.PaymentServiceItemStatusApproved,
		},
		ServiceItemParamKey: models.ServiceItemParamKey{
			Key: models.ServiceItemParamNameSITPaymentRequestStart,
		},
		PaymentRequest: firstPaymentRequest,
		MTOServiceItem: doasit,
		Move:           move,
	})

	// Creates the SIT end date param for existing DOASIT payment request service item
	testdatagen.MakePaymentServiceItemParam(appCtx.DB(), testdatagen.Assertions{
		PaymentServiceItemParam: models.PaymentServiceItemParam{
			Value: originDepartureDate.Format("2006-01-02"),
		},
		ServiceItemParamKey: models.ServiceItemParamKey{
			Key: models.ServiceItemParamNameSITPaymentRequestEnd,
		},
		PaymentServiceItem: doasitParam.PaymentServiceItem,
		PaymentRequest:     firstPaymentRequest,
		MTOServiceItem:     doasit,
	})

	// Creates the NumberDaysSIT param for existing DOASIT payment request service item
	testdatagen.MakePaymentServiceItemParam(appCtx.DB(), testdatagen.Assertions{
		PaymentServiceItemParam: models.PaymentServiceItemParam{
			Value: "30",
		},
		ServiceItemParamKey: models.ServiceItemParamKey{
			Key: models.ServiceItemParamNameNumberDaysSIT,
		},
		PaymentServiceItem: doasitParam.PaymentServiceItem,
		PaymentRequest:     firstPaymentRequest,
		MTOServiceItem:     doasit,
	})

	dopsit := testdatagen.MakeMTOServiceItem(appCtx.DB(), testdatagen.Assertions{
		MTOServiceItem: models.MTOServiceItem{
			Status:           models.MTOServiceItemStatusApproved,
			SITEntryDate:     &originEntryDate,
			SITDepartureDate: &originDepartureDate,
		},
		ReService: models.ReService{
			Code: models.ReServiceCodeDOPSIT,
		},
		MTOShipment: shipment,
		Move:        move,
	})

	testdatagen.MakePaymentServiceItem(appCtx.DB(), testdatagen.Assertions{
		PaymentServiceItem: models.PaymentServiceItem{
			Status: models.PaymentServiceItemStatusApproved,
		},
		MTOServiceItem: dopsit,
		PaymentRequest: firstPaymentRequest,
	})

	// Destination SIT service items for the second payment request
	ddfsit := testdatagen.MakeMTOServiceItem(appCtx.DB(), testdatagen.Assertions{
		MTOServiceItem: models.MTOServiceItem{
			Status:       models.MTOServiceItemStatusApproved,
			SITEntryDate: &destinationEntryDate,
		},
		ReService: models.ReService{
			Code: models.ReServiceCodeDDFSIT,
		},
		MTOShipment: shipment,
		Move:        move,
	})

	testdatagen.MakePaymentServiceItem(appCtx.DB(), testdatagen.Assertions{
		MTOServiceItem: ddfsit,
		PaymentRequest: secondPaymentRequest,
	})

	ddasit := testdatagen.MakeMTOServiceItem(appCtx.DB(), testdatagen.Assertions{
		MTOServiceItem: models.MTOServiceItem{
			Status:       models.MTOServiceItemStatusApproved,
			SITEntryDate: &destinationEntryDate,
		},
		ReService: models.ReService{
			Code: models.ReServiceCodeDDASIT,
		},
		MTOShipment: shipment,
		Move:        move,
	})

	ddasitParam := testdatagen.MakePaymentServiceItemParam(appCtx.DB(), testdatagen.Assertions{
		PaymentServiceItemParam: models.PaymentServiceItemParam{
			Value: destinationEntryDate.Format("2006-01-02"),
		},
		ServiceItemParamKey: models.ServiceItemParamKey{
			Key: models.ServiceItemParamNameSITPaymentRequestStart,
		},
		PaymentRequest: secondPaymentRequest,
		MTOServiceItem: ddasit,
	})

	testdatagen.MakePaymentServiceItemParam(appCtx.DB(), testdatagen.Assertions{
		PaymentServiceItemParam: models.PaymentServiceItemParam{
			Value: destinationDepartureDate.Format("2006-01-02"),
		},
		ServiceItemParamKey: models.ServiceItemParamKey{
			Key: models.ServiceItemParamNameSITPaymentRequestEnd,
		},
		PaymentServiceItem: ddasitParam.PaymentServiceItem,
		PaymentRequest:     secondPaymentRequest,
		MTOServiceItem:     ddasit,
	})

	// Creates the NumberDaysSIT param for existing DOASIT payment request service item
	testdatagen.MakePaymentServiceItemParam(appCtx.DB(), testdatagen.Assertions{
		PaymentServiceItemParam: models.PaymentServiceItemParam{
			Value: "60",
		},
		ServiceItemParamKey: models.ServiceItemParamKey{
			Key: models.ServiceItemParamNameNumberDaysSIT,
		},
		PaymentServiceItem: ddasitParam.PaymentServiceItem,
		PaymentRequest:     secondPaymentRequest,
		MTOServiceItem:     ddasit,
	})

	// Will leave the departure date blank with 30 days left in SIT Days authorized
	testdatagen.MakeMTOServiceItem(appCtx.DB(), testdatagen.Assertions{
		MTOServiceItem: models.MTOServiceItem{
			Status:       models.MTOServiceItemStatusApproved,
			SITEntryDate: &destinationEntryDate,
		},
		ReService: models.ReService{
			Code: models.ReServiceCodeDDDSIT,
		},
		MTOShipment: shipment,
		Move:        move,
	})
}

func createMoveWithAllPendingTOOActions(appCtx appcontext.AppContext, userUploader *uploader.UserUploader, primeUploader *uploader.PrimeUploader) {
	db := appCtx.DB()
	filterFile := &[]string{"150Kb.png"}
	serviceMember := makeServiceMember(appCtx)
	orders := makeOrdersForServiceMember(appCtx, serviceMember, userUploader, filterFile)
	makeAmendedOrders(appCtx, orders, userUploader, &[]string{"medium.jpg", "small.pdf"})
	move := makeMoveForOrders(appCtx, orders, "PENDNG", models.MoveStatusAPPROVALSREQUESTED)
	now := time.Now()
	move.ExcessWeightQualifiedAt = &now
	testdatagen.MustSave(db, &move)
	shipment := makeRiskOfExcessShipmentForMove(appCtx, move, models.MTOShipmentStatusApproved)
	makePendingSITExtensionsForShipment(appCtx, shipment)
	paymentRequestID := uuid.Must(uuid.FromString("70b35add-605a-289d-8dad-056f5d9ef7e1"))
	makePaymentRequestForShipment(appCtx, move, shipment, primeUploader, filterFile, paymentRequestID, models.PaymentRequestStatusPending)
}

func makePendingSITExtensionsForShipment(appCtx appcontext.AppContext, shipment models.MTOShipment) {
	db := appCtx.DB()

	year, month, day := time.Now().Date()
	thirtyDaysAgo := time.Date(year, month, day-30, 0, 0, 0, 0, time.UTC)
	testdatagen.MakeMTOServiceItem(db, testdatagen.Assertions{
		MTOShipment: shipment,
		MTOServiceItem: models.MTOServiceItem{
			SITEntryDate: &thirtyDaysAgo,
			Status:       models.MTOServiceItemStatusApproved,
		},
		ReService: models.ReService{
			Code: models.ReServiceCodeDOPSIT,
		},
	})

	for i := 0; i < 2; i++ {
		testdatagen.MakePendingSITExtension(db, testdatagen.Assertions{
			MTOShipment: shipment,
		})
	}
}

func makeSITExtensionsForShipment(appCtx appcontext.AppContext, shipment models.MTOShipment) {
	db := appCtx.DB()
	sitContractorRemarks1 := "The customer requested an extension."
	sitOfficeRemarks1 := "The service member is unable to move into their new home at the expected time."
	approvedDays := 90

	testdatagen.MakeSITExtension(db, testdatagen.Assertions{
		SITExtension: models.SITExtension{
			ContractorRemarks: &sitContractorRemarks1,
			OfficeRemarks:     &sitOfficeRemarks1,
			ApprovedDays:      &approvedDays,
		},
		MTOShipment: shipment,
	})

	testdatagen.MakeSITExtension(db, testdatagen.Assertions{
		SITExtension: models.SITExtension{
			ApprovedDays: &approvedDays,
		},
		MTOShipment: shipment,
	})
}

func createMoveWithHHGAndNTSShipments(appCtx appcontext.AppContext, locator string, usesExternalVendor bool) {
	db := appCtx.DB()
	submittedAt := time.Now()
	ntsMoveType := models.SelectedMoveTypeNTS
	orders := testdatagen.MakeOrderWithoutDefaults(db, testdatagen.Assertions{
		DutyLocation: models.DutyLocation{
			ProvidesServicesCounseling: true,
		},
		Order: models.Order{
			OrdersType: internalmessages.OrdersTypePERMANENTCHANGEOFSTATION,
		},
	})
	move := testdatagen.MakeMove(db, testdatagen.Assertions{
		Move: models.Move{
			Locator:          locator,
			Status:           models.MoveStatusSUBMITTED,
			SelectedMoveType: &ntsMoveType,
			SubmittedAt:      &submittedAt,
		},
		Order: orders,
	})

	// Makes a basic HHG shipment to reflect likely real scenario
	requestedPickupDate := submittedAt.Add(60 * 24 * time.Hour)
	requestedDeliveryDate := requestedPickupDate.Add(7 * 24 * time.Hour)
	destinationAddress := testdatagen.MakeDefaultAddress(db)
	testdatagen.MakeMTOShipment(db, testdatagen.Assertions{
		Move: move,
		MTOShipment: models.MTOShipment{
			ShipmentType:          models.MTOShipmentTypeHHG,
			Status:                models.MTOShipmentStatusSubmitted,
			RequestedPickupDate:   &requestedPickupDate,
			RequestedDeliveryDate: &requestedDeliveryDate,
			DestinationAddressID:  &destinationAddress.ID,
		},
	})

	testdatagen.MakeNTSShipment(db, testdatagen.Assertions{
		Move: move,
		MTOShipment: models.MTOShipment{
			ShipmentType:       models.MTOShipmentTypeHHGIntoNTSDom,
			Status:             models.MTOShipmentStatusSubmitted,
			UsesExternalVendor: usesExternalVendor,
		},
	})
}
func createMoveWithHHGAndNTSRShipments(appCtx appcontext.AppContext, locator string, usesExternalVendor bool) {
	db := appCtx.DB()
	submittedAt := time.Now()
	ntsrMoveType := models.SelectedMoveTypeNTSR
	orders := testdatagen.MakeOrderWithoutDefaults(db, testdatagen.Assertions{
		DutyLocation: models.DutyLocation{
			ProvidesServicesCounseling: true,
		},
		Order: models.Order{
			OrdersType: internalmessages.OrdersTypePERMANENTCHANGEOFSTATION,
		},
	})
	move := testdatagen.MakeMove(db, testdatagen.Assertions{
		Move: models.Move{
			Locator:          locator,
			Status:           models.MoveStatusSUBMITTED,
			SelectedMoveType: &ntsrMoveType,
			SubmittedAt:      &submittedAt,
		},
		Order: orders,
	})

	// Makes a basic HHG shipment to reflect likely real scenario
	requestedPickupDate := submittedAt.Add(60 * 24 * time.Hour)
	requestedDeliveryDate := requestedPickupDate.Add(7 * 24 * time.Hour)
	destinationAddress := testdatagen.MakeDefaultAddress(db)
	testdatagen.MakeMTOShipment(db, testdatagen.Assertions{
		Move: move,
		MTOShipment: models.MTOShipment{
			ShipmentType:          models.MTOShipmentTypeHHG,
			Status:                models.MTOShipmentStatusSubmitted,
			RequestedPickupDate:   &requestedPickupDate,
			RequestedDeliveryDate: &requestedDeliveryDate,
			DestinationAddressID:  &destinationAddress.ID,
		},
	})

	testdatagen.MakeNTSRShipment(db, testdatagen.Assertions{
		Move: move,
		MTOShipment: models.MTOShipment{
			Status:             models.MTOShipmentStatusSubmitted,
			UsesExternalVendor: usesExternalVendor,
		},
	})
}

func createMoveWithNTSShipment(appCtx appcontext.AppContext, locator string, usesExternalVendor bool) {
	db := appCtx.DB()
	submittedAt := time.Now()
	ntsMoveType := models.SelectedMoveTypeNTS
	orders := testdatagen.MakeOrderWithoutDefaults(db, testdatagen.Assertions{
		DutyLocation: models.DutyLocation{
			ProvidesServicesCounseling: true,
		},
		Order: models.Order{
			OrdersType: internalmessages.OrdersTypePERMANENTCHANGEOFSTATION,
		},
	})
	move := testdatagen.MakeMove(db, testdatagen.Assertions{
		Move: models.Move{
			Locator:          locator,
			Status:           models.MoveStatusSUBMITTED,
			SelectedMoveType: &ntsMoveType,
			SubmittedAt:      &submittedAt,
		},
		Order: orders,
	})

	testdatagen.MakeNTSShipment(db, testdatagen.Assertions{
		Move: move,
		MTOShipment: models.MTOShipment{
			Status:             models.MTOShipmentStatusSubmitted,
			UsesExternalVendor: usesExternalVendor,
		},
	})
}

func createMoveWithNTSRShipment(appCtx appcontext.AppContext, locator string, usesExternalVendor bool) {
	db := appCtx.DB()
	submittedAt := time.Now()
	ntsrMoveType := models.SelectedMoveTypeNTSR
	orders := testdatagen.MakeOrderWithoutDefaults(db, testdatagen.Assertions{
		DutyLocation: models.DutyLocation{
			ProvidesServicesCounseling: true,
		},
		Order: models.Order{
			OrdersType: internalmessages.OrdersTypePERMANENTCHANGEOFSTATION,
		},
	})
	move := testdatagen.MakeMove(db, testdatagen.Assertions{
		Move: models.Move{
			Locator:          locator,
			Status:           models.MoveStatusSUBMITTED,
			SelectedMoveType: &ntsrMoveType,
			SubmittedAt:      &submittedAt,
		},
		Order: orders,
	})

	testdatagen.MakeNTSRShipment(db, testdatagen.Assertions{
		Move: move,
		MTOShipment: models.MTOShipment{
			Status:             models.MTOShipmentStatusSubmitted,
			UsesExternalVendor: usesExternalVendor,
		},
	})
}

// createRandomMove creates a random move with fake data that has been approved for usage
func createRandomMove(
	appCtx appcontext.AppContext,
	possibleStatuses []models.MoveStatus,
	allDutyLocations []models.DutyLocation,
	dutyLocationsInGBLOC []models.DutyLocation,
	withFullOrder bool,
	assertions testdatagen.Assertions) models.Move {
	db := appCtx.DB()
	randDays, err := random.GetRandomInt(366)
	if err != nil {
		log.Panic(fmt.Errorf("Unable to generate random integer for submitted move date"), zap.Error(err))
	}
	submittedAt := time.Now().AddDate(0, 0, randDays*-1)

	if assertions.ServiceMember.Affiliation == nil {
		randomAffiliation, err := random.GetRandomInt(5)
		if err != nil {
			log.Panic(fmt.Errorf("Unable to generate random integer for affiliation"), zap.Error(err))
		}
		assertions.ServiceMember.Affiliation = &[]models.ServiceMemberAffiliation{
			models.AffiliationARMY,
			models.AffiliationAIRFORCE,
			models.AffiliationNAVY,
			models.AffiliationCOASTGUARD,
			models.AffiliationMARINES}[randomAffiliation]
	}

	dutyLocationCount := len(allDutyLocations)
	if assertions.Order.OriginDutyLocationID == nil {
		// We can pick any origin duty location not only one in the office user's GBLOC
		if *assertions.ServiceMember.Affiliation == models.AffiliationMARINES {
			randDutyStaionIndex, err := random.GetRandomInt(dutyLocationCount)
			if err != nil {
				log.Panic(fmt.Errorf("Unable to generate random integer for duty location"), zap.Error(err))
			}
			assertions.Order.OriginDutyLocation = &allDutyLocations[randDutyStaionIndex]
			assertions.Order.OriginDutyLocationID = &assertions.Order.OriginDutyLocation.ID
		} else {
			randDutyStaionIndex, err := random.GetRandomInt(len(dutyLocationsInGBLOC))
			if err != nil {
				log.Panic(fmt.Errorf("Unable to generate random integer for duty location"), zap.Error(err))
			}
			assertions.Order.OriginDutyLocation = &dutyLocationsInGBLOC[randDutyStaionIndex]
			assertions.Order.OriginDutyLocationID = &assertions.Order.OriginDutyLocation.ID
		}
	}

	if assertions.Order.NewDutyLocationID == uuid.Nil {
		randDutyStaionIndex, err := random.GetRandomInt(dutyLocationCount)
		if err != nil {
			log.Panic(fmt.Errorf("Unable to generate random integer for duty location"), zap.Error(err))
		}
		assertions.Order.NewDutyLocation = allDutyLocations[randDutyStaionIndex]
		assertions.Order.NewDutyLocationID = assertions.Order.NewDutyLocation.ID
	}

	randomFirst, randomLast := fakedata.RandomName()
	assertions.ServiceMember.FirstName = &randomFirst
	assertions.ServiceMember.LastName = &randomLast

	var order models.Order
	if withFullOrder {
		order = testdatagen.MakeOrder(db, assertions)
	} else {
		order = testdatagen.MakeOrderWithoutDefaults(db, assertions)
	}

	if assertions.Move.SubmittedAt == nil {
		assertions.Move.SubmittedAt = &submittedAt
	}

	if assertions.Move.Status == "" {
		randStatusIndex, err := random.GetRandomInt(len(possibleStatuses))
		if err != nil {
			log.Panic(fmt.Errorf("Unable to generate random integer for move status"), zap.Error(err))
		}
		assertions.Move.Status = possibleStatuses[randStatusIndex]

		if assertions.Move.Status == models.MoveStatusServiceCounselingCompleted {
			counseledAt := submittedAt.Add(3 * 24 * time.Hour)
			assertions.Move.ServiceCounselingCompletedAt = &counseledAt
		}
	}
	move := testdatagen.MakeMove(db, testdatagen.Assertions{
		Move:  assertions.Move,
		Order: order,
	})

	shipmentStatus := models.MTOShipmentStatusSubmitted
	if assertions.MTOShipment.Status != "" {
		shipmentStatus = assertions.MTOShipment.Status
	}

	laterRequestedPickupDate := submittedAt.Add(60 * 24 * time.Hour)
	laterRequestedDeliveryDate := laterRequestedPickupDate.Add(7 * 24 * time.Hour)
	testdatagen.MakeMTOShipment(db, testdatagen.Assertions{
		Move: move,
		MTOShipment: models.MTOShipment{
			ShipmentType:          models.MTOShipmentTypeHHG,
			Status:                shipmentStatus,
			RequestedPickupDate:   &laterRequestedPickupDate,
			RequestedDeliveryDate: &laterRequestedDeliveryDate,
			ApprovedDate:          assertions.MTOShipment.ApprovedDate,
			Diversion:             assertions.MTOShipment.Diversion,
		},
	})

	earlierRequestedPickupDate := submittedAt.Add(30 * 24 * time.Hour)
	earlierRequestedDeliveryDate := earlierRequestedPickupDate.Add(7 * 24 * time.Hour)
	testdatagen.MakeMTOShipment(db, testdatagen.Assertions{
		Move: move,
		MTOShipment: models.MTOShipment{
			ShipmentType:          models.MTOShipmentTypeHHG,
			Status:                shipmentStatus,
			RequestedPickupDate:   &earlierRequestedPickupDate,
			RequestedDeliveryDate: &earlierRequestedDeliveryDate,
			ApprovedDate:          assertions.MTOShipment.ApprovedDate,
			Diversion:             assertions.MTOShipment.Diversion,
		},
	})

	return move
}<|MERGE_RESOLUTION|>--- conflicted
+++ resolved
@@ -725,11 +725,7 @@
 			ID:                 testdatagen.ConvertUUIDStringToUUID("65eea403-89ac-4c2d-9b1c-0dcc8805258f"),
 			EstimatedWeight:    models.PoundPointer(unit.Pound(4000)),
 			HasProGear:         models.BoolPointer(false),
-<<<<<<< HEAD
-			EstimatedIncentive: models.CentPointer(unit.Cents(10000)),
-=======
-			EstimatedIncentive: models.Int32Pointer(int32(1000000)),
->>>>>>> ce5d15b8
+			EstimatedIncentive: models.CentPointer(unit.Cents(1000000)),
 		},
 	}
 
