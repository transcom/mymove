--- conflicted
+++ resolved
@@ -4908,85 +4908,8 @@
 			Status:                models.MTOShipmentStatusSubmitted,
 			RequestedPickupDate:   &requestedPickupDate,
 			RequestedDeliveryDate: &requestedDeliveryDate,
-<<<<<<< HEAD
-		},
-	})
-}
-
-func createHHGNoGovCounselingForRetirementWithDestinationAddressAndType(appCtx appcontext.AppContext) {
-	db := appCtx.DB()
-	submittedAt := time.Now()
-	orders := testdatagen.MakeOrderWithoutDefaults(db, testdatagen.Assertions{
-		DutyLocation: models.DutyLocation{
-			ProvidesServicesCounseling: false,
-		},
-		Order: models.Order{OrdersType: internalmessages.OrdersTypeRETIREMENT},
-	})
-
-	move := testdatagen.MakeMove(db, testdatagen.Assertions{
-		Move: models.Move{
-			Locator:     "PCCIV1",
-			Status:      models.MoveStatusSUBMITTED,
-			SubmittedAt: &submittedAt,
-		},
-		Order: orders,
-	})
-
-	requestedPickupDate := submittedAt.Add(60 * 24 * time.Hour)
-	requestedDeliveryDate := requestedPickupDate.Add(7 * 24 * time.Hour)
-	destinationAddress := testdatagen.MakeDefaultAddress(db)
-	destinationAddressType := models.DestinationAddressTypeHomeOfRecord
-
-	testdatagen.MakeMTOShipment(db, testdatagen.Assertions{
-		Move: move,
-		MTOShipment: models.MTOShipment{
-			ShipmentType:           models.MTOShipmentTypeHHG,
-			Status:                 models.MTOShipmentStatusSubmitted,
-			RequestedPickupDate:    &requestedPickupDate,
-			RequestedDeliveryDate:  &requestedDeliveryDate,
-			DestinationAddressID:   &destinationAddress.ID,
-			DestinationAddressType: &destinationAddressType,
-		},
-	})
-}
-
-func createHHGNeedsServicesCounselingWithDestinationAddressAndType(appCtx appcontext.AppContext) {
-	db := appCtx.DB()
-	submittedAt := time.Now()
-	orders := testdatagen.MakeOrderWithoutDefaults(db, testdatagen.Assertions{
-		DutyLocation: models.DutyLocation{
-			ProvidesServicesCounseling: true,
-		},
-		Order: models.Order{OrdersType: internalmessages.OrdersTypeRETIREMENT},
-	})
-
-	move := testdatagen.MakeMove(db, testdatagen.Assertions{
-		Move: models.Move{
-			Locator:     "DATYPE",
-			Status:      models.MoveStatusNeedsServiceCounseling,
-			SubmittedAt: &submittedAt,
-		},
-		Order: orders,
-	})
-
-	requestedPickupDate := submittedAt.Add(60 * 24 * time.Hour)
-	requestedDeliveryDate := requestedPickupDate.Add(7 * 24 * time.Hour)
-	destinationAddress := testdatagen.MakeDefaultAddress(db)
-	destinationAddressType := models.DestinationAddressTypeHomeOfRecord
-
-	testdatagen.MakeMTOShipment(db, testdatagen.Assertions{
-		Move: move,
-		MTOShipment: models.MTOShipment{
-			ShipmentType:           models.MTOShipmentTypeHHG,
-			Status:                 models.MTOShipmentStatusSubmitted,
-			RequestedPickupDate:    &requestedPickupDate,
-			RequestedDeliveryDate:  &requestedDeliveryDate,
-			DestinationAddressID:   &destinationAddress.ID,
-			DestinationAddressType: &destinationAddressType,
-=======
 			DestinationAddressID:  &destinationAddress.ID,
 			DestinationType:       destinationType,
->>>>>>> 6998928a
 		},
 	})
 
@@ -5694,7 +5617,13 @@
 }
 
 // createRandomMove creates a random move with fake data that has been approved for usage
-func createRandomMove(appCtx appcontext.AppContext, possibleStatuses []models.MoveStatus, allDutyLocations []models.DutyLocation, dutyLocationsInGBLOC []models.DutyLocation, withFullOrder bool, assertions testdatagen.Assertions) models.Move {
+func createRandomMove(
+	appCtx appcontext.AppContext,
+	possibleStatuses []models.MoveStatus,
+	allDutyLocations []models.DutyLocation,
+	dutyLocationsInGBLOC []models.DutyLocation,
+	withFullOrder bool,
+	assertions testdatagen.Assertions) models.Move {
 	db := appCtx.DB()
 	randDays, err := random.GetRandomInt(366)
 	if err != nil {
