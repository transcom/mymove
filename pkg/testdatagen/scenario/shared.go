package scenario

import (
	"errors"
	"fmt"
	"log"
	"sort"
	"strings"
	"time"

	"github.com/gofrs/uuid"
	"github.com/stretchr/testify/mock"
	"go.uber.org/zap"

	"github.com/transcom/mymove/pkg/appcontext"
	"github.com/transcom/mymove/pkg/etag"
	"github.com/transcom/mymove/pkg/factory"
	fakedata "github.com/transcom/mymove/pkg/fakedata_approved"
	"github.com/transcom/mymove/pkg/gen/internalmessages"
	"github.com/transcom/mymove/pkg/handlers"
	"github.com/transcom/mymove/pkg/models"
	"github.com/transcom/mymove/pkg/models/roles"
	paymentrequesthelper "github.com/transcom/mymove/pkg/payment_request"
	"github.com/transcom/mymove/pkg/random"
	routemocks "github.com/transcom/mymove/pkg/route/mocks"
	"github.com/transcom/mymove/pkg/services"
	"github.com/transcom/mymove/pkg/services/address"
	"github.com/transcom/mymove/pkg/services/ghcrateengine"
	movetaskorder "github.com/transcom/mymove/pkg/services/move_task_order"
	mtoserviceitem "github.com/transcom/mymove/pkg/services/mto_service_item"
	mtoshipment "github.com/transcom/mymove/pkg/services/mto_shipment"
	paymentrequest "github.com/transcom/mymove/pkg/services/payment_request"
	portlocation "github.com/transcom/mymove/pkg/services/port_location"
	"github.com/transcom/mymove/pkg/services/ppmshipment"
	"github.com/transcom/mymove/pkg/services/query"
	signedcertification "github.com/transcom/mymove/pkg/services/signed_certification"
	"github.com/transcom/mymove/pkg/testdatagen"
	"github.com/transcom/mymove/pkg/unit"
	"github.com/transcom/mymove/pkg/uploader"
)

// NamedScenario is a data generation scenario that has a name
type NamedScenario struct {
	Name         string
	SubScenarios map[string]func()
}

type sceneOptionsNTS struct {
	shipmentMoveCode   string
	moveStatus         models.MoveStatus
	usesExternalVendor bool
}

// May15TestYear is a May 15 of TestYear
var May15TestYear = time.Date(testdatagen.TestYear, time.May, 15, 0, 0, 0, 0, time.UTC)

// Oct1TestYear is October 1 of TestYear
var Oct1TestYear = time.Date(testdatagen.TestYear, time.October, 1, 0, 0, 0, 0, time.UTC)

// Dec31TestYear is December 31 of TestYear
var Dec31TestYear = time.Date(testdatagen.TestYear, time.December, 31, 0, 0, 0, 0, time.UTC)

// May14FollowingYear is May 14 of the year AFTER TestYear
var May14FollowingYear = time.Date(testdatagen.TestYear+1, time.May, 14, 0, 0, 0, 0, time.UTC)

var May14GHCTestYear = time.Date(testdatagen.GHCTestYear, time.May, 14, 0, 0, 0, 0, time.UTC)

var estimatedWeight = unit.Pound(1400)
var actualWeight = unit.Pound(2000)
var ntsRecordedWeight = unit.Pound(2000)
var tioRemarks = "New billable weight set"

// Closeout offices populated via migrations, this is the ID of one within the GBLOC 'KKFA' with the name 'Creech AFB'
var DefaultCloseoutOfficeID = uuid.FromStringOrNil("5de30a80-a8e5-458c-9b54-edfae7b8cdb9")

// fully public to facilitate reuse outside of this package
type MoveCreatorInfo struct {
	UserID           uuid.UUID
	Email            string
	SmID             uuid.UUID
	FirstName        string
	LastName         string
	MoveID           uuid.UUID
	MoveLocator      string
	CloseoutOfficeID *uuid.UUID
}

func makeOrdersForServiceMember(appCtx appcontext.AppContext, serviceMember models.ServiceMember, userUploader *uploader.UserUploader, fileNames *[]string) models.Order {
	document := factory.BuildDocumentLinkServiceMember(appCtx.DB(), serviceMember)

	// Creates order upload documents from the files in this directory:
	// pkg/testdatagen/testdata/bandwidth_test_docs

	files := filesInBandwidthTestDirectory(fileNames)

	for _, file := range files {
		filePath := fmt.Sprintf("bandwidth_test_docs/%s", file)
		fixture := testdatagen.Fixture(filePath)

		upload := factory.BuildUserUpload(appCtx.DB(), []factory.Customization{
			{
				Model:    document,
				LinkOnly: true,
			},
			{
				Model: models.UserUpload{},
				ExtendedParams: &factory.UserUploadExtendedParams{
					UserUploader: userUploader,
					AppContext:   appCtx,
					File:         fixture,
				},
			},
		}, nil)
		document.UserUploads = append(document.UserUploads, upload)
	}

	orders := factory.BuildOrder(appCtx.DB(), []factory.Customization{
		{
			Model:    serviceMember,
			LinkOnly: true,
		},
		{
			Model:    document,
			LinkOnly: true,
			Type:     &factory.Documents.UploadedOrders,
		},
	}, nil)

	return orders
}

func makeMoveForOrders(appCtx appcontext.AppContext, orders models.Order, moveCode string, moveStatus models.MoveStatus,
	moveOptConfigs ...func(move *models.Move)) models.Move {

	var availableToPrimeAt *time.Time
	if moveStatus == models.MoveStatusAPPROVED || moveStatus == models.MoveStatusAPPROVALSREQUESTED {
		now := time.Now()
		availableToPrimeAt = &now
	}

	move := models.Move{
		Status:             moveStatus,
		OrdersID:           orders.ID,
		Orders:             orders,
		Locator:            moveCode,
		AvailableToPrimeAt: availableToPrimeAt,
	}

	// run configurations on move struct
	// this is to make any updates to the move struct before it gets created
	for _, config := range moveOptConfigs {
		config(&move)
	}

	move = factory.BuildMove(appCtx.DB(), []factory.Customization{
		{
			Model:    orders,
			LinkOnly: true,
		},
		{
			Model: models.Move{
				Status:             moveStatus,
				Locator:            moveCode,
				AvailableToPrimeAt: availableToPrimeAt,
			},
		},
	}, nil)

	return move
}

func createServiceMemberWithOrdersButNoMoveType(appCtx appcontext.AppContext) {
	db := appCtx.DB()
	/*
	 * A service member with orders and a move, but no move type selected
	 */
	email := "sm_no_move_type@example.com"
	uuidStr := "9ceb8321-6a82-4f6d-8bb3-a1d85922a202"
	oktaID := uuid.Must(uuid.NewV4())

	factory.BuildMove(db, []factory.Customization{
		{
			Model: models.User{
				ID:        uuid.Must(uuid.FromString(uuidStr)),
				OktaID:    oktaID.String(),
				OktaEmail: email,
			},
		},
		{
			Model: models.ServiceMember{
				ID:            uuid.FromStringOrNil("7554e347-2215-484f-9240-c61bae050220"),
				FirstName:     models.StringPointer("LandingTest1"),
				LastName:      models.StringPointer("UserPerson2"),
				Edipi:         models.StringPointer("6833908164"),
				PersonalEmail: models.StringPointer(email),
				CacValidated:  true,
			},
		},
		{
			Model: models.Move{
				ID:      uuid.FromStringOrNil("b2ecbbe5-36ad-49fc-86c8-66e55e0697a7"),
				Locator: "ZPGVED",
			},
		},
	}, nil)
}

func createServiceMemberWithNoUploadedOrders(appCtx appcontext.AppContext) {
	db := appCtx.DB()
	/*
	 * Service member with no uploaded orders
	 */
	email := "needs@orde.rs"
	uuidStr := "feac0e92-66ec-4cab-ad29-538129bf918e"
	oktaID := uuid.Must(uuid.NewV4())
	user := factory.BuildUser(db, []factory.Customization{
		{
			Model: models.User{
				ID:        uuid.Must(uuid.FromString(uuidStr)),
				OktaID:    oktaID.String(),
				OktaEmail: email,
				Active:    true,
			},
		},
	}, nil)

	factory.BuildExtendedServiceMember(db, []factory.Customization{
		{
			Model: models.ServiceMember{
				ID:            uuid.FromStringOrNil("c52a9f13-ccc7-4c1b-b5ef-e1132a4f4db9"),
				FirstName:     models.StringPointer("NEEDS"),
				LastName:      models.StringPointer("ORDERS"),
				PersonalEmail: models.StringPointer(email),
				CacValidated:  true,
			},
		},
		{
			Model:    user,
			LinkOnly: true,
		},
	}, nil)
}

// Create a move with both HHG and PPM shipments, used to test partial PPM orders.
func CreateMoveWithHHGAndPPM(appCtx appcontext.AppContext, userUploader *uploader.UserUploader, moveInfo MoveCreatorInfo, branch models.ServiceMemberAffiliation, readyForCloseout bool) models.Move {
	oktaID := uuid.Must(uuid.NewV4())
	submittedAt := time.Now()

	user := factory.BuildUser(appCtx.DB(), []factory.Customization{
		{
			Model: models.User{
				ID:        moveInfo.UserID,
				OktaID:    oktaID.String(),
				OktaEmail: moveInfo.Email,
				Active:    true,
			}},
	}, nil)

	smWithPPM := factory.BuildExtendedServiceMember(appCtx.DB(), []factory.Customization{
		{
			Model: models.ServiceMember{
				ID:            moveInfo.SmID,
				FirstName:     models.StringPointer(moveInfo.FirstName),
				LastName:      models.StringPointer(moveInfo.LastName),
				PersonalEmail: models.StringPointer(moveInfo.Email),
				Affiliation:   &branch,
				CacValidated:  true,
			},
		},
		{
			Model:    user,
			LinkOnly: true,
		},
	}, nil)

	address := factory.BuildAddress(appCtx.DB(), []factory.Customization{
		{
			Model: models.Address{
				StreetAddress1: "2 Second St",
				StreetAddress2: models.StringPointer("Apt 2"),
				StreetAddress3: models.StringPointer("Suite B"),
				City:           "Columbia",
				State:          "SC",
				PostalCode:     "29212",
			},
		},
	}, nil)

	newDutyLocation := factory.BuildDutyLocation(appCtx.DB(), []factory.Customization{
		{
			Model:    address,
			LinkOnly: true,
		},
	}, nil)

	var closeoutOffice models.TransportationOffice
	if moveInfo.CloseoutOfficeID != nil {
		err := appCtx.DB().Q().Where(`id=$1`, moveInfo.CloseoutOfficeID).First(&closeoutOffice)
		if err != nil {
			log.Panic(err)
		}
	} else if branch == models.AffiliationARMY || branch == models.AffiliationAIRFORCE {
		err := appCtx.DB().Q().Where(`id=$1`, DefaultCloseoutOfficeID).First(&closeoutOffice)
		if err != nil {
			log.Panic(err)
		}
	}

	// If not ready for closeout, just submit the shipment
	moveStatus := models.MoveStatusNeedsServiceCounseling
	if readyForCloseout {
		moveStatus = models.MoveStatusAPPROVED
	}

	customs := []factory.Customization{
		{
			Model:    smWithPPM,
			LinkOnly: true,
		},
		{
			Model:    newDutyLocation,
			LinkOnly: true,
			Type:     &factory.DutyLocations.NewDutyLocation,
		},
		{
			Model: models.Move{
				ID:          moveInfo.MoveID,
				Locator:     moveInfo.MoveLocator,
				Status:      moveStatus,
				SubmittedAt: &submittedAt,
			},
		},
		{
			Model: models.UserUpload{},
			ExtendedParams: &factory.UserUploadExtendedParams{
				UserUploader: userUploader,
				AppContext:   appCtx,
			},
		},
	}

	if !closeoutOffice.ID.IsNil() {
		customs = append(customs, factory.Customization{
			Model:    closeoutOffice,
			LinkOnly: true,
			Type:     &factory.TransportationOffices.CloseoutOffice,
		})
	}

	move := factory.BuildMove(appCtx.DB(), customs, nil)

	mtoShipment := factory.BuildMTOShipment(appCtx.DB(), []factory.Customization{
		{
			Model:    move,
			LinkOnly: true,
		},
		{
			Model: models.MTOShipment{
				ShipmentType: models.MTOShipmentTypePPM,
				Status:       models.MTOShipmentStatusSubmitted,
			},
		},
	}, nil)

	// If not ready for closeout, just submit the shipment
	ppmShipmentStatus := models.PPMShipmentStatusSubmitted
	if readyForCloseout {
		ppmShipmentStatus = models.PPMShipmentStatusNeedsCloseout
	}

	factory.BuildPPMShipment(appCtx.DB(), []factory.Customization{
		{
			Model:    move,
			LinkOnly: true,
		},
		{
			Model:    mtoShipment,
			LinkOnly: true,
		},
		{
			Model: models.PPMShipment{
				Status:      ppmShipmentStatus,
				SubmittedAt: models.TimePointer(time.Now()),
			},
		},
	}, nil)

	factory.BuildSignedCertification(appCtx.DB(), []factory.Customization{
		{
			Model:    move,
			LinkOnly: true,
		},
	}, nil)

	return move
}

func createMoveWithPPMAndHHG(appCtx appcontext.AppContext, userUploader *uploader.UserUploader, moveRouter services.MoveRouter) {
	db := appCtx.DB()
	/*
	 * A service member with orders and a submitted move with a ppm and hhg
	 */
	email := "combo@ppm.hhg"
	uuidStr := "6016e423-f8d5-44ca-98a8-af03c8445c94"
	oktaID := uuid.Must(uuid.NewV4())

	user := factory.BuildUser(db, []factory.Customization{
		{
			Model: models.User{
				ID:        uuid.Must(uuid.FromString(uuidStr)),
				OktaID:    oktaID.String(),
				OktaEmail: email,
				Active:    true,
			},
		},
	}, nil)

	smIDCombo := "f6bd793f-7042-4523-aa30-34946e7339c9"
	smWithCombo := factory.BuildExtendedServiceMember(db, []factory.Customization{
		{
			Model: models.ServiceMember{
				ID:            uuid.FromStringOrNil(smIDCombo),
				FirstName:     models.StringPointer("Submitted"),
				LastName:      models.StringPointer("Ppmhhg"),
				Edipi:         models.StringPointer("6833908165"),
				PersonalEmail: models.StringPointer(email),
				CacValidated:  true,
			},
		},
		{
			Model:    user,
			LinkOnly: true,
		},
	}, nil)
	move := factory.BuildMove(db, []factory.Customization{
		{
			Model:    smWithCombo,
			LinkOnly: true,
		},
		{
			Model: models.Move{
				ID:      uuid.FromStringOrNil("7024c8c5-52ca-4639-bf69-dd8238308c98"),
				Locator: "COMBOS",
			},
		},
		{
			Model: models.UserUpload{},
			ExtendedParams: &factory.UserUploadExtendedParams{
				UserUploader: userUploader,
				AppContext:   appCtx,
			},
		},
	}, nil)

	if *smWithCombo.Affiliation == models.AffiliationARMY || *smWithCombo.Affiliation == models.AffiliationAIRFORCE {
		move.CloseoutOfficeID = &DefaultCloseoutOfficeID
		testdatagen.MustSave(appCtx.DB(), &move)
	}

	estimatedHHGWeight := unit.Pound(1400)
	actualHHGWeight := unit.Pound(2000)
	factory.BuildMTOShipment(db, []factory.Customization{
		{
			Model:    move,
			LinkOnly: true,
		},
		{
			Model: models.MTOShipment{
				ID:                   uuid.FromStringOrNil("8689afc7-84d6-4c60-a739-8cf96ede2606"),
				PrimeEstimatedWeight: &estimatedHHGWeight,
				PrimeActualWeight:    &actualHHGWeight,
				ShipmentType:         models.MTOShipmentTypeHHG,
				ApprovedDate:         models.TimePointer(time.Now()),
				Status:               models.MTOShipmentStatusSubmitted,
			},
		},
	}, nil)

	factory.BuildMTOShipment(db, []factory.Customization{
		{
			Model:    move,
			LinkOnly: true,
		},
		{
			Model: models.MTOShipment{
				ID:                   uuid.FromStringOrNil("8689afc7-84d6-4c60-a739-333333333333"),
				PrimeEstimatedWeight: &estimatedHHGWeight,
				PrimeActualWeight:    &actualHHGWeight,
				ShipmentType:         models.MTOShipmentTypeHHG,
				ApprovedDate:         models.TimePointer(time.Now()),
				Status:               models.MTOShipmentStatusSubmitted,
				CounselorRemarks:     models.StringPointer("Please handle with care"),
			},
		},
	}, nil)

	factory.BuildMTOShipment(db, []factory.Customization{
		{
			Model:    move,
			LinkOnly: true,
		},
		{
			Model: models.MTOShipment{
				PrimeEstimatedWeight: &estimatedHHGWeight,
				PrimeActualWeight:    &actualHHGWeight,
				ShipmentType:         models.MTOShipmentTypeHHG,
				ApprovedDate:         models.TimePointer(time.Now()),
				Status:               models.MTOShipmentStatusRejected,
				RejectionReason:      models.StringPointer("No longer necessary, included in other shipment"),
			},
		},
	}, nil)

	factory.BuildPPMShipment(db, []factory.Customization{
		{
			Model:    move,
			LinkOnly: true,
		},
		{
			Model: models.PPMShipment{
				ID: uuid.FromStringOrNil("d733fe2f-b08d-434a-ad8d-551f4d597b03"),
			},
		},
	}, nil)

	newSignedCertification := factory.BuildSignedCertification(nil, []factory.Customization{
		{
			Model:    move,
			LinkOnly: true,
		},
	}, nil)
	err := moveRouter.Submit(appCtx, &move, &newSignedCertification)
	if err != nil {
		log.Panic(err)
	}
	verrs, err := models.SaveMoveDependencies(db, &move)
	if err != nil || verrs.HasAny() {
		log.Panic(fmt.Errorf("failed to save move and dependencies: %w", err))
	}
}

func createGenericPPMRelatedMove(appCtx appcontext.AppContext, moveInfo MoveCreatorInfo, userUploader *uploader.UserUploader, moveTemplate *models.Move) models.Move {
	if moveInfo.UserID.IsNil() || moveInfo.Email == "" || moveInfo.SmID.IsNil() || moveInfo.FirstName == "" || moveInfo.LastName == "" || moveInfo.MoveID.IsNil() || moveInfo.MoveLocator == "" {
		log.Panic("All moveInfo fields must have non-zero values.")
	}

	userModel := models.User{
		ID:        moveInfo.UserID,
		OktaID:    models.UUIDPointer(uuid.Must(uuid.NewV4())).String(),
		OktaEmail: moveInfo.Email,
		Active:    true,
	}

	user := factory.BuildUser(appCtx.DB(), []factory.Customization{
		{
			Model: userModel,
		},
	}, nil)

	smWithPPM := factory.BuildExtendedServiceMember(appCtx.DB(), []factory.Customization{
		{
			Model:    user,
			LinkOnly: true,
		},
		{
			Model: models.ServiceMember{
				ID:            moveInfo.SmID,
				FirstName:     models.StringPointer(moveInfo.FirstName),
				LastName:      models.StringPointer(moveInfo.LastName),
				Edipi:         models.StringPointer(factory.RandomEdipi()),
				PersonalEmail: models.StringPointer(moveInfo.Email),
				CacValidated:  true,
			},
		},
	}, nil)

	if moveInfo.CloseoutOfficeID == nil && (*smWithPPM.Affiliation == models.AffiliationARMY || *smWithPPM.Affiliation == models.AffiliationAIRFORCE) {
		moveInfo.CloseoutOfficeID = &DefaultCloseoutOfficeID
	}

	var customMove models.Move
	if moveTemplate != nil {
		customMove = *moveTemplate
	}
	customMove.ID = moveInfo.MoveID
	customMove.Locator = moveInfo.MoveLocator

	customs := []factory.Customization{
		{
			Model:    smWithPPM,
			LinkOnly: true,
		},
		{
			Model: models.UserUpload{},
			ExtendedParams: &factory.UserUploadExtendedParams{
				UserUploader: userUploader,
				AppContext:   appCtx,
			},
		},
	}
	// this is slightly hacky, but it makes the transformation from
	// using testdatagen.Assertions easier
	if customMove.CloseoutOffice != nil {
		customCloseoutOffice := *customMove.CloseoutOffice
		customMove.CloseoutOffice = nil
		customs = append(customs, factory.Customization{
			Model: customCloseoutOffice,
			Type:  &factory.TransportationOffices.CloseoutOffice,
		})
	} else if moveInfo.CloseoutOfficeID != nil {
		var closeoutOffice models.TransportationOffice
		err := appCtx.DB().Find(&closeoutOffice, *moveInfo.CloseoutOfficeID)
		if err != nil {
			log.Panicf("Cannot load closeout office with ID '%s' from DB: %s",
				moveInfo.CloseoutOfficeID, err)
		}
		customs = append(customs, factory.Customization{
			Model:    closeoutOffice,
			LinkOnly: true,
			Type:     &factory.TransportationOffices.CloseoutOffice,
		})
	}

	customs = append(customs, factory.Customization{
		Model: customMove,
	})

	move := factory.BuildMove(appCtx.DB(), customs, nil)

	return move
}

func CreateGenericMoveWithPPMShipment(appCtx appcontext.AppContext, moveInfo MoveCreatorInfo, useMinimalPPMShipment bool, userUploader *uploader.UserUploader, mtoShipmentTemplate *models.MTOShipment, moveTemplate *models.Move, ppmShipmentTemplate *models.PPMShipment) (models.Move, models.PPMShipment) {

	if ppmShipmentTemplate.ID.IsNil() {
		log.Panic("PPMShipment ID cannot be nil.")
	}

	move := createGenericPPMRelatedMove(appCtx, moveInfo, userUploader, moveTemplate)

	customs := []factory.Customization{
		{
			Model:    move,
			LinkOnly: true,
		},
		{
			Model: models.UserUpload{},
			ExtendedParams: &factory.UserUploadExtendedParams{
				UserUploader: userUploader,
				AppContext:   appCtx,
			},
		},
	}

	// This is slightly hacky, but when converting from
	// testdatagen.Assertions, this makes the changes a bit less
	// invasive
	if ppmShipmentTemplate.W2Address != nil {
		customs = append(customs, factory.Customization{
			Model:    *ppmShipmentTemplate.W2Address,
			LinkOnly: true,
			Type:     &factory.Addresses.W2Address,
		})
		ppmShipmentTemplate.W2Address = nil
	}
	if ppmShipmentTemplate.PickupAddress != nil {
		customs = append(customs, factory.Customization{
			Model:    *ppmShipmentTemplate.PickupAddress,
			LinkOnly: true,
			Type:     &factory.Addresses.PickupAddress,
		})
		ppmShipmentTemplate.PickupAddress = nil
	}
	if ppmShipmentTemplate.DestinationAddress != nil {
		customs = append(customs, factory.Customization{
			Model:    *ppmShipmentTemplate.DestinationAddress,
			LinkOnly: true,
			Type:     &factory.Addresses.DeliveryAddress,
		})
		ppmShipmentTemplate.DestinationAddress = nil
	}
	customs = append(customs, factory.Customization{
		Model: *ppmShipmentTemplate,
	})

	if mtoShipmentTemplate != nil {
		customs = append(customs, factory.Customization{
			Model: *mtoShipmentTemplate,
		})
	}
	if useMinimalPPMShipment {
		return move, factory.BuildMinimalPPMShipment(appCtx.DB(), customs, nil)
	}

	// assertions passed in means we cannot yet convert to BuildPPMShipment
	return move, factory.BuildPPMShipment(appCtx.DB(), customs, nil)
}

func createUnSubmittedMoveWithMinimumPPMShipment(appCtx appcontext.AppContext, userUploader *uploader.UserUploader) {
	/*
	 * A service member with orders and a minimal PPM Shipment. This means the PPM only has required fields.
	 */
	moveInfo := MoveCreatorInfo{
		UserID:      testdatagen.ConvertUUIDStringToUUID("bbb469f3-f4bc-420d-9755-b9569f81715e"),
		Email:       "dates_and_locations@ppm.unsubmitted",
		SmID:        testdatagen.ConvertUUIDStringToUUID("635e4c37-63b8-4860-9239-0e743ec383b0"),
		FirstName:   "Minimal",
		LastName:    "PPM",
		MoveID:      testdatagen.ConvertUUIDStringToUUID("16cb4b73-cc0e-48c5-8cc7-b2a2ac52c342"),
		MoveLocator: "PPMMIN",
	}

	assertions := testdatagen.Assertions{
		UserUploader: userUploader,
		PPMShipment: models.PPMShipment{
			ID: testdatagen.ConvertUUIDStringToUUID("ffc95935-6781-4f95-9f35-16a5994cab56"),
		},
	}

	CreateGenericMoveWithPPMShipment(appCtx, moveInfo, true, userUploader, nil, nil, &assertions.PPMShipment)
}

func createUnSubmittedMoveWithPPMShipmentThroughEstimatedWeights(appCtx appcontext.AppContext, userUploader *uploader.UserUploader) {

	/*
	 * A service member with orders and a PPM shipment updated with an estimated weight value and estimated incentive
	 */
	moveInfo := MoveCreatorInfo{
		UserID:           testdatagen.ConvertUUIDStringToUUID("4512dc8c-c777-444e-b6dc-7971e398f2dc"),
		Email:            "estimated_weights@ppm.unsubmitted",
		SmID:             testdatagen.ConvertUUIDStringToUUID("81b772ab-86ff-4bda-b0fa-21b14dfe14d5"),
		FirstName:        "EstimatedWeights",
		LastName:         "PPM",
		MoveID:           testdatagen.ConvertUUIDStringToUUID("e89a7018-be76-449a-b99b-e30a09c485dc"),
		MoveLocator:      "PPMEWH",
		CloseoutOfficeID: &DefaultCloseoutOfficeID,
	}
	assertions := testdatagen.Assertions{
		UserUploader: userUploader,
		PPMShipment: models.PPMShipment{
			ID:                 testdatagen.ConvertUUIDStringToUUID("65eea403-89ac-4c2d-9b1c-0dcc8805258f"),
			EstimatedWeight:    models.PoundPointer(unit.Pound(4000)),
			HasProGear:         models.BoolPointer(false),
			EstimatedIncentive: models.CentPointer(unit.Cents(1000000)),
		},
	}

	CreateGenericMoveWithPPMShipment(appCtx, moveInfo, true, userUploader, nil, nil, &assertions.PPMShipment)
}

func createUnSubmittedMoveWithPPMShipmentThroughAdvanceRequested(appCtx appcontext.AppContext, userUploader *uploader.UserUploader) {
	/*
	 * A service member with orders and a minimal PPM Shipment. This means the PPM only has required fields.
	 */
	moveInfo := MoveCreatorInfo{
		UserID:      testdatagen.ConvertUUIDStringToUUID("dd1a3982-1ec4-4e34-a7bd-73cba4f3376a"),
		Email:       "advance_requested@ppm.unsubmitted",
		SmID:        testdatagen.ConvertUUIDStringToUUID("7a402a11-92a0-4334-b297-551be2bc44ef"),
		FirstName:   "HasAdvanceRequested",
		LastName:    "PPM",
		MoveID:      testdatagen.ConvertUUIDStringToUUID("fe322fae-c13e-4961-9956-69fb7a491ad4"),
		MoveLocator: "PPMADV",
	}

	assertions := testdatagen.Assertions{
		UserUploader: userUploader,
		PPMShipment: models.PPMShipment{
			ID:                     testdatagen.ConvertUUIDStringToUUID("9160a396-9b60-41c2-af7a-aa03d5002c71"),
			EstimatedWeight:        models.PoundPointer(unit.Pound(4000)),
			HasProGear:             models.BoolPointer(false),
			EstimatedIncentive:     models.CentPointer(unit.Cents(10000000)),
			HasRequestedAdvance:    models.BoolPointer(true),
			AdvanceAmountRequested: models.CentPointer(unit.Cents(30000)),
		},
	}

	CreateGenericMoveWithPPMShipment(appCtx, moveInfo, true, userUploader, nil, nil, &assertions.PPMShipment)
}

func createUnSubmittedMoveWithFullPPMShipment1(appCtx appcontext.AppContext, userUploader *uploader.UserUploader) {
	/*
	 * A service member with orders and a full PPM Shipment.
	 */
	moveInfo := MoveCreatorInfo{
		UserID:      testdatagen.ConvertUUIDStringToUUID("1b16773e-995b-4efe-ad1c-bef2ae1253f8"),
		Email:       "full@ppm.unsubmitted",
		SmID:        testdatagen.ConvertUUIDStringToUUID("1b400031-2b78-44ce-976c-cd2e854947f8"),
		FirstName:   "Full",
		LastName:    "PPM",
		MoveID:      testdatagen.ConvertUUIDStringToUUID("3e0b6cb9-3409-4089-83a0-0fbc3fb0b493"),
		MoveLocator: "FULLPP",
	}

	assertions := testdatagen.Assertions{
		UserUploader: userUploader,
		MTOShipment: models.MTOShipment{
			ID: testdatagen.ConvertUUIDStringToUUID("0e17d5de-b212-404d-9249-e5a160bd0c51"),
		},
		PPMShipment: models.PPMShipment{
			ID:     testdatagen.ConvertUUIDStringToUUID("11978e1c-95d3-47e6-9d3f-d1e0d8c3d11a"),
			Status: models.PPMShipmentStatusDraft,
		},
	}

	CreateGenericMoveWithPPMShipment(appCtx, moveInfo, false, userUploader, &assertions.MTOShipment, nil, &assertions.PPMShipment)
}

func createUnSubmittedMoveWithFullPPMShipment2(appCtx appcontext.AppContext, userUploader *uploader.UserUploader) {
	/*
	 * A service member with orders and a full PPM Shipment.
	 */
	moveInfo := MoveCreatorInfo{
		UserID:           testdatagen.ConvertUUIDStringToUUID("b54d5368-a633-4e3e-a8df-22133b9f8c7c"),
		Email:            "happyPathWithEdits@ppm.unsubmitted",
		SmID:             testdatagen.ConvertUUIDStringToUUID("f7bd4d55-c245-4f58-b638-e44f98ab2f32"),
		FirstName:        "Finished",
		LastName:         "PPM",
		MoveID:           testdatagen.ConvertUUIDStringToUUID("b122621c-8577-4b3f-a392-4ade43169fe9"),
		MoveLocator:      "PPMHPE",
		CloseoutOfficeID: &DefaultCloseoutOfficeID,
	}

	departureDate := time.Date(2022, time.February, 01, 0, 0, 0, 0, time.UTC)
	assertions := testdatagen.Assertions{
		UserUploader: userUploader,
		PPMShipment: models.PPMShipment{
			ID:                    testdatagen.ConvertUUIDStringToUUID("d328333e-e6c8-47d7-8cdf-5864a16abf45"),
			Status:                models.PPMShipmentStatusDraft,
			EstimatedWeight:       models.PoundPointer(unit.Pound(4000)),
			EstimatedIncentive:    models.CentPointer(unit.Cents(1000000)),
			ExpectedDepartureDate: departureDate,
		},
	}

	CreateGenericMoveWithPPMShipment(appCtx, moveInfo, false, userUploader, nil, nil, &assertions.PPMShipment)
}

func createUnSubmittedMoveWithFullPPMShipment3(appCtx appcontext.AppContext, userUploader *uploader.UserUploader) {
	/*
	 * A service member with orders and a full PPM Shipment.
	 */
	moveInfo := MoveCreatorInfo{
		UserID:           testdatagen.ConvertUUIDStringToUUID("9365990e-5813-4031-aa42-170886150912"),
		Email:            "happyPathWithEditsMobile@ppm.unsubmitted",
		SmID:             testdatagen.ConvertUUIDStringToUUID("70d7372a-7e91-4b8f-927d-624cfe29ab6d"),
		FirstName:        "Finished",
		LastName:         "PPM",
		MoveID:           testdatagen.ConvertUUIDStringToUUID("4d0aa509-e6ee-4757-ad14-368e334fc51f"),
		MoveLocator:      "PPMHPM",
		CloseoutOfficeID: &DefaultCloseoutOfficeID,
	}

	departureDate := time.Date(2022, time.February, 01, 0, 0, 0, 0, time.UTC)
	assertions := testdatagen.Assertions{
		UserUploader: userUploader,
		PPMShipment: models.PPMShipment{
			ID:                    testdatagen.ConvertUUIDStringToUUID("6f7d6ac2-a38b-4df6-a82a-1ea9b352de89"),
			Status:                models.PPMShipmentStatusDraft,
			EstimatedWeight:       models.PoundPointer(unit.Pound(4000)),
			EstimatedIncentive:    models.CentPointer(unit.Cents(1000000)),
			ExpectedDepartureDate: departureDate,
		},
	}

	CreateGenericMoveWithPPMShipment(appCtx, moveInfo, false, userUploader, nil, nil, &assertions.PPMShipment)
}

func createUnSubmittedMoveWithFullPPMShipment4(appCtx appcontext.AppContext, userUploader *uploader.UserUploader) {
	/*
	 * A service member with orders and a full PPM Shipment.
	 */
	moveInfo := MoveCreatorInfo{
		UserID:      testdatagen.ConvertUUIDStringToUUID("781cf194-4eb2-4def-9da6-01abdc62333d"),
		Email:       "deleteShipmentMobile@ppm.unsubmitted",
		SmID:        testdatagen.ConvertUUIDStringToUUID("fc9264ae-4290-4445-987d-f6950b97c865"),
		FirstName:   "Delete",
		LastName:    "PPM",
		MoveID:      testdatagen.ConvertUUIDStringToUUID("a11cae72-56f0-45a3-a546-3af43a1d50ea"),
		MoveLocator: "PPMDEL",
	}

	departureDate := time.Date(2022, time.February, 01, 0, 0, 0, 0, time.UTC)
	assertions := testdatagen.Assertions{
		UserUploader: userUploader,
		PPMShipment: models.PPMShipment{
			ID:                    testdatagen.ConvertUUIDStringToUUID("47f6cb98-fbd1-4b95-a91b-2d394d555d21"),
			Status:                models.PPMShipmentStatusDraft,
			EstimatedWeight:       models.PoundPointer(unit.Pound(4000)),
			EstimatedIncentive:    models.CentPointer(unit.Cents(1000000)),
			ExpectedDepartureDate: departureDate,
		},
	}

	CreateGenericMoveWithPPMShipment(appCtx, moveInfo, false, userUploader, nil, nil, &assertions.PPMShipment)
}

func createUnSubmittedMoveWithFullPPMShipment5(appCtx appcontext.AppContext, userUploader *uploader.UserUploader) {
	/*
	 * A service member with orders and a full PPM Shipment.
	 */
	moveInfo := MoveCreatorInfo{
		UserID:      testdatagen.ConvertUUIDStringToUUID("57d58062-93ac-4eb7-b1da-21dd137e4f65"),
		Email:       "deleteShipmentMobile@ppm.unsubmitted",
		SmID:        testdatagen.ConvertUUIDStringToUUID("d5778927-7366-44c2-8dbf-1bce14906adc"),
		FirstName:   "Delete",
		LastName:    "PPM",
		MoveID:      testdatagen.ConvertUUIDStringToUUID("ae5e7087-8e1e-49ae-98cc-0727a5cd11eb"),
		MoveLocator: "DELPPM",
	}

	departureDate := time.Date(2022, time.February, 01, 0, 0, 0, 0, time.UTC)
	assertions := testdatagen.Assertions{
		UserUploader: userUploader,
		PPMShipment: models.PPMShipment{
			ID:                    testdatagen.ConvertUUIDStringToUUID("0a62f7c6-72d2-4f4f-9889-202f3c0222a6"),
			Status:                models.PPMShipmentStatusDraft,
			EstimatedWeight:       models.PoundPointer(unit.Pound(4000)),
			EstimatedIncentive:    models.CentPointer(unit.Cents(1000000)),
			ExpectedDepartureDate: departureDate,
		},
	}

	CreateGenericMoveWithPPMShipment(appCtx, moveInfo, false, userUploader, nil, nil, &assertions.PPMShipment)
}

func createApprovedMoveWithPPM(appCtx appcontext.AppContext, userUploader *uploader.UserUploader) {
	moveInfo := MoveCreatorInfo{
		UserID:      testdatagen.ConvertUUIDStringToUUID("cde987a1-a717-4a61-98b5-1f05e2e0844d"),
		Email:       "readyToFinish@ppm.approved",
		SmID:        testdatagen.ConvertUUIDStringToUUID("dfbba0fc-2a70-485e-9eb2-ac80f3861032"),
		FirstName:   "Ready",
		LastName:    "Finish",
		MoveID:      testdatagen.ConvertUUIDStringToUUID("26b960d8-a96d-4450-a441-673ccd7cc3c7"),
		MoveLocator: "PPMRF1",
	}

	approvedAt := time.Date(2022, 4, 15, 12, 30, 0, 0, time.UTC)

	assertions := testdatagen.Assertions{
		UserUploader: userUploader,
		Move: models.Move{
			Status: models.MoveStatusAPPROVED,
		},
		MTOShipment: models.MTOShipment{
			ID:     testdatagen.ConvertUUIDStringToUUID("2ed2998e-ae36-46cd-af83-c3ecee55fe3e"),
			Status: models.MTOShipmentStatusApproved,
		},
		PPMShipment: models.PPMShipment{
			ID:         testdatagen.ConvertUUIDStringToUUID("b9ae4c25-1376-4b9b-8781-106b5ae7ecab"),
			ApprovedAt: &approvedAt,
			Status:     models.PPMShipmentStatusWaitingOnCustomer,
		},
	}

	CreateGenericMoveWithPPMShipment(appCtx, moveInfo, false, userUploader, &assertions.MTOShipment, &assertions.Move, &assertions.PPMShipment)
}

func createApprovedMoveWithPPM2(appCtx appcontext.AppContext, userUploader *uploader.UserUploader) {

	moveInfo := MoveCreatorInfo{
		UserID:      testdatagen.ConvertUUIDStringToUUID("c28b2eb1-975f-49f7-b8a3-c7377c0da908"),
		Email:       "readyToFinish2@ppm.approved",
		SmID:        testdatagen.ConvertUUIDStringToUUID("6456ffbb-d114-4ec5-a736-6cb63a65bfd7"),
		FirstName:   "Ready2",
		LastName:    "Finish2",
		MoveID:      testdatagen.ConvertUUIDStringToUUID("0e33adbc-20b4-4a93-9ce5-7ee4695a0307"),
		MoveLocator: "PPMRF2",
	}

	approvedAt := time.Date(2022, 4, 15, 12, 30, 0, 0, time.UTC)

	assertions := testdatagen.Assertions{
		UserUploader: userUploader,
		Move: models.Move{
			Status:           models.MoveStatusAPPROVED,
			CloseoutOfficeID: &DefaultCloseoutOfficeID,
		},
		MTOShipment: models.MTOShipment{
			ID:     testdatagen.ConvertUUIDStringToUUID("ef256d30-a6e7-4be8-8a60-b4ffb7dc7a7f"),
			Status: models.MTOShipmentStatusApproved,
		},
		PPMShipment: models.PPMShipment{
			ID:         testdatagen.ConvertUUIDStringToUUID("1ce52409-009d-4d9c-a48c-b12013fa2d2b"),
			ApprovedAt: &approvedAt,
			Status:     models.PPMShipmentStatusWaitingOnCustomer,
		},
	}

	CreateGenericMoveWithPPMShipment(appCtx, moveInfo, false, userUploader, &assertions.MTOShipment, &assertions.Move, &assertions.PPMShipment)
}

func createApprovedMoveWithPPM3(appCtx appcontext.AppContext, userUploader *uploader.UserUploader) {
	moveInfo := MoveCreatorInfo{
		UserID:      testdatagen.ConvertUUIDStringToUUID("539af373-9474-49f3-b06b-bc4b4d4111de"),
		Email:       "readyToFinish3@ppm.approved",
		SmID:        testdatagen.ConvertUUIDStringToUUID("1b543655-6e5a-4ea0-b4e0-48fe4e107ef5"),
		FirstName:   "Ready3",
		LastName:    "Finish3",
		MoveID:      testdatagen.ConvertUUIDStringToUUID("3cf2a0eb-08e6-404d-81ad-022e1aaf26aa"),
		MoveLocator: "PPMRF3",
	}

	approvedAt := time.Date(2022, 4, 15, 12, 30, 0, 0, time.UTC)

	assertions := testdatagen.Assertions{
		UserUploader: userUploader,
		Move: models.Move{
			Status: models.MoveStatusAPPROVED,
		},
		MTOShipment: models.MTOShipment{
			ID:     testdatagen.ConvertUUIDStringToUUID("1f452b86-4488-46f5-98c0-b696e1410522"),
			Status: models.MTOShipmentStatusApproved,
		},
		PPMShipment: models.PPMShipment{
			ID:         testdatagen.ConvertUUIDStringToUUID("7d8f77c3-9829-4241-b0a7-b2897f1d6822"),
			ApprovedAt: &approvedAt,
			Status:     models.PPMShipmentStatusWaitingOnCustomer,
		},
	}

	CreateGenericMoveWithPPMShipment(appCtx, moveInfo, false, userUploader, &assertions.MTOShipment, &assertions.Move, &assertions.PPMShipment)
}

func createApprovedMoveWithPPM4(appCtx appcontext.AppContext, userUploader *uploader.UserUploader) {
	moveInfo := MoveCreatorInfo{
		UserID:      testdatagen.ConvertUUIDStringToUUID("c48998dc-8f93-437a-bd0c-2c0b187b12cb"),
		Email:       "readyToFinish4@ppm.approved",
		SmID:        testdatagen.ConvertUUIDStringToUUID("16d13649-f246-456f-8093-da3a769a1247"),
		FirstName:   "Ready4",
		LastName:    "Finish4",
		MoveID:      testdatagen.ConvertUUIDStringToUUID("9061587a-5b31-4deb-9947-703a40857fa8"),
		MoveLocator: "PPMRF4",
	}

	approvedAt := time.Date(2022, 4, 15, 12, 30, 0, 0, time.UTC)

	assertions := testdatagen.Assertions{
		UserUploader: userUploader,
		Move: models.Move{
			Status: models.MoveStatusAPPROVED,
		},
		MTOShipment: models.MTOShipment{
			ID:     testdatagen.ConvertUUIDStringToUUID("ae873226-67a4-452f-b92d-924307ff2d9a"),
			Status: models.MTOShipmentStatusApproved,
		},
		PPMShipment: models.PPMShipment{
			ID:         testdatagen.ConvertUUIDStringToUUID("881f1084-d5a8-4210-9854-fa5f01c8da81"),
			ApprovedAt: &approvedAt,
			Status:     models.PPMShipmentStatusWaitingOnCustomer,
		},
	}

	CreateGenericMoveWithPPMShipment(appCtx, moveInfo, false, userUploader, &assertions.MTOShipment, &assertions.Move, &assertions.PPMShipment)
}

func createApprovedMoveWithPPM5(appCtx appcontext.AppContext, userUploader *uploader.UserUploader) {
	moveInfo := MoveCreatorInfo{
		UserID:      testdatagen.ConvertUUIDStringToUUID("62e20f62-638f-4390-bbc0-c672cd7fd2e3"),
		Email:       "readyToFinish5@ppm.approved",
		SmID:        testdatagen.ConvertUUIDStringToUUID("55643c43-f48b-471d-8b99-b1e2a0ce5215"),
		FirstName:   "Ready5",
		LastName:    "Finish5",
		MoveID:      testdatagen.ConvertUUIDStringToUUID("7dcbf7ef-9a74-4efa-b536-c334b2093bc0"),
		MoveLocator: "PPMRF5",
	}

	approvedAt := time.Date(2022, 4, 15, 12, 30, 0, 0, time.UTC)

	assertions := testdatagen.Assertions{
		UserUploader: userUploader,
		Move: models.Move{
			Status: models.MoveStatusAPPROVED,
		},
		MTOShipment: models.MTOShipment{
			ID:     testdatagen.ConvertUUIDStringToUUID("38a9ff5a-76c5-4126-9dc8-649a1f35e847"),
			Status: models.MTOShipmentStatusApproved,
		},
		PPMShipment: models.PPMShipment{
			ID:         testdatagen.ConvertUUIDStringToUUID("bcbd9762-2041-42e5-9b91-ba5b1ecb3487"),
			ApprovedAt: &approvedAt,
			Status:     models.PPMShipmentStatusWaitingOnCustomer,
		},
	}

	CreateGenericMoveWithPPMShipment(appCtx, moveInfo, false, userUploader, &assertions.MTOShipment, &assertions.Move, &assertions.PPMShipment)
}

func createApprovedMoveWithPPM6(appCtx appcontext.AppContext, userUploader *uploader.UserUploader) {
	moveInfo := MoveCreatorInfo{
		UserID:      testdatagen.ConvertUUIDStringToUUID("1dca189a-ca7e-4e70-b98e-be3829e4b6cc"),
		Email:       "readyForCloseout@ppm.approved",
		SmID:        testdatagen.ConvertUUIDStringToUUID("6b4ce016-9b76-44a8-a870-f378313aa1a8"),
		FirstName:   "Ready",
		LastName:    "Closeout",
		MoveID:      testdatagen.ConvertUUIDStringToUUID("5b718175-8bc5-4ca9-a1f0-8b70d064ee92"),
		MoveLocator: "PPMCL0",
	}

	approvedAt := time.Date(2022, 4, 15, 12, 30, 0, 0, time.UTC)

	assertions := testdatagen.Assertions{
		UserUploader: userUploader,
		Move: models.Move{
			Status: models.MoveStatusAPPROVED,
		},
		MTOShipment: models.MTOShipment{
			ID:     testdatagen.ConvertUUIDStringToUUID("04592d80-f67f-443e-b9d6-967a9befcc3a"),
			Status: models.MTOShipmentStatusApproved,
		},
		PPMShipment: models.PPMShipment{
			ID:         testdatagen.ConvertUUIDStringToUUID("cdc68d38-21d9-4bd8-bd56-5b5c224ab2ab"),
			ApprovedAt: &approvedAt,
			Status:     models.PPMShipmentStatusWaitingOnCustomer,
		},
	}

	CreateGenericMoveWithPPMShipment(appCtx, moveInfo, false, userUploader, &assertions.MTOShipment, &assertions.Move, &assertions.PPMShipment)
}

func createApprovedMoveWithPPM7(appCtx appcontext.AppContext, userUploader *uploader.UserUploader) {
	moveInfo := MoveCreatorInfo{
		UserID:      testdatagen.ConvertUUIDStringToUUID("fe825617-a53a-49bf-bf2e-c271afee344d"),
		Email:       "readyForCloseout2@ppm.approved",
		SmID:        testdatagen.ConvertUUIDStringToUUID("c1ba0a4b-4873-479a-a3d8-4158afdbe7b0"),
		FirstName:   "Ready",
		LastName:    "Closeout",
		MoveID:      testdatagen.ConvertUUIDStringToUUID("dabe45ab-aeab-4f83-b446-f1f70e265beb"),
		MoveLocator: "PPMRC2",
	}

	approvedAt := time.Date(2022, 4, 15, 12, 30, 0, 0, time.UTC)

	assertions := testdatagen.Assertions{
		UserUploader: userUploader,
		Move: models.Move{
			Status: models.MoveStatusAPPROVED,
		},
		MTOShipment: models.MTOShipment{
			ID:     testdatagen.ConvertUUIDStringToUUID("0097e9d1-7579-4f6f-a71e-1b63aea0d4c7"),
			Status: models.MTOShipmentStatusApproved,
		},
		PPMShipment: models.PPMShipment{
			ID:         testdatagen.ConvertUUIDStringToUUID("7276375a-932f-4b93-b706-3da2774dfd92"),
			ApprovedAt: &approvedAt,
			Status:     models.PPMShipmentStatusWaitingOnCustomer,
		},
	}

	CreateGenericMoveWithPPMShipment(appCtx, moveInfo, false, userUploader, &assertions.MTOShipment, &assertions.Move, &assertions.PPMShipment)
}

func createApprovedMoveWithPPMWeightTicket(appCtx appcontext.AppContext, userUploader *uploader.UserUploader) {
	moveInfo := MoveCreatorInfo{
		UserID:      testdatagen.ConvertUUIDStringToUUID("33f39cca-3908-4cf5-b7d9-839741f51911"),
		Email:       "weightTicketPPM@ppm.approved",
		SmID:        testdatagen.ConvertUUIDStringToUUID("a30fd609-6dcf-4dd0-a7e6-2892a31ae641"),
		FirstName:   "ActualPPM",
		LastName:    "WeightTicketComplete",
		MoveID:      testdatagen.ConvertUUIDStringToUUID("2fdb02a5-dd80-4ec4-a9f0-f4eefb434568"),
		MoveLocator: "W3TT1K",
	}

	approvedAt := time.Date(2022, 4, 15, 12, 30, 0, 0, time.UTC)
	address := factory.BuildAddress(appCtx.DB(), nil, nil)

	assertions := testdatagen.Assertions{
		UserUploader: userUploader,
		Move: models.Move{
			Status: models.MoveStatusAPPROVED,
		},
		MTOShipment: models.MTOShipment{
			ID:     testdatagen.ConvertUUIDStringToUUID("3e0c9457-9010-473a-a274-fc1620d5ee16"),
			Status: models.MTOShipmentStatusApproved,
		},
		PPMShipment: models.PPMShipment{
			ID:                          testdatagen.ConvertUUIDStringToUUID("7a5e932d-f1f6-435e-9518-3ee33f74bc88"),
			ApprovedAt:                  &approvedAt,
			Status:                      models.PPMShipmentStatusWaitingOnCustomer,
			ActualMoveDate:              models.TimePointer(time.Date(testdatagen.GHCTestYear, time.March, 16, 0, 0, 0, 0, time.UTC)),
			ActualPickupPostalCode:      models.StringPointer("42444"),
			ActualDestinationPostalCode: models.StringPointer("30813"),
			HasReceivedAdvance:          models.BoolPointer(true),
			AdvanceAmountReceived:       models.CentPointer(unit.Cents(340000)),
			W2Address:                   &address,
		},
	}

	move, shipment := CreateGenericMoveWithPPMShipment(appCtx, moveInfo, false, userUploader, &assertions.MTOShipment, &assertions.Move, &assertions.PPMShipment)

	factory.BuildWeightTicket(appCtx.DB(), []factory.Customization{
		{
			Model:    shipment,
			LinkOnly: true,
		},
		{
			Model:    move.Orders.ServiceMember,
			LinkOnly: true,
		},
	}, nil)
}

func createApprovedMoveWithPPMExcessWeight(appCtx appcontext.AppContext, userUploader *uploader.UserUploader, moveInfo MoveCreatorInfo) (models.Move, models.PPMShipment) {
	approvedAt := time.Date(2022, 4, 15, 12, 30, 0, 0, time.UTC)
	address := factory.BuildAddress(appCtx.DB(), nil, nil)

	assertions := testdatagen.Assertions{
		UserUploader: userUploader,
		Move: models.Move{
			Status: models.MoveStatusAPPROVED,
		},
		MTOShipment: models.MTOShipment{
			ID:     uuid.Must(uuid.NewV4()),
			Status: models.MTOShipmentStatusApproved,
		},
		PPMShipment: models.PPMShipment{
			ID:                          uuid.Must(uuid.NewV4()),
			ApprovedAt:                  &approvedAt,
			Status:                      models.PPMShipmentStatusNeedsCloseout,
			ActualMoveDate:              models.TimePointer(time.Date(testdatagen.GHCTestYear, time.March, 16, 0, 0, 0, 0, time.UTC)),
			ActualPickupPostalCode:      models.StringPointer("42444"),
			ActualDestinationPostalCode: models.StringPointer("30813"),
			HasReceivedAdvance:          models.BoolPointer(true),
			AdvanceAmountReceived:       models.CentPointer(unit.Cents(340000)),
			AdvanceStatus:               (*models.PPMAdvanceStatus)(models.StringPointer(string(models.PPMAdvanceStatusApproved))),
			W2Address:                   &address,
			AllowableWeight:             models.PoundPointer(19000),
		},
	}

	move, shipment := CreateGenericMoveWithPPMShipment(appCtx, moveInfo, false, userUploader, &assertions.MTOShipment, &assertions.Move, &assertions.PPMShipment)

	factory.BuildWeightTicket(appCtx.DB(), []factory.Customization{
		{
			Model:    shipment,
			LinkOnly: true,
		},
		{
			Model:    move.Orders.ServiceMember,
			LinkOnly: true,
		},
		{
			Model: models.WeightTicket{
				EmptyWeight: models.PoundPointer(unit.Pound(1000)),
				FullWeight:  models.PoundPointer(unit.Pound(20000)),
			},
		},
	}, nil)

	return move, shipment
}

func createApprovedMoveWithPPMExcessWeightsAnd2WeightTickets(appCtx appcontext.AppContext, userUploader *uploader.UserUploader) {
	move, shipment := createApprovedMoveWithPPMExcessWeight(appCtx, userUploader,
		MoveCreatorInfo{
			UserID:      uuid.Must(uuid.NewV4()),
			Email:       "excessweights2WTs@ppm.approved",
			SmID:        uuid.Must(uuid.NewV4()),
			FirstName:   "Two Weight Tickets",
			LastName:    "ExcessWeights",
			MoveID:      uuid.Must(uuid.NewV4()),
			MoveLocator: "XSWT02",
		})
	factory.BuildWeightTicket(appCtx.DB(), []factory.Customization{
		{
			Model: models.MTOShipment{
				Status: models.MTOShipmentStatusApproved,
			},
		},
		{
			Model:    shipment,
			LinkOnly: true,
		},
		{
			Model:    move.Orders.ServiceMember,
			LinkOnly: true,
		},
		{
			Model: models.WeightTicket{
				EmptyWeight: models.PoundPointer(unit.Pound(1000)),
				FullWeight:  models.PoundPointer(unit.Pound(20000)),
			},
		},
	}, nil)
}

func createApprovedMoveWith2PPMShipmentsAndExcessWeights(appCtx appcontext.AppContext, userUploader *uploader.UserUploader) {
	move, _ := createApprovedMoveWithPPMExcessWeight(appCtx, userUploader,
		MoveCreatorInfo{
			UserID:      uuid.Must(uuid.NewV4()),
			Email:       "excessweights2PPMs@ppm.approved",
			SmID:        uuid.Must(uuid.NewV4()),
			FirstName:   "Two PPMs",
			LastName:    "ExcessWeights",
			MoveID:      uuid.Must(uuid.NewV4()),
			MoveLocator: "XSWT03",
		})
	secondPPMShipment := factory.BuildPPMShipment(appCtx.DB(), []factory.Customization{
		{
			Model:    move,
			LinkOnly: true,
		},
		{
			Model: models.MTOShipment{
				Status: models.MTOShipmentStatusApproved,
			},
		},
	}, nil)
	factory.BuildWeightTicket(appCtx.DB(), []factory.Customization{
		{
			Model:    secondPPMShipment,
			LinkOnly: true,
		},
		{
			Model:    move.Orders.ServiceMember,
			LinkOnly: true,
		},
		{
			Model: models.WeightTicket{
				EmptyWeight: models.PoundPointer(unit.Pound(1000)),
				FullWeight:  models.PoundPointer(unit.Pound(20000)),
			},
		},
	}, nil)
}

func createApprovedMoveWithPPMAndHHGShipmentsAndExcessWeights(appCtx appcontext.AppContext, userUploader *uploader.UserUploader) {
	move, _ := createApprovedMoveWithPPMExcessWeight(appCtx, userUploader,
		MoveCreatorInfo{
			UserID:      uuid.Must(uuid.NewV4()),
			Email:       "excessweightsPPMandHHG@ppm.approved",
			SmID:        uuid.Must(uuid.NewV4()),
			FirstName:   "PPM & HHG",
			LastName:    "ExcessWeights",
			MoveID:      uuid.Must(uuid.NewV4()),
			MoveLocator: "XSWT04",
		})
	factory.BuildMTOShipment(appCtx.DB(), []factory.Customization{
		{
			Model:    move,
			LinkOnly: true,
		},
	}, nil)
}
func createApprovedMoveWithAllShipmentTypesAndExcessWeights(appCtx appcontext.AppContext, userUploader *uploader.UserUploader) {
	move, _ := createApprovedMoveWithPPMExcessWeight(appCtx, userUploader,
		MoveCreatorInfo{
			UserID:      uuid.Must(uuid.NewV4()),
			Email:       "excessweightsPPMandHHG@ppm.approved",
			SmID:        uuid.Must(uuid.NewV4()),
			FirstName:   "PPM & HHG",
			LastName:    "ExcessWeights",
			MoveID:      uuid.Must(uuid.NewV4()),
			MoveLocator: "XSWT05",
		})
	factory.BuildMTOShipment(appCtx.DB(), []factory.Customization{
		{
			Model:    move,
			LinkOnly: true,
		},
	}, nil)
	factory.BuildMTOShipment(appCtx.DB(), []factory.Customization{
		{
			Model:    move,
			LinkOnly: true,
		},
	}, nil)
	factory.BuildNTSRShipment(appCtx.DB(), []factory.Customization{
		{
			Model:    move,
			LinkOnly: true,
		},
	}, nil)
}

func createApprovedMoveWithPPMCloseoutComplete(appCtx appcontext.AppContext, userUploader *uploader.UserUploader) {
	moveInfo := MoveCreatorInfo{
		UserID:      testdatagen.ConvertUUIDStringToUUID("f8af6fb0-101e-489c-9d9c-051931c52cf7"),
		Email:       "weightTicketPPM+closeout@ppm.approved",
		SmID:        testdatagen.ConvertUUIDStringToUUID("cd4d7838-d8c1-441f-b7ce-af30b6257c3a"),
		FirstName:   "PPMCloseout",
		LastName:    "WeightTicket",
		MoveID:      testdatagen.ConvertUUIDStringToUUID("eb6f09b4-0856-466c-b5e1-854310ccf486"),
		MoveLocator: "CLOSE0",
	}

	approvedAt := time.Date(2022, 4, 15, 12, 30, 0, 0, time.UTC)
	address := factory.BuildAddress(appCtx.DB(), nil, nil)
	approvedAdvanceStatus := models.PPMAdvanceStatusApproved
	allowableWeight := unit.Pound(4000)

	assertions := testdatagen.Assertions{
		UserUploader: userUploader,
		Move: models.Move{
			Status: models.MoveStatusAPPROVED,
		},
		MTOShipment: models.MTOShipment{
			ID:     testdatagen.ConvertUUIDStringToUUID("c0791087-9798-44e9-99df-59ae3ea9a71e"),
			Status: models.MTOShipmentStatusApproved,
		},
		PPMShipment: models.PPMShipment{
			ID:                          testdatagen.ConvertUUIDStringToUUID("defb263e-bf01-4c67-85f5-b64ab54fd4fe"),
			ApprovedAt:                  &approvedAt,
			SubmittedAt:                 models.TimePointer(approvedAt.Add(7 * time.Hour * 24)),
			Status:                      models.PPMShipmentStatusNeedsCloseout,
			ActualMoveDate:              models.TimePointer(time.Date(testdatagen.GHCTestYear, time.March, 16, 0, 0, 0, 0, time.UTC)),
			ActualPickupPostalCode:      models.StringPointer("42444"),
			ActualDestinationPostalCode: models.StringPointer("30813"),
			AdvanceStatus:               &approvedAdvanceStatus,
			HasReceivedAdvance:          models.BoolPointer(true),
			AdvanceAmountReceived:       models.CentPointer(unit.Cents(340000)),
			W2Address:                   &address,
			AllowableWeight:             &allowableWeight,
		},
	}

	move, shipment := CreateGenericMoveWithPPMShipment(appCtx, moveInfo, false, userUploader, &assertions.MTOShipment, &assertions.Move, &assertions.PPMShipment)

	factory.BuildWeightTicket(appCtx.DB(), []factory.Customization{
		{
			Model:    shipment,
			LinkOnly: true,
		},
		{
			Model:    move.Orders.ServiceMember,
			LinkOnly: true,
		},
		{
			Model: models.UserUpload{},
			ExtendedParams: &factory.UserUploadExtendedParams{
				UserUploader: userUploader,
				AppContext:   appCtx,
			},
		},
	}, nil)
}

func createApprovedMoveWithPPMCloseoutCompleteMultipleWeightTickets(appCtx appcontext.AppContext, userUploader *uploader.UserUploader) {
	moveInfo := MoveCreatorInfo{
		UserID:      testdatagen.ConvertUUIDStringToUUID("385bb8f6-ee86-4948-b69d-615417bf71f9"),
		Email:       "weightTicketsPPM+closeout@ppm.approved",
		SmID:        testdatagen.ConvertUUIDStringToUUID("7ad9b8d5-db20-4d00-946b-53531a24a9e1"),
		FirstName:   "PPMCloseout",
		LastName:    "WeightTickets",
		MoveID:      testdatagen.ConvertUUIDStringToUUID("6c121a40-7037-46ba-9e94-1b63c598bcd9"),
		MoveLocator: "CLOSE1",
	}

	approvedAt := time.Date(2022, 4, 15, 12, 30, 0, 0, time.UTC)
	address := factory.BuildAddress(appCtx.DB(), nil, nil)
	approvedAdvanceStatus := models.PPMAdvanceStatusApproved
	allowableWeight := unit.Pound(8000)

	assertions := testdatagen.Assertions{
		UserUploader: userUploader,
		Move: models.Move{
			Status: models.MoveStatusAPPROVED,
		},
		MTOShipment: models.MTOShipment{
			ID:     testdatagen.ConvertUUIDStringToUUID("443750dc-def6-40ae-a60a-b6a5a4742c6b"),
			Status: models.MTOShipmentStatusApproved,
		},
		PPMShipment: models.PPMShipment{
			ID:                          testdatagen.ConvertUUIDStringToUUID("08ab7a25-ef97-4134-bbb5-5be0e0de4734"),
			ApprovedAt:                  &approvedAt,
			SubmittedAt:                 models.TimePointer(approvedAt.Add(7 * time.Hour * 24)),
			Status:                      models.PPMShipmentStatusNeedsCloseout,
			ActualMoveDate:              models.TimePointer(time.Date(testdatagen.GHCTestYear, time.March, 16, 0, 0, 0, 0, time.UTC)),
			ActualPickupPostalCode:      models.StringPointer("42444"),
			ActualDestinationPostalCode: models.StringPointer("30813"),
			AdvanceStatus:               &approvedAdvanceStatus,
			HasReceivedAdvance:          models.BoolPointer(true),
			AdvanceAmountReceived:       models.CentPointer(unit.Cents(340000)),
			W2Address:                   &address,
			AllowableWeight:             &allowableWeight,
		},
	}

	move, shipment := CreateGenericMoveWithPPMShipment(appCtx, moveInfo, false, userUploader, &assertions.MTOShipment, &assertions.Move, &assertions.PPMShipment)

	factory.BuildWeightTicket(appCtx.DB(), []factory.Customization{
		{
			Model:    shipment,
			LinkOnly: true,
		},
		{
			Model:    move.Orders.ServiceMember,
			LinkOnly: true,
		},
		{
			Model: models.UserUpload{},
			ExtendedParams: &factory.UserUploadExtendedParams{
				UserUploader: userUploader,
				AppContext:   appCtx,
			},
		},
	}, nil)

	factory.BuildWeightTicketWithConstructedWeight(appCtx.DB(), []factory.Customization{
		{
			Model:    shipment,
			LinkOnly: true,
		},
		{
			Model:    move.Orders.ServiceMember,
			LinkOnly: true,
		},
		{
			Model: models.UserUpload{},
			ExtendedParams: &factory.UserUploadExtendedParams{
				UserUploader: userUploader,
				AppContext:   appCtx,
			},
		},
	}, nil)
}

func createApprovedMoveWithPPMCloseoutCompleteWithExpenses(appCtx appcontext.AppContext, userUploader *uploader.UserUploader) {
	moveInfo := MoveCreatorInfo{
		UserID:      testdatagen.ConvertUUIDStringToUUID("d0b0fafc-cedf-4821-8914-34a9fdea506d"),
		Email:       "expenses+closeout@ppm.approved",
		SmID:        testdatagen.ConvertUUIDStringToUUID("df29b0c4-87e6-463a-a6ef-ac7d1523d9c8"),
		FirstName:   "PPMCloseout",
		LastName:    "Expenses",
		MoveID:      testdatagen.ConvertUUIDStringToUUID("296d0c11-7b9d-4285-afd3-19c179b59508"),
		MoveLocator: "CLOSE3",
	}

	approvedAt := time.Date(2022, 4, 15, 12, 30, 0, 0, time.UTC)
	address := factory.BuildAddress(appCtx.DB(), nil, nil)
	approvedAdvanceStatus := models.PPMAdvanceStatusApproved
	allowableWeight := unit.Pound(4000)

	assertions := testdatagen.Assertions{
		UserUploader: userUploader,
		Move: models.Move{
			Status: models.MoveStatusAPPROVED,
		},
		MTOShipment: models.MTOShipment{
			ID:     testdatagen.ConvertUUIDStringToUUID("fce729a4-edce-45be-b91e-a70aa3cf09eb"),
			Status: models.MTOShipmentStatusApproved,
		},
		PPMShipment: models.PPMShipment{
			ID:                          testdatagen.ConvertUUIDStringToUUID("645f9cd3-1aa2-4912-89fe-d0aa327226f6"),
			ApprovedAt:                  &approvedAt,
			SubmittedAt:                 models.TimePointer(approvedAt.Add(7 * time.Hour * 24)),
			Status:                      models.PPMShipmentStatusNeedsCloseout,
			ActualMoveDate:              models.TimePointer(time.Date(testdatagen.GHCTestYear, time.March, 16, 0, 0, 0, 0, time.UTC)),
			ActualPickupPostalCode:      models.StringPointer("42444"),
			ActualDestinationPostalCode: models.StringPointer("30813"),
			AdvanceStatus:               &approvedAdvanceStatus,
			HasReceivedAdvance:          models.BoolPointer(true),
			AdvanceAmountReceived:       models.CentPointer(unit.Cents(340000)),
			W2Address:                   &address,
			AllowableWeight:             &allowableWeight,
		},
	}

	move, shipment := CreateGenericMoveWithPPMShipment(appCtx, moveInfo, false, userUploader, &assertions.MTOShipment, &assertions.Move, &assertions.PPMShipment)

	factory.BuildMovingExpense(appCtx.DB(), []factory.Customization{
		{
			Model:    shipment,
			LinkOnly: true,
		},
		{
			Model:    move.Orders.ServiceMember,
			LinkOnly: true,
		},
		{
			Model: models.UserUpload{},
			ExtendedParams: &factory.UserUploadExtendedParams{
				UserUploader: userUploader,
				AppContext:   appCtx,
			},
		},
	}, nil)

	storageType := models.MovingExpenseReceiptTypeStorage
	sitLocation := models.SITLocationTypeOrigin
	weightStored := 2000
	factory.BuildMovingExpense(appCtx.DB(), []factory.Customization{
		{
			Model:    shipment,
			LinkOnly: true,
		},
		{
			Model:    move.Orders.ServiceMember,
			LinkOnly: true,
		},
		{
			Model: models.UserUpload{},
			ExtendedParams: &factory.UserUploadExtendedParams{
				UserUploader: userUploader,
				AppContext:   appCtx,
			},
		},
		{
			Model: models.MovingExpense{
				MovingExpenseType: &storageType,
				Description:       models.StringPointer("Storage R Us monthly rental unit"),
				SITStartDate:      models.TimePointer(time.Now()),
				SITEndDate:        models.TimePointer(time.Now().Add(30 * 24 * time.Hour)),
				SITLocation:       &sitLocation,
				WeightStored:      (*unit.Pound)(&weightStored),
			},
		},
	}, nil)
}

func createApprovedMoveWithPPMCloseoutCompleteWithAllDocTypes(appCtx appcontext.AppContext, userUploader *uploader.UserUploader) {
	moveInfo := MoveCreatorInfo{
		UserID:      testdatagen.ConvertUUIDStringToUUID("d916c309-944b-4be6-b8ec-1ea59cffaf75"),
		Email:       "allPPMDocs+closeout@ppm.approved",
		SmID:        testdatagen.ConvertUUIDStringToUUID("2da204ec-ada5-44c5-a1e1-39db1b027bdb"),
		FirstName:   "PPMCloseout",
		LastName:    "AllDocs",
		MoveID:      testdatagen.ConvertUUIDStringToUUID("6abd318b-2eff-45d6-b282-73da0b65765d"),
		MoveLocator: "CLOSE2",
	}

	approvedAt := time.Date(2022, 4, 15, 12, 30, 0, 0, time.UTC)
	address := factory.BuildAddress(appCtx.DB(), nil, nil)
	approvedAdvanceStatus := models.PPMAdvanceStatusApproved
	allowableWeight := unit.Pound(4000)

	assertions := testdatagen.Assertions{
		UserUploader: userUploader,
		Move: models.Move{
			Status: models.MoveStatusAPPROVED,
		},
		MTOShipment: models.MTOShipment{
			ID:     testdatagen.ConvertUUIDStringToUUID("eb5a9e2b-cd16-4d84-8471-ccd869a589af"),
			Status: models.MTOShipmentStatusApproved,
		},
		PPMShipment: models.PPMShipment{
			ID:                          testdatagen.ConvertUUIDStringToUUID("1a719536-02ba-44cd-b97d-5a0548237dc5"),
			ApprovedAt:                  &approvedAt,
			SubmittedAt:                 models.TimePointer(approvedAt.Add(7 * time.Hour * 24)),
			Status:                      models.PPMShipmentStatusNeedsCloseout,
			ActualMoveDate:              models.TimePointer(time.Date(testdatagen.GHCTestYear, time.March, 16, 0, 0, 0, 0, time.UTC)),
			ActualPickupPostalCode:      models.StringPointer("42444"),
			ActualDestinationPostalCode: models.StringPointer("30813"),
			AdvanceStatus:               &approvedAdvanceStatus,
			HasReceivedAdvance:          models.BoolPointer(true),
			AdvanceAmountReceived:       models.CentPointer(unit.Cents(340000)),
			W2Address:                   &address,
			AllowableWeight:             &allowableWeight,
		},
	}

	move, shipment := CreateGenericMoveWithPPMShipment(appCtx, moveInfo, false, userUploader, &assertions.MTOShipment, &assertions.Move, &assertions.PPMShipment)

	factory.BuildWeightTicketWithConstructedWeight(appCtx.DB(), []factory.Customization{
		{
			Model:    shipment,
			LinkOnly: true,
		},
		{
			Model:    move.Orders.ServiceMember,
			LinkOnly: true,
		},
		{
			Model: models.UserUpload{},
			ExtendedParams: &factory.UserUploadExtendedParams{
				UserUploader: userUploader,
				AppContext:   appCtx,
			},
		},
	}, nil)

	factory.BuildMovingExpense(appCtx.DB(), []factory.Customization{
		{
			Model:    shipment,
			LinkOnly: true,
		},
		{
			Model:    move.Orders.ServiceMember,
			LinkOnly: true,
		},
		{
			Model: models.UserUpload{},
			ExtendedParams: &factory.UserUploadExtendedParams{
				UserUploader: userUploader,
				AppContext:   appCtx,
				File:         factory.FixtureOpen("test.png"),
			},
		},
	}, nil)

	factory.BuildProgearWeightTicket(appCtx.DB(), []factory.Customization{
		{
			Model:    shipment,
			LinkOnly: true,
		},
		{
			Model:    shipment.Shipment.MoveTaskOrder.Orders.ServiceMember,
			LinkOnly: true,
		},
		{
			Model: models.UserUpload{},
			ExtendedParams: &factory.UserUploadExtendedParams{
				UserUploader: userUploader,
				AppContext:   appCtx,
				File:         factory.FixtureOpen("test.jpg"),
			},
		},
	}, nil)

}

func createApprovedMoveWithPPMWithAboutFormComplete(appCtx appcontext.AppContext, userUploader *uploader.UserUploader) {
	moveInfo := MoveCreatorInfo{
		UserID:      testdatagen.ConvertUUIDStringToUUID("88007896-6ae7-4600-866a-873d3bc67fd3"),
		Email:       "actualPPMDateZIPAdvanceDone@ppm.approved",
		SmID:        testdatagen.ConvertUUIDStringToUUID("9d9f0509-b2fb-42a2-aab7-58dd4d79c4e7"),
		FirstName:   "ActualPPM",
		LastName:    "DateZIPAdvanceDone",
		MoveID:      testdatagen.ConvertUUIDStringToUUID("acaa57ac-96f7-4411-aa07-c4bbe39e46bc"),
		MoveLocator: "ABTPPM",
	}

	approvedAt := time.Date(2022, 4, 15, 12, 30, 0, 0, time.UTC)
	address := factory.BuildAddress(appCtx.DB(), nil, nil)

	assertions := testdatagen.Assertions{
		UserUploader: userUploader,
		Move: models.Move{
			Status: models.MoveStatusAPPROVED,
		},
		MTOShipment: models.MTOShipment{
			ID:     testdatagen.ConvertUUIDStringToUUID("a742c4e9-24e3-4a97-995b-f355c6a14c04"),
			Status: models.MTOShipmentStatusApproved,
		},
		PPMShipment: models.PPMShipment{
			ID:                          testdatagen.ConvertUUIDStringToUUID("f093a13b-4ab8-4545-b24c-eb44bf52e605"),
			ApprovedAt:                  &approvedAt,
			Status:                      models.PPMShipmentStatusWaitingOnCustomer,
			ActualMoveDate:              models.TimePointer(time.Date(testdatagen.GHCTestYear, time.March, 16, 0, 0, 0, 0, time.UTC)),
			ActualPickupPostalCode:      models.StringPointer("42444"),
			ActualDestinationPostalCode: models.StringPointer("30813"),
			HasReceivedAdvance:          models.BoolPointer(true),
			AdvanceAmountReceived:       models.CentPointer(unit.Cents(340000)),
			W2Address:                   &address,
		},
	}

	CreateGenericMoveWithPPMShipment(appCtx, moveInfo, false, userUploader, &assertions.MTOShipment, &assertions.Move, &assertions.PPMShipment)
}

func createApprovedMoveWithPPMWithAboutFormComplete2(appCtx appcontext.AppContext, userUploader *uploader.UserUploader) {
	moveInfo := MoveCreatorInfo{
		UserID:      testdatagen.ConvertUUIDStringToUUID("22dba194-3d9a-49c6-8328-718dd945292f"),
		Email:       "actualPPMDateZIPAdvanceDone2@ppm.approved",
		SmID:        testdatagen.ConvertUUIDStringToUUID("c285f911-e432-42be-890a-965f9726b3e7"),
		FirstName:   "ActualPPM",
		LastName:    "DateZIPAdvanceDone",
		MoveID:      testdatagen.ConvertUUIDStringToUUID("c20a62cb-ad19-405c-b230-dfadbd9a6eba"),
		MoveLocator: "AB2PPM",
	}

	approvedAt := time.Date(2022, 4, 15, 12, 30, 0, 0, time.UTC)
	address := factory.BuildAddress(appCtx.DB(), nil, nil)

	assertions := testdatagen.Assertions{
		UserUploader: userUploader,
		Move: models.Move{
			Status: models.MoveStatusAPPROVED,
		},
		MTOShipment: models.MTOShipment{
			ID:     testdatagen.ConvertUUIDStringToUUID("ef049132-204a-417a-a2c5-bfe2ac86e7a0"),
			Status: models.MTOShipmentStatusApproved,
		},
		PPMShipment: models.PPMShipment{
			ID:                          testdatagen.ConvertUUIDStringToUUID("38f0b15a-efb9-411e-bd3d-c90514607fce"),
			ApprovedAt:                  &approvedAt,
			Status:                      models.PPMShipmentStatusWaitingOnCustomer,
			ActualMoveDate:              models.TimePointer(time.Date(testdatagen.GHCTestYear, time.March, 16, 0, 0, 0, 0, time.UTC)),
			ActualPickupPostalCode:      models.StringPointer("42444"),
			ActualDestinationPostalCode: models.StringPointer("30813"),
			HasReceivedAdvance:          models.BoolPointer(true),
			AdvanceAmountReceived:       models.CentPointer(unit.Cents(340000)),
			W2Address:                   &address,
		},
	}

	CreateGenericMoveWithPPMShipment(appCtx, moveInfo, false, userUploader, &assertions.MTOShipment, &assertions.Move, &assertions.PPMShipment)
}

func createApprovedMoveWithPPMWithAboutFormComplete3(appCtx appcontext.AppContext, userUploader *uploader.UserUploader) {
	moveInfo := MoveCreatorInfo{
		UserID:      testdatagen.ConvertUUIDStringToUUID("9ec731d8-f347-4d34-8b54-4ce9e6ea3282"),
		Email:       "actualPPMDateZIPAdvanceDone3@ppm.approved",
		SmID:        testdatagen.ConvertUUIDStringToUUID("5329c0c2-15f9-433e-9f99-7501eb68c6c1"),
		FirstName:   "ActualPPM",
		LastName:    "DateZIPAdvanceDone",
		MoveID:      testdatagen.ConvertUUIDStringToUUID("a8dae89d-305a-49ae-996d-843dd7508aff"),
		MoveLocator: "AB3PPM",
	}

	approvedAt := time.Date(2022, 4, 15, 12, 30, 0, 0, time.UTC)
	address := factory.BuildAddress(appCtx.DB(), nil, nil)

	assertions := testdatagen.Assertions{
		UserUploader: userUploader,
		Move: models.Move{
			Status: models.MoveStatusAPPROVED,
		},
		MTOShipment: models.MTOShipment{
			ID:     testdatagen.ConvertUUIDStringToUUID("9cb9e177-c95c-49bf-80be-7f1b2ce41fe3"),
			Status: models.MTOShipmentStatusApproved,
		},
		PPMShipment: models.PPMShipment{
			ID:                          testdatagen.ConvertUUIDStringToUUID("03d46a0d-6151-48dc-a8de-7abebd22916b"),
			ApprovedAt:                  &approvedAt,
			Status:                      models.PPMShipmentStatusWaitingOnCustomer,
			ActualMoveDate:              models.TimePointer(time.Date(testdatagen.GHCTestYear, time.March, 16, 0, 0, 0, 0, time.UTC)),
			ActualPickupPostalCode:      models.StringPointer("42444"),
			ActualDestinationPostalCode: models.StringPointer("30813"),
			HasReceivedAdvance:          models.BoolPointer(true),
			AdvanceAmountReceived:       models.CentPointer(unit.Cents(340000)),
			W2Address:                   &address,
		},
	}

	CreateGenericMoveWithPPMShipment(appCtx, moveInfo, false, userUploader, &assertions.MTOShipment, &assertions.Move, &assertions.PPMShipment)
}

func createApprovedMoveWithPPMWithAboutFormComplete4(appCtx appcontext.AppContext, userUploader *uploader.UserUploader) {
	moveInfo := MoveCreatorInfo{
		UserID:      testdatagen.ConvertUUIDStringToUUID("2a0146c4-ec9a-4efc-a94c-6c2849c3e167"),
		Email:       "actualPPMDateZIPAdvanceDone4@ppm.approved",
		SmID:        testdatagen.ConvertUUIDStringToUUID("98d28256-60e1-4792-86f1-c4e35cdef104"),
		FirstName:   "ActualPPM",
		LastName:    "DateZIPAdvanceDone",
		MoveID:      testdatagen.ConvertUUIDStringToUUID("3bb2341a-9133-4d8e-abdf-0c0b18827756"),
		MoveLocator: "AB4PPM",
	}

	approvedAt := time.Date(2022, 4, 15, 12, 30, 0, 0, time.UTC)
	address := factory.BuildAddress(appCtx.DB(), nil, nil)

	assertions := testdatagen.Assertions{
		UserUploader: userUploader,
		Move: models.Move{
			Status: models.MoveStatusAPPROVED,
		},
		MTOShipment: models.MTOShipment{
			ID:     testdatagen.ConvertUUIDStringToUUID("b97b1852-aa00-4530-9ff3-a8bbcb35d928"),
			Status: models.MTOShipmentStatusApproved,
		},
		PPMShipment: models.PPMShipment{
			ID:                          testdatagen.ConvertUUIDStringToUUID("379fb8f9-b210-4374-8f14-b8763be800ef"),
			ApprovedAt:                  &approvedAt,
			Status:                      models.PPMShipmentStatusWaitingOnCustomer,
			ActualMoveDate:              models.TimePointer(time.Date(testdatagen.GHCTestYear, time.March, 16, 0, 0, 0, 0, time.UTC)),
			ActualPickupPostalCode:      models.StringPointer("42444"),
			ActualDestinationPostalCode: models.StringPointer("30813"),
			HasReceivedAdvance:          models.BoolPointer(true),
			AdvanceAmountReceived:       models.CentPointer(unit.Cents(340000)),
			W2Address:                   &address,
		},
	}

	CreateGenericMoveWithPPMShipment(appCtx, moveInfo, false, userUploader, &assertions.MTOShipment, &assertions.Move, &assertions.PPMShipment)
}

func createApprovedMoveWithPPMWithAboutFormComplete5(appCtx appcontext.AppContext, userUploader *uploader.UserUploader) {
	moveInfo := MoveCreatorInfo{
		UserID:      testdatagen.ConvertUUIDStringToUUID("bab42ae8-fe0d-4165-87be-dc1317ae0099"),
		Email:       "actualPPMDateZIPAdvanceDone5@ppm.approved",
		SmID:        testdatagen.ConvertUUIDStringToUUID("71086cbf-89ee-4ca2-b063-739f3f33dab4"),
		FirstName:   "ActualPPM",
		LastName:    "DateZIPAdvanceDone",
		MoveID:      testdatagen.ConvertUUIDStringToUUID("5e2916b2-dbba-4ca4-b558-d56842631757"),
		MoveLocator: "AB5PPM",
	}

	approvedAt := time.Date(2022, 4, 15, 12, 30, 0, 0, time.UTC)
	address := factory.BuildAddress(appCtx.DB(), nil, nil)

	assertions := testdatagen.Assertions{
		UserUploader: userUploader,
		Move: models.Move{
			Status: models.MoveStatusAPPROVED,
		},
		MTOShipment: models.MTOShipment{
			ID:     testdatagen.ConvertUUIDStringToUUID("91e9f99b-5923-47d3-bb80-211919ec27ce"),
			Status: models.MTOShipmentStatusApproved,
		},
		PPMShipment: models.PPMShipment{
			ID:                          testdatagen.ConvertUUIDStringToUUID("c2fd7a80-afbe-425f-b7a9-bd26bd8cc965"),
			ApprovedAt:                  &approvedAt,
			Status:                      models.PPMShipmentStatusWaitingOnCustomer,
			ActualMoveDate:              models.TimePointer(time.Date(testdatagen.GHCTestYear, time.March, 16, 0, 0, 0, 0, time.UTC)),
			ActualPickupPostalCode:      models.StringPointer("42444"),
			ActualDestinationPostalCode: models.StringPointer("30813"),
			HasReceivedAdvance:          models.BoolPointer(true),
			AdvanceAmountReceived:       models.CentPointer(unit.Cents(340000)),
			W2Address:                   &address,
		},
	}

	CreateGenericMoveWithPPMShipment(appCtx, moveInfo, false, userUploader, &assertions.MTOShipment, &assertions.Move, &assertions.PPMShipment)
}

func createApprovedMoveWithPPMWithAboutFormComplete6(appCtx appcontext.AppContext, userUploader *uploader.UserUploader) {
	moveInfo := MoveCreatorInfo{
		UserID:      testdatagen.ConvertUUIDStringToUUID("2c4eaae3-5226-456a-94d5-177c679b0656"),
		Email:       "actualPPMDateZIPAdvanceDone6@ppm.approved",
		SmID:        testdatagen.ConvertUUIDStringToUUID("119f1167-fca9-4ca3-a2e9-57a033ba9dfb"),
		FirstName:   "ActualPPM",
		LastName:    "DateZIPAdvanceDone",
		MoveID:      testdatagen.ConvertUUIDStringToUUID("59b67e7c-21a0-48c4-8630-c9afa206b3f2"),
		MoveLocator: "AB6PPM",
	}

	approvedAt := time.Date(2022, 4, 15, 12, 30, 0, 0, time.UTC)
	address := factory.BuildAddress(appCtx.DB(), nil, nil)

	assertions := testdatagen.Assertions{
		UserUploader: userUploader,
		Move: models.Move{
			Status: models.MoveStatusAPPROVED,
		},
		MTOShipment: models.MTOShipment{
			ID:     testdatagen.ConvertUUIDStringToUUID("5cb628ff-5670-4f16-933f-289e0c27ed25"),
			Status: models.MTOShipmentStatusApproved,
		},
		PPMShipment: models.PPMShipment{
			ID:                          testdatagen.ConvertUUIDStringToUUID("2d0c3cb2-2c54-4ec0-b417-e81ab2ebd3c4"),
			ApprovedAt:                  &approvedAt,
			Status:                      models.PPMShipmentStatusWaitingOnCustomer,
			ActualMoveDate:              models.TimePointer(time.Date(testdatagen.GHCTestYear, time.March, 16, 0, 0, 0, 0, time.UTC)),
			ActualPickupPostalCode:      models.StringPointer("42444"),
			ActualDestinationPostalCode: models.StringPointer("30813"),
			HasReceivedAdvance:          models.BoolPointer(true),
			AdvanceAmountReceived:       models.CentPointer(unit.Cents(340000)),
			W2Address:                   &address,
		},
	}

	CreateGenericMoveWithPPMShipment(appCtx, moveInfo, false, userUploader, &assertions.MTOShipment, &assertions.Move, &assertions.PPMShipment)
}

func createApprovedMoveWithPPMWithAboutFormComplete7(appCtx appcontext.AppContext, userUploader *uploader.UserUploader) {
	moveInfo := MoveCreatorInfo{
		UserID:      testdatagen.ConvertUUIDStringToUUID("c7cd77e8-74e8-4d7f-975c-d4ca18735561"),
		Email:       "actualPPMDateZIPAdvanceDone7@ppm.approved",
		SmID:        testdatagen.ConvertUUIDStringToUUID("60cb3c60-68ef-47fa-b5f4-26d0e3d80e2a"),
		FirstName:   "ActualPPM",
		LastName:    "DateZIPAdvanceDone",
		MoveID:      testdatagen.ConvertUUIDStringToUUID("8f451ef6-663f-49a9-b8ae-d3ecdca561d0"),
		MoveLocator: "AB7PPM",
	}

	approvedAt := time.Date(2022, 4, 15, 12, 30, 0, 0, time.UTC)
	address := factory.BuildAddress(appCtx.DB(), nil, nil)

	assertions := testdatagen.Assertions{
		UserUploader: userUploader,
		Move: models.Move{
			Status: models.MoveStatusAPPROVED,
		},
		MTOShipment: models.MTOShipment{
			ID:     testdatagen.ConvertUUIDStringToUUID("c46899a2-4c58-41b3-863c-347471ee26fc"),
			Status: models.MTOShipmentStatusApproved,
		},
		PPMShipment: models.PPMShipment{
			ID:                          testdatagen.ConvertUUIDStringToUUID("59daf278-abf9-4ef1-9809-876df589890f"),
			ApprovedAt:                  &approvedAt,
			Status:                      models.PPMShipmentStatusWaitingOnCustomer,
			ActualMoveDate:              models.TimePointer(time.Date(testdatagen.GHCTestYear, time.March, 16, 0, 0, 0, 0, time.UTC)),
			ActualPickupPostalCode:      models.StringPointer("42444"),
			ActualDestinationPostalCode: models.StringPointer("30813"),
			HasReceivedAdvance:          models.BoolPointer(true),
			AdvanceAmountReceived:       models.CentPointer(unit.Cents(340000)),
			W2Address:                   &address,
		},
	}

	CreateGenericMoveWithPPMShipment(appCtx, moveInfo, false, userUploader, &assertions.MTOShipment, &assertions.Move, &assertions.PPMShipment)
}

func createApprovedMoveWithPPMWithAboutFormComplete8(appCtx appcontext.AppContext, userUploader *uploader.UserUploader) {
	moveInfo := MoveCreatorInfo{
		UserID:      testdatagen.ConvertUUIDStringToUUID("e5a06330-3f5c-4f50-82a6-46f1bd7dd3a6"),
		Email:       "actualPPMDateZIPAdvanceDone8@ppm.approved",
		SmID:        testdatagen.ConvertUUIDStringToUUID("3719a811-83ce-4de2-b357-eb46181f0d80"),
		FirstName:   "ActualPPM",
		LastName:    "DateZIPAdvanceDone",
		MoveID:      testdatagen.ConvertUUIDStringToUUID("6676c3cb-ad7a-4fa7-b6b2-c11c7754cad3"),
		MoveLocator: "AB8PPM",
	}

	approvedAt := time.Date(2022, 4, 15, 12, 30, 0, 0, time.UTC)
	address := factory.BuildAddress(appCtx.DB(), nil, nil)

	assertions := testdatagen.Assertions{
		UserUploader: userUploader,
		Move: models.Move{
			Status: models.MoveStatusAPPROVED,
		},
		MTOShipment: models.MTOShipment{
			ID:     testdatagen.ConvertUUIDStringToUUID("1161ce38-441c-44ec-86fa-9e07e456cfb8"),
			Status: models.MTOShipmentStatusApproved,
		},
		PPMShipment: models.PPMShipment{
			ID:                          testdatagen.ConvertUUIDStringToUUID("3faf26db-ddc4-4116-ab86-90a5e27106fd"),
			ApprovedAt:                  &approvedAt,
			Status:                      models.PPMShipmentStatusWaitingOnCustomer,
			ActualMoveDate:              models.TimePointer(time.Date(testdatagen.GHCTestYear, time.March, 16, 0, 0, 0, 0, time.UTC)),
			ActualPickupPostalCode:      models.StringPointer("42444"),
			ActualDestinationPostalCode: models.StringPointer("30813"),
			HasReceivedAdvance:          models.BoolPointer(true),
			AdvanceAmountReceived:       models.CentPointer(unit.Cents(340000)),
			W2Address:                   &address,
		},
	}

	CreateGenericMoveWithPPMShipment(appCtx, moveInfo, false, userUploader, &assertions.MTOShipment, &assertions.Move, &assertions.PPMShipment)
}

func createApprovedMoveWithPPMMovingExpense(appCtx appcontext.AppContext, info *MoveCreatorInfo, userUploader *uploader.UserUploader) {
	moveInfo := MoveCreatorInfo{
		UserID:      testdatagen.ConvertUUIDStringToUUID("146c2665-5b8a-4653-8434-9a4460de30b5"),
		Email:       "movingExpensePPM@ppm.approved",
		SmID:        uuid.Must(uuid.NewV4()),
		FirstName:   "Expense",
		LastName:    "Complete",
		MoveID:      uuid.Must(uuid.NewV4()),
		MoveLocator: "EXP3NS",
	}

	if info != nil {
		testdatagen.MergeModels(&moveInfo, *info)
	}

	approvedAt := time.Date(2022, 4, 15, 12, 30, 0, 0, time.UTC)
	address := factory.BuildAddress(appCtx.DB(), nil, nil)

	assertions := testdatagen.Assertions{
		UserUploader: userUploader,
		Move: models.Move{
			Status: models.MoveStatusAPPROVED,
		},
		MTOShipment: models.MTOShipment{
			ID:     uuid.Must(uuid.NewV4()),
			Status: models.MTOShipmentStatusApproved,
		},
		PPMShipment: models.PPMShipment{
			ID:                          uuid.Must(uuid.NewV4()),
			ApprovedAt:                  &approvedAt,
			Status:                      models.PPMShipmentStatusWaitingOnCustomer,
			ActualMoveDate:              models.TimePointer(time.Date(testdatagen.GHCTestYear, time.March, 16, 0, 0, 0, 0, time.UTC)),
			ActualPickupPostalCode:      models.StringPointer("42444"),
			ActualDestinationPostalCode: models.StringPointer("30813"),
			HasReceivedAdvance:          models.BoolPointer(true),
			AdvanceAmountReceived:       models.CentPointer(unit.Cents(340000)),
			W2Address:                   &address,
		},
	}

	move, shipment := CreateGenericMoveWithPPMShipment(appCtx, moveInfo, false, userUploader, &assertions.MTOShipment, &assertions.Move, &assertions.PPMShipment)

	factory.BuildWeightTicket(appCtx.DB(), []factory.Customization{
		{
			Model:    shipment,
			LinkOnly: true,
		},
		{
			Model:    move.Orders.ServiceMember,
			LinkOnly: true,
		},
	}, nil)
	factory.BuildMovingExpense(appCtx.DB(), []factory.Customization{
		{
			Model:    shipment,
			LinkOnly: true,
		},
		{
			Model:    move.Orders.ServiceMember,
			LinkOnly: true,
		},
	}, nil)

	storageExpenseType := models.MovingExpenseReceiptTypeStorage
	sitLocation := models.SITLocationTypeOrigin
	weightStored := 2000
	factory.BuildMovingExpense(appCtx.DB(), []factory.Customization{
		{
			Model:    shipment,
			LinkOnly: true,
		},
		{
			Model:    move.Orders.ServiceMember,
			LinkOnly: true,
		},
		{
			Model: models.MovingExpense{
				MovingExpenseType: &storageExpenseType,
				Description:       models.StringPointer("Storage R Us monthly rental unit"),
				SITStartDate:      models.TimePointer(time.Now()),
				SITEndDate:        models.TimePointer(time.Now().Add(30 * 24 * time.Hour)),
				SITLocation:       &sitLocation,
				WeightStored:      (*unit.Pound)(&weightStored),
			},
		},
	}, nil)
}

func createApprovedMoveWithPPMProgearWeightTicket(appCtx appcontext.AppContext, userUploader *uploader.UserUploader) {
	moveInfo := MoveCreatorInfo{
		UserID:      testdatagen.ConvertUUIDStringToUUID("33eabbb6-416d-4d91-ba5b-bfd7d35e3037"),
		Email:       "progearWeightTicket@ppm.approved",
		SmID:        testdatagen.ConvertUUIDStringToUUID("9240b1f4-352f-46b9-959a-4112ad4ae1a8"),
		FirstName:   "Progear",
		LastName:    "Complete",
		MoveID:      testdatagen.ConvertUUIDStringToUUID("d933b7f2-41e9-4e9f-9b22-7afed753572b"),
		MoveLocator: "PR0G3R",
	}

	approvedAt := time.Date(2022, 4, 15, 12, 30, 0, 0, time.UTC)
	address := factory.BuildAddress(appCtx.DB(), nil, nil)

	assertions := testdatagen.Assertions{
		UserUploader: userUploader,
		Move: models.Move{
			Status: models.MoveStatusAPPROVED,
		},
		MTOShipment: models.MTOShipment{
			ID:     testdatagen.ConvertUUIDStringToUUID("bf119998-785a-4357-a3f1-5e71ee5bc757"),
			Status: models.MTOShipmentStatusApproved,
		},
		PPMShipment: models.PPMShipment{
			ID:                          testdatagen.ConvertUUIDStringToUUID("9e671495-bf5a-48cf-b892-f4f3c4f1a18f"),
			ApprovedAt:                  &approvedAt,
			Status:                      models.PPMShipmentStatusWaitingOnCustomer,
			ActualMoveDate:              models.TimePointer(time.Date(testdatagen.GHCTestYear, time.March, 16, 0, 0, 0, 0, time.UTC)),
			ActualPickupPostalCode:      models.StringPointer("42444"),
			ActualDestinationPostalCode: models.StringPointer("30813"),
			HasReceivedAdvance:          models.BoolPointer(true),
			AdvanceAmountReceived:       models.CentPointer(unit.Cents(340000)),
			W2Address:                   &address,
		},
	}

	move, shipment := CreateGenericMoveWithPPMShipment(appCtx, moveInfo, false, userUploader, &assertions.MTOShipment, &assertions.Move, &assertions.PPMShipment)

	factory.BuildWeightTicket(appCtx.DB(), []factory.Customization{
		{
			Model:    shipment,
			LinkOnly: true,
		},
		{
			Model:    move.Orders.ServiceMember,
			LinkOnly: true,
		},
	}, nil)
	factory.BuildMovingExpense(appCtx.DB(), []factory.Customization{
		{
			Model:    shipment,
			LinkOnly: true,
		},
		{
			Model:    move.Orders.ServiceMember,
			LinkOnly: true,
		},
	}, nil)
	factory.BuildProgearWeightTicket(appCtx.DB(), []factory.Customization{
		{
			Model:    shipment,
			LinkOnly: true,
		},
		{
			Model:    move.Orders.ServiceMember,
			LinkOnly: true,
		},
	}, nil)
}

func createApprovedMoveWithPPMProgearWeightTicket2(appCtx appcontext.AppContext, userUploader *uploader.UserUploader) {
	moveInfo := MoveCreatorInfo{
		UserID: testdatagen.ConvertUUIDStringToUUID("7d4dbc69-2973-4c8b-bf75-6fb582d7a5f6"),
		Email:  "progearWeightTicket2@ppm.approved",
		SmID:   testdatagen.ConvertUUIDStringToUUID("818f3076-78ef-4afe-abf8-62c490a9f6c4"),

		FirstName:   "Progear",
		LastName:    "Complete",
		MoveID:      testdatagen.ConvertUUIDStringToUUID("d753eb23-b09f-4c53-b16d-fc71a56e5efd"),
		MoveLocator: "PR0G4R",
	}

	approvedAt := time.Date(2022, 4, 15, 12, 30, 0, 0, time.UTC)
	address := factory.BuildAddress(appCtx.DB(), nil, nil)

	assertions := testdatagen.Assertions{
		UserUploader: userUploader,
		Move: models.Move{
			Status: models.MoveStatusAPPROVED,
		},
		MTOShipment: models.MTOShipment{
			ID:     testdatagen.ConvertUUIDStringToUUID("22c401e6-91c8-48be-be8b-327326c71da4"),
			Status: models.MTOShipmentStatusApproved,
		},
		PPMShipment: models.PPMShipment{
			ID:                          testdatagen.ConvertUUIDStringToUUID("24fd941f-8f27-43ad-ba68-9f6e3c181abe"),
			ApprovedAt:                  &approvedAt,
			Status:                      models.PPMShipmentStatusWaitingOnCustomer,
			ActualMoveDate:              models.TimePointer(time.Date(testdatagen.GHCTestYear, time.March, 16, 0, 0, 0, 0, time.UTC)),
			ActualPickupPostalCode:      models.StringPointer("42444"),
			ActualDestinationPostalCode: models.StringPointer("30813"),
			HasReceivedAdvance:          models.BoolPointer(true),
			AdvanceAmountReceived:       models.CentPointer(unit.Cents(340000)),
			W2Address:                   &address,
		},
	}

	move, shipment := CreateGenericMoveWithPPMShipment(appCtx, moveInfo, false, userUploader, &assertions.MTOShipment, &assertions.Move, &assertions.PPMShipment)

	factory.BuildWeightTicket(appCtx.DB(), []factory.Customization{
		{
			Model:    shipment,
			LinkOnly: true,
		},
		{
			Model:    move.Orders.ServiceMember,
			LinkOnly: true,
		},
	}, nil)
	factory.BuildMovingExpense(appCtx.DB(), []factory.Customization{
		{
			Model:    shipment,
			LinkOnly: true,
		},
		{
			Model:    move.Orders.ServiceMember,
			LinkOnly: true,
		},
	}, nil)
	factory.BuildProgearWeightTicket(appCtx.DB(), []factory.Customization{
		{
			Model:    shipment,
			LinkOnly: true,
		},
		{
			Model:    move.Orders.ServiceMember,
			LinkOnly: true,
		},
	}, nil)
}

func createMoveWithPPMShipmentReadyForFinalCloseout(appCtx appcontext.AppContext, userUploader *uploader.UserUploader) {
	moveInfo := MoveCreatorInfo{
		UserID:      testdatagen.ConvertUUIDStringToUUID("1c842b03-fc2d-4e92-ade8-bd3e579196e0"),
		Email:       "readyForFinalComplete@ppm.approved",
		SmID:        testdatagen.ConvertUUIDStringToUUID("5a21a8ed-52f5-446c-9d3e-5d8080765820"),
		FirstName:   "ReadyFor",
		LastName:    "PPMFinalCloseout",
		MoveID:      testdatagen.ConvertUUIDStringToUUID("0b2e4341-583d-4793-b4a4-bd266534d17c"),
		MoveLocator: "PPMRFC",
	}

	approvedAt := time.Date(2022, 4, 15, 12, 30, 0, 0, time.UTC)
	address := factory.BuildAddress(appCtx.DB(), nil, nil)
	// Since we don't truncate the transportation_office table in our dev data generation workflow,
	// we need to generate an ID here instead of using a string to prevent duplicate entries.

	assertions := testdatagen.Assertions{
		UserUploader: userUploader,
		Move: models.Move{
			Status: models.MoveStatusAPPROVED,
			CloseoutOffice: &models.TransportationOffice{
				ID:   uuid.Must(uuid.NewV4()),
				Name: "Awesome base",
			},
		},
		MTOShipment: models.MTOShipment{
			ID:     testdatagen.ConvertUUIDStringToUUID("226b81a7-9e56-4de2-b8ec-2cb5e8f72a35"),
			Status: models.MTOShipmentStatusApproved,
		},
		PPMShipment: models.PPMShipment{
			ID:                          testdatagen.ConvertUUIDStringToUUID("6d1d9d00-2e5e-4830-a3c1-5c21c951e9c1"),
			ApprovedAt:                  &approvedAt,
			Status:                      models.PPMShipmentStatusWaitingOnCustomer,
			ActualMoveDate:              models.TimePointer(time.Date(testdatagen.GHCTestYear, time.March, 16, 0, 0, 0, 0, time.UTC)),
			ActualPickupPostalCode:      models.StringPointer("42444"),
			ActualDestinationPostalCode: models.StringPointer("30813"),
			HasReceivedAdvance:          models.BoolPointer(true),
			AdvanceAmountReceived:       models.CentPointer(unit.Cents(340000)),
			W2Address:                   &address,
			FinalIncentive:              models.CentPointer(50000000),
		},
	}

	// This one is a little hairy because the move contains a
	// CloseoutOffice model
	move, shipment := CreateGenericMoveWithPPMShipment(appCtx, moveInfo, false, userUploader, &assertions.MTOShipment, &assertions.Move, &assertions.PPMShipment)

	factory.BuildWeightTicket(appCtx.DB(), []factory.Customization{
		{
			Model:    shipment,
			LinkOnly: true,
		},
		{
			Model:    move.Orders.ServiceMember,
			LinkOnly: true,
		},
		{
			Model: models.WeightTicket{
				EmptyWeight: models.PoundPointer(14000),
				FullWeight:  models.PoundPointer(18000),
			},
		},
	}, nil)

	factory.BuildMovingExpense(appCtx.DB(), []factory.Customization{
		{
			Model:    shipment,
			LinkOnly: true,
		},
		{
			Model:    move.Orders.ServiceMember,
			LinkOnly: true,
		},
		{
			Model: models.MovingExpense{
				Amount: models.CentPointer(45000),
			},
		},
	}, nil)

	factory.BuildProgearWeightTicket(appCtx.DB(), []factory.Customization{
		{
			Model:    shipment,
			LinkOnly: true,
		},
		{
			Model:    move.Orders.ServiceMember,
			LinkOnly: true,
		},
		{
			Model: models.ProgearWeightTicket{
				Weight: models.PoundPointer(1500),
			},
		},
	}, nil)
}

func createMoveWithPPMShipmentReadyForFinalCloseout2(appCtx appcontext.AppContext, userUploader *uploader.UserUploader) {
	moveInfo := MoveCreatorInfo{
		UserID:      testdatagen.ConvertUUIDStringToUUID("6f48be45-8ee0-4792-a961-ec6856e5435d"),
		Email:       "closeoutHappyPathWithEdits@ppm.approved",
		SmID:        testdatagen.ConvertUUIDStringToUUID("0b17c7fe-24ae-4feb-a37a-154aa720867e"),
		FirstName:   "ReadyFor",
		LastName:    "PPMFinalCloseout",
		MoveID:      testdatagen.ConvertUUIDStringToUUID("02c71fd2-a0dc-4975-bcd2-2b7edde22be1"),
		MoveLocator: "PPMCHE",
	}

	approvedAt := time.Date(2022, 4, 15, 12, 30, 0, 0, time.UTC)
	address := factory.BuildAddress(appCtx.DB(), nil, nil)

	assertions := testdatagen.Assertions{
		UserUploader: userUploader,
		Move: models.Move{
			Status: models.MoveStatusAPPROVED,
		},
		MTOShipment: models.MTOShipment{
			ID:     testdatagen.ConvertUUIDStringToUUID("f2bb3b05-e858-4717-966f-95e3f7054152"),
			Status: models.MTOShipmentStatusApproved,
		},
		PPMShipment: models.PPMShipment{
			ID:                          testdatagen.ConvertUUIDStringToUUID("5d05071f-2042-40b0-a765-a17e95ec7959"),
			ApprovedAt:                  &approvedAt,
			Status:                      models.PPMShipmentStatusWaitingOnCustomer,
			ActualMoveDate:              models.TimePointer(time.Date(testdatagen.GHCTestYear, time.March, 16, 0, 0, 0, 0, time.UTC)),
			ActualPickupPostalCode:      models.StringPointer("42444"),
			ActualDestinationPostalCode: models.StringPointer("30813"),
			HasReceivedAdvance:          models.BoolPointer(true),
			AdvanceAmountReceived:       models.CentPointer(unit.Cents(340000)),
			W2Address:                   &address,
		},
	}

	move, shipment := CreateGenericMoveWithPPMShipment(appCtx, moveInfo, false, userUploader, &assertions.MTOShipment, &assertions.Move, &assertions.PPMShipment)

	factory.BuildWeightTicket(appCtx.DB(), []factory.Customization{
		{
			Model:    shipment,
			LinkOnly: true,
		},
		{
			Model:    move.Orders.ServiceMember,
			LinkOnly: true,
		},
		{
			Model: models.WeightTicket{
				EmptyWeight: models.PoundPointer(14000),
				FullWeight:  models.PoundPointer(18000),
			},
		},
	}, nil)

	factory.BuildMovingExpense(appCtx.DB(), []factory.Customization{
		{
			Model:    shipment,
			LinkOnly: true,
		},
		{
			Model:    move.Orders.ServiceMember,
			LinkOnly: true,
		},
		{
			Model: models.MovingExpense{
				Amount: models.CentPointer(45000),
			},
		},
	}, nil)

	factory.BuildProgearWeightTicket(appCtx.DB(), []factory.Customization{
		{
			Model:    shipment,
			LinkOnly: true,
		},
		{
			Model:    move.Orders.ServiceMember,
			LinkOnly: true,
		},
		{
			Model: models.ProgearWeightTicket{
				Weight: models.PoundPointer(1500),
			},
		},
	}, nil)
}

func createMoveWithPPMShipmentReadyForFinalCloseout3(appCtx appcontext.AppContext, userUploader *uploader.UserUploader) {
	moveInfo := MoveCreatorInfo{
		UserID:      testdatagen.ConvertUUIDStringToUUID("917da44e-7e44-41be-b912-1486a72b69d8"),
		Email:       "closeoutHappyPathWithEditsMobile@ppm.approved",
		SmID:        testdatagen.ConvertUUIDStringToUUID("15fee9c1-626a-4e0e-a3fa-5409312ff955"),
		FirstName:   "ReadyFor",
		LastName:    "PPMFinalCloseout",
		MoveID:      testdatagen.ConvertUUIDStringToUUID("15d39793-0ff1-4546-a48e-3de1fe157d95"),
		MoveLocator: "PPMCEM",
	}

	approvedAt := time.Date(2022, 4, 15, 12, 30, 0, 0, time.UTC)
	address := factory.BuildAddress(appCtx.DB(), nil, nil)

	assertions := testdatagen.Assertions{
		UserUploader: userUploader,
		Move: models.Move{
			Status: models.MoveStatusAPPROVED,
		},
		MTOShipment: models.MTOShipment{
			ID:     testdatagen.ConvertUUIDStringToUUID("4da930b2-d227-4a0f-87b9-c09357e105d9"),
			Status: models.MTOShipmentStatusApproved,
		},
		PPMShipment: models.PPMShipment{
			ID:                          testdatagen.ConvertUUIDStringToUUID("15b3355f-8c7d-4a22-ac30-85aad77185ca"),
			ApprovedAt:                  &approvedAt,
			Status:                      models.PPMShipmentStatusWaitingOnCustomer,
			ActualMoveDate:              models.TimePointer(time.Date(testdatagen.GHCTestYear, time.March, 16, 0, 0, 0, 0, time.UTC)),
			ActualPickupPostalCode:      models.StringPointer("42444"),
			ActualDestinationPostalCode: models.StringPointer("30813"),
			HasReceivedAdvance:          models.BoolPointer(true),
			AdvanceAmountReceived:       models.CentPointer(unit.Cents(340000)),
			W2Address:                   &address,
		},
	}

	move, shipment := CreateGenericMoveWithPPMShipment(appCtx, moveInfo, false, userUploader, &assertions.MTOShipment, &assertions.Move, &assertions.PPMShipment)

	factory.BuildWeightTicket(appCtx.DB(), []factory.Customization{
		{
			Model:    shipment,
			LinkOnly: true,
		},
		{
			Model:    move.Orders.ServiceMember,
			LinkOnly: true,
		},
		{
			Model: models.WeightTicket{
				EmptyWeight: models.PoundPointer(14000),
				FullWeight:  models.PoundPointer(18000),
			},
		},
	}, nil)

	factory.BuildMovingExpense(appCtx.DB(), []factory.Customization{
		{
			Model:    shipment,
			LinkOnly: true,
		},
		{
			Model:    move.Orders.ServiceMember,
			LinkOnly: true,
		},
		{
			Model: models.MovingExpense{
				Amount: models.CentPointer(45000),
			},
		},
	}, nil)

	factory.BuildProgearWeightTicket(appCtx.DB(), []factory.Customization{
		{
			Model:    shipment,
			LinkOnly: true,
		},
		{
			Model:    move.Orders.ServiceMember,
			LinkOnly: true,
		},
		{
			Model: models.ProgearWeightTicket{
				Weight: models.PoundPointer(1500),
			},
		},
	}, nil)
}

func createSubmittedMoveWithPPMShipment(appCtx appcontext.AppContext, userUploader *uploader.UserUploader, moveRouter services.MoveRouter) {
	/*
	 * A service member with orders and a full PPM Shipment.
	 */
	moveInfo := MoveCreatorInfo{
		UserID:      testdatagen.ConvertUUIDStringToUUID("2d6a16ec-c031-42e2-aa55-90a1e29b961a"),
		Email:       "new@ppm.submitted",
		SmID:        testdatagen.ConvertUUIDStringToUUID("f1817ad8-dfd5-44c0-97eb-f634d22e147b"),
		FirstName:   "NewlySubmitted",
		LastName:    "PPM",
		MoveID:      testdatagen.ConvertUUIDStringToUUID("5f30c363-07c0-4290-899c-3418e8472b44"),
		MoveLocator: "PPMSB1",
	}

	assertions := testdatagen.Assertions{
		UserUploader: userUploader,
		MTOShipment: models.MTOShipment{
			ID: testdatagen.ConvertUUIDStringToUUID("90ce4453-f836-4a76-a959-5f3271009f58"),
		},
		PPMShipment: models.PPMShipment{
			ID:     testdatagen.ConvertUUIDStringToUUID("2cc9fdcb-e1a6-4621-80dc-7cfa3956f2ea"),
			Status: models.PPMShipmentStatusDraft,
		},
	}

	move, _ := CreateGenericMoveWithPPMShipment(appCtx, moveInfo, false, userUploader, &assertions.MTOShipment, nil, &assertions.PPMShipment)
	newSignedCertification := factory.BuildSignedCertification(nil, []factory.Customization{
		{
			Model:    move,
			LinkOnly: true,
		},
	}, nil)
	err := moveRouter.Submit(appCtx, &move, &newSignedCertification)

	if err != nil {
		log.Panic(err)
	}

	verrs, err := models.SaveMoveDependencies(appCtx.DB(), &move)

	if err != nil || verrs.HasAny() {
		log.Panic(fmt.Errorf("failed to save move and dependencies: %w", err))
	}
}

func CreateMoveWithCloseOut(appCtx appcontext.AppContext, userUploader *uploader.UserUploader, moveInfo MoveCreatorInfo, branch models.ServiceMemberAffiliation) models.Move {
	oktaID := uuid.Must(uuid.NewV4())
	submittedAt := time.Now()

	user := factory.BuildUser(appCtx.DB(), []factory.Customization{
		{
			Model: models.User{
				ID:        moveInfo.UserID,
				OktaID:    oktaID.String(),
				OktaEmail: moveInfo.Email,
				Active:    true,
			}},
	}, nil)

	smWithPPM := factory.BuildExtendedServiceMember(appCtx.DB(), []factory.Customization{
		{
			Model: models.ServiceMember{
				ID:            moveInfo.SmID,
				FirstName:     models.StringPointer(moveInfo.FirstName),
				LastName:      models.StringPointer(moveInfo.LastName),
				PersonalEmail: models.StringPointer(moveInfo.Email),
				Affiliation:   &branch,
				CacValidated:  true,
			},
		},
		{
			Model:    user,
			LinkOnly: true,
		},
	}, nil)

	address := factory.BuildAddress(appCtx.DB(), []factory.Customization{
		{
			Model: models.Address{
				StreetAddress1: "2 Second St",
				StreetAddress2: models.StringPointer("Apt 2"),
				StreetAddress3: models.StringPointer("Suite B"),
				City:           "Columbia",
				State:          "SC",
				PostalCode:     "29212",
			},
		},
	}, nil)

	newDutyLocation := factory.BuildDutyLocation(appCtx.DB(), []factory.Customization{
		{
			Model:    address,
			LinkOnly: true,
		},
	}, nil)

	var closeoutOffice models.TransportationOffice
	if moveInfo.CloseoutOfficeID != nil {
		err := appCtx.DB().Q().Where(`id=$1`, moveInfo.CloseoutOfficeID).First(&closeoutOffice)
		if err != nil {
			log.Panic(err)
		}
	} else if branch == models.AffiliationARMY || branch == models.AffiliationAIRFORCE {
		err := appCtx.DB().Q().Where(`id=$1`, DefaultCloseoutOfficeID).First(&closeoutOffice)
		if err != nil {
			log.Panic(err)
		}
	}

	customs := []factory.Customization{
		{
			Model:    smWithPPM,
			LinkOnly: true,
		},
		{
			Model:    newDutyLocation,
			LinkOnly: true,
			Type:     &factory.DutyLocations.NewDutyLocation,
		},
		{
			Model: models.Move{
				ID:          moveInfo.MoveID,
				Locator:     moveInfo.MoveLocator,
				Status:      models.MoveStatusAPPROVED,
				SubmittedAt: &submittedAt,
				PPMType:     models.StringPointer("FULL"),
			},
		},
		{
			Model: models.UserUpload{},
			ExtendedParams: &factory.UserUploadExtendedParams{
				UserUploader: userUploader,
				AppContext:   appCtx,
			},
		},
	}

	if !closeoutOffice.ID.IsNil() {
		customs = append(customs, factory.Customization{
			Model:    closeoutOffice,
			LinkOnly: true,
			Type:     &factory.TransportationOffices.CloseoutOffice,
		})
	}

	move := factory.BuildMove(appCtx.DB(), customs, nil)

	mtoShipment := factory.BuildMTOShipment(appCtx.DB(), []factory.Customization{
		{
			Model:    move,
			LinkOnly: true,
		},
		{
			Model: models.MTOShipment{
				ShipmentType: models.MTOShipmentTypePPM,
				Status:       models.MTOShipmentStatusSubmitted,
			},
		},
	}, nil)

	factory.BuildPPMShipment(appCtx.DB(), []factory.Customization{
		{
			Model:    move,
			LinkOnly: true,
		},
		{
			Model:    mtoShipment,
			LinkOnly: true,
		},
		{
			Model: models.PPMShipment{
				Status:      models.PPMShipmentStatusNeedsCloseout,
				SubmittedAt: models.TimePointer(time.Now()),
			},
		},
	}, nil)

	factory.BuildSignedCertification(appCtx.DB(), []factory.Customization{
		{
			Model:    move,
			LinkOnly: true,
		},
	}, nil)

	return move
}

func createMoveWithCloseOutandNonCloseOut(appCtx appcontext.AppContext, userUploader *uploader.UserUploader, locator string, branch models.ServiceMemberAffiliation) {
	userID := uuid.Must(uuid.NewV4())
	email := "1needscloseout@ppm.closeout"
	oktaID := uuid.Must(uuid.NewV4())
	submittedAt := time.Now()

	user := factory.BuildUser(appCtx.DB(), []factory.Customization{
		{
			Model: models.User{
				ID:        userID,
				OktaID:    oktaID.String(),
				OktaEmail: email,
				Active:    true,
			}},
	}, nil)
	smWithPPM := factory.BuildExtendedServiceMember(appCtx.DB(), []factory.Customization{
		{
			Model: models.ServiceMember{
				FirstName:     models.StringPointer("PPMSC"),
				LastName:      models.StringPointer("Submitted"),
				PersonalEmail: models.StringPointer(email),
				Affiliation:   &branch,
				CacValidated:  true,
			},
		},
		{
			Model:    user,
			LinkOnly: true,
		},
	}, nil)

	move := factory.BuildMove(appCtx.DB(), []factory.Customization{
		{
			Model:    smWithPPM,
			LinkOnly: true,
		},
		{
			Model: models.Move{
				Locator:     locator,
				Status:      models.MoveStatusAPPROVED,
				SubmittedAt: &submittedAt,
			},
		},
		{
			Model: models.UserUpload{},
			ExtendedParams: &factory.UserUploadExtendedParams{
				UserUploader: userUploader,
				AppContext:   appCtx,
			},
		},
	}, nil)
	if branch == models.AffiliationARMY || branch == models.AffiliationAIRFORCE {
		move.CloseoutOfficeID = &DefaultCloseoutOfficeID
		testdatagen.MustSave(appCtx.DB(), &move)
	}

	mtoShipment := factory.BuildMTOShipment(appCtx.DB(), []factory.Customization{
		{
			Model:    move,
			LinkOnly: true,
		},
		{
			Model: models.MTOShipment{
				ShipmentType: models.MTOShipmentTypePPM,
				Status:       models.MTOShipmentStatusSubmitted,
			},
		},
	}, nil)

	mtoShipment2 := factory.BuildMTOShipment(appCtx.DB(), []factory.Customization{
		{
			Model:    move,
			LinkOnly: true,
		},
		{
			Model: models.MTOShipment{
				ShipmentType: models.MTOShipmentTypePPM,
				Status:       models.MTOShipmentStatusSubmitted,
			},
		},
	}, nil)

	factory.BuildPPMShipment(appCtx.DB(), []factory.Customization{
		{
			Model:    move,
			LinkOnly: true,
		},
		{
			Model:    mtoShipment,
			LinkOnly: true,
		},
		{
			Model: models.PPMShipment{
				Status: models.PPMShipmentStatusNeedsCloseout,
			},
		},
	}, nil)

	factory.BuildPPMShipment(appCtx.DB(), []factory.Customization{
		{
			Model:    move,
			LinkOnly: true,
		},
		{
			Model:    mtoShipment2,
			LinkOnly: true,
		},
		{
			Model: models.PPMShipment{
				Status: models.PPMShipmentStatusWaitingOnCustomer,
			},
		},
	}, nil)

	factory.BuildSignedCertification(appCtx.DB(), []factory.Customization{
		{
			Model:    move,
			LinkOnly: true,
		},
	}, nil)
}

func createMoveWith2CloseOuts(appCtx appcontext.AppContext, userUploader *uploader.UserUploader, locator string, branch models.ServiceMemberAffiliation) {
	userID := uuid.Must(uuid.NewV4())
	email := "2needcloseout@ppm.closeout"
	oktaID := uuid.Must(uuid.NewV4())
	submittedAt := time.Now()

	user := factory.BuildUser(appCtx.DB(), []factory.Customization{
		{
			Model: models.User{
				ID:        userID,
				OktaID:    oktaID.String(),
				OktaEmail: email,
				Active:    true,
			}},
	}, nil)

	smWithPPM := factory.BuildExtendedServiceMember(appCtx.DB(), []factory.Customization{
		{
			Model: models.ServiceMember{
				FirstName:     models.StringPointer("PPMSC"),
				LastName:      models.StringPointer("Submitted"),
				PersonalEmail: models.StringPointer(email),
				Affiliation:   &branch,
				CacValidated:  true,
			},
		},
		{
			Model:    user,
			LinkOnly: true,
		},
	}, nil)

	move := factory.BuildMove(appCtx.DB(), []factory.Customization{
		{
			Model:    smWithPPM,
			LinkOnly: true,
		},
		{
			Model: models.Move{
				Locator:     locator,
				Status:      models.MoveStatusAPPROVED,
				SubmittedAt: &submittedAt,
			},
		},
		{
			Model: models.UserUpload{},
			ExtendedParams: &factory.UserUploadExtendedParams{
				UserUploader: userUploader,
				AppContext:   appCtx,
			},
		},
	}, nil)

	if branch == models.AffiliationARMY || branch == models.AffiliationAIRFORCE {
		move.CloseoutOfficeID = &DefaultCloseoutOfficeID
		testdatagen.MustSave(appCtx.DB(), &move)
	}

	mtoShipment := factory.BuildMTOShipment(appCtx.DB(), []factory.Customization{
		{
			Model:    move,
			LinkOnly: true,
		},
		{
			Model: models.MTOShipment{
				ShipmentType: models.MTOShipmentTypePPM,
				Status:       models.MTOShipmentStatusSubmitted,
			},
		},
	}, nil)

	mtoShipment2 := factory.BuildMTOShipment(appCtx.DB(), []factory.Customization{
		{
			Model:    move,
			LinkOnly: true,
		},
		{
			Model: models.MTOShipment{
				ShipmentType: models.MTOShipmentTypePPM,
				Status:       models.MTOShipmentStatusSubmitted,
			},
		},
	}, nil)

	factory.BuildPPMShipment(appCtx.DB(), []factory.Customization{
		{
			Model:    move,
			LinkOnly: true,
		},
		{
			Model:    mtoShipment,
			LinkOnly: true,
		},
		{
			Model: models.PPMShipment{
				Status: models.PPMShipmentStatusNeedsCloseout,
			},
		},
	}, nil)

	factory.BuildPPMShipment(appCtx.DB(), []factory.Customization{
		{
			Model:    move,
			LinkOnly: true,
		},
		{
			Model:    mtoShipment2,
			LinkOnly: true,
		},
		{
			Model: models.PPMShipment{
				Status: models.PPMShipmentStatusNeedsCloseout,
			},
		},
	}, nil)

	factory.BuildSignedCertification(appCtx.DB(), []factory.Customization{
		{
			Model:    move,
			LinkOnly: true,
		},
	}, nil)
}

func createMoveWithCloseOutandHHG(appCtx appcontext.AppContext, userUploader *uploader.UserUploader, locator string, branch models.ServiceMemberAffiliation) {
	userID := uuid.Must(uuid.NewV4())
	email := "needscloseout@ppmHHG.closeout"
	oktaID := uuid.Must(uuid.NewV4())
	submittedAt := time.Now()

	user := factory.BuildUser(appCtx.DB(), []factory.Customization{
		{
			Model: models.User{
				ID:        userID,
				OktaID:    oktaID.String(),
				OktaEmail: email,
				Active:    true,
			}},
	}, nil)

	smWithPPM := factory.BuildExtendedServiceMember(appCtx.DB(), []factory.Customization{
		{
			Model: models.ServiceMember{
				FirstName:     models.StringPointer("PPMSC"),
				LastName:      models.StringPointer("Submitted"),
				PersonalEmail: models.StringPointer(email),
				Affiliation:   &branch,
				CacValidated:  true,
			},
		},
		{
			Model:    user,
			LinkOnly: true,
		},
	}, nil)

	move := factory.BuildMove(appCtx.DB(), []factory.Customization{
		{
			Model:    smWithPPM,
			LinkOnly: true,
		},
		{
			Model: models.Move{
				Locator:     locator,
				Status:      models.MoveStatusAPPROVED,
				SubmittedAt: &submittedAt,
			},
		},
		{
			Model: models.UserUpload{},
			ExtendedParams: &factory.UserUploadExtendedParams{
				UserUploader: userUploader,
				AppContext:   appCtx,
			},
		},
	}, nil)

	if branch == models.AffiliationARMY || branch == models.AffiliationAIRFORCE {
		move.CloseoutOfficeID = &DefaultCloseoutOfficeID
		testdatagen.MustSave(appCtx.DB(), &move)
	}

	mtoShipment := factory.BuildMTOShipment(appCtx.DB(), []factory.Customization{
		{
			Model:    move,
			LinkOnly: true,
		},
		{
			Model: models.MTOShipment{
				ShipmentType: models.MTOShipmentTypePPM,
				Status:       models.MTOShipmentStatusSubmitted,
			},
		},
	}, nil)

	factory.BuildMTOShipment(appCtx.DB(), []factory.Customization{
		{
			Model:    move,
			LinkOnly: true,
		},
		{
			Model: models.MTOShipment{
				ShipmentType: models.MTOShipmentTypeHHG,
				Status:       models.MTOShipmentStatusSubmitted,
			},
		},
	}, nil)

	factory.BuildPPMShipment(appCtx.DB(), []factory.Customization{
		{
			Model:    move,
			LinkOnly: true,
		},
		{
			Model:    mtoShipment,
			LinkOnly: true,
		},
		{
			Model: models.PPMShipment{
				Status: models.PPMShipmentStatusNeedsCloseout,
			},
		},
	}, nil)

	factory.BuildSignedCertification(appCtx.DB(), []factory.Customization{
		{
			Model:    move,
			LinkOnly: true,
		},
	}, nil)
}

func CreateMoveWithCloseoutOffice(appCtx appcontext.AppContext, moveInfo MoveCreatorInfo, userUploader *uploader.UserUploader) models.Move {
	oktaID := uuid.Must(uuid.NewV4())
	submittedAt := time.Date(2020, time.December, 11, 12, 0, 0, 0, time.UTC)

	user := factory.BuildUser(appCtx.DB(), []factory.Customization{
		{
			Model: models.User{
				ID:        moveInfo.UserID,
				OktaID:    oktaID.String(),
				OktaEmail: moveInfo.Email,
				Active:    true,
			}},
	}, nil)

	branch := models.AffiliationAIRFORCE
	serviceMember := factory.BuildExtendedServiceMember(appCtx.DB(), []factory.Customization{
		{
			Model: models.ServiceMember{
				ID:            moveInfo.SmID,
				FirstName:     models.StringPointer(moveInfo.FirstName),
				LastName:      models.StringPointer(moveInfo.LastName),
				PersonalEmail: models.StringPointer(moveInfo.Email),
				Affiliation:   &branch,
				CacValidated:  true,
			},
		},
		{
			Model:    user,
			LinkOnly: true,
		},
	}, nil)
	closeoutOffice := factory.BuildTransportationOffice(appCtx.DB(), []factory.Customization{
		{
			Model: models.TransportationOffice{Name: "Los Angeles AFB"},
		},
	}, nil)

	// Make a move with the closeout office
	move := factory.BuildMove(appCtx.DB(), []factory.Customization{
		{
			Model:    serviceMember,
			LinkOnly: true,
		},
		{
			Model:    closeoutOffice,
			LinkOnly: true,
			Type:     &factory.TransportationOffices.CloseoutOffice,
		},
		{
			Model: models.Move{
				ID:          moveInfo.MoveID,
				Locator:     moveInfo.MoveLocator,
				SubmittedAt: &submittedAt,
				Status:      models.MoveStatusAPPROVED,
			},
		},
		{
			Model: models.UserUpload{},
			ExtendedParams: &factory.UserUploadExtendedParams{
				UserUploader: userUploader,
				AppContext:   appCtx,
			},
		},
	}, nil)

	mtoShipment := factory.BuildMTOShipment(appCtx.DB(), []factory.Customization{
		{
			Model:    move,
			LinkOnly: true,
		},
		{
			Model: models.MTOShipment{
				ShipmentType: models.MTOShipmentTypePPM,
				Status:       models.MTOShipmentStatusSubmitted,
			},
		},
	}, nil)

	factory.BuildPPMShipment(appCtx.DB(), []factory.Customization{
		{
			Model:    move,
			LinkOnly: true,
		},
		{
			Model:    mtoShipment,
			LinkOnly: true,
		},
		{
			Model: models.PPMShipment{
				Status: models.PPMShipmentStatusNeedsCloseout,
			},
		},
	}, nil)

	return move
}

func createMovesForEachBranch(appCtx appcontext.AppContext, userUploader *uploader.UserUploader) {
	// Create a move for each branch
	branches := []models.ServiceMemberAffiliation{models.AffiliationARMY, models.AffiliationNAVY, models.AffiliationMARINES, models.AffiliationAIRFORCE, models.AffiliationCOASTGUARD}
	for _, branch := range branches {
		branchCode := strings.ToUpper(branch.String())[:3]
		moveInfo := MoveCreatorInfo{
			UserID:      uuid.Must(uuid.NewV4()),
			Email:       "needscloseout@ppm.closeout",
			SmID:        uuid.Must(uuid.NewV4()),
			FirstName:   "PPMSC",
			LastName:    "Submitted",
			MoveLocator: "CO1" + branchCode,
			MoveID:      uuid.Must(uuid.NewV4()),
		}
		CreateMoveWithCloseOut(appCtx, userUploader, moveInfo, branch)
		locator := "CO2" + branchCode
		createMoveWithCloseOutandNonCloseOut(appCtx, userUploader, locator, branch)
		locator = "CO3" + branchCode
		createMoveWith2CloseOuts(appCtx, userUploader, locator, branch)
		locator = "CO4" + branchCode
		createMoveWithCloseOutandHHG(appCtx, userUploader, locator, branch)
	}
}

func CreateSubmittedMoveWithPPMShipmentForSC(appCtx appcontext.AppContext, userUploader *uploader.UserUploader, _ services.MoveRouter, moveInfo MoveCreatorInfo) models.Move {
	oktaID := uuid.Must(uuid.NewV4())
	submittedAt := time.Now()

	user := factory.BuildUser(appCtx.DB(), []factory.Customization{
		{
			Model: models.User{
				ID:        moveInfo.UserID,
				OktaID:    oktaID.String(),
				OktaEmail: moveInfo.Email,
				Active:    true,
			}},
	}, nil)

	smWithPPM := factory.BuildExtendedServiceMember(appCtx.DB(), []factory.Customization{
		{
			Model: models.ServiceMember{
				ID:            moveInfo.SmID,
				FirstName:     models.StringPointer(moveInfo.FirstName),
				LastName:      models.StringPointer(moveInfo.LastName),
				PersonalEmail: models.StringPointer(moveInfo.Email),
				CacValidated:  true,
			},
		},
		{
			Model:    user,
			LinkOnly: true,
		},
	}, nil)

	move := factory.BuildMove(appCtx.DB(), []factory.Customization{
		{
			Model:    smWithPPM,
			LinkOnly: true,
		},
		{
			Model: models.Move{
				ID:          moveInfo.MoveID,
				Locator:     moveInfo.MoveLocator,
				Status:      models.MoveStatusNeedsServiceCounseling,
				SubmittedAt: &submittedAt,
			},
		},
		{
			Model: models.UserUpload{},
			ExtendedParams: &factory.UserUploadExtendedParams{
				UserUploader: userUploader,
				AppContext:   appCtx,
			},
		},
	}, nil)

	if *smWithPPM.Affiliation == models.AffiliationARMY || *smWithPPM.Affiliation == models.AffiliationAIRFORCE {
		move.CloseoutOfficeID = &DefaultCloseoutOfficeID
		testdatagen.MustSave(appCtx.DB(), &move)
	}
	mtoShipment := factory.BuildMTOShipment(appCtx.DB(), []factory.Customization{
		{
			Model: models.MTOShipment{
				ShipmentType: models.MTOShipmentTypePPM,
				Status:       models.MTOShipmentStatusSubmitted,
			},
		},
		{
			Model:    move,
			LinkOnly: true,
		},
	}, nil)

	factory.BuildPPMShipment(appCtx.DB(), []factory.Customization{
		{
			Model:    move,
			LinkOnly: true,
		},
		{
			Model:    mtoShipment,
			LinkOnly: true,
		},
		{
			Model: models.PPMShipment{
				Status: models.PPMShipmentStatusSubmitted,
			},
		},
	}, nil)

	factory.BuildSignedCertification(appCtx.DB(), []factory.Customization{
		{
			Model:    move,
			LinkOnly: true,
		},
	}, nil)

	return move
}

func CreateApprovedMoveWithSubmittedPPMShipmentForSC(appCtx appcontext.AppContext, userUploader *uploader.UserUploader, _ services.MoveRouter, moveInfo MoveCreatorInfo) models.Move {
	oktaID := uuid.Must(uuid.NewV4())
	submittedAt := time.Now()

	user := factory.BuildUser(appCtx.DB(), []factory.Customization{
		{
			Model: models.User{
				ID:        moveInfo.UserID,
				OktaID:    oktaID.String(),
				OktaEmail: moveInfo.Email,
				Active:    true,
			}},
	}, nil)

	smWithPPM := factory.BuildExtendedServiceMember(appCtx.DB(), []factory.Customization{
		{
			Model: models.ServiceMember{
				ID:            moveInfo.SmID,
				FirstName:     models.StringPointer(moveInfo.FirstName),
				LastName:      models.StringPointer(moveInfo.LastName),
				PersonalEmail: models.StringPointer(moveInfo.Email),
				CacValidated:  true,
			},
		},
		{
			Model:    user,
			LinkOnly: true,
		},
	}, nil)

	move := factory.BuildMove(appCtx.DB(), []factory.Customization{
		{
			Model:    smWithPPM,
			LinkOnly: true,
		},
		{
			Model: models.Move{
				ID:          moveInfo.MoveID,
				Locator:     moveInfo.MoveLocator,
				Status:      models.MoveStatusAPPROVED,
				SubmittedAt: &submittedAt,
			},
		},
		{
			Model: models.UserUpload{},
			ExtendedParams: &factory.UserUploadExtendedParams{
				UserUploader: userUploader,
				AppContext:   appCtx,
			},
		},
	}, nil)

	if *smWithPPM.Affiliation == models.AffiliationARMY || *smWithPPM.Affiliation == models.AffiliationAIRFORCE {
		move.CloseoutOfficeID = &DefaultCloseoutOfficeID
		testdatagen.MustSave(appCtx.DB(), &move)
	}
	mtoShipment := factory.BuildMTOShipment(appCtx.DB(), []factory.Customization{
		{
			Model: models.MTOShipment{
				ShipmentType: models.MTOShipmentTypePPM,
				Status:       models.MTOShipmentStatusSubmitted,
			},
		},
		{
			Model:    move,
			LinkOnly: true,
		},
	}, nil)

	factory.BuildPPMShipment(appCtx.DB(), []factory.Customization{
		{
			Model:    move,
			LinkOnly: true,
		},
		{
			Model:    mtoShipment,
			LinkOnly: true,
		},
		{
			Model: models.PPMShipment{
				Status: models.PPMShipmentStatusSubmitted,
			},
		},
	}, nil)

	factory.BuildSignedCertification(appCtx.DB(), []factory.Customization{
		{
			Model:    move,
			LinkOnly: true,
		},
	}, nil)

	return move
}

func createSubmittedMoveWithPPMShipmentForSCWithSIT(appCtx appcontext.AppContext, userUploader *uploader.UserUploader, _ services.MoveRouter, locator string) {
	userID := uuid.Must(uuid.NewV4())
	email := "completeWithSIT@ppm.submitted"
	oktaID := uuid.Must(uuid.NewV4())
	submittedAt := time.Now()
	sitLocationType := models.SITLocationTypeOrigin

	user := factory.BuildUser(appCtx.DB(), []factory.Customization{
		{
			Model: models.User{
				ID:        userID,
				OktaID:    oktaID.String(),
				OktaEmail: email,
				Active:    true,
			}},
	}, nil)

	smWithPPM := factory.BuildExtendedServiceMember(appCtx.DB(), []factory.Customization{
		{
			Model: models.ServiceMember{
				FirstName:     models.StringPointer("PPMSC"),
				LastName:      models.StringPointer("Submitted with SIT"),
				PersonalEmail: models.StringPointer(email),
				CacValidated:  true,
			},
		},
		{
			Model:    user,
			LinkOnly: true,
		},
	}, nil)

	move := factory.BuildMove(appCtx.DB(), []factory.Customization{
		{
			Model:    smWithPPM,
			LinkOnly: true,
		},
		{
			Model: models.Move{
				Locator:          locator,
				Status:           models.MoveStatusNeedsServiceCounseling,
				SubmittedAt:      &submittedAt,
				CloseoutOfficeID: &DefaultCloseoutOfficeID,
			},
		},
		{
			Model: models.UserUpload{},
			ExtendedParams: &factory.UserUploadExtendedParams{
				UserUploader: userUploader,
				AppContext:   appCtx,
			},
		},
	}, nil)
	if *smWithPPM.Affiliation == models.AffiliationARMY || *smWithPPM.Affiliation == models.AffiliationAIRFORCE {
		move.CloseoutOfficeID = &DefaultCloseoutOfficeID
		testdatagen.MustSave(appCtx.DB(), &move)
	}

	mtoShipment := factory.BuildMTOShipment(appCtx.DB(), []factory.Customization{
		{
			Model: models.MTOShipment{
				ShipmentType: models.MTOShipmentTypePPM,
				Status:       models.MTOShipmentStatusSubmitted,
			},
		},
		{
			Model:    move,
			LinkOnly: true,
		},
	}, nil)

	factory.BuildPPMShipment(appCtx.DB(), []factory.Customization{
		{
			Model:    move,
			LinkOnly: true,
		},
		{
			Model:    mtoShipment,
			LinkOnly: true,
		},
		{
			Model: models.PPMShipment{
				ID:                        testdatagen.ConvertUUIDStringToUUID("8158f06c-3cfa-4852-8984-c12de39da48f"),
				Status:                    models.PPMShipmentStatusSubmitted,
				SITExpected:               models.BoolPointer(true),
				SITEstimatedEntryDate:     models.TimePointer(time.Date(testdatagen.GHCTestYear, time.March, 16, 0, 0, 0, 0, time.UTC)),
				SITEstimatedDepartureDate: models.TimePointer(time.Date(testdatagen.GHCTestYear, time.April, 16, 0, 0, 0, 0, time.UTC)),
				SITEstimatedWeight:        models.PoundPointer(unit.Pound(1234)),
				SITEstimatedCost:          models.CentPointer(unit.Cents(12345600)),
				SITLocation:               &sitLocationType,
			},
		},
	}, nil)

	factory.BuildSignedCertification(appCtx.DB(), []factory.Customization{
		{
			Model:    move,
			LinkOnly: true,
		},
	}, nil)

}

func createUnsubmittedMoveWithMultipleFullPPMShipmentComplete1(appCtx appcontext.AppContext, userUploader *uploader.UserUploader) {
	/*
	 * A service member with orders and two full PPM Shipments.
	 */
	moveInfo := MoveCreatorInfo{
		UserID:           testdatagen.ConvertUUIDStringToUUID("afcc7029-4810-4f19-999a-2b254c659e19"),
		Email:            "multiComplete@ppm.unsubmitted",
		SmID:             testdatagen.ConvertUUIDStringToUUID("2dba3c65-1e69-429d-b797-0565014d0384"),
		FirstName:        "Multiple",
		LastName:         "Complete",
		MoveID:           testdatagen.ConvertUUIDStringToUUID("d94789bb-f8f7-4b5f-b86e-48503af70bfc"),
		MoveLocator:      "MULTI1",
		CloseoutOfficeID: &DefaultCloseoutOfficeID,
	}

	assertions := testdatagen.Assertions{
		UserUploader: userUploader,
		PPMShipment: models.PPMShipment{
			ID:     testdatagen.ConvertUUIDStringToUUID("f5768bde-07c5-4765-b210-bcaf5f416009"),
			Status: models.PPMShipmentStatusDraft,
		},
	}

	move, _ := CreateGenericMoveWithPPMShipment(appCtx, moveInfo, false, userUploader, nil, nil, &assertions.PPMShipment)

	factory.BuildPPMShipment(appCtx.DB(), []factory.Customization{
		{
			Model:    move,
			LinkOnly: true,
		},
	}, nil)
}

func createUnsubmittedMoveWithMultipleFullPPMShipmentComplete2(appCtx appcontext.AppContext, userUploader *uploader.UserUploader) {
	/*
	 * A service member with orders and two full PPM Shipments.
	 */

	moveInfo := MoveCreatorInfo{
		UserID:           testdatagen.ConvertUUIDStringToUUID("836d8363-1a5a-45b7-aee0-996a97724c24"),
		Email:            "multiComplete2@ppm.unsubmitted",
		SmID:             testdatagen.ConvertUUIDStringToUUID("bde2125f-63cf-4a4b-aff4-162a02120d89"),
		FirstName:        "Multiple2",
		LastName:         "Complete2",
		MoveID:           testdatagen.ConvertUUIDStringToUUID("839f893c-1c72-44e9-8544-298a19f1229a"),
		MoveLocator:      "MULTI2",
		CloseoutOfficeID: &DefaultCloseoutOfficeID,
	}

	assertions := testdatagen.Assertions{
		UserUploader: userUploader,
		PPMShipment: models.PPMShipment{
			ID:     testdatagen.ConvertUUIDStringToUUID("aa677470-c7a5-4b97-b915-1b2d6a0ff58f"),
			Status: models.PPMShipmentStatusDraft,
		},
	}

	move, _ := CreateGenericMoveWithPPMShipment(appCtx, moveInfo, false, userUploader, nil, nil, &assertions.PPMShipment)

	factory.BuildPPMShipment(appCtx.DB(), []factory.Customization{
		{
			Model:    move,
			LinkOnly: true,
		},
	}, nil)
}

func createSubmittedMoveWithFullPPMShipmentComplete(appCtx appcontext.AppContext, userUploader *uploader.UserUploader) {

	userID := uuid.Must(uuid.FromString("04f2a1c6-eb40-463d-8544-1909141fdedf"))
	email := "complete@ppm.submitted"
	oktaID := uuid.Must(uuid.NewV4())

	user := factory.BuildUser(appCtx.DB(), []factory.Customization{
		{
			Model: models.User{
				ID:        userID,
				OktaID:    oktaID.String(),
				OktaEmail: email,
				Active:    true,
			}},
	}, nil)

	smWithPPM := factory.BuildExtendedServiceMember(appCtx.DB(), []factory.Customization{
		{
			Model: models.ServiceMember{
				FirstName:     models.StringPointer("PPM"),
				LastName:      models.StringPointer("Submitted"),
				PersonalEmail: models.StringPointer(email),
				CacValidated:  true,
			},
		},
		{
			Model:    user,
			LinkOnly: true,
		},
	}, nil)

	move := factory.BuildMove(appCtx.DB(), []factory.Customization{
		{
			Model:    smWithPPM,
			LinkOnly: true,
		},
		{
			Model: models.Move{
				Locator: "PPMSUB",
				Status:  models.MoveStatusSUBMITTED,
			},
		},
		{
			Model: models.UserUpload{},
			ExtendedParams: &factory.UserUploadExtendedParams{
				UserUploader: userUploader,
				AppContext:   appCtx,
			},
		},
	}, nil)

	if *smWithPPM.Affiliation == models.AffiliationARMY || *smWithPPM.Affiliation == models.AffiliationAIRFORCE {
		move.CloseoutOfficeID = &DefaultCloseoutOfficeID
		testdatagen.MustSave(appCtx.DB(), &move)
	}

	mtoShipment := factory.BuildMTOShipment(appCtx.DB(), []factory.Customization{
		{
			Model: models.MTOShipment{
				ShipmentType: models.MTOShipmentTypePPM,
				Status:       models.MTOShipmentStatusSubmitted,
			},
		},
		{
			Model:    move,
			LinkOnly: true,
		},
	}, nil)

	factory.BuildPPMShipment(appCtx.DB(), []factory.Customization{
		{
			Model:    move,
			LinkOnly: true,
		},
		{
			Model:    mtoShipment,
			LinkOnly: true,
		},
		{
			Model: models.PPMShipment{
				Status: models.PPMShipmentStatusSubmitted,
			},
		},
	}, nil)

	factory.BuildSignedCertification(appCtx.DB(), []factory.Customization{
		{
			Model:    move,
			LinkOnly: true,
		},
	}, nil)
}

func createMoveWithPPM(appCtx appcontext.AppContext, userUploader *uploader.UserUploader, moveRouter services.MoveRouter) {
	/*
	 * A service member with orders and a submitted move with a ppm
	 */
	moveInfo := MoveCreatorInfo{
		UserID:      testdatagen.ConvertUUIDStringToUUID("28837508-1942-4188-a7ef-a7b544309ea6"),
		Email:       "user@ppm",
		SmID:        testdatagen.ConvertUUIDStringToUUID("c29418e5-5d69-498d-9709-b493d5bbc814"),
		FirstName:   "Submitted",
		LastName:    "PPM",
		MoveID:      testdatagen.ConvertUUIDStringToUUID("5174fd6c-3cab-4304-b4b3-89bd0f59b00b"),
		MoveLocator: "PPM001",
	}

	assertions := testdatagen.Assertions{
		UserUploader: userUploader,
		MTOShipment: models.MTOShipment{
			ID: testdatagen.ConvertUUIDStringToUUID("933d1c2b-5b90-4dfd-b363-5ff9a7e2b43a"),
		},
		PPMShipment: models.PPMShipment{
			ID:     testdatagen.ConvertUUIDStringToUUID("0914dfa2-6988-4a12-82b1-2586fb4aa8c7"),
			Status: models.PPMShipmentStatusDraft,
		},
	}

	move, _ := CreateGenericMoveWithPPMShipment(appCtx, moveInfo, false, userUploader, &assertions.MTOShipment, nil, &assertions.PPMShipment)
	newSignedCertification := factory.BuildSignedCertification(nil, []factory.Customization{
		{
			Model:    move,
			LinkOnly: true,
		},
	}, nil)
	err := moveRouter.Submit(appCtx, &move, &newSignedCertification)
	if err != nil {
		log.Panic(err)
	}
	verrs, err := models.SaveMoveDependencies(appCtx.DB(), &move)
	if err != nil || verrs.HasAny() {
		log.Panic(fmt.Errorf("failed to save move and dependencies: %w", err))
	}
}

func createMoveWithHHGMissingOrdersInfo(appCtx appcontext.AppContext, moveRouter services.MoveRouter, userUploader *uploader.UserUploader) {
	db := appCtx.DB()
	move := factory.BuildMoveWithShipment(db, []factory.Customization{
		{
			Model: models.Move{
				Locator: "REQINF",
				Status:  models.MoveStatusDRAFT,
			},
		},
		{
			Model: models.UserUpload{},
			ExtendedParams: &factory.UserUploadExtendedParams{
				UserUploader: userUploader,
				AppContext:   appCtx,
			},
		},
	}, nil)

	order := move.Orders
	order.TAC = nil
	order.OrdersNumber = nil
	order.DepartmentIndicator = nil
	order.OrdersTypeDetail = nil
	testdatagen.MustSave(db, &order)
	newSignedCertification := factory.BuildSignedCertification(nil, []factory.Customization{
		{
			Model:    move,
			LinkOnly: true,
		},
	}, nil)
	err := moveRouter.Submit(appCtx, &move, &newSignedCertification)
	if err != nil {
		log.Panic(err)
	}
	testdatagen.MustSave(db, &move)
}

func createUnsubmittedHHGMove(appCtx appcontext.AppContext) {
	db := appCtx.DB()
	/*
	 * A service member with an hhg only, unsubmitted move
	 */
	email := "hhg@only.unsubmitted"
	uuidStr := "f08146cf-4d6b-43d5-9ca5-c8d239d37b3e"
	oktaID := uuid.Must(uuid.NewV4())

	user := factory.BuildUser(db, []factory.Customization{
		{
			Model: models.User{
				ID:        uuid.Must(uuid.FromString(uuidStr)),
				OktaID:    oktaID.String(),
				OktaEmail: email,
				Active:    true,
			}},
	}, nil)

	smWithHHGID := "1d06ab96-cb72-4013-b159-321d6d29c6eb"
	smWithHHG := factory.BuildExtendedServiceMember(db, []factory.Customization{
		{
			Model: models.ServiceMember{
				ID:            uuid.FromStringOrNil(smWithHHGID),
				FirstName:     models.StringPointer("Unsubmitted"),
				LastName:      models.StringPointer("Hhg"),
				Edipi:         models.StringPointer("5833908165"),
				PersonalEmail: models.StringPointer(email),
				CacValidated:  true,
			},
		},
		{
			Model:    user,
			LinkOnly: true,
		},
	}, nil)

	move := factory.BuildMove(db, []factory.Customization{
		{
			Model:    smWithHHG,
			LinkOnly: true,
		},
		{
			Model: models.Move{
				ID:      uuid.FromStringOrNil("3a8c9f4f-7344-4f18-9ab5-0de3ef57b901"),
				Locator: "ONEHHG",
			},
		},
	}, nil)

	estimatedHHGWeight := unit.Pound(1400)
	actualHHGWeight := unit.Pound(2000)
	factory.BuildMTOShipment(db, []factory.Customization{
		{
			Model:    move,
			LinkOnly: true,
		},
		{
			Model: models.MTOShipment{
				ID:                   uuid.FromStringOrNil("b67157bd-d2eb-47e2-94b6-3bc90f6fb8fe"),
				PrimeEstimatedWeight: &estimatedHHGWeight,
				PrimeActualWeight:    &actualHHGWeight,
				ShipmentType:         models.MTOShipmentTypeHHG,
				ApprovedDate:         models.TimePointer(time.Now()),
				Status:               models.MTOShipmentStatusSubmitted,
			},
		},
	}, nil)
}

func createUnsubmittedHHGMoveMultipleDestinations(appCtx appcontext.AppContext) {
	db := appCtx.DB()
	/*
		A service member with an un-submitted move that has an HHG shipment going to multiple destination addresses
	*/
	email := "multple-destinations@unsubmitted.hhg"
	userID := "81fe79a1-faaa-4735-8426-fd159e641002"
	oktaID := uuid.Must(uuid.NewV4())

	user := factory.BuildUser(db, []factory.Customization{
		{
			Model: models.User{
				ID:        uuid.Must(uuid.FromString(userID)),
				OktaID:    oktaID.String(),
				OktaEmail: email,
				Active:    true,
			}},
	}, nil)

	smID := "af8f37bc-d29a-4a8a-90ac-5336a2a912b3"
	smWithHHG := factory.BuildExtendedServiceMember(db, []factory.Customization{
		{
			Model: models.ServiceMember{
				ID:            uuid.FromStringOrNil(smID),
				FirstName:     models.StringPointer("Unsubmitted"),
				LastName:      models.StringPointer("Hhg"),
				Edipi:         models.StringPointer("5833908165"),
				PersonalEmail: &email,
				CacValidated:  true,
			},
		},
		{
			Model:    user,
			LinkOnly: true,
		},
	}, nil)

	move := factory.BuildMove(db, []factory.Customization{
		{
			Model:    smWithHHG,
			LinkOnly: true,
		},
		{
			Model: models.Move{
				ID:      uuid.FromStringOrNil("c799098d-10f6-4e5a-9c88-a0de961e35b3"),
				Locator: "HHGSMA",
			},
		},
	}, nil)

	destinationAddress1 := factory.BuildAddress(db, nil, []factory.Trait{factory.GetTraitAddress3})
	destinationAddress2 := factory.BuildAddress(db, nil, []factory.Trait{factory.GetTraitAddress4})

	factory.BuildMTOShipment(db, []factory.Customization{
		{
			Model:    move,
			LinkOnly: true,
		},
		{
			Model: models.MTOShipment{
				ID:           uuid.FromStringOrNil("fee1181f-22eb-452d-9252-292066e7b0a5"),
				ShipmentType: models.MTOShipmentTypeHHG,
				Status:       models.MTOShipmentStatusSubmitted,
			},
		},
		{
			Model:    destinationAddress1,
			Type:     &factory.Addresses.DeliveryAddress,
			LinkOnly: true,
		},
	}, nil)

	factory.BuildMTOShipment(db, []factory.Customization{
		{
			Model:    move,
			LinkOnly: true,
		},
		{
			Model: models.MTOShipment{
				ID:           uuid.FromStringOrNil("05361631-0e51-4a87-a8bc-82b3af120ce2"),
				ShipmentType: models.MTOShipmentTypeHHG,
				Status:       models.MTOShipmentStatusSubmitted,
			},
		},
		{
			Model:    destinationAddress1,
			Type:     &factory.Addresses.DeliveryAddress,
			LinkOnly: true,
		},
		{
			Model:    destinationAddress2,
			Type:     &factory.Addresses.SecondaryDeliveryAddress,
			LinkOnly: true,
		},
	}, nil)
}

func createUnsubmittedHHGMoveMultiplePickup(appCtx appcontext.AppContext) {
	db := appCtx.DB()
	/*
	 * A service member with an hhg only, unsubmitted move
	 */
	email := "hhg@multiple.pickup"
	uuidStr := "47fb0e80-6675-4ceb-b4eb-4f8e164c0f6e"
	oktaID := uuid.Must(uuid.NewV4())

	user := factory.BuildUser(db, []factory.Customization{
		{
			Model: models.User{
				ID:        uuid.Must(uuid.FromString(uuidStr)),
				OktaID:    oktaID.String(),
				OktaEmail: email,
				Active:    true,
			}},
	}, nil)

	smWithHHGID := "92927bbd-5271-4a8c-b06b-fea07df84691"
	smWithHHG := factory.BuildExtendedServiceMember(db, []factory.Customization{
		{
			Model: models.ServiceMember{
				ID:            uuid.FromStringOrNil(smWithHHGID),
				FirstName:     models.StringPointer("MultiplePickup"),
				LastName:      models.StringPointer("Hhg"),
				Edipi:         models.StringPointer("5833908165"),
				PersonalEmail: models.StringPointer(email),
				CacValidated:  true,
			},
		},
		{
			Model:    user,
			LinkOnly: true,
		},
	}, nil)

	move := factory.BuildMove(db, []factory.Customization{
		{
			Model:    smWithHHG,
			LinkOnly: true,
		},
		{
			Model: models.Move{
				ID:      uuid.FromStringOrNil("390341ca-2b76-4655-9555-161f4a0c9817"),
				Locator: "TWOPIC",
			},
		},
	}, nil)

	pickupAddress1 := factory.BuildAddress(db, []factory.Customization{
		{
			Model: models.Address{
				ID:             uuid.Must(uuid.NewV4()),
				StreetAddress1: "1 First St",
				StreetAddress2: models.StringPointer("Apt 1"),
				StreetAddress3: models.StringPointer("Suite A"),
				City:           "Columbia",
				State:          "SC",
				PostalCode:     "29212",
			},
		},
	}, nil)

	pickupAddress2 := factory.BuildAddress(db, []factory.Customization{
		{
			Model: models.Address{
				ID:             uuid.Must(uuid.NewV4()),
				StreetAddress1: "2 Second St",
				StreetAddress2: models.StringPointer("Apt 2"),
				StreetAddress3: models.StringPointer("Suite B"),
				City:           "Columbia",
				State:          "SC",
				PostalCode:     "29212",
			},
		},
	}, nil)

	factory.BuildMTOShipment(db, []factory.Customization{
		{
			Model:    move,
			LinkOnly: true,
		},
		{
			Model: models.MTOShipment{
				ID:           uuid.FromStringOrNil("a35b1247-b4c2-48f6-9846-8e96050fbc95"),
				ShipmentType: models.MTOShipmentTypeHHG,
				ApprovedDate: models.TimePointer(time.Now()),
				Status:       models.MTOShipmentStatusSubmitted,
			},
		},
		{
			Model:    pickupAddress1,
			Type:     &factory.Addresses.PickupAddress,
			LinkOnly: true,
		},
		{
			Model:    pickupAddress2,
			Type:     &factory.Addresses.SecondaryPickupAddress,
			LinkOnly: true,
		},
	}, nil)
}

func createSubmittedHHGMoveMultiplePickupAmendedOrders(appCtx appcontext.AppContext, userUploader *uploader.UserUploader) {
	db := appCtx.DB()
	/*
	 * A service member with an hhg only, submitted move, with multiple addresses and amended orders
	 */
	email := "hhg@multiple.pickup.amendedOrders.submitted"
	uuidStr := "c5f202b3-90d3-46aa-8e3b-83e937fcca99"
	oktaID := uuid.Must(uuid.NewV4())

	smWithHHGID := "cfb9024b-39f3-47ca-b14b-a4e78a41e9db"

	orders := factory.BuildOrder(db, []factory.Customization{
		{
			Model: models.User{
				ID:        uuid.Must(uuid.FromString(uuidStr)),
				OktaID:    oktaID.String(),
				OktaEmail: email,
				Active:    true,
			}},
		{
			Model: models.ServiceMember{
				ID:            uuid.FromStringOrNil(smWithHHGID),
				FirstName:     models.StringPointer("MultiplePickup"),
				LastName:      models.StringPointer("Hhg"),
				Edipi:         models.StringPointer("5833908165"),
				PersonalEmail: models.StringPointer(email),
				CacValidated:  true,
			},
		},
		{
			Model: models.UserUpload{},
			ExtendedParams: &factory.UserUploadExtendedParams{
				UserUploader: userUploader,
				AppContext:   appCtx,
			},
		},
	}, nil)

	orders = makeAmendedOrders(appCtx, orders, userUploader, &[]string{"medium.jpg", "small.pdf"})

	move := factory.BuildMove(db, []factory.Customization{
		{
			Model:    orders,
			LinkOnly: true,
		},
		{
			Model: models.Move{
				ID:      uuid.FromStringOrNil("e0463784-d5ea-4974-b526-f2a58c79ed07"),
				Locator: "AMENDO",
				Status:  models.MoveStatusSUBMITTED,
			},
		},
	}, nil)
	pickupAddress1 := factory.BuildAddress(db, []factory.Customization{
		{
			Model: models.Address{
				ID:             uuid.Must(uuid.NewV4()),
				StreetAddress1: "1 First St",
				StreetAddress2: models.StringPointer("Apt 1"),
				StreetAddress3: models.StringPointer("Suite A"),
				City:           "Columbia",
				State:          "SC",
				PostalCode:     "29212",
			},
		},
	}, nil)

	pickupAddress2 := factory.BuildAddress(db, []factory.Customization{
		{
			Model: models.Address{
				ID:             uuid.Must(uuid.NewV4()),
				StreetAddress1: "2 Second St",
				StreetAddress2: models.StringPointer("Apt 2"),
				StreetAddress3: models.StringPointer("Suite B"),
				City:           "Columbia",
				State:          "SC",
				PostalCode:     "29212",
			},
		},
	}, nil)

	factory.BuildMTOShipment(db, []factory.Customization{
		{
			Model:    move,
			LinkOnly: true,
		},
		{
			Model: models.MTOShipment{
				ID:           uuid.FromStringOrNil("3c207b2a-d946-11eb-b8bc-0242ac130003"),
				ShipmentType: models.MTOShipmentTypeHHG,
				ApprovedDate: models.TimePointer(time.Now()),
				Status:       models.MTOShipmentStatusSubmitted,
			},
		},
		{
			Model:    pickupAddress1,
			Type:     &factory.Addresses.PickupAddress,
			LinkOnly: true,
		},
		{
			Model:    pickupAddress2,
			Type:     &factory.Addresses.SecondaryPickupAddress,
			LinkOnly: true,
		},
	}, nil)

}

func createMoveWithNTSAndNTSR(appCtx appcontext.AppContext, userUploader *uploader.UserUploader, moveRouter services.MoveRouter, opts sceneOptionsNTS) {
	db := appCtx.DB()

	email := fmt.Sprintf("nts.%s@nstr.%s", opts.shipmentMoveCode, opts.moveStatus)
	user := factory.BuildUser(db, []factory.Customization{
		{
			Model: models.User{
				OktaEmail: email,
				Active:    true,
			}},
	}, nil)
	smWithNTS := factory.BuildExtendedServiceMember(db, []factory.Customization{
		{
			Model: models.ServiceMember{
				FirstName:     models.StringPointer(strings.ToTitle(string(opts.moveStatus))),
				LastName:      models.StringPointer("Nts&Nts-r"),
				PersonalEmail: models.StringPointer(email),
				CacValidated:  true,
			},
		},
		{
			Model:    user,
			LinkOnly: true,
		},
	}, nil)

	filterFile := &[]string{"150Kb.png"}
	orders := makeOrdersForServiceMember(appCtx, smWithNTS, userUploader, filterFile)
	move := makeMoveForOrders(appCtx, orders, opts.shipmentMoveCode, models.MoveStatusDRAFT)

	estimatedNTSWeight := unit.Pound(1400)
	actualNTSWeight := unit.Pound(2000)
	ntsShipment := factory.BuildNTSShipment(appCtx.DB(), []factory.Customization{
		{
			Model:    move,
			LinkOnly: true,
		},
		{
			Model: models.MTOShipment{
				PrimeEstimatedWeight: &estimatedNTSWeight,
				PrimeActualWeight:    &actualNTSWeight,
				Status:               models.MTOShipmentStatusSubmitted,
				UsesExternalVendor:   opts.usesExternalVendor,
			},
		},
	}, nil)

	factory.BuildMTOAgent(db, []factory.Customization{
		{
			Model:    ntsShipment,
			LinkOnly: true,
		},
		{
			Model: models.MTOAgent{
				MTOAgentType: models.MTOAgentReleasing,
			},
		},
	}, nil)
	ntsrShipment := factory.BuildNTSRShipment(appCtx.DB(), []factory.Customization{
		{
			Model:    move,
			LinkOnly: true,
		},
		{
			Model: models.MTOShipment{
				PrimeEstimatedWeight: &estimatedNTSWeight,
				PrimeActualWeight:    &actualNTSWeight,
				Status:               models.MTOShipmentStatusSubmitted,
				UsesExternalVendor:   opts.usesExternalVendor,
			},
		},
	}, nil)
	factory.BuildMTOAgent(db, []factory.Customization{
		{
			Model:    ntsrShipment,
			LinkOnly: true,
		},
		{
			Model: models.MTOAgent{
				MTOAgentType: models.MTOAgentReceiving,
			},
		},
	}, nil)
	if opts.moveStatus == models.MoveStatusSUBMITTED {
		newSignedCertification := factory.BuildSignedCertification(nil, []factory.Customization{
			{
				Model:    move,
				LinkOnly: true,
			},
		}, nil)
		err := moveRouter.Submit(appCtx, &move, &newSignedCertification)
		if err != nil {
			log.Panic(err)
		}

		verrs, err := models.SaveMoveDependencies(db, &move)
		if err != nil || verrs.HasAny() {
			log.Panic(fmt.Errorf("failed to save move and dependencies: %w", err))
		}
	}
}

func createNTSMove(appCtx appcontext.AppContext) {
	db := appCtx.DB()
	factory.BuildMoveWithShipment(db, []factory.Customization{
		{
			Model: models.ServiceMember{
				FirstName:    models.StringPointer("Spaceman"),
				LastName:     models.StringPointer("NTS"),
				CacValidated: true,
			},
		},
		{
			Model: models.MTOShipment{
				ShipmentType: models.MTOShipmentTypeHHGIntoNTS,
			},
		},
	}, nil)
}

func createNTSRMove(appCtx appcontext.AppContext) {
	db := appCtx.DB()
	factory.BuildMoveWithShipment(db, []factory.Customization{
		{
			Model: models.ServiceMember{
				FirstName:    models.StringPointer("Spaceman"),
				LastName:     models.StringPointer("NTS-release"),
				CacValidated: true,
			},
		},
		{
			Model: models.MTOShipment{
				ShipmentType: models.MTOShipmentTypeHHGOutOfNTS,
			},
		},
	}, nil)
}

func createDefaultHHGMoveWithPaymentRequest(appCtx appcontext.AppContext, userUploader *uploader.UserUploader, affiliation models.ServiceMemberAffiliation) {
	createHHGMoveWithPaymentRequest(appCtx, userUploader, affiliation,
		models.Move{}, models.MTOShipment{})
}

// Creates an HHG Shipment with SIT at Origin and a payment request for first day and additional day SIT service items.
// This is to compare to calculating the cost for SIT with a PPM which excludes delivery/pickup costs because the
// address is not changing. 30 days of additional days in SIT are invoiced.
func createHHGWithOriginSITServiceItems(
	appCtx appcontext.AppContext,
	primeUploader *uploader.PrimeUploader,
	moveRouter services.MoveRouter,
	shipmentFetcher services.MTOShipmentFetcher,
) {
	db := appCtx.DB()
	// Since we want to customize the Contractor ID for prime uploads, create the contractor here first
	// BuildMove and BuildPrimeUpload both use FetchOrBuildDefaultContractor
	factory.FetchOrBuildDefaultContractor(db, []factory.Customization{
		{
			Model: models.Contractor{
				ID: primeContractorUUID, // Prime
			},
		},
	}, nil)
	logger := appCtx.Logger()

	issueDate := time.Date(testdatagen.GHCTestYear, 3, 15, 0, 0, 0, 0, time.UTC)
	reportByDate := time.Date(testdatagen.GHCTestYear, 8, 1, 0, 0, 0, 0, time.UTC)

	SITAllowance := 90
	shipment := factory.BuildMTOShipment(db, []factory.Customization{
		{
			Model: models.MTOShipment{
				Status:               models.MTOShipmentStatusSubmitted,
				PrimeEstimatedWeight: &estimatedWeight,
				PrimeActualWeight:    &actualWeight,
				ShipmentType:         models.MTOShipmentTypeHHG,
				RequestedPickupDate:  &issueDate,
				ActualPickupDate:     &issueDate,
				SITDaysAllowance:     &SITAllowance,
			},
		},
		{
			Model: models.Move{
				Locator: "ORGSIT",
			},
		},
		{
			Model: models.Order{
				IssueDate:    issueDate,
				ReportByDate: reportByDate,
			},
		},
		{
			Model:    factory.BuildAddress(db, nil, nil),
			LinkOnly: true,
			Type:     &factory.Addresses.DeliveryAddress,
		},
	}, nil)

	move := shipment.MoveTaskOrder
	newSignedCertification := factory.BuildSignedCertification(nil, []factory.Customization{
		{
			Model:    move,
			LinkOnly: true,
		},
	}, nil)
	submissionErr := moveRouter.Submit(appCtx, &move, &newSignedCertification)
	if submissionErr != nil {
		logger.Fatal(fmt.Sprintf("Error submitting move: %s", submissionErr))
	}

	verrs, err := models.SaveMoveDependencies(db, &move)
	if err != nil || verrs.HasAny() {
		logger.Fatal(fmt.Sprintf("Failed to save move and dependencies: %s", err))
	}
	planner := &routemocks.Planner{}
	planner.On("ZipTransitDistance",
		mock.AnythingOfType("*appcontext.appContext"),
		mock.Anything,
		mock.Anything,
	).Return(400, nil)

	queryBuilder := query.NewQueryBuilder()
	serviceItemCreator := mtoserviceitem.NewMTOServiceItemCreator(
		planner,
		queryBuilder,
		moveRouter,
		ghcrateengine.NewDomesticUnpackPricer(),
		ghcrateengine.NewDomesticPackPricer(),
		ghcrateengine.NewDomesticLinehaulPricer(),
		ghcrateengine.NewDomesticShorthaulPricer(),
		ghcrateengine.NewDomesticOriginPricer(),
		ghcrateengine.NewDomesticDestinationPricer(),
		ghcrateengine.NewFuelSurchargePricer(),
		ghcrateengine.NewDomesticDestinationFirstDaySITPricer(),
		ghcrateengine.NewDomesticDestinationSITDeliveryPricer(),
		ghcrateengine.NewDomesticDestinationAdditionalDaysSITPricer(),
		ghcrateengine.NewDomesticDestinationSITFuelSurchargePricer(),
		ghcrateengine.NewDomesticOriginFirstDaySITPricer(),
		ghcrateengine.NewDomesticOriginSITPickupPricer(),
		ghcrateengine.NewDomesticOriginAdditionalDaysSITPricer(),
		ghcrateengine.NewDomesticOriginSITFuelSurchargePricer(),
	)

	signedCertificationCreator := signedcertification.NewSignedCertificationCreator()
	signedCertificationUpdater := signedcertification.NewSignedCertificationUpdater()
	handlerConfig := handlers.Config{}
	ppmEstimator := ppmshipment.NewEstimatePPM(handlerConfig.DTODPlanner(), &paymentrequesthelper.RequestPaymentHelper{})
	mtoUpdater := movetaskorder.NewMoveTaskOrderUpdater(queryBuilder, serviceItemCreator, moveRouter, signedCertificationCreator, signedCertificationUpdater, ppmEstimator)
	_, approveErr := mtoUpdater.ApproveMoveAndCreateServiceItems(appCtx, move.ID, etag.GenerateEtag(move.UpdatedAt), true, true)

	if approveErr != nil {
		logger.Fatal("Error approving move")
	}
	_, _, primeErr := mtoUpdater.MakeAvailableToPrime(appCtx, move.ID)
	if primeErr != nil {
		logger.Fatal("Error making move available to Prime")
	}

	// AvailableToPrimeAt is set to the current time when a move is approved, we need to update it to fall within the
	// same contract as the rest of the timestamps on our move for pricing to work.
	err = appCtx.DB().Find(&move, move.ID)
	if err != nil {
		logger.Fatal(fmt.Sprintf("Failed to fetch move: %s", err))
	}
	move.AvailableToPrimeAt = &May14GHCTestYear
	testdatagen.MustSave(appCtx.DB(), &move)

	// called for zip 3 domestic linehaul service item
	planner.On("ZipTransitDistance", mock.AnythingOfType("*appcontext.appContext"),
		"90210", "30813").Return(2361, nil)

	shipmentUpdater := mtoshipment.NewMTOShipmentStatusUpdater(queryBuilder, serviceItemCreator, planner)
	_, updateErr := shipmentUpdater.UpdateMTOShipmentStatus(appCtx, shipment.ID, models.MTOShipmentStatusApproved, nil, nil, etag.GenerateEtag(shipment.UpdatedAt))
	if updateErr != nil {
		logger.Fatal("Error updating shipment status", zap.Error(updateErr))
	}

	// The SIT actual address will update the HHG shipment's pickup address, here we're providing the same value because
	// the prime API requires it to be specified.
	originSITAddress := shipment.PickupAddress
	originSITAddress.ID = uuid.Nil
	originSITAddress.Country = nil
	originSITAddress.UsPostRegionCityID = nil
	originSITAddress.UsPostRegionCity = nil

	originSIT := factory.BuildMTOServiceItem(nil, []factory.Customization{
		{
			Model:    move,
			LinkOnly: true,
		},
		{
			Model:    shipment,
			LinkOnly: true,
		},
		{
			Model: models.ReService{
				Code: models.ReServiceCodeDOFSIT,
			},
		},
		{
			Model: *originSITAddress,
			Type:  &factory.Addresses.SITOriginHHGActualAddress,
		},
		{
			Model: models.MTOServiceItem{
				Reason:        models.StringPointer("Holiday break"),
				SITEntryDate:  &issueDate,
				SITPostalCode: &originSITAddress.PostalCode,
			},
		},
	}, nil)

	createdOriginServiceItems, validErrs, createErr := serviceItemCreator.CreateMTOServiceItem(appCtx, &originSIT)
	if validErrs.HasAny() || createErr != nil {
		logger.Fatal(fmt.Sprintf("error while creating origin sit service item: %v", verrs.Errors), zap.Error(createErr))
	}
	addressCreator := address.NewAddressCreator()
	portLocationFetcher := portlocation.NewPortLocationFetcher()
	planner.On("ZipTransitDistance",
		mock.AnythingOfType("*appcontext.appContext"),
		mock.Anything,
		mock.Anything,
	).Return(400, nil)
	serviceItemUpdator := mtoserviceitem.NewMTOServiceItemUpdater(planner, queryBuilder, moveRouter, shipmentFetcher, addressCreator, portLocationFetcher, ghcrateengine.NewDomesticUnpackPricer(), ghcrateengine.NewDomesticLinehaulPricer(), ghcrateengine.NewDomesticDestinationPricer(), ghcrateengine.NewFuelSurchargePricer())

	var originFirstDaySIT models.MTOServiceItem
	var originAdditionalDaySIT models.MTOServiceItem
	var originPickupSIT models.MTOServiceItem
	var originSITFSC models.MTOServiceItem
	for _, createdServiceItem := range *createdOriginServiceItems {
		switch createdServiceItem.ReService.Code {
		case models.ReServiceCodeDOFSIT:
			originFirstDaySIT = createdServiceItem
		case models.ReServiceCodeDOASIT:
			originAdditionalDaySIT = createdServiceItem
		case models.ReServiceCodeDOPSIT:
			originPickupSIT = createdServiceItem
		case models.ReServiceCodeDOSFSC:
			originSITFSC = createdServiceItem
		}
	}

	for _, createdServiceItem := range []models.MTOServiceItem{originFirstDaySIT, originAdditionalDaySIT, originPickupSIT, originSITFSC} {
		_, updateErr := serviceItemUpdator.ApproveOrRejectServiceItem(appCtx, createdServiceItem.ID, models.MTOServiceItemStatusApproved, nil, etag.GenerateEtag(createdServiceItem.UpdatedAt))
		if updateErr != nil {
			logger.Fatal("Error approving SIT service item", zap.Error(updateErr))
		}
	}

	paymentRequestCreator := paymentrequest.NewPaymentRequestCreator(
		planner,
		ghcrateengine.NewServiceItemPricer(),
	)

	paymentRequest := models.PaymentRequest{
		MoveTaskOrderID: move.ID,
	}

	var serviceItems []models.MTOServiceItem
	err = db.Eager("ReService").Where("move_id = ? AND id != ?", move.ID, originPickupSIT.ID).All(&serviceItems)
	if err != nil {
		log.Panic(err)
	}

	// additional days of SIT should exclude the initial entry day which excludes the first day of SIT
	// the prime can bill against the same addtional day SIT service item in 30 day increments per payment request
	doasitPaymentParams := []models.PaymentServiceItemParam{
		{
			IncomingKey: models.ServiceItemParamNameSITPaymentRequestStart.String(),
			Value:       issueDate.Add(time.Hour * 24).Format("2006-01-02"),
		},
		{
			IncomingKey: models.ServiceItemParamNameSITPaymentRequestEnd.String(),
			Value:       issueDate.Add(time.Hour * 24 * 30).Format("2006-01-02"),
		}}

	paymentServiceItems := []models.PaymentServiceItem{}
	for _, serviceItem := range serviceItems {
		paymentItem := models.PaymentServiceItem{
			MTOServiceItemID: serviceItem.ID,
			MTOServiceItem:   serviceItem,
		}
		if serviceItem.ReService.Code == models.ReServiceCodeDOASIT {
			paymentItem.PaymentServiceItemParams = doasitPaymentParams
		}
		paymentServiceItems = append(paymentServiceItems, paymentItem)
	}

	paymentRequest.PaymentServiceItems = paymentServiceItems
	newPaymentRequest, createErr := paymentRequestCreator.CreatePaymentRequestCheck(appCtx, &paymentRequest)

	if createErr != nil {
		logger.Fatal("Error creating payment request", zap.Error(createErr))
	}

	factory.BuildPrimeUpload(db, []factory.Customization{
		{
			Model:    *newPaymentRequest,
			LinkOnly: true,
		},
		{
			Model: models.PrimeUpload{},
			ExtendedParams: &factory.PrimeUploadExtendedParams{
				PrimeUploader: primeUploader,
				AppContext:    appCtx,
			},
		},
	}, nil)
	posImage := factory.BuildProofOfServiceDoc(db, []factory.Customization{
		{
			Model:    *newPaymentRequest,
			LinkOnly: true,
		},
	}, nil)
	// Creates custom test.jpg prime upload
	file := testdatagen.Fixture("test.jpg")
	_, verrs, err = primeUploader.CreatePrimeUploadForDocument(appCtx, &posImage.ID, primeContractorUUID, uploader.File{File: file}, uploader.AllowedTypesPaymentRequest)
	if verrs.HasAny() || err != nil {
		logger.Error("errors encountered saving test.jpg prime upload", zap.Error(err))
	}

	// Creates custom test.png prime upload
	file = testdatagen.Fixture("test.png")
	_, verrs, err = primeUploader.CreatePrimeUploadForDocument(appCtx, &posImage.ID, primeContractorUUID, uploader.File{File: file}, uploader.AllowedTypesPaymentRequest)
	if verrs.HasAny() || err != nil {
		logger.Error("errors encountered saving test.png prime upload", zap.Error(err))
	}

	logger.Info(fmt.Sprintf("New payment request with service item params created with locator %s", move.Locator))
}

// Creates an HHG Shipment with SIT at Origin and a payment request for first day and additional day SIT service items.
// This is to compare to calculating the cost for SIT with a PPM which excludes delivery/pickup costs because the
// address is not changing. 30 days of additional days in SIT are invoiced.
func createHHGWithDestinationSITServiceItems(appCtx appcontext.AppContext, primeUploader *uploader.PrimeUploader, moveRouter services.MoveRouter, shipmentFetcher services.MTOShipmentFetcher) {
	db := appCtx.DB()

	// Since we want to customize the Contractor ID for prime uploads, create the contractor here first
	// BuildMove and BuildPrimeUpload both use FetchOrBuildDefaultContractor
	factory.FetchOrBuildDefaultContractor(db, []factory.Customization{
		{
			Model: models.Contractor{
				ID: primeContractorUUID, // Prime
			},
		},
	}, nil)

	logger := appCtx.Logger()

	issueDate := time.Date(testdatagen.GHCTestYear, 3, 15, 0, 0, 0, 0, time.UTC)
	reportByDate := time.Date(testdatagen.GHCTestYear, 8, 1, 0, 0, 0, 0, time.UTC)
	SITAllowance := 90
	shipment := factory.BuildMTOShipment(db, []factory.Customization{
		{
			Model: models.MTOShipment{
				Status:               models.MTOShipmentStatusSubmitted,
				PrimeEstimatedWeight: &estimatedWeight,
				PrimeActualWeight:    &actualWeight,
				ShipmentType:         models.MTOShipmentTypeHHG,
				RequestedPickupDate:  &issueDate,
				ActualPickupDate:     &issueDate,
				SITDaysAllowance:     &SITAllowance,
			},
		},
		{
			Model: models.Move{
				Locator: "DSTSIT",
			},
		},
		{
			Model: models.Order{
				IssueDate:    issueDate,
				ReportByDate: reportByDate,
			},
		},
		{
			Model:    factory.BuildAddress(db, nil, nil),
			LinkOnly: true,
			Type:     &factory.Addresses.DeliveryAddress,
		},
	}, nil)

	move := shipment.MoveTaskOrder
	newSignedCertification := factory.BuildSignedCertification(nil, []factory.Customization{
		{
			Model:    move,
			LinkOnly: true,
		},
	}, nil)
	submissionErr := moveRouter.Submit(appCtx, &move, &newSignedCertification)
	if submissionErr != nil {
		logger.Fatal(fmt.Sprintf("Error submitting move: %s", submissionErr))
	}

	verrs, err := models.SaveMoveDependencies(db, &move)
	if err != nil || verrs.HasAny() {
		logger.Fatal(fmt.Sprintf("Failed to save move and dependencies: %s", err))
	}

	queryBuilder := query.NewQueryBuilder()
	planner := &routemocks.Planner{}
	planner.On("ZipTransitDistance",
		mock.AnythingOfType("*appcontext.appContext"),
		mock.Anything,
		mock.Anything,
	).Return(400, nil)

	serviceItemCreator := mtoserviceitem.NewMTOServiceItemCreator(
		planner,
		queryBuilder,
		moveRouter,
		ghcrateengine.NewDomesticUnpackPricer(),
		ghcrateengine.NewDomesticPackPricer(),
		ghcrateengine.NewDomesticLinehaulPricer(),
		ghcrateengine.NewDomesticShorthaulPricer(),
		ghcrateengine.NewDomesticOriginPricer(),
		ghcrateengine.NewDomesticDestinationPricer(),
		ghcrateengine.NewFuelSurchargePricer(),
		ghcrateengine.NewDomesticDestinationFirstDaySITPricer(),
		ghcrateengine.NewDomesticDestinationSITDeliveryPricer(),
		ghcrateengine.NewDomesticDestinationAdditionalDaysSITPricer(),
		ghcrateengine.NewDomesticDestinationSITFuelSurchargePricer(),
		ghcrateengine.NewDomesticOriginFirstDaySITPricer(),
		ghcrateengine.NewDomesticOriginSITPickupPricer(),
		ghcrateengine.NewDomesticOriginAdditionalDaysSITPricer(),
		ghcrateengine.NewDomesticOriginSITFuelSurchargePricer(),
	)

	//////////////////////////////////////////////////
	signedCertificationCreator := signedcertification.NewSignedCertificationCreator()
	signedCertificationUpdater := signedcertification.NewSignedCertificationUpdater()
	handlerConfig := handlers.Config{}
	ppmEstimator := ppmshipment.NewEstimatePPM(handlerConfig.DTODPlanner(), &paymentrequesthelper.RequestPaymentHelper{})
	mtoUpdater := movetaskorder.NewMoveTaskOrderUpdater(queryBuilder, serviceItemCreator, moveRouter, signedCertificationCreator, signedCertificationUpdater, ppmEstimator)
	_, approveErr := mtoUpdater.ApproveMoveAndCreateServiceItems(appCtx, move.ID, etag.GenerateEtag(move.UpdatedAt), true, true)
	_, _, primeErr := mtoUpdater.MakeAvailableToPrime(appCtx, move.ID)
	if primeErr != nil {
		logger.Fatal("Error making move available to Prime")
	}

	// AvailableToPrimeAt is set to the current time when a move is approved, we need to update it to fall within the
	// same contract as the rest of the timestamps on our move for pricing to work.
	err = appCtx.DB().Find(&move, move.ID)
	if err != nil {
		logger.Fatal(fmt.Sprintf("Failed to fetch move: %s", err))
	}
	move.AvailableToPrimeAt = &May14GHCTestYear
	testdatagen.MustSave(appCtx.DB(), &move)

	if approveErr != nil {
		logger.Fatal("Error approving move")
	}

	// called for zip 3 domestic linehaul service item
	planner.On("ZipTransitDistance", mock.AnythingOfType("*appcontext.appContext"),
		"90210", "30813").Return(2361, nil)

	shipmentUpdater := mtoshipment.NewMTOShipmentStatusUpdater(queryBuilder, serviceItemCreator, planner)
	_, updateErr := shipmentUpdater.UpdateMTOShipmentStatus(appCtx, shipment.ID, models.MTOShipmentStatusApproved, nil, nil, etag.GenerateEtag(shipment.UpdatedAt))
	if updateErr != nil {
		logger.Fatal("Error updating shipment status", zap.Error(updateErr))
	}

	// The SIT actual address will update the HHG shipment's pickup address, here we're providing the same value because
	// the prime API requires it to be specified.
	originSITAddress := shipment.PickupAddress
	originSITAddress.ID = uuid.Nil

	destinationSIT := factory.BuildMTOServiceItem(nil, []factory.Customization{
		{
			Model:    move,
			LinkOnly: true,
		},
		{
			Model:    shipment,
			LinkOnly: true,
		},
		{
			Model: models.ReService{
				Code: models.ReServiceCodeDDFSIT,
			},
		},
		{
			Model: models.MTOServiceItem{
				Reason:       models.StringPointer("Holiday break"),
				SITEntryDate: &issueDate,
			},
		},
	}, nil)

	createdOriginServiceItems, validErrs, createErr := serviceItemCreator.CreateMTOServiceItem(appCtx, &destinationSIT)
	if validErrs.HasAny() || createErr != nil {
		logger.Fatal(fmt.Sprintf("error while creating origin sit service item: %v", verrs.Errors), zap.Error(createErr))
	}

	addressCreator := address.NewAddressCreator()
	portLocationFetcher := portlocation.NewPortLocationFetcher()
	planner.On("ZipTransitDistance",
		mock.AnythingOfType("*appcontext.appContext"),
		mock.Anything,
		mock.Anything,
	).Return(400, nil)
	serviceItemUpdator := mtoserviceitem.NewMTOServiceItemUpdater(planner, queryBuilder, moveRouter, shipmentFetcher, addressCreator, portLocationFetcher, ghcrateengine.NewDomesticUnpackPricer(), ghcrateengine.NewDomesticLinehaulPricer(), ghcrateengine.NewDomesticDestinationPricer(), ghcrateengine.NewFuelSurchargePricer())

	var destinationFirstDaySIT models.MTOServiceItem
	var destinationAdditionalDaySIT models.MTOServiceItem
	var destinationDeliverySIT models.MTOServiceItem
	var destinationSITFSC models.MTOServiceItem
	for _, createdServiceItem := range *createdOriginServiceItems {
		switch createdServiceItem.ReService.Code {
		case models.ReServiceCodeDDFSIT:
			destinationFirstDaySIT = createdServiceItem
		case models.ReServiceCodeDDASIT:
			destinationAdditionalDaySIT = createdServiceItem
		case models.ReServiceCodeDDDSIT:
			destinationDeliverySIT = createdServiceItem
		case models.ReServiceCodeDDSFSC:
			destinationSITFSC = createdServiceItem
		}
	}

	for _, createdServiceItem := range []models.MTOServiceItem{destinationFirstDaySIT, destinationAdditionalDaySIT, destinationDeliverySIT, destinationSITFSC} {
		_, updateErr := serviceItemUpdator.ApproveOrRejectServiceItem(appCtx, createdServiceItem.ID, models.MTOServiceItemStatusApproved, nil, etag.GenerateEtag(createdServiceItem.UpdatedAt))
		if updateErr != nil {
			logger.Fatal("Error approving SIT service item", zap.Error(updateErr))
		}
	}

	paymentRequestCreator := paymentrequest.NewPaymentRequestCreator(
		planner,
		ghcrateengine.NewServiceItemPricer(),
	)

	paymentRequest := models.PaymentRequest{
		MoveTaskOrderID: move.ID,
	}

	var serviceItems []models.MTOServiceItem
	err = db.Eager("ReService").Where("move_id = ? AND id != ?", move.ID, destinationDeliverySIT.ID).All(&serviceItems)
	if err != nil {
		log.Panic(err)
	}

	// additional days of SIT should exclude the initial entry day which excludes the first day of SIT
	// the prime can bill against the same addtional day SIT service item in 30 day increments

	ddasitPaymentParams := []models.PaymentServiceItemParam{
		{
			IncomingKey: models.ServiceItemParamNameSITPaymentRequestStart.String(),
			Value:       issueDate.Add(time.Hour * 24).Format("2006-01-02"),
		},
		{
			IncomingKey: models.ServiceItemParamNameSITPaymentRequestEnd.String(),
			Value:       issueDate.Add(time.Hour * 24 * 30).Format("2006-01-02"),
		}}

	paymentServiceItems := []models.PaymentServiceItem{}
	for _, serviceItem := range serviceItems {
		paymentItem := models.PaymentServiceItem{
			MTOServiceItemID: serviceItem.ID,
			MTOServiceItem:   serviceItem,
		}
		if serviceItem.ReService.Code == models.ReServiceCodeDDASIT {
			paymentItem.PaymentServiceItemParams = ddasitPaymentParams
		}
		paymentServiceItems = append(paymentServiceItems, paymentItem)
	}

	paymentRequest.PaymentServiceItems = paymentServiceItems
	newPaymentRequest, createErr := paymentRequestCreator.CreatePaymentRequestCheck(appCtx, &paymentRequest)

	if createErr != nil {
		logger.Fatal("Error creating payment request", zap.Error(createErr))
	}

	factory.BuildPrimeUpload(db, []factory.Customization{
		{
			Model:    *newPaymentRequest,
			LinkOnly: true,
		},
		{
			Model: models.PrimeUpload{},
			ExtendedParams: &factory.PrimeUploadExtendedParams{
				PrimeUploader: primeUploader,
				AppContext:    appCtx,
			},
		},
	}, nil)

	posImage := factory.BuildProofOfServiceDoc(db, []factory.Customization{
		{
			Model:    *newPaymentRequest,
			LinkOnly: true,
		},
	}, nil)
	// Creates custom test.jpg prime upload
	file := testdatagen.Fixture("test.jpg")
	_, verrs, err = primeUploader.CreatePrimeUploadForDocument(appCtx, &posImage.ID, primeContractorUUID, uploader.File{File: file}, uploader.AllowedTypesPaymentRequest)
	if verrs.HasAny() || err != nil {
		logger.Error("errors encountered saving test.jpg prime upload", zap.Error(err))
	}

	// Creates custom test.png prime upload
	file = testdatagen.Fixture("test.png")
	_, verrs, err = primeUploader.CreatePrimeUploadForDocument(appCtx, &posImage.ID, primeContractorUUID, uploader.File{File: file}, uploader.AllowedTypesPaymentRequest)
	if verrs.HasAny() || err != nil {
		logger.Error("errors encountered saving test.png prime upload", zap.Error(err))
	}

	logger.Info(fmt.Sprintf("New payment request with service item params created with locator %s", move.Locator))
}

// Creates a payment request with domestic hhg and shorthaul shipments with
// service item pricing params for displaying cost calculations
func createHHGWithPaymentServiceItems(
	appCtx appcontext.AppContext,
	primeUploader *uploader.PrimeUploader,
	moveRouter services.MoveRouter,
	shipmentFetcher services.MTOShipmentFetcher,
) {
	db := appCtx.DB()
	// Since we want to customize the Contractor ID for prime uploads, create the contractor here first
	// BuildMove and BuildPrimeUpload both use FetchOrBuildDefaultContractor
	factory.FetchOrBuildDefaultContractor(db, []factory.Customization{
		{
			Model: models.Contractor{
				ID: primeContractorUUID, // Prime
			},
		},
	}, nil)
	logger := appCtx.Logger()

	issueDate := time.Date(testdatagen.GHCTestYear, 3, 15, 0, 0, 0, 0, time.UTC)
	reportByDate := time.Date(testdatagen.GHCTestYear, 8, 1, 0, 0, 0, 0, time.UTC)
	actualPickupDate := issueDate.Add(31 * 24 * time.Hour)
	SITAllowance := 90
	longhaulShipment := factory.BuildMTOShipment(db, []factory.Customization{
		{
			Model: models.MTOShipment{
				Status:               models.MTOShipmentStatusSubmitted,
				PrimeEstimatedWeight: &estimatedWeight,
				PrimeActualWeight:    &actualWeight,
				ShipmentType:         models.MTOShipmentTypeHHG,
				ActualPickupDate:     &actualPickupDate,
				SITDaysAllowance:     &SITAllowance,
			},
		},
		{
			Model: models.Move{
				Locator: "PARAMS",
			},
		},
		{
			Model: models.Order{
				IssueDate:    issueDate,
				ReportByDate: reportByDate,
			},
		},
	}, nil)

	move := longhaulShipment.MoveTaskOrder

	shorthaulDestinationAddress := factory.BuildAddress(db, []factory.Customization{
		{
			Model: models.Address{
				PostalCode: "90211",
			},
		},
	}, nil)
	shorthaulShipment := factory.BuildMTOShipment(db, []factory.Customization{
		{
			Model: models.MTOShipment{
				Status:               models.MTOShipmentStatusSubmitted,
				PrimeEstimatedWeight: &estimatedWeight,
				PrimeActualWeight:    &actualWeight,
				ShipmentType:         models.MTOShipmentTypeHHG,
				SITDaysAllowance:     &SITAllowance,
			},
		},
		{
			Model:    move,
			LinkOnly: true,
		},
		{
			Model:    shorthaulDestinationAddress,
			Type:     &factory.Addresses.DeliveryAddress,
			LinkOnly: true,
		},
	}, nil)

	shipmentWithOriginalWeight := factory.BuildMTOShipment(db, []factory.Customization{
		{
			Model: models.MTOShipment{
				Status:               models.MTOShipmentStatusSubmitted,
				PrimeEstimatedWeight: &estimatedWeight,
				PrimeActualWeight:    &actualWeight,
				ShipmentType:         models.MTOShipmentTypeHHG,
			},
		},
		{
			Model:    move,
			LinkOnly: true,
		},
		{
			Model:    shorthaulDestinationAddress,
			Type:     &factory.Addresses.DeliveryAddress,
			LinkOnly: true,
		},
	}, nil)

	shipmentWithOriginalAndReweighWeight := factory.BuildMTOShipment(db, []factory.Customization{
		{
			Model: models.MTOShipment{
				Status:               models.MTOShipmentStatusSubmitted,
				PrimeEstimatedWeight: &estimatedWeight,
				PrimeActualWeight:    &actualWeight,
				ShipmentType:         models.MTOShipmentTypeHHG,
			},
		},
		{
			Model:    move,
			LinkOnly: true,
		},
		{
			Model:    shorthaulDestinationAddress,
			Type:     &factory.Addresses.DeliveryAddress,
			LinkOnly: true,
		},
	}, nil)

	reweighWeight := unit.Pound(100000)
	_, err := testdatagen.MakeReweigh(db, testdatagen.Assertions{
		MTOShipment: shipmentWithOriginalAndReweighWeight,
		Reweigh: models.Reweigh{
			Weight: &reweighWeight,
		},
	})
	if err != nil {
		log.Panic(err)
	}

	shipmentWithOriginalAndReweighWeightReweihBolded := factory.BuildMTOShipment(db, []factory.Customization{
		{
			Model: models.MTOShipment{
				Status:               models.MTOShipmentStatusSubmitted,
				PrimeEstimatedWeight: &estimatedWeight,
				PrimeActualWeight:    &actualWeight,
				ShipmentType:         models.MTOShipmentTypeHHG,
			},
		},
		{
			Model:    move,
			LinkOnly: true,
		},
		{
			Model:    shorthaulDestinationAddress,
			Type:     &factory.Addresses.DeliveryAddress,
			LinkOnly: true,
		},
	}, nil)

	// Make the reweigh weight and the estimated weight (original weight) be the same to create devseed
	// data where we can check that the reweigh weight is bolded.
	_, err = testdatagen.MakeReweigh(db, testdatagen.Assertions{
		MTOShipment: shipmentWithOriginalAndReweighWeightReweihBolded,
		Reweigh: models.Reweigh{
			Weight: &estimatedWeight,
		},
	})
	if err != nil {
		log.Panic(err)
	}

	billableWeightCap := unit.Pound(2000)
	billableWeightJustification := "Capped shipment"
	shipmentWithOriginalReweighAndAdjustedWeight := factory.BuildMTOShipment(db, []factory.Customization{
		{
			Model: models.MTOShipment{
				Status:                      models.MTOShipmentStatusSubmitted,
				PrimeEstimatedWeight:        &estimatedWeight,
				PrimeActualWeight:           &actualWeight,
				ShipmentType:                models.MTOShipmentTypeHHG,
				BillableWeightCap:           &billableWeightCap,
				BillableWeightJustification: &billableWeightJustification,
			},
		},
		{
			Model:    move,
			LinkOnly: true,
		},
		{
			Model:    shorthaulDestinationAddress,
			Type:     &factory.Addresses.DeliveryAddress,
			LinkOnly: true,
		},
	}, nil)

	_, err = testdatagen.MakeReweigh(db, testdatagen.Assertions{
		MTOShipment: shipmentWithOriginalReweighAndAdjustedWeight,
		Reweigh: models.Reweigh{
			Weight: &reweighWeight,
		},
	})
	if err != nil {
		log.Panic(err)
	}

	shipmentWithOriginalAndAdjustedWeight := factory.BuildMTOShipment(db, []factory.Customization{
		{
			Model: models.MTOShipment{
				Status:                      models.MTOShipmentStatusSubmitted,
				PrimeEstimatedWeight:        &estimatedWeight,
				PrimeActualWeight:           &actualWeight,
				ShipmentType:                models.MTOShipmentTypeHHG,
				BillableWeightCap:           &billableWeightCap,
				BillableWeightJustification: &billableWeightJustification,
			},
		},
		{
			Model:    move,
			LinkOnly: true,
		},
		{
			Model:    shorthaulDestinationAddress,
			Type:     &factory.Addresses.DeliveryAddress,
			LinkOnly: true,
		},
	}, nil)
	newSignedCertification := factory.BuildSignedCertification(nil, []factory.Customization{
		{
			Model:    move,
			LinkOnly: true,
		},
	}, nil)
	submissionErr := moveRouter.Submit(appCtx, &move, &newSignedCertification)
	if submissionErr != nil {
		logger.Fatal(fmt.Sprintf("Error submitting move: %s", submissionErr))
	}

	verrs, err := models.SaveMoveDependencies(db, &move)
	if err != nil || verrs.HasAny() {
		logger.Fatal(fmt.Sprintf("Failed to save move and dependencies: %s", err))
	}

	queryBuilder := query.NewQueryBuilder()
	planner := &routemocks.Planner{}
	planner.On("ZipTransitDistance", mock.AnythingOfType("*appcontext.appContext"), mock.Anything, mock.Anything).Return(123, nil).Once()

	serviceItemCreator := mtoserviceitem.NewMTOServiceItemCreator(
		planner,
		queryBuilder,
		moveRouter,
		ghcrateengine.NewDomesticUnpackPricer(),
		ghcrateengine.NewDomesticPackPricer(),
		ghcrateengine.NewDomesticLinehaulPricer(),
		ghcrateengine.NewDomesticShorthaulPricer(),
		ghcrateengine.NewDomesticOriginPricer(),
		ghcrateengine.NewDomesticDestinationPricer(),
		ghcrateengine.NewFuelSurchargePricer(),
		ghcrateengine.NewDomesticDestinationFirstDaySITPricer(),
		ghcrateengine.NewDomesticDestinationSITDeliveryPricer(),
		ghcrateengine.NewDomesticDestinationAdditionalDaysSITPricer(),
		ghcrateengine.NewDomesticDestinationSITFuelSurchargePricer(),
		ghcrateengine.NewDomesticOriginFirstDaySITPricer(),
		ghcrateengine.NewDomesticOriginSITPickupPricer(),
		ghcrateengine.NewDomesticOriginAdditionalDaysSITPricer(),
		ghcrateengine.NewDomesticOriginSITFuelSurchargePricer(),
	)

	//////////////////////////////////////////////////
	signedCertificationCreator := signedcertification.NewSignedCertificationCreator()
	signedCertificationUpdater := signedcertification.NewSignedCertificationUpdater()
	handlerConfig := handlers.Config{}
	ppmEstimator := ppmshipment.NewEstimatePPM(handlerConfig.DTODPlanner(), &paymentrequesthelper.RequestPaymentHelper{})
	mtoUpdater := movetaskorder.NewMoveTaskOrderUpdater(queryBuilder, serviceItemCreator, moveRouter, signedCertificationCreator, signedCertificationUpdater, ppmEstimator)
	_, approveErr := mtoUpdater.ApproveMoveAndCreateServiceItems(appCtx, move.ID, etag.GenerateEtag(move.UpdatedAt), true, true)
	_, _, primeErr := mtoUpdater.MakeAvailableToPrime(appCtx, move.ID)
	if primeErr != nil {
		logger.Fatal("Error making move available to Prime")
	}

	// AvailableToPrimeAt is set to the current time when a move is approved, we need to update it to fall within the
	// same contract as the rest of the timestamps on our move for pricing to work.
	err = appCtx.DB().Find(&move, move.ID)
	if err != nil {
		logger.Fatal(fmt.Sprintf("Failed to fetch move: %s", err))
	}
	move.AvailableToPrimeAt = &May14GHCTestYear
	testdatagen.MustSave(appCtx.DB(), &move)

	if approveErr != nil {
		logger.Fatal("Error approving move")
	}
	// called using the addresses with origin zip of 90210 and destination zip of 94535
	planner.On("ZipTransitDistance", mock.AnythingOfType("*appcontext.appContext"), mock.Anything, mock.Anything).Return(348, nil).Times(2)

	// called using the addresses with origin zip of 90210 and destination zip of 90211
	planner.On("ZipTransitDistance", mock.AnythingOfType("*appcontext.appContext"), mock.Anything, mock.Anything).Return(3, nil).Times(5)

	// called for zip 3 domestic linehaul service item
	planner.On("ZipTransitDistance", mock.AnythingOfType("*appcontext.appContext"),
		"94535", "94535").Return(348, nil).Times(2)

	// called for zip 5 domestic linehaul service item
	planner.On("ZipTransitDistance", mock.AnythingOfType("*appcontext.appContext"), "94535", "94535").Return(348, nil).Times(2)

	// called for domestic shorthaul service item
	planner.On("Zip5TransitDistance", mock.AnythingOfType("*appcontext.appContext"),
		"90210", "90211").Return(3, nil).Times(7)

	// called for domestic shorthaul service item
	planner.On("ZipTransitDistance", mock.AnythingOfType("*appcontext.appContext"), "90210", "90211").Return(348, nil).Times(10)

	// called for domestic origin SIT pickup service item
	planner.On("ZipTransitDistance", mock.AnythingOfType("*appcontext.appContext"), "90210", "94535").Return(348, nil).Once()

	// called for domestic destination SIT delivery service item
	planner.On("ZipTransitDistance", mock.AnythingOfType("*appcontext.appContext"), "94535", "90210").Return(348, nil).Times(2)

	// called for DLH, DSH, FSC service item estimated price calculations
	planner.On("ZipTransitDistance", mock.AnythingOfType("*appcontext.appContext"), mock.Anything, mock.Anything).Return(400, nil).Times(4)

	for _, shipment := range []models.MTOShipment{longhaulShipment, shorthaulShipment, shipmentWithOriginalWeight, shipmentWithOriginalAndReweighWeight, shipmentWithOriginalAndReweighWeightReweihBolded, shipmentWithOriginalReweighAndAdjustedWeight, shipmentWithOriginalAndAdjustedWeight} {
		shipmentUpdater := mtoshipment.NewMTOShipmentStatusUpdater(queryBuilder, serviceItemCreator, planner)
		_, updateErr := shipmentUpdater.UpdateMTOShipmentStatus(appCtx, shipment.ID, models.MTOShipmentStatusApproved, nil, nil, etag.GenerateEtag(shipment.UpdatedAt))
		if updateErr != nil {
			logger.Fatal("Error updating shipment status", zap.Error(updateErr))
		}
	}

	// There is a minimum of 29 days period for a sit service item that doesn't
	// have a departure date for the payment request param lookup to not encounter an error
	originEntryDate := actualPickupDate

	// Prep country with a real db
	country := factory.FetchOrBuildCountry(db, nil, nil)
	originSITAddress := factory.BuildAddress(nil, nil, []factory.Trait{factory.GetTraitAddress2})
	// Manually set Country ID. Customizations will not work because DB is nil
	originSITAddress.CountryId = &country.ID
	originSITAddress.Country = nil
	originSITAddress.ID = uuid.Nil
	originSITAddress.UsPostRegionCity = nil
	originSITAddress.UsPostRegionCityID = nil

	originSIT := factory.BuildMTOServiceItem(nil, []factory.Customization{
		{
			Model:    move,
			LinkOnly: true,
		},
		{
			Model:    longhaulShipment,
			LinkOnly: true,
		},
		{
			Model: models.ReService{
				Code: models.ReServiceCodeDOFSIT,
			}},
		{
			Model: originSITAddress,
			Type:  &factory.Addresses.SITOriginHHGActualAddress,
		},
		{
			Model: models.MTOServiceItem{
				Reason:        models.StringPointer("Holiday break"),
				SITEntryDate:  &originEntryDate,
				SITPostalCode: &originSITAddress.PostalCode,
				Status:        models.MTOServiceItemStatusRejected,
			},
		},
	}, nil)

	createdOriginServiceItems, validErrs, createErr := serviceItemCreator.CreateMTOServiceItem(appCtx, &originSIT)
	if validErrs.HasAny() || createErr != nil {
		logger.Fatal(fmt.Sprintf("error while creating origin sit service item: %v", verrs.Errors), zap.Error(createErr))
	}

	destEntryDate := actualPickupDate
	destDepDate := actualPickupDate.AddDate(0, 0, 1)
	destSITAddress := factory.BuildAddress(db, nil, nil)
	destSIT := factory.BuildMTOServiceItem(nil, []factory.Customization{
		{
			Model:    move,
			LinkOnly: true,
		},
		{
			Model:    longhaulShipment,
			LinkOnly: true,
		},
		{
			Model: models.ReService{
				Code: models.ReServiceCodeDDFSIT,
			}},
		{
			Model:    destSITAddress,
			LinkOnly: true,
			Type:     &factory.Addresses.SITDestinationFinalAddress,
		},
		{
			Model: models.MTOServiceItem{
				SITEntryDate:     &destEntryDate,
				SITDepartureDate: &destDepDate,
				SITPostalCode:    models.StringPointer("90210"),
			},
		},
	}, nil)

	createdDestServiceItems, validErrs, createErr := serviceItemCreator.CreateMTOServiceItem(appCtx, &destSIT)
	if validErrs.HasAny() || createErr != nil {
		logger.Fatal(fmt.Sprintf("error while creating destination sit service item: %v", verrs.Errors), zap.Error(createErr))
	}

	addressCreator := address.NewAddressCreator()
	portLocationFetcher := portlocation.NewPortLocationFetcher()
	planner.On("ZipTransitDistance",
		mock.AnythingOfType("*appcontext.appContext"),
		mock.Anything,
		mock.Anything,
	).Return(400, nil)
	serviceItemUpdater := mtoserviceitem.NewMTOServiceItemUpdater(planner, queryBuilder, moveRouter, shipmentFetcher, addressCreator, portLocationFetcher, ghcrateengine.NewDomesticUnpackPricer(), ghcrateengine.NewDomesticLinehaulPricer(), ghcrateengine.NewDomesticDestinationPricer(), ghcrateengine.NewFuelSurchargePricer())

	var originFirstDaySIT models.MTOServiceItem
	var originAdditionalDaySIT models.MTOServiceItem
	var originPickupSIT models.MTOServiceItem
	var originSITFSC models.MTOServiceItem
	for _, createdServiceItem := range *createdOriginServiceItems {
		switch createdServiceItem.ReService.Code {
		case models.ReServiceCodeDOFSIT:
			originFirstDaySIT = createdServiceItem
		case models.ReServiceCodeDOASIT:
			originAdditionalDaySIT = createdServiceItem
		case models.ReServiceCodeDOPSIT:
			originPickupSIT = createdServiceItem
		case models.ReServiceCodeDOSFSC:
			originSITFSC = createdServiceItem
		}
	}

	originDepartureDate := originEntryDate.Add(15 * 24 * time.Hour)
	originPickupSIT.SITDepartureDate = &originDepartureDate

	for _, createdServiceItem := range []models.MTOServiceItem{originFirstDaySIT, originAdditionalDaySIT, originPickupSIT, originSITFSC} {
		_, updateErr := serviceItemUpdater.ApproveOrRejectServiceItem(appCtx, createdServiceItem.ID, models.MTOServiceItemStatusApproved, nil, etag.GenerateEtag(createdServiceItem.UpdatedAt))
		if updateErr != nil {
			logger.Fatal("Error approving SIT service item", zap.Error(updateErr))
		}
	}

	var serviceItemDDFSIT models.MTOServiceItem
	var serviceItemDDASIT models.MTOServiceItem
	var serviceItemDDDSIT models.MTOServiceItem
	var serviceItemDDSFSC models.MTOServiceItem
	for _, createdDestServiceItem := range *createdDestServiceItems {
		switch createdDestServiceItem.ReService.Code {
		case models.ReServiceCodeDDFSIT:
			serviceItemDDFSIT = createdDestServiceItem
		case models.ReServiceCodeDDASIT:
			serviceItemDDASIT = createdDestServiceItem
		case models.ReServiceCodeDDDSIT:
			serviceItemDDDSIT = createdDestServiceItem
		case models.ReServiceCodeDDSFSC:
			serviceItemDDSFSC = createdDestServiceItem
		}
	}

	destDepartureDate := destEntryDate.Add(15 * 24 * time.Hour)

	for _, createdServiceItem := range []models.MTOServiceItem{serviceItemDDASIT, serviceItemDDDSIT, serviceItemDDFSIT, serviceItemDDSFSC} {
		_, updateErr := serviceItemUpdater.ApproveOrRejectServiceItem(appCtx, createdServiceItem.ID, models.MTOServiceItemStatusApproved, nil, etag.GenerateEtag(createdServiceItem.UpdatedAt))
		if updateErr != nil {
			logger.Fatal("Error approving SIT service item", zap.Error(updateErr))
		}
	}

	description := "leg lamp"
	reason := "family heirloom extremely fragile"
	approvedAt := time.Now()
	itemDimension := models.MTOServiceItemDimension{
		Type:   models.DimensionTypeItem,
		Length: unit.ThousandthInches(2500),
		Height: unit.ThousandthInches(5000),
		Width:  unit.ThousandthInches(7500),
	}
	crateDimension := models.MTOServiceItemDimension{
		Type:   models.DimensionTypeCrate,
		Length: unit.ThousandthInches(30000),
		Height: unit.ThousandthInches(60000),
		Width:  unit.ThousandthInches(10000),
	}
	// cannot convert yet, has MTOServiceItemDimensions
	crating, err := testdatagen.MakeMTOServiceItem(db, testdatagen.Assertions{
		ReService: models.ReService{
			Code: models.ReServiceCodeDCRT,
		},
		MTOServiceItem: models.MTOServiceItem{
			Status:      models.MTOServiceItemStatusApproved,
			Description: &description,
			Reason:      &reason,
			Dimensions: models.MTOServiceItemDimensions{
				itemDimension,
				crateDimension,
			},
			ApprovedAt: &approvedAt,
		},
		Move:        move,
		MTOShipment: longhaulShipment,
		Stub:        true,
	})
	if err != nil {
		log.Panic(err)
	}

	// cannot convert yet, has MTOServiceItemDimensions
	uncrating, err := testdatagen.MakeMTOServiceItem(db, testdatagen.Assertions{
		ReService: models.ReService{
			Code: models.ReServiceCodeDUCRT,
		},
		MTOServiceItem: models.MTOServiceItem{
			Description: &description,
			Reason:      &reason,
			Dimensions: models.MTOServiceItemDimensions{
				itemDimension,
				crateDimension,
			},
			Status:     models.MTOServiceItemStatusApproved,
			ApprovedAt: &approvedAt,
		},
		Move:        move,
		MTOShipment: longhaulShipment,
		Stub:        true,
	})
	if err != nil {
		log.Panic(err)
	}

	cratingServiceItems := []models.MTOServiceItem{crating, uncrating}
	for index := range cratingServiceItems {
		_, _, cratingErr := serviceItemCreator.CreateMTOServiceItem(appCtx, &cratingServiceItems[index])
		if cratingErr != nil {
			logger.Fatal("Error creating crating service item", zap.Error(cratingErr))
		}
	}

	shuttleDesc := "our smallest capacity shuttle vehicle"
	shuttleReason := "the bridge clearance was too low"
	estimatedShuttleWeigtht := unit.Pound(1000)
	actualShuttleWeight := unit.Pound(1500)
	originShuttle := factory.BuildMTOServiceItem(nil, []factory.Customization{
		{
			Model: models.ReService{
				Code: models.ReServiceCodeDOSHUT,
			},
		},
		{
			Model: models.MTOServiceItem{
				Description:     &shuttleDesc,
				Reason:          &shuttleReason,
				EstimatedWeight: &estimatedShuttleWeigtht,
				ActualWeight:    &actualShuttleWeight,
				Status:          models.MTOServiceItemStatusApproved,
				ApprovedAt:      &approvedAt,
			},
		},
		{
			Model: move,

			LinkOnly: true,
		},
		{
			Model:    longhaulShipment,
			LinkOnly: true,
		},
	}, nil)

	destShuttle := factory.BuildMTOServiceItem(nil, []factory.Customization{
		{
			Model: models.ReService{
				Code: models.ReServiceCodeDDSHUT,
			},
		},
		{
			Model: models.MTOServiceItem{
				Description:     &shuttleDesc,
				Reason:          &shuttleReason,
				EstimatedWeight: &estimatedShuttleWeigtht,
				ActualWeight:    &actualShuttleWeight,
				Status:          models.MTOServiceItemStatusApproved,
				ApprovedAt:      &approvedAt,
			},
		},
		{
			Model: move,

			LinkOnly: true,
		},
		{
			Model:    longhaulShipment,
			LinkOnly: true,
		},
	}, nil)

	shuttleServiceItems := []models.MTOServiceItem{originShuttle, destShuttle}
	for index := range shuttleServiceItems {
		_, _, shuttlingErr := serviceItemCreator.CreateMTOServiceItem(appCtx, &shuttleServiceItems[index])
		if shuttlingErr != nil {
			logger.Fatal("Error creating shuttle service item", zap.Error(shuttlingErr))
		}
	}

	paymentRequestCreator := paymentrequest.NewPaymentRequestCreator(
		planner,
		ghcrateengine.NewServiceItemPricer(),
	)

	paymentRequest := models.PaymentRequest{
		MoveTaskOrderID: move.ID,
	}

	var serviceItems []models.MTOServiceItem
	err = db.Eager("ReService").Where("move_id = ?", move.ID).All(&serviceItems)
	if err != nil {
		log.Panic(err)
	}

	// An origin and destination SIT would normally not be on the same payment request so the TIO totals will appear
	// off.  Refer to the PARSIT move to see a reviewed and pending payment request with origin and destination SIT.
	doaPaymentStartDate := originEntryDate.Add(15 * 24 * time.Hour)
	doaPaymentEndDate := originDepartureDate.Add(15 * 24 * time.Hour)

	ddaPaymentStartDate := destEntryDate.Add(15 * 24 * time.Hour)
	daaPaymentEndDate := destDepartureDate.Add(15 * 24 * time.Hour)

	doasitPaymentParams := []models.PaymentServiceItemParam{
		{
			IncomingKey: models.ServiceItemParamNameSITPaymentRequestStart.String(),
			Value:       doaPaymentStartDate.Format("2006-01-02"),
		},
		{
			IncomingKey: models.ServiceItemParamNameSITPaymentRequestEnd.String(),
			Value:       doaPaymentEndDate.Format("2006-01-02"),
		}}

	ddasitPaymentParams := []models.PaymentServiceItemParam{
		{
			IncomingKey: models.ServiceItemParamNameSITPaymentRequestStart.String(),
			Value:       ddaPaymentStartDate.Format("2006-01-02"),
		},
		{
			IncomingKey: models.ServiceItemParamNameSITPaymentRequestEnd.String(),
			Value:       daaPaymentEndDate.Format("2006-01-02"),
		}}

	// Ordering the service items based on approved date to ensure the DDFSIT is after the DOASIT.
	// This avoids a flaky error when we create the service item parameters.
	sort.SliceStable(serviceItems, func(i, j int) bool {
		return serviceItems[i].ApprovedAt.String() < serviceItems[j].ApprovedAt.String()
	})
	paymentServiceItems := []models.PaymentServiceItem{}
	var serviceItemOrderString string
	for _, serviceItem := range serviceItems {
		serviceItemOrderString += serviceItem.ReService.Code.String()
		serviceItemOrderString += ", "
		paymentItem := models.PaymentServiceItem{
			MTOServiceItemID: serviceItem.ID,
			MTOServiceItem:   serviceItem,
		}
		if serviceItem.ReService.Code == models.ReServiceCodeDOASIT {
			paymentItem.PaymentServiceItemParams = doasitPaymentParams
		} else if serviceItem.ReService.Code == models.ReServiceCodeDDASIT {
			paymentItem.PaymentServiceItemParams = ddasitPaymentParams
		} // TODO: remove check once DOSFSC pricer is merged
		if serviceItem.ReService.Code != models.ReServiceCodeDOSFSC {
			paymentServiceItems = append(paymentServiceItems, paymentItem)
		}
	}

	logger.Debug(serviceItemOrderString)
	paymentRequest.PaymentServiceItems = paymentServiceItems
	newPaymentRequest, createErr := paymentRequestCreator.CreatePaymentRequestCheck(appCtx, &paymentRequest)

	if createErr != nil {
		logger.Fatal("Error creating payment request", zap.Error(createErr))
	}

	factory.BuildPrimeUpload(db, []factory.Customization{
		{
			Model:    *newPaymentRequest,
			LinkOnly: true,
		},
		{
			Model: models.PrimeUpload{},
			ExtendedParams: &factory.PrimeUploadExtendedParams{
				PrimeUploader: primeUploader,
				AppContext:    appCtx,
			},
		},
	}, nil)
	posImage := factory.BuildProofOfServiceDoc(db, []factory.Customization{
		{
			Model:    *newPaymentRequest,
			LinkOnly: true,
		},
	}, nil)

	// Creates custom test.jpg prime upload
	file := testdatagen.Fixture("test.jpg")
	_, verrs, err = primeUploader.CreatePrimeUploadForDocument(appCtx, &posImage.ID, primeContractorUUID, uploader.File{File: file}, uploader.AllowedTypesPaymentRequest)
	if verrs.HasAny() || err != nil {
		logger.Error("errors encountered saving test.jpg prime upload", zap.Error(err))
	}

	// Creates custom test.png prime upload
	file = testdatagen.Fixture("test.png")
	_, verrs, err = primeUploader.CreatePrimeUploadForDocument(appCtx, &posImage.ID, primeContractorUUID, uploader.File{File: file}, uploader.AllowedTypesPaymentRequest)
	if verrs.HasAny() || err != nil {
		logger.Error("errors encountered saving test.png prime upload", zap.Error(err))
	}

	logger.Info(fmt.Sprintf("New payment request with service item params created with locator %s", move.Locator))
}

// A generic method
func CreateMoveWithOptions(appCtx appcontext.AppContext, assertions testdatagen.Assertions) models.Move {

	ordersType := assertions.Order.OrdersType
	shipmentType := assertions.MTOShipment.ShipmentType
	destinationType := assertions.MTOShipment.DestinationType
	locator := assertions.Move.Locator
	status := assertions.Move.Status
	servicesCounseling := assertions.DutyLocation.ProvidesServicesCounseling
	usesExternalVendor := assertions.MTOShipment.UsesExternalVendor

	db := appCtx.DB()
	submittedAt := time.Now()
	newDutyLocation := factory.FetchOrBuildCurrentDutyLocation(db)
	newDutyLocation.Address.PostalCode = "52549"
	newDutyLocation.Address.City = "CINCINNATI"
	orders := factory.BuildOrderWithoutDefaults(db, []factory.Customization{
		{
			Model: models.DutyLocation{
				ProvidesServicesCounseling: servicesCounseling,
			},
			Type: &factory.DutyLocations.OriginDutyLocation,
		},
		{
			Model:    newDutyLocation,
			LinkOnly: true,
			Type:     &factory.DutyLocations.NewDutyLocation,
		},
		{
			Model: models.Order{
				OrdersType: ordersType,
			},
		},
	}, nil)
	move := factory.BuildMove(db, []factory.Customization{
		{
			Model:    orders,
			LinkOnly: true,
		},
		{
			Model: models.Move{
				Locator:     locator,
				Status:      status,
				SubmittedAt: &submittedAt,
			},
		},
	}, nil)
	requestedPickupDate := submittedAt.Add(60 * 24 * time.Hour)
	requestedDeliveryDate := requestedPickupDate.Add(7 * 24 * time.Hour)
	destinationAddress := factory.BuildAddress(db, nil, nil)
	factory.BuildMTOShipment(db, []factory.Customization{
		{
			Model:    move,
			LinkOnly: true,
		},
		{
			Model: models.MTOShipment{
				ShipmentType:          shipmentType,
				Status:                models.MTOShipmentStatusSubmitted,
				RequestedPickupDate:   &requestedPickupDate,
				RequestedDeliveryDate: &requestedDeliveryDate,
				DestinationType:       destinationType,
				UsesExternalVendor:    usesExternalVendor,
			},
		},
		{
			Model:    destinationAddress,
			Type:     &factory.Addresses.DeliveryAddress,
			LinkOnly: true,
		},
	}, nil)

	requestedPickupDate = submittedAt.Add(30 * 24 * time.Hour)
	requestedDeliveryDate = requestedPickupDate.Add(7 * 24 * time.Hour)
	factory.BuildMTOShipment(db, []factory.Customization{
		{
			Model:    move,
			LinkOnly: true,
		},
		{
			Model: models.MTOShipment{
				ShipmentType:          shipmentType,
				Status:                models.MTOShipmentStatusSubmitted,
				RequestedPickupDate:   &requestedPickupDate,
				RequestedDeliveryDate: &requestedDeliveryDate,
			},
		},
	}, nil)

	return move
}

func createHHGMoveWithPaymentRequest(appCtx appcontext.AppContext, userUploader *uploader.UserUploader, affiliation models.ServiceMemberAffiliation, moveTemplate models.Move, mtoShipmentTemplate models.MTOShipment) {
	db := appCtx.DB()
	logger := appCtx.Logger()
	serviceMember := models.ServiceMember{
		Affiliation:  &affiliation,
		CacValidated: true,
	}
	customer := factory.BuildExtendedServiceMember(db, []factory.Customization{
		{
			Model: serviceMember,
		},
	}, nil)

	orders := factory.BuildOrder(db, []factory.Customization{
		{
			Model:    customer,
			LinkOnly: true,
		},
		{
			Model: models.UserUpload{},
			ExtendedParams: &factory.UserUploadExtendedParams{
				UserUploader: userUploader,
				AppContext:   appCtx,
			},
		},
	}, nil)

	moveTemplate.Status = models.MoveStatusAPPROVED
	moveTemplate.AvailableToPrimeAt = models.TimePointer(time.Now())
	mto := factory.BuildMove(db, []factory.Customization{
		{
			Model: moveTemplate,
		},
		{
			Model:    orders,
			LinkOnly: true,
		},
	}, nil)

	shipmentPickupAddress := factory.BuildAddress(db, []factory.Customization{
		{
			Model: models.Address{
				// This is a postal code that maps to the default office user gbloc LKNQ in the PostalCodeToGBLOC table
				PostalCode: "85325",
				City:       "BOUSE",
			},
		},
	}, nil)

	mtoShipmentTemplate.PrimeEstimatedWeight = &estimatedWeight
	mtoShipmentTemplate.PrimeActualWeight = &actualWeight
	mtoShipmentTemplate.ShipmentType = models.MTOShipmentTypeHHG
	mtoShipmentTemplate.ApprovedDate = models.TimePointer(time.Now())
	mtoShipmentTemplate.Status = models.MTOShipmentStatusSubmitted
	MTOShipment := factory.BuildMTOShipment(db, []factory.Customization{
		{
			Model: mtoShipmentTemplate,
		},
		{
			Model:    mto,
			LinkOnly: true,
		},
		{
			Model:    shipmentPickupAddress,
			Type:     &factory.Addresses.PickupAddress,
			LinkOnly: true,
		},
	}, nil)

	factory.BuildMTOAgent(db, []factory.Customization{
		{
			Model: models.MTOAgent{
				FirstName:    models.StringPointer("Test"),
				LastName:     models.StringPointer("Agent"),
				Email:        models.StringPointer("test@test.email.com"),
				MTOAgentType: models.MTOAgentReleasing,
			},
		},
	}, nil)

	// setup service item
	serviceItem, err := testdatagen.MakeMTOServiceItemDomesticCrating(db, testdatagen.Assertions{
		MTOServiceItem: models.MTOServiceItem{
			ID:     uuid.Must(uuid.NewV4()),
			Status: models.MTOServiceItemStatusApproved,
		},
		Move:        mto,
		MTOShipment: MTOShipment,
	})
	if err != nil {
		log.Panic(err)
	}

	planner := &routemocks.Planner{}
	planner.On("Zip5TransitDistanceLineHaul",
		mock.AnythingOfType("*appcontext.appContext"),
		mock.Anything,
		mock.Anything,
	).Return(90210, nil)
	planner.On("ZipTransitDistance",
		mock.AnythingOfType("*appcontext.appContext"),
		mock.Anything,
		mock.Anything,
	).Return(910, nil)

	paymentRequestCreator := paymentrequest.NewPaymentRequestCreator(
		planner,
		ghcrateengine.NewServiceItemPricer(),
	)

	paymentRequest := &models.PaymentRequest{
		IsFinal:         false,
		MoveTaskOrderID: mto.ID,
		PaymentServiceItems: []models.PaymentServiceItem{
			{
				MTOServiceItemID: serviceItem.ID,
				MTOServiceItem:   serviceItem,
				PaymentServiceItemParams: models.PaymentServiceItemParams{
					{
						IncomingKey: models.ServiceItemParamNameWeightEstimated.String(),
						Value:       "3254",
					},
					{
						IncomingKey: models.ServiceItemParamNameRequestedPickupDate.String(),
						Value:       "2024-03-16",
					},
				},
				Status: models.PaymentServiceItemStatusRequested,
			},
		},
	}

	paymentRequest, err = paymentRequestCreator.CreatePaymentRequestCheck(appCtx, paymentRequest)

	if err != nil {
		logger.Fatal("error while creating payment request:", zap.Error(err))
	}
	logger.Debug("create payment request ok: ", zap.Any("", paymentRequest))
}

func createHHGMoveWith10ServiceItems(appCtx appcontext.AppContext, userUploader *uploader.UserUploader) {
	db := appCtx.DB()
	msCost := unit.Cents(10000)

	orders8 := factory.BuildOrder(db, []factory.Customization{
		{
			Model: models.ServiceMember{
				ID:           uuid.FromStringOrNil("9e8da3c7-ffe5-4f7f-b45a-8f01ccc56591"),
				CacValidated: true,
			},
		},
		{
			Model: models.Order{
				ID: uuid.FromStringOrNil("1d49bb07-d9dd-4308-934d-baad94f2de9b"),
			},
		},
		{
			Model: models.UserUpload{},
			ExtendedParams: &factory.UserUploadExtendedParams{
				UserUploader: userUploader,
				AppContext:   appCtx,
			},
		},
	}, nil)

	move8 := factory.BuildMove(db, []factory.Customization{
		{
			Model:    orders8,
			LinkOnly: true,
		},
		{
			Model: models.Move{
				ID:                 uuid.FromStringOrNil("d4d95b22-2d9d-428b-9a11-284455aa87ba"),
				Status:             models.MoveStatusAPPROVALSREQUESTED,
				AvailableToPrimeAt: models.TimePointer(time.Now()),
			},
		},
	}, nil)
	mtoShipment8 := factory.BuildMTOShipment(db, []factory.Customization{
		{
			Model: models.MTOShipment{
				ID:                   uuid.FromStringOrNil("acf7b357-5cad-40e2-baa7-dedc1d4cf04c"),
				PrimeEstimatedWeight: &estimatedWeight,
				PrimeActualWeight:    &actualWeight,
				ShipmentType:         models.MTOShipmentTypeHHG,
				ApprovedDate:         models.TimePointer(time.Now()),
				Status:               models.MTOShipmentStatusApproved,
			},
		},
		{
			Model:    move8,
			LinkOnly: true,
		},
	}, nil)

	paymentRequest8 := factory.BuildPaymentRequest(db, []factory.Customization{
		{
			Model: models.PaymentRequest{
				ID:      uuid.FromStringOrNil("154c9ebb-972f-4711-acb2-5911f52aced4"),
				IsFinal: false,
				Status:  models.PaymentRequestStatusPending,
			},
		},
		{
			Model:    move8,
			LinkOnly: true,
		},
	}, nil)

	approvedAt := time.Now()
	serviceItemMS := factory.BuildMTOServiceItemBasic(db, []factory.Customization{
		{
			Model: models.MTOServiceItem{
				ID:         uuid.FromStringOrNil("4fba4249-b5aa-4c29-8448-66aa07ac8560"),
				Status:     models.MTOServiceItemStatusApproved,
				ApprovedAt: &approvedAt,
			},
		},
		{
			Model:    move8,
			LinkOnly: true,
		},
		{
			Model: models.ReService{
				ID: uuid.FromStringOrNil("1130e612-94eb-49a7-973d-72f33685e551"), // MS - Move Management
			},
		},
	}, nil)

	factory.BuildPaymentServiceItem(db, []factory.Customization{
		{
			Model: models.PaymentServiceItem{
				PriceCents: &msCost,
			},
		}, {
			Model:    paymentRequest8,
			LinkOnly: true,
		}, {
			Model:    serviceItemMS,
			LinkOnly: true,
		},
	}, nil)

	csCost := unit.Cents(25000)
	serviceItemCS := factory.BuildMTOServiceItemBasic(db, []factory.Customization{
		{
			Model: models.MTOServiceItem{
				ID:         uuid.FromStringOrNil("e43c0df3-0dcd-4b70-adaa-46d669e094ad"),
				Status:     models.MTOServiceItemStatusApproved,
				ApprovedAt: &approvedAt,
			},
		},
		{
			Model:    move8,
			LinkOnly: true,
		},
		{
			Model: models.ReService{
				ID: uuid.FromStringOrNil("9dc919da-9b66-407b-9f17-05c0f03fcb50"), // CS - Counseling Services
			},
		},
	}, nil)

	factory.BuildPaymentServiceItem(db, []factory.Customization{
		{
			Model: models.PaymentServiceItem{
				PriceCents: &csCost,
			},
		}, {
			Model:    paymentRequest8,
			LinkOnly: true,
		}, {
			Model:    serviceItemCS,
			LinkOnly: true,
		},
	}, nil)

	dlhCost := unit.Cents(99999)
	serviceItemDLH := factory.BuildMTOServiceItem(db, []factory.Customization{
		{
			Model: models.MTOServiceItem{
				ID: uuid.FromStringOrNil("9db1bf43-0964-44ff-8384-3297951f6781"),
			},
		},
		{
			Model:    move8,
			LinkOnly: true,
		},
		{
			Model:    mtoShipment8,
			LinkOnly: true,
		},
		{
			Model: models.ReService{
				ID: uuid.FromStringOrNil("8d600f25-1def-422d-b159-617c7d59156e"), // DLH - Domestic Linehaul
			},
		},
	}, nil)

	factory.BuildPaymentServiceItem(db, []factory.Customization{
		{
			Model: models.PaymentServiceItem{
				PriceCents: &dlhCost,
			},
		}, {
			Model:    paymentRequest8,
			LinkOnly: true,
		}, {
			Model:    serviceItemDLH,
			LinkOnly: true,
		},
	}, nil)

	fscCost := unit.Cents(55555)
	serviceItemFSC := factory.BuildMTOServiceItem(db, []factory.Customization{
		{
			Model: models.MTOServiceItem{
				ID: uuid.FromStringOrNil("b380f732-2fb2-49a0-8260-7a52ce223c59"),
			},
		},
		{
			Model:    move8,
			LinkOnly: true,
		},
		{
			Model:    mtoShipment8,
			LinkOnly: true,
		},
		{
			Model: models.ReService{
				ID: uuid.FromStringOrNil("4780b30c-e846-437a-b39a-c499a6b09872"), // FSC - Fuel Surcharge
			},
		},
	}, nil)

	factory.BuildPaymentServiceItem(db, []factory.Customization{
		{
			Model: models.PaymentServiceItem{
				PriceCents: &fscCost,
			},
		}, {
			Model:    paymentRequest8,
			LinkOnly: true,
		}, {
			Model:    serviceItemFSC,
			LinkOnly: true,
		},
	}, nil)

	dopCost := unit.Cents(3456)
	rejectionReason := "Customer no longer required this service"
	serviceItemDOP := factory.BuildMTOServiceItem(db, []factory.Customization{
		{
			Model: models.MTOServiceItem{
				ID:              uuid.FromStringOrNil("d886431c-c357-46b7-a084-a0c85dd496d4"),
				Status:          models.MTOServiceItemStatusRejected,
				RejectionReason: &rejectionReason,
			},
		},
		{
			Model:    move8,
			LinkOnly: true,
		},
		{
			Model:    mtoShipment8,
			LinkOnly: true,
		},
		{
			Model: models.ReService{
				ID: uuid.FromStringOrNil("2bc3e5cb-adef-46b1-bde9-55570bfdd43e"), // DOP - Domestic Origin Price
			},
		},
	}, nil)

	factory.BuildPaymentServiceItem(db, []factory.Customization{
		{
			Model: models.PaymentServiceItem{
				PriceCents: &dopCost,
			},
		}, {
			Model:    paymentRequest8,
			LinkOnly: true,
		}, {
			Model:    serviceItemDOP,
			LinkOnly: true,
		},
	}, nil)

	ddpCost := unit.Cents(7890)
	serviceItemDDP := factory.BuildMTOServiceItem(db, []factory.Customization{
		{
			Model: models.MTOServiceItem{
				ID: uuid.FromStringOrNil("551caa30-72fe-469a-b463-ad1f14780432"),
			},
		},
		{
			Model:    move8,
			LinkOnly: true,
		},
		{
			Model:    mtoShipment8,
			LinkOnly: true,
		},
		{
			Model: models.ReService{
				ID: uuid.FromStringOrNil("50f1179a-3b72-4fa1-a951-fe5bcc70bd14"), // DDP - Domestic Destination Price
			},
		},
	}, nil)

	factory.BuildPaymentServiceItem(db, []factory.Customization{
		{
			Model: models.PaymentServiceItem{
				PriceCents: &ddpCost,
			},
		}, {
			Model:    paymentRequest8,
			LinkOnly: true,
		}, {
			Model:    serviceItemDDP,
			LinkOnly: true,
		},
	}, nil)

	// Schedule 1 peak price
	dpkCost := unit.Cents(6544)
	serviceItemDPK := factory.BuildMTOServiceItem(db, []factory.Customization{
		{
			Model: models.MTOServiceItem{
				ID: uuid.FromStringOrNil("616dfdb5-52ec-436d-a570-a464c9dbd47a"),
			},
		},
		{
			Model:    move8,
			LinkOnly: true,
		},
		{
			Model:    mtoShipment8,
			LinkOnly: true,
		},
		{
			Model: models.ReService{
				ID: uuid.FromStringOrNil("bdea5a8d-f15f-47d2-85c9-bba5694802ce"), // DPK - Domestic Packing
			},
		},
	}, nil)

	factory.BuildPaymentServiceItem(db, []factory.Customization{
		{
			Model: models.PaymentServiceItem{
				PriceCents: &dpkCost,
			},
		}, {
			Model:    paymentRequest8,
			LinkOnly: true,
		}, {
			Model:    serviceItemDPK,
			LinkOnly: true,
		},
	}, nil)

	// Schedule 1 peak price
	dupkCost := unit.Cents(8544)
	serviceItemDUPK := factory.BuildMTOServiceItem(db, []factory.Customization{
		{
			Model: models.MTOServiceItem{
				ID: uuid.FromStringOrNil("1baeee0e-00d6-4d90-b22c-654c11d50d0f"),
			},
		},
		{
			Model:    move8,
			LinkOnly: true,
		},
		{
			Model:    mtoShipment8,
			LinkOnly: true,
		},
		{
			Model: models.ReService{
				ID: uuid.FromStringOrNil("15f01bc1-0754-4341-8e0f-25c8f04d5a77"), // DUPK - Domestic Unpacking
			},
		},
	}, nil)

	factory.BuildPaymentServiceItem(db, []factory.Customization{
		{
			Model: models.PaymentServiceItem{
				PriceCents: &dupkCost,
			},
		}, {
			Model:    paymentRequest8,
			LinkOnly: true,
		}, {
			Model:    serviceItemDUPK,
			LinkOnly: true,
		},
	}, nil)

	dofsitPostal := "90210"
	dofsitReason := "Storage items need to be picked up"
	serviceItemDOFSIT := factory.BuildMTOServiceItem(db, []factory.Customization{
		{
			Model: models.MTOServiceItem{
				ID:               uuid.FromStringOrNil("61ce8a9b-5fcf-4d98-b192-a35f17819ae6"),
				PickupPostalCode: &dofsitPostal,
				Reason:           &dofsitReason,
			},
		},
		{
			Model:    move8,
			LinkOnly: true,
		},
		{
			Model:    mtoShipment8,
			LinkOnly: true,
		},
		{
			Model: models.ReService{
				ID: uuid.FromStringOrNil("998beda7-e390-4a83-b15e-578a24326937"), // DOFSIT - Domestic Origin 1st Day SIT
			},
		},
	}, nil)

	dofsitCost := unit.Cents(8544)
	factory.BuildPaymentServiceItem(db, []factory.Customization{
		{
			Model: models.PaymentServiceItem{
				PriceCents: &dofsitCost,
			},
		}, {
			Model:    paymentRequest8,
			LinkOnly: true,
		}, {
			Model:    serviceItemDOFSIT,
			LinkOnly: true,
		},
	}, nil)

	firstDeliveryDate := models.TimePointer(time.Now())
	dateOfContact := models.TimePointer(time.Now())
	customerContact1, err := testdatagen.MakeMTOServiceItemCustomerContact(db, testdatagen.Assertions{
		MTOServiceItemCustomerContact: models.MTOServiceItemCustomerContact{
			ID:                         uuid.Must(uuid.NewV4()),
			Type:                       models.CustomerContactTypeFirst,
			DateOfContact:              dateOfContact.Add(time.Hour * 24),
			TimeMilitary:               "0400Z",
			FirstAvailableDeliveryDate: *firstDeliveryDate,
		},
	})
	if err != nil {
		log.Panic(err)
	}

	customerContact2, err := testdatagen.MakeMTOServiceItemCustomerContact(db, testdatagen.Assertions{
		MTOServiceItemCustomerContact: models.MTOServiceItemCustomerContact{
			ID:                         uuid.Must(uuid.NewV4()),
			Type:                       models.CustomerContactTypeSecond,
			DateOfContact:              dateOfContact.Add(time.Hour * 48),
			TimeMilitary:               "1200Z",
			FirstAvailableDeliveryDate: firstDeliveryDate.Add(time.Hour * 24),
		},
	})
	if err != nil {
		log.Panic(err)
	}
	serviceItemDDFSIT := factory.BuildMTOServiceItem(db, []factory.Customization{
		{
			Model: models.MTOServiceItem{
				ID:               uuid.FromStringOrNil("b2c770ab-db6f-465c-87f1-164ecd2f36a4"),
				CustomerContacts: models.MTOServiceItemCustomerContacts{customerContact1, customerContact2},
			},
		},
		{
			Model:    move8,
			LinkOnly: true,
		},
		{
			Model:    mtoShipment8,
			LinkOnly: true,
		},
		{
			Model: models.ReService{
				ID: uuid.FromStringOrNil("d0561c49-e1a9-40b8-a739-3e639a9d77af"), // DDFSIT - Domestic Destination 1st Day SIT
			},
		},
	}, nil)

	ddfsitCost := unit.Cents(8544)
	factory.BuildPaymentServiceItem(db, []factory.Customization{
		{
			Model: models.PaymentServiceItem{
				PriceCents: &ddfsitCost,
			},
		}, {
			Model:    paymentRequest8,
			LinkOnly: true,
		}, {
			Model:    serviceItemDDFSIT,
			LinkOnly: true,
		},
	}, nil)

	doshutCost := unit.Cents(623)
	serviceItemDOSHUT := factory.BuildMTOServiceItem(db, []factory.Customization{
		{
			Model: models.MTOServiceItem{
				ID:              uuid.FromStringOrNil("801c8cdb-1573-40cc-be5f-d0a24034894b"),
				Status:          models.MTOServiceItemStatusApproved,
				ApprovedAt:      &approvedAt,
				EstimatedWeight: &estimatedWeight,
				ActualWeight:    &actualWeight,
			},
		},
		{
			Model:    move8,
			LinkOnly: true,
		},
		{
			Model:    mtoShipment8,
			LinkOnly: true,
		},
		{
			Model: models.ReService{
				ID: uuid.FromStringOrNil("d979e8af-501a-44bb-8532-2799753a5810"), // DOSHUT - Dom Origin Shuttling
			},
		},
	}, nil)
	factory.BuildPaymentServiceItem(db, []factory.Customization{
		{
			Model: models.PaymentServiceItem{
				PriceCents: &doshutCost,
			},
		}, {
			Model:    paymentRequest8,
			LinkOnly: true,
		}, {
			Model:    serviceItemDOSHUT,
			LinkOnly: true,
		},
	}, nil)

	serviceItemDDSHUT := factory.BuildMTOServiceItem(db, []factory.Customization{
		{
			Model: models.MTOServiceItem{
				ID:              uuid.FromStringOrNil("2b0ce635-d71b-4000-a22a-7c098a3b6ae9"),
				Status:          models.MTOServiceItemStatusApproved,
				ApprovedAt:      &approvedAt,
				EstimatedWeight: &estimatedWeight,
				ActualWeight:    &actualWeight,
			},
		},
		{
			Model:    move8,
			LinkOnly: true,
		},
		{
			Model:    mtoShipment8,
			LinkOnly: true,
		},
		{
			Model: models.ReService{
				ID: uuid.FromStringOrNil("556663e3-675a-4b06-8da3-e4f1e9a9d3cd"), // DDSHUT - Dom Dest Shuttling
			},
		},
	}, nil)

	ddshutCost := unit.Cents(852)
	factory.BuildPaymentServiceItem(db, []factory.Customization{
		{
			Model: models.PaymentServiceItem{
				PriceCents: &ddshutCost,
			},
		}, {
			Model:    paymentRequest8,
			LinkOnly: true,
		}, {
			Model:    serviceItemDDSHUT,
			LinkOnly: true,
		},
	}, nil)

	_, err = testdatagen.MakeMTOServiceItemDomesticCrating(db, testdatagen.Assertions{
		MTOServiceItem: models.MTOServiceItem{
			ID: uuid.FromStringOrNil("9b2b7cae-e8fa-4447-9a00-dcfc4ffc9b6f"),
		},
		Move:        move8,
		MTOShipment: mtoShipment8,
	})
	if err != nil {
		log.Panic(err)
	}
}

func createHHGMoveWith2PaymentRequests(appCtx appcontext.AppContext, userUploader *uploader.UserUploader) {
	db := appCtx.DB()

	// Since we want to customize the Contractor ID for prime uploads, create the contractor here first
	// BuildMove and BuildPrimeUpload both use FetchOrBuildDefaultContractor
	factory.FetchOrBuildDefaultContractor(db, []factory.Customization{
		{
			Model: models.Contractor{
				ID: primeContractorUUID, // Prime
			},
		},
	}, nil)

	/* Customer with two payment requests */
	orders7 := factory.BuildOrder(db, []factory.Customization{
		{
			Model: models.ServiceMember{
				ID:           uuid.FromStringOrNil("4e6e4023-b089-4614-a65a-cac48027ffc2"),
				CacValidated: true,
			},
		},
		{
			Model: models.Order{
				ID: uuid.FromStringOrNil("f52f851e-91b8-4cb7-9f8a-6b0b8477ae2a"),
			},
		},
		{
			Model: models.UserUpload{},
			ExtendedParams: &factory.UserUploadExtendedParams{
				UserUploader: userUploader,
				AppContext:   appCtx,
			},
		},
	}, nil)

	mto7 := factory.BuildMove(db, []factory.Customization{
		{
			Model:    orders7,
			LinkOnly: true,
		},
		{
			Model: models.Move{
				ID:                 uuid.FromStringOrNil("99783f4d-ee83-4fc9-8e0c-d32496bef32b"),
				AvailableToPrimeAt: models.TimePointer(time.Now()),
				Status:             models.MoveStatusAPPROVED,
			},
		},
	}, nil)

	mtoShipmentHHG7 := factory.BuildMTOShipment(db, []factory.Customization{
		{
			Model: models.MTOShipment{
				ID:                   uuid.FromStringOrNil("baa00811-2381-433e-8a96-2ced58e37a14"),
				PrimeEstimatedWeight: &estimatedWeight,
				PrimeActualWeight:    &actualWeight,
				ShipmentType:         models.MTOShipmentTypeHHG,
				ApprovedDate:         models.TimePointer(time.Now()),
				Status:               models.MTOShipmentStatusApproved,
			},
		},
		{
			Model:    mto7,
			LinkOnly: true,
		},
	}, nil)

	factory.BuildMTOAgent(db, []factory.Customization{
		{
			Model:    mtoShipmentHHG7,
			LinkOnly: true,
		},
		{
			Model: models.MTOAgent{
				ID:           uuid.FromStringOrNil("82036387-a113-4b45-a172-94e49e4600d2"),
				FirstName:    models.StringPointer("Test"),
				LastName:     models.StringPointer("Agent"),
				Email:        models.StringPointer("test@test.email.com"),
				MTOAgentType: models.MTOAgentReleasing,
			},
		},
	}, nil)
	paymentRequest7 := factory.BuildPaymentRequest(db, []factory.Customization{
		{
			Model: models.PaymentRequest{
				ID:              uuid.FromStringOrNil("ea945ab7-099a-4819-82de-6968efe131dc"),
				IsFinal:         false,
				Status:          models.PaymentRequestStatusPending,
				RejectionReason: nil,
			},
		},
		{
			Model:    mto7,
			LinkOnly: true,
		},
	}, nil)

	// for soft deleted proof of service docs
	factory.BuildPrimeUpload(db, []factory.Customization{
		{
			Model:    paymentRequest7,
			LinkOnly: true,
		},
		{
			Model: models.PrimeUpload{
				ID: uuid.FromStringOrNil("18413213-0aaf-4eb1-8d7f-1b557a4e425b"),
			},
		},
	}, []factory.Trait{factory.GetTraitPrimeUploadDeleted})

	serviceItemMS7 := factory.BuildMTOServiceItemBasic(db, []factory.Customization{
		{
			Model: models.MTOServiceItem{
				ID:     uuid.FromStringOrNil("923acbd4-5e65-4d62-aecc-19edf785df69"),
				Status: models.MTOServiceItemStatusApproved,
			},
		},
		{
			Model:    mto7,
			LinkOnly: true,
		},
		{
			Model: models.ReService{
				ID: uuid.FromStringOrNil("1130e612-94eb-49a7-973d-72f33685e551"), // MS - Move Management
			},
		},
	}, nil)

	msCost := unit.Cents(10000)

	factory.BuildPaymentServiceItem(db, []factory.Customization{
		{
			Model: models.PaymentServiceItem{
				PriceCents: &msCost,
			},
		}, {
			Model:    paymentRequest7,
			LinkOnly: true,
		}, {
			Model:    serviceItemMS7,
			LinkOnly: true,
		},
	}, nil)

	serviceItemDLH7 := factory.BuildMTOServiceItem(db, []factory.Customization{
		{
			Model: models.MTOServiceItem{
				ID: uuid.FromStringOrNil("aab8df9a-bbc9-4f26-a3ab-d5dcf1c8c40f"),
			},
		},
		{
			Model:    mto7,
			LinkOnly: true,
		},
		{
			Model: models.ReService{
				ID: uuid.FromStringOrNil("8d600f25-1def-422d-b159-617c7d59156e"), // DLH - Domestic Linehaul
			},
		},
	}, nil)

	dlhCost := unit.Cents(99999)

	factory.BuildPaymentServiceItem(db, []factory.Customization{
		{
			Model: models.PaymentServiceItem{
				PriceCents: &dlhCost,
			},
		}, {
			Model:    paymentRequest7,
			LinkOnly: true,
		}, {
			Model:    serviceItemDLH7,
			LinkOnly: true,
		},
	}, nil)

	additionalPaymentRequest7 := factory.BuildPaymentRequest(db, []factory.Customization{
		{
			Model: models.PaymentRequest{
				ID:              uuid.FromStringOrNil("540e2268-6899-4b67-828d-bb3b0331ecf2"),
				IsFinal:         false,
				Status:          models.PaymentRequestStatusPending,
				RejectionReason: nil,
				SequenceNumber:  2,
			},
		},
		{
			Model:    mto7,
			LinkOnly: true,
		},
	}, nil)

	serviceItemCS7 := factory.BuildMTOServiceItemBasic(db, []factory.Customization{
		{
			Model: models.MTOServiceItem{
				ID:     uuid.FromStringOrNil("ab37c0a4-ad3f-44aa-b294-f9e646083cec"),
				Status: models.MTOServiceItemStatusApproved,
			},
		},
		{
			Model:    mto7,
			LinkOnly: true,
		},
		{
			Model: models.ReService{
				ID: uuid.FromStringOrNil("9dc919da-9b66-407b-9f17-05c0f03fcb50"), // CS - Counseling Services
			},
		},
	}, nil)

	csCost := unit.Cents(25000)

	factory.BuildPaymentServiceItem(db, []factory.Customization{
		{
			Model: models.PaymentServiceItem{
				PriceCents: &csCost,
			},
		}, {
			Model:    additionalPaymentRequest7,
			LinkOnly: true,
		}, {
			Model:    serviceItemCS7,
			LinkOnly: true,
		},
	}, nil)

	MTOShipment := factory.BuildMTOShipment(db, []factory.Customization{
		{
			Model: models.MTOShipment{
				ID:                   uuid.FromStringOrNil("475579d5-aaa4-4755-8c43-c510381ff9b5"),
				PrimeEstimatedWeight: &estimatedWeight,
				PrimeActualWeight:    &actualWeight,
				ShipmentType:         models.MTOShipmentTypeHHG,
				ApprovedDate:         models.TimePointer(time.Now()),
				Status:               models.MTOShipmentStatusSubmitted,
			},
		},
		{
			Model:    mto7,
			LinkOnly: true,
		},
	}, nil)

	serviceItemFSC7 := factory.BuildMTOServiceItem(db, []factory.Customization{
		{
			Model: models.MTOServiceItem{
				ID: uuid.FromStringOrNil("f23eeb02-66c7-43f5-ad9c-1d1c3ae66b15"),
			},
		},
		{
			Model:    mto7,
			LinkOnly: true,
		},
		{
			Model:    MTOShipment,
			LinkOnly: true,
		},
		{
			Model: models.ReService{
				ID: uuid.FromStringOrNil("4780b30c-e846-437a-b39a-c499a6b09872"), // FSC - Fuel Surcharge
			},
		},
	}, nil)

	fscCost := unit.Cents(55555)

	factory.BuildPaymentServiceItem(db, []factory.Customization{
		{
			Model: models.PaymentServiceItem{
				PriceCents: &fscCost,
			},
		}, {
			Model:    additionalPaymentRequest7,
			LinkOnly: true,
		}, {
			Model:    serviceItemFSC7,
			LinkOnly: true,
		},
	}, nil)
}

func createMoveWithHHGAndNTSRPaymentRequest(appCtx appcontext.AppContext, userUploader *uploader.UserUploader) {
	db := appCtx.DB()
	msCost := unit.Cents(10000)

	hhgTAC := "1111"
	ntsTAC := "2222"
	hhgSAC := "3333"
	ntsSAC := "4444"

	orders := factory.BuildOrder(db, []factory.Customization{
		{
			Model: models.Order{
				TAC:    &hhgTAC,
				NtsTAC: &ntsTAC,
				SAC:    &hhgSAC,
				NtsSAC: &ntsSAC,
			},
		},
		{
			Model: models.UserUpload{},
			ExtendedParams: &factory.UserUploadExtendedParams{
				UserUploader: userUploader,
				AppContext:   appCtx,
			},
		},
	}, nil)

	move := factory.BuildMove(db, []factory.Customization{
		{
			Model:    orders,
			LinkOnly: true,
		},
		{
			Model: models.Move{
				ID:                 uuid.Must(uuid.NewV4()),
				Status:             models.MoveStatusAPPROVED,
				AvailableToPrimeAt: models.TimePointer(time.Now()),
				Locator:            "HGNTSR",
			},
		},
	}, nil)
	// Create an HHG MTO Shipment
	pickupAddress := factory.BuildAddress(db, []factory.Customization{
		{
			Model: models.Address{
				ID:             uuid.Must(uuid.NewV4()),
				StreetAddress1: "2 Second St",
				StreetAddress2: models.StringPointer("Apt 2"),
				StreetAddress3: models.StringPointer("Suite B"),
				City:           "Columbia",
				State:          "SC",
				PostalCode:     "29212",
			},
		},
	}, nil)

	destinationAddress := factory.BuildAddress(db, []factory.Customization{
		{
			Model: models.Address{
				ID:             uuid.Must(uuid.NewV4()),
				StreetAddress1: "2 Second St",
				StreetAddress2: models.StringPointer("Apt 2"),
				StreetAddress3: models.StringPointer("Suite B"),
				City:           "Princeton",
				State:          "NJ",
				PostalCode:     "08540",
			},
		},
	}, nil)

	hhgShipment := factory.BuildMTOShipment(db, []factory.Customization{
		{
			Model: models.MTOShipment{
				ID:                   uuid.Must(uuid.NewV4()),
				PrimeEstimatedWeight: &estimatedWeight,
				PrimeActualWeight:    &actualWeight,
				ShipmentType:         models.MTOShipmentTypeHHG,
				ApprovedDate:         models.TimePointer(time.Now()),
				Status:               models.MTOShipmentStatusApproved,
			},
		},
		{
			Model:    move,
			LinkOnly: true,
		},
		{
			Model:    destinationAddress,
			Type:     &factory.Addresses.DeliveryAddress,
			LinkOnly: true,
		},
	}, nil)

	lotNumber := "654321"

	storageFacility := factory.BuildStorageFacility(db, []factory.Customization{
		{
			Model: models.StorageFacility{
				Email:        models.StringPointer("old@email.com"),
				FacilityName: "Storage R Us",
				LotNumber:    &lotNumber,
			},
		},
		{
			Model: models.Address{
				StreetAddress1: "1234 Over Here Street",
				City:           "Houston",
				State:          "TX",
				PostalCode:     "77083",
			},
		},
	}, nil)

	tacType := models.LOATypeNTS
	sacType := models.LOATypeNTS

	serviceOrderNumber := "1234"

	// Create an NTSR MTO Shipment
	ntsrShipment := factory.BuildMTOShipment(db, []factory.Customization{
		{
			Model: models.MTOShipment{
				ID:                   uuid.Must(uuid.NewV4()),
				PrimeEstimatedWeight: &estimatedWeight,
				PrimeActualWeight:    &actualWeight,
				ShipmentType:         models.MTOShipmentTypeHHGOutOfNTS,
				ApprovedDate:         models.TimePointer(time.Now()),
				ActualPickupDate:     models.TimePointer(time.Now()),
				Status:               models.MTOShipmentStatusApproved,
				TACType:              &tacType,
				SACType:              &sacType,
				ServiceOrderNumber:   &serviceOrderNumber,
			},
		},
		{
			Model:    move,
			LinkOnly: true,
		},
		{
			Model:    storageFacility,
			LinkOnly: true,
		},
	}, nil)

	factory.BuildMTOAgent(db, []factory.Customization{
		{
			Model:    ntsrShipment,
			LinkOnly: true,
		},
		{
			Model: models.MTOAgent{
				ID:           uuid.FromStringOrNil("e338e05c-6f5d-11ec-90d6-0242ac120003"),
				FirstName:    models.StringPointer("Receiving"),
				LastName:     models.StringPointer("Agent"),
				Email:        models.StringPointer("test@test.email.com"),
				MTOAgentType: models.MTOAgentReceiving,
			},
		},
	}, nil)
	ntsrShipment.PickupAddressID = &pickupAddress.ID
	ntsrShipment.PickupAddress = &pickupAddress
	saveErr := db.Save(&ntsrShipment)
	if saveErr != nil {
		log.Panic("error saving NTSR shipment pickup address")
	}

	paymentRequest := factory.BuildPaymentRequest(db, []factory.Customization{
		{
			Model: models.PaymentRequest{
				ID:      uuid.FromStringOrNil("3806be8d-ec39-43a2-a0ff-83b80bc4ba46"),
				IsFinal: false,
				Status:  models.PaymentRequestStatusPending,
			},
		},
		{
			Model:    move,
			LinkOnly: true,
		},
	}, nil)

	serviceItemMS := factory.BuildMTOServiceItemBasic(db, []factory.Customization{
		{
			Model: models.MTOServiceItem{
				ID:         uuid.Must(uuid.NewV4()),
				Status:     models.MTOServiceItemStatusApproved,
				ApprovedAt: models.TimePointer(time.Now()),
			},
		},
		{
			Model:    move,
			LinkOnly: true,
		},
		{
			Model: models.ReService{
				ID: uuid.FromStringOrNil("1130e612-94eb-49a7-973d-72f33685e551"), // MS - Move Management
			},
		},
	}, nil)

	factory.BuildPaymentServiceItem(db, []factory.Customization{
		{
			Model: models.PaymentServiceItem{
				PriceCents: &msCost,
			},
		}, {
			Model:    paymentRequest,
			LinkOnly: true,
		}, {
			Model:    serviceItemMS,
			LinkOnly: true,
		},
	}, nil)

	csCost := unit.Cents(25000)
	serviceItemCS := factory.BuildMTOServiceItemBasic(db, []factory.Customization{
		{
			Model: models.MTOServiceItem{
				ID:         uuid.Must(uuid.NewV4()),
				Status:     models.MTOServiceItemStatusApproved,
				ApprovedAt: models.TimePointer(time.Now()),
			},
		},
		{
			Model:    move,
			LinkOnly: true,
		},
		{
			Model: models.ReService{
				ID: uuid.FromStringOrNil("9dc919da-9b66-407b-9f17-05c0f03fcb50"), // CS - Counseling Services
			},
		},
	}, nil)

	factory.BuildPaymentServiceItem(db, []factory.Customization{
		{
			Model: models.PaymentServiceItem{
				PriceCents: &csCost,
			},
		}, {
			Model:    paymentRequest,
			LinkOnly: true,
		}, {
			Model:    serviceItemCS,
			LinkOnly: true,
		},
	}, nil)

	dlhCost := unit.Cents(99999)
	serviceItemDLH := factory.BuildMTOServiceItem(db, []factory.Customization{
		{
			Model: models.MTOServiceItem{
				ID:     uuid.Must(uuid.NewV4()),
				Status: models.MTOServiceItemStatusApproved,
			},
		},
		{
			Model:    move,
			LinkOnly: true,
		},
		{
			Model:    hhgShipment,
			LinkOnly: true,
		},
		{
			Model: models.ReService{
				ID: uuid.FromStringOrNil("8d600f25-1def-422d-b159-617c7d59156e"), // DLH - Domestic Linehaul
			},
		},
	}, nil)

	factory.BuildPaymentServiceItem(db, []factory.Customization{
		{
			Model: models.PaymentServiceItem{
				PriceCents: &dlhCost,
			},
		}, {
			Model:    paymentRequest,
			LinkOnly: true,
		}, {
			Model:    serviceItemDLH,
			LinkOnly: true,
		},
	}, nil)

	serviceItemFSC := factory.BuildMTOServiceItem(db, []factory.Customization{
		{
			Model: models.MTOServiceItem{
				ID:     uuid.Must(uuid.NewV4()),
				Status: models.MTOServiceItemStatusApproved,
			},
		},
		{
			Model:    move,
			LinkOnly: true,
		},
		{
			Model:    hhgShipment,
			LinkOnly: true,
		},
		{
			Model: models.ReService{
				ID: uuid.FromStringOrNil("4780b30c-e846-437a-b39a-c499a6b09872"), // FSC - Fuel Surcharge
			},
		},
	}, nil)

	fscCost := unit.Cents(55555)
	factory.BuildPaymentServiceItem(db, []factory.Customization{
		{
			Model: models.PaymentServiceItem{
				PriceCents: &fscCost,
			},
		}, {
			Model:    paymentRequest,
			LinkOnly: true,
		}, {
			Model:    serviceItemFSC,
			LinkOnly: true,
		},
	}, nil)

	serviceItemDOP := factory.BuildMTOServiceItem(db, []factory.Customization{
		{
			Model: models.MTOServiceItem{
				ID:     uuid.Must(uuid.NewV4()),
				Status: models.MTOServiceItemStatusApproved,
			},
		},
		{
			Model:    move,
			LinkOnly: true,
		},
		{
			Model:    hhgShipment,
			LinkOnly: true,
		},
		{
			Model: models.ReService{
				ID: uuid.FromStringOrNil("2bc3e5cb-adef-46b1-bde9-55570bfdd43e"), // DOP - Domestic Origin Price
			},
		},
	}, nil)

	dopCost := unit.Cents(3456)
	factory.BuildPaymentServiceItem(db, []factory.Customization{
		{
			Model: models.PaymentServiceItem{
				PriceCents: &dopCost,
			},
		}, {
			Model:    paymentRequest,
			LinkOnly: true,
		}, {
			Model:    serviceItemDOP,
			LinkOnly: true,
		},
	}, nil)

	ddpCost := unit.Cents(7890)
	serviceItemDDP := factory.BuildMTOServiceItem(db, []factory.Customization{
		{
			Model: models.MTOServiceItem{
				ID:     uuid.Must(uuid.NewV4()),
				Status: models.MTOServiceItemStatusApproved,
			},
		},
		{
			Model:    move,
			LinkOnly: true,
		},
		{
			Model:    hhgShipment,
			LinkOnly: true,
		},
		{
			Model: models.ReService{
				ID: uuid.FromStringOrNil("50f1179a-3b72-4fa1-a951-fe5bcc70bd14"), // DDP - Domestic Destination Price
			},
		},
	}, nil)

	factory.BuildPaymentServiceItem(db, []factory.Customization{
		{
			Model: models.PaymentServiceItem{
				PriceCents: &ddpCost,
			},
		}, {
			Model:    paymentRequest,
			LinkOnly: true,
		}, {
			Model:    serviceItemDDP,
			LinkOnly: true,
		},
	}, nil)

	// Schedule 1 peak price
	dpkCost := unit.Cents(6544)
	serviceItemDPK := factory.BuildMTOServiceItem(db, []factory.Customization{
		{
			Model: models.MTOServiceItem{
				ID:     uuid.Must(uuid.NewV4()),
				Status: models.MTOServiceItemStatusApproved,
			},
		},
		{
			Model:    move,
			LinkOnly: true,
		},
		{
			Model:    hhgShipment,
			LinkOnly: true,
		},
		{
			Model: models.ReService{
				ID: uuid.FromStringOrNil("bdea5a8d-f15f-47d2-85c9-bba5694802ce"), // DPK - Domestic Packing
			},
		},
	}, nil)

	factory.BuildPaymentServiceItem(db, []factory.Customization{
		{
			Model: models.PaymentServiceItem{
				PriceCents: &dpkCost,
			},
		}, {
			Model:    paymentRequest,
			LinkOnly: true,
		}, {
			Model:    serviceItemDPK,
			LinkOnly: true,
		},
	}, nil)

	// Schedule 1 peak price
	dupkCost := unit.Cents(8544)
	serviceItemDUPK := factory.BuildMTOServiceItem(db, []factory.Customization{
		{
			Model: models.MTOServiceItem{
				ID:     uuid.Must(uuid.NewV4()),
				Status: models.MTOServiceItemStatusApproved,
			},
		},
		{
			Model:    move,
			LinkOnly: true,
		},
		{
			Model:    hhgShipment,
			LinkOnly: true,
		},
		{
			Model: models.ReService{
				ID: uuid.FromStringOrNil("15f01bc1-0754-4341-8e0f-25c8f04d5a77"), // DUPK - Domestic Unpacking
			},
		},
	}, nil)

	factory.BuildPaymentServiceItem(db, []factory.Customization{
		{
			Model: models.PaymentServiceItem{
				PriceCents: &dupkCost,
			},
		}, {
			Model:    paymentRequest,
			LinkOnly: true,
		}, {
			Model:    serviceItemDUPK,
			LinkOnly: true,
		},
	}, nil)

	dofsitPostal := "90210"
	dofsitReason := "Storage items need to be picked up"
	serviceItemDOFSIT := factory.BuildMTOServiceItem(db, []factory.Customization{
		{
			Model: models.MTOServiceItem{
				ID:               uuid.Must(uuid.NewV4()),
				Status:           models.MTOServiceItemStatusApproved,
				PickupPostalCode: &dofsitPostal,
				Reason:           &dofsitReason,
			},
		},
		{
			Model:    move,
			LinkOnly: true,
		},
		{
			Model:    hhgShipment,
			LinkOnly: true,
		},
		{
			Model: models.ReService{
				ID: uuid.FromStringOrNil("998beda7-e390-4a83-b15e-578a24326937"), // DOFSIT - Domestic Origin 1st Day SIT
			},
		},
	}, nil)

	dofsitCost := unit.Cents(8544)
	factory.BuildPaymentServiceItem(db, []factory.Customization{
		{
			Model: models.PaymentServiceItem{
				PriceCents: &dofsitCost,
			},
		}, {
			Model:    paymentRequest,
			LinkOnly: true,
		}, {
			Model:    serviceItemDOFSIT,
			LinkOnly: true,
		},
	}, nil)

	customerContact1, err := testdatagen.MakeMTOServiceItemCustomerContact(db, testdatagen.Assertions{
		MTOServiceItemCustomerContact: models.MTOServiceItemCustomerContact{
			ID:                         uuid.Must(uuid.NewV4()),
			Type:                       models.CustomerContactTypeFirst,
			DateOfContact:              time.Now().Add(time.Hour * 24),
			TimeMilitary:               "0400Z",
			FirstAvailableDeliveryDate: time.Now(),
		},
	})
	if err != nil {
		log.Panic(err)
	}

	customerContact2, err := testdatagen.MakeMTOServiceItemCustomerContact(db, testdatagen.Assertions{
		MTOServiceItemCustomerContact: models.MTOServiceItemCustomerContact{
			ID:                         uuid.Must(uuid.NewV4()),
			Type:                       models.CustomerContactTypeSecond,
			DateOfContact:              time.Now().Add(time.Hour * 48),
			TimeMilitary:               "1200Z",
			FirstAvailableDeliveryDate: time.Now().Add(time.Hour * 24),
		},
	})
	if err != nil {
		log.Panic(err)
	}

	serviceItemDDFSIT := factory.BuildMTOServiceItem(db, []factory.Customization{
		{
			Model: models.MTOServiceItem{
				ID:               uuid.Must(uuid.NewV4()),
				Status:           models.MTOServiceItemStatusApproved,
				CustomerContacts: models.MTOServiceItemCustomerContacts{customerContact1, customerContact2},
			},
		},
		{
			Model:    move,
			LinkOnly: true,
		},
		{
			Model:    hhgShipment,
			LinkOnly: true,
		},
		{
			Model: models.ReService{
				ID: uuid.FromStringOrNil("d0561c49-e1a9-40b8-a739-3e639a9d77af"), // DDFSIT - Domestic Destination 1st Day SIT
			},
		},
	}, nil)

	ddfsitCost := unit.Cents(8544)
	factory.BuildPaymentServiceItem(db, []factory.Customization{
		{
			Model: models.PaymentServiceItem{
				PriceCents: &ddfsitCost,
			},
		}, {
			Model:    paymentRequest,
			LinkOnly: true,
		}, {
			Model:    serviceItemDDFSIT,
			LinkOnly: true,
		},
	}, nil)

	serviceItemDCRT, err := testdatagen.MakeMTOServiceItemDomesticCrating(db, testdatagen.Assertions{
		MTOServiceItem: models.MTOServiceItem{
			ID:     uuid.Must(uuid.NewV4()),
			Status: models.MTOServiceItemStatusApproved,
		},
		Move:        move,
		MTOShipment: hhgShipment,
	})
	if err != nil {
		log.Panic(err)
	}

	dcrtCost := unit.Cents(55555)
	factory.BuildPaymentServiceItem(db, []factory.Customization{
		{
			Model: models.PaymentServiceItem{
				PriceCents: &dcrtCost,
			},
		}, {
			Model:    paymentRequest,
			LinkOnly: true,
		}, {
			Model:    serviceItemDCRT,
			LinkOnly: true,
		},
	}, nil)

	ntsrServiceItemDLH := factory.BuildMTOServiceItem(db, []factory.Customization{
		{
			Model: models.MTOServiceItem{
				ID:     uuid.Must(uuid.NewV4()),
				Status: models.MTOServiceItemStatusApproved,
			},
		},
		{
			Model:    move,
			LinkOnly: true,
		},
		{
			Model:    ntsrShipment,
			LinkOnly: true,
		},
		{
			Model: models.ReService{
				ID: uuid.FromStringOrNil("8d600f25-1def-422d-b159-617c7d59156e"), // DLH - Domestic Linehaul
			},
		},
	}, nil)

	factory.BuildPaymentServiceItem(db, []factory.Customization{
		{
			Model: models.PaymentServiceItem{
				PriceCents: &dlhCost,
			},
		}, {
			Model:    paymentRequest,
			LinkOnly: true,
		}, {
			Model:    ntsrServiceItemDLH,
			LinkOnly: true,
		},
	}, nil)

	ntsrServiceItemFSC := factory.BuildMTOServiceItem(db, []factory.Customization{
		{
			Model: models.MTOServiceItem{
				ID:     uuid.Must(uuid.NewV4()),
				Status: models.MTOServiceItemStatusApproved,
			},
		},
		{
			Model:    move,
			LinkOnly: true,
		},
		{
			Model:    ntsrShipment,
			LinkOnly: true,
		},
		{
			Model: models.ReService{
				ID: uuid.FromStringOrNil("4780b30c-e846-437a-b39a-c499a6b09872"), // FSC - Fuel Surcharge
			},
		},
	}, nil)

	factory.BuildPaymentServiceItem(db, []factory.Customization{
		{
			Model: models.PaymentServiceItem{
				PriceCents: &fscCost,
			},
		}, {
			Model:    paymentRequest,
			LinkOnly: true,
		}, {
			Model:    ntsrServiceItemFSC,
			LinkOnly: true,
		},
	}, nil)

	ntsrServiceItemDOP := factory.BuildMTOServiceItem(db, []factory.Customization{
		{
			Model: models.MTOServiceItem{
				ID:     uuid.Must(uuid.NewV4()),
				Status: models.MTOServiceItemStatusApproved,
			},
		},
		{
			Model:    move,
			LinkOnly: true,
		},
		{
			Model:    ntsrShipment,
			LinkOnly: true,
		},
		{
			Model: models.ReService{
				ID: uuid.FromStringOrNil("2bc3e5cb-adef-46b1-bde9-55570bfdd43e"), // DOP - Domestic Origin Price
			},
		},
	}, nil)

	factory.BuildPaymentServiceItem(db, []factory.Customization{
		{
			Model: models.PaymentServiceItem{
				PriceCents: &dopCost,
			},
		}, {
			Model:    paymentRequest,
			LinkOnly: true,
		}, {
			Model:    ntsrServiceItemDOP,
			LinkOnly: true,
		},
	}, nil)

	ntsrServiceItemDDP := factory.BuildMTOServiceItem(db, []factory.Customization{
		{
			Model: models.MTOServiceItem{
				ID:     uuid.Must(uuid.NewV4()),
				Status: models.MTOServiceItemStatusApproved,
			},
		},
		{
			Model:    move,
			LinkOnly: true,
		},
		{
			Model:    ntsrShipment,
			LinkOnly: true,
		},
		{
			Model: models.ReService{
				ID: uuid.FromStringOrNil("50f1179a-3b72-4fa1-a951-fe5bcc70bd14"), // DDP - Domestic Destination Price
			},
		},
	}, nil)

	factory.BuildPaymentServiceItem(db, []factory.Customization{
		{
			Model: models.PaymentServiceItem{
				PriceCents: &ddpCost,
			},
		}, {
			Model:    paymentRequest,
			LinkOnly: true,
		}, {
			Model:    ntsrServiceItemDDP,
			LinkOnly: true,
		},
	}, nil)

	ntsrServiceItemDUPK := factory.BuildMTOServiceItem(db, []factory.Customization{
		{
			Model: models.MTOServiceItem{
				ID:     uuid.Must(uuid.NewV4()),
				Status: models.MTOServiceItemStatusApproved,
			},
		},
		{
			Model:    move,
			LinkOnly: true,
		},
		{
			Model:    ntsrShipment,
			LinkOnly: true,
		},
		{
			Model: models.ReService{
				ID: uuid.FromStringOrNil("15f01bc1-0754-4341-8e0f-25c8f04d5a77"), // DUPK - Domestic Unpacking
			},
		},
	}, nil)

	factory.BuildPaymentServiceItem(db, []factory.Customization{
		{
			Model: models.PaymentServiceItem{
				PriceCents: &dupkCost,
			},
		}, {
			Model:    paymentRequest,
			LinkOnly: true,
		}, {
			Model:    ntsrServiceItemDUPK,
			LinkOnly: true,
		},
	}, nil)
}

func createMoveWithHHGAndNTSRMissingInfo(appCtx appcontext.AppContext, moveRouter services.MoveRouter, _ services.MTOShipmentFetcher) {
	db := appCtx.DB()
	move := factory.BuildMove(db, []factory.Customization{
		{
			Model: models.Move{
				Locator: "HNRMIS",
			},
		},
	}, nil)
	// original shipment that was previously approved and is now diverted
	factory.BuildMTOShipment(db, []factory.Customization{
		{
			Model: models.MTOShipment{
				ID:                   uuid.Must(uuid.NewV4()),
				PrimeEstimatedWeight: &estimatedWeight,
				PrimeActualWeight:    &actualWeight,
				ShipmentType:         models.MTOShipmentTypeHHG,
				ApprovedDate:         models.TimePointer(time.Now()),
				Status:               models.MTOShipmentStatusSubmitted,
			},
		},
		{
			Model:    move,
			LinkOnly: true,
		},
	}, nil)
	// new diverted shipment created by the Prime
	factory.BuildMTOShipment(db, []factory.Customization{
		{
			Model: models.MTOShipment{
				ID:                   uuid.Must(uuid.NewV4()),
				PrimeEstimatedWeight: &estimatedWeight,
				ShipmentType:         models.MTOShipmentTypeHHGOutOfNTS,
				ApprovedDate:         models.TimePointer(time.Now()),
				Status:               models.MTOShipmentStatusSubmitted,
			},
		},
		{
			Model:    move,
			LinkOnly: true,
		},
	}, nil)
	newSignedCertification := factory.BuildSignedCertification(nil, []factory.Customization{
		{
			Model:    move,
			LinkOnly: true,
		},
	}, nil)
	err := moveRouter.Submit(appCtx, &move, &newSignedCertification)
	if err != nil {
		log.Panic(err)
	}

	verrs, err := models.SaveMoveDependencies(db, &move)
	if err != nil || verrs.HasAny() {
		log.Panic(fmt.Errorf("failed to save move and dependencies: %w", err))
	}
}

func createMoveWithHHGAndNTSMissingInfo(appCtx appcontext.AppContext, moveRouter services.MoveRouter) {
	db := appCtx.DB()
	move := factory.BuildMove(db, []factory.Customization{
		{
			Model: models.Move{
				Locator: "HNTMIS",
			},
		},
	}, nil)
	// original shipment that was previously approved and is now diverted
	factory.BuildMTOShipment(db, []factory.Customization{
		{
			Model: models.MTOShipment{
				ID:                   uuid.Must(uuid.NewV4()),
				PrimeEstimatedWeight: &estimatedWeight,
				PrimeActualWeight:    &actualWeight,
				ShipmentType:         models.MTOShipmentTypeHHG,
				ApprovedDate:         models.TimePointer(time.Now()),
				Status:               models.MTOShipmentStatusSubmitted,
			},
		},
		{
			Model:    move,
			LinkOnly: true,
		},
	}, nil)
	// new diverted shipment created by the Prime
	factory.BuildMTOShipment(db, []factory.Customization{
		{
			Model: models.MTOShipment{
				ID:                   uuid.Must(uuid.NewV4()),
				PrimeEstimatedWeight: &estimatedWeight,
				ShipmentType:         models.MTOShipmentTypeHHGIntoNTS,
				ApprovedDate:         models.TimePointer(time.Now()),
				Status:               models.MTOShipmentStatusSubmitted,
			},
		},
		{
			Model:    move,
			LinkOnly: true,
		},
	}, nil)
	newSignedCertification := factory.BuildSignedCertification(nil, []factory.Customization{
		{
			Model:    move,
			LinkOnly: true,
		},
	}, nil)
	err := moveRouter.Submit(appCtx, &move, &newSignedCertification)
	if err != nil {
		log.Panic(err)
	}

	verrs, err := models.SaveMoveDependencies(db, &move)
	if err != nil || verrs.HasAny() {
		log.Panic(fmt.Errorf("failed to save move and dependencies: %w", err))
	}
}

func createMoveWith2MinimalShipments(appCtx appcontext.AppContext, userUploader *uploader.UserUploader) {
	db := appCtx.DB()
	move := factory.BuildMove(db, []factory.Customization{
		{
			Model: models.Move{
				Status:  models.MoveStatusSUBMITTED,
				Locator: "NOADDR",
			},
		},
		{
			Model: models.UserUpload{},
			ExtendedParams: &factory.UserUploadExtendedParams{
				UserUploader: userUploader,
				AppContext:   appCtx,
			},
		},
	}, nil)
	requestedPickupDate := time.Now().AddDate(0, 3, 0)
	factory.BuildMTOShipmentMinimal(db, []factory.Customization{
		{
			Model: models.MTOShipment{
				Status:              models.MTOShipmentStatusSubmitted,
				RequestedPickupDate: &requestedPickupDate,
			},
		},
		{
			Model:    move,
			LinkOnly: true,
		},
	}, nil)

	factory.BuildMTOShipmentMinimal(db, []factory.Customization{
		{
			Model: models.MTOShipment{
				Status:              models.MTOShipmentStatusSubmitted,
				RequestedPickupDate: &requestedPickupDate,
			},
		},
		{
			Model:    move,
			LinkOnly: true,
		},
	}, nil)
}

func createApprovedMoveWithMinimalShipment(appCtx appcontext.AppContext, userUploader *uploader.UserUploader) {
	db := appCtx.DB()

	now := time.Now()
	move := factory.BuildMove(db, []factory.Customization{
		{
			Model: models.Move{
				Status:             models.MoveStatusAPPROVED,
				Locator:            "MISHIP",
				AvailableToPrimeAt: &now,
			},
		},
		{
			Model: models.UserUpload{},
			ExtendedParams: &factory.UserUploadExtendedParams{
				UserUploader: userUploader,
				AppContext:   appCtx,
			},
		},
	}, nil)
	factory.BuildMTOServiceItemBasic(db, []factory.Customization{
		{
			Model: models.MTOServiceItem{
				Status: models.MTOServiceItemStatusApproved,
			},
		},
		{
			Model:    move,
			LinkOnly: true,
		},
		{
			Model: models.ReService{
				Code: models.ReServiceCodeMS,
			},
		},
	}, nil)

	// requestedPickupDate := time.Now().AddDate(0, 3, 0)
	// requestedDeliveryDate := requestedPickupDate.AddDate(0, 1, 0)
	pickupAddress := factory.BuildAddress(db, nil, nil)

	shipmentFields := models.MTOShipment{
		Status: models.MTOShipmentStatusApproved,
		// RequestedPickupDate:   &requestedPickupDate,
		// RequestedDeliveryDate: &requestedDeliveryDate,
	}

	// Uncomment to create the shipment with an actual weight
	/*
		actualWeight := unit.Pound(999)
		shipmentFields.PrimeActualWeight = &actualWeight
	*/

	shipmentCustomizations := []factory.Customization{
		{
			Model: shipmentFields,
		},
		{
			Model:    pickupAddress,
			LinkOnly: true,
			Type:     &factory.Addresses.PickupAddress,
		},
		{
			Model:    move,
			LinkOnly: true,
		},
	}

	// Uncomment to create the shipment with a destination address
	/*
		shipmentCustomizations = append(shipmentCustomizations, factory.Customization{
			Model:    factory.BuildAddress(appCtx.DB(), nil, []factory.Trait{factory.GetTraitAddress2}),
			LinkOnly: true,
			Type:     &factory.Addresses.DeliveryAddress,
		})
	*/

	firstShipment := factory.BuildMTOShipmentMinimal(db, shipmentCustomizations, nil)

	factory.BuildMTOServiceItem(db, []factory.Customization{
		{
			Model: models.MTOServiceItem{
				Status: models.MTOServiceItemStatusApproved,
			},
		},
		{
			Model: models.ReService{
				Code: models.ReServiceCodeDLH,
			},
		},
		{
			Model:    firstShipment,
			LinkOnly: true,
		},
		{
			Model:    move,
			LinkOnly: true,
		},
	}, nil)

	factory.BuildMTOServiceItem(db, []factory.Customization{
		{
			Model: models.MTOServiceItem{
				Status: models.MTOServiceItemStatusApproved,
			},
		},
		{
			Model: models.ReService{
				Code: models.ReServiceCodeFSC,
			},
		},
		{
			Model:    firstShipment,
			LinkOnly: true,
		},
		{
			Model:    move,
			LinkOnly: true,
		},
	}, nil)

	factory.BuildMTOServiceItem(db, []factory.Customization{
		{
			Model: models.MTOServiceItem{
				Status: models.MTOServiceItemStatusApproved,
			},
		},
		{
			Model: models.ReService{
				Code: models.ReServiceCodeDOP,
			},
		},
		{
			Model:    firstShipment,
			LinkOnly: true,
		},
		{
			Model:    move,
			LinkOnly: true,
		},
	}, nil)

	factory.BuildMTOServiceItem(db, []factory.Customization{
		{
			Model: models.MTOServiceItem{
				Status: models.MTOServiceItemStatusApproved,
			},
		},
		{
			Model: models.ReService{
				Code: models.ReServiceCodeDDP,
			},
		},
		{
			Model:    firstShipment,
			LinkOnly: true,
		},
		{
			Model:    move,
			LinkOnly: true,
		},
	}, nil)

	factory.BuildMTOServiceItem(db, []factory.Customization{
		{
			Model: models.MTOServiceItem{
				Status: models.MTOServiceItemStatusApproved,
			},
		},
		{
			Model: models.ReService{
				Code: models.ReServiceCodeDPK,
			},
		},
		{
			Model:    firstShipment,
			LinkOnly: true,
		},
		{
			Model:    move,
			LinkOnly: true,
		},
	}, nil)

	factory.BuildMTOServiceItem(db, []factory.Customization{
		{
			Model: models.MTOServiceItem{
				Status: models.MTOServiceItemStatusApproved,
			},
		},
		{
			Model: models.ReService{
				Code: models.ReServiceCodeDUPK,
			},
		},
		{
			Model:    firstShipment,
			LinkOnly: true,
		},
		{
			Model:    move,
			LinkOnly: true,
		},
	}, nil)
}

func createMoveWith2ShipmentsAndPaymentRequest(appCtx appcontext.AppContext, userUploader *uploader.UserUploader) {
	db := appCtx.DB()
	msCost := unit.Cents(10000)

	orders := factory.BuildOrder(db, []factory.Customization{
		{
			Model: models.UserUpload{},
			ExtendedParams: &factory.UserUploadExtendedParams{
				UserUploader: userUploader,
				AppContext:   appCtx,
			},
		},
	}, nil)

	move := factory.BuildMove(db, []factory.Customization{
		{
			Model:    orders,
			LinkOnly: true,
		},
		{
			Model: models.Move{
				ID:                 uuid.Must(uuid.NewV4()),
				Status:             models.MoveStatusAPPROVED,
				AvailableToPrimeAt: models.TimePointer(time.Now()),
				Locator:            "REQSRV",
			},
		},
	}, nil)
	// Create an HHG MTO Shipment
	pickupAddress := factory.BuildAddress(db, []factory.Customization{
		{
			Model: models.Address{
				ID:             uuid.Must(uuid.NewV4()),
				StreetAddress1: "2 Second St",
				StreetAddress2: models.StringPointer("Apt 2"),
				StreetAddress3: models.StringPointer("Suite B"),
				City:           "Columbia",
				State:          "SC",
				PostalCode:     "29212",
			},
		},
	}, nil)

	destinationAddress := factory.BuildAddress(db, []factory.Customization{
		{
			Model: models.Address{
				ID:             uuid.Must(uuid.NewV4()),
				StreetAddress1: "2 Second St",
				StreetAddress2: models.StringPointer("Apt 2"),
				StreetAddress3: models.StringPointer("Suite B"),
				City:           "Princeton",
				State:          "NJ",
				PostalCode:     "08540",
			},
		},
	}, nil)

	hhgShipment := factory.BuildMTOShipment(db, []factory.Customization{
		{
			Model: models.MTOShipment{
				ID:                   uuid.Must(uuid.NewV4()),
				PrimeEstimatedWeight: &estimatedWeight,
				PrimeActualWeight:    &actualWeight,
				ShipmentType:         models.MTOShipmentTypeHHG,
				ApprovedDate:         models.TimePointer(time.Now()),
				Status:               models.MTOShipmentStatusApproved,
			},
		},
		{
			Model:    move,
			LinkOnly: true,
		},
		{
			Model:    pickupAddress,
			Type:     &factory.Addresses.PickupAddress,
			LinkOnly: true,
		},
		{
			Model:    destinationAddress,
			Type:     &factory.Addresses.DeliveryAddress,
			LinkOnly: true,
		},
	}, nil)

	// Create an NTSR MTO Shipment
	ntsrShipment := factory.BuildMTOShipment(db, []factory.Customization{
		{
			Model: models.MTOShipment{
				ID:                   uuid.Must(uuid.NewV4()),
				PrimeEstimatedWeight: &estimatedWeight,
				PrimeActualWeight:    &actualWeight,
				ShipmentType:         models.MTOShipmentTypeHHGOutOfNTS,
				ApprovedDate:         models.TimePointer(time.Now()),
				Status:               models.MTOShipmentStatusApproved,
			},
		},
		{
			Model:    move,
			LinkOnly: true,
		},
	}, nil)

	ntsrShipment.PickupAddressID = &pickupAddress.ID
	ntsrShipment.PickupAddress = &pickupAddress
	saveErr := db.Save(&ntsrShipment)
	if saveErr != nil {
		log.Panic("error saving NTSR shipment pickup address")
	}

	paymentRequest := factory.BuildPaymentRequest(db, []factory.Customization{
		{
			Model: models.PaymentRequest{
				ID:      uuid.FromStringOrNil("207216bf-0d60-4d91-957b-f0ddaeeb2dff"),
				IsFinal: false,
				Status:  models.PaymentRequestStatusPending,
			},
		},
		{
			Model:    move,
			LinkOnly: true,
		},
	}, nil)

	serviceItemMS := factory.BuildMTOServiceItemBasic(db, []factory.Customization{
		{
			Model: models.MTOServiceItem{
				ID:         uuid.Must(uuid.NewV4()),
				Status:     models.MTOServiceItemStatusApproved,
				ApprovedAt: models.TimePointer(time.Now()),
			},
		},
		{
			Model:    move,
			LinkOnly: true,
		},
		{
			Model: models.ReService{
				ID: uuid.FromStringOrNil("1130e612-94eb-49a7-973d-72f33685e551"), // MS - Move Management
			},
		},
	}, nil)

	factory.BuildPaymentServiceItem(db, []factory.Customization{
		{
			Model: models.PaymentServiceItem{
				PriceCents: &msCost,
			},
		}, {
			Model:    paymentRequest,
			LinkOnly: true,
		}, {
			Model:    serviceItemMS,
			LinkOnly: true,
		},
	}, nil)

	csCost := unit.Cents(25000)
	serviceItemCS := factory.BuildMTOServiceItemBasic(db, []factory.Customization{
		{
			Model: models.MTOServiceItem{
				ID:         uuid.Must(uuid.NewV4()),
				Status:     models.MTOServiceItemStatusApproved,
				ApprovedAt: models.TimePointer(time.Now()),
			},
		},
		{
			Model:    move,
			LinkOnly: true,
		},
		{
			Model: models.ReService{
				ID: uuid.FromStringOrNil("9dc919da-9b66-407b-9f17-05c0f03fcb50"), // CS - Counseling Services
			},
		},
	}, nil)

	factory.BuildPaymentServiceItem(db, []factory.Customization{
		{
			Model: models.PaymentServiceItem{
				PriceCents: &csCost,
			},
		}, {
			Model:    paymentRequest,
			LinkOnly: true,
		}, {
			Model:    serviceItemCS,
			LinkOnly: true,
		},
	}, nil)

	dlhCost := unit.Cents(99999)
	serviceItemDLH := factory.BuildMTOServiceItem(db, []factory.Customization{
		{
			Model: models.MTOServiceItem{
				ID:     uuid.Must(uuid.NewV4()),
				Status: models.MTOServiceItemStatusApproved,
			},
		},
		{
			Model:    move,
			LinkOnly: true,
		},
		{
			Model:    hhgShipment,
			LinkOnly: true,
		},
		{
			Model: models.ReService{
				ID: uuid.FromStringOrNil("8d600f25-1def-422d-b159-617c7d59156e"), // DLH - Domestic Linehaul
			},
		},
	}, nil)

	factory.BuildPaymentServiceItem(db, []factory.Customization{
		{
			Model: models.PaymentServiceItem{
				PriceCents: &dlhCost,
			},
		}, {
			Model:    paymentRequest,
			LinkOnly: true,
		}, {
			Model:    serviceItemDLH,
			LinkOnly: true,
		},
	}, nil)

	serviceItemFSC := factory.BuildMTOServiceItem(db, []factory.Customization{
		{
			Model: models.MTOServiceItem{
				ID:     uuid.Must(uuid.NewV4()),
				Status: models.MTOServiceItemStatusApproved,
			},
		},
		{
			Model:    move,
			LinkOnly: true,
		},
		{
			Model:    hhgShipment,
			LinkOnly: true,
		},
		{
			Model: models.ReService{
				ID: uuid.FromStringOrNil("4780b30c-e846-437a-b39a-c499a6b09872"), // FSC - Fuel Surcharge
			},
		},
	}, nil)

	fscCost := unit.Cents(55555)
	factory.BuildPaymentServiceItem(db, []factory.Customization{
		{
			Model: models.PaymentServiceItem{
				PriceCents: &fscCost,
			},
		}, {
			Model:    paymentRequest,
			LinkOnly: true,
		}, {
			Model:    serviceItemFSC,
			LinkOnly: true,
		},
	}, nil)

	serviceItemDOP := factory.BuildMTOServiceItem(db, []factory.Customization{
		{
			Model: models.MTOServiceItem{
				ID:     uuid.Must(uuid.NewV4()),
				Status: models.MTOServiceItemStatusApproved,
			},
		},
		{
			Model:    move,
			LinkOnly: true,
		},
		{
			Model:    hhgShipment,
			LinkOnly: true,
		},
		{
			Model: models.ReService{
				ID: uuid.FromStringOrNil("2bc3e5cb-adef-46b1-bde9-55570bfdd43e"), // DOP - Domestic Origin Price
			},
		},
	}, nil)

	dopCost := unit.Cents(3456)
	factory.BuildPaymentServiceItem(db, []factory.Customization{
		{
			Model: models.PaymentServiceItem{
				PriceCents: &dopCost,
			},
		}, {
			Model:    paymentRequest,
			LinkOnly: true,
		}, {
			Model:    serviceItemDOP,
			LinkOnly: true,
		},
	}, nil)

	ddpCost := unit.Cents(7890)
	serviceItemDDP := factory.BuildMTOServiceItem(db, []factory.Customization{
		{
			Model: models.MTOServiceItem{
				ID:     uuid.Must(uuid.NewV4()),
				Status: models.MTOServiceItemStatusApproved,
			},
		},
		{
			Model:    move,
			LinkOnly: true,
		},
		{
			Model:    hhgShipment,
			LinkOnly: true,
		},
		{
			Model: models.ReService{
				ID: uuid.FromStringOrNil("50f1179a-3b72-4fa1-a951-fe5bcc70bd14"), // DDP - Domestic Destination Price
			},
		},
	}, nil)

	factory.BuildPaymentServiceItem(db, []factory.Customization{
		{
			Model: models.PaymentServiceItem{
				PriceCents: &ddpCost,
			},
		}, {
			Model:    paymentRequest,
			LinkOnly: true,
		}, {
			Model:    serviceItemDDP,
			LinkOnly: true,
		},
	}, nil)

	// Schedule 1 peak price
	dpkCost := unit.Cents(6544)
	serviceItemDPK := factory.BuildMTOServiceItem(db, []factory.Customization{
		{
			Model: models.MTOServiceItem{
				ID:     uuid.Must(uuid.NewV4()),
				Status: models.MTOServiceItemStatusApproved,
			},
		},
		{
			Model:    move,
			LinkOnly: true,
		},
		{
			Model:    hhgShipment,
			LinkOnly: true,
		},
		{
			Model: models.ReService{
				ID: uuid.FromStringOrNil("bdea5a8d-f15f-47d2-85c9-bba5694802ce"), // DPK - Domestic Packing
			},
		},
	}, nil)

	factory.BuildPaymentServiceItem(db, []factory.Customization{
		{
			Model: models.PaymentServiceItem{
				PriceCents: &dpkCost,
			},
		}, {
			Model:    paymentRequest,
			LinkOnly: true,
		}, {
			Model:    serviceItemDPK,
			LinkOnly: true,
		},
	}, nil)

	// Schedule 1 peak price
	dupkCost := unit.Cents(8544)
	serviceItemDUPK := factory.BuildMTOServiceItem(db, []factory.Customization{
		{
			Model: models.MTOServiceItem{
				ID:     uuid.Must(uuid.NewV4()),
				Status: models.MTOServiceItemStatusApproved,
			},
		},
		{
			Model:    move,
			LinkOnly: true,
		},
		{
			Model:    hhgShipment,
			LinkOnly: true,
		},
		{
			Model: models.ReService{
				ID: uuid.FromStringOrNil("15f01bc1-0754-4341-8e0f-25c8f04d5a77"), // DUPK - Domestic Unpacking
			},
		},
	}, nil)

	factory.BuildPaymentServiceItem(db, []factory.Customization{
		{
			Model: models.PaymentServiceItem{
				PriceCents: &dupkCost,
			},
		}, {
			Model:    paymentRequest,
			LinkOnly: true,
		}, {
			Model:    serviceItemDUPK,
			LinkOnly: true,
		},
	}, nil)

	dofsitPostal := "90210"
	dofsitReason := "Storage items need to be picked up"
	factory.BuildMTOServiceItem(db, []factory.Customization{
		{
			Model: models.MTOServiceItem{
				ID:               uuid.Must(uuid.NewV4()),
				Status:           models.MTOServiceItemStatusSubmitted,
				PickupPostalCode: &dofsitPostal,
				Reason:           &dofsitReason,
			},
		},
		{
			Model:    move,
			LinkOnly: true,
		},
		{
			Model:    hhgShipment,
			LinkOnly: true,
		},
		{
			Model: models.ReService{
				ID: uuid.FromStringOrNil("998beda7-e390-4a83-b15e-578a24326937"), // DOFSIT - Domestic Origin 1st Day SIT
			},
		},
	}, nil)

	customerContact1, err := testdatagen.MakeMTOServiceItemCustomerContact(db, testdatagen.Assertions{
		MTOServiceItemCustomerContact: models.MTOServiceItemCustomerContact{
			ID:                         uuid.Must(uuid.NewV4()),
			Type:                       models.CustomerContactTypeFirst,
			DateOfContact:              time.Now().Add(time.Hour * 24),
			TimeMilitary:               "0400Z",
			FirstAvailableDeliveryDate: time.Now(),
		},
	})
	if err != nil {
		log.Panic(err)
	}

	customerContact2, err := testdatagen.MakeMTOServiceItemCustomerContact(db, testdatagen.Assertions{
		MTOServiceItemCustomerContact: models.MTOServiceItemCustomerContact{
			Type:                       models.CustomerContactTypeSecond,
			DateOfContact:              time.Now().Add(time.Hour * 48),
			TimeMilitary:               "1200Z",
			FirstAvailableDeliveryDate: time.Now().Add(time.Hour * 24),
		},
	})
	if err != nil {
		log.Panic(err)
	}

	factory.BuildMTOServiceItem(db, []factory.Customization{
		{
			Model: models.MTOServiceItem{
				ID:               uuid.Must(uuid.NewV4()),
				Status:           models.MTOServiceItemStatusSubmitted,
				CustomerContacts: models.MTOServiceItemCustomerContacts{customerContact1, customerContact2},
			},
		},
		{
			Model:    move,
			LinkOnly: true,
		},
		{
			Model:    hhgShipment,
			LinkOnly: true,
		},
		{
			Model: models.ReService{
				ID: uuid.FromStringOrNil("d0561c49-e1a9-40b8-a739-3e639a9d77af"), // DDFSIT - Domestic Destination 1st Day SIT
			},
		},
	}, nil)

	serviceItemDCRT, err := testdatagen.MakeMTOServiceItemDomesticCrating(db, testdatagen.Assertions{
		MTOServiceItem: models.MTOServiceItem{
			ID:     uuid.Must(uuid.NewV4()),
			Status: models.MTOServiceItemStatusApproved,
		},
		Move:        move,
		MTOShipment: hhgShipment,
	})
	if err != nil {
		log.Panic(err)
	}

	dcrtCost := unit.Cents(55555)
	factory.BuildPaymentServiceItem(db, []factory.Customization{
		{
			Model: models.PaymentServiceItem{
				PriceCents: &dcrtCost,
			},
		}, {
			Model:    paymentRequest,
			LinkOnly: true,
		}, {
			Model:    serviceItemDCRT,
			LinkOnly: true,
		},
	}, nil)

	ntsrServiceItemDLH := factory.BuildMTOServiceItem(db, []factory.Customization{
		{
			Model: models.MTOServiceItem{
				ID:     uuid.Must(uuid.NewV4()),
				Status: models.MTOServiceItemStatusApproved,
			},
		},
		{
			Model:    move,
			LinkOnly: true,
		},
		{
			Model:    ntsrShipment,
			LinkOnly: true,
		},
		{
			Model: models.ReService{
				ID: uuid.FromStringOrNil("8d600f25-1def-422d-b159-617c7d59156e"), // DLH - Domestic Linehaul
			},
		},
	}, nil)

	factory.BuildPaymentServiceItem(db, []factory.Customization{
		{
			Model: models.PaymentServiceItem{
				PriceCents: &dlhCost,
			},
		}, {
			Model:    paymentRequest,
			LinkOnly: true,
		}, {
			Model:    ntsrServiceItemDLH,
			LinkOnly: true,
		},
	}, nil)

	ntsrServiceItemFSC := factory.BuildMTOServiceItem(db, []factory.Customization{
		{
			Model: models.MTOServiceItem{
				ID:     uuid.Must(uuid.NewV4()),
				Status: models.MTOServiceItemStatusApproved,
			},
		},
		{
			Model:    move,
			LinkOnly: true,
		},
		{
			Model:    ntsrShipment,
			LinkOnly: true,
		},
		{
			Model: models.ReService{
				ID: uuid.FromStringOrNil("4780b30c-e846-437a-b39a-c499a6b09872"), // FSC - Fuel Surcharge
			},
		},
	}, nil)

	factory.BuildPaymentServiceItem(db, []factory.Customization{
		{
			Model: models.PaymentServiceItem{
				PriceCents: &fscCost,
			},
		}, {
			Model:    paymentRequest,
			LinkOnly: true,
		}, {
			Model:    ntsrServiceItemFSC,
			LinkOnly: true,
		},
	}, nil)

	ntsrServiceItemDOP := factory.BuildMTOServiceItem(db, []factory.Customization{
		{
			Model: models.MTOServiceItem{
				ID:     uuid.Must(uuid.NewV4()),
				Status: models.MTOServiceItemStatusApproved,
			},
		},
		{
			Model:    move,
			LinkOnly: true,
		},
		{
			Model:    ntsrShipment,
			LinkOnly: true,
		},
		{
			Model: models.ReService{
				ID: uuid.FromStringOrNil("2bc3e5cb-adef-46b1-bde9-55570bfdd43e"), // DOP - Domestic Origin Price
			},
		},
	}, nil)

	factory.BuildPaymentServiceItem(db, []factory.Customization{
		{
			Model: models.PaymentServiceItem{
				PriceCents: &dopCost,
			},
		}, {
			Model:    paymentRequest,
			LinkOnly: true,
		}, {
			Model:    ntsrServiceItemDOP,
			LinkOnly: true,
		},
	}, nil)

	ntsrServiceItemDDP := factory.BuildMTOServiceItem(db, []factory.Customization{
		{
			Model: models.MTOServiceItem{
				ID:     uuid.Must(uuid.NewV4()),
				Status: models.MTOServiceItemStatusApproved,
			},
		},
		{
			Model:    move,
			LinkOnly: true,
		},
		{
			Model:    ntsrShipment,
			LinkOnly: true,
		},
		{
			Model: models.ReService{
				ID: uuid.FromStringOrNil("50f1179a-3b72-4fa1-a951-fe5bcc70bd14"), // DDP - Domestic Destination Price
			},
		},
	}, nil)

	factory.BuildPaymentServiceItem(db, []factory.Customization{
		{
			Model: models.PaymentServiceItem{
				PriceCents: &ddpCost,
			},
		}, {
			Model:    paymentRequest,
			LinkOnly: true,
		}, {
			Model:    ntsrServiceItemDDP,
			LinkOnly: true,
		},
	}, nil)

	factory.BuildMTOServiceItem(db, []factory.Customization{
		{
			Model: models.MTOServiceItem{
				ID:     uuid.Must(uuid.NewV4()),
				Status: models.MTOServiceItemStatusSubmitted,
			},
		},
		{
			Model:    move,
			LinkOnly: true,
		},
		{
			Model:    ntsrShipment,
			LinkOnly: true,
		},
		{
			Model: models.ReService{
				ID: uuid.FromStringOrNil("15f01bc1-0754-4341-8e0f-25c8f04d5a77"), // DUPK - Domestic Unpacking
			},
		},
	}, nil)
}

func createHHGMoveWith2PaymentRequestsReviewedAllRejectedServiceItems(appCtx appcontext.AppContext, userUploader *uploader.UserUploader) {
	db := appCtx.DB()
	// Since we want to customize the Contractor ID for prime uploads, create the contractor here first
	// BuildMove and BuildPrimeUpload both use FetchOrBuildDefaultContractor
	factory.FetchOrBuildDefaultContractor(appCtx.DB(), []factory.Customization{
		{
			Model: models.Contractor{
				ID: primeContractorUUID, // Prime
			},
		},
	}, nil)
	/* Customer with two payment requests */
	orders7 := factory.BuildOrder(db, []factory.Customization{
		{
			Model: models.ServiceMember{
				ID:           uuid.FromStringOrNil("4e6e4023-b089-4614-a65a-ffffffffffff"),
				CacValidated: true,
			},
		},
		{
			Model: models.Order{
				ID: uuid.FromStringOrNil("f52f851e-91b8-4cb7-9f8a-ffffffffffff"),
			},
		},
		{
			Model: models.UserUpload{},
			ExtendedParams: &factory.UserUploadExtendedParams{
				UserUploader: userUploader,
				AppContext:   appCtx,
			},
		},
	}, nil)

	locatorID := "PAYREJ"
	mto7 := factory.BuildMove(db, []factory.Customization{
		{
			Model:    orders7,
			LinkOnly: true,
		},
		{
			Model: models.Move{
				ID:                 uuid.FromStringOrNil("99783f4d-ee83-4fc9-8e0c-ffffffffffff"),
				AvailableToPrimeAt: models.TimePointer(time.Now()),
				Status:             models.MoveStatusAPPROVED,
				Locator:            locatorID,
			},
		},
	}, nil)
	mtoShipmentHHG7 := factory.BuildMTOShipment(db, []factory.Customization{
		{
			Model: models.MTOShipment{
				ID:                   uuid.FromStringOrNil("baa00811-2381-433e-8a96-ffffffffffff"),
				PrimeEstimatedWeight: &estimatedWeight,
				PrimeActualWeight:    &actualWeight,
				ShipmentType:         models.MTOShipmentTypeHHG,
				ApprovedDate:         models.TimePointer(time.Now()),
				Status:               models.MTOShipmentStatusApproved,
			},
		},
		{
			Model:    mto7,
			LinkOnly: true,
		},
	}, nil)

	factory.BuildMTOAgent(db, []factory.Customization{
		{
			Model:    mtoShipmentHHG7,
			LinkOnly: true,
		},
		{
			Model: models.MTOAgent{
				ID:           uuid.FromStringOrNil("82036387-a113-4b45-a172-ffffffffffff"),
				FirstName:    models.StringPointer("Test"),
				LastName:     models.StringPointer("Agent"),
				Email:        models.StringPointer("test@test.email.com"),
				MTOAgentType: models.MTOAgentReleasing,
			},
		},
	}, nil)
	reviewedDate := time.Now()
	paymentRequest7 := factory.BuildPaymentRequest(db, []factory.Customization{
		{
			Model: models.PaymentRequest{
				ID:         uuid.FromStringOrNil("ea945ab7-099a-4819-82de-ffffffffffff"),
				IsFinal:    false,
				Status:     models.PaymentRequestStatusReviewedAllRejected,
				ReviewedAt: &reviewedDate,
			},
		},
		{
			Model:    mto7,
			LinkOnly: true,
		},
	}, nil)

	// for soft deleted proof of service docs
	factory.BuildPrimeUpload(appCtx.DB(), []factory.Customization{
		{
			Model:    paymentRequest7,
			LinkOnly: true,
		},
		{
			Model: models.PrimeUpload{
				ID: uuid.FromStringOrNil("18413213-0aaf-4eb1-8d7f-ffffffffffff"),
			},
		},
	}, []factory.Trait{factory.GetTraitPrimeUploadDeleted})

	serviceItemMS7 := factory.BuildMTOServiceItemBasic(db, []factory.Customization{
		{
			Model: models.MTOServiceItem{
				ID:     uuid.FromStringOrNil("923acbd4-5e65-4d62-aecc-ffffffffffff"),
				Status: models.MTOServiceItemStatusApproved,
			},
		},
		{
			Model:    mto7,
			LinkOnly: true,
		},
		{
			Model: models.ReService{
				ID: uuid.FromStringOrNil("1130e612-94eb-49a7-973d-72f33685e551"), // MS - Move Management
			},
		},
	}, nil)

	rejectionReason := "Just because."
	msCost := unit.Cents(10000)
	factory.BuildPaymentServiceItem(db, []factory.Customization{
		{
			Model: models.PaymentServiceItem{
				PriceCents:      &msCost,
				Status:          models.PaymentServiceItemStatusDenied,
				RejectionReason: &rejectionReason,
			},
		}, {
			Model:    paymentRequest7,
			LinkOnly: true,
		}, {
			Model:    serviceItemMS7,
			LinkOnly: true,
		},
	}, nil)

	serviceItemDLH7 := factory.BuildMTOServiceItem(db, []factory.Customization{
		{
			Model: models.MTOServiceItem{
				ID:     uuid.FromStringOrNil("aab8df9a-bbc9-4f26-a3ab-ffffffffffff"),
				Status: models.MTOServiceItemStatusApproved,
			},
		},
		{
			Model:    mto7,
			LinkOnly: true,
		},
		{
			Model: models.ReService{
				ID: uuid.FromStringOrNil("8d600f25-1def-422d-b159-617c7d59156e"), // DLH - Domestic Linehaul
			},
		},
	}, nil)

	dlhCost := unit.Cents(99999)
	factory.BuildPaymentServiceItem(db, []factory.Customization{
		{
			Model: models.PaymentServiceItem{
				PriceCents:      &dlhCost,
				Status:          models.PaymentServiceItemStatusDenied,
				RejectionReason: &rejectionReason,
			},
		}, {
			Model:    paymentRequest7,
			LinkOnly: true,
		}, {
			Model:    serviceItemDLH7,
			LinkOnly: true,
		},
	}, nil)

	additionalPaymentRequest7 := factory.BuildPaymentRequest(db, []factory.Customization{
		{
			Model: models.PaymentRequest{
				ID:              uuid.FromStringOrNil("540e2268-6899-4b67-828d-ffffffffffff"),
				IsFinal:         false,
				Status:          models.PaymentRequestStatusReviewedAllRejected,
				ReviewedAt:      &reviewedDate,
				RejectionReason: nil,
				SequenceNumber:  2,
			},
		},
		{
			Model:    mto7,
			LinkOnly: true,
		},
	}, nil)

	serviceItemCS7 := factory.BuildMTOServiceItemBasic(db, []factory.Customization{
		{
			Model: models.MTOServiceItem{
				ID:     uuid.FromStringOrNil("ab37c0a4-ad3f-44aa-b294-ffffffffffff"),
				Status: models.MTOServiceItemStatusApproved,
			},
		},
		{
			Model:    mto7,
			LinkOnly: true,
		},
		{
			Model: models.ReService{
				ID: uuid.FromStringOrNil("9dc919da-9b66-407b-9f17-05c0f03fcb50"), // CS - Counseling Services
			},
		},
	}, nil)

	csCost := unit.Cents(25000)

	factory.BuildPaymentServiceItem(db, []factory.Customization{
		{
			Model: models.PaymentServiceItem{
				PriceCents:      &csCost,
				Status:          models.PaymentServiceItemStatusDenied,
				RejectionReason: &rejectionReason,
			},
		}, {
			Model:    additionalPaymentRequest7,
			LinkOnly: true,
		}, {
			Model:    serviceItemCS7,
			LinkOnly: true,
		},
	}, nil)

	MTOShipment := factory.BuildMTOShipment(db, []factory.Customization{
		{
			Model: models.MTOShipment{
				ID:                   uuid.FromStringOrNil("475579d5-aaa4-4755-8c43-ffffffffffff"),
				PrimeEstimatedWeight: &estimatedWeight,
				PrimeActualWeight:    &actualWeight,
				ShipmentType:         models.MTOShipmentTypeHHG, // same as HHG for now
				ApprovedDate:         models.TimePointer(time.Now()),
				Status:               models.MTOShipmentStatusApproved,
			},
		},
		{
			Model:    mto7,
			LinkOnly: true,
		},
	}, nil)

	serviceItemFSC7 := factory.BuildMTOServiceItem(db, []factory.Customization{
		{
			Model: models.MTOServiceItem{
				ID:     uuid.FromStringOrNil("f23eeb02-66c7-43f5-ad9c-ffffffffffff"),
				Status: models.MTOServiceItemStatusApproved,
			},
		},
		{
			Model:    mto7,
			LinkOnly: true,
		},
		{
			Model:    MTOShipment,
			LinkOnly: true,
		},
		{
			Model: models.ReService{
				ID: uuid.FromStringOrNil("4780b30c-e846-437a-b39a-c499a6b09872"), // FSC - Fuel Surcharge
			},
		},
	}, nil)

	fscCost := unit.Cents(55555)

	factory.BuildPaymentServiceItem(db, []factory.Customization{
		{
			Model: models.PaymentServiceItem{
				PriceCents:      &fscCost,
				Status:          models.PaymentServiceItemStatusDenied,
				RejectionReason: &rejectionReason,
			},
		}, {
			Model:    additionalPaymentRequest7,
			LinkOnly: true,
		}, {
			Model:    serviceItemFSC7,
			LinkOnly: true,
		},
	}, nil)
}

func createTOO(appCtx appcontext.AppContext) {
	db := appCtx.DB()
	email := "too_role@office.mil"
	officeUser := models.OfficeUser{}
	officeUserExists, err := db.Where("email = $1", email).Exists(&officeUser)
	if err != nil {
		log.Panic(fmt.Errorf("failed to query OfficeUser in the DB: %w", err))
	}
	// no need to create
	if officeUserExists {
		return
	}

	/* A user with too role */
	tooRole := roles.Role{}
	err = db.Where("role_type = $1", roles.RoleTypeTOO).First(&tooRole)
	if err != nil {
		log.Panic(fmt.Errorf("failed to find RoleTypeTOO in the DB: %w", err))
	}

	tooUUID := uuid.Must(uuid.FromString("dcf86235-53d3-43dd-8ee8-54212ae3078f"))
	oktaID := uuid.Must(uuid.NewV4())
	factory.BuildUser(db, []factory.Customization{
		{
			Model: models.User{
				ID:        tooUUID,
				OktaID:    oktaID.String(),
				OktaEmail: email,
				Active:    true,
				Roles:     []roles.Role{tooRole},
			}},
	}, nil)
	factory.BuildOfficeUser(db, []factory.Customization{
		{
			Model: models.OfficeUser{
				ID:     uuid.FromStringOrNil("144503a6-485c-463e-b943-d3c3bad11b09"),
				Email:  email,
				Active: true,
				UserID: &tooUUID,
			},
		},
	}, nil)
}

func createTIO(appCtx appcontext.AppContext) {
	db := appCtx.DB()
	email := "tio_role@office.mil"
	officeUser := models.OfficeUser{}
	officeUserExists, err := db.Where("email = $1", email).Exists(&officeUser)
	if err != nil {
		log.Panic(fmt.Errorf("failed to query OfficeUser in the DB: %w", err))
	}
	// no need to create
	if officeUserExists {
		return
	}

	/* A user with tio role */
	tioRole := roles.Role{}
	err = db.Where("role_type = $1", roles.RoleTypeTIO).First(&tioRole)
	if err != nil {
		log.Panic(fmt.Errorf("failed to find RoleTypeTIO in the DB: %w", err))
	}

	tioUUID := uuid.Must(uuid.FromString("3b2cc1b0-31a2-4d1b-874f-0591f9127374"))
	oktaID := uuid.Must(uuid.NewV4())
	factory.BuildUser(db, []factory.Customization{
		{
			Model: models.User{
				ID:        tioUUID,
				OktaID:    oktaID.String(),
				OktaEmail: email,
				Active:    true,
				Roles:     []roles.Role{tioRole},
			}},
	}, nil)
	factory.BuildOfficeUser(db, []factory.Customization{
		{
			Model: models.OfficeUser{
				ID:     uuid.FromStringOrNil("f1828a35-43fd-42be-8b23-af4d9d51f0f3"),
				Email:  email,
				Active: true,
				UserID: &tioUUID,
			},
		},
	}, nil)
}

func createServicesCounselor(appCtx appcontext.AppContext) {
	db := appCtx.DB()
	email := "services_counselor_role@office.mil"
	officeUser := models.OfficeUser{}
	officeUserExists, err := db.Where("email = $1", email).Exists(&officeUser)
	if err != nil {
		log.Panic(fmt.Errorf("failed to query OfficeUser in the DB: %w", err))
	}
	// no need to create
	if officeUserExists {
		return
	}

	/* A user with services counselor role */
	servicesCounselorRole := roles.Role{}
	err = db.Where("role_type = $1", roles.RoleTypeServicesCounselor).First(&servicesCounselorRole)
	if err != nil {
		log.Panic(fmt.Errorf("failed to find RoleTypeServicesCounselor in the DB: %w", err))
	}

	servicesCounselorUUID := uuid.Must(uuid.FromString("a6c8663f-998f-4626-a978-ad60da2476ec"))
	oktaID := uuid.Must(uuid.NewV4())
	factory.BuildUser(db, []factory.Customization{
		{
			Model: models.User{
				ID:        servicesCounselorUUID,
				OktaID:    oktaID.String(),
				OktaEmail: email,
				Active:    true,
				Roles:     []roles.Role{servicesCounselorRole},
			}},
	}, nil)
	factory.BuildOfficeUser(db, []factory.Customization{
		{
			Model: models.OfficeUser{
				ID:     uuid.FromStringOrNil("c70d9a38-4bff-4d37-8dcc-456f317d7935"),
				Email:  email,
				Active: true,
				UserID: &servicesCounselorUUID,
			},
		},
	}, nil)
}

func createQae(appCtx appcontext.AppContext) {
	db := appCtx.DB()
	email := "qae_role@office.mil"
	officeUser := models.OfficeUser{}
	officeUserExists, err := db.Where("email = $1", email).Exists(&officeUser)
	if err != nil {
		log.Panic(fmt.Errorf("failed to query OfficeUser in the DB: %w", err))
	}
	// no need to create
	if officeUserExists {
		return
	}

	/* A user with tio role */
	qaeRole := roles.Role{}
	err = db.Where("role_type = $1", roles.RoleTypeQae).First(&qaeRole)
	if err != nil {
		log.Panic(fmt.Errorf("failed to find RoleTypeQae in the DB: %w", err))
	}

	qaeUUID := uuid.Must(uuid.FromString("8dbf1648-7527-4a92-b4eb-524edb703982"))
	oktaID := uuid.Must(uuid.NewV4())
	factory.BuildUser(db, []factory.Customization{
		{
			Model: models.User{
				ID:        qaeUUID,
				OktaID:    oktaID.String(),
				OktaEmail: email,
				Active:    true,
				Roles:     []roles.Role{qaeRole},
			}},
	}, nil)
	factory.BuildOfficeUser(db, []factory.Customization{
		{
			Model: models.OfficeUser{
				ID:     uuid.FromStringOrNil("ef4f6d1f-4ac3-4159-a364-5403e7d958ff"),
				Email:  email,
				Active: true,
				UserID: &qaeUUID,
			},
		},
	}, nil)
}

func createCustomerServiceRepresentative(appCtx appcontext.AppContext) {
	db := appCtx.DB()
	email := "customer_service_representative_role@office.mil"
	officeUser := models.OfficeUser{}
	officeUserExists, err := db.Where("email = $1", email).Exists(&officeUser)
	if err != nil {
		log.Panic(fmt.Errorf("failed to query OfficeUser in the DB: %w", err))
	}
	// no need to create
	if officeUserExists {
		return
	}

	/* A user with RoleTypeCustomerServiceRepresentative role */
	customerServiceRepresentativeRole := roles.Role{}
	err = db.Where("role_type = $1", roles.RoleTypeCustomerServiceRepresentative).First(&customerServiceRepresentativeRole)
	if err != nil {
		log.Panic(fmt.Errorf("failed to find RoleTypeCustomerServiceRepresentative in the DB: %w", err))
	}

	csrUUID := uuid.Must(uuid.FromString("72432922-BF2E-45DE-8837-1A458F5D1011"))
	oktaID := uuid.Must(uuid.NewV4())
	factory.BuildUser(db, []factory.Customization{
		{
			Model: models.User{
				ID:        csrUUID,
				OktaID:    oktaID.String(),
				OktaEmail: email,
				Active:    true,
				Roles:     []roles.Role{customerServiceRepresentativeRole},
			}},
	}, nil)
	factory.BuildOfficeUser(db, []factory.Customization{
		{
			Model: models.OfficeUser{
				ID:     uuid.FromStringOrNil("4B8C0AD8-337A-407A-9E49-074D466F837A"),
				Email:  email,
				Active: true,
				UserID: &csrUUID,
			},
		},
	}, nil)
}

func createTXO(appCtx appcontext.AppContext) {
	db := appCtx.DB()
	/* A user with both too and tio roles */
	email := "too_tio_role@office.mil"
	officeUser := models.OfficeUser{}
	officeUserExists, err := db.Where("email = $1", email).Exists(&officeUser)
	if err != nil {
		log.Panic(fmt.Errorf("failed to query OfficeUser in the DB: %w", err))
	}
	// no need to create
	if officeUserExists {
		return
	}

	tooRole := roles.Role{}
	err = db.Where("role_type = $1", roles.RoleTypeTOO).First(&tooRole)
	if err != nil {
		log.Panic(fmt.Errorf("failed to find RoleTypeTOO in the DB: %w", err))
	}

	tioRole := roles.Role{}
	err = db.Where("role_type = $1", roles.RoleTypeTIO).First(&tioRole)
	if err != nil {
		log.Panic(fmt.Errorf("failed to find RoleTypeTIO in the DB: %w", err))
	}

	tooTioUUID := uuid.Must(uuid.FromString("9bda91d2-7a0c-4de1-ae02-b8cf8b4b858b"))
	oktaID := uuid.Must(uuid.NewV4())
	user := factory.BuildUser(db, []factory.Customization{
		{
			Model: models.User{
				ID:        tooTioUUID,
				OktaID:    oktaID.String(),
				OktaEmail: email,
				Active:    true,
				Roles:     []roles.Role{tooRole, tioRole},
			}},
	}, nil)
	factory.BuildOfficeUser(db, []factory.Customization{
		{
			Model: models.OfficeUser{
				ID:     uuid.FromStringOrNil("dce86235-53d3-43dd-8ee8-54212ae3078f"),
				Email:  email,
				Active: true,
				UserID: &tooTioUUID,
			},
		},
	}, nil)
	factory.BuildServiceMember(db, []factory.Customization{
		{
			Model:    user,
			LinkOnly: true,
		},
	}, nil)
}

func createTXOUSMC(appCtx appcontext.AppContext) {
	db := appCtx.DB()
	emailUSMC := "too_tio_role_usmc@office.mil"
	officeUser := models.OfficeUser{}
	officeUserExists, err := db.Where("email = $1", emailUSMC).Exists(&officeUser)
	if err != nil {
		log.Panic(fmt.Errorf("failed to query OfficeUser in the DB: %w", err))
	}
	// no need to create
	if officeUserExists {
		return
	}

	// Makes user with both too and tio role with USMC gbloc
	tooRole := roles.Role{}
	err = db.Where("role_type = $1", roles.RoleTypeTOO).First(&tooRole)
	if err != nil {
		log.Panic(fmt.Errorf("failed to find RoleTypeTOO in the DB: %w", err))
	}

	tioRole := roles.Role{}
	err = db.Where("role_type = $1", roles.RoleTypeTIO).First(&tioRole)
	if err != nil {
		log.Panic(fmt.Errorf("failed to find RoleTypeTIO in the DB: %w", err))
	}

	transportationOfficeUSMC := models.TransportationOffice{}
	err = db.Where("id = $1", "ccf50409-9d03-4cac-a931-580649f1647a").First(&transportationOfficeUSMC)
	if err != nil {
		log.Panic(fmt.Errorf("failed to find transportation office USMC in the DB: %w", err))
	}

	// Makes user with both too and tio role with USMC gbloc

	tooTioWithUsmcUUID := uuid.Must(uuid.FromString("9bda91d2-7a0c-4de1-ae02-bbbbbbbbbbbb"))
	oktaWithUsmcID := uuid.Must(uuid.NewV4())
	factory.BuildUser(appCtx.DB(), []factory.Customization{
		{
			Model: models.User{
				ID:        tooTioWithUsmcUUID,
				OktaID:    oktaWithUsmcID.String(),
				OktaEmail: emailUSMC,
				Active:    true,
				Roles:     []roles.Role{tooRole, tioRole},
			}},
	}, nil)
	factory.BuildOfficeUser(db, []factory.Customization{
		{
			Model: models.OfficeUser{
				ID:     uuid.FromStringOrNil("dce86235-53d3-43dd-8ee8-bbbbbbbbbbbb"),
				Email:  emailUSMC,
				Active: true,
				UserID: &tooTioWithUsmcUUID,
			},
		},
		{
			Model:    transportationOfficeUSMC,
			LinkOnly: true,
		},
	}, nil)
}

func createTXOServicesCounselor(appCtx appcontext.AppContext) {
	db := appCtx.DB()
	/* A user with both too, tio, and services counselor roles */
	email := "too_tio_services_counselor_role@office.mil"
	officeUser := models.OfficeUser{}
	officeUserExists, err := db.Where("email = $1", email).Exists(&officeUser)
	if err != nil {
		log.Panic(fmt.Errorf("failed to query OfficeUser in the DB: %w", err))
	}
	// no need to create
	if officeUserExists {
		return
	}

	officeUserRoleTypes := []roles.RoleType{roles.RoleTypeTOO, roles.RoleTypeTIO, roles.RoleTypeServicesCounselor}
	var userRoles roles.Roles
	err = db.Where("role_type IN (?)", officeUserRoleTypes).All(&userRoles)
	if err != nil {
		log.Panic(fmt.Errorf("failed to find office user RoleType in the DB: %w", err))
	}

	tooTioServicesUUID := uuid.Must(uuid.FromString("8d78c849-0853-4eb8-a7a7-73055db7a6a8"))
	oktaID := uuid.Must(uuid.NewV4())

	// Make a user
	factory.BuildUser(db, []factory.Customization{
		{
			Model: models.User{
				ID:        tooTioServicesUUID,
				OktaID:    oktaID.String(),
				OktaEmail: email,
				Active:    true,
				Roles:     userRoles,
			}},
	}, nil)

	// Make an office user associated with the previously created user
	factory.BuildOfficeUser(db, []factory.Customization{
		{
			Model: models.OfficeUser{
				ID:     uuid.FromStringOrNil("f3503012-e17a-4136-aa3c-508ee3b1962f"),
				Email:  email,
				Active: true,
				UserID: &tooTioServicesUUID,
			},
		},
	}, nil)
}

func createTXOServicesUSMCCounselor(appCtx appcontext.AppContext) {
	db := appCtx.DB()
	emailUSMC := "too_tio_services_counselor_role_usmc@office.mil"
	officeUser := models.OfficeUser{}
	officeUserExists, err := db.Where("email = $1", emailUSMC).Exists(&officeUser)
	if err != nil {
		log.Panic(fmt.Errorf("failed to query OfficeUser in the DB: %w", err))
	}
	// no need to create
	if officeUserExists {
		return
	}

	/* A user with both too, tio, and services counselor roles */
	officeUserRoleTypes := []roles.RoleType{roles.RoleTypeTOO, roles.RoleTypeTIO, roles.RoleTypeServicesCounselor}
	var userRoles roles.Roles
	err = db.Where("role_type IN (?)", officeUserRoleTypes).All(&userRoles)
	if err != nil {
		log.Panic(fmt.Errorf("failed to find office user RoleType in the DB: %w", err))
	}

	// Makes user with too, tio, services counselor role with USMC gbloc
	transportationOfficeUSMC := models.TransportationOffice{}
	err = db.Where("id = $1", "ccf50409-9d03-4cac-a931-580649f1647a").First(&transportationOfficeUSMC)
	if err != nil {
		log.Panic(fmt.Errorf("failed to find transportation office USMC in the DB: %w", err))
	}
	tooTioServicesWithUsmcUUID := uuid.Must(uuid.FromString("9aae1a83-6515-4c1d-84e8-f7b53dc3d5fc"))
	oktaWithUsmcID := uuid.Must(uuid.NewV4())

	// Makes a user with all office roles that is associated with USMC
	factory.BuildUser(db, []factory.Customization{
		{
			Model: models.User{
				ID:        tooTioServicesWithUsmcUUID,
				OktaID:    oktaWithUsmcID.String(),
				OktaEmail: emailUSMC,
				Active:    true,
				Roles:     userRoles,
			}},
	}, nil)

	// Makes an office user with the previously created user
	factory.BuildOfficeUser(db, []factory.Customization{
		{
			Model: models.OfficeUser{
				ID:     uuid.FromStringOrNil("b23005d6-60ea-469f-91ab-a7daf4c686f5"),
				Email:  emailUSMC,
				Active: true,
				UserID: &tooTioServicesWithUsmcUUID,
			},
		},
		{
			Model:    transportationOfficeUSMC,
			LinkOnly: true,
		},
	}, nil)
}

func createServicesCounselorForCloseoutWithGbloc(appCtx appcontext.AppContext, userID uuid.UUID, email string, gbloc string) {
	db := appCtx.DB()
	officeUser := models.OfficeUser{}
	officeUserExists, err := db.Where("email = $1", email).Exists(&officeUser)
	if err != nil {
		log.Panic(fmt.Errorf("failed to query OfficeUser in the DB: %w", err))
	}
	// no need to create
	if officeUserExists {
		return
	}

	servicesCounselorRole := roles.Role{}
	err = db.Where("role_type = $1", roles.RoleTypeServicesCounselor).First(&servicesCounselorRole)
	if err != nil {
		log.Panic(fmt.Errorf("failed to find RoleTypeServicesCounselor in the DB: %w", err))
	}

	oktaID := uuid.Must(uuid.NewV4())

	factory.BuildOfficeUserWithRoles(appCtx.DB(), []factory.Customization{
		{
			Model: models.OfficeUser{
				Email:  email,
				Active: true,
			},
		},
		{
			Model: models.User{
				ID:        userID,
				OktaID:    oktaID.String(),
				OktaEmail: email,
				Active:    true,
			},
		},
		{
			Model: models.TransportationOffice{
				Gbloc: gbloc,
			},
		},
	}, []roles.RoleType{roles.RoleTypeServicesCounselor})
}

func createPrimeUser(appCtx appcontext.AppContext) models.User {
	db := appCtx.DB()
	/* A user with the prime role */

	var userRole roles.Role
	err := db.Where("role_type = (?)", roles.RoleTypePrime).First(&userRole)
	if err != nil {
		log.Panic(fmt.Errorf("failed to find prime user RoleType in the DB: %w", err))
	}

	userUUID := uuid.Must(uuid.FromString("3ce06fa9-590a-48e5-9e30-6ad1e82b528c"))
	oktaID := uuid.Must(uuid.NewV4())
	email := "prime_role@office.mil"

	// Make a user
	primeUser := factory.BuildUser(db, []factory.Customization{
		{
			Model: models.User{
				ID:        userUUID,
				OktaID:    oktaID.String(),
				OktaEmail: email,
			},
		},
	}, []factory.Trait{factory.GetTraitPrimeUser})
	return primeUser
}

func createDevClientCertForUser(appCtx appcontext.AppContext, user models.User) {
	devlocalCert := factory.FetchOrBuildDevlocalClientCert(appCtx.DB())
	devlocalCert.UserID = user.ID
	testdatagen.MustSave(appCtx.DB(), &devlocalCert)
}

func createHHGMoveWithReweigh(appCtx appcontext.AppContext, userUploader *uploader.UserUploader) {
	db := appCtx.DB()
	filterFile := &[]string{"150Kb.png"}
	serviceMember := makeServiceMember(appCtx)
	orders := makeOrdersForServiceMember(appCtx, serviceMember, userUploader, filterFile)
	move := makeMoveForOrders(appCtx, orders, "REWAYD", models.MoveStatusAPPROVALSREQUESTED)
	move.TIORemarks = &tioRemarks
	testdatagen.MustSave(db, &move)
	reweighedWeight := unit.Pound(800)
	_, err := testdatagen.MakeReweigh(db, testdatagen.Assertions{
		UserUploader: userUploader,
		MTOShipment: models.MTOShipment{
			MoveTaskOrderID: move.ID,
			MoveTaskOrder:   move,
		},
		Reweigh: models.Reweigh{
			Weight: &reweighedWeight,
		},
	})
	if err != nil {
		log.Panic(err)
	}

	_, err = testdatagen.MakeReweigh(db, testdatagen.Assertions{
		UserUploader: userUploader,
	})
	if err != nil {
		log.Panic(err)
	}
}

func createHHGMoveWithBillableWeights(appCtx appcontext.AppContext, userUploader *uploader.UserUploader, primeUploader *uploader.PrimeUploader) {
	db := appCtx.DB()
	filterFile := &[]string{"150Kb.png"}
	serviceMember := makeServiceMember(appCtx)
	orders := makeOrdersForServiceMember(appCtx, serviceMember, userUploader, filterFile)
	makeAmendedOrders(appCtx, orders, userUploader, &[]string{"small.pdf"})
	move := makeMoveForOrders(appCtx, orders, "BILWEI", models.MoveStatusAPPROVALSREQUESTED)
	shipment := makeShipmentForMove(appCtx, move, models.MTOShipmentStatusApproved)
	paymentRequestID := uuid.Must(uuid.FromString("6cd95b06-fef3-11eb-9a03-0242ac130003"))
	makePaymentRequestForShipment(appCtx, move, shipment, primeUploader, filterFile, paymentRequestID, models.PaymentRequestStatusPending)
	testdatagen.MakeReweighForShipment(db, testdatagen.Assertions{UserUploader: userUploader}, shipment, unit.Pound(5000))
}

// creates a mix of shipments statuses with estimated, actual, and reweigh weights for testing the MTO page
func createReweighWithMixedShipmentStatuses(appCtx appcontext.AppContext, userUploader *uploader.UserUploader) {
	db := appCtx.DB()
	filterFile := &[]string{"150Kb.png"}
	serviceMember := makeServiceMember(appCtx)
	orders := makeOrdersForServiceMember(appCtx, serviceMember, userUploader, filterFile)
	move := makeMoveForOrders(appCtx, orders, "WTSTAT", models.MoveStatusAPPROVALSREQUESTED)

	// shipment is not yet approved so will be excluded from MTO weight calculations
	factory.BuildMTOShipment(db, []factory.Customization{
		{
			Model: models.MTOShipment{
				Status: models.MTOShipmentStatusSubmitted,
			},
		},
		{
			Model:    move,
			LinkOnly: true,
		},
	}, nil)

	divertedEstimated := unit.Pound(5000)
	divertedActual := unit.Pound(6000)
	// shipment was diverted so will have weights values already
	divertedShipment := factory.BuildMTOShipment(db, []factory.Customization{
		{
			Model: models.MTOShipment{
				Status:               models.MTOShipmentStatusSubmitted,
				Diversion:            true,
				PrimeEstimatedWeight: &divertedEstimated,
				PrimeActualWeight:    &divertedActual,
			},
		},
		{
			Model:    move,
			LinkOnly: true,
		},
	}, nil)
	diveretedReweigh := unit.Pound(5500)
	_, err := testdatagen.MakeReweigh(db, testdatagen.Assertions{
		MTOShipment: divertedShipment,
		Reweigh: models.Reweigh{
			Weight: &diveretedReweigh,
		},
	})
	if err != nil {
		log.Panic(err)
	}

	canceledEstimated := unit.Pound(5000)
	canceledActual := unit.Pound(6000)
	canceledReweigh := unit.Pound(5500)
	// cancelled shipment will still appear on MTO page but will not be included in weight calculations
	canceledShipment := factory.BuildMTOShipment(db, []factory.Customization{
		{
			Model: models.MTOShipment{
				Status:               models.MTOShipmentStatusCanceled,
				PrimeEstimatedWeight: &canceledEstimated,
				PrimeActualWeight:    &canceledActual,
			},
		},
		{
			Model:    move,
			LinkOnly: true,
		},
	}, nil)
	_, err = testdatagen.MakeReweigh(db, testdatagen.Assertions{
		MTOShipment: canceledShipment,
		Reweigh: models.Reweigh{
			Weight: &canceledReweigh,
		},
	})
	if err != nil {
		log.Panic(err)
	}

	approvedEstimated := unit.Pound(1000)
	approvedActual := unit.Pound(1500)
	approvedReweigh := unit.Pound(1250)
	approvedShipment := factory.BuildMTOShipment(db, []factory.Customization{
		{
			Model: models.MTOShipment{
				Status:               models.MTOShipmentStatusApproved,
				PrimeEstimatedWeight: &approvedEstimated,
				PrimeActualWeight:    &approvedActual,
			},
		},
		{
			Model:    move,
			LinkOnly: true,
		},
	}, nil)
	_, err = testdatagen.MakeReweigh(db, testdatagen.Assertions{
		MTOShipment: approvedShipment,
		Reweigh: models.Reweigh{
			Weight: &approvedReweigh,
		},
	})
	if err != nil {
		log.Panic(err)
	}

	approvedReweighRequestedEstimated := unit.Pound(1000)
	approvedReweighRequestedActual := unit.Pound(1500)
	approvedReweighRequestedShipment := factory.BuildMTOShipment(db, []factory.Customization{
		{
			Model: models.MTOShipment{
				Status:               models.MTOShipmentStatusApproved,
				PrimeEstimatedWeight: &approvedReweighRequestedEstimated,
				PrimeActualWeight:    &approvedReweighRequestedActual,
			},
		},
		{
			Model:    move,
			LinkOnly: true,
		},
	}, nil)
	_, err = testdatagen.MakeReweigh(db, testdatagen.Assertions{
		MTOShipment: approvedReweighRequestedShipment,
	})
	if err != nil {
		log.Panic(err)
	}

	divRequestedEstimated := unit.Pound(1000)
	divRequestedActual := unit.Pound(1500)
	divRequestedReweigh := unit.Pound(1750)
	divRequestedShipment := factory.BuildMTOShipment(db, []factory.Customization{
		{
			Model: models.MTOShipment{
				Status:               models.MTOShipmentStatusDiversionRequested,
				PrimeEstimatedWeight: &divRequestedEstimated,
				PrimeActualWeight:    &divRequestedActual,
			},
		},
		{
			Model:    move,
			LinkOnly: true,
		},
	}, nil)
	_, err = testdatagen.MakeReweigh(db, testdatagen.Assertions{
		MTOShipment: divRequestedShipment,
		Reweigh: models.Reweigh{
			Weight: &divRequestedReweigh,
		},
	})
	if err != nil {
		log.Panic(err)
	}

	cancellationRequestedEstimated := unit.Pound(1000)
	cancellationRequestedActual := unit.Pound(1500)
	cancellationRequestedReweigh := unit.Pound(1250)
	cancellationRequestedShipment := factory.BuildMTOShipment(db, []factory.Customization{
		{
			Model: models.MTOShipment{
				Status:               models.MTOShipmentStatusCancellationRequested,
				PrimeEstimatedWeight: &cancellationRequestedEstimated,
				PrimeActualWeight:    &cancellationRequestedActual,
			},
		},
		{
			Model:    move,
			LinkOnly: true,
		},
	}, nil)
	_, err = testdatagen.MakeReweigh(db, testdatagen.Assertions{
		MTOShipment: cancellationRequestedShipment,
		Reweigh: models.Reweigh{
			Weight: &cancellationRequestedReweigh,
		},
	})
	if err != nil {
		log.Panic(err)
	}
}

func createReweighWithMultipleShipments(appCtx appcontext.AppContext, userUploader *uploader.UserUploader, primeUploader *uploader.PrimeUploader, moveRouter services.MoveRouter) {
	db := appCtx.DB()
	filterFile := &[]string{"150Kb.png"}
	serviceMember := makeServiceMember(appCtx)
	serviceMember.FirstName = models.StringPointer("MultipleShipments")
	serviceMember.LastName = models.StringPointer("Reweighs")
	orders := makeOrdersForServiceMember(appCtx, serviceMember, userUploader, filterFile)
	move := makeMoveForOrders(appCtx, orders, "MULTRW", models.MoveStatusDRAFT)
	move.TIORemarks = &tioRemarks

	estimatedHHGWeight := unit.Pound(1400)
	actualHHGWeight := unit.Pound(3000)
	now := time.Now()
	factory.BuildMTOShipment(db, []factory.Customization{
		{
			Model: models.MTOShipment{
				ID:                   uuid.FromStringOrNil("5b72c64e-ffad-11eb-9a03-0242ac130003"),
				PrimeEstimatedWeight: &estimatedHHGWeight,
				PrimeActualWeight:    &actualHHGWeight,
				ShipmentType:         models.MTOShipmentTypeHHG,
				ApprovedDate:         &now,
				Status:               models.MTOShipmentStatusApproved,
			},
		},
		{
			Model:    move,
			LinkOnly: true,
		},
	}, nil)

	shipmentWithMissingReweigh := factory.BuildMTOShipment(db, []factory.Customization{
		{
			Model: models.MTOShipment{
				ID:                   uuid.FromStringOrNil("6192766e-ffad-11eb-9a03-0242ac130003"),
				PrimeEstimatedWeight: &estimatedHHGWeight,
				PrimeActualWeight:    &actualHHGWeight,
				ShipmentType:         models.MTOShipmentTypeHHG,
				ApprovedDate:         &now,
				Status:               models.MTOShipmentStatusApproved,
				CounselorRemarks:     models.StringPointer("Please handle with care"),
			},
		},
		{
			Model:    move,
			LinkOnly: true,
		},
	}, nil)
	testdatagen.MakeReweighWithNoWeightForShipment(db, testdatagen.Assertions{UserUploader: userUploader}, shipmentWithMissingReweigh)

	shipment := factory.BuildMTOShipment(db, []factory.Customization{
		{
			Model: models.MTOShipment{
				PrimeEstimatedWeight: &estimatedHHGWeight,
				PrimeActualWeight:    &actualHHGWeight,
				ShipmentType:         models.MTOShipmentTypeHHG,
				ApprovedDate:         &now,
				Status:               models.MTOShipmentStatusApproved,
			},
		},
		{
			Model:    move,
			LinkOnly: true,
		},
	}, nil)
	testdatagen.MakeReweighForShipment(db, testdatagen.Assertions{UserUploader: userUploader}, shipment, unit.Pound(5000))

	shipmentForReweigh := factory.BuildMTOShipment(db, []factory.Customization{
		{
			Model: models.MTOShipment{
				PrimeEstimatedWeight: &estimatedHHGWeight,
				PrimeActualWeight:    &actualHHGWeight,
				ShipmentType:         models.MTOShipmentTypeHHG,
				ApprovedDate:         &now,
				Status:               models.MTOShipmentStatusApproved,
			},
		},
		{
			Model:    move,
			LinkOnly: true,
		},
	}, nil)
	testdatagen.MakeReweighForShipment(db, testdatagen.Assertions{UserUploader: userUploader}, shipmentForReweigh, unit.Pound(1541))
	newSignedCertification := factory.BuildSignedCertification(nil, []factory.Customization{
		{
			Model:    move,
			LinkOnly: true,
		},
	}, nil)
	err := moveRouter.Submit(appCtx, &move, &newSignedCertification)
	if err != nil {
		log.Panic(err)
	}
	verrs, err := models.SaveMoveDependencies(db, &move)
	if err != nil || verrs.HasAny() {
		log.Panic(fmt.Errorf("failed to save move and dependencies: %w", err))
	}
	err = moveRouter.Approve(appCtx, &move)
	if err != nil {
		log.Panic(err)
	}
	move.AvailableToPrimeAt = &now
	err = db.Save(&move)
	if err != nil {
		log.Panic(err)
	}

	paymentRequestID := uuid.Must(uuid.FromString("78a475d6-ffb8-11eb-9a03-0242ac130003"))
	makePaymentRequestForShipment(appCtx, move, shipment, primeUploader, filterFile, paymentRequestID, models.PaymentRequestStatusPending)
	testdatagen.MakeReweighForShipment(db, testdatagen.Assertions{UserUploader: userUploader}, shipment, unit.Pound(5000))
}

func createReweighWithShipmentMissingReweigh(appCtx appcontext.AppContext, userUploader *uploader.UserUploader, primeUploader *uploader.PrimeUploader, moveRouter services.MoveRouter) {
	db := appCtx.DB()
	filterFile := &[]string{"150Kb.png"}
	serviceMember := makeServiceMember(appCtx)
	orders := makeOrdersForServiceMember(appCtx, serviceMember, userUploader, filterFile)
	move := makeMoveForOrders(appCtx, orders, "MISHRW", models.MoveStatusDRAFT)
	move.TIORemarks = &tioRemarks

	estimatedHHGWeight := unit.Pound(1400)
	actualHHGWeight := unit.Pound(6000)
	now := time.Now()
	shipment := factory.BuildMTOShipment(db, []factory.Customization{
		{
			Model: models.MTOShipment{
				PrimeEstimatedWeight: &estimatedHHGWeight,
				PrimeActualWeight:    &actualHHGWeight,
				ShipmentType:         models.MTOShipmentTypeHHG,
				ApprovedDate:         &now,
				Status:               models.MTOShipmentStatusApproved,
			},
		},
		{
			Model:    move,
			LinkOnly: true,
		},
	}, nil)
	newSignedCertification := factory.BuildSignedCertification(nil, []factory.Customization{
		{
			Model:    move,
			LinkOnly: true,
		},
	}, nil)
	err := moveRouter.Submit(appCtx, &move, &newSignedCertification)
	if err != nil {
		log.Panic(err)
	}
	verrs, err := models.SaveMoveDependencies(db, &move)
	if err != nil || verrs.HasAny() {
		log.Panic(fmt.Errorf("failed to save move and dependencies: %w", err))
	}
	err = moveRouter.Approve(appCtx, &move)
	if err != nil {
		log.Panic(err)
	}
	move.AvailableToPrimeAt = &now
	err = db.Save(&move)
	if err != nil {
		log.Panic(err)
	}

	paymentRequestID := uuid.Must(uuid.FromString("4a1b0048-ffe7-11eb-9a03-0242ac130003"))
	makePaymentRequestForShipment(appCtx, move, shipment, primeUploader, filterFile, paymentRequestID, models.PaymentRequestStatusPending)
	testdatagen.MakeReweighWithNoWeightForShipment(db, testdatagen.Assertions{UserUploader: userUploader}, shipment)
}

func createReweighWithShipmentMaxBillableWeightExceeded(appCtx appcontext.AppContext, userUploader *uploader.UserUploader, primeUploader *uploader.PrimeUploader, moveRouter services.MoveRouter) {
	db := appCtx.DB()
	filterFile := &[]string{"150Kb.png"}
	serviceMember := makeServiceMember(appCtx)
	orders := makeOrdersForServiceMember(appCtx, serviceMember, userUploader, filterFile)
	move := makeMoveForOrders(appCtx, orders, "MAXCED", models.MoveStatusDRAFT)
	move.TIORemarks = &tioRemarks

	estimatedHHGWeight := unit.Pound(1400)
	actualHHGWeight := unit.Pound(8900)
	now := time.Now()
	shipment := factory.BuildMTOShipment(db, []factory.Customization{
		{
			Model: models.MTOShipment{
				PrimeEstimatedWeight: &estimatedHHGWeight,
				PrimeActualWeight:    &actualHHGWeight,
				ShipmentType:         models.MTOShipmentTypeHHG,
				ApprovedDate:         &now,
				Status:               models.MTOShipmentStatusApproved,
			},
		},
		{
			Model:    move,
			LinkOnly: true,
		},
	}, nil)
	newSignedCertification := factory.BuildSignedCertification(nil, []factory.Customization{
		{
			Model:    move,
			LinkOnly: true,
		},
	}, nil)
	err := moveRouter.Submit(appCtx, &move, &newSignedCertification)
	if err != nil {
		log.Panic(err)
	}
	verrs, err := models.SaveMoveDependencies(db, &move)
	if err != nil || verrs.HasAny() {
		log.Panic(fmt.Errorf("failed to save move and dependencies: %w", err))
	}
	err = moveRouter.Approve(appCtx, &move)
	if err != nil {
		log.Panic(err)
	}
	move.AvailableToPrimeAt = &now
	err = db.Save(&move)
	if err != nil {
		log.Panic(err)
	}

	paymentRequestID := uuid.Must(uuid.FromString("096496b0-ffea-11eb-9a03-0242ac130003"))
	makePaymentRequestForShipment(appCtx, move, shipment, primeUploader, filterFile, paymentRequestID, models.PaymentRequestStatusPending)
	testdatagen.MakeReweighForShipment(db, testdatagen.Assertions{UserUploader: userUploader}, shipment, unit.Pound(123456))
}

func createReweighWithShipmentNoEstimatedWeight(appCtx appcontext.AppContext, userUploader *uploader.UserUploader, primeUploader *uploader.PrimeUploader, moveRouter services.MoveRouter) {
	db := appCtx.DB()
	filterFile := &[]string{"150Kb.png"}
	serviceMember := makeServiceMember(appCtx)
	orders := makeOrdersForServiceMember(appCtx, serviceMember, userUploader, filterFile)
	move := makeMoveForOrders(appCtx, orders, "NOESTW", models.MoveStatusDRAFT)
	move.TIORemarks = &tioRemarks

	actualHHGWeight := unit.Pound(6000)
	now := time.Now()
	shipment := factory.BuildMTOShipment(db, []factory.Customization{
		{
			Model: models.MTOShipment{
				PrimeActualWeight: &actualHHGWeight,
				ShipmentType:      models.MTOShipmentTypeHHG,
				ApprovedDate:      &now,
				Status:            models.MTOShipmentStatusApproved,
			},
		},
		{
			Model:    move,
			LinkOnly: true,
		},
	}, nil)
	newSignedCertification := factory.BuildSignedCertification(nil, []factory.Customization{
		{
			Model:    move,
			LinkOnly: true,
		},
	}, nil)
	err := moveRouter.Submit(appCtx, &move, &newSignedCertification)
	if err != nil {
		log.Panic(err)
	}
	verrs, err := models.SaveMoveDependencies(db, &move)
	if err != nil || verrs.HasAny() {
		log.Panic(fmt.Errorf("failed to save move and dependencies: %w", err))
	}
	err = moveRouter.Approve(appCtx, &move)
	if err != nil {
		log.Panic(err)
	}
	move.AvailableToPrimeAt = &now
	err = db.Save(&move)
	if err != nil {
		log.Panic(err)
	}

	paymentRequestID := uuid.Must(uuid.FromString("c5c32296-0147-11ec-9a03-0242ac130003"))
	makePaymentRequestForShipment(appCtx, move, shipment, primeUploader, filterFile, paymentRequestID, models.PaymentRequestStatusPending)
	testdatagen.MakeReweighForShipment(db, testdatagen.Assertions{UserUploader: userUploader}, shipment, unit.Pound(5000))
}

func createReweighWithShipmentDeprecatedPaymentRequest(appCtx appcontext.AppContext, userUploader *uploader.UserUploader, primeUploader *uploader.PrimeUploader, moveRouter services.MoveRouter) {
	db := appCtx.DB()
	email := "deprecatedPaymentRequest@hhg.hhg"
	uuidStr := "6995a480-2e90-4d9b-90df-0f9b42277653"
	oktaID := uuid.Must(uuid.NewV4())
	user := factory.BuildUser(db, []factory.Customization{
		{
			Model: models.User{
				ID:        uuid.Must(uuid.FromString(uuidStr)),
				OktaID:    oktaID.String(),
				OktaEmail: email,
				Active:    true,
			}},
	}, nil)

	smID := "6c4074fe-ba11-471f-89f2-cf4f8c075377"
	sm := factory.BuildExtendedServiceMember(db, []factory.Customization{
		{
			Model: models.ServiceMember{
				ID:            uuid.FromStringOrNil(smID),
				FirstName:     models.StringPointer("Deprecated"),
				LastName:      models.StringPointer("PaymentRequest"),
				Edipi:         models.StringPointer("6833908165"),
				PersonalEmail: models.StringPointer(email),
				CacValidated:  true,
			},
		},
		{
			Model:    user,
			LinkOnly: true,
		},
	}, nil)

	move := factory.BuildMove(db, []factory.Customization{
		{
			Model:    sm,
			LinkOnly: true,
		},
		{
			Model: models.Move{
				ID:         uuid.FromStringOrNil("bb0c2329-e225-41cc-a931-823c6026425b"),
				Locator:    "DEPPRQ",
				TIORemarks: &tioRemarks,
			},
		},
		{
			Model: models.UserUpload{},
			ExtendedParams: &factory.UserUploadExtendedParams{
				UserUploader: userUploader,
				AppContext:   appCtx,
			},
		},
	}, nil)
	actualHHGWeight := unit.Pound(6000)
	now := time.Now()
	shipment := factory.BuildMTOShipment(db, []factory.Customization{
		{
			Model: models.MTOShipment{
				PrimeActualWeight: &actualHHGWeight,
				ShipmentType:      models.MTOShipmentTypeHHG,
				ApprovedDate:      &now,
				Status:            models.MTOShipmentStatusApproved,
			},
		},
		{
			Model:    move,
			LinkOnly: true,
		},
	}, nil)
	newSignedCertification := factory.BuildSignedCertification(nil, []factory.Customization{
		{
			Model:    move,
			LinkOnly: true,
		},
	}, nil)
	err := moveRouter.Submit(appCtx, &move, &newSignedCertification)
	if err != nil {
		log.Panic(err)
	}
	verrs, err := models.SaveMoveDependencies(db, &move)
	if err != nil || verrs.HasAny() {
		log.Panic(fmt.Errorf("failed to save move and dependencies: %w", err))
	}
	err = moveRouter.Approve(appCtx, &move)
	if err != nil {
		log.Panic(err)
	}
	move.AvailableToPrimeAt = &now
	err = db.Save(&move)
	if err != nil {
		log.Panic(err)
	}

	filterFile := &[]string{"150Kb.png"}
	paymentRequestID := uuid.Must(uuid.FromString("f80a07d3-0dcf-431f-b72c-dfd77e0483f6"))
	makePaymentRequestForShipment(appCtx, move, shipment, primeUploader, filterFile, paymentRequestID, models.PaymentRequestStatusDeprecated)
	testdatagen.MakeReweighForShipment(db, testdatagen.Assertions{UserUploader: userUploader}, shipment, unit.Pound(5000))
}

func createReweighWithShipmentEDIErrorPaymentRequest(appCtx appcontext.AppContext, userUploader *uploader.UserUploader, primeUploader *uploader.PrimeUploader, moveRouter services.MoveRouter) {
	db := appCtx.DB()
	email := "errrorPaymentRequest@hhg.hhg"
	uuidStr := "91252539-e8d0-4b9c-9722-d57c3b30bfb9"
	oktaID := uuid.Must(uuid.NewV4())
	user := factory.BuildUser(db, []factory.Customization{
		{
			Model: models.User{
				ID:        uuid.Must(uuid.FromString(uuidStr)),
				OktaID:    oktaID.String(),
				OktaEmail: email,
				Active:    true,
			}},
	}, nil)

	smID := "8edb2121-3f7f-46f8-b8be-33ee60371369"
	sm := factory.BuildExtendedServiceMember(db, []factory.Customization{
		{
			Model: models.ServiceMember{
				ID:            uuid.FromStringOrNil(smID),
				FirstName:     models.StringPointer("Error"),
				LastName:      models.StringPointer("PaymentRequest"),
				Edipi:         models.StringPointer("6833908166"),
				PersonalEmail: models.StringPointer(email),
				CacValidated:  true,
			},
		},
		{
			Model:    user,
			LinkOnly: true,
		},
	}, nil)

	move := factory.BuildMove(db, []factory.Customization{
		{
			Model:    sm,
			LinkOnly: true,
		},
		{
			Model: models.Move{
				ID:         uuid.FromStringOrNil("18175273-1274-459e-b419-96450e49dafc"),
				Locator:    "ERRPRQ",
				TIORemarks: &tioRemarks,
			},
		},
		{
			Model: models.UserUpload{},
			ExtendedParams: &factory.UserUploadExtendedParams{
				UserUploader: userUploader,
				AppContext:   appCtx,
			},
		},
	}, nil)
	actualHHGWeight := unit.Pound(6000)
	now := time.Now()
	shipment := factory.BuildMTOShipment(db, []factory.Customization{
		{
			Model: models.MTOShipment{
				PrimeActualWeight: &actualHHGWeight,
				ShipmentType:      models.MTOShipmentTypeHHG,
				ApprovedDate:      &now,
				Status:            models.MTOShipmentStatusApproved,
			},
		},
		{
			Model:    move,
			LinkOnly: true,
		},
	}, nil)
	newSignedCertification := factory.BuildSignedCertification(nil, []factory.Customization{
		{
			Model:    move,
			LinkOnly: true,
		},
	}, nil)
	err := moveRouter.Submit(appCtx, &move, &newSignedCertification)
	if err != nil {
		log.Panic(err)
	}
	verrs, err := models.SaveMoveDependencies(db, &move)
	if err != nil || verrs.HasAny() {
		log.Panic(fmt.Errorf("failed to save move and dependencies: %w", err))
	}
	err = moveRouter.Approve(appCtx, &move)
	if err != nil {
		log.Panic(err)
	}
	move.AvailableToPrimeAt = &now
	err = db.Save(&move)
	if err != nil {
		log.Panic(err)
	}

	filterFile := &[]string{"150Kb.png"}
	paymentRequestID := uuid.Must(uuid.FromString("cc967c33-674e-4987-b4fc-b48624191c43"))
	makePaymentRequestForShipment(appCtx, move, shipment, primeUploader, filterFile, paymentRequestID, models.PaymentRequestStatusEDIError)
	testdatagen.MakeReweighForShipment(db, testdatagen.Assertions{UserUploader: userUploader}, shipment, unit.Pound(5000))
}

func createHHGMoveWithTaskOrderServices(appCtx appcontext.AppContext, userUploader *uploader.UserUploader) {

	db := appCtx.DB()
	mtoWithTaskOrderServices := factory.BuildMove(db, []factory.Customization{
		{
			Model: models.Move{
				ID:                 uuid.FromStringOrNil("9c7b255c-2981-4bf8-839f-61c7458e2b4d"),
				Locator:            "RDY4PY",
				AvailableToPrimeAt: models.TimePointer(time.Now()),
				Status:             models.MoveStatusAPPROVED,
			},
		},
		{
			Model: models.UserUpload{},
			ExtendedParams: &factory.UserUploadExtendedParams{
				UserUploader: userUploader,
				AppContext:   appCtx,
			},
		},
	}, nil)
	estimated := unit.Pound(1400)
	actual := unit.Pound(1349)
	mtoShipment4 := factory.BuildMTOShipment(db, []factory.Customization{
		{
			Model: models.MTOShipment{
				ID:                   uuid.FromStringOrNil("c3a9e368-188b-4828-a64a-204da9b988c2"),
				RequestedPickupDate:  models.TimePointer(time.Now()),
				ScheduledPickupDate:  models.TimePointer(time.Now().AddDate(0, 0, -1)),
				PrimeEstimatedWeight: &estimated, // so we can price Dom. Destination Price
				PrimeActualWeight:    &actual,    // so we can price DLH
				Status:               models.MTOShipmentStatusApproved,
				ApprovedDate:         models.TimePointer(time.Now()),
			},
		},
		{
			Model:    mtoWithTaskOrderServices,
			LinkOnly: true,
		},
	}, nil)
	mtoShipment5 := factory.BuildMTOShipment(db, []factory.Customization{
		{
			Model: models.MTOShipment{
				ID:                   uuid.FromStringOrNil("01b9671e-b268-4906-967b-ba661a1d3933"),
				RequestedPickupDate:  models.TimePointer(time.Now()),
				ScheduledPickupDate:  models.TimePointer(time.Now().AddDate(0, 0, -1)),
				PrimeEstimatedWeight: &estimated,
				PrimeActualWeight:    &actual,
				Status:               models.MTOShipmentStatusApproved,
				ApprovedDate:         models.TimePointer(time.Now()),
			},
		},
		{
			Model:    mtoWithTaskOrderServices,
			LinkOnly: true,
		},
	}, nil)

	factory.BuildMTOServiceItem(db, []factory.Customization{
		{
			Model: models.MTOServiceItem{
				ID:     uuid.FromStringOrNil("94bc8b44-fefe-469f-83a0-39b1e31116fb"),
				Status: models.MTOServiceItemStatusApproved,
			},
		},
		{
			Model:    mtoWithTaskOrderServices,
			LinkOnly: true,
		},
		{
			Model:    mtoShipment4,
			LinkOnly: true,
		},
		{
			Model: models.ReService{
				ID: uuid.FromStringOrNil("50f1179a-3b72-4fa1-a951-fe5bcc70bd14"), // Dom. Destination Price
			},
		},
	}, nil)

	factory.BuildMTOServiceItem(db, []factory.Customization{
		{
			Model: models.MTOServiceItem{
				ID:     uuid.FromStringOrNil("fd6741a5-a92c-44d5-8303-1d7f5e60afbf"),
				Status: models.MTOServiceItemStatusApproved,
			},
		},
		{
			Model:    mtoWithTaskOrderServices,
			LinkOnly: true,
		},
		{
			Model:    mtoShipment4,
			LinkOnly: true,
		},
		{
			Model: models.ReService{
				ID: uuid.FromStringOrNil("8d600f25-1def-422d-b159-617c7d59156e"), // DLH
			},
		},
	}, nil)

	factory.BuildMTOServiceItem(db, []factory.Customization{
		{
			Model: models.MTOServiceItem{
				ID:     uuid.FromStringOrNil("6431e3e2-4ee4-41b5-b226-393f9133eb6c"),
				Status: models.MTOServiceItemStatusApproved,
			},
		},
		{
			Model:    mtoWithTaskOrderServices,
			LinkOnly: true,
		},
		{
			Model:    mtoShipment4,
			LinkOnly: true,
		},
		{
			Model: models.ReService{
				ID: uuid.FromStringOrNil("4780b30c-e846-437a-b39a-c499a6b09872"), // FSC
			},
		},
	}, nil)

	factory.BuildMTOServiceItem(db, []factory.Customization{
		{
			Model: models.MTOServiceItem{
				ID:     uuid.FromStringOrNil("eee4b555-2475-4e67-a5b8-102f28d950f8"),
				Status: models.MTOServiceItemStatusApproved,
			},
		},
		{
			Model:    mtoWithTaskOrderServices,
			LinkOnly: true,
		},
		{
			Model:    mtoShipment5,
			LinkOnly: true,
		},
		{
			Model: models.ReService{
				ID: uuid.FromStringOrNil("4b85962e-25d3-4485-b43c-2497c4365598"), // DSH
			},
		},
	}, nil)

	factory.BuildMTOServiceItem(db, []factory.Customization{
		{
			Model: models.MTOServiceItem{
				ID:     uuid.FromStringOrNil("a6e5debc-9e73-421b-8f68-92936ce34737"),
				Status: models.MTOServiceItemStatusApproved,
			},
		},
		{
			Model:    mtoWithTaskOrderServices,
			LinkOnly: true,
		},
		{
			Model:    mtoShipment5,
			LinkOnly: true,
		},
		{
			Model: models.ReService{
				ID: uuid.FromStringOrNil("bdea5a8d-f15f-47d2-85c9-bba5694802ce"), // DPK
			},
		},
	}, nil)

	factory.BuildMTOServiceItem(db, []factory.Customization{
		{
			Model: models.MTOServiceItem{
				ID:     uuid.FromStringOrNil("999504a9-45b0-477f-a00b-3ede8ffde379"),
				Status: models.MTOServiceItemStatusApproved,
			},
		},
		{
			Model:    mtoWithTaskOrderServices,
			LinkOnly: true,
		},
		{
			Model:    mtoShipment5,
			LinkOnly: true,
		},
		{
			Model: models.ReService{
				ID: uuid.FromStringOrNil("15f01bc1-0754-4341-8e0f-25c8f04d5a77"), // DUPK
			},
		},
	}, nil)

	factory.BuildMTOServiceItemBasic(db, []factory.Customization{
		{
			Model: models.MTOServiceItem{
				ID:     uuid.FromStringOrNil("ca9aeb58-e5a9-44b0-abe8-81d233dbdebf"),
				Status: models.MTOServiceItemStatusApproved,
			},
		},
		{
			Model:    mtoWithTaskOrderServices,
			LinkOnly: true,
		},
		{
			Model: models.ReService{
				ID: uuid.FromStringOrNil("9dc919da-9b66-407b-9f17-05c0f03fcb50"), // CS - Counseling Services
			},
		},
	}, nil)

	factory.BuildMTOServiceItemBasic(db, []factory.Customization{
		{
			Model: models.MTOServiceItem{
				ID:     uuid.FromStringOrNil("722a6f4e-b438-4655-88c7-51609056550d"),
				Status: models.MTOServiceItemStatusApproved,
			},
		},
		{
			Model:    mtoWithTaskOrderServices,
			LinkOnly: true,
		},
		{
			Model: models.ReService{
				ID: uuid.FromStringOrNil("1130e612-94eb-49a7-973d-72f33685e551"), // MS - Move Management
			},
		},
	}, nil)
}

func createWebhookSubscriptionForPaymentRequestUpdate(appCtx appcontext.AppContext) {
	db := appCtx.DB()
	// Create one webhook subscription for PaymentRequestUpdate
	testdatagen.MakeWebhookSubscription(db, testdatagen.Assertions{
		WebhookSubscription: models.WebhookSubscription{
			CallbackURL: "https://primelocal:9443/support/v1/webhook-notify",
		},
	})
}

func createMoveWithServiceItems(appCtx appcontext.AppContext, userUploader *uploader.UserUploader) {
	db := appCtx.DB()
	orders9 := factory.BuildOrder(db, []factory.Customization{
		{
			Model: models.Order{
				ID: uuid.FromStringOrNil("796a0acd-1ccb-4a2f-a9b3-e44906ced698"),
			},
		},
		{
			Model: models.UserUpload{},
			ExtendedParams: &factory.UserUploadExtendedParams{
				UserUploader: userUploader,
				AppContext:   appCtx,
			},
		},
	}, nil)

	move9 := factory.BuildMove(db, []factory.Customization{
		{
			Model:    orders9,
			LinkOnly: true,
		},
		{
			Model: models.Move{
				ID:     uuid.FromStringOrNil("7cbe57ba-fd3a-45a7-aa9a-1970f1908ae7"),
				Status: models.MoveStatusAPPROVED,
			},
		},
	}, nil)
	mtoShipment9 := factory.BuildMTOShipment(db, []factory.Customization{
		{
			Model: models.MTOShipment{
				ID:                   uuid.FromStringOrNil("ec3f4edf-1463-43fb-98c4-272d3acb204a"),
				PrimeEstimatedWeight: &estimatedWeight,
				PrimeActualWeight:    &actualWeight,
				ShipmentType:         models.MTOShipmentTypeHHG,
				ApprovedDate:         models.TimePointer(time.Now()),
				Status:               models.MTOShipmentStatusApproved,
			},
		},
		{
			Model:    move9,
			LinkOnly: true,
		},
	}, nil)

	paymentRequest9 := factory.BuildPaymentRequest(db, []factory.Customization{
		{
			Model: models.PaymentRequest{
				ID:         uuid.FromStringOrNil("cfd110d4-1f62-401c-a92c-39987a0b4228"),
				IsFinal:    false,
				Status:     models.PaymentRequestStatusReviewed,
				ReviewedAt: models.TimePointer(time.Now()),
			},
		},
		{
			Model:    move9,
			LinkOnly: true,
		},
	}, nil)

	factory.BuildPaymentServiceItem(db, []factory.Customization{
		{
			Model: models.PaymentServiceItem{
				Status: models.PaymentServiceItemStatusApproved,
			},
		}, {
			Model:    paymentRequest9,
			LinkOnly: true,
		},
	}, nil)

	factory.BuildPaymentServiceItem(db, []factory.Customization{
		{
			Model: models.PaymentServiceItem{
				Status: models.PaymentServiceItemStatusDenied,
			},
		}, {
			Model:    paymentRequest9,
			LinkOnly: true,
		},
	}, nil)

	customizations9 := []factory.Customization{
		{
			Model:    move9,
			LinkOnly: true,
		},
		{
			Model:    mtoShipment9,
			LinkOnly: true,
		},
		{
			Model:    paymentRequest9,
			LinkOnly: true,
		},
	}

	currentTime := time.Now()
	const testDateFormat = "060102"

	basicPaymentServiceItemParams := []factory.CreatePaymentServiceItemParams{
		{
			Key:     models.ServiceItemParamNameContractCode,
			KeyType: models.ServiceItemParamTypeString,
			Value:   factory.DefaultContractCode,
		},
		{
			Key:     models.ServiceItemParamNameReferenceDate,
			KeyType: models.ServiceItemParamTypeDate,
			Value:   currentTime.Format(testDateFormat),
		},
		{
			Key:     models.ServiceItemParamNameWeightBilled,
			KeyType: models.ServiceItemParamTypeInteger,
			Value:   "4242",
		},
		{
			Key:     models.ServiceItemParamNameDistanceZip,
			KeyType: models.ServiceItemParamTypeInteger,
			Value:   "24246",
		},
	}

	factory.BuildPaymentServiceItemWithParams(
		db,
		models.ReServiceCodeDLH,
		basicPaymentServiceItemParams,
		customizations9, nil,
	)
}

func createMoveWithBasicServiceItems(appCtx appcontext.AppContext, userUploader *uploader.UserUploader) {
	db := appCtx.DB()
	orders10 := factory.BuildOrder(db, []factory.Customization{
		{
			Model: models.Order{
				ID: uuid.FromStringOrNil("796a0acd-1ccb-4a2f-a9b3-e44906ced699"),
			},
		},
		{
			Model: models.UserUpload{},
			ExtendedParams: &factory.UserUploadExtendedParams{
				UserUploader: userUploader,
				AppContext:   appCtx,
			},
		},
	}, nil)

	move10 := factory.BuildMove(db, []factory.Customization{
		{
			Model:    orders10,
			LinkOnly: true,
		},
		{
			Model: models.Move{
				ID:                 uuid.FromStringOrNil("7cbe57ba-fd3a-45a7-aa9a-1970f1908ae8"),
				Status:             models.MoveStatusAPPROVED,
				AvailableToPrimeAt: models.TimePointer(time.Now()),
			},
		},
	}, nil)
	factory.BuildMTOShipment(db, []factory.Customization{
		{
			Model:    move10,
			LinkOnly: true,
		},
		{
			Model: models.MTOShipment{
				Status: models.MTOShipmentStatusApproved,
			},
		},
	}, nil)

	paymentRequest10 := factory.BuildPaymentRequest(db, []factory.Customization{
		{
			Model: models.PaymentRequest{
				ID:         uuid.FromStringOrNil("cfd110d4-1f62-401c-a92c-39987a0b4229"),
				Status:     models.PaymentRequestStatusReviewed,
				ReviewedAt: models.TimePointer(time.Now()),
			},
		},
		{
			Model:    move10,
			LinkOnly: true,
		},
	}, nil)

	serviceItemA := factory.BuildMTOServiceItemBasic(db, []factory.Customization{
		{
			Model: models.MTOServiceItem{Status: models.MTOServiceItemStatusApproved},
		},
		{
			Model: models.ReService{
				ID: uuid.FromStringOrNil("9dc919da-9b66-407b-9f17-05c0f03fcb50"), // CS - Counseling Services
			},
		},
	}, nil)

	serviceItemB := factory.BuildMTOServiceItemBasic(db, []factory.Customization{
		{
			Model: models.MTOServiceItem{Status: models.MTOServiceItemStatusApproved},
		},
		{
			Model: models.ReService{
				ID: uuid.FromStringOrNil("1130e612-94eb-49a7-973d-72f33685e551"), // MS - Move Management
			},
		},
	}, nil)

	factory.BuildPaymentServiceItem(db, []factory.Customization{
		{
			Model: models.PaymentServiceItem{
				Status: models.PaymentServiceItemStatusApproved,
			},
		}, {
			Model:    serviceItemA,
			LinkOnly: true,
		}, {
			Model:    paymentRequest10,
			LinkOnly: true,
		},
	}, nil)

	factory.BuildPaymentServiceItem(db, []factory.Customization{
		{
			Model: models.PaymentServiceItem{
				Status: models.PaymentServiceItemStatusDenied,
			},
		}, {
			Model:    serviceItemB,
			LinkOnly: true,
		}, {
			Model:    paymentRequest10,
			LinkOnly: true,
		},
	}, nil)
}

func createMoveWithUniqueDestinationAddress(appCtx appcontext.AppContext) {
	db := appCtx.DB()

	order := factory.BuildOrder(db, []factory.Customization{
		{
			Model: models.Address{
				StreetAddress1: "2 Second St",
				StreetAddress2: models.StringPointer("Apt 2"),
				StreetAddress3: models.StringPointer("Suite B"),
				City:           "Columbia",
				State:          "SC",
				PostalCode:     "29212",
			},
			Type: &factory.Addresses.DutyLocationAddress,
		},
		{
			Model: models.Order{
				OrdersNumber: models.StringPointer("ORDER3"),
				TAC:          models.StringPointer("F8E1"),
			},
		},
	}, nil)

	factory.BuildMove(db, []factory.Customization{
		{
			Model:    order,
			LinkOnly: true,
		},
		{
			Model: models.Move{
				ID:                 uuid.FromStringOrNil("ecbc2e6a-1b45-403b-9bd4-ea315d4d3d93"),
				AvailableToPrimeAt: models.TimePointer(time.Now()),
				Status:             models.MoveStatusAPPROVED,
			},
		},
	}, nil)
}

/*
Generic helper function that lets you create a move with any staus and with any shipment type
*/
func CreateMoveWithMTOShipment(appCtx appcontext.AppContext, ordersType internalmessages.OrdersType, shipmentType models.MTOShipmentType, destinationType *models.DestinationType, locator string, moveStatus models.MoveStatus) models.Move {
	if shipmentType == models.MTOShipmentTypeBoatHaulAway || shipmentType == models.MTOShipmentTypeBoatTowAway { // Add boat specific fields in relevant PR
		log.Panic(fmt.Errorf("Unable to generate random integer for submitted move date"), zap.Error(errors.New("Not yet implemented")))
	}

	db := appCtx.DB()
	submittedAt := time.Now()
	hhgPermitted := internalmessages.OrdersTypeDetailHHGPERMITTED
	ordersNumber := "8675309"
	departmentIndicator := "ARMY"
	tac := "E19A"
	newDutyLocation := factory.FetchOrBuildCurrentDutyLocation(db)
	newDutyLocation.Address.PostalCode = "52549"
	newDutyLocation.Address.City = "CINCINNATI"
	orders := factory.BuildOrderWithoutDefaults(db, []factory.Customization{
		{
			Model: models.DutyLocation{
				ProvidesServicesCounseling: true,
			},
			Type: &factory.DutyLocations.OriginDutyLocation,
		},
		{
			Model:    newDutyLocation,
			LinkOnly: true,
			Type:     &factory.DutyLocations.NewDutyLocation,
		},
		{
			Model: models.Order{
				OrdersType:          ordersType,
				OrdersTypeDetail:    &hhgPermitted,
				OrdersNumber:        &ordersNumber,
				DepartmentIndicator: &departmentIndicator,
				TAC:                 &tac,
			},
		},
	}, nil)
	move := factory.BuildMove(db, []factory.Customization{
		{
			Model:    orders,
			LinkOnly: true,
		},
		{
			Model: models.Move{
				Locator:     locator,
				Status:      moveStatus,
				SubmittedAt: &submittedAt,
			},
		},
	}, nil)
	requestedPickupDate := submittedAt.Add(60 * 24 * time.Hour)
	requestedDeliveryDate := requestedPickupDate.Add(7 * 24 * time.Hour)
	destinationAddress := factory.BuildAddress(db, nil, nil)

	if destinationType != nil { // Destination type is only used for retirement moves
		retirementMTOShipment := factory.BuildMTOShipment(db, []factory.Customization{
			{
				Model:    move,
				LinkOnly: true,
			},
			{
				Model: models.MTOShipment{
					ShipmentType:          shipmentType,
					Status:                models.MTOShipmentStatusSubmitted,
					RequestedPickupDate:   &requestedPickupDate,
					RequestedDeliveryDate: &requestedDeliveryDate,
					DestinationType:       destinationType,
				},
			},
			{
				Model:    destinationAddress,
				LinkOnly: true,
				Type:     &factory.Addresses.DeliveryAddress,
			},
		}, nil)

		if shipmentType == models.MTOShipmentTypeMobileHome {
			factory.BuildMobileHomeShipment(appCtx.DB(), []factory.Customization{
				{
					Model: models.MobileHome{
						Year:           models.IntPointer(2000),
						Make:           models.StringPointer("Boat Make"),
						Model:          models.StringPointer("Boat Model"),
						LengthInInches: models.IntPointer(300),
						WidthInInches:  models.IntPointer(108),
						HeightInInches: models.IntPointer(72),
					},
				},
				{
					Model:    move,
					LinkOnly: true,
				},
				{
					Model:    retirementMTOShipment,
					LinkOnly: true,
				},
			}, nil)
		}
	}

	requestedPickupDate = submittedAt.Add(30 * 24 * time.Hour)
	requestedDeliveryDate = requestedPickupDate.Add(7 * 24 * time.Hour)
	regularMTOShipment := factory.BuildMTOShipment(db, []factory.Customization{
		{
			Model:    move,
			LinkOnly: true,
		},
		{
			Model: models.MTOShipment{
				ShipmentType:          shipmentType,
				Status:                models.MTOShipmentStatusSubmitted,
				RequestedPickupDate:   &requestedPickupDate,
				RequestedDeliveryDate: &requestedDeliveryDate,
			},
		},
	}, nil)

	if shipmentType == models.MTOShipmentTypeMobileHome {
		factory.BuildMobileHomeShipment(appCtx.DB(), []factory.Customization{
			{
				Model: models.MobileHome{
					Year:           models.IntPointer(2000),
					Make:           models.StringPointer("Boat Make"),
					Model:          models.StringPointer("Boat Model"),
					LengthInInches: models.IntPointer(300),
					WidthInInches:  models.IntPointer(108),
					HeightInInches: models.IntPointer(72),
				},
			},
			{
				Model:    move,
				LinkOnly: true,
			},
			{
				Model:    regularMTOShipment,
				LinkOnly: true,
			},
		}, nil)
	}

	officeUser := factory.BuildOfficeUserWithRoles(db, nil, []roles.RoleType{roles.RoleTypeTOO})
	factory.BuildCustomerSupportRemark(db, []factory.Customization{
		{
			Model:    move,
			LinkOnly: true,
		},
		{
			Model:    officeUser,
			LinkOnly: true,
		},
		{
			Model: models.CustomerSupportRemark{
				Content: "The customer mentioned that they need to provide some more complex instructions for pickup and drop off.",
			},
		},
	}, nil)

	return move
}

/*
Create Needs Service Counseling - pass in orders with all required information, shipment type, destination type, locator
*/
func CreateNeedsServicesCounseling(appCtx appcontext.AppContext, ordersType internalmessages.OrdersType, shipmentType models.MTOShipmentType, destinationType *models.DestinationType, locator string, isInternationalShipment bool) models.Move {
	db := appCtx.DB()
	submittedAt := time.Now()
	hhgPermitted := internalmessages.OrdersTypeDetailHHGPERMITTED
	ordersNumber := "8675309"
	departmentIndicator := "ARMY"
	tac := "E19A"
	newDutyLocation := factory.FetchOrBuildCurrentDutyLocation(db)
	newDutyLocation.Address.PostalCode = "52549"
	newDutyLocation.Address.City = "CINCINNATI"
<<<<<<< HEAD
	orders := factory.BuildOrderWithoutDefaults(db, []factory.Customization{
		{
			Model: models.DutyLocation{
				ProvidesServicesCounseling: true,
			},
			Type: &factory.DutyLocations.OriginDutyLocation,
		},
		{
			Model:    newDutyLocation,
			LinkOnly: true,
			Type:     &factory.DutyLocations.NewDutyLocation,
		},
=======

	oconusDutyLocation := factory.BuildDutyLocation(db, []factory.Customization{
>>>>>>> 1f55b7f9
		{
			Model: models.Address{
				City:       "Fairbanks",
				State:      "AK",
				PostalCode: "99702",
				IsOconus:   models.BoolPointer(true),
			},
		},
	}, nil)

	var orders models.Order
	if !isInternationalShipment {
		orders = factory.BuildOrderWithoutDefaults(db, []factory.Customization{
			{
				Model: models.DutyLocation{
					ProvidesServicesCounseling: true,
				},
				Type: &factory.DutyLocations.OriginDutyLocation,
			},
			{
				Model:    newDutyLocation,
				LinkOnly: true,
				Type:     &factory.DutyLocations.NewDutyLocation,
			},
			{
				Model: models.Order{
					OrdersType:          ordersType,
					OrdersTypeDetail:    &hhgPermitted,
					OrdersNumber:        &ordersNumber,
					DepartmentIndicator: &departmentIndicator,
					TAC:                 &tac,
				},
			},
		}, nil)
	} else {
		orders = factory.BuildOrderWithoutDefaults(db, []factory.Customization{
			{
				Model: models.DutyLocation{
					ProvidesServicesCounseling: true,
				},
				Type: &factory.DutyLocations.OriginDutyLocation,
			},
			{
				Model:    oconusDutyLocation,
				LinkOnly: true,
				Type:     &factory.DutyLocations.NewDutyLocation,
			},
			{
				Model: models.Order{
					OrdersType:          ordersType,
					OrdersTypeDetail:    &hhgPermitted,
					OrdersNumber:        &ordersNumber,
					DepartmentIndicator: &departmentIndicator,
					TAC:                 &tac,
				},
			},
		}, nil)
	}

	move := factory.BuildMove(db, []factory.Customization{
		{
			Model:    orders,
			LinkOnly: true,
		},
		{
			Model: models.Move{
				Locator:     locator,
				Status:      models.MoveStatusNeedsServiceCounseling,
				SubmittedAt: &submittedAt,
			},
		},
	}, nil)

	requestedPickupDate := submittedAt.Add(60 * 24 * time.Hour)
	requestedDeliveryDate := requestedPickupDate.Add(7 * 24 * time.Hour)
	destinationAddress := factory.BuildAddress(db, nil, nil)

	marketCode := models.MarketCodeDomestic
	if isInternationalShipment {
		marketCode = models.MarketCodeInternational
		destinationAddress = factory.BuildAddress(db, nil, []factory.Trait{factory.GetTraitAddressAKZone2})
	}

	retirementMTOShipment := factory.BuildMTOShipment(db, []factory.Customization{
		{
			Model:    move,
			LinkOnly: true,
		},
		{
			Model: models.MTOShipment{
				ShipmentType:          shipmentType,
				Status:                models.MTOShipmentStatusSubmitted,
				RequestedPickupDate:   &requestedPickupDate,
				RequestedDeliveryDate: &requestedDeliveryDate,
				DestinationType:       destinationType,
				MarketCode:            marketCode,
			},
		},
		{
			Model:    destinationAddress,
			LinkOnly: true,
			Type:     &factory.Addresses.DeliveryAddress,
		},
	}, nil)

	if shipmentType == models.MTOShipmentTypeMobileHome {
		factory.BuildMobileHomeShipment(appCtx.DB(), []factory.Customization{
			{
				Model: models.MobileHome{
					Year:           models.IntPointer(2000),
					Make:           models.StringPointer("Boat Make"),
					Model:          models.StringPointer("Boat Model"),
					LengthInInches: models.IntPointer(300),
					WidthInInches:  models.IntPointer(108),
					HeightInInches: models.IntPointer(72),
				},
			},
			{
				Model:    move,
				LinkOnly: true,
			},
			{
				Model:    retirementMTOShipment,
				LinkOnly: true,
			},
		}, nil)
	}

	requestedPickupDate = submittedAt.Add(30 * 24 * time.Hour)
	requestedDeliveryDate = requestedPickupDate.Add(7 * 24 * time.Hour)
<<<<<<< HEAD

	factory.BuildMTOShipment(db, []factory.Customization{
		{
			Model:    move,
			LinkOnly: true,
		},
		{
			Model: models.MTOShipment{
				ShipmentType:          shipmentType,
				Status:                models.MTOShipmentStatusSubmitted,
				RequestedPickupDate:   &requestedPickupDate,
				RequestedDeliveryDate: &requestedDeliveryDate,
=======
	var regularMTOShipment models.MTOShipment
	if !isInternationalShipment {
		regularMTOShipment = factory.BuildMTOShipment(db, []factory.Customization{
			{
				Model:    move,
				LinkOnly: true,
>>>>>>> 1f55b7f9
			},
			{
				Model: models.MTOShipment{
					ShipmentType:          shipmentType,
					Status:                models.MTOShipmentStatusSubmitted,
					RequestedPickupDate:   &requestedPickupDate,
					RequestedDeliveryDate: &requestedDeliveryDate,
				},
			},
		}, nil)
	}

	officeUser := factory.BuildOfficeUserWithRoles(db, nil, []roles.RoleType{roles.RoleTypeTOO})
	factory.BuildCustomerSupportRemark(db, []factory.Customization{
		{
			Model:    move,
			LinkOnly: true,
		},
		{
			Model:    officeUser,
			LinkOnly: true,
		},
		{
			Model: models.CustomerSupportRemark{
				Content: "The customer mentioned that they need to provide some more complex instructions for pickup and drop off.",
			},
		},
	}, nil)

	return move
}

/*
Create Needs Service Counseling in a non-default GBLOC - pass in orders with all required information, shipment type, destination type, locator
*/
func CreateNeedsServicesCounselingInOtherGBLOC(appCtx appcontext.AppContext, ordersType internalmessages.OrdersType, shipmentType models.MTOShipmentType, destinationType *models.DestinationType, locator string) models.Move {
	db := appCtx.DB()
	originDutyLocationAddress := factory.BuildAddress(db, []factory.Customization{
		{
			Model: models.Address{
				PostalCode: "35023",
				City:       "BESSEMER",
			},
		},
	}, nil)
	originDutyLocation := factory.BuildDutyLocation(db, []factory.Customization{
		{
			Model: models.DutyLocation{
				Name:      "Test Location",
				AddressID: originDutyLocationAddress.ID,
			},
		},
	}, nil)
	order := factory.BuildOrder(db, []factory.Customization{
		{
			Model: originDutyLocation,
		},
	}, nil)
	move := factory.BuildMove(db, []factory.Customization{
		{
			Model:    order,
			LinkOnly: true,
		},
		{
			Model: models.Move{
				Locator: locator,
				Status:  models.MoveStatusNeedsServiceCounseling,
			},
		},
	}, nil)

	factory.BuildMTOShipment(db, []factory.Customization{
		{
			Model:    move,
			LinkOnly: true,
		},
		{
			Model: models.MTOShipment{
				ShipmentType: shipmentType,
				Status:       models.MTOShipmentStatusSubmitted,
			},
		},
	}, nil)

	return move
}

func CreateNeedsServicesCounselingWithAmendedOrders(appCtx appcontext.AppContext, userUploader *uploader.UserUploader, ordersType internalmessages.OrdersType, shipmentType models.MTOShipmentType, destinationType *models.DestinationType, locator string) models.Move {
	db := appCtx.DB()
	submittedAt := time.Now()
	hhgPermitted := internalmessages.OrdersTypeDetailHHGPERMITTED
	ordersNumber := "8675309"
	departmentIndicator := "ARMY"
	tac := "E19A"
	newDutyLocation := factory.FetchOrBuildCurrentDutyLocation(db)
	newDutyLocation.Address.PostalCode = "52549"
	newDutyLocation.Address.City = "CINCINNATI"
	orders := factory.BuildOrderWithoutDefaults(db, []factory.Customization{
		{
			Model: models.DutyLocation{
				ProvidesServicesCounseling: true,
			},
			Type: &factory.DutyLocations.OriginDutyLocation,
		},
		{
			Model:    newDutyLocation,
			LinkOnly: true,
			Type:     &factory.DutyLocations.NewDutyLocation,
		},
		{
			Model: models.Order{
				OrdersType:          ordersType,
				OrdersTypeDetail:    &hhgPermitted,
				OrdersNumber:        &ordersNumber,
				DepartmentIndicator: &departmentIndicator,
				TAC:                 &tac,
			},
		},
	}, nil)
	orders = makeAmendedOrders(appCtx, orders, userUploader, &[]string{"medium.jpg", "small.pdf"})
	move := factory.BuildMove(db, []factory.Customization{
		{
			Model:    orders,
			LinkOnly: true,
		},
		{
			Model: models.Move{
				Locator:     locator,
				Status:      models.MoveStatusNeedsServiceCounseling,
				SubmittedAt: &submittedAt,
			},
		},
	}, nil)
	requestedPickupDate := submittedAt.Add(60 * 24 * time.Hour)
	requestedDeliveryDate := requestedPickupDate.Add(7 * 24 * time.Hour)
	destinationAddress := factory.BuildAddress(db, nil, nil)
	factory.BuildMTOShipment(db, []factory.Customization{
		{
			Model:    move,
			LinkOnly: true,
		},
		{
			Model: models.MTOShipment{
				ShipmentType:          shipmentType,
				Status:                models.MTOShipmentStatusSubmitted,
				RequestedPickupDate:   &requestedPickupDate,
				RequestedDeliveryDate: &requestedDeliveryDate,
				DestinationType:       destinationType,
			},
		},
		{
			Model:    destinationAddress,
			LinkOnly: true,
			Type:     &factory.Addresses.DeliveryAddress,
		},
	}, nil)
	return move
}

/*
Create Needs Service Counseling without all required order information
*/
func createNeedsServicesCounselingWithoutCompletedOrders(appCtx appcontext.AppContext, ordersType internalmessages.OrdersType, shipmentType models.MTOShipmentType, destinationType *models.DestinationType, locator string) {
	db := appCtx.DB()
	submittedAt := time.Now()
	newDutyLocation := factory.FetchOrBuildCurrentDutyLocation(db)
	newDutyLocation.Address.PostalCode = "52549"
	newDutyLocation.Address.City = "CINCINNATI"
	orders := factory.BuildOrderWithoutDefaults(db, []factory.Customization{
		{
			Model: models.DutyLocation{
				ProvidesServicesCounseling: true,
			},
			Type: &factory.DutyLocations.OriginDutyLocation,
		},
		{
			Model:    newDutyLocation,
			LinkOnly: true,
			Type:     &factory.DutyLocations.NewDutyLocation,
		},
		{
			Model: models.Order{
				OrdersType: ordersType,
			},
		},
	}, nil)
	move := factory.BuildMove(db, []factory.Customization{
		{
			Model:    orders,
			LinkOnly: true,
		},
		{
			Model: models.Move{
				Locator:     locator,
				Status:      models.MoveStatusNeedsServiceCounseling,
				SubmittedAt: &submittedAt,
			},
		},
	}, nil)
	if *orders.ServiceMember.Affiliation == models.AffiliationARMY || *orders.ServiceMember.Affiliation == models.AffiliationAIRFORCE {
		move.CloseoutOfficeID = &DefaultCloseoutOfficeID
		testdatagen.MustSave(appCtx.DB(), &move)
	}

	requestedPickupDate := submittedAt.Add(60 * 24 * time.Hour)
	requestedDeliveryDate := requestedPickupDate.Add(7 * 24 * time.Hour)
	destinationAddress := factory.BuildAddress(db, nil, nil)
	factory.BuildMTOShipment(db, []factory.Customization{
		{
			Model:    move,
			LinkOnly: true,
		},
		{
			Model: models.MTOShipment{
				ShipmentType:          shipmentType,
				Status:                models.MTOShipmentStatusSubmitted,
				RequestedPickupDate:   &requestedPickupDate,
				RequestedDeliveryDate: &requestedDeliveryDate,
				DestinationType:       destinationType,
			},
		},
		{
			Model:    destinationAddress,
			LinkOnly: true,
			Type:     &factory.Addresses.DeliveryAddress,
		},
	}, nil)

	requestedPickupDate = submittedAt.Add(30 * 24 * time.Hour)
	requestedDeliveryDate = requestedPickupDate.Add(7 * 24 * time.Hour)
	factory.BuildMTOShipment(db, []factory.Customization{
		{
			Model:    move,
			LinkOnly: true,
		},
		{
			Model: models.MTOShipment{
				ShipmentType:          shipmentType,
				Status:                models.MTOShipmentStatusSubmitted,
				RequestedPickupDate:   &requestedPickupDate,
				RequestedDeliveryDate: &requestedDeliveryDate,
			},
		},
	}, nil)
}

func createUserWithLocatorAndDODID(appCtx appcontext.AppContext, locator string, dodID string) {
	db := appCtx.DB()
	submittedAt := time.Now()
	newDutyLocation := factory.FetchOrBuildCurrentDutyLocation(db)
	newDutyLocation.Address.PostalCode = "52549"
	newDutyLocation.Address.City = "CINCINNATI"
	orders := factory.BuildOrderWithoutDefaults(db, []factory.Customization{
		{
			Model: models.DutyLocation{
				ProvidesServicesCounseling: true,
			},
			Type: &factory.DutyLocations.OriginDutyLocation,
		},
		{
			Model:    newDutyLocation,
			LinkOnly: true,
			Type:     &factory.DutyLocations.NewDutyLocation,
		},
		{
			Model: models.ServiceMember{
				Edipi:        models.StringPointer(dodID),
				FirstName:    models.StringPointer("QAETestFirst"),
				CacValidated: true,
			},
		},
	}, nil)
	move := factory.BuildMove(db, []factory.Customization{
		{
			Model:    orders,
			LinkOnly: true,
		},
		{
			Model: models.Move{
				Locator:     locator,
				Status:      models.MoveStatusNeedsServiceCounseling,
				SubmittedAt: &submittedAt,
			},
		},
	}, nil)
	// Makes a basic HHG shipment to reflect likely real scenario
	requestedPickupDate := submittedAt.Add(60 * 24 * time.Hour)
	requestedDeliveryDate := requestedPickupDate.Add(7 * 24 * time.Hour)
	destinationAddress := factory.BuildAddress(db, nil, nil)
	factory.BuildMTOShipment(db, []factory.Customization{
		{
			Model:    move,
			LinkOnly: true,
		},
		{
			Model: models.MTOShipment{
				ShipmentType:          models.MTOShipmentTypeHHG,
				Status:                models.MTOShipmentStatusSubmitted,
				RequestedPickupDate:   &requestedPickupDate,
				RequestedDeliveryDate: &requestedDeliveryDate,
			},
		},
		{
			Model:    destinationAddress,
			Type:     &factory.Addresses.DeliveryAddress,
			LinkOnly: true,
		},
	}, nil)

}

func createNeedsServicesCounselingSingleHHG(appCtx appcontext.AppContext, ordersType internalmessages.OrdersType, locator string) {
	db := appCtx.DB()
	submittedAt := time.Now()
	newDutyLocation := factory.FetchOrBuildCurrentDutyLocation(db)
	newDutyLocation.Address.PostalCode = "52549"
	newDutyLocation.Address.City = "CINCINNATI"
	orders := factory.BuildOrderWithoutDefaults(db, []factory.Customization{
		{
			Model: models.DutyLocation{
				ProvidesServicesCounseling: true,
			},
			Type: &factory.DutyLocations.OriginDutyLocation,
		},
		{
			Model:    newDutyLocation,
			LinkOnly: true,
			Type:     &factory.DutyLocations.NewDutyLocation,
		},
		{
			Model: models.Order{
				OrdersType: ordersType,
			},
		},
	}, nil)
	move := factory.BuildMove(db, []factory.Customization{
		{
			Model:    orders,
			LinkOnly: true,
		},
		{
			Model: models.Move{
				Locator:     locator,
				Status:      models.MoveStatusNeedsServiceCounseling,
				SubmittedAt: &submittedAt,
			},
		},
	}, nil)
	// Makes a basic HHG shipment to reflect likely real scenario
	requestedPickupDate := submittedAt.Add(60 * 24 * time.Hour)
	requestedDeliveryDate := requestedPickupDate.Add(7 * 24 * time.Hour)
	destinationAddress := factory.BuildAddress(db, nil, nil)
	factory.BuildMTOShipment(db, []factory.Customization{
		{
			Model:    move,
			LinkOnly: true,
		},
		{
			Model: models.MTOShipment{
				ShipmentType:          models.MTOShipmentTypeHHG,
				Status:                models.MTOShipmentStatusSubmitted,
				RequestedPickupDate:   &requestedPickupDate,
				RequestedDeliveryDate: &requestedDeliveryDate,
			},
		},
		{
			Model:    destinationAddress,
			Type:     &factory.Addresses.DeliveryAddress,
			LinkOnly: true,
		},
	}, nil)

}

func CreateNeedsServicesCounselingMinimalNTSR(appCtx appcontext.AppContext, ordersType internalmessages.OrdersType, locator string) models.Move {
	db := appCtx.DB()
	submittedAt := time.Now()
	newDutyLocation := factory.FetchOrBuildCurrentDutyLocation(db)
	newDutyLocation.Address.PostalCode = "52549"
	newDutyLocation.Address.City = "CINCINNATI"
	orders := factory.BuildOrderWithoutDefaults(db, []factory.Customization{
		{
			Model: models.DutyLocation{
				ProvidesServicesCounseling: true,
			},
			Type: &factory.DutyLocations.OriginDutyLocation,
		},
		{
			Model:    newDutyLocation,
			LinkOnly: true,
			Type:     &factory.DutyLocations.NewDutyLocation,
		},
		{
			Model: models.Order{
				OrdersType: ordersType,
			},
		},
	}, nil)
	move := factory.BuildMove(db, []factory.Customization{
		{
			Model:    orders,
			LinkOnly: true,
		},
		{
			Model: models.Move{
				Locator:     locator,
				Status:      models.MoveStatusNeedsServiceCounseling,
				SubmittedAt: &submittedAt,
			},
		},
	}, nil)
	// Makes a basic NTS-R shipment with minimal info.
	requestedDeliveryDate := time.Now().AddDate(0, 0, 14)
	destinationAddress := factory.BuildAddress(db, nil, nil)
	factory.BuildMTOShipmentMinimal(db, []factory.Customization{
		{
			Model:    move,
			LinkOnly: true,
		},
		{
			Model: models.MTOShipment{
				ShipmentType:          models.MTOShipmentTypeHHGOutOfNTS,
				RequestedDeliveryDate: &requestedDeliveryDate,
			},
		},
		{
			Model:    destinationAddress,
			LinkOnly: true,
			Type:     &factory.Addresses.DeliveryAddress,
		},
	}, nil)

	return move
}

func createHHGNeedsServicesCounselingUSMC(appCtx appcontext.AppContext, userUploader *uploader.UserUploader) {
	db := appCtx.DB()

	marineCorps := models.AffiliationMARINES
	submittedAt := time.Now()

	newDutyLocation := factory.FetchOrBuildCurrentDutyLocation(db)
	newDutyLocation.Address.PostalCode = "52549"
	newDutyLocation.Address.City = "CINCINNATI"

	move := factory.BuildMove(db, []factory.Customization{
		{
			Model: models.DutyLocation{
				ProvidesServicesCounseling: true,
			},
			Type: &factory.DutyLocations.OriginDutyLocation,
		},
		{
			Model:    newDutyLocation,
			LinkOnly: true,
			Type:     &factory.DutyLocations.NewDutyLocation,
		},
		{
			Model: models.Move{
				Locator:     "USMCSS",
				Status:      models.MoveStatusNeedsServiceCounseling,
				SubmittedAt: &submittedAt,
			},
		},
		{
			Model: models.ServiceMember{
				Affiliation:  &marineCorps,
				LastName:     models.StringPointer("Marine"),
				FirstName:    models.StringPointer("Ted"),
				CacValidated: true,
			},
		},
		{
			Model: models.UserUpload{},
			ExtendedParams: &factory.UserUploadExtendedParams{
				UserUploader: userUploader,
				AppContext:   appCtx,
			},
		},
	}, nil)
	requestedPickupDate := submittedAt.Add(60 * 24 * time.Hour)
	requestedDeliveryDate := requestedPickupDate.Add(7 * 24 * time.Hour)
	factory.BuildMTOShipment(db, []factory.Customization{
		{
			Model:    move,
			LinkOnly: true,
		},
		{
			Model: models.MTOShipment{
				ShipmentType:          models.MTOShipmentTypeHHG,
				Status:                models.MTOShipmentStatusSubmitted,
				RequestedPickupDate:   &requestedPickupDate,
				RequestedDeliveryDate: &requestedDeliveryDate,
			},
		},
	}, nil)

	requestedPickupDate = submittedAt.Add(30 * 24 * time.Hour)
	requestedDeliveryDate = requestedPickupDate.Add(7 * 24 * time.Hour)
	factory.BuildMTOShipment(db, []factory.Customization{
		{
			Model:    move,
			LinkOnly: true,
		},
		{
			Model: models.MTOShipment{
				ShipmentType:          models.MTOShipmentTypeHHG,
				Status:                models.MTOShipmentStatusSubmitted,
				RequestedPickupDate:   &requestedPickupDate,
				RequestedDeliveryDate: &requestedDeliveryDate,
			},
		},
	}, nil)
}

func createHHGNeedsServicesCounselingUSMC2(appCtx appcontext.AppContext, userUploader *uploader.UserUploader) {
	db := appCtx.DB()

	marineCorps := models.AffiliationMARINES
	submittedAt := time.Now()

	newDutyLocation := factory.FetchOrBuildCurrentDutyLocation(db)
	newDutyLocation.Address.PostalCode = "52549"
	newDutyLocation.Address.City = "CINCINNATI"

	move := factory.BuildMove(db, []factory.Customization{
		{
			Model: models.DutyLocation{
				ProvidesServicesCounseling: true,
			},
			Type: &factory.DutyLocations.OriginDutyLocation,
		},
		{
			Model:    newDutyLocation,
			LinkOnly: true,
			Type:     &factory.DutyLocations.NewDutyLocation,
		},
		{
			Model: models.Move{
				Locator:     "USMCSC",
				Status:      models.MoveStatusNeedsServiceCounseling,
				SubmittedAt: &submittedAt,
			},
		},
		{
			Model: models.ServiceMember{
				Affiliation:  &marineCorps,
				LastName:     models.StringPointer("Marine"),
				FirstName:    models.StringPointer("Barbara"),
				CacValidated: true,
			},
		},
		{
			Model: models.TransportationOffice{
				Gbloc: "ZANY",
			},
			Type: &factory.TransportationOffices.CloseoutOffice,
		},
		{
			Model: models.UserUpload{},
			ExtendedParams: &factory.UserUploadExtendedParams{
				UserUploader: userUploader,
				AppContext:   appCtx,
			},
		},
	}, nil)
	requestedPickupDate := submittedAt.Add(20 * 24 * time.Hour)
	requestedDeliveryDate := requestedPickupDate.Add(14 * 24 * time.Hour)
	factory.BuildMTOShipment(db, []factory.Customization{
		{
			Model:    move,
			LinkOnly: true,
		},
		{
			Model: models.MTOShipment{
				ShipmentType:          models.MTOShipmentTypeHHG,
				Status:                models.MTOShipmentStatusSubmitted,
				RequestedPickupDate:   &requestedPickupDate,
				RequestedDeliveryDate: &requestedDeliveryDate,
			},
		},
	}, nil)

}

func CreateHHGNeedsServicesCounselingUSMC3(appCtx appcontext.AppContext, userUploader *uploader.UserUploader, locator string) models.Move {
	db := appCtx.DB()

	marineCorps := models.AffiliationMARINES
	submittedAt := time.Now()

	newDutyLocation := factory.FetchOrBuildCurrentDutyLocation(db)
	newDutyLocation.Address.PostalCode = "52549"
	newDutyLocation.Address.City = "CINCINNATI"

	move := factory.BuildMove(db, []factory.Customization{
		{
			Model: models.DutyLocation{
				ProvidesServicesCounseling: true,
			},
			Type: &factory.DutyLocations.OriginDutyLocation,
		},
		{
			Model:    newDutyLocation,
			LinkOnly: true,
			Type:     &factory.DutyLocations.NewDutyLocation,
		},
		{
			Model: models.Move{
				Locator:     locator,
				Status:      models.MoveStatusNeedsServiceCounseling,
				SubmittedAt: &submittedAt,
			},
		},
		{
			Model: models.ServiceMember{
				Affiliation: &marineCorps,
				LastName:    models.StringPointer("Marine"),
				FirstName:   models.StringPointer("Ted"),
			},
		},
		{
			Model: models.UserUpload{},
			ExtendedParams: &factory.UserUploadExtendedParams{
				UserUploader: userUploader,
				AppContext:   appCtx,
			},
		},
	}, nil)
	requestedPickupDate := submittedAt.Add(60 * 24 * time.Hour)
	requestedDeliveryDate := requestedPickupDate.Add(7 * 24 * time.Hour)
	factory.BuildMTOShipment(db, []factory.Customization{
		{
			Model:    move,
			LinkOnly: true,
		},
		{
			Model: models.MTOShipment{
				ShipmentType:          models.MTOShipmentTypeHHG,
				Status:                models.MTOShipmentStatusSubmitted,
				RequestedPickupDate:   &requestedPickupDate,
				RequestedDeliveryDate: &requestedDeliveryDate,
			},
		},
	}, nil)

	requestedPickupDate = submittedAt.Add(30 * 24 * time.Hour)
	requestedDeliveryDate = requestedPickupDate.Add(7 * 24 * time.Hour)
	factory.BuildMTOShipment(db, []factory.Customization{
		{
			Model:    move,
			LinkOnly: true,
		},
		{
			Model: models.MTOShipment{
				ShipmentType:          models.MTOShipmentTypeHHG,
				Status:                models.MTOShipmentStatusSubmitted,
				RequestedPickupDate:   &requestedPickupDate,
				RequestedDeliveryDate: &requestedDeliveryDate,
			},
		},
	}, nil)
	return move
}

func createHHGServicesCounselingCompleted(appCtx appcontext.AppContext) {
	db := appCtx.DB()
	servicesCounselingCompletedAt := time.Now()
	submittedAt := servicesCounselingCompletedAt.Add(-7 * 24 * time.Hour)
	newDutyLocation := factory.FetchOrBuildCurrentDutyLocation(db)
	newDutyLocation.Address.PostalCode = "52549"
	newDutyLocation.Address.City = "CINCINNATI"
	move := factory.BuildMove(db, []factory.Customization{
		{
			Model: models.DutyLocation{
				ProvidesServicesCounseling: true,
			},
			Type: &factory.DutyLocations.OriginDutyLocation,
		},
		{
			Model:    newDutyLocation,
			LinkOnly: true,
			Type:     &factory.DutyLocations.NewDutyLocation,
		},
		{
			Model: models.Move{
				Locator:                      "CSLCMP",
				Status:                       models.MoveStatusServiceCounselingCompleted,
				SubmittedAt:                  &submittedAt,
				ServiceCounselingCompletedAt: &servicesCounselingCompletedAt,
			},
		},
	}, nil)
	factory.BuildMTOShipment(db, []factory.Customization{
		{
			Model:    move,
			LinkOnly: true,
		},
		{
			Model: models.MTOShipment{
				ShipmentType: models.MTOShipmentTypeHHG,
				Status:       models.MTOShipmentStatusSubmitted,
			},
		},
	}, nil)
}

func createHHGNoShipments(appCtx appcontext.AppContext) {
	db := appCtx.DB()
	submittedAt := time.Now()
	newDutyLocation := factory.FetchOrBuildCurrentDutyLocation(db)
	newDutyLocation.Address.PostalCode = "52549"
	newDutyLocation.Address.City = "CINCINNATI"
	orders := factory.BuildOrderWithoutDefaults(db, []factory.Customization{
		{
			Model: models.DutyLocation{
				ProvidesServicesCounseling: true,
			},
			Type: &factory.DutyLocations.OriginDutyLocation,
		},
		{
			Model:    newDutyLocation,
			LinkOnly: true,
			Type:     &factory.DutyLocations.NewDutyLocation,
		},
	}, nil)

	factory.BuildMove(db, []factory.Customization{
		{
			Model:    orders,
			LinkOnly: true,
		},
		{
			Model: models.Move{
				Locator:     "NOSHIP",
				Status:      models.MoveStatusNeedsServiceCounseling,
				SubmittedAt: &submittedAt,
			},
		},
	}, nil)
}

func createHHGMoveWithMultipleOrdersFiles(appCtx appcontext.AppContext, userUploader *uploader.UserUploader, primeUploader *uploader.PrimeUploader) {
	filterFile := &[]string{"2mb.png", "150Kb.png"}
	serviceMember := makeServiceMember(appCtx)
	orders := makeOrdersForServiceMember(appCtx, serviceMember, userUploader, filterFile)
	move := makeMoveForOrders(appCtx, orders, "MULTOR", models.MoveStatusSUBMITTED)
	shipment := makeShipmentForMove(appCtx, move, models.MTOShipmentStatusApproved)
	paymentRequestID := uuid.Must(uuid.FromString("aca5cc9c-c266-4a7d-895d-dc3c9c0d9894"))
	makePaymentRequestForShipment(appCtx, move, shipment, primeUploader, filterFile, paymentRequestID, models.PaymentRequestStatusPending)
}

func createHHGMoveWithAmendedOrders(appCtx appcontext.AppContext, userUploader *uploader.UserUploader, primeUploader *uploader.PrimeUploader) {
	filterFile := &[]string{"2mb.png", "150Kb.png"}
	serviceMember := makeServiceMember(appCtx)
	orders := makeOrdersForServiceMember(appCtx, serviceMember, userUploader, filterFile)
	makeAmendedOrders(appCtx, orders, userUploader, &[]string{"medium.jpg", "small.pdf"})
	move := makeMoveForOrders(appCtx, orders, "AMDORD", models.MoveStatusAPPROVALSREQUESTED)
	shipment := makeShipmentForMove(appCtx, move, models.MTOShipmentStatusApproved)
	paymentRequestID := uuid.Must(uuid.FromString("c47999c4-afa8-4c87-8a0e-7763b4e5d4c5"))
	makePaymentRequestForShipment(appCtx, move, shipment, primeUploader, filterFile, paymentRequestID, models.PaymentRequestStatusPending)
}

func createHHGMoveWithRiskOfExcess(appCtx appcontext.AppContext, userUploader *uploader.UserUploader, primeUploader *uploader.PrimeUploader) {
	filterFile := &[]string{"2mb.png", "150Kb.png"}
	serviceMember := makeServiceMember(appCtx)
	orders := makeOrdersForServiceMember(appCtx, serviceMember, userUploader, filterFile)
	now := time.Now()
	move := factory.BuildMove(appCtx.DB(), []factory.Customization{
		{
			Model:    orders,
			LinkOnly: true,
		},
		{
			Model: models.Move{
				Status:                  models.MoveStatusAPPROVALSREQUESTED,
				Locator:                 "RISKEX",
				AvailableToPrimeAt:      &now,
				ExcessWeightQualifiedAt: &now,
			},
		},
	}, nil)
	shipment := makeRiskOfExcessShipmentForMove(appCtx, move, models.MTOShipmentStatusApproved)
	paymentRequestID := uuid.Must(uuid.FromString("50b35add-705a-468b-8bad-056f5d9ef7e1"))
	makePaymentRequestForShipment(appCtx, move, shipment, primeUploader, filterFile, paymentRequestID, models.PaymentRequestStatusPending)
}

func createMoveWithDivertedShipments(appCtx appcontext.AppContext) {
	db := appCtx.DB()
	move := factory.BuildMove(db, []factory.Customization{
		{
			Model: models.Move{
				Status:             models.MoveStatusAPPROVALSREQUESTED,
				Locator:            "DVRS0N",
				AvailableToPrimeAt: models.TimePointer(time.Now()),
			},
		},
	}, nil)
	// original shipment that was previously approved and is now diverted
	factory.BuildMTOShipment(db, []factory.Customization{
		{
			Model:    move,
			LinkOnly: true,
		},
		{
			Model: models.MTOShipment{
				Status:       models.MTOShipmentStatusSubmitted,
				ApprovedDate: models.TimePointer(time.Now()),
				Diversion:    true,
			},
		},
	}, nil)
	// new diverted shipment created by the Prime
	factory.BuildMTOShipment(db, []factory.Customization{
		{
			Model:    move,
			LinkOnly: true,
		},
		{
			Model: models.MTOShipment{
				Status:    models.MTOShipmentStatusSubmitted,
				Diversion: true,
			},
		},
	}, nil)
}

func createMoveWithSITExtensionHistory(appCtx appcontext.AppContext, userUploader *uploader.UserUploader) {
	db := appCtx.DB()
	filterFile := &[]string{"150Kb.png"}
	serviceMember := makeServiceMember(appCtx)
	orders := makeOrdersForServiceMember(appCtx, serviceMember, userUploader, filterFile)
	move := makeMoveForOrders(appCtx, orders, "SITEXT", models.MoveStatusAPPROVALSREQUESTED)

	// manually calculated SIT days including SIT extension approved days
	sitDaysAllowance := 270
	mtoShipmentSIT := factory.BuildMTOShipment(db, []factory.Customization{
		{
			Model:    move,
			LinkOnly: true,
		},
		{
			Model: models.MTOShipment{
				Status:           models.MTOShipmentStatusApproved,
				SITDaysAllowance: &sitDaysAllowance,
			},
		},
	}, nil)

	year, month, day := time.Now().Add(time.Hour * 24 * -60).Date()

	threeMonthsAgo := time.Date(year, month, day, 0, 0, 0, 0, time.UTC)
	twoMonthsAgo := threeMonthsAgo.Add(time.Hour * 24 * 30)
	postalCode := "90210"
	reason := "peak season all trucks in use"

	// This will in practice not exist without DOFSIT and DOASIT
	factory.BuildMTOServiceItem(db, []factory.Customization{
		{
			Model: models.MTOServiceItem{
				Status:        models.MTOServiceItemStatusApproved,
				SITEntryDate:  &threeMonthsAgo,
				SITPostalCode: &postalCode,
				Reason:        &reason,
			},
		},
		{
			Model: models.ReService{
				Code: models.ReServiceCodeDOFSIT,
			},
		},
		{
			Model:    mtoShipmentSIT,
			LinkOnly: true,
		},
		{
			Model:    move,
			LinkOnly: true,
		},
	}, nil)

	factory.BuildMTOServiceItem(db, []factory.Customization{
		{
			Model: models.MTOServiceItem{
				Status:        models.MTOServiceItemStatusApproved,
				SITEntryDate:  &threeMonthsAgo,
				SITPostalCode: &postalCode,
				Reason:        &reason,
			},
		},
		{
			Model: models.ReService{
				Code: models.ReServiceCodeDOASIT,
			},
		},
		{
			Model:    mtoShipmentSIT,
			LinkOnly: true,
		},
		{
			Model:    move,
			LinkOnly: true,
		},
	}, nil)

	factory.BuildMTOServiceItem(db, []factory.Customization{
		{
			Model: models.MTOServiceItem{
				Status:           models.MTOServiceItemStatusApproved,
				SITEntryDate:     &threeMonthsAgo,
				SITDepartureDate: &twoMonthsAgo,
				SITPostalCode:    &postalCode,
				Reason:           &reason,
			},
		},
		{
			Model: models.ReService{
				Code: models.ReServiceCodeDOPSIT,
			},
		},
		{
			Model:    mtoShipmentSIT,
			LinkOnly: true,
		},
		{
			Model:    move,
			LinkOnly: true,
		},
	}, nil)

	factory.BuildMTOServiceItem(db, []factory.Customization{
		{
			Model: models.MTOServiceItem{
				Status:        models.MTOServiceItemStatusApproved,
				SITEntryDate:  &twoMonthsAgo,
				SITPostalCode: &postalCode,
				Reason:        &reason,
			},
		},
		{
			Model: models.ReService{
				Code: models.ReServiceCodeDDFSIT,
			},
		},
		{
			Model:    mtoShipmentSIT,
			LinkOnly: true,
		},
		{
			Model:    move,
			LinkOnly: true,
		},
	}, nil)

	factory.BuildMTOServiceItem(db, []factory.Customization{
		{
			Model: models.MTOServiceItem{
				Status:        models.MTOServiceItemStatusApproved,
				SITEntryDate:  &twoMonthsAgo,
				SITPostalCode: &postalCode,
				Reason:        &reason,
			},
		},
		{
			Model: models.ReService{
				Code: models.ReServiceCodeDDASIT,
			},
		},
		{
			Model:    mtoShipmentSIT,
			LinkOnly: true,
		},
		{
			Model:    move,
			LinkOnly: true,
		},
	}, nil)

	factory.BuildMTOServiceItem(db, []factory.Customization{
		{
			Model: models.MTOServiceItem{
				Status:        models.MTOServiceItemStatusApproved,
				SITEntryDate:  &twoMonthsAgo,
				SITPostalCode: &postalCode,
				Reason:        &reason,
			},
		},
		{
			Model: models.ReService{
				Code: models.ReServiceCodeDDDSIT,
			},
		},
		{
			Model:    mtoShipmentSIT,
			LinkOnly: true,
		},
		{
			Model:    move,
			LinkOnly: true,
		},
	}, nil)

	MakeSITExtensionsForShipment(appCtx, mtoShipmentSIT)

	factory.BuildPaymentRequest(db, []factory.Customization{
		{
			Model: models.PaymentRequest{
				ID:         uuid.Must(uuid.NewV4()),
				Status:     models.PaymentRequestStatusReviewed,
				ReviewedAt: models.TimePointer(time.Now()),
			},
		},
		{
			Model:    move,
			LinkOnly: true,
		},
	}, nil)

}

func createMoveWithFutureSIT(appCtx appcontext.AppContext, userUploader *uploader.UserUploader) {
	db := appCtx.DB()
	filterFile := &[]string{"150Kb.png"}
	serviceMember := makeServiceMember(appCtx)
	orders := makeOrdersForServiceMember(appCtx, serviceMember, userUploader, filterFile)
	move := makeMoveForOrders(appCtx, orders, "SITFUT", models.MoveStatusAPPROVALSREQUESTED)

	// manually calculated SIT days including SIT extension approved days
	sitDaysAllowance := 270
	mtoShipmentSIT := factory.BuildMTOShipment(db, []factory.Customization{
		{
			Model:    move,
			LinkOnly: true,
		},
		{
			Model: models.MTOShipment{
				Status:           models.MTOShipmentStatusApproved,
				SITDaysAllowance: &sitDaysAllowance,
			},
		},
	}, nil)

	year, month, day := time.Now().Add(time.Hour * 24 * 90).Date()

	threeMonthsFromNow := time.Date(year, month, day, 0, 0, 0, 0, time.UTC)
	postalCode := "90210"
	reason := "peak season all trucks in use"

	// This will in practice not exist without DOFSIT and DOASIT
	factory.BuildMTOServiceItem(db, []factory.Customization{
		{
			Model: models.MTOServiceItem{
				Status:        models.MTOServiceItemStatusApproved,
				SITEntryDate:  &threeMonthsFromNow,
				SITPostalCode: &postalCode,
				Reason:        &reason,
			},
		},
		{
			Model: models.ReService{
				Code: models.ReServiceCodeDOFSIT,
			},
		},
		{
			Model:    mtoShipmentSIT,
			LinkOnly: true,
		},
		{
			Model:    move,
			LinkOnly: true,
		},
	}, nil)

	factory.BuildMTOServiceItem(db, []factory.Customization{
		{
			Model: models.MTOServiceItem{
				Status:        models.MTOServiceItemStatusApproved,
				SITEntryDate:  &threeMonthsFromNow,
				SITPostalCode: &postalCode,
				Reason:        &reason,
			},
		},
		{
			Model: models.ReService{
				Code: models.ReServiceCodeDOASIT,
			},
		},
		{
			Model:    mtoShipmentSIT,
			LinkOnly: true,
		},
		{
			Model:    move,
			LinkOnly: true,
		},
	}, nil)

	factory.BuildMTOServiceItem(db, []factory.Customization{
		{
			Model: models.MTOServiceItem{
				Status:        models.MTOServiceItemStatusApproved,
				SITEntryDate:  &threeMonthsFromNow,
				SITPostalCode: &postalCode,
				Reason:        &reason,
			},
		},
		{
			Model: models.ReService{
				Code: models.ReServiceCodeDOPSIT,
			},
		},
		{
			Model:    mtoShipmentSIT,
			LinkOnly: true,
		},
		{
			Model:    move,
			LinkOnly: true,
		},
	}, nil)

	factory.BuildPaymentRequest(db, []factory.Customization{
		{
			Model: models.PaymentRequest{
				ID:         uuid.Must(uuid.NewV4()),
				Status:     models.PaymentRequestStatusReviewed,
				ReviewedAt: models.TimePointer(time.Now()),
			},
		},
		{
			Model:    move,
			LinkOnly: true,
		},
	}, nil)

}

func createMoveWithOriginAndDestinationSIT(appCtx appcontext.AppContext, userUploader *uploader.UserUploader, moveLocator string) models.MTOServiceItem {
	db := appCtx.DB()

	sitDaysAllowance := 90
	move := factory.BuildMove(db, []factory.Customization{
		{
			Model: models.Move{
				ID:                 uuid.Must(uuid.NewV4()),
				Locator:            moveLocator,
				Status:             models.MoveStatusAPPROVED,
				AvailableToPrimeAt: models.TimePointer(time.Now()),
			},
		},
		{
			Model: models.Entitlement{
				StorageInTransit: &sitDaysAllowance,
			},
		},
		{
			Model: models.UserUpload{},
			ExtendedParams: &factory.UserUploadExtendedParams{
				UserUploader: userUploader,
				AppContext:   appCtx,
			},
		},
	}, nil)
	factory.BuildMTOServiceItemBasic(db, []factory.Customization{
		{
			Model: models.MTOServiceItem{Status: models.MTOServiceItemStatusApproved},
		},
		{
			Model:    move,
			LinkOnly: true,
		},
		{
			Model: models.ReService{
				Code: models.ReServiceCodeMS,
			},
		},
	}, nil)

	mtoShipment := factory.BuildMTOShipment(db, []factory.Customization{
		{
			Model:    move,
			LinkOnly: true,
		},
		{
			Model: models.MTOShipment{
				Status:           models.MTOShipmentStatusApproved,
				SITDaysAllowance: &sitDaysAllowance,
			},
		},
	}, nil)

	year, month, day := time.Now().Add(time.Hour * 24 * -60).Date()
	twoMonthsAgo := time.Date(year, month, day, 0, 0, 0, 0, time.UTC)
	oneMonthAgo := twoMonthsAgo.Add(time.Hour * 24 * 30)
	postalCode := "90210"
	reason := "peak season all trucks in use"
	// This will in practice not exist without DOFSIT and DOASIT
	factory.BuildMTOServiceItem(db, []factory.Customization{
		{
			Model: models.MTOServiceItem{
				Status:           models.MTOServiceItemStatusApproved,
				SITEntryDate:     &twoMonthsAgo,
				SITDepartureDate: &oneMonthAgo,
				SITPostalCode:    &postalCode,
				Reason:           &reason,
			},
		},
		{
			Model: models.ReService{
				Code: models.ReServiceCodeDOPSIT,
			},
		},
		{
			Model:    mtoShipment,
			LinkOnly: true,
		},
		{
			Model:    move,
			LinkOnly: true,
		},
	}, nil)
	approvedAt := time.Now()
	oneWeekAgo := oneMonthAgo.Add(time.Hour * 24 * 23)
	dddsit := factory.BuildMTOServiceItem(db, []factory.Customization{
		{
			Model: models.MTOServiceItem{
				Status:       models.MTOServiceItemStatusApproved,
				SITEntryDate: &oneWeekAgo,
				Reason:       &reason,
				ApprovedAt:   &approvedAt,
			},
		},
		{
			Model: models.Address{PostalCode: "35023",
				City: "BESSEMER"},
			Type: &factory.Addresses.SITDestinationOriginalAddress,
		},
		{
			Model: models.Address{PostalCode: "35023",
				City: "BESSEMER"},
			Type: &factory.Addresses.SITDestinationFinalAddress,
		},
		{
			Model: models.ReService{
				Code: models.ReServiceCodeDDDSIT,
			},
		},
		{
			Model:    mtoShipment,
			LinkOnly: true,
		},
		{
			Model:    move,
			LinkOnly: true,
		},
	}, nil)
	_, err := testdatagen.MakeMTOServiceItemCustomerContact(db, testdatagen.Assertions{
		MTOServiceItem: dddsit,
	})
	if err != nil {
		log.Panic(err)
	}

	_, err = testdatagen.MakeMTOServiceItemCustomerContact(db, testdatagen.Assertions{
		MTOServiceItemCustomerContact: models.MTOServiceItemCustomerContact{
			Type: models.CustomerContactTypeSecond,
		},
		MTOServiceItem: dddsit,
	})
	if err != nil {
		log.Panic(err)
	}

	return dddsit
}

func createPaymentRequestsWithPartialSITInvoice(appCtx appcontext.AppContext, primeUploader *uploader.PrimeUploader) {
	// Since we want to customize the Contractor ID for prime uploads, create the contractor here first
	// BuildMove and BuildPrimeUpload both use FetchOrBuildDefaultContractor
	factory.FetchOrBuildDefaultContractor(appCtx.DB(), []factory.Customization{
		{
			Model: models.Contractor{
				ID: primeContractorUUID, // Prime
			},
		},
	}, nil)

	// Move available to the prime with 3 shipments (control, 2 w/ SITS)
	availableToPrimeAt := time.Now()
	move := factory.BuildMove(appCtx.DB(), []factory.Customization{
		{
			Model: models.Move{
				Locator:            "PARSIT",
				Status:             models.MoveStatusAPPROVED,
				AvailableToPrimeAt: &availableToPrimeAt,
			},
		},
	}, nil)
	oneHundredAndTwentyDays := 120
	shipment := factory.BuildMTOShipment(appCtx.DB(), []factory.Customization{
		{
			Model: models.MTOShipment{
				Status:           models.MTOShipmentStatusApproved,
				SITDaysAllowance: &oneHundredAndTwentyDays,
			},
		},
		{
			Model:    move,
			LinkOnly: true,
		},
	}, nil)

	firstPrimeUpload := factory.BuildPrimeUpload(appCtx.DB(), []factory.Customization{
		{
			Model:    move,
			LinkOnly: true,
		},
		{
			Model: models.PaymentRequest{
				Status: models.PaymentRequestStatusReviewed,
			},
		},
		{
			Model: models.PrimeUpload{},
			ExtendedParams: &factory.PrimeUploadExtendedParams{
				PrimeUploader: primeUploader,
				AppContext:    appCtx,
			},
		},
	}, nil)

	firstPaymentRequest := firstPrimeUpload.ProofOfServiceDoc.PaymentRequest

	secondPrimeUpload := factory.BuildPrimeUpload(appCtx.DB(), []factory.Customization{
		{
			Model:    move,
			LinkOnly: true,
		},
		{
			Model: models.PaymentRequest{
				SequenceNumber: 2,
			},
		},
		{
			Model: models.PrimeUpload{},
			ExtendedParams: &factory.PrimeUploadExtendedParams{
				PrimeUploader: primeUploader,
				AppContext:    appCtx,
			},
		},
	}, nil)

	secondPaymentRequest := secondPrimeUpload.ProofOfServiceDoc.PaymentRequest

	year, month, day := time.Now().Date()
	originEntryDate := time.Date(year, month, day-120, 0, 0, 0, 0, time.UTC)
	originDepartureDate := originEntryDate.Add(time.Hour * 24 * 30)

	destinationEntryDate := time.Date(year, month, day-89, 0, 0, 0, 0, time.UTC)
	destinationDepartureDate := destinationEntryDate.Add(time.Hour * 24 * 60)

	// First reviewed payment request with 30 days billed for origin SIT
	dofsit := factory.BuildMTOServiceItem(appCtx.DB(), []factory.Customization{
		{
			Model: models.MTOServiceItem{
				Status:       models.MTOServiceItemStatusApproved,
				SITEntryDate: &originEntryDate,
			},
		},
		{
			Model: models.ReService{
				Code: models.ReServiceCodeDOFSIT,
			},
		},
		{
			Model:    shipment,
			LinkOnly: true,
		},
		{
			Model:    move,
			LinkOnly: true,
		},
	}, nil)

	factory.BuildPaymentServiceItem(appCtx.DB(), []factory.Customization{
		{
			Model: models.PaymentServiceItem{
				Status: models.PaymentServiceItemStatusApproved,
			},
		}, {
			Model:    firstPaymentRequest,
			LinkOnly: true,
		}, {
			Model:    dofsit,
			LinkOnly: true,
		},
	}, nil)

	doasit := factory.BuildMTOServiceItem(appCtx.DB(), []factory.Customization{
		{
			Model: models.MTOServiceItem{
				Status:       models.MTOServiceItemStatusApproved,
				SITEntryDate: &originEntryDate,
			},
		},
		{
			Model: models.ReService{
				Code: models.ReServiceCodeDOASIT,
			},
		},
		{
			Model:    shipment,
			LinkOnly: true,
		},
		{
			Model:    move,
			LinkOnly: true,
		},
	}, nil)

	// Creates the approved payment service item for DOASIT w/ SIT start date param
	doasitParam := factory.BuildPaymentServiceItemParam(appCtx.DB(), []factory.Customization{
		{
			Model: models.PaymentServiceItemParam{
				Value: originEntryDate.Format("2006-01-02"),
			},
		},
		{
			Model: models.PaymentServiceItem{
				Status: models.PaymentServiceItemStatusApproved,
			},
		},
		{
			Model: models.ServiceItemParamKey{
				Key: models.ServiceItemParamNameSITPaymentRequestStart,
			},
		},
		{
			Model:    firstPaymentRequest,
			LinkOnly: true,
		},
		{
			Model:    doasit,
			LinkOnly: true,
		},
		{
			Model:    move,
			LinkOnly: true,
		},
	}, nil)

	// Creates the SIT end date param for existing DOASIT payment request service item
	factory.BuildPaymentServiceItemParam(appCtx.DB(), []factory.Customization{
		{
			Model: models.PaymentServiceItemParam{
				Value: originDepartureDate.Format("2006-01-02"),
			},
		},
		{
			Model: models.ServiceItemParamKey{
				Key: models.ServiceItemParamNameSITPaymentRequestEnd,
			},
		},
		{
			Model:    doasitParam.PaymentServiceItem,
			LinkOnly: true,
		},
		{
			Model:    firstPaymentRequest,
			LinkOnly: true,
		},
		{
			Model:    doasit,
			LinkOnly: true,
		},
	}, nil)

	// Creates the NumberDaysSIT param for existing DOASIT payment request service item
	factory.BuildPaymentServiceItemParam(appCtx.DB(), []factory.Customization{
		{
			Model: models.PaymentServiceItemParam{
				Value: "30",
			},
		},
		{
			Model: models.ServiceItemParamKey{
				Key: models.ServiceItemParamNameNumberDaysSIT,
			},
		},
		{
			Model:    doasitParam.PaymentServiceItem,
			LinkOnly: true,
		},
		{
			Model:    firstPaymentRequest,
			LinkOnly: true,
		},
		{
			Model:    doasit,
			LinkOnly: true,
		},
	}, nil)

	dopsit := factory.BuildMTOServiceItem(appCtx.DB(), []factory.Customization{
		{
			Model: models.MTOServiceItem{
				Status:           models.MTOServiceItemStatusApproved,
				SITEntryDate:     &originEntryDate,
				SITDepartureDate: &originDepartureDate,
			},
		},
		{
			Model: models.ReService{
				Code: models.ReServiceCodeDOPSIT,
			},
		},
		{
			Model:    shipment,
			LinkOnly: true,
		},
		{
			Model:    move,
			LinkOnly: true,
		},
	}, nil)

	factory.BuildPaymentServiceItem(appCtx.DB(), []factory.Customization{
		{
			Model: models.PaymentServiceItem{
				Status: models.PaymentServiceItemStatusApproved,
			},
		}, {
			Model:    dopsit,
			LinkOnly: true,
		}, {
			Model:    firstPaymentRequest,
			LinkOnly: true,
		},
	}, nil)

	// Destination SIT service items for the second payment request
	ddfsit := factory.BuildMTOServiceItem(appCtx.DB(), []factory.Customization{
		{
			Model: models.MTOServiceItem{
				Status:       models.MTOServiceItemStatusApproved,
				SITEntryDate: &destinationEntryDate,
			},
		},
		{
			Model: models.ReService{
				Code: models.ReServiceCodeDDFSIT,
			},
		},
		{
			Model:    shipment,
			LinkOnly: true,
		},
		{
			Model:    move,
			LinkOnly: true,
		},
	}, nil)

	factory.BuildPaymentServiceItem(appCtx.DB(), []factory.Customization{
		{
			Model:    ddfsit,
			LinkOnly: true,
		},
		{
			Model:    secondPaymentRequest,
			LinkOnly: true,
		},
	}, nil)

	ddasit := factory.BuildMTOServiceItem(appCtx.DB(), []factory.Customization{
		{
			Model: models.MTOServiceItem{
				Status:       models.MTOServiceItemStatusApproved,
				SITEntryDate: &destinationEntryDate,
			},
		},
		{
			Model: models.ReService{
				Code: models.ReServiceCodeDDASIT,
			},
		},
		{
			Model:    shipment,
			LinkOnly: true,
		},
		{
			Model:    move,
			LinkOnly: true,
		},
	}, nil)

	ddasitParam := factory.BuildPaymentServiceItemParam(appCtx.DB(), []factory.Customization{
		{
			Model: models.PaymentServiceItemParam{
				Value: destinationEntryDate.Format("2006-01-02"),
			},
		},
		{
			Model: models.ServiceItemParamKey{
				Key: models.ServiceItemParamNameSITPaymentRequestStart,
			},
		},
		{
			Model:    secondPaymentRequest,
			LinkOnly: true,
		},
		{
			Model:    ddasit,
			LinkOnly: true,
		},
	}, nil)

	factory.BuildPaymentServiceItemParam(appCtx.DB(), []factory.Customization{
		{
			Model: models.PaymentServiceItemParam{
				Value: destinationDepartureDate.Format("2006-01-02"),
			},
		},
		{
			Model: models.ServiceItemParamKey{
				Key: models.ServiceItemParamNameSITPaymentRequestEnd,
			},
		},
		{
			Model:    ddasitParam.PaymentServiceItem,
			LinkOnly: true,
		},
		{
			Model:    secondPaymentRequest,
			LinkOnly: true,
		},
		{
			Model:    ddasit,
			LinkOnly: true,
		},
	}, nil)

	// Creates the NumberDaysSIT param for existing DOASIT payment request service item
	factory.BuildPaymentServiceItemParam(appCtx.DB(), []factory.Customization{
		{
			Model: models.PaymentServiceItemParam{
				Value: "60",
			},
		},
		{
			Model: models.ServiceItemParamKey{
				Key: models.ServiceItemParamNameNumberDaysSIT,
			},
		},
		{
			Model:    ddasitParam.PaymentServiceItem,
			LinkOnly: true,
		},
		{
			Model:    secondPaymentRequest,
			LinkOnly: true,
		},
		{
			Model:    ddasit,
			LinkOnly: true,
		},
	}, nil)

	// Will leave the departure date blank with 30 days left in SIT Days authorized
	factory.BuildMTOServiceItem(appCtx.DB(), []factory.Customization{
		{
			Model: models.MTOServiceItem{
				Status:       models.MTOServiceItemStatusApproved,
				SITEntryDate: &destinationEntryDate,
			},
		},
		{
			Model: models.ReService{
				Code: models.ReServiceCodeDDDSIT,
			},
		},
		{
			Model:    shipment,
			LinkOnly: true,
		},
		{
			Model:    move,
			LinkOnly: true,
		},
	}, nil)
}

func createMoveWithAllPendingTOOActions(appCtx appcontext.AppContext, userUploader *uploader.UserUploader, primeUploader *uploader.PrimeUploader) {
	db := appCtx.DB()
	filterFile := &[]string{"150Kb.png"}
	serviceMember := makeServiceMember(appCtx)
	orders := makeOrdersForServiceMember(appCtx, serviceMember, userUploader, filterFile)
	makeAmendedOrders(appCtx, orders, userUploader, &[]string{"medium.jpg", "small.pdf"})
	move := makeMoveForOrders(appCtx, orders, "PENDNG", models.MoveStatusAPPROVALSREQUESTED)
	now := time.Now()
	move.ExcessWeightQualifiedAt = &now
	testdatagen.MustSave(db, &move)
	shipment := makeRiskOfExcessShipmentForMove(appCtx, move, models.MTOShipmentStatusApproved)
	MakeSITWithPendingSITExtensionsForShipment(appCtx, shipment)
	paymentRequestID := uuid.Must(uuid.FromString("70b35add-605a-289d-8dad-056f5d9ef7e1"))
	makePaymentRequestForShipment(appCtx, move, shipment, primeUploader, filterFile, paymentRequestID, models.PaymentRequestStatusPending)
}

func MakeSITWithPendingSITExtensionsForShipment(appCtx appcontext.AppContext, shipment models.MTOShipment) {
	db := appCtx.DB()

	year, month, day := time.Now().Date()
	thirtyDaysAgo := time.Date(year, month, day-30, 0, 0, 0, 0, time.UTC)
	factory.BuildMTOServiceItem(db, []factory.Customization{
		{
			Model:    shipment,
			LinkOnly: true,
		},
		{
			Model: models.MTOServiceItem{
				SITEntryDate: &thirtyDaysAgo,
				Status:       models.MTOServiceItemStatusApproved,
			},
		},
		{
			Model: models.ReService{
				Code: models.ReServiceCodeDOPSIT,
			},
		},
	}, nil)

	for i := 0; i < 2; i++ {
		factory.BuildSITDurationUpdate(db, []factory.Customization{
			{
				Model:    shipment,
				LinkOnly: true,
			},
		}, nil)
	}
}

// MakeSITExtensionsForShipment helper function
func MakeSITExtensionsForShipment(appCtx appcontext.AppContext, shipment models.MTOShipment) {
	db := appCtx.DB()
	sitContractorRemarks1 := "The customer requested an extension."
	sitOfficeRemarks1 := "The service member is unable to move into their new home at the expected time."
	approvedDays := 90

	factory.BuildSITDurationUpdate(db, []factory.Customization{
		{
			Model:    shipment,
			LinkOnly: true,
		},
		{
			Model: models.SITDurationUpdate{
				ContractorRemarks: &sitContractorRemarks1,
				OfficeRemarks:     &sitOfficeRemarks1,
				ApprovedDays:      &approvedDays,
			},
		},
	}, []factory.Trait{factory.GetTraitApprovedSITDurationUpdate})

	factory.BuildSITDurationUpdate(db, []factory.Customization{
		{
			Model:    shipment,
			LinkOnly: true,
		},
		{
			Model: models.SITDurationUpdate{
				ApprovedDays: &approvedDays,
			},
		},
	}, []factory.Trait{factory.GetTraitApprovedSITDurationUpdate})
}

func CreateMoveWithHHGAndNTSShipments(appCtx appcontext.AppContext, locator string, usesExternalVendor bool) models.Move {
	db := appCtx.DB()
	submittedAt := time.Now()
	newDutyLocation := factory.FetchOrBuildCurrentDutyLocation(db)
	newDutyLocation.Address.PostalCode = "52549"
	newDutyLocation.Address.City = "CINCINNATI"
	orders := factory.BuildOrderWithoutDefaults(db, []factory.Customization{
		{
			Model: models.DutyLocation{
				ProvidesServicesCounseling: true,
			},
			Type: &factory.DutyLocations.OriginDutyLocation,
		},
		{
			Model:    newDutyLocation,
			LinkOnly: true,
			Type:     &factory.DutyLocations.NewDutyLocation,
		},
		{
			Model: models.Order{
				OrdersType: internalmessages.OrdersTypePERMANENTCHANGEOFSTATION,
			},
		},
	}, nil)
	move := factory.BuildMove(db, []factory.Customization{
		{
			Model:    orders,
			LinkOnly: true,
		},
		{
			Model: models.Move{
				Locator:     locator,
				Status:      models.MoveStatusSUBMITTED,
				SubmittedAt: &submittedAt,
			},
		},
	}, nil)
	// Makes a basic HHG shipment to reflect likely real scenario
	requestedPickupDate := submittedAt.Add(60 * 24 * time.Hour)
	requestedDeliveryDate := requestedPickupDate.Add(7 * 24 * time.Hour)
	destinationAddress := factory.BuildAddress(db, nil, nil)
	factory.BuildMTOShipment(db, []factory.Customization{
		{
			Model:    move,
			LinkOnly: true,
		},
		{
			Model: models.MTOShipment{
				ShipmentType:          models.MTOShipmentTypeHHG,
				Status:                models.MTOShipmentStatusSubmitted,
				RequestedPickupDate:   &requestedPickupDate,
				RequestedDeliveryDate: &requestedDeliveryDate,
			},
		},
		{
			Model:    destinationAddress,
			Type:     &factory.Addresses.DeliveryAddress,
			LinkOnly: true,
		},
	}, nil)

	factory.BuildNTSShipment(appCtx.DB(), []factory.Customization{
		{
			Model:    move,
			LinkOnly: true,
		},
		{
			Model: models.MTOShipment{

				Status:             models.MTOShipmentStatusSubmitted,
				UsesExternalVendor: usesExternalVendor,
			},
		},
	}, nil)

	return move
}

func CreateMoveWithHHGAndNTSRShipments(appCtx appcontext.AppContext, locator string, usesExternalVendor bool) models.Move {
	db := appCtx.DB()
	submittedAt := time.Now()
	newDutyLocation := factory.FetchOrBuildCurrentDutyLocation(db)
	newDutyLocation.Address.PostalCode = "52549"
	newDutyLocation.Address.City = "CINCINNATI"
	orders := factory.BuildOrderWithoutDefaults(db, []factory.Customization{
		{
			Model: models.DutyLocation{
				ProvidesServicesCounseling: true,
			},
			Type: &factory.DutyLocations.OriginDutyLocation,
		},
		{
			Model:    newDutyLocation,
			LinkOnly: true,
			Type:     &factory.DutyLocations.NewDutyLocation,
		},
		{
			Model: models.Order{
				OrdersType: internalmessages.OrdersTypePERMANENTCHANGEOFSTATION,
			},
		},
	}, nil)
	move := factory.BuildMove(db, []factory.Customization{
		{
			Model:    orders,
			LinkOnly: true,
		},
		{
			Model: models.Move{
				Locator:     locator,
				Status:      models.MoveStatusSUBMITTED,
				SubmittedAt: &submittedAt,
			},
		},
	}, nil)
	// Makes a basic HHG shipment to reflect likely real scenario
	requestedPickupDate := submittedAt.Add(60 * 24 * time.Hour)
	requestedDeliveryDate := requestedPickupDate.Add(7 * 24 * time.Hour)
	destinationAddress := factory.BuildAddress(db, nil, nil)
	factory.BuildMTOShipment(db, []factory.Customization{
		{
			Model:    move,
			LinkOnly: true,
		},
		{
			Model: models.MTOShipment{
				ShipmentType:          models.MTOShipmentTypeHHG,
				Status:                models.MTOShipmentStatusSubmitted,
				RequestedPickupDate:   &requestedPickupDate,
				RequestedDeliveryDate: &requestedDeliveryDate,
			},
		},
		{
			Model:    destinationAddress,
			Type:     &factory.Addresses.DeliveryAddress,
			LinkOnly: true,
		},
	}, nil)

	factory.BuildNTSRShipment(appCtx.DB(), []factory.Customization{
		{
			Model:    move,
			LinkOnly: true,
		},
		{
			Model: models.MTOShipment{
				Status:             models.MTOShipmentStatusSubmitted,
				UsesExternalVendor: usesExternalVendor,
			},
		},
	}, nil)

	return move
}

func CreateMoveWithNTSShipment(appCtx appcontext.AppContext, locator string, usesExternalVendor bool) models.Move {
	db := appCtx.DB()
	submittedAt := time.Now()
	newDutyLocation := factory.FetchOrBuildCurrentDutyLocation(db)
	newDutyLocation.Address.PostalCode = "52549"
	newDutyLocation.Address.City = "CINCINNATI"
	orders := factory.BuildOrderWithoutDefaults(db, []factory.Customization{
		{
			Model: models.DutyLocation{
				ProvidesServicesCounseling: true,
			},
			Type: &factory.DutyLocations.OriginDutyLocation,
		},
		{
			Model:    newDutyLocation,
			LinkOnly: true,
			Type:     &factory.DutyLocations.NewDutyLocation,
		},
		{
			Model: models.Order{
				OrdersType: internalmessages.OrdersTypePERMANENTCHANGEOFSTATION,
			},
		},
	}, nil)
	move := factory.BuildMove(db, []factory.Customization{
		{
			Model:    orders,
			LinkOnly: true,
		},
		{
			Model: models.Move{
				Locator:     locator,
				Status:      models.MoveStatusSUBMITTED,
				SubmittedAt: &submittedAt,
			},
		},
	}, nil)
	factory.BuildNTSShipment(appCtx.DB(), []factory.Customization{
		{
			Model:    move,
			LinkOnly: true,
		},
		{
			Model: models.MTOShipment{
				Status:             models.MTOShipmentStatusSubmitted,
				UsesExternalVendor: usesExternalVendor,
			},
		},
	}, nil)

	return move
}

func createMoveWithNTSRShipment(appCtx appcontext.AppContext, locator string, usesExternalVendor bool) {
	db := appCtx.DB()
	submittedAt := time.Now()
	newDutyLocation := factory.FetchOrBuildCurrentDutyLocation(db)
	newDutyLocation.Address.PostalCode = "52549"
	newDutyLocation.Address.City = "CINCINNATI"
	orders := factory.BuildOrderWithoutDefaults(db, []factory.Customization{
		{
			Model: models.DutyLocation{
				ProvidesServicesCounseling: true,
			},
			Type: &factory.DutyLocations.OriginDutyLocation,
		},
		{
			Model:    newDutyLocation,
			LinkOnly: true,
			Type:     &factory.DutyLocations.NewDutyLocation,
		},
		{
			Model: models.Order{
				OrdersType: internalmessages.OrdersTypePERMANENTCHANGEOFSTATION,
			},
		},
	}, nil)
	move := factory.BuildMove(db, []factory.Customization{
		{
			Model:    orders,
			LinkOnly: true,
		},
		{
			Model: models.Move{
				Locator:     locator,
				Status:      models.MoveStatusSUBMITTED,
				SubmittedAt: &submittedAt,
			},
		},
	}, nil)
	factory.BuildNTSRShipment(appCtx.DB(), []factory.Customization{
		{
			Model:    move,
			LinkOnly: true,
		},
		{
			Model: models.MTOShipment{
				Status:             models.MTOShipmentStatusSubmitted,
				UsesExternalVendor: usesExternalVendor,
			},
		},
	}, nil)
}

// createRandomMove creates a random move with fake data that has been approved for usage
func createRandomMove(
	appCtx appcontext.AppContext,
	possibleStatuses []models.MoveStatus,
	allDutyLocations []models.DutyLocation,
	dutyLocationsInGBLOC []models.DutyLocation,
	withFullOrder bool,
	_ *uploader.UserUploader,
	moveTemplate models.Move,
	mtoShipmentTemplate models.MTOShipment,
	orderTemplate models.Order,
	serviceMemberTemplate models.ServiceMember,
) models.Move {
	db := appCtx.DB()
	randDays, err := random.GetRandomInt(366)
	if err != nil {
		log.Panic(fmt.Errorf("Unable to generate random integer for submitted move date"), zap.Error(err))
	}
	submittedAt := time.Now().AddDate(0, 0, randDays*-1)

	if serviceMemberTemplate.Affiliation == nil {
		randomAffiliation, err := random.GetRandomInt(5)
		if err != nil {
			log.Panic(fmt.Errorf("Unable to generate random integer for affiliation"), zap.Error(err))
		}
		serviceMemberTemplate.Affiliation = &[]models.ServiceMemberAffiliation{
			models.AffiliationARMY,
			models.AffiliationAIRFORCE,
			models.AffiliationNAVY,
			models.AffiliationCOASTGUARD,
			models.AffiliationMARINES}[randomAffiliation]
	}

	customs := []factory.Customization{
		{
			Model: serviceMemberTemplate,
		},
		{
			Model: orderTemplate,
		},
	}

	dutyLocationCount := len(allDutyLocations)
	newDutyLocation := factory.FetchOrBuildCurrentDutyLocation(db)
	newDutyLocation.Address.PostalCode = "52549"
	newDutyLocation.Address.City = "CINCINNATI"
	if orderTemplate.OriginDutyLocationID == nil {
		// We can pick any origin duty location not only one in the office user's GBLOC
		if *serviceMemberTemplate.Affiliation == models.AffiliationMARINES {
			randDutyStationIndex, err := random.GetRandomInt(dutyLocationCount)
			if err != nil {
				log.Panic(fmt.Errorf("Unable to generate random integer for duty location"), zap.Error(err))
			}
			customs = append(customs, factory.Customization{
				Model:    allDutyLocations[randDutyStationIndex],
				LinkOnly: true,
				Type:     &factory.DutyLocations.OriginDutyLocation,
			})
		} else {
			randDutyStationIndex, err := random.GetRandomInt(len(dutyLocationsInGBLOC))
			if err != nil {
				log.Panic(fmt.Errorf("Unable to generate random integer for duty location"), zap.Error(err))
			}
			customs = append(customs, factory.Customization{
				Model:    dutyLocationsInGBLOC[randDutyStationIndex],
				LinkOnly: true,
				Type:     &factory.DutyLocations.OriginDutyLocation,
			})
		}
	}

	if orderTemplate.NewDutyLocationID == uuid.Nil {
		randDutyStationIndex, err := random.GetRandomInt(dutyLocationCount)
		if err != nil {
			log.Panic(fmt.Errorf("Unable to generate random integer for duty location"), zap.Error(err))
		}
		customs = append(customs, factory.Customization{
			Model:    allDutyLocations[randDutyStationIndex],
			LinkOnly: true,
			Type:     &factory.DutyLocations.NewDutyLocation,
		})
	}

	randomFirst, randomLast := fakedata.RandomName()
	serviceMemberTemplate.FirstName = &randomFirst
	serviceMemberTemplate.LastName = &randomLast
	serviceMemberTemplate.CacValidated = true

	// assertions passed in means we cannot yet convert to BuildOrder
	var order models.Order
	if withFullOrder {
		order = factory.BuildOrder(db, customs, nil)
	} else {
		order = factory.BuildOrderWithoutDefaults(db, customs, nil)
	}

	if moveTemplate.SubmittedAt == nil {
		moveTemplate.SubmittedAt = &submittedAt
	}

	if moveTemplate.Status == "" {
		randStatusIndex, err := random.GetRandomInt(len(possibleStatuses))
		if err != nil {
			log.Panic(fmt.Errorf("Unable to generate random integer for move status"), zap.Error(err))
		}
		moveTemplate.Status = possibleStatuses[randStatusIndex]

		if moveTemplate.Status == models.MoveStatusServiceCounselingCompleted {
			counseledAt := submittedAt.Add(3 * 24 * time.Hour)
			moveTemplate.ServiceCounselingCompletedAt = &counseledAt
		}
	}

	move := factory.BuildMove(db, []factory.Customization{
		{
			Model: moveTemplate,
		},
		{
			Model:    order,
			LinkOnly: true,
		},
	}, nil)

	shipmentStatus := models.MTOShipmentStatusSubmitted
	if mtoShipmentTemplate.Status != "" {
		shipmentStatus = mtoShipmentTemplate.Status
	}

	laterRequestedPickupDate := submittedAt.Add(60 * 24 * time.Hour)
	laterRequestedDeliveryDate := laterRequestedPickupDate.Add(7 * 24 * time.Hour)
	factory.BuildMTOShipment(db, []factory.Customization{
		{
			Model:    move,
			LinkOnly: true,
		},
		{
			Model: models.MTOShipment{
				ShipmentType:          models.MTOShipmentTypeHHG,
				Status:                shipmentStatus,
				RequestedPickupDate:   &laterRequestedPickupDate,
				RequestedDeliveryDate: &laterRequestedDeliveryDate,
				ApprovedDate:          mtoShipmentTemplate.ApprovedDate,
				Diversion:             mtoShipmentTemplate.Diversion,
			},
		},
	}, nil)

	earlierRequestedPickupDate := submittedAt.Add(30 * 24 * time.Hour)
	earlierRequestedDeliveryDate := earlierRequestedPickupDate.Add(7 * 24 * time.Hour)
	factory.BuildMTOShipment(db, []factory.Customization{
		{
			Model:    move,
			LinkOnly: true,
		},
		{
			Model: models.MTOShipment{
				ShipmentType:          models.MTOShipmentTypeHHG,
				Status:                shipmentStatus,
				RequestedPickupDate:   &earlierRequestedPickupDate,
				RequestedDeliveryDate: &earlierRequestedDeliveryDate,
				ApprovedDate:          mtoShipmentTemplate.ApprovedDate,
				Diversion:             mtoShipmentTemplate.Diversion,
			},
		},
	}, nil)

	return move
}

func createMultipleMovesTwoMovesHHGAndPPMShipments(appCtx appcontext.AppContext) {
	db := appCtx.DB()
	userID := uuid.Must(uuid.NewV4())
	oktaID := uuid.Must(uuid.NewV4())
	email := "multiplemoves@HHG_PPM.com"

	originDutyLocation := factory.BuildDutyLocation(db, []factory.Customization{
		{
			Model: models.DutyLocation{
				Name:                       "Woodbine, KY 40356",
				ProvidesServicesCounseling: true,
			},
		},
	}, nil)
	newDutyLocation := factory.FetchOrBuildCurrentDutyLocation(db)
	newDutyLocation.Address.PostalCode = "52549"
	newDutyLocation.Address.City = "CINCINNATI"
	user := factory.BuildUser(appCtx.DB(), []factory.Customization{
		{
			Model: models.User{
				ID:        userID,
				OktaID:    oktaID.String(),
				OktaEmail: email,
				Active:    true,
			}},
	}, nil)

	affiliation := models.AffiliationARMY
	serviceMember := factory.BuildExtendedServiceMember(appCtx.DB(), []factory.Customization{
		{
			Model: models.ServiceMember{
				Affiliation:   &affiliation,
				FirstName:     models.StringPointer("Lola"),
				LastName:      models.StringPointer("Smith"),
				Edipi:         models.StringPointer("8362534853"),
				PersonalEmail: models.StringPointer(email),
				CacValidated:  true,
			},
		},
		{
			Model:    user,
			LinkOnly: true,
		},
		{
			Model:    originDutyLocation,
			LinkOnly: true,
			Type:     &factory.DutyLocations.OriginDutyLocation,
		},
		{
			Model:    newDutyLocation,
			LinkOnly: true,
			Type:     &factory.DutyLocations.NewDutyLocation,
		},
	}, nil)

	// Move A
	pcos := internalmessages.OrdersTypePERMANENTCHANGEOFSTATION
	hhgPermitted := internalmessages.OrdersTypeDetailHHGPERMITTED
	ordersNumber := "8675309"
	departmentIndicator := "ARMY"
	tac := "E19A"
	ordersA := factory.BuildOrderWithoutDefaults(db, []factory.Customization{
		{
			Model:    serviceMember,
			LinkOnly: true,
		},
		{
			Model:    originDutyLocation,
			LinkOnly: true,
			Type:     &factory.DutyLocations.OriginDutyLocation,
		},
		{
			Model:    newDutyLocation,
			LinkOnly: true,
			Type:     &factory.DutyLocations.NewDutyLocation,
		},
		{
			Model: models.Order{
				OrdersType:          pcos,
				OrdersTypeDetail:    &hhgPermitted,
				OrdersNumber:        &ordersNumber,
				DepartmentIndicator: &departmentIndicator,
				TAC:                 &tac,
			},
		},
	}, nil)

	var moveADetails models.Move
	moveADetails.Status = models.MoveStatusAPPROVED
	moveADetails.AvailableToPrimeAt = models.TimePointer(time.Now())
	moveADetails.Locator = "MMOVEA"
	moveADetails.CreatedAt = time.Now().Add(time.Hour * 24)

	moveA := factory.BuildMove(db, []factory.Customization{
		{
			Model: moveADetails,
		},
		{
			Model:    ordersA,
			LinkOnly: true,
		},
		{
			Model:    originDutyLocation,
			LinkOnly: true,
			Type:     &factory.DutyLocations.OriginDutyLocation,
		},
		{
			Model:    newDutyLocation,
			LinkOnly: true,
			Type:     &factory.DutyLocations.NewDutyLocation,
		},
	}, nil)

	requestedPickupDateMoveA := moveA.CreatedAt.Add(60 * 24 * time.Hour)
	requestedDeliveryDateMoveA := requestedPickupDateMoveA.Add(7 * 24 * time.Hour)
	destinationAddressMoveA := factory.BuildAddress(db, nil, nil)

	factory.BuildMTOShipment(db, []factory.Customization{
		{
			Model:    moveA,
			LinkOnly: true,
		},
		{
			Model: models.MTOShipment{
				ShipmentType:          models.MTOShipmentTypeHHG,
				Status:                models.MTOShipmentStatusSubmitted,
				RequestedPickupDate:   &requestedPickupDateMoveA,
				RequestedDeliveryDate: &requestedDeliveryDateMoveA,
			},
		},
		{
			Model:    destinationAddressMoveA,
			Type:     &factory.Addresses.DeliveryAddress,
			LinkOnly: true,
		},
	}, nil)

	// Move B
	ordersB := factory.BuildOrderWithoutDefaults(db, []factory.Customization{
		{
			Model:    serviceMember,
			LinkOnly: true,
		},
		{
			Model:    originDutyLocation,
			LinkOnly: true,
			Type:     &factory.DutyLocations.OriginDutyLocation,
		},
		{
			Model:    newDutyLocation,
			LinkOnly: true,
			Type:     &factory.DutyLocations.NewDutyLocation,
		},
		{
			Model: models.Order{
				OrdersType:          pcos,
				OrdersTypeDetail:    &hhgPermitted,
				OrdersNumber:        &ordersNumber,
				DepartmentIndicator: &departmentIndicator,
				TAC:                 &tac,
			},
		},
	}, nil)

	var moveBDetails models.Move
	moveBDetails.Status = models.MoveStatusAPPROVED
	moveBDetails.AvailableToPrimeAt = models.TimePointer(time.Now())
	moveBDetails.Locator = "MMOVEB"
	moveBDetails.CreatedAt = time.Now().Add(time.Hour * -24)

	moveB := factory.BuildMove(db, []factory.Customization{
		{
			Model: moveBDetails,
		},
		{
			Model:    ordersB,
			LinkOnly: true,
		},
	}, nil)

	requestedPickupDateMoveB := moveB.CreatedAt.Add(60 * 24 * time.Hour)
	requestedDeliveryDateMoveB := requestedPickupDateMoveB.Add(7 * 24 * time.Hour)
	destinationAddressMoveB := factory.BuildAddress(db, nil, nil)
	factory.BuildMTOShipment(db, []factory.Customization{
		{
			Model:    moveB,
			LinkOnly: true,
		},
		{
			Model: models.MTOShipment{
				ShipmentType:          models.MTOShipmentTypeHHG,
				Status:                models.MTOShipmentStatusSubmitted,
				RequestedPickupDate:   &requestedPickupDateMoveB,
				RequestedDeliveryDate: &requestedDeliveryDateMoveB,
			},
		},
		{
			Model:    destinationAddressMoveB,
			Type:     &factory.Addresses.DeliveryAddress,
			LinkOnly: true,
		},
	}, nil)

	factory.BuildPPMShipment(appCtx.DB(), []factory.Customization{
		{
			Model:    moveB,
			LinkOnly: true,
		},
		{
			Model: models.MTOShipment{
				ShipmentType: models.MTOShipmentTypePPM,
				Status:       models.MTOShipmentStatusSubmitted,
			},
		},
	}, nil)

	factory.BuildPPMShipment(appCtx.DB(), []factory.Customization{
		{
			Model:    moveB,
			LinkOnly: true,
		},
		{
			Model: models.MTOShipment{
				ShipmentType: models.MTOShipmentTypePPM,
				Status:       models.MTOShipmentStatusSubmitted,
			},
		},
	}, nil)

	// Move C
	ordersC := factory.BuildOrderWithoutDefaults(db, []factory.Customization{
		{
			Model:    serviceMember,
			LinkOnly: true,
		},
		{
			Model:    originDutyLocation,
			LinkOnly: true,
			Type:     &factory.DutyLocations.OriginDutyLocation,
		},
		{
			Model:    newDutyLocation,
			LinkOnly: true,
			Type:     &factory.DutyLocations.NewDutyLocation,
		},
		{
			Model: models.Order{
				OrdersType:          pcos,
				OrdersTypeDetail:    &hhgPermitted,
				OrdersNumber:        &ordersNumber,
				DepartmentIndicator: &departmentIndicator,
				TAC:                 &tac,
			},
		},
	}, nil)

	var moveCDetails models.Move
	moveCDetails.Status = models.MoveStatusAPPROVED
	moveCDetails.AvailableToPrimeAt = models.TimePointer(time.Now())
	moveCDetails.Locator = "MMOVEC"
	moveCDetails.CreatedAt = time.Now().Add(time.Hour * -48)

	moveC := factory.BuildMove(db, []factory.Customization{
		{
			Model: moveCDetails,
		},
		{
			Model:    ordersC,
			LinkOnly: true,
		},
	}, nil)

	factory.BuildMTOShipment(appCtx.DB(), []factory.Customization{
		{
			Model:    moveC,
			LinkOnly: true,
		},
		{
			Model: models.MTOShipment{
				ShipmentType: models.NTSRaw,
				Status:       models.MTOShipmentStatusSubmitted,
			},
		},
	}, nil)
}

func createMultipleMovesThreeMovesHHGPPMNTSShipments(appCtx appcontext.AppContext) {
	db := appCtx.DB()
	userID := uuid.Must(uuid.NewV4())
	oktaID := uuid.Must(uuid.NewV4())
	email := "multiplemoves@HHG_PPM_NTS.com"

	newDutyLocation := factory.FetchOrBuildCurrentDutyLocation(db)
	newDutyLocation.Address.PostalCode = "52549"
	newDutyLocation.Address.City = "CINCINNATI"

	originDutyLocation := factory.BuildDutyLocation(db, []factory.Customization{
		{
			Model: models.DutyLocation{
				Name:                       "Hope, KY 40356",
				ProvidesServicesCounseling: true,
			},
		},
	}, nil)
	user := factory.BuildUser(appCtx.DB(), []factory.Customization{
		{
			Model: models.User{
				ID:        userID,
				OktaID:    oktaID.String(),
				OktaEmail: email,
				Active:    true,
			}},
	}, nil)

	affiliation := models.AffiliationAIRFORCE
	serviceMember := factory.BuildExtendedServiceMember(appCtx.DB(), []factory.Customization{
		{
			Model: models.ServiceMember{
				Affiliation:   &affiliation,
				FirstName:     models.StringPointer("Hannah"),
				LastName:      models.StringPointer("James"),
				Edipi:         models.StringPointer("8362534857"),
				PersonalEmail: models.StringPointer(email),
				CacValidated:  true,
			},
		},
		{
			Model:    user,
			LinkOnly: true,
		},
		{
			Model:    originDutyLocation,
			LinkOnly: true,
			Type:     &factory.DutyLocations.OriginDutyLocation,
		},
		{
			Model:    newDutyLocation,
			LinkOnly: true,
			Type:     &factory.DutyLocations.NewDutyLocation,
		},
	}, nil)

	// Move A
	pcos := internalmessages.OrdersTypePERMANENTCHANGEOFSTATION
	hhgPermitted := internalmessages.OrdersTypeDetailHHGPERMITTED
	ordersNumber := "8675309"
	departmentIndicator := "AIR FORCE"
	tac := "E13V"
	ordersA := factory.BuildOrderWithoutDefaults(db, []factory.Customization{
		{
			Model:    serviceMember,
			LinkOnly: true,
		},
		{
			Model:    originDutyLocation,
			LinkOnly: true,
			Type:     &factory.DutyLocations.OriginDutyLocation,
		},
		{
			Model:    newDutyLocation,
			LinkOnly: true,
			Type:     &factory.DutyLocations.NewDutyLocation,
		},
		{
			Model: models.Order{
				OrdersType:          pcos,
				OrdersTypeDetail:    &hhgPermitted,
				OrdersNumber:        &ordersNumber,
				DepartmentIndicator: &departmentIndicator,
				TAC:                 &tac,
			},
		},
	}, nil)

	var moveADetails models.Move
	moveADetails.Status = models.MoveStatusNeedsServiceCounseling
	moveADetails.AvailableToPrimeAt = models.TimePointer(time.Now())
	moveADetails.Locator = "MMOVED"
	moveADetails.CreatedAt = time.Now().Add(time.Hour * 24)

	moveA := factory.BuildMove(db, []factory.Customization{
		{
			Model: moveADetails,
		},
		{
			Model:    ordersA,
			LinkOnly: true,
		},
		{
			Model:    originDutyLocation,
			LinkOnly: true,
			Type:     &factory.DutyLocations.OriginDutyLocation,
		},
		{
			Model:    newDutyLocation,
			LinkOnly: true,
			Type:     &factory.DutyLocations.NewDutyLocation,
		},
	}, nil)

	requestedPickupDateMoveA := moveA.CreatedAt.Add(60 * 24 * time.Hour)
	requestedDeliveryDateMoveA := requestedPickupDateMoveA.Add(7 * 24 * time.Hour)
	destinationAddressMoveA := factory.BuildAddress(db, nil, nil)

	factory.BuildMTOShipment(db, []factory.Customization{
		{
			Model:    moveA,
			LinkOnly: true,
		},
		{
			Model: models.MTOShipment{
				ShipmentType:          models.MTOShipmentTypeHHG,
				Status:                models.MTOShipmentStatusSubmitted,
				RequestedPickupDate:   &requestedPickupDateMoveA,
				RequestedDeliveryDate: &requestedDeliveryDateMoveA,
			},
		},
		{
			Model:    destinationAddressMoveA,
			Type:     &factory.Addresses.DeliveryAddress,
			LinkOnly: true,
		},
	}, nil)

	// Move B
	ordersB := factory.BuildOrderWithoutDefaults(db, []factory.Customization{
		{
			Model:    serviceMember,
			LinkOnly: true,
		},
		{
			Model:    originDutyLocation,
			LinkOnly: true,
			Type:     &factory.DutyLocations.OriginDutyLocation,
		},
		{
			Model:    newDutyLocation,
			LinkOnly: true,
			Type:     &factory.DutyLocations.NewDutyLocation,
		},
		{
			Model: models.Order{
				OrdersType:          pcos,
				OrdersTypeDetail:    &hhgPermitted,
				OrdersNumber:        &ordersNumber,
				DepartmentIndicator: &departmentIndicator,
				TAC:                 &tac,
			},
		},
	}, nil)

	var moveBDetails models.Move
	moveBDetails.Status = models.MoveStatusAPPROVED
	moveBDetails.AvailableToPrimeAt = models.TimePointer(time.Now())
	moveBDetails.Locator = "MMOVEE"
	moveBDetails.CreatedAt = time.Now().Add(time.Hour * -24)

	moveB := factory.BuildMove(db, []factory.Customization{
		{
			Model: moveBDetails,
		},
		{
			Model:    ordersB,
			LinkOnly: true,
		},
	}, nil)

	factory.BuildPPMShipment(appCtx.DB(), []factory.Customization{
		{
			Model:    moveB,
			LinkOnly: true,
		},
		{
			Model: models.MTOShipment{
				ShipmentType: models.MTOShipmentTypePPM,
				Status:       models.MTOShipmentStatusSubmitted,
			},
		},
	}, nil)

	factory.BuildPPMShipment(appCtx.DB(), []factory.Customization{
		{
			Model:    moveB,
			LinkOnly: true,
		},
		{
			Model: models.MTOShipment{
				ShipmentType: models.MTOShipmentTypePPM,
				Status:       models.MTOShipmentStatusSubmitted,
			},
		},
	}, nil)

	// Move C
	ordersC := factory.BuildOrderWithoutDefaults(db, []factory.Customization{
		{
			Model:    serviceMember,
			LinkOnly: true,
		},
		{
			Model:    originDutyLocation,
			LinkOnly: true,
			Type:     &factory.DutyLocations.OriginDutyLocation,
		},
		{
			Model:    newDutyLocation,
			LinkOnly: true,
			Type:     &factory.DutyLocations.NewDutyLocation,
		},
		{
			Model: models.Order{
				OrdersType:          pcos,
				OrdersTypeDetail:    &hhgPermitted,
				OrdersNumber:        &ordersNumber,
				DepartmentIndicator: &departmentIndicator,
				TAC:                 &tac,
			},
		},
	}, nil)

	var moveCDetails models.Move
	moveCDetails.Status = models.MoveStatusAPPROVED
	moveCDetails.AvailableToPrimeAt = models.TimePointer(time.Now())
	moveCDetails.Locator = "MMOVEF"
	moveCDetails.CreatedAt = time.Now().Add(time.Hour * -48)

	moveC := factory.BuildMove(db, []factory.Customization{
		{
			Model: moveCDetails,
		},
		{
			Model:    ordersC,
			LinkOnly: true,
		},
	}, nil)

	factory.BuildMTOShipment(appCtx.DB(), []factory.Customization{
		{
			Model:    moveC,
			LinkOnly: true,
		},
		{
			Model: models.MTOShipment{
				ShipmentType: models.NTSRaw,
				Status:       models.MTOShipmentStatusSubmitted,
			},
		},
	}, nil)
}

func createMultipleMovesThreeMovesNTSHHGShipments(appCtx appcontext.AppContext) {
	db := appCtx.DB()
	userID := uuid.Must(uuid.NewV4())
	oktaID := uuid.Must(uuid.NewV4())
	email := "multiplemoves@NTS_HHG.com"

	newDutyLocation := factory.FetchOrBuildCurrentDutyLocation(db)
	newDutyLocation.Address.PostalCode = "52549"
	newDutyLocation.Address.City = "CINCINNATI"

	originDutyLocation := factory.BuildDutyLocation(db, []factory.Customization{
		{
			Model: models.DutyLocation{
				Name:                       "Centre, KY 40356",
				ProvidesServicesCounseling: true,
			},
		},
	}, nil)
	user := factory.BuildUser(appCtx.DB(), []factory.Customization{
		{
			Model: models.User{
				ID:        userID,
				OktaID:    oktaID.String(),
				OktaEmail: email,
				Active:    true,
			}},
	}, nil)

	affiliation := models.AffiliationNAVY
	serviceMember := factory.BuildExtendedServiceMember(appCtx.DB(), []factory.Customization{
		{
			Model: models.ServiceMember{
				Affiliation:   &affiliation,
				FirstName:     models.StringPointer("Jenna"),
				LastName:      models.StringPointer("Ken"),
				Edipi:         models.StringPointer("8362534854"),
				PersonalEmail: models.StringPointer(email),
				CacValidated:  true,
			},
		},
		{
			Model:    user,
			LinkOnly: true,
		},
		{
			Model:    originDutyLocation,
			LinkOnly: true,
			Type:     &factory.DutyLocations.OriginDutyLocation,
		},
		{
			Model:    newDutyLocation,
			LinkOnly: true,
			Type:     &factory.DutyLocations.NewDutyLocation,
		},
	}, nil)

	// Move A
	pcos := internalmessages.OrdersTypePERMANENTCHANGEOFSTATION
	hhgPermitted := internalmessages.OrdersTypeDetailHHGPERMITTED
	ordersNumber := "8675309"
	departmentIndicator := "NAVY"
	tac := "E13V"
	ordersA := factory.BuildOrderWithoutDefaults(db, []factory.Customization{
		{
			Model:    serviceMember,
			LinkOnly: true,
		},
		{
			Model:    originDutyLocation,
			LinkOnly: true,
			Type:     &factory.DutyLocations.OriginDutyLocation,
		},
		{
			Model:    newDutyLocation,
			LinkOnly: true,
			Type:     &factory.DutyLocations.NewDutyLocation,
		},
		{
			Model: models.Order{
				OrdersType:          pcos,
				OrdersTypeDetail:    &hhgPermitted,
				OrdersNumber:        &ordersNumber,
				DepartmentIndicator: &departmentIndicator,
				TAC:                 &tac,
			},
		},
	}, nil)

	var moveADetails models.Move
	moveADetails.Status = models.MoveStatusAPPROVALSREQUESTED
	moveADetails.AvailableToPrimeAt = models.TimePointer(time.Now())
	moveADetails.Locator = "MMOVEG"
	moveADetails.CreatedAt = time.Now().Add(time.Hour * 24)

	moveA := factory.BuildMove(db, []factory.Customization{
		{
			Model: moveADetails,
		},
		{
			Model:    ordersA,
			LinkOnly: true,
		},
		{
			Model:    originDutyLocation,
			LinkOnly: true,
			Type:     &factory.DutyLocations.OriginDutyLocation,
		},
		{
			Model:    newDutyLocation,
			LinkOnly: true,
			Type:     &factory.DutyLocations.NewDutyLocation,
		},
	}, nil)

	requestedPickupDateMoveA := moveA.CreatedAt.Add(60 * 24 * time.Hour)
	requestedDeliveryDateMoveA := requestedPickupDateMoveA.Add(7 * 24 * time.Hour)
	destinationAddressMoveA := factory.BuildAddress(db, nil, nil)

	factory.BuildMTOShipment(db, []factory.Customization{
		{
			Model:    moveA,
			LinkOnly: true,
		},
		{
			Model: models.MTOShipment{
				ShipmentType:          models.MTOShipmentTypeHHG,
				Status:                models.MTOShipmentStatusSubmitted,
				RequestedPickupDate:   &requestedPickupDateMoveA,
				RequestedDeliveryDate: &requestedDeliveryDateMoveA,
			},
		},
		{
			Model:    destinationAddressMoveA,
			Type:     &factory.Addresses.DeliveryAddress,
			LinkOnly: true,
		},
	}, nil)

	factory.BuildMTOShipment(appCtx.DB(), []factory.Customization{
		{
			Model:    moveA,
			LinkOnly: true,
		},
		{
			Model: models.MTOShipment{
				ShipmentType: models.NTSRaw,
				Status:       models.MTOShipmentStatusSubmitted,
			},
		},
	}, nil)

	// Move B
	ordersB := factory.BuildOrderWithoutDefaults(db, []factory.Customization{
		{
			Model:    serviceMember,
			LinkOnly: true,
		},
		{
			Model:    originDutyLocation,
			LinkOnly: true,
			Type:     &factory.DutyLocations.OriginDutyLocation,
		},
		{
			Model:    newDutyLocation,
			LinkOnly: true,
			Type:     &factory.DutyLocations.NewDutyLocation,
		},
		{
			Model: models.Order{
				OrdersType:          pcos,
				OrdersTypeDetail:    &hhgPermitted,
				OrdersNumber:        &ordersNumber,
				DepartmentIndicator: &departmentIndicator,
				TAC:                 &tac,
			},
		},
	}, nil)

	var moveBDetails models.Move
	moveBDetails.Status = models.MoveStatusAPPROVED
	moveBDetails.AvailableToPrimeAt = models.TimePointer(time.Now())
	moveBDetails.Locator = "MMOVEH"
	moveBDetails.CreatedAt = time.Now().Add(time.Hour * -24)

	moveB := factory.BuildMove(db, []factory.Customization{
		{
			Model: moveBDetails,
		},
		{
			Model:    ordersB,
			LinkOnly: true,
		},
	}, nil)

	requestedPickupDateMoveB := moveA.CreatedAt.Add(60 * 24 * time.Hour)
	requestedDeliveryDateMoveB := requestedPickupDateMoveA.Add(7 * 24 * time.Hour)
	destinationAddressMoveB := factory.BuildAddress(db, nil, nil)

	factory.BuildMTOShipment(db, []factory.Customization{
		{
			Model:    moveB,
			LinkOnly: true,
		},
		{
			Model: models.MTOShipment{
				ShipmentType:          models.MTOShipmentTypeHHG,
				Status:                models.MTOShipmentStatusSubmitted,
				RequestedPickupDate:   &requestedPickupDateMoveB,
				RequestedDeliveryDate: &requestedDeliveryDateMoveB,
			},
		},
		{
			Model:    destinationAddressMoveB,
			Type:     &factory.Addresses.DeliveryAddress,
			LinkOnly: true,
		},
	}, nil)

	factory.BuildMTOShipment(appCtx.DB(), []factory.Customization{
		{
			Model:    moveB,
			LinkOnly: true,
		},
		{
			Model: models.MTOShipment{
				ShipmentType: models.NTSRaw,
				Status:       models.MTOShipmentStatusSubmitted,
			},
		},
	}, nil)

	factory.BuildMTOShipment(appCtx.DB(), []factory.Customization{
		{
			Model:    moveB,
			LinkOnly: true,
		},
		{
			Model: models.MTOShipment{
				ShipmentType: models.NTSRaw,
				Status:       models.MTOShipmentStatusSubmitted,
			},
		},
	}, nil)

	// Move C
	ordersC := factory.BuildOrderWithoutDefaults(db, []factory.Customization{
		{
			Model:    serviceMember,
			LinkOnly: true,
		},
		{
			Model:    originDutyLocation,
			LinkOnly: true,
			Type:     &factory.DutyLocations.OriginDutyLocation,
		},
		{
			Model:    newDutyLocation,
			LinkOnly: true,
			Type:     &factory.DutyLocations.NewDutyLocation,
		},
		{
			Model: models.Order{
				OrdersType:          pcos,
				OrdersTypeDetail:    &hhgPermitted,
				OrdersNumber:        &ordersNumber,
				DepartmentIndicator: &departmentIndicator,
				TAC:                 &tac,
			},
		},
	}, nil)

	var moveCDetails models.Move
	moveCDetails.Status = models.MoveStatusAPPROVED
	moveCDetails.AvailableToPrimeAt = models.TimePointer(time.Now())
	moveCDetails.Locator = "MMOVEI"
	moveCDetails.CreatedAt = time.Now().Add(time.Hour * -48)

	moveC := factory.BuildMove(db, []factory.Customization{
		{
			Model: moveCDetails,
		},
		{
			Model:    ordersC,
			LinkOnly: true,
		},
	}, nil)

	requestedPickupDateMoveC := moveA.CreatedAt.Add(60 * 24 * time.Hour)
	requestedDeliveryDateMoveC := requestedPickupDateMoveA.Add(7 * 24 * time.Hour)
	destinationAddressMoveC := factory.BuildAddress(db, nil, nil)

	factory.BuildMTOShipment(db, []factory.Customization{
		{
			Model:    moveC,
			LinkOnly: true,
		},
		{
			Model: models.MTOShipment{
				ShipmentType:          models.MTOShipmentTypeHHG,
				Status:                models.MTOShipmentStatusSubmitted,
				RequestedPickupDate:   &requestedPickupDateMoveC,
				RequestedDeliveryDate: &requestedDeliveryDateMoveC,
			},
		},
		{
			Model:    destinationAddressMoveC,
			Type:     &factory.Addresses.DeliveryAddress,
			LinkOnly: true,
		},
	}, nil)

	factory.BuildMTOShipment(appCtx.DB(), []factory.Customization{
		{
			Model:    moveC,
			LinkOnly: true,
		},
		{
			Model: models.MTOShipment{
				ShipmentType: models.NTSRaw,
				Status:       models.MTOShipmentStatusSubmitted,
			},
		},
	}, nil)
}

func createMultipleMovesThreeMovesPPMShipments(appCtx appcontext.AppContext) {
	db := appCtx.DB()
	userID := uuid.Must(uuid.NewV4())
	oktaID := uuid.Must(uuid.NewV4())
	email := "multiplemoves@PPM.com"

	newDutyLocation := factory.FetchOrBuildCurrentDutyLocation(db)
	newDutyLocation.Address.PostalCode = "52549"
	newDutyLocation.Address.City = "CINCINNATI"

	originDutyLocation := factory.BuildDutyLocation(db, []factory.Customization{
		{
			Model: models.DutyLocation{
				Name:                       "Marion, KY 40356",
				ProvidesServicesCounseling: true,
			},
		},
	}, nil)
	user := factory.BuildUser(appCtx.DB(), []factory.Customization{
		{
			Model: models.User{
				ID:        userID,
				OktaID:    oktaID.String(),
				OktaEmail: email,
				Active:    true,
			}},
	}, nil)

	affiliation := models.AffiliationCOASTGUARD
	serviceMember := factory.BuildExtendedServiceMember(appCtx.DB(), []factory.Customization{
		{
			Model: models.ServiceMember{
				Affiliation:   &affiliation,
				FirstName:     models.StringPointer("Tori"),
				LastName:      models.StringPointer("Ross"),
				Edipi:         models.StringPointer("8362534852"),
				PersonalEmail: models.StringPointer(email),
				CacValidated:  true,
			},
		},
		{
			Model:    user,
			LinkOnly: true,
		},
		{
			Model:    originDutyLocation,
			LinkOnly: true,
			Type:     &factory.DutyLocations.OriginDutyLocation,
		},
		{
			Model:    newDutyLocation,
			LinkOnly: true,
			Type:     &factory.DutyLocations.NewDutyLocation,
		},
	}, nil)

	// Move A
	pcos := internalmessages.OrdersTypePERMANENTCHANGEOFSTATION
	hhgPermitted := internalmessages.OrdersTypeDetailHHGPERMITTED
	ordersNumber := "8675309"
	departmentIndicator := "COAST GUARD"
	tac := "E19A"
	ordersA := factory.BuildOrderWithoutDefaults(db, []factory.Customization{
		{
			Model:    serviceMember,
			LinkOnly: true,
		},
		{
			Model:    originDutyLocation,
			LinkOnly: true,
			Type:     &factory.DutyLocations.OriginDutyLocation,
		},
		{
			Model:    newDutyLocation,
			LinkOnly: true,
			Type:     &factory.DutyLocations.NewDutyLocation,
		},
		{
			Model: models.Order{
				OrdersType:          pcos,
				OrdersTypeDetail:    &hhgPermitted,
				OrdersNumber:        &ordersNumber,
				DepartmentIndicator: &departmentIndicator,
				TAC:                 &tac,
			},
		},
	}, nil)

	var moveADetails models.Move
	moveADetails.Status = models.MoveStatusAPPROVED
	moveADetails.AvailableToPrimeAt = models.TimePointer(time.Now())
	moveADetails.Locator = "MMOVEJ"
	moveADetails.CreatedAt = time.Now().Add(time.Hour * 24)

	moveA := factory.BuildMove(db, []factory.Customization{
		{
			Model: moveADetails,
		},
		{
			Model:    ordersA,
			LinkOnly: true,
		},
		{
			Model:    originDutyLocation,
			LinkOnly: true,
			Type:     &factory.DutyLocations.OriginDutyLocation,
		},
		{
			Model:    newDutyLocation,
			LinkOnly: true,
			Type:     &factory.DutyLocations.NewDutyLocation,
		},
	}, nil)

	factory.BuildPPMShipment(appCtx.DB(), []factory.Customization{
		{
			Model:    moveA,
			LinkOnly: true,
		},
		{
			Model: models.MTOShipment{
				ShipmentType: models.MTOShipmentTypePPM,
				Status:       models.MTOShipmentStatusSubmitted,
			},
		},
	}, nil)

	factory.BuildPPMShipment(appCtx.DB(), []factory.Customization{
		{
			Model:    moveA,
			LinkOnly: true,
		},
		{
			Model: models.MTOShipment{
				ShipmentType: models.MTOShipmentTypePPM,
				Status:       models.MTOShipmentStatusSubmitted,
			},
		},
	}, nil)

	// Move B
	ordersNumber = "8675302"
	ordersB := factory.BuildOrderWithoutDefaults(db, []factory.Customization{
		{
			Model:    serviceMember,
			LinkOnly: true,
		},
		{
			Model:    originDutyLocation,
			LinkOnly: true,
			Type:     &factory.DutyLocations.OriginDutyLocation,
		},
		{
			Model:    newDutyLocation,
			LinkOnly: true,
			Type:     &factory.DutyLocations.NewDutyLocation,
		},
		{
			Model: models.Order{
				OrdersType:          pcos,
				OrdersTypeDetail:    &hhgPermitted,
				OrdersNumber:        &ordersNumber,
				DepartmentIndicator: &departmentIndicator,
				TAC:                 &tac,
			},
		},
	}, nil)

	var moveBDetails models.Move
	moveBDetails.Status = models.MoveStatusAPPROVED
	moveBDetails.AvailableToPrimeAt = models.TimePointer(time.Now())
	moveBDetails.Locator = "MMOVEK"
	moveBDetails.CreatedAt = time.Now().Add(time.Hour * 24)

	moveB := factory.BuildMove(db, []factory.Customization{
		{
			Model: moveBDetails,
		},
		{
			Model:    ordersB,
			LinkOnly: true,
		},
		{
			Model:    originDutyLocation,
			LinkOnly: true,
			Type:     &factory.DutyLocations.OriginDutyLocation,
		},
		{
			Model:    newDutyLocation,
			LinkOnly: true,
			Type:     &factory.DutyLocations.NewDutyLocation,
		},
	}, nil)

	factory.BuildPPMShipment(appCtx.DB(), []factory.Customization{
		{
			Model:    moveB,
			LinkOnly: true,
		},
		{
			Model: models.MTOShipment{
				ShipmentType: models.MTOShipmentTypePPM,
				Status:       models.MTOShipmentStatusSubmitted,
			},
		},
	}, nil)

	factory.BuildPPMShipment(appCtx.DB(), []factory.Customization{
		{
			Model:    moveB,
			LinkOnly: true,
		},
		{
			Model: models.MTOShipment{
				ShipmentType: models.MTOShipmentTypePPM,
				Status:       models.MTOShipmentStatusSubmitted,
			},
		},
	}, nil)

	// Move C
	ordersNumber = "8675301"
	ordersC := factory.BuildOrderWithoutDefaults(db, []factory.Customization{
		{
			Model:    serviceMember,
			LinkOnly: true,
		},
		{
			Model:    originDutyLocation,
			LinkOnly: true,
			Type:     &factory.DutyLocations.OriginDutyLocation,
		},
		{
			Model:    newDutyLocation,
			LinkOnly: true,
			Type:     &factory.DutyLocations.NewDutyLocation,
		},
		{
			Model: models.Order{
				OrdersType:          pcos,
				OrdersTypeDetail:    &hhgPermitted,
				OrdersNumber:        &ordersNumber,
				DepartmentIndicator: &departmentIndicator,
				TAC:                 &tac,
			},
		},
	}, nil)

	var moveCDetails models.Move
	moveCDetails.Status = models.MoveStatusAPPROVED
	moveCDetails.AvailableToPrimeAt = models.TimePointer(time.Now())
	moveCDetails.Locator = "MMOVEL"
	moveCDetails.CreatedAt = time.Now().Add(time.Hour * 24)

	moveC := factory.BuildMove(db, []factory.Customization{
		{
			Model: moveCDetails,
		},
		{
			Model:    ordersC,
			LinkOnly: true,
		},
		{
			Model:    originDutyLocation,
			LinkOnly: true,
			Type:     &factory.DutyLocations.OriginDutyLocation,
		},
		{
			Model:    newDutyLocation,
			LinkOnly: true,
			Type:     &factory.DutyLocations.NewDutyLocation,
		},
	}, nil)

	requestedPickupDateMoveB := moveB.CreatedAt.Add(60 * 24 * time.Hour)
	requestedDeliveryDateMoveB := requestedPickupDateMoveB.Add(7 * 24 * time.Hour)
	destinationAddressMoveB := factory.BuildAddress(db, nil, nil)
	factory.BuildMTOShipment(db, []factory.Customization{
		{
			Model:    moveB,
			LinkOnly: true,
		},
		{
			Model: models.MTOShipment{
				ShipmentType:          models.MTOShipmentTypeHHG,
				Status:                models.MTOShipmentStatusSubmitted,
				RequestedPickupDate:   &requestedPickupDateMoveB,
				RequestedDeliveryDate: &requestedDeliveryDateMoveB,
			},
		},
		{
			Model:    destinationAddressMoveB,
			Type:     &factory.Addresses.DeliveryAddress,
			LinkOnly: true,
		},
	}, nil)

	factory.BuildPPMShipment(appCtx.DB(), []factory.Customization{
		{
			Model:    moveC,
			LinkOnly: true,
		},
		{
			Model: models.MTOShipment{
				ShipmentType: models.MTOShipmentTypePPM,
				Status:       models.MTOShipmentStatusSubmitted,
			},
		},
	}, nil)

	factory.BuildPPMShipment(appCtx.DB(), []factory.Customization{
		{
			Model:    moveC,
			LinkOnly: true,
		},
		{
			Model: models.MTOShipment{
				ShipmentType: models.MTOShipmentTypePPM,
				Status:       models.MTOShipmentStatusSubmitted,
			},
		},
	}, nil)
}

func CreateBoatHaulAwayMoveForSC(appCtx appcontext.AppContext, userUploader *uploader.UserUploader, _ services.MoveRouter, moveInfo MoveCreatorInfo) models.Move {
	oktaID := uuid.Must(uuid.NewV4())
	submittedAt := time.Now()

	user := factory.BuildUser(appCtx.DB(), []factory.Customization{
		{
			Model: models.User{
				ID:        moveInfo.UserID,
				OktaID:    oktaID.String(),
				OktaEmail: moveInfo.Email,
				Active:    true,
			}},
	}, nil)

	smWithBoat := factory.BuildExtendedServiceMember(appCtx.DB(), []factory.Customization{
		{
			Model: models.ServiceMember{
				ID:            moveInfo.SmID,
				FirstName:     models.StringPointer(moveInfo.FirstName),
				LastName:      models.StringPointer(moveInfo.LastName),
				PersonalEmail: models.StringPointer(moveInfo.Email),
				CacValidated:  true,
			},
		},
		{
			Model:    user,
			LinkOnly: true,
		},
	}, nil)

	move := factory.BuildMove(appCtx.DB(), []factory.Customization{
		{
			Model:    smWithBoat,
			LinkOnly: true,
		},
		{
			Model: models.Move{
				ID:          moveInfo.MoveID,
				Locator:     moveInfo.MoveLocator,
				Status:      models.MoveStatusNeedsServiceCounseling,
				SubmittedAt: &submittedAt,
			},
		},
		{
			Model: models.UserUpload{},
			ExtendedParams: &factory.UserUploadExtendedParams{
				UserUploader: userUploader,
				AppContext:   appCtx,
			},
		},
	}, nil)

	if *smWithBoat.Affiliation == models.AffiliationARMY || *smWithBoat.Affiliation == models.AffiliationAIRFORCE {
		move.CloseoutOfficeID = &DefaultCloseoutOfficeID
		testdatagen.MustSave(appCtx.DB(), &move)
	}
	mtoShipment := factory.BuildMTOShipment(appCtx.DB(), []factory.Customization{
		{
			Model: models.MTOShipment{
				ShipmentType: models.MTOShipmentTypeBoatHaulAway,
				Status:       models.MTOShipmentStatusSubmitted,
			},
		},
		{
			Model:    move,
			LinkOnly: true,
		},
	}, nil)

	factory.BuildBoatShipment(appCtx.DB(), []factory.Customization{
		{
			Model: models.BoatShipment{
				Type:           models.BoatShipmentTypeHaulAway,
				Year:           models.IntPointer(2000),
				Make:           models.StringPointer("Boat Make"),
				Model:          models.StringPointer("Boat Model"),
				LengthInInches: models.IntPointer(300),
				WidthInInches:  models.IntPointer(108),
				HeightInInches: models.IntPointer(72),
				HasTrailer:     models.BoolPointer(true),
				IsRoadworthy:   models.BoolPointer(false),
			},
		},
		{
			Model:    move,
			LinkOnly: true,
		},
		{
			Model:    mtoShipment,
			LinkOnly: true,
		},
	}, nil)

	factory.BuildSignedCertification(appCtx.DB(), []factory.Customization{
		{
			Model:    move,
			LinkOnly: true,
		},
	}, nil)

	return move
}

func CreateBoatHaulAwayMoveForTOO(appCtx appcontext.AppContext, userUploader *uploader.UserUploader, _ services.MoveRouter, moveInfo MoveCreatorInfo) models.Move {
	oktaID := uuid.Must(uuid.NewV4())
	submittedAt := time.Now()

	user := factory.BuildUser(appCtx.DB(), []factory.Customization{
		{
			Model: models.User{
				ID:        moveInfo.UserID,
				OktaID:    oktaID.String(),
				OktaEmail: moveInfo.Email,
				Active:    true,
			}},
	}, nil)

	smWithBoat := factory.BuildExtendedServiceMember(appCtx.DB(), []factory.Customization{
		{
			Model: models.ServiceMember{
				ID:            moveInfo.SmID,
				FirstName:     models.StringPointer(moveInfo.FirstName),
				LastName:      models.StringPointer(moveInfo.LastName),
				PersonalEmail: models.StringPointer(moveInfo.Email),
				CacValidated:  true,
			},
		},
		{
			Model:    user,
			LinkOnly: true,
		},
	}, nil)

	move := factory.BuildMove(appCtx.DB(), []factory.Customization{
		{
			Model:    smWithBoat,
			LinkOnly: true,
		},
		{
			Model: models.Move{
				ID:          moveInfo.MoveID,
				Locator:     moveInfo.MoveLocator,
				Status:      models.MoveStatusSUBMITTED,
				SubmittedAt: &submittedAt,
			},
		},
		{
			Model: models.UserUpload{},
			ExtendedParams: &factory.UserUploadExtendedParams{
				UserUploader: userUploader,
				AppContext:   appCtx,
			},
		},
	}, nil)

	if *smWithBoat.Affiliation == models.AffiliationARMY || *smWithBoat.Affiliation == models.AffiliationAIRFORCE {
		move.CloseoutOfficeID = &DefaultCloseoutOfficeID
		testdatagen.MustSave(appCtx.DB(), &move)
	}
	mtoShipment := factory.BuildMTOShipment(appCtx.DB(), []factory.Customization{
		{
			Model: models.MTOShipment{
				ShipmentType: models.MTOShipmentTypeBoatHaulAway,
				Status:       models.MTOShipmentStatusSubmitted,
			},
		},
		{
			Model:    move,
			LinkOnly: true,
		},
	}, nil)

	factory.BuildBoatShipment(appCtx.DB(), []factory.Customization{
		{
			Model: models.BoatShipment{
				Type:           models.BoatShipmentTypeHaulAway,
				Year:           models.IntPointer(2000),
				Make:           models.StringPointer("Boat Make"),
				Model:          models.StringPointer("Boat Model"),
				LengthInInches: models.IntPointer(300),
				WidthInInches:  models.IntPointer(108),
				HeightInInches: models.IntPointer(72),
				HasTrailer:     models.BoolPointer(true),
				IsRoadworthy:   models.BoolPointer(false),
			},
		},
		{
			Model:    move,
			LinkOnly: true,
		},
		{
			Model:    mtoShipment,
			LinkOnly: true,
		},
	}, nil)

	factory.BuildSignedCertification(appCtx.DB(), []factory.Customization{
		{
			Model:    move,
			LinkOnly: true,
		},
	}, nil)

	return move
}<|MERGE_RESOLUTION|>--- conflicted
+++ resolved
@@ -10609,23 +10609,8 @@
 	newDutyLocation := factory.FetchOrBuildCurrentDutyLocation(db)
 	newDutyLocation.Address.PostalCode = "52549"
 	newDutyLocation.Address.City = "CINCINNATI"
-<<<<<<< HEAD
-	orders := factory.BuildOrderWithoutDefaults(db, []factory.Customization{
-		{
-			Model: models.DutyLocation{
-				ProvidesServicesCounseling: true,
-			},
-			Type: &factory.DutyLocations.OriginDutyLocation,
-		},
-		{
-			Model:    newDutyLocation,
-			LinkOnly: true,
-			Type:     &factory.DutyLocations.NewDutyLocation,
-		},
-=======
 
 	oconusDutyLocation := factory.BuildDutyLocation(db, []factory.Customization{
->>>>>>> 1f55b7f9
 		{
 			Model: models.Address{
 				City:       "Fairbanks",
@@ -10756,27 +10741,12 @@
 
 	requestedPickupDate = submittedAt.Add(30 * 24 * time.Hour)
 	requestedDeliveryDate = requestedPickupDate.Add(7 * 24 * time.Hour)
-<<<<<<< HEAD
-
-	factory.BuildMTOShipment(db, []factory.Customization{
-		{
-			Model:    move,
-			LinkOnly: true,
-		},
-		{
-			Model: models.MTOShipment{
-				ShipmentType:          shipmentType,
-				Status:                models.MTOShipmentStatusSubmitted,
-				RequestedPickupDate:   &requestedPickupDate,
-				RequestedDeliveryDate: &requestedDeliveryDate,
-=======
 	var regularMTOShipment models.MTOShipment
 	if !isInternationalShipment {
 		regularMTOShipment = factory.BuildMTOShipment(db, []factory.Customization{
 			{
 				Model:    move,
 				LinkOnly: true,
->>>>>>> 1f55b7f9
 			},
 			{
 				Model: models.MTOShipment{
@@ -10805,6 +10775,29 @@
 			},
 		},
 	}, nil)
+
+	if shipmentType == models.MTOShipmentTypeMobileHome {
+		factory.BuildMobileHomeShipment(appCtx.DB(), []factory.Customization{
+			{
+				Model: models.MobileHome{
+					Year:           models.IntPointer(2000),
+					Make:           models.StringPointer("Boat Make"),
+					Model:          models.StringPointer("Boat Model"),
+					LengthInInches: models.IntPointer(300),
+					WidthInInches:  models.IntPointer(108),
+					HeightInInches: models.IntPointer(72),
+				},
+			},
+			{
+				Model:    move,
+				LinkOnly: true,
+			},
+			{
+				Model:    regularMTOShipment,
+				LinkOnly: true,
+			},
+		}, nil)
+	}
 
 	return move
 }
