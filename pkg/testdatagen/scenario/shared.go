package scenario

import (
	"fmt"
	"log"
	"net/http/httptest"
	"strings"
	"time"

	"github.com/go-openapi/swag"
	"github.com/stretchr/testify/mock"

	"github.com/transcom/mymove/pkg/appcontext"
	"github.com/transcom/mymove/pkg/etag"
	"github.com/transcom/mymove/pkg/gen/internalmessages"
	paymentrequestop "github.com/transcom/mymove/pkg/gen/primeapi/primeoperations/payment_request"
	"github.com/transcom/mymove/pkg/gen/primemessages"
	"github.com/transcom/mymove/pkg/handlers"
	"github.com/transcom/mymove/pkg/handlers/primeapi"
	"github.com/transcom/mymove/pkg/models/roles"
	routemocks "github.com/transcom/mymove/pkg/route/mocks"
	"github.com/transcom/mymove/pkg/services"
	"github.com/transcom/mymove/pkg/services/ghcrateengine"
	movetaskorder "github.com/transcom/mymove/pkg/services/move_task_order"
	mtoserviceitem "github.com/transcom/mymove/pkg/services/mto_service_item"
	mtoshipment "github.com/transcom/mymove/pkg/services/mto_shipment"
	paymentrequest "github.com/transcom/mymove/pkg/services/payment_request"
	"github.com/transcom/mymove/pkg/services/query"
	"github.com/transcom/mymove/pkg/unit"
	"github.com/transcom/mymove/pkg/uploader"

	"github.com/gofrs/uuid"
	"go.uber.org/zap"

	fakedata "github.com/transcom/mymove/pkg/fakedata_approved"
	"github.com/transcom/mymove/pkg/models"
	"github.com/transcom/mymove/pkg/random"

	"github.com/transcom/mymove/pkg/testdatagen"
)

// NamedScenario is a data generation scenario that has a name
type NamedScenario struct {
	Name         string
	SubScenarios map[string]func()
}

type sceneOptionsNTS struct {
	shipmentMoveCode   string
	moveStatus         models.MoveStatus
	usesExternalVendor bool
}

// May15TestYear is a May 15 of TestYear
var May15TestYear = time.Date(testdatagen.TestYear, time.May, 15, 0, 0, 0, 0, time.UTC)

// Oct1TestYear is October 1 of TestYear
var Oct1TestYear = time.Date(testdatagen.TestYear, time.October, 1, 0, 0, 0, 0, time.UTC)

// Dec31TestYear is December 31 of TestYear
var Dec31TestYear = time.Date(testdatagen.TestYear, time.December, 31, 0, 0, 0, 0, time.UTC)

// May14FollowingYear is May 14 of the year AFTER TestYear
var May14FollowingYear = time.Date(testdatagen.TestYear+1, time.May, 14, 0, 0, 0, 0, time.UTC)

var estimatedWeight = unit.Pound(1400)
var actualWeight = unit.Pound(2000)
var hhgMoveType = models.SelectedMoveTypeHHG
var ppmMoveType = models.SelectedMoveTypePPM
var tioRemarks = "New billable weight set"

type moveCreatorInfo struct {
	userID      uuid.UUID
	email       string
	smID        uuid.UUID
	firstName   string
	lastName    string
	moveID      uuid.UUID
	moveLocator string
}

func createGenericUnSubmittedMove(appCtx appcontext.AppContext, moveInfo moveCreatorInfo, assertions testdatagen.Assertions) models.Move {
	if moveInfo.userID.IsNil() || moveInfo.email == "" || moveInfo.smID.IsNil() || moveInfo.firstName == "" || moveInfo.lastName == "" || moveInfo.moveID.IsNil() || moveInfo.moveLocator == "" {
		log.Panic("All moveInfo fields must have non-zero values.")
	}

	userAssertions := testdatagen.Assertions{
		User: models.User{
			ID:            moveInfo.userID,
			LoginGovUUID:  models.UUIDPointer(uuid.Must(uuid.NewV4())),
			LoginGovEmail: moveInfo.email,
			Active:        true,
		},
	}

	testdatagen.MergeModels(&userAssertions, assertions)

	testdatagen.MakeUser(appCtx.DB(), userAssertions)

	smAssertions := testdatagen.Assertions{
		ServiceMember: models.ServiceMember{
			ID:            moveInfo.smID,
			UserID:        moveInfo.userID,
			FirstName:     models.StringPointer(moveInfo.firstName),
			LastName:      models.StringPointer(moveInfo.lastName),
			Edipi:         models.StringPointer(testdatagen.RandomEdipi()),
			PersonalEmail: models.StringPointer(moveInfo.email),
		},
	}

	testdatagen.MergeModels(&smAssertions, assertions)

	smWithPPM := testdatagen.MakeExtendedServiceMember(appCtx.DB(), smAssertions)

	moveAssertions := testdatagen.Assertions{
		Order: models.Order{
			ServiceMemberID: moveInfo.smID,
			ServiceMember:   smWithPPM,
		},
		Move: models.Move{
			ID:               moveInfo.moveID,
			Locator:          moveInfo.moveLocator,
			SelectedMoveType: &ppmMoveType,
		},
	}

	testdatagen.MergeModels(&moveAssertions, assertions)

	move := testdatagen.MakeMove(appCtx.DB(), moveAssertions)

	return move
}

func makeOrdersForServiceMember(appCtx appcontext.AppContext, serviceMember models.ServiceMember, userUploader *uploader.UserUploader, fileNames *[]string) models.Order {
	document := testdatagen.MakeDocument(appCtx.DB(), testdatagen.Assertions{
		Document: models.Document{
			ServiceMemberID: serviceMember.ID,
			ServiceMember:   serviceMember,
		},
	})

	// Creates order upload documents from the files in this directory:
	// pkg/testdatagen/testdata/bandwidth_test_docs

	files := filesInBandwidthTestDirectory(fileNames)

	for _, file := range files {
		filePath := fmt.Sprintf("bandwidth_test_docs/%s", file)
		fixture := testdatagen.Fixture(filePath)

		upload := testdatagen.MakeUserUpload(appCtx.DB(), testdatagen.Assertions{
			File: fixture,
			UserUpload: models.UserUpload{
				UploaderID: serviceMember.UserID,
				DocumentID: &document.ID,
				Document:   document,
			},
			UserUploader: userUploader,
		})
		document.UserUploads = append(document.UserUploads, upload)
	}

	orders := testdatagen.MakeOrder(appCtx.DB(), testdatagen.Assertions{
		Order: models.Order{
			ServiceMemberID:  serviceMember.ID,
			ServiceMember:    serviceMember,
			UploadedOrders:   document,
			UploadedOrdersID: document.ID,
		},
		UserUploader: userUploader,
	})

	return orders
}

func makeMoveForOrders(appCtx appcontext.AppContext, orders models.Order, moveCode string, moveStatus models.MoveStatus,
	moveOptConfigs ...func(move *models.Move)) models.Move {
	hhgSelectedMoveType := models.SelectedMoveTypeHHG

	var availableToPrimeAt *time.Time
	if moveStatus == models.MoveStatusAPPROVED || moveStatus == models.MoveStatusAPPROVALSREQUESTED {
		now := time.Now()
		availableToPrimeAt = &now
	}

	move := models.Move{
		Status:             moveStatus,
		OrdersID:           orders.ID,
		Orders:             orders,
		SelectedMoveType:   &hhgSelectedMoveType,
		Locator:            moveCode,
		AvailableToPrimeAt: availableToPrimeAt,
	}

	// run configurations on move struct
	// this is to make any updates to the move struct before it gets created
	for _, config := range moveOptConfigs {
		config(&move)
	}

	move = testdatagen.MakeMove(appCtx.DB(), testdatagen.Assertions{
		Move: move,
	})

	return move
}

func createPPMOfficeUser(appCtx appcontext.AppContext) {
	db := appCtx.DB()
	email := "ppm_role@office.mil"
	officeUser := models.OfficeUser{}
	officeUserExists, err := db.Where("email = $1", email).Exists(&officeUser)
	if err != nil {
		log.Panic(fmt.Errorf("Failed to query OfficeUser in the DB: %w", err))
	}
	// no need to create
	if officeUserExists {
		return
	}

	/*
	 * Basic user with office access
	 */
	ppmOfficeRole := roles.Role{}
	err = db.Where("role_type = $1", roles.RoleTypePPMOfficeUsers).First(&ppmOfficeRole)
	if err != nil {
		log.Panic(fmt.Errorf("Failed to find RoleTypePPMOfficeUsers in the DB: %w", err))
	}

	userID := uuid.Must(uuid.FromString("9bfa91d2-7a0c-4de0-ae02-b8cf8b4b858b"))
	loginGovUUID := uuid.Must(uuid.NewV4())
	testdatagen.MakeOfficeUser(db, testdatagen.Assertions{
		User: models.User{
			ID:            userID,
			LoginGovUUID:  &loginGovUUID,
			LoginGovEmail: email,
			Active:        true,
			Roles:         []roles.Role{ppmOfficeRole},
		},
		OfficeUser: models.OfficeUser{
			ID:     uuid.FromStringOrNil("9c5911a7-5885-4cf4-abec-021a40692403"),
			Email:  email,
			Active: true,
		},
	})
}

func createPPMWithAdvance(appCtx appcontext.AppContext, userUploader *uploader.UserUploader, moveRouter services.MoveRouter) {
	db := appCtx.DB()
	/*
	 * Service member with uploaded orders and a new ppm
	 */
	email := "ppm@incomple.te"
	uuidStr := "e10d5964-c070-49cb-9bd1-eaf9f7348eb6"
	loginGovUUID := uuid.Must(uuid.NewV4())
	testdatagen.MakeUser(db, testdatagen.Assertions{
		User: models.User{
			ID:            uuid.Must(uuid.FromString(uuidStr)),
			LoginGovUUID:  &loginGovUUID,
			LoginGovEmail: email,
			Active:        true,
		},
	})
	advance := models.BuildDraftReimbursement(1000, models.MethodOfReceiptMILPAY)
	ppm0 := testdatagen.MakePPM(db, testdatagen.Assertions{
		ServiceMember: models.ServiceMember{
			ID:            uuid.FromStringOrNil("94ced723-fabc-42af-b9ee-87f8986bb5c9"),
			UserID:        uuid.FromStringOrNil(uuidStr),
			FirstName:     models.StringPointer("PPM"),
			LastName:      models.StringPointer("Submitted"),
			Edipi:         models.StringPointer("1234567890"),
			PersonalEmail: models.StringPointer(email),
		},
		Move: models.Move{
			ID:      uuid.FromStringOrNil("0db80bd6-de75-439e-bf89-deaafa1d0dc8"),
			Locator: "VGHEIS",
		},
		PersonallyProcuredMove: models.PersonallyProcuredMove{
			OriginalMoveDate:    &nextValidMoveDate,
			Advance:             &advance,
			AdvanceID:           &advance.ID,
			HasRequestedAdvance: true,
		},
		UserUploader: userUploader,
	})
	moveDoc := testdatagen.MakeMoveDocument(db, testdatagen.Assertions{
		MoveDocument: models.MoveDocument{
			MoveID:                   ppm0.Move.ID,
			Move:                     ppm0.Move,
			PersonallyProcuredMoveID: &ppm0.ID,
			PersonallyProcuredMove:   ppm0,
		},
		Document: models.Document{
			ID:              uuid.FromStringOrNil("c26421b0-e4c3-446b-88f3-493bb25c1756"),
			ServiceMemberID: ppm0.Move.Orders.ServiceMember.ID,
			ServiceMember:   ppm0.Move.Orders.ServiceMember,
		},
	})
	testdatagen.MakeSignedCertificationForPPM(db, testdatagen.Assertions{
		SignedCertification: models.SignedCertification{
			MoveID: ppm0.MoveID,
		},
		PersonallyProcuredMove: models.PersonallyProcuredMove{
			ID: ppm0.ID,
		},
	})
	testdatagen.MakeMovingExpenseDocument(db, testdatagen.Assertions{
		MovingExpenseDocument: models.MovingExpenseDocument{
			MoveDocument:   moveDoc,
			MoveDocumentID: moveDoc.ID,
		},
	})
	testdatagen.MakeWeightTicketSetDocument(db, testdatagen.Assertions{
		WeightTicketSetDocument: models.WeightTicketSetDocument{
			MoveDocument: moveDoc,
		},
	})

	err := moveRouter.Submit(appCtx, &ppm0.Move)
	if err != nil {
		log.Panic(err)
	}

	verrs, err := models.SaveMoveDependencies(db, &ppm0.Move)
	if err != nil || verrs.HasAny() {
		log.Panic(fmt.Errorf("Failed to save move and dependencies: %w", err))
	}
}

func createPPMWithNoAdvance(appCtx appcontext.AppContext, userUploader *uploader.UserUploader, moveRouter services.MoveRouter) {
	db := appCtx.DB()
	/*
	 * Service member with uploaded orders, a new ppm and no advance
	 */
	email := "ppm@advance.no"
	uuidStr := "f0ddc118-3f7e-476b-b8be-0f964a5feee2"
	loginGovUUID := uuid.Must(uuid.NewV4())
	testdatagen.MakeUser(db, testdatagen.Assertions{
		User: models.User{
			ID:            uuid.Must(uuid.FromString(uuidStr)),
			LoginGovUUID:  &loginGovUUID,
			LoginGovEmail: email,
			Active:        true,
		},
	})
	ppmNoAdvance := testdatagen.MakePPM(db, testdatagen.Assertions{
		ServiceMember: models.ServiceMember{
			ID:            uuid.FromStringOrNil("1a1aafde-df3b-4459-9dbd-27e9f6c1d2f6"),
			UserID:        uuid.FromStringOrNil(uuidStr),
			FirstName:     models.StringPointer("PPM"),
			LastName:      models.StringPointer("No Advance"),
			Edipi:         models.StringPointer("1234567890"),
			PersonalEmail: models.StringPointer(email),
		},
		Move: models.Move{
			ID:      uuid.FromStringOrNil("4f3f4bee-3719-4c17-8cf4-7e445a38d90e"),
			Locator: "NOADVC",
		},
		PersonallyProcuredMove: models.PersonallyProcuredMove{
			OriginalMoveDate: &nextValidMoveDate,
		},
		UserUploader: userUploader,
	})
	err := moveRouter.Submit(appCtx, &ppmNoAdvance.Move)
	if err != nil {
		log.Panic(err)
	}

	verrs, err := models.SaveMoveDependencies(db, &ppmNoAdvance.Move)
	if err != nil || verrs.HasAny() {
		log.Panic(fmt.Errorf("Failed to save move and dependencies: %w", err))
	}
}

func createPPMWithPaymentRequest(appCtx appcontext.AppContext, userUploader *uploader.UserUploader, moveRouter services.MoveRouter) {
	db := appCtx.DB()
	/*
	 * Service member with a ppm move with payment requested
	 */
	email := "ppm@paymentrequest.ed"
	uuidStr := "1842091b-b9a0-4d4a-ba22-1e2f38f26317"
	loginGovUUID := uuid.Must(uuid.NewV4())
	testdatagen.MakeUser(db, testdatagen.Assertions{
		User: models.User{
			ID:            uuid.Must(uuid.FromString(uuidStr)),
			LoginGovUUID:  &loginGovUUID,
			LoginGovEmail: email,
			Active:        true,
		},
	})
	futureTime := nextValidMoveDatePlusTen
	typeDetail := internalmessages.OrdersTypeDetailPCSTDY
	ppm2 := testdatagen.MakePPM(db, testdatagen.Assertions{
		ServiceMember: models.ServiceMember{
			ID:            uuid.FromStringOrNil("9ce5a930-2446-48ec-a9c0-17bc65e8522d"),
			UserID:        uuid.FromStringOrNil(uuidStr),
			FirstName:     models.StringPointer("PPMPayment"),
			LastName:      models.StringPointer("Requested"),
			Edipi:         models.StringPointer("7617033988"),
			PersonalEmail: models.StringPointer(email),
		},
		// These values should be populated for an approved move
		Order: models.Order{
			OrdersNumber:        models.StringPointer("12345"),
			OrdersTypeDetail:    &typeDetail,
			DepartmentIndicator: models.StringPointer("AIR_FORCE"),
			TAC:                 models.StringPointer("E19A"),
		},
		Move: models.Move{
			ID:      uuid.FromStringOrNil("0a2580ef-180a-44b2-a40b-291fa9cc13cc"),
			Locator: "FDXTIU",
		},
		PersonallyProcuredMove: models.PersonallyProcuredMove{
			OriginalMoveDate: &futureTime,
		},
		UserUploader: userUploader,
	})
	err := moveRouter.Submit(appCtx, &ppm2.Move)
	if err != nil {
		log.Panic(err)
	}

	err = moveRouter.Approve(appCtx, &ppm2.Move)
	if err != nil {
		log.Panic(err)
	}

	// This is the same PPM model as ppm2, but this is the one that will be saved by SaveMoveDependencies
	err = ppm2.Move.PersonallyProcuredMoves[0].Approve(time.Now())
	if err != nil {
		log.Panic(err)
	}
	err = ppm2.Move.PersonallyProcuredMoves[0].RequestPayment()
	if err != nil {
		log.Panic(err)
	}
	verrs, err := models.SaveMoveDependencies(db, &ppm2.Move)
	if err != nil || verrs.HasAny() {
		log.Panic(fmt.Errorf("Failed to save move and dependencies: %w", err))
	}
}

func createCanceledPPM(appCtx appcontext.AppContext, userUploader *uploader.UserUploader, moveRouter services.MoveRouter) {
	db := appCtx.DB()
	/*
	 * A PPM move that has been canceled.
	 */
	email := "ppm-canceled@example.com"
	uuidStr := "20102768-4d45-449c-a585-81bc386204b1"
	loginGovUUID := uuid.Must(uuid.NewV4())
	testdatagen.MakeUser(db, testdatagen.Assertions{
		User: models.User{
			ID:            uuid.Must(uuid.FromString(uuidStr)),
			LoginGovUUID:  &loginGovUUID,
			LoginGovEmail: email,
			Active:        true,
		},
	})
	ppmCanceled := testdatagen.MakePPM(db, testdatagen.Assertions{
		ServiceMember: models.ServiceMember{
			ID:            uuid.FromStringOrNil("2da0d5e6-4efb-4ea1-9443-bf9ef64ace65"),
			UserID:        uuid.FromStringOrNil(uuidStr),
			FirstName:     models.StringPointer("PPM"),
			LastName:      models.StringPointer("Canceled"),
			Edipi:         models.StringPointer("1234567890"),
			PersonalEmail: models.StringPointer(email),
		},
		Move: models.Move{
			ID:      uuid.FromStringOrNil("6b88c856-5f41-427e-a480-a7fb6c87533b"),
			Locator: "PPMCAN",
		},
		PersonallyProcuredMove: models.PersonallyProcuredMove{
			OriginalMoveDate: &nextValidMoveDate,
		},
		UserUploader: userUploader,
	})
	err := moveRouter.Submit(appCtx, &ppmCanceled.Move)
	if err != nil {
		log.Panic(err)
	}
	verrs, err := models.SaveMoveDependencies(db, &ppmCanceled.Move)
	if err != nil || verrs.HasAny() {
		log.Panic(fmt.Errorf("Failed to save move and dependencies: %w", err))
	}
	err = moveRouter.Cancel(appCtx, "reasons", &ppmCanceled.Move)
	if err != nil {
		log.Panic(err)
	}
	verrs, err = models.SaveMoveDependencies(db, &ppmCanceled.Move)
	if err != nil || verrs.HasAny() {
		log.Panic(fmt.Errorf("Failed to save move and dependencies: %w", err))
	}
}

func createServiceMemberWithOrdersButNoMoveType(appCtx appcontext.AppContext) {
	db := appCtx.DB()
	/*
	 * A service member with orders and a move, but no move type selected
	 */
	email := "sm_no_move_type@example.com"
	uuidStr := "9ceb8321-6a82-4f6d-8bb3-a1d85922a202"
	loginGovUUID := uuid.Must(uuid.NewV4())

	testdatagen.MakeUser(db, testdatagen.Assertions{
		User: models.User{
			ID:            uuid.Must(uuid.FromString(uuidStr)),
			LoginGovUUID:  &loginGovUUID,
			LoginGovEmail: email,
			Active:        true,
		},
	})

	testdatagen.MakeMoveWithoutMoveType(db, testdatagen.Assertions{
		ServiceMember: models.ServiceMember{
			ID:            uuid.FromStringOrNil("7554e347-2215-484f-9240-c61bae050220"),
			UserID:        uuid.FromStringOrNil(uuidStr),
			FirstName:     models.StringPointer("LandingTest1"),
			LastName:      models.StringPointer("UserPerson2"),
			Edipi:         models.StringPointer("6833908164"),
			PersonalEmail: models.StringPointer(email),
		},
		Move: models.Move{
			ID:      uuid.FromStringOrNil("b2ecbbe5-36ad-49fc-86c8-66e55e0697a7"),
			Locator: "ZPGVED",
		},
	})
}

func createServiceMemberWithNoUploadedOrders(appCtx appcontext.AppContext) {
	db := appCtx.DB()
	/*
	 * Service member with no uploaded orders
	 */
	email := "needs@orde.rs"
	uuidStr := "feac0e92-66ec-4cab-ad29-538129bf918e"
	loginGovUUID := uuid.Must(uuid.NewV4())
	testdatagen.MakeUser(db, testdatagen.Assertions{
		User: models.User{
			ID:            uuid.Must(uuid.FromString(uuidStr)),
			LoginGovUUID:  &loginGovUUID,
			LoginGovEmail: email,
			Active:        true,
		},
	})

	testdatagen.MakeExtendedServiceMember(db, testdatagen.Assertions{
		ServiceMember: models.ServiceMember{
			ID:            uuid.FromStringOrNil("c52a9f13-ccc7-4c1b-b5ef-e1132a4f4db9"),
			UserID:        uuid.FromStringOrNil(uuidStr),
			FirstName:     models.StringPointer("NEEDS"),
			LastName:      models.StringPointer("ORDERS"),
			PersonalEmail: models.StringPointer(email),
		},
	})
}

func createMoveWithPPMAndHHG(appCtx appcontext.AppContext, userUploader *uploader.UserUploader, moveRouter services.MoveRouter) {
	db := appCtx.DB()
	/*
	 * A service member with orders and a submitted move with a ppm and hhg
	 */
	email := "combo@ppm.hhg"
	uuidStr := "6016e423-f8d5-44ca-98a8-af03c8445c94"
	loginGovUUID := uuid.Must(uuid.NewV4())

	testdatagen.MakeUser(db, testdatagen.Assertions{
		User: models.User{
			ID:            uuid.Must(uuid.FromString(uuidStr)),
			LoginGovUUID:  &loginGovUUID,
			LoginGovEmail: email,
			Active:        true,
		},
	})

	smIDCombo := "f6bd793f-7042-4523-aa30-34946e7339c9"
	smWithCombo := testdatagen.MakeExtendedServiceMember(db, testdatagen.Assertions{
		ServiceMember: models.ServiceMember{
			ID:            uuid.FromStringOrNil(smIDCombo),
			UserID:        uuid.FromStringOrNil(uuidStr),
			FirstName:     models.StringPointer("Submitted"),
			LastName:      models.StringPointer("Ppmhhg"),
			Edipi:         models.StringPointer("6833908165"),
			PersonalEmail: models.StringPointer(email),
		},
	})
	// SelectedMoveType could be either HHG or PPM depending on creation order of combo
	move := testdatagen.MakeMove(db, testdatagen.Assertions{
		Order: models.Order{
			ServiceMemberID: uuid.FromStringOrNil(smIDCombo),
			ServiceMember:   smWithCombo,
		},
		UserUploader: userUploader,
		Move: models.Move{
			ID:               uuid.FromStringOrNil("7024c8c5-52ca-4639-bf69-dd8238308c98"),
			Locator:          "COMBOS",
			SelectedMoveType: &ppmMoveType,
		},
	})

	estimatedHHGWeight := unit.Pound(1400)
	actualHHGWeight := unit.Pound(2000)
	testdatagen.MakeMTOShipment(db, testdatagen.Assertions{
		Move: move,
		MTOShipment: models.MTOShipment{
			ID:                   uuid.FromStringOrNil("8689afc7-84d6-4c60-a739-8cf96ede2606"),
			PrimeEstimatedWeight: &estimatedHHGWeight,
			PrimeActualWeight:    &actualHHGWeight,
			ShipmentType:         models.MTOShipmentTypeHHG,
			ApprovedDate:         swag.Time(time.Now()),
			Status:               models.MTOShipmentStatusSubmitted,
			MoveTaskOrder:        move,
			MoveTaskOrderID:      move.ID,
		},
	})

	testdatagen.MakeMTOShipment(db, testdatagen.Assertions{
		Move: move,
		MTOShipment: models.MTOShipment{
			ID:                   uuid.FromStringOrNil("8689afc7-84d6-4c60-a739-333333333333"),
			PrimeEstimatedWeight: &estimatedHHGWeight,
			PrimeActualWeight:    &actualHHGWeight,
			ShipmentType:         models.MTOShipmentTypeHHG,
			ApprovedDate:         swag.Time(time.Now()),
			Status:               models.MTOShipmentStatusSubmitted,
			CounselorRemarks:     swag.String("Please handle with care"),
			MoveTaskOrder:        move,
			MoveTaskOrderID:      move.ID,
		},
	})

	testdatagen.MakeMTOShipment(db, testdatagen.Assertions{
		Move: move,
		MTOShipment: models.MTOShipment{
			PrimeEstimatedWeight: &estimatedHHGWeight,
			PrimeActualWeight:    &actualHHGWeight,
			ShipmentType:         models.MTOShipmentTypeHHG,
			ApprovedDate:         swag.Time(time.Now()),
			Status:               models.MTOShipmentStatusRejected,
			MoveTaskOrder:        move,
			MoveTaskOrderID:      move.ID,
			RejectionReason:      swag.String("No longer necessary, included in other shipment"),
		},
	})

	testdatagen.MakePPMShipment(db, testdatagen.Assertions{
		Move: move,
		PPMShipment: models.PPMShipment{
			ID: uuid.FromStringOrNil("d733fe2f-b08d-434a-ad8d-551f4d597b03"),
		},
	})

	err := moveRouter.Submit(appCtx, &move)
	if err != nil {
		log.Panic(err)
	}
	verrs, err := models.SaveMoveDependencies(db, &move)
	if err != nil || verrs.HasAny() {
		log.Panic(fmt.Errorf("Failed to save move and dependencies: %w", err))
	}
}

func createGenericUnSubmittedMoveWithPPMShipment(appCtx appcontext.AppContext, moveInfo moveCreatorInfo, useMinimalPPMShipment bool, assertions testdatagen.Assertions) models.Move {
	if assertions.PPMShipment.ID.IsNil() {
		log.Panic("PPMShipment ID cannot be nil.")
	}

	move := createGenericUnSubmittedMove(appCtx, moveInfo, assertions)

	fullAssertions := testdatagen.Assertions{
		Move: move,
	}

	testdatagen.MergeModels(&fullAssertions, assertions)

	if useMinimalPPMShipment {
		testdatagen.MakeMinimalPPMShipment(appCtx.DB(), fullAssertions)
	} else {
		testdatagen.MakePPMShipment(appCtx.DB(), fullAssertions)
	}

	return move
}

func createUnSubmittedMoveWithMinimumPPMShipment(appCtx appcontext.AppContext, userUploader *uploader.UserUploader) {
	/*
	 * A service member with orders and a PPM shipment updated with an estimated weight value and estimated incentive
	 */
	moveInfo := moveCreatorInfo{
		userID:      testdatagen.ConvertUUIDStringToUUID("bbb469f3-f4bc-420d-9755-b9569f81715e"),
		email:       "dates_and_locations@ppm.unsubmitted",
		smID:        testdatagen.ConvertUUIDStringToUUID("635e4c37-63b8-4860-9239-0e743ec383b0"),
		firstName:   "Minimal",
		lastName:    "PPM",
		moveID:      testdatagen.ConvertUUIDStringToUUID("16cb4b73-cc0e-48c5-8cc7-b2a2ac52c342"),
		moveLocator: "PPMMIN",
	}

	assertions := testdatagen.Assertions{
		UserUploader: userUploader,
		PPMShipment: models.PPMShipment{
			ID: testdatagen.ConvertUUIDStringToUUID("ffc95935-6781-4f95-9f35-16a5994cab56"),
		},
	}

	createGenericUnSubmittedMoveWithPPMShipment(appCtx, moveInfo, true, assertions)
}

func createUnSubmittedMoveWithPPMShipmentThroughEstimatedWeights(appCtx appcontext.AppContext, userUploader *uploader.UserUploader) {
	/*
	 * A service member with orders and a minimal PPM Shipment. This means the PPM only has required fields.
	 */
	moveInfo := moveCreatorInfo{
		userID:      testdatagen.ConvertUUIDStringToUUID("4512dc8c-c777-444e-b6dc-7971e398f2dc"),
		email:       "estimated_weights@ppm.unsubmitted",
		smID:        testdatagen.ConvertUUIDStringToUUID("81b772ab-86ff-4bda-b0fa-21b14dfe14d5"),
		firstName:   "EstimatedWeights",
		lastName:    "PPM",
		moveID:      testdatagen.ConvertUUIDStringToUUID("e89a7018-be76-449a-b99b-e30a09c485dc"),
		moveLocator: "PPMEWH",
	}

	assertions := testdatagen.Assertions{
		UserUploader: userUploader,
		PPMShipment: models.PPMShipment{
			ID:                 testdatagen.ConvertUUIDStringToUUID("65eea403-89ac-4c2d-9b1c-0dcc8805258f"),
			EstimatedWeight:    models.PoundPointer(unit.Pound(4000)),
			HasProGear:         models.BoolPointer(false),
			EstimatedIncentive: models.Int32Pointer(int32(10000)),
		},
	}

	createGenericUnSubmittedMoveWithPPMShipment(appCtx, moveInfo, true, assertions)
}

func createUnSubmittedMoveWithPPMShipmentThroughAdvanceRequested(appCtx appcontext.AppContext, userUploader *uploader.UserUploader) {
	/*
	 * A service member with orders and a minimal PPM Shipment. This means the PPM only has required fields.
	 */
<<<<<<< HEAD
	moveInfo := moveCreatorInfo{
		userID:      testdatagen.ConvertUUIDStringToUUID("dd1a3982-1ec4-4e34-a7bd-73cba4f3376a"),
		email:       "advance_requested@ppm.unsubmitted",
		smID:        testdatagen.ConvertUUIDStringToUUID("7a402a11-92a0-4334-b297-551be2bc44ef"),
		firstName:   "AdvanceRequested",
		lastName:    "PPM",
		moveID:      testdatagen.ConvertUUIDStringToUUID("fe322fae-c13e-4961-9956-69fb7a491ad4"),
		moveLocator: "PPMADV",
	}
=======
	email := "advance_requested@ppm.unsubmitted"
	uuidStr := "dd1a3982-1ec4-4e34-a7bd-73cba4f3376a"

	loginGovUUID := uuid.Must(uuid.NewV4())

	testdatagen.MakeUser(appCtx.DB(), testdatagen.Assertions{
		User: models.User{
			ID:            uuid.Must(uuid.FromString(uuidStr)),
			LoginGovUUID:  &loginGovUUID,
			LoginGovEmail: email,
			Active:        true,
		},
	})

	smIDPPM := "7a402a11-92a0-4334-b297-551be2bc44ef"
	smWithPPM := testdatagen.MakeExtendedServiceMember(appCtx.DB(), testdatagen.Assertions{
		ServiceMember: models.ServiceMember{
			ID:            uuid.Must(uuid.FromString(smIDPPM)),
			UserID:        uuid.Must(uuid.FromString(uuidStr)),
			FirstName:     models.StringPointer("Minimal"),
			LastName:      models.StringPointer("PPM"),
			Edipi:         models.StringPointer("8734145769"),
			PersonalEmail: models.StringPointer(email),
		},
	})
>>>>>>> 8b02b7b6

	assertions := testdatagen.Assertions{
		UserUploader: userUploader,
		PPMShipment: models.PPMShipment{
			ID:                 testdatagen.ConvertUUIDStringToUUID("9160a396-9b60-41c2-af7a-aa03d5002c71"),
			EstimatedWeight:    models.PoundPointer(unit.Pound(4000)),
			HasProGear:         models.BoolPointer(false),
			EstimatedIncentive: models.Int32Pointer(int32(10000000)),
			Advance:            models.CentPointer(unit.Cents(30000)),
			AdvanceRequested:   models.BoolPointer(true),
		},
	}

	createGenericUnSubmittedMoveWithPPMShipment(appCtx, moveInfo, true, assertions)
}

<<<<<<< HEAD
func createUnSubmittedMoveWithFinishedPPMShipment(appCtx appcontext.AppContext, userUploader *uploader.UserUploader) {
=======
func createUnsubmittedMoveWithFullPPMShipmentComplete1(appCtx appcontext.AppContext, userUploader *uploader.UserUploader) {
	createUnsubmittedMoveWithFullPPMShipmentComplete(appCtx, "complete@ppm.unsubmitted", "6a7d969a-2347-48c7-9289-0963c447f0a7", "PPMCMP", userUploader)
}

func createUnsubmittedMoveWithFullPPMShipmentComplete2(appCtx appcontext.AppContext, userUploader *uploader.UserUploader) {
	createUnsubmittedMoveWithFullPPMShipmentComplete(appCtx, "complete.2@ppm.unsubmitted", "fd02a7ac-f9cb-49e0-90ab-93a8443c1fc7", "PPMCM2", userUploader)
}

func createUnsubmittedMoveWithFullPPMShipmentComplete(appCtx appcontext.AppContext, email string, userid string, locator string, userUploader *uploader.UserUploader) {
	loginGovUUID := uuid.Must(uuid.NewV4())

	testdatagen.MakeUser(appCtx.DB(), testdatagen.Assertions{
		User: models.User{
			ID:            uuid.Must(uuid.FromString(userid)),
			LoginGovUUID:  &loginGovUUID,
			LoginGovEmail: email,
			Active:        true,
		},
	})

	smWithPPM := testdatagen.MakeExtendedServiceMember(appCtx.DB(), testdatagen.Assertions{
		ServiceMember: models.ServiceMember{
			UserID:        uuid.Must(uuid.FromString(userid)),
			FirstName:     models.StringPointer("Complete"),
			LastName:      models.StringPointer("PPM"),
			PersonalEmail: models.StringPointer(email),
		},
	})

	move := testdatagen.MakeMove(appCtx.DB(), testdatagen.Assertions{
		Order: models.Order{
			ServiceMemberID: smWithPPM.ID,
			ServiceMember:   smWithPPM,
		},
		UserUploader: userUploader,
		Move: models.Move{
			Locator:          locator,
			SelectedMoveType: &ppmMoveType,
		},
	})

	mtoShipment := testdatagen.MakeMTOShipment(appCtx.DB(), testdatagen.Assertions{
		MTOShipment: models.MTOShipment{
			ShipmentType:    models.MTOShipmentTypePPM,
			Status:          models.MTOShipmentStatusDraft,
			MoveTaskOrder:   move,
			MoveTaskOrderID: move.ID,
		},
	})

	testdatagen.MakePPMShipment(appCtx.DB(), testdatagen.Assertions{
		Move:        move,
		MTOShipment: mtoShipment,
		PPMShipment: models.PPMShipment{
			SitExpected:                    true,
			SecondaryPickupPostalCode:      models.StringPointer("90211"),
			SecondaryDestinationPostalCode: models.StringPointer("30814"),
			EstimatedWeight:                models.PoundPointer(unit.Pound(4000)),
			HasProGear:                     models.BoolPointer(true),
			ProGearWeight:                  models.PoundPointer(unit.Pound(1987)),
			SpouseProGearWeight:            models.PoundPointer(unit.Pound(498)),
			EstimatedIncentive:             models.Int32Pointer(int32(1000000)),
			AdvanceRequested:               models.BoolPointer(true),
			Advance:                        models.CentPointer(unit.Cents(598700)),
		},
	})
}

func createSubmittedMoveWithFullPPMShipmentComplete(appCtx appcontext.AppContext, userUploader *uploader.UserUploader) {

	userID := uuid.Must(uuid.FromString("04f2a1c6-eb40-463d-8544-1909141fdedf"))
	email := "complete@ppm.submitted"
	loginGovUUID := uuid.Must(uuid.NewV4())

	testdatagen.MakeUser(appCtx.DB(), testdatagen.Assertions{
		User: models.User{
			ID:            userID,
			LoginGovUUID:  &loginGovUUID,
			LoginGovEmail: email,
			Active:        true,
		},
	})

	smWithPPM := testdatagen.MakeExtendedServiceMember(appCtx.DB(), testdatagen.Assertions{
		ServiceMember: models.ServiceMember{
			UserID:        userID,
			FirstName:     models.StringPointer("PPM"),
			LastName:      models.StringPointer("Submitted"),
			PersonalEmail: models.StringPointer(email),
		},
	})

	move := testdatagen.MakeMove(appCtx.DB(), testdatagen.Assertions{
		Order: models.Order{
			ServiceMemberID: smWithPPM.ID,
			ServiceMember:   smWithPPM,
		},
		UserUploader: userUploader,
		Move: models.Move{
			Locator:          "PPMSUB",
			SelectedMoveType: &ppmMoveType,
			Status:           models.MoveStatusSUBMITTED,
		},
	})

	mtoShipment := testdatagen.MakeMTOShipment(appCtx.DB(), testdatagen.Assertions{
		MTOShipment: models.MTOShipment{
			ShipmentType:    models.MTOShipmentTypePPM,
			Status:          models.MTOShipmentStatusSubmitted,
			MoveTaskOrder:   move,
			MoveTaskOrderID: move.ID,
		},
	})

	testdatagen.MakePPMShipment(appCtx.DB(), testdatagen.Assertions{
		Move:        move,
		MTOShipment: mtoShipment,
		PPMShipment: models.PPMShipment{
			SitExpected:                    true,
			SecondaryPickupPostalCode:      models.StringPointer("90211"),
			SecondaryDestinationPostalCode: models.StringPointer("30814"),
			EstimatedWeight:                models.PoundPointer(unit.Pound(4000)),
			HasProGear:                     models.BoolPointer(true),
			ProGearWeight:                  models.PoundPointer(unit.Pound(1987)),
			SpouseProGearWeight:            models.PoundPointer(unit.Pound(498)),
			EstimatedIncentive:             models.Int32Pointer(int32(1000000)),
			AdvanceRequested:               models.BoolPointer(true),
			Advance:                        models.CentPointer(unit.Cents(598700)),
			Status:                         models.PPMShipmentStatusSubmitted,
		},
	})

	testdatagen.MakeSignedCertification(appCtx.DB(), testdatagen.Assertions{
		SignedCertification: models.SignedCertification{
			MoveID:           move.ID,
			SubmittingUserID: userID,
		},
	})
}

func createMoveWithPPM(appCtx appcontext.AppContext, userUploader *uploader.UserUploader, moveRouter services.MoveRouter) {
	db := appCtx.DB()
>>>>>>> 8b02b7b6
	/*
	 * A service member with orders and a minimal PPM Shipment. This means the PPM only has required fields.
	 */
	moveInfo := moveCreatorInfo{
		userID:      testdatagen.ConvertUUIDStringToUUID("1b16773e-995b-4efe-ad1c-bef2ae1253f8"),
		email:       "finished@ppm.unsubmitted",
		smID:        testdatagen.ConvertUUIDStringToUUID("1b400031-2b78-44ce-976c-cd2e854947f8"),
		firstName:   "Finished",
		lastName:    "PPM",
		moveID:      testdatagen.ConvertUUIDStringToUUID("3e0b6cb9-3409-4089-83a0-0fbc3fb0b493"),
		moveLocator: "PPMFIN",
	}

	assertions := testdatagen.Assertions{
		UserUploader: userUploader,
		MTOShipment: models.MTOShipment{
			ID: testdatagen.ConvertUUIDStringToUUID("0e17d5de-b212-404d-9249-e5a160bd0c51"),
		},
		PPMShipment: models.PPMShipment{
			ID:     testdatagen.ConvertUUIDStringToUUID("11978e1c-95d3-47e6-9d3f-d1e0d8c3d11a"),
			Status: models.PPMShipmentStatusDraft,
		},
	}

	createGenericUnSubmittedMoveWithPPMShipment(appCtx, moveInfo, false, assertions)
}

func createSubmittedMoveWithPPMShipment(appCtx appcontext.AppContext, userUploader *uploader.UserUploader, moveRouter services.MoveRouter) {
	/*
	 * A service member with orders and a minimal PPM Shipment. This means the PPM only has required fields.
	 */
	moveInfo := moveCreatorInfo{
		userID:      testdatagen.ConvertUUIDStringToUUID("2d6a16ec-c031-42e2-aa55-90a1e29b961a"),
		email:       "new@ppm.submitted",
		smID:        testdatagen.ConvertUUIDStringToUUID("f1817ad8-dfd5-44c0-97eb-f634d22e147b"),
		firstName:   "NewlySubmitted",
		lastName:    "PPM",
		moveID:      testdatagen.ConvertUUIDStringToUUID("5f30c363-07c0-4290-899c-3418e8472b44"),
		moveLocator: "PPMSB1",
	}

	assertions := testdatagen.Assertions{
		UserUploader: userUploader,
		MTOShipment: models.MTOShipment{
			ID: testdatagen.ConvertUUIDStringToUUID("90ce4453-f836-4a76-a959-5f3271009f58"),
		},
		PPMShipment: models.PPMShipment{
			ID:     testdatagen.ConvertUUIDStringToUUID("2cc9fdcb-e1a6-4621-80dc-7cfa3956f2ea"),
			Status: models.PPMShipmentStatusDraft,
		},
	}

	move := createGenericUnSubmittedMoveWithPPMShipment(appCtx, moveInfo, false, assertions)

	err := moveRouter.Submit(appCtx, &move)

	if err != nil {
		log.Panic(err)
	}

	verrs, err := models.SaveMoveDependencies(appCtx.DB(), &move)

	if err != nil || verrs.HasAny() {
		log.Panic(fmt.Errorf("Failed to save move and dependencies: %w", err))
	}
}

func createMoveWithPPM(appCtx appcontext.AppContext, userUploader *uploader.UserUploader, moveRouter services.MoveRouter) {
	db := appCtx.DB()
	/*
	 * A service member with orders and a submitted move with a ppm
	 */
	moveInfo := moveCreatorInfo{
		userID:      testdatagen.ConvertUUIDStringToUUID("28837508-1942-4188-a7ef-a7b544309ea6"),
		email:       "user@ppm",
		smID:        testdatagen.ConvertUUIDStringToUUID("c29418e5-5d69-498d-9709-b493d5bbc814"),
		firstName:   "Submitted",
		lastName:    "PPM",
		moveID:      testdatagen.ConvertUUIDStringToUUID("5174fd6c-3cab-4304-b4b3-89bd0f59b00b"),
		moveLocator: "PPM001",
	}

	assertions := testdatagen.Assertions{
		UserUploader: userUploader,
		MTOShipment: models.MTOShipment{
			ID: testdatagen.ConvertUUIDStringToUUID("933d1c2b-5b90-4dfd-b363-5ff9a7e2b43a"),
		},
		PPMShipment: models.PPMShipment{
			ID:     testdatagen.ConvertUUIDStringToUUID("0914dfa2-6988-4a12-82b1-2586fb4aa8c7"),
			Status: models.PPMShipmentStatusDraft,
		},
	}

	move := createGenericUnSubmittedMoveWithPPMShipment(appCtx, moveInfo, false, assertions)

	err := moveRouter.Submit(appCtx, &move)
	if err != nil {
		log.Panic(err)
	}
	verrs, err := models.SaveMoveDependencies(db, &move)
	if err != nil || verrs.HasAny() {
		log.Panic(fmt.Errorf("Failed to save move and dependencies: %w", err))
	}
}

func createMoveWithHHGMissingOrdersInfo(appCtx appcontext.AppContext, moveRouter services.MoveRouter, userUploader *uploader.UserUploader) {
	db := appCtx.DB()
	move := testdatagen.MakeHHGMoveWithShipment(db, testdatagen.Assertions{
		Move: models.Move{
			Locator: "REQINF",
			Status:  models.MoveStatusDRAFT,
		},
		UserUploader: userUploader,
	})
	order := move.Orders
	order.TAC = nil
	order.OrdersNumber = nil
	order.DepartmentIndicator = nil
	order.OrdersTypeDetail = nil
	testdatagen.MustSave(db, &order)

	err := moveRouter.Submit(appCtx, &move)
	if err != nil {
		log.Panic(err)
	}
	testdatagen.MustSave(db, &move)
}

func createUnsubmittedHHGMove(appCtx appcontext.AppContext) {
	db := appCtx.DB()
	/*
	 * A service member with an hhg only, unsubmitted move
	 */
	email := "hhg@only.unsubmitted"
	uuidStr := "f08146cf-4d6b-43d5-9ca5-c8d239d37b3e"
	loginGovUUID := uuid.Must(uuid.NewV4())

	testdatagen.MakeUser(db, testdatagen.Assertions{
		User: models.User{
			ID:            uuid.Must(uuid.FromString(uuidStr)),
			LoginGovUUID:  &loginGovUUID,
			LoginGovEmail: email,
			Active:        true,
		},
	})

	smWithHHGID := "1d06ab96-cb72-4013-b159-321d6d29c6eb"
	smWithHHG := testdatagen.MakeExtendedServiceMember(db, testdatagen.Assertions{
		ServiceMember: models.ServiceMember{
			ID:            uuid.FromStringOrNil(smWithHHGID),
			UserID:        uuid.FromStringOrNil(uuidStr),
			FirstName:     models.StringPointer("Unsubmitted"),
			LastName:      models.StringPointer("Hhg"),
			Edipi:         models.StringPointer("5833908165"),
			PersonalEmail: models.StringPointer(email),
		},
	})

	move := testdatagen.MakeMove(db, testdatagen.Assertions{
		Order: models.Order{
			ServiceMemberID: uuid.FromStringOrNil(smWithHHGID),
			ServiceMember:   smWithHHG,
		},
		Move: models.Move{
			ID:               uuid.FromStringOrNil("3a8c9f4f-7344-4f18-9ab5-0de3ef57b901"),
			Locator:          "ONEHHG",
			SelectedMoveType: &hhgMoveType,
		},
	})

	estimatedHHGWeight := unit.Pound(1400)
	actualHHGWeight := unit.Pound(2000)
	testdatagen.MakeMTOShipment(db, testdatagen.Assertions{
		Move: move,
		MTOShipment: models.MTOShipment{
			ID:                   uuid.FromStringOrNil("b67157bd-d2eb-47e2-94b6-3bc90f6fb8fe"),
			PrimeEstimatedWeight: &estimatedHHGWeight,
			PrimeActualWeight:    &actualHHGWeight,
			ShipmentType:         models.MTOShipmentTypeHHG,
			ApprovedDate:         swag.Time(time.Now()),
			Status:               models.MTOShipmentStatusSubmitted,
			MoveTaskOrder:        move,
			MoveTaskOrderID:      move.ID,
		},
	})
}

func createUnsubmittedHHGMoveMultipleDestinations(appCtx appcontext.AppContext) {
	db := appCtx.DB()
	/*
		A service member with an un-submitted move that has an HHG shipment going to multiple destination addresses
	*/
	email := "multple-destinations@unsubmitted.hhg"
	userID := "81fe79a1-faaa-4735-8426-fd159e641002"
	loginGovUUID := uuid.Must(uuid.NewV4())

	testdatagen.MakeUser(db, testdatagen.Assertions{
		User: models.User{
			ID:            uuid.Must(uuid.FromString(userID)),
			LoginGovUUID:  &loginGovUUID,
			LoginGovEmail: email,
			Active:        true,
		},
	})

	smID := "af8f37bc-d29a-4a8a-90ac-5336a2a912b3"
	smWithHHG := testdatagen.MakeExtendedServiceMember(db, testdatagen.Assertions{
		ServiceMember: models.ServiceMember{
			ID:            uuid.FromStringOrNil(smID),
			UserID:        uuid.FromStringOrNil(userID),
			FirstName:     models.StringPointer("Unsubmitted"),
			LastName:      models.StringPointer("Hhg"),
			Edipi:         models.StringPointer("5833908165"),
			PersonalEmail: &email,
		},
	})

	move := testdatagen.MakeMove(db, testdatagen.Assertions{
		Order: models.Order{
			ServiceMemberID: uuid.FromStringOrNil(smID),
			ServiceMember:   smWithHHG,
		},
		Move: models.Move{
			ID:               uuid.FromStringOrNil("c799098d-10f6-4e5a-9c88-a0de961e35b3"),
			Locator:          "HHGSMA",
			SelectedMoveType: &hhgMoveType,
		},
	})

	destinationAddress1 := testdatagen.MakeAddress3(db, testdatagen.Assertions{})
	destinationAddress2 := testdatagen.MakeAddress4(db, testdatagen.Assertions{})

	testdatagen.MakeMTOShipment(db, testdatagen.Assertions{
		Move: move,
		MTOShipment: models.MTOShipment{
			ID:              uuid.FromStringOrNil("fee1181f-22eb-452d-9252-292066e7b0a5"),
			ShipmentType:    models.MTOShipmentTypeHHG,
			Status:          models.MTOShipmentStatusSubmitted,
			MoveTaskOrder:   move,
			MoveTaskOrderID: move.ID,
		},
		DestinationAddress: destinationAddress1,
	})

	testdatagen.MakeMTOShipment(db, testdatagen.Assertions{
		Move: move,
		MTOShipment: models.MTOShipment{
			ID:              uuid.FromStringOrNil("05361631-0e51-4a87-a8bc-82b3af120ce2"),
			ShipmentType:    models.MTOShipmentTypeHHG,
			Status:          models.MTOShipmentStatusSubmitted,
			MoveTaskOrder:   move,
			MoveTaskOrderID: move.ID,
		},
		DestinationAddress:       destinationAddress1,
		SecondaryDeliveryAddress: destinationAddress2,
	})
}

func createUnsubmittedHHGMoveMultiplePickup(appCtx appcontext.AppContext) {
	db := appCtx.DB()
	/*
	 * A service member with an hhg only, unsubmitted move
	 */
	email := "hhg@multiple.pickup"
	uuidStr := "47fb0e80-6675-4ceb-b4eb-4f8e164c0f6e"
	loginGovUUID := uuid.Must(uuid.NewV4())

	testdatagen.MakeUser(db, testdatagen.Assertions{
		User: models.User{
			ID:            uuid.Must(uuid.FromString(uuidStr)),
			LoginGovUUID:  &loginGovUUID,
			LoginGovEmail: email,
			Active:        true,
		},
	})

	smWithHHGID := "92927bbd-5271-4a8c-b06b-fea07df84691"
	smWithHHG := testdatagen.MakeExtendedServiceMember(db, testdatagen.Assertions{
		ServiceMember: models.ServiceMember{
			ID:            uuid.FromStringOrNil(smWithHHGID),
			UserID:        uuid.FromStringOrNil(uuidStr),
			FirstName:     models.StringPointer("MultiplePickup"),
			LastName:      models.StringPointer("Hhg"),
			Edipi:         models.StringPointer("5833908165"),
			PersonalEmail: models.StringPointer(email),
		},
	})

	move := testdatagen.MakeMove(db, testdatagen.Assertions{
		Order: models.Order{
			ServiceMemberID: uuid.FromStringOrNil(smWithHHGID),
			ServiceMember:   smWithHHG,
		},
		Move: models.Move{
			ID:               uuid.FromStringOrNil("390341ca-2b76-4655-9555-161f4a0c9817"),
			Locator:          "TWOPIC",
			SelectedMoveType: &hhgMoveType,
		},
	})

	pickupAddress1 := testdatagen.MakeAddress(db, testdatagen.Assertions{
		Address: models.Address{
			ID:             uuid.Must(uuid.NewV4()),
			StreetAddress1: "1 First St",
			StreetAddress2: swag.String("Apt 1"),
			StreetAddress3: swag.String("Suite A"),
			City:           "Columbia",
			State:          "SC",
			PostalCode:     "29212",
			Country:        swag.String("US"),
		},
	})

	pickupAddress2 := testdatagen.MakeAddress(db, testdatagen.Assertions{
		Address: models.Address{
			ID:             uuid.Must(uuid.NewV4()),
			StreetAddress1: "2 Second St",
			StreetAddress2: swag.String("Apt 2"),
			StreetAddress3: swag.String("Suite B"),
			City:           "Columbia",
			State:          "SC",
			PostalCode:     "29212",
			Country:        swag.String("US"),
		},
	})

	testdatagen.MakeMTOShipment(db, testdatagen.Assertions{
		Move: move,
		MTOShipment: models.MTOShipment{
			ID:                       uuid.FromStringOrNil("a35b1247-b4c2-48f6-9846-8e96050fbc95"),
			PickupAddress:            &pickupAddress1,
			PickupAddressID:          &pickupAddress1.ID,
			SecondaryPickupAddress:   &pickupAddress2,
			SecondaryPickupAddressID: &pickupAddress2.ID,
			ShipmentType:             models.MTOShipmentTypeHHG,
			ApprovedDate:             swag.Time(time.Now()),
			Status:                   models.MTOShipmentStatusSubmitted,
			MoveTaskOrder:            move,
			MoveTaskOrderID:          move.ID,
		},
	})
}

func createSubmittedHHGMoveMultiplePickupAmendedOrders(appCtx appcontext.AppContext, userUploader *uploader.UserUploader) {
	db := appCtx.DB()
	/*
	 * A service member with an hhg only, submitted move, with multiple addresses and amended orders
	 */
	email := "hhg@multiple.pickup.amendedOrders.submitted"
	uuidStr := "c5f202b3-90d3-46aa-8e3b-83e937fcca99"
	loginGovUUID := uuid.Must(uuid.NewV4())

	testdatagen.MakeUser(db, testdatagen.Assertions{
		User: models.User{
			ID:            uuid.Must(uuid.FromString(uuidStr)),
			LoginGovUUID:  &loginGovUUID,
			LoginGovEmail: email,
			Active:        true,
		},
	})

	smWithHHGID := "cfb9024b-39f3-47ca-b14b-a4e78a41e9db"
	smWithHHG := testdatagen.MakeExtendedServiceMember(db, testdatagen.Assertions{
		ServiceMember: models.ServiceMember{
			ID:            uuid.FromStringOrNil(smWithHHGID),
			UserID:        uuid.FromStringOrNil(uuidStr),
			FirstName:     models.StringPointer("MultiplePickup"),
			LastName:      models.StringPointer("Hhg"),
			Edipi:         models.StringPointer("5833908165"),
			PersonalEmail: models.StringPointer(email),
		},
	})

	orders := testdatagen.MakeOrder(db, testdatagen.Assertions{
		Order: models.Order{
			ID:              uuid.Must(uuid.NewV4()),
			ServiceMemberID: smWithHHG.ID,
			ServiceMember:   smWithHHG,
		},
		UserUploader: userUploader,
	})

	orders = makeAmendedOrders(appCtx, orders, userUploader, &[]string{"medium.jpg", "small.pdf"})

	move := testdatagen.MakeMove(db, testdatagen.Assertions{
		Order: orders,
		Move: models.Move{
			ID:               uuid.FromStringOrNil("e0463784-d5ea-4974-b526-f2a58c79ed07"),
			Locator:          "AMENDO",
			SelectedMoveType: &hhgMoveType,
			Status:           models.MoveStatusSUBMITTED,
		},
	})

	pickupAddress1 := testdatagen.MakeAddress(db, testdatagen.Assertions{
		Address: models.Address{
			ID:             uuid.Must(uuid.NewV4()),
			StreetAddress1: "1 First St",
			StreetAddress2: swag.String("Apt 1"),
			StreetAddress3: swag.String("Suite A"),
			City:           "Columbia",
			State:          "SC",
			PostalCode:     "29212",
			Country:        swag.String("US"),
		},
	})

	pickupAddress2 := testdatagen.MakeAddress(db, testdatagen.Assertions{
		Address: models.Address{
			ID:             uuid.Must(uuid.NewV4()),
			StreetAddress1: "2 Second St",
			StreetAddress2: swag.String("Apt 2"),
			StreetAddress3: swag.String("Suite B"),
			City:           "Columbia",
			State:          "SC",
			PostalCode:     "29212",
			Country:        swag.String("US"),
		},
	})

	testdatagen.MakeMTOShipment(db, testdatagen.Assertions{
		Move: move,
		MTOShipment: models.MTOShipment{
			ID:                       uuid.FromStringOrNil("3c207b2a-d946-11eb-b8bc-0242ac130003"),
			PickupAddress:            &pickupAddress1,
			PickupAddressID:          &pickupAddress1.ID,
			SecondaryPickupAddress:   &pickupAddress2,
			SecondaryPickupAddressID: &pickupAddress2.ID,
			ShipmentType:             models.MTOShipmentTypeHHG,
			ApprovedDate:             swag.Time(time.Now()),
			Status:                   models.MTOShipmentStatusSubmitted,
			MoveTaskOrder:            move,
			MoveTaskOrderID:          move.ID,
		},
	})

}

func createMoveWithNTSAndNTSR(appCtx appcontext.AppContext, userUploader *uploader.UserUploader, moveRouter services.MoveRouter, opts sceneOptionsNTS) {
	db := appCtx.DB()

	email := fmt.Sprintf("nts.%s@nstr.%s", opts.shipmentMoveCode, opts.moveStatus)
	user := testdatagen.MakeUser(db, testdatagen.Assertions{
		User: models.User{
			LoginGovEmail: email,
			Active:        true,
		},
	})
	smWithNTS := testdatagen.MakeExtendedServiceMember(db, testdatagen.Assertions{
		ServiceMember: models.ServiceMember{
			UserID:        user.ID,
			User:          user,
			FirstName:     models.StringPointer(strings.ToTitle(string(opts.moveStatus))),
			LastName:      models.StringPointer("Nts&Nts-r"),
			PersonalEmail: models.StringPointer(email),
		},
	})

	filterFile := &[]string{"150Kb.png"}
	orders := makeOrdersForServiceMember(appCtx, smWithNTS, userUploader, filterFile)
	move := makeMoveForOrders(appCtx, orders, opts.shipmentMoveCode, models.MoveStatusDRAFT,
		func(move *models.Move) {
			// updating the move struct here
			selectedMoveType := models.SelectedMoveTypeNTS
			move.SelectedMoveType = &selectedMoveType
		})

	estimatedNTSWeight := unit.Pound(1400)
	actualNTSWeight := unit.Pound(2000)
	ntsShipment := testdatagen.MakeNTSShipment(db, testdatagen.Assertions{
		Move: move,
		MTOShipment: models.MTOShipment{
			PrimeEstimatedWeight: &estimatedNTSWeight,
			PrimeActualWeight:    &actualNTSWeight,
			ShipmentType:         models.MTOShipmentTypeHHGIntoNTSDom,
			Status:               models.MTOShipmentStatusSubmitted,
			UsesExternalVendor:   opts.usesExternalVendor,
		},
	})
	testdatagen.MakeMTOAgent(db, testdatagen.Assertions{
		MTOShipment: ntsShipment,
		MTOAgent: models.MTOAgent{
			MTOAgentType: models.MTOAgentReleasing,
		},
	})

	ntsrShipment := testdatagen.MakeNTSRShipment(db, testdatagen.Assertions{
		Move: move,
		MTOShipment: models.MTOShipment{
			PrimeEstimatedWeight: &estimatedNTSWeight,
			PrimeActualWeight:    &actualNTSWeight,
			ShipmentType:         models.MTOShipmentTypeHHGOutOfNTSDom,
			Status:               models.MTOShipmentStatusSubmitted,
			UsesExternalVendor:   opts.usesExternalVendor,
		},
	})
	testdatagen.MakeMTOAgent(db, testdatagen.Assertions{
		MTOShipment: ntsrShipment,
		MTOAgent: models.MTOAgent{
			MTOAgentType: models.MTOAgentReceiving,
		},
	})

	if opts.moveStatus == models.MoveStatusSUBMITTED {
		err := moveRouter.Submit(appCtx, &move)
		if err != nil {
			log.Panic(err)
		}

		verrs, err := models.SaveMoveDependencies(db, &move)
		if err != nil || verrs.HasAny() {
			log.Panic(fmt.Errorf("Failed to save move and dependencies: %w", err))
		}
	}
}

func createNTSMove(appCtx appcontext.AppContext) {
	db := appCtx.DB()
	testdatagen.MakeNTSMoveWithShipment(db, testdatagen.Assertions{
		ServiceMember: models.ServiceMember{
			FirstName: models.StringPointer("Spaceman"),
			LastName:  models.StringPointer("NTS"),
		},
	})
}

func createNTSRMove(appCtx appcontext.AppContext) {
	db := appCtx.DB()
	testdatagen.MakeNTSRMoveWithShipment(db, testdatagen.Assertions{
		ServiceMember: models.ServiceMember{
			FirstName: models.StringPointer("Spaceman"),
			LastName:  models.StringPointer("NTS-release"),
		},
	})
}

func createPPMReadyToRequestPayment(appCtx appcontext.AppContext, userUploader *uploader.UserUploader, moveRouter services.MoveRouter) {
	db := appCtx.DB()
	/*
	 * Service member with a ppm ready to request payment
	 */
	email := "ppm@requestingpayment.newflow"
	uuidStr := "745e0eba-4028-4c78-a262-818b00802748"
	loginGovUUID := uuid.Must(uuid.NewV4())
	typeDetail := internalmessages.OrdersTypeDetailPCSTDY
	pastTime := nextValidMoveDateMinusTen

	testdatagen.MakeUser(db, testdatagen.Assertions{
		User: models.User{
			ID:            uuid.Must(uuid.FromString(uuidStr)),
			LoginGovUUID:  &loginGovUUID,
			LoginGovEmail: email,
			Active:        true,
		},
	})
	ppm6 := testdatagen.MakePPM(db, testdatagen.Assertions{
		ServiceMember: models.ServiceMember{
			ID:            uuid.FromStringOrNil("1404fdcf-7a54-4b83-862d-7d1c7ba36ad7"),
			UserID:        uuid.FromStringOrNil(uuidStr),
			FirstName:     models.StringPointer("PPM"),
			LastName:      models.StringPointer("RequestingPayNewFlow"),
			Edipi:         models.StringPointer("6737033007"),
			PersonalEmail: models.StringPointer(email),
		},
		// These values should be populated for an approved move
		Order: models.Order{
			OrdersNumber:        models.StringPointer("62149"),
			OrdersTypeDetail:    &typeDetail,
			DepartmentIndicator: models.StringPointer("AIR_FORCE"),
			TAC:                 models.StringPointer("E19A"),
		},
		Move: models.Move{
			ID:      uuid.FromStringOrNil("f9f10492-587e-43b3-af2a-9f67d2ac8757"),
			Locator: "RQPAY2",
		},
		PersonallyProcuredMove: models.PersonallyProcuredMove{
			OriginalMoveDate: &pastTime,
		},
		UserUploader: userUploader,
	})
	err := moveRouter.Submit(appCtx, &ppm6.Move)
	if err != nil {
		log.Panic(err)
	}
	err = moveRouter.Approve(appCtx, &ppm6.Move)
	if err != nil {
		log.Panic(err)
	}

	err = ppm6.Move.PersonallyProcuredMoves[0].Approve(time.Now())
	if err != nil {
		log.Panic(err)
	}
	verrs, err := models.SaveMoveDependencies(db, &ppm6.Move)
	if err != nil || verrs.HasAny() {
		log.Panic(fmt.Errorf("Failed to save move and dependencies: %w", err))
	}
}

func getPpmUuids(moveNumber int) [3]string {
	var uuids [3]string

	switch moveNumber {
	case 1:
		uuids = [3]string{
			"2194daed-3589-408f-b988-e9889c9f120e",
			"1319a13d-019b-4afa-b8fe-f51c15572681",
			"7c4c7aa0-9e28-4065-93d2-74ea75e6323c",
		}
	case 2:
		uuids = [3]string{
			"4635b5a7-0f57-4557-8ba4-bbbb760c300a",
			"7d756c59-1a46-4f59-9c51-6e708886eaf1",
			"4397b137-f4ee-49b7-baae-3aa0b237d08e",
		}
	case 3:
		uuids = [3]string{
			"324dec0a-850c-41c8-976b-068e27121b84",
			"a9b51cc4-e73e-4734-9714-a2066f207c3b",
			"a738f6b8-4dee-4875-bdb1-1b4da2aa4f4b",
		}
	case 4:
		uuids = [3]string{
			"f154929c-5f07-41f5-b90c-d90b83d5773d",
			"9027d05d-4c4e-4e5d-9954-6a6ba4017b4d",
			"460011f4-126d-40e5-b4f4-62cc9c2f0b7a",
		}
	}

	return uuids
}

func createPPMUsers(appCtx appcontext.AppContext, userUploader *uploader.UserUploader) {
	db := appCtx.DB()
	for moveNumber := 1; moveNumber < 4; moveNumber++ {
		uuids := getPpmUuids(moveNumber)
		email := fmt.Sprintf("ppm.test.user%d@example.com", moveNumber)
		uuidStr := uuids[0]
		loginGovID := uuid.Must(uuid.NewV4())

		testdatagen.MakeUser(db, testdatagen.Assertions{
			User: models.User{
				ID:            uuid.Must(uuid.FromString(uuidStr)),
				LoginGovUUID:  &loginGovID,
				LoginGovEmail: email,
				Active:        true,
			},
		})

		testdatagen.MakeMove(db, testdatagen.Assertions{
			ServiceMember: models.ServiceMember{
				ID:            uuid.FromStringOrNil(uuids[1]),
				UserID:        uuid.FromStringOrNil(uuidStr),
				FirstName:     models.StringPointer("Move"),
				LastName:      models.StringPointer("Draft"),
				Edipi:         models.StringPointer("7273579005"),
				PersonalEmail: models.StringPointer(email),
			},
			Order: models.Order{
				HasDependents:    false,
				SpouseHasProGear: false,
			},
			Move: models.Move{
				ID:      uuid.FromStringOrNil(uuids[2]),
				Locator: fmt.Sprintf("NTS00%d", moveNumber),
			},
			UserUploader: userUploader,
		})
	}
}

func createDefaultHHGMoveWithPaymentRequest(appCtx appcontext.AppContext, userUploader *uploader.UserUploader, affiliation models.ServiceMemberAffiliation) {
	createHHGMoveWithPaymentRequest(appCtx, userUploader, affiliation, testdatagen.Assertions{})
}

// Creates a payment request with domestic hhg and shorthaul shipments with
// service item pricing params for displaying cost calculations
func createHHGWithPaymentServiceItems(appCtx appcontext.AppContext, primeUploader *uploader.PrimeUploader, moveRouter services.MoveRouter) {
	db := appCtx.DB()
	logger := appCtx.Logger()

	issueDate := time.Date(testdatagen.GHCTestYear, 3, 15, 0, 0, 0, 0, time.UTC)
	reportByDate := time.Date(testdatagen.GHCTestYear, 8, 1, 0, 0, 0, 0, time.UTC)
	actualPickupDate := issueDate.Add(31 * 24 * time.Hour)
	SITAllowance := 90
	longhaulShipment := testdatagen.MakeMTOShipment(db, testdatagen.Assertions{
		MTOShipment: models.MTOShipment{
			Status:               models.MTOShipmentStatusSubmitted,
			PrimeEstimatedWeight: &estimatedWeight,
			PrimeActualWeight:    &actualWeight,
			ShipmentType:         models.MTOShipmentTypeHHG,
			ActualPickupDate:     &actualPickupDate,
			SITDaysAllowance:     &SITAllowance,
		},
		Move: models.Move{
			Locator: "PARAMS",
		},
		Order: models.Order{
			IssueDate:    issueDate,
			ReportByDate: reportByDate,
		},
	})

	move := longhaulShipment.MoveTaskOrder

	shorthaulDestinationAddress := testdatagen.MakeAddress(db, testdatagen.Assertions{
		Address: models.Address{
			PostalCode: "90211",
		},
	})
	shorthaulShipment := testdatagen.MakeMTOShipment(db, testdatagen.Assertions{
		MTOShipment: models.MTOShipment{
			Status:               models.MTOShipmentStatusSubmitted,
			PrimeEstimatedWeight: &estimatedWeight,
			PrimeActualWeight:    &actualWeight,
			ShipmentType:         models.MTOShipmentTypeHHGShortHaulDom,
			DestinationAddress:   &shorthaulDestinationAddress,
			DestinationAddressID: &shorthaulDestinationAddress.ID,
			SITDaysAllowance:     &SITAllowance,
		},
		Move: move,
	})

	shipmentWithOriginalWeight := testdatagen.MakeMTOShipment(db, testdatagen.Assertions{
		MTOShipment: models.MTOShipment{
			Status:               models.MTOShipmentStatusSubmitted,
			PrimeEstimatedWeight: &estimatedWeight,
			PrimeActualWeight:    &actualWeight,
			ShipmentType:         models.MTOShipmentTypeHHG,
			DestinationAddress:   &shorthaulDestinationAddress,
			DestinationAddressID: &shorthaulDestinationAddress.ID,
		},
		Move: move,
	})

	shipmentWithOriginalAndReweighWeight := testdatagen.MakeMTOShipment(db, testdatagen.Assertions{
		MTOShipment: models.MTOShipment{
			Status:               models.MTOShipmentStatusSubmitted,
			PrimeEstimatedWeight: &estimatedWeight,
			PrimeActualWeight:    &actualWeight,
			ShipmentType:         models.MTOShipmentTypeHHG,
			DestinationAddress:   &shorthaulDestinationAddress,
			DestinationAddressID: &shorthaulDestinationAddress.ID,
		},
		Move: move,
	})

	reweighWeight := unit.Pound(100000)
	testdatagen.MakeReweigh(db, testdatagen.Assertions{
		MTOShipment: shipmentWithOriginalAndReweighWeight,
		Reweigh: models.Reweigh{
			Weight: &reweighWeight,
		},
	})

	shipmentWithOriginalAndReweighWeightReweihBolded := testdatagen.MakeMTOShipment(db, testdatagen.Assertions{
		MTOShipment: models.MTOShipment{
			Status:               models.MTOShipmentStatusSubmitted,
			PrimeEstimatedWeight: &estimatedWeight,
			PrimeActualWeight:    &actualWeight,
			ShipmentType:         models.MTOShipmentTypeHHG,
			DestinationAddress:   &shorthaulDestinationAddress,
			DestinationAddressID: &shorthaulDestinationAddress.ID,
		},
		Move: move,
	})

	// Make the reweigh weight and the estimated weight (original weight) be the same to create devseed
	// data where we can check that the reweigh weight is bolded.
	testdatagen.MakeReweigh(db, testdatagen.Assertions{
		MTOShipment: shipmentWithOriginalAndReweighWeightReweihBolded,
		Reweigh: models.Reweigh{
			Weight: &estimatedWeight,
		},
	})

	billableWeightCap := unit.Pound(2000)
	billableWeightJustification := "Capped shipment"
	shipmentWithOriginalReweighAndAdjustedWeight := testdatagen.MakeMTOShipment(db, testdatagen.Assertions{
		MTOShipment: models.MTOShipment{
			Status:                      models.MTOShipmentStatusSubmitted,
			PrimeEstimatedWeight:        &estimatedWeight,
			PrimeActualWeight:           &actualWeight,
			ShipmentType:                models.MTOShipmentTypeHHG,
			DestinationAddress:          &shorthaulDestinationAddress,
			DestinationAddressID:        &shorthaulDestinationAddress.ID,
			BillableWeightCap:           &billableWeightCap,
			BillableWeightJustification: &billableWeightJustification,
		},
		Move: move,
	})

	testdatagen.MakeReweigh(db, testdatagen.Assertions{
		MTOShipment: shipmentWithOriginalReweighAndAdjustedWeight,
		Reweigh: models.Reweigh{
			Weight: &reweighWeight,
		},
	})

	shipmentWithOriginalAndAdjustedWeight := testdatagen.MakeMTOShipment(db, testdatagen.Assertions{
		MTOShipment: models.MTOShipment{
			Status:                      models.MTOShipmentStatusSubmitted,
			PrimeEstimatedWeight:        &estimatedWeight,
			PrimeActualWeight:           &actualWeight,
			ShipmentType:                models.MTOShipmentTypeHHG,
			DestinationAddress:          &shorthaulDestinationAddress,
			DestinationAddressID:        &shorthaulDestinationAddress.ID,
			BillableWeightCap:           &billableWeightCap,
			BillableWeightJustification: &billableWeightJustification,
		},
		Move: move,
	})

	submissionErr := moveRouter.Submit(appCtx, &move)
	if submissionErr != nil {
		logger.Fatal(fmt.Sprintf("Error submitting move: %s", submissionErr))
	}

	verrs, err := models.SaveMoveDependencies(db, &move)
	if err != nil || verrs.HasAny() {
		logger.Fatal(fmt.Sprintf("Failed to save move and dependencies: %s", err))
	}

	queryBuilder := query.NewQueryBuilder()
	serviceItemCreator := mtoserviceitem.NewMTOServiceItemCreator(queryBuilder, moveRouter)

	mtoUpdater := movetaskorder.NewMoveTaskOrderUpdater(queryBuilder, serviceItemCreator, moveRouter)
	_, approveErr := mtoUpdater.MakeAvailableToPrime(appCtx, move.ID, etag.GenerateEtag(move.UpdatedAt), true, true)

	if approveErr != nil {
		logger.Fatal("Error approving move")
	}

	planner := &routemocks.Planner{}

	// called using the addresses with origin zip of 90210 and destination zip of 94535
	planner.On("TransitDistance", mock.AnythingOfType("*appcontext.appContext"), mock.Anything, mock.Anything).Return(348, nil).Times(2)

	// called using the addresses with origin zip of 90210 and destination zip of 90211
	planner.On("TransitDistance", mock.AnythingOfType("*appcontext.appContext"), mock.Anything, mock.Anything).Return(3, nil).Times(5)

	// called for zip 3 domestic linehaul service item
	planner.On("Zip3TransitDistance", mock.AnythingOfType("*appcontext.appContext"),
		"94535", "94535").Return(348, nil).Times(2)

	// called for zip 5 domestic linehaul service item
	planner.On("Zip5TransitDistance", mock.AnythingOfType("*appcontext.appContext"), "94535", "94535").Return(348, nil).Once()

	// called for domestic shorthaul service item
	planner.On("Zip5TransitDistance", mock.AnythingOfType("*appcontext.appContext"),
		"90210", "90211").Return(3, nil).Times(7)

	// called for domestic shorthaul service item
	planner.On("Zip3TransitDistance", mock.AnythingOfType("*appcontext.appContext"), "90210", "90211").Return(348, nil).Times(10)

	// called for domestic origin SIT pickup service item
	planner.On("Zip3TransitDistance", mock.AnythingOfType("*appcontext.appContext"), "90210", "94535").Return(348, nil).Once()

	// called for domestic destination SIT delivery service item
	planner.On("Zip3TransitDistance", mock.AnythingOfType("*appcontext.appContext"),
		"94535", "90210").Return(348, nil).Once()

	for _, shipment := range []models.MTOShipment{longhaulShipment, shorthaulShipment, shipmentWithOriginalWeight, shipmentWithOriginalAndReweighWeight, shipmentWithOriginalAndReweighWeightReweihBolded, shipmentWithOriginalReweighAndAdjustedWeight, shipmentWithOriginalAndAdjustedWeight} {
		shipmentUpdater := mtoshipment.NewMTOShipmentStatusUpdater(queryBuilder, serviceItemCreator, planner)
		_, updateErr := shipmentUpdater.UpdateMTOShipmentStatus(appCtx, shipment.ID, models.MTOShipmentStatusApproved, nil, etag.GenerateEtag(shipment.UpdatedAt))
		if updateErr != nil {
			logger.Fatal("Error updating shipment status", zap.Error(updateErr))
		}
	}

	// There is a minimum of 29 days period for a sit service item that doesn't
	// have a departure date for the payment request param lookup to not encounter an error
	originEntryDate := actualPickupDate

	originSITAddress := testdatagen.MakeAddress2(db, testdatagen.Assertions{Stub: true})
	originSITAddress.ID = uuid.Nil

	originSIT := testdatagen.MakeMTOServiceItem(db, testdatagen.Assertions{
		Move:        move,
		MTOShipment: longhaulShipment,
		ReService: models.ReService{
			Code: models.ReServiceCodeDOFSIT,
		},
		MTOServiceItem: models.MTOServiceItem{
			Reason:                      models.StringPointer("Holiday break"),
			SITEntryDate:                &originEntryDate,
			SITPostalCode:               &originSITAddress.PostalCode,
			SITOriginHHGActualAddress:   &originSITAddress,
			SITOriginHHGActualAddressID: &originSITAddress.ID,
		},
		Stub: true,
	})

	createdOriginServiceItems, validErrs, createErr := serviceItemCreator.CreateMTOServiceItem(appCtx, &originSIT)
	if validErrs.HasAny() || createErr != nil {
		logger.Fatal(fmt.Sprintf("error while creating origin sit service item: %v", verrs.Errors), zap.Error(createErr))
	}

	destEntryDate := actualPickupDate
	destDepDate := actualPickupDate
	destSITAddress := testdatagen.MakeAddress(db, testdatagen.Assertions{})
	destSIT := testdatagen.MakeMTOServiceItem(db, testdatagen.Assertions{
		Move:        move,
		MTOShipment: longhaulShipment,
		ReService: models.ReService{
			Code: models.ReServiceCodeDDFSIT,
		},
		MTOServiceItem: models.MTOServiceItem{
			SITEntryDate:                 &destEntryDate,
			SITDepartureDate:             &destDepDate,
			SITPostalCode:                models.StringPointer("90210"),
			SITDestinationFinalAddress:   &destSITAddress,
			SITDestinationFinalAddressID: &destSITAddress.ID,
		},
		Stub: true,
	})

	createdDestServiceItems, validErrs, createErr := serviceItemCreator.CreateMTOServiceItem(appCtx, &destSIT)
	if validErrs.HasAny() || createErr != nil {
		logger.Fatal(fmt.Sprintf("error while creating destination sit service item: %v", verrs.Errors), zap.Error(createErr))
	}

	serviceItemUpdator := mtoserviceitem.NewMTOServiceItemUpdater(queryBuilder, moveRouter)

	var originFirstDaySIT models.MTOServiceItem
	var originAdditionalDaySIT models.MTOServiceItem
	var originPickupSIT models.MTOServiceItem
	for _, createdServiceItem := range *createdOriginServiceItems {
		switch createdServiceItem.ReService.Code {
		case models.ReServiceCodeDOFSIT:
			originFirstDaySIT = createdServiceItem
		case models.ReServiceCodeDOASIT:
			originAdditionalDaySIT = createdServiceItem
		case models.ReServiceCodeDOPSIT:
			originPickupSIT = createdServiceItem
		}
	}

	originDepartureDate := originEntryDate.Add(15 * 24 * time.Hour)
	originPickupSIT.SITDepartureDate = &originDepartureDate

	updatedDOPSIT, updateOriginErr := serviceItemUpdator.UpdateMTOServiceItemPrime(appCtx, &originPickupSIT, etag.GenerateEtag(originPickupSIT.UpdatedAt))

	if updateOriginErr != nil {
		logger.Fatal(fmt.Sprintf("Error updating %s with departure date", models.ReServiceCodeDOPSIT))
	}

	originPickupSIT = *updatedDOPSIT

	for _, createdServiceItem := range []models.MTOServiceItem{originFirstDaySIT, originAdditionalDaySIT, originPickupSIT} {
		_, updateErr := serviceItemUpdator.ApproveOrRejectServiceItem(appCtx, createdServiceItem.ID, models.MTOServiceItemStatusApproved, nil, etag.GenerateEtag(createdServiceItem.UpdatedAt))
		if updateErr != nil {
			logger.Fatal("Error approving SIT service item", zap.Error(updateErr))
		}
	}

	var serviceItemDDFSIT models.MTOServiceItem
	var serviceItemDDASIT models.MTOServiceItem
	var serviceItemDDDSIT models.MTOServiceItem
	for _, createdDestServiceItem := range *createdDestServiceItems {
		switch createdDestServiceItem.ReService.Code {
		case models.ReServiceCodeDDFSIT:
			serviceItemDDFSIT = createdDestServiceItem
		case models.ReServiceCodeDDASIT:
			serviceItemDDASIT = createdDestServiceItem
		case models.ReServiceCodeDDDSIT:
			serviceItemDDDSIT = createdDestServiceItem
		}
	}

	destDepartureDate := destEntryDate.Add(15 * 24 * time.Hour)
	serviceItemDDDSIT.SITDepartureDate = &destDepartureDate
	serviceItemDDDSIT.SITDestinationFinalAddress = &destSITAddress
	serviceItemDDDSIT.SITDestinationFinalAddressID = &destSITAddress.ID

	updatedDDDSIT, updateDestErr := serviceItemUpdator.UpdateMTOServiceItemPrime(appCtx, &serviceItemDDDSIT, etag.GenerateEtag(serviceItemDDDSIT.UpdatedAt))

	if updateDestErr != nil {
		logger.Fatal(fmt.Sprintf("Error updating %s with departure date", models.ReServiceCodeDDDSIT))
	}

	serviceItemDDDSIT = *updatedDDDSIT

	for _, createdServiceItem := range []models.MTOServiceItem{serviceItemDDFSIT, serviceItemDDASIT, serviceItemDDDSIT} {
		_, updateErr := serviceItemUpdator.ApproveOrRejectServiceItem(appCtx, createdServiceItem.ID, models.MTOServiceItemStatusApproved, nil, etag.GenerateEtag(createdServiceItem.UpdatedAt))
		if updateErr != nil {
			logger.Fatal("Error approving SIT service item", zap.Error(updateErr))
		}
	}

	description := "leg lamp"
	reason := "family heirloom extremely fragile"
	approvedAt := time.Now()
	itemDimension := models.MTOServiceItemDimension{
		Type:   models.DimensionTypeItem,
		Length: unit.ThousandthInches(2500),
		Height: unit.ThousandthInches(5000),
		Width:  unit.ThousandthInches(7500),
	}
	crateDimension := models.MTOServiceItemDimension{
		Type:   models.DimensionTypeCrate,
		Length: unit.ThousandthInches(30000),
		Height: unit.ThousandthInches(60000),
		Width:  unit.ThousandthInches(10000),
	}
	crating := testdatagen.MakeMTOServiceItem(db, testdatagen.Assertions{
		ReService: models.ReService{
			Code: models.ReServiceCodeDCRT,
		},
		MTOServiceItem: models.MTOServiceItem{
			Status:      models.MTOServiceItemStatusApproved,
			Description: &description,
			Reason:      &reason,
			Dimensions: models.MTOServiceItemDimensions{
				itemDimension,
				crateDimension,
			},
			ApprovedAt: &approvedAt,
		},
		Move:        move,
		MTOShipment: longhaulShipment,
		Stub:        true,
	})

	uncrating := testdatagen.MakeMTOServiceItem(db, testdatagen.Assertions{
		ReService: models.ReService{
			Code: models.ReServiceCodeDUCRT,
		},
		MTOServiceItem: models.MTOServiceItem{
			Description: &description,
			Reason:      &reason,
			Dimensions: models.MTOServiceItemDimensions{
				itemDimension,
				crateDimension,
			},
			Status:     models.MTOServiceItemStatusApproved,
			ApprovedAt: &approvedAt,
		},
		Move:        move,
		MTOShipment: longhaulShipment,
		Stub:        true,
	})

	cratingServiceItems := []models.MTOServiceItem{crating, uncrating}
	for index := range cratingServiceItems {
		_, _, cratingErr := serviceItemCreator.CreateMTOServiceItem(appCtx, &cratingServiceItems[index])
		if cratingErr != nil {
			logger.Fatal("Error creating crating service item", zap.Error(cratingErr))
		}
	}

	shuttleDesc := "our smallest capacity shuttle vehicle"
	shuttleReason := "the bridge clearance was too low"
	estimatedShuttleWeigtht := unit.Pound(1000)
	actualShuttleWeight := unit.Pound(1500)
	originShuttle := testdatagen.MakeMTOServiceItem(db, testdatagen.Assertions{
		ReService: models.ReService{
			Code: models.ReServiceCodeDOSHUT,
		},
		MTOServiceItem: models.MTOServiceItem{
			Description:     &shuttleDesc,
			Reason:          &shuttleReason,
			EstimatedWeight: &estimatedShuttleWeigtht,
			ActualWeight:    &actualShuttleWeight,
			Status:          models.MTOServiceItemStatusApproved,
			ApprovedAt:      &approvedAt,
		},
		Move:        move,
		MTOShipment: longhaulShipment,
		Stub:        true,
	})

	destShuttle := testdatagen.MakeMTOServiceItem(db, testdatagen.Assertions{
		ReService: models.ReService{
			Code: models.ReServiceCodeDDSHUT,
		},
		MTOServiceItem: models.MTOServiceItem{
			Description:     &shuttleDesc,
			Reason:          &shuttleReason,
			EstimatedWeight: &estimatedShuttleWeigtht,
			ActualWeight:    &actualShuttleWeight,
			Status:          models.MTOServiceItemStatusApproved,
			ApprovedAt:      &approvedAt,
		},
		Move:        move,
		MTOShipment: longhaulShipment,
		Stub:        true,
	})

	shuttleServiceItems := []models.MTOServiceItem{originShuttle, destShuttle}
	for index := range shuttleServiceItems {
		_, _, shuttlingErr := serviceItemCreator.CreateMTOServiceItem(appCtx, &shuttleServiceItems[index])
		if shuttlingErr != nil {
			logger.Fatal("Error creating shuttle service item", zap.Error(shuttlingErr))
		}
	}

	paymentRequestCreator := paymentrequest.NewPaymentRequestCreator(
		planner,
		ghcrateengine.NewServiceItemPricer(),
	)

	paymentRequest := models.PaymentRequest{
		MoveTaskOrderID: move.ID,
	}

	var serviceItems []models.MTOServiceItem
	err = db.Eager("ReService").Where("move_id = ?", move.ID).All(&serviceItems)
	if err != nil {
		log.Panic(err)
	}

	// An origin and destination SIT would normally not be on the same payment request so the TIO totals will appear
	// off.  Refer to the PARSIT move to see a reviewed and pending payment request with origin and destination SIT.
	doasitPaymentParams := []models.PaymentServiceItemParam{
		{
			IncomingKey: models.ServiceItemParamNameSITPaymentRequestStart.String(),
			Value:       originEntryDate.Format("2006-01-02"),
		},
		{
			IncomingKey: models.ServiceItemParamNameSITPaymentRequestEnd.String(),
			Value:       originDepartureDate.Format("2006-01-02"),
		}}

	ddasitPaymentParams := []models.PaymentServiceItemParam{
		{
			IncomingKey: models.ServiceItemParamNameSITPaymentRequestStart.String(),
			Value:       destEntryDate.Format("2006-01-02"),
		},
		{
			IncomingKey: models.ServiceItemParamNameSITPaymentRequestEnd.String(),
			Value:       destDepartureDate.Format("2006-01-02"),
		}}

	paymentServiceItems := []models.PaymentServiceItem{}
	for _, serviceItem := range serviceItems {
		paymentItem := models.PaymentServiceItem{
			MTOServiceItemID: serviceItem.ID,
			MTOServiceItem:   serviceItem,
		}
		if serviceItem.ReService.Code == models.ReServiceCodeDOASIT {
			paymentItem.PaymentServiceItemParams = doasitPaymentParams
		} else if serviceItem.ReService.Code == models.ReServiceCodeDDASIT {
			paymentItem.PaymentServiceItemParams = ddasitPaymentParams
		}
		paymentServiceItems = append(paymentServiceItems, paymentItem)
	}

	paymentRequest.PaymentServiceItems = paymentServiceItems
	newPaymentRequest, createErr := paymentRequestCreator.CreatePaymentRequest(appCtx, &paymentRequest)

	if createErr != nil {
		logger.Fatal("Error creating payment request", zap.Error(createErr))
	}

	proofOfService := testdatagen.MakeProofOfServiceDoc(db, testdatagen.Assertions{
		PaymentRequest: *newPaymentRequest,
	})

	primeContractor := uuid.FromStringOrNil("5db13bb4-6d29-4bdb-bc81-262f4513ecf6")
	testdatagen.MakePrimeUpload(db, testdatagen.Assertions{
		PrimeUpload: models.PrimeUpload{
			ProofOfServiceDoc:   proofOfService,
			ProofOfServiceDocID: proofOfService.ID,
			Contractor: models.Contractor{
				ID: primeContractor,
			},
			ContractorID: primeContractor,
		},
		PrimeUploader: primeUploader,
	})

	posImage := testdatagen.MakeProofOfServiceDoc(db, testdatagen.Assertions{
		PaymentRequest: *newPaymentRequest,
	})

	// Creates custom test.jpg prime upload
	file := testdatagen.Fixture("test.jpg")
	_, verrs, err = primeUploader.CreatePrimeUploadForDocument(appCtx, &posImage.ID, primeContractor, uploader.File{File: file}, uploader.AllowedTypesPaymentRequest)
	if verrs.HasAny() || err != nil {
		logger.Error("errors encountered saving test.jpg prime upload", zap.Error(err))
	}

	// Creates custom test.png prime upload
	file = testdatagen.Fixture("test.png")
	_, verrs, err = primeUploader.CreatePrimeUploadForDocument(appCtx, &posImage.ID, primeContractor, uploader.File{File: file}, uploader.AllowedTypesPaymentRequest)
	if verrs.HasAny() || err != nil {
		logger.Error("errors encountered saving test.png prime upload", zap.Error(err))
	}

	logger.Info(fmt.Sprintf("New payment request with service item params created with locator %s", move.Locator))
}

// A generic method
func createMoveWithOptions(appCtx appcontext.AppContext, assertions testdatagen.Assertions) {

	ordersType := assertions.Order.OrdersType
	shipmentType := assertions.MTOShipment.ShipmentType
	destinationType := assertions.MTOShipment.DestinationType
	locator := assertions.Move.Locator
	status := assertions.Move.Status
	servicesCounseling := assertions.DutyLocation.ProvidesServicesCounseling
	usesExternalVendor := assertions.MTOShipment.UsesExternalVendor
	selectedMoveType := assertions.Move.SelectedMoveType

	db := appCtx.DB()
	submittedAt := time.Now()
	orders := testdatagen.MakeOrderWithoutDefaults(db, testdatagen.Assertions{
		DutyLocation: models.DutyLocation{
			ProvidesServicesCounseling: servicesCounseling,
		},
		Order: models.Order{
			OrdersType: ordersType,
		},
	})
	move := testdatagen.MakeMove(db, testdatagen.Assertions{
		Move: models.Move{
			Locator:          locator,
			Status:           status,
			SubmittedAt:      &submittedAt,
			SelectedMoveType: selectedMoveType,
		},
		Order: orders,
	})

	requestedPickupDate := submittedAt.Add(60 * 24 * time.Hour)
	requestedDeliveryDate := requestedPickupDate.Add(7 * 24 * time.Hour)
	destinationAddress := testdatagen.MakeDefaultAddress(db)
	testdatagen.MakeMTOShipment(db, testdatagen.Assertions{
		Move: move,
		MTOShipment: models.MTOShipment{
			ShipmentType:          shipmentType,
			Status:                models.MTOShipmentStatusSubmitted,
			RequestedPickupDate:   &requestedPickupDate,
			RequestedDeliveryDate: &requestedDeliveryDate,
			DestinationAddressID:  &destinationAddress.ID,
			DestinationType:       destinationType,
			UsesExternalVendor:    usesExternalVendor,
		},
	})

	requestedPickupDate = submittedAt.Add(30 * 24 * time.Hour)
	requestedDeliveryDate = requestedPickupDate.Add(7 * 24 * time.Hour)
	testdatagen.MakeMTOShipment(db, testdatagen.Assertions{
		Move: move,
		MTOShipment: models.MTOShipment{
			ShipmentType:          shipmentType,
			Status:                models.MTOShipmentStatusSubmitted,
			RequestedPickupDate:   &requestedPickupDate,
			RequestedDeliveryDate: &requestedDeliveryDate,
		},
	})
}

func createHHGMoveWithPaymentRequest(appCtx appcontext.AppContext, userUploader *uploader.UserUploader, affiliation models.ServiceMemberAffiliation, assertions testdatagen.Assertions) {
	db := appCtx.DB()
	logger := appCtx.Logger()
	serviceMember := models.ServiceMember{
		Affiliation: &affiliation,
	}
	testdatagen.MergeModels(&serviceMember, assertions.ServiceMember)
	customer := testdatagen.MakeExtendedServiceMember(db, testdatagen.Assertions{
		ServiceMember: serviceMember,
	})

	order := models.Order{
		ServiceMemberID: customer.ID,
		ServiceMember:   customer,
	}
	testdatagen.MergeModels(&order, assertions.Order)
	orders := testdatagen.MakeOrder(db, testdatagen.Assertions{
		Order:        order,
		UserUploader: userUploader,
	})

	move := models.Move{
		Status:             models.MoveStatusAPPROVED,
		OrdersID:           orders.ID,
		Orders:             orders,
		SelectedMoveType:   &hhgMoveType,
		AvailableToPrimeAt: swag.Time(time.Now()),
	}
	testdatagen.MergeModels(&move, assertions.Move)
	mto := testdatagen.MakeMove(db, testdatagen.Assertions{
		Move: move,
	})

	addressAssertion := testdatagen.Assertions{
		Address: models.Address{
			// This is a postal code that maps to the default office user gbloc LKNQ in the PostalCodeToGBLOC table
			PostalCode: "85325",
		}}

	shipmentPickupAddress := testdatagen.MakeAddress(db, addressAssertion)

	shipment := models.MTOShipment{
		PrimeEstimatedWeight: &estimatedWeight,
		PrimeActualWeight:    &actualWeight,
		ShipmentType:         models.MTOShipmentTypeHHG,
		ApprovedDate:         swag.Time(time.Now()),
		Status:               models.MTOShipmentStatusSubmitted,
		PickupAddress:        &shipmentPickupAddress,
		PickupAddressID:      &shipmentPickupAddress.ID,
	}
	testdatagen.MergeModels(&shipment, assertions.MTOShipment)
	MTOShipment := testdatagen.MakeMTOShipment(db, testdatagen.Assertions{
		MTOShipment: shipment,
		Move:        mto,
	})

	agent := models.MTOAgent{
		MTOShipment:   MTOShipment,
		MTOShipmentID: MTOShipment.ID,
		FirstName:     swag.String("Test"),
		LastName:      swag.String("Agent"),
		Email:         swag.String("test@test.email.com"),
		MTOAgentType:  models.MTOAgentReleasing,
	}
	testdatagen.MergeModels(&agent, assertions.MTOAgent)
	testdatagen.MakeMTOAgent(db, testdatagen.Assertions{
		MTOAgent: agent,
	})

	// setup service item
	mtoServiceItem := testdatagen.MakeMTOServiceItemDomesticCrating(db, testdatagen.Assertions{
		MTOServiceItem: models.MTOServiceItem{
			ID:     uuid.Must(uuid.NewV4()),
			Status: models.MTOServiceItemStatusApproved,
		},
		Move:        mto,
		MTOShipment: MTOShipment,
	})

	// using handler to create service item params
	req := httptest.NewRequest("POST", "/payment_requests", nil)

	planner := &routemocks.Planner{}
	planner.On("Zip5TransitDistanceLineHaul",
		mock.AnythingOfType("*appcontext.appContext"),
		mock.Anything,
		mock.Anything,
	).Return(90210, nil)
	planner.On("Zip3TransitDistance",
		mock.AnythingOfType("*appcontext.appContext"),
		mock.Anything,
		mock.Anything,
	).Return(910, nil)
	planner.On("Zip5TransitDistance",
		mock.AnythingOfType("*appcontext.appContext"),
		mock.Anything,
		mock.Anything,
	).Return(90210, nil)

	paymentRequestCreator := paymentrequest.NewPaymentRequestCreator(
		planner,
		ghcrateengine.NewServiceItemPricer(),
	)

	handler := primeapi.CreatePaymentRequestHandler{
		HandlerContext:        handlers.NewHandlerContext(db, logger),
		PaymentRequestCreator: paymentRequestCreator,
	}

	params := paymentrequestop.CreatePaymentRequestParams{
		HTTPRequest: req,
		Body: &primemessages.CreatePaymentRequest{
			IsFinal:         swag.Bool(false),
			MoveTaskOrderID: handlers.FmtUUID(mto.ID),
			ServiceItems: []*primemessages.ServiceItem{
				{
					ID: *handlers.FmtUUID(mtoServiceItem.ID),
				},
			},
			PointOfContact: "user@prime.com",
		},
	}

	response := handler.Handle(params)

	showResponse, ok := response.(*paymentrequestop.CreatePaymentRequestCreated)
	if !ok {
		logger.Fatal("error while creating payment request:", zap.Any("", showResponse))
	}
	logger.Debug("Response of create payment request handler: ", zap.Any("", showResponse))
}

func createHHGMoveWith10ServiceItems(appCtx appcontext.AppContext, userUploader *uploader.UserUploader) {
	db := appCtx.DB()
	msCost := unit.Cents(10000)

	customer8 := testdatagen.MakeServiceMember(db, testdatagen.Assertions{
		ServiceMember: models.ServiceMember{
			ID: uuid.FromStringOrNil("9e8da3c7-ffe5-4f7f-b45a-8f01ccc56591"),
		},
	})
	orders8 := testdatagen.MakeOrder(db, testdatagen.Assertions{
		Order: models.Order{
			ID:              uuid.FromStringOrNil("1d49bb07-d9dd-4308-934d-baad94f2de9b"),
			ServiceMemberID: customer8.ID,
			ServiceMember:   customer8,
		},
		UserUploader: userUploader,
	})

	move8 := testdatagen.MakeMove(db, testdatagen.Assertions{
		Move: models.Move{
			ID:                 uuid.FromStringOrNil("d4d95b22-2d9d-428b-9a11-284455aa87ba"),
			OrdersID:           orders8.ID,
			Status:             models.MoveStatusAPPROVALSREQUESTED,
			SelectedMoveType:   &hhgMoveType,
			AvailableToPrimeAt: swag.Time(time.Now()),
		},
	})

	mtoShipment8 := testdatagen.MakeMTOShipment(db, testdatagen.Assertions{
		MTOShipment: models.MTOShipment{
			ID:                   uuid.FromStringOrNil("acf7b357-5cad-40e2-baa7-dedc1d4cf04c"),
			PrimeEstimatedWeight: &estimatedWeight,
			PrimeActualWeight:    &actualWeight,
			ShipmentType:         models.MTOShipmentTypeHHG,
			ApprovedDate:         swag.Time(time.Now()),
			Status:               models.MTOShipmentStatusApproved,
		},
		Move: move8,
	})

	paymentRequest8 := testdatagen.MakePaymentRequest(db, testdatagen.Assertions{
		PaymentRequest: models.PaymentRequest{
			ID:            uuid.FromStringOrNil("154c9ebb-972f-4711-acb2-5911f52aced4"),
			MoveTaskOrder: move8,
			IsFinal:       false,
			Status:        models.PaymentRequestStatusPending,
		},
		Move: move8,
	})

	approvedAt := time.Now()
	serviceItemMS := testdatagen.MakeMTOServiceItemBasic(db, testdatagen.Assertions{
		MTOServiceItem: models.MTOServiceItem{
			ID:         uuid.FromStringOrNil("4fba4249-b5aa-4c29-8448-66aa07ac8560"),
			Status:     models.MTOServiceItemStatusApproved,
			ApprovedAt: &approvedAt,
		},
		Move: move8,
		ReService: models.ReService{
			ID: uuid.FromStringOrNil("1130e612-94eb-49a7-973d-72f33685e551"), // MS - Move Management
		},
	})

	testdatagen.MakePaymentServiceItem(db, testdatagen.Assertions{
		PaymentServiceItem: models.PaymentServiceItem{
			PriceCents: &msCost,
		},
		PaymentRequest: paymentRequest8,
		MTOServiceItem: serviceItemMS,
	})

	csCost := unit.Cents(25000)
	serviceItemCS := testdatagen.MakeMTOServiceItemBasic(db, testdatagen.Assertions{
		MTOServiceItem: models.MTOServiceItem{
			ID:         uuid.FromStringOrNil("e43c0df3-0dcd-4b70-adaa-46d669e094ad"),
			Status:     models.MTOServiceItemStatusApproved,
			ApprovedAt: &approvedAt,
		},
		Move: move8,
		ReService: models.ReService{
			ID: uuid.FromStringOrNil("9dc919da-9b66-407b-9f17-05c0f03fcb50"), // CS - Counseling Services
		},
	})

	testdatagen.MakePaymentServiceItem(db, testdatagen.Assertions{
		PaymentServiceItem: models.PaymentServiceItem{
			PriceCents: &csCost,
		},
		PaymentRequest: paymentRequest8,
		MTOServiceItem: serviceItemCS,
	})

	dlhCost := unit.Cents(99999)
	serviceItemDLH := testdatagen.MakeMTOServiceItem(db, testdatagen.Assertions{
		MTOServiceItem: models.MTOServiceItem{
			ID: uuid.FromStringOrNil("9db1bf43-0964-44ff-8384-3297951f6781"),
		},
		Move:        move8,
		MTOShipment: mtoShipment8,
		ReService: models.ReService{
			ID: uuid.FromStringOrNil("8d600f25-1def-422d-b159-617c7d59156e"), // DLH - Domestic Linehaul
		},
	})

	testdatagen.MakePaymentServiceItem(db, testdatagen.Assertions{
		PaymentServiceItem: models.PaymentServiceItem{
			PriceCents: &dlhCost,
		},
		PaymentRequest: paymentRequest8,
		MTOServiceItem: serviceItemDLH,
	})

	fscCost := unit.Cents(55555)
	serviceItemFSC := testdatagen.MakeMTOServiceItem(db, testdatagen.Assertions{
		MTOServiceItem: models.MTOServiceItem{
			ID: uuid.FromStringOrNil("b380f732-2fb2-49a0-8260-7a52ce223c59"),
		},
		Move:        move8,
		MTOShipment: mtoShipment8,
		ReService: models.ReService{
			ID: uuid.FromStringOrNil("4780b30c-e846-437a-b39a-c499a6b09872"), // FSC - Fuel Surcharge
		},
	})

	testdatagen.MakePaymentServiceItem(db, testdatagen.Assertions{
		PaymentServiceItem: models.PaymentServiceItem{
			PriceCents: &fscCost,
		},
		PaymentRequest: paymentRequest8,
		MTOServiceItem: serviceItemFSC,
	})

	dopCost := unit.Cents(3456)
	rejectionReason := "Customer no longer required this service"
	serviceItemDOP := testdatagen.MakeMTOServiceItem(db, testdatagen.Assertions{
		MTOServiceItem: models.MTOServiceItem{
			ID:              uuid.FromStringOrNil("d886431c-c357-46b7-a084-a0c85dd496d4"),
			Status:          models.MTOServiceItemStatusRejected,
			RejectionReason: &rejectionReason,
		},
		Move:        move8,
		MTOShipment: mtoShipment8,
		ReService: models.ReService{
			ID: uuid.FromStringOrNil("2bc3e5cb-adef-46b1-bde9-55570bfdd43e"), // DOP - Domestic Origin Price
		},
	})

	testdatagen.MakePaymentServiceItem(db, testdatagen.Assertions{
		PaymentServiceItem: models.PaymentServiceItem{
			PriceCents: &dopCost,
		},
		PaymentRequest: paymentRequest8,
		MTOServiceItem: serviceItemDOP,
	})

	ddpCost := unit.Cents(7890)
	serviceItemDDP := testdatagen.MakeMTOServiceItem(db, testdatagen.Assertions{
		MTOServiceItem: models.MTOServiceItem{
			ID: uuid.FromStringOrNil("551caa30-72fe-469a-b463-ad1f14780432"),
		},
		Move:        move8,
		MTOShipment: mtoShipment8,
		ReService: models.ReService{
			ID: uuid.FromStringOrNil("50f1179a-3b72-4fa1-a951-fe5bcc70bd14"), // DDP - Domestic Destination Price
		},
	})

	testdatagen.MakePaymentServiceItem(db, testdatagen.Assertions{
		PaymentServiceItem: models.PaymentServiceItem{
			PriceCents: &ddpCost,
		},
		PaymentRequest: paymentRequest8,
		MTOServiceItem: serviceItemDDP,
	})

	// Schedule 1 peak price
	dpkCost := unit.Cents(6544)
	serviceItemDPK := testdatagen.MakeMTOServiceItem(db, testdatagen.Assertions{
		MTOServiceItem: models.MTOServiceItem{
			ID: uuid.FromStringOrNil("616dfdb5-52ec-436d-a570-a464c9dbd47a"),
		},
		Move:        move8,
		MTOShipment: mtoShipment8,
		ReService: models.ReService{
			ID: uuid.FromStringOrNil("bdea5a8d-f15f-47d2-85c9-bba5694802ce"), // DPK - Domestic Packing
		},
	})

	testdatagen.MakePaymentServiceItem(db, testdatagen.Assertions{
		PaymentServiceItem: models.PaymentServiceItem{
			PriceCents: &dpkCost,
		},
		PaymentRequest: paymentRequest8,
		MTOServiceItem: serviceItemDPK,
	})

	// Schedule 1 peak price
	dupkCost := unit.Cents(8544)
	serviceItemDUPK := testdatagen.MakeMTOServiceItem(db, testdatagen.Assertions{
		MTOServiceItem: models.MTOServiceItem{
			ID: uuid.FromStringOrNil("1baeee0e-00d6-4d90-b22c-654c11d50d0f"),
		},
		Move:        move8,
		MTOShipment: mtoShipment8,
		ReService: models.ReService{
			ID: uuid.FromStringOrNil("15f01bc1-0754-4341-8e0f-25c8f04d5a77"), // DUPK - Domestic Unpacking
		},
	})

	testdatagen.MakePaymentServiceItem(db, testdatagen.Assertions{
		PaymentServiceItem: models.PaymentServiceItem{
			PriceCents: &dupkCost,
		},
		PaymentRequest: paymentRequest8,
		MTOServiceItem: serviceItemDUPK,
	})

	dofsitPostal := "90210"
	dofsitReason := "Storage items need to be picked up"
	serviceItemDOFSIT := testdatagen.MakeMTOServiceItem(db, testdatagen.Assertions{
		MTOServiceItem: models.MTOServiceItem{
			ID:               uuid.FromStringOrNil("61ce8a9b-5fcf-4d98-b192-a35f17819ae6"),
			PickupPostalCode: &dofsitPostal,
			Reason:           &dofsitReason,
		},
		Move:        move8,
		MTOShipment: mtoShipment8,
		ReService: models.ReService{
			ID: uuid.FromStringOrNil("998beda7-e390-4a83-b15e-578a24326937"), // DOFSIT - Domestic Origin 1st Day SIT
		},
	})

	dofsitCost := unit.Cents(8544)
	testdatagen.MakePaymentServiceItem(db, testdatagen.Assertions{
		PaymentServiceItem: models.PaymentServiceItem{
			PriceCents: &dofsitCost,
		},
		PaymentRequest: paymentRequest8,
		MTOServiceItem: serviceItemDOFSIT,
	})

	serviceItemDDFSIT := testdatagen.MakeMTOServiceItem(db, testdatagen.Assertions{
		MTOServiceItem: models.MTOServiceItem{
			ID: uuid.FromStringOrNil("b2c770ab-db6f-465c-87f1-164ecd2f36a4"),
		},
		Move:        move8,
		MTOShipment: mtoShipment8,
		ReService: models.ReService{
			ID: uuid.FromStringOrNil("d0561c49-e1a9-40b8-a739-3e639a9d77af"), // DDFSIT - Domestic Destination 1st Day SIT
		},
	})

	firstDeliveryDate := swag.Time(time.Now())
	testdatagen.MakeMTOServiceItemCustomerContact(db, testdatagen.Assertions{
		MTOServiceItem: serviceItemDDFSIT,
		MTOServiceItemCustomerContact: models.MTOServiceItemCustomerContact{
			ID:                         uuid.FromStringOrNil("f0f38ee0-0148-4892-9b5b-a091a8c5a645"),
			MTOServiceItemID:           serviceItemDDFSIT.ID,
			Type:                       models.CustomerContactTypeFirst,
			TimeMilitary:               "0400Z",
			FirstAvailableDeliveryDate: *firstDeliveryDate,
		},
	})

	testdatagen.MakeMTOServiceItemCustomerContact(db, testdatagen.Assertions{
		MTOServiceItem: serviceItemDDFSIT,
		MTOServiceItemCustomerContact: models.MTOServiceItemCustomerContact{
			ID:                         uuid.FromStringOrNil("1398aea3-d09b-485d-81c7-3bb72c21fb38"),
			MTOServiceItemID:           serviceItemDDFSIT.ID,
			Type:                       models.CustomerContactTypeSecond,
			TimeMilitary:               "1200Z",
			FirstAvailableDeliveryDate: firstDeliveryDate.Add(time.Hour * 24),
		},
	})

	ddfsitCost := unit.Cents(8544)
	testdatagen.MakePaymentServiceItem(db, testdatagen.Assertions{
		PaymentServiceItem: models.PaymentServiceItem{
			PriceCents: &ddfsitCost,
		},
		PaymentRequest: paymentRequest8,
		MTOServiceItem: serviceItemDDFSIT,
	})

	doshutCost := unit.Cents(623)
	serviceItemDOSHUT := testdatagen.MakeMTOServiceItem(db, testdatagen.Assertions{
		MTOServiceItem: models.MTOServiceItem{
			ID:              uuid.FromStringOrNil("801c8cdb-1573-40cc-be5f-d0a24034894b"),
			Status:          models.MTOServiceItemStatusApproved,
			ApprovedAt:      &approvedAt,
			EstimatedWeight: &estimatedWeight,
			ActualWeight:    &actualWeight,
		},
		Move:        move8,
		MTOShipment: mtoShipment8,
		ReService: models.ReService{
			ID: uuid.FromStringOrNil("d979e8af-501a-44bb-8532-2799753a5810"), // DOSHUT - Dom Origin Shuttling
		},
	})
	testdatagen.MakePaymentServiceItem(db, testdatagen.Assertions{
		PaymentServiceItem: models.PaymentServiceItem{
			PriceCents: &doshutCost,
		},
		PaymentRequest: paymentRequest8,
		MTOServiceItem: serviceItemDOSHUT,
	})

	serviceItemDDSHUT := testdatagen.MakeMTOServiceItem(db, testdatagen.Assertions{
		MTOServiceItem: models.MTOServiceItem{
			ID:              uuid.FromStringOrNil("2b0ce635-d71b-4000-a22a-7c098a3b6ae9"),
			Status:          models.MTOServiceItemStatusApproved,
			ApprovedAt:      &approvedAt,
			EstimatedWeight: &estimatedWeight,
			ActualWeight:    &actualWeight,
		},
		Move:        move8,
		MTOShipment: mtoShipment8,
		ReService: models.ReService{
			ID: uuid.FromStringOrNil("556663e3-675a-4b06-8da3-e4f1e9a9d3cd"), // DDSHUT - Dom Dest Shuttling
		},
	})

	ddshutCost := unit.Cents(852)
	testdatagen.MakePaymentServiceItem(db, testdatagen.Assertions{
		PaymentServiceItem: models.PaymentServiceItem{
			PriceCents: &ddshutCost,
		},
		PaymentRequest: paymentRequest8,
		MTOServiceItem: serviceItemDDSHUT,
	})

	testdatagen.MakeMTOServiceItemDomesticCrating(db, testdatagen.Assertions{
		MTOServiceItem: models.MTOServiceItem{
			ID: uuid.FromStringOrNil("9b2b7cae-e8fa-4447-9a00-dcfc4ffc9b6f"),
		},
		Move:        move8,
		MTOShipment: mtoShipment8,
	})
}

func createHHGMoveWith2PaymentRequests(appCtx appcontext.AppContext, userUploader *uploader.UserUploader) {
	db := appCtx.DB()
	/* Customer with two payment requests */
	customer7 := testdatagen.MakeServiceMember(db, testdatagen.Assertions{
		ServiceMember: models.ServiceMember{
			ID: uuid.FromStringOrNil("4e6e4023-b089-4614-a65a-cac48027ffc2"),
		},
	})

	orders7 := testdatagen.MakeOrder(db, testdatagen.Assertions{
		Order: models.Order{
			ID:              uuid.FromStringOrNil("f52f851e-91b8-4cb7-9f8a-6b0b8477ae2a"),
			ServiceMemberID: customer7.ID,
			ServiceMember:   customer7,
		},
		UserUploader: userUploader,
	})

	mto7 := testdatagen.MakeMove(db, testdatagen.Assertions{
		Move: models.Move{
			ID:                 uuid.FromStringOrNil("99783f4d-ee83-4fc9-8e0c-d32496bef32b"),
			OrdersID:           orders7.ID,
			AvailableToPrimeAt: swag.Time(time.Now()),
			Status:             models.MoveStatusAPPROVED,
			SelectedMoveType:   &hhgMoveType,
		},
	})

	mtoShipmentHHG7 := testdatagen.MakeMTOShipment(db, testdatagen.Assertions{
		MTOShipment: models.MTOShipment{
			ID:                   uuid.FromStringOrNil("baa00811-2381-433e-8a96-2ced58e37a14"),
			PrimeEstimatedWeight: &estimatedWeight,
			PrimeActualWeight:    &actualWeight,
			ShipmentType:         models.MTOShipmentTypeHHGShortHaulDom,
			ApprovedDate:         swag.Time(time.Now()),
			Status:               models.MTOShipmentStatusApproved,
		},
		Move: mto7,
	})

	testdatagen.MakeMTOAgent(db, testdatagen.Assertions{
		MTOAgent: models.MTOAgent{
			ID:            uuid.FromStringOrNil("82036387-a113-4b45-a172-94e49e4600d2"),
			MTOShipment:   mtoShipmentHHG7,
			MTOShipmentID: mtoShipmentHHG7.ID,
			FirstName:     swag.String("Test"),
			LastName:      swag.String("Agent"),
			Email:         swag.String("test@test.email.com"),
			MTOAgentType:  models.MTOAgentReleasing,
		},
	})

	paymentRequest7 := testdatagen.MakePaymentRequest(db, testdatagen.Assertions{
		PaymentRequest: models.PaymentRequest{
			ID:              uuid.FromStringOrNil("ea945ab7-099a-4819-82de-6968efe131dc"),
			MoveTaskOrder:   mto7,
			IsFinal:         false,
			Status:          models.PaymentRequestStatusPending,
			RejectionReason: nil,
		},
		Move: mto7,
	})

	// for soft deleted proof of service docs
	proofOfService := testdatagen.MakeProofOfServiceDoc(db, testdatagen.Assertions{
		PaymentRequest: paymentRequest7,
	})

	deletedAt := time.Now()
	testdatagen.MakePrimeUpload(db, testdatagen.Assertions{
		PrimeUpload: models.PrimeUpload{
			ID:                  uuid.FromStringOrNil("18413213-0aaf-4eb1-8d7f-1b557a4e425b"),
			ProofOfServiceDoc:   proofOfService,
			ProofOfServiceDocID: proofOfService.ID,
			Contractor: models.Contractor{
				ID: uuid.FromStringOrNil("5db13bb4-6d29-4bdb-bc81-262f4513ecf6"), // Prime
			},
			ContractorID: uuid.FromStringOrNil("5db13bb4-6d29-4bdb-bc81-262f4513ecf6"),
			DeletedAt:    &deletedAt,
		},
	})

	serviceItemMS7 := testdatagen.MakeMTOServiceItemBasic(db, testdatagen.Assertions{
		MTOServiceItem: models.MTOServiceItem{
			ID:     uuid.FromStringOrNil("923acbd4-5e65-4d62-aecc-19edf785df69"),
			Status: models.MTOServiceItemStatusApproved,
		},
		Move: mto7,
		ReService: models.ReService{
			ID: uuid.FromStringOrNil("1130e612-94eb-49a7-973d-72f33685e551"), // MS - Move Management
		},
	})

	msCost := unit.Cents(10000)

	testdatagen.MakePaymentServiceItem(db, testdatagen.Assertions{
		PaymentServiceItem: models.PaymentServiceItem{
			PriceCents: &msCost,
		},
		PaymentRequest: paymentRequest7,
		MTOServiceItem: serviceItemMS7,
	})

	serviceItemDLH7 := testdatagen.MakeMTOServiceItem(db, testdatagen.Assertions{
		MTOServiceItem: models.MTOServiceItem{
			ID: uuid.FromStringOrNil("aab8df9a-bbc9-4f26-a3ab-d5dcf1c8c40f"),
		},
		Move: mto7,
		ReService: models.ReService{
			ID: uuid.FromStringOrNil("8d600f25-1def-422d-b159-617c7d59156e"), // DLH - Domestic Linehaul
		},
	})

	dlhCost := unit.Cents(99999)

	testdatagen.MakePaymentServiceItem(db, testdatagen.Assertions{
		PaymentServiceItem: models.PaymentServiceItem{
			PriceCents: &dlhCost,
		},
		PaymentRequest: paymentRequest7,
		MTOServiceItem: serviceItemDLH7,
	})

	additionalPaymentRequest7 := testdatagen.MakePaymentRequest(db, testdatagen.Assertions{
		PaymentRequest: models.PaymentRequest{
			ID:              uuid.FromStringOrNil("540e2268-6899-4b67-828d-bb3b0331ecf2"),
			MoveTaskOrder:   mto7,
			IsFinal:         false,
			Status:          models.PaymentRequestStatusPending,
			RejectionReason: nil,
			SequenceNumber:  2,
		},
		Move: mto7,
	})

	serviceItemCS7 := testdatagen.MakeMTOServiceItemBasic(db, testdatagen.Assertions{
		MTOServiceItem: models.MTOServiceItem{
			ID:     uuid.FromStringOrNil("ab37c0a4-ad3f-44aa-b294-f9e646083cec"),
			Status: models.MTOServiceItemStatusApproved,
		},
		Move: mto7,
		ReService: models.ReService{
			ID: uuid.FromStringOrNil("9dc919da-9b66-407b-9f17-05c0f03fcb50"), // CS - Counseling Services
		},
	})

	csCost := unit.Cents(25000)

	testdatagen.MakePaymentServiceItem(db, testdatagen.Assertions{
		PaymentServiceItem: models.PaymentServiceItem{
			PriceCents: &csCost,
		},
		PaymentRequest: additionalPaymentRequest7,
		MTOServiceItem: serviceItemCS7,
	})

	MTOShipment := testdatagen.MakeMTOShipment(db, testdatagen.Assertions{
		MTOShipment: models.MTOShipment{
			ID:                   uuid.FromStringOrNil("475579d5-aaa4-4755-8c43-c510381ff9b5"),
			PrimeEstimatedWeight: &estimatedWeight,
			PrimeActualWeight:    &actualWeight,
			ShipmentType:         models.MTOShipmentTypeHHG,
			ApprovedDate:         swag.Time(time.Now()),
			Status:               models.MTOShipmentStatusSubmitted,
		},
		Move: mto7,
	})

	serviceItemFSC7 := testdatagen.MakeMTOServiceItem(db, testdatagen.Assertions{
		MTOServiceItem: models.MTOServiceItem{
			ID: uuid.FromStringOrNil("f23eeb02-66c7-43f5-ad9c-1d1c3ae66b15"),
		},
		Move:        mto7,
		MTOShipment: MTOShipment,
		ReService: models.ReService{
			ID: uuid.FromStringOrNil("4780b30c-e846-437a-b39a-c499a6b09872"), // FSC - Fuel Surcharge
		},
	})

	fscCost := unit.Cents(55555)

	testdatagen.MakePaymentServiceItem(db, testdatagen.Assertions{
		PaymentServiceItem: models.PaymentServiceItem{
			PriceCents: &fscCost,
		},
		PaymentRequest: additionalPaymentRequest7,
		MTOServiceItem: serviceItemFSC7,
	})
}

func createMoveWithHHGAndNTSRPaymentRequest(appCtx appcontext.AppContext, userUploader *uploader.UserUploader) {
	db := appCtx.DB()
	msCost := unit.Cents(10000)

	customer := testdatagen.MakeExtendedServiceMember(db, testdatagen.Assertions{})

	hhgTAC := "1111"
	ntsTAC := "2222"
	hhgSAC := "3333"
	ntsSAC := "4444"

	orders := testdatagen.MakeOrder(db, testdatagen.Assertions{
		Order: models.Order{
			ID:              uuid.Must(uuid.NewV4()),
			ServiceMemberID: customer.ID,
			ServiceMember:   customer,
			TAC:             &hhgTAC,
			NtsTAC:          &ntsTAC,
			SAC:             &hhgSAC,
			NtsSAC:          &ntsSAC,
		},
		UserUploader: userUploader,
	})

	move := testdatagen.MakeMove(db, testdatagen.Assertions{
		Move: models.Move{
			ID:                 uuid.Must(uuid.NewV4()),
			OrdersID:           orders.ID,
			Status:             models.MoveStatusAPPROVED,
			SelectedMoveType:   &hhgMoveType,
			AvailableToPrimeAt: swag.Time(time.Now()),
			Locator:            "HGNTSR",
		},
	})

	// Create an HHG MTO Shipment
	pickupAddress := testdatagen.MakeAddress(db, testdatagen.Assertions{
		Address: models.Address{
			ID:             uuid.Must(uuid.NewV4()),
			StreetAddress1: "2 Second St",
			StreetAddress2: swag.String("Apt 2"),
			StreetAddress3: swag.String("Suite B"),
			City:           "Columbia",
			State:          "SC",
			PostalCode:     "29212",
			Country:        swag.String("US"),
		},
	})

	destinationAddress := testdatagen.MakeAddress(db, testdatagen.Assertions{
		Address: models.Address{
			ID:             uuid.Must(uuid.NewV4()),
			StreetAddress1: "2 Second St",
			StreetAddress2: swag.String("Apt 2"),
			StreetAddress3: swag.String("Suite B"),
			City:           "Princeton",
			State:          "NJ",
			PostalCode:     "08540",
			Country:        swag.String("US"),
		},
	})

	hhgShipment := testdatagen.MakeMTOShipment(db, testdatagen.Assertions{
		MTOShipment: models.MTOShipment{
			ID:                   uuid.Must(uuid.NewV4()),
			PrimeEstimatedWeight: &estimatedWeight,
			PrimeActualWeight:    &actualWeight,
			ShipmentType:         models.MTOShipmentTypeHHG,
			ApprovedDate:         swag.Time(time.Now()),
			Status:               models.MTOShipmentStatusApproved,
			DestinationAddress:   &destinationAddress,
			DestinationAddressID: &destinationAddress.ID,
		},
		Move: move,
	})

	lotNumber := "654321"

	storageFacility := testdatagen.MakeStorageFacility(db, testdatagen.Assertions{
		StorageFacility: models.StorageFacility{
			Address: testdatagen.MakeAddress(db, testdatagen.Assertions{
				Address: models.Address{
					StreetAddress1: "1234 Over Here Street",
					City:           "Houston",
					State:          "TX",
					PostalCode:     "77083",
					Country:        swag.String("US"),
				},
			}),
			Email:        swag.String("old@email.com"),
			FacilityName: "Storage R Us",
			LotNumber:    &lotNumber,
		},
	})

	tacType := models.LOATypeNTS
	sacType := models.LOATypeNTS

	serviceOrderNumber := "1234"

	// Create an NTSR MTO Shipment
	ntsrShipment := testdatagen.MakeMTOShipment(db, testdatagen.Assertions{
		MTOShipment: models.MTOShipment{
			ID:                   uuid.Must(uuid.NewV4()),
			PrimeEstimatedWeight: &estimatedWeight,
			PrimeActualWeight:    &actualWeight,
			ShipmentType:         models.MTOShipmentTypeHHGOutOfNTSDom,
			ApprovedDate:         swag.Time(time.Now()),
			ActualPickupDate:     swag.Time(time.Now()),
			Status:               models.MTOShipmentStatusApproved,
			StorageFacility:      &storageFacility,
			TACType:              &tacType,
			SACType:              &sacType,
			ServiceOrderNumber:   &serviceOrderNumber,
		},
		Move: move,
	})

	testdatagen.MakeMTOAgent(db, testdatagen.Assertions{
		MTOAgent: models.MTOAgent{
			ID:            uuid.FromStringOrNil("e338e05c-6f5d-11ec-90d6-0242ac120003"),
			MTOShipment:   ntsrShipment,
			MTOShipmentID: ntsrShipment.ID,
			FirstName:     swag.String("Receiving"),
			LastName:      swag.String("Agent"),
			Email:         swag.String("test@test.email.com"),
			MTOAgentType:  models.MTOAgentReceiving,
		},
	})

	ntsrShipment.PickupAddressID = &pickupAddress.ID
	ntsrShipment.PickupAddress = &pickupAddress
	saveErr := db.Save(&ntsrShipment)
	if saveErr != nil {
		log.Panic("error saving NTSR shipment pickup address")
	}

	paymentRequest := testdatagen.MakePaymentRequest(db, testdatagen.Assertions{
		PaymentRequest: models.PaymentRequest{
			ID:            uuid.FromStringOrNil("3806be8d-ec39-43a2-a0ff-83b80bc4ba46"),
			MoveTaskOrder: move,
			IsFinal:       false,
			Status:        models.PaymentRequestStatusPending,
		},
		Move: move,
	})

	serviceItemMS := testdatagen.MakeMTOServiceItemBasic(db, testdatagen.Assertions{
		MTOServiceItem: models.MTOServiceItem{
			ID:         uuid.Must(uuid.NewV4()),
			Status:     models.MTOServiceItemStatusApproved,
			ApprovedAt: swag.Time(time.Now()),
		},
		Move: move,
		ReService: models.ReService{
			ID: uuid.FromStringOrNil("1130e612-94eb-49a7-973d-72f33685e551"), // MS - Move Management
		},
	})

	testdatagen.MakePaymentServiceItem(db, testdatagen.Assertions{
		PaymentServiceItem: models.PaymentServiceItem{
			PriceCents: &msCost,
		},
		PaymentRequest: paymentRequest,
		MTOServiceItem: serviceItemMS,
	})

	csCost := unit.Cents(25000)
	serviceItemCS := testdatagen.MakeMTOServiceItemBasic(db, testdatagen.Assertions{
		MTOServiceItem: models.MTOServiceItem{
			ID:         uuid.Must(uuid.NewV4()),
			Status:     models.MTOServiceItemStatusApproved,
			ApprovedAt: swag.Time(time.Now()),
		},
		Move: move,
		ReService: models.ReService{
			ID: uuid.FromStringOrNil("9dc919da-9b66-407b-9f17-05c0f03fcb50"), // CS - Counseling Services
		},
	})

	testdatagen.MakePaymentServiceItem(db, testdatagen.Assertions{
		PaymentServiceItem: models.PaymentServiceItem{
			PriceCents: &csCost,
		},
		PaymentRequest: paymentRequest,
		MTOServiceItem: serviceItemCS,
	})

	dlhCost := unit.Cents(99999)
	serviceItemDLH := testdatagen.MakeMTOServiceItem(db, testdatagen.Assertions{
		MTOServiceItem: models.MTOServiceItem{
			ID:     uuid.Must(uuid.NewV4()),
			Status: models.MTOServiceItemStatusApproved,
		},
		Move:        move,
		MTOShipment: hhgShipment,
		ReService: models.ReService{
			ID: uuid.FromStringOrNil("8d600f25-1def-422d-b159-617c7d59156e"), // DLH - Domestic Linehaul
		},
	})

	testdatagen.MakePaymentServiceItem(db, testdatagen.Assertions{
		PaymentServiceItem: models.PaymentServiceItem{
			PriceCents: &dlhCost,
		},
		PaymentRequest: paymentRequest,
		MTOServiceItem: serviceItemDLH,
	})

	serviceItemFSC := testdatagen.MakeMTOServiceItem(db, testdatagen.Assertions{
		MTOServiceItem: models.MTOServiceItem{
			ID:     uuid.Must(uuid.NewV4()),
			Status: models.MTOServiceItemStatusApproved,
		},
		Move:        move,
		MTOShipment: hhgShipment,
		ReService: models.ReService{
			ID: uuid.FromStringOrNil("4780b30c-e846-437a-b39a-c499a6b09872"), // FSC - Fuel Surcharge
		},
	})

	fscCost := unit.Cents(55555)
	testdatagen.MakePaymentServiceItem(db, testdatagen.Assertions{
		PaymentServiceItem: models.PaymentServiceItem{
			PriceCents: &fscCost,
		},
		PaymentRequest: paymentRequest,
		MTOServiceItem: serviceItemFSC,
	})

	serviceItemDOP := testdatagen.MakeMTOServiceItem(db, testdatagen.Assertions{
		MTOServiceItem: models.MTOServiceItem{
			ID:     uuid.Must(uuid.NewV4()),
			Status: models.MTOServiceItemStatusApproved,
		},
		Move:        move,
		MTOShipment: hhgShipment,
		ReService: models.ReService{
			ID: uuid.FromStringOrNil("2bc3e5cb-adef-46b1-bde9-55570bfdd43e"), // DOP - Domestic Origin Price
		},
	})

	dopCost := unit.Cents(3456)
	testdatagen.MakePaymentServiceItem(db, testdatagen.Assertions{
		PaymentServiceItem: models.PaymentServiceItem{
			PriceCents: &dopCost,
		},
		PaymentRequest: paymentRequest,
		MTOServiceItem: serviceItemDOP,
	})

	ddpCost := unit.Cents(7890)
	serviceItemDDP := testdatagen.MakeMTOServiceItem(db, testdatagen.Assertions{
		MTOServiceItem: models.MTOServiceItem{
			ID:     uuid.Must(uuid.NewV4()),
			Status: models.MTOServiceItemStatusApproved,
		},
		Move:        move,
		MTOShipment: hhgShipment,
		ReService: models.ReService{
			ID: uuid.FromStringOrNil("50f1179a-3b72-4fa1-a951-fe5bcc70bd14"), // DDP - Domestic Destination Price
		},
	})

	testdatagen.MakePaymentServiceItem(db, testdatagen.Assertions{
		PaymentServiceItem: models.PaymentServiceItem{
			PriceCents: &ddpCost,
		},
		PaymentRequest: paymentRequest,
		MTOServiceItem: serviceItemDDP,
	})

	// Schedule 1 peak price
	dpkCost := unit.Cents(6544)
	serviceItemDPK := testdatagen.MakeMTOServiceItem(db, testdatagen.Assertions{
		MTOServiceItem: models.MTOServiceItem{
			ID:     uuid.Must(uuid.NewV4()),
			Status: models.MTOServiceItemStatusApproved,
		},
		Move:        move,
		MTOShipment: hhgShipment,
		ReService: models.ReService{
			ID: uuid.FromStringOrNil("bdea5a8d-f15f-47d2-85c9-bba5694802ce"), // DPK - Domestic Packing
		},
	})

	testdatagen.MakePaymentServiceItem(db, testdatagen.Assertions{
		PaymentServiceItem: models.PaymentServiceItem{
			PriceCents: &dpkCost,
		},
		PaymentRequest: paymentRequest,
		MTOServiceItem: serviceItemDPK,
	})

	// Schedule 1 peak price
	dupkCost := unit.Cents(8544)
	serviceItemDUPK := testdatagen.MakeMTOServiceItem(db, testdatagen.Assertions{
		MTOServiceItem: models.MTOServiceItem{
			ID:     uuid.Must(uuid.NewV4()),
			Status: models.MTOServiceItemStatusApproved,
		},
		Move:        move,
		MTOShipment: hhgShipment,
		ReService: models.ReService{
			ID: uuid.FromStringOrNil("15f01bc1-0754-4341-8e0f-25c8f04d5a77"), // DUPK - Domestic Unpacking
		},
	})

	testdatagen.MakePaymentServiceItem(db, testdatagen.Assertions{
		PaymentServiceItem: models.PaymentServiceItem{
			PriceCents: &dupkCost,
		},
		PaymentRequest: paymentRequest,
		MTOServiceItem: serviceItemDUPK,
	})

	dofsitPostal := "90210"
	dofsitReason := "Storage items need to be picked up"
	serviceItemDOFSIT := testdatagen.MakeMTOServiceItem(db, testdatagen.Assertions{
		MTOServiceItem: models.MTOServiceItem{
			ID:               uuid.Must(uuid.NewV4()),
			Status:           models.MTOServiceItemStatusApproved,
			PickupPostalCode: &dofsitPostal,
			Reason:           &dofsitReason,
		},
		Move:        move,
		MTOShipment: hhgShipment,
		ReService: models.ReService{
			ID: uuid.FromStringOrNil("998beda7-e390-4a83-b15e-578a24326937"), // DOFSIT - Domestic Origin 1st Day SIT
		},
	})

	dofsitCost := unit.Cents(8544)
	testdatagen.MakePaymentServiceItem(db, testdatagen.Assertions{
		PaymentServiceItem: models.PaymentServiceItem{
			PriceCents: &dofsitCost,
		},
		PaymentRequest: paymentRequest,
		MTOServiceItem: serviceItemDOFSIT,
	})

	serviceItemDDFSIT := testdatagen.MakeMTOServiceItem(db, testdatagen.Assertions{
		MTOServiceItem: models.MTOServiceItem{
			ID:     uuid.Must(uuid.NewV4()),
			Status: models.MTOServiceItemStatusApproved,
		},
		Move:        move,
		MTOShipment: hhgShipment,
		ReService: models.ReService{
			ID: uuid.FromStringOrNil("d0561c49-e1a9-40b8-a739-3e639a9d77af"), // DDFSIT - Domestic Destination 1st Day SIT
		},
	})

	testdatagen.MakeMTOServiceItemCustomerContact(db, testdatagen.Assertions{
		MTOServiceItem: serviceItemDDFSIT,
		MTOServiceItemCustomerContact: models.MTOServiceItemCustomerContact{
			ID:                         uuid.Must(uuid.NewV4()),
			MTOServiceItemID:           serviceItemDDFSIT.ID,
			Type:                       models.CustomerContactTypeFirst,
			TimeMilitary:               "0400Z",
			FirstAvailableDeliveryDate: time.Now(),
		},
	})

	testdatagen.MakeMTOServiceItemCustomerContact(db, testdatagen.Assertions{
		MTOServiceItem: serviceItemDDFSIT,
		MTOServiceItemCustomerContact: models.MTOServiceItemCustomerContact{
			ID:                         uuid.Must(uuid.NewV4()),
			MTOServiceItemID:           serviceItemDDFSIT.ID,
			Type:                       models.CustomerContactTypeSecond,
			TimeMilitary:               "1200Z",
			FirstAvailableDeliveryDate: time.Now().Add(time.Hour * 24),
		},
	})

	ddfsitCost := unit.Cents(8544)
	testdatagen.MakePaymentServiceItem(db, testdatagen.Assertions{
		PaymentServiceItem: models.PaymentServiceItem{
			PriceCents: &ddfsitCost,
		},
		PaymentRequest: paymentRequest,
		MTOServiceItem: serviceItemDDFSIT,
	})

	serviceItemDCRT := testdatagen.MakeMTOServiceItemDomesticCrating(db, testdatagen.Assertions{
		MTOServiceItem: models.MTOServiceItem{
			ID:     uuid.Must(uuid.NewV4()),
			Status: models.MTOServiceItemStatusApproved,
		},
		Move:        move,
		MTOShipment: hhgShipment,
	})

	dcrtCost := unit.Cents(55555)
	testdatagen.MakePaymentServiceItem(db, testdatagen.Assertions{
		PaymentServiceItem: models.PaymentServiceItem{
			PriceCents: &dcrtCost,
		},
		PaymentRequest: paymentRequest,
		MTOServiceItem: serviceItemDCRT,
	})

	ntsrServiceItemDLH := testdatagen.MakeMTOServiceItem(db, testdatagen.Assertions{
		MTOServiceItem: models.MTOServiceItem{
			ID:     uuid.Must(uuid.NewV4()),
			Status: models.MTOServiceItemStatusApproved,
		},
		Move:        move,
		MTOShipment: ntsrShipment,
		ReService: models.ReService{
			ID: uuid.FromStringOrNil("8d600f25-1def-422d-b159-617c7d59156e"), // DLH - Domestic Linehaul
		},
	})

	testdatagen.MakePaymentServiceItem(db, testdatagen.Assertions{
		PaymentServiceItem: models.PaymentServiceItem{
			PriceCents: &dlhCost,
		},
		PaymentRequest: paymentRequest,
		MTOServiceItem: ntsrServiceItemDLH,
	})

	ntsrServiceItemFSC := testdatagen.MakeMTOServiceItem(db, testdatagen.Assertions{
		MTOServiceItem: models.MTOServiceItem{
			ID:     uuid.Must(uuid.NewV4()),
			Status: models.MTOServiceItemStatusApproved,
		},
		Move:        move,
		MTOShipment: ntsrShipment,
		ReService: models.ReService{
			ID: uuid.FromStringOrNil("4780b30c-e846-437a-b39a-c499a6b09872"), // FSC - Fuel Surcharge
		},
	})

	testdatagen.MakePaymentServiceItem(db, testdatagen.Assertions{
		PaymentServiceItem: models.PaymentServiceItem{
			PriceCents: &fscCost,
		},
		PaymentRequest: paymentRequest,
		MTOServiceItem: ntsrServiceItemFSC,
	})

	ntsrServiceItemDOP := testdatagen.MakeMTOServiceItem(db, testdatagen.Assertions{
		MTOServiceItem: models.MTOServiceItem{
			ID:     uuid.Must(uuid.NewV4()),
			Status: models.MTOServiceItemStatusApproved,
		},
		Move:        move,
		MTOShipment: ntsrShipment,
		ReService: models.ReService{
			ID: uuid.FromStringOrNil("2bc3e5cb-adef-46b1-bde9-55570bfdd43e"), // DOP - Domestic Origin Price
		},
	})

	testdatagen.MakePaymentServiceItem(db, testdatagen.Assertions{
		PaymentServiceItem: models.PaymentServiceItem{
			PriceCents: &dopCost,
		},
		PaymentRequest: paymentRequest,
		MTOServiceItem: ntsrServiceItemDOP,
	})

	ntsrServiceItemDDP := testdatagen.MakeMTOServiceItem(db, testdatagen.Assertions{
		MTOServiceItem: models.MTOServiceItem{
			ID:     uuid.Must(uuid.NewV4()),
			Status: models.MTOServiceItemStatusApproved,
		},
		Move:        move,
		MTOShipment: ntsrShipment,
		ReService: models.ReService{
			ID: uuid.FromStringOrNil("50f1179a-3b72-4fa1-a951-fe5bcc70bd14"), // DDP - Domestic Destination Price
		},
	})

	testdatagen.MakePaymentServiceItem(db, testdatagen.Assertions{
		PaymentServiceItem: models.PaymentServiceItem{
			PriceCents: &ddpCost,
		},
		PaymentRequest: paymentRequest,
		MTOServiceItem: ntsrServiceItemDDP,
	})

	ntsrServiceItemDUPK := testdatagen.MakeMTOServiceItem(db, testdatagen.Assertions{
		MTOServiceItem: models.MTOServiceItem{
			ID:     uuid.Must(uuid.NewV4()),
			Status: models.MTOServiceItemStatusApproved,
		},
		Move:        move,
		MTOShipment: ntsrShipment,
		ReService: models.ReService{
			ID: uuid.FromStringOrNil("15f01bc1-0754-4341-8e0f-25c8f04d5a77"), // DUPK - Domestic Unpacking
		},
	})

	testdatagen.MakePaymentServiceItem(db, testdatagen.Assertions{
		PaymentServiceItem: models.PaymentServiceItem{
			PriceCents: &dupkCost,
		},
		PaymentRequest: paymentRequest,
		MTOServiceItem: ntsrServiceItemDUPK,
	})
}

func createMoveWithHHGAndNTSRMissingInfo(appCtx appcontext.AppContext, moveRouter services.MoveRouter) {
	db := appCtx.DB()
	move := testdatagen.MakeMove(db, testdatagen.Assertions{
		Move: models.Move{
			Locator: "HNRMIS",
		},
	})
	// original shipment that was previously approved and is now diverted
	testdatagen.MakeMTOShipment(db, testdatagen.Assertions{
		MTOShipment: models.MTOShipment{
			ID:                   uuid.Must(uuid.NewV4()),
			PrimeEstimatedWeight: &estimatedWeight,
			PrimeActualWeight:    &actualWeight,
			ShipmentType:         models.MTOShipmentTypeHHG,
			ApprovedDate:         swag.Time(time.Now()),
			Status:               models.MTOShipmentStatusSubmitted,
		},
		Move: move,
	})
	// new diverted shipment created by the Prime
	testdatagen.MakeMTOShipment(db, testdatagen.Assertions{
		MTOShipment: models.MTOShipment{
			ID:                   uuid.Must(uuid.NewV4()),
			PrimeEstimatedWeight: &estimatedWeight,
			ShipmentType:         models.MTOShipmentTypeHHGOutOfNTSDom,
			ApprovedDate:         swag.Time(time.Now()),
			Status:               models.MTOShipmentStatusSubmitted,
		},
		Move: move,
	})

	err := moveRouter.Submit(appCtx, &move)
	if err != nil {
		log.Panic(err)
	}

	verrs, err := models.SaveMoveDependencies(db, &move)
	if err != nil || verrs.HasAny() {
		log.Panic(fmt.Errorf("Failed to save move and dependencies: %w", err))
	}
}

func createMoveWithHHGAndNTSMissingInfo(appCtx appcontext.AppContext, moveRouter services.MoveRouter) {
	db := appCtx.DB()
	move := testdatagen.MakeMove(db, testdatagen.Assertions{
		Move: models.Move{
			Locator: "HNTMIS",
		},
	})
	// original shipment that was previously approved and is now diverted
	testdatagen.MakeMTOShipment(db, testdatagen.Assertions{
		MTOShipment: models.MTOShipment{
			ID:                   uuid.Must(uuid.NewV4()),
			PrimeEstimatedWeight: &estimatedWeight,
			PrimeActualWeight:    &actualWeight,
			ShipmentType:         models.MTOShipmentTypeHHG,
			ApprovedDate:         swag.Time(time.Now()),
			Status:               models.MTOShipmentStatusSubmitted,
		},
		Move: move,
	})
	// new diverted shipment created by the Prime
	testdatagen.MakeMTOShipment(db, testdatagen.Assertions{
		MTOShipment: models.MTOShipment{
			ID:                   uuid.Must(uuid.NewV4()),
			PrimeEstimatedWeight: &estimatedWeight,
			ShipmentType:         models.MTOShipmentTypeHHGIntoNTSDom,
			ApprovedDate:         swag.Time(time.Now()),
			Status:               models.MTOShipmentStatusSubmitted,
		},
		Move: move,
	})

	err := moveRouter.Submit(appCtx, &move)
	if err != nil {
		log.Panic(err)
	}

	verrs, err := models.SaveMoveDependencies(db, &move)
	if err != nil || verrs.HasAny() {
		log.Panic(fmt.Errorf("Failed to save move and dependencies: %w", err))
	}
}

func createMoveWith2MinimalShipments(appCtx appcontext.AppContext, userUploader *uploader.UserUploader) {
	db := appCtx.DB()
	move := testdatagen.MakeMove(db, testdatagen.Assertions{
		Move: models.Move{
			Status:  models.MoveStatusSUBMITTED,
			Locator: "NOADDR",
		},
		UserUploader: userUploader,
	})

	requestedPickupDate := time.Now().AddDate(0, 3, 0)
	testdatagen.MakeMTOShipmentMinimal(db, testdatagen.Assertions{
		MTOShipment: models.MTOShipment{
			Status:              models.MTOShipmentStatusSubmitted,
			RequestedPickupDate: &requestedPickupDate,
		},
		Move: move,
	})

	testdatagen.MakeMTOShipmentMinimal(db, testdatagen.Assertions{
		MTOShipment: models.MTOShipment{
			Status:              models.MTOShipmentStatusSubmitted,
			RequestedPickupDate: &requestedPickupDate,
		},
		Move: move,
	})
}

func createApprovedMoveWithMinimalShipment(appCtx appcontext.AppContext, userUploader *uploader.UserUploader) {
	db := appCtx.DB()

	now := time.Now()
	move := testdatagen.MakeMove(db, testdatagen.Assertions{
		Move: models.Move{
			Status:             models.MoveStatusAPPROVED,
			Locator:            "MISHIP",
			AvailableToPrimeAt: &now,
		},
		UserUploader: userUploader,
	})

	testdatagen.MakeMTOServiceItemBasic(db, testdatagen.Assertions{
		MTOServiceItem: models.MTOServiceItem{
			Status: models.MTOServiceItemStatusApproved,
		},
		ReService: models.ReService{
			Code: models.ReServiceCodeMS,
		},
		Move: move,
	})

	requestedPickupDate := time.Now().AddDate(0, 3, 0)
	requestedDeliveryDate := requestedPickupDate.AddDate(0, 1, 0)
	pickupAddress := testdatagen.MakeAddress(db, testdatagen.Assertions{})

	shipmentFields := models.MTOShipment{
		Status:                models.MTOShipmentStatusApproved,
		RequestedPickupDate:   &requestedPickupDate,
		RequestedDeliveryDate: &requestedDeliveryDate,
		PickupAddress:         &pickupAddress,
		PickupAddressID:       &pickupAddress.ID,
	}

	// Uncomment to create the shipment with a destination address
	/*
		destinationAddress := testdatagen.MakeAddress2(db, testdatagen.Assertions{})
		shipmentFields.DestinationAddress = &destinationAddress
		shipmentFields.DestinationAddressID = &destinationAddress.ID
	*/

	// Uncomment to create the shipment with an actual weight
	/*
		actualWeight := unit.Pound(999)
		shipmentFields.PrimeActualWeight = &actualWeight
	*/

	firstShipment := testdatagen.MakeMTOShipmentMinimal(db, testdatagen.Assertions{
		MTOShipment: shipmentFields,
		Move:        move,
	})

	testdatagen.MakeMTOServiceItem(db, testdatagen.Assertions{
		MTOServiceItem: models.MTOServiceItem{
			Status: models.MTOServiceItemStatusApproved,
		},
		ReService: models.ReService{
			Code: models.ReServiceCodeDLH,
		},
		MTOShipment: firstShipment,
		Move:        move,
	})

	testdatagen.MakeMTOServiceItem(db, testdatagen.Assertions{
		MTOServiceItem: models.MTOServiceItem{
			Status: models.MTOServiceItemStatusApproved,
		},
		ReService: models.ReService{
			Code: models.ReServiceCodeFSC,
		},
		MTOShipment: firstShipment,
		Move:        move,
	})

	testdatagen.MakeMTOServiceItem(db, testdatagen.Assertions{
		MTOServiceItem: models.MTOServiceItem{
			Status: models.MTOServiceItemStatusApproved,
		},
		ReService: models.ReService{
			Code: models.ReServiceCodeDOP,
		},
		MTOShipment: firstShipment,
		Move:        move,
	})

	testdatagen.MakeMTOServiceItem(db, testdatagen.Assertions{
		MTOServiceItem: models.MTOServiceItem{
			Status: models.MTOServiceItemStatusApproved,
		},
		ReService: models.ReService{
			Code: models.ReServiceCodeDDP,
		},
		MTOShipment: firstShipment,
		Move:        move,
	})

	testdatagen.MakeMTOServiceItem(db, testdatagen.Assertions{
		MTOServiceItem: models.MTOServiceItem{
			Status: models.MTOServiceItemStatusApproved,
		},
		ReService: models.ReService{
			Code: models.ReServiceCodeDPK,
		},
		MTOShipment: firstShipment,
		Move:        move,
	})

	testdatagen.MakeMTOServiceItem(db, testdatagen.Assertions{
		MTOServiceItem: models.MTOServiceItem{
			Status: models.MTOServiceItemStatusApproved,
		},
		ReService: models.ReService{
			Code: models.ReServiceCodeDUPK,
		},
		MTOShipment: firstShipment,
		Move:        move,
	})
}

func createMoveWith2ShipmentsAndPaymentRequest(appCtx appcontext.AppContext, userUploader *uploader.UserUploader) {
	db := appCtx.DB()
	msCost := unit.Cents(10000)

	customer := testdatagen.MakeExtendedServiceMember(db, testdatagen.Assertions{})

	orders := testdatagen.MakeOrder(db, testdatagen.Assertions{
		Order: models.Order{
			ID:              uuid.Must(uuid.NewV4()),
			ServiceMemberID: customer.ID,
			ServiceMember:   customer,
		},
		UserUploader: userUploader,
	})

	move := testdatagen.MakeMove(db, testdatagen.Assertions{
		Move: models.Move{
			ID:                 uuid.Must(uuid.NewV4()),
			OrdersID:           orders.ID,
			Status:             models.MoveStatusAPPROVED,
			SelectedMoveType:   &hhgMoveType,
			AvailableToPrimeAt: swag.Time(time.Now()),
			Locator:            "REQSRV",
		},
	})

	// Create an HHG MTO Shipment
	pickupAddress := testdatagen.MakeAddress(db, testdatagen.Assertions{
		Address: models.Address{
			ID:             uuid.Must(uuid.NewV4()),
			StreetAddress1: "2 Second St",
			StreetAddress2: swag.String("Apt 2"),
			StreetAddress3: swag.String("Suite B"),
			City:           "Columbia",
			State:          "SC",
			PostalCode:     "29212",
			Country:        swag.String("US"),
		},
	})

	destinationAddress := testdatagen.MakeAddress(db, testdatagen.Assertions{
		Address: models.Address{
			ID:             uuid.Must(uuid.NewV4()),
			StreetAddress1: "2 Second St",
			StreetAddress2: swag.String("Apt 2"),
			StreetAddress3: swag.String("Suite B"),
			City:           "Princeton",
			State:          "NJ",
			PostalCode:     "08540",
			Country:        swag.String("US"),
		},
	})

	hhgShipment := testdatagen.MakeMTOShipment(db, testdatagen.Assertions{
		MTOShipment: models.MTOShipment{
			ID:                   uuid.Must(uuid.NewV4()),
			PrimeEstimatedWeight: &estimatedWeight,
			PrimeActualWeight:    &actualWeight,
			ShipmentType:         models.MTOShipmentTypeHHG,
			ApprovedDate:         swag.Time(time.Now()),
			Status:               models.MTOShipmentStatusApproved,
			PickupAddress:        &pickupAddress,
			PickupAddressID:      &pickupAddress.ID,
			DestinationAddress:   &destinationAddress,
			DestinationAddressID: &destinationAddress.ID,
		},
		Move: move,
	})

	// Create an NTSR MTO Shipment
	ntsrShipment := testdatagen.MakeMTOShipment(db, testdatagen.Assertions{
		MTOShipment: models.MTOShipment{
			ID:                   uuid.Must(uuid.NewV4()),
			PrimeEstimatedWeight: &estimatedWeight,
			PrimeActualWeight:    &actualWeight,
			ShipmentType:         models.MTOShipmentTypeHHGOutOfNTSDom,
			ApprovedDate:         swag.Time(time.Now()),
			Status:               models.MTOShipmentStatusApproved,
		},
		Move: move,
	})

	ntsrShipment.PickupAddressID = &pickupAddress.ID
	ntsrShipment.PickupAddress = &pickupAddress
	saveErr := db.Save(&ntsrShipment)
	if saveErr != nil {
		log.Panic("error saving NTSR shipment pickup address")
	}

	paymentRequest := testdatagen.MakePaymentRequest(db, testdatagen.Assertions{
		PaymentRequest: models.PaymentRequest{
			ID:            uuid.FromStringOrNil("207216bf-0d60-4d91-957b-f0ddaeeb2dff"),
			MoveTaskOrder: move,
			IsFinal:       false,
			Status:        models.PaymentRequestStatusPending,
		},
		Move: move,
	})

	serviceItemMS := testdatagen.MakeMTOServiceItemBasic(db, testdatagen.Assertions{
		MTOServiceItem: models.MTOServiceItem{
			ID:         uuid.Must(uuid.NewV4()),
			Status:     models.MTOServiceItemStatusApproved,
			ApprovedAt: swag.Time(time.Now()),
		},
		Move: move,
		ReService: models.ReService{
			ID: uuid.FromStringOrNil("1130e612-94eb-49a7-973d-72f33685e551"), // MS - Move Management
		},
	})

	testdatagen.MakePaymentServiceItem(db, testdatagen.Assertions{
		PaymentServiceItem: models.PaymentServiceItem{
			PriceCents: &msCost,
		},
		PaymentRequest: paymentRequest,
		MTOServiceItem: serviceItemMS,
	})

	csCost := unit.Cents(25000)
	serviceItemCS := testdatagen.MakeMTOServiceItemBasic(db, testdatagen.Assertions{
		MTOServiceItem: models.MTOServiceItem{
			ID:         uuid.Must(uuid.NewV4()),
			Status:     models.MTOServiceItemStatusApproved,
			ApprovedAt: swag.Time(time.Now()),
		},
		Move: move,
		ReService: models.ReService{
			ID: uuid.FromStringOrNil("9dc919da-9b66-407b-9f17-05c0f03fcb50"), // CS - Counseling Services
		},
	})

	testdatagen.MakePaymentServiceItem(db, testdatagen.Assertions{
		PaymentServiceItem: models.PaymentServiceItem{
			PriceCents: &csCost,
		},
		PaymentRequest: paymentRequest,
		MTOServiceItem: serviceItemCS,
	})

	dlhCost := unit.Cents(99999)
	serviceItemDLH := testdatagen.MakeMTOServiceItem(db, testdatagen.Assertions{
		MTOServiceItem: models.MTOServiceItem{
			ID:     uuid.Must(uuid.NewV4()),
			Status: models.MTOServiceItemStatusApproved,
		},
		Move:        move,
		MTOShipment: hhgShipment,
		ReService: models.ReService{
			ID: uuid.FromStringOrNil("8d600f25-1def-422d-b159-617c7d59156e"), // DLH - Domestic Linehaul
		},
	})

	testdatagen.MakePaymentServiceItem(db, testdatagen.Assertions{
		PaymentServiceItem: models.PaymentServiceItem{
			PriceCents: &dlhCost,
		},
		PaymentRequest: paymentRequest,
		MTOServiceItem: serviceItemDLH,
	})

	serviceItemFSC := testdatagen.MakeMTOServiceItem(db, testdatagen.Assertions{
		MTOServiceItem: models.MTOServiceItem{
			ID:     uuid.Must(uuid.NewV4()),
			Status: models.MTOServiceItemStatusApproved,
		},
		Move:        move,
		MTOShipment: hhgShipment,
		ReService: models.ReService{
			ID: uuid.FromStringOrNil("4780b30c-e846-437a-b39a-c499a6b09872"), // FSC - Fuel Surcharge
		},
	})

	fscCost := unit.Cents(55555)
	testdatagen.MakePaymentServiceItem(db, testdatagen.Assertions{
		PaymentServiceItem: models.PaymentServiceItem{
			PriceCents: &fscCost,
		},
		PaymentRequest: paymentRequest,
		MTOServiceItem: serviceItemFSC,
	})

	serviceItemDOP := testdatagen.MakeMTOServiceItem(db, testdatagen.Assertions{
		MTOServiceItem: models.MTOServiceItem{
			ID:     uuid.Must(uuid.NewV4()),
			Status: models.MTOServiceItemStatusApproved,
		},
		Move:        move,
		MTOShipment: hhgShipment,
		ReService: models.ReService{
			ID: uuid.FromStringOrNil("2bc3e5cb-adef-46b1-bde9-55570bfdd43e"), // DOP - Domestic Origin Price
		},
	})

	dopCost := unit.Cents(3456)
	testdatagen.MakePaymentServiceItem(db, testdatagen.Assertions{
		PaymentServiceItem: models.PaymentServiceItem{
			PriceCents: &dopCost,
		},
		PaymentRequest: paymentRequest,
		MTOServiceItem: serviceItemDOP,
	})

	ddpCost := unit.Cents(7890)
	serviceItemDDP := testdatagen.MakeMTOServiceItem(db, testdatagen.Assertions{
		MTOServiceItem: models.MTOServiceItem{
			ID:     uuid.Must(uuid.NewV4()),
			Status: models.MTOServiceItemStatusApproved,
		},
		Move:        move,
		MTOShipment: hhgShipment,
		ReService: models.ReService{
			ID: uuid.FromStringOrNil("50f1179a-3b72-4fa1-a951-fe5bcc70bd14"), // DDP - Domestic Destination Price
		},
	})

	testdatagen.MakePaymentServiceItem(db, testdatagen.Assertions{
		PaymentServiceItem: models.PaymentServiceItem{
			PriceCents: &ddpCost,
		},
		PaymentRequest: paymentRequest,
		MTOServiceItem: serviceItemDDP,
	})

	// Schedule 1 peak price
	dpkCost := unit.Cents(6544)
	serviceItemDPK := testdatagen.MakeMTOServiceItem(db, testdatagen.Assertions{
		MTOServiceItem: models.MTOServiceItem{
			ID:     uuid.Must(uuid.NewV4()),
			Status: models.MTOServiceItemStatusApproved,
		},
		Move:        move,
		MTOShipment: hhgShipment,
		ReService: models.ReService{
			ID: uuid.FromStringOrNil("bdea5a8d-f15f-47d2-85c9-bba5694802ce"), // DPK - Domestic Packing
		},
	})

	testdatagen.MakePaymentServiceItem(db, testdatagen.Assertions{
		PaymentServiceItem: models.PaymentServiceItem{
			PriceCents: &dpkCost,
		},
		PaymentRequest: paymentRequest,
		MTOServiceItem: serviceItemDPK,
	})

	// Schedule 1 peak price
	dupkCost := unit.Cents(8544)
	serviceItemDUPK := testdatagen.MakeMTOServiceItem(db, testdatagen.Assertions{
		MTOServiceItem: models.MTOServiceItem{
			ID:     uuid.Must(uuid.NewV4()),
			Status: models.MTOServiceItemStatusApproved,
		},
		Move:        move,
		MTOShipment: hhgShipment,
		ReService: models.ReService{
			ID: uuid.FromStringOrNil("15f01bc1-0754-4341-8e0f-25c8f04d5a77"), // DUPK - Domestic Unpacking
		},
	})

	testdatagen.MakePaymentServiceItem(db, testdatagen.Assertions{
		PaymentServiceItem: models.PaymentServiceItem{
			PriceCents: &dupkCost,
		},
		PaymentRequest: paymentRequest,
		MTOServiceItem: serviceItemDUPK,
	})

	dofsitPostal := "90210"
	dofsitReason := "Storage items need to be picked up"
	testdatagen.MakeMTOServiceItem(db, testdatagen.Assertions{
		MTOServiceItem: models.MTOServiceItem{
			ID:               uuid.Must(uuid.NewV4()),
			Status:           models.MTOServiceItemStatusSubmitted,
			PickupPostalCode: &dofsitPostal,
			Reason:           &dofsitReason,
		},
		Move:        move,
		MTOShipment: hhgShipment,
		ReService: models.ReService{
			ID: uuid.FromStringOrNil("998beda7-e390-4a83-b15e-578a24326937"), // DOFSIT - Domestic Origin 1st Day SIT
		},
	})

	serviceItemDDFSIT := testdatagen.MakeMTOServiceItem(db, testdatagen.Assertions{
		MTOServiceItem: models.MTOServiceItem{
			ID:     uuid.Must(uuid.NewV4()),
			Status: models.MTOServiceItemStatusSubmitted,
		},
		Move:        move,
		MTOShipment: hhgShipment,
		ReService: models.ReService{
			ID: uuid.FromStringOrNil("d0561c49-e1a9-40b8-a739-3e639a9d77af"), // DDFSIT - Domestic Destination 1st Day SIT
		},
	})

	testdatagen.MakeMTOServiceItemCustomerContact(db, testdatagen.Assertions{
		MTOServiceItem: serviceItemDDFSIT,
		MTOServiceItemCustomerContact: models.MTOServiceItemCustomerContact{
			ID:                         uuid.Must(uuid.NewV4()),
			MTOServiceItemID:           serviceItemDDFSIT.ID,
			Type:                       models.CustomerContactTypeFirst,
			TimeMilitary:               "0400Z",
			FirstAvailableDeliveryDate: time.Now(),
		},
	})

	testdatagen.MakeMTOServiceItemCustomerContact(db, testdatagen.Assertions{
		MTOServiceItem: serviceItemDDFSIT,
		MTOServiceItemCustomerContact: models.MTOServiceItemCustomerContact{
			ID:                         uuid.Must(uuid.NewV4()),
			MTOServiceItemID:           serviceItemDDFSIT.ID,
			Type:                       models.CustomerContactTypeSecond,
			TimeMilitary:               "1200Z",
			FirstAvailableDeliveryDate: time.Now().Add(time.Hour * 24),
		},
	})

	serviceItemDCRT := testdatagen.MakeMTOServiceItemDomesticCrating(db, testdatagen.Assertions{
		MTOServiceItem: models.MTOServiceItem{
			ID:     uuid.Must(uuid.NewV4()),
			Status: models.MTOServiceItemStatusApproved,
		},
		Move:        move,
		MTOShipment: hhgShipment,
	})

	dcrtCost := unit.Cents(55555)
	testdatagen.MakePaymentServiceItem(db, testdatagen.Assertions{
		PaymentServiceItem: models.PaymentServiceItem{
			PriceCents: &dcrtCost,
		},
		PaymentRequest: paymentRequest,
		MTOServiceItem: serviceItemDCRT,
	})

	ntsrServiceItemDLH := testdatagen.MakeMTOServiceItem(db, testdatagen.Assertions{
		MTOServiceItem: models.MTOServiceItem{
			ID:     uuid.Must(uuid.NewV4()),
			Status: models.MTOServiceItemStatusApproved,
		},
		Move:        move,
		MTOShipment: ntsrShipment,
		ReService: models.ReService{
			ID: uuid.FromStringOrNil("8d600f25-1def-422d-b159-617c7d59156e"), // DLH - Domestic Linehaul
		},
	})

	testdatagen.MakePaymentServiceItem(db, testdatagen.Assertions{
		PaymentServiceItem: models.PaymentServiceItem{
			PriceCents: &dlhCost,
		},
		PaymentRequest: paymentRequest,
		MTOServiceItem: ntsrServiceItemDLH,
	})

	ntsrServiceItemFSC := testdatagen.MakeMTOServiceItem(db, testdatagen.Assertions{
		MTOServiceItem: models.MTOServiceItem{
			ID:     uuid.Must(uuid.NewV4()),
			Status: models.MTOServiceItemStatusApproved,
		},
		Move:        move,
		MTOShipment: ntsrShipment,
		ReService: models.ReService{
			ID: uuid.FromStringOrNil("4780b30c-e846-437a-b39a-c499a6b09872"), // FSC - Fuel Surcharge
		},
	})

	testdatagen.MakePaymentServiceItem(db, testdatagen.Assertions{
		PaymentServiceItem: models.PaymentServiceItem{
			PriceCents: &fscCost,
		},
		PaymentRequest: paymentRequest,
		MTOServiceItem: ntsrServiceItemFSC,
	})

	ntsrServiceItemDOP := testdatagen.MakeMTOServiceItem(db, testdatagen.Assertions{
		MTOServiceItem: models.MTOServiceItem{
			ID:     uuid.Must(uuid.NewV4()),
			Status: models.MTOServiceItemStatusApproved,
		},
		Move:        move,
		MTOShipment: ntsrShipment,
		ReService: models.ReService{
			ID: uuid.FromStringOrNil("2bc3e5cb-adef-46b1-bde9-55570bfdd43e"), // DOP - Domestic Origin Price
		},
	})

	testdatagen.MakePaymentServiceItem(db, testdatagen.Assertions{
		PaymentServiceItem: models.PaymentServiceItem{
			PriceCents: &dopCost,
		},
		PaymentRequest: paymentRequest,
		MTOServiceItem: ntsrServiceItemDOP,
	})

	ntsrServiceItemDDP := testdatagen.MakeMTOServiceItem(db, testdatagen.Assertions{
		MTOServiceItem: models.MTOServiceItem{
			ID:     uuid.Must(uuid.NewV4()),
			Status: models.MTOServiceItemStatusApproved,
		},
		Move:        move,
		MTOShipment: ntsrShipment,
		ReService: models.ReService{
			ID: uuid.FromStringOrNil("50f1179a-3b72-4fa1-a951-fe5bcc70bd14"), // DDP - Domestic Destination Price
		},
	})

	testdatagen.MakePaymentServiceItem(db, testdatagen.Assertions{
		PaymentServiceItem: models.PaymentServiceItem{
			PriceCents: &ddpCost,
		},
		PaymentRequest: paymentRequest,
		MTOServiceItem: ntsrServiceItemDDP,
	})

	testdatagen.MakeMTOServiceItem(db, testdatagen.Assertions{
		MTOServiceItem: models.MTOServiceItem{
			ID:     uuid.Must(uuid.NewV4()),
			Status: models.MTOServiceItemStatusSubmitted,
		},
		Move:        move,
		MTOShipment: ntsrShipment,
		ReService: models.ReService{
			ID: uuid.FromStringOrNil("15f01bc1-0754-4341-8e0f-25c8f04d5a77"), // DUPK - Domestic Unpacking
		},
	})
}

func createHHGMoveWith2PaymentRequestsReviewedAllRejectedServiceItems(appCtx appcontext.AppContext, userUploader *uploader.UserUploader) {
	db := appCtx.DB()
	/* Customer with two payment requests */
	customer7 := testdatagen.MakeExtendedServiceMember(db, testdatagen.Assertions{
		ServiceMember: models.ServiceMember{
			ID: uuid.FromStringOrNil("4e6e4023-b089-4614-a65a-ffffffffffff"),
		},
	})

	orders7 := testdatagen.MakeOrder(db, testdatagen.Assertions{
		Order: models.Order{
			ID:              uuid.FromStringOrNil("f52f851e-91b8-4cb7-9f8a-ffffffffffff"),
			ServiceMemberID: customer7.ID,
			ServiceMember:   customer7,
		},
		UserUploader: userUploader,
	})

	locatorID := "PAYREJ"
	mto7 := testdatagen.MakeMove(db, testdatagen.Assertions{
		Move: models.Move{
			ID:                 uuid.FromStringOrNil("99783f4d-ee83-4fc9-8e0c-ffffffffffff"),
			OrdersID:           orders7.ID,
			AvailableToPrimeAt: swag.Time(time.Now()),
			Status:             models.MoveStatusAPPROVED,
			SelectedMoveType:   &hhgMoveType,
			Locator:            locatorID,
		},
	})

	mtoShipmentHHG7 := testdatagen.MakeMTOShipment(db, testdatagen.Assertions{
		MTOShipment: models.MTOShipment{
			ID:                   uuid.FromStringOrNil("baa00811-2381-433e-8a96-ffffffffffff"),
			PrimeEstimatedWeight: &estimatedWeight,
			PrimeActualWeight:    &actualWeight,
			ShipmentType:         models.MTOShipmentTypeHHG,
			ApprovedDate:         swag.Time(time.Now()),
			Status:               models.MTOShipmentStatusApproved,
		},
		Move: mto7,
	})

	testdatagen.MakeMTOAgent(db, testdatagen.Assertions{
		MTOAgent: models.MTOAgent{
			ID:            uuid.FromStringOrNil("82036387-a113-4b45-a172-ffffffffffff"),
			MTOShipment:   mtoShipmentHHG7,
			MTOShipmentID: mtoShipmentHHG7.ID,
			FirstName:     swag.String("Test"),
			LastName:      swag.String("Agent"),
			Email:         swag.String("test@test.email.com"),
			MTOAgentType:  models.MTOAgentReleasing,
		},
	})

	reviewedDate := time.Now()
	paymentRequest7 := testdatagen.MakePaymentRequest(db, testdatagen.Assertions{
		PaymentRequest: models.PaymentRequest{
			ID:            uuid.FromStringOrNil("ea945ab7-099a-4819-82de-ffffffffffff"),
			MoveTaskOrder: mto7,
			IsFinal:       false,
			Status:        models.PaymentRequestStatusReviewedAllRejected,
			ReviewedAt:    &reviewedDate,
		},
		Move: mto7,
	})

	// for soft deleted proof of service docs
	proofOfService := testdatagen.MakeProofOfServiceDoc(db, testdatagen.Assertions{
		PaymentRequest: paymentRequest7,
	})

	deletedAt := time.Now()
	testdatagen.MakePrimeUpload(db, testdatagen.Assertions{
		PrimeUpload: models.PrimeUpload{
			ID:                  uuid.FromStringOrNil("18413213-0aaf-4eb1-8d7f-ffffffffffff"),
			ProofOfServiceDoc:   proofOfService,
			ProofOfServiceDocID: proofOfService.ID,
			Contractor: models.Contractor{
				ID: uuid.FromStringOrNil("5db13bb4-6d29-4bdb-bc81-262f4513ecf6"), // Prime
			},
			ContractorID: uuid.FromStringOrNil("5db13bb4-6d29-4bdb-bc81-262f4513ecf6"),
			DeletedAt:    &deletedAt,
		},
	})

	serviceItemMS7 := testdatagen.MakeMTOServiceItemBasic(db, testdatagen.Assertions{
		MTOServiceItem: models.MTOServiceItem{
			ID:     uuid.FromStringOrNil("923acbd4-5e65-4d62-aecc-ffffffffffff"),
			Status: models.MTOServiceItemStatusApproved,
		},
		Move: mto7,
		ReService: models.ReService{
			ID: uuid.FromStringOrNil("1130e612-94eb-49a7-973d-72f33685e551"), // MS - Move Management
		},
	})

	rejectionReason := "Just because."
	msCost := unit.Cents(10000)
	testdatagen.MakePaymentServiceItem(db, testdatagen.Assertions{
		PaymentServiceItem: models.PaymentServiceItem{
			PriceCents:      &msCost,
			Status:          models.PaymentServiceItemStatusDenied,
			RejectionReason: &rejectionReason,
		},
		PaymentRequest: paymentRequest7,
		MTOServiceItem: serviceItemMS7,
	})

	serviceItemDLH7 := testdatagen.MakeMTOServiceItem(db, testdatagen.Assertions{
		MTOServiceItem: models.MTOServiceItem{
			ID:     uuid.FromStringOrNil("aab8df9a-bbc9-4f26-a3ab-ffffffffffff"),
			Status: models.MTOServiceItemStatusApproved,
		},
		Move: mto7,
		ReService: models.ReService{
			ID: uuid.FromStringOrNil("8d600f25-1def-422d-b159-617c7d59156e"), // DLH - Domestic Linehaul
		},
	})

	dlhCost := unit.Cents(99999)
	testdatagen.MakePaymentServiceItem(db, testdatagen.Assertions{
		PaymentServiceItem: models.PaymentServiceItem{
			PriceCents:      &dlhCost,
			Status:          models.PaymentServiceItemStatusDenied,
			RejectionReason: &rejectionReason,
		},
		PaymentRequest: paymentRequest7,
		MTOServiceItem: serviceItemDLH7,
	})

	additionalPaymentRequest7 := testdatagen.MakePaymentRequest(db, testdatagen.Assertions{
		PaymentRequest: models.PaymentRequest{
			ID:              uuid.FromStringOrNil("540e2268-6899-4b67-828d-ffffffffffff"),
			MoveTaskOrder:   mto7,
			IsFinal:         false,
			Status:          models.PaymentRequestStatusReviewedAllRejected,
			ReviewedAt:      &reviewedDate,
			RejectionReason: nil,
			SequenceNumber:  2,
		},
		Move: mto7,
	})

	serviceItemCS7 := testdatagen.MakeMTOServiceItemBasic(db, testdatagen.Assertions{
		MTOServiceItem: models.MTOServiceItem{
			ID:     uuid.FromStringOrNil("ab37c0a4-ad3f-44aa-b294-ffffffffffff"),
			Status: models.MTOServiceItemStatusApproved,
		},
		Move: mto7,
		ReService: models.ReService{
			ID: uuid.FromStringOrNil("9dc919da-9b66-407b-9f17-05c0f03fcb50"), // CS - Counseling Services
		},
	})

	csCost := unit.Cents(25000)

	testdatagen.MakePaymentServiceItem(db, testdatagen.Assertions{
		PaymentServiceItem: models.PaymentServiceItem{
			PriceCents:      &csCost,
			Status:          models.PaymentServiceItemStatusDenied,
			RejectionReason: &rejectionReason,
		},
		PaymentRequest: additionalPaymentRequest7,
		MTOServiceItem: serviceItemCS7,
	})

	MTOShipment := testdatagen.MakeMTOShipment(db, testdatagen.Assertions{
		MTOShipment: models.MTOShipment{
			ID:                   uuid.FromStringOrNil("475579d5-aaa4-4755-8c43-ffffffffffff"),
			PrimeEstimatedWeight: &estimatedWeight,
			PrimeActualWeight:    &actualWeight,
			ShipmentType:         models.MTOShipmentTypeHHG, // same as HHG for now
			ApprovedDate:         swag.Time(time.Now()),
			Status:               models.MTOShipmentStatusApproved,
		},
		Move: mto7,
	})

	serviceItemFSC7 := testdatagen.MakeMTOServiceItem(db, testdatagen.Assertions{
		MTOServiceItem: models.MTOServiceItem{
			ID:     uuid.FromStringOrNil("f23eeb02-66c7-43f5-ad9c-ffffffffffff"),
			Status: models.MTOServiceItemStatusApproved,
		},
		Move:        mto7,
		MTOShipment: MTOShipment,
		ReService: models.ReService{
			ID: uuid.FromStringOrNil("4780b30c-e846-437a-b39a-c499a6b09872"), // FSC - Fuel Surcharge
		},
	})

	fscCost := unit.Cents(55555)

	testdatagen.MakePaymentServiceItem(db, testdatagen.Assertions{
		PaymentServiceItem: models.PaymentServiceItem{
			PriceCents:      &fscCost,
			Status:          models.PaymentServiceItemStatusDenied,
			RejectionReason: &rejectionReason,
		},
		PaymentRequest: additionalPaymentRequest7,
		MTOServiceItem: serviceItemFSC7,
	})
}

func createTOO(appCtx appcontext.AppContext) {
	db := appCtx.DB()
	email := "too_role@office.mil"
	officeUser := models.OfficeUser{}
	officeUserExists, err := db.Where("email = $1", email).Exists(&officeUser)
	if err != nil {
		log.Panic(fmt.Errorf("Failed to query OfficeUser in the DB: %w", err))
	}
	// no need to create
	if officeUserExists {
		return
	}

	/* A user with too role */
	tooRole := roles.Role{}
	err = db.Where("role_type = $1", roles.RoleTypeTOO).First(&tooRole)
	if err != nil {
		log.Panic(fmt.Errorf("Failed to find RoleTypeTOO in the DB: %w", err))
	}

	tooUUID := uuid.Must(uuid.FromString("dcf86235-53d3-43dd-8ee8-54212ae3078f"))
	loginGovUUID := uuid.Must(uuid.NewV4())
	testdatagen.MakeUser(db, testdatagen.Assertions{
		User: models.User{
			ID:            tooUUID,
			LoginGovUUID:  &loginGovUUID,
			LoginGovEmail: email,
			Active:        true,
			Roles:         []roles.Role{tooRole},
		},
	})
	testdatagen.MakeOfficeUser(db, testdatagen.Assertions{
		OfficeUser: models.OfficeUser{
			ID:     uuid.FromStringOrNil("144503a6-485c-463e-b943-d3c3bad11b09"),
			Email:  email,
			Active: true,
			UserID: &tooUUID,
		},
	})
}

func createTIO(appCtx appcontext.AppContext) {
	db := appCtx.DB()
	email := "tio_role@office.mil"
	officeUser := models.OfficeUser{}
	officeUserExists, err := db.Where("email = $1", email).Exists(&officeUser)
	if err != nil {
		log.Panic(fmt.Errorf("Failed to query OfficeUser in the DB: %w", err))
	}
	// no need to create
	if officeUserExists {
		return
	}

	/* A user with tio role */
	tioRole := roles.Role{}
	err = db.Where("role_type = $1", roles.RoleTypeTIO).First(&tioRole)
	if err != nil {
		log.Panic(fmt.Errorf("Failed to find RoleTypeTIO in the DB: %w", err))
	}

	tioUUID := uuid.Must(uuid.FromString("3b2cc1b0-31a2-4d1b-874f-0591f9127374"))
	loginGovUUID := uuid.Must(uuid.NewV4())
	testdatagen.MakeUser(db, testdatagen.Assertions{
		User: models.User{
			ID:            tioUUID,
			LoginGovUUID:  &loginGovUUID,
			LoginGovEmail: email,
			Active:        true,
			Roles:         []roles.Role{tioRole},
		},
	})
	testdatagen.MakeOfficeUser(db, testdatagen.Assertions{
		OfficeUser: models.OfficeUser{
			ID:     uuid.FromStringOrNil("f1828a35-43fd-42be-8b23-af4d9d51f0f3"),
			Email:  email,
			Active: true,
			UserID: &tioUUID,
		},
	})
}

func createServicesCounselor(appCtx appcontext.AppContext) {
	db := appCtx.DB()
	email := "services_counselor_role@office.mil"
	officeUser := models.OfficeUser{}
	officeUserExists, err := db.Where("email = $1", email).Exists(&officeUser)
	if err != nil {
		log.Panic(fmt.Errorf("Failed to query OfficeUser in the DB: %w", err))
	}
	// no need to create
	if officeUserExists {
		return
	}

	/* A user with services counselor role */
	servicesCounselorRole := roles.Role{}
	err = db.Where("role_type = $1", roles.RoleTypeServicesCounselor).First(&servicesCounselorRole)
	if err != nil {
		log.Panic(fmt.Errorf("Failed to find RoleTypeServicesCounselor in the DB: %w", err))
	}

	servicesCounselorUUID := uuid.Must(uuid.FromString("a6c8663f-998f-4626-a978-ad60da2476ec"))
	loginGovUUID := uuid.Must(uuid.NewV4())
	testdatagen.MakeUser(db, testdatagen.Assertions{
		User: models.User{
			ID:            servicesCounselorUUID,
			LoginGovUUID:  &loginGovUUID,
			LoginGovEmail: email,
			Active:        true,
			Roles:         []roles.Role{servicesCounselorRole},
		},
	})
	testdatagen.MakeOfficeUser(db, testdatagen.Assertions{
		OfficeUser: models.OfficeUser{
			ID:     uuid.FromStringOrNil("c70d9a38-4bff-4d37-8dcc-456f317d7935"),
			Email:  email,
			Active: true,
			UserID: &servicesCounselorUUID,
		},
	})
}

func createTXO(appCtx appcontext.AppContext) {
	db := appCtx.DB()
	/* A user with both too and tio roles */
	email := "too_tio_role@office.mil"
	officeUser := models.OfficeUser{}
	officeUserExists, err := db.Where("email = $1", email).Exists(&officeUser)
	if err != nil {
		log.Panic(fmt.Errorf("Failed to query OfficeUser in the DB: %w", err))
	}
	// no need to create
	if officeUserExists {
		return
	}

	tooRole := roles.Role{}
	err = db.Where("role_type = $1", roles.RoleTypeTOO).First(&tooRole)
	if err != nil {
		log.Panic(fmt.Errorf("Failed to find RoleTypeTOO in the DB: %w", err))
	}

	tioRole := roles.Role{}
	err = db.Where("role_type = $1", roles.RoleTypeTIO).First(&tioRole)
	if err != nil {
		log.Panic(fmt.Errorf("Failed to find RoleTypeTIO in the DB: %w", err))
	}

	tooTioUUID := uuid.Must(uuid.FromString("9bda91d2-7a0c-4de1-ae02-b8cf8b4b858b"))
	loginGovUUID := uuid.Must(uuid.NewV4())
	user := testdatagen.MakeUser(db, testdatagen.Assertions{
		User: models.User{
			ID:            tooTioUUID,
			LoginGovUUID:  &loginGovUUID,
			LoginGovEmail: email,
			Active:        true,
			Roles:         []roles.Role{tooRole, tioRole},
		},
	})
	testdatagen.MakeOfficeUser(db, testdatagen.Assertions{
		OfficeUser: models.OfficeUser{
			ID:     uuid.FromStringOrNil("dce86235-53d3-43dd-8ee8-54212ae3078f"),
			Email:  email,
			Active: true,
			UserID: &tooTioUUID,
		},
	})
	testdatagen.MakeServiceMember(db, testdatagen.Assertions{
		ServiceMember: models.ServiceMember{
			User:   user,
			UserID: user.ID,
		},
	})
}

func createTXOUSMC(appCtx appcontext.AppContext) {
	db := appCtx.DB()
	emailUSMC := "too_tio_role_usmc@office.mil"
	officeUser := models.OfficeUser{}
	officeUserExists, err := db.Where("email = $1", emailUSMC).Exists(&officeUser)
	if err != nil {
		log.Panic(fmt.Errorf("Failed to query OfficeUser in the DB: %w", err))
	}
	// no need to create
	if officeUserExists {
		return
	}

	// Makes user with both too and tio role with USMC gbloc
	tooRole := roles.Role{}
	err = db.Where("role_type = $1", roles.RoleTypeTOO).First(&tooRole)
	if err != nil {
		log.Panic(fmt.Errorf("Failed to find RoleTypeTOO in the DB: %w", err))
	}

	tioRole := roles.Role{}
	err = db.Where("role_type = $1", roles.RoleTypeTIO).First(&tioRole)
	if err != nil {
		log.Panic(fmt.Errorf("Failed to find RoleTypeTIO in the DB: %w", err))
	}

	transportationOfficeUSMC := models.TransportationOffice{}
	err = db.Where("id = $1", "ccf50409-9d03-4cac-a931-580649f1647a").First(&transportationOfficeUSMC)
	if err != nil {
		log.Panic(fmt.Errorf("Failed to find transportation office USMC in the DB: %w", err))
	}

	// Makes user with both too and tio role with USMC gbloc

	tooTioWithUsmcUUID := uuid.Must(uuid.FromString("9bda91d2-7a0c-4de1-ae02-bbbbbbbbbbbb"))
	loginGovWithUsmcUUID := uuid.Must(uuid.NewV4())
	testdatagen.MakeUser(db, testdatagen.Assertions{
		User: models.User{
			ID:            tooTioWithUsmcUUID,
			LoginGovUUID:  &loginGovWithUsmcUUID,
			LoginGovEmail: emailUSMC,
			Active:        true,
			Roles:         []roles.Role{tooRole, tioRole},
		},
	})
	testdatagen.MakeOfficeUser(db, testdatagen.Assertions{
		OfficeUser: models.OfficeUser{
			ID:                   uuid.FromStringOrNil("dce86235-53d3-43dd-8ee8-bbbbbbbbbbbb"),
			Email:                emailUSMC,
			Active:               true,
			UserID:               &tooTioWithUsmcUUID,
			TransportationOffice: transportationOfficeUSMC,
		},
	})

}

func createTXOServicesCounselor(appCtx appcontext.AppContext) {
	db := appCtx.DB()
	/* A user with both too, tio, and services counselor roles */
	email := "too_tio_services_counselor_role@office.mil"
	officeUser := models.OfficeUser{}
	officeUserExists, err := db.Where("email = $1", email).Exists(&officeUser)
	if err != nil {
		log.Panic(fmt.Errorf("Failed to query OfficeUser in the DB: %w", err))
	}
	// no need to create
	if officeUserExists {
		return
	}

	officeUserRoleTypes := []roles.RoleType{roles.RoleTypeTOO, roles.RoleTypeTIO, roles.RoleTypeServicesCounselor}
	var userRoles roles.Roles
	err = db.Where("role_type IN (?)", officeUserRoleTypes).All(&userRoles)
	if err != nil {
		log.Panic(fmt.Errorf("Failed to find office user RoleType in the DB: %w", err))
	}

	tooTioServicesUUID := uuid.Must(uuid.FromString("8d78c849-0853-4eb8-a7a7-73055db7a6a8"))
	loginGovUUID := uuid.Must(uuid.NewV4())

	// Make a user
	testdatagen.MakeUser(db, testdatagen.Assertions{
		User: models.User{
			ID:            tooTioServicesUUID,
			LoginGovUUID:  &loginGovUUID,
			LoginGovEmail: email,
			Active:        true,
			Roles:         userRoles,
		},
	})

	// Make and office user associated with the previously created user
	testdatagen.MakeOfficeUser(db, testdatagen.Assertions{
		OfficeUser: models.OfficeUser{
			ID:     uuid.FromStringOrNil("f3503012-e17a-4136-aa3c-508ee3b1962f"),
			Email:  email,
			Active: true,
			UserID: &tooTioServicesUUID,
		},
	})
}

func createTXOServicesUSMCCounselor(appCtx appcontext.AppContext) {
	db := appCtx.DB()
	emailUSMC := "too_tio_services_counselor_role_usmc@office.mil"
	officeUser := models.OfficeUser{}
	officeUserExists, err := db.Where("email = $1", emailUSMC).Exists(&officeUser)
	if err != nil {
		log.Panic(fmt.Errorf("Failed to query OfficeUser in the DB: %w", err))
	}
	// no need to create
	if officeUserExists {
		return
	}

	/* A user with both too, tio, and services counselor roles */
	officeUserRoleTypes := []roles.RoleType{roles.RoleTypeTOO, roles.RoleTypeTIO, roles.RoleTypeServicesCounselor}
	var userRoles roles.Roles
	err = db.Where("role_type IN (?)", officeUserRoleTypes).All(&userRoles)
	if err != nil {
		log.Panic(fmt.Errorf("Failed to find office user RoleType in the DB: %w", err))
	}

	// Makes user with too, tio, services counselor role with USMC gbloc
	transportationOfficeUSMC := models.TransportationOffice{}
	err = db.Where("id = $1", "ccf50409-9d03-4cac-a931-580649f1647a").First(&transportationOfficeUSMC)
	if err != nil {
		log.Panic(fmt.Errorf("Failed to find transportation office USMC in the DB: %w", err))
	}
	tooTioServicesWithUsmcUUID := uuid.Must(uuid.FromString("9aae1a83-6515-4c1d-84e8-f7b53dc3d5fc"))
	loginGovWithUsmcUUID := uuid.Must(uuid.NewV4())

	// Makes a user with all office roles that is associated with USMC
	testdatagen.MakeUser(db, testdatagen.Assertions{
		User: models.User{
			ID:            tooTioServicesWithUsmcUUID,
			LoginGovUUID:  &loginGovWithUsmcUUID,
			LoginGovEmail: emailUSMC,
			Active:        true,
			Roles:         userRoles,
		},
	})

	// Makes an office user with the previously created user
	testdatagen.MakeOfficeUser(db, testdatagen.Assertions{
		OfficeUser: models.OfficeUser{
			ID:                   uuid.FromStringOrNil("b23005d6-60ea-469f-91ab-a7daf4c686f5"),
			Email:                emailUSMC,
			Active:               true,
			UserID:               &tooTioServicesWithUsmcUUID,
			TransportationOffice: transportationOfficeUSMC,
		},
	})
}

func createHHGMoveWithReweigh(appCtx appcontext.AppContext, userUploader *uploader.UserUploader) {
	db := appCtx.DB()
	filterFile := &[]string{"150Kb.png"}
	serviceMember := makeServiceMember(appCtx)
	orders := makeOrdersForServiceMember(appCtx, serviceMember, userUploader, filterFile)
	move := makeMoveForOrders(appCtx, orders, "REWAYD", models.MoveStatusAPPROVALSREQUESTED)
	move.TIORemarks = &tioRemarks
	testdatagen.MustSave(db, &move)
	reweighedWeight := unit.Pound(800)
	testdatagen.MakeReweigh(db, testdatagen.Assertions{
		UserUploader: userUploader,
		MTOShipment: models.MTOShipment{
			MoveTaskOrderID: move.ID,
			MoveTaskOrder:   move,
		},
		Reweigh: models.Reweigh{
			Weight: &reweighedWeight,
		},
	})
	testdatagen.MakeReweigh(db, testdatagen.Assertions{UserUploader: userUploader})
}

func createHHGMoveWithBillableWeights(appCtx appcontext.AppContext, userUploader *uploader.UserUploader, primeUploader *uploader.PrimeUploader) {
	db := appCtx.DB()
	filterFile := &[]string{"150Kb.png"}
	serviceMember := makeServiceMember(appCtx)
	orders := makeOrdersForServiceMember(appCtx, serviceMember, userUploader, filterFile)
	makeAmendedOrders(appCtx, orders, userUploader, &[]string{"small.pdf"})
	move := makeMoveForOrders(appCtx, orders, "BILWEI", models.MoveStatusAPPROVALSREQUESTED)
	shipment := makeShipmentForMove(appCtx, move, models.MTOShipmentStatusApproved)
	paymentRequestID := uuid.Must(uuid.FromString("6cd95b06-fef3-11eb-9a03-0242ac130003"))
	makePaymentRequestForShipment(appCtx, move, shipment, primeUploader, filterFile, paymentRequestID, models.PaymentRequestStatusPending)
	testdatagen.MakeReweighForShipment(db, testdatagen.Assertions{UserUploader: userUploader}, shipment, unit.Pound(5000))
}

// creates a mix of shipments statuses with estimated, actual, and reweigh weights for testing the MTO page
func createReweighWithMixedShipmentStatuses(appCtx appcontext.AppContext, userUploader *uploader.UserUploader) {
	db := appCtx.DB()
	filterFile := &[]string{"150Kb.png"}
	serviceMember := makeServiceMember(appCtx)
	orders := makeOrdersForServiceMember(appCtx, serviceMember, userUploader, filterFile)
	move := makeMoveForOrders(appCtx, orders, "WTSTAT", models.MoveStatusAPPROVALSREQUESTED)

	// shipment is not yet approved so will be excluded from MTO weight calculations
	testdatagen.MakeMTOShipment(db, testdatagen.Assertions{
		MTOShipment: models.MTOShipment{
			Status: models.MTOShipmentStatusSubmitted,
		},
		Move: move,
	})

	divertedEstimated := unit.Pound(5000)
	divertedActual := unit.Pound(6000)
	// shipment was diverted so will have weights values already
	divertedShipment := testdatagen.MakeMTOShipment(db, testdatagen.Assertions{
		MTOShipment: models.MTOShipment{
			Status:               models.MTOShipmentStatusSubmitted,
			Diversion:            true,
			PrimeEstimatedWeight: &divertedEstimated,
			PrimeActualWeight:    &divertedActual,
		},
		Move: move,
	})
	diveretedReweigh := unit.Pound(5500)
	testdatagen.MakeReweigh(db, testdatagen.Assertions{
		MTOShipment: divertedShipment,
		Reweigh: models.Reweigh{
			Weight: &diveretedReweigh,
		},
	})

	canceledEstimated := unit.Pound(5000)
	canceledActual := unit.Pound(6000)
	canceledReweigh := unit.Pound(5500)
	// cancelled shipment will still appear on MTO page but will not be included in weight calculations
	canceledShipment := testdatagen.MakeMTOShipment(db, testdatagen.Assertions{
		MTOShipment: models.MTOShipment{
			Status:               models.MTOShipmentStatusCanceled,
			PrimeEstimatedWeight: &canceledEstimated,
			PrimeActualWeight:    &canceledActual,
		},
		Move: move,
	})
	testdatagen.MakeReweigh(db, testdatagen.Assertions{
		MTOShipment: canceledShipment,
		Reweigh: models.Reweigh{
			Weight: &canceledReweigh,
		},
	})

	approvedEstimated := unit.Pound(1000)
	approvedActual := unit.Pound(1500)
	approvedReweigh := unit.Pound(1250)
	approvedShipment := testdatagen.MakeMTOShipment(db, testdatagen.Assertions{
		MTOShipment: models.MTOShipment{
			Status:               models.MTOShipmentStatusApproved,
			PrimeEstimatedWeight: &approvedEstimated,
			PrimeActualWeight:    &approvedActual,
		},
		Move: move,
	})
	testdatagen.MakeReweigh(db, testdatagen.Assertions{
		MTOShipment: approvedShipment,
		Reweigh: models.Reweigh{
			Weight: &approvedReweigh,
		},
	})

	approvedReweighRequestedEstimated := unit.Pound(1000)
	approvedReweighRequestedActual := unit.Pound(1500)
	approvedReweighRequestedShipment := testdatagen.MakeMTOShipment(db, testdatagen.Assertions{
		MTOShipment: models.MTOShipment{
			Status:               models.MTOShipmentStatusApproved,
			PrimeEstimatedWeight: &approvedReweighRequestedEstimated,
			PrimeActualWeight:    &approvedReweighRequestedActual,
		},
		Move: move,
	})
	testdatagen.MakeReweigh(db, testdatagen.Assertions{
		MTOShipment: approvedReweighRequestedShipment,
	})

	divRequestedEstimated := unit.Pound(1000)
	divRequestedActual := unit.Pound(1500)
	divRequestedReweigh := unit.Pound(1750)
	divRequestedShipment := testdatagen.MakeMTOShipment(db, testdatagen.Assertions{
		MTOShipment: models.MTOShipment{
			Status:               models.MTOShipmentStatusDiversionRequested,
			PrimeEstimatedWeight: &divRequestedEstimated,
			PrimeActualWeight:    &divRequestedActual,
		},
		Move: move,
	})
	testdatagen.MakeReweigh(db, testdatagen.Assertions{
		MTOShipment: divRequestedShipment,
		Reweigh: models.Reweigh{
			Weight: &divRequestedReweigh,
		},
	})

	cancellationRequestedEstimated := unit.Pound(1000)
	cancellationRequestedActual := unit.Pound(1500)
	cancellationRequestedReweigh := unit.Pound(1250)
	cancellationRequestedShipment := testdatagen.MakeMTOShipment(db, testdatagen.Assertions{
		MTOShipment: models.MTOShipment{
			Status:               models.MTOShipmentStatusCancellationRequested,
			PrimeEstimatedWeight: &cancellationRequestedEstimated,
			PrimeActualWeight:    &cancellationRequestedActual,
		},
		Move: move,
	})
	testdatagen.MakeReweigh(db, testdatagen.Assertions{
		MTOShipment: cancellationRequestedShipment,
		Reweigh: models.Reweigh{
			Weight: &cancellationRequestedReweigh,
		},
	})
}

func createReweighWithMultipleShipments(appCtx appcontext.AppContext, userUploader *uploader.UserUploader, primeUploader *uploader.PrimeUploader, moveRouter services.MoveRouter) {
	db := appCtx.DB()
	filterFile := &[]string{"150Kb.png"}
	serviceMember := makeServiceMember(appCtx)
	serviceMember.FirstName = models.StringPointer("MultipleShipments")
	serviceMember.LastName = models.StringPointer("Reweighs")
	orders := makeOrdersForServiceMember(appCtx, serviceMember, userUploader, filterFile)
	move := makeMoveForOrders(appCtx, orders, "MULTRW", models.MoveStatusDRAFT)
	move.TIORemarks = &tioRemarks
	move.SelectedMoveType = &hhgMoveType

	estimatedHHGWeight := unit.Pound(1400)
	actualHHGWeight := unit.Pound(3000)
	now := time.Now()
	testdatagen.MakeMTOShipment(db, testdatagen.Assertions{
		MTOShipment: models.MTOShipment{
			ID:                   uuid.FromStringOrNil("5b72c64e-ffad-11eb-9a03-0242ac130003"),
			PrimeEstimatedWeight: &estimatedHHGWeight,
			PrimeActualWeight:    &actualHHGWeight,
			ShipmentType:         models.MTOShipmentTypeHHG,
			ApprovedDate:         &now,
			Status:               models.MTOShipmentStatusApproved,
			MoveTaskOrder:        move,
			MoveTaskOrderID:      move.ID,
		},
	})

	shipmentWithMissingReweigh := testdatagen.MakeMTOShipment(db, testdatagen.Assertions{
		MTOShipment: models.MTOShipment{
			ID:                   uuid.FromStringOrNil("6192766e-ffad-11eb-9a03-0242ac130003"),
			PrimeEstimatedWeight: &estimatedHHGWeight,
			PrimeActualWeight:    &actualHHGWeight,
			ShipmentType:         models.MTOShipmentTypeHHG,
			ApprovedDate:         &now,
			Status:               models.MTOShipmentStatusApproved,
			CounselorRemarks:     swag.String("Please handle with care"),
			MoveTaskOrder:        move,
			MoveTaskOrderID:      move.ID,
		},
	})
	testdatagen.MakeReweighWithNoWeightForShipment(db, testdatagen.Assertions{UserUploader: userUploader}, shipmentWithMissingReweigh)

	shipment := testdatagen.MakeMTOShipment(db, testdatagen.Assertions{
		MTOShipment: models.MTOShipment{
			PrimeEstimatedWeight: &estimatedHHGWeight,
			PrimeActualWeight:    &actualHHGWeight,
			ShipmentType:         models.MTOShipmentTypeHHG,
			ApprovedDate:         &now,
			Status:               models.MTOShipmentStatusApproved,
			MoveTaskOrder:        move,
			MoveTaskOrderID:      move.ID,
		},
	})
	testdatagen.MakeReweighForShipment(db, testdatagen.Assertions{UserUploader: userUploader}, shipment, unit.Pound(5000))

	shipmentForReweigh := testdatagen.MakeMTOShipment(db, testdatagen.Assertions{
		MTOShipment: models.MTOShipment{
			PrimeEstimatedWeight: &estimatedHHGWeight,
			PrimeActualWeight:    &actualHHGWeight,
			ShipmentType:         models.MTOShipmentTypeHHG,
			ApprovedDate:         &now,
			Status:               models.MTOShipmentStatusApproved,
			MoveTaskOrder:        move,
			MoveTaskOrderID:      move.ID,
		},
	})
	testdatagen.MakeReweighForShipment(db, testdatagen.Assertions{UserUploader: userUploader}, shipmentForReweigh, unit.Pound(1541))

	err := moveRouter.Submit(appCtx, &move)
	if err != nil {
		log.Panic(err)
	}
	verrs, err := models.SaveMoveDependencies(db, &move)
	if err != nil || verrs.HasAny() {
		log.Panic(fmt.Errorf("Failed to save move and dependencies: %w", err))
	}
	err = moveRouter.Approve(appCtx, &move)
	if err != nil {
		log.Panic(err)
	}
	move.AvailableToPrimeAt = &now
	err = db.Save(&move)
	if err != nil {
		log.Panic(err)
	}

	paymentRequestID := uuid.Must(uuid.FromString("78a475d6-ffb8-11eb-9a03-0242ac130003"))
	makePaymentRequestForShipment(appCtx, move, shipment, primeUploader, filterFile, paymentRequestID, models.PaymentRequestStatusPending)
	testdatagen.MakeReweighForShipment(db, testdatagen.Assertions{UserUploader: userUploader}, shipment, unit.Pound(5000))
}

func createReweighWithShipmentMissingReweigh(appCtx appcontext.AppContext, userUploader *uploader.UserUploader, primeUploader *uploader.PrimeUploader, moveRouter services.MoveRouter) {
	db := appCtx.DB()
	filterFile := &[]string{"150Kb.png"}
	serviceMember := makeServiceMember(appCtx)
	orders := makeOrdersForServiceMember(appCtx, serviceMember, userUploader, filterFile)
	move := makeMoveForOrders(appCtx, orders, "MISHRW", models.MoveStatusDRAFT)
	move.TIORemarks = &tioRemarks
	move.SelectedMoveType = &hhgMoveType

	estimatedHHGWeight := unit.Pound(1400)
	actualHHGWeight := unit.Pound(6000)
	now := time.Now()
	shipment := testdatagen.MakeMTOShipment(db, testdatagen.Assertions{
		MTOShipment: models.MTOShipment{
			PrimeEstimatedWeight: &estimatedHHGWeight,
			PrimeActualWeight:    &actualHHGWeight,
			ShipmentType:         models.MTOShipmentTypeHHG,
			ApprovedDate:         &now,
			Status:               models.MTOShipmentStatusApproved,
			MoveTaskOrder:        move,
			MoveTaskOrderID:      move.ID,
		},
	})

	err := moveRouter.Submit(appCtx, &move)
	if err != nil {
		log.Panic(err)
	}
	verrs, err := models.SaveMoveDependencies(db, &move)
	if err != nil || verrs.HasAny() {
		log.Panic(fmt.Errorf("Failed to save move and dependencies: %w", err))
	}
	err = moveRouter.Approve(appCtx, &move)
	if err != nil {
		log.Panic(err)
	}
	move.AvailableToPrimeAt = &now
	err = db.Save(&move)
	if err != nil {
		log.Panic(err)
	}

	paymentRequestID := uuid.Must(uuid.FromString("4a1b0048-ffe7-11eb-9a03-0242ac130003"))
	makePaymentRequestForShipment(appCtx, move, shipment, primeUploader, filterFile, paymentRequestID, models.PaymentRequestStatusPending)
	testdatagen.MakeReweighWithNoWeightForShipment(db, testdatagen.Assertions{UserUploader: userUploader}, shipment)
}

func createReweighWithShipmentMaxBillableWeightExceeded(appCtx appcontext.AppContext, userUploader *uploader.UserUploader, primeUploader *uploader.PrimeUploader, moveRouter services.MoveRouter) {
	db := appCtx.DB()
	filterFile := &[]string{"150Kb.png"}
	serviceMember := makeServiceMember(appCtx)
	orders := makeOrdersForServiceMember(appCtx, serviceMember, userUploader, filterFile)
	move := makeMoveForOrders(appCtx, orders, "MAXCED", models.MoveStatusDRAFT)
	move.TIORemarks = &tioRemarks
	move.SelectedMoveType = &hhgMoveType

	estimatedHHGWeight := unit.Pound(1400)
	actualHHGWeight := unit.Pound(8900)
	now := time.Now()
	shipment := testdatagen.MakeMTOShipment(db, testdatagen.Assertions{
		MTOShipment: models.MTOShipment{
			PrimeEstimatedWeight: &estimatedHHGWeight,
			PrimeActualWeight:    &actualHHGWeight,
			ShipmentType:         models.MTOShipmentTypeHHG,
			ApprovedDate:         &now,
			Status:               models.MTOShipmentStatusApproved,
			MoveTaskOrder:        move,
			MoveTaskOrderID:      move.ID,
		},
	})

	err := moveRouter.Submit(appCtx, &move)
	if err != nil {
		log.Panic(err)
	}
	verrs, err := models.SaveMoveDependencies(db, &move)
	if err != nil || verrs.HasAny() {
		log.Panic(fmt.Errorf("Failed to save move and dependencies: %w", err))
	}
	err = moveRouter.Approve(appCtx, &move)
	if err != nil {
		log.Panic(err)
	}
	move.AvailableToPrimeAt = &now
	err = db.Save(&move)
	if err != nil {
		log.Panic(err)
	}

	paymentRequestID := uuid.Must(uuid.FromString("096496b0-ffea-11eb-9a03-0242ac130003"))
	makePaymentRequestForShipment(appCtx, move, shipment, primeUploader, filterFile, paymentRequestID, models.PaymentRequestStatusPending)
	testdatagen.MakeReweighForShipment(db, testdatagen.Assertions{UserUploader: userUploader}, shipment, unit.Pound(123456))
}

func createReweighWithShipmentNoEstimatedWeight(appCtx appcontext.AppContext, userUploader *uploader.UserUploader, primeUploader *uploader.PrimeUploader, moveRouter services.MoveRouter) {
	db := appCtx.DB()
	filterFile := &[]string{"150Kb.png"}
	serviceMember := makeServiceMember(appCtx)
	orders := makeOrdersForServiceMember(appCtx, serviceMember, userUploader, filterFile)
	move := makeMoveForOrders(appCtx, orders, "NOESTW", models.MoveStatusDRAFT)
	move.TIORemarks = &tioRemarks
	move.SelectedMoveType = &hhgMoveType

	actualHHGWeight := unit.Pound(6000)
	now := time.Now()
	shipment := testdatagen.MakeMTOShipment(db, testdatagen.Assertions{
		MTOShipment: models.MTOShipment{
			PrimeActualWeight: &actualHHGWeight,
			ShipmentType:      models.MTOShipmentTypeHHG,
			ApprovedDate:      &now,
			Status:            models.MTOShipmentStatusApproved,
			MoveTaskOrder:     move,
			MoveTaskOrderID:   move.ID,
		},
	})

	err := moveRouter.Submit(appCtx, &move)
	if err != nil {
		log.Panic(err)
	}
	verrs, err := models.SaveMoveDependencies(db, &move)
	if err != nil || verrs.HasAny() {
		log.Panic(fmt.Errorf("Failed to save move and dependencies: %w", err))
	}
	err = moveRouter.Approve(appCtx, &move)
	if err != nil {
		log.Panic(err)
	}
	move.AvailableToPrimeAt = &now
	err = db.Save(&move)
	if err != nil {
		log.Panic(err)
	}

	paymentRequestID := uuid.Must(uuid.FromString("c5c32296-0147-11ec-9a03-0242ac130003"))
	makePaymentRequestForShipment(appCtx, move, shipment, primeUploader, filterFile, paymentRequestID, models.PaymentRequestStatusPending)
	testdatagen.MakeReweighForShipment(db, testdatagen.Assertions{UserUploader: userUploader}, shipment, unit.Pound(5000))
}

func createReweighWithShipmentDeprecatedPaymentRequest(appCtx appcontext.AppContext, userUploader *uploader.UserUploader, primeUploader *uploader.PrimeUploader, moveRouter services.MoveRouter) {
	db := appCtx.DB()
	email := "deprecatedPaymentRequest@hhg.hhg"
	uuidStr := "6995a480-2e90-4d9b-90df-0f9b42277653"
	loginGovUUID := uuid.Must(uuid.NewV4())

	testdatagen.MakeUser(db, testdatagen.Assertions{
		User: models.User{
			ID:            uuid.Must(uuid.FromString(uuidStr)),
			LoginGovUUID:  &loginGovUUID,
			LoginGovEmail: email,
			Active:        true,
		},
	})

	smID := "6c4074fe-ba11-471f-89f2-cf4f8c075377"
	sm := testdatagen.MakeExtendedServiceMember(db, testdatagen.Assertions{
		ServiceMember: models.ServiceMember{
			ID:            uuid.FromStringOrNil(smID),
			UserID:        uuid.FromStringOrNil(uuidStr),
			FirstName:     models.StringPointer("Deprecated"),
			LastName:      models.StringPointer("PaymentRequest"),
			Edipi:         models.StringPointer("6833908165"),
			PersonalEmail: models.StringPointer(email),
		},
	})

	move := testdatagen.MakeMove(db, testdatagen.Assertions{
		Order: models.Order{
			ServiceMemberID: uuid.FromStringOrNil(smID),
			ServiceMember:   sm,
		},
		UserUploader: userUploader,
		Move: models.Move{
			ID:               uuid.FromStringOrNil("bb0c2329-e225-41cc-a931-823c6026425b"),
			Locator:          "DEPPRQ",
			SelectedMoveType: &hhgMoveType,
			TIORemarks:       &tioRemarks,
		},
	})

	actualHHGWeight := unit.Pound(6000)
	now := time.Now()
	shipment := testdatagen.MakeMTOShipment(db, testdatagen.Assertions{
		MTOShipment: models.MTOShipment{
			PrimeActualWeight: &actualHHGWeight,
			ShipmentType:      models.MTOShipmentTypeHHG,
			ApprovedDate:      &now,
			Status:            models.MTOShipmentStatusApproved,
			MoveTaskOrder:     move,
			MoveTaskOrderID:   move.ID,
		},
	})

	err := moveRouter.Submit(appCtx, &move)
	if err != nil {
		log.Panic(err)
	}
	verrs, err := models.SaveMoveDependencies(db, &move)
	if err != nil || verrs.HasAny() {
		log.Panic(fmt.Errorf("Failed to save move and dependencies: %w", err))
	}
	err = moveRouter.Approve(appCtx, &move)
	if err != nil {
		log.Panic(err)
	}
	move.AvailableToPrimeAt = &now
	err = db.Save(&move)
	if err != nil {
		log.Panic(err)
	}

	filterFile := &[]string{"150Kb.png"}
	paymentRequestID := uuid.Must(uuid.FromString("f80a07d3-0dcf-431f-b72c-dfd77e0483f6"))
	makePaymentRequestForShipment(appCtx, move, shipment, primeUploader, filterFile, paymentRequestID, models.PaymentRequestStatusDeprecated)
	testdatagen.MakeReweighForShipment(db, testdatagen.Assertions{UserUploader: userUploader}, shipment, unit.Pound(5000))
}

func createHHGMoveWithTaskOrderServices(appCtx appcontext.AppContext, userUploader *uploader.UserUploader) {

	db := appCtx.DB()
	mtoWithTaskOrderServices := testdatagen.MakeMove(db, testdatagen.Assertions{
		Move: models.Move{
			ID:                 uuid.FromStringOrNil("9c7b255c-2981-4bf8-839f-61c7458e2b4d"),
			Locator:            "RDY4PY",
			AvailableToPrimeAt: swag.Time(time.Now()),
			Status:             models.MoveStatusAPPROVED,
			SelectedMoveType:   &hhgMoveType,
		},
		UserUploader: userUploader,
	})

	estimated := unit.Pound(1400)
	actual := unit.Pound(1349)
	mtoShipment4 := testdatagen.MakeMTOShipment(db, testdatagen.Assertions{
		MTOShipment: models.MTOShipment{
			ID:                   uuid.FromStringOrNil("c3a9e368-188b-4828-a64a-204da9b988c2"),
			RequestedPickupDate:  swag.Time(time.Now()),
			ScheduledPickupDate:  swag.Time(time.Now().AddDate(0, 0, -1)),
			PrimeEstimatedWeight: &estimated, // so we can price Dom. Destination Price
			PrimeActualWeight:    &actual,    // so we can price DLH
			Status:               models.MTOShipmentStatusApproved,
			ApprovedDate:         swag.Time(time.Now()),
		},
		Move: mtoWithTaskOrderServices,
	})
	mtoShipment5 := testdatagen.MakeMTOShipment(db, testdatagen.Assertions{
		MTOShipment: models.MTOShipment{
			ID:                   uuid.FromStringOrNil("01b9671e-b268-4906-967b-ba661a1d3933"),
			RequestedPickupDate:  swag.Time(time.Now()),
			ScheduledPickupDate:  swag.Time(time.Now().AddDate(0, 0, -1)),
			PrimeEstimatedWeight: &estimated,
			PrimeActualWeight:    &actual,
			Status:               models.MTOShipmentStatusApproved,
			ApprovedDate:         swag.Time(time.Now()),
		},
		Move: mtoWithTaskOrderServices,
	})

	testdatagen.MakeMTOServiceItem(db, testdatagen.Assertions{
		MTOServiceItem: models.MTOServiceItem{
			ID:     uuid.FromStringOrNil("94bc8b44-fefe-469f-83a0-39b1e31116fb"),
			Status: models.MTOServiceItemStatusApproved,
		},
		Move:        mtoWithTaskOrderServices,
		MTOShipment: mtoShipment4,
		ReService: models.ReService{
			ID: uuid.FromStringOrNil("50f1179a-3b72-4fa1-a951-fe5bcc70bd14"), // Dom. Destination Price
		},
	})

	testdatagen.MakeMTOServiceItem(db, testdatagen.Assertions{
		MTOServiceItem: models.MTOServiceItem{
			ID:     uuid.FromStringOrNil("fd6741a5-a92c-44d5-8303-1d7f5e60afbf"),
			Status: models.MTOServiceItemStatusApproved,
		},
		Move:        mtoWithTaskOrderServices,
		MTOShipment: mtoShipment4,
		ReService: models.ReService{
			ID: uuid.FromStringOrNil("8d600f25-1def-422d-b159-617c7d59156e"), // DLH
		},
	})

	testdatagen.MakeMTOServiceItem(db, testdatagen.Assertions{
		MTOServiceItem: models.MTOServiceItem{
			ID:     uuid.FromStringOrNil("6431e3e2-4ee4-41b5-b226-393f9133eb6c"),
			Status: models.MTOServiceItemStatusApproved,
		},
		Move:        mtoWithTaskOrderServices,
		MTOShipment: mtoShipment4,
		ReService: models.ReService{
			ID: uuid.FromStringOrNil("4780b30c-e846-437a-b39a-c499a6b09872"), // FSC
		},
	})

	testdatagen.MakeMTOServiceItem(db, testdatagen.Assertions{
		MTOServiceItem: models.MTOServiceItem{
			ID:     uuid.FromStringOrNil("eee4b555-2475-4e67-a5b8-102f28d950f8"),
			Status: models.MTOServiceItemStatusApproved,
		},
		Move:        mtoWithTaskOrderServices,
		MTOShipment: mtoShipment5,
		ReService: models.ReService{
			ID: uuid.FromStringOrNil("4b85962e-25d3-4485-b43c-2497c4365598"), // DSH
		},
	})

	testdatagen.MakeMTOServiceItem(db, testdatagen.Assertions{
		MTOServiceItem: models.MTOServiceItem{
			ID:     uuid.FromStringOrNil("a6e5debc-9e73-421b-8f68-92936ce34737"),
			Status: models.MTOServiceItemStatusApproved,
		},
		Move:        mtoWithTaskOrderServices,
		MTOShipment: mtoShipment5,
		ReService: models.ReService{
			ID: uuid.FromStringOrNil("bdea5a8d-f15f-47d2-85c9-bba5694802ce"), // DPK
		},
	})

	testdatagen.MakeMTOServiceItem(db, testdatagen.Assertions{
		MTOServiceItem: models.MTOServiceItem{
			ID:     uuid.FromStringOrNil("999504a9-45b0-477f-a00b-3ede8ffde379"),
			Status: models.MTOServiceItemStatusApproved,
		},
		Move:        mtoWithTaskOrderServices,
		MTOShipment: mtoShipment5,
		ReService: models.ReService{
			ID: uuid.FromStringOrNil("15f01bc1-0754-4341-8e0f-25c8f04d5a77"), // DUPK
		},
	})

	testdatagen.MakeMTOServiceItemBasic(db, testdatagen.Assertions{
		MTOServiceItem: models.MTOServiceItem{
			ID:     uuid.FromStringOrNil("ca9aeb58-e5a9-44b0-abe8-81d233dbdebf"),
			Status: models.MTOServiceItemStatusApproved,
		},
		Move: mtoWithTaskOrderServices,
		ReService: models.ReService{
			ID: uuid.FromStringOrNil("9dc919da-9b66-407b-9f17-05c0f03fcb50"), // CS - Counseling Services
		},
	})

	testdatagen.MakeMTOServiceItemBasic(db, testdatagen.Assertions{
		MTOServiceItem: models.MTOServiceItem{
			ID:     uuid.FromStringOrNil("722a6f4e-b438-4655-88c7-51609056550d"),
			Status: models.MTOServiceItemStatusApproved,
		},
		Move: mtoWithTaskOrderServices,
		ReService: models.ReService{
			ID: uuid.FromStringOrNil("1130e612-94eb-49a7-973d-72f33685e551"), // MS - Move Management
		},
	})
}

func createWebhookSubscriptionForPaymentRequestUpdate(appCtx appcontext.AppContext) {
	db := appCtx.DB()
	// Create one webhook subscription for PaymentRequestUpdate
	testdatagen.MakeWebhookSubscription(db, testdatagen.Assertions{
		WebhookSubscription: models.WebhookSubscription{
			CallbackURL: "https://primelocal:9443/support/v1/webhook-notify",
		},
	})
}

func createMoveWithServiceItems(appCtx appcontext.AppContext, userUploader *uploader.UserUploader) {
	db := appCtx.DB()
	customer := testdatagen.MakeExtendedServiceMember(db, testdatagen.Assertions{})

	orders9 := testdatagen.MakeOrder(db, testdatagen.Assertions{
		Order: models.Order{
			ID:              uuid.FromStringOrNil("796a0acd-1ccb-4a2f-a9b3-e44906ced698"),
			ServiceMemberID: customer.ID,
			ServiceMember:   customer,
		},
		UserUploader: userUploader,
	})

	move9 := testdatagen.MakeMove(db, testdatagen.Assertions{
		Move: models.Move{
			ID:               uuid.FromStringOrNil("7cbe57ba-fd3a-45a7-aa9a-1970f1908ae7"),
			OrdersID:         orders9.ID,
			SelectedMoveType: &hhgMoveType,
			Status:           models.MoveStatusSUBMITTED,
		},
	})

	mtoShipment9 := testdatagen.MakeMTOShipment(db, testdatagen.Assertions{
		MTOShipment: models.MTOShipment{
			ID:                   uuid.FromStringOrNil("ec3f4edf-1463-43fb-98c4-272d3acb204a"),
			PrimeEstimatedWeight: &estimatedWeight,
			PrimeActualWeight:    &actualWeight,
			ShipmentType:         models.MTOShipmentTypeHHG,
			ApprovedDate:         swag.Time(time.Now()),
			Status:               models.MTOShipmentStatusSubmitted,
		},
		Move: move9,
	})

	paymentRequest9 := testdatagen.MakePaymentRequest(db, testdatagen.Assertions{
		PaymentRequest: models.PaymentRequest{
			ID:            uuid.FromStringOrNil("cfd110d4-1f62-401c-a92c-39987a0b4228"),
			MoveTaskOrder: move9,
			IsFinal:       false,
			Status:        models.PaymentRequestStatusReviewed,
			ReviewedAt:    swag.Time(time.Now()),
		},
		Move: move9,
	})

	testdatagen.MakePaymentServiceItem(db, testdatagen.Assertions{
		PaymentServiceItem: models.PaymentServiceItem{
			Status: models.PaymentServiceItemStatusApproved,
		},
		PaymentRequest: paymentRequest9,
	})

	testdatagen.MakePaymentServiceItem(db, testdatagen.Assertions{
		PaymentServiceItem: models.PaymentServiceItem{
			Status: models.PaymentServiceItemStatusDenied,
		},
		PaymentRequest: paymentRequest9,
	})

	assertions9 := testdatagen.Assertions{
		Move:           move9,
		MTOShipment:    mtoShipment9,
		PaymentRequest: paymentRequest9,
	}

	currentTime := time.Now()
	const testDateFormat = "060102"

	basicPaymentServiceItemParams := []testdatagen.CreatePaymentServiceItemParams{
		{
			Key:     models.ServiceItemParamNameContractCode,
			KeyType: models.ServiceItemParamTypeString,
			Value:   testdatagen.DefaultContractCode,
		},
		{
			Key:     models.ServiceItemParamNameReferenceDate,
			KeyType: models.ServiceItemParamTypeDate,
			Value:   currentTime.Format(testDateFormat),
		},
		{
			Key:     models.ServiceItemParamNameWeightBilled,
			KeyType: models.ServiceItemParamTypeInteger,
			Value:   "4242",
		},
		{
			Key:     models.ServiceItemParamNameDistanceZip3,
			KeyType: models.ServiceItemParamTypeInteger,
			Value:   "2424",
		},
		{
			Key:     models.ServiceItemParamNameDistanceZip5,
			KeyType: models.ServiceItemParamTypeInteger,
			Value:   "24245",
		},
	}

	testdatagen.MakePaymentServiceItemWithParams(
		db,
		models.ReServiceCodeDLH,
		basicPaymentServiceItemParams,
		assertions9,
	)
}

func createMoveWithBasicServiceItems(appCtx appcontext.AppContext, userUploader *uploader.UserUploader) {
	db := appCtx.DB()
	customer := testdatagen.MakeExtendedServiceMember(db, testdatagen.Assertions{})
	orders10 := testdatagen.MakeOrder(db, testdatagen.Assertions{
		Order: models.Order{
			ID:              uuid.FromStringOrNil("796a0acd-1ccb-4a2f-a9b3-e44906ced699"),
			ServiceMemberID: customer.ID,
			ServiceMember:   customer,
		},
		UserUploader: userUploader,
	})

	move10 := testdatagen.MakeMove(db, testdatagen.Assertions{
		Move: models.Move{
			ID:                 uuid.FromStringOrNil("7cbe57ba-fd3a-45a7-aa9a-1970f1908ae8"),
			OrdersID:           orders10.ID,
			Status:             models.MoveStatusAPPROVED,
			AvailableToPrimeAt: swag.Time(time.Now()),
		},
	})

	testdatagen.MakeMTOShipment(db, testdatagen.Assertions{
		Move: move10,
		MTOShipment: models.MTOShipment{
			Status: models.MTOShipmentStatusApproved,
		},
	})

	paymentRequest10 := testdatagen.MakePaymentRequest(db, testdatagen.Assertions{
		PaymentRequest: models.PaymentRequest{
			ID:            uuid.FromStringOrNil("cfd110d4-1f62-401c-a92c-39987a0b4229"),
			Status:        models.PaymentRequestStatusReviewed,
			ReviewedAt:    swag.Time(time.Now()),
			MoveTaskOrder: move10,
		},
		Move: move10,
	})

	serviceItemA := testdatagen.MakeMTOServiceItemBasic(db, testdatagen.Assertions{
		MTOServiceItem: models.MTOServiceItem{Status: models.MTOServiceItemStatusApproved},
		PaymentRequest: paymentRequest10,
		ReService: models.ReService{
			ID: uuid.FromStringOrNil("9dc919da-9b66-407b-9f17-05c0f03fcb50"), // CS - Counseling Services
		},
	})

	serviceItemB := testdatagen.MakeMTOServiceItemBasic(db, testdatagen.Assertions{
		MTOServiceItem: models.MTOServiceItem{Status: models.MTOServiceItemStatusApproved},
		PaymentRequest: paymentRequest10,
		ReService: models.ReService{
			ID: uuid.FromStringOrNil("1130e612-94eb-49a7-973d-72f33685e551"), // MS - Move Management
		},
	})

	testdatagen.MakePaymentServiceItem(db, testdatagen.Assertions{
		PaymentServiceItem: models.PaymentServiceItem{
			Status: models.PaymentServiceItemStatusApproved,
		},
		MTOServiceItem: serviceItemA,
		PaymentRequest: paymentRequest10,
	})

	testdatagen.MakePaymentServiceItem(db, testdatagen.Assertions{
		PaymentServiceItem: models.PaymentServiceItem{
			Status: models.PaymentServiceItemStatusDenied,
		},
		MTOServiceItem: serviceItemB,
		PaymentRequest: paymentRequest10,
	})
}

func createMoveWithUniqueDestinationAddress(appCtx appcontext.AppContext) {
	db := appCtx.DB()
	address := testdatagen.MakeAddress(db, testdatagen.Assertions{
		Address: models.Address{
			StreetAddress1: "2 Second St",
			StreetAddress2: swag.String("Apt 2"),
			StreetAddress3: swag.String("Suite B"),
			City:           "Columbia",
			State:          "SC",
			PostalCode:     "29212",
			Country:        swag.String("US"),
		},
	})

	newDutyLocation := testdatagen.MakeDutyLocation(db, testdatagen.Assertions{
		DutyLocation: models.DutyLocation{
			AddressID: address.ID,
			Address:   address,
		},
	})

	order := testdatagen.MakeOrder(db, testdatagen.Assertions{
		Order: models.Order{
			NewDutyLocationID: newDutyLocation.ID,
			NewDutyLocation:   newDutyLocation,
			OrdersNumber:      models.StringPointer("ORDER3"),
			TAC:               models.StringPointer("F8E1"),
		},
	})

	testdatagen.MakeMove(db, testdatagen.Assertions{
		Move: models.Move{
			ID:                 uuid.FromStringOrNil("ecbc2e6a-1b45-403b-9bd4-ea315d4d3d93"),
			AvailableToPrimeAt: swag.Time(time.Now()),
			Status:             models.MoveStatusAPPROVED,
		},
		Order: order,
	})
}

/*
	Create Needs Service Counseling - pass in orders, shipment type, destination type, locator
*/
func createNeedsServicesCounseling(appCtx appcontext.AppContext, ordersType internalmessages.OrdersType, shipmentType models.MTOShipmentType, destinationType *models.DestinationType, locator string) {
	db := appCtx.DB()
	submittedAt := time.Now()
	orders := testdatagen.MakeOrderWithoutDefaults(db, testdatagen.Assertions{
		DutyLocation: models.DutyLocation{
			ProvidesServicesCounseling: true,
		},
		Order: models.Order{
			OrdersType: ordersType,
		},
	})
	move := testdatagen.MakeMove(db, testdatagen.Assertions{
		Move: models.Move{
			Locator:     locator,
			Status:      models.MoveStatusNeedsServiceCounseling,
			SubmittedAt: &submittedAt,
		},
		Order: orders,
	})

	requestedPickupDate := submittedAt.Add(60 * 24 * time.Hour)
	requestedDeliveryDate := requestedPickupDate.Add(7 * 24 * time.Hour)
	destinationAddress := testdatagen.MakeDefaultAddress(db)
	testdatagen.MakeMTOShipment(db, testdatagen.Assertions{
		Move: move,
		MTOShipment: models.MTOShipment{
			ShipmentType:          shipmentType,
			Status:                models.MTOShipmentStatusSubmitted,
			RequestedPickupDate:   &requestedPickupDate,
			RequestedDeliveryDate: &requestedDeliveryDate,
			DestinationAddressID:  &destinationAddress.ID,
			DestinationType:       destinationType,
		},
	})

	requestedPickupDate = submittedAt.Add(30 * 24 * time.Hour)
	requestedDeliveryDate = requestedPickupDate.Add(7 * 24 * time.Hour)
	testdatagen.MakeMTOShipment(db, testdatagen.Assertions{
		Move: move,
		MTOShipment: models.MTOShipment{
			ShipmentType:          shipmentType,
			Status:                models.MTOShipmentStatusSubmitted,
			RequestedPickupDate:   &requestedPickupDate,
			RequestedDeliveryDate: &requestedDeliveryDate,
		},
	})
}

func createNeedsServicesCounselingSingleHHG(appCtx appcontext.AppContext, ordersType internalmessages.OrdersType, locator string) {
	db := appCtx.DB()
	submittedAt := time.Now()
	ntsMoveType := models.SelectedMoveTypeNTS
	orders := testdatagen.MakeOrderWithoutDefaults(db, testdatagen.Assertions{
		DutyLocation: models.DutyLocation{
			ProvidesServicesCounseling: true,
		},
		Order: models.Order{
			OrdersType: ordersType,
		},
	})
	move := testdatagen.MakeMove(db, testdatagen.Assertions{
		Move: models.Move{
			Locator:          locator,
			Status:           models.MoveStatusNeedsServiceCounseling,
			SelectedMoveType: &ntsMoveType,
			SubmittedAt:      &submittedAt,
		},
		Order: orders,
	})

	// Makes a basic HHG shipment to reflect likely real scenario
	requestedPickupDate := submittedAt.Add(60 * 24 * time.Hour)
	requestedDeliveryDate := requestedPickupDate.Add(7 * 24 * time.Hour)
	destinationAddress := testdatagen.MakeDefaultAddress(db)
	testdatagen.MakeMTOShipment(db, testdatagen.Assertions{
		Move: move,
		MTOShipment: models.MTOShipment{
			ShipmentType:          models.MTOShipmentTypeHHG,
			Status:                models.MTOShipmentStatusSubmitted,
			RequestedPickupDate:   &requestedPickupDate,
			RequestedDeliveryDate: &requestedDeliveryDate,
			DestinationAddressID:  &destinationAddress.ID,
		},
	})

}

func createNeedsServicesCounselingMinimalNTSR(appCtx appcontext.AppContext, ordersType internalmessages.OrdersType, locator string) {
	db := appCtx.DB()
	submittedAt := time.Now()
	ntsMoveType := models.SelectedMoveTypeNTS
	orders := testdatagen.MakeOrderWithoutDefaults(db, testdatagen.Assertions{
		DutyLocation: models.DutyLocation{
			ProvidesServicesCounseling: true,
		},
		Order: models.Order{
			OrdersType: ordersType,
		},
	})
	move := testdatagen.MakeMove(db, testdatagen.Assertions{
		Move: models.Move{
			Locator:          locator,
			Status:           models.MoveStatusNeedsServiceCounseling,
			SelectedMoveType: &ntsMoveType,
			SubmittedAt:      &submittedAt,
		},
		Order: orders,
	})

	// Makes a basic NTS-R shipment with minimal info.
	requestedDeliveryDate := time.Now().AddDate(0, 0, 14)
	destinationAddress := testdatagen.MakeDefaultAddress(db)
	testdatagen.MakeMTOShipmentMinimal(db, testdatagen.Assertions{
		Move: move,
		MTOShipment: models.MTOShipment{
			ShipmentType:          models.MTOShipmentTypeHHGOutOfNTSDom,
			RequestedDeliveryDate: &requestedDeliveryDate,
			DestinationAddressID:  &destinationAddress.ID,
		},
	})
}

func createHHGNeedsServicesCounselingUSMC(appCtx appcontext.AppContext, userUploader *uploader.UserUploader) {
	db := appCtx.DB()

	marineCorps := models.AffiliationMARINES
	submittedAt := time.Now()

	move := testdatagen.MakeMove(db, testdatagen.Assertions{
		DutyLocation: models.DutyLocation{
			ProvidesServicesCounseling: true,
		},
		Move: models.Move{
			Locator:     "USMCSS",
			Status:      models.MoveStatusNeedsServiceCounseling,
			SubmittedAt: &submittedAt,
		},
		ServiceMember: models.ServiceMember{
			Affiliation: &marineCorps,
			LastName:    swag.String("Marine"),
			FirstName:   swag.String("Ted"),
		},
		UserUploader: userUploader,
	})

	requestedPickupDate := submittedAt.Add(60 * 24 * time.Hour)
	requestedDeliveryDate := requestedPickupDate.Add(7 * 24 * time.Hour)
	testdatagen.MakeMTOShipment(db, testdatagen.Assertions{
		Move: move,
		MTOShipment: models.MTOShipment{
			ShipmentType:          models.MTOShipmentTypeHHG,
			Status:                models.MTOShipmentStatusSubmitted,
			RequestedPickupDate:   &requestedPickupDate,
			RequestedDeliveryDate: &requestedDeliveryDate,
		},
	})

	requestedPickupDate = submittedAt.Add(30 * 24 * time.Hour)
	requestedDeliveryDate = requestedPickupDate.Add(7 * 24 * time.Hour)
	testdatagen.MakeMTOShipment(db, testdatagen.Assertions{
		Move: move,
		MTOShipment: models.MTOShipment{
			ShipmentType:          models.MTOShipmentTypeHHG,
			Status:                models.MTOShipmentStatusSubmitted,
			RequestedPickupDate:   &requestedPickupDate,
			RequestedDeliveryDate: &requestedDeliveryDate,
		},
	})
}

func createHHGNeedsServicesCounselingUSMC2(appCtx appcontext.AppContext, userUploader *uploader.UserUploader) {
	db := appCtx.DB()

	marineCorps := models.AffiliationMARINES
	submittedAt := time.Now()

	move := testdatagen.MakeMove(db, testdatagen.Assertions{
		DutyLocation: models.DutyLocation{
			ProvidesServicesCounseling: true,
		},
		Move: models.Move{
			Locator:     "USMCSC",
			Status:      models.MoveStatusNeedsServiceCounseling,
			SubmittedAt: &submittedAt,
		},
		Order: models.Order{},
		ServiceMember: models.ServiceMember{
			Affiliation: &marineCorps,
			LastName:    swag.String("Marine"),
			FirstName:   swag.String("Barbara"),
		},
		TransportationOffice: models.TransportationOffice{
			Gbloc: "ZANY",
		},
		UserUploader: userUploader,
	})

	requestedPickupDate := submittedAt.Add(20 * 24 * time.Hour)
	requestedDeliveryDate := requestedPickupDate.Add(14 * 24 * time.Hour)
	testdatagen.MakeMTOShipment(db, testdatagen.Assertions{
		Move: move,
		MTOShipment: models.MTOShipment{
			ShipmentType:          models.MTOShipmentTypeHHG,
			Status:                models.MTOShipmentStatusSubmitted,
			RequestedPickupDate:   &requestedPickupDate,
			RequestedDeliveryDate: &requestedDeliveryDate,
		},
	})

}

func createHHGServicesCounselingCompleted(appCtx appcontext.AppContext) {
	db := appCtx.DB()
	servicesCounselingCompletedAt := time.Now()
	submittedAt := servicesCounselingCompletedAt.Add(-7 * 24 * time.Hour)
	move := testdatagen.MakeMove(db, testdatagen.Assertions{
		DutyLocation: models.DutyLocation{
			ProvidesServicesCounseling: true,
		},
		Move: models.Move{
			Locator:                      "CSLCMP",
			Status:                       models.MoveStatusServiceCounselingCompleted,
			SubmittedAt:                  &submittedAt,
			ServiceCounselingCompletedAt: &servicesCounselingCompletedAt,
		},
	})

	testdatagen.MakeMTOShipment(db, testdatagen.Assertions{
		Move: move,
		MTOShipment: models.MTOShipment{
			ShipmentType: models.MTOShipmentTypeHHG,
			Status:       models.MTOShipmentStatusSubmitted,
		},
	})
}

func createHHGNoShipments(appCtx appcontext.AppContext) {
	db := appCtx.DB()
	submittedAt := time.Now()
	orders := testdatagen.MakeOrderWithoutDefaults(db, testdatagen.Assertions{
		DutyLocation: models.DutyLocation{
			ProvidesServicesCounseling: true,
		},
	})

	testdatagen.MakeMove(db, testdatagen.Assertions{
		Move: models.Move{
			Locator:     "NOSHIP",
			Status:      models.MoveStatusNeedsServiceCounseling,
			SubmittedAt: &submittedAt,
		},
		Order: orders,
	})
}

func createHHGMoveWithMultipleOrdersFiles(appCtx appcontext.AppContext, userUploader *uploader.UserUploader, primeUploader *uploader.PrimeUploader) {
	filterFile := &[]string{"2mb.png", "150Kb.png"}
	serviceMember := makeServiceMember(appCtx)
	orders := makeOrdersForServiceMember(appCtx, serviceMember, userUploader, filterFile)
	move := makeMoveForOrders(appCtx, orders, "MULTOR", models.MoveStatusSUBMITTED)
	shipment := makeShipmentForMove(appCtx, move, models.MTOShipmentStatusApproved)
	paymentRequestID := uuid.Must(uuid.FromString("aca5cc9c-c266-4a7d-895d-dc3c9c0d9894"))
	makePaymentRequestForShipment(appCtx, move, shipment, primeUploader, filterFile, paymentRequestID, models.PaymentRequestStatusPending)
}

func createHHGMoveWithAmendedOrders(appCtx appcontext.AppContext, userUploader *uploader.UserUploader, primeUploader *uploader.PrimeUploader) {
	filterFile := &[]string{"2mb.png", "150Kb.png"}
	serviceMember := makeServiceMember(appCtx)
	orders := makeOrdersForServiceMember(appCtx, serviceMember, userUploader, filterFile)
	makeAmendedOrders(appCtx, orders, userUploader, &[]string{"medium.jpg", "small.pdf"})
	move := makeMoveForOrders(appCtx, orders, "AMDORD", models.MoveStatusAPPROVALSREQUESTED)
	shipment := makeShipmentForMove(appCtx, move, models.MTOShipmentStatusApproved)
	paymentRequestID := uuid.Must(uuid.FromString("c47999c4-afa8-4c87-8a0e-7763b4e5d4c5"))
	makePaymentRequestForShipment(appCtx, move, shipment, primeUploader, filterFile, paymentRequestID, models.PaymentRequestStatusPending)
}

func createHHGMoveWithRiskOfExcess(appCtx appcontext.AppContext, userUploader *uploader.UserUploader, primeUploader *uploader.PrimeUploader) {
	db := appCtx.DB()
	filterFile := &[]string{"2mb.png", "150Kb.png"}
	serviceMember := makeServiceMember(appCtx)
	orders := makeOrdersForServiceMember(appCtx, serviceMember, userUploader, filterFile)
	now := time.Now()
	move := testdatagen.MakeMove(db, testdatagen.Assertions{
		Move: models.Move{
			Status:                  models.MoveStatusAPPROVALSREQUESTED,
			OrdersID:                orders.ID,
			Orders:                  orders,
			SelectedMoveType:        &hhgMoveType,
			Locator:                 "RISKEX",
			AvailableToPrimeAt:      &now,
			ExcessWeightQualifiedAt: &now,
		},
	})
	shipment := makeRiskOfExcessShipmentForMove(appCtx, move, models.MTOShipmentStatusApproved)
	paymentRequestID := uuid.Must(uuid.FromString("50b35add-705a-468b-8bad-056f5d9ef7e1"))
	makePaymentRequestForShipment(appCtx, move, shipment, primeUploader, filterFile, paymentRequestID, models.PaymentRequestStatusPending)
}

func createMoveWithDivertedShipments(appCtx appcontext.AppContext) {
	db := appCtx.DB()
	move := testdatagen.MakeMove(db, testdatagen.Assertions{
		Move: models.Move{
			Status:             models.MoveStatusAPPROVALSREQUESTED,
			Locator:            "DVRS0N",
			AvailableToPrimeAt: swag.Time(time.Now()),
		},
	})
	// original shipment that was previously approved and is now diverted
	testdatagen.MakeMTOShipment(db, testdatagen.Assertions{
		Move: move,
		MTOShipment: models.MTOShipment{
			Status:       models.MTOShipmentStatusSubmitted,
			ApprovedDate: swag.Time(time.Now()),
			Diversion:    true,
		},
	})
	// new diverted shipment created by the Prime
	testdatagen.MakeMTOShipment(db, testdatagen.Assertions{
		Move: move,
		MTOShipment: models.MTOShipment{
			Status:    models.MTOShipmentStatusSubmitted,
			Diversion: true,
		},
	})
}

func createMoveWithSITExtensionHistory(appCtx appcontext.AppContext, userUploader *uploader.UserUploader) {
	db := appCtx.DB()
	filterFile := &[]string{"150Kb.png"}
	serviceMember := makeServiceMember(appCtx)
	orders := makeOrdersForServiceMember(appCtx, serviceMember, userUploader, filterFile)
	move := makeMoveForOrders(appCtx, orders, "SITEXT", models.MoveStatusAPPROVALSREQUESTED)

	// manually calculated SIT days including SIT extension approved days
	sitDaysAllowance := 270
	mtoShipmentSIT := testdatagen.MakeMTOShipment(db, testdatagen.Assertions{
		Move: move,
		MTOShipment: models.MTOShipment{
			Status:           models.MTOShipmentStatusApproved,
			SITDaysAllowance: &sitDaysAllowance,
		},
	})

	year, month, day := time.Now().Add(time.Hour * 24 * -60).Date()
	threeMonthsAgo := time.Date(year, month, day, 0, 0, 0, 0, time.UTC)
	twoMonthsAgo := threeMonthsAgo.Add(time.Hour * 24 * 30)
	postalCode := "90210"
	reason := "peak season all trucks in use"

	// This will in practice not exist without DOFSIT and DOASIT
	testdatagen.MakeMTOServiceItem(db, testdatagen.Assertions{
		MTOServiceItem: models.MTOServiceItem{
			Status:        models.MTOServiceItemStatusApproved,
			SITEntryDate:  &threeMonthsAgo,
			SITPostalCode: &postalCode,
			Reason:        &reason,
		},
		ReService: models.ReService{
			Code: models.ReServiceCodeDOFSIT,
		},
		MTOShipment: mtoShipmentSIT,
		Move:        move,
	})

	testdatagen.MakeMTOServiceItem(db, testdatagen.Assertions{
		MTOServiceItem: models.MTOServiceItem{
			Status:        models.MTOServiceItemStatusApproved,
			SITEntryDate:  &threeMonthsAgo,
			SITPostalCode: &postalCode,
			Reason:        &reason,
		},
		ReService: models.ReService{
			Code: models.ReServiceCodeDOASIT,
		},
		MTOShipment: mtoShipmentSIT,
		Move:        move,
	})

	testdatagen.MakeMTOServiceItem(db, testdatagen.Assertions{
		MTOServiceItem: models.MTOServiceItem{
			Status:           models.MTOServiceItemStatusApproved,
			SITEntryDate:     &threeMonthsAgo,
			SITDepartureDate: &twoMonthsAgo,
			SITPostalCode:    &postalCode,
			Reason:           &reason,
		},
		ReService: models.ReService{
			Code: models.ReServiceCodeDOPSIT,
		},
		MTOShipment: mtoShipmentSIT,
		Move:        move,
	})

	testdatagen.MakeMTOServiceItem(db, testdatagen.Assertions{
		MTOServiceItem: models.MTOServiceItem{
			Status:        models.MTOServiceItemStatusApproved,
			SITEntryDate:  &twoMonthsAgo,
			SITPostalCode: &postalCode,
			Reason:        &reason,
		},
		ReService: models.ReService{
			Code: models.ReServiceCodeDDFSIT,
		},
		MTOShipment: mtoShipmentSIT,
		Move:        move,
	})

	testdatagen.MakeMTOServiceItem(db, testdatagen.Assertions{
		MTOServiceItem: models.MTOServiceItem{
			Status:        models.MTOServiceItemStatusApproved,
			SITEntryDate:  &twoMonthsAgo,
			SITPostalCode: &postalCode,
			Reason:        &reason,
		},
		ReService: models.ReService{
			Code: models.ReServiceCodeDDASIT,
		},
		MTOShipment: mtoShipmentSIT,
		Move:        move,
	})

	testdatagen.MakeMTOServiceItem(db, testdatagen.Assertions{
		MTOServiceItem: models.MTOServiceItem{
			Status:        models.MTOServiceItemStatusApproved,
			SITEntryDate:  &twoMonthsAgo,
			SITPostalCode: &postalCode,
			Reason:        &reason,
		},
		ReService: models.ReService{
			Code: models.ReServiceCodeDDDSIT,
		},
		MTOShipment: mtoShipmentSIT,
		Move:        move,
	})

	makeSITExtensionsForShipment(appCtx, mtoShipmentSIT)

	testdatagen.MakePaymentRequest(db, testdatagen.Assertions{
		PaymentRequest: models.PaymentRequest{
			ID:            uuid.Must(uuid.NewV4()),
			Status:        models.PaymentRequestStatusReviewed,
			ReviewedAt:    swag.Time(time.Now()),
			MoveTaskOrder: move,
		},
		Move: move,
	})

}

func createMoveWithOriginAndDestinationSIT(appCtx appcontext.AppContext, userUploader *uploader.UserUploader) {
	db := appCtx.DB()

	move := testdatagen.MakeMove(db, testdatagen.Assertions{
		Move: models.Move{
			ID:                 uuid.Must(uuid.NewV4()),
			Locator:            "S1TT3R",
			Status:             models.MoveStatusAPPROVED,
			AvailableToPrimeAt: swag.Time(time.Now()),
		},
		UserUploader: userUploader,
	})

	testdatagen.MakeMTOServiceItemBasic(db, testdatagen.Assertions{
		MTOServiceItem: models.MTOServiceItem{Status: models.MTOServiceItemStatusApproved},
		ReService: models.ReService{
			Code: models.ReServiceCodeMS,
		},
		Move: move,
	})

	sitDaysAllowance := 90
	mtoShipment := testdatagen.MakeMTOShipment(db, testdatagen.Assertions{
		Move: move,
		MTOShipment: models.MTOShipment{
			Status:           models.MTOShipmentStatusApproved,
			SITDaysAllowance: &sitDaysAllowance,
		},
	})

	year, month, day := time.Now().Add(time.Hour * 24 * -60).Date()
	twoMonthsAgo := time.Date(year, month, day, 0, 0, 0, 0, time.UTC)
	oneMonthAgo := twoMonthsAgo.Add(time.Hour * 24 * 30)
	postalCode := "90210"
	reason := "peak season all trucks in use"
	// This will in practice not exist without DOFSIT and DOASIT
	testdatagen.MakeMTOServiceItem(db, testdatagen.Assertions{
		MTOServiceItem: models.MTOServiceItem{
			Status:           models.MTOServiceItemStatusApproved,
			SITEntryDate:     &twoMonthsAgo,
			SITDepartureDate: &oneMonthAgo,
			SITPostalCode:    &postalCode,
			Reason:           &reason,
		},
		ReService: models.ReService{
			Code: models.ReServiceCodeDOPSIT,
		},
		MTOShipment: mtoShipment,
		Move:        move,
	})

	oneWeekAgo := oneMonthAgo.Add(time.Hour * 24 * 23)
	dddsit := testdatagen.MakeMTOServiceItem(db, testdatagen.Assertions{
		MTOServiceItem: models.MTOServiceItem{
			Status:       models.MTOServiceItemStatusApproved,
			SITEntryDate: &oneWeekAgo,
			Reason:       &reason,
		},
		ReService: models.ReService{
			Code: models.ReServiceCodeDDDSIT,
		},
		MTOShipment: mtoShipment,
		Move:        move,
	})

	testdatagen.MakeMTOServiceItemCustomerContact(db, testdatagen.Assertions{
		MTOServiceItem: dddsit,
	})

	testdatagen.MakeMTOServiceItemCustomerContact(db, testdatagen.Assertions{
		MTOServiceItemCustomerContact: models.MTOServiceItemCustomerContact{
			Type: models.CustomerContactTypeSecond,
		},
		MTOServiceItem: dddsit,
	})

}

func createPaymentRequestsWithPartialSITInvoice(appCtx appcontext.AppContext, primeUploader *uploader.PrimeUploader) {
	// Move available to the prime with 3 shipments (control, 2 w/ SITS)
	availableToPrimeAt := time.Now()
	move := testdatagen.MakeMove(appCtx.DB(), testdatagen.Assertions{
		Move: models.Move{
			Locator:            "PARSIT",
			Status:             models.MoveStatusAPPROVED,
			AvailableToPrimeAt: &availableToPrimeAt,
		},
	})

	oneHundredAndTwentyDays := 120
	shipment := testdatagen.MakeMTOShipment(appCtx.DB(), testdatagen.Assertions{
		MTOShipment: models.MTOShipment{
			Status:           models.MTOShipmentStatusApproved,
			SITDaysAllowance: &oneHundredAndTwentyDays,
		},
		Move: move,
	})

	firstPrimeUpload := testdatagen.MakePrimeUpload(appCtx.DB(), testdatagen.Assertions{
		PrimeUploader: primeUploader,
		Move:          move,
		PaymentRequest: models.PaymentRequest{
			Status: models.PaymentRequestStatusReviewed,
		},
	})

	firstPaymentRequest := firstPrimeUpload.ProofOfServiceDoc.PaymentRequest

	secondPrimeUpload := testdatagen.MakePrimeUpload(appCtx.DB(), testdatagen.Assertions{
		PaymentRequest: models.PaymentRequest{
			SequenceNumber: 2,
		},
		PrimeUploader: primeUploader,
		Move:          move,
	})

	secondPaymentRequest := secondPrimeUpload.ProofOfServiceDoc.PaymentRequest

	year, month, day := time.Now().Date()
	originEntryDate := time.Date(year, month, day-120, 0, 0, 0, 0, time.UTC)
	originDepartureDate := originEntryDate.Add(time.Hour * 24 * 30)

	destinationEntryDate := time.Date(year, month, day-89, 0, 0, 0, 0, time.UTC)
	destinationDepartureDate := destinationEntryDate.Add(time.Hour * 24 * 60)

	// First reviewed payment request with 30 days billed for origin SIT
	dofsit := testdatagen.MakeMTOServiceItem(appCtx.DB(), testdatagen.Assertions{
		MTOServiceItem: models.MTOServiceItem{
			Status:       models.MTOServiceItemStatusApproved,
			SITEntryDate: &originEntryDate,
		},
		ReService: models.ReService{
			Code: models.ReServiceCodeDOFSIT,
		},
		MTOShipment: shipment,
		Move:        move,
	})

	testdatagen.MakePaymentServiceItem(appCtx.DB(), testdatagen.Assertions{
		PaymentServiceItem: models.PaymentServiceItem{
			Status: models.PaymentServiceItemStatusApproved,
		},
		PaymentRequest: firstPaymentRequest,
		MTOServiceItem: dofsit,
	})

	doasit := testdatagen.MakeMTOServiceItem(appCtx.DB(), testdatagen.Assertions{
		MTOServiceItem: models.MTOServiceItem{
			Status:       models.MTOServiceItemStatusApproved,
			SITEntryDate: &originEntryDate,
		},
		ReService: models.ReService{
			Code: models.ReServiceCodeDOASIT,
		},
		MTOShipment: shipment,
		Move:        move,
	})

	// Creates the approved payment service item for DOASIT w/ SIT start date param
	doasitParam := testdatagen.MakePaymentServiceItemParam(appCtx.DB(), testdatagen.Assertions{
		PaymentServiceItemParam: models.PaymentServiceItemParam{
			Value: originEntryDate.Format("2006-01-02"),
		},
		PaymentServiceItem: models.PaymentServiceItem{
			Status: models.PaymentServiceItemStatusApproved,
		},
		ServiceItemParamKey: models.ServiceItemParamKey{
			Key: models.ServiceItemParamNameSITPaymentRequestStart,
		},
		PaymentRequest: firstPaymentRequest,
		MTOServiceItem: doasit,
		Move:           move,
	})

	// Creates the SIT end date param for existing DOASIT payment request service item
	testdatagen.MakePaymentServiceItemParam(appCtx.DB(), testdatagen.Assertions{
		PaymentServiceItemParam: models.PaymentServiceItemParam{
			Value: originDepartureDate.Format("2006-01-02"),
		},
		ServiceItemParamKey: models.ServiceItemParamKey{
			Key: models.ServiceItemParamNameSITPaymentRequestEnd,
		},
		PaymentServiceItem: doasitParam.PaymentServiceItem,
		PaymentRequest:     firstPaymentRequest,
		MTOServiceItem:     doasit,
	})

	// Creates the NumberDaysSIT param for existing DOASIT payment request service item
	testdatagen.MakePaymentServiceItemParam(appCtx.DB(), testdatagen.Assertions{
		PaymentServiceItemParam: models.PaymentServiceItemParam{
			Value: "30",
		},
		ServiceItemParamKey: models.ServiceItemParamKey{
			Key: models.ServiceItemParamNameNumberDaysSIT,
		},
		PaymentServiceItem: doasitParam.PaymentServiceItem,
		PaymentRequest:     firstPaymentRequest,
		MTOServiceItem:     doasit,
	})

	dopsit := testdatagen.MakeMTOServiceItem(appCtx.DB(), testdatagen.Assertions{
		MTOServiceItem: models.MTOServiceItem{
			Status:           models.MTOServiceItemStatusApproved,
			SITEntryDate:     &originEntryDate,
			SITDepartureDate: &originDepartureDate,
		},
		ReService: models.ReService{
			Code: models.ReServiceCodeDOPSIT,
		},
		MTOShipment: shipment,
		Move:        move,
	})

	testdatagen.MakePaymentServiceItem(appCtx.DB(), testdatagen.Assertions{
		PaymentServiceItem: models.PaymentServiceItem{
			Status: models.PaymentServiceItemStatusApproved,
		},
		MTOServiceItem: dopsit,
		PaymentRequest: firstPaymentRequest,
	})

	// Destination SIT service items for the second payment request
	ddfsit := testdatagen.MakeMTOServiceItem(appCtx.DB(), testdatagen.Assertions{
		MTOServiceItem: models.MTOServiceItem{
			Status:       models.MTOServiceItemStatusApproved,
			SITEntryDate: &destinationEntryDate,
		},
		ReService: models.ReService{
			Code: models.ReServiceCodeDDFSIT,
		},
		MTOShipment: shipment,
		Move:        move,
	})

	testdatagen.MakePaymentServiceItem(appCtx.DB(), testdatagen.Assertions{
		MTOServiceItem: ddfsit,
		PaymentRequest: secondPaymentRequest,
	})

	ddasit := testdatagen.MakeMTOServiceItem(appCtx.DB(), testdatagen.Assertions{
		MTOServiceItem: models.MTOServiceItem{
			Status:       models.MTOServiceItemStatusApproved,
			SITEntryDate: &destinationEntryDate,
		},
		ReService: models.ReService{
			Code: models.ReServiceCodeDDASIT,
		},
		MTOShipment: shipment,
		Move:        move,
	})

	ddasitParam := testdatagen.MakePaymentServiceItemParam(appCtx.DB(), testdatagen.Assertions{
		PaymentServiceItemParam: models.PaymentServiceItemParam{
			Value: destinationEntryDate.Format("2006-01-02"),
		},
		ServiceItemParamKey: models.ServiceItemParamKey{
			Key: models.ServiceItemParamNameSITPaymentRequestStart,
		},
		PaymentRequest: secondPaymentRequest,
		MTOServiceItem: ddasit,
	})

	testdatagen.MakePaymentServiceItemParam(appCtx.DB(), testdatagen.Assertions{
		PaymentServiceItemParam: models.PaymentServiceItemParam{
			Value: destinationDepartureDate.Format("2006-01-02"),
		},
		ServiceItemParamKey: models.ServiceItemParamKey{
			Key: models.ServiceItemParamNameSITPaymentRequestEnd,
		},
		PaymentServiceItem: ddasitParam.PaymentServiceItem,
		PaymentRequest:     secondPaymentRequest,
		MTOServiceItem:     ddasit,
	})

	// Creates the NumberDaysSIT param for existing DOASIT payment request service item
	testdatagen.MakePaymentServiceItemParam(appCtx.DB(), testdatagen.Assertions{
		PaymentServiceItemParam: models.PaymentServiceItemParam{
			Value: "60",
		},
		ServiceItemParamKey: models.ServiceItemParamKey{
			Key: models.ServiceItemParamNameNumberDaysSIT,
		},
		PaymentServiceItem: ddasitParam.PaymentServiceItem,
		PaymentRequest:     secondPaymentRequest,
		MTOServiceItem:     ddasit,
	})

	// Will leave the departure date blank with 30 days left in SIT Days authorized
	testdatagen.MakeMTOServiceItem(appCtx.DB(), testdatagen.Assertions{
		MTOServiceItem: models.MTOServiceItem{
			Status:       models.MTOServiceItemStatusApproved,
			SITEntryDate: &destinationEntryDate,
		},
		ReService: models.ReService{
			Code: models.ReServiceCodeDDDSIT,
		},
		MTOShipment: shipment,
		Move:        move,
	})
}

func createMoveWithAllPendingTOOActions(appCtx appcontext.AppContext, userUploader *uploader.UserUploader, primeUploader *uploader.PrimeUploader) {
	db := appCtx.DB()
	filterFile := &[]string{"150Kb.png"}
	serviceMember := makeServiceMember(appCtx)
	orders := makeOrdersForServiceMember(appCtx, serviceMember, userUploader, filterFile)
	makeAmendedOrders(appCtx, orders, userUploader, &[]string{"medium.jpg", "small.pdf"})
	move := makeMoveForOrders(appCtx, orders, "PENDNG", models.MoveStatusAPPROVALSREQUESTED)
	now := time.Now()
	move.ExcessWeightQualifiedAt = &now
	testdatagen.MustSave(db, &move)
	shipment := makeRiskOfExcessShipmentForMove(appCtx, move, models.MTOShipmentStatusApproved)
	makePendingSITExtensionsForShipment(appCtx, shipment)
	paymentRequestID := uuid.Must(uuid.FromString("70b35add-605a-289d-8dad-056f5d9ef7e1"))
	makePaymentRequestForShipment(appCtx, move, shipment, primeUploader, filterFile, paymentRequestID, models.PaymentRequestStatusPending)
}

func makePendingSITExtensionsForShipment(appCtx appcontext.AppContext, shipment models.MTOShipment) {
	db := appCtx.DB()

	year, month, day := time.Now().Date()
	thirtyDaysAgo := time.Date(year, month, day-30, 0, 0, 0, 0, time.UTC)
	testdatagen.MakeMTOServiceItem(db, testdatagen.Assertions{
		MTOShipment: shipment,
		MTOServiceItem: models.MTOServiceItem{
			SITEntryDate: &thirtyDaysAgo,
			Status:       models.MTOServiceItemStatusApproved,
		},
		ReService: models.ReService{
			Code: models.ReServiceCodeDOPSIT,
		},
	})

	for i := 0; i < 2; i++ {
		testdatagen.MakePendingSITExtension(db, testdatagen.Assertions{
			MTOShipment: shipment,
		})
	}
}

func makeSITExtensionsForShipment(appCtx appcontext.AppContext, shipment models.MTOShipment) {
	db := appCtx.DB()
	sitContractorRemarks1 := "The customer requested an extension."
	sitOfficeRemarks1 := "The service member is unable to move into their new home at the expected time."
	approvedDays := 90

	testdatagen.MakeSITExtension(db, testdatagen.Assertions{
		SITExtension: models.SITExtension{
			ContractorRemarks: &sitContractorRemarks1,
			OfficeRemarks:     &sitOfficeRemarks1,
			ApprovedDays:      &approvedDays,
		},
		MTOShipment: shipment,
	})

	testdatagen.MakeSITExtension(db, testdatagen.Assertions{
		SITExtension: models.SITExtension{
			ApprovedDays: &approvedDays,
		},
		MTOShipment: shipment,
	})
}

func createMoveWithHHGAndNTSShipments(appCtx appcontext.AppContext, locator string, usesExternalVendor bool) {
	db := appCtx.DB()
	submittedAt := time.Now()
	ntsMoveType := models.SelectedMoveTypeNTS
	orders := testdatagen.MakeOrderWithoutDefaults(db, testdatagen.Assertions{
		DutyLocation: models.DutyLocation{
			ProvidesServicesCounseling: true,
		},
		Order: models.Order{
			OrdersType: internalmessages.OrdersTypePERMANENTCHANGEOFSTATION,
		},
	})
	move := testdatagen.MakeMove(db, testdatagen.Assertions{
		Move: models.Move{
			Locator:          locator,
			Status:           models.MoveStatusSUBMITTED,
			SelectedMoveType: &ntsMoveType,
			SubmittedAt:      &submittedAt,
		},
		Order: orders,
	})

	// Makes a basic HHG shipment to reflect likely real scenario
	requestedPickupDate := submittedAt.Add(60 * 24 * time.Hour)
	requestedDeliveryDate := requestedPickupDate.Add(7 * 24 * time.Hour)
	destinationAddress := testdatagen.MakeDefaultAddress(db)
	testdatagen.MakeMTOShipment(db, testdatagen.Assertions{
		Move: move,
		MTOShipment: models.MTOShipment{
			ShipmentType:          models.MTOShipmentTypeHHG,
			Status:                models.MTOShipmentStatusSubmitted,
			RequestedPickupDate:   &requestedPickupDate,
			RequestedDeliveryDate: &requestedDeliveryDate,
			DestinationAddressID:  &destinationAddress.ID,
		},
	})

	testdatagen.MakeNTSShipment(db, testdatagen.Assertions{
		Move: move,
		MTOShipment: models.MTOShipment{
			ShipmentType:       models.MTOShipmentTypeHHGIntoNTSDom,
			Status:             models.MTOShipmentStatusSubmitted,
			UsesExternalVendor: usesExternalVendor,
		},
	})
}
func createMoveWithHHGAndNTSRShipments(appCtx appcontext.AppContext, locator string, usesExternalVendor bool) {
	db := appCtx.DB()
	submittedAt := time.Now()
	ntsrMoveType := models.SelectedMoveTypeNTSR
	orders := testdatagen.MakeOrderWithoutDefaults(db, testdatagen.Assertions{
		DutyLocation: models.DutyLocation{
			ProvidesServicesCounseling: true,
		},
		Order: models.Order{
			OrdersType: internalmessages.OrdersTypePERMANENTCHANGEOFSTATION,
		},
	})
	move := testdatagen.MakeMove(db, testdatagen.Assertions{
		Move: models.Move{
			Locator:          locator,
			Status:           models.MoveStatusSUBMITTED,
			SelectedMoveType: &ntsrMoveType,
			SubmittedAt:      &submittedAt,
		},
		Order: orders,
	})

	// Makes a basic HHG shipment to reflect likely real scenario
	requestedPickupDate := submittedAt.Add(60 * 24 * time.Hour)
	requestedDeliveryDate := requestedPickupDate.Add(7 * 24 * time.Hour)
	destinationAddress := testdatagen.MakeDefaultAddress(db)
	testdatagen.MakeMTOShipment(db, testdatagen.Assertions{
		Move: move,
		MTOShipment: models.MTOShipment{
			ShipmentType:          models.MTOShipmentTypeHHG,
			Status:                models.MTOShipmentStatusSubmitted,
			RequestedPickupDate:   &requestedPickupDate,
			RequestedDeliveryDate: &requestedDeliveryDate,
			DestinationAddressID:  &destinationAddress.ID,
		},
	})

	testdatagen.MakeNTSRShipment(db, testdatagen.Assertions{
		Move: move,
		MTOShipment: models.MTOShipment{
			Status:             models.MTOShipmentStatusSubmitted,
			UsesExternalVendor: usesExternalVendor,
		},
	})
}

func createMoveWithNTSShipment(appCtx appcontext.AppContext, locator string, usesExternalVendor bool) {
	db := appCtx.DB()
	submittedAt := time.Now()
	ntsMoveType := models.SelectedMoveTypeNTS
	orders := testdatagen.MakeOrderWithoutDefaults(db, testdatagen.Assertions{
		DutyLocation: models.DutyLocation{
			ProvidesServicesCounseling: true,
		},
		Order: models.Order{
			OrdersType: internalmessages.OrdersTypePERMANENTCHANGEOFSTATION,
		},
	})
	move := testdatagen.MakeMove(db, testdatagen.Assertions{
		Move: models.Move{
			Locator:          locator,
			Status:           models.MoveStatusSUBMITTED,
			SelectedMoveType: &ntsMoveType,
			SubmittedAt:      &submittedAt,
		},
		Order: orders,
	})

	testdatagen.MakeNTSShipment(db, testdatagen.Assertions{
		Move: move,
		MTOShipment: models.MTOShipment{
			Status:             models.MTOShipmentStatusSubmitted,
			UsesExternalVendor: usesExternalVendor,
		},
	})
}

func createMoveWithNTSRShipment(appCtx appcontext.AppContext, locator string, usesExternalVendor bool) {
	db := appCtx.DB()
	submittedAt := time.Now()
	ntsrMoveType := models.SelectedMoveTypeNTSR
	orders := testdatagen.MakeOrderWithoutDefaults(db, testdatagen.Assertions{
		DutyLocation: models.DutyLocation{
			ProvidesServicesCounseling: true,
		},
		Order: models.Order{
			OrdersType: internalmessages.OrdersTypePERMANENTCHANGEOFSTATION,
		},
	})
	move := testdatagen.MakeMove(db, testdatagen.Assertions{
		Move: models.Move{
			Locator:          locator,
			Status:           models.MoveStatusSUBMITTED,
			SelectedMoveType: &ntsrMoveType,
			SubmittedAt:      &submittedAt,
		},
		Order: orders,
	})

	testdatagen.MakeNTSRShipment(db, testdatagen.Assertions{
		Move: move,
		MTOShipment: models.MTOShipment{
			Status:             models.MTOShipmentStatusSubmitted,
			UsesExternalVendor: usesExternalVendor,
		},
	})
}

// createRandomMove creates a random move with fake data that has been approved for usage
func createRandomMove(
	appCtx appcontext.AppContext,
	possibleStatuses []models.MoveStatus,
	allDutyLocations []models.DutyLocation,
	dutyLocationsInGBLOC []models.DutyLocation,
	withFullOrder bool,
	assertions testdatagen.Assertions) models.Move {
	db := appCtx.DB()
	randDays, err := random.GetRandomInt(366)
	if err != nil {
		log.Panic(fmt.Errorf("Unable to generate random integer for submitted move date"), zap.Error(err))
	}
	submittedAt := time.Now().AddDate(0, 0, randDays*-1)

	if assertions.ServiceMember.Affiliation == nil {
		randomAffiliation, err := random.GetRandomInt(5)
		if err != nil {
			log.Panic(fmt.Errorf("Unable to generate random integer for affiliation"), zap.Error(err))
		}
		assertions.ServiceMember.Affiliation = &[]models.ServiceMemberAffiliation{
			models.AffiliationARMY,
			models.AffiliationAIRFORCE,
			models.AffiliationNAVY,
			models.AffiliationCOASTGUARD,
			models.AffiliationMARINES}[randomAffiliation]
	}

	dutyLocationCount := len(allDutyLocations)
	if assertions.Order.OriginDutyLocationID == nil {
		// We can pick any origin duty location not only one in the office user's GBLOC
		if *assertions.ServiceMember.Affiliation == models.AffiliationMARINES {
			randDutyStaionIndex, err := random.GetRandomInt(dutyLocationCount)
			if err != nil {
				log.Panic(fmt.Errorf("Unable to generate random integer for duty location"), zap.Error(err))
			}
			assertions.Order.OriginDutyLocation = &allDutyLocations[randDutyStaionIndex]
			assertions.Order.OriginDutyLocationID = &assertions.Order.OriginDutyLocation.ID
		} else {
			randDutyStaionIndex, err := random.GetRandomInt(len(dutyLocationsInGBLOC))
			if err != nil {
				log.Panic(fmt.Errorf("Unable to generate random integer for duty location"), zap.Error(err))
			}
			assertions.Order.OriginDutyLocation = &dutyLocationsInGBLOC[randDutyStaionIndex]
			assertions.Order.OriginDutyLocationID = &assertions.Order.OriginDutyLocation.ID
		}
	}

	if assertions.Order.NewDutyLocationID == uuid.Nil {
		randDutyStaionIndex, err := random.GetRandomInt(dutyLocationCount)
		if err != nil {
			log.Panic(fmt.Errorf("Unable to generate random integer for duty location"), zap.Error(err))
		}
		assertions.Order.NewDutyLocation = allDutyLocations[randDutyStaionIndex]
		assertions.Order.NewDutyLocationID = assertions.Order.NewDutyLocation.ID
	}

	randomFirst, randomLast := fakedata.RandomName()
	assertions.ServiceMember.FirstName = &randomFirst
	assertions.ServiceMember.LastName = &randomLast

	var order models.Order
	if withFullOrder {
		order = testdatagen.MakeOrder(db, assertions)
	} else {
		order = testdatagen.MakeOrderWithoutDefaults(db, assertions)
	}

	if assertions.Move.SubmittedAt == nil {
		assertions.Move.SubmittedAt = &submittedAt
	}

	if assertions.Move.Status == "" {
		randStatusIndex, err := random.GetRandomInt(len(possibleStatuses))
		if err != nil {
			log.Panic(fmt.Errorf("Unable to generate random integer for move status"), zap.Error(err))
		}
		assertions.Move.Status = possibleStatuses[randStatusIndex]

		if assertions.Move.Status == models.MoveStatusServiceCounselingCompleted {
			counseledAt := submittedAt.Add(3 * 24 * time.Hour)
			assertions.Move.ServiceCounselingCompletedAt = &counseledAt
		}
	}
	move := testdatagen.MakeMove(db, testdatagen.Assertions{
		Move:  assertions.Move,
		Order: order,
	})

	shipmentStatus := models.MTOShipmentStatusSubmitted
	if assertions.MTOShipment.Status != "" {
		shipmentStatus = assertions.MTOShipment.Status
	}

	laterRequestedPickupDate := submittedAt.Add(60 * 24 * time.Hour)
	laterRequestedDeliveryDate := laterRequestedPickupDate.Add(7 * 24 * time.Hour)
	testdatagen.MakeMTOShipment(db, testdatagen.Assertions{
		Move: move,
		MTOShipment: models.MTOShipment{
			ShipmentType:          models.MTOShipmentTypeHHG,
			Status:                shipmentStatus,
			RequestedPickupDate:   &laterRequestedPickupDate,
			RequestedDeliveryDate: &laterRequestedDeliveryDate,
			ApprovedDate:          assertions.MTOShipment.ApprovedDate,
			Diversion:             assertions.MTOShipment.Diversion,
		},
	})

	earlierRequestedPickupDate := submittedAt.Add(30 * 24 * time.Hour)
	earlierRequestedDeliveryDate := earlierRequestedPickupDate.Add(7 * 24 * time.Hour)
	testdatagen.MakeMTOShipment(db, testdatagen.Assertions{
		Move: move,
		MTOShipment: models.MTOShipment{
			ShipmentType:          models.MTOShipmentTypeHHG,
			Status:                shipmentStatus,
			RequestedPickupDate:   &earlierRequestedPickupDate,
			RequestedDeliveryDate: &earlierRequestedDeliveryDate,
			ApprovedDate:          assertions.MTOShipment.ApprovedDate,
			Diversion:             assertions.MTOShipment.Diversion,
		},
	})

	return move
}<|MERGE_RESOLUTION|>--- conflicted
+++ resolved
@@ -683,7 +683,7 @@
 
 func createUnSubmittedMoveWithMinimumPPMShipment(appCtx appcontext.AppContext, userUploader *uploader.UserUploader) {
 	/*
-	 * A service member with orders and a PPM shipment updated with an estimated weight value and estimated incentive
+	 * A service member with orders and a minimal PPM Shipment. This means the PPM only has required fields.
 	 */
 	moveInfo := moveCreatorInfo{
 		userID:      testdatagen.ConvertUUIDStringToUUID("bbb469f3-f4bc-420d-9755-b9569f81715e"),
@@ -707,7 +707,7 @@
 
 func createUnSubmittedMoveWithPPMShipmentThroughEstimatedWeights(appCtx appcontext.AppContext, userUploader *uploader.UserUploader) {
 	/*
-	 * A service member with orders and a minimal PPM Shipment. This means the PPM only has required fields.
+	 * A service member with orders and a PPM shipment updated with an estimated weight value and estimated incentive
 	 */
 	moveInfo := moveCreatorInfo{
 		userID:      testdatagen.ConvertUUIDStringToUUID("4512dc8c-c777-444e-b6dc-7971e398f2dc"),
@@ -736,7 +736,6 @@
 	/*
 	 * A service member with orders and a minimal PPM Shipment. This means the PPM only has required fields.
 	 */
-<<<<<<< HEAD
 	moveInfo := moveCreatorInfo{
 		userID:      testdatagen.ConvertUUIDStringToUUID("dd1a3982-1ec4-4e34-a7bd-73cba4f3376a"),
 		email:       "advance_requested@ppm.unsubmitted",
@@ -746,33 +745,6 @@
 		moveID:      testdatagen.ConvertUUIDStringToUUID("fe322fae-c13e-4961-9956-69fb7a491ad4"),
 		moveLocator: "PPMADV",
 	}
-=======
-	email := "advance_requested@ppm.unsubmitted"
-	uuidStr := "dd1a3982-1ec4-4e34-a7bd-73cba4f3376a"
-
-	loginGovUUID := uuid.Must(uuid.NewV4())
-
-	testdatagen.MakeUser(appCtx.DB(), testdatagen.Assertions{
-		User: models.User{
-			ID:            uuid.Must(uuid.FromString(uuidStr)),
-			LoginGovUUID:  &loginGovUUID,
-			LoginGovEmail: email,
-			Active:        true,
-		},
-	})
-
-	smIDPPM := "7a402a11-92a0-4334-b297-551be2bc44ef"
-	smWithPPM := testdatagen.MakeExtendedServiceMember(appCtx.DB(), testdatagen.Assertions{
-		ServiceMember: models.ServiceMember{
-			ID:            uuid.Must(uuid.FromString(smIDPPM)),
-			UserID:        uuid.Must(uuid.FromString(uuidStr)),
-			FirstName:     models.StringPointer("Minimal"),
-			LastName:      models.StringPointer("PPM"),
-			Edipi:         models.StringPointer("8734145769"),
-			PersonalEmail: models.StringPointer(email),
-		},
-	})
->>>>>>> 8b02b7b6
 
 	assertions := testdatagen.Assertions{
 		UserUploader: userUploader,
@@ -789,152 +761,7 @@
 	createGenericUnSubmittedMoveWithPPMShipment(appCtx, moveInfo, true, assertions)
 }
 
-<<<<<<< HEAD
 func createUnSubmittedMoveWithFinishedPPMShipment(appCtx appcontext.AppContext, userUploader *uploader.UserUploader) {
-=======
-func createUnsubmittedMoveWithFullPPMShipmentComplete1(appCtx appcontext.AppContext, userUploader *uploader.UserUploader) {
-	createUnsubmittedMoveWithFullPPMShipmentComplete(appCtx, "complete@ppm.unsubmitted", "6a7d969a-2347-48c7-9289-0963c447f0a7", "PPMCMP", userUploader)
-}
-
-func createUnsubmittedMoveWithFullPPMShipmentComplete2(appCtx appcontext.AppContext, userUploader *uploader.UserUploader) {
-	createUnsubmittedMoveWithFullPPMShipmentComplete(appCtx, "complete.2@ppm.unsubmitted", "fd02a7ac-f9cb-49e0-90ab-93a8443c1fc7", "PPMCM2", userUploader)
-}
-
-func createUnsubmittedMoveWithFullPPMShipmentComplete(appCtx appcontext.AppContext, email string, userid string, locator string, userUploader *uploader.UserUploader) {
-	loginGovUUID := uuid.Must(uuid.NewV4())
-
-	testdatagen.MakeUser(appCtx.DB(), testdatagen.Assertions{
-		User: models.User{
-			ID:            uuid.Must(uuid.FromString(userid)),
-			LoginGovUUID:  &loginGovUUID,
-			LoginGovEmail: email,
-			Active:        true,
-		},
-	})
-
-	smWithPPM := testdatagen.MakeExtendedServiceMember(appCtx.DB(), testdatagen.Assertions{
-		ServiceMember: models.ServiceMember{
-			UserID:        uuid.Must(uuid.FromString(userid)),
-			FirstName:     models.StringPointer("Complete"),
-			LastName:      models.StringPointer("PPM"),
-			PersonalEmail: models.StringPointer(email),
-		},
-	})
-
-	move := testdatagen.MakeMove(appCtx.DB(), testdatagen.Assertions{
-		Order: models.Order{
-			ServiceMemberID: smWithPPM.ID,
-			ServiceMember:   smWithPPM,
-		},
-		UserUploader: userUploader,
-		Move: models.Move{
-			Locator:          locator,
-			SelectedMoveType: &ppmMoveType,
-		},
-	})
-
-	mtoShipment := testdatagen.MakeMTOShipment(appCtx.DB(), testdatagen.Assertions{
-		MTOShipment: models.MTOShipment{
-			ShipmentType:    models.MTOShipmentTypePPM,
-			Status:          models.MTOShipmentStatusDraft,
-			MoveTaskOrder:   move,
-			MoveTaskOrderID: move.ID,
-		},
-	})
-
-	testdatagen.MakePPMShipment(appCtx.DB(), testdatagen.Assertions{
-		Move:        move,
-		MTOShipment: mtoShipment,
-		PPMShipment: models.PPMShipment{
-			SitExpected:                    true,
-			SecondaryPickupPostalCode:      models.StringPointer("90211"),
-			SecondaryDestinationPostalCode: models.StringPointer("30814"),
-			EstimatedWeight:                models.PoundPointer(unit.Pound(4000)),
-			HasProGear:                     models.BoolPointer(true),
-			ProGearWeight:                  models.PoundPointer(unit.Pound(1987)),
-			SpouseProGearWeight:            models.PoundPointer(unit.Pound(498)),
-			EstimatedIncentive:             models.Int32Pointer(int32(1000000)),
-			AdvanceRequested:               models.BoolPointer(true),
-			Advance:                        models.CentPointer(unit.Cents(598700)),
-		},
-	})
-}
-
-func createSubmittedMoveWithFullPPMShipmentComplete(appCtx appcontext.AppContext, userUploader *uploader.UserUploader) {
-
-	userID := uuid.Must(uuid.FromString("04f2a1c6-eb40-463d-8544-1909141fdedf"))
-	email := "complete@ppm.submitted"
-	loginGovUUID := uuid.Must(uuid.NewV4())
-
-	testdatagen.MakeUser(appCtx.DB(), testdatagen.Assertions{
-		User: models.User{
-			ID:            userID,
-			LoginGovUUID:  &loginGovUUID,
-			LoginGovEmail: email,
-			Active:        true,
-		},
-	})
-
-	smWithPPM := testdatagen.MakeExtendedServiceMember(appCtx.DB(), testdatagen.Assertions{
-		ServiceMember: models.ServiceMember{
-			UserID:        userID,
-			FirstName:     models.StringPointer("PPM"),
-			LastName:      models.StringPointer("Submitted"),
-			PersonalEmail: models.StringPointer(email),
-		},
-	})
-
-	move := testdatagen.MakeMove(appCtx.DB(), testdatagen.Assertions{
-		Order: models.Order{
-			ServiceMemberID: smWithPPM.ID,
-			ServiceMember:   smWithPPM,
-		},
-		UserUploader: userUploader,
-		Move: models.Move{
-			Locator:          "PPMSUB",
-			SelectedMoveType: &ppmMoveType,
-			Status:           models.MoveStatusSUBMITTED,
-		},
-	})
-
-	mtoShipment := testdatagen.MakeMTOShipment(appCtx.DB(), testdatagen.Assertions{
-		MTOShipment: models.MTOShipment{
-			ShipmentType:    models.MTOShipmentTypePPM,
-			Status:          models.MTOShipmentStatusSubmitted,
-			MoveTaskOrder:   move,
-			MoveTaskOrderID: move.ID,
-		},
-	})
-
-	testdatagen.MakePPMShipment(appCtx.DB(), testdatagen.Assertions{
-		Move:        move,
-		MTOShipment: mtoShipment,
-		PPMShipment: models.PPMShipment{
-			SitExpected:                    true,
-			SecondaryPickupPostalCode:      models.StringPointer("90211"),
-			SecondaryDestinationPostalCode: models.StringPointer("30814"),
-			EstimatedWeight:                models.PoundPointer(unit.Pound(4000)),
-			HasProGear:                     models.BoolPointer(true),
-			ProGearWeight:                  models.PoundPointer(unit.Pound(1987)),
-			SpouseProGearWeight:            models.PoundPointer(unit.Pound(498)),
-			EstimatedIncentive:             models.Int32Pointer(int32(1000000)),
-			AdvanceRequested:               models.BoolPointer(true),
-			Advance:                        models.CentPointer(unit.Cents(598700)),
-			Status:                         models.PPMShipmentStatusSubmitted,
-		},
-	})
-
-	testdatagen.MakeSignedCertification(appCtx.DB(), testdatagen.Assertions{
-		SignedCertification: models.SignedCertification{
-			MoveID:           move.ID,
-			SubmittingUserID: userID,
-		},
-	})
-}
-
-func createMoveWithPPM(appCtx appcontext.AppContext, userUploader *uploader.UserUploader, moveRouter services.MoveRouter) {
-	db := appCtx.DB()
->>>>>>> 8b02b7b6
 	/*
 	 * A service member with orders and a minimal PPM Shipment. This means the PPM only has required fields.
 	 */
@@ -1000,6 +827,146 @@
 	if err != nil || verrs.HasAny() {
 		log.Panic(fmt.Errorf("Failed to save move and dependencies: %w", err))
 	}
+}
+
+func createUnsubmittedMoveWithFullPPMShipmentComplete1(appCtx appcontext.AppContext, userUploader *uploader.UserUploader) {
+	createUnsubmittedMoveWithFullPPMShipmentComplete(appCtx, "complete@ppm.unsubmitted", "6a7d969a-2347-48c7-9289-0963c447f0a7", "PPMCMP", userUploader)
+}
+
+func createUnsubmittedMoveWithFullPPMShipmentComplete2(appCtx appcontext.AppContext, userUploader *uploader.UserUploader) {
+	createUnsubmittedMoveWithFullPPMShipmentComplete(appCtx, "complete.2@ppm.unsubmitted", "fd02a7ac-f9cb-49e0-90ab-93a8443c1fc7", "PPMCM2", userUploader)
+}
+
+func createUnsubmittedMoveWithFullPPMShipmentComplete(appCtx appcontext.AppContext, email string, userid string, locator string, userUploader *uploader.UserUploader) {
+	loginGovUUID := uuid.Must(uuid.NewV4())
+
+	testdatagen.MakeUser(appCtx.DB(), testdatagen.Assertions{
+		User: models.User{
+			ID:            uuid.Must(uuid.FromString(userid)),
+			LoginGovUUID:  &loginGovUUID,
+			LoginGovEmail: email,
+			Active:        true,
+		},
+	})
+
+	smWithPPM := testdatagen.MakeExtendedServiceMember(appCtx.DB(), testdatagen.Assertions{
+		ServiceMember: models.ServiceMember{
+			UserID:        uuid.Must(uuid.FromString(userid)),
+			FirstName:     models.StringPointer("Complete"),
+			LastName:      models.StringPointer("PPM"),
+			PersonalEmail: models.StringPointer(email),
+		},
+	})
+
+	move := testdatagen.MakeMove(appCtx.DB(), testdatagen.Assertions{
+		Order: models.Order{
+			ServiceMemberID: smWithPPM.ID,
+			ServiceMember:   smWithPPM,
+		},
+		UserUploader: userUploader,
+		Move: models.Move{
+			Locator:          locator,
+			SelectedMoveType: &ppmMoveType,
+		},
+	})
+
+	mtoShipment := testdatagen.MakeMTOShipment(appCtx.DB(), testdatagen.Assertions{
+		MTOShipment: models.MTOShipment{
+			ShipmentType:    models.MTOShipmentTypePPM,
+			Status:          models.MTOShipmentStatusDraft,
+			MoveTaskOrder:   move,
+			MoveTaskOrderID: move.ID,
+		},
+	})
+
+	testdatagen.MakePPMShipment(appCtx.DB(), testdatagen.Assertions{
+		Move:        move,
+		MTOShipment: mtoShipment,
+		PPMShipment: models.PPMShipment{
+			SitExpected:                    models.BoolPointer(true),
+			SecondaryPickupPostalCode:      models.StringPointer("90211"),
+			SecondaryDestinationPostalCode: models.StringPointer("30814"),
+			EstimatedWeight:                models.PoundPointer(unit.Pound(4000)),
+			HasProGear:                     models.BoolPointer(true),
+			ProGearWeight:                  models.PoundPointer(unit.Pound(1987)),
+			SpouseProGearWeight:            models.PoundPointer(unit.Pound(498)),
+			EstimatedIncentive:             models.Int32Pointer(int32(1000000)),
+			AdvanceRequested:               models.BoolPointer(true),
+			Advance:                        models.CentPointer(unit.Cents(598700)),
+		},
+	})
+}
+
+func createSubmittedMoveWithFullPPMShipmentComplete(appCtx appcontext.AppContext, userUploader *uploader.UserUploader) {
+
+	userID := uuid.Must(uuid.FromString("04f2a1c6-eb40-463d-8544-1909141fdedf"))
+	email := "complete@ppm.submitted"
+	loginGovUUID := uuid.Must(uuid.NewV4())
+
+	testdatagen.MakeUser(appCtx.DB(), testdatagen.Assertions{
+		User: models.User{
+			ID:            userID,
+			LoginGovUUID:  &loginGovUUID,
+			LoginGovEmail: email,
+			Active:        true,
+		},
+	})
+
+	smWithPPM := testdatagen.MakeExtendedServiceMember(appCtx.DB(), testdatagen.Assertions{
+		ServiceMember: models.ServiceMember{
+			UserID:        userID,
+			FirstName:     models.StringPointer("PPM"),
+			LastName:      models.StringPointer("Submitted"),
+			PersonalEmail: models.StringPointer(email),
+		},
+	})
+
+	move := testdatagen.MakeMove(appCtx.DB(), testdatagen.Assertions{
+		Order: models.Order{
+			ServiceMemberID: smWithPPM.ID,
+			ServiceMember:   smWithPPM,
+		},
+		UserUploader: userUploader,
+		Move: models.Move{
+			Locator:          "PPMSUB",
+			SelectedMoveType: &ppmMoveType,
+			Status:           models.MoveStatusSUBMITTED,
+		},
+	})
+
+	mtoShipment := testdatagen.MakeMTOShipment(appCtx.DB(), testdatagen.Assertions{
+		MTOShipment: models.MTOShipment{
+			ShipmentType:    models.MTOShipmentTypePPM,
+			Status:          models.MTOShipmentStatusSubmitted,
+			MoveTaskOrder:   move,
+			MoveTaskOrderID: move.ID,
+		},
+	})
+
+	testdatagen.MakePPMShipment(appCtx.DB(), testdatagen.Assertions{
+		Move:        move,
+		MTOShipment: mtoShipment,
+		PPMShipment: models.PPMShipment{
+			SitExpected:                    models.BoolPointer(true),
+			SecondaryPickupPostalCode:      models.StringPointer("90211"),
+			SecondaryDestinationPostalCode: models.StringPointer("30814"),
+			EstimatedWeight:                models.PoundPointer(unit.Pound(4000)),
+			HasProGear:                     models.BoolPointer(true),
+			ProGearWeight:                  models.PoundPointer(unit.Pound(1987)),
+			SpouseProGearWeight:            models.PoundPointer(unit.Pound(498)),
+			EstimatedIncentive:             models.Int32Pointer(int32(1000000)),
+			AdvanceRequested:               models.BoolPointer(true),
+			Advance:                        models.CentPointer(unit.Cents(598700)),
+			Status:                         models.PPMShipmentStatusSubmitted,
+		},
+	})
+
+	testdatagen.MakeSignedCertification(appCtx.DB(), testdatagen.Assertions{
+		SignedCertification: models.SignedCertification{
+			MoveID:           move.ID,
+			SubmittingUserID: userID,
+		},
+	})
 }
 
 func createMoveWithPPM(appCtx appcontext.AppContext, userUploader *uploader.UserUploader, moveRouter services.MoveRouter) {
