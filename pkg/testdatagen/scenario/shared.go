--- conflicted
+++ resolved
@@ -10428,47 +10428,7 @@
 
 	requestedPickupDate = submittedAt.Add(30 * 24 * time.Hour)
 	requestedDeliveryDate = requestedPickupDate.Add(7 * 24 * time.Hour)
-	regularMTOShipment := factory.BuildMTOShipment(db, []factory.Customization{
-		{
-			Model:    move,
-			LinkOnly: true,
-		},
-		{
-			Model: models.MTOShipment{
-				ShipmentType:          shipmentType,
-				Status:                models.MTOShipmentStatusSubmitted,
-				RequestedPickupDate:   &requestedPickupDate,
-				RequestedDeliveryDate: &requestedDeliveryDate,
-			},
-		},
-	}, nil)
-
-<<<<<<< HEAD
-	if shipmentType == models.MTOShipmentTypeMobileHome {
-		factory.BuildMobileHomeShipment(appCtx.DB(), []factory.Customization{
-			{
-				Model: models.MobileHome{
-					Year:           models.IntPointer(2000),
-					Make:           models.StringPointer("Boat Make"),
-					Model:          models.StringPointer("Boat Model"),
-					LengthInInches: models.IntPointer(300),
-					WidthInInches:  models.IntPointer(108),
-					HeightInInches: models.IntPointer(72),
-				},
-			},
-			{
-				Model:    move,
-				LinkOnly: true,
-			},
-			{
-				Model:    regularMTOShipment,
-				LinkOnly: true,
-			},
-		}, nil)
-	}
-
-=======
->>>>>>> 8f4cb3b2
+
 	officeUser := factory.BuildOfficeUserWithRoles(db, nil, []roles.RoleType{roles.RoleTypeTOO})
 	factory.BuildCustomerSupportRemark(db, []factory.Customization{
 		{
@@ -10485,29 +10445,6 @@
 			},
 		},
 	}, nil)
-
-	if shipmentType == models.MTOShipmentTypeMobileHome {
-		factory.BuildMobileHomeShipment(appCtx.DB(), []factory.Customization{
-			{
-				Model: models.MobileHome{
-					Year:           models.IntPointer(2000),
-					Make:           models.StringPointer("Boat Make"),
-					Model:          models.StringPointer("Boat Model"),
-					LengthInInches: models.IntPointer(300),
-					WidthInInches:  models.IntPointer(108),
-					HeightInInches: models.IntPointer(72),
-				},
-			},
-			{
-				Model:    move,
-				LinkOnly: true,
-			},
-			{
-				Model:    regularMTOShipment,
-				LinkOnly: true,
-			},
-		}, nil)
-	}
 
 	return move
 }
