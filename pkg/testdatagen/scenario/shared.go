package scenario

import (
	"fmt"
	"log"
	"net/http/httptest"
	"strings"
	"time"

	"github.com/go-openapi/swag"
	"github.com/stretchr/testify/mock"

	"github.com/transcom/mymove/pkg/appcontext"
	"github.com/transcom/mymove/pkg/etag"
	"github.com/transcom/mymove/pkg/gen/internalmessages"
	paymentrequestop "github.com/transcom/mymove/pkg/gen/primeapi/primeoperations/payment_request"
	"github.com/transcom/mymove/pkg/gen/primemessages"
	"github.com/transcom/mymove/pkg/handlers"
	"github.com/transcom/mymove/pkg/handlers/primeapi"
	"github.com/transcom/mymove/pkg/models/roles"
	routemocks "github.com/transcom/mymove/pkg/route/mocks"
	"github.com/transcom/mymove/pkg/services"
	"github.com/transcom/mymove/pkg/services/ghcrateengine"
	movetaskorder "github.com/transcom/mymove/pkg/services/move_task_order"
	mtoserviceitem "github.com/transcom/mymove/pkg/services/mto_service_item"
	mtoshipment "github.com/transcom/mymove/pkg/services/mto_shipment"
	paymentrequest "github.com/transcom/mymove/pkg/services/payment_request"
	"github.com/transcom/mymove/pkg/services/query"
	"github.com/transcom/mymove/pkg/unit"
	"github.com/transcom/mymove/pkg/uploader"

	"github.com/gofrs/uuid"
	"go.uber.org/zap"

	fakedata "github.com/transcom/mymove/pkg/fakedata_approved"
	"github.com/transcom/mymove/pkg/models"
	"github.com/transcom/mymove/pkg/random"

	"github.com/transcom/mymove/pkg/testdatagen"
)

// NamedScenario is a data generation scenario that has a name
type NamedScenario struct {
	Name         string
	SubScenarios map[string]func()
}

type sceneOptionsNTS struct {
	shipmentMoveCode   string
	moveStatus         models.MoveStatus
	usesExternalVendor bool
}

// May15TestYear is a May 15 of TestYear
var May15TestYear = time.Date(testdatagen.TestYear, time.May, 15, 0, 0, 0, 0, time.UTC)

// Oct1TestYear is October 1 of TestYear
var Oct1TestYear = time.Date(testdatagen.TestYear, time.October, 1, 0, 0, 0, 0, time.UTC)

// Dec31TestYear is December 31 of TestYear
var Dec31TestYear = time.Date(testdatagen.TestYear, time.December, 31, 0, 0, 0, 0, time.UTC)

// May14FollowingYear is May 14 of the year AFTER TestYear
var May14FollowingYear = time.Date(testdatagen.TestYear+1, time.May, 14, 0, 0, 0, 0, time.UTC)

var estimatedWeight = unit.Pound(1400)
var actualWeight = unit.Pound(2000)
var hhgMoveType = models.SelectedMoveTypeHHG
var ppmMoveType = models.SelectedMoveTypePPM
var tioRemarks = "New billable weight set"

func makeOrdersForServiceMember(appCtx appcontext.AppContext, serviceMember models.ServiceMember, userUploader *uploader.UserUploader, fileNames *[]string) models.Order {
	document := testdatagen.MakeDocument(appCtx.DB(), testdatagen.Assertions{
		Document: models.Document{
			ServiceMemberID: serviceMember.ID,
			ServiceMember:   serviceMember,
		},
	})

	// Creates order upload documents from the files in this directory:
	// pkg/testdatagen/testdata/bandwidth_test_docs

	files := filesInBandwidthTestDirectory(fileNames)

	for _, file := range files {
		filePath := fmt.Sprintf("bandwidth_test_docs/%s", file)
		fixture := testdatagen.Fixture(filePath)

		upload := testdatagen.MakeUserUpload(appCtx.DB(), testdatagen.Assertions{
			File: fixture,
			UserUpload: models.UserUpload{
				UploaderID: serviceMember.UserID,
				DocumentID: &document.ID,
				Document:   document,
			},
			UserUploader: userUploader,
		})
		document.UserUploads = append(document.UserUploads, upload)
	}

	orders := testdatagen.MakeOrder(appCtx.DB(), testdatagen.Assertions{
		Order: models.Order{
			ServiceMemberID:  serviceMember.ID,
			ServiceMember:    serviceMember,
			UploadedOrders:   document,
			UploadedOrdersID: document.ID,
		},
		UserUploader: userUploader,
	})

	return orders
}

func makeMoveForOrders(appCtx appcontext.AppContext, orders models.Order, moveCode string, moveStatus models.MoveStatus,
	moveOptConfigs ...func(move *models.Move)) models.Move {
	hhgSelectedMoveType := models.SelectedMoveTypeHHG

	var availableToPrimeAt *time.Time
	if moveStatus == models.MoveStatusAPPROVED || moveStatus == models.MoveStatusAPPROVALSREQUESTED {
		now := time.Now()
		availableToPrimeAt = &now
	}

	move := models.Move{
		Status:             moveStatus,
		OrdersID:           orders.ID,
		Orders:             orders,
		SelectedMoveType:   &hhgSelectedMoveType,
		Locator:            moveCode,
		AvailableToPrimeAt: availableToPrimeAt,
	}

	// run configurations on move struct
	// this is to make any updates to the move struct before it gets created
	for _, config := range moveOptConfigs {
		config(&move)
	}

	move = testdatagen.MakeMove(appCtx.DB(), testdatagen.Assertions{
		Move: move,
	})

	return move
}

func createPPMOfficeUser(appCtx appcontext.AppContext) {
	db := appCtx.DB()
	email := "ppm_role@office.mil"
	officeUser := models.OfficeUser{}
	officeUserExists, err := db.Where("email = $1", email).Exists(&officeUser)
	if err != nil {
		log.Panic(fmt.Errorf("Failed to query OfficeUser in the DB: %w", err))
	}
	// no need to create
	if officeUserExists {
		return
	}

	/*
	 * Basic user with office access
	 */
	ppmOfficeRole := roles.Role{}
	err = db.Where("role_type = $1", roles.RoleTypePPMOfficeUsers).First(&ppmOfficeRole)
	if err != nil {
		log.Panic(fmt.Errorf("Failed to find RoleTypePPMOfficeUsers in the DB: %w", err))
	}

	userID := uuid.Must(uuid.FromString("9bfa91d2-7a0c-4de0-ae02-b8cf8b4b858b"))
	loginGovUUID := uuid.Must(uuid.NewV4())
	testdatagen.MakeOfficeUser(db, testdatagen.Assertions{
		User: models.User{
			ID:            userID,
			LoginGovUUID:  &loginGovUUID,
			LoginGovEmail: email,
			Active:        true,
			Roles:         []roles.Role{ppmOfficeRole},
		},
		OfficeUser: models.OfficeUser{
			ID:     uuid.FromStringOrNil("9c5911a7-5885-4cf4-abec-021a40692403"),
			Email:  email,
			Active: true,
		},
	})
}

func createPPMWithAdvance(appCtx appcontext.AppContext, userUploader *uploader.UserUploader, moveRouter services.MoveRouter) {
	db := appCtx.DB()
	/*
	 * Service member with uploaded orders and a new ppm
	 */
	email := "ppm@incomple.te"
	uuidStr := "e10d5964-c070-49cb-9bd1-eaf9f7348eb6"
	loginGovUUID := uuid.Must(uuid.NewV4())
	testdatagen.MakeUser(db, testdatagen.Assertions{
		User: models.User{
			ID:            uuid.Must(uuid.FromString(uuidStr)),
			LoginGovUUID:  &loginGovUUID,
			LoginGovEmail: email,
			Active:        true,
		},
	})
	advance := models.BuildDraftReimbursement(1000, models.MethodOfReceiptMILPAY)
	ppm0 := testdatagen.MakePPM(db, testdatagen.Assertions{
		ServiceMember: models.ServiceMember{
			ID:            uuid.FromStringOrNil("94ced723-fabc-42af-b9ee-87f8986bb5c9"),
			UserID:        uuid.FromStringOrNil(uuidStr),
			FirstName:     models.StringPointer("PPM"),
			LastName:      models.StringPointer("Submitted"),
			Edipi:         models.StringPointer("1234567890"),
			PersonalEmail: models.StringPointer(email),
		},
		Move: models.Move{
			ID:      uuid.FromStringOrNil("0db80bd6-de75-439e-bf89-deaafa1d0dc8"),
			Locator: "VGHEIS",
		},
		PersonallyProcuredMove: models.PersonallyProcuredMove{
			OriginalMoveDate:    &nextValidMoveDate,
			Advance:             &advance,
			AdvanceID:           &advance.ID,
			HasRequestedAdvance: true,
		},
		UserUploader: userUploader,
	})
	moveDoc := testdatagen.MakeMoveDocument(db, testdatagen.Assertions{
		MoveDocument: models.MoveDocument{
			MoveID:                   ppm0.Move.ID,
			Move:                     ppm0.Move,
			PersonallyProcuredMoveID: &ppm0.ID,
			PersonallyProcuredMove:   ppm0,
		},
		Document: models.Document{
			ID:              uuid.FromStringOrNil("c26421b0-e4c3-446b-88f3-493bb25c1756"),
			ServiceMemberID: ppm0.Move.Orders.ServiceMember.ID,
			ServiceMember:   ppm0.Move.Orders.ServiceMember,
		},
	})
	testdatagen.MakeSignedCertificationForPPM(db, testdatagen.Assertions{
		SignedCertification: models.SignedCertification{
			MoveID: ppm0.MoveID,
		},
		PersonallyProcuredMove: models.PersonallyProcuredMove{
			ID: ppm0.ID,
		},
	})
	testdatagen.MakeMovingExpenseDocument(db, testdatagen.Assertions{
		MovingExpenseDocument: models.MovingExpenseDocument{
			MoveDocument:   moveDoc,
			MoveDocumentID: moveDoc.ID,
		},
	})
	testdatagen.MakeWeightTicketSetDocument(db, testdatagen.Assertions{
		WeightTicketSetDocument: models.WeightTicketSetDocument{
			MoveDocument: moveDoc,
		},
	})

	err := moveRouter.Submit(appCtx, &ppm0.Move)
	if err != nil {
		log.Panic(err)
	}

	verrs, err := models.SaveMoveDependencies(db, &ppm0.Move)
	if err != nil || verrs.HasAny() {
		log.Panic(fmt.Errorf("Failed to save move and dependencies: %w", err))
	}
}

func createPPMWithNoAdvance(appCtx appcontext.AppContext, userUploader *uploader.UserUploader, moveRouter services.MoveRouter) {
	db := appCtx.DB()
	/*
	 * Service member with uploaded orders, a new ppm and no advance
	 */
	email := "ppm@advance.no"
	uuidStr := "f0ddc118-3f7e-476b-b8be-0f964a5feee2"
	loginGovUUID := uuid.Must(uuid.NewV4())
	testdatagen.MakeUser(db, testdatagen.Assertions{
		User: models.User{
			ID:            uuid.Must(uuid.FromString(uuidStr)),
			LoginGovUUID:  &loginGovUUID,
			LoginGovEmail: email,
			Active:        true,
		},
	})
	ppmNoAdvance := testdatagen.MakePPM(db, testdatagen.Assertions{
		ServiceMember: models.ServiceMember{
			ID:            uuid.FromStringOrNil("1a1aafde-df3b-4459-9dbd-27e9f6c1d2f6"),
			UserID:        uuid.FromStringOrNil(uuidStr),
			FirstName:     models.StringPointer("PPM"),
			LastName:      models.StringPointer("No Advance"),
			Edipi:         models.StringPointer("1234567890"),
			PersonalEmail: models.StringPointer(email),
		},
		Move: models.Move{
			ID:      uuid.FromStringOrNil("4f3f4bee-3719-4c17-8cf4-7e445a38d90e"),
			Locator: "NOADVC",
		},
		PersonallyProcuredMove: models.PersonallyProcuredMove{
			OriginalMoveDate: &nextValidMoveDate,
		},
		UserUploader: userUploader,
	})
	err := moveRouter.Submit(appCtx, &ppmNoAdvance.Move)
	if err != nil {
		log.Panic(err)
	}

	verrs, err := models.SaveMoveDependencies(db, &ppmNoAdvance.Move)
	if err != nil || verrs.HasAny() {
		log.Panic(fmt.Errorf("Failed to save move and dependencies: %w", err))
	}
}

func createPPMWithPaymentRequest(appCtx appcontext.AppContext, userUploader *uploader.UserUploader, moveRouter services.MoveRouter) {
	db := appCtx.DB()
	/*
	 * Service member with a ppm move with payment requested
	 */
	email := "ppm@paymentrequest.ed"
	uuidStr := "1842091b-b9a0-4d4a-ba22-1e2f38f26317"
	loginGovUUID := uuid.Must(uuid.NewV4())
	testdatagen.MakeUser(db, testdatagen.Assertions{
		User: models.User{
			ID:            uuid.Must(uuid.FromString(uuidStr)),
			LoginGovUUID:  &loginGovUUID,
			LoginGovEmail: email,
			Active:        true,
		},
	})
	futureTime := nextValidMoveDatePlusTen
	typeDetail := internalmessages.OrdersTypeDetailPCSTDY
	ppm2 := testdatagen.MakePPM(db, testdatagen.Assertions{
		ServiceMember: models.ServiceMember{
			ID:            uuid.FromStringOrNil("9ce5a930-2446-48ec-a9c0-17bc65e8522d"),
			UserID:        uuid.FromStringOrNil(uuidStr),
			FirstName:     models.StringPointer("PPMPayment"),
			LastName:      models.StringPointer("Requested"),
			Edipi:         models.StringPointer("7617033988"),
			PersonalEmail: models.StringPointer(email),
		},
		// These values should be populated for an approved move
		Order: models.Order{
			OrdersNumber:        models.StringPointer("12345"),
			OrdersTypeDetail:    &typeDetail,
			DepartmentIndicator: models.StringPointer("AIR_FORCE"),
			TAC:                 models.StringPointer("E19A"),
		},
		Move: models.Move{
			ID:      uuid.FromStringOrNil("0a2580ef-180a-44b2-a40b-291fa9cc13cc"),
			Locator: "FDXTIU",
		},
		PersonallyProcuredMove: models.PersonallyProcuredMove{
			OriginalMoveDate: &futureTime,
		},
		UserUploader: userUploader,
	})
	err := moveRouter.Submit(appCtx, &ppm2.Move)
	if err != nil {
		log.Panic(err)
	}

	err = moveRouter.Approve(appCtx, &ppm2.Move)
	if err != nil {
		log.Panic(err)
	}

	// This is the same PPM model as ppm2, but this is the one that will be saved by SaveMoveDependencies
	err = ppm2.Move.PersonallyProcuredMoves[0].Approve(time.Now())
	if err != nil {
		log.Panic(err)
	}
	err = ppm2.Move.PersonallyProcuredMoves[0].RequestPayment()
	if err != nil {
		log.Panic(err)
	}
	verrs, err := models.SaveMoveDependencies(db, &ppm2.Move)
	if err != nil || verrs.HasAny() {
		log.Panic(fmt.Errorf("Failed to save move and dependencies: %w", err))
	}
}

func createCanceledPPM(appCtx appcontext.AppContext, userUploader *uploader.UserUploader, moveRouter services.MoveRouter) {
	db := appCtx.DB()
	/*
	 * A PPM move that has been canceled.
	 */
	email := "ppm-canceled@example.com"
	uuidStr := "20102768-4d45-449c-a585-81bc386204b1"
	loginGovUUID := uuid.Must(uuid.NewV4())
	testdatagen.MakeUser(db, testdatagen.Assertions{
		User: models.User{
			ID:            uuid.Must(uuid.FromString(uuidStr)),
			LoginGovUUID:  &loginGovUUID,
			LoginGovEmail: email,
			Active:        true,
		},
	})
	ppmCanceled := testdatagen.MakePPM(db, testdatagen.Assertions{
		ServiceMember: models.ServiceMember{
			ID:            uuid.FromStringOrNil("2da0d5e6-4efb-4ea1-9443-bf9ef64ace65"),
			UserID:        uuid.FromStringOrNil(uuidStr),
			FirstName:     models.StringPointer("PPM"),
			LastName:      models.StringPointer("Canceled"),
			Edipi:         models.StringPointer("1234567890"),
			PersonalEmail: models.StringPointer(email),
		},
		Move: models.Move{
			ID:      uuid.FromStringOrNil("6b88c856-5f41-427e-a480-a7fb6c87533b"),
			Locator: "PPMCAN",
		},
		PersonallyProcuredMove: models.PersonallyProcuredMove{
			OriginalMoveDate: &nextValidMoveDate,
		},
		UserUploader: userUploader,
	})
	err := moveRouter.Submit(appCtx, &ppmCanceled.Move)
	if err != nil {
		log.Panic(err)
	}
	verrs, err := models.SaveMoveDependencies(db, &ppmCanceled.Move)
	if err != nil || verrs.HasAny() {
		log.Panic(fmt.Errorf("Failed to save move and dependencies: %w", err))
	}
	err = moveRouter.Cancel(appCtx, "reasons", &ppmCanceled.Move)
	if err != nil {
		log.Panic(err)
	}
	verrs, err = models.SaveMoveDependencies(db, &ppmCanceled.Move)
	if err != nil || verrs.HasAny() {
		log.Panic(fmt.Errorf("Failed to save move and dependencies: %w", err))
	}
}

func createServiceMemberWithOrdersButNoMoveType(appCtx appcontext.AppContext) {
	db := appCtx.DB()
	/*
	 * A service member with orders and a move, but no move type selected
	 */
	email := "sm_no_move_type@example.com"
	uuidStr := "9ceb8321-6a82-4f6d-8bb3-a1d85922a202"
	loginGovUUID := uuid.Must(uuid.NewV4())

	testdatagen.MakeUser(db, testdatagen.Assertions{
		User: models.User{
			ID:            uuid.Must(uuid.FromString(uuidStr)),
			LoginGovUUID:  &loginGovUUID,
			LoginGovEmail: email,
			Active:        true,
		},
	})

	testdatagen.MakeMoveWithoutMoveType(db, testdatagen.Assertions{
		ServiceMember: models.ServiceMember{
			ID:            uuid.FromStringOrNil("7554e347-2215-484f-9240-c61bae050220"),
			UserID:        uuid.FromStringOrNil(uuidStr),
			FirstName:     models.StringPointer("LandingTest1"),
			LastName:      models.StringPointer("UserPerson2"),
			Edipi:         models.StringPointer("6833908164"),
			PersonalEmail: models.StringPointer(email),
		},
		Move: models.Move{
			ID:      uuid.FromStringOrNil("b2ecbbe5-36ad-49fc-86c8-66e55e0697a7"),
			Locator: "ZPGVED",
		},
	})
}

func createServiceMemberWithNoUploadedOrders(appCtx appcontext.AppContext) {
	db := appCtx.DB()
	/*
	 * Service member with no uploaded orders
	 */
	email := "needs@orde.rs"
	uuidStr := "feac0e92-66ec-4cab-ad29-538129bf918e"
	loginGovUUID := uuid.Must(uuid.NewV4())
	testdatagen.MakeUser(db, testdatagen.Assertions{
		User: models.User{
			ID:            uuid.Must(uuid.FromString(uuidStr)),
			LoginGovUUID:  &loginGovUUID,
			LoginGovEmail: email,
			Active:        true,
		},
	})

	testdatagen.MakeExtendedServiceMember(db, testdatagen.Assertions{
		ServiceMember: models.ServiceMember{
			ID:            uuid.FromStringOrNil("c52a9f13-ccc7-4c1b-b5ef-e1132a4f4db9"),
			UserID:        uuid.FromStringOrNil(uuidStr),
			FirstName:     models.StringPointer("NEEDS"),
			LastName:      models.StringPointer("ORDERS"),
			PersonalEmail: models.StringPointer(email),
		},
	})
}

func createMoveWithPPMAndHHG(appCtx appcontext.AppContext, userUploader *uploader.UserUploader, moveRouter services.MoveRouter) {
	db := appCtx.DB()
	/*
	 * A service member with orders and a submitted move with a ppm and hhg
	 */
	email := "combo@ppm.hhg"
	uuidStr := "6016e423-f8d5-44ca-98a8-af03c8445c94"
	loginGovUUID := uuid.Must(uuid.NewV4())

	testdatagen.MakeUser(db, testdatagen.Assertions{
		User: models.User{
			ID:            uuid.Must(uuid.FromString(uuidStr)),
			LoginGovUUID:  &loginGovUUID,
			LoginGovEmail: email,
			Active:        true,
		},
	})

	smIDCombo := "f6bd793f-7042-4523-aa30-34946e7339c9"
	smWithCombo := testdatagen.MakeExtendedServiceMember(db, testdatagen.Assertions{
		ServiceMember: models.ServiceMember{
			ID:            uuid.FromStringOrNil(smIDCombo),
			UserID:        uuid.FromStringOrNil(uuidStr),
			FirstName:     models.StringPointer("Submitted"),
			LastName:      models.StringPointer("Ppmhhg"),
			Edipi:         models.StringPointer("6833908165"),
			PersonalEmail: models.StringPointer(email),
		},
	})
	// SelectedMoveType could be either HHG or PPM depending on creation order of combo
	move := testdatagen.MakeMove(db, testdatagen.Assertions{
		Order: models.Order{
			ServiceMemberID: uuid.FromStringOrNil(smIDCombo),
			ServiceMember:   smWithCombo,
		},
		UserUploader: userUploader,
		Move: models.Move{
			ID:               uuid.FromStringOrNil("7024c8c5-52ca-4639-bf69-dd8238308c98"),
			Locator:          "COMBOS",
			SelectedMoveType: &ppmMoveType,
		},
	})

	estimatedHHGWeight := unit.Pound(1400)
	actualHHGWeight := unit.Pound(2000)
	testdatagen.MakeMTOShipment(db, testdatagen.Assertions{
		Move: move,
		MTOShipment: models.MTOShipment{
			ID:                   uuid.FromStringOrNil("8689afc7-84d6-4c60-a739-8cf96ede2606"),
			PrimeEstimatedWeight: &estimatedHHGWeight,
			PrimeActualWeight:    &actualHHGWeight,
			ShipmentType:         models.MTOShipmentTypeHHG,
			ApprovedDate:         swag.Time(time.Now()),
			Status:               models.MTOShipmentStatusSubmitted,
			MoveTaskOrder:        move,
			MoveTaskOrderID:      move.ID,
		},
	})

	testdatagen.MakeMTOShipment(db, testdatagen.Assertions{
		Move: move,
		MTOShipment: models.MTOShipment{
			ID:                   uuid.FromStringOrNil("8689afc7-84d6-4c60-a739-333333333333"),
			PrimeEstimatedWeight: &estimatedHHGWeight,
			PrimeActualWeight:    &actualHHGWeight,
			ShipmentType:         models.MTOShipmentTypeHHG,
			ApprovedDate:         swag.Time(time.Now()),
			Status:               models.MTOShipmentStatusSubmitted,
			CounselorRemarks:     swag.String("Please handle with care"),
			MoveTaskOrder:        move,
			MoveTaskOrderID:      move.ID,
		},
	})

	testdatagen.MakeMTOShipment(db, testdatagen.Assertions{
		Move: move,
		MTOShipment: models.MTOShipment{
			PrimeEstimatedWeight: &estimatedHHGWeight,
			PrimeActualWeight:    &actualHHGWeight,
			ShipmentType:         models.MTOShipmentTypeHHG,
			ApprovedDate:         swag.Time(time.Now()),
			Status:               models.MTOShipmentStatusRejected,
			MoveTaskOrder:        move,
			MoveTaskOrderID:      move.ID,
			RejectionReason:      swag.String("No longer necessary, included in other shipment"),
		},
	})

<<<<<<< HEAD
	//testdatagen.MakeMinimalDefaultPPMShipment(db)
	testdatagen.MakeMinimalPPMShipment(db, testdatagen.Assertions{
=======
	testdatagen.MakePPMShipment(db, testdatagen.Assertions{
>>>>>>> cce59423
		Move: move,
		PPMShipment: models.PPMShipment{
			ID: uuid.FromStringOrNil("d733fe2f-b08d-434a-ad8d-551f4d597b03"),
		},
	})

<<<<<<< HEAD
	//ppm := testdatagen.MakePPM(db, testdatagen.Assertions{
	//	ServiceMember: move.Orders.ServiceMember,
	//	PersonallyProcuredMove: models.PersonallyProcuredMove{
	//		OriginalMoveDate: &nextValidMoveDate,
	//		Move:             move,
	//		MoveID:           move.ID,
	//	},
	//	UserUploader: userUploader,
	//})
	//
	//move.PersonallyProcuredMoves = models.PersonallyProcuredMoves{ppm}
=======
>>>>>>> cce59423
	err := moveRouter.Submit(appCtx, &move)
	if err != nil {
		log.Panic(err)
	}
	verrs, err := models.SaveMoveDependencies(db, &move)
	if err != nil || verrs.HasAny() {
		log.Panic(fmt.Errorf("Failed to save move and dependencies: %w", err))
	}
}

func createMoveWithPPM(appCtx appcontext.AppContext, userUploader *uploader.UserUploader, moveRouter services.MoveRouter) {
	db := appCtx.DB()
	/*
	 * A service member with orders and a submitted move with a ppm
	 */
	email := "user@ppm"
	uuidStr := "28837508-1942-4188-a7ef-a7b544309ea6"
	loginGovUUID := uuid.Must(uuid.NewV4())

	testdatagen.MakeUser(db, testdatagen.Assertions{
		User: models.User{
			ID:            uuid.Must(uuid.FromString(uuidStr)),
			LoginGovUUID:  &loginGovUUID,
			LoginGovEmail: email,
			Active:        true,
<<<<<<< HEAD
=======
		},
	})

	smIDPPM := "c29418e5-5d69-498d-9709-b493d5bbc814"
	smWithPPM := testdatagen.MakeExtendedServiceMember(db, testdatagen.Assertions{
		ServiceMember: models.ServiceMember{
			ID:            uuid.Must(uuid.FromString(smIDPPM)),
			UserID:        uuid.Must(uuid.FromString(uuidStr)),
			FirstName:     models.StringPointer("Submitted"),
			LastName:      models.StringPointer("Ppm"),
			Edipi:         models.StringPointer("7598050675"),
			PersonalEmail: models.StringPointer(email),
		},
	})

	move := testdatagen.MakeMove(db, testdatagen.Assertions{
		Order: models.Order{
			ServiceMemberID: uuid.Must(uuid.FromString(smIDPPM)),
			ServiceMember:   smWithPPM,
>>>>>>> cce59423
		},
	})

	smIDPPM := "c29418e5-5d69-498d-9709-b493d5bbc814"
	smWithPPM := testdatagen.MakeExtendedServiceMember(db, testdatagen.Assertions{
		ServiceMember: models.ServiceMember{
			ID:            uuid.Must(uuid.FromString(smIDPPM)),
			UserID:        uuid.Must(uuid.FromString(uuidStr)),
			FirstName:     models.StringPointer("Submitted"),
			LastName:      models.StringPointer("Ppm"),
			Edipi:         models.StringPointer("7598050675"),
			PersonalEmail: models.StringPointer(email),
		},
	})

	move := testdatagen.MakeMove(db, testdatagen.Assertions{
		Order: models.Order{
			ServiceMemberID: uuid.Must(uuid.FromString(smIDPPM)),
			ServiceMember:   smWithPPM,
		},
		UserUploader: userUploader,
		Move: models.Move{
			ID:               uuid.Must(uuid.FromString("5174fd6c-3cab-4304-b4b3-89bd0f59b00b")),
			Locator:          "PPM001",
			SelectedMoveType: &ppmMoveType,
		},
	})

	testdatagen.MakePPMShipment(db, testdatagen.Assertions{
		Move:         move,
		UserUploader: userUploader,
<<<<<<< HEAD
=======
		Move: models.Move{
			ID:               uuid.Must(uuid.FromString("5174fd6c-3cab-4304-b4b3-89bd0f59b00b")),
			Locator:          "PPM001",
			SelectedMoveType: &ppmMoveType,
		},
	})

	testdatagen.MakePPMShipment(db, testdatagen.Assertions{
		Move:         move,
		UserUploader: userUploader,
>>>>>>> cce59423
		PPMShipment: models.PPMShipment{
			ID: uuid.Must(uuid.FromString("0914dfa2-6988-4a12-82b1-2586fb4aa8c7")),
		},
	})

	err := moveRouter.Submit(appCtx, &move)
	if err != nil {
		log.Panic(err)
	}
	verrs, err := models.SaveMoveDependencies(db, &move)
	if err != nil || verrs.HasAny() {
		log.Panic(fmt.Errorf("Failed to save move and dependencies: %w", err))
	}
}

func createMoveWithHHGMissingOrdersInfo(appCtx appcontext.AppContext, moveRouter services.MoveRouter, userUploader *uploader.UserUploader) {
	db := appCtx.DB()
	move := testdatagen.MakeHHGMoveWithShipment(db, testdatagen.Assertions{
		Move: models.Move{
			Locator: "REQINF",
			Status:  models.MoveStatusDRAFT,
		},
		UserUploader: userUploader,
	})
	order := move.Orders
	order.TAC = nil
	order.OrdersNumber = nil
	order.DepartmentIndicator = nil
	order.OrdersTypeDetail = nil
	testdatagen.MustSave(db, &order)

	err := moveRouter.Submit(appCtx, &move)
	if err != nil {
		log.Panic(err)
	}
	testdatagen.MustSave(db, &move)
}

func createUnsubmittedHHGMove(appCtx appcontext.AppContext) {
	db := appCtx.DB()
	/*
	 * A service member with an hhg only, unsubmitted move
	 */
	email := "hhg@only.unsubmitted"
	uuidStr := "f08146cf-4d6b-43d5-9ca5-c8d239d37b3e"
	loginGovUUID := uuid.Must(uuid.NewV4())

	testdatagen.MakeUser(db, testdatagen.Assertions{
		User: models.User{
			ID:            uuid.Must(uuid.FromString(uuidStr)),
			LoginGovUUID:  &loginGovUUID,
			LoginGovEmail: email,
			Active:        true,
		},
	})

	smWithHHGID := "1d06ab96-cb72-4013-b159-321d6d29c6eb"
	smWithHHG := testdatagen.MakeExtendedServiceMember(db, testdatagen.Assertions{
		ServiceMember: models.ServiceMember{
			ID:            uuid.FromStringOrNil(smWithHHGID),
			UserID:        uuid.FromStringOrNil(uuidStr),
			FirstName:     models.StringPointer("Unsubmitted"),
			LastName:      models.StringPointer("Hhg"),
			Edipi:         models.StringPointer("5833908165"),
			PersonalEmail: models.StringPointer(email),
		},
	})

	move := testdatagen.MakeMove(db, testdatagen.Assertions{
		Order: models.Order{
			ServiceMemberID: uuid.FromStringOrNil(smWithHHGID),
			ServiceMember:   smWithHHG,
		},
		Move: models.Move{
			ID:               uuid.FromStringOrNil("3a8c9f4f-7344-4f18-9ab5-0de3ef57b901"),
			Locator:          "ONEHHG",
			SelectedMoveType: &hhgMoveType,
		},
	})

	estimatedHHGWeight := unit.Pound(1400)
	actualHHGWeight := unit.Pound(2000)
	testdatagen.MakeMTOShipment(db, testdatagen.Assertions{
		Move: move,
		MTOShipment: models.MTOShipment{
			ID:                   uuid.FromStringOrNil("b67157bd-d2eb-47e2-94b6-3bc90f6fb8fe"),
			PrimeEstimatedWeight: &estimatedHHGWeight,
			PrimeActualWeight:    &actualHHGWeight,
			ShipmentType:         models.MTOShipmentTypeHHG,
			ApprovedDate:         swag.Time(time.Now()),
			Status:               models.MTOShipmentStatusSubmitted,
			MoveTaskOrder:        move,
			MoveTaskOrderID:      move.ID,
		},
	})
}

func createUnsubmittedHHGMoveMultipleDestinations(appCtx appcontext.AppContext) {
	db := appCtx.DB()
	/*
		A service member with an un-submitted move that has an HHG shipment going to multiple destination addresses
	*/
	email := "multple-destinations@unsubmitted.hhg"
	userID := "81fe79a1-faaa-4735-8426-fd159e641002"
	loginGovUUID := uuid.Must(uuid.NewV4())

	testdatagen.MakeUser(db, testdatagen.Assertions{
		User: models.User{
			ID:            uuid.Must(uuid.FromString(userID)),
			LoginGovUUID:  &loginGovUUID,
			LoginGovEmail: email,
			Active:        true,
		},
	})

	smID := "af8f37bc-d29a-4a8a-90ac-5336a2a912b3"
	smWithHHG := testdatagen.MakeExtendedServiceMember(db, testdatagen.Assertions{
		ServiceMember: models.ServiceMember{
			ID:            uuid.FromStringOrNil(smID),
			UserID:        uuid.FromStringOrNil(userID),
			FirstName:     models.StringPointer("Unsubmitted"),
			LastName:      models.StringPointer("Hhg"),
			Edipi:         models.StringPointer("5833908165"),
			PersonalEmail: &email,
		},
	})

	move := testdatagen.MakeMove(db, testdatagen.Assertions{
		Order: models.Order{
			ServiceMemberID: uuid.FromStringOrNil(smID),
			ServiceMember:   smWithHHG,
		},
		Move: models.Move{
			ID:               uuid.FromStringOrNil("c799098d-10f6-4e5a-9c88-a0de961e35b3"),
			Locator:          "HHGSMA",
			SelectedMoveType: &hhgMoveType,
		},
	})

	destinationAddress1 := testdatagen.MakeAddress3(db, testdatagen.Assertions{})
	destinationAddress2 := testdatagen.MakeAddress4(db, testdatagen.Assertions{})

	testdatagen.MakeMTOShipment(db, testdatagen.Assertions{
		Move: move,
		MTOShipment: models.MTOShipment{
			ID:              uuid.FromStringOrNil("fee1181f-22eb-452d-9252-292066e7b0a5"),
			ShipmentType:    models.MTOShipmentTypeHHG,
			Status:          models.MTOShipmentStatusSubmitted,
			MoveTaskOrder:   move,
			MoveTaskOrderID: move.ID,
		},
		DestinationAddress: destinationAddress1,
	})

	testdatagen.MakeMTOShipment(db, testdatagen.Assertions{
		Move: move,
		MTOShipment: models.MTOShipment{
			ID:              uuid.FromStringOrNil("05361631-0e51-4a87-a8bc-82b3af120ce2"),
			ShipmentType:    models.MTOShipmentTypeHHG,
			Status:          models.MTOShipmentStatusSubmitted,
			MoveTaskOrder:   move,
			MoveTaskOrderID: move.ID,
		},
		DestinationAddress:       destinationAddress1,
		SecondaryDeliveryAddress: destinationAddress2,
	})
}

func createUnsubmittedHHGMoveMultiplePickup(appCtx appcontext.AppContext) {
	db := appCtx.DB()
	/*
	 * A service member with an hhg only, unsubmitted move
	 */
	email := "hhg@multiple.pickup"
	uuidStr := "47fb0e80-6675-4ceb-b4eb-4f8e164c0f6e"
	loginGovUUID := uuid.Must(uuid.NewV4())

	testdatagen.MakeUser(db, testdatagen.Assertions{
		User: models.User{
			ID:            uuid.Must(uuid.FromString(uuidStr)),
			LoginGovUUID:  &loginGovUUID,
			LoginGovEmail: email,
			Active:        true,
		},
	})

	smWithHHGID := "92927bbd-5271-4a8c-b06b-fea07df84691"
	smWithHHG := testdatagen.MakeExtendedServiceMember(db, testdatagen.Assertions{
		ServiceMember: models.ServiceMember{
			ID:            uuid.FromStringOrNil(smWithHHGID),
			UserID:        uuid.FromStringOrNil(uuidStr),
			FirstName:     models.StringPointer("MultiplePickup"),
			LastName:      models.StringPointer("Hhg"),
			Edipi:         models.StringPointer("5833908165"),
			PersonalEmail: models.StringPointer(email),
		},
	})

	move := testdatagen.MakeMove(db, testdatagen.Assertions{
		Order: models.Order{
			ServiceMemberID: uuid.FromStringOrNil(smWithHHGID),
			ServiceMember:   smWithHHG,
		},
		Move: models.Move{
			ID:               uuid.FromStringOrNil("390341ca-2b76-4655-9555-161f4a0c9817"),
			Locator:          "TWOPIC",
			SelectedMoveType: &hhgMoveType,
		},
	})

	pickupAddress1 := testdatagen.MakeAddress(db, testdatagen.Assertions{
		Address: models.Address{
			ID:             uuid.Must(uuid.NewV4()),
			StreetAddress1: "1 First St",
			StreetAddress2: swag.String("Apt 1"),
			StreetAddress3: swag.String("Suite A"),
			City:           "Columbia",
			State:          "SC",
			PostalCode:     "29212",
			Country:        swag.String("US"),
		},
	})

	pickupAddress2 := testdatagen.MakeAddress(db, testdatagen.Assertions{
		Address: models.Address{
			ID:             uuid.Must(uuid.NewV4()),
			StreetAddress1: "2 Second St",
			StreetAddress2: swag.String("Apt 2"),
			StreetAddress3: swag.String("Suite B"),
			City:           "Columbia",
			State:          "SC",
			PostalCode:     "29212",
			Country:        swag.String("US"),
		},
	})

	testdatagen.MakeMTOShipment(db, testdatagen.Assertions{
		Move: move,
		MTOShipment: models.MTOShipment{
			ID:                       uuid.FromStringOrNil("a35b1247-b4c2-48f6-9846-8e96050fbc95"),
			PickupAddress:            &pickupAddress1,
			PickupAddressID:          &pickupAddress1.ID,
			SecondaryPickupAddress:   &pickupAddress2,
			SecondaryPickupAddressID: &pickupAddress2.ID,
			ShipmentType:             models.MTOShipmentTypeHHG,
			ApprovedDate:             swag.Time(time.Now()),
			Status:                   models.MTOShipmentStatusSubmitted,
			MoveTaskOrder:            move,
			MoveTaskOrderID:          move.ID,
		},
	})
}

func createSubmittedHHGMoveMultiplePickupAmendedOrders(appCtx appcontext.AppContext, userUploader *uploader.UserUploader) {
	db := appCtx.DB()
	/*
	 * A service member with an hhg only, submitted move, with multiple addresses and amended orders
	 */
	email := "hhg@multiple.pickup.amendedOrders.submitted"
	uuidStr := "c5f202b3-90d3-46aa-8e3b-83e937fcca99"
	loginGovUUID := uuid.Must(uuid.NewV4())

	testdatagen.MakeUser(db, testdatagen.Assertions{
		User: models.User{
			ID:            uuid.Must(uuid.FromString(uuidStr)),
			LoginGovUUID:  &loginGovUUID,
			LoginGovEmail: email,
			Active:        true,
		},
	})

	smWithHHGID := "cfb9024b-39f3-47ca-b14b-a4e78a41e9db"
	smWithHHG := testdatagen.MakeExtendedServiceMember(db, testdatagen.Assertions{
		ServiceMember: models.ServiceMember{
			ID:            uuid.FromStringOrNil(smWithHHGID),
			UserID:        uuid.FromStringOrNil(uuidStr),
			FirstName:     models.StringPointer("MultiplePickup"),
			LastName:      models.StringPointer("Hhg"),
			Edipi:         models.StringPointer("5833908165"),
			PersonalEmail: models.StringPointer(email),
		},
	})

	orders := testdatagen.MakeOrder(db, testdatagen.Assertions{
		Order: models.Order{
			ID:              uuid.Must(uuid.NewV4()),
			ServiceMemberID: smWithHHG.ID,
			ServiceMember:   smWithHHG,
		},
		UserUploader: userUploader,
	})

	orders = makeAmendedOrders(appCtx, orders, userUploader, &[]string{"medium.jpg", "small.pdf"})

	move := testdatagen.MakeMove(db, testdatagen.Assertions{
		Order: orders,
		Move: models.Move{
			ID:               uuid.FromStringOrNil("e0463784-d5ea-4974-b526-f2a58c79ed07"),
			Locator:          "AMENDO",
			SelectedMoveType: &hhgMoveType,
			Status:           models.MoveStatusSUBMITTED,
		},
	})

	pickupAddress1 := testdatagen.MakeAddress(db, testdatagen.Assertions{
		Address: models.Address{
			ID:             uuid.Must(uuid.NewV4()),
			StreetAddress1: "1 First St",
			StreetAddress2: swag.String("Apt 1"),
			StreetAddress3: swag.String("Suite A"),
			City:           "Columbia",
			State:          "SC",
			PostalCode:     "29212",
			Country:        swag.String("US"),
		},
	})

	pickupAddress2 := testdatagen.MakeAddress(db, testdatagen.Assertions{
		Address: models.Address{
			ID:             uuid.Must(uuid.NewV4()),
			StreetAddress1: "2 Second St",
			StreetAddress2: swag.String("Apt 2"),
			StreetAddress3: swag.String("Suite B"),
			City:           "Columbia",
			State:          "SC",
			PostalCode:     "29212",
			Country:        swag.String("US"),
		},
	})

	testdatagen.MakeMTOShipment(db, testdatagen.Assertions{
		Move: move,
		MTOShipment: models.MTOShipment{
			ID:                       uuid.FromStringOrNil("3c207b2a-d946-11eb-b8bc-0242ac130003"),
			PickupAddress:            &pickupAddress1,
			PickupAddressID:          &pickupAddress1.ID,
			SecondaryPickupAddress:   &pickupAddress2,
			SecondaryPickupAddressID: &pickupAddress2.ID,
			ShipmentType:             models.MTOShipmentTypeHHG,
			ApprovedDate:             swag.Time(time.Now()),
			Status:                   models.MTOShipmentStatusSubmitted,
			MoveTaskOrder:            move,
			MoveTaskOrderID:          move.ID,
		},
	})

}

func createMoveWithNTSAndNTSR(appCtx appcontext.AppContext, userUploader *uploader.UserUploader, moveRouter services.MoveRouter, opts sceneOptionsNTS) {
	db := appCtx.DB()

	email := fmt.Sprintf("nts.%s@nstr.%s", opts.shipmentMoveCode, opts.moveStatus)
	user := testdatagen.MakeUser(db, testdatagen.Assertions{
		User: models.User{
			LoginGovEmail: email,
			Active:        true,
		},
	})
	smWithNTS := testdatagen.MakeExtendedServiceMember(db, testdatagen.Assertions{
		ServiceMember: models.ServiceMember{
			UserID:        user.ID,
			User:          user,
			FirstName:     models.StringPointer(strings.ToTitle(string(opts.moveStatus))),
			LastName:      models.StringPointer("Nts&Nts-r"),
			PersonalEmail: models.StringPointer(email),
		},
	})

	filterFile := &[]string{"150Kb.png"}
	orders := makeOrdersForServiceMember(appCtx, smWithNTS, userUploader, filterFile)
	move := makeMoveForOrders(appCtx, orders, opts.shipmentMoveCode, models.MoveStatusDRAFT,
		func(move *models.Move) {
			// updating the move struct here
			selectedMoveType := models.SelectedMoveTypeNTS
			move.SelectedMoveType = &selectedMoveType
		})

	estimatedNTSWeight := unit.Pound(1400)
	actualNTSWeight := unit.Pound(2000)
	ntsShipment := testdatagen.MakeNTSShipment(db, testdatagen.Assertions{
		Move: move,
		MTOShipment: models.MTOShipment{
			PrimeEstimatedWeight: &estimatedNTSWeight,
			PrimeActualWeight:    &actualNTSWeight,
			ShipmentType:         models.MTOShipmentTypeHHGIntoNTSDom,
			Status:               models.MTOShipmentStatusSubmitted,
			UsesExternalVendor:   opts.usesExternalVendor,
		},
	})
	testdatagen.MakeMTOAgent(db, testdatagen.Assertions{
		MTOShipment: ntsShipment,
		MTOAgent: models.MTOAgent{
			MTOAgentType: models.MTOAgentReleasing,
		},
	})

	ntsrShipment := testdatagen.MakeNTSRShipment(db, testdatagen.Assertions{
		Move: move,
		MTOShipment: models.MTOShipment{
			PrimeEstimatedWeight: &estimatedNTSWeight,
			PrimeActualWeight:    &actualNTSWeight,
			ShipmentType:         models.MTOShipmentTypeHHGOutOfNTSDom,
			Status:               models.MTOShipmentStatusSubmitted,
			UsesExternalVendor:   opts.usesExternalVendor,
		},
	})
	testdatagen.MakeMTOAgent(db, testdatagen.Assertions{
		MTOShipment: ntsrShipment,
		MTOAgent: models.MTOAgent{
			MTOAgentType: models.MTOAgentReceiving,
		},
	})

	if opts.moveStatus == models.MoveStatusSUBMITTED {
		err := moveRouter.Submit(appCtx, &move)
		if err != nil {
			log.Panic(err)
		}

		verrs, err := models.SaveMoveDependencies(db, &move)
		if err != nil || verrs.HasAny() {
			log.Panic(fmt.Errorf("Failed to save move and dependencies: %w", err))
		}
	}
}

func createNTSMove(appCtx appcontext.AppContext) {
	db := appCtx.DB()
	testdatagen.MakeNTSMoveWithShipment(db, testdatagen.Assertions{
		ServiceMember: models.ServiceMember{
			FirstName: models.StringPointer("Spaceman"),
			LastName:  models.StringPointer("NTS"),
		},
	})
}

func createNTSRMove(appCtx appcontext.AppContext) {
	db := appCtx.DB()
	testdatagen.MakeNTSRMoveWithShipment(db, testdatagen.Assertions{
		ServiceMember: models.ServiceMember{
			FirstName: models.StringPointer("Spaceman"),
			LastName:  models.StringPointer("NTS-release"),
		},
	})
}

func createPPMReadyToRequestPayment(appCtx appcontext.AppContext, userUploader *uploader.UserUploader, moveRouter services.MoveRouter) {
	db := appCtx.DB()
	/*
	 * Service member with a ppm ready to request payment
	 */
	email := "ppm@requestingpayment.newflow"
	uuidStr := "745e0eba-4028-4c78-a262-818b00802748"
	loginGovUUID := uuid.Must(uuid.NewV4())
	typeDetail := internalmessages.OrdersTypeDetailPCSTDY
	pastTime := nextValidMoveDateMinusTen

	testdatagen.MakeUser(db, testdatagen.Assertions{
		User: models.User{
			ID:            uuid.Must(uuid.FromString(uuidStr)),
			LoginGovUUID:  &loginGovUUID,
			LoginGovEmail: email,
			Active:        true,
		},
	})
	ppm6 := testdatagen.MakePPM(db, testdatagen.Assertions{
		ServiceMember: models.ServiceMember{
			ID:            uuid.FromStringOrNil("1404fdcf-7a54-4b83-862d-7d1c7ba36ad7"),
			UserID:        uuid.FromStringOrNil(uuidStr),
			FirstName:     models.StringPointer("PPM"),
			LastName:      models.StringPointer("RequestingPayNewFlow"),
			Edipi:         models.StringPointer("6737033007"),
			PersonalEmail: models.StringPointer(email),
		},
		// These values should be populated for an approved move
		Order: models.Order{
			OrdersNumber:        models.StringPointer("62149"),
			OrdersTypeDetail:    &typeDetail,
			DepartmentIndicator: models.StringPointer("AIR_FORCE"),
			TAC:                 models.StringPointer("E19A"),
		},
		Move: models.Move{
			ID:      uuid.FromStringOrNil("f9f10492-587e-43b3-af2a-9f67d2ac8757"),
			Locator: "RQPAY2",
		},
		PersonallyProcuredMove: models.PersonallyProcuredMove{
			OriginalMoveDate: &pastTime,
		},
		UserUploader: userUploader,
	})
	err := moveRouter.Submit(appCtx, &ppm6.Move)
	if err != nil {
		log.Panic(err)
	}
	err = moveRouter.Approve(appCtx, &ppm6.Move)
	if err != nil {
		log.Panic(err)
	}

	err = ppm6.Move.PersonallyProcuredMoves[0].Approve(time.Now())
	if err != nil {
		log.Panic(err)
	}
	verrs, err := models.SaveMoveDependencies(db, &ppm6.Move)
	if err != nil || verrs.HasAny() {
		log.Panic(fmt.Errorf("Failed to save move and dependencies: %w", err))
	}
}

func getPpmUuids(moveNumber int) [3]string {
	var uuids [3]string

	switch moveNumber {
	case 1:
		uuids = [3]string{
			"2194daed-3589-408f-b988-e9889c9f120e",
			"1319a13d-019b-4afa-b8fe-f51c15572681",
			"7c4c7aa0-9e28-4065-93d2-74ea75e6323c",
		}
	case 2:
		uuids = [3]string{
			"4635b5a7-0f57-4557-8ba4-bbbb760c300a",
			"7d756c59-1a46-4f59-9c51-6e708886eaf1",
			"4397b137-f4ee-49b7-baae-3aa0b237d08e",
		}
	case 3:
		uuids = [3]string{
			"324dec0a-850c-41c8-976b-068e27121b84",
			"a9b51cc4-e73e-4734-9714-a2066f207c3b",
			"a738f6b8-4dee-4875-bdb1-1b4da2aa4f4b",
		}
	case 4:
		uuids = [3]string{
			"f154929c-5f07-41f5-b90c-d90b83d5773d",
			"9027d05d-4c4e-4e5d-9954-6a6ba4017b4d",
			"460011f4-126d-40e5-b4f4-62cc9c2f0b7a",
		}
	}

	return uuids
}

func createPPMUsers(appCtx appcontext.AppContext, userUploader *uploader.UserUploader) {
	db := appCtx.DB()
	for moveNumber := 1; moveNumber < 4; moveNumber++ {
		uuids := getPpmUuids(moveNumber)
		email := fmt.Sprintf("ppm.test.user%d@example.com", moveNumber)
		uuidStr := uuids[0]
		loginGovID := uuid.Must(uuid.NewV4())

		testdatagen.MakeUser(db, testdatagen.Assertions{
			User: models.User{
				ID:            uuid.Must(uuid.FromString(uuidStr)),
				LoginGovUUID:  &loginGovID,
				LoginGovEmail: email,
				Active:        true,
			},
		})

		testdatagen.MakeMove(db, testdatagen.Assertions{
			ServiceMember: models.ServiceMember{
				ID:            uuid.FromStringOrNil(uuids[1]),
				UserID:        uuid.FromStringOrNil(uuidStr),
				FirstName:     models.StringPointer("Move"),
				LastName:      models.StringPointer("Draft"),
				Edipi:         models.StringPointer("7273579005"),
				PersonalEmail: models.StringPointer(email),
			},
			Order: models.Order{
				HasDependents:    false,
				SpouseHasProGear: false,
			},
			Move: models.Move{
				ID:      uuid.FromStringOrNil(uuids[2]),
				Locator: fmt.Sprintf("NTS00%d", moveNumber),
			},
			UserUploader: userUploader,
		})
	}
}

func createDefaultHHGMoveWithPaymentRequest(appCtx appcontext.AppContext, userUploader *uploader.UserUploader, affiliation models.ServiceMemberAffiliation) {
	createHHGMoveWithPaymentRequest(appCtx, userUploader, affiliation, testdatagen.Assertions{})
}

// Creates a payment request with domestic hhg and shorthaul shipments with
// service item pricing params for displaying cost calculations
func createHHGWithPaymentServiceItems(appCtx appcontext.AppContext, primeUploader *uploader.PrimeUploader, moveRouter services.MoveRouter) {
	db := appCtx.DB()
	logger := appCtx.Logger()

	issueDate := time.Date(testdatagen.GHCTestYear, 3, 15, 0, 0, 0, 0, time.UTC)
	reportByDate := time.Date(testdatagen.GHCTestYear, 8, 1, 0, 0, 0, 0, time.UTC)
	actualPickupDate := issueDate.Add(31 * 24 * time.Hour)
	SITAllowance := 90
	longhaulShipment := testdatagen.MakeMTOShipment(db, testdatagen.Assertions{
		MTOShipment: models.MTOShipment{
			Status:               models.MTOShipmentStatusSubmitted,
			PrimeEstimatedWeight: &estimatedWeight,
			PrimeActualWeight:    &actualWeight,
			ShipmentType:         models.MTOShipmentTypeHHG,
			ActualPickupDate:     &actualPickupDate,
			SITDaysAllowance:     &SITAllowance,
		},
		Move: models.Move{
			Locator: "PARAMS",
		},
		Order: models.Order{
			IssueDate:    issueDate,
			ReportByDate: reportByDate,
		},
	})

	move := longhaulShipment.MoveTaskOrder

	shorthaulDestinationAddress := testdatagen.MakeAddress(db, testdatagen.Assertions{
		Address: models.Address{
			PostalCode: "90211",
		},
	})
	shorthaulShipment := testdatagen.MakeMTOShipment(db, testdatagen.Assertions{
		MTOShipment: models.MTOShipment{
			Status:               models.MTOShipmentStatusSubmitted,
			PrimeEstimatedWeight: &estimatedWeight,
			PrimeActualWeight:    &actualWeight,
			ShipmentType:         models.MTOShipmentTypeHHGShortHaulDom,
			DestinationAddress:   &shorthaulDestinationAddress,
			DestinationAddressID: &shorthaulDestinationAddress.ID,
			SITDaysAllowance:     &SITAllowance,
		},
		Move: move,
	})

	shipmentWithOriginalWeight := testdatagen.MakeMTOShipment(db, testdatagen.Assertions{
		MTOShipment: models.MTOShipment{
			Status:               models.MTOShipmentStatusSubmitted,
			PrimeEstimatedWeight: &estimatedWeight,
			PrimeActualWeight:    &actualWeight,
			ShipmentType:         models.MTOShipmentTypeHHG,
			DestinationAddress:   &shorthaulDestinationAddress,
			DestinationAddressID: &shorthaulDestinationAddress.ID,
		},
		Move: move,
	})

	shipmentWithOriginalAndReweighWeight := testdatagen.MakeMTOShipment(db, testdatagen.Assertions{
		MTOShipment: models.MTOShipment{
			Status:               models.MTOShipmentStatusSubmitted,
			PrimeEstimatedWeight: &estimatedWeight,
			PrimeActualWeight:    &actualWeight,
			ShipmentType:         models.MTOShipmentTypeHHG,
			DestinationAddress:   &shorthaulDestinationAddress,
			DestinationAddressID: &shorthaulDestinationAddress.ID,
		},
		Move: move,
	})

	reweighWeight := unit.Pound(100000)
	testdatagen.MakeReweigh(db, testdatagen.Assertions{
		MTOShipment: shipmentWithOriginalAndReweighWeight,
		Reweigh: models.Reweigh{
			Weight: &reweighWeight,
		},
	})

	shipmentWithOriginalAndReweighWeightReweihBolded := testdatagen.MakeMTOShipment(db, testdatagen.Assertions{
		MTOShipment: models.MTOShipment{
			Status:               models.MTOShipmentStatusSubmitted,
			PrimeEstimatedWeight: &estimatedWeight,
			PrimeActualWeight:    &actualWeight,
			ShipmentType:         models.MTOShipmentTypeHHG,
			DestinationAddress:   &shorthaulDestinationAddress,
			DestinationAddressID: &shorthaulDestinationAddress.ID,
		},
		Move: move,
	})

	// Make the reweigh weight and the estimated weight (original weight) be the same to create devseed
	// data where we can check that the reweigh weight is bolded.
	testdatagen.MakeReweigh(db, testdatagen.Assertions{
		MTOShipment: shipmentWithOriginalAndReweighWeightReweihBolded,
		Reweigh: models.Reweigh{
			Weight: &estimatedWeight,
		},
	})

	billableWeightCap := unit.Pound(2000)
	billableWeightJustification := "Capped shipment"
	shipmentWithOriginalReweighAndAdjustedWeight := testdatagen.MakeMTOShipment(db, testdatagen.Assertions{
		MTOShipment: models.MTOShipment{
			Status:                      models.MTOShipmentStatusSubmitted,
			PrimeEstimatedWeight:        &estimatedWeight,
			PrimeActualWeight:           &actualWeight,
			ShipmentType:                models.MTOShipmentTypeHHG,
			DestinationAddress:          &shorthaulDestinationAddress,
			DestinationAddressID:        &shorthaulDestinationAddress.ID,
			BillableWeightCap:           &billableWeightCap,
			BillableWeightJustification: &billableWeightJustification,
		},
		Move: move,
	})

	testdatagen.MakeReweigh(db, testdatagen.Assertions{
		MTOShipment: shipmentWithOriginalReweighAndAdjustedWeight,
		Reweigh: models.Reweigh{
			Weight: &reweighWeight,
		},
	})

	shipmentWithOriginalAndAdjustedWeight := testdatagen.MakeMTOShipment(db, testdatagen.Assertions{
		MTOShipment: models.MTOShipment{
			Status:                      models.MTOShipmentStatusSubmitted,
			PrimeEstimatedWeight:        &estimatedWeight,
			PrimeActualWeight:           &actualWeight,
			ShipmentType:                models.MTOShipmentTypeHHG,
			DestinationAddress:          &shorthaulDestinationAddress,
			DestinationAddressID:        &shorthaulDestinationAddress.ID,
			BillableWeightCap:           &billableWeightCap,
			BillableWeightJustification: &billableWeightJustification,
		},
		Move: move,
	})

	submissionErr := moveRouter.Submit(appCtx, &move)
	if submissionErr != nil {
		logger.Fatal(fmt.Sprintf("Error submitting move: %s", submissionErr))
	}

	verrs, err := models.SaveMoveDependencies(db, &move)
	if err != nil || verrs.HasAny() {
		logger.Fatal(fmt.Sprintf("Failed to save move and dependencies: %s", err))
	}

	queryBuilder := query.NewQueryBuilder()
	serviceItemCreator := mtoserviceitem.NewMTOServiceItemCreator(queryBuilder, moveRouter)

	mtoUpdater := movetaskorder.NewMoveTaskOrderUpdater(queryBuilder, serviceItemCreator, moveRouter)
	_, approveErr := mtoUpdater.MakeAvailableToPrime(appCtx, move.ID, etag.GenerateEtag(move.UpdatedAt), true, true)

	if approveErr != nil {
		logger.Fatal("Error approving move")
	}

	planner := &routemocks.Planner{}

	// called using the addresses with origin zip of 90210 and destination zip of 94535
	planner.On("TransitDistance", mock.AnythingOfType("*appcontext.appContext"), mock.Anything, mock.Anything).Return(348, nil).Times(2)

	// called using the addresses with origin zip of 90210 and destination zip of 90211
	planner.On("TransitDistance", mock.AnythingOfType("*appcontext.appContext"), mock.Anything, mock.Anything).Return(3, nil).Times(5)

	// called for zip 3 domestic linehaul service item
	planner.On("Zip3TransitDistance", mock.AnythingOfType("*appcontext.appContext"),
		"94535", "94535").Return(348, nil).Once()

	// called for zip 5 domestic linehaul service item
	planner.On("Zip5TransitDistance", mock.AnythingOfType("*appcontext.appContext"), "94535", "94535").Return(348, nil).Once()

	// called for domestic shorthaul service item
	planner.On("Zip5TransitDistance", mock.AnythingOfType("*appcontext.appContext"),
		"90210", "90211").Return(3, nil).Times(7)

	// called for domestic shorthaul service item
	planner.On("Zip3TransitDistance", mock.AnythingOfType("*appcontext.appContext"), "90210", "90211").Return(348, nil).Times(5)

	// called for domestic origin SIT pickup service item
	planner.On("Zip3TransitDistance", mock.AnythingOfType("*appcontext.appContext"), "90210", "94535").Return(348, nil).Once()

	// called for domestic destination SIT delivery service item
	planner.On("Zip3TransitDistance", mock.AnythingOfType("*appcontext.appContext"),
		"94535", "90210").Return(348, nil).Once()

	for _, shipment := range []models.MTOShipment{longhaulShipment, shorthaulShipment, shipmentWithOriginalWeight, shipmentWithOriginalAndReweighWeight, shipmentWithOriginalAndReweighWeightReweihBolded, shipmentWithOriginalReweighAndAdjustedWeight, shipmentWithOriginalAndAdjustedWeight} {
		shipmentUpdater := mtoshipment.NewMTOShipmentStatusUpdater(queryBuilder, serviceItemCreator, planner)
		_, updateErr := shipmentUpdater.UpdateMTOShipmentStatus(appCtx, shipment.ID, models.MTOShipmentStatusApproved, nil, etag.GenerateEtag(shipment.UpdatedAt))
		if updateErr != nil {
			logger.Fatal("Error updating shipment status", zap.Error(updateErr))
		}
	}

	// There is a minimum of 29 days period for a sit service item that doesn't
	// have a departure date for the payment request param lookup to not encounter an error
	originEntryDate := actualPickupDate

	originSITAddress := testdatagen.MakeAddress2(db, testdatagen.Assertions{Stub: true})
	originSITAddress.ID = uuid.Nil

	originSIT := testdatagen.MakeMTOServiceItem(db, testdatagen.Assertions{
		Move:        move,
		MTOShipment: longhaulShipment,
		ReService: models.ReService{
			Code: models.ReServiceCodeDOFSIT,
		},
		MTOServiceItem: models.MTOServiceItem{
			Reason:                      models.StringPointer("Holiday break"),
			SITEntryDate:                &originEntryDate,
			SITPostalCode:               &originSITAddress.PostalCode,
			SITOriginHHGActualAddress:   &originSITAddress,
			SITOriginHHGActualAddressID: &originSITAddress.ID,
		},
		Stub: true,
	})

	createdOriginServiceItems, validErrs, createErr := serviceItemCreator.CreateMTOServiceItem(appCtx, &originSIT)
	if validErrs.HasAny() || createErr != nil {
		logger.Fatal(fmt.Sprintf("error while creating origin sit service item: %v", verrs.Errors), zap.Error(createErr))
	}

	destEntryDate := actualPickupDate
	destDepDate := actualPickupDate
	destSITAddress := testdatagen.MakeAddress(db, testdatagen.Assertions{})
	destSIT := testdatagen.MakeMTOServiceItem(db, testdatagen.Assertions{
		Move:        move,
		MTOShipment: longhaulShipment,
		ReService: models.ReService{
			Code: models.ReServiceCodeDDFSIT,
		},
		MTOServiceItem: models.MTOServiceItem{
			SITEntryDate:                 &destEntryDate,
			SITDepartureDate:             &destDepDate,
			SITPostalCode:                models.StringPointer("90210"),
			SITDestinationFinalAddress:   &destSITAddress,
			SITDestinationFinalAddressID: &destSITAddress.ID,
		},
		Stub: true,
	})

	createdDestServiceItems, validErrs, createErr := serviceItemCreator.CreateMTOServiceItem(appCtx, &destSIT)
	if validErrs.HasAny() || createErr != nil {
		logger.Fatal(fmt.Sprintf("error while creating destination sit service item: %v", verrs.Errors), zap.Error(createErr))
	}

	serviceItemUpdator := mtoserviceitem.NewMTOServiceItemUpdater(queryBuilder, moveRouter)

	var originFirstDaySIT models.MTOServiceItem
	var originAdditionalDaySIT models.MTOServiceItem
	var originPickupSIT models.MTOServiceItem
	for _, createdServiceItem := range *createdOriginServiceItems {
		switch createdServiceItem.ReService.Code {
		case models.ReServiceCodeDOFSIT:
			originFirstDaySIT = createdServiceItem
		case models.ReServiceCodeDOASIT:
			originAdditionalDaySIT = createdServiceItem
		case models.ReServiceCodeDOPSIT:
			originPickupSIT = createdServiceItem
		}
	}

	originDepartureDate := originEntryDate.Add(15 * 24 * time.Hour)
	originPickupSIT.SITDepartureDate = &originDepartureDate

	updatedDOPSIT, updateOriginErr := serviceItemUpdator.UpdateMTOServiceItemPrime(appCtx, &originPickupSIT, etag.GenerateEtag(originPickupSIT.UpdatedAt))

	if updateOriginErr != nil {
		logger.Fatal(fmt.Sprintf("Error updating %s with departure date", models.ReServiceCodeDOPSIT))
	}

	originPickupSIT = *updatedDOPSIT

	for _, createdServiceItem := range []models.MTOServiceItem{originFirstDaySIT, originAdditionalDaySIT, originPickupSIT} {
		_, updateErr := serviceItemUpdator.ApproveOrRejectServiceItem(appCtx, createdServiceItem.ID, models.MTOServiceItemStatusApproved, nil, etag.GenerateEtag(createdServiceItem.UpdatedAt))
		if updateErr != nil {
			logger.Fatal("Error approving SIT service item", zap.Error(updateErr))
		}
	}

	var serviceItemDDFSIT models.MTOServiceItem
	var serviceItemDDASIT models.MTOServiceItem
	var serviceItemDDDSIT models.MTOServiceItem
	for _, createdDestServiceItem := range *createdDestServiceItems {
		switch createdDestServiceItem.ReService.Code {
		case models.ReServiceCodeDDFSIT:
			serviceItemDDFSIT = createdDestServiceItem
		case models.ReServiceCodeDDASIT:
			serviceItemDDASIT = createdDestServiceItem
		case models.ReServiceCodeDDDSIT:
			serviceItemDDDSIT = createdDestServiceItem
		}
	}

	destDepartureDate := destEntryDate.Add(15 * 24 * time.Hour)
	serviceItemDDDSIT.SITDepartureDate = &destDepartureDate
	serviceItemDDDSIT.SITDestinationFinalAddress = &destSITAddress
	serviceItemDDDSIT.SITDestinationFinalAddressID = &destSITAddress.ID

	updatedDDDSIT, updateDestErr := serviceItemUpdator.UpdateMTOServiceItemPrime(appCtx, &serviceItemDDDSIT, etag.GenerateEtag(serviceItemDDDSIT.UpdatedAt))

	if updateDestErr != nil {
		logger.Fatal(fmt.Sprintf("Error updating %s with departure date", models.ReServiceCodeDDDSIT))
	}

	serviceItemDDDSIT = *updatedDDDSIT

	for _, createdServiceItem := range []models.MTOServiceItem{serviceItemDDFSIT, serviceItemDDASIT, serviceItemDDDSIT} {
		_, updateErr := serviceItemUpdator.ApproveOrRejectServiceItem(appCtx, createdServiceItem.ID, models.MTOServiceItemStatusApproved, nil, etag.GenerateEtag(createdServiceItem.UpdatedAt))
		if updateErr != nil {
			logger.Fatal("Error approving SIT service item", zap.Error(updateErr))
		}
	}

	description := "leg lamp"
	reason := "family heirloom extremely fragile"
	approvedAt := time.Now()
	itemDimension := models.MTOServiceItemDimension{
		Type:   models.DimensionTypeItem,
		Length: unit.ThousandthInches(2500),
		Height: unit.ThousandthInches(5000),
		Width:  unit.ThousandthInches(7500),
	}
	crateDimension := models.MTOServiceItemDimension{
		Type:   models.DimensionTypeCrate,
		Length: unit.ThousandthInches(30000),
		Height: unit.ThousandthInches(60000),
		Width:  unit.ThousandthInches(10000),
	}
	crating := testdatagen.MakeMTOServiceItem(db, testdatagen.Assertions{
		ReService: models.ReService{
			Code: models.ReServiceCodeDCRT,
		},
		MTOServiceItem: models.MTOServiceItem{
			Status:      models.MTOServiceItemStatusApproved,
			Description: &description,
			Reason:      &reason,
			Dimensions: models.MTOServiceItemDimensions{
				itemDimension,
				crateDimension,
			},
			ApprovedAt: &approvedAt,
		},
		Move:        move,
		MTOShipment: longhaulShipment,
		Stub:        true,
	})

	uncrating := testdatagen.MakeMTOServiceItem(db, testdatagen.Assertions{
		ReService: models.ReService{
			Code: models.ReServiceCodeDUCRT,
		},
		MTOServiceItem: models.MTOServiceItem{
			Description: &description,
			Reason:      &reason,
			Dimensions: models.MTOServiceItemDimensions{
				itemDimension,
				crateDimension,
			},
			Status:     models.MTOServiceItemStatusApproved,
			ApprovedAt: &approvedAt,
		},
		Move:        move,
		MTOShipment: longhaulShipment,
		Stub:        true,
	})

	cratingServiceItems := []models.MTOServiceItem{crating, uncrating}
	for index := range cratingServiceItems {
		_, _, cratingErr := serviceItemCreator.CreateMTOServiceItem(appCtx, &cratingServiceItems[index])
		if cratingErr != nil {
			logger.Fatal("Error creating crating service item", zap.Error(cratingErr))
		}
	}

	shuttleDesc := "our smallest capacity shuttle vehicle"
	shuttleReason := "the bridge clearance was too low"
	estimatedShuttleWeigtht := unit.Pound(1000)
	actualShuttleWeight := unit.Pound(1500)
	originShuttle := testdatagen.MakeMTOServiceItem(db, testdatagen.Assertions{
		ReService: models.ReService{
			Code: models.ReServiceCodeDOSHUT,
		},
		MTOServiceItem: models.MTOServiceItem{
			Description:     &shuttleDesc,
			Reason:          &shuttleReason,
			EstimatedWeight: &estimatedShuttleWeigtht,
			ActualWeight:    &actualShuttleWeight,
			Status:          models.MTOServiceItemStatusApproved,
			ApprovedAt:      &approvedAt,
		},
		Move:        move,
		MTOShipment: longhaulShipment,
		Stub:        true,
	})

	destShuttle := testdatagen.MakeMTOServiceItem(db, testdatagen.Assertions{
		ReService: models.ReService{
			Code: models.ReServiceCodeDDSHUT,
		},
		MTOServiceItem: models.MTOServiceItem{
			Description:     &shuttleDesc,
			Reason:          &shuttleReason,
			EstimatedWeight: &estimatedShuttleWeigtht,
			ActualWeight:    &actualShuttleWeight,
			Status:          models.MTOServiceItemStatusApproved,
			ApprovedAt:      &approvedAt,
		},
		Move:        move,
		MTOShipment: longhaulShipment,
		Stub:        true,
	})

	shuttleServiceItems := []models.MTOServiceItem{originShuttle, destShuttle}
	for index := range shuttleServiceItems {
		_, _, shuttlingErr := serviceItemCreator.CreateMTOServiceItem(appCtx, &shuttleServiceItems[index])
		if shuttlingErr != nil {
			logger.Fatal("Error creating shuttle service item", zap.Error(shuttlingErr))
		}
	}

	paymentRequestCreator := paymentrequest.NewPaymentRequestCreator(
		planner,
		ghcrateengine.NewServiceItemPricer(),
	)

	paymentRequest := models.PaymentRequest{
		MoveTaskOrderID: move.ID,
	}

	var serviceItems []models.MTOServiceItem
	err = db.Eager("ReService").Where("move_id = ?", move.ID).All(&serviceItems)
	if err != nil {
		log.Panic(err)
	}

	// An origin and destination SIT would normally not be on the same payment request so the TIO totals will appear
	// off.  Refer to the PARSIT move to see a reviewed and pending payment request with origin and destination SIT.
	doasitPaymentParams := []models.PaymentServiceItemParam{
		{
			IncomingKey: models.ServiceItemParamNameSITPaymentRequestStart.String(),
			Value:       originEntryDate.Format("2006-01-02"),
		},
		{
			IncomingKey: models.ServiceItemParamNameSITPaymentRequestEnd.String(),
			Value:       originDepartureDate.Format("2006-01-02"),
		}}

	ddasitPaymentParams := []models.PaymentServiceItemParam{
		{
			IncomingKey: models.ServiceItemParamNameSITPaymentRequestStart.String(),
			Value:       destEntryDate.Format("2006-01-02"),
		},
		{
			IncomingKey: models.ServiceItemParamNameSITPaymentRequestEnd.String(),
			Value:       destDepartureDate.Format("2006-01-02"),
		}}

	paymentServiceItems := []models.PaymentServiceItem{}
	for _, serviceItem := range serviceItems {
		paymentItem := models.PaymentServiceItem{
			MTOServiceItemID: serviceItem.ID,
			MTOServiceItem:   serviceItem,
		}
		if serviceItem.ReService.Code == models.ReServiceCodeDOASIT {
			paymentItem.PaymentServiceItemParams = doasitPaymentParams
		} else if serviceItem.ReService.Code == models.ReServiceCodeDDASIT {
			paymentItem.PaymentServiceItemParams = ddasitPaymentParams
		}
		paymentServiceItems = append(paymentServiceItems, paymentItem)
	}

	paymentRequest.PaymentServiceItems = paymentServiceItems
	newPaymentRequest, createErr := paymentRequestCreator.CreatePaymentRequest(appCtx, &paymentRequest)

	if createErr != nil {
		logger.Fatal("Error creating payment request", zap.Error(createErr))
	}

	proofOfService := testdatagen.MakeProofOfServiceDoc(db, testdatagen.Assertions{
		PaymentRequest: *newPaymentRequest,
	})

	primeContractor := uuid.FromStringOrNil("5db13bb4-6d29-4bdb-bc81-262f4513ecf6")
	testdatagen.MakePrimeUpload(db, testdatagen.Assertions{
		PrimeUpload: models.PrimeUpload{
			ProofOfServiceDoc:   proofOfService,
			ProofOfServiceDocID: proofOfService.ID,
			Contractor: models.Contractor{
				ID: primeContractor,
			},
			ContractorID: primeContractor,
		},
		PrimeUploader: primeUploader,
	})

	posImage := testdatagen.MakeProofOfServiceDoc(db, testdatagen.Assertions{
		PaymentRequest: *newPaymentRequest,
	})

	// Creates custom test.jpg prime upload
	file := testdatagen.Fixture("test.jpg")
	_, verrs, err = primeUploader.CreatePrimeUploadForDocument(appCtx, &posImage.ID, primeContractor, uploader.File{File: file}, uploader.AllowedTypesPaymentRequest)
	if verrs.HasAny() || err != nil {
		logger.Error("errors encountered saving test.jpg prime upload", zap.Error(err))
	}

	// Creates custom test.png prime upload
	file = testdatagen.Fixture("test.png")
	_, verrs, err = primeUploader.CreatePrimeUploadForDocument(appCtx, &posImage.ID, primeContractor, uploader.File{File: file}, uploader.AllowedTypesPaymentRequest)
	if verrs.HasAny() || err != nil {
		logger.Error("errors encountered saving test.png prime upload", zap.Error(err))
	}

	logger.Info(fmt.Sprintf("New payment request with service item params created with locator %s", move.Locator))
}

func createHHGMoveWithPaymentRequest(appCtx appcontext.AppContext, userUploader *uploader.UserUploader, affiliation models.ServiceMemberAffiliation, assertions testdatagen.Assertions) {
	db := appCtx.DB()
	logger := appCtx.Logger()
	serviceMember := models.ServiceMember{
		Affiliation: &affiliation,
	}
	testdatagen.MergeModels(&serviceMember, assertions.ServiceMember)
	customer := testdatagen.MakeExtendedServiceMember(db, testdatagen.Assertions{
		ServiceMember: serviceMember,
	})

	order := models.Order{
		ServiceMemberID: customer.ID,
		ServiceMember:   customer,
	}
	testdatagen.MergeModels(&order, assertions.Order)
	orders := testdatagen.MakeOrder(db, testdatagen.Assertions{
		Order:        order,
		UserUploader: userUploader,
	})

	move := models.Move{
		Status:             models.MoveStatusAPPROVED,
		OrdersID:           orders.ID,
		Orders:             orders,
		SelectedMoveType:   &hhgMoveType,
		AvailableToPrimeAt: swag.Time(time.Now()),
	}
	testdatagen.MergeModels(&move, assertions.Move)
	mto := testdatagen.MakeMove(db, testdatagen.Assertions{
		Move: move,
	})

	addressAssertion := testdatagen.Assertions{
		Address: models.Address{
			// This is a postal code that maps to the default office user gbloc LKNQ in the PostalCodeToGBLOC table
			PostalCode: "85325",
		}}

	shipmentPickupAddress := testdatagen.MakeAddress(db, addressAssertion)

	shipment := models.MTOShipment{
		PrimeEstimatedWeight: &estimatedWeight,
		PrimeActualWeight:    &actualWeight,
		ShipmentType:         models.MTOShipmentTypeHHG,
		ApprovedDate:         swag.Time(time.Now()),
		Status:               models.MTOShipmentStatusSubmitted,
		PickupAddress:        &shipmentPickupAddress,
		PickupAddressID:      &shipmentPickupAddress.ID,
	}
	testdatagen.MergeModels(&shipment, assertions.MTOShipment)
	MTOShipment := testdatagen.MakeMTOShipment(db, testdatagen.Assertions{
		MTOShipment: shipment,
		Move:        mto,
	})

	agent := models.MTOAgent{
		MTOShipment:   MTOShipment,
		MTOShipmentID: MTOShipment.ID,
		FirstName:     swag.String("Test"),
		LastName:      swag.String("Agent"),
		Email:         swag.String("test@test.email.com"),
		MTOAgentType:  models.MTOAgentReleasing,
	}
	testdatagen.MergeModels(&agent, assertions.MTOAgent)
	testdatagen.MakeMTOAgent(db, testdatagen.Assertions{
		MTOAgent: agent,
	})

	// setup service item
	mtoServiceItem := testdatagen.MakeMTOServiceItemDomesticCrating(db, testdatagen.Assertions{
		MTOServiceItem: models.MTOServiceItem{
			ID:     uuid.Must(uuid.NewV4()),
			Status: models.MTOServiceItemStatusApproved,
		},
		Move:        mto,
		MTOShipment: MTOShipment,
	})

	// using handler to create service item params
	req := httptest.NewRequest("POST", "/payment_requests", nil)

	planner := &routemocks.Planner{}
	planner.On("Zip5TransitDistanceLineHaul",
		mock.AnythingOfType("*appcontext.appContext"),
		mock.Anything,
		mock.Anything,
	).Return(90210, nil)
	planner.On("Zip3TransitDistance",
		mock.AnythingOfType("*appcontext.appContext"),
		mock.Anything,
		mock.Anything,
	).Return(910, nil)
	planner.On("Zip5TransitDistance",
		mock.AnythingOfType("*appcontext.appContext"),
		mock.Anything,
		mock.Anything,
	).Return(90210, nil)

	paymentRequestCreator := paymentrequest.NewPaymentRequestCreator(
		planner,
		ghcrateengine.NewServiceItemPricer(),
	)

	handler := primeapi.CreatePaymentRequestHandler{
		HandlerContext:        handlers.NewHandlerContext(db, logger),
		PaymentRequestCreator: paymentRequestCreator,
	}

	params := paymentrequestop.CreatePaymentRequestParams{
		HTTPRequest: req,
		Body: &primemessages.CreatePaymentRequest{
			IsFinal:         swag.Bool(false),
			MoveTaskOrderID: handlers.FmtUUID(mto.ID),
			ServiceItems: []*primemessages.ServiceItem{
				{
					ID: *handlers.FmtUUID(mtoServiceItem.ID),
				},
			},
			PointOfContact: "user@prime.com",
		},
	}

	response := handler.Handle(params)

	showResponse, ok := response.(*paymentrequestop.CreatePaymentRequestCreated)
	if !ok {
		logger.Fatal("error while creating payment request:", zap.Any("", showResponse))
	}
	logger.Debug("Response of create payment request handler: ", zap.Any("", showResponse))
}

func createHHGMoveWith10ServiceItems(appCtx appcontext.AppContext, userUploader *uploader.UserUploader) {
	db := appCtx.DB()
	msCost := unit.Cents(10000)

	customer8 := testdatagen.MakeServiceMember(db, testdatagen.Assertions{
		ServiceMember: models.ServiceMember{
			ID: uuid.FromStringOrNil("9e8da3c7-ffe5-4f7f-b45a-8f01ccc56591"),
		},
	})
	orders8 := testdatagen.MakeOrder(db, testdatagen.Assertions{
		Order: models.Order{
			ID:              uuid.FromStringOrNil("1d49bb07-d9dd-4308-934d-baad94f2de9b"),
			ServiceMemberID: customer8.ID,
			ServiceMember:   customer8,
		},
		UserUploader: userUploader,
	})

	move8 := testdatagen.MakeMove(db, testdatagen.Assertions{
		Move: models.Move{
			ID:                 uuid.FromStringOrNil("d4d95b22-2d9d-428b-9a11-284455aa87ba"),
			OrdersID:           orders8.ID,
			Status:             models.MoveStatusAPPROVALSREQUESTED,
			SelectedMoveType:   &hhgMoveType,
			AvailableToPrimeAt: swag.Time(time.Now()),
		},
	})

	mtoShipment8 := testdatagen.MakeMTOShipment(db, testdatagen.Assertions{
		MTOShipment: models.MTOShipment{
			ID:                   uuid.FromStringOrNil("acf7b357-5cad-40e2-baa7-dedc1d4cf04c"),
			PrimeEstimatedWeight: &estimatedWeight,
			PrimeActualWeight:    &actualWeight,
			ShipmentType:         models.MTOShipmentTypeHHG,
			ApprovedDate:         swag.Time(time.Now()),
			Status:               models.MTOShipmentStatusApproved,
		},
		Move: move8,
	})

	paymentRequest8 := testdatagen.MakePaymentRequest(db, testdatagen.Assertions{
		PaymentRequest: models.PaymentRequest{
			ID:            uuid.FromStringOrNil("154c9ebb-972f-4711-acb2-5911f52aced4"),
			MoveTaskOrder: move8,
			IsFinal:       false,
			Status:        models.PaymentRequestStatusPending,
		},
		Move: move8,
	})

	approvedAt := time.Now()
	serviceItemMS := testdatagen.MakeMTOServiceItemBasic(db, testdatagen.Assertions{
		MTOServiceItem: models.MTOServiceItem{
			ID:         uuid.FromStringOrNil("4fba4249-b5aa-4c29-8448-66aa07ac8560"),
			Status:     models.MTOServiceItemStatusApproved,
			ApprovedAt: &approvedAt,
		},
		Move: move8,
		ReService: models.ReService{
			ID: uuid.FromStringOrNil("1130e612-94eb-49a7-973d-72f33685e551"), // MS - Move Management
		},
	})

	testdatagen.MakePaymentServiceItem(db, testdatagen.Assertions{
		PaymentServiceItem: models.PaymentServiceItem{
			PriceCents: &msCost,
		},
		PaymentRequest: paymentRequest8,
		MTOServiceItem: serviceItemMS,
	})

	csCost := unit.Cents(25000)
	serviceItemCS := testdatagen.MakeMTOServiceItemBasic(db, testdatagen.Assertions{
		MTOServiceItem: models.MTOServiceItem{
			ID:         uuid.FromStringOrNil("e43c0df3-0dcd-4b70-adaa-46d669e094ad"),
			Status:     models.MTOServiceItemStatusApproved,
			ApprovedAt: &approvedAt,
		},
		Move: move8,
		ReService: models.ReService{
			ID: uuid.FromStringOrNil("9dc919da-9b66-407b-9f17-05c0f03fcb50"), // CS - Counseling Services
		},
	})

	testdatagen.MakePaymentServiceItem(db, testdatagen.Assertions{
		PaymentServiceItem: models.PaymentServiceItem{
			PriceCents: &csCost,
		},
		PaymentRequest: paymentRequest8,
		MTOServiceItem: serviceItemCS,
	})

	dlhCost := unit.Cents(99999)
	serviceItemDLH := testdatagen.MakeMTOServiceItem(db, testdatagen.Assertions{
		MTOServiceItem: models.MTOServiceItem{
			ID: uuid.FromStringOrNil("9db1bf43-0964-44ff-8384-3297951f6781"),
		},
		Move:        move8,
		MTOShipment: mtoShipment8,
		ReService: models.ReService{
			ID: uuid.FromStringOrNil("8d600f25-1def-422d-b159-617c7d59156e"), // DLH - Domestic Linehaul
		},
	})

	testdatagen.MakePaymentServiceItem(db, testdatagen.Assertions{
		PaymentServiceItem: models.PaymentServiceItem{
			PriceCents: &dlhCost,
		},
		PaymentRequest: paymentRequest8,
		MTOServiceItem: serviceItemDLH,
	})

	fscCost := unit.Cents(55555)
	serviceItemFSC := testdatagen.MakeMTOServiceItem(db, testdatagen.Assertions{
		MTOServiceItem: models.MTOServiceItem{
			ID: uuid.FromStringOrNil("b380f732-2fb2-49a0-8260-7a52ce223c59"),
		},
		Move:        move8,
		MTOShipment: mtoShipment8,
		ReService: models.ReService{
			ID: uuid.FromStringOrNil("4780b30c-e846-437a-b39a-c499a6b09872"), // FSC - Fuel Surcharge
		},
	})

	testdatagen.MakePaymentServiceItem(db, testdatagen.Assertions{
		PaymentServiceItem: models.PaymentServiceItem{
			PriceCents: &fscCost,
		},
		PaymentRequest: paymentRequest8,
		MTOServiceItem: serviceItemFSC,
	})

	dopCost := unit.Cents(3456)
	rejectionReason := "Customer no longer required this service"
	serviceItemDOP := testdatagen.MakeMTOServiceItem(db, testdatagen.Assertions{
		MTOServiceItem: models.MTOServiceItem{
			ID:              uuid.FromStringOrNil("d886431c-c357-46b7-a084-a0c85dd496d4"),
			Status:          models.MTOServiceItemStatusRejected,
			RejectionReason: &rejectionReason,
		},
		Move:        move8,
		MTOShipment: mtoShipment8,
		ReService: models.ReService{
			ID: uuid.FromStringOrNil("2bc3e5cb-adef-46b1-bde9-55570bfdd43e"), // DOP - Domestic Origin Price
		},
	})

	testdatagen.MakePaymentServiceItem(db, testdatagen.Assertions{
		PaymentServiceItem: models.PaymentServiceItem{
			PriceCents: &dopCost,
		},
		PaymentRequest: paymentRequest8,
		MTOServiceItem: serviceItemDOP,
	})

	ddpCost := unit.Cents(7890)
	serviceItemDDP := testdatagen.MakeMTOServiceItem(db, testdatagen.Assertions{
		MTOServiceItem: models.MTOServiceItem{
			ID: uuid.FromStringOrNil("551caa30-72fe-469a-b463-ad1f14780432"),
		},
		Move:        move8,
		MTOShipment: mtoShipment8,
		ReService: models.ReService{
			ID: uuid.FromStringOrNil("50f1179a-3b72-4fa1-a951-fe5bcc70bd14"), // DDP - Domestic Destination Price
		},
	})

	testdatagen.MakePaymentServiceItem(db, testdatagen.Assertions{
		PaymentServiceItem: models.PaymentServiceItem{
			PriceCents: &ddpCost,
		},
		PaymentRequest: paymentRequest8,
		MTOServiceItem: serviceItemDDP,
	})

	// Schedule 1 peak price
	dpkCost := unit.Cents(6544)
	serviceItemDPK := testdatagen.MakeMTOServiceItem(db, testdatagen.Assertions{
		MTOServiceItem: models.MTOServiceItem{
			ID: uuid.FromStringOrNil("616dfdb5-52ec-436d-a570-a464c9dbd47a"),
		},
		Move:        move8,
		MTOShipment: mtoShipment8,
		ReService: models.ReService{
			ID: uuid.FromStringOrNil("bdea5a8d-f15f-47d2-85c9-bba5694802ce"), // DPK - Domestic Packing
		},
	})

	testdatagen.MakePaymentServiceItem(db, testdatagen.Assertions{
		PaymentServiceItem: models.PaymentServiceItem{
			PriceCents: &dpkCost,
		},
		PaymentRequest: paymentRequest8,
		MTOServiceItem: serviceItemDPK,
	})

	// Schedule 1 peak price
	dupkCost := unit.Cents(8544)
	serviceItemDUPK := testdatagen.MakeMTOServiceItem(db, testdatagen.Assertions{
		MTOServiceItem: models.MTOServiceItem{
			ID: uuid.FromStringOrNil("1baeee0e-00d6-4d90-b22c-654c11d50d0f"),
		},
		Move:        move8,
		MTOShipment: mtoShipment8,
		ReService: models.ReService{
			ID: uuid.FromStringOrNil("15f01bc1-0754-4341-8e0f-25c8f04d5a77"), // DUPK - Domestic Unpacking
		},
	})

	testdatagen.MakePaymentServiceItem(db, testdatagen.Assertions{
		PaymentServiceItem: models.PaymentServiceItem{
			PriceCents: &dupkCost,
		},
		PaymentRequest: paymentRequest8,
		MTOServiceItem: serviceItemDUPK,
	})

	dofsitPostal := "90210"
	dofsitReason := "Storage items need to be picked up"
	serviceItemDOFSIT := testdatagen.MakeMTOServiceItem(db, testdatagen.Assertions{
		MTOServiceItem: models.MTOServiceItem{
			ID:               uuid.FromStringOrNil("61ce8a9b-5fcf-4d98-b192-a35f17819ae6"),
			PickupPostalCode: &dofsitPostal,
			Reason:           &dofsitReason,
		},
		Move:        move8,
		MTOShipment: mtoShipment8,
		ReService: models.ReService{
			ID: uuid.FromStringOrNil("998beda7-e390-4a83-b15e-578a24326937"), // DOFSIT - Domestic Origin 1st Day SIT
		},
	})

	dofsitCost := unit.Cents(8544)
	testdatagen.MakePaymentServiceItem(db, testdatagen.Assertions{
		PaymentServiceItem: models.PaymentServiceItem{
			PriceCents: &dofsitCost,
		},
		PaymentRequest: paymentRequest8,
		MTOServiceItem: serviceItemDOFSIT,
	})

	serviceItemDDFSIT := testdatagen.MakeMTOServiceItem(db, testdatagen.Assertions{
		MTOServiceItem: models.MTOServiceItem{
			ID: uuid.FromStringOrNil("b2c770ab-db6f-465c-87f1-164ecd2f36a4"),
		},
		Move:        move8,
		MTOShipment: mtoShipment8,
		ReService: models.ReService{
			ID: uuid.FromStringOrNil("d0561c49-e1a9-40b8-a739-3e639a9d77af"), // DDFSIT - Domestic Destination 1st Day SIT
		},
	})

	firstDeliveryDate := swag.Time(time.Now())
	testdatagen.MakeMTOServiceItemCustomerContact(db, testdatagen.Assertions{
		MTOServiceItem: serviceItemDDFSIT,
		MTOServiceItemCustomerContact: models.MTOServiceItemCustomerContact{
			ID:                         uuid.FromStringOrNil("f0f38ee0-0148-4892-9b5b-a091a8c5a645"),
			MTOServiceItemID:           serviceItemDDFSIT.ID,
			Type:                       models.CustomerContactTypeFirst,
			TimeMilitary:               "0400Z",
			FirstAvailableDeliveryDate: *firstDeliveryDate,
		},
	})

	testdatagen.MakeMTOServiceItemCustomerContact(db, testdatagen.Assertions{
		MTOServiceItem: serviceItemDDFSIT,
		MTOServiceItemCustomerContact: models.MTOServiceItemCustomerContact{
			ID:                         uuid.FromStringOrNil("1398aea3-d09b-485d-81c7-3bb72c21fb38"),
			MTOServiceItemID:           serviceItemDDFSIT.ID,
			Type:                       models.CustomerContactTypeSecond,
			TimeMilitary:               "1200Z",
			FirstAvailableDeliveryDate: firstDeliveryDate.Add(time.Hour * 24),
		},
	})

	ddfsitCost := unit.Cents(8544)
	testdatagen.MakePaymentServiceItem(db, testdatagen.Assertions{
		PaymentServiceItem: models.PaymentServiceItem{
			PriceCents: &ddfsitCost,
		},
		PaymentRequest: paymentRequest8,
		MTOServiceItem: serviceItemDDFSIT,
	})

	doshutCost := unit.Cents(623)
	serviceItemDOSHUT := testdatagen.MakeMTOServiceItem(db, testdatagen.Assertions{
		MTOServiceItem: models.MTOServiceItem{
			ID:              uuid.FromStringOrNil("801c8cdb-1573-40cc-be5f-d0a24034894b"),
			Status:          models.MTOServiceItemStatusApproved,
			ApprovedAt:      &approvedAt,
			EstimatedWeight: &estimatedWeight,
			ActualWeight:    &actualWeight,
		},
		Move:        move8,
		MTOShipment: mtoShipment8,
		ReService: models.ReService{
			ID: uuid.FromStringOrNil("d979e8af-501a-44bb-8532-2799753a5810"), // DOSHUT - Dom Origin Shuttling
		},
	})
	testdatagen.MakePaymentServiceItem(db, testdatagen.Assertions{
		PaymentServiceItem: models.PaymentServiceItem{
			PriceCents: &doshutCost,
		},
		PaymentRequest: paymentRequest8,
		MTOServiceItem: serviceItemDOSHUT,
	})

	serviceItemDDSHUT := testdatagen.MakeMTOServiceItem(db, testdatagen.Assertions{
		MTOServiceItem: models.MTOServiceItem{
			ID:              uuid.FromStringOrNil("2b0ce635-d71b-4000-a22a-7c098a3b6ae9"),
			Status:          models.MTOServiceItemStatusApproved,
			ApprovedAt:      &approvedAt,
			EstimatedWeight: &estimatedWeight,
			ActualWeight:    &actualWeight,
		},
		Move:        move8,
		MTOShipment: mtoShipment8,
		ReService: models.ReService{
			ID: uuid.FromStringOrNil("556663e3-675a-4b06-8da3-e4f1e9a9d3cd"), // DDSHUT - Dom Dest Shuttling
		},
	})

	ddshutCost := unit.Cents(852)
	testdatagen.MakePaymentServiceItem(db, testdatagen.Assertions{
		PaymentServiceItem: models.PaymentServiceItem{
			PriceCents: &ddshutCost,
		},
		PaymentRequest: paymentRequest8,
		MTOServiceItem: serviceItemDDSHUT,
	})

	testdatagen.MakeMTOServiceItemDomesticCrating(db, testdatagen.Assertions{
		MTOServiceItem: models.MTOServiceItem{
			ID: uuid.FromStringOrNil("9b2b7cae-e8fa-4447-9a00-dcfc4ffc9b6f"),
		},
		Move:        move8,
		MTOShipment: mtoShipment8,
	})
}

func createHHGMoveWith2PaymentRequests(appCtx appcontext.AppContext, userUploader *uploader.UserUploader) {
	db := appCtx.DB()
	/* Customer with two payment requests */
	customer7 := testdatagen.MakeServiceMember(db, testdatagen.Assertions{
		ServiceMember: models.ServiceMember{
			ID: uuid.FromStringOrNil("4e6e4023-b089-4614-a65a-cac48027ffc2"),
		},
	})

	orders7 := testdatagen.MakeOrder(db, testdatagen.Assertions{
		Order: models.Order{
			ID:              uuid.FromStringOrNil("f52f851e-91b8-4cb7-9f8a-6b0b8477ae2a"),
			ServiceMemberID: customer7.ID,
			ServiceMember:   customer7,
		},
		UserUploader: userUploader,
	})

	mto7 := testdatagen.MakeMove(db, testdatagen.Assertions{
		Move: models.Move{
			ID:                 uuid.FromStringOrNil("99783f4d-ee83-4fc9-8e0c-d32496bef32b"),
			OrdersID:           orders7.ID,
			AvailableToPrimeAt: swag.Time(time.Now()),
			Status:             models.MoveStatusAPPROVED,
			SelectedMoveType:   &hhgMoveType,
		},
	})

	mtoShipmentHHG7 := testdatagen.MakeMTOShipment(db, testdatagen.Assertions{
		MTOShipment: models.MTOShipment{
			ID:                   uuid.FromStringOrNil("baa00811-2381-433e-8a96-2ced58e37a14"),
			PrimeEstimatedWeight: &estimatedWeight,
			PrimeActualWeight:    &actualWeight,
			ShipmentType:         models.MTOShipmentTypeHHGShortHaulDom,
			ApprovedDate:         swag.Time(time.Now()),
			Status:               models.MTOShipmentStatusApproved,
		},
		Move: mto7,
	})

	testdatagen.MakeMTOAgent(db, testdatagen.Assertions{
		MTOAgent: models.MTOAgent{
			ID:            uuid.FromStringOrNil("82036387-a113-4b45-a172-94e49e4600d2"),
			MTOShipment:   mtoShipmentHHG7,
			MTOShipmentID: mtoShipmentHHG7.ID,
			FirstName:     swag.String("Test"),
			LastName:      swag.String("Agent"),
			Email:         swag.String("test@test.email.com"),
			MTOAgentType:  models.MTOAgentReleasing,
		},
	})

	paymentRequest7 := testdatagen.MakePaymentRequest(db, testdatagen.Assertions{
		PaymentRequest: models.PaymentRequest{
			ID:              uuid.FromStringOrNil("ea945ab7-099a-4819-82de-6968efe131dc"),
			MoveTaskOrder:   mto7,
			IsFinal:         false,
			Status:          models.PaymentRequestStatusPending,
			RejectionReason: nil,
		},
		Move: mto7,
	})

	// for soft deleted proof of service docs
	proofOfService := testdatagen.MakeProofOfServiceDoc(db, testdatagen.Assertions{
		PaymentRequest: paymentRequest7,
	})

	deletedAt := time.Now()
	testdatagen.MakePrimeUpload(db, testdatagen.Assertions{
		PrimeUpload: models.PrimeUpload{
			ID:                  uuid.FromStringOrNil("18413213-0aaf-4eb1-8d7f-1b557a4e425b"),
			ProofOfServiceDoc:   proofOfService,
			ProofOfServiceDocID: proofOfService.ID,
			Contractor: models.Contractor{
				ID: uuid.FromStringOrNil("5db13bb4-6d29-4bdb-bc81-262f4513ecf6"), // Prime
			},
			ContractorID: uuid.FromStringOrNil("5db13bb4-6d29-4bdb-bc81-262f4513ecf6"),
			DeletedAt:    &deletedAt,
		},
	})

	serviceItemMS7 := testdatagen.MakeMTOServiceItemBasic(db, testdatagen.Assertions{
		MTOServiceItem: models.MTOServiceItem{
			ID:     uuid.FromStringOrNil("923acbd4-5e65-4d62-aecc-19edf785df69"),
			Status: models.MTOServiceItemStatusApproved,
		},
		Move: mto7,
		ReService: models.ReService{
			ID: uuid.FromStringOrNil("1130e612-94eb-49a7-973d-72f33685e551"), // MS - Move Management
		},
	})

	msCost := unit.Cents(10000)

	testdatagen.MakePaymentServiceItem(db, testdatagen.Assertions{
		PaymentServiceItem: models.PaymentServiceItem{
			PriceCents: &msCost,
		},
		PaymentRequest: paymentRequest7,
		MTOServiceItem: serviceItemMS7,
	})

	serviceItemDLH7 := testdatagen.MakeMTOServiceItem(db, testdatagen.Assertions{
		MTOServiceItem: models.MTOServiceItem{
			ID: uuid.FromStringOrNil("aab8df9a-bbc9-4f26-a3ab-d5dcf1c8c40f"),
		},
		Move: mto7,
		ReService: models.ReService{
			ID: uuid.FromStringOrNil("8d600f25-1def-422d-b159-617c7d59156e"), // DLH - Domestic Linehaul
		},
	})

	dlhCost := unit.Cents(99999)

	testdatagen.MakePaymentServiceItem(db, testdatagen.Assertions{
		PaymentServiceItem: models.PaymentServiceItem{
			PriceCents: &dlhCost,
		},
		PaymentRequest: paymentRequest7,
		MTOServiceItem: serviceItemDLH7,
	})

	additionalPaymentRequest7 := testdatagen.MakePaymentRequest(db, testdatagen.Assertions{
		PaymentRequest: models.PaymentRequest{
			ID:              uuid.FromStringOrNil("540e2268-6899-4b67-828d-bb3b0331ecf2"),
			MoveTaskOrder:   mto7,
			IsFinal:         false,
			Status:          models.PaymentRequestStatusPending,
			RejectionReason: nil,
			SequenceNumber:  2,
		},
		Move: mto7,
	})

	serviceItemCS7 := testdatagen.MakeMTOServiceItemBasic(db, testdatagen.Assertions{
		MTOServiceItem: models.MTOServiceItem{
			ID:     uuid.FromStringOrNil("ab37c0a4-ad3f-44aa-b294-f9e646083cec"),
			Status: models.MTOServiceItemStatusApproved,
		},
		Move: mto7,
		ReService: models.ReService{
			ID: uuid.FromStringOrNil("9dc919da-9b66-407b-9f17-05c0f03fcb50"), // CS - Counseling Services
		},
	})

	csCost := unit.Cents(25000)

	testdatagen.MakePaymentServiceItem(db, testdatagen.Assertions{
		PaymentServiceItem: models.PaymentServiceItem{
			PriceCents: &csCost,
		},
		PaymentRequest: additionalPaymentRequest7,
		MTOServiceItem: serviceItemCS7,
	})

	MTOShipment := testdatagen.MakeMTOShipment(db, testdatagen.Assertions{
		MTOShipment: models.MTOShipment{
			ID:                   uuid.FromStringOrNil("475579d5-aaa4-4755-8c43-c510381ff9b5"),
			PrimeEstimatedWeight: &estimatedWeight,
			PrimeActualWeight:    &actualWeight,
			ShipmentType:         models.MTOShipmentTypeHHG,
			ApprovedDate:         swag.Time(time.Now()),
			Status:               models.MTOShipmentStatusSubmitted,
		},
		Move: mto7,
	})

	serviceItemFSC7 := testdatagen.MakeMTOServiceItem(db, testdatagen.Assertions{
		MTOServiceItem: models.MTOServiceItem{
			ID: uuid.FromStringOrNil("f23eeb02-66c7-43f5-ad9c-1d1c3ae66b15"),
		},
		Move:        mto7,
		MTOShipment: MTOShipment,
		ReService: models.ReService{
			ID: uuid.FromStringOrNil("4780b30c-e846-437a-b39a-c499a6b09872"), // FSC - Fuel Surcharge
		},
	})

	fscCost := unit.Cents(55555)

	testdatagen.MakePaymentServiceItem(db, testdatagen.Assertions{
		PaymentServiceItem: models.PaymentServiceItem{
			PriceCents: &fscCost,
		},
		PaymentRequest: additionalPaymentRequest7,
		MTOServiceItem: serviceItemFSC7,
	})
}

func createMoveWithHHGAndNTSRPaymentRequest(appCtx appcontext.AppContext, userUploader *uploader.UserUploader) {
	db := appCtx.DB()
	msCost := unit.Cents(10000)

	customer := testdatagen.MakeExtendedServiceMember(db, testdatagen.Assertions{})

	hhgTAC := "1111"
	ntsTAC := "2222"
	hhgSAC := "3333"
	ntsSAC := "4444"

	orders := testdatagen.MakeOrder(db, testdatagen.Assertions{
		Order: models.Order{
			ID:              uuid.Must(uuid.NewV4()),
			ServiceMemberID: customer.ID,
			ServiceMember:   customer,
			TAC:             &hhgTAC,
			NtsTAC:          &ntsTAC,
			SAC:             &hhgSAC,
			NtsSAC:          &ntsSAC,
		},
		UserUploader: userUploader,
	})

	move := testdatagen.MakeMove(db, testdatagen.Assertions{
		Move: models.Move{
			ID:                 uuid.Must(uuid.NewV4()),
			OrdersID:           orders.ID,
			Status:             models.MoveStatusAPPROVED,
			SelectedMoveType:   &hhgMoveType,
			AvailableToPrimeAt: swag.Time(time.Now()),
			Locator:            "HGNTSR",
		},
	})

	// Create an HHG MTO Shipment
	pickupAddress := testdatagen.MakeAddress(db, testdatagen.Assertions{
		Address: models.Address{
			ID:             uuid.Must(uuid.NewV4()),
			StreetAddress1: "2 Second St",
			StreetAddress2: swag.String("Apt 2"),
			StreetAddress3: swag.String("Suite B"),
			City:           "Columbia",
			State:          "SC",
			PostalCode:     "29212",
			Country:        swag.String("US"),
		},
	})

	destinationAddress := testdatagen.MakeAddress(db, testdatagen.Assertions{
		Address: models.Address{
			ID:             uuid.Must(uuid.NewV4()),
			StreetAddress1: "2 Second St",
			StreetAddress2: swag.String("Apt 2"),
			StreetAddress3: swag.String("Suite B"),
			City:           "Princeton",
			State:          "NJ",
			PostalCode:     "08540",
			Country:        swag.String("US"),
		},
	})

	hhgShipment := testdatagen.MakeMTOShipment(db, testdatagen.Assertions{
		MTOShipment: models.MTOShipment{
			ID:                   uuid.Must(uuid.NewV4()),
			PrimeEstimatedWeight: &estimatedWeight,
			PrimeActualWeight:    &actualWeight,
			ShipmentType:         models.MTOShipmentTypeHHG,
			ApprovedDate:         swag.Time(time.Now()),
			Status:               models.MTOShipmentStatusApproved,
			DestinationAddress:   &destinationAddress,
			DestinationAddressID: &destinationAddress.ID,
		},
		Move: move,
	})

	lotNumber := "654321"

	storageFacility := testdatagen.MakeStorageFacility(db, testdatagen.Assertions{
		StorageFacility: models.StorageFacility{
			Address: testdatagen.MakeAddress(db, testdatagen.Assertions{
				Address: models.Address{
					StreetAddress1: "1234 Over Here Street",
					City:           "Houston",
					State:          "TX",
					PostalCode:     "77083",
					Country:        swag.String("US"),
				},
			}),
			Email:        swag.String("old@email.com"),
			FacilityName: "Storage R Us",
			LotNumber:    &lotNumber,
		},
	})

	tacType := models.LOATypeNTS
	sacType := models.LOATypeNTS

	serviceOrderNumber := "1234"

	// Create an NTSR MTO Shipment
	ntsrShipment := testdatagen.MakeMTOShipment(db, testdatagen.Assertions{
		MTOShipment: models.MTOShipment{
			ID:                   uuid.Must(uuid.NewV4()),
			PrimeEstimatedWeight: &estimatedWeight,
			PrimeActualWeight:    &actualWeight,
			ShipmentType:         models.MTOShipmentTypeHHGOutOfNTSDom,
			ApprovedDate:         swag.Time(time.Now()),
			ActualPickupDate:     swag.Time(time.Now()),
			Status:               models.MTOShipmentStatusApproved,
			StorageFacility:      &storageFacility,
			TACType:              &tacType,
			SACType:              &sacType,
			ServiceOrderNumber:   &serviceOrderNumber,
		},
		Move: move,
	})

	testdatagen.MakeMTOAgent(db, testdatagen.Assertions{
		MTOAgent: models.MTOAgent{
			ID:            uuid.FromStringOrNil("e338e05c-6f5d-11ec-90d6-0242ac120003"),
			MTOShipment:   ntsrShipment,
			MTOShipmentID: ntsrShipment.ID,
			FirstName:     swag.String("Receiving"),
			LastName:      swag.String("Agent"),
			Email:         swag.String("test@test.email.com"),
			MTOAgentType:  models.MTOAgentReceiving,
		},
	})

	ntsrShipment.PickupAddressID = &pickupAddress.ID
	ntsrShipment.PickupAddress = &pickupAddress
	saveErr := db.Save(&ntsrShipment)
	if saveErr != nil {
		log.Panic("error saving NTSR shipment pickup address")
	}

	paymentRequest := testdatagen.MakePaymentRequest(db, testdatagen.Assertions{
		PaymentRequest: models.PaymentRequest{
			ID:            uuid.FromStringOrNil("3806be8d-ec39-43a2-a0ff-83b80bc4ba46"),
			MoveTaskOrder: move,
			IsFinal:       false,
			Status:        models.PaymentRequestStatusPending,
		},
		Move: move,
	})

	serviceItemMS := testdatagen.MakeMTOServiceItemBasic(db, testdatagen.Assertions{
		MTOServiceItem: models.MTOServiceItem{
			ID:         uuid.Must(uuid.NewV4()),
			Status:     models.MTOServiceItemStatusApproved,
			ApprovedAt: swag.Time(time.Now()),
		},
		Move: move,
		ReService: models.ReService{
			ID: uuid.FromStringOrNil("1130e612-94eb-49a7-973d-72f33685e551"), // MS - Move Management
		},
	})

	testdatagen.MakePaymentServiceItem(db, testdatagen.Assertions{
		PaymentServiceItem: models.PaymentServiceItem{
			PriceCents: &msCost,
		},
		PaymentRequest: paymentRequest,
		MTOServiceItem: serviceItemMS,
	})

	csCost := unit.Cents(25000)
	serviceItemCS := testdatagen.MakeMTOServiceItemBasic(db, testdatagen.Assertions{
		MTOServiceItem: models.MTOServiceItem{
			ID:         uuid.Must(uuid.NewV4()),
			Status:     models.MTOServiceItemStatusApproved,
			ApprovedAt: swag.Time(time.Now()),
		},
		Move: move,
		ReService: models.ReService{
			ID: uuid.FromStringOrNil("9dc919da-9b66-407b-9f17-05c0f03fcb50"), // CS - Counseling Services
		},
	})

	testdatagen.MakePaymentServiceItem(db, testdatagen.Assertions{
		PaymentServiceItem: models.PaymentServiceItem{
			PriceCents: &csCost,
		},
		PaymentRequest: paymentRequest,
		MTOServiceItem: serviceItemCS,
	})

	dlhCost := unit.Cents(99999)
	serviceItemDLH := testdatagen.MakeMTOServiceItem(db, testdatagen.Assertions{
		MTOServiceItem: models.MTOServiceItem{
			ID:     uuid.Must(uuid.NewV4()),
			Status: models.MTOServiceItemStatusApproved,
		},
		Move:        move,
		MTOShipment: hhgShipment,
		ReService: models.ReService{
			ID: uuid.FromStringOrNil("8d600f25-1def-422d-b159-617c7d59156e"), // DLH - Domestic Linehaul
		},
	})

	testdatagen.MakePaymentServiceItem(db, testdatagen.Assertions{
		PaymentServiceItem: models.PaymentServiceItem{
			PriceCents: &dlhCost,
		},
		PaymentRequest: paymentRequest,
		MTOServiceItem: serviceItemDLH,
	})

	serviceItemFSC := testdatagen.MakeMTOServiceItem(db, testdatagen.Assertions{
		MTOServiceItem: models.MTOServiceItem{
			ID:     uuid.Must(uuid.NewV4()),
			Status: models.MTOServiceItemStatusApproved,
		},
		Move:        move,
		MTOShipment: hhgShipment,
		ReService: models.ReService{
			ID: uuid.FromStringOrNil("4780b30c-e846-437a-b39a-c499a6b09872"), // FSC - Fuel Surcharge
		},
	})

	fscCost := unit.Cents(55555)
	testdatagen.MakePaymentServiceItem(db, testdatagen.Assertions{
		PaymentServiceItem: models.PaymentServiceItem{
			PriceCents: &fscCost,
		},
		PaymentRequest: paymentRequest,
		MTOServiceItem: serviceItemFSC,
	})

	serviceItemDOP := testdatagen.MakeMTOServiceItem(db, testdatagen.Assertions{
		MTOServiceItem: models.MTOServiceItem{
			ID:     uuid.Must(uuid.NewV4()),
			Status: models.MTOServiceItemStatusApproved,
		},
		Move:        move,
		MTOShipment: hhgShipment,
		ReService: models.ReService{
			ID: uuid.FromStringOrNil("2bc3e5cb-adef-46b1-bde9-55570bfdd43e"), // DOP - Domestic Origin Price
		},
	})

	dopCost := unit.Cents(3456)
	testdatagen.MakePaymentServiceItem(db, testdatagen.Assertions{
		PaymentServiceItem: models.PaymentServiceItem{
			PriceCents: &dopCost,
		},
		PaymentRequest: paymentRequest,
		MTOServiceItem: serviceItemDOP,
	})

	ddpCost := unit.Cents(7890)
	serviceItemDDP := testdatagen.MakeMTOServiceItem(db, testdatagen.Assertions{
		MTOServiceItem: models.MTOServiceItem{
			ID:     uuid.Must(uuid.NewV4()),
			Status: models.MTOServiceItemStatusApproved,
		},
		Move:        move,
		MTOShipment: hhgShipment,
		ReService: models.ReService{
			ID: uuid.FromStringOrNil("50f1179a-3b72-4fa1-a951-fe5bcc70bd14"), // DDP - Domestic Destination Price
		},
	})

	testdatagen.MakePaymentServiceItem(db, testdatagen.Assertions{
		PaymentServiceItem: models.PaymentServiceItem{
			PriceCents: &ddpCost,
		},
		PaymentRequest: paymentRequest,
		MTOServiceItem: serviceItemDDP,
	})

	// Schedule 1 peak price
	dpkCost := unit.Cents(6544)
	serviceItemDPK := testdatagen.MakeMTOServiceItem(db, testdatagen.Assertions{
		MTOServiceItem: models.MTOServiceItem{
			ID:     uuid.Must(uuid.NewV4()),
			Status: models.MTOServiceItemStatusApproved,
		},
		Move:        move,
		MTOShipment: hhgShipment,
		ReService: models.ReService{
			ID: uuid.FromStringOrNil("bdea5a8d-f15f-47d2-85c9-bba5694802ce"), // DPK - Domestic Packing
		},
	})

	testdatagen.MakePaymentServiceItem(db, testdatagen.Assertions{
		PaymentServiceItem: models.PaymentServiceItem{
			PriceCents: &dpkCost,
		},
		PaymentRequest: paymentRequest,
		MTOServiceItem: serviceItemDPK,
	})

	// Schedule 1 peak price
	dupkCost := unit.Cents(8544)
	serviceItemDUPK := testdatagen.MakeMTOServiceItem(db, testdatagen.Assertions{
		MTOServiceItem: models.MTOServiceItem{
			ID:     uuid.Must(uuid.NewV4()),
			Status: models.MTOServiceItemStatusApproved,
		},
		Move:        move,
		MTOShipment: hhgShipment,
		ReService: models.ReService{
			ID: uuid.FromStringOrNil("15f01bc1-0754-4341-8e0f-25c8f04d5a77"), // DUPK - Domestic Unpacking
		},
	})

	testdatagen.MakePaymentServiceItem(db, testdatagen.Assertions{
		PaymentServiceItem: models.PaymentServiceItem{
			PriceCents: &dupkCost,
		},
		PaymentRequest: paymentRequest,
		MTOServiceItem: serviceItemDUPK,
	})

	dofsitPostal := "90210"
	dofsitReason := "Storage items need to be picked up"
	serviceItemDOFSIT := testdatagen.MakeMTOServiceItem(db, testdatagen.Assertions{
		MTOServiceItem: models.MTOServiceItem{
			ID:               uuid.Must(uuid.NewV4()),
			Status:           models.MTOServiceItemStatusApproved,
			PickupPostalCode: &dofsitPostal,
			Reason:           &dofsitReason,
		},
		Move:        move,
		MTOShipment: hhgShipment,
		ReService: models.ReService{
			ID: uuid.FromStringOrNil("998beda7-e390-4a83-b15e-578a24326937"), // DOFSIT - Domestic Origin 1st Day SIT
		},
	})

	dofsitCost := unit.Cents(8544)
	testdatagen.MakePaymentServiceItem(db, testdatagen.Assertions{
		PaymentServiceItem: models.PaymentServiceItem{
			PriceCents: &dofsitCost,
		},
		PaymentRequest: paymentRequest,
		MTOServiceItem: serviceItemDOFSIT,
	})

	serviceItemDDFSIT := testdatagen.MakeMTOServiceItem(db, testdatagen.Assertions{
		MTOServiceItem: models.MTOServiceItem{
			ID:     uuid.Must(uuid.NewV4()),
			Status: models.MTOServiceItemStatusApproved,
		},
		Move:        move,
		MTOShipment: hhgShipment,
		ReService: models.ReService{
			ID: uuid.FromStringOrNil("d0561c49-e1a9-40b8-a739-3e639a9d77af"), // DDFSIT - Domestic Destination 1st Day SIT
		},
	})

	testdatagen.MakeMTOServiceItemCustomerContact(db, testdatagen.Assertions{
		MTOServiceItem: serviceItemDDFSIT,
		MTOServiceItemCustomerContact: models.MTOServiceItemCustomerContact{
			ID:                         uuid.Must(uuid.NewV4()),
			MTOServiceItemID:           serviceItemDDFSIT.ID,
			Type:                       models.CustomerContactTypeFirst,
			TimeMilitary:               "0400Z",
			FirstAvailableDeliveryDate: time.Now(),
		},
	})

	testdatagen.MakeMTOServiceItemCustomerContact(db, testdatagen.Assertions{
		MTOServiceItem: serviceItemDDFSIT,
		MTOServiceItemCustomerContact: models.MTOServiceItemCustomerContact{
			ID:                         uuid.Must(uuid.NewV4()),
			MTOServiceItemID:           serviceItemDDFSIT.ID,
			Type:                       models.CustomerContactTypeSecond,
			TimeMilitary:               "1200Z",
			FirstAvailableDeliveryDate: time.Now().Add(time.Hour * 24),
		},
	})

	ddfsitCost := unit.Cents(8544)
	testdatagen.MakePaymentServiceItem(db, testdatagen.Assertions{
		PaymentServiceItem: models.PaymentServiceItem{
			PriceCents: &ddfsitCost,
		},
		PaymentRequest: paymentRequest,
		MTOServiceItem: serviceItemDDFSIT,
	})

	serviceItemDCRT := testdatagen.MakeMTOServiceItemDomesticCrating(db, testdatagen.Assertions{
		MTOServiceItem: models.MTOServiceItem{
			ID:     uuid.Must(uuid.NewV4()),
			Status: models.MTOServiceItemStatusApproved,
		},
		Move:        move,
		MTOShipment: hhgShipment,
	})

	dcrtCost := unit.Cents(55555)
	testdatagen.MakePaymentServiceItem(db, testdatagen.Assertions{
		PaymentServiceItem: models.PaymentServiceItem{
			PriceCents: &dcrtCost,
		},
		PaymentRequest: paymentRequest,
		MTOServiceItem: serviceItemDCRT,
	})

	ntsrServiceItemDLH := testdatagen.MakeMTOServiceItem(db, testdatagen.Assertions{
		MTOServiceItem: models.MTOServiceItem{
			ID:     uuid.Must(uuid.NewV4()),
			Status: models.MTOServiceItemStatusApproved,
		},
		Move:        move,
		MTOShipment: ntsrShipment,
		ReService: models.ReService{
			ID: uuid.FromStringOrNil("8d600f25-1def-422d-b159-617c7d59156e"), // DLH - Domestic Linehaul
		},
	})

	testdatagen.MakePaymentServiceItem(db, testdatagen.Assertions{
		PaymentServiceItem: models.PaymentServiceItem{
			PriceCents: &dlhCost,
		},
		PaymentRequest: paymentRequest,
		MTOServiceItem: ntsrServiceItemDLH,
	})

	ntsrServiceItemFSC := testdatagen.MakeMTOServiceItem(db, testdatagen.Assertions{
		MTOServiceItem: models.MTOServiceItem{
			ID:     uuid.Must(uuid.NewV4()),
			Status: models.MTOServiceItemStatusApproved,
		},
		Move:        move,
		MTOShipment: ntsrShipment,
		ReService: models.ReService{
			ID: uuid.FromStringOrNil("4780b30c-e846-437a-b39a-c499a6b09872"), // FSC - Fuel Surcharge
		},
	})

	testdatagen.MakePaymentServiceItem(db, testdatagen.Assertions{
		PaymentServiceItem: models.PaymentServiceItem{
			PriceCents: &fscCost,
		},
		PaymentRequest: paymentRequest,
		MTOServiceItem: ntsrServiceItemFSC,
	})

	ntsrServiceItemDOP := testdatagen.MakeMTOServiceItem(db, testdatagen.Assertions{
		MTOServiceItem: models.MTOServiceItem{
			ID:     uuid.Must(uuid.NewV4()),
			Status: models.MTOServiceItemStatusApproved,
		},
		Move:        move,
		MTOShipment: ntsrShipment,
		ReService: models.ReService{
			ID: uuid.FromStringOrNil("2bc3e5cb-adef-46b1-bde9-55570bfdd43e"), // DOP - Domestic Origin Price
		},
	})

	testdatagen.MakePaymentServiceItem(db, testdatagen.Assertions{
		PaymentServiceItem: models.PaymentServiceItem{
			PriceCents: &dopCost,
		},
		PaymentRequest: paymentRequest,
		MTOServiceItem: ntsrServiceItemDOP,
	})

	ntsrServiceItemDDP := testdatagen.MakeMTOServiceItem(db, testdatagen.Assertions{
		MTOServiceItem: models.MTOServiceItem{
			ID:     uuid.Must(uuid.NewV4()),
			Status: models.MTOServiceItemStatusApproved,
		},
		Move:        move,
		MTOShipment: ntsrShipment,
		ReService: models.ReService{
			ID: uuid.FromStringOrNil("50f1179a-3b72-4fa1-a951-fe5bcc70bd14"), // DDP - Domestic Destination Price
		},
	})

	testdatagen.MakePaymentServiceItem(db, testdatagen.Assertions{
		PaymentServiceItem: models.PaymentServiceItem{
			PriceCents: &ddpCost,
		},
		PaymentRequest: paymentRequest,
		MTOServiceItem: ntsrServiceItemDDP,
	})

	ntsrServiceItemDUPK := testdatagen.MakeMTOServiceItem(db, testdatagen.Assertions{
		MTOServiceItem: models.MTOServiceItem{
			ID:     uuid.Must(uuid.NewV4()),
			Status: models.MTOServiceItemStatusApproved,
		},
		Move:        move,
		MTOShipment: ntsrShipment,
		ReService: models.ReService{
			ID: uuid.FromStringOrNil("15f01bc1-0754-4341-8e0f-25c8f04d5a77"), // DUPK - Domestic Unpacking
		},
	})

	testdatagen.MakePaymentServiceItem(db, testdatagen.Assertions{
		PaymentServiceItem: models.PaymentServiceItem{
			PriceCents: &dupkCost,
		},
		PaymentRequest: paymentRequest,
		MTOServiceItem: ntsrServiceItemDUPK,
	})
}

func createMoveWithHHGAndNTSRMissingInfo(appCtx appcontext.AppContext, userUploader *uploader.UserUploader, moveRouter services.MoveRouter) {
	db := appCtx.DB()
	move := testdatagen.MakeMove(db, testdatagen.Assertions{
		Move: models.Move{
			Locator: "HNRMIS",
		},
	})
	// original shipment that was previously approved and is now diverted
	testdatagen.MakeMTOShipment(db, testdatagen.Assertions{
		MTOShipment: models.MTOShipment{
			ID:                   uuid.Must(uuid.NewV4()),
			PrimeEstimatedWeight: &estimatedWeight,
			PrimeActualWeight:    &actualWeight,
			ShipmentType:         models.MTOShipmentTypeHHG,
			ApprovedDate:         swag.Time(time.Now()),
			Status:               models.MTOShipmentStatusSubmitted,
		},
		Move: move,
	})
	// new diverted shipment created by the Prime
	testdatagen.MakeMTOShipment(db, testdatagen.Assertions{
		MTOShipment: models.MTOShipment{
			ID:                   uuid.Must(uuid.NewV4()),
			PrimeEstimatedWeight: &estimatedWeight,
			ShipmentType:         models.MTOShipmentTypeHHGOutOfNTSDom,
			ApprovedDate:         swag.Time(time.Now()),
			Status:               models.MTOShipmentStatusSubmitted,
		},
		Move: move,
	})

	err := moveRouter.Submit(appCtx, &move)
	if err != nil {
		log.Panic(err)
	}

	verrs, err := models.SaveMoveDependencies(db, &move)
	if err != nil || verrs.HasAny() {
		log.Panic(fmt.Errorf("Failed to save move and dependencies: %w", err))
	}
}

func createMoveWithHHGAndNTSMissingInfo(appCtx appcontext.AppContext, userUploader *uploader.UserUploader, moveRouter services.MoveRouter) {
	db := appCtx.DB()
	move := testdatagen.MakeMove(db, testdatagen.Assertions{
		Move: models.Move{
			Locator: "HNTMIS",
		},
	})
	// original shipment that was previously approved and is now diverted
	testdatagen.MakeMTOShipment(db, testdatagen.Assertions{
		MTOShipment: models.MTOShipment{
			ID:                   uuid.Must(uuid.NewV4()),
			PrimeEstimatedWeight: &estimatedWeight,
			PrimeActualWeight:    &actualWeight,
			ShipmentType:         models.MTOShipmentTypeHHG,
			ApprovedDate:         swag.Time(time.Now()),
			Status:               models.MTOShipmentStatusSubmitted,
		},
		Move: move,
	})
	// new diverted shipment created by the Prime
	testdatagen.MakeMTOShipment(db, testdatagen.Assertions{
		MTOShipment: models.MTOShipment{
			ID:                   uuid.Must(uuid.NewV4()),
			PrimeEstimatedWeight: &estimatedWeight,
			ShipmentType:         models.MTOShipmentTypeHHGIntoNTSDom,
			ApprovedDate:         swag.Time(time.Now()),
			Status:               models.MTOShipmentStatusSubmitted,
		},
		Move: move,
	})

	err := moveRouter.Submit(appCtx, &move)
	if err != nil {
		log.Panic(err)
	}

	verrs, err := models.SaveMoveDependencies(db, &move)
	if err != nil || verrs.HasAny() {
		log.Panic(fmt.Errorf("Failed to save move and dependencies: %w", err))
	}
}

func createMoveWith2MinimalShipments(appCtx appcontext.AppContext, userUploader *uploader.UserUploader) {
	db := appCtx.DB()
	move := testdatagen.MakeMove(db, testdatagen.Assertions{
		Move: models.Move{
			Status:  models.MoveStatusSUBMITTED,
			Locator: "NOADDR",
		},
		UserUploader: userUploader,
	})

	requestedPickupDate := time.Now().AddDate(0, 3, 0)
	testdatagen.MakeMTOShipmentMinimal(db, testdatagen.Assertions{
		MTOShipment: models.MTOShipment{
			Status:              models.MTOShipmentStatusSubmitted,
			RequestedPickupDate: &requestedPickupDate,
		},
		Move: move,
	})

	testdatagen.MakeMTOShipmentMinimal(db, testdatagen.Assertions{
		MTOShipment: models.MTOShipment{
			Status:              models.MTOShipmentStatusSubmitted,
			RequestedPickupDate: &requestedPickupDate,
		},
		Move: move,
	})
}

func createApprovedMoveWithMinimalShipment(appCtx appcontext.AppContext, userUploader *uploader.UserUploader) {
	db := appCtx.DB()

	now := time.Now()
	move := testdatagen.MakeMove(db, testdatagen.Assertions{
		Move: models.Move{
			Status:             models.MoveStatusAPPROVED,
			Locator:            "MISHIP",
			AvailableToPrimeAt: &now,
		},
		UserUploader: userUploader,
	})

	testdatagen.MakeMTOServiceItemBasic(db, testdatagen.Assertions{
		MTOServiceItem: models.MTOServiceItem{
			Status: models.MTOServiceItemStatusApproved,
		},
		ReService: models.ReService{
			Code: models.ReServiceCodeMS,
		},
		Move: move,
	})

	requestedPickupDate := time.Now().AddDate(0, 3, 0)
	requestedDeliveryDate := requestedPickupDate.AddDate(0, 1, 0)
	pickupAddress := testdatagen.MakeAddress(db, testdatagen.Assertions{})

	shipmentFields := models.MTOShipment{
		Status:                models.MTOShipmentStatusApproved,
		RequestedPickupDate:   &requestedPickupDate,
		RequestedDeliveryDate: &requestedDeliveryDate,
		PickupAddress:         &pickupAddress,
		PickupAddressID:       &pickupAddress.ID,
	}

	// Uncomment to create the shipment with a destination address
	/*
		destinationAddress := testdatagen.MakeAddress2(db, testdatagen.Assertions{})
		shipmentFields.DestinationAddress = &destinationAddress
		shipmentFields.DestinationAddressID = &destinationAddress.ID
	*/

	// Uncomment to create the shipment with an actual weight
	/*
		actualWeight := unit.Pound(999)
		shipmentFields.PrimeActualWeight = &actualWeight
	*/

	firstShipment := testdatagen.MakeMTOShipmentMinimal(db, testdatagen.Assertions{
		MTOShipment: shipmentFields,
		Move:        move,
	})

	testdatagen.MakeMTOServiceItem(db, testdatagen.Assertions{
		MTOServiceItem: models.MTOServiceItem{
			Status: models.MTOServiceItemStatusApproved,
		},
		ReService: models.ReService{
			Code: models.ReServiceCodeDLH,
		},
		MTOShipment: firstShipment,
		Move:        move,
	})

	testdatagen.MakeMTOServiceItem(db, testdatagen.Assertions{
		MTOServiceItem: models.MTOServiceItem{
			Status: models.MTOServiceItemStatusApproved,
		},
		ReService: models.ReService{
			Code: models.ReServiceCodeFSC,
		},
		MTOShipment: firstShipment,
		Move:        move,
	})

	testdatagen.MakeMTOServiceItem(db, testdatagen.Assertions{
		MTOServiceItem: models.MTOServiceItem{
			Status: models.MTOServiceItemStatusApproved,
		},
		ReService: models.ReService{
			Code: models.ReServiceCodeDOP,
		},
		MTOShipment: firstShipment,
		Move:        move,
	})

	testdatagen.MakeMTOServiceItem(db, testdatagen.Assertions{
		MTOServiceItem: models.MTOServiceItem{
			Status: models.MTOServiceItemStatusApproved,
		},
		ReService: models.ReService{
			Code: models.ReServiceCodeDDP,
		},
		MTOShipment: firstShipment,
		Move:        move,
	})

	testdatagen.MakeMTOServiceItem(db, testdatagen.Assertions{
		MTOServiceItem: models.MTOServiceItem{
			Status: models.MTOServiceItemStatusApproved,
		},
		ReService: models.ReService{
			Code: models.ReServiceCodeDPK,
		},
		MTOShipment: firstShipment,
		Move:        move,
	})

	testdatagen.MakeMTOServiceItem(db, testdatagen.Assertions{
		MTOServiceItem: models.MTOServiceItem{
			Status: models.MTOServiceItemStatusApproved,
		},
		ReService: models.ReService{
			Code: models.ReServiceCodeDUPK,
		},
		MTOShipment: firstShipment,
		Move:        move,
	})
}

func createMoveWith2ShipmentsAndPaymentRequest(appCtx appcontext.AppContext, userUploader *uploader.UserUploader) {
	db := appCtx.DB()
	msCost := unit.Cents(10000)

	customer := testdatagen.MakeExtendedServiceMember(db, testdatagen.Assertions{})

	orders := testdatagen.MakeOrder(db, testdatagen.Assertions{
		Order: models.Order{
			ID:              uuid.Must(uuid.NewV4()),
			ServiceMemberID: customer.ID,
			ServiceMember:   customer,
		},
		UserUploader: userUploader,
	})

	move := testdatagen.MakeMove(db, testdatagen.Assertions{
		Move: models.Move{
			ID:                 uuid.Must(uuid.NewV4()),
			OrdersID:           orders.ID,
			Status:             models.MoveStatusAPPROVED,
			SelectedMoveType:   &hhgMoveType,
			AvailableToPrimeAt: swag.Time(time.Now()),
			Locator:            "REQSRV",
		},
	})

	// Create an HHG MTO Shipment
	pickupAddress := testdatagen.MakeAddress(db, testdatagen.Assertions{
		Address: models.Address{
			ID:             uuid.Must(uuid.NewV4()),
			StreetAddress1: "2 Second St",
			StreetAddress2: swag.String("Apt 2"),
			StreetAddress3: swag.String("Suite B"),
			City:           "Columbia",
			State:          "SC",
			PostalCode:     "29212",
			Country:        swag.String("US"),
		},
	})

	destinationAddress := testdatagen.MakeAddress(db, testdatagen.Assertions{
		Address: models.Address{
			ID:             uuid.Must(uuid.NewV4()),
			StreetAddress1: "2 Second St",
			StreetAddress2: swag.String("Apt 2"),
			StreetAddress3: swag.String("Suite B"),
			City:           "Princeton",
			State:          "NJ",
			PostalCode:     "08540",
			Country:        swag.String("US"),
		},
	})

	hhgShipment := testdatagen.MakeMTOShipment(db, testdatagen.Assertions{
		MTOShipment: models.MTOShipment{
			ID:                   uuid.Must(uuid.NewV4()),
			PrimeEstimatedWeight: &estimatedWeight,
			PrimeActualWeight:    &actualWeight,
			ShipmentType:         models.MTOShipmentTypeHHG,
			ApprovedDate:         swag.Time(time.Now()),
			Status:               models.MTOShipmentStatusApproved,
			PickupAddress:        &pickupAddress,
			PickupAddressID:      &pickupAddress.ID,
			DestinationAddress:   &destinationAddress,
			DestinationAddressID: &destinationAddress.ID,
		},
		Move: move,
	})

	// Create an NTSR MTO Shipment
	ntsrShipment := testdatagen.MakeMTOShipment(db, testdatagen.Assertions{
		MTOShipment: models.MTOShipment{
			ID:                   uuid.Must(uuid.NewV4()),
			PrimeEstimatedWeight: &estimatedWeight,
			PrimeActualWeight:    &actualWeight,
			ShipmentType:         models.MTOShipmentTypeHHGOutOfNTSDom,
			ApprovedDate:         swag.Time(time.Now()),
			Status:               models.MTOShipmentStatusApproved,
		},
		Move: move,
	})

	ntsrShipment.PickupAddressID = &pickupAddress.ID
	ntsrShipment.PickupAddress = &pickupAddress
	saveErr := db.Save(&ntsrShipment)
	if saveErr != nil {
		log.Panic("error saving NTSR shipment pickup address")
	}

	paymentRequest := testdatagen.MakePaymentRequest(db, testdatagen.Assertions{
		PaymentRequest: models.PaymentRequest{
			ID:            uuid.FromStringOrNil("207216bf-0d60-4d91-957b-f0ddaeeb2dff"),
			MoveTaskOrder: move,
			IsFinal:       false,
			Status:        models.PaymentRequestStatusPending,
		},
		Move: move,
	})

	serviceItemMS := testdatagen.MakeMTOServiceItemBasic(db, testdatagen.Assertions{
		MTOServiceItem: models.MTOServiceItem{
			ID:         uuid.Must(uuid.NewV4()),
			Status:     models.MTOServiceItemStatusApproved,
			ApprovedAt: swag.Time(time.Now()),
		},
		Move: move,
		ReService: models.ReService{
			ID: uuid.FromStringOrNil("1130e612-94eb-49a7-973d-72f33685e551"), // MS - Move Management
		},
	})

	testdatagen.MakePaymentServiceItem(db, testdatagen.Assertions{
		PaymentServiceItem: models.PaymentServiceItem{
			PriceCents: &msCost,
		},
		PaymentRequest: paymentRequest,
		MTOServiceItem: serviceItemMS,
	})

	csCost := unit.Cents(25000)
	serviceItemCS := testdatagen.MakeMTOServiceItemBasic(db, testdatagen.Assertions{
		MTOServiceItem: models.MTOServiceItem{
			ID:         uuid.Must(uuid.NewV4()),
			Status:     models.MTOServiceItemStatusApproved,
			ApprovedAt: swag.Time(time.Now()),
		},
		Move: move,
		ReService: models.ReService{
			ID: uuid.FromStringOrNil("9dc919da-9b66-407b-9f17-05c0f03fcb50"), // CS - Counseling Services
		},
	})

	testdatagen.MakePaymentServiceItem(db, testdatagen.Assertions{
		PaymentServiceItem: models.PaymentServiceItem{
			PriceCents: &csCost,
		},
		PaymentRequest: paymentRequest,
		MTOServiceItem: serviceItemCS,
	})

	dlhCost := unit.Cents(99999)
	serviceItemDLH := testdatagen.MakeMTOServiceItem(db, testdatagen.Assertions{
		MTOServiceItem: models.MTOServiceItem{
			ID:     uuid.Must(uuid.NewV4()),
			Status: models.MTOServiceItemStatusApproved,
		},
		Move:        move,
		MTOShipment: hhgShipment,
		ReService: models.ReService{
			ID: uuid.FromStringOrNil("8d600f25-1def-422d-b159-617c7d59156e"), // DLH - Domestic Linehaul
		},
	})

	testdatagen.MakePaymentServiceItem(db, testdatagen.Assertions{
		PaymentServiceItem: models.PaymentServiceItem{
			PriceCents: &dlhCost,
		},
		PaymentRequest: paymentRequest,
		MTOServiceItem: serviceItemDLH,
	})

	serviceItemFSC := testdatagen.MakeMTOServiceItem(db, testdatagen.Assertions{
		MTOServiceItem: models.MTOServiceItem{
			ID:     uuid.Must(uuid.NewV4()),
			Status: models.MTOServiceItemStatusApproved,
		},
		Move:        move,
		MTOShipment: hhgShipment,
		ReService: models.ReService{
			ID: uuid.FromStringOrNil("4780b30c-e846-437a-b39a-c499a6b09872"), // FSC - Fuel Surcharge
		},
	})

	fscCost := unit.Cents(55555)
	testdatagen.MakePaymentServiceItem(db, testdatagen.Assertions{
		PaymentServiceItem: models.PaymentServiceItem{
			PriceCents: &fscCost,
		},
		PaymentRequest: paymentRequest,
		MTOServiceItem: serviceItemFSC,
	})

	serviceItemDOP := testdatagen.MakeMTOServiceItem(db, testdatagen.Assertions{
		MTOServiceItem: models.MTOServiceItem{
			ID:     uuid.Must(uuid.NewV4()),
			Status: models.MTOServiceItemStatusApproved,
		},
		Move:        move,
		MTOShipment: hhgShipment,
		ReService: models.ReService{
			ID: uuid.FromStringOrNil("2bc3e5cb-adef-46b1-bde9-55570bfdd43e"), // DOP - Domestic Origin Price
		},
	})

	dopCost := unit.Cents(3456)
	testdatagen.MakePaymentServiceItem(db, testdatagen.Assertions{
		PaymentServiceItem: models.PaymentServiceItem{
			PriceCents: &dopCost,
		},
		PaymentRequest: paymentRequest,
		MTOServiceItem: serviceItemDOP,
	})

	ddpCost := unit.Cents(7890)
	serviceItemDDP := testdatagen.MakeMTOServiceItem(db, testdatagen.Assertions{
		MTOServiceItem: models.MTOServiceItem{
			ID:     uuid.Must(uuid.NewV4()),
			Status: models.MTOServiceItemStatusApproved,
		},
		Move:        move,
		MTOShipment: hhgShipment,
		ReService: models.ReService{
			ID: uuid.FromStringOrNil("50f1179a-3b72-4fa1-a951-fe5bcc70bd14"), // DDP - Domestic Destination Price
		},
	})

	testdatagen.MakePaymentServiceItem(db, testdatagen.Assertions{
		PaymentServiceItem: models.PaymentServiceItem{
			PriceCents: &ddpCost,
		},
		PaymentRequest: paymentRequest,
		MTOServiceItem: serviceItemDDP,
	})

	// Schedule 1 peak price
	dpkCost := unit.Cents(6544)
	serviceItemDPK := testdatagen.MakeMTOServiceItem(db, testdatagen.Assertions{
		MTOServiceItem: models.MTOServiceItem{
			ID:     uuid.Must(uuid.NewV4()),
			Status: models.MTOServiceItemStatusApproved,
		},
		Move:        move,
		MTOShipment: hhgShipment,
		ReService: models.ReService{
			ID: uuid.FromStringOrNil("bdea5a8d-f15f-47d2-85c9-bba5694802ce"), // DPK - Domestic Packing
		},
	})

	testdatagen.MakePaymentServiceItem(db, testdatagen.Assertions{
		PaymentServiceItem: models.PaymentServiceItem{
			PriceCents: &dpkCost,
		},
		PaymentRequest: paymentRequest,
		MTOServiceItem: serviceItemDPK,
	})

	// Schedule 1 peak price
	dupkCost := unit.Cents(8544)
	serviceItemDUPK := testdatagen.MakeMTOServiceItem(db, testdatagen.Assertions{
		MTOServiceItem: models.MTOServiceItem{
			ID:     uuid.Must(uuid.NewV4()),
			Status: models.MTOServiceItemStatusApproved,
		},
		Move:        move,
		MTOShipment: hhgShipment,
		ReService: models.ReService{
			ID: uuid.FromStringOrNil("15f01bc1-0754-4341-8e0f-25c8f04d5a77"), // DUPK - Domestic Unpacking
		},
	})

	testdatagen.MakePaymentServiceItem(db, testdatagen.Assertions{
		PaymentServiceItem: models.PaymentServiceItem{
			PriceCents: &dupkCost,
		},
		PaymentRequest: paymentRequest,
		MTOServiceItem: serviceItemDUPK,
	})

	dofsitPostal := "90210"
	dofsitReason := "Storage items need to be picked up"
	testdatagen.MakeMTOServiceItem(db, testdatagen.Assertions{
		MTOServiceItem: models.MTOServiceItem{
			ID:               uuid.Must(uuid.NewV4()),
			Status:           models.MTOServiceItemStatusSubmitted,
			PickupPostalCode: &dofsitPostal,
			Reason:           &dofsitReason,
		},
		Move:        move,
		MTOShipment: hhgShipment,
		ReService: models.ReService{
			ID: uuid.FromStringOrNil("998beda7-e390-4a83-b15e-578a24326937"), // DOFSIT - Domestic Origin 1st Day SIT
		},
	})

	serviceItemDDFSIT := testdatagen.MakeMTOServiceItem(db, testdatagen.Assertions{
		MTOServiceItem: models.MTOServiceItem{
			ID:     uuid.Must(uuid.NewV4()),
			Status: models.MTOServiceItemStatusSubmitted,
		},
		Move:        move,
		MTOShipment: hhgShipment,
		ReService: models.ReService{
			ID: uuid.FromStringOrNil("d0561c49-e1a9-40b8-a739-3e639a9d77af"), // DDFSIT - Domestic Destination 1st Day SIT
		},
	})

	testdatagen.MakeMTOServiceItemCustomerContact(db, testdatagen.Assertions{
		MTOServiceItem: serviceItemDDFSIT,
		MTOServiceItemCustomerContact: models.MTOServiceItemCustomerContact{
			ID:                         uuid.Must(uuid.NewV4()),
			MTOServiceItemID:           serviceItemDDFSIT.ID,
			Type:                       models.CustomerContactTypeFirst,
			TimeMilitary:               "0400Z",
			FirstAvailableDeliveryDate: time.Now(),
		},
	})

	testdatagen.MakeMTOServiceItemCustomerContact(db, testdatagen.Assertions{
		MTOServiceItem: serviceItemDDFSIT,
		MTOServiceItemCustomerContact: models.MTOServiceItemCustomerContact{
			ID:                         uuid.Must(uuid.NewV4()),
			MTOServiceItemID:           serviceItemDDFSIT.ID,
			Type:                       models.CustomerContactTypeSecond,
			TimeMilitary:               "1200Z",
			FirstAvailableDeliveryDate: time.Now().Add(time.Hour * 24),
		},
	})

	serviceItemDCRT := testdatagen.MakeMTOServiceItemDomesticCrating(db, testdatagen.Assertions{
		MTOServiceItem: models.MTOServiceItem{
			ID:     uuid.Must(uuid.NewV4()),
			Status: models.MTOServiceItemStatusApproved,
		},
		Move:        move,
		MTOShipment: hhgShipment,
	})

	dcrtCost := unit.Cents(55555)
	testdatagen.MakePaymentServiceItem(db, testdatagen.Assertions{
		PaymentServiceItem: models.PaymentServiceItem{
			PriceCents: &dcrtCost,
		},
		PaymentRequest: paymentRequest,
		MTOServiceItem: serviceItemDCRT,
	})

	ntsrServiceItemDLH := testdatagen.MakeMTOServiceItem(db, testdatagen.Assertions{
		MTOServiceItem: models.MTOServiceItem{
			ID:     uuid.Must(uuid.NewV4()),
			Status: models.MTOServiceItemStatusApproved,
		},
		Move:        move,
		MTOShipment: ntsrShipment,
		ReService: models.ReService{
			ID: uuid.FromStringOrNil("8d600f25-1def-422d-b159-617c7d59156e"), // DLH - Domestic Linehaul
		},
	})

	testdatagen.MakePaymentServiceItem(db, testdatagen.Assertions{
		PaymentServiceItem: models.PaymentServiceItem{
			PriceCents: &dlhCost,
		},
		PaymentRequest: paymentRequest,
		MTOServiceItem: ntsrServiceItemDLH,
	})

	ntsrServiceItemFSC := testdatagen.MakeMTOServiceItem(db, testdatagen.Assertions{
		MTOServiceItem: models.MTOServiceItem{
			ID:     uuid.Must(uuid.NewV4()),
			Status: models.MTOServiceItemStatusApproved,
		},
		Move:        move,
		MTOShipment: ntsrShipment,
		ReService: models.ReService{
			ID: uuid.FromStringOrNil("4780b30c-e846-437a-b39a-c499a6b09872"), // FSC - Fuel Surcharge
		},
	})

	testdatagen.MakePaymentServiceItem(db, testdatagen.Assertions{
		PaymentServiceItem: models.PaymentServiceItem{
			PriceCents: &fscCost,
		},
		PaymentRequest: paymentRequest,
		MTOServiceItem: ntsrServiceItemFSC,
	})

	ntsrServiceItemDOP := testdatagen.MakeMTOServiceItem(db, testdatagen.Assertions{
		MTOServiceItem: models.MTOServiceItem{
			ID:     uuid.Must(uuid.NewV4()),
			Status: models.MTOServiceItemStatusApproved,
		},
		Move:        move,
		MTOShipment: ntsrShipment,
		ReService: models.ReService{
			ID: uuid.FromStringOrNil("2bc3e5cb-adef-46b1-bde9-55570bfdd43e"), // DOP - Domestic Origin Price
		},
	})

	testdatagen.MakePaymentServiceItem(db, testdatagen.Assertions{
		PaymentServiceItem: models.PaymentServiceItem{
			PriceCents: &dopCost,
		},
		PaymentRequest: paymentRequest,
		MTOServiceItem: ntsrServiceItemDOP,
	})

	ntsrServiceItemDDP := testdatagen.MakeMTOServiceItem(db, testdatagen.Assertions{
		MTOServiceItem: models.MTOServiceItem{
			ID:     uuid.Must(uuid.NewV4()),
			Status: models.MTOServiceItemStatusApproved,
		},
		Move:        move,
		MTOShipment: ntsrShipment,
		ReService: models.ReService{
			ID: uuid.FromStringOrNil("50f1179a-3b72-4fa1-a951-fe5bcc70bd14"), // DDP - Domestic Destination Price
		},
	})

	testdatagen.MakePaymentServiceItem(db, testdatagen.Assertions{
		PaymentServiceItem: models.PaymentServiceItem{
			PriceCents: &ddpCost,
		},
		PaymentRequest: paymentRequest,
		MTOServiceItem: ntsrServiceItemDDP,
	})

	testdatagen.MakeMTOServiceItem(db, testdatagen.Assertions{
		MTOServiceItem: models.MTOServiceItem{
			ID:     uuid.Must(uuid.NewV4()),
			Status: models.MTOServiceItemStatusSubmitted,
		},
		Move:        move,
		MTOShipment: ntsrShipment,
		ReService: models.ReService{
			ID: uuid.FromStringOrNil("15f01bc1-0754-4341-8e0f-25c8f04d5a77"), // DUPK - Domestic Unpacking
		},
	})
}

func createHHGMoveWith2PaymentRequestsReviewedAllRejectedServiceItems(appCtx appcontext.AppContext, userUploader *uploader.UserUploader) {
	db := appCtx.DB()
	/* Customer with two payment requests */
	customer7 := testdatagen.MakeExtendedServiceMember(db, testdatagen.Assertions{
		ServiceMember: models.ServiceMember{
			ID: uuid.FromStringOrNil("4e6e4023-b089-4614-a65a-ffffffffffff"),
		},
	})

	orders7 := testdatagen.MakeOrder(db, testdatagen.Assertions{
		Order: models.Order{
			ID:              uuid.FromStringOrNil("f52f851e-91b8-4cb7-9f8a-ffffffffffff"),
			ServiceMemberID: customer7.ID,
			ServiceMember:   customer7,
		},
		UserUploader: userUploader,
	})

	locatorID := "PAYREJ"
	mto7 := testdatagen.MakeMove(db, testdatagen.Assertions{
		Move: models.Move{
			ID:                 uuid.FromStringOrNil("99783f4d-ee83-4fc9-8e0c-ffffffffffff"),
			OrdersID:           orders7.ID,
			AvailableToPrimeAt: swag.Time(time.Now()),
			Status:             models.MoveStatusAPPROVED,
			SelectedMoveType:   &hhgMoveType,
			Locator:            locatorID,
		},
	})

	mtoShipmentHHG7 := testdatagen.MakeMTOShipment(db, testdatagen.Assertions{
		MTOShipment: models.MTOShipment{
			ID:                   uuid.FromStringOrNil("baa00811-2381-433e-8a96-ffffffffffff"),
			PrimeEstimatedWeight: &estimatedWeight,
			PrimeActualWeight:    &actualWeight,
			ShipmentType:         models.MTOShipmentTypeHHG,
			ApprovedDate:         swag.Time(time.Now()),
			Status:               models.MTOShipmentStatusApproved,
		},
		Move: mto7,
	})

	testdatagen.MakeMTOAgent(db, testdatagen.Assertions{
		MTOAgent: models.MTOAgent{
			ID:            uuid.FromStringOrNil("82036387-a113-4b45-a172-ffffffffffff"),
			MTOShipment:   mtoShipmentHHG7,
			MTOShipmentID: mtoShipmentHHG7.ID,
			FirstName:     swag.String("Test"),
			LastName:      swag.String("Agent"),
			Email:         swag.String("test@test.email.com"),
			MTOAgentType:  models.MTOAgentReleasing,
		},
	})

	reviewedDate := time.Now()
	paymentRequest7 := testdatagen.MakePaymentRequest(db, testdatagen.Assertions{
		PaymentRequest: models.PaymentRequest{
			ID:            uuid.FromStringOrNil("ea945ab7-099a-4819-82de-ffffffffffff"),
			MoveTaskOrder: mto7,
			IsFinal:       false,
			Status:        models.PaymentRequestStatusReviewedAllRejected,
			ReviewedAt:    &reviewedDate,
		},
		Move: mto7,
	})

	// for soft deleted proof of service docs
	proofOfService := testdatagen.MakeProofOfServiceDoc(db, testdatagen.Assertions{
		PaymentRequest: paymentRequest7,
	})

	deletedAt := time.Now()
	testdatagen.MakePrimeUpload(db, testdatagen.Assertions{
		PrimeUpload: models.PrimeUpload{
			ID:                  uuid.FromStringOrNil("18413213-0aaf-4eb1-8d7f-ffffffffffff"),
			ProofOfServiceDoc:   proofOfService,
			ProofOfServiceDocID: proofOfService.ID,
			Contractor: models.Contractor{
				ID: uuid.FromStringOrNil("5db13bb4-6d29-4bdb-bc81-262f4513ecf6"), // Prime
			},
			ContractorID: uuid.FromStringOrNil("5db13bb4-6d29-4bdb-bc81-262f4513ecf6"),
			DeletedAt:    &deletedAt,
		},
	})

	serviceItemMS7 := testdatagen.MakeMTOServiceItemBasic(db, testdatagen.Assertions{
		MTOServiceItem: models.MTOServiceItem{
			ID:     uuid.FromStringOrNil("923acbd4-5e65-4d62-aecc-ffffffffffff"),
			Status: models.MTOServiceItemStatusApproved,
		},
		Move: mto7,
		ReService: models.ReService{
			ID: uuid.FromStringOrNil("1130e612-94eb-49a7-973d-72f33685e551"), // MS - Move Management
		},
	})

	rejectionReason := "Just because."
	msCost := unit.Cents(10000)
	testdatagen.MakePaymentServiceItem(db, testdatagen.Assertions{
		PaymentServiceItem: models.PaymentServiceItem{
			PriceCents:      &msCost,
			Status:          models.PaymentServiceItemStatusDenied,
			RejectionReason: &rejectionReason,
		},
		PaymentRequest: paymentRequest7,
		MTOServiceItem: serviceItemMS7,
	})

	serviceItemDLH7 := testdatagen.MakeMTOServiceItem(db, testdatagen.Assertions{
		MTOServiceItem: models.MTOServiceItem{
			ID:     uuid.FromStringOrNil("aab8df9a-bbc9-4f26-a3ab-ffffffffffff"),
			Status: models.MTOServiceItemStatusApproved,
		},
		Move: mto7,
		ReService: models.ReService{
			ID: uuid.FromStringOrNil("8d600f25-1def-422d-b159-617c7d59156e"), // DLH - Domestic Linehaul
		},
	})

	dlhCost := unit.Cents(99999)
	testdatagen.MakePaymentServiceItem(db, testdatagen.Assertions{
		PaymentServiceItem: models.PaymentServiceItem{
			PriceCents:      &dlhCost,
			Status:          models.PaymentServiceItemStatusDenied,
			RejectionReason: &rejectionReason,
		},
		PaymentRequest: paymentRequest7,
		MTOServiceItem: serviceItemDLH7,
	})

	additionalPaymentRequest7 := testdatagen.MakePaymentRequest(db, testdatagen.Assertions{
		PaymentRequest: models.PaymentRequest{
			ID:              uuid.FromStringOrNil("540e2268-6899-4b67-828d-ffffffffffff"),
			MoveTaskOrder:   mto7,
			IsFinal:         false,
			Status:          models.PaymentRequestStatusReviewedAllRejected,
			ReviewedAt:      &reviewedDate,
			RejectionReason: nil,
			SequenceNumber:  2,
		},
		Move: mto7,
	})

	serviceItemCS7 := testdatagen.MakeMTOServiceItemBasic(db, testdatagen.Assertions{
		MTOServiceItem: models.MTOServiceItem{
			ID:     uuid.FromStringOrNil("ab37c0a4-ad3f-44aa-b294-ffffffffffff"),
			Status: models.MTOServiceItemStatusApproved,
		},
		Move: mto7,
		ReService: models.ReService{
			ID: uuid.FromStringOrNil("9dc919da-9b66-407b-9f17-05c0f03fcb50"), // CS - Counseling Services
		},
	})

	csCost := unit.Cents(25000)

	testdatagen.MakePaymentServiceItem(db, testdatagen.Assertions{
		PaymentServiceItem: models.PaymentServiceItem{
			PriceCents:      &csCost,
			Status:          models.PaymentServiceItemStatusDenied,
			RejectionReason: &rejectionReason,
		},
		PaymentRequest: additionalPaymentRequest7,
		MTOServiceItem: serviceItemCS7,
	})

	MTOShipment := testdatagen.MakeMTOShipment(db, testdatagen.Assertions{
		MTOShipment: models.MTOShipment{
			ID:                   uuid.FromStringOrNil("475579d5-aaa4-4755-8c43-ffffffffffff"),
			PrimeEstimatedWeight: &estimatedWeight,
			PrimeActualWeight:    &actualWeight,
			ShipmentType:         models.MTOShipmentTypeHHG, // same as HHG for now
			ApprovedDate:         swag.Time(time.Now()),
			Status:               models.MTOShipmentStatusApproved,
		},
		Move: mto7,
	})

	serviceItemFSC7 := testdatagen.MakeMTOServiceItem(db, testdatagen.Assertions{
		MTOServiceItem: models.MTOServiceItem{
			ID:     uuid.FromStringOrNil("f23eeb02-66c7-43f5-ad9c-ffffffffffff"),
			Status: models.MTOServiceItemStatusApproved,
		},
		Move:        mto7,
		MTOShipment: MTOShipment,
		ReService: models.ReService{
			ID: uuid.FromStringOrNil("4780b30c-e846-437a-b39a-c499a6b09872"), // FSC - Fuel Surcharge
		},
	})

	fscCost := unit.Cents(55555)

	testdatagen.MakePaymentServiceItem(db, testdatagen.Assertions{
		PaymentServiceItem: models.PaymentServiceItem{
			PriceCents:      &fscCost,
			Status:          models.PaymentServiceItemStatusDenied,
			RejectionReason: &rejectionReason,
		},
		PaymentRequest: additionalPaymentRequest7,
		MTOServiceItem: serviceItemFSC7,
	})
}

func createTOO(appCtx appcontext.AppContext) {
	db := appCtx.DB()
	email := "too_role@office.mil"
	officeUser := models.OfficeUser{}
	officeUserExists, err := db.Where("email = $1", email).Exists(&officeUser)
	if err != nil {
		log.Panic(fmt.Errorf("Failed to query OfficeUser in the DB: %w", err))
	}
	// no need to create
	if officeUserExists {
		return
	}

	/* A user with too role */
	tooRole := roles.Role{}
	err = db.Where("role_type = $1", roles.RoleTypeTOO).First(&tooRole)
	if err != nil {
		log.Panic(fmt.Errorf("Failed to find RoleTypeTOO in the DB: %w", err))
	}

	tooUUID := uuid.Must(uuid.FromString("dcf86235-53d3-43dd-8ee8-54212ae3078f"))
	loginGovUUID := uuid.Must(uuid.NewV4())
	testdatagen.MakeUser(db, testdatagen.Assertions{
		User: models.User{
			ID:            tooUUID,
			LoginGovUUID:  &loginGovUUID,
			LoginGovEmail: email,
			Active:        true,
			Roles:         []roles.Role{tooRole},
		},
	})
	testdatagen.MakeOfficeUser(db, testdatagen.Assertions{
		OfficeUser: models.OfficeUser{
			ID:     uuid.FromStringOrNil("144503a6-485c-463e-b943-d3c3bad11b09"),
			Email:  email,
			Active: true,
			UserID: &tooUUID,
		},
	})
}

func createTIO(appCtx appcontext.AppContext) {
	db := appCtx.DB()
	email := "tio_role@office.mil"
	officeUser := models.OfficeUser{}
	officeUserExists, err := db.Where("email = $1", email).Exists(&officeUser)
	if err != nil {
		log.Panic(fmt.Errorf("Failed to query OfficeUser in the DB: %w", err))
	}
	// no need to create
	if officeUserExists {
		return
	}

	/* A user with tio role */
	tioRole := roles.Role{}
	err = db.Where("role_type = $1", roles.RoleTypeTIO).First(&tioRole)
	if err != nil {
		log.Panic(fmt.Errorf("Failed to find RoleTypeTIO in the DB: %w", err))
	}

	tioUUID := uuid.Must(uuid.FromString("3b2cc1b0-31a2-4d1b-874f-0591f9127374"))
	loginGovUUID := uuid.Must(uuid.NewV4())
	testdatagen.MakeUser(db, testdatagen.Assertions{
		User: models.User{
			ID:            tioUUID,
			LoginGovUUID:  &loginGovUUID,
			LoginGovEmail: email,
			Active:        true,
			Roles:         []roles.Role{tioRole},
		},
	})
	testdatagen.MakeOfficeUser(db, testdatagen.Assertions{
		OfficeUser: models.OfficeUser{
			ID:     uuid.FromStringOrNil("f1828a35-43fd-42be-8b23-af4d9d51f0f3"),
			Email:  email,
			Active: true,
			UserID: &tioUUID,
		},
	})
}

func createServicesCounselor(appCtx appcontext.AppContext) {
	db := appCtx.DB()
	email := "services_counselor_role@office.mil"
	officeUser := models.OfficeUser{}
	officeUserExists, err := db.Where("email = $1", email).Exists(&officeUser)
	if err != nil {
		log.Panic(fmt.Errorf("Failed to query OfficeUser in the DB: %w", err))
	}
	// no need to create
	if officeUserExists {
		return
	}

	/* A user with services counselor role */
	servicesCounselorRole := roles.Role{}
	err = db.Where("role_type = $1", roles.RoleTypeServicesCounselor).First(&servicesCounselorRole)
	if err != nil {
		log.Panic(fmt.Errorf("Failed to find RoleTypeServicesCounselor in the DB: %w", err))
	}

	servicesCounselorUUID := uuid.Must(uuid.FromString("a6c8663f-998f-4626-a978-ad60da2476ec"))
	loginGovUUID := uuid.Must(uuid.NewV4())
	testdatagen.MakeUser(db, testdatagen.Assertions{
		User: models.User{
			ID:            servicesCounselorUUID,
			LoginGovUUID:  &loginGovUUID,
			LoginGovEmail: email,
			Active:        true,
			Roles:         []roles.Role{servicesCounselorRole},
		},
	})
	testdatagen.MakeOfficeUser(db, testdatagen.Assertions{
		OfficeUser: models.OfficeUser{
			ID:     uuid.FromStringOrNil("c70d9a38-4bff-4d37-8dcc-456f317d7935"),
			Email:  email,
			Active: true,
			UserID: &servicesCounselorUUID,
		},
	})
}

func createTXO(appCtx appcontext.AppContext) {
	db := appCtx.DB()
	/* A user with both too and tio roles */
	email := "too_tio_role@office.mil"
	officeUser := models.OfficeUser{}
	officeUserExists, err := db.Where("email = $1", email).Exists(&officeUser)
	if err != nil {
		log.Panic(fmt.Errorf("Failed to query OfficeUser in the DB: %w", err))
	}
	// no need to create
	if officeUserExists {
		return
	}

	tooRole := roles.Role{}
	err = db.Where("role_type = $1", roles.RoleTypeTOO).First(&tooRole)
	if err != nil {
		log.Panic(fmt.Errorf("Failed to find RoleTypeTOO in the DB: %w", err))
	}

	tioRole := roles.Role{}
	err = db.Where("role_type = $1", roles.RoleTypeTIO).First(&tioRole)
	if err != nil {
		log.Panic(fmt.Errorf("Failed to find RoleTypeTIO in the DB: %w", err))
	}

	tooTioUUID := uuid.Must(uuid.FromString("9bda91d2-7a0c-4de1-ae02-b8cf8b4b858b"))
	loginGovUUID := uuid.Must(uuid.NewV4())
	user := testdatagen.MakeUser(db, testdatagen.Assertions{
		User: models.User{
			ID:            tooTioUUID,
			LoginGovUUID:  &loginGovUUID,
			LoginGovEmail: email,
			Active:        true,
			Roles:         []roles.Role{tooRole, tioRole},
		},
	})
	testdatagen.MakeOfficeUser(db, testdatagen.Assertions{
		OfficeUser: models.OfficeUser{
			ID:     uuid.FromStringOrNil("dce86235-53d3-43dd-8ee8-54212ae3078f"),
			Email:  email,
			Active: true,
			UserID: &tooTioUUID,
		},
	})
	testdatagen.MakeServiceMember(db, testdatagen.Assertions{
		ServiceMember: models.ServiceMember{
			User:   user,
			UserID: user.ID,
		},
	})
}

func createTXOUSMC(appCtx appcontext.AppContext) {
	db := appCtx.DB()
	emailUSMC := "too_tio_role_usmc@office.mil"
	officeUser := models.OfficeUser{}
	officeUserExists, err := db.Where("email = $1", emailUSMC).Exists(&officeUser)
	if err != nil {
		log.Panic(fmt.Errorf("Failed to query OfficeUser in the DB: %w", err))
	}
	// no need to create
	if officeUserExists {
		return
	}

	// Makes user with both too and tio role with USMC gbloc
	tooRole := roles.Role{}
	err = db.Where("role_type = $1", roles.RoleTypeTOO).First(&tooRole)
	if err != nil {
		log.Panic(fmt.Errorf("Failed to find RoleTypeTOO in the DB: %w", err))
	}

	tioRole := roles.Role{}
	err = db.Where("role_type = $1", roles.RoleTypeTIO).First(&tioRole)
	if err != nil {
		log.Panic(fmt.Errorf("Failed to find RoleTypeTIO in the DB: %w", err))
	}

	transportationOfficeUSMC := models.TransportationOffice{}
	err = db.Where("id = $1", "ccf50409-9d03-4cac-a931-580649f1647a").First(&transportationOfficeUSMC)
	if err != nil {
		log.Panic(fmt.Errorf("Failed to find transportation office USMC in the DB: %w", err))
	}

	// Makes user with both too and tio role with USMC gbloc

	tooTioWithUsmcUUID := uuid.Must(uuid.FromString("9bda91d2-7a0c-4de1-ae02-bbbbbbbbbbbb"))
	loginGovWithUsmcUUID := uuid.Must(uuid.NewV4())
	testdatagen.MakeUser(db, testdatagen.Assertions{
		User: models.User{
			ID:            tooTioWithUsmcUUID,
			LoginGovUUID:  &loginGovWithUsmcUUID,
			LoginGovEmail: emailUSMC,
			Active:        true,
			Roles:         []roles.Role{tooRole, tioRole},
		},
	})
	testdatagen.MakeOfficeUser(db, testdatagen.Assertions{
		OfficeUser: models.OfficeUser{
			ID:                   uuid.FromStringOrNil("dce86235-53d3-43dd-8ee8-bbbbbbbbbbbb"),
			Email:                emailUSMC,
			Active:               true,
			UserID:               &tooTioWithUsmcUUID,
			TransportationOffice: transportationOfficeUSMC,
		},
	})

}

func createTXOServicesCounselor(appCtx appcontext.AppContext) {
	db := appCtx.DB()
	/* A user with both too, tio, and services counselor roles */
	email := "too_tio_services_counselor_role@office.mil"
	officeUser := models.OfficeUser{}
	officeUserExists, err := db.Where("email = $1", email).Exists(&officeUser)
	if err != nil {
		log.Panic(fmt.Errorf("Failed to query OfficeUser in the DB: %w", err))
	}
	// no need to create
	if officeUserExists {
		return
	}

	officeUserRoleTypes := []roles.RoleType{roles.RoleTypeTOO, roles.RoleTypeTIO, roles.RoleTypeServicesCounselor}
	var userRoles roles.Roles
	err = db.Where("role_type IN (?)", officeUserRoleTypes).All(&userRoles)
	if err != nil {
		log.Panic(fmt.Errorf("Failed to find office user RoleType in the DB: %w", err))
	}

	tooTioServicesUUID := uuid.Must(uuid.FromString("8d78c849-0853-4eb8-a7a7-73055db7a6a8"))
	loginGovUUID := uuid.Must(uuid.NewV4())

	// Make a user
	testdatagen.MakeUser(db, testdatagen.Assertions{
		User: models.User{
			ID:            tooTioServicesUUID,
			LoginGovUUID:  &loginGovUUID,
			LoginGovEmail: email,
			Active:        true,
			Roles:         userRoles,
		},
	})

	// Make and office user associated with the previously created user
	testdatagen.MakeOfficeUser(db, testdatagen.Assertions{
		OfficeUser: models.OfficeUser{
			ID:     uuid.FromStringOrNil("f3503012-e17a-4136-aa3c-508ee3b1962f"),
			Email:  email,
			Active: true,
			UserID: &tooTioServicesUUID,
		},
	})
}

func createTXOServicesUSMCCounselor(appCtx appcontext.AppContext) {
	db := appCtx.DB()
	emailUSMC := "too_tio_services_counselor_role_usmc@office.mil"
	officeUser := models.OfficeUser{}
	officeUserExists, err := db.Where("email = $1", emailUSMC).Exists(&officeUser)
	if err != nil {
		log.Panic(fmt.Errorf("Failed to query OfficeUser in the DB: %w", err))
	}
	// no need to create
	if officeUserExists {
		return
	}

	/* A user with both too, tio, and services counselor roles */
	officeUserRoleTypes := []roles.RoleType{roles.RoleTypeTOO, roles.RoleTypeTIO, roles.RoleTypeServicesCounselor}
	var userRoles roles.Roles
	err = db.Where("role_type IN (?)", officeUserRoleTypes).All(&userRoles)
	if err != nil {
		log.Panic(fmt.Errorf("Failed to find office user RoleType in the DB: %w", err))
	}

	// Makes user with too, tio, services counselor role with USMC gbloc
	transportationOfficeUSMC := models.TransportationOffice{}
	err = db.Where("id = $1", "ccf50409-9d03-4cac-a931-580649f1647a").First(&transportationOfficeUSMC)
	if err != nil {
		log.Panic(fmt.Errorf("Failed to find transportation office USMC in the DB: %w", err))
	}
	tooTioServicesWithUsmcUUID := uuid.Must(uuid.FromString("9aae1a83-6515-4c1d-84e8-f7b53dc3d5fc"))
	loginGovWithUsmcUUID := uuid.Must(uuid.NewV4())

	// Makes a user with all office roles that is associated with USMC
	testdatagen.MakeUser(db, testdatagen.Assertions{
		User: models.User{
			ID:            tooTioServicesWithUsmcUUID,
			LoginGovUUID:  &loginGovWithUsmcUUID,
			LoginGovEmail: emailUSMC,
			Active:        true,
			Roles:         userRoles,
		},
	})

	// Makes an office user with the previously created user
	testdatagen.MakeOfficeUser(db, testdatagen.Assertions{
		OfficeUser: models.OfficeUser{
			ID:                   uuid.FromStringOrNil("b23005d6-60ea-469f-91ab-a7daf4c686f5"),
			Email:                emailUSMC,
			Active:               true,
			UserID:               &tooTioServicesWithUsmcUUID,
			TransportationOffice: transportationOfficeUSMC,
		},
	})
}

func createHHGMoveWithReweigh(appCtx appcontext.AppContext, userUploader *uploader.UserUploader) {
	db := appCtx.DB()
	filterFile := &[]string{"150Kb.png"}
	serviceMember := makeServiceMember(appCtx)
	orders := makeOrdersForServiceMember(appCtx, serviceMember, userUploader, filterFile)
	move := makeMoveForOrders(appCtx, orders, "REWAYD", models.MoveStatusAPPROVALSREQUESTED)
	move.TIORemarks = &tioRemarks
	testdatagen.MustSave(db, &move)
	reweighedWeight := unit.Pound(800)
	testdatagen.MakeReweigh(db, testdatagen.Assertions{
		UserUploader: userUploader,
		MTOShipment: models.MTOShipment{
			MoveTaskOrderID: move.ID,
			MoveTaskOrder:   move,
		},
		Reweigh: models.Reweigh{
			Weight: &reweighedWeight,
		},
	})
	testdatagen.MakeReweigh(db, testdatagen.Assertions{UserUploader: userUploader})
}

func createHHGMoveWithBillableWeights(appCtx appcontext.AppContext, userUploader *uploader.UserUploader, primeUploader *uploader.PrimeUploader) {
	db := appCtx.DB()
	filterFile := &[]string{"150Kb.png"}
	serviceMember := makeServiceMember(appCtx)
	orders := makeOrdersForServiceMember(appCtx, serviceMember, userUploader, filterFile)
	makeAmendedOrders(appCtx, orders, userUploader, &[]string{"small.pdf"})
	move := makeMoveForOrders(appCtx, orders, "BILWEI", models.MoveStatusAPPROVALSREQUESTED)
	shipment := makeShipmentForMove(appCtx, move, models.MTOShipmentStatusApproved)
	paymentRequestID := uuid.Must(uuid.FromString("6cd95b06-fef3-11eb-9a03-0242ac130003"))
	makePaymentRequestForShipment(appCtx, move, shipment, primeUploader, filterFile, paymentRequestID, models.PaymentRequestStatusPending)
	testdatagen.MakeReweighForShipment(db, testdatagen.Assertions{UserUploader: userUploader}, shipment, unit.Pound(5000))
}

// creates a mix of shipments statuses with estimated, actual, and reweigh weights for testing the MTO page
func createReweighWithMixedShipmentStatuses(appCtx appcontext.AppContext, userUploader *uploader.UserUploader) {
	db := appCtx.DB()
	filterFile := &[]string{"150Kb.png"}
	serviceMember := makeServiceMember(appCtx)
	orders := makeOrdersForServiceMember(appCtx, serviceMember, userUploader, filterFile)
	move := makeMoveForOrders(appCtx, orders, "WTSTAT", models.MoveStatusAPPROVALSREQUESTED)

	// shipment is not yet approved so will be excluded from MTO weight calculations
	testdatagen.MakeMTOShipment(db, testdatagen.Assertions{
		MTOShipment: models.MTOShipment{
			Status: models.MTOShipmentStatusSubmitted,
		},
		Move: move,
	})

	divertedEstimated := unit.Pound(5000)
	divertedActual := unit.Pound(6000)
	// shipment was diverted so will have weights values already
	divertedShipment := testdatagen.MakeMTOShipment(db, testdatagen.Assertions{
		MTOShipment: models.MTOShipment{
			Status:               models.MTOShipmentStatusSubmitted,
			Diversion:            true,
			PrimeEstimatedWeight: &divertedEstimated,
			PrimeActualWeight:    &divertedActual,
		},
		Move: move,
	})
	diveretedReweigh := unit.Pound(5500)
	testdatagen.MakeReweigh(db, testdatagen.Assertions{
		MTOShipment: divertedShipment,
		Reweigh: models.Reweigh{
			Weight: &diveretedReweigh,
		},
	})

	canceledEstimated := unit.Pound(5000)
	canceledActual := unit.Pound(6000)
	canceledReweigh := unit.Pound(5500)
	// cancelled shipment will still appear on MTO page but will not be included in weight calculations
	canceledShipment := testdatagen.MakeMTOShipment(db, testdatagen.Assertions{
		MTOShipment: models.MTOShipment{
			Status:               models.MTOShipmentStatusCanceled,
			PrimeEstimatedWeight: &canceledEstimated,
			PrimeActualWeight:    &canceledActual,
		},
		Move: move,
	})
	testdatagen.MakeReweigh(db, testdatagen.Assertions{
		MTOShipment: canceledShipment,
		Reweigh: models.Reweigh{
			Weight: &canceledReweigh,
		},
	})

	approvedEstimated := unit.Pound(1000)
	approvedActual := unit.Pound(1500)
	approvedReweigh := unit.Pound(1250)
	approvedShipment := testdatagen.MakeMTOShipment(db, testdatagen.Assertions{
		MTOShipment: models.MTOShipment{
			Status:               models.MTOShipmentStatusApproved,
			PrimeEstimatedWeight: &approvedEstimated,
			PrimeActualWeight:    &approvedActual,
		},
		Move: move,
	})
	testdatagen.MakeReweigh(db, testdatagen.Assertions{
		MTOShipment: approvedShipment,
		Reweigh: models.Reweigh{
			Weight: &approvedReweigh,
		},
	})

	approvedReweighRequestedEstimated := unit.Pound(1000)
	approvedReweighRequestedActual := unit.Pound(1500)
	approvedReweighRequestedShipment := testdatagen.MakeMTOShipment(db, testdatagen.Assertions{
		MTOShipment: models.MTOShipment{
			Status:               models.MTOShipmentStatusApproved,
			PrimeEstimatedWeight: &approvedReweighRequestedEstimated,
			PrimeActualWeight:    &approvedReweighRequestedActual,
		},
		Move: move,
	})
	testdatagen.MakeReweigh(db, testdatagen.Assertions{
		MTOShipment: approvedReweighRequestedShipment,
	})

	divRequestedEstimated := unit.Pound(1000)
	divRequestedActual := unit.Pound(1500)
	divRequestedReweigh := unit.Pound(1750)
	divRequestedShipment := testdatagen.MakeMTOShipment(db, testdatagen.Assertions{
		MTOShipment: models.MTOShipment{
			Status:               models.MTOShipmentStatusDiversionRequested,
			PrimeEstimatedWeight: &divRequestedEstimated,
			PrimeActualWeight:    &divRequestedActual,
		},
		Move: move,
	})
	testdatagen.MakeReweigh(db, testdatagen.Assertions{
		MTOShipment: divRequestedShipment,
		Reweigh: models.Reweigh{
			Weight: &divRequestedReweigh,
		},
	})

	cancellationRequestedEstimated := unit.Pound(1000)
	cancellationRequestedActual := unit.Pound(1500)
	cancellationRequestedReweigh := unit.Pound(1250)
	cancellationRequestedShipment := testdatagen.MakeMTOShipment(db, testdatagen.Assertions{
		MTOShipment: models.MTOShipment{
			Status:               models.MTOShipmentStatusCancellationRequested,
			PrimeEstimatedWeight: &cancellationRequestedEstimated,
			PrimeActualWeight:    &cancellationRequestedActual,
		},
		Move: move,
	})
	testdatagen.MakeReweigh(db, testdatagen.Assertions{
		MTOShipment: cancellationRequestedShipment,
		Reweigh: models.Reweigh{
			Weight: &cancellationRequestedReweigh,
		},
	})
}

func createReweighWithMultipleShipments(appCtx appcontext.AppContext, userUploader *uploader.UserUploader, primeUploader *uploader.PrimeUploader, moveRouter services.MoveRouter) {
	db := appCtx.DB()
	filterFile := &[]string{"150Kb.png"}
	serviceMember := makeServiceMember(appCtx)
	serviceMember.FirstName = models.StringPointer("MultipleShipments")
	serviceMember.LastName = models.StringPointer("Reweighs")
	orders := makeOrdersForServiceMember(appCtx, serviceMember, userUploader, filterFile)
	move := makeMoveForOrders(appCtx, orders, "MULTRW", models.MoveStatusDRAFT)
	move.TIORemarks = &tioRemarks
	move.SelectedMoveType = &hhgMoveType

	estimatedHHGWeight := unit.Pound(1400)
	actualHHGWeight := unit.Pound(3000)
	now := time.Now()
	testdatagen.MakeMTOShipment(db, testdatagen.Assertions{
		MTOShipment: models.MTOShipment{
			ID:                   uuid.FromStringOrNil("5b72c64e-ffad-11eb-9a03-0242ac130003"),
			PrimeEstimatedWeight: &estimatedHHGWeight,
			PrimeActualWeight:    &actualHHGWeight,
			ShipmentType:         models.MTOShipmentTypeHHG,
			ApprovedDate:         &now,
			Status:               models.MTOShipmentStatusApproved,
			MoveTaskOrder:        move,
			MoveTaskOrderID:      move.ID,
		},
	})

	shipmentWithMissingReweigh := testdatagen.MakeMTOShipment(db, testdatagen.Assertions{
		MTOShipment: models.MTOShipment{
			ID:                   uuid.FromStringOrNil("6192766e-ffad-11eb-9a03-0242ac130003"),
			PrimeEstimatedWeight: &estimatedHHGWeight,
			PrimeActualWeight:    &actualHHGWeight,
			ShipmentType:         models.MTOShipmentTypeHHG,
			ApprovedDate:         &now,
			Status:               models.MTOShipmentStatusApproved,
			CounselorRemarks:     swag.String("Please handle with care"),
			MoveTaskOrder:        move,
			MoveTaskOrderID:      move.ID,
		},
	})
	testdatagen.MakeReweighWithNoWeightForShipment(db, testdatagen.Assertions{UserUploader: userUploader}, shipmentWithMissingReweigh)

	shipment := testdatagen.MakeMTOShipment(db, testdatagen.Assertions{
		MTOShipment: models.MTOShipment{
			PrimeEstimatedWeight: &estimatedHHGWeight,
			PrimeActualWeight:    &actualHHGWeight,
			ShipmentType:         models.MTOShipmentTypeHHG,
			ApprovedDate:         &now,
			Status:               models.MTOShipmentStatusApproved,
			MoveTaskOrder:        move,
			MoveTaskOrderID:      move.ID,
		},
	})
	testdatagen.MakeReweighForShipment(db, testdatagen.Assertions{UserUploader: userUploader}, shipment, unit.Pound(5000))

	shipmentForReweigh := testdatagen.MakeMTOShipment(db, testdatagen.Assertions{
		MTOShipment: models.MTOShipment{
			PrimeEstimatedWeight: &estimatedHHGWeight,
			PrimeActualWeight:    &actualHHGWeight,
			ShipmentType:         models.MTOShipmentTypeHHG,
			ApprovedDate:         &now,
			Status:               models.MTOShipmentStatusApproved,
			MoveTaskOrder:        move,
			MoveTaskOrderID:      move.ID,
		},
	})
	testdatagen.MakeReweighForShipment(db, testdatagen.Assertions{UserUploader: userUploader}, shipmentForReweigh, unit.Pound(1541))

	err := moveRouter.Submit(appCtx, &move)
	if err != nil {
		log.Panic(err)
	}
	verrs, err := models.SaveMoveDependencies(db, &move)
	if err != nil || verrs.HasAny() {
		log.Panic(fmt.Errorf("Failed to save move and dependencies: %w", err))
	}
	err = moveRouter.Approve(appCtx, &move)
	if err != nil {
		log.Panic(err)
	}
	move.AvailableToPrimeAt = &now
	err = db.Save(&move)
	if err != nil {
		log.Panic(err)
	}

	paymentRequestID := uuid.Must(uuid.FromString("78a475d6-ffb8-11eb-9a03-0242ac130003"))
	makePaymentRequestForShipment(appCtx, move, shipment, primeUploader, filterFile, paymentRequestID, models.PaymentRequestStatusPending)
	testdatagen.MakeReweighForShipment(db, testdatagen.Assertions{UserUploader: userUploader}, shipment, unit.Pound(5000))
}

func createReweighWithShipmentMissingReweigh(appCtx appcontext.AppContext, userUploader *uploader.UserUploader, primeUploader *uploader.PrimeUploader, moveRouter services.MoveRouter) {
	db := appCtx.DB()
	filterFile := &[]string{"150Kb.png"}
	serviceMember := makeServiceMember(appCtx)
	orders := makeOrdersForServiceMember(appCtx, serviceMember, userUploader, filterFile)
	move := makeMoveForOrders(appCtx, orders, "MISHRW", models.MoveStatusDRAFT)
	move.TIORemarks = &tioRemarks
	move.SelectedMoveType = &hhgMoveType

	estimatedHHGWeight := unit.Pound(1400)
	actualHHGWeight := unit.Pound(6000)
	now := time.Now()
	shipment := testdatagen.MakeMTOShipment(db, testdatagen.Assertions{
		MTOShipment: models.MTOShipment{
			PrimeEstimatedWeight: &estimatedHHGWeight,
			PrimeActualWeight:    &actualHHGWeight,
			ShipmentType:         models.MTOShipmentTypeHHG,
			ApprovedDate:         &now,
			Status:               models.MTOShipmentStatusApproved,
			MoveTaskOrder:        move,
			MoveTaskOrderID:      move.ID,
		},
	})

	err := moveRouter.Submit(appCtx, &move)
	if err != nil {
		log.Panic(err)
	}
	verrs, err := models.SaveMoveDependencies(db, &move)
	if err != nil || verrs.HasAny() {
		log.Panic(fmt.Errorf("Failed to save move and dependencies: %w", err))
	}
	err = moveRouter.Approve(appCtx, &move)
	if err != nil {
		log.Panic(err)
	}
	move.AvailableToPrimeAt = &now
	err = db.Save(&move)
	if err != nil {
		log.Panic(err)
	}

	paymentRequestID := uuid.Must(uuid.FromString("4a1b0048-ffe7-11eb-9a03-0242ac130003"))
	makePaymentRequestForShipment(appCtx, move, shipment, primeUploader, filterFile, paymentRequestID, models.PaymentRequestStatusPending)
	testdatagen.MakeReweighWithNoWeightForShipment(db, testdatagen.Assertions{UserUploader: userUploader}, shipment)
}

func createReweighWithShipmentMaxBillableWeightExceeded(appCtx appcontext.AppContext, userUploader *uploader.UserUploader, primeUploader *uploader.PrimeUploader, moveRouter services.MoveRouter) {
	db := appCtx.DB()
	filterFile := &[]string{"150Kb.png"}
	serviceMember := makeServiceMember(appCtx)
	orders := makeOrdersForServiceMember(appCtx, serviceMember, userUploader, filterFile)
	move := makeMoveForOrders(appCtx, orders, "MAXCED", models.MoveStatusDRAFT)
	move.TIORemarks = &tioRemarks
	move.SelectedMoveType = &hhgMoveType

	estimatedHHGWeight := unit.Pound(1400)
	actualHHGWeight := unit.Pound(8900)
	now := time.Now()
	shipment := testdatagen.MakeMTOShipment(db, testdatagen.Assertions{
		MTOShipment: models.MTOShipment{
			PrimeEstimatedWeight: &estimatedHHGWeight,
			PrimeActualWeight:    &actualHHGWeight,
			ShipmentType:         models.MTOShipmentTypeHHG,
			ApprovedDate:         &now,
			Status:               models.MTOShipmentStatusApproved,
			MoveTaskOrder:        move,
			MoveTaskOrderID:      move.ID,
		},
	})

	err := moveRouter.Submit(appCtx, &move)
	if err != nil {
		log.Panic(err)
	}
	verrs, err := models.SaveMoveDependencies(db, &move)
	if err != nil || verrs.HasAny() {
		log.Panic(fmt.Errorf("Failed to save move and dependencies: %w", err))
	}
	err = moveRouter.Approve(appCtx, &move)
	if err != nil {
		log.Panic(err)
	}
	move.AvailableToPrimeAt = &now
	err = db.Save(&move)
	if err != nil {
		log.Panic(err)
	}

	paymentRequestID := uuid.Must(uuid.FromString("096496b0-ffea-11eb-9a03-0242ac130003"))
	makePaymentRequestForShipment(appCtx, move, shipment, primeUploader, filterFile, paymentRequestID, models.PaymentRequestStatusPending)
	testdatagen.MakeReweighForShipment(db, testdatagen.Assertions{UserUploader: userUploader}, shipment, unit.Pound(123456))
}

func createReweighWithShipmentNoEstimatedWeight(appCtx appcontext.AppContext, userUploader *uploader.UserUploader, primeUploader *uploader.PrimeUploader, moveRouter services.MoveRouter) {
	db := appCtx.DB()
	filterFile := &[]string{"150Kb.png"}
	serviceMember := makeServiceMember(appCtx)
	orders := makeOrdersForServiceMember(appCtx, serviceMember, userUploader, filterFile)
	move := makeMoveForOrders(appCtx, orders, "NOESTW", models.MoveStatusDRAFT)
	move.TIORemarks = &tioRemarks
	move.SelectedMoveType = &hhgMoveType

	actualHHGWeight := unit.Pound(6000)
	now := time.Now()
	shipment := testdatagen.MakeMTOShipment(db, testdatagen.Assertions{
		MTOShipment: models.MTOShipment{
			PrimeActualWeight: &actualHHGWeight,
			ShipmentType:      models.MTOShipmentTypeHHG,
			ApprovedDate:      &now,
			Status:            models.MTOShipmentStatusApproved,
			MoveTaskOrder:     move,
			MoveTaskOrderID:   move.ID,
		},
	})

	err := moveRouter.Submit(appCtx, &move)
	if err != nil {
		log.Panic(err)
	}
	verrs, err := models.SaveMoveDependencies(db, &move)
	if err != nil || verrs.HasAny() {
		log.Panic(fmt.Errorf("Failed to save move and dependencies: %w", err))
	}
	err = moveRouter.Approve(appCtx, &move)
	if err != nil {
		log.Panic(err)
	}
	move.AvailableToPrimeAt = &now
	err = db.Save(&move)
	if err != nil {
		log.Panic(err)
	}

	paymentRequestID := uuid.Must(uuid.FromString("c5c32296-0147-11ec-9a03-0242ac130003"))
	makePaymentRequestForShipment(appCtx, move, shipment, primeUploader, filterFile, paymentRequestID, models.PaymentRequestStatusPending)
	testdatagen.MakeReweighForShipment(db, testdatagen.Assertions{UserUploader: userUploader}, shipment, unit.Pound(5000))
}

func createReweighWithShipmentDeprecatedPaymentRequest(appCtx appcontext.AppContext, userUploader *uploader.UserUploader, primeUploader *uploader.PrimeUploader, moveRouter services.MoveRouter) {
	db := appCtx.DB()
	email := "deprecatedPaymentRequest@hhg.hhg"
	uuidStr := "6995a480-2e90-4d9b-90df-0f9b42277653"
	loginGovUUID := uuid.Must(uuid.NewV4())

	testdatagen.MakeUser(db, testdatagen.Assertions{
		User: models.User{
			ID:            uuid.Must(uuid.FromString(uuidStr)),
			LoginGovUUID:  &loginGovUUID,
			LoginGovEmail: email,
			Active:        true,
		},
	})

	smID := "6c4074fe-ba11-471f-89f2-cf4f8c075377"
	sm := testdatagen.MakeExtendedServiceMember(db, testdatagen.Assertions{
		ServiceMember: models.ServiceMember{
			ID:            uuid.FromStringOrNil(smID),
			UserID:        uuid.FromStringOrNil(uuidStr),
			FirstName:     models.StringPointer("Deprecated"),
			LastName:      models.StringPointer("PaymentRequest"),
			Edipi:         models.StringPointer("6833908165"),
			PersonalEmail: models.StringPointer(email),
		},
	})

	move := testdatagen.MakeMove(db, testdatagen.Assertions{
		Order: models.Order{
			ServiceMemberID: uuid.FromStringOrNil(smID),
			ServiceMember:   sm,
		},
		UserUploader: userUploader,
		Move: models.Move{
			ID:               uuid.FromStringOrNil("bb0c2329-e225-41cc-a931-823c6026425b"),
			Locator:          "DEPPRQ",
			SelectedMoveType: &hhgMoveType,
			TIORemarks:       &tioRemarks,
		},
	})

	actualHHGWeight := unit.Pound(6000)
	now := time.Now()
	shipment := testdatagen.MakeMTOShipment(db, testdatagen.Assertions{
		MTOShipment: models.MTOShipment{
			PrimeActualWeight: &actualHHGWeight,
			ShipmentType:      models.MTOShipmentTypeHHG,
			ApprovedDate:      &now,
			Status:            models.MTOShipmentStatusApproved,
			MoveTaskOrder:     move,
			MoveTaskOrderID:   move.ID,
		},
	})

	err := moveRouter.Submit(appCtx, &move)
	if err != nil {
		log.Panic(err)
	}
	verrs, err := models.SaveMoveDependencies(db, &move)
	if err != nil || verrs.HasAny() {
		log.Panic(fmt.Errorf("Failed to save move and dependencies: %w", err))
	}
	err = moveRouter.Approve(appCtx, &move)
	if err != nil {
		log.Panic(err)
	}
	move.AvailableToPrimeAt = &now
	err = db.Save(&move)
	if err != nil {
		log.Panic(err)
	}

	filterFile := &[]string{"150Kb.png"}
	paymentRequestID := uuid.Must(uuid.FromString("f80a07d3-0dcf-431f-b72c-dfd77e0483f6"))
	makePaymentRequestForShipment(appCtx, move, shipment, primeUploader, filterFile, paymentRequestID, models.PaymentRequestStatusDeprecated)
	testdatagen.MakeReweighForShipment(db, testdatagen.Assertions{UserUploader: userUploader}, shipment, unit.Pound(5000))
}

func createHHGMoveWithTaskOrderServices(appCtx appcontext.AppContext, userUploader *uploader.UserUploader) {

	db := appCtx.DB()
	mtoWithTaskOrderServices := testdatagen.MakeMove(db, testdatagen.Assertions{
		Move: models.Move{
			ID:                 uuid.FromStringOrNil("9c7b255c-2981-4bf8-839f-61c7458e2b4d"),
			Locator:            "RDY4PY",
			AvailableToPrimeAt: swag.Time(time.Now()),
			Status:             models.MoveStatusAPPROVED,
			SelectedMoveType:   &hhgMoveType,
		},
		UserUploader: userUploader,
	})

	estimated := unit.Pound(1400)
	actual := unit.Pound(1349)
	mtoShipment4 := testdatagen.MakeMTOShipment(db, testdatagen.Assertions{
		MTOShipment: models.MTOShipment{
			ID:                   uuid.FromStringOrNil("c3a9e368-188b-4828-a64a-204da9b988c2"),
			RequestedPickupDate:  swag.Time(time.Now()),
			ScheduledPickupDate:  swag.Time(time.Now().AddDate(0, 0, -1)),
			PrimeEstimatedWeight: &estimated, // so we can price Dom. Destination Price
			PrimeActualWeight:    &actual,    // so we can price DLH
			Status:               models.MTOShipmentStatusApproved,
			ApprovedDate:         swag.Time(time.Now()),
		},
		Move: mtoWithTaskOrderServices,
	})
	mtoShipment5 := testdatagen.MakeMTOShipment(db, testdatagen.Assertions{
		MTOShipment: models.MTOShipment{
			ID:                   uuid.FromStringOrNil("01b9671e-b268-4906-967b-ba661a1d3933"),
			RequestedPickupDate:  swag.Time(time.Now()),
			ScheduledPickupDate:  swag.Time(time.Now().AddDate(0, 0, -1)),
			PrimeEstimatedWeight: &estimated,
			PrimeActualWeight:    &actual,
			Status:               models.MTOShipmentStatusApproved,
			ApprovedDate:         swag.Time(time.Now()),
		},
		Move: mtoWithTaskOrderServices,
	})

	testdatagen.MakeMTOServiceItem(db, testdatagen.Assertions{
		MTOServiceItem: models.MTOServiceItem{
			ID:     uuid.FromStringOrNil("94bc8b44-fefe-469f-83a0-39b1e31116fb"),
			Status: models.MTOServiceItemStatusApproved,
		},
		Move:        mtoWithTaskOrderServices,
		MTOShipment: mtoShipment4,
		ReService: models.ReService{
			ID: uuid.FromStringOrNil("50f1179a-3b72-4fa1-a951-fe5bcc70bd14"), // Dom. Destination Price
		},
	})

	testdatagen.MakeMTOServiceItem(db, testdatagen.Assertions{
		MTOServiceItem: models.MTOServiceItem{
			ID:     uuid.FromStringOrNil("fd6741a5-a92c-44d5-8303-1d7f5e60afbf"),
			Status: models.MTOServiceItemStatusApproved,
		},
		Move:        mtoWithTaskOrderServices,
		MTOShipment: mtoShipment4,
		ReService: models.ReService{
			ID: uuid.FromStringOrNil("8d600f25-1def-422d-b159-617c7d59156e"), // DLH
		},
	})

	testdatagen.MakeMTOServiceItem(db, testdatagen.Assertions{
		MTOServiceItem: models.MTOServiceItem{
			ID:     uuid.FromStringOrNil("6431e3e2-4ee4-41b5-b226-393f9133eb6c"),
			Status: models.MTOServiceItemStatusApproved,
		},
		Move:        mtoWithTaskOrderServices,
		MTOShipment: mtoShipment4,
		ReService: models.ReService{
			ID: uuid.FromStringOrNil("4780b30c-e846-437a-b39a-c499a6b09872"), // FSC
		},
	})

	testdatagen.MakeMTOServiceItem(db, testdatagen.Assertions{
		MTOServiceItem: models.MTOServiceItem{
			ID:     uuid.FromStringOrNil("eee4b555-2475-4e67-a5b8-102f28d950f8"),
			Status: models.MTOServiceItemStatusApproved,
		},
		Move:        mtoWithTaskOrderServices,
		MTOShipment: mtoShipment5,
		ReService: models.ReService{
			ID: uuid.FromStringOrNil("4b85962e-25d3-4485-b43c-2497c4365598"), // DSH
		},
	})

	testdatagen.MakeMTOServiceItem(db, testdatagen.Assertions{
		MTOServiceItem: models.MTOServiceItem{
			ID:     uuid.FromStringOrNil("a6e5debc-9e73-421b-8f68-92936ce34737"),
			Status: models.MTOServiceItemStatusApproved,
		},
		Move:        mtoWithTaskOrderServices,
		MTOShipment: mtoShipment5,
		ReService: models.ReService{
			ID: uuid.FromStringOrNil("bdea5a8d-f15f-47d2-85c9-bba5694802ce"), // DPK
		},
	})

	testdatagen.MakeMTOServiceItem(db, testdatagen.Assertions{
		MTOServiceItem: models.MTOServiceItem{
			ID:     uuid.FromStringOrNil("999504a9-45b0-477f-a00b-3ede8ffde379"),
			Status: models.MTOServiceItemStatusApproved,
		},
		Move:        mtoWithTaskOrderServices,
		MTOShipment: mtoShipment5,
		ReService: models.ReService{
			ID: uuid.FromStringOrNil("15f01bc1-0754-4341-8e0f-25c8f04d5a77"), // DUPK
		},
	})

	testdatagen.MakeMTOServiceItemBasic(db, testdatagen.Assertions{
		MTOServiceItem: models.MTOServiceItem{
			ID:     uuid.FromStringOrNil("ca9aeb58-e5a9-44b0-abe8-81d233dbdebf"),
			Status: models.MTOServiceItemStatusApproved,
		},
		Move: mtoWithTaskOrderServices,
		ReService: models.ReService{
			ID: uuid.FromStringOrNil("9dc919da-9b66-407b-9f17-05c0f03fcb50"), // CS - Counseling Services
		},
	})

	testdatagen.MakeMTOServiceItemBasic(db, testdatagen.Assertions{
		MTOServiceItem: models.MTOServiceItem{
			ID:     uuid.FromStringOrNil("722a6f4e-b438-4655-88c7-51609056550d"),
			Status: models.MTOServiceItemStatusApproved,
		},
		Move: mtoWithTaskOrderServices,
		ReService: models.ReService{
			ID: uuid.FromStringOrNil("1130e612-94eb-49a7-973d-72f33685e551"), // MS - Move Management
		},
	})
}

func createWebhookSubscriptionForPaymentRequestUpdate(appCtx appcontext.AppContext) {
	db := appCtx.DB()
	// Create one webhook subscription for PaymentRequestUpdate
	testdatagen.MakeWebhookSubscription(db, testdatagen.Assertions{
		WebhookSubscription: models.WebhookSubscription{
			CallbackURL: "https://primelocal:9443/support/v1/webhook-notify",
		},
	})
}

func createMoveWithServiceItems(appCtx appcontext.AppContext, userUploader *uploader.UserUploader) {
	db := appCtx.DB()
	customer := testdatagen.MakeExtendedServiceMember(db, testdatagen.Assertions{})

	orders9 := testdatagen.MakeOrder(db, testdatagen.Assertions{
		Order: models.Order{
			ID:              uuid.FromStringOrNil("796a0acd-1ccb-4a2f-a9b3-e44906ced698"),
			ServiceMemberID: customer.ID,
			ServiceMember:   customer,
		},
		UserUploader: userUploader,
	})

	move9 := testdatagen.MakeMove(db, testdatagen.Assertions{
		Move: models.Move{
			ID:               uuid.FromStringOrNil("7cbe57ba-fd3a-45a7-aa9a-1970f1908ae7"),
			OrdersID:         orders9.ID,
			SelectedMoveType: &hhgMoveType,
			Status:           models.MoveStatusSUBMITTED,
		},
	})

	mtoShipment9 := testdatagen.MakeMTOShipment(db, testdatagen.Assertions{
		MTOShipment: models.MTOShipment{
			ID:                   uuid.FromStringOrNil("ec3f4edf-1463-43fb-98c4-272d3acb204a"),
			PrimeEstimatedWeight: &estimatedWeight,
			PrimeActualWeight:    &actualWeight,
			ShipmentType:         models.MTOShipmentTypeHHG,
			ApprovedDate:         swag.Time(time.Now()),
			Status:               models.MTOShipmentStatusSubmitted,
		},
		Move: move9,
	})

	paymentRequest9 := testdatagen.MakePaymentRequest(db, testdatagen.Assertions{
		PaymentRequest: models.PaymentRequest{
			ID:            uuid.FromStringOrNil("cfd110d4-1f62-401c-a92c-39987a0b4228"),
			MoveTaskOrder: move9,
			IsFinal:       false,
			Status:        models.PaymentRequestStatusReviewed,
			ReviewedAt:    swag.Time(time.Now()),
		},
		Move: move9,
	})

	testdatagen.MakePaymentServiceItem(db, testdatagen.Assertions{
		PaymentServiceItem: models.PaymentServiceItem{
			Status: models.PaymentServiceItemStatusApproved,
		},
		PaymentRequest: paymentRequest9,
	})

	testdatagen.MakePaymentServiceItem(db, testdatagen.Assertions{
		PaymentServiceItem: models.PaymentServiceItem{
			Status: models.PaymentServiceItemStatusDenied,
		},
		PaymentRequest: paymentRequest9,
	})

	assertions9 := testdatagen.Assertions{
		Move:           move9,
		MTOShipment:    mtoShipment9,
		PaymentRequest: paymentRequest9,
	}

	currentTime := time.Now()
	const testDateFormat = "060102"

	basicPaymentServiceItemParams := []testdatagen.CreatePaymentServiceItemParams{
		{
			Key:     models.ServiceItemParamNameContractCode,
			KeyType: models.ServiceItemParamTypeString,
			Value:   testdatagen.DefaultContractCode,
		},
		{
			Key:     models.ServiceItemParamNameReferenceDate,
			KeyType: models.ServiceItemParamTypeDate,
			Value:   currentTime.Format(testDateFormat),
		},
		{
			Key:     models.ServiceItemParamNameWeightBilled,
			KeyType: models.ServiceItemParamTypeInteger,
			Value:   "4242",
		},
		{
			Key:     models.ServiceItemParamNameDistanceZip3,
			KeyType: models.ServiceItemParamTypeInteger,
			Value:   "2424",
		},
		{
			Key:     models.ServiceItemParamNameDistanceZip5,
			KeyType: models.ServiceItemParamTypeInteger,
			Value:   "24245",
		},
	}

	testdatagen.MakePaymentServiceItemWithParams(
		db,
		models.ReServiceCodeDLH,
		basicPaymentServiceItemParams,
		assertions9,
	)
}

func createMoveWithBasicServiceItems(appCtx appcontext.AppContext, userUploader *uploader.UserUploader) {
	db := appCtx.DB()
	customer := testdatagen.MakeExtendedServiceMember(db, testdatagen.Assertions{})
	orders10 := testdatagen.MakeOrder(db, testdatagen.Assertions{
		Order: models.Order{
			ID:              uuid.FromStringOrNil("796a0acd-1ccb-4a2f-a9b3-e44906ced699"),
			ServiceMemberID: customer.ID,
			ServiceMember:   customer,
		},
		UserUploader: userUploader,
	})

	move10 := testdatagen.MakeMove(db, testdatagen.Assertions{
		Move: models.Move{
			ID:                 uuid.FromStringOrNil("7cbe57ba-fd3a-45a7-aa9a-1970f1908ae8"),
			OrdersID:           orders10.ID,
			Status:             models.MoveStatusAPPROVED,
			AvailableToPrimeAt: swag.Time(time.Now()),
		},
	})

	testdatagen.MakeMTOShipment(db, testdatagen.Assertions{
		Move: move10,
		MTOShipment: models.MTOShipment{
			Status: models.MTOShipmentStatusApproved,
		},
	})

	paymentRequest10 := testdatagen.MakePaymentRequest(db, testdatagen.Assertions{
		PaymentRequest: models.PaymentRequest{
			ID:            uuid.FromStringOrNil("cfd110d4-1f62-401c-a92c-39987a0b4229"),
			Status:        models.PaymentRequestStatusReviewed,
			ReviewedAt:    swag.Time(time.Now()),
			MoveTaskOrder: move10,
		},
		Move: move10,
	})

	serviceItemA := testdatagen.MakeMTOServiceItemBasic(db, testdatagen.Assertions{
		MTOServiceItem: models.MTOServiceItem{Status: models.MTOServiceItemStatusApproved},
		PaymentRequest: paymentRequest10,
		ReService: models.ReService{
			ID: uuid.FromStringOrNil("9dc919da-9b66-407b-9f17-05c0f03fcb50"), // CS - Counseling Services
		},
	})

	serviceItemB := testdatagen.MakeMTOServiceItemBasic(db, testdatagen.Assertions{
		MTOServiceItem: models.MTOServiceItem{Status: models.MTOServiceItemStatusApproved},
		PaymentRequest: paymentRequest10,
		ReService: models.ReService{
			ID: uuid.FromStringOrNil("1130e612-94eb-49a7-973d-72f33685e551"), // MS - Move Management
		},
	})

	testdatagen.MakePaymentServiceItem(db, testdatagen.Assertions{
		PaymentServiceItem: models.PaymentServiceItem{
			Status: models.PaymentServiceItemStatusApproved,
		},
		MTOServiceItem: serviceItemA,
		PaymentRequest: paymentRequest10,
	})

	testdatagen.MakePaymentServiceItem(db, testdatagen.Assertions{
		PaymentServiceItem: models.PaymentServiceItem{
			Status: models.PaymentServiceItemStatusDenied,
		},
		MTOServiceItem: serviceItemB,
		PaymentRequest: paymentRequest10,
	})
}

func createMoveWithUniqueDestinationAddress(appCtx appcontext.AppContext) {
	db := appCtx.DB()
	address := testdatagen.MakeAddress(db, testdatagen.Assertions{
		Address: models.Address{
			StreetAddress1: "2 Second St",
			StreetAddress2: swag.String("Apt 2"),
			StreetAddress3: swag.String("Suite B"),
			City:           "Columbia",
			State:          "SC",
			PostalCode:     "29212",
			Country:        swag.String("US"),
		},
	})

	newDutyStation := testdatagen.MakeDutyStation(db, testdatagen.Assertions{
		DutyStation: models.DutyStation{
			AddressID: address.ID,
			Address:   address,
		},
	})

	order := testdatagen.MakeOrder(db, testdatagen.Assertions{
		Order: models.Order{
			NewDutyStationID: newDutyStation.ID,
			NewDutyStation:   newDutyStation,
			OrdersNumber:     models.StringPointer("ORDER3"),
			TAC:              models.StringPointer("F8E1"),
		},
	})

	testdatagen.MakeMove(db, testdatagen.Assertions{
		Move: models.Move{
			ID:                 uuid.FromStringOrNil("ecbc2e6a-1b45-403b-9bd4-ea315d4d3d93"),
			AvailableToPrimeAt: swag.Time(time.Now()),
			Status:             models.MoveStatusAPPROVED,
		},
		Order: order,
	})
}

/*
	Create Needs Service Counseling - pass in orders, shipment type, destination type, locator
*/
func createNeedsServicesCounseling(appCtx appcontext.AppContext, ordersType internalmessages.OrdersType, shipmentType models.MTOShipmentType, destinationType *models.DestinationType, locator string) {
	db := appCtx.DB()
	submittedAt := time.Now()
	orders := testdatagen.MakeOrderWithoutDefaults(db, testdatagen.Assertions{
		DutyStation: models.DutyStation{
			ProvidesServicesCounseling: true,
		},
		Order: models.Order{
			OrdersType: ordersType,
		},
	})
	move := testdatagen.MakeMove(db, testdatagen.Assertions{
		Move: models.Move{
			Locator:     locator,
			Status:      models.MoveStatusNeedsServiceCounseling,
			SubmittedAt: &submittedAt,
		},
		Order: orders,
	})

	requestedPickupDate := submittedAt.Add(60 * 24 * time.Hour)
	requestedDeliveryDate := requestedPickupDate.Add(7 * 24 * time.Hour)
	destinationAddress := testdatagen.MakeDefaultAddress(db)
	testdatagen.MakeMTOShipment(db, testdatagen.Assertions{
		Move: move,
		MTOShipment: models.MTOShipment{
			ShipmentType:          shipmentType,
			Status:                models.MTOShipmentStatusSubmitted,
			RequestedPickupDate:   &requestedPickupDate,
			RequestedDeliveryDate: &requestedDeliveryDate,
			DestinationAddressID:  &destinationAddress.ID,
			DestinationType:       destinationType,
		},
	})

	requestedPickupDate = submittedAt.Add(30 * 24 * time.Hour)
	requestedDeliveryDate = requestedPickupDate.Add(7 * 24 * time.Hour)
	testdatagen.MakeMTOShipment(db, testdatagen.Assertions{
		Move: move,
		MTOShipment: models.MTOShipment{
			ShipmentType:          shipmentType,
			Status:                models.MTOShipmentStatusSubmitted,
			RequestedPickupDate:   &requestedPickupDate,
			RequestedDeliveryDate: &requestedDeliveryDate,
		},
	})
}

func createHHGNeedsServicesCounselingUSMC(appCtx appcontext.AppContext, userUploader *uploader.UserUploader) {
	db := appCtx.DB()

	marineCorps := models.AffiliationMARINES
	submittedAt := time.Now()

	move := testdatagen.MakeMove(db, testdatagen.Assertions{
		DutyStation: models.DutyStation{
			ProvidesServicesCounseling: true,
		},
		Move: models.Move{
			Locator:     "USMCSS",
			Status:      models.MoveStatusNeedsServiceCounseling,
			SubmittedAt: &submittedAt,
		},
		ServiceMember: models.ServiceMember{
			Affiliation: &marineCorps,
			LastName:    swag.String("Marine"),
			FirstName:   swag.String("Ted"),
		},
		UserUploader: userUploader,
	})

	requestedPickupDate := submittedAt.Add(60 * 24 * time.Hour)
	requestedDeliveryDate := requestedPickupDate.Add(7 * 24 * time.Hour)
	testdatagen.MakeMTOShipment(db, testdatagen.Assertions{
		Move: move,
		MTOShipment: models.MTOShipment{
			ShipmentType:          models.MTOShipmentTypeHHG,
			Status:                models.MTOShipmentStatusSubmitted,
			RequestedPickupDate:   &requestedPickupDate,
			RequestedDeliveryDate: &requestedDeliveryDate,
		},
	})

	requestedPickupDate = submittedAt.Add(30 * 24 * time.Hour)
	requestedDeliveryDate = requestedPickupDate.Add(7 * 24 * time.Hour)
	testdatagen.MakeMTOShipment(db, testdatagen.Assertions{
		Move: move,
		MTOShipment: models.MTOShipment{
			ShipmentType:          models.MTOShipmentTypeHHG,
			Status:                models.MTOShipmentStatusSubmitted,
			RequestedPickupDate:   &requestedPickupDate,
			RequestedDeliveryDate: &requestedDeliveryDate,
		},
	})
}

func createHHGNeedsServicesCounselingUSMC2(appCtx appcontext.AppContext, userUploader *uploader.UserUploader) {
	db := appCtx.DB()

	marineCorps := models.AffiliationMARINES
	submittedAt := time.Now()

	move := testdatagen.MakeMove(db, testdatagen.Assertions{
		DutyStation: models.DutyStation{
			ProvidesServicesCounseling: true,
		},
		Move: models.Move{
			Locator:     "USMCSC",
			Status:      models.MoveStatusNeedsServiceCounseling,
			SubmittedAt: &submittedAt,
		},
		Order: models.Order{},
		ServiceMember: models.ServiceMember{
			Affiliation: &marineCorps,
			LastName:    swag.String("Marine"),
			FirstName:   swag.String("Barbara"),
		},
		TransportationOffice: models.TransportationOffice{
			Gbloc: "ZANY",
		},
		UserUploader: userUploader,
	})

	requestedPickupDate := submittedAt.Add(20 * 24 * time.Hour)
	requestedDeliveryDate := requestedPickupDate.Add(14 * 24 * time.Hour)
	testdatagen.MakeMTOShipment(db, testdatagen.Assertions{
		Move: move,
		MTOShipment: models.MTOShipment{
			ShipmentType:          models.MTOShipmentTypeHHG,
			Status:                models.MTOShipmentStatusSubmitted,
			RequestedPickupDate:   &requestedPickupDate,
			RequestedDeliveryDate: &requestedDeliveryDate,
		},
	})

}

func createHHGServicesCounselingCompleted(appCtx appcontext.AppContext) {
	db := appCtx.DB()
	servicesCounselingCompletedAt := time.Now()
	submittedAt := servicesCounselingCompletedAt.Add(-7 * 24 * time.Hour)
	move := testdatagen.MakeMove(db, testdatagen.Assertions{
		DutyStation: models.DutyStation{
			ProvidesServicesCounseling: true,
		},
		Move: models.Move{
			Locator:                      "CSLCMP",
			Status:                       models.MoveStatusServiceCounselingCompleted,
			SubmittedAt:                  &submittedAt,
			ServiceCounselingCompletedAt: &servicesCounselingCompletedAt,
		},
	})

	testdatagen.MakeMTOShipment(db, testdatagen.Assertions{
		Move: move,
		MTOShipment: models.MTOShipment{
			ShipmentType: models.MTOShipmentTypeHHG,
			Status:       models.MTOShipmentStatusSubmitted,
		},
	})
}

func createHHGNoShipments(appCtx appcontext.AppContext) {
	db := appCtx.DB()
	submittedAt := time.Now()
	orders := testdatagen.MakeOrderWithoutDefaults(db, testdatagen.Assertions{
		DutyStation: models.DutyStation{
			ProvidesServicesCounseling: true,
		},
	})

	testdatagen.MakeMove(db, testdatagen.Assertions{
		Move: models.Move{
			Locator:     "NOSHIP",
			Status:      models.MoveStatusNeedsServiceCounseling,
			SubmittedAt: &submittedAt,
		},
		Order: orders,
	})
}

func createHHGMoveWithMultipleOrdersFiles(appCtx appcontext.AppContext, userUploader *uploader.UserUploader, primeUploader *uploader.PrimeUploader) {
	filterFile := &[]string{"2mb.png", "150Kb.png"}
	serviceMember := makeServiceMember(appCtx)
	orders := makeOrdersForServiceMember(appCtx, serviceMember, userUploader, filterFile)
	move := makeMoveForOrders(appCtx, orders, "MULTOR", models.MoveStatusSUBMITTED)
	shipment := makeShipmentForMove(appCtx, move, models.MTOShipmentStatusApproved)
	paymentRequestID := uuid.Must(uuid.FromString("aca5cc9c-c266-4a7d-895d-dc3c9c0d9894"))
	makePaymentRequestForShipment(appCtx, move, shipment, primeUploader, filterFile, paymentRequestID, models.PaymentRequestStatusPending)
}

func createHHGMoveWithAmendedOrders(appCtx appcontext.AppContext, userUploader *uploader.UserUploader, primeUploader *uploader.PrimeUploader) {
	filterFile := &[]string{"2mb.png", "150Kb.png"}
	serviceMember := makeServiceMember(appCtx)
	orders := makeOrdersForServiceMember(appCtx, serviceMember, userUploader, filterFile)
	makeAmendedOrders(appCtx, orders, userUploader, &[]string{"medium.jpg", "small.pdf"})
	move := makeMoveForOrders(appCtx, orders, "AMDORD", models.MoveStatusAPPROVALSREQUESTED)
	shipment := makeShipmentForMove(appCtx, move, models.MTOShipmentStatusApproved)
	paymentRequestID := uuid.Must(uuid.FromString("c47999c4-afa8-4c87-8a0e-7763b4e5d4c5"))
	makePaymentRequestForShipment(appCtx, move, shipment, primeUploader, filterFile, paymentRequestID, models.PaymentRequestStatusPending)
}

func createHHGMoveWithRiskOfExcess(appCtx appcontext.AppContext, userUploader *uploader.UserUploader, primeUploader *uploader.PrimeUploader) {
	db := appCtx.DB()
	filterFile := &[]string{"2mb.png", "150Kb.png"}
	serviceMember := makeServiceMember(appCtx)
	orders := makeOrdersForServiceMember(appCtx, serviceMember, userUploader, filterFile)
	now := time.Now()
	move := testdatagen.MakeMove(db, testdatagen.Assertions{
		Move: models.Move{
			Status:                  models.MoveStatusAPPROVALSREQUESTED,
			OrdersID:                orders.ID,
			Orders:                  orders,
			SelectedMoveType:        &hhgMoveType,
			Locator:                 "RISKEX",
			AvailableToPrimeAt:      &now,
			ExcessWeightQualifiedAt: &now,
		},
	})
	shipment := makeRiskOfExcessShipmentForMove(appCtx, move, models.MTOShipmentStatusApproved)
	paymentRequestID := uuid.Must(uuid.FromString("50b35add-705a-468b-8bad-056f5d9ef7e1"))
	makePaymentRequestForShipment(appCtx, move, shipment, primeUploader, filterFile, paymentRequestID, models.PaymentRequestStatusPending)
}

func createMoveWithDivertedShipments(appCtx appcontext.AppContext, userUploader *uploader.UserUploader) {
	db := appCtx.DB()
	move := testdatagen.MakeMove(db, testdatagen.Assertions{
		Move: models.Move{
			Status:             models.MoveStatusAPPROVALSREQUESTED,
			Locator:            "DVRS0N",
			AvailableToPrimeAt: swag.Time(time.Now()),
		},
	})
	// original shipment that was previously approved and is now diverted
	testdatagen.MakeMTOShipment(db, testdatagen.Assertions{
		Move: move,
		MTOShipment: models.MTOShipment{
			Status:       models.MTOShipmentStatusSubmitted,
			ApprovedDate: swag.Time(time.Now()),
			Diversion:    true,
		},
	})
	// new diverted shipment created by the Prime
	testdatagen.MakeMTOShipment(db, testdatagen.Assertions{
		Move: move,
		MTOShipment: models.MTOShipment{
			Status:    models.MTOShipmentStatusSubmitted,
			Diversion: true,
		},
	})
}

func createMoveWithSITExtensionHistory(appCtx appcontext.AppContext, userUploader *uploader.UserUploader) {
	db := appCtx.DB()
	filterFile := &[]string{"150Kb.png"}
	serviceMember := makeServiceMember(appCtx)
	orders := makeOrdersForServiceMember(appCtx, serviceMember, userUploader, filterFile)
	move := makeMoveForOrders(appCtx, orders, "SITEXT", models.MoveStatusAPPROVALSREQUESTED)

	// manually calculated SIT days including SIT extension approved days
	sitDaysAllowance := 270
	mtoShipmentSIT := testdatagen.MakeMTOShipment(db, testdatagen.Assertions{
		Move: move,
		MTOShipment: models.MTOShipment{
			Status:           models.MTOShipmentStatusApproved,
			SITDaysAllowance: &sitDaysAllowance,
		},
	})

	year, month, day := time.Now().Add(time.Hour * 24 * -60).Date()
	threeMonthsAgo := time.Date(year, month, day, 0, 0, 0, 0, time.UTC)
	twoMonthsAgo := threeMonthsAgo.Add(time.Hour * 24 * 30)
	postalCode := "90210"
	reason := "peak season all trucks in use"

	// This will in practice not exist without DOFSIT and DOASIT
	testdatagen.MakeMTOServiceItem(db, testdatagen.Assertions{
		MTOServiceItem: models.MTOServiceItem{
			Status:        models.MTOServiceItemStatusApproved,
			SITEntryDate:  &threeMonthsAgo,
			SITPostalCode: &postalCode,
			Reason:        &reason,
		},
		ReService: models.ReService{
			Code: models.ReServiceCodeDOFSIT,
		},
		MTOShipment: mtoShipmentSIT,
		Move:        move,
	})

	testdatagen.MakeMTOServiceItem(db, testdatagen.Assertions{
		MTOServiceItem: models.MTOServiceItem{
			Status:        models.MTOServiceItemStatusApproved,
			SITEntryDate:  &threeMonthsAgo,
			SITPostalCode: &postalCode,
			Reason:        &reason,
		},
		ReService: models.ReService{
			Code: models.ReServiceCodeDOASIT,
		},
		MTOShipment: mtoShipmentSIT,
		Move:        move,
	})

	testdatagen.MakeMTOServiceItem(db, testdatagen.Assertions{
		MTOServiceItem: models.MTOServiceItem{
			Status:           models.MTOServiceItemStatusApproved,
			SITEntryDate:     &threeMonthsAgo,
			SITDepartureDate: &twoMonthsAgo,
			SITPostalCode:    &postalCode,
			Reason:           &reason,
		},
		ReService: models.ReService{
			Code: models.ReServiceCodeDOPSIT,
		},
		MTOShipment: mtoShipmentSIT,
		Move:        move,
	})

	testdatagen.MakeMTOServiceItem(db, testdatagen.Assertions{
		MTOServiceItem: models.MTOServiceItem{
			Status:        models.MTOServiceItemStatusApproved,
			SITEntryDate:  &twoMonthsAgo,
			SITPostalCode: &postalCode,
			Reason:        &reason,
		},
		ReService: models.ReService{
			Code: models.ReServiceCodeDDFSIT,
		},
		MTOShipment: mtoShipmentSIT,
		Move:        move,
	})

	testdatagen.MakeMTOServiceItem(db, testdatagen.Assertions{
		MTOServiceItem: models.MTOServiceItem{
			Status:        models.MTOServiceItemStatusApproved,
			SITEntryDate:  &twoMonthsAgo,
			SITPostalCode: &postalCode,
			Reason:        &reason,
		},
		ReService: models.ReService{
			Code: models.ReServiceCodeDDASIT,
		},
		MTOShipment: mtoShipmentSIT,
		Move:        move,
	})

	testdatagen.MakeMTOServiceItem(db, testdatagen.Assertions{
		MTOServiceItem: models.MTOServiceItem{
			Status:        models.MTOServiceItemStatusApproved,
			SITEntryDate:  &twoMonthsAgo,
			SITPostalCode: &postalCode,
			Reason:        &reason,
		},
		ReService: models.ReService{
			Code: models.ReServiceCodeDDDSIT,
		},
		MTOShipment: mtoShipmentSIT,
		Move:        move,
	})

	makeSITExtensionsForShipment(appCtx, mtoShipmentSIT)

	testdatagen.MakePaymentRequest(db, testdatagen.Assertions{
		PaymentRequest: models.PaymentRequest{
			ID:            uuid.Must(uuid.NewV4()),
			Status:        models.PaymentRequestStatusReviewed,
			ReviewedAt:    swag.Time(time.Now()),
			MoveTaskOrder: move,
		},
		Move: move,
	})

}

func createMoveWithOriginAndDestinationSIT(appCtx appcontext.AppContext, userUploader *uploader.UserUploader) {
	db := appCtx.DB()

	move := testdatagen.MakeMove(db, testdatagen.Assertions{
		Move: models.Move{
			ID:                 uuid.Must(uuid.NewV4()),
			Locator:            "S1TT3R",
			Status:             models.MoveStatusAPPROVED,
			AvailableToPrimeAt: swag.Time(time.Now()),
		},
		UserUploader: userUploader,
	})

	testdatagen.MakeMTOServiceItemBasic(db, testdatagen.Assertions{
		MTOServiceItem: models.MTOServiceItem{Status: models.MTOServiceItemStatusApproved},
		ReService: models.ReService{
			Code: models.ReServiceCodeMS,
		},
		Move: move,
	})

	sitDaysAllowance := 90
	mtoShipment := testdatagen.MakeMTOShipment(db, testdatagen.Assertions{
		Move: move,
		MTOShipment: models.MTOShipment{
			Status:           models.MTOShipmentStatusApproved,
			SITDaysAllowance: &sitDaysAllowance,
		},
	})

	year, month, day := time.Now().Add(time.Hour * 24 * -60).Date()
	twoMonthsAgo := time.Date(year, month, day, 0, 0, 0, 0, time.UTC)
	oneMonthAgo := twoMonthsAgo.Add(time.Hour * 24 * 30)
	postalCode := "90210"
	reason := "peak season all trucks in use"
	// This will in practice not exist without DOFSIT and DOASIT
	testdatagen.MakeMTOServiceItem(db, testdatagen.Assertions{
		MTOServiceItem: models.MTOServiceItem{
			Status:           models.MTOServiceItemStatusApproved,
			SITEntryDate:     &twoMonthsAgo,
			SITDepartureDate: &oneMonthAgo,
			SITPostalCode:    &postalCode,
			Reason:           &reason,
		},
		ReService: models.ReService{
			Code: models.ReServiceCodeDOPSIT,
		},
		MTOShipment: mtoShipment,
		Move:        move,
	})

	oneWeekAgo := oneMonthAgo.Add(time.Hour * 24 * 23)
	dddsit := testdatagen.MakeMTOServiceItem(db, testdatagen.Assertions{
		MTOServiceItem: models.MTOServiceItem{
			Status:       models.MTOServiceItemStatusApproved,
			SITEntryDate: &oneWeekAgo,
			Reason:       &reason,
		},
		ReService: models.ReService{
			Code: models.ReServiceCodeDDDSIT,
		},
		MTOShipment: mtoShipment,
		Move:        move,
	})

	testdatagen.MakeMTOServiceItemCustomerContact(db, testdatagen.Assertions{
		MTOServiceItem: dddsit,
	})

	testdatagen.MakeMTOServiceItemCustomerContact(db, testdatagen.Assertions{
		MTOServiceItemCustomerContact: models.MTOServiceItemCustomerContact{
			Type: models.CustomerContactTypeSecond,
		},
		MTOServiceItem: dddsit,
	})

}

func createPaymentRequestsWithPartialSITInvoice(appCtx appcontext.AppContext, primeUploader *uploader.PrimeUploader) {
	// Move available to the prime with 3 shipments (control, 2 w/ SITS)
	availableToPrimeAt := time.Now()
	move := testdatagen.MakeMove(appCtx.DB(), testdatagen.Assertions{
		Move: models.Move{
			Locator:            "PARSIT",
			Status:             models.MoveStatusAPPROVED,
			AvailableToPrimeAt: &availableToPrimeAt,
		},
	})

	oneHundredAndTwentyDays := 120
	shipment := testdatagen.MakeMTOShipment(appCtx.DB(), testdatagen.Assertions{
		MTOShipment: models.MTOShipment{
			Status:           models.MTOShipmentStatusApproved,
			SITDaysAllowance: &oneHundredAndTwentyDays,
		},
		Move: move,
	})

	firstPrimeUpload := testdatagen.MakePrimeUpload(appCtx.DB(), testdatagen.Assertions{
		PrimeUploader: primeUploader,
		Move:          move,
		PaymentRequest: models.PaymentRequest{
			Status: models.PaymentRequestStatusReviewed,
		},
	})

	firstPaymentRequest := firstPrimeUpload.ProofOfServiceDoc.PaymentRequest

	secondPrimeUpload := testdatagen.MakePrimeUpload(appCtx.DB(), testdatagen.Assertions{
		PaymentRequest: models.PaymentRequest{
			SequenceNumber: 2,
		},
		PrimeUploader: primeUploader,
		Move:          move,
	})

	secondPaymentRequest := secondPrimeUpload.ProofOfServiceDoc.PaymentRequest

	year, month, day := time.Now().Date()
	originEntryDate := time.Date(year, month, day-120, 0, 0, 0, 0, time.UTC)
	originDepartureDate := originEntryDate.Add(time.Hour * 24 * 30)

	destinationEntryDate := time.Date(year, month, day-89, 0, 0, 0, 0, time.UTC)
	destinationDepartureDate := destinationEntryDate.Add(time.Hour * 24 * 60)

	// First reviewed payment request with 30 days billed for origin SIT
	dofsit := testdatagen.MakeMTOServiceItem(appCtx.DB(), testdatagen.Assertions{
		MTOServiceItem: models.MTOServiceItem{
			Status:       models.MTOServiceItemStatusApproved,
			SITEntryDate: &originEntryDate,
		},
		ReService: models.ReService{
			Code: models.ReServiceCodeDOFSIT,
		},
		MTOShipment: shipment,
		Move:        move,
	})

	testdatagen.MakePaymentServiceItem(appCtx.DB(), testdatagen.Assertions{
		PaymentServiceItem: models.PaymentServiceItem{
			Status: models.PaymentServiceItemStatusApproved,
		},
		PaymentRequest: firstPaymentRequest,
		MTOServiceItem: dofsit,
	})

	doasit := testdatagen.MakeMTOServiceItem(appCtx.DB(), testdatagen.Assertions{
		MTOServiceItem: models.MTOServiceItem{
			Status:       models.MTOServiceItemStatusApproved,
			SITEntryDate: &originEntryDate,
		},
		ReService: models.ReService{
			Code: models.ReServiceCodeDOASIT,
		},
		MTOShipment: shipment,
		Move:        move,
	})

	// Creates the approved payment service item for DOASIT w/ SIT start date param
	doasitParam := testdatagen.MakePaymentServiceItemParam(appCtx.DB(), testdatagen.Assertions{
		PaymentServiceItemParam: models.PaymentServiceItemParam{
			Value: originEntryDate.Format("2006-01-02"),
		},
		PaymentServiceItem: models.PaymentServiceItem{
			Status: models.PaymentServiceItemStatusApproved,
		},
		ServiceItemParamKey: models.ServiceItemParamKey{
			Key: models.ServiceItemParamNameSITPaymentRequestStart,
		},
		PaymentRequest: firstPaymentRequest,
		MTOServiceItem: doasit,
		Move:           move,
	})

	// Creates the SIT end date param for existing DOASIT payment request service item
	testdatagen.MakePaymentServiceItemParam(appCtx.DB(), testdatagen.Assertions{
		PaymentServiceItemParam: models.PaymentServiceItemParam{
			Value: originDepartureDate.Format("2006-01-02"),
		},
		ServiceItemParamKey: models.ServiceItemParamKey{
			Key: models.ServiceItemParamNameSITPaymentRequestEnd,
		},
		PaymentServiceItem: doasitParam.PaymentServiceItem,
		PaymentRequest:     firstPaymentRequest,
		MTOServiceItem:     doasit,
	})

	// Creates the NumberDaysSIT param for existing DOASIT payment request service item
	testdatagen.MakePaymentServiceItemParam(appCtx.DB(), testdatagen.Assertions{
		PaymentServiceItemParam: models.PaymentServiceItemParam{
			Value: "30",
		},
		ServiceItemParamKey: models.ServiceItemParamKey{
			Key: models.ServiceItemParamNameNumberDaysSIT,
		},
		PaymentServiceItem: doasitParam.PaymentServiceItem,
		PaymentRequest:     firstPaymentRequest,
		MTOServiceItem:     doasit,
	})

	dopsit := testdatagen.MakeMTOServiceItem(appCtx.DB(), testdatagen.Assertions{
		MTOServiceItem: models.MTOServiceItem{
			Status:           models.MTOServiceItemStatusApproved,
			SITEntryDate:     &originEntryDate,
			SITDepartureDate: &originDepartureDate,
		},
		ReService: models.ReService{
			Code: models.ReServiceCodeDOPSIT,
		},
		MTOShipment: shipment,
		Move:        move,
	})

	testdatagen.MakePaymentServiceItem(appCtx.DB(), testdatagen.Assertions{
		PaymentServiceItem: models.PaymentServiceItem{
			Status: models.PaymentServiceItemStatusApproved,
		},
		MTOServiceItem: dopsit,
		PaymentRequest: firstPaymentRequest,
	})

	// Destination SIT service items for the second payment request
	ddfsit := testdatagen.MakeMTOServiceItem(appCtx.DB(), testdatagen.Assertions{
		MTOServiceItem: models.MTOServiceItem{
			Status:       models.MTOServiceItemStatusApproved,
			SITEntryDate: &destinationEntryDate,
		},
		ReService: models.ReService{
			Code: models.ReServiceCodeDDFSIT,
		},
		MTOShipment: shipment,
		Move:        move,
	})

	testdatagen.MakePaymentServiceItem(appCtx.DB(), testdatagen.Assertions{
		MTOServiceItem: ddfsit,
		PaymentRequest: secondPaymentRequest,
	})

	ddasit := testdatagen.MakeMTOServiceItem(appCtx.DB(), testdatagen.Assertions{
		MTOServiceItem: models.MTOServiceItem{
			Status:       models.MTOServiceItemStatusApproved,
			SITEntryDate: &destinationEntryDate,
		},
		ReService: models.ReService{
			Code: models.ReServiceCodeDDASIT,
		},
		MTOShipment: shipment,
		Move:        move,
	})

	ddasitParam := testdatagen.MakePaymentServiceItemParam(appCtx.DB(), testdatagen.Assertions{
		PaymentServiceItemParam: models.PaymentServiceItemParam{
			Value: destinationEntryDate.Format("2006-01-02"),
		},
		ServiceItemParamKey: models.ServiceItemParamKey{
			Key: models.ServiceItemParamNameSITPaymentRequestStart,
		},
		PaymentRequest: secondPaymentRequest,
		MTOServiceItem: ddasit,
	})

	testdatagen.MakePaymentServiceItemParam(appCtx.DB(), testdatagen.Assertions{
		PaymentServiceItemParam: models.PaymentServiceItemParam{
			Value: destinationDepartureDate.Format("2006-01-02"),
		},
		ServiceItemParamKey: models.ServiceItemParamKey{
			Key: models.ServiceItemParamNameSITPaymentRequestEnd,
		},
		PaymentServiceItem: ddasitParam.PaymentServiceItem,
		PaymentRequest:     secondPaymentRequest,
		MTOServiceItem:     ddasit,
	})

	// Creates the NumberDaysSIT param for existing DOASIT payment request service item
	testdatagen.MakePaymentServiceItemParam(appCtx.DB(), testdatagen.Assertions{
		PaymentServiceItemParam: models.PaymentServiceItemParam{
			Value: "60",
		},
		ServiceItemParamKey: models.ServiceItemParamKey{
			Key: models.ServiceItemParamNameNumberDaysSIT,
		},
		PaymentServiceItem: ddasitParam.PaymentServiceItem,
		PaymentRequest:     secondPaymentRequest,
		MTOServiceItem:     ddasit,
	})

	// Will leave the departure date blank with 30 days left in SIT Days authorized
	testdatagen.MakeMTOServiceItem(appCtx.DB(), testdatagen.Assertions{
		MTOServiceItem: models.MTOServiceItem{
			Status:       models.MTOServiceItemStatusApproved,
			SITEntryDate: &destinationEntryDate,
		},
		ReService: models.ReService{
			Code: models.ReServiceCodeDDDSIT,
		},
		MTOShipment: shipment,
		Move:        move,
	})
}

func createMoveWithAllPendingTOOActions(appCtx appcontext.AppContext, userUploader *uploader.UserUploader, primeUploader *uploader.PrimeUploader) {
	db := appCtx.DB()
	filterFile := &[]string{"150Kb.png"}
	serviceMember := makeServiceMember(appCtx)
	orders := makeOrdersForServiceMember(appCtx, serviceMember, userUploader, filterFile)
	makeAmendedOrders(appCtx, orders, userUploader, &[]string{"medium.jpg", "small.pdf"})
	move := makeMoveForOrders(appCtx, orders, "PENDNG", models.MoveStatusAPPROVALSREQUESTED)
	now := time.Now()
	move.ExcessWeightQualifiedAt = &now
	testdatagen.MustSave(db, &move)
	shipment := makeRiskOfExcessShipmentForMove(appCtx, move, models.MTOShipmentStatusApproved)
	makePendingSITExtensionsForShipment(appCtx, shipment)
	paymentRequestID := uuid.Must(uuid.FromString("70b35add-605a-289d-8dad-056f5d9ef7e1"))
	makePaymentRequestForShipment(appCtx, move, shipment, primeUploader, filterFile, paymentRequestID, models.PaymentRequestStatusPending)
}

func makePendingSITExtensionsForShipment(appCtx appcontext.AppContext, shipment models.MTOShipment) {
	db := appCtx.DB()

	year, month, day := time.Now().Date()
	thirtyDaysAgo := time.Date(year, month, day-30, 0, 0, 0, 0, time.UTC)
	testdatagen.MakeMTOServiceItem(db, testdatagen.Assertions{
		MTOShipment: shipment,
		MTOServiceItem: models.MTOServiceItem{
			SITEntryDate: &thirtyDaysAgo,
			Status:       models.MTOServiceItemStatusApproved,
		},
		ReService: models.ReService{
			Code: models.ReServiceCodeDOPSIT,
		},
	})

	for i := 0; i < 2; i++ {
		testdatagen.MakePendingSITExtension(db, testdatagen.Assertions{
			MTOShipment: shipment,
		})
	}
}

func makeSITExtensionsForShipment(appCtx appcontext.AppContext, shipment models.MTOShipment) {
	db := appCtx.DB()
	sitContractorRemarks1 := "The customer requested an extension."
	sitOfficeRemarks1 := "The service member is unable to move into their new home at the expected time."
	approvedDays := 90

	testdatagen.MakeSITExtension(db, testdatagen.Assertions{
		SITExtension: models.SITExtension{
			ContractorRemarks: &sitContractorRemarks1,
			OfficeRemarks:     &sitOfficeRemarks1,
			ApprovedDays:      &approvedDays,
		},
		MTOShipment: shipment,
	})

	testdatagen.MakeSITExtension(db, testdatagen.Assertions{
		SITExtension: models.SITExtension{
			ApprovedDays: &approvedDays,
		},
		MTOShipment: shipment,
	})
}

// createRandomMove creates a random move with fake data that has been approved for usage
func createRandomMove(
	appCtx appcontext.AppContext,
	possibleStatuses []models.MoveStatus,
	allDutyStations []models.DutyStation,
	dutyStationsInGBLOC []models.DutyStation,
	withFullOrder bool,
	assertions testdatagen.Assertions) models.Move {
	db := appCtx.DB()
	randDays, err := random.GetRandomInt(366)
	if err != nil {
		log.Panic(fmt.Errorf("Unable to generate random integer for submitted move date"), zap.Error(err))
	}
	submittedAt := time.Now().AddDate(0, 0, randDays*-1)

	if assertions.ServiceMember.Affiliation == nil {
		randomAffiliation, err := random.GetRandomInt(5)
		if err != nil {
			log.Panic(fmt.Errorf("Unable to generate random integer for affiliation"), zap.Error(err))
		}
		assertions.ServiceMember.Affiliation = &[]models.ServiceMemberAffiliation{
			models.AffiliationARMY,
			models.AffiliationAIRFORCE,
			models.AffiliationNAVY,
			models.AffiliationCOASTGUARD,
			models.AffiliationMARINES}[randomAffiliation]
	}

	dutyStationCount := len(allDutyStations)
	if assertions.Order.OriginDutyStationID == nil {
		// We can pick any origin duty station not only one in the office user's GBLOC
		if *assertions.ServiceMember.Affiliation == models.AffiliationMARINES {
			randDutyStaionIndex, err := random.GetRandomInt(dutyStationCount)
			if err != nil {
				log.Panic(fmt.Errorf("Unable to generate random integer for duty station"), zap.Error(err))
			}
			assertions.Order.OriginDutyStation = &allDutyStations[randDutyStaionIndex]
			assertions.Order.OriginDutyStationID = &assertions.Order.OriginDutyStation.ID
		} else {
			randDutyStaionIndex, err := random.GetRandomInt(len(dutyStationsInGBLOC))
			if err != nil {
				log.Panic(fmt.Errorf("Unable to generate random integer for duty station"), zap.Error(err))
			}
			assertions.Order.OriginDutyStation = &dutyStationsInGBLOC[randDutyStaionIndex]
			assertions.Order.OriginDutyStationID = &assertions.Order.OriginDutyStation.ID
		}
	}

	if assertions.Order.NewDutyStationID == uuid.Nil {
		randDutyStaionIndex, err := random.GetRandomInt(dutyStationCount)
		if err != nil {
			log.Panic(fmt.Errorf("Unable to generate random integer for duty station"), zap.Error(err))
		}
		assertions.Order.NewDutyStation = allDutyStations[randDutyStaionIndex]
		assertions.Order.NewDutyStationID = assertions.Order.NewDutyStation.ID
	}

	randomFirst, randomLast := fakedata.RandomName()
	assertions.ServiceMember.FirstName = &randomFirst
	assertions.ServiceMember.LastName = &randomLast

	var order models.Order
	if withFullOrder {
		order = testdatagen.MakeOrder(db, assertions)
	} else {
		order = testdatagen.MakeOrderWithoutDefaults(db, assertions)
	}

	if assertions.Move.SubmittedAt == nil {
		assertions.Move.SubmittedAt = &submittedAt
	}

	if assertions.Move.Status == "" {
		randStatusIndex, err := random.GetRandomInt(len(possibleStatuses))
		if err != nil {
			log.Panic(fmt.Errorf("Unable to generate random integer for move status"), zap.Error(err))
		}
		assertions.Move.Status = possibleStatuses[randStatusIndex]

		if assertions.Move.Status == models.MoveStatusServiceCounselingCompleted {
			counseledAt := submittedAt.Add(3 * 24 * time.Hour)
			assertions.Move.ServiceCounselingCompletedAt = &counseledAt
		}
	}
	move := testdatagen.MakeMove(db, testdatagen.Assertions{
		Move:  assertions.Move,
		Order: order,
	})

	shipmentStatus := models.MTOShipmentStatusSubmitted
	if assertions.MTOShipment.Status != "" {
		shipmentStatus = assertions.MTOShipment.Status
	}

	laterRequestedPickupDate := submittedAt.Add(60 * 24 * time.Hour)
	laterRequestedDeliveryDate := laterRequestedPickupDate.Add(7 * 24 * time.Hour)
	testdatagen.MakeMTOShipment(db, testdatagen.Assertions{
		Move: move,
		MTOShipment: models.MTOShipment{
			ShipmentType:          models.MTOShipmentTypeHHG,
			Status:                shipmentStatus,
			RequestedPickupDate:   &laterRequestedPickupDate,
			RequestedDeliveryDate: &laterRequestedDeliveryDate,
			ApprovedDate:          assertions.MTOShipment.ApprovedDate,
			Diversion:             assertions.MTOShipment.Diversion,
		},
	})

	earlierRequestedPickupDate := submittedAt.Add(30 * 24 * time.Hour)
	earlierRequestedDeliveryDate := earlierRequestedPickupDate.Add(7 * 24 * time.Hour)
	testdatagen.MakeMTOShipment(db, testdatagen.Assertions{
		Move: move,
		MTOShipment: models.MTOShipment{
			ShipmentType:          models.MTOShipmentTypeHHG,
			Status:                shipmentStatus,
			RequestedPickupDate:   &earlierRequestedPickupDate,
			RequestedDeliveryDate: &earlierRequestedDeliveryDate,
			ApprovedDate:          assertions.MTOShipment.ApprovedDate,
			Diversion:             assertions.MTOShipment.Diversion,
		},
	})

	return move
}<|MERGE_RESOLUTION|>--- conflicted
+++ resolved
@@ -580,32 +580,13 @@
 		},
 	})
 
-<<<<<<< HEAD
-	//testdatagen.MakeMinimalDefaultPPMShipment(db)
-	testdatagen.MakeMinimalPPMShipment(db, testdatagen.Assertions{
-=======
 	testdatagen.MakePPMShipment(db, testdatagen.Assertions{
->>>>>>> cce59423
 		Move: move,
 		PPMShipment: models.PPMShipment{
 			ID: uuid.FromStringOrNil("d733fe2f-b08d-434a-ad8d-551f4d597b03"),
 		},
 	})
 
-<<<<<<< HEAD
-	//ppm := testdatagen.MakePPM(db, testdatagen.Assertions{
-	//	ServiceMember: move.Orders.ServiceMember,
-	//	PersonallyProcuredMove: models.PersonallyProcuredMove{
-	//		OriginalMoveDate: &nextValidMoveDate,
-	//		Move:             move,
-	//		MoveID:           move.ID,
-	//	},
-	//	UserUploader: userUploader,
-	//})
-	//
-	//move.PersonallyProcuredMoves = models.PersonallyProcuredMoves{ppm}
-=======
->>>>>>> cce59423
 	err := moveRouter.Submit(appCtx, &move)
 	if err != nil {
 		log.Panic(err)
@@ -631,8 +612,6 @@
 			LoginGovUUID:  &loginGovUUID,
 			LoginGovEmail: email,
 			Active:        true,
-<<<<<<< HEAD
-=======
 		},
 	})
 
@@ -652,26 +631,6 @@
 		Order: models.Order{
 			ServiceMemberID: uuid.Must(uuid.FromString(smIDPPM)),
 			ServiceMember:   smWithPPM,
->>>>>>> cce59423
-		},
-	})
-
-	smIDPPM := "c29418e5-5d69-498d-9709-b493d5bbc814"
-	smWithPPM := testdatagen.MakeExtendedServiceMember(db, testdatagen.Assertions{
-		ServiceMember: models.ServiceMember{
-			ID:            uuid.Must(uuid.FromString(smIDPPM)),
-			UserID:        uuid.Must(uuid.FromString(uuidStr)),
-			FirstName:     models.StringPointer("Submitted"),
-			LastName:      models.StringPointer("Ppm"),
-			Edipi:         models.StringPointer("7598050675"),
-			PersonalEmail: models.StringPointer(email),
-		},
-	})
-
-	move := testdatagen.MakeMove(db, testdatagen.Assertions{
-		Order: models.Order{
-			ServiceMemberID: uuid.Must(uuid.FromString(smIDPPM)),
-			ServiceMember:   smWithPPM,
 		},
 		UserUploader: userUploader,
 		Move: models.Move{
@@ -684,19 +643,6 @@
 	testdatagen.MakePPMShipment(db, testdatagen.Assertions{
 		Move:         move,
 		UserUploader: userUploader,
-<<<<<<< HEAD
-=======
-		Move: models.Move{
-			ID:               uuid.Must(uuid.FromString("5174fd6c-3cab-4304-b4b3-89bd0f59b00b")),
-			Locator:          "PPM001",
-			SelectedMoveType: &ppmMoveType,
-		},
-	})
-
-	testdatagen.MakePPMShipment(db, testdatagen.Assertions{
-		Move:         move,
-		UserUploader: userUploader,
->>>>>>> cce59423
 		PPMShipment: models.PPMShipment{
 			ID: uuid.Must(uuid.FromString("0914dfa2-6988-4a12-82b1-2586fb4aa8c7")),
 		},
