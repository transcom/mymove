package scenario

import (
	"fmt"
	"log"
	"sort"
	"strings"
	"time"

	"github.com/gofrs/uuid"
	"github.com/stretchr/testify/mock"
	"go.uber.org/zap"

	"github.com/transcom/mymove/pkg/appcontext"
	"github.com/transcom/mymove/pkg/etag"
	"github.com/transcom/mymove/pkg/factory"
	fakedata "github.com/transcom/mymove/pkg/fakedata_approved"
	"github.com/transcom/mymove/pkg/gen/internalmessages"
	"github.com/transcom/mymove/pkg/models"
	"github.com/transcom/mymove/pkg/models/roles"
	"github.com/transcom/mymove/pkg/random"
	routemocks "github.com/transcom/mymove/pkg/route/mocks"
	"github.com/transcom/mymove/pkg/services"
	"github.com/transcom/mymove/pkg/services/address"
	"github.com/transcom/mymove/pkg/services/ghcrateengine"
	movetaskorder "github.com/transcom/mymove/pkg/services/move_task_order"
	mtoserviceitem "github.com/transcom/mymove/pkg/services/mto_service_item"
	mtoshipment "github.com/transcom/mymove/pkg/services/mto_shipment"
	paymentrequest "github.com/transcom/mymove/pkg/services/payment_request"
	"github.com/transcom/mymove/pkg/services/query"
	"github.com/transcom/mymove/pkg/testdatagen"
	"github.com/transcom/mymove/pkg/unit"
	"github.com/transcom/mymove/pkg/uploader"
)

// NamedScenario is a data generation scenario that has a name
type NamedScenario struct {
	Name         string
	SubScenarios map[string]func()
}

type sceneOptionsNTS struct {
	shipmentMoveCode   string
	moveStatus         models.MoveStatus
	usesExternalVendor bool
}

// May15TestYear is a May 15 of TestYear
var May15TestYear = time.Date(testdatagen.TestYear, time.May, 15, 0, 0, 0, 0, time.UTC)

// Oct1TestYear is October 1 of TestYear
var Oct1TestYear = time.Date(testdatagen.TestYear, time.October, 1, 0, 0, 0, 0, time.UTC)

// Dec31TestYear is December 31 of TestYear
var Dec31TestYear = time.Date(testdatagen.TestYear, time.December, 31, 0, 0, 0, 0, time.UTC)

// May14FollowingYear is May 14 of the year AFTER TestYear
var May14FollowingYear = time.Date(testdatagen.TestYear+1, time.May, 14, 0, 0, 0, 0, time.UTC)

var May14GHCTestYear = time.Date(testdatagen.GHCTestYear, time.May, 14, 0, 0, 0, 0, time.UTC)

var estimatedWeight = unit.Pound(1400)
var actualWeight = unit.Pound(2000)
var tioRemarks = "New billable weight set"

// Closeout offices populated via migrations, this is the ID of one within the GBLOC 'KKFA' with the name 'Creech AFB'
var DefaultCloseoutOfficeID = uuid.FromStringOrNil("5de30a80-a8e5-458c-9b54-edfae7b8cdb9")

// fully public to facilitate reuse outside of this package
type MoveCreatorInfo struct {
	UserID           uuid.UUID
	Email            string
	SmID             uuid.UUID
	FirstName        string
	LastName         string
	MoveID           uuid.UUID
	MoveLocator      string
	CloseoutOfficeID *uuid.UUID
}

func makeOrdersForServiceMember(appCtx appcontext.AppContext, serviceMember models.ServiceMember, userUploader *uploader.UserUploader, fileNames *[]string) models.Order {
	document := factory.BuildDocumentLinkServiceMember(appCtx.DB(), serviceMember)

	// Creates order upload documents from the files in this directory:
	// pkg/testdatagen/testdata/bandwidth_test_docs

	files := filesInBandwidthTestDirectory(fileNames)

	for _, file := range files {
		filePath := fmt.Sprintf("bandwidth_test_docs/%s", file)
		fixture := testdatagen.Fixture(filePath)

		upload := factory.BuildUserUpload(appCtx.DB(), []factory.Customization{
			{
				Model:    document,
				LinkOnly: true,
			},
			{
				Model: models.UserUpload{},
				ExtendedParams: &factory.UserUploadExtendedParams{
					UserUploader: userUploader,
					AppContext:   appCtx,
					File:         fixture,
				},
			},
		}, nil)
		document.UserUploads = append(document.UserUploads, upload)
	}

	orders := factory.BuildOrder(appCtx.DB(), []factory.Customization{
		{
			Model:    serviceMember,
			LinkOnly: true,
		},
		{
			Model:    document,
			LinkOnly: true,
			Type:     &factory.Documents.UploadedOrders,
		},
	}, nil)

	return orders
}

func makeMoveForOrders(appCtx appcontext.AppContext, orders models.Order, moveCode string, moveStatus models.MoveStatus,
	moveOptConfigs ...func(move *models.Move)) models.Move {

	var availableToPrimeAt *time.Time
	if moveStatus == models.MoveStatusAPPROVED || moveStatus == models.MoveStatusAPPROVALSREQUESTED {
		now := time.Now()
		availableToPrimeAt = &now
	}

	move := models.Move{
		Status:             moveStatus,
		OrdersID:           orders.ID,
		Orders:             orders,
		Locator:            moveCode,
		AvailableToPrimeAt: availableToPrimeAt,
	}

	// run configurations on move struct
	// this is to make any updates to the move struct before it gets created
	for _, config := range moveOptConfigs {
		config(&move)
	}

	move = factory.BuildMove(appCtx.DB(), []factory.Customization{
		{
			Model:    orders,
			LinkOnly: true,
		},
		{
			Model: models.Move{
				Status:             moveStatus,
				Locator:            moveCode,
				AvailableToPrimeAt: availableToPrimeAt,
			},
		},
	}, nil)

	return move
}

func createServiceMemberWithOrdersButNoMoveType(appCtx appcontext.AppContext) {
	db := appCtx.DB()
	/*
	 * A service member with orders and a move, but no move type selected
	 */
	email := "sm_no_move_type@example.com"
	uuidStr := "9ceb8321-6a82-4f6d-8bb3-a1d85922a202"
	loginGovUUID := uuid.Must(uuid.NewV4())

	factory.BuildMove(db, []factory.Customization{
		{
			Model: models.User{
				ID:            uuid.Must(uuid.FromString(uuidStr)),
				LoginGovUUID:  &loginGovUUID,
				LoginGovEmail: email,
			},
		},
		{
			Model: models.ServiceMember{
				ID:            uuid.FromStringOrNil("7554e347-2215-484f-9240-c61bae050220"),
				FirstName:     models.StringPointer("LandingTest1"),
				LastName:      models.StringPointer("UserPerson2"),
				Edipi:         models.StringPointer("6833908164"),
				PersonalEmail: models.StringPointer(email),
			},
		},
		{
			Model: models.Move{
				ID:      uuid.FromStringOrNil("b2ecbbe5-36ad-49fc-86c8-66e55e0697a7"),
				Locator: "ZPGVED",
			},
		},
	}, nil)
}

func createServiceMemberWithNoUploadedOrders(appCtx appcontext.AppContext) {
	db := appCtx.DB()
	/*
	 * Service member with no uploaded orders
	 */
	email := "needs@orde.rs"
	uuidStr := "feac0e92-66ec-4cab-ad29-538129bf918e"
	loginGovUUID := uuid.Must(uuid.NewV4())
	user := factory.BuildUser(db, []factory.Customization{
		{
			Model: models.User{
				ID:            uuid.Must(uuid.FromString(uuidStr)),
				LoginGovUUID:  &loginGovUUID,
				LoginGovEmail: email,
				Active:        true,
			},
		},
	}, nil)

	factory.BuildExtendedServiceMember(db, []factory.Customization{
		{
			Model: models.ServiceMember{
				ID:            uuid.FromStringOrNil("c52a9f13-ccc7-4c1b-b5ef-e1132a4f4db9"),
				FirstName:     models.StringPointer("NEEDS"),
				LastName:      models.StringPointer("ORDERS"),
				PersonalEmail: models.StringPointer(email),
			},
		},
		{
			Model:    user,
			LinkOnly: true,
		},
	}, nil)
}

func createMoveWithPPMAndHHG(appCtx appcontext.AppContext, userUploader *uploader.UserUploader, moveRouter services.MoveRouter) {
	db := appCtx.DB()
	/*
	 * A service member with orders and a submitted move with a ppm and hhg
	 */
	email := "combo@ppm.hhg"
	uuidStr := "6016e423-f8d5-44ca-98a8-af03c8445c94"
	loginGovUUID := uuid.Must(uuid.NewV4())

	user := factory.BuildUser(db, []factory.Customization{
		{
			Model: models.User{
				ID:            uuid.Must(uuid.FromString(uuidStr)),
				LoginGovUUID:  &loginGovUUID,
				LoginGovEmail: email,
				Active:        true,
			},
		},
	}, nil)

	smIDCombo := "f6bd793f-7042-4523-aa30-34946e7339c9"
	smWithCombo := factory.BuildExtendedServiceMember(db, []factory.Customization{
		{
			Model: models.ServiceMember{
				ID:            uuid.FromStringOrNil(smIDCombo),
				FirstName:     models.StringPointer("Submitted"),
				LastName:      models.StringPointer("Ppmhhg"),
				Edipi:         models.StringPointer("6833908165"),
				PersonalEmail: models.StringPointer(email),
			},
		},
		{
			Model:    user,
			LinkOnly: true,
		},
	}, nil)
	move := factory.BuildMove(db, []factory.Customization{
		{
			Model:    smWithCombo,
			LinkOnly: true,
		},
		{
			Model: models.Move{
				ID:      uuid.FromStringOrNil("7024c8c5-52ca-4639-bf69-dd8238308c98"),
				Locator: "COMBOS",
			},
		},
		{
			Model: models.UserUpload{},
			ExtendedParams: &factory.UserUploadExtendedParams{
				UserUploader: userUploader,
				AppContext:   appCtx,
			},
		},
	}, nil)

	if *smWithCombo.Affiliation == models.AffiliationARMY || *smWithCombo.Affiliation == models.AffiliationAIRFORCE {
		move.CloseoutOfficeID = &DefaultCloseoutOfficeID
		testdatagen.MustSave(appCtx.DB(), &move)
	}

	estimatedHHGWeight := unit.Pound(1400)
	actualHHGWeight := unit.Pound(2000)
	factory.BuildMTOShipment(db, []factory.Customization{
		{
			Model:    move,
			LinkOnly: true,
		},
		{
			Model: models.MTOShipment{
				ID:                   uuid.FromStringOrNil("8689afc7-84d6-4c60-a739-8cf96ede2606"),
				PrimeEstimatedWeight: &estimatedHHGWeight,
				PrimeActualWeight:    &actualHHGWeight,
				ShipmentType:         models.MTOShipmentTypeHHG,
				ApprovedDate:         models.TimePointer(time.Now()),
				Status:               models.MTOShipmentStatusSubmitted,
			},
		},
	}, nil)

	factory.BuildMTOShipment(db, []factory.Customization{
		{
			Model:    move,
			LinkOnly: true,
		},
		{
			Model: models.MTOShipment{
				ID:                   uuid.FromStringOrNil("8689afc7-84d6-4c60-a739-333333333333"),
				PrimeEstimatedWeight: &estimatedHHGWeight,
				PrimeActualWeight:    &actualHHGWeight,
				ShipmentType:         models.MTOShipmentTypeHHG,
				ApprovedDate:         models.TimePointer(time.Now()),
				Status:               models.MTOShipmentStatusSubmitted,
				CounselorRemarks:     models.StringPointer("Please handle with care"),
			},
		},
	}, nil)

	factory.BuildMTOShipment(db, []factory.Customization{
		{
			Model:    move,
			LinkOnly: true,
		},
		{
			Model: models.MTOShipment{
				PrimeEstimatedWeight: &estimatedHHGWeight,
				PrimeActualWeight:    &actualHHGWeight,
				ShipmentType:         models.MTOShipmentTypeHHG,
				ApprovedDate:         models.TimePointer(time.Now()),
				Status:               models.MTOShipmentStatusRejected,
				RejectionReason:      models.StringPointer("No longer necessary, included in other shipment"),
			},
		},
	}, nil)

	factory.BuildPPMShipment(db, []factory.Customization{
		{
			Model:    move,
			LinkOnly: true,
		},
		{
			Model: models.PPMShipment{
				ID: uuid.FromStringOrNil("d733fe2f-b08d-434a-ad8d-551f4d597b03"),
			},
		},
	}, nil)

	newSignedCertification := factory.BuildSignedCertification(nil, []factory.Customization{
		{
			Model:    move,
			LinkOnly: true,
		},
	}, nil)
	err := moveRouter.Submit(appCtx, &move, &newSignedCertification)
	if err != nil {
		log.Panic(err)
	}
	verrs, err := models.SaveMoveDependencies(db, &move)
	if err != nil || verrs.HasAny() {
		log.Panic(fmt.Errorf("Failed to save move and dependencies: %w", err))
	}
}

func createGenericPPMRelatedMove(appCtx appcontext.AppContext, moveInfo MoveCreatorInfo, userUploader *uploader.UserUploader, moveTemplate *models.Move) models.Move {
	if moveInfo.UserID.IsNil() || moveInfo.Email == "" || moveInfo.SmID.IsNil() || moveInfo.FirstName == "" || moveInfo.LastName == "" || moveInfo.MoveID.IsNil() || moveInfo.MoveLocator == "" {
		log.Panic("All moveInfo fields must have non-zero values.")
	}

	userModel := models.User{
		ID:            moveInfo.UserID,
		LoginGovUUID:  models.UUIDPointer(uuid.Must(uuid.NewV4())),
		LoginGovEmail: moveInfo.Email,
		Active:        true,
	}

	user := factory.BuildUser(appCtx.DB(), []factory.Customization{
		{
			Model: userModel,
		},
	}, nil)

	smWithPPM := factory.BuildExtendedServiceMember(appCtx.DB(), []factory.Customization{
		{
			Model:    user,
			LinkOnly: true,
		},
		{
			Model: models.ServiceMember{
				ID:            moveInfo.SmID,
				FirstName:     models.StringPointer(moveInfo.FirstName),
				LastName:      models.StringPointer(moveInfo.LastName),
				Edipi:         models.StringPointer(factory.RandomEdipi()),
				PersonalEmail: models.StringPointer(moveInfo.Email),
			},
		},
	}, nil)

	if moveInfo.CloseoutOfficeID == nil && (*smWithPPM.Affiliation == models.AffiliationARMY || *smWithPPM.Affiliation == models.AffiliationAIRFORCE) {
		moveInfo.CloseoutOfficeID = &DefaultCloseoutOfficeID
	}

	var customMove models.Move
	if moveTemplate != nil {
		customMove = *moveTemplate
	}
	customMove.ID = moveInfo.MoveID
	customMove.Locator = moveInfo.MoveLocator

	customs := []factory.Customization{
		{
			Model:    smWithPPM,
			LinkOnly: true,
		},
		{
			Model: models.UserUpload{},
			ExtendedParams: &factory.UserUploadExtendedParams{
				UserUploader: userUploader,
				AppContext:   appCtx,
			},
		},
	}
	// this is slightly hacky, but it makes the transformation from
	// using testdatagen.Assertions easier
	if customMove.CloseoutOffice != nil {
		customCloseoutOffice := *customMove.CloseoutOffice
		customMove.CloseoutOffice = nil
		customs = append(customs, factory.Customization{
			Model: customCloseoutOffice,
			Type:  &factory.TransportationOffices.CloseoutOffice,
		})
	} else if moveInfo.CloseoutOfficeID != nil {
		var closeoutOffice models.TransportationOffice
		err := appCtx.DB().Find(&closeoutOffice, *moveInfo.CloseoutOfficeID)
		if err != nil {
			log.Panicf("Cannot load closeout office with ID '%s' from DB: %s",
				moveInfo.CloseoutOfficeID, err)
		}
		customs = append(customs, factory.Customization{
			Model:    closeoutOffice,
			LinkOnly: true,
			Type:     &factory.TransportationOffices.CloseoutOffice,
		})
	}

	customs = append(customs, factory.Customization{
		Model: customMove,
	})

	move := factory.BuildMove(appCtx.DB(), customs, nil)

	return move
}

func CreateGenericMoveWithPPMShipment(appCtx appcontext.AppContext, moveInfo MoveCreatorInfo, useMinimalPPMShipment bool, userUploader *uploader.UserUploader, mtoShipmentTemplate *models.MTOShipment, moveTemplate *models.Move, ppmShipmentTemplate models.PPMShipment) (models.Move, models.PPMShipment) {

	if ppmShipmentTemplate.ID.IsNil() {
		log.Panic("PPMShipment ID cannot be nil.")
	}

	move := createGenericPPMRelatedMove(appCtx, moveInfo, userUploader, moveTemplate)

	customs := []factory.Customization{
		{
			Model:    move,
			LinkOnly: true,
		},
		{
			Model: models.UserUpload{},
			ExtendedParams: &factory.UserUploadExtendedParams{
				UserUploader: userUploader,
				AppContext:   appCtx,
			},
		},
	}

	// This is slightly hacky, but when converting from
	// testdatagen.Assertions, this makes the changes a bit less
	// invasive
	if ppmShipmentTemplate.W2Address != nil {
		customs = append(customs, factory.Customization{
			Model:    *ppmShipmentTemplate.W2Address,
			LinkOnly: true,
			Type:     &factory.Addresses.W2Address,
		})
		ppmShipmentTemplate.W2Address = nil
	}
	customs = append(customs, factory.Customization{
		Model: ppmShipmentTemplate,
	})

	if mtoShipmentTemplate != nil {
		customs = append(customs, factory.Customization{
			Model: *mtoShipmentTemplate,
		})
	}
	if useMinimalPPMShipment {
		return move, factory.BuildMinimalPPMShipment(appCtx.DB(), customs, nil)
	}

	// assertions passed in means we cannot yet convert to BuildPPMShipment
	return move, factory.BuildPPMShipment(appCtx.DB(), customs, nil)
}

func createUnSubmittedMoveWithMinimumPPMShipment(appCtx appcontext.AppContext, userUploader *uploader.UserUploader) {
	/*
	 * A service member with orders and a minimal PPM Shipment. This means the PPM only has required fields.
	 */
	moveInfo := MoveCreatorInfo{
		UserID:      testdatagen.ConvertUUIDStringToUUID("bbb469f3-f4bc-420d-9755-b9569f81715e"),
		Email:       "dates_and_locations@ppm.unsubmitted",
		SmID:        testdatagen.ConvertUUIDStringToUUID("635e4c37-63b8-4860-9239-0e743ec383b0"),
		FirstName:   "Minimal",
		LastName:    "PPM",
		MoveID:      testdatagen.ConvertUUIDStringToUUID("16cb4b73-cc0e-48c5-8cc7-b2a2ac52c342"),
		MoveLocator: "PPMMIN",
	}

	assertions := testdatagen.Assertions{
		UserUploader: userUploader,
		PPMShipment: models.PPMShipment{
			ID: testdatagen.ConvertUUIDStringToUUID("ffc95935-6781-4f95-9f35-16a5994cab56"),
		},
	}

	CreateGenericMoveWithPPMShipment(appCtx, moveInfo, true, userUploader, nil, nil, assertions.PPMShipment)
}

func createUnSubmittedMoveWithPPMShipmentThroughEstimatedWeights(appCtx appcontext.AppContext, userUploader *uploader.UserUploader) {

	/*
	 * A service member with orders and a PPM shipment updated with an estimated weight value and estimated incentive
	 */
	moveInfo := MoveCreatorInfo{
		UserID:           testdatagen.ConvertUUIDStringToUUID("4512dc8c-c777-444e-b6dc-7971e398f2dc"),
		Email:            "estimated_weights@ppm.unsubmitted",
		SmID:             testdatagen.ConvertUUIDStringToUUID("81b772ab-86ff-4bda-b0fa-21b14dfe14d5"),
		FirstName:        "EstimatedWeights",
		LastName:         "PPM",
		MoveID:           testdatagen.ConvertUUIDStringToUUID("e89a7018-be76-449a-b99b-e30a09c485dc"),
		MoveLocator:      "PPMEWH",
		CloseoutOfficeID: &DefaultCloseoutOfficeID,
	}
	assertions := testdatagen.Assertions{
		UserUploader: userUploader,
		PPMShipment: models.PPMShipment{
			ID:                 testdatagen.ConvertUUIDStringToUUID("65eea403-89ac-4c2d-9b1c-0dcc8805258f"),
			EstimatedWeight:    models.PoundPointer(unit.Pound(4000)),
			HasProGear:         models.BoolPointer(false),
			EstimatedIncentive: models.CentPointer(unit.Cents(1000000)),
		},
	}

	CreateGenericMoveWithPPMShipment(appCtx, moveInfo, true, userUploader, nil, nil, assertions.PPMShipment)
}

func createUnSubmittedMoveWithPPMShipmentThroughAdvanceRequested(appCtx appcontext.AppContext, userUploader *uploader.UserUploader) {
	/*
	 * A service member with orders and a minimal PPM Shipment. This means the PPM only has required fields.
	 */
	moveInfo := MoveCreatorInfo{
		UserID:      testdatagen.ConvertUUIDStringToUUID("dd1a3982-1ec4-4e34-a7bd-73cba4f3376a"),
		Email:       "advance_requested@ppm.unsubmitted",
		SmID:        testdatagen.ConvertUUIDStringToUUID("7a402a11-92a0-4334-b297-551be2bc44ef"),
		FirstName:   "HasAdvanceRequested",
		LastName:    "PPM",
		MoveID:      testdatagen.ConvertUUIDStringToUUID("fe322fae-c13e-4961-9956-69fb7a491ad4"),
		MoveLocator: "PPMADV",
	}

	assertions := testdatagen.Assertions{
		UserUploader: userUploader,
		PPMShipment: models.PPMShipment{
			ID:                     testdatagen.ConvertUUIDStringToUUID("9160a396-9b60-41c2-af7a-aa03d5002c71"),
			EstimatedWeight:        models.PoundPointer(unit.Pound(4000)),
			HasProGear:             models.BoolPointer(false),
			EstimatedIncentive:     models.CentPointer(unit.Cents(10000000)),
			HasRequestedAdvance:    models.BoolPointer(true),
			AdvanceAmountRequested: models.CentPointer(unit.Cents(30000)),
		},
	}

	CreateGenericMoveWithPPMShipment(appCtx, moveInfo, true, userUploader, nil, nil, assertions.PPMShipment)
}

func createUnSubmittedMoveWithFullPPMShipment1(appCtx appcontext.AppContext, userUploader *uploader.UserUploader) {
	/*
	 * A service member with orders and a full PPM Shipment.
	 */
	moveInfo := MoveCreatorInfo{
		UserID:      testdatagen.ConvertUUIDStringToUUID("1b16773e-995b-4efe-ad1c-bef2ae1253f8"),
		Email:       "full@ppm.unsubmitted",
		SmID:        testdatagen.ConvertUUIDStringToUUID("1b400031-2b78-44ce-976c-cd2e854947f8"),
		FirstName:   "Full",
		LastName:    "PPM",
		MoveID:      testdatagen.ConvertUUIDStringToUUID("3e0b6cb9-3409-4089-83a0-0fbc3fb0b493"),
		MoveLocator: "FULLPP",
	}

	assertions := testdatagen.Assertions{
		UserUploader: userUploader,
		MTOShipment: models.MTOShipment{
			ID: testdatagen.ConvertUUIDStringToUUID("0e17d5de-b212-404d-9249-e5a160bd0c51"),
		},
		PPMShipment: models.PPMShipment{
			ID:     testdatagen.ConvertUUIDStringToUUID("11978e1c-95d3-47e6-9d3f-d1e0d8c3d11a"),
			Status: models.PPMShipmentStatusDraft,
		},
	}

	CreateGenericMoveWithPPMShipment(appCtx, moveInfo, false, userUploader, &assertions.MTOShipment, nil, assertions.PPMShipment)
}

func createUnSubmittedMoveWithFullPPMShipment2(appCtx appcontext.AppContext, userUploader *uploader.UserUploader) {
	/*
	 * A service member with orders and a full PPM Shipment.
	 */
	moveInfo := MoveCreatorInfo{
		UserID:           testdatagen.ConvertUUIDStringToUUID("b54d5368-a633-4e3e-a8df-22133b9f8c7c"),
		Email:            "happyPathWithEdits@ppm.unsubmitted",
		SmID:             testdatagen.ConvertUUIDStringToUUID("f7bd4d55-c245-4f58-b638-e44f98ab2f32"),
		FirstName:        "Finished",
		LastName:         "PPM",
		MoveID:           testdatagen.ConvertUUIDStringToUUID("b122621c-8577-4b3f-a392-4ade43169fe9"),
		MoveLocator:      "PPMHPE",
		CloseoutOfficeID: &DefaultCloseoutOfficeID,
	}

	departureDate := time.Date(2022, time.February, 01, 0, 0, 0, 0, time.UTC)
	assertions := testdatagen.Assertions{
		UserUploader: userUploader,
		PPMShipment: models.PPMShipment{
			ID:                    testdatagen.ConvertUUIDStringToUUID("d328333e-e6c8-47d7-8cdf-5864a16abf45"),
			Status:                models.PPMShipmentStatusDraft,
			EstimatedWeight:       models.PoundPointer(unit.Pound(4000)),
			EstimatedIncentive:    models.CentPointer(unit.Cents(1000000)),
			PickupPostalCode:      "90210",
			DestinationPostalCode: "76127",
			ExpectedDepartureDate: departureDate,
		},
	}

	CreateGenericMoveWithPPMShipment(appCtx, moveInfo, false, userUploader, nil, nil, assertions.PPMShipment)
}

func createUnSubmittedMoveWithFullPPMShipment3(appCtx appcontext.AppContext, userUploader *uploader.UserUploader) {
	/*
	 * A service member with orders and a full PPM Shipment.
	 */
	moveInfo := MoveCreatorInfo{
		UserID:           testdatagen.ConvertUUIDStringToUUID("9365990e-5813-4031-aa42-170886150912"),
		Email:            "happyPathWithEditsMobile@ppm.unsubmitted",
		SmID:             testdatagen.ConvertUUIDStringToUUID("70d7372a-7e91-4b8f-927d-624cfe29ab6d"),
		FirstName:        "Finished",
		LastName:         "PPM",
		MoveID:           testdatagen.ConvertUUIDStringToUUID("4d0aa509-e6ee-4757-ad14-368e334fc51f"),
		MoveLocator:      "PPMHPM",
		CloseoutOfficeID: &DefaultCloseoutOfficeID,
	}

	departureDate := time.Date(2022, time.February, 01, 0, 0, 0, 0, time.UTC)
	assertions := testdatagen.Assertions{
		UserUploader: userUploader,
		PPMShipment: models.PPMShipment{
			ID:                    testdatagen.ConvertUUIDStringToUUID("6f7d6ac2-a38b-4df6-a82a-1ea9b352de89"),
			Status:                models.PPMShipmentStatusDraft,
			EstimatedWeight:       models.PoundPointer(unit.Pound(4000)),
			EstimatedIncentive:    models.CentPointer(unit.Cents(1000000)),
			PickupPostalCode:      "90210",
			DestinationPostalCode: "76127",
			ExpectedDepartureDate: departureDate,
		},
	}

	CreateGenericMoveWithPPMShipment(appCtx, moveInfo, false, userUploader, nil, nil, assertions.PPMShipment)
}

func createUnSubmittedMoveWithFullPPMShipment4(appCtx appcontext.AppContext, userUploader *uploader.UserUploader) {
	/*
	 * A service member with orders and a full PPM Shipment.
	 */
	moveInfo := MoveCreatorInfo{
		UserID:      testdatagen.ConvertUUIDStringToUUID("781cf194-4eb2-4def-9da6-01abdc62333d"),
		Email:       "deleteShipmentMobile@ppm.unsubmitted",
		SmID:        testdatagen.ConvertUUIDStringToUUID("fc9264ae-4290-4445-987d-f6950b97c865"),
		FirstName:   "Delete",
		LastName:    "PPM",
		MoveID:      testdatagen.ConvertUUIDStringToUUID("a11cae72-56f0-45a3-a546-3af43a1d50ea"),
		MoveLocator: "PPMDEL",
	}

	departureDate := time.Date(2022, time.February, 01, 0, 0, 0, 0, time.UTC)
	assertions := testdatagen.Assertions{
		UserUploader: userUploader,
		PPMShipment: models.PPMShipment{
			ID:                    testdatagen.ConvertUUIDStringToUUID("47f6cb98-fbd1-4b95-a91b-2d394d555d21"),
			Status:                models.PPMShipmentStatusDraft,
			EstimatedWeight:       models.PoundPointer(unit.Pound(4000)),
			EstimatedIncentive:    models.CentPointer(unit.Cents(1000000)),
			PickupPostalCode:      "90210",
			DestinationPostalCode: "76127",
			ExpectedDepartureDate: departureDate,
		},
	}

	CreateGenericMoveWithPPMShipment(appCtx, moveInfo, false, userUploader, nil, nil, assertions.PPMShipment)
}

func createUnSubmittedMoveWithFullPPMShipment5(appCtx appcontext.AppContext, userUploader *uploader.UserUploader) {
	/*
	 * A service member with orders and a full PPM Shipment.
	 */
	moveInfo := MoveCreatorInfo{
		UserID:      testdatagen.ConvertUUIDStringToUUID("57d58062-93ac-4eb7-b1da-21dd137e4f65"),
		Email:       "deleteShipmentMobile@ppm.unsubmitted",
		SmID:        testdatagen.ConvertUUIDStringToUUID("d5778927-7366-44c2-8dbf-1bce14906adc"),
		FirstName:   "Delete",
		LastName:    "PPM",
		MoveID:      testdatagen.ConvertUUIDStringToUUID("ae5e7087-8e1e-49ae-98cc-0727a5cd11eb"),
		MoveLocator: "DELPPM",
	}

	departureDate := time.Date(2022, time.February, 01, 0, 0, 0, 0, time.UTC)
	assertions := testdatagen.Assertions{
		UserUploader: userUploader,
		PPMShipment: models.PPMShipment{
			ID:                    testdatagen.ConvertUUIDStringToUUID("0a62f7c6-72d2-4f4f-9889-202f3c0222a6"),
			Status:                models.PPMShipmentStatusDraft,
			EstimatedWeight:       models.PoundPointer(unit.Pound(4000)),
			EstimatedIncentive:    models.CentPointer(unit.Cents(1000000)),
			PickupPostalCode:      "90210",
			DestinationPostalCode: "76127",
			ExpectedDepartureDate: departureDate,
		},
	}

	CreateGenericMoveWithPPMShipment(appCtx, moveInfo, false, userUploader, nil, nil, assertions.PPMShipment)
}

func createApprovedMoveWithPPM(appCtx appcontext.AppContext, userUploader *uploader.UserUploader) {
	moveInfo := MoveCreatorInfo{
		UserID:      testdatagen.ConvertUUIDStringToUUID("cde987a1-a717-4a61-98b5-1f05e2e0844d"),
		Email:       "readyToFinish@ppm.approved",
		SmID:        testdatagen.ConvertUUIDStringToUUID("dfbba0fc-2a70-485e-9eb2-ac80f3861032"),
		FirstName:   "Ready",
		LastName:    "Finish",
		MoveID:      testdatagen.ConvertUUIDStringToUUID("26b960d8-a96d-4450-a441-673ccd7cc3c7"),
		MoveLocator: "PPMRF1",
	}

	approvedAt := time.Date(2022, 4, 15, 12, 30, 0, 0, time.UTC)

	assertions := testdatagen.Assertions{
		UserUploader: userUploader,
		Move: models.Move{
			Status: models.MoveStatusAPPROVED,
		},
		MTOShipment: models.MTOShipment{
			ID:     testdatagen.ConvertUUIDStringToUUID("2ed2998e-ae36-46cd-af83-c3ecee55fe3e"),
			Status: models.MTOShipmentStatusApproved,
		},
		PPMShipment: models.PPMShipment{
			ID:         testdatagen.ConvertUUIDStringToUUID("b9ae4c25-1376-4b9b-8781-106b5ae7ecab"),
			ApprovedAt: &approvedAt,
			Status:     models.PPMShipmentStatusWaitingOnCustomer,
		},
	}

	CreateGenericMoveWithPPMShipment(appCtx, moveInfo, false, userUploader, &assertions.MTOShipment, &assertions.Move, assertions.PPMShipment)
}

func createApprovedMoveWithPPM2(appCtx appcontext.AppContext, userUploader *uploader.UserUploader) {

	moveInfo := MoveCreatorInfo{
		UserID:      testdatagen.ConvertUUIDStringToUUID("c28b2eb1-975f-49f7-b8a3-c7377c0da908"),
		Email:       "readyToFinish2@ppm.approved",
		SmID:        testdatagen.ConvertUUIDStringToUUID("6456ffbb-d114-4ec5-a736-6cb63a65bfd7"),
		FirstName:   "Ready2",
		LastName:    "Finish2",
		MoveID:      testdatagen.ConvertUUIDStringToUUID("0e33adbc-20b4-4a93-9ce5-7ee4695a0307"),
		MoveLocator: "PPMRF2",
	}

	approvedAt := time.Date(2022, 4, 15, 12, 30, 0, 0, time.UTC)

	assertions := testdatagen.Assertions{
		UserUploader: userUploader,
		Move: models.Move{
			Status:           models.MoveStatusAPPROVED,
			CloseoutOfficeID: &DefaultCloseoutOfficeID,
		},
		MTOShipment: models.MTOShipment{
			ID:     testdatagen.ConvertUUIDStringToUUID("ef256d30-a6e7-4be8-8a60-b4ffb7dc7a7f"),
			Status: models.MTOShipmentStatusApproved,
		},
		PPMShipment: models.PPMShipment{
			ID:         testdatagen.ConvertUUIDStringToUUID("1ce52409-009d-4d9c-a48c-b12013fa2d2b"),
			ApprovedAt: &approvedAt,
			Status:     models.PPMShipmentStatusWaitingOnCustomer,
		},
	}

	CreateGenericMoveWithPPMShipment(appCtx, moveInfo, false, userUploader, &assertions.MTOShipment, &assertions.Move, assertions.PPMShipment)
}

func createApprovedMoveWithPPM3(appCtx appcontext.AppContext, userUploader *uploader.UserUploader) {
	moveInfo := MoveCreatorInfo{
		UserID:      testdatagen.ConvertUUIDStringToUUID("539af373-9474-49f3-b06b-bc4b4d4111de"),
		Email:       "readyToFinish3@ppm.approved",
		SmID:        testdatagen.ConvertUUIDStringToUUID("1b543655-6e5a-4ea0-b4e0-48fe4e107ef5"),
		FirstName:   "Ready3",
		LastName:    "Finish3",
		MoveID:      testdatagen.ConvertUUIDStringToUUID("3cf2a0eb-08e6-404d-81ad-022e1aaf26aa"),
		MoveLocator: "PPMRF3",
	}

	approvedAt := time.Date(2022, 4, 15, 12, 30, 0, 0, time.UTC)

	assertions := testdatagen.Assertions{
		UserUploader: userUploader,
		Move: models.Move{
			Status: models.MoveStatusAPPROVED,
		},
		MTOShipment: models.MTOShipment{
			ID:     testdatagen.ConvertUUIDStringToUUID("1f452b86-4488-46f5-98c0-b696e1410522"),
			Status: models.MTOShipmentStatusApproved,
		},
		PPMShipment: models.PPMShipment{
			ID:         testdatagen.ConvertUUIDStringToUUID("7d8f77c3-9829-4241-b0a7-b2897f1d6822"),
			ApprovedAt: &approvedAt,
			Status:     models.PPMShipmentStatusWaitingOnCustomer,
		},
	}

	CreateGenericMoveWithPPMShipment(appCtx, moveInfo, false, userUploader, &assertions.MTOShipment, &assertions.Move, assertions.PPMShipment)
}

func createApprovedMoveWithPPM4(appCtx appcontext.AppContext, userUploader *uploader.UserUploader) {
	moveInfo := MoveCreatorInfo{
		UserID:      testdatagen.ConvertUUIDStringToUUID("c48998dc-8f93-437a-bd0c-2c0b187b12cb"),
		Email:       "readyToFinish4@ppm.approved",
		SmID:        testdatagen.ConvertUUIDStringToUUID("16d13649-f246-456f-8093-da3a769a1247"),
		FirstName:   "Ready4",
		LastName:    "Finish4",
		MoveID:      testdatagen.ConvertUUIDStringToUUID("9061587a-5b31-4deb-9947-703a40857fa8"),
		MoveLocator: "PPMRF4",
	}

	approvedAt := time.Date(2022, 4, 15, 12, 30, 0, 0, time.UTC)

	assertions := testdatagen.Assertions{
		UserUploader: userUploader,
		Move: models.Move{
			Status: models.MoveStatusAPPROVED,
		},
		MTOShipment: models.MTOShipment{
			ID:     testdatagen.ConvertUUIDStringToUUID("ae873226-67a4-452f-b92d-924307ff2d9a"),
			Status: models.MTOShipmentStatusApproved,
		},
		PPMShipment: models.PPMShipment{
			ID:         testdatagen.ConvertUUIDStringToUUID("881f1084-d5a8-4210-9854-fa5f01c8da81"),
			ApprovedAt: &approvedAt,
			Status:     models.PPMShipmentStatusWaitingOnCustomer,
		},
	}

	CreateGenericMoveWithPPMShipment(appCtx, moveInfo, false, userUploader, &assertions.MTOShipment, &assertions.Move, assertions.PPMShipment)
}

func createApprovedMoveWithPPM5(appCtx appcontext.AppContext, userUploader *uploader.UserUploader) {
	moveInfo := MoveCreatorInfo{
		UserID:      testdatagen.ConvertUUIDStringToUUID("62e20f62-638f-4390-bbc0-c672cd7fd2e3"),
		Email:       "readyToFinish5@ppm.approved",
		SmID:        testdatagen.ConvertUUIDStringToUUID("55643c43-f48b-471d-8b99-b1e2a0ce5215"),
		FirstName:   "Ready5",
		LastName:    "Finish5",
		MoveID:      testdatagen.ConvertUUIDStringToUUID("7dcbf7ef-9a74-4efa-b536-c334b2093bc0"),
		MoveLocator: "PPMRF5",
	}

	approvedAt := time.Date(2022, 4, 15, 12, 30, 0, 0, time.UTC)

	assertions := testdatagen.Assertions{
		UserUploader: userUploader,
		Move: models.Move{
			Status: models.MoveStatusAPPROVED,
		},
		MTOShipment: models.MTOShipment{
			ID:     testdatagen.ConvertUUIDStringToUUID("38a9ff5a-76c5-4126-9dc8-649a1f35e847"),
			Status: models.MTOShipmentStatusApproved,
		},
		PPMShipment: models.PPMShipment{
			ID:         testdatagen.ConvertUUIDStringToUUID("bcbd9762-2041-42e5-9b91-ba5b1ecb3487"),
			ApprovedAt: &approvedAt,
			Status:     models.PPMShipmentStatusWaitingOnCustomer,
		},
	}

	CreateGenericMoveWithPPMShipment(appCtx, moveInfo, false, userUploader, &assertions.MTOShipment, &assertions.Move, assertions.PPMShipment)
}

func createApprovedMoveWithPPM6(appCtx appcontext.AppContext, userUploader *uploader.UserUploader) {
	moveInfo := MoveCreatorInfo{
		UserID:      testdatagen.ConvertUUIDStringToUUID("1dca189a-ca7e-4e70-b98e-be3829e4b6cc"),
		Email:       "readyForCloseout@ppm.approved",
		SmID:        testdatagen.ConvertUUIDStringToUUID("6b4ce016-9b76-44a8-a870-f378313aa1a8"),
		FirstName:   "Ready",
		LastName:    "Closeout",
		MoveID:      testdatagen.ConvertUUIDStringToUUID("5b718175-8bc5-4ca9-a1f0-8b70d064ee92"),
		MoveLocator: "PPMCL0",
	}

	approvedAt := time.Date(2022, 4, 15, 12, 30, 0, 0, time.UTC)

	assertions := testdatagen.Assertions{
		UserUploader: userUploader,
		Move: models.Move{
			Status: models.MoveStatusAPPROVED,
		},
		MTOShipment: models.MTOShipment{
			ID:     testdatagen.ConvertUUIDStringToUUID("04592d80-f67f-443e-b9d6-967a9befcc3a"),
			Status: models.MTOShipmentStatusApproved,
		},
		PPMShipment: models.PPMShipment{
			ID:         testdatagen.ConvertUUIDStringToUUID("cdc68d38-21d9-4bd8-bd56-5b5c224ab2ab"),
			ApprovedAt: &approvedAt,
			Status:     models.PPMShipmentStatusWaitingOnCustomer,
		},
	}

	CreateGenericMoveWithPPMShipment(appCtx, moveInfo, false, userUploader, &assertions.MTOShipment, &assertions.Move, assertions.PPMShipment)
}

func createApprovedMoveWithPPM7(appCtx appcontext.AppContext, userUploader *uploader.UserUploader) {
	moveInfo := MoveCreatorInfo{
		UserID:      testdatagen.ConvertUUIDStringToUUID("fe825617-a53a-49bf-bf2e-c271afee344d"),
		Email:       "readyForCloseout2@ppm.approved",
		SmID:        testdatagen.ConvertUUIDStringToUUID("c1ba0a4b-4873-479a-a3d8-4158afdbe7b0"),
		FirstName:   "Ready",
		LastName:    "Closeout",
		MoveID:      testdatagen.ConvertUUIDStringToUUID("dabe45ab-aeab-4f83-b446-f1f70e265beb"),
		MoveLocator: "PPMRC2",
	}

	approvedAt := time.Date(2022, 4, 15, 12, 30, 0, 0, time.UTC)

	assertions := testdatagen.Assertions{
		UserUploader: userUploader,
		Move: models.Move{
			Status: models.MoveStatusAPPROVED,
		},
		MTOShipment: models.MTOShipment{
			ID:     testdatagen.ConvertUUIDStringToUUID("0097e9d1-7579-4f6f-a71e-1b63aea0d4c7"),
			Status: models.MTOShipmentStatusApproved,
		},
		PPMShipment: models.PPMShipment{
			ID:         testdatagen.ConvertUUIDStringToUUID("7276375a-932f-4b93-b706-3da2774dfd92"),
			ApprovedAt: &approvedAt,
			Status:     models.PPMShipmentStatusWaitingOnCustomer,
		},
	}

	CreateGenericMoveWithPPMShipment(appCtx, moveInfo, false, userUploader, &assertions.MTOShipment, &assertions.Move, assertions.PPMShipment)
}

func createApprovedMoveWithPPMWeightTicket(appCtx appcontext.AppContext, userUploader *uploader.UserUploader) {
	moveInfo := MoveCreatorInfo{
		UserID:      testdatagen.ConvertUUIDStringToUUID("33f39cca-3908-4cf5-b7d9-839741f51911"),
		Email:       "weightTicketPPM@ppm.approved",
		SmID:        testdatagen.ConvertUUIDStringToUUID("a30fd609-6dcf-4dd0-a7e6-2892a31ae641"),
		FirstName:   "ActualPPM",
		LastName:    "WeightTicketComplete",
		MoveID:      testdatagen.ConvertUUIDStringToUUID("2fdb02a5-dd80-4ec4-a9f0-f4eefb434568"),
		MoveLocator: "W3TT1K",
	}

	approvedAt := time.Date(2022, 4, 15, 12, 30, 0, 0, time.UTC)
	address := factory.BuildAddress(appCtx.DB(), nil, nil)

	assertions := testdatagen.Assertions{
		UserUploader: userUploader,
		Move: models.Move{
			Status: models.MoveStatusAPPROVED,
		},
		MTOShipment: models.MTOShipment{
			ID:     testdatagen.ConvertUUIDStringToUUID("3e0c9457-9010-473a-a274-fc1620d5ee16"),
			Status: models.MTOShipmentStatusApproved,
		},
		PPMShipment: models.PPMShipment{
			ID:                          testdatagen.ConvertUUIDStringToUUID("7a5e932d-f1f6-435e-9518-3ee33f74bc88"),
			ApprovedAt:                  &approvedAt,
			Status:                      models.PPMShipmentStatusWaitingOnCustomer,
			ActualMoveDate:              models.TimePointer(time.Date(testdatagen.GHCTestYear, time.March, 16, 0, 0, 0, 0, time.UTC)),
			ActualPickupPostalCode:      models.StringPointer("42444"),
			ActualDestinationPostalCode: models.StringPointer("30813"),
			HasReceivedAdvance:          models.BoolPointer(true),
			AdvanceAmountReceived:       models.CentPointer(unit.Cents(340000)),
			W2Address:                   &address,
		},
	}

	move, shipment := CreateGenericMoveWithPPMShipment(appCtx, moveInfo, false, userUploader, &assertions.MTOShipment, &assertions.Move, assertions.PPMShipment)

	factory.BuildWeightTicket(appCtx.DB(), []factory.Customization{
		{
			Model:    shipment,
			LinkOnly: true,
		},
		{
			Model:    move.Orders.ServiceMember,
			LinkOnly: true,
		},
	}, nil)
}

func createApprovedMoveWithPPMExcessWeight(appCtx appcontext.AppContext, userUploader *uploader.UserUploader, moveInfo MoveCreatorInfo) (models.Move, models.PPMShipment) {
	approvedAt := time.Date(2022, 4, 15, 12, 30, 0, 0, time.UTC)
	address := factory.BuildAddress(appCtx.DB(), nil, nil)

	assertions := testdatagen.Assertions{
		UserUploader: userUploader,
		Move: models.Move{
			Status: models.MoveStatusAPPROVED,
		},
		MTOShipment: models.MTOShipment{
			ID:     uuid.Must(uuid.NewV4()),
			Status: models.MTOShipmentStatusApproved,
		},
		PPMShipment: models.PPMShipment{
			ID:                          uuid.Must(uuid.NewV4()),
			ApprovedAt:                  &approvedAt,
			Status:                      models.PPMShipmentStatusNeedsPaymentApproval,
			ActualMoveDate:              models.TimePointer(time.Date(testdatagen.GHCTestYear, time.March, 16, 0, 0, 0, 0, time.UTC)),
			ActualPickupPostalCode:      models.StringPointer("42444"),
			ActualDestinationPostalCode: models.StringPointer("30813"),
			HasReceivedAdvance:          models.BoolPointer(true),
			AdvanceAmountReceived:       models.CentPointer(unit.Cents(340000)),
			AdvanceStatus:               (*models.PPMAdvanceStatus)(models.StringPointer(string(models.PPMAdvanceStatusApproved))),
			W2Address:                   &address,
		},
	}

	move, shipment := CreateGenericMoveWithPPMShipment(appCtx, moveInfo, false, userUploader, &assertions.MTOShipment, &assertions.Move, assertions.PPMShipment)

	factory.BuildWeightTicket(appCtx.DB(), []factory.Customization{
		{
			Model:    shipment,
			LinkOnly: true,
		},
		{
			Model:    move.Orders.ServiceMember,
			LinkOnly: true,
		},
		{
			Model: models.WeightTicket{
				EmptyWeight: models.PoundPointer(unit.Pound(1000)),
				FullWeight:  models.PoundPointer(unit.Pound(20000)),
			},
		},
	}, nil)

	return move, shipment
}

func createApprovedMoveWithPPMExcessWeightsAnd2WeightTickets(appCtx appcontext.AppContext, userUploader *uploader.UserUploader) {
	move, shipment := createApprovedMoveWithPPMExcessWeight(appCtx, userUploader,
		MoveCreatorInfo{
			UserID:      uuid.Must(uuid.NewV4()),
			Email:       "excessweights2WTs@ppm.approved",
			SmID:        uuid.Must(uuid.NewV4()),
			FirstName:   "Two Weight Tickets",
			LastName:    "ExcessWeights",
			MoveID:      uuid.Must(uuid.NewV4()),
			MoveLocator: "XSWT02",
		})
	factory.BuildWeightTicket(appCtx.DB(), []factory.Customization{
		{
			Model: models.MTOShipment{
				Status: models.MTOShipmentStatusApproved,
			},
		},
		{
			Model:    shipment,
			LinkOnly: true,
		},
		{
			Model:    move.Orders.ServiceMember,
			LinkOnly: true,
		},
		{
			Model: models.WeightTicket{
				EmptyWeight: models.PoundPointer(unit.Pound(1000)),
				FullWeight:  models.PoundPointer(unit.Pound(20000)),
			},
		},
	}, nil)
}

func createApprovedMoveWith2PPMShipmentsAndExcessWeights(appCtx appcontext.AppContext, userUploader *uploader.UserUploader) {
	move, _ := createApprovedMoveWithPPMExcessWeight(appCtx, userUploader,
		MoveCreatorInfo{
			UserID:      uuid.Must(uuid.NewV4()),
			Email:       "excessweights2PPMs@ppm.approved",
			SmID:        uuid.Must(uuid.NewV4()),
			FirstName:   "Two PPMs",
			LastName:    "ExcessWeights",
			MoveID:      uuid.Must(uuid.NewV4()),
			MoveLocator: "XSWT03",
		})
	secondPPMShipment := factory.BuildPPMShipment(appCtx.DB(), []factory.Customization{
		{
			Model:    move,
			LinkOnly: true,
		},
		{
			Model: models.MTOShipment{
				Status: models.MTOShipmentStatusApproved,
			},
		},
	}, nil)
	factory.BuildWeightTicket(appCtx.DB(), []factory.Customization{
		{
			Model:    secondPPMShipment,
			LinkOnly: true,
		},
		{
			Model:    move.Orders.ServiceMember,
			LinkOnly: true,
		},
		{
			Model: models.WeightTicket{
				EmptyWeight: models.PoundPointer(unit.Pound(1000)),
				FullWeight:  models.PoundPointer(unit.Pound(20000)),
			},
		},
	}, nil)
}

func createApprovedMoveWithPPMAndHHGShipmentsAndExcessWeights(appCtx appcontext.AppContext, userUploader *uploader.UserUploader) {
	move, _ := createApprovedMoveWithPPMExcessWeight(appCtx, userUploader,
		MoveCreatorInfo{
			UserID:      uuid.Must(uuid.NewV4()),
			Email:       "excessweightsPPMandHHG@ppm.approved",
			SmID:        uuid.Must(uuid.NewV4()),
			FirstName:   "PPM & HHG",
			LastName:    "ExcessWeights",
			MoveID:      uuid.Must(uuid.NewV4()),
			MoveLocator: "XSWT04",
		})
	factory.BuildMTOShipment(appCtx.DB(), []factory.Customization{
		{
			Model:    move,
			LinkOnly: true,
		},
	}, nil)
}
func createApprovedMoveWithAllShipmentTypesAndExcessWeights(appCtx appcontext.AppContext, userUploader *uploader.UserUploader) {
	move, _ := createApprovedMoveWithPPMExcessWeight(appCtx, userUploader,
		MoveCreatorInfo{
			UserID:      uuid.Must(uuid.NewV4()),
			Email:       "excessweightsPPMandHHG@ppm.approved",
			SmID:        uuid.Must(uuid.NewV4()),
			FirstName:   "PPM & HHG",
			LastName:    "ExcessWeights",
			MoveID:      uuid.Must(uuid.NewV4()),
			MoveLocator: "XSWT05",
		})
	factory.BuildMTOShipment(appCtx.DB(), []factory.Customization{
		{
			Model:    move,
			LinkOnly: true,
		},
	}, nil)
	factory.BuildMTOShipment(appCtx.DB(), []factory.Customization{
		{
			Model:    move,
			LinkOnly: true,
		},
	}, nil)
	factory.BuildNTSRShipment(appCtx.DB(), []factory.Customization{
		{
			Model:    move,
			LinkOnly: true,
		},
	}, nil)
}

func createApprovedMoveWithPPMCloseoutComplete(appCtx appcontext.AppContext, userUploader *uploader.UserUploader) {
	moveInfo := MoveCreatorInfo{
		UserID:      testdatagen.ConvertUUIDStringToUUID("f8af6fb0-101e-489c-9d9c-051931c52cf7"),
		Email:       "weightTicketPPM+closeout@ppm.approved",
		SmID:        testdatagen.ConvertUUIDStringToUUID("cd4d7838-d8c1-441f-b7ce-af30b6257c3a"),
		FirstName:   "PPMCloseout",
		LastName:    "WeightTicket",
		MoveID:      testdatagen.ConvertUUIDStringToUUID("eb6f09b4-0856-466c-b5e1-854310ccf486"),
		MoveLocator: "CLOSE0",
	}

	approvedAt := time.Date(2022, 4, 15, 12, 30, 0, 0, time.UTC)
	address := factory.BuildAddress(appCtx.DB(), nil, nil)
	approvedAdvanceStatus := models.PPMAdvanceStatusApproved

	assertions := testdatagen.Assertions{
		UserUploader: userUploader,
		Move: models.Move{
			Status: models.MoveStatusAPPROVED,
		},
		MTOShipment: models.MTOShipment{
			ID:     testdatagen.ConvertUUIDStringToUUID("c0791087-9798-44e9-99df-59ae3ea9a71e"),
			Status: models.MTOShipmentStatusApproved,
		},
		PPMShipment: models.PPMShipment{
			ID:                          testdatagen.ConvertUUIDStringToUUID("defb263e-bf01-4c67-85f5-b64ab54fd4fe"),
			ApprovedAt:                  &approvedAt,
			SubmittedAt:                 models.TimePointer(approvedAt.Add(7 * time.Hour * 24)),
			Status:                      models.PPMShipmentStatusNeedsPaymentApproval,
			ActualMoveDate:              models.TimePointer(time.Date(testdatagen.GHCTestYear, time.March, 16, 0, 0, 0, 0, time.UTC)),
			ActualPickupPostalCode:      models.StringPointer("42444"),
			ActualDestinationPostalCode: models.StringPointer("30813"),
			AdvanceStatus:               &approvedAdvanceStatus,
			HasReceivedAdvance:          models.BoolPointer(true),
			AdvanceAmountReceived:       models.CentPointer(unit.Cents(340000)),
			W2Address:                   &address,
		},
	}

	move, shipment := CreateGenericMoveWithPPMShipment(appCtx, moveInfo, false, userUploader, &assertions.MTOShipment, &assertions.Move, assertions.PPMShipment)

	factory.BuildWeightTicket(appCtx.DB(), []factory.Customization{
		{
			Model:    shipment,
			LinkOnly: true,
		},
		{
			Model:    move.Orders.ServiceMember,
			LinkOnly: true,
		},
		{
			Model: models.UserUpload{},
			ExtendedParams: &factory.UserUploadExtendedParams{
				UserUploader: userUploader,
				AppContext:   appCtx,
			},
		},
	}, nil)
}

func createApprovedMoveWithPPMCloseoutCompleteMultipleWeightTickets(appCtx appcontext.AppContext, userUploader *uploader.UserUploader) {
	moveInfo := MoveCreatorInfo{
		UserID:      testdatagen.ConvertUUIDStringToUUID("385bb8f6-ee86-4948-b69d-615417bf71f9"),
		Email:       "weightTicketsPPM+closeout@ppm.approved",
		SmID:        testdatagen.ConvertUUIDStringToUUID("7ad9b8d5-db20-4d00-946b-53531a24a9e1"),
		FirstName:   "PPMCloseout",
		LastName:    "WeightTickets",
		MoveID:      testdatagen.ConvertUUIDStringToUUID("6c121a40-7037-46ba-9e94-1b63c598bcd9"),
		MoveLocator: "CLOSE1",
	}

	approvedAt := time.Date(2022, 4, 15, 12, 30, 0, 0, time.UTC)
	address := factory.BuildAddress(appCtx.DB(), nil, nil)
	approvedAdvanceStatus := models.PPMAdvanceStatusApproved

	assertions := testdatagen.Assertions{
		UserUploader: userUploader,
		Move: models.Move{
			Status: models.MoveStatusAPPROVED,
		},
		MTOShipment: models.MTOShipment{
			ID:     testdatagen.ConvertUUIDStringToUUID("443750dc-def6-40ae-a60a-b6a5a4742c6b"),
			Status: models.MTOShipmentStatusApproved,
		},
		PPMShipment: models.PPMShipment{
			ID:                          testdatagen.ConvertUUIDStringToUUID("08ab7a25-ef97-4134-bbb5-5be0e0de4734"),
			ApprovedAt:                  &approvedAt,
			SubmittedAt:                 models.TimePointer(approvedAt.Add(7 * time.Hour * 24)),
			Status:                      models.PPMShipmentStatusNeedsPaymentApproval,
			ActualMoveDate:              models.TimePointer(time.Date(testdatagen.GHCTestYear, time.March, 16, 0, 0, 0, 0, time.UTC)),
			ActualPickupPostalCode:      models.StringPointer("42444"),
			ActualDestinationPostalCode: models.StringPointer("30813"),
			AdvanceStatus:               &approvedAdvanceStatus,
			HasReceivedAdvance:          models.BoolPointer(true),
			AdvanceAmountReceived:       models.CentPointer(unit.Cents(340000)),
			W2Address:                   &address,
		},
	}

	move, shipment := CreateGenericMoveWithPPMShipment(appCtx, moveInfo, false, userUploader, &assertions.MTOShipment, &assertions.Move, assertions.PPMShipment)

	factory.BuildWeightTicket(appCtx.DB(), []factory.Customization{
		{
			Model:    shipment,
			LinkOnly: true,
		},
		{
			Model:    move.Orders.ServiceMember,
			LinkOnly: true,
		},
		{
			Model: models.UserUpload{},
			ExtendedParams: &factory.UserUploadExtendedParams{
				UserUploader: userUploader,
				AppContext:   appCtx,
			},
		},
	}, nil)

	factory.BuildWeightTicketWithConstructedWeight(appCtx.DB(), []factory.Customization{
		{
			Model:    shipment,
			LinkOnly: true,
		},
		{
			Model:    move.Orders.ServiceMember,
			LinkOnly: true,
		},
		{
			Model: models.UserUpload{},
			ExtendedParams: &factory.UserUploadExtendedParams{
				UserUploader: userUploader,
				AppContext:   appCtx,
			},
		},
	}, nil)
}

func createApprovedMoveWithPPMCloseoutCompleteWithExpenses(appCtx appcontext.AppContext, userUploader *uploader.UserUploader) {
	moveInfo := MoveCreatorInfo{
		UserID:      testdatagen.ConvertUUIDStringToUUID("d0b0fafc-cedf-4821-8914-34a9fdea506d"),
		Email:       "expenses+closeout@ppm.approved",
		SmID:        testdatagen.ConvertUUIDStringToUUID("df29b0c4-87e6-463a-a6ef-ac7d1523d9c8"),
		FirstName:   "PPMCloseout",
		LastName:    "Expenses",
		MoveID:      testdatagen.ConvertUUIDStringToUUID("296d0c11-7b9d-4285-afd3-19c179b59508"),
		MoveLocator: "CLOSE3",
	}

	approvedAt := time.Date(2022, 4, 15, 12, 30, 0, 0, time.UTC)
	address := factory.BuildAddress(appCtx.DB(), nil, nil)
	approvedAdvanceStatus := models.PPMAdvanceStatusApproved

	assertions := testdatagen.Assertions{
		UserUploader: userUploader,
		Move: models.Move{
			Status: models.MoveStatusAPPROVED,
		},
		MTOShipment: models.MTOShipment{
			ID:     testdatagen.ConvertUUIDStringToUUID("fce729a4-edce-45be-b91e-a70aa3cf09eb"),
			Status: models.MTOShipmentStatusApproved,
		},
		PPMShipment: models.PPMShipment{
			ID:                          testdatagen.ConvertUUIDStringToUUID("645f9cd3-1aa2-4912-89fe-d0aa327226f6"),
			ApprovedAt:                  &approvedAt,
			SubmittedAt:                 models.TimePointer(approvedAt.Add(7 * time.Hour * 24)),
			Status:                      models.PPMShipmentStatusNeedsPaymentApproval,
			ActualMoveDate:              models.TimePointer(time.Date(testdatagen.GHCTestYear, time.March, 16, 0, 0, 0, 0, time.UTC)),
			ActualPickupPostalCode:      models.StringPointer("42444"),
			ActualDestinationPostalCode: models.StringPointer("30813"),
			AdvanceStatus:               &approvedAdvanceStatus,
			HasReceivedAdvance:          models.BoolPointer(true),
			AdvanceAmountReceived:       models.CentPointer(unit.Cents(340000)),
			W2Address:                   &address,
		},
	}

	move, shipment := CreateGenericMoveWithPPMShipment(appCtx, moveInfo, false, userUploader, &assertions.MTOShipment, &assertions.Move, assertions.PPMShipment)

	factory.BuildMovingExpense(appCtx.DB(), []factory.Customization{
		{
			Model:    shipment,
			LinkOnly: true,
		},
		{
			Model:    move.Orders.ServiceMember,
			LinkOnly: true,
		},
		{
			Model: models.UserUpload{},
			ExtendedParams: &factory.UserUploadExtendedParams{
				UserUploader: userUploader,
				AppContext:   appCtx,
			},
		},
	}, nil)

	storageType := models.MovingExpenseReceiptTypeStorage

	factory.BuildMovingExpense(appCtx.DB(), []factory.Customization{
		{
			Model:    shipment,
			LinkOnly: true,
		},
		{
			Model:    move.Orders.ServiceMember,
			LinkOnly: true,
		},
		{
			Model: models.UserUpload{},
			ExtendedParams: &factory.UserUploadExtendedParams{
				UserUploader: userUploader,
				AppContext:   appCtx,
			},
		},
		{
			Model: models.MovingExpense{
				MovingExpenseType: &storageType,
				Description:       models.StringPointer("Storage R Us monthly rental unit"),
				SITStartDate:      models.TimePointer(time.Now()),
				SITEndDate:        models.TimePointer(time.Now().Add(30 * 24 * time.Hour)),
			},
		},
	}, nil)
}

func createApprovedMoveWithPPMCloseoutCompleteWithAllDocTypes(appCtx appcontext.AppContext, userUploader *uploader.UserUploader) {
	moveInfo := MoveCreatorInfo{
		UserID:      testdatagen.ConvertUUIDStringToUUID("d916c309-944b-4be6-b8ec-1ea59cffaf75"),
		Email:       "allPPMDocs+closeout@ppm.approved",
		SmID:        testdatagen.ConvertUUIDStringToUUID("2da204ec-ada5-44c5-a1e1-39db1b027bdb"),
		FirstName:   "PPMCloseout",
		LastName:    "AllDocs",
		MoveID:      testdatagen.ConvertUUIDStringToUUID("6abd318b-2eff-45d6-b282-73da0b65765d"),
		MoveLocator: "CLOSE2",
	}

	approvedAt := time.Date(2022, 4, 15, 12, 30, 0, 0, time.UTC)
	address := factory.BuildAddress(appCtx.DB(), nil, nil)
	approvedAdvanceStatus := models.PPMAdvanceStatusApproved

	assertions := testdatagen.Assertions{
		UserUploader: userUploader,
		Move: models.Move{
			Status: models.MoveStatusAPPROVED,
		},
		MTOShipment: models.MTOShipment{
			ID:     testdatagen.ConvertUUIDStringToUUID("eb5a9e2b-cd16-4d84-8471-ccd869a589af"),
			Status: models.MTOShipmentStatusApproved,
		},
		PPMShipment: models.PPMShipment{
			ID:                          testdatagen.ConvertUUIDStringToUUID("1a719536-02ba-44cd-b97d-5a0548237dc5"),
			ApprovedAt:                  &approvedAt,
			SubmittedAt:                 models.TimePointer(approvedAt.Add(7 * time.Hour * 24)),
			Status:                      models.PPMShipmentStatusNeedsPaymentApproval,
			ActualMoveDate:              models.TimePointer(time.Date(testdatagen.GHCTestYear, time.March, 16, 0, 0, 0, 0, time.UTC)),
			ActualPickupPostalCode:      models.StringPointer("42444"),
			ActualDestinationPostalCode: models.StringPointer("30813"),
			AdvanceStatus:               &approvedAdvanceStatus,
			HasReceivedAdvance:          models.BoolPointer(true),
			AdvanceAmountReceived:       models.CentPointer(unit.Cents(340000)),
			W2Address:                   &address,
		},
	}

	move, shipment := CreateGenericMoveWithPPMShipment(appCtx, moveInfo, false, userUploader, &assertions.MTOShipment, &assertions.Move, assertions.PPMShipment)

	factory.BuildWeightTicketWithConstructedWeight(appCtx.DB(), []factory.Customization{
		{
			Model:    shipment,
			LinkOnly: true,
		},
		{
			Model:    move.Orders.ServiceMember,
			LinkOnly: true,
		},
		{
			Model: models.UserUpload{},
			ExtendedParams: &factory.UserUploadExtendedParams{
				UserUploader: userUploader,
				AppContext:   appCtx,
			},
		},
	}, nil)

	factory.BuildMovingExpense(appCtx.DB(), []factory.Customization{
		{
			Model:    shipment,
			LinkOnly: true,
		},
		{
			Model:    move.Orders.ServiceMember,
			LinkOnly: true,
		},
		{
			Model: models.UserUpload{},
			ExtendedParams: &factory.UserUploadExtendedParams{
				UserUploader: userUploader,
				AppContext:   appCtx,
				File:         factory.FixtureOpen("test.png"),
			},
		},
	}, nil)

	factory.BuildProgearWeightTicket(appCtx.DB(), []factory.Customization{
		{
			Model:    shipment,
			LinkOnly: true,
		},
		{
			Model:    shipment.Shipment.MoveTaskOrder.Orders.ServiceMember,
			LinkOnly: true,
		},
		{
			Model: models.UserUpload{},
			ExtendedParams: &factory.UserUploadExtendedParams{
				UserUploader: userUploader,
				AppContext:   appCtx,
				File:         factory.FixtureOpen("test.jpg"),
			},
		},
	}, nil)

}

func createApprovedMoveWithPPMWithAboutFormComplete(appCtx appcontext.AppContext, userUploader *uploader.UserUploader) {
	moveInfo := MoveCreatorInfo{
		UserID:      testdatagen.ConvertUUIDStringToUUID("88007896-6ae7-4600-866a-873d3bc67fd3"),
		Email:       "actualPPMDateZIPAdvanceDone@ppm.approved",
		SmID:        testdatagen.ConvertUUIDStringToUUID("9d9f0509-b2fb-42a2-aab7-58dd4d79c4e7"),
		FirstName:   "ActualPPM",
		LastName:    "DateZIPAdvanceDone",
		MoveID:      testdatagen.ConvertUUIDStringToUUID("acaa57ac-96f7-4411-aa07-c4bbe39e46bc"),
		MoveLocator: "ABTPPM",
	}

	approvedAt := time.Date(2022, 4, 15, 12, 30, 0, 0, time.UTC)
	address := factory.BuildAddress(appCtx.DB(), nil, nil)

	assertions := testdatagen.Assertions{
		UserUploader: userUploader,
		Move: models.Move{
			Status: models.MoveStatusAPPROVED,
		},
		MTOShipment: models.MTOShipment{
			ID:     testdatagen.ConvertUUIDStringToUUID("a742c4e9-24e3-4a97-995b-f355c6a14c04"),
			Status: models.MTOShipmentStatusApproved,
		},
		PPMShipment: models.PPMShipment{
			ID:                          testdatagen.ConvertUUIDStringToUUID("f093a13b-4ab8-4545-b24c-eb44bf52e605"),
			ApprovedAt:                  &approvedAt,
			Status:                      models.PPMShipmentStatusWaitingOnCustomer,
			ActualMoveDate:              models.TimePointer(time.Date(testdatagen.GHCTestYear, time.March, 16, 0, 0, 0, 0, time.UTC)),
			ActualPickupPostalCode:      models.StringPointer("42444"),
			ActualDestinationPostalCode: models.StringPointer("30813"),
			HasReceivedAdvance:          models.BoolPointer(true),
			AdvanceAmountReceived:       models.CentPointer(unit.Cents(340000)),
			W2Address:                   &address,
		},
	}

	CreateGenericMoveWithPPMShipment(appCtx, moveInfo, false, userUploader, &assertions.MTOShipment, &assertions.Move, assertions.PPMShipment)
}

func createApprovedMoveWithPPMWithAboutFormComplete2(appCtx appcontext.AppContext, userUploader *uploader.UserUploader) {
	moveInfo := MoveCreatorInfo{
		UserID:      testdatagen.ConvertUUIDStringToUUID("22dba194-3d9a-49c6-8328-718dd945292f"),
		Email:       "actualPPMDateZIPAdvanceDone2@ppm.approved",
		SmID:        testdatagen.ConvertUUIDStringToUUID("c285f911-e432-42be-890a-965f9726b3e7"),
		FirstName:   "ActualPPM",
		LastName:    "DateZIPAdvanceDone",
		MoveID:      testdatagen.ConvertUUIDStringToUUID("c20a62cb-ad19-405c-b230-dfadbd9a6eba"),
		MoveLocator: "AB2PPM",
	}

	approvedAt := time.Date(2022, 4, 15, 12, 30, 0, 0, time.UTC)
	address := factory.BuildAddress(appCtx.DB(), nil, nil)

	assertions := testdatagen.Assertions{
		UserUploader: userUploader,
		Move: models.Move{
			Status: models.MoveStatusAPPROVED,
		},
		MTOShipment: models.MTOShipment{
			ID:     testdatagen.ConvertUUIDStringToUUID("ef049132-204a-417a-a2c5-bfe2ac86e7a0"),
			Status: models.MTOShipmentStatusApproved,
		},
		PPMShipment: models.PPMShipment{
			ID:                          testdatagen.ConvertUUIDStringToUUID("38f0b15a-efb9-411e-bd3d-c90514607fce"),
			ApprovedAt:                  &approvedAt,
			Status:                      models.PPMShipmentStatusWaitingOnCustomer,
			ActualMoveDate:              models.TimePointer(time.Date(testdatagen.GHCTestYear, time.March, 16, 0, 0, 0, 0, time.UTC)),
			ActualPickupPostalCode:      models.StringPointer("42444"),
			ActualDestinationPostalCode: models.StringPointer("30813"),
			HasReceivedAdvance:          models.BoolPointer(true),
			AdvanceAmountReceived:       models.CentPointer(unit.Cents(340000)),
			W2Address:                   &address,
		},
	}

	CreateGenericMoveWithPPMShipment(appCtx, moveInfo, false, userUploader, &assertions.MTOShipment, &assertions.Move, assertions.PPMShipment)
}

func createApprovedMoveWithPPMWithAboutFormComplete3(appCtx appcontext.AppContext, userUploader *uploader.UserUploader) {
	moveInfo := MoveCreatorInfo{
		UserID:      testdatagen.ConvertUUIDStringToUUID("9ec731d8-f347-4d34-8b54-4ce9e6ea3282"),
		Email:       "actualPPMDateZIPAdvanceDone3@ppm.approved",
		SmID:        testdatagen.ConvertUUIDStringToUUID("5329c0c2-15f9-433e-9f99-7501eb68c6c1"),
		FirstName:   "ActualPPM",
		LastName:    "DateZIPAdvanceDone",
		MoveID:      testdatagen.ConvertUUIDStringToUUID("a8dae89d-305a-49ae-996d-843dd7508aff"),
		MoveLocator: "AB3PPM",
	}

	approvedAt := time.Date(2022, 4, 15, 12, 30, 0, 0, time.UTC)
	address := factory.BuildAddress(appCtx.DB(), nil, nil)

	assertions := testdatagen.Assertions{
		UserUploader: userUploader,
		Move: models.Move{
			Status: models.MoveStatusAPPROVED,
		},
		MTOShipment: models.MTOShipment{
			ID:     testdatagen.ConvertUUIDStringToUUID("9cb9e177-c95c-49bf-80be-7f1b2ce41fe3"),
			Status: models.MTOShipmentStatusApproved,
		},
		PPMShipment: models.PPMShipment{
			ID:                          testdatagen.ConvertUUIDStringToUUID("03d46a0d-6151-48dc-a8de-7abebd22916b"),
			ApprovedAt:                  &approvedAt,
			Status:                      models.PPMShipmentStatusWaitingOnCustomer,
			ActualMoveDate:              models.TimePointer(time.Date(testdatagen.GHCTestYear, time.March, 16, 0, 0, 0, 0, time.UTC)),
			ActualPickupPostalCode:      models.StringPointer("42444"),
			ActualDestinationPostalCode: models.StringPointer("30813"),
			HasReceivedAdvance:          models.BoolPointer(true),
			AdvanceAmountReceived:       models.CentPointer(unit.Cents(340000)),
			W2Address:                   &address,
		},
	}

	CreateGenericMoveWithPPMShipment(appCtx, moveInfo, false, userUploader, &assertions.MTOShipment, &assertions.Move, assertions.PPMShipment)
}

func createApprovedMoveWithPPMWithAboutFormComplete4(appCtx appcontext.AppContext, userUploader *uploader.UserUploader) {
	moveInfo := MoveCreatorInfo{
		UserID:      testdatagen.ConvertUUIDStringToUUID("2a0146c4-ec9a-4efc-a94c-6c2849c3e167"),
		Email:       "actualPPMDateZIPAdvanceDone4@ppm.approved",
		SmID:        testdatagen.ConvertUUIDStringToUUID("98d28256-60e1-4792-86f1-c4e35cdef104"),
		FirstName:   "ActualPPM",
		LastName:    "DateZIPAdvanceDone",
		MoveID:      testdatagen.ConvertUUIDStringToUUID("3bb2341a-9133-4d8e-abdf-0c0b18827756"),
		MoveLocator: "AB4PPM",
	}

	approvedAt := time.Date(2022, 4, 15, 12, 30, 0, 0, time.UTC)
	address := factory.BuildAddress(appCtx.DB(), nil, nil)

	assertions := testdatagen.Assertions{
		UserUploader: userUploader,
		Move: models.Move{
			Status: models.MoveStatusAPPROVED,
		},
		MTOShipment: models.MTOShipment{
			ID:     testdatagen.ConvertUUIDStringToUUID("b97b1852-aa00-4530-9ff3-a8bbcb35d928"),
			Status: models.MTOShipmentStatusApproved,
		},
		PPMShipment: models.PPMShipment{
			ID:                          testdatagen.ConvertUUIDStringToUUID("379fb8f9-b210-4374-8f14-b8763be800ef"),
			ApprovedAt:                  &approvedAt,
			Status:                      models.PPMShipmentStatusWaitingOnCustomer,
			ActualMoveDate:              models.TimePointer(time.Date(testdatagen.GHCTestYear, time.March, 16, 0, 0, 0, 0, time.UTC)),
			ActualPickupPostalCode:      models.StringPointer("42444"),
			ActualDestinationPostalCode: models.StringPointer("30813"),
			HasReceivedAdvance:          models.BoolPointer(true),
			AdvanceAmountReceived:       models.CentPointer(unit.Cents(340000)),
			W2Address:                   &address,
		},
	}

	CreateGenericMoveWithPPMShipment(appCtx, moveInfo, false, userUploader, &assertions.MTOShipment, &assertions.Move, assertions.PPMShipment)
}

func createApprovedMoveWithPPMWithAboutFormComplete5(appCtx appcontext.AppContext, userUploader *uploader.UserUploader) {
	moveInfo := MoveCreatorInfo{
		UserID:      testdatagen.ConvertUUIDStringToUUID("bab42ae8-fe0d-4165-87be-dc1317ae0099"),
		Email:       "actualPPMDateZIPAdvanceDone5@ppm.approved",
		SmID:        testdatagen.ConvertUUIDStringToUUID("71086cbf-89ee-4ca2-b063-739f3f33dab4"),
		FirstName:   "ActualPPM",
		LastName:    "DateZIPAdvanceDone",
		MoveID:      testdatagen.ConvertUUIDStringToUUID("5e2916b2-dbba-4ca4-b558-d56842631757"),
		MoveLocator: "AB5PPM",
	}

	approvedAt := time.Date(2022, 4, 15, 12, 30, 0, 0, time.UTC)
	address := factory.BuildAddress(appCtx.DB(), nil, nil)

	assertions := testdatagen.Assertions{
		UserUploader: userUploader,
		Move: models.Move{
			Status: models.MoveStatusAPPROVED,
		},
		MTOShipment: models.MTOShipment{
			ID:     testdatagen.ConvertUUIDStringToUUID("91e9f99b-5923-47d3-bb80-211919ec27ce"),
			Status: models.MTOShipmentStatusApproved,
		},
		PPMShipment: models.PPMShipment{
			ID:                          testdatagen.ConvertUUIDStringToUUID("c2fd7a80-afbe-425f-b7a9-bd26bd8cc965"),
			ApprovedAt:                  &approvedAt,
			Status:                      models.PPMShipmentStatusWaitingOnCustomer,
			ActualMoveDate:              models.TimePointer(time.Date(testdatagen.GHCTestYear, time.March, 16, 0, 0, 0, 0, time.UTC)),
			ActualPickupPostalCode:      models.StringPointer("42444"),
			ActualDestinationPostalCode: models.StringPointer("30813"),
			HasReceivedAdvance:          models.BoolPointer(true),
			AdvanceAmountReceived:       models.CentPointer(unit.Cents(340000)),
			W2Address:                   &address,
		},
	}

	CreateGenericMoveWithPPMShipment(appCtx, moveInfo, false, userUploader, &assertions.MTOShipment, &assertions.Move, assertions.PPMShipment)
}

func createApprovedMoveWithPPMWithAboutFormComplete6(appCtx appcontext.AppContext, userUploader *uploader.UserUploader) {
	moveInfo := MoveCreatorInfo{
		UserID:      testdatagen.ConvertUUIDStringToUUID("2c4eaae3-5226-456a-94d5-177c679b0656"),
		Email:       "actualPPMDateZIPAdvanceDone6@ppm.approved",
		SmID:        testdatagen.ConvertUUIDStringToUUID("119f1167-fca9-4ca3-a2e9-57a033ba9dfb"),
		FirstName:   "ActualPPM",
		LastName:    "DateZIPAdvanceDone",
		MoveID:      testdatagen.ConvertUUIDStringToUUID("59b67e7c-21a0-48c4-8630-c9afa206b3f2"),
		MoveLocator: "AB6PPM",
	}

	approvedAt := time.Date(2022, 4, 15, 12, 30, 0, 0, time.UTC)
	address := factory.BuildAddress(appCtx.DB(), nil, nil)

	assertions := testdatagen.Assertions{
		UserUploader: userUploader,
		Move: models.Move{
			Status: models.MoveStatusAPPROVED,
		},
		MTOShipment: models.MTOShipment{
			ID:     testdatagen.ConvertUUIDStringToUUID("5cb628ff-5670-4f16-933f-289e0c27ed25"),
			Status: models.MTOShipmentStatusApproved,
		},
		PPMShipment: models.PPMShipment{
			ID:                          testdatagen.ConvertUUIDStringToUUID("2d0c3cb2-2c54-4ec0-b417-e81ab2ebd3c4"),
			ApprovedAt:                  &approvedAt,
			Status:                      models.PPMShipmentStatusWaitingOnCustomer,
			ActualMoveDate:              models.TimePointer(time.Date(testdatagen.GHCTestYear, time.March, 16, 0, 0, 0, 0, time.UTC)),
			ActualPickupPostalCode:      models.StringPointer("42444"),
			ActualDestinationPostalCode: models.StringPointer("30813"),
			HasReceivedAdvance:          models.BoolPointer(true),
			AdvanceAmountReceived:       models.CentPointer(unit.Cents(340000)),
			W2Address:                   &address,
		},
	}

	CreateGenericMoveWithPPMShipment(appCtx, moveInfo, false, userUploader, &assertions.MTOShipment, &assertions.Move, assertions.PPMShipment)
}

func createApprovedMoveWithPPMWithAboutFormComplete7(appCtx appcontext.AppContext, userUploader *uploader.UserUploader) {
	moveInfo := MoveCreatorInfo{
		UserID:      testdatagen.ConvertUUIDStringToUUID("c7cd77e8-74e8-4d7f-975c-d4ca18735561"),
		Email:       "actualPPMDateZIPAdvanceDone7@ppm.approved",
		SmID:        testdatagen.ConvertUUIDStringToUUID("60cb3c60-68ef-47fa-b5f4-26d0e3d80e2a"),
		FirstName:   "ActualPPM",
		LastName:    "DateZIPAdvanceDone",
		MoveID:      testdatagen.ConvertUUIDStringToUUID("8f451ef6-663f-49a9-b8ae-d3ecdca561d0"),
		MoveLocator: "AB7PPM",
	}

	approvedAt := time.Date(2022, 4, 15, 12, 30, 0, 0, time.UTC)
	address := factory.BuildAddress(appCtx.DB(), nil, nil)

	assertions := testdatagen.Assertions{
		UserUploader: userUploader,
		Move: models.Move{
			Status: models.MoveStatusAPPROVED,
		},
		MTOShipment: models.MTOShipment{
			ID:     testdatagen.ConvertUUIDStringToUUID("c46899a2-4c58-41b3-863c-347471ee26fc"),
			Status: models.MTOShipmentStatusApproved,
		},
		PPMShipment: models.PPMShipment{
			ID:                          testdatagen.ConvertUUIDStringToUUID("59daf278-abf9-4ef1-9809-876df589890f"),
			ApprovedAt:                  &approvedAt,
			Status:                      models.PPMShipmentStatusWaitingOnCustomer,
			ActualMoveDate:              models.TimePointer(time.Date(testdatagen.GHCTestYear, time.March, 16, 0, 0, 0, 0, time.UTC)),
			ActualPickupPostalCode:      models.StringPointer("42444"),
			ActualDestinationPostalCode: models.StringPointer("30813"),
			HasReceivedAdvance:          models.BoolPointer(true),
			AdvanceAmountReceived:       models.CentPointer(unit.Cents(340000)),
			W2Address:                   &address,
		},
	}

	CreateGenericMoveWithPPMShipment(appCtx, moveInfo, false, userUploader, &assertions.MTOShipment, &assertions.Move, assertions.PPMShipment)
}

func createApprovedMoveWithPPMWithAboutFormComplete8(appCtx appcontext.AppContext, userUploader *uploader.UserUploader) {
	moveInfo := MoveCreatorInfo{
		UserID:      testdatagen.ConvertUUIDStringToUUID("e5a06330-3f5c-4f50-82a6-46f1bd7dd3a6"),
		Email:       "actualPPMDateZIPAdvanceDone8@ppm.approved",
		SmID:        testdatagen.ConvertUUIDStringToUUID("3719a811-83ce-4de2-b357-eb46181f0d80"),
		FirstName:   "ActualPPM",
		LastName:    "DateZIPAdvanceDone",
		MoveID:      testdatagen.ConvertUUIDStringToUUID("6676c3cb-ad7a-4fa7-b6b2-c11c7754cad3"),
		MoveLocator: "AB8PPM",
	}

	approvedAt := time.Date(2022, 4, 15, 12, 30, 0, 0, time.UTC)
	address := factory.BuildAddress(appCtx.DB(), nil, nil)

	assertions := testdatagen.Assertions{
		UserUploader: userUploader,
		Move: models.Move{
			Status: models.MoveStatusAPPROVED,
		},
		MTOShipment: models.MTOShipment{
			ID:     testdatagen.ConvertUUIDStringToUUID("1161ce38-441c-44ec-86fa-9e07e456cfb8"),
			Status: models.MTOShipmentStatusApproved,
		},
		PPMShipment: models.PPMShipment{
			ID:                          testdatagen.ConvertUUIDStringToUUID("3faf26db-ddc4-4116-ab86-90a5e27106fd"),
			ApprovedAt:                  &approvedAt,
			Status:                      models.PPMShipmentStatusWaitingOnCustomer,
			ActualMoveDate:              models.TimePointer(time.Date(testdatagen.GHCTestYear, time.March, 16, 0, 0, 0, 0, time.UTC)),
			ActualPickupPostalCode:      models.StringPointer("42444"),
			ActualDestinationPostalCode: models.StringPointer("30813"),
			HasReceivedAdvance:          models.BoolPointer(true),
			AdvanceAmountReceived:       models.CentPointer(unit.Cents(340000)),
			W2Address:                   &address,
		},
	}

	CreateGenericMoveWithPPMShipment(appCtx, moveInfo, false, userUploader, &assertions.MTOShipment, &assertions.Move, assertions.PPMShipment)
}

func createApprovedMoveWithPPMMovingExpense(appCtx appcontext.AppContext, info *MoveCreatorInfo, userUploader *uploader.UserUploader) {
	moveInfo := MoveCreatorInfo{
		UserID:      testdatagen.ConvertUUIDStringToUUID("146c2665-5b8a-4653-8434-9a4460de30b5"),
		Email:       "movingExpensePPM@ppm.approved",
		SmID:        uuid.Must(uuid.NewV4()),
		FirstName:   "Expense",
		LastName:    "Complete",
		MoveID:      uuid.Must(uuid.NewV4()),
		MoveLocator: "EXP3NS",
	}

	if info != nil {
		testdatagen.MergeModels(&moveInfo, *info)
	}

	approvedAt := time.Date(2022, 4, 15, 12, 30, 0, 0, time.UTC)
	address := factory.BuildAddress(appCtx.DB(), nil, nil)

	assertions := testdatagen.Assertions{
		UserUploader: userUploader,
		Move: models.Move{
			Status: models.MoveStatusAPPROVED,
		},
		MTOShipment: models.MTOShipment{
			ID:     uuid.Must(uuid.NewV4()),
			Status: models.MTOShipmentStatusApproved,
		},
		PPMShipment: models.PPMShipment{
			ID:                          uuid.Must(uuid.NewV4()),
			ApprovedAt:                  &approvedAt,
			Status:                      models.PPMShipmentStatusWaitingOnCustomer,
			ActualMoveDate:              models.TimePointer(time.Date(testdatagen.GHCTestYear, time.March, 16, 0, 0, 0, 0, time.UTC)),
			ActualPickupPostalCode:      models.StringPointer("42444"),
			ActualDestinationPostalCode: models.StringPointer("30813"),
			HasReceivedAdvance:          models.BoolPointer(true),
			AdvanceAmountReceived:       models.CentPointer(unit.Cents(340000)),
			W2Address:                   &address,
		},
	}

	move, shipment := CreateGenericMoveWithPPMShipment(appCtx, moveInfo, false, userUploader, &assertions.MTOShipment, &assertions.Move, assertions.PPMShipment)

	factory.BuildWeightTicket(appCtx.DB(), []factory.Customization{
		{
			Model:    shipment,
			LinkOnly: true,
		},
		{
			Model:    move.Orders.ServiceMember,
			LinkOnly: true,
		},
	}, nil)
	factory.BuildMovingExpense(appCtx.DB(), []factory.Customization{
		{
			Model:    shipment,
			LinkOnly: true,
		},
		{
			Model:    move.Orders.ServiceMember,
			LinkOnly: true,
		},
	}, nil)

	storageExpenseType := models.MovingExpenseReceiptTypeStorage
	factory.BuildMovingExpense(appCtx.DB(), []factory.Customization{
		{
			Model:    shipment,
			LinkOnly: true,
		},
		{
			Model:    move.Orders.ServiceMember,
			LinkOnly: true,
		},
		{
			Model: models.MovingExpense{
				MovingExpenseType: &storageExpenseType,
				Description:       models.StringPointer("Storage R Us monthly rental unit"),
				SITStartDate:      models.TimePointer(time.Now()),
				SITEndDate:        models.TimePointer(time.Now().Add(30 * 24 * time.Hour)),
			},
		},
	}, nil)
}

func createApprovedMoveWithPPMProgearWeightTicket(appCtx appcontext.AppContext, userUploader *uploader.UserUploader) {
	moveInfo := MoveCreatorInfo{
		UserID:      testdatagen.ConvertUUIDStringToUUID("33eabbb6-416d-4d91-ba5b-bfd7d35e3037"),
		Email:       "progearWeightTicket@ppm.approved",
		SmID:        testdatagen.ConvertUUIDStringToUUID("9240b1f4-352f-46b9-959a-4112ad4ae1a8"),
		FirstName:   "Progear",
		LastName:    "Complete",
		MoveID:      testdatagen.ConvertUUIDStringToUUID("d933b7f2-41e9-4e9f-9b22-7afed753572b"),
		MoveLocator: "PR0G3R",
	}

	approvedAt := time.Date(2022, 4, 15, 12, 30, 0, 0, time.UTC)
	address := factory.BuildAddress(appCtx.DB(), nil, nil)

	assertions := testdatagen.Assertions{
		UserUploader: userUploader,
		Move: models.Move{
			Status: models.MoveStatusAPPROVED,
		},
		MTOShipment: models.MTOShipment{
			ID:     testdatagen.ConvertUUIDStringToUUID("bf119998-785a-4357-a3f1-5e71ee5bc757"),
			Status: models.MTOShipmentStatusApproved,
		},
		PPMShipment: models.PPMShipment{
			ID:                          testdatagen.ConvertUUIDStringToUUID("9e671495-bf5a-48cf-b892-f4f3c4f1a18f"),
			ApprovedAt:                  &approvedAt,
			Status:                      models.PPMShipmentStatusWaitingOnCustomer,
			ActualMoveDate:              models.TimePointer(time.Date(testdatagen.GHCTestYear, time.March, 16, 0, 0, 0, 0, time.UTC)),
			ActualPickupPostalCode:      models.StringPointer("42444"),
			ActualDestinationPostalCode: models.StringPointer("30813"),
			HasReceivedAdvance:          models.BoolPointer(true),
			AdvanceAmountReceived:       models.CentPointer(unit.Cents(340000)),
			W2Address:                   &address,
		},
	}

	move, shipment := CreateGenericMoveWithPPMShipment(appCtx, moveInfo, false, userUploader, &assertions.MTOShipment, &assertions.Move, assertions.PPMShipment)

	factory.BuildWeightTicket(appCtx.DB(), []factory.Customization{
		{
			Model:    shipment,
			LinkOnly: true,
		},
		{
			Model:    move.Orders.ServiceMember,
			LinkOnly: true,
		},
	}, nil)
	factory.BuildMovingExpense(appCtx.DB(), []factory.Customization{
		{
			Model:    shipment,
			LinkOnly: true,
		},
		{
			Model:    move.Orders.ServiceMember,
			LinkOnly: true,
		},
	}, nil)
	factory.BuildProgearWeightTicket(appCtx.DB(), []factory.Customization{
		{
			Model:    shipment,
			LinkOnly: true,
		},
		{
			Model:    move.Orders.ServiceMember,
			LinkOnly: true,
		},
	}, nil)
}

func createApprovedMoveWithPPMProgearWeightTicket2(appCtx appcontext.AppContext, userUploader *uploader.UserUploader) {
	moveInfo := MoveCreatorInfo{
		UserID: testdatagen.ConvertUUIDStringToUUID("7d4dbc69-2973-4c8b-bf75-6fb582d7a5f6"),
		Email:  "progearWeightTicket2@ppm.approved",
		SmID:   testdatagen.ConvertUUIDStringToUUID("818f3076-78ef-4afe-abf8-62c490a9f6c4"),

		FirstName:   "Progear",
		LastName:    "Complete",
		MoveID:      testdatagen.ConvertUUIDStringToUUID("d753eb23-b09f-4c53-b16d-fc71a56e5efd"),
		MoveLocator: "PR0G4R",
	}

	approvedAt := time.Date(2022, 4, 15, 12, 30, 0, 0, time.UTC)
	address := factory.BuildAddress(appCtx.DB(), nil, nil)

	assertions := testdatagen.Assertions{
		UserUploader: userUploader,
		Move: models.Move{
			Status: models.MoveStatusAPPROVED,
		},
		MTOShipment: models.MTOShipment{
			ID:     testdatagen.ConvertUUIDStringToUUID("22c401e6-91c8-48be-be8b-327326c71da4"),
			Status: models.MTOShipmentStatusApproved,
		},
		PPMShipment: models.PPMShipment{
			ID:                          testdatagen.ConvertUUIDStringToUUID("24fd941f-8f27-43ad-ba68-9f6e3c181abe"),
			ApprovedAt:                  &approvedAt,
			Status:                      models.PPMShipmentStatusWaitingOnCustomer,
			ActualMoveDate:              models.TimePointer(time.Date(testdatagen.GHCTestYear, time.March, 16, 0, 0, 0, 0, time.UTC)),
			ActualPickupPostalCode:      models.StringPointer("42444"),
			ActualDestinationPostalCode: models.StringPointer("30813"),
			HasReceivedAdvance:          models.BoolPointer(true),
			AdvanceAmountReceived:       models.CentPointer(unit.Cents(340000)),
			W2Address:                   &address,
		},
	}

	move, shipment := CreateGenericMoveWithPPMShipment(appCtx, moveInfo, false, userUploader, &assertions.MTOShipment, &assertions.Move, assertions.PPMShipment)

	factory.BuildWeightTicket(appCtx.DB(), []factory.Customization{
		{
			Model:    shipment,
			LinkOnly: true,
		},
		{
			Model:    move.Orders.ServiceMember,
			LinkOnly: true,
		},
	}, nil)
	factory.BuildMovingExpense(appCtx.DB(), []factory.Customization{
		{
			Model:    shipment,
			LinkOnly: true,
		},
		{
			Model:    move.Orders.ServiceMember,
			LinkOnly: true,
		},
	}, nil)
	factory.BuildProgearWeightTicket(appCtx.DB(), []factory.Customization{
		{
			Model:    shipment,
			LinkOnly: true,
		},
		{
			Model:    move.Orders.ServiceMember,
			LinkOnly: true,
		},
	}, nil)
}

func createMoveWithPPMShipmentReadyForFinalCloseout(appCtx appcontext.AppContext, userUploader *uploader.UserUploader) {
	moveInfo := MoveCreatorInfo{
		UserID:      testdatagen.ConvertUUIDStringToUUID("1c842b03-fc2d-4e92-ade8-bd3e579196e0"),
		Email:       "readyForFinalComplete@ppm.approved",
		SmID:        testdatagen.ConvertUUIDStringToUUID("5a21a8ed-52f5-446c-9d3e-5d8080765820"),
		FirstName:   "ReadyFor",
		LastName:    "PPMFinalCloseout",
		MoveID:      testdatagen.ConvertUUIDStringToUUID("0b2e4341-583d-4793-b4a4-bd266534d17c"),
		MoveLocator: "PPMRFC",
	}

	approvedAt := time.Date(2022, 4, 15, 12, 30, 0, 0, time.UTC)
	address := factory.BuildAddress(appCtx.DB(), nil, nil)
	// Since we don't truncate the transportation_office table in our dev data generation workflow,
	// we need to generate an ID here instead of using a string to prevent duplicate entries.

	assertions := testdatagen.Assertions{
		UserUploader: userUploader,
		Move: models.Move{
			Status: models.MoveStatusAPPROVED,
			CloseoutOffice: &models.TransportationOffice{
				ID:   uuid.Must(uuid.NewV4()),
				Name: "Awesome base",
			},
		},
		MTOShipment: models.MTOShipment{
			ID:     testdatagen.ConvertUUIDStringToUUID("226b81a7-9e56-4de2-b8ec-2cb5e8f72a35"),
			Status: models.MTOShipmentStatusApproved,
		},
		PPMShipment: models.PPMShipment{
			ID:                          testdatagen.ConvertUUIDStringToUUID("6d1d9d00-2e5e-4830-a3c1-5c21c951e9c1"),
			ApprovedAt:                  &approvedAt,
			Status:                      models.PPMShipmentStatusWaitingOnCustomer,
			ActualMoveDate:              models.TimePointer(time.Date(testdatagen.GHCTestYear, time.March, 16, 0, 0, 0, 0, time.UTC)),
			ActualPickupPostalCode:      models.StringPointer("42444"),
			ActualDestinationPostalCode: models.StringPointer("30813"),
			HasReceivedAdvance:          models.BoolPointer(true),
			AdvanceAmountReceived:       models.CentPointer(unit.Cents(340000)),
			W2Address:                   &address,
			FinalIncentive:              models.CentPointer(50000000),
		},
	}

	// This one is a little hairy because the move contains a
	// CloseoutOffice model
	move, shipment := CreateGenericMoveWithPPMShipment(appCtx, moveInfo, false, userUploader, &assertions.MTOShipment, &assertions.Move, assertions.PPMShipment)

	factory.BuildWeightTicket(appCtx.DB(), []factory.Customization{
		{
			Model:    shipment,
			LinkOnly: true,
		},
		{
			Model:    move.Orders.ServiceMember,
			LinkOnly: true,
		},
		{
			Model: models.WeightTicket{
				EmptyWeight: models.PoundPointer(14000),
				FullWeight:  models.PoundPointer(18000),
			},
		},
	}, nil)

	factory.BuildMovingExpense(appCtx.DB(), []factory.Customization{
		{
			Model:    shipment,
			LinkOnly: true,
		},
		{
			Model:    move.Orders.ServiceMember,
			LinkOnly: true,
		},
		{
			Model: models.MovingExpense{
				Amount: models.CentPointer(45000),
			},
		},
	}, nil)

	factory.BuildProgearWeightTicket(appCtx.DB(), []factory.Customization{
		{
			Model:    shipment,
			LinkOnly: true,
		},
		{
			Model:    move.Orders.ServiceMember,
			LinkOnly: true,
		},
		{
			Model: models.ProgearWeightTicket{
				Weight: models.PoundPointer(1500),
			},
		},
	}, nil)
}

func createMoveWithPPMShipmentReadyForFinalCloseout2(appCtx appcontext.AppContext, userUploader *uploader.UserUploader) {
	moveInfo := MoveCreatorInfo{
		UserID:      testdatagen.ConvertUUIDStringToUUID("6f48be45-8ee0-4792-a961-ec6856e5435d"),
		Email:       "closeoutHappyPathWithEdits@ppm.approved",
		SmID:        testdatagen.ConvertUUIDStringToUUID("0b17c7fe-24ae-4feb-a37a-154aa720867e"),
		FirstName:   "ReadyFor",
		LastName:    "PPMFinalCloseout",
		MoveID:      testdatagen.ConvertUUIDStringToUUID("02c71fd2-a0dc-4975-bcd2-2b7edde22be1"),
		MoveLocator: "PPMCHE",
	}

	approvedAt := time.Date(2022, 4, 15, 12, 30, 0, 0, time.UTC)
	address := factory.BuildAddress(appCtx.DB(), nil, nil)

	assertions := testdatagen.Assertions{
		UserUploader: userUploader,
		Move: models.Move{
			Status: models.MoveStatusAPPROVED,
		},
		MTOShipment: models.MTOShipment{
			ID:     testdatagen.ConvertUUIDStringToUUID("f2bb3b05-e858-4717-966f-95e3f7054152"),
			Status: models.MTOShipmentStatusApproved,
		},
		PPMShipment: models.PPMShipment{
			ID:                          testdatagen.ConvertUUIDStringToUUID("5d05071f-2042-40b0-a765-a17e95ec7959"),
			ApprovedAt:                  &approvedAt,
			Status:                      models.PPMShipmentStatusWaitingOnCustomer,
			ActualMoveDate:              models.TimePointer(time.Date(testdatagen.GHCTestYear, time.March, 16, 0, 0, 0, 0, time.UTC)),
			ActualPickupPostalCode:      models.StringPointer("42444"),
			ActualDestinationPostalCode: models.StringPointer("30813"),
			HasReceivedAdvance:          models.BoolPointer(true),
			AdvanceAmountReceived:       models.CentPointer(unit.Cents(340000)),
			W2Address:                   &address,
		},
	}

	move, shipment := CreateGenericMoveWithPPMShipment(appCtx, moveInfo, false, userUploader, &assertions.MTOShipment, &assertions.Move, assertions.PPMShipment)

	factory.BuildWeightTicket(appCtx.DB(), []factory.Customization{
		{
			Model:    shipment,
			LinkOnly: true,
		},
		{
			Model:    move.Orders.ServiceMember,
			LinkOnly: true,
		},
		{
			Model: models.WeightTicket{
				EmptyWeight: models.PoundPointer(14000),
				FullWeight:  models.PoundPointer(18000),
			},
		},
	}, nil)

	factory.BuildMovingExpense(appCtx.DB(), []factory.Customization{
		{
			Model:    shipment,
			LinkOnly: true,
		},
		{
			Model:    move.Orders.ServiceMember,
			LinkOnly: true,
		},
		{
			Model: models.MovingExpense{
				Amount: models.CentPointer(45000),
			},
		},
	}, nil)

	factory.BuildProgearWeightTicket(appCtx.DB(), []factory.Customization{
		{
			Model:    shipment,
			LinkOnly: true,
		},
		{
			Model:    move.Orders.ServiceMember,
			LinkOnly: true,
		},
		{
			Model: models.ProgearWeightTicket{
				Weight: models.PoundPointer(1500),
			},
		},
	}, nil)
}

func createMoveWithPPMShipmentReadyForFinalCloseout3(appCtx appcontext.AppContext, userUploader *uploader.UserUploader) {
	moveInfo := MoveCreatorInfo{
		UserID:      testdatagen.ConvertUUIDStringToUUID("917da44e-7e44-41be-b912-1486a72b69d8"),
		Email:       "closeoutHappyPathWithEditsMobile@ppm.approved",
		SmID:        testdatagen.ConvertUUIDStringToUUID("15fee9c1-626a-4e0e-a3fa-5409312ff955"),
		FirstName:   "ReadyFor",
		LastName:    "PPMFinalCloseout",
		MoveID:      testdatagen.ConvertUUIDStringToUUID("15d39793-0ff1-4546-a48e-3de1fe157d95"),
		MoveLocator: "PPMCEM",
	}

	approvedAt := time.Date(2022, 4, 15, 12, 30, 0, 0, time.UTC)
	address := factory.BuildAddress(appCtx.DB(), nil, nil)

	assertions := testdatagen.Assertions{
		UserUploader: userUploader,
		Move: models.Move{
			Status: models.MoveStatusAPPROVED,
		},
		MTOShipment: models.MTOShipment{
			ID:     testdatagen.ConvertUUIDStringToUUID("4da930b2-d227-4a0f-87b9-c09357e105d9"),
			Status: models.MTOShipmentStatusApproved,
		},
		PPMShipment: models.PPMShipment{
			ID:                          testdatagen.ConvertUUIDStringToUUID("15b3355f-8c7d-4a22-ac30-85aad77185ca"),
			ApprovedAt:                  &approvedAt,
			Status:                      models.PPMShipmentStatusWaitingOnCustomer,
			ActualMoveDate:              models.TimePointer(time.Date(testdatagen.GHCTestYear, time.March, 16, 0, 0, 0, 0, time.UTC)),
			ActualPickupPostalCode:      models.StringPointer("42444"),
			ActualDestinationPostalCode: models.StringPointer("30813"),
			HasReceivedAdvance:          models.BoolPointer(true),
			AdvanceAmountReceived:       models.CentPointer(unit.Cents(340000)),
			W2Address:                   &address,
		},
	}

	move, shipment := CreateGenericMoveWithPPMShipment(appCtx, moveInfo, false, userUploader, &assertions.MTOShipment, &assertions.Move, assertions.PPMShipment)

	factory.BuildWeightTicket(appCtx.DB(), []factory.Customization{
		{
			Model:    shipment,
			LinkOnly: true,
		},
		{
			Model:    move.Orders.ServiceMember,
			LinkOnly: true,
		},
		{
			Model: models.WeightTicket{
				EmptyWeight: models.PoundPointer(14000),
				FullWeight:  models.PoundPointer(18000),
			},
		},
	}, nil)

	factory.BuildMovingExpense(appCtx.DB(), []factory.Customization{
		{
			Model:    shipment,
			LinkOnly: true,
		},
		{
			Model:    move.Orders.ServiceMember,
			LinkOnly: true,
		},
		{
			Model: models.MovingExpense{
				Amount: models.CentPointer(45000),
			},
		},
	}, nil)

	factory.BuildProgearWeightTicket(appCtx.DB(), []factory.Customization{
		{
			Model:    shipment,
			LinkOnly: true,
		},
		{
			Model:    move.Orders.ServiceMember,
			LinkOnly: true,
		},
		{
			Model: models.ProgearWeightTicket{
				Weight: models.PoundPointer(1500),
			},
		},
	}, nil)
}

func createSubmittedMoveWithPPMShipment(appCtx appcontext.AppContext, userUploader *uploader.UserUploader, moveRouter services.MoveRouter) {
	/*
	 * A service member with orders and a full PPM Shipment.
	 */
	moveInfo := MoveCreatorInfo{
		UserID:      testdatagen.ConvertUUIDStringToUUID("2d6a16ec-c031-42e2-aa55-90a1e29b961a"),
		Email:       "new@ppm.submitted",
		SmID:        testdatagen.ConvertUUIDStringToUUID("f1817ad8-dfd5-44c0-97eb-f634d22e147b"),
		FirstName:   "NewlySubmitted",
		LastName:    "PPM",
		MoveID:      testdatagen.ConvertUUIDStringToUUID("5f30c363-07c0-4290-899c-3418e8472b44"),
		MoveLocator: "PPMSB1",
	}

	assertions := testdatagen.Assertions{
		UserUploader: userUploader,
		MTOShipment: models.MTOShipment{
			ID: testdatagen.ConvertUUIDStringToUUID("90ce4453-f836-4a76-a959-5f3271009f58"),
		},
		PPMShipment: models.PPMShipment{
			ID:     testdatagen.ConvertUUIDStringToUUID("2cc9fdcb-e1a6-4621-80dc-7cfa3956f2ea"),
			Status: models.PPMShipmentStatusDraft,
		},
	}

	move, _ := CreateGenericMoveWithPPMShipment(appCtx, moveInfo, false, userUploader, &assertions.MTOShipment, nil, assertions.PPMShipment)
	newSignedCertification := factory.BuildSignedCertification(nil, []factory.Customization{
		{
			Model:    move,
			LinkOnly: true,
		},
	}, nil)
	err := moveRouter.Submit(appCtx, &move, &newSignedCertification)

	if err != nil {
		log.Panic(err)
	}

	verrs, err := models.SaveMoveDependencies(appCtx.DB(), &move)

	if err != nil || verrs.HasAny() {
		log.Panic(fmt.Errorf("Failed to save move and dependencies: %w", err))
	}
}

func CreateMoveWithCloseOut(appCtx appcontext.AppContext, userUploader *uploader.UserUploader, moveInfo MoveCreatorInfo, branch models.ServiceMemberAffiliation) models.Move {
	loginGovUUID := uuid.Must(uuid.NewV4())
	submittedAt := time.Now()

	user := factory.BuildUser(appCtx.DB(), []factory.Customization{
		{
			Model: models.User{
				ID:            moveInfo.UserID,
				LoginGovUUID:  &loginGovUUID,
				LoginGovEmail: moveInfo.Email,
				Active:        true,
			}},
	}, nil)

	smWithPPM := factory.BuildExtendedServiceMember(appCtx.DB(), []factory.Customization{
		{
			Model: models.ServiceMember{
				ID:            moveInfo.SmID,
				FirstName:     models.StringPointer(moveInfo.FirstName),
				LastName:      models.StringPointer(moveInfo.LastName),
				PersonalEmail: models.StringPointer(moveInfo.Email),
				Affiliation:   &branch,
			},
		},
		{
			Model:    user,
			LinkOnly: true,
		},
	}, nil)

	address := factory.BuildAddress(appCtx.DB(), []factory.Customization{
		{
			Model: models.Address{
				StreetAddress1: "2 Second St",
				StreetAddress2: models.StringPointer("Apt 2"),
				StreetAddress3: models.StringPointer("Suite B"),
				City:           "Columbia",
				State:          "SC",
				PostalCode:     "29212",
				Country:        models.StringPointer("US"),
			},
		},
	}, nil)

	newDutyLocation := factory.BuildDutyLocation(appCtx.DB(), []factory.Customization{
		{
			Model:    address,
			LinkOnly: true,
		},
	}, nil)

	var closeoutOffice models.TransportationOffice
	if moveInfo.CloseoutOfficeID != nil {
		err := appCtx.DB().Q().Where(`id=$1`, moveInfo.CloseoutOfficeID).First(&closeoutOffice)
		if err != nil {
			log.Panic(err)
		}
	} else if branch == models.AffiliationARMY || branch == models.AffiliationAIRFORCE {
		err := appCtx.DB().Q().Where(`id=$1`, DefaultCloseoutOfficeID).First(&closeoutOffice)
		if err != nil {
			log.Panic(err)
		}
	}

	customs := []factory.Customization{
		{
			Model:    smWithPPM,
			LinkOnly: true,
		},
		{
			Model:    newDutyLocation,
			LinkOnly: true,
			Type:     &factory.DutyLocations.NewDutyLocation,
		},
		{
			Model: models.Move{
				ID:          moveInfo.MoveID,
				Locator:     moveInfo.MoveLocator,
				Status:      models.MoveStatusAPPROVED,
				SubmittedAt: &submittedAt,
				PPMType:     models.StringPointer("FULL"),
			},
		},
		{
			Model: models.UserUpload{},
			ExtendedParams: &factory.UserUploadExtendedParams{
				UserUploader: userUploader,
				AppContext:   appCtx,
			},
		},
	}

	if !closeoutOffice.ID.IsNil() {
		customs = append(customs, factory.Customization{
			Model:    closeoutOffice,
			LinkOnly: true,
			Type:     &factory.TransportationOffices.CloseoutOffice,
		})
	}

	move := factory.BuildMove(appCtx.DB(), customs, nil)

	mtoShipment := factory.BuildMTOShipment(appCtx.DB(), []factory.Customization{
		{
			Model:    move,
			LinkOnly: true,
		},
		{
			Model: models.MTOShipment{
				ShipmentType: models.MTOShipmentTypePPM,
				Status:       models.MTOShipmentStatusSubmitted,
			},
		},
	}, nil)

	factory.BuildPPMShipment(appCtx.DB(), []factory.Customization{
		{
			Model:    move,
			LinkOnly: true,
		},
		{
			Model:    mtoShipment,
			LinkOnly: true,
		},
		{
			Model: models.PPMShipment{
				Status:      models.PPMShipmentStatusNeedsPaymentApproval,
				SubmittedAt: models.TimePointer(time.Now()),
			},
		},
	}, nil)

	factory.BuildSignedCertification(appCtx.DB(), []factory.Customization{
		{
			Model:    move,
			LinkOnly: true,
		},
	}, nil)

	return move
}

func createMoveWithCloseOutandNonCloseOut(appCtx appcontext.AppContext, userUploader *uploader.UserUploader, locator string, branch models.ServiceMemberAffiliation) {
	userID := uuid.Must(uuid.NewV4())
	email := "1needscloseout@ppm.closeout"
	loginGovUUID := uuid.Must(uuid.NewV4())
	submittedAt := time.Now()

	user := factory.BuildUser(appCtx.DB(), []factory.Customization{
		{
			Model: models.User{
				ID:            userID,
				LoginGovUUID:  &loginGovUUID,
				LoginGovEmail: email,
				Active:        true,
			}},
	}, nil)
	smWithPPM := factory.BuildExtendedServiceMember(appCtx.DB(), []factory.Customization{
		{
			Model: models.ServiceMember{
				FirstName:     models.StringPointer("PPMSC"),
				LastName:      models.StringPointer("Submitted"),
				PersonalEmail: models.StringPointer(email),
				Affiliation:   &branch,
			},
		},
		{
			Model:    user,
			LinkOnly: true,
		},
	}, nil)

	move := factory.BuildMove(appCtx.DB(), []factory.Customization{
		{
			Model:    smWithPPM,
			LinkOnly: true,
		},
		{
			Model: models.Move{
				Locator:     locator,
				Status:      models.MoveStatusAPPROVED,
				SubmittedAt: &submittedAt,
			},
		},
		{
			Model: models.UserUpload{},
			ExtendedParams: &factory.UserUploadExtendedParams{
				UserUploader: userUploader,
				AppContext:   appCtx,
			},
		},
	}, nil)
	if branch == models.AffiliationARMY || branch == models.AffiliationAIRFORCE {
		move.CloseoutOfficeID = &DefaultCloseoutOfficeID
		testdatagen.MustSave(appCtx.DB(), &move)
	}

	mtoShipment := factory.BuildMTOShipment(appCtx.DB(), []factory.Customization{
		{
			Model:    move,
			LinkOnly: true,
		},
		{
			Model: models.MTOShipment{
				ShipmentType: models.MTOShipmentTypePPM,
				Status:       models.MTOShipmentStatusSubmitted,
			},
		},
	}, nil)

	mtoShipment2 := factory.BuildMTOShipment(appCtx.DB(), []factory.Customization{
		{
			Model:    move,
			LinkOnly: true,
		},
		{
			Model: models.MTOShipment{
				ShipmentType: models.MTOShipmentTypePPM,
				Status:       models.MTOShipmentStatusSubmitted,
			},
		},
	}, nil)

	factory.BuildPPMShipment(appCtx.DB(), []factory.Customization{
		{
			Model:    move,
			LinkOnly: true,
		},
		{
			Model:    mtoShipment,
			LinkOnly: true,
		},
		{
			Model: models.PPMShipment{
				Status: models.PPMShipmentStatusNeedsPaymentApproval,
			},
		},
	}, nil)

	factory.BuildPPMShipment(appCtx.DB(), []factory.Customization{
		{
			Model:    move,
			LinkOnly: true,
		},
		{
			Model:    mtoShipment2,
			LinkOnly: true,
		},
		{
			Model: models.PPMShipment{
				Status: models.PPMShipmentStatusWaitingOnCustomer,
			},
		},
	}, nil)

	factory.BuildSignedCertification(appCtx.DB(), []factory.Customization{
		{
			Model:    move,
			LinkOnly: true,
		},
	}, nil)
}

func createMoveWith2CloseOuts(appCtx appcontext.AppContext, userUploader *uploader.UserUploader, locator string, branch models.ServiceMemberAffiliation) {
	userID := uuid.Must(uuid.NewV4())
	email := "2needcloseout@ppm.closeout"
	loginGovUUID := uuid.Must(uuid.NewV4())
	submittedAt := time.Now()

	user := factory.BuildUser(appCtx.DB(), []factory.Customization{
		{
			Model: models.User{
				ID:            userID,
				LoginGovUUID:  &loginGovUUID,
				LoginGovEmail: email,
				Active:        true,
			}},
	}, nil)

	smWithPPM := factory.BuildExtendedServiceMember(appCtx.DB(), []factory.Customization{
		{
			Model: models.ServiceMember{
				FirstName:     models.StringPointer("PPMSC"),
				LastName:      models.StringPointer("Submitted"),
				PersonalEmail: models.StringPointer(email),
				Affiliation:   &branch,
			},
		},
		{
			Model:    user,
			LinkOnly: true,
		},
	}, nil)

	move := factory.BuildMove(appCtx.DB(), []factory.Customization{
		{
			Model:    smWithPPM,
			LinkOnly: true,
		},
		{
			Model: models.Move{
				Locator:     locator,
				Status:      models.MoveStatusAPPROVED,
				SubmittedAt: &submittedAt,
			},
		},
		{
			Model: models.UserUpload{},
			ExtendedParams: &factory.UserUploadExtendedParams{
				UserUploader: userUploader,
				AppContext:   appCtx,
			},
		},
	}, nil)

	if branch == models.AffiliationARMY || branch == models.AffiliationAIRFORCE {
		move.CloseoutOfficeID = &DefaultCloseoutOfficeID
		testdatagen.MustSave(appCtx.DB(), &move)
	}

	mtoShipment := factory.BuildMTOShipment(appCtx.DB(), []factory.Customization{
		{
			Model:    move,
			LinkOnly: true,
		},
		{
			Model: models.MTOShipment{
				ShipmentType: models.MTOShipmentTypePPM,
				Status:       models.MTOShipmentStatusSubmitted,
			},
		},
	}, nil)

	mtoShipment2 := factory.BuildMTOShipment(appCtx.DB(), []factory.Customization{
		{
			Model:    move,
			LinkOnly: true,
		},
		{
			Model: models.MTOShipment{
				ShipmentType: models.MTOShipmentTypePPM,
				Status:       models.MTOShipmentStatusSubmitted,
			},
		},
	}, nil)

	factory.BuildPPMShipment(appCtx.DB(), []factory.Customization{
		{
			Model:    move,
			LinkOnly: true,
		},
		{
			Model:    mtoShipment,
			LinkOnly: true,
		},
		{
			Model: models.PPMShipment{
				Status: models.PPMShipmentStatusNeedsPaymentApproval,
			},
		},
	}, nil)

	factory.BuildPPMShipment(appCtx.DB(), []factory.Customization{
		{
			Model:    move,
			LinkOnly: true,
		},
		{
			Model:    mtoShipment2,
			LinkOnly: true,
		},
		{
			Model: models.PPMShipment{
				Status: models.PPMShipmentStatusNeedsPaymentApproval,
			},
		},
	}, nil)

	factory.BuildSignedCertification(appCtx.DB(), []factory.Customization{
		{
			Model:    move,
			LinkOnly: true,
		},
	}, nil)
}

func createMoveWithCloseOutandHHG(appCtx appcontext.AppContext, userUploader *uploader.UserUploader, locator string, branch models.ServiceMemberAffiliation) {
	userID := uuid.Must(uuid.NewV4())
	email := "needscloseout@ppmHHG.closeout"
	loginGovUUID := uuid.Must(uuid.NewV4())
	submittedAt := time.Now()

	user := factory.BuildUser(appCtx.DB(), []factory.Customization{
		{
			Model: models.User{
				ID:            userID,
				LoginGovUUID:  &loginGovUUID,
				LoginGovEmail: email,
				Active:        true,
			}},
	}, nil)

	smWithPPM := factory.BuildExtendedServiceMember(appCtx.DB(), []factory.Customization{
		{
			Model: models.ServiceMember{
				FirstName:     models.StringPointer("PPMSC"),
				LastName:      models.StringPointer("Submitted"),
				PersonalEmail: models.StringPointer(email),
				Affiliation:   &branch,
			},
		},
		{
			Model:    user,
			LinkOnly: true,
		},
	}, nil)

	move := factory.BuildMove(appCtx.DB(), []factory.Customization{
		{
			Model:    smWithPPM,
			LinkOnly: true,
		},
		{
			Model: models.Move{
				Locator:     locator,
				Status:      models.MoveStatusAPPROVED,
				SubmittedAt: &submittedAt,
			},
		},
		{
			Model: models.UserUpload{},
			ExtendedParams: &factory.UserUploadExtendedParams{
				UserUploader: userUploader,
				AppContext:   appCtx,
			},
		},
	}, nil)

	if branch == models.AffiliationARMY || branch == models.AffiliationAIRFORCE {
		move.CloseoutOfficeID = &DefaultCloseoutOfficeID
		testdatagen.MustSave(appCtx.DB(), &move)
	}

	mtoShipment := factory.BuildMTOShipment(appCtx.DB(), []factory.Customization{
		{
			Model:    move,
			LinkOnly: true,
		},
		{
			Model: models.MTOShipment{
				ShipmentType: models.MTOShipmentTypePPM,
				Status:       models.MTOShipmentStatusSubmitted,
			},
		},
	}, nil)

	factory.BuildMTOShipment(appCtx.DB(), []factory.Customization{
		{
			Model:    move,
			LinkOnly: true,
		},
		{
			Model: models.MTOShipment{
				ShipmentType: models.MTOShipmentTypeHHG,
				Status:       models.MTOShipmentStatusSubmitted,
			},
		},
	}, nil)

	factory.BuildPPMShipment(appCtx.DB(), []factory.Customization{
		{
			Model:    move,
			LinkOnly: true,
		},
		{
			Model:    mtoShipment,
			LinkOnly: true,
		},
		{
			Model: models.PPMShipment{
				Status: models.PPMShipmentStatusNeedsPaymentApproval,
			},
		},
	}, nil)

	factory.BuildSignedCertification(appCtx.DB(), []factory.Customization{
		{
			Model:    move,
			LinkOnly: true,
		},
	}, nil)
}

func CreateMoveWithCloseoutOffice(appCtx appcontext.AppContext, moveInfo MoveCreatorInfo, userUploader *uploader.UserUploader) models.Move {
	loginGovUUID := uuid.Must(uuid.NewV4())
	submittedAt := time.Date(2020, time.December, 11, 12, 0, 0, 0, time.UTC)

	user := factory.BuildUser(appCtx.DB(), []factory.Customization{
		{
			Model: models.User{
				ID:            moveInfo.UserID,
				LoginGovUUID:  &loginGovUUID,
				LoginGovEmail: moveInfo.Email,
				Active:        true,
			}},
	}, nil)

	branch := models.AffiliationAIRFORCE
	serviceMember := factory.BuildExtendedServiceMember(appCtx.DB(), []factory.Customization{
		{
			Model: models.ServiceMember{
				ID:            moveInfo.SmID,
				FirstName:     models.StringPointer(moveInfo.FirstName),
				LastName:      models.StringPointer(moveInfo.LastName),
				PersonalEmail: models.StringPointer(moveInfo.Email),
				Affiliation:   &branch,
			},
		},
		{
			Model:    user,
			LinkOnly: true,
		},
	}, nil)
	closeoutOffice := factory.BuildTransportationOffice(appCtx.DB(), []factory.Customization{
		{
			Model: models.TransportationOffice{Name: "Los Angeles AFB"},
		},
	}, nil)

	// Make a move with the closeout office
	move := factory.BuildMove(appCtx.DB(), []factory.Customization{
		{
			Model:    serviceMember,
			LinkOnly: true,
		},
		{
			Model:    closeoutOffice,
			LinkOnly: true,
			Type:     &factory.TransportationOffices.CloseoutOffice,
		},
		{
			Model: models.Move{
				ID:          moveInfo.MoveID,
				Locator:     moveInfo.MoveLocator,
				SubmittedAt: &submittedAt,
				Status:      models.MoveStatusAPPROVED,
			},
		},
		{
			Model: models.UserUpload{},
			ExtendedParams: &factory.UserUploadExtendedParams{
				UserUploader: userUploader,
				AppContext:   appCtx,
			},
		},
	}, nil)

	mtoShipment := factory.BuildMTOShipment(appCtx.DB(), []factory.Customization{
		{
			Model:    move,
			LinkOnly: true,
		},
		{
			Model: models.MTOShipment{
				ShipmentType: models.MTOShipmentTypePPM,
				Status:       models.MTOShipmentStatusSubmitted,
			},
		},
	}, nil)

	factory.BuildPPMShipment(appCtx.DB(), []factory.Customization{
		{
			Model:    move,
			LinkOnly: true,
		},
		{
			Model:    mtoShipment,
			LinkOnly: true,
		},
		{
			Model: models.PPMShipment{
				Status: models.PPMShipmentStatusNeedsPaymentApproval,
			},
		},
	}, nil)

	return move
}

func createMovesForEachBranch(appCtx appcontext.AppContext, userUploader *uploader.UserUploader) {
	// Create a move for each branch
	branches := []models.ServiceMemberAffiliation{models.AffiliationARMY, models.AffiliationNAVY, models.AffiliationMARINES, models.AffiliationAIRFORCE, models.AffiliationCOASTGUARD}
	for _, branch := range branches {
		branchCode := strings.ToUpper(branch.String())[:3]
		moveInfo := MoveCreatorInfo{
			UserID:      uuid.Must(uuid.NewV4()),
			Email:       "needscloseout@ppm.closeout",
			SmID:        uuid.Must(uuid.NewV4()),
			FirstName:   "PPMSC",
			LastName:    "Submitted",
			MoveLocator: "CO1" + branchCode,
			MoveID:      uuid.Must(uuid.NewV4()),
		}
		CreateMoveWithCloseOut(appCtx, userUploader, moveInfo, branch)
		locator := "CO2" + branchCode
		createMoveWithCloseOutandNonCloseOut(appCtx, userUploader, locator, branch)
		locator = "CO3" + branchCode
		createMoveWith2CloseOuts(appCtx, userUploader, locator, branch)
		locator = "CO4" + branchCode
		createMoveWithCloseOutandHHG(appCtx, userUploader, locator, branch)
	}
}

func CreateSubmittedMoveWithPPMShipmentForSC(appCtx appcontext.AppContext, userUploader *uploader.UserUploader, _ services.MoveRouter, moveInfo MoveCreatorInfo) models.Move {
	loginGovUUID := uuid.Must(uuid.NewV4())
	submittedAt := time.Now()

	user := factory.BuildUser(appCtx.DB(), []factory.Customization{
		{
			Model: models.User{
				ID:            moveInfo.UserID,
				LoginGovUUID:  &loginGovUUID,
				LoginGovEmail: moveInfo.Email,
				Active:        true,
			}},
	}, nil)

	smWithPPM := factory.BuildExtendedServiceMember(appCtx.DB(), []factory.Customization{
		{
			Model: models.ServiceMember{
				ID:            moveInfo.SmID,
				FirstName:     models.StringPointer(moveInfo.FirstName),
				LastName:      models.StringPointer(moveInfo.LastName),
				PersonalEmail: models.StringPointer(moveInfo.Email),
			},
		},
		{
			Model:    user,
			LinkOnly: true,
		},
	}, nil)

	move := factory.BuildMove(appCtx.DB(), []factory.Customization{
		{
			Model:    smWithPPM,
			LinkOnly: true,
		},
		{
			Model: models.Move{
				ID:          moveInfo.MoveID,
				Locator:     moveInfo.MoveLocator,
				Status:      models.MoveStatusNeedsServiceCounseling,
				SubmittedAt: &submittedAt,
			},
		},
		{
			Model: models.UserUpload{},
			ExtendedParams: &factory.UserUploadExtendedParams{
				UserUploader: userUploader,
				AppContext:   appCtx,
			},
		},
	}, nil)

	if *smWithPPM.Affiliation == models.AffiliationARMY || *smWithPPM.Affiliation == models.AffiliationAIRFORCE {
		move.CloseoutOfficeID = &DefaultCloseoutOfficeID
		testdatagen.MustSave(appCtx.DB(), &move)
	}
	mtoShipment := factory.BuildMTOShipment(appCtx.DB(), []factory.Customization{
		{
			Model: models.MTOShipment{
				ShipmentType: models.MTOShipmentTypePPM,
				Status:       models.MTOShipmentStatusSubmitted,
			},
		},
		{
			Model:    move,
			LinkOnly: true,
		},
	}, nil)

	factory.BuildPPMShipment(appCtx.DB(), []factory.Customization{
		{
			Model:    move,
			LinkOnly: true,
		},
		{
			Model:    mtoShipment,
			LinkOnly: true,
		},
		{
			Model: models.PPMShipment{
				Status: models.PPMShipmentStatusSubmitted,
			},
		},
	}, nil)

	factory.BuildSignedCertification(appCtx.DB(), []factory.Customization{
		{
			Model:    move,
			LinkOnly: true,
		},
	}, nil)

	return move
}

func createSubmittedMoveWithPPMShipmentForSCWithSIT(appCtx appcontext.AppContext, userUploader *uploader.UserUploader, _ services.MoveRouter, locator string) {
	userID := uuid.Must(uuid.NewV4())
	email := "completeWithSIT@ppm.submitted"
	loginGovUUID := uuid.Must(uuid.NewV4())
	submittedAt := time.Now()
	sitLocationType := models.SITLocationTypeOrigin

	user := factory.BuildUser(appCtx.DB(), []factory.Customization{
		{
			Model: models.User{
				ID:            userID,
				LoginGovUUID:  &loginGovUUID,
				LoginGovEmail: email,
				Active:        true,
			}},
	}, nil)

	smWithPPM := factory.BuildExtendedServiceMember(appCtx.DB(), []factory.Customization{
		{
			Model: models.ServiceMember{
				FirstName:     models.StringPointer("PPMSC"),
				LastName:      models.StringPointer("Submitted with SIT"),
				PersonalEmail: models.StringPointer(email),
			},
		},
		{
			Model:    user,
			LinkOnly: true,
		},
	}, nil)

	move := factory.BuildMove(appCtx.DB(), []factory.Customization{
		{
			Model:    smWithPPM,
			LinkOnly: true,
		},
		{
			Model: models.Move{
				Locator:          locator,
				Status:           models.MoveStatusNeedsServiceCounseling,
				SubmittedAt:      &submittedAt,
				CloseoutOfficeID: &DefaultCloseoutOfficeID,
			},
		},
		{
			Model: models.UserUpload{},
			ExtendedParams: &factory.UserUploadExtendedParams{
				UserUploader: userUploader,
				AppContext:   appCtx,
			},
		},
	}, nil)
	if *smWithPPM.Affiliation == models.AffiliationARMY || *smWithPPM.Affiliation == models.AffiliationAIRFORCE {
		move.CloseoutOfficeID = &DefaultCloseoutOfficeID
		testdatagen.MustSave(appCtx.DB(), &move)
	}

	mtoShipment := factory.BuildMTOShipment(appCtx.DB(), []factory.Customization{
		{
			Model: models.MTOShipment{
				ShipmentType: models.MTOShipmentTypePPM,
				Status:       models.MTOShipmentStatusSubmitted,
			},
		},
		{
			Model:    move,
			LinkOnly: true,
		},
	}, nil)

	factory.BuildPPMShipment(appCtx.DB(), []factory.Customization{
		{
			Model:    move,
			LinkOnly: true,
		},
		{
			Model:    mtoShipment,
			LinkOnly: true,
		},
		{
			Model: models.PPMShipment{
				ID:                        testdatagen.ConvertUUIDStringToUUID("8158f06c-3cfa-4852-8984-c12de39da48f"),
				Status:                    models.PPMShipmentStatusSubmitted,
				SITExpected:               models.BoolPointer(true),
				SITEstimatedEntryDate:     models.TimePointer(time.Date(testdatagen.GHCTestYear, time.March, 16, 0, 0, 0, 0, time.UTC)),
				SITEstimatedDepartureDate: models.TimePointer(time.Date(testdatagen.GHCTestYear, time.April, 16, 0, 0, 0, 0, time.UTC)),
				SITEstimatedWeight:        models.PoundPointer(unit.Pound(1234)),
				SITEstimatedCost:          models.CentPointer(unit.Cents(12345600)),
				SITLocation:               &sitLocationType,
			},
		},
	}, nil)

	factory.BuildSignedCertification(appCtx.DB(), []factory.Customization{
		{
			Model:    move,
			LinkOnly: true,
		},
	}, nil)

}

func createUnsubmittedMoveWithMultipleFullPPMShipmentComplete1(appCtx appcontext.AppContext, userUploader *uploader.UserUploader) {
	/*
	 * A service member with orders and two full PPM Shipments.
	 */
	moveInfo := MoveCreatorInfo{
		UserID:           testdatagen.ConvertUUIDStringToUUID("afcc7029-4810-4f19-999a-2b254c659e19"),
		Email:            "multiComplete@ppm.unsubmitted",
		SmID:             testdatagen.ConvertUUIDStringToUUID("2dba3c65-1e69-429d-b797-0565014d0384"),
		FirstName:        "Multiple",
		LastName:         "Complete",
		MoveID:           testdatagen.ConvertUUIDStringToUUID("d94789bb-f8f7-4b5f-b86e-48503af70bfc"),
		MoveLocator:      "MULTI1",
		CloseoutOfficeID: &DefaultCloseoutOfficeID,
	}

	assertions := testdatagen.Assertions{
		UserUploader: userUploader,
		PPMShipment: models.PPMShipment{
			ID:     testdatagen.ConvertUUIDStringToUUID("f5768bde-07c5-4765-b210-bcaf5f416009"),
			Status: models.PPMShipmentStatusDraft,
		},
	}

	move, _ := CreateGenericMoveWithPPMShipment(appCtx, moveInfo, false, userUploader, nil, nil, assertions.PPMShipment)

	factory.BuildPPMShipment(appCtx.DB(), []factory.Customization{
		{
			Model:    move,
			LinkOnly: true,
		},
	}, nil)
}

func createUnsubmittedMoveWithMultipleFullPPMShipmentComplete2(appCtx appcontext.AppContext, userUploader *uploader.UserUploader) {
	/*
	 * A service member with orders and two full PPM Shipments.
	 */

	moveInfo := MoveCreatorInfo{
		UserID:           testdatagen.ConvertUUIDStringToUUID("836d8363-1a5a-45b7-aee0-996a97724c24"),
		Email:            "multiComplete2@ppm.unsubmitted",
		SmID:             testdatagen.ConvertUUIDStringToUUID("bde2125f-63cf-4a4b-aff4-162a02120d89"),
		FirstName:        "Multiple2",
		LastName:         "Complete2",
		MoveID:           testdatagen.ConvertUUIDStringToUUID("839f893c-1c72-44e9-8544-298a19f1229a"),
		MoveLocator:      "MULTI2",
		CloseoutOfficeID: &DefaultCloseoutOfficeID,
	}

	assertions := testdatagen.Assertions{
		UserUploader: userUploader,
		PPMShipment: models.PPMShipment{
			ID:     testdatagen.ConvertUUIDStringToUUID("aa677470-c7a5-4b97-b915-1b2d6a0ff58f"),
			Status: models.PPMShipmentStatusDraft,
		},
	}

	move, _ := CreateGenericMoveWithPPMShipment(appCtx, moveInfo, false, userUploader, nil, nil, assertions.PPMShipment)

	factory.BuildPPMShipment(appCtx.DB(), []factory.Customization{
		{
			Model:    move,
			LinkOnly: true,
		},
	}, nil)
}

func createSubmittedMoveWithFullPPMShipmentComplete(appCtx appcontext.AppContext, userUploader *uploader.UserUploader) {

	userID := uuid.Must(uuid.FromString("04f2a1c6-eb40-463d-8544-1909141fdedf"))
	email := "complete@ppm.submitted"
	loginGovUUID := uuid.Must(uuid.NewV4())

	user := factory.BuildUser(appCtx.DB(), []factory.Customization{
		{
			Model: models.User{
				ID:            userID,
				LoginGovUUID:  &loginGovUUID,
				LoginGovEmail: email,
				Active:        true,
			}},
	}, nil)

	smWithPPM := factory.BuildExtendedServiceMember(appCtx.DB(), []factory.Customization{
		{
			Model: models.ServiceMember{
				FirstName:     models.StringPointer("PPM"),
				LastName:      models.StringPointer("Submitted"),
				PersonalEmail: models.StringPointer(email),
			},
		},
		{
			Model:    user,
			LinkOnly: true,
		},
	}, nil)

	move := factory.BuildMove(appCtx.DB(), []factory.Customization{
		{
			Model:    smWithPPM,
			LinkOnly: true,
		},
		{
			Model: models.Move{
				Locator: "PPMSUB",
				Status:  models.MoveStatusSUBMITTED,
			},
		},
		{
			Model: models.UserUpload{},
			ExtendedParams: &factory.UserUploadExtendedParams{
				UserUploader: userUploader,
				AppContext:   appCtx,
			},
		},
	}, nil)

	if *smWithPPM.Affiliation == models.AffiliationARMY || *smWithPPM.Affiliation == models.AffiliationAIRFORCE {
		move.CloseoutOfficeID = &DefaultCloseoutOfficeID
		testdatagen.MustSave(appCtx.DB(), &move)
	}

	mtoShipment := factory.BuildMTOShipment(appCtx.DB(), []factory.Customization{
		{
			Model: models.MTOShipment{
				ShipmentType: models.MTOShipmentTypePPM,
				Status:       models.MTOShipmentStatusSubmitted,
			},
		},
		{
			Model:    move,
			LinkOnly: true,
		},
	}, nil)

	factory.BuildPPMShipment(appCtx.DB(), []factory.Customization{
		{
			Model:    move,
			LinkOnly: true,
		},
		{
			Model:    mtoShipment,
			LinkOnly: true,
		},
		{
			Model: models.PPMShipment{
				Status: models.PPMShipmentStatusSubmitted,
			},
		},
	}, nil)

	factory.BuildSignedCertification(appCtx.DB(), []factory.Customization{
		{
			Model:    move,
			LinkOnly: true,
		},
	}, nil)
}

func createMoveWithPPM(appCtx appcontext.AppContext, userUploader *uploader.UserUploader, moveRouter services.MoveRouter) {
	/*
	 * A service member with orders and a submitted move with a ppm
	 */
	moveInfo := MoveCreatorInfo{
		UserID:      testdatagen.ConvertUUIDStringToUUID("28837508-1942-4188-a7ef-a7b544309ea6"),
		Email:       "user@ppm",
		SmID:        testdatagen.ConvertUUIDStringToUUID("c29418e5-5d69-498d-9709-b493d5bbc814"),
		FirstName:   "Submitted",
		LastName:    "PPM",
		MoveID:      testdatagen.ConvertUUIDStringToUUID("5174fd6c-3cab-4304-b4b3-89bd0f59b00b"),
		MoveLocator: "PPM001",
	}

	assertions := testdatagen.Assertions{
		UserUploader: userUploader,
		MTOShipment: models.MTOShipment{
			ID: testdatagen.ConvertUUIDStringToUUID("933d1c2b-5b90-4dfd-b363-5ff9a7e2b43a"),
		},
		PPMShipment: models.PPMShipment{
			ID:     testdatagen.ConvertUUIDStringToUUID("0914dfa2-6988-4a12-82b1-2586fb4aa8c7"),
			Status: models.PPMShipmentStatusDraft,
		},
	}

	move, _ := CreateGenericMoveWithPPMShipment(appCtx, moveInfo, false, userUploader, &assertions.MTOShipment, nil, assertions.PPMShipment)
	newSignedCertification := factory.BuildSignedCertification(nil, []factory.Customization{
		{
			Model:    move,
			LinkOnly: true,
		},
	}, nil)
	err := moveRouter.Submit(appCtx, &move, &newSignedCertification)
	if err != nil {
		log.Panic(err)
	}
	verrs, err := models.SaveMoveDependencies(appCtx.DB(), &move)
	if err != nil || verrs.HasAny() {
		log.Panic(fmt.Errorf("Failed to save move and dependencies: %w", err))
	}
}

func createMoveWithHHGMissingOrdersInfo(appCtx appcontext.AppContext, moveRouter services.MoveRouter, userUploader *uploader.UserUploader) {
	db := appCtx.DB()
	move := factory.BuildMoveWithShipment(db, []factory.Customization{
		{
			Model: models.Move{
				Locator: "REQINF",
				Status:  models.MoveStatusDRAFT,
			},
		},
		{
			Model: models.UserUpload{},
			ExtendedParams: &factory.UserUploadExtendedParams{
				UserUploader: userUploader,
				AppContext:   appCtx,
			},
		},
	}, nil)

	order := move.Orders
	order.TAC = nil
	order.OrdersNumber = nil
	order.DepartmentIndicator = nil
	order.OrdersTypeDetail = nil
	testdatagen.MustSave(db, &order)
	newSignedCertification := factory.BuildSignedCertification(nil, []factory.Customization{
		{
			Model:    move,
			LinkOnly: true,
		},
	}, nil)
	err := moveRouter.Submit(appCtx, &move, &newSignedCertification)
	if err != nil {
		log.Panic(err)
	}
	testdatagen.MustSave(db, &move)
}

func createUnsubmittedHHGMove(appCtx appcontext.AppContext) {
	db := appCtx.DB()
	/*
	 * A service member with an hhg only, unsubmitted move
	 */
	email := "hhg@only.unsubmitted"
	uuidStr := "f08146cf-4d6b-43d5-9ca5-c8d239d37b3e"
	loginGovUUID := uuid.Must(uuid.NewV4())

	user := factory.BuildUser(db, []factory.Customization{
		{
			Model: models.User{
				ID:            uuid.Must(uuid.FromString(uuidStr)),
				LoginGovUUID:  &loginGovUUID,
				LoginGovEmail: email,
				Active:        true,
			}},
	}, nil)

	smWithHHGID := "1d06ab96-cb72-4013-b159-321d6d29c6eb"
	smWithHHG := factory.BuildExtendedServiceMember(db, []factory.Customization{
		{
			Model: models.ServiceMember{
				ID:            uuid.FromStringOrNil(smWithHHGID),
				FirstName:     models.StringPointer("Unsubmitted"),
				LastName:      models.StringPointer("Hhg"),
				Edipi:         models.StringPointer("5833908165"),
				PersonalEmail: models.StringPointer(email),
			},
		},
		{
			Model:    user,
			LinkOnly: true,
		},
	}, nil)

	move := factory.BuildMove(db, []factory.Customization{
		{
			Model:    smWithHHG,
			LinkOnly: true,
		},
		{
			Model: models.Move{
				ID:      uuid.FromStringOrNil("3a8c9f4f-7344-4f18-9ab5-0de3ef57b901"),
				Locator: "ONEHHG",
			},
		},
	}, nil)

	estimatedHHGWeight := unit.Pound(1400)
	actualHHGWeight := unit.Pound(2000)
	factory.BuildMTOShipment(db, []factory.Customization{
		{
			Model:    move,
			LinkOnly: true,
		},
		{
			Model: models.MTOShipment{
				ID:                   uuid.FromStringOrNil("b67157bd-d2eb-47e2-94b6-3bc90f6fb8fe"),
				PrimeEstimatedWeight: &estimatedHHGWeight,
				PrimeActualWeight:    &actualHHGWeight,
				ShipmentType:         models.MTOShipmentTypeHHG,
				ApprovedDate:         models.TimePointer(time.Now()),
				Status:               models.MTOShipmentStatusSubmitted,
			},
		},
	}, nil)
}

func createUnsubmittedHHGMoveMultipleDestinations(appCtx appcontext.AppContext) {
	db := appCtx.DB()
	/*
		A service member with an un-submitted move that has an HHG shipment going to multiple destination addresses
	*/
	email := "multple-destinations@unsubmitted.hhg"
	userID := "81fe79a1-faaa-4735-8426-fd159e641002"
	loginGovUUID := uuid.Must(uuid.NewV4())

	user := factory.BuildUser(db, []factory.Customization{
		{
			Model: models.User{
				ID:            uuid.Must(uuid.FromString(userID)),
				LoginGovUUID:  &loginGovUUID,
				LoginGovEmail: email,
				Active:        true,
			}},
	}, nil)

	smID := "af8f37bc-d29a-4a8a-90ac-5336a2a912b3"
	smWithHHG := factory.BuildExtendedServiceMember(db, []factory.Customization{
		{
			Model: models.ServiceMember{
				ID:            uuid.FromStringOrNil(smID),
				FirstName:     models.StringPointer("Unsubmitted"),
				LastName:      models.StringPointer("Hhg"),
				Edipi:         models.StringPointer("5833908165"),
				PersonalEmail: &email,
			},
		},
		{
			Model:    user,
			LinkOnly: true,
		},
	}, nil)

	move := factory.BuildMove(db, []factory.Customization{
		{
			Model:    smWithHHG,
			LinkOnly: true,
		},
		{
			Model: models.Move{
				ID:      uuid.FromStringOrNil("c799098d-10f6-4e5a-9c88-a0de961e35b3"),
				Locator: "HHGSMA",
			},
		},
	}, nil)

	destinationAddress1 := factory.BuildAddress(db, nil, []factory.Trait{factory.GetTraitAddress3})
	destinationAddress2 := factory.BuildAddress(db, nil, []factory.Trait{factory.GetTraitAddress4})

	factory.BuildMTOShipment(db, []factory.Customization{
		{
			Model:    move,
			LinkOnly: true,
		},
		{
			Model: models.MTOShipment{
				ID:           uuid.FromStringOrNil("fee1181f-22eb-452d-9252-292066e7b0a5"),
				ShipmentType: models.MTOShipmentTypeHHG,
				Status:       models.MTOShipmentStatusSubmitted,
			},
		},
		{
			Model:    destinationAddress1,
			Type:     &factory.Addresses.DeliveryAddress,
			LinkOnly: true,
		},
	}, nil)

	factory.BuildMTOShipment(db, []factory.Customization{
		{
			Model:    move,
			LinkOnly: true,
		},
		{
			Model: models.MTOShipment{
				ID:           uuid.FromStringOrNil("05361631-0e51-4a87-a8bc-82b3af120ce2"),
				ShipmentType: models.MTOShipmentTypeHHG,
				Status:       models.MTOShipmentStatusSubmitted,
			},
		},
		{
			Model:    destinationAddress1,
			Type:     &factory.Addresses.DeliveryAddress,
			LinkOnly: true,
		},
		{
			Model:    destinationAddress2,
			Type:     &factory.Addresses.SecondaryDeliveryAddress,
			LinkOnly: true,
		},
	}, nil)
}

func createUnsubmittedHHGMoveMultiplePickup(appCtx appcontext.AppContext) {
	db := appCtx.DB()
	/*
	 * A service member with an hhg only, unsubmitted move
	 */
	email := "hhg@multiple.pickup"
	uuidStr := "47fb0e80-6675-4ceb-b4eb-4f8e164c0f6e"
	loginGovUUID := uuid.Must(uuid.NewV4())

	user := factory.BuildUser(db, []factory.Customization{
		{
			Model: models.User{
				ID:            uuid.Must(uuid.FromString(uuidStr)),
				LoginGovUUID:  &loginGovUUID,
				LoginGovEmail: email,
				Active:        true,
			}},
	}, nil)

	smWithHHGID := "92927bbd-5271-4a8c-b06b-fea07df84691"
	smWithHHG := factory.BuildExtendedServiceMember(db, []factory.Customization{
		{
			Model: models.ServiceMember{
				ID:            uuid.FromStringOrNil(smWithHHGID),
				FirstName:     models.StringPointer("MultiplePickup"),
				LastName:      models.StringPointer("Hhg"),
				Edipi:         models.StringPointer("5833908165"),
				PersonalEmail: models.StringPointer(email),
			},
		},
		{
			Model:    user,
			LinkOnly: true,
		},
	}, nil)

	move := factory.BuildMove(db, []factory.Customization{
		{
			Model:    smWithHHG,
			LinkOnly: true,
		},
		{
			Model: models.Move{
				ID:      uuid.FromStringOrNil("390341ca-2b76-4655-9555-161f4a0c9817"),
				Locator: "TWOPIC",
			},
		},
	}, nil)

	pickupAddress1 := factory.BuildAddress(db, []factory.Customization{
		{
			Model: models.Address{
				ID:             uuid.Must(uuid.NewV4()),
				StreetAddress1: "1 First St",
				StreetAddress2: models.StringPointer("Apt 1"),
				StreetAddress3: models.StringPointer("Suite A"),
				City:           "Columbia",
				State:          "SC",
				PostalCode:     "29212",
				Country:        models.StringPointer("US"),
			},
		},
	}, nil)

	pickupAddress2 := factory.BuildAddress(db, []factory.Customization{
		{
			Model: models.Address{
				ID:             uuid.Must(uuid.NewV4()),
				StreetAddress1: "2 Second St",
				StreetAddress2: models.StringPointer("Apt 2"),
				StreetAddress3: models.StringPointer("Suite B"),
				City:           "Columbia",
				State:          "SC",
				PostalCode:     "29212",
				Country:        models.StringPointer("US"),
			},
		},
	}, nil)

	factory.BuildMTOShipment(db, []factory.Customization{
		{
			Model:    move,
			LinkOnly: true,
		},
		{
			Model: models.MTOShipment{
				ID:           uuid.FromStringOrNil("a35b1247-b4c2-48f6-9846-8e96050fbc95"),
				ShipmentType: models.MTOShipmentTypeHHG,
				ApprovedDate: models.TimePointer(time.Now()),
				Status:       models.MTOShipmentStatusSubmitted,
			},
		},
		{
			Model:    pickupAddress1,
			Type:     &factory.Addresses.PickupAddress,
			LinkOnly: true,
		},
		{
			Model:    pickupAddress2,
			Type:     &factory.Addresses.SecondaryPickupAddress,
			LinkOnly: true,
		},
	}, nil)
}

func createSubmittedHHGMoveMultiplePickupAmendedOrders(appCtx appcontext.AppContext, userUploader *uploader.UserUploader) {
	db := appCtx.DB()
	/*
	 * A service member with an hhg only, submitted move, with multiple addresses and amended orders
	 */
	email := "hhg@multiple.pickup.amendedOrders.submitted"
	uuidStr := "c5f202b3-90d3-46aa-8e3b-83e937fcca99"
	loginGovUUID := uuid.Must(uuid.NewV4())

	smWithHHGID := "cfb9024b-39f3-47ca-b14b-a4e78a41e9db"

	orders := factory.BuildOrder(db, []factory.Customization{
		{
			Model: models.User{
				ID:            uuid.Must(uuid.FromString(uuidStr)),
				LoginGovUUID:  &loginGovUUID,
				LoginGovEmail: email,
				Active:        true,
			}},
		{
			Model: models.ServiceMember{
				ID:            uuid.FromStringOrNil(smWithHHGID),
				FirstName:     models.StringPointer("MultiplePickup"),
				LastName:      models.StringPointer("Hhg"),
				Edipi:         models.StringPointer("5833908165"),
				PersonalEmail: models.StringPointer(email),
			},
		},
		{
			Model: models.UserUpload{},
			ExtendedParams: &factory.UserUploadExtendedParams{
				UserUploader: userUploader,
				AppContext:   appCtx,
			},
		},
	}, nil)

	orders = makeAmendedOrders(appCtx, orders, userUploader, &[]string{"medium.jpg", "small.pdf"})

	move := factory.BuildMove(db, []factory.Customization{
		{
			Model:    orders,
			LinkOnly: true,
		},
		{
			Model: models.Move{
				ID:      uuid.FromStringOrNil("e0463784-d5ea-4974-b526-f2a58c79ed07"),
				Locator: "AMENDO",
				Status:  models.MoveStatusSUBMITTED,
			},
		},
	}, nil)
	pickupAddress1 := factory.BuildAddress(db, []factory.Customization{
		{
			Model: models.Address{
				ID:             uuid.Must(uuid.NewV4()),
				StreetAddress1: "1 First St",
				StreetAddress2: models.StringPointer("Apt 1"),
				StreetAddress3: models.StringPointer("Suite A"),
				City:           "Columbia",
				State:          "SC",
				PostalCode:     "29212",
				Country:        models.StringPointer("US"),
			},
		},
	}, nil)

	pickupAddress2 := factory.BuildAddress(db, []factory.Customization{
		{
			Model: models.Address{
				ID:             uuid.Must(uuid.NewV4()),
				StreetAddress1: "2 Second St",
				StreetAddress2: models.StringPointer("Apt 2"),
				StreetAddress3: models.StringPointer("Suite B"),
				City:           "Columbia",
				State:          "SC",
				PostalCode:     "29212",
				Country:        models.StringPointer("US"),
			},
		},
	}, nil)

	factory.BuildMTOShipment(db, []factory.Customization{
		{
			Model:    move,
			LinkOnly: true,
		},
		{
			Model: models.MTOShipment{
				ID:           uuid.FromStringOrNil("3c207b2a-d946-11eb-b8bc-0242ac130003"),
				ShipmentType: models.MTOShipmentTypeHHG,
				ApprovedDate: models.TimePointer(time.Now()),
				Status:       models.MTOShipmentStatusSubmitted,
			},
		},
		{
			Model:    pickupAddress1,
			Type:     &factory.Addresses.PickupAddress,
			LinkOnly: true,
		},
		{
			Model:    pickupAddress2,
			Type:     &factory.Addresses.SecondaryPickupAddress,
			LinkOnly: true,
		},
	}, nil)

}

func createMoveWithNTSAndNTSR(appCtx appcontext.AppContext, userUploader *uploader.UserUploader, moveRouter services.MoveRouter, opts sceneOptionsNTS) {
	db := appCtx.DB()

	email := fmt.Sprintf("nts.%s@nstr.%s", opts.shipmentMoveCode, opts.moveStatus)
	user := factory.BuildUser(db, []factory.Customization{
		{
			Model: models.User{
				LoginGovEmail: email,
				Active:        true,
			}},
	}, nil)
	smWithNTS := factory.BuildExtendedServiceMember(db, []factory.Customization{
		{
			Model: models.ServiceMember{
				FirstName:     models.StringPointer(strings.ToTitle(string(opts.moveStatus))),
				LastName:      models.StringPointer("Nts&Nts-r"),
				PersonalEmail: models.StringPointer(email),
			},
		},
		{
			Model:    user,
			LinkOnly: true,
		},
	}, nil)

	filterFile := &[]string{"150Kb.png"}
	orders := makeOrdersForServiceMember(appCtx, smWithNTS, userUploader, filterFile)
	move := makeMoveForOrders(appCtx, orders, opts.shipmentMoveCode, models.MoveStatusDRAFT)

	estimatedNTSWeight := unit.Pound(1400)
	actualNTSWeight := unit.Pound(2000)
	ntsShipment := factory.BuildNTSShipment(appCtx.DB(), []factory.Customization{
		{
			Model:    move,
			LinkOnly: true,
		},
		{
			Model: models.MTOShipment{
				PrimeEstimatedWeight: &estimatedNTSWeight,
				PrimeActualWeight:    &actualNTSWeight,
				Status:               models.MTOShipmentStatusSubmitted,
				UsesExternalVendor:   opts.usesExternalVendor,
			},
		},
	}, nil)

	factory.BuildMTOAgent(db, []factory.Customization{
		{
			Model:    ntsShipment,
			LinkOnly: true,
		},
		{
			Model: models.MTOAgent{
				MTOAgentType: models.MTOAgentReleasing,
			},
		},
	}, nil)
	ntsrShipment := factory.BuildNTSRShipment(appCtx.DB(), []factory.Customization{
		{
			Model:    move,
			LinkOnly: true,
		},
		{
			Model: models.MTOShipment{
				PrimeEstimatedWeight: &estimatedNTSWeight,
				PrimeActualWeight:    &actualNTSWeight,
				Status:               models.MTOShipmentStatusSubmitted,
				UsesExternalVendor:   opts.usesExternalVendor,
			},
		},
	}, nil)
	factory.BuildMTOAgent(db, []factory.Customization{
		{
			Model:    ntsrShipment,
			LinkOnly: true,
		},
		{
			Model: models.MTOAgent{
				MTOAgentType: models.MTOAgentReceiving,
			},
		},
	}, nil)
	if opts.moveStatus == models.MoveStatusSUBMITTED {
		newSignedCertification := factory.BuildSignedCertification(nil, []factory.Customization{
			{
				Model:    move,
				LinkOnly: true,
			},
		}, nil)
		err := moveRouter.Submit(appCtx, &move, &newSignedCertification)
		if err != nil {
			log.Panic(err)
		}

		verrs, err := models.SaveMoveDependencies(db, &move)
		if err != nil || verrs.HasAny() {
			log.Panic(fmt.Errorf("Failed to save move and dependencies: %w", err))
		}
	}
}

func createNTSMove(appCtx appcontext.AppContext) {
	db := appCtx.DB()
	factory.BuildMoveWithShipment(db, []factory.Customization{
		{
			Model: models.ServiceMember{
				FirstName: models.StringPointer("Spaceman"),
				LastName:  models.StringPointer("NTS"),
			},
		},
		{
			Model: models.MTOShipment{
				ShipmentType: models.MTOShipmentTypeHHGIntoNTSDom,
			},
		},
	}, nil)
}

func createNTSRMove(appCtx appcontext.AppContext) {
	db := appCtx.DB()
	factory.BuildMoveWithShipment(db, []factory.Customization{
		{
			Model: models.ServiceMember{
				FirstName: models.StringPointer("Spaceman"),
				LastName:  models.StringPointer("NTS-release"),
			},
		},
		{
			Model: models.MTOShipment{
				ShipmentType: models.MTOShipmentTypeHHGOutOfNTSDom,
			},
		},
	}, nil)
}

func createDefaultHHGMoveWithPaymentRequest(appCtx appcontext.AppContext, userUploader *uploader.UserUploader, affiliation models.ServiceMemberAffiliation) {
	createHHGMoveWithPaymentRequest(appCtx, userUploader, affiliation,
		models.Move{}, models.MTOShipment{})
}

// Creates an HHG Shipment with SIT at Origin and a payment request for first day and additional day SIT service items.
// This is to compare to calculating the cost for SIT with a PPM which excludes delivery/pickup costs because the
// address is not changing. 30 days of additional days in SIT are invoiced.
func createHHGWithOriginSITServiceItems(
	appCtx appcontext.AppContext,
	primeUploader *uploader.PrimeUploader,
	moveRouter services.MoveRouter,
	shipmentFetcher services.MTOShipmentFetcher,
) {
	db := appCtx.DB()
	// Since we want to customize the Contractor ID for prime uploads, create the contractor here first
	// BuildMove and BuildPrimeUpload both use FetchOrBuildDefaultContractor
	factory.FetchOrBuildDefaultContractor(db, []factory.Customization{
		{
			Model: models.Contractor{
				ID: primeContractorUUID, // Prime
			},
		},
	}, nil)
	logger := appCtx.Logger()

	issueDate := time.Date(testdatagen.GHCTestYear, 3, 15, 0, 0, 0, 0, time.UTC)
	reportByDate := time.Date(testdatagen.GHCTestYear, 8, 1, 0, 0, 0, 0, time.UTC)

	SITAllowance := 90
	shipment := factory.BuildMTOShipment(db, []factory.Customization{
		{
			Model: models.MTOShipment{
				Status:               models.MTOShipmentStatusSubmitted,
				PrimeEstimatedWeight: &estimatedWeight,
				PrimeActualWeight:    &actualWeight,
				ShipmentType:         models.MTOShipmentTypeHHG,
				RequestedPickupDate:  &issueDate,
				ActualPickupDate:     &issueDate,
				SITDaysAllowance:     &SITAllowance,
			},
		},
		{
			Model: models.Move{
				Locator: "ORGSIT",
			},
		},
		{
			Model: models.Order{
				IssueDate:    issueDate,
				ReportByDate: reportByDate,
			},
		},
		{
			Model: factory.BuildAddress(db, []factory.Customization{
				{
					Model: models.Address{
						City:       "Harlem",
						State:      "GA",
						PostalCode: "30813",
					},
				},
			}, nil),
			LinkOnly: true,
			Type:     &factory.Addresses.DeliveryAddress,
		},
	}, nil)

	move := shipment.MoveTaskOrder
	newSignedCertification := factory.BuildSignedCertification(nil, []factory.Customization{
		{
			Model:    move,
			LinkOnly: true,
		},
	}, nil)
	submissionErr := moveRouter.Submit(appCtx, &move, &newSignedCertification)
	if submissionErr != nil {
		logger.Fatal(fmt.Sprintf("Error submitting move: %s", submissionErr))
	}

	verrs, err := models.SaveMoveDependencies(db, &move)
	if err != nil || verrs.HasAny() {
		logger.Fatal(fmt.Sprintf("Failed to save move and dependencies: %s", err))
	}

	queryBuilder := query.NewQueryBuilder()
	serviceItemCreator := mtoserviceitem.NewMTOServiceItemCreator(queryBuilder, moveRouter)

	mtoUpdater := movetaskorder.NewMoveTaskOrderUpdater(queryBuilder, serviceItemCreator, moveRouter)
	_, approveErr := mtoUpdater.MakeAvailableToPrime(appCtx, move.ID, etag.GenerateEtag(move.UpdatedAt), true, true)

	if approveErr != nil {
		logger.Fatal("Error approving move")
	}

	// AvailableToPrimeAt is set to the current time when a move is approved, we need to update it to fall within the
	// same contract as the rest of the timestamps on our move for pricing to work.
	err = appCtx.DB().Find(&move, move.ID)
	if err != nil {
		logger.Fatal(fmt.Sprintf("Failed to fetch move: %s", err))
	}
	move.AvailableToPrimeAt = &May14GHCTestYear
	testdatagen.MustSave(appCtx.DB(), &move)

	planner := &routemocks.Planner{}

	// called for zip 3 domestic linehaul service item
	planner.On("ZipTransitDistance", mock.AnythingOfType("*appcontext.appContext"),
		"90210", "30813").Return(2361, nil)

	shipmentUpdater := mtoshipment.NewMTOShipmentStatusUpdater(queryBuilder, serviceItemCreator, planner)
	_, updateErr := shipmentUpdater.UpdateMTOShipmentStatus(appCtx, shipment.ID, models.MTOShipmentStatusApproved, nil, etag.GenerateEtag(shipment.UpdatedAt))
	if updateErr != nil {
		logger.Fatal("Error updating shipment status", zap.Error(updateErr))
	}

	// The SIT actual address will update the HHG shipment's pickup address, here we're providing the same value because
	// the prime API requires it to be specified.
	originSITAddress := shipment.PickupAddress
	originSITAddress.ID = uuid.Nil

	originSIT := factory.BuildMTOServiceItem(nil, []factory.Customization{
		{
			Model:    move,
			LinkOnly: true,
		},
		{
			Model:    shipment,
			LinkOnly: true,
		},
		{
			Model: models.ReService{
				Code: models.ReServiceCodeDOFSIT,
			},
		},
		{
			Model: *originSITAddress,
			Type:  &factory.Addresses.SITOriginHHGActualAddress,
		},
		{
			Model: models.MTOServiceItem{
				Reason:        models.StringPointer("Holiday break"),
				SITEntryDate:  &issueDate,
				SITPostalCode: &originSITAddress.PostalCode,
			},
		},
	}, nil)

	createdOriginServiceItems, validErrs, createErr := serviceItemCreator.CreateMTOServiceItem(appCtx, &originSIT)
	if validErrs.HasAny() || createErr != nil {
		logger.Fatal(fmt.Sprintf("error while creating origin sit service item: %v", verrs.Errors), zap.Error(createErr))
	}
	addressCreator := address.NewAddressCreator()
	serviceItemUpdator := mtoserviceitem.NewMTOServiceItemUpdater(queryBuilder, moveRouter, shipmentFetcher, addressCreator)

	var originFirstDaySIT models.MTOServiceItem
	var originAdditionalDaySIT models.MTOServiceItem
	var originPickupSIT models.MTOServiceItem
	var originSITFSC models.MTOServiceItem
	for _, createdServiceItem := range *createdOriginServiceItems {
		switch createdServiceItem.ReService.Code {
		case models.ReServiceCodeDOFSIT:
			originFirstDaySIT = createdServiceItem
		case models.ReServiceCodeDOASIT:
			originAdditionalDaySIT = createdServiceItem
		case models.ReServiceCodeDOPSIT:
			originPickupSIT = createdServiceItem
		case models.ReServiceCodeDOSFSC:
			originSITFSC = createdServiceItem
		}
	}

	for _, createdServiceItem := range []models.MTOServiceItem{originFirstDaySIT, originAdditionalDaySIT, originPickupSIT, originSITFSC} {
		_, updateErr := serviceItemUpdator.ApproveOrRejectServiceItem(appCtx, createdServiceItem.ID, models.MTOServiceItemStatusApproved, nil, etag.GenerateEtag(createdServiceItem.UpdatedAt))
		if updateErr != nil {
			logger.Fatal("Error approving SIT service item", zap.Error(updateErr))
		}
	}

	paymentRequestCreator := paymentrequest.NewPaymentRequestCreator(
		planner,
		ghcrateengine.NewServiceItemPricer(),
	)

	paymentRequest := models.PaymentRequest{
		MoveTaskOrderID: move.ID,
	}

	var serviceItems []models.MTOServiceItem
	err = db.Eager("ReService").Where("move_id = ? AND id != ?", move.ID, originPickupSIT.ID).All(&serviceItems)
	if err != nil {
		log.Panic(err)
	}

	// additional days of SIT should exclude the initial entry day which excludes the first day of SIT
	// the prime can bill against the same addtional day SIT service item in 30 day increments per payment request
	doasitPaymentParams := []models.PaymentServiceItemParam{
		{
			IncomingKey: models.ServiceItemParamNameSITPaymentRequestStart.String(),
			Value:       issueDate.Add(time.Hour * 24).Format("2006-01-02"),
		},
		{
			IncomingKey: models.ServiceItemParamNameSITPaymentRequestEnd.String(),
			Value:       issueDate.Add(time.Hour * 24 * 30).Format("2006-01-02"),
		}}

	paymentServiceItems := []models.PaymentServiceItem{}
	for _, serviceItem := range serviceItems {
		paymentItem := models.PaymentServiceItem{
			MTOServiceItemID: serviceItem.ID,
			MTOServiceItem:   serviceItem,
		}
		if serviceItem.ReService.Code == models.ReServiceCodeDOASIT {
			paymentItem.PaymentServiceItemParams = doasitPaymentParams
<<<<<<< HEAD
		}
		paymentServiceItems = append(paymentServiceItems, paymentItem)
=======
		} // TODO: remove check once DOSFSC pricer is merged
		if serviceItem.ReService.Code != models.ReServiceCodeDOSFSC {
			paymentServiceItems = append(paymentServiceItems, paymentItem)
		}
>>>>>>> 72af0211
	}

	paymentRequest.PaymentServiceItems = paymentServiceItems
	newPaymentRequest, createErr := paymentRequestCreator.CreatePaymentRequestCheck(appCtx, &paymentRequest)

	if createErr != nil {
		logger.Fatal("Error creating payment request", zap.Error(createErr))
	}

	factory.BuildPrimeUpload(db, []factory.Customization{
		{
			Model:    *newPaymentRequest,
			LinkOnly: true,
		},
		{
			Model: models.PrimeUpload{},
			ExtendedParams: &factory.PrimeUploadExtendedParams{
				PrimeUploader: primeUploader,
				AppContext:    appCtx,
			},
		},
	}, nil)
	posImage := factory.BuildProofOfServiceDoc(db, []factory.Customization{
		{
			Model:    *newPaymentRequest,
			LinkOnly: true,
		},
	}, nil)
	// Creates custom test.jpg prime upload
	file := testdatagen.Fixture("test.jpg")
	_, verrs, err = primeUploader.CreatePrimeUploadForDocument(appCtx, &posImage.ID, primeContractorUUID, uploader.File{File: file}, uploader.AllowedTypesPaymentRequest)
	if verrs.HasAny() || err != nil {
		logger.Error("errors encountered saving test.jpg prime upload", zap.Error(err))
	}

	// Creates custom test.png prime upload
	file = testdatagen.Fixture("test.png")
	_, verrs, err = primeUploader.CreatePrimeUploadForDocument(appCtx, &posImage.ID, primeContractorUUID, uploader.File{File: file}, uploader.AllowedTypesPaymentRequest)
	if verrs.HasAny() || err != nil {
		logger.Error("errors encountered saving test.png prime upload", zap.Error(err))
	}

	logger.Info(fmt.Sprintf("New payment request with service item params created with locator %s", move.Locator))
}

// Creates an HHG Shipment with SIT at Origin and a payment request for first day and additional day SIT service items.
// This is to compare to calculating the cost for SIT with a PPM which excludes delivery/pickup costs because the
// address is not changing. 30 days of additional days in SIT are invoiced.
func createHHGWithDestinationSITServiceItems(appCtx appcontext.AppContext, primeUploader *uploader.PrimeUploader, moveRouter services.MoveRouter, shipmentFetcher services.MTOShipmentFetcher) {
	db := appCtx.DB()

	// Since we want to customize the Contractor ID for prime uploads, create the contractor here first
	// BuildMove and BuildPrimeUpload both use FetchOrBuildDefaultContractor
	factory.FetchOrBuildDefaultContractor(db, []factory.Customization{
		{
			Model: models.Contractor{
				ID: primeContractorUUID, // Prime
			},
		},
	}, nil)

	logger := appCtx.Logger()

	issueDate := time.Date(testdatagen.GHCTestYear, 3, 15, 0, 0, 0, 0, time.UTC)
	reportByDate := time.Date(testdatagen.GHCTestYear, 8, 1, 0, 0, 0, 0, time.UTC)
	SITAllowance := 90
	shipment := factory.BuildMTOShipment(db, []factory.Customization{
		{
			Model: models.MTOShipment{
				Status:               models.MTOShipmentStatusSubmitted,
				PrimeEstimatedWeight: &estimatedWeight,
				PrimeActualWeight:    &actualWeight,
				ShipmentType:         models.MTOShipmentTypeHHG,
				RequestedPickupDate:  &issueDate,
				ActualPickupDate:     &issueDate,
				SITDaysAllowance:     &SITAllowance,
			},
		},
		{
			Model: models.Move{
				Locator: "DSTSIT",
			},
		},
		{
			Model: models.Order{
				IssueDate:    issueDate,
				ReportByDate: reportByDate,
			},
		},
		{
			Model: factory.BuildAddress(db, []factory.Customization{
				{
					Model: models.Address{
						City:       "Harlem",
						State:      "GA",
						PostalCode: "30813",
					},
				},
			}, nil),
			LinkOnly: true,
			Type:     &factory.Addresses.DeliveryAddress,
		},
	}, nil)

	move := shipment.MoveTaskOrder
	newSignedCertification := factory.BuildSignedCertification(nil, []factory.Customization{
		{
			Model:    move,
			LinkOnly: true,
		},
	}, nil)
	submissionErr := moveRouter.Submit(appCtx, &move, &newSignedCertification)
	if submissionErr != nil {
		logger.Fatal(fmt.Sprintf("Error submitting move: %s", submissionErr))
	}

	verrs, err := models.SaveMoveDependencies(db, &move)
	if err != nil || verrs.HasAny() {
		logger.Fatal(fmt.Sprintf("Failed to save move and dependencies: %s", err))
	}

	queryBuilder := query.NewQueryBuilder()
	serviceItemCreator := mtoserviceitem.NewMTOServiceItemCreator(queryBuilder, moveRouter)

	mtoUpdater := movetaskorder.NewMoveTaskOrderUpdater(queryBuilder, serviceItemCreator, moveRouter)
	_, approveErr := mtoUpdater.MakeAvailableToPrime(appCtx, move.ID, etag.GenerateEtag(move.UpdatedAt), true, true)

	// AvailableToPrimeAt is set to the current time when a move is approved, we need to update it to fall within the
	// same contract as the rest of the timestamps on our move for pricing to work.
	err = appCtx.DB().Find(&move, move.ID)
	if err != nil {
		logger.Fatal(fmt.Sprintf("Failed to fetch move: %s", err))
	}
	move.AvailableToPrimeAt = &May14GHCTestYear
	testdatagen.MustSave(appCtx.DB(), &move)

	if approveErr != nil {
		logger.Fatal("Error approving move")
	}

	planner := &routemocks.Planner{}

	// called for zip 3 domestic linehaul service item
	planner.On("ZipTransitDistance", mock.AnythingOfType("*appcontext.appContext"),
		"90210", "30813").Return(2361, nil)

	shipmentUpdater := mtoshipment.NewMTOShipmentStatusUpdater(queryBuilder, serviceItemCreator, planner)
	_, updateErr := shipmentUpdater.UpdateMTOShipmentStatus(appCtx, shipment.ID, models.MTOShipmentStatusApproved, nil, etag.GenerateEtag(shipment.UpdatedAt))
	if updateErr != nil {
		logger.Fatal("Error updating shipment status", zap.Error(updateErr))
	}

	// The SIT actual address will update the HHG shipment's pickup address, here we're providing the same value because
	// the prime API requires it to be specified.
	originSITAddress := shipment.PickupAddress
	originSITAddress.ID = uuid.Nil

	destinationSIT := factory.BuildMTOServiceItem(nil, []factory.Customization{
		{
			Model:    move,
			LinkOnly: true,
		},
		{
			Model:    shipment,
			LinkOnly: true,
		},
		{
			Model: models.ReService{
				Code: models.ReServiceCodeDDFSIT,
			},
		},
		{
			Model: models.MTOServiceItem{
				Reason:       models.StringPointer("Holiday break"),
				SITEntryDate: &issueDate,
			},
		},
	}, nil)

	createdOriginServiceItems, validErrs, createErr := serviceItemCreator.CreateMTOServiceItem(appCtx, &destinationSIT)
	if validErrs.HasAny() || createErr != nil {
		logger.Fatal(fmt.Sprintf("error while creating origin sit service item: %v", verrs.Errors), zap.Error(createErr))
	}

	addressCreator := address.NewAddressCreator()
	serviceItemUpdator := mtoserviceitem.NewMTOServiceItemUpdater(queryBuilder, moveRouter, shipmentFetcher, addressCreator)

	var destinationFirstDaySIT models.MTOServiceItem
	var destinationAdditionalDaySIT models.MTOServiceItem
	var destinationDeliverySIT models.MTOServiceItem
	var destinationSITFSC models.MTOServiceItem
	for _, createdServiceItem := range *createdOriginServiceItems {
		switch createdServiceItem.ReService.Code {
		case models.ReServiceCodeDDFSIT:
			destinationFirstDaySIT = createdServiceItem
		case models.ReServiceCodeDDASIT:
			destinationAdditionalDaySIT = createdServiceItem
		case models.ReServiceCodeDDDSIT:
			destinationDeliverySIT = createdServiceItem
		case models.ReServiceCodeDDSFSC:
			destinationSITFSC = createdServiceItem
		}
	}

	for _, createdServiceItem := range []models.MTOServiceItem{destinationFirstDaySIT, destinationAdditionalDaySIT, destinationDeliverySIT, destinationSITFSC} {
		_, updateErr := serviceItemUpdator.ApproveOrRejectServiceItem(appCtx, createdServiceItem.ID, models.MTOServiceItemStatusApproved, nil, etag.GenerateEtag(createdServiceItem.UpdatedAt))
		if updateErr != nil {
			logger.Fatal("Error approving SIT service item", zap.Error(updateErr))
		}
	}

	paymentRequestCreator := paymentrequest.NewPaymentRequestCreator(
		planner,
		ghcrateengine.NewServiceItemPricer(),
	)

	paymentRequest := models.PaymentRequest{
		MoveTaskOrderID: move.ID,
	}

	var serviceItems []models.MTOServiceItem
	err = db.Eager("ReService").Where("move_id = ? AND id != ?", move.ID, destinationDeliverySIT.ID).All(&serviceItems)
	if err != nil {
		log.Panic(err)
	}

	// additional days of SIT should exclude the initial entry day which excludes the first day of SIT
	// the prime can bill against the same addtional day SIT service item in 30 day increments

	ddasitPaymentParams := []models.PaymentServiceItemParam{
		{
			IncomingKey: models.ServiceItemParamNameSITPaymentRequestStart.String(),
			Value:       issueDate.Add(time.Hour * 24).Format("2006-01-02"),
		},
		{
			IncomingKey: models.ServiceItemParamNameSITPaymentRequestEnd.String(),
			Value:       issueDate.Add(time.Hour * 24 * 30).Format("2006-01-02"),
		}}

	paymentServiceItems := []models.PaymentServiceItem{}
	for _, serviceItem := range serviceItems {
		paymentItem := models.PaymentServiceItem{
			MTOServiceItemID: serviceItem.ID,
			MTOServiceItem:   serviceItem,
		}
		if serviceItem.ReService.Code == models.ReServiceCodeDDASIT {
			paymentItem.PaymentServiceItemParams = ddasitPaymentParams
<<<<<<< HEAD
		}
		paymentServiceItems = append(paymentServiceItems, paymentItem)
=======
		} // TODO: remove check once DOSFSC pricer is merged
		if serviceItem.ReService.Code != models.ReServiceCodeDOSFSC {
			paymentServiceItems = append(paymentServiceItems, paymentItem)
		}
>>>>>>> 72af0211
	}

	paymentRequest.PaymentServiceItems = paymentServiceItems
	newPaymentRequest, createErr := paymentRequestCreator.CreatePaymentRequestCheck(appCtx, &paymentRequest)

	if createErr != nil {
		logger.Fatal("Error creating payment request", zap.Error(createErr))
	}

	factory.BuildPrimeUpload(db, []factory.Customization{
		{
			Model:    *newPaymentRequest,
			LinkOnly: true,
		},
		{
			Model: models.PrimeUpload{},
			ExtendedParams: &factory.PrimeUploadExtendedParams{
				PrimeUploader: primeUploader,
				AppContext:    appCtx,
			},
		},
	}, nil)

	posImage := factory.BuildProofOfServiceDoc(db, []factory.Customization{
		{
			Model:    *newPaymentRequest,
			LinkOnly: true,
		},
	}, nil)
	// Creates custom test.jpg prime upload
	file := testdatagen.Fixture("test.jpg")
	_, verrs, err = primeUploader.CreatePrimeUploadForDocument(appCtx, &posImage.ID, primeContractorUUID, uploader.File{File: file}, uploader.AllowedTypesPaymentRequest)
	if verrs.HasAny() || err != nil {
		logger.Error("errors encountered saving test.jpg prime upload", zap.Error(err))
	}

	// Creates custom test.png prime upload
	file = testdatagen.Fixture("test.png")
	_, verrs, err = primeUploader.CreatePrimeUploadForDocument(appCtx, &posImage.ID, primeContractorUUID, uploader.File{File: file}, uploader.AllowedTypesPaymentRequest)
	if verrs.HasAny() || err != nil {
		logger.Error("errors encountered saving test.png prime upload", zap.Error(err))
	}

	logger.Info(fmt.Sprintf("New payment request with service item params created with locator %s", move.Locator))
}

// Creates a payment request with domestic hhg and shorthaul shipments with
// service item pricing params for displaying cost calculations
func createHHGWithPaymentServiceItems(
	appCtx appcontext.AppContext,
	primeUploader *uploader.PrimeUploader,
	moveRouter services.MoveRouter,
	shipmentFetcher services.MTOShipmentFetcher,
) {
	db := appCtx.DB()
	// Since we want to customize the Contractor ID for prime uploads, create the contractor here first
	// BuildMove and BuildPrimeUpload both use FetchOrBuildDefaultContractor
	factory.FetchOrBuildDefaultContractor(db, []factory.Customization{
		{
			Model: models.Contractor{
				ID: primeContractorUUID, // Prime
			},
		},
	}, nil)
	logger := appCtx.Logger()

	issueDate := time.Date(testdatagen.GHCTestYear, 3, 15, 0, 0, 0, 0, time.UTC)
	reportByDate := time.Date(testdatagen.GHCTestYear, 8, 1, 0, 0, 0, 0, time.UTC)
	actualPickupDate := issueDate.Add(31 * 24 * time.Hour)
	SITAllowance := 90
	longhaulShipment := factory.BuildMTOShipment(db, []factory.Customization{
		{
			Model: models.MTOShipment{
				Status:               models.MTOShipmentStatusSubmitted,
				PrimeEstimatedWeight: &estimatedWeight,
				PrimeActualWeight:    &actualWeight,
				ShipmentType:         models.MTOShipmentTypeHHG,
				ActualPickupDate:     &actualPickupDate,
				SITDaysAllowance:     &SITAllowance,
			},
		},
		{
			Model: models.Move{
				Locator: "PARAMS",
			},
		},
		{
			Model: models.Order{
				IssueDate:    issueDate,
				ReportByDate: reportByDate,
			},
		},
	}, nil)

	move := longhaulShipment.MoveTaskOrder

	shorthaulDestinationAddress := factory.BuildAddress(db, []factory.Customization{
		{
			Model: models.Address{
				PostalCode: "90211",
			},
		},
	}, nil)
	shorthaulShipment := factory.BuildMTOShipment(db, []factory.Customization{
		{
			Model: models.MTOShipment{
				Status:               models.MTOShipmentStatusSubmitted,
				PrimeEstimatedWeight: &estimatedWeight,
				PrimeActualWeight:    &actualWeight,
				ShipmentType:         models.MTOShipmentTypeHHG,
				SITDaysAllowance:     &SITAllowance,
			},
		},
		{
			Model:    move,
			LinkOnly: true,
		},
		{
			Model:    shorthaulDestinationAddress,
			Type:     &factory.Addresses.DeliveryAddress,
			LinkOnly: true,
		},
	}, nil)

	shipmentWithOriginalWeight := factory.BuildMTOShipment(db, []factory.Customization{
		{
			Model: models.MTOShipment{
				Status:               models.MTOShipmentStatusSubmitted,
				PrimeEstimatedWeight: &estimatedWeight,
				PrimeActualWeight:    &actualWeight,
				ShipmentType:         models.MTOShipmentTypeHHG,
			},
		},
		{
			Model:    move,
			LinkOnly: true,
		},
		{
			Model:    shorthaulDestinationAddress,
			Type:     &factory.Addresses.DeliveryAddress,
			LinkOnly: true,
		},
	}, nil)

	shipmentWithOriginalAndReweighWeight := factory.BuildMTOShipment(db, []factory.Customization{
		{
			Model: models.MTOShipment{
				Status:               models.MTOShipmentStatusSubmitted,
				PrimeEstimatedWeight: &estimatedWeight,
				PrimeActualWeight:    &actualWeight,
				ShipmentType:         models.MTOShipmentTypeHHG,
			},
		},
		{
			Model:    move,
			LinkOnly: true,
		},
		{
			Model:    shorthaulDestinationAddress,
			Type:     &factory.Addresses.DeliveryAddress,
			LinkOnly: true,
		},
	}, nil)

	reweighWeight := unit.Pound(100000)
	testdatagen.MakeReweigh(db, testdatagen.Assertions{
		MTOShipment: shipmentWithOriginalAndReweighWeight,
		Reweigh: models.Reweigh{
			Weight: &reweighWeight,
		},
	})

	shipmentWithOriginalAndReweighWeightReweihBolded := factory.BuildMTOShipment(db, []factory.Customization{
		{
			Model: models.MTOShipment{
				Status:               models.MTOShipmentStatusSubmitted,
				PrimeEstimatedWeight: &estimatedWeight,
				PrimeActualWeight:    &actualWeight,
				ShipmentType:         models.MTOShipmentTypeHHG,
			},
		},
		{
			Model:    move,
			LinkOnly: true,
		},
		{
			Model:    shorthaulDestinationAddress,
			Type:     &factory.Addresses.DeliveryAddress,
			LinkOnly: true,
		},
	}, nil)

	// Make the reweigh weight and the estimated weight (original weight) be the same to create devseed
	// data where we can check that the reweigh weight is bolded.
	testdatagen.MakeReweigh(db, testdatagen.Assertions{
		MTOShipment: shipmentWithOriginalAndReweighWeightReweihBolded,
		Reweigh: models.Reweigh{
			Weight: &estimatedWeight,
		},
	})

	billableWeightCap := unit.Pound(2000)
	billableWeightJustification := "Capped shipment"
	shipmentWithOriginalReweighAndAdjustedWeight := factory.BuildMTOShipment(db, []factory.Customization{
		{
			Model: models.MTOShipment{
				Status:                      models.MTOShipmentStatusSubmitted,
				PrimeEstimatedWeight:        &estimatedWeight,
				PrimeActualWeight:           &actualWeight,
				ShipmentType:                models.MTOShipmentTypeHHG,
				BillableWeightCap:           &billableWeightCap,
				BillableWeightJustification: &billableWeightJustification,
			},
		},
		{
			Model:    move,
			LinkOnly: true,
		},
		{
			Model:    shorthaulDestinationAddress,
			Type:     &factory.Addresses.DeliveryAddress,
			LinkOnly: true,
		},
	}, nil)

	testdatagen.MakeReweigh(db, testdatagen.Assertions{
		MTOShipment: shipmentWithOriginalReweighAndAdjustedWeight,
		Reweigh: models.Reweigh{
			Weight: &reweighWeight,
		},
	})

	shipmentWithOriginalAndAdjustedWeight := factory.BuildMTOShipment(db, []factory.Customization{
		{
			Model: models.MTOShipment{
				Status:                      models.MTOShipmentStatusSubmitted,
				PrimeEstimatedWeight:        &estimatedWeight,
				PrimeActualWeight:           &actualWeight,
				ShipmentType:                models.MTOShipmentTypeHHG,
				BillableWeightCap:           &billableWeightCap,
				BillableWeightJustification: &billableWeightJustification,
			},
		},
		{
			Model:    move,
			LinkOnly: true,
		},
		{
			Model:    shorthaulDestinationAddress,
			Type:     &factory.Addresses.DeliveryAddress,
			LinkOnly: true,
		},
	}, nil)
	newSignedCertification := factory.BuildSignedCertification(nil, []factory.Customization{
		{
			Model:    move,
			LinkOnly: true,
		},
	}, nil)
	submissionErr := moveRouter.Submit(appCtx, &move, &newSignedCertification)
	if submissionErr != nil {
		logger.Fatal(fmt.Sprintf("Error submitting move: %s", submissionErr))
	}

	verrs, err := models.SaveMoveDependencies(db, &move)
	if err != nil || verrs.HasAny() {
		logger.Fatal(fmt.Sprintf("Failed to save move and dependencies: %s", err))
	}

	queryBuilder := query.NewQueryBuilder()
	serviceItemCreator := mtoserviceitem.NewMTOServiceItemCreator(queryBuilder, moveRouter)

	mtoUpdater := movetaskorder.NewMoveTaskOrderUpdater(queryBuilder, serviceItemCreator, moveRouter)
	_, approveErr := mtoUpdater.MakeAvailableToPrime(appCtx, move.ID, etag.GenerateEtag(move.UpdatedAt), true, true)

	// AvailableToPrimeAt is set to the current time when a move is approved, we need to update it to fall within the
	// same contract as the rest of the timestamps on our move for pricing to work.
	err = appCtx.DB().Find(&move, move.ID)
	if err != nil {
		logger.Fatal(fmt.Sprintf("Failed to fetch move: %s", err))
	}
	move.AvailableToPrimeAt = &May14GHCTestYear
	testdatagen.MustSave(appCtx.DB(), &move)

	if approveErr != nil {
		logger.Fatal("Error approving move")
	}

	planner := &routemocks.Planner{}

	// called using the addresses with origin zip of 90210 and destination zip of 94535
	planner.On("ZipTransitDistance", mock.AnythingOfType("*appcontext.appContext"), mock.Anything, mock.Anything).Return(348, nil).Times(2)

	// called using the addresses with origin zip of 90210 and destination zip of 90211
	planner.On("ZipTransitDistance", mock.AnythingOfType("*appcontext.appContext"), mock.Anything, mock.Anything).Return(3, nil).Times(5)

	// called for zip 3 domestic linehaul service item
	planner.On("ZipTransitDistance", mock.AnythingOfType("*appcontext.appContext"),
		"94535", "94535").Return(348, nil).Times(2)

	// called for zip 5 domestic linehaul service item
	planner.On("ZipTransitDistance", mock.AnythingOfType("*appcontext.appContext"), "94535", "94535").Return(348, nil).Once()

	// called for domestic shorthaul service item
	planner.On("Zip5TransitDistance", mock.AnythingOfType("*appcontext.appContext"),
		"90210", "90211").Return(3, nil).Times(7)

	// called for domestic shorthaul service item
	planner.On("ZipTransitDistance", mock.AnythingOfType("*appcontext.appContext"), "90210", "90211").Return(348, nil).Times(10)

	// called for domestic origin SIT pickup service item
	planner.On("ZipTransitDistance", mock.AnythingOfType("*appcontext.appContext"), "90210", "94535").Return(348, nil).Once()

	// called for domestic destination SIT delivery service item
	planner.On("ZipTransitDistance", mock.AnythingOfType("*appcontext.appContext"), "94535", "90210").Return(348, nil).Once()

	for _, shipment := range []models.MTOShipment{longhaulShipment, shorthaulShipment, shipmentWithOriginalWeight, shipmentWithOriginalAndReweighWeight, shipmentWithOriginalAndReweighWeightReweihBolded, shipmentWithOriginalReweighAndAdjustedWeight, shipmentWithOriginalAndAdjustedWeight} {
		shipmentUpdater := mtoshipment.NewMTOShipmentStatusUpdater(queryBuilder, serviceItemCreator, planner)
		_, updateErr := shipmentUpdater.UpdateMTOShipmentStatus(appCtx, shipment.ID, models.MTOShipmentStatusApproved, nil, etag.GenerateEtag(shipment.UpdatedAt))
		if updateErr != nil {
			logger.Fatal("Error updating shipment status", zap.Error(updateErr))
		}
	}

	// There is a minimum of 29 days period for a sit service item that doesn't
	// have a departure date for the payment request param lookup to not encounter an error
	originEntryDate := actualPickupDate

	originSITAddress := factory.BuildAddress(nil, nil, []factory.Trait{factory.GetTraitAddress2})
	originSITAddress.ID = uuid.Nil

	originSIT := factory.BuildMTOServiceItem(nil, []factory.Customization{
		{
			Model:    move,
			LinkOnly: true,
		},
		{
			Model:    longhaulShipment,
			LinkOnly: true,
		},
		{
			Model: models.ReService{
				Code: models.ReServiceCodeDOFSIT,
			}},
		{
			Model: originSITAddress,
			Type:  &factory.Addresses.SITOriginHHGActualAddress,
		},
		{
			Model: models.MTOServiceItem{
				Reason:        models.StringPointer("Holiday break"),
				SITEntryDate:  &originEntryDate,
				SITPostalCode: &originSITAddress.PostalCode,
			},
		},
	}, nil)

	createdOriginServiceItems, validErrs, createErr := serviceItemCreator.CreateMTOServiceItem(appCtx, &originSIT)
	if validErrs.HasAny() || createErr != nil {
		logger.Fatal(fmt.Sprintf("error while creating origin sit service item: %v", verrs.Errors), zap.Error(createErr))
	}

	destEntryDate := actualPickupDate
	destDepDate := actualPickupDate
	destSITAddress := factory.BuildAddress(db, nil, nil)
	destSIT := factory.BuildMTOServiceItem(nil, []factory.Customization{
		{
			Model:    move,
			LinkOnly: true,
		},
		{
			Model:    longhaulShipment,
			LinkOnly: true,
		},
		{
			Model: models.ReService{
				Code: models.ReServiceCodeDDFSIT,
			}},
		{
			Model:    destSITAddress,
			LinkOnly: true,
			Type:     &factory.Addresses.SITDestinationFinalAddress,
		},
		{
			Model: models.MTOServiceItem{
				SITEntryDate:     &destEntryDate,
				SITDepartureDate: &destDepDate,
				SITPostalCode:    models.StringPointer("90210"),
			},
		},
	}, nil)

	createdDestServiceItems, validErrs, createErr := serviceItemCreator.CreateMTOServiceItem(appCtx, &destSIT)
	if validErrs.HasAny() || createErr != nil {
		logger.Fatal(fmt.Sprintf("error while creating destination sit service item: %v", verrs.Errors), zap.Error(createErr))
	}

	addressCreator := address.NewAddressCreator()
	serviceItemUpdater := mtoserviceitem.NewMTOServiceItemUpdater(queryBuilder, moveRouter, shipmentFetcher, addressCreator)

	var originFirstDaySIT models.MTOServiceItem
	var originAdditionalDaySIT models.MTOServiceItem
	var originPickupSIT models.MTOServiceItem
	var originSITFSC models.MTOServiceItem
	for _, createdServiceItem := range *createdOriginServiceItems {
		switch createdServiceItem.ReService.Code {
		case models.ReServiceCodeDOFSIT:
			originFirstDaySIT = createdServiceItem
		case models.ReServiceCodeDOASIT:
			originAdditionalDaySIT = createdServiceItem
		case models.ReServiceCodeDOPSIT:
			originPickupSIT = createdServiceItem
		case models.ReServiceCodeDOSFSC:
			originSITFSC = createdServiceItem
		}
	}

	originDepartureDate := originEntryDate.Add(15 * 24 * time.Hour)
	originPickupSIT.SITDepartureDate = &originDepartureDate

	updatedDOPSIT, updateOriginErr := serviceItemUpdater.UpdateMTOServiceItemPrime(appCtx, &originPickupSIT, etag.GenerateEtag(originPickupSIT.UpdatedAt))

	if updateOriginErr != nil {
		logger.Fatal(fmt.Sprintf("Error updating %s with departure date", models.ReServiceCodeDOPSIT))
	}

	originPickupSIT = *updatedDOPSIT

	for _, createdServiceItem := range []models.MTOServiceItem{originFirstDaySIT, originAdditionalDaySIT, originPickupSIT, originSITFSC} {
		_, updateErr := serviceItemUpdater.ApproveOrRejectServiceItem(appCtx, createdServiceItem.ID, models.MTOServiceItemStatusApproved, nil, etag.GenerateEtag(createdServiceItem.UpdatedAt))
		if updateErr != nil {
			logger.Fatal("Error approving SIT service item", zap.Error(updateErr))
		}
	}

	var serviceItemDDFSIT models.MTOServiceItem
	var serviceItemDDASIT models.MTOServiceItem
	var serviceItemDDDSIT models.MTOServiceItem
	var serviceItemDDSFSC models.MTOServiceItem
	for _, createdDestServiceItem := range *createdDestServiceItems {
		switch createdDestServiceItem.ReService.Code {
		case models.ReServiceCodeDDFSIT:
			serviceItemDDFSIT = createdDestServiceItem
		case models.ReServiceCodeDDASIT:
			serviceItemDDASIT = createdDestServiceItem
		case models.ReServiceCodeDDDSIT:
			serviceItemDDDSIT = createdDestServiceItem
		case models.ReServiceCodeDDSFSC:
			serviceItemDDSFSC = createdDestServiceItem
		}
	}

	destDepartureDate := destEntryDate.Add(15 * 24 * time.Hour)
	serviceItemDDDSIT.SITDepartureDate = &destDepartureDate

	updatedDDDSIT, updateDestErr := serviceItemUpdater.UpdateMTOServiceItemPrime(appCtx, &serviceItemDDDSIT, etag.GenerateEtag(serviceItemDDDSIT.UpdatedAt))

	if updateDestErr != nil {
		logger.Fatal(fmt.Sprintf("Error updating %s with departure date", models.ReServiceCodeDDDSIT))
	}

	serviceItemDDDSIT = *updatedDDDSIT

	for _, createdServiceItem := range []models.MTOServiceItem{serviceItemDDASIT, serviceItemDDDSIT, serviceItemDDFSIT, serviceItemDDSFSC} {
		_, updateErr := serviceItemUpdater.ApproveOrRejectServiceItem(appCtx, createdServiceItem.ID, models.MTOServiceItemStatusApproved, nil, etag.GenerateEtag(createdServiceItem.UpdatedAt))
		if updateErr != nil {
			logger.Fatal("Error approving SIT service item", zap.Error(updateErr))
		}
	}

	description := "leg lamp"
	reason := "family heirloom extremely fragile"
	approvedAt := time.Now()
	itemDimension := models.MTOServiceItemDimension{
		Type:   models.DimensionTypeItem,
		Length: unit.ThousandthInches(2500),
		Height: unit.ThousandthInches(5000),
		Width:  unit.ThousandthInches(7500),
	}
	crateDimension := models.MTOServiceItemDimension{
		Type:   models.DimensionTypeCrate,
		Length: unit.ThousandthInches(30000),
		Height: unit.ThousandthInches(60000),
		Width:  unit.ThousandthInches(10000),
	}
	// cannot convert yet, has MTOServiceItemDimensions
	crating := testdatagen.MakeMTOServiceItem(db, testdatagen.Assertions{
		ReService: models.ReService{
			Code: models.ReServiceCodeDCRT,
		},
		MTOServiceItem: models.MTOServiceItem{
			Status:      models.MTOServiceItemStatusApproved,
			Description: &description,
			Reason:      &reason,
			Dimensions: models.MTOServiceItemDimensions{
				itemDimension,
				crateDimension,
			},
			ApprovedAt: &approvedAt,
		},
		Move:        move,
		MTOShipment: longhaulShipment,
		Stub:        true,
	})

	// cannot convert yet, has MTOServiceItemDimensions
	uncrating := testdatagen.MakeMTOServiceItem(db, testdatagen.Assertions{
		ReService: models.ReService{
			Code: models.ReServiceCodeDUCRT,
		},
		MTOServiceItem: models.MTOServiceItem{
			Description: &description,
			Reason:      &reason,
			Dimensions: models.MTOServiceItemDimensions{
				itemDimension,
				crateDimension,
			},
			Status:     models.MTOServiceItemStatusApproved,
			ApprovedAt: &approvedAt,
		},
		Move:        move,
		MTOShipment: longhaulShipment,
		Stub:        true,
	})

	cratingServiceItems := []models.MTOServiceItem{crating, uncrating}
	for index := range cratingServiceItems {
		_, _, cratingErr := serviceItemCreator.CreateMTOServiceItem(appCtx, &cratingServiceItems[index])
		if cratingErr != nil {
			logger.Fatal("Error creating crating service item", zap.Error(cratingErr))
		}
	}

	shuttleDesc := "our smallest capacity shuttle vehicle"
	shuttleReason := "the bridge clearance was too low"
	estimatedShuttleWeigtht := unit.Pound(1000)
	actualShuttleWeight := unit.Pound(1500)
	originShuttle := factory.BuildMTOServiceItem(nil, []factory.Customization{
		{
			Model: models.ReService{
				Code: models.ReServiceCodeDOSHUT,
			},
		},
		{
			Model: models.MTOServiceItem{
				Description:     &shuttleDesc,
				Reason:          &shuttleReason,
				EstimatedWeight: &estimatedShuttleWeigtht,
				ActualWeight:    &actualShuttleWeight,
				Status:          models.MTOServiceItemStatusApproved,
				ApprovedAt:      &approvedAt,
			},
		},
		{
			Model: move,

			LinkOnly: true,
		},
		{
			Model:    longhaulShipment,
			LinkOnly: true,
		},
	}, nil)

	destShuttle := factory.BuildMTOServiceItem(nil, []factory.Customization{
		{
			Model: models.ReService{
				Code: models.ReServiceCodeDDSHUT,
			},
		},
		{
			Model: models.MTOServiceItem{
				Description:     &shuttleDesc,
				Reason:          &shuttleReason,
				EstimatedWeight: &estimatedShuttleWeigtht,
				ActualWeight:    &actualShuttleWeight,
				Status:          models.MTOServiceItemStatusApproved,
				ApprovedAt:      &approvedAt,
			},
		},
		{
			Model: move,

			LinkOnly: true,
		},
		{
			Model:    longhaulShipment,
			LinkOnly: true,
		},
	}, nil)

	shuttleServiceItems := []models.MTOServiceItem{originShuttle, destShuttle}
	for index := range shuttleServiceItems {
		_, _, shuttlingErr := serviceItemCreator.CreateMTOServiceItem(appCtx, &shuttleServiceItems[index])
		if shuttlingErr != nil {
			logger.Fatal("Error creating shuttle service item", zap.Error(shuttlingErr))
		}
	}

	paymentRequestCreator := paymentrequest.NewPaymentRequestCreator(
		planner,
		ghcrateengine.NewServiceItemPricer(),
	)

	paymentRequest := models.PaymentRequest{
		MoveTaskOrderID: move.ID,
	}

	var serviceItems []models.MTOServiceItem
	err = db.Eager("ReService").Where("move_id = ?", move.ID).All(&serviceItems)
	if err != nil {
		log.Panic(err)
	}

	// An origin and destination SIT would normally not be on the same payment request so the TIO totals will appear
	// off.  Refer to the PARSIT move to see a reviewed and pending payment request with origin and destination SIT.
	doasitPaymentParams := []models.PaymentServiceItemParam{
		{
			IncomingKey: models.ServiceItemParamNameSITPaymentRequestStart.String(),
			Value:       originEntryDate.Format("2006-01-02"),
		},
		{
			IncomingKey: models.ServiceItemParamNameSITPaymentRequestEnd.String(),
			Value:       originDepartureDate.Format("2006-01-02"),
		}}

	ddasitPaymentParams := []models.PaymentServiceItemParam{
		{
			IncomingKey: models.ServiceItemParamNameSITPaymentRequestStart.String(),
			Value:       destEntryDate.Format("2006-01-02"),
		},
		{
			IncomingKey: models.ServiceItemParamNameSITPaymentRequestEnd.String(),
			Value:       destDepartureDate.Format("2006-01-02"),
		}}

	// Ordering the service items based on approved date to ensure the DDFSIT is after the DOASIT.
	// This avoids a flaky error when we create the service item parameters.
	sort.SliceStable(serviceItems, func(i, j int) bool {
		return serviceItems[i].ApprovedAt.String() < serviceItems[j].ApprovedAt.String()
	})
	paymentServiceItems := []models.PaymentServiceItem{}
	var serviceItemOrderString string
	for _, serviceItem := range serviceItems {
		serviceItemOrderString += serviceItem.ReService.Code.String()
		serviceItemOrderString += ", "
		paymentItem := models.PaymentServiceItem{
			MTOServiceItemID: serviceItem.ID,
			MTOServiceItem:   serviceItem,
		}
		if serviceItem.ReService.Code == models.ReServiceCodeDOASIT {
			paymentItem.PaymentServiceItemParams = doasitPaymentParams
		} else if serviceItem.ReService.Code == models.ReServiceCodeDDASIT {
			paymentItem.PaymentServiceItemParams = ddasitPaymentParams
		} // TODO: remove check once DOSFSC pricer is merged
		if serviceItem.ReService.Code != models.ReServiceCodeDOSFSC {
			paymentServiceItems = append(paymentServiceItems, paymentItem)
		}
	}

	logger.Debug(serviceItemOrderString)
	paymentRequest.PaymentServiceItems = paymentServiceItems
	newPaymentRequest, createErr := paymentRequestCreator.CreatePaymentRequestCheck(appCtx, &paymentRequest)

	if createErr != nil {
		logger.Fatal("Error creating payment request", zap.Error(createErr))
	}

	factory.BuildPrimeUpload(db, []factory.Customization{
		{
			Model:    *newPaymentRequest,
			LinkOnly: true,
		},
		{
			Model: models.PrimeUpload{},
			ExtendedParams: &factory.PrimeUploadExtendedParams{
				PrimeUploader: primeUploader,
				AppContext:    appCtx,
			},
		},
	}, nil)
	posImage := factory.BuildProofOfServiceDoc(db, []factory.Customization{
		{
			Model:    *newPaymentRequest,
			LinkOnly: true,
		},
	}, nil)

	// Creates custom test.jpg prime upload
	file := testdatagen.Fixture("test.jpg")
	_, verrs, err = primeUploader.CreatePrimeUploadForDocument(appCtx, &posImage.ID, primeContractorUUID, uploader.File{File: file}, uploader.AllowedTypesPaymentRequest)
	if verrs.HasAny() || err != nil {
		logger.Error("errors encountered saving test.jpg prime upload", zap.Error(err))
	}

	// Creates custom test.png prime upload
	file = testdatagen.Fixture("test.png")
	_, verrs, err = primeUploader.CreatePrimeUploadForDocument(appCtx, &posImage.ID, primeContractorUUID, uploader.File{File: file}, uploader.AllowedTypesPaymentRequest)
	if verrs.HasAny() || err != nil {
		logger.Error("errors encountered saving test.png prime upload", zap.Error(err))
	}

	logger.Info(fmt.Sprintf("New payment request with service item params created with locator %s", move.Locator))
}

// A generic method
func CreateMoveWithOptions(appCtx appcontext.AppContext, assertions testdatagen.Assertions) models.Move {

	ordersType := assertions.Order.OrdersType
	shipmentType := assertions.MTOShipment.ShipmentType
	destinationType := assertions.MTOShipment.DestinationType
	locator := assertions.Move.Locator
	status := assertions.Move.Status
	servicesCounseling := assertions.DutyLocation.ProvidesServicesCounseling
	usesExternalVendor := assertions.MTOShipment.UsesExternalVendor

	db := appCtx.DB()
	submittedAt := time.Now()
	orders := factory.BuildOrderWithoutDefaults(db, []factory.Customization{
		{
			Model: models.DutyLocation{
				ProvidesServicesCounseling: servicesCounseling,
			},
			Type: &factory.DutyLocations.OriginDutyLocation,
		},
		{
			Model: models.Order{
				OrdersType: ordersType,
			},
		},
	}, nil)
	move := factory.BuildMove(db, []factory.Customization{
		{
			Model:    orders,
			LinkOnly: true,
		},
		{
			Model: models.Move{
				Locator:     locator,
				Status:      status,
				SubmittedAt: &submittedAt,
			},
		},
	}, nil)
	requestedPickupDate := submittedAt.Add(60 * 24 * time.Hour)
	requestedDeliveryDate := requestedPickupDate.Add(7 * 24 * time.Hour)
	destinationAddress := factory.BuildAddress(db, nil, nil)
	factory.BuildMTOShipment(db, []factory.Customization{
		{
			Model:    move,
			LinkOnly: true,
		},
		{
			Model: models.MTOShipment{
				ShipmentType:          shipmentType,
				Status:                models.MTOShipmentStatusSubmitted,
				RequestedPickupDate:   &requestedPickupDate,
				RequestedDeliveryDate: &requestedDeliveryDate,
				DestinationType:       destinationType,
				UsesExternalVendor:    usesExternalVendor,
			},
		},
		{
			Model:    destinationAddress,
			Type:     &factory.Addresses.DeliveryAddress,
			LinkOnly: true,
		},
	}, nil)

	requestedPickupDate = submittedAt.Add(30 * 24 * time.Hour)
	requestedDeliveryDate = requestedPickupDate.Add(7 * 24 * time.Hour)
	factory.BuildMTOShipment(db, []factory.Customization{
		{
			Model:    move,
			LinkOnly: true,
		},
		{
			Model: models.MTOShipment{
				ShipmentType:          shipmentType,
				Status:                models.MTOShipmentStatusSubmitted,
				RequestedPickupDate:   &requestedPickupDate,
				RequestedDeliveryDate: &requestedDeliveryDate,
			},
		},
	}, nil)

	return move
}

func createHHGMoveWithPaymentRequest(appCtx appcontext.AppContext, userUploader *uploader.UserUploader, affiliation models.ServiceMemberAffiliation, moveTemplate models.Move, mtoShipmentTemplate models.MTOShipment) {
	db := appCtx.DB()
	logger := appCtx.Logger()
	serviceMember := models.ServiceMember{
		Affiliation: &affiliation,
	}
	customer := factory.BuildExtendedServiceMember(db, []factory.Customization{
		{
			Model: serviceMember,
		},
	}, nil)

	orders := factory.BuildOrder(db, []factory.Customization{
		{
			Model:    customer,
			LinkOnly: true,
		},
		{
			Model: models.UserUpload{},
			ExtendedParams: &factory.UserUploadExtendedParams{
				UserUploader: userUploader,
				AppContext:   appCtx,
			},
		},
	}, nil)

	moveTemplate.Status = models.MoveStatusAPPROVED
	moveTemplate.AvailableToPrimeAt = models.TimePointer(time.Now())
	mto := factory.BuildMove(db, []factory.Customization{
		{
			Model: moveTemplate,
		},
		{
			Model:    orders,
			LinkOnly: true,
		},
	}, nil)

	shipmentPickupAddress := factory.BuildAddress(db, []factory.Customization{
		{
			Model: models.Address{
				// This is a postal code that maps to the default office user gbloc LKNQ in the PostalCodeToGBLOC table
				PostalCode: "85325",
			},
		},
	}, nil)

	mtoShipmentTemplate.PrimeEstimatedWeight = &estimatedWeight
	mtoShipmentTemplate.PrimeActualWeight = &actualWeight
	mtoShipmentTemplate.ShipmentType = models.MTOShipmentTypeHHG
	mtoShipmentTemplate.ApprovedDate = models.TimePointer(time.Now())
	mtoShipmentTemplate.Status = models.MTOShipmentStatusSubmitted
	MTOShipment := factory.BuildMTOShipment(db, []factory.Customization{
		{
			Model: mtoShipmentTemplate,
		},
		{
			Model:    mto,
			LinkOnly: true,
		},
		{
			Model:    shipmentPickupAddress,
			Type:     &factory.Addresses.PickupAddress,
			LinkOnly: true,
		},
	}, nil)

	factory.BuildMTOAgent(db, []factory.Customization{
		{
			Model: models.MTOAgent{
				FirstName:    models.StringPointer("Test"),
				LastName:     models.StringPointer("Agent"),
				Email:        models.StringPointer("test@test.email.com"),
				MTOAgentType: models.MTOAgentReleasing,
			},
		},
	}, nil)

	// setup service item
	testdatagen.MakeMTOServiceItemDomesticCrating(db, testdatagen.Assertions{
		MTOServiceItem: models.MTOServiceItem{
			ID:     uuid.Must(uuid.NewV4()),
			Status: models.MTOServiceItemStatusApproved,
		},
		Move:        mto,
		MTOShipment: MTOShipment,
	})

	planner := &routemocks.Planner{}
	planner.On("Zip5TransitDistanceLineHaul",
		mock.AnythingOfType("*appcontext.appContext"),
		mock.Anything,
		mock.Anything,
	).Return(90210, nil)
	planner.On("ZipTransitDistance",
		mock.AnythingOfType("*appcontext.appContext"),
		mock.Anything,
		mock.Anything,
	).Return(910, nil)

	paymentRequestCreator := paymentrequest.NewPaymentRequestCreator(
		planner,
		ghcrateengine.NewServiceItemPricer(),
	)

	paymentRequest := &models.PaymentRequest{
		IsFinal:         false,
		MoveTaskOrderID: mto.ID,
	}

	paymentRequest, err := paymentRequestCreator.CreatePaymentRequestCheck(appCtx, paymentRequest)

	if err != nil {
		logger.Fatal("error while creating payment request:", zap.Error(err))
	}
	logger.Debug("create payment request ok: ", zap.Any("", paymentRequest))
}

func createHHGMoveWith10ServiceItems(appCtx appcontext.AppContext, userUploader *uploader.UserUploader) {
	db := appCtx.DB()
	msCost := unit.Cents(10000)

	orders8 := factory.BuildOrder(db, []factory.Customization{
		{
			Model: models.ServiceMember{
				ID: uuid.FromStringOrNil("9e8da3c7-ffe5-4f7f-b45a-8f01ccc56591"),
			},
		},
		{
			Model: models.Order{
				ID: uuid.FromStringOrNil("1d49bb07-d9dd-4308-934d-baad94f2de9b"),
			},
		},
		{
			Model: models.UserUpload{},
			ExtendedParams: &factory.UserUploadExtendedParams{
				UserUploader: userUploader,
				AppContext:   appCtx,
			},
		},
	}, nil)

	move8 := factory.BuildMove(db, []factory.Customization{
		{
			Model:    orders8,
			LinkOnly: true,
		},
		{
			Model: models.Move{
				ID:                 uuid.FromStringOrNil("d4d95b22-2d9d-428b-9a11-284455aa87ba"),
				Status:             models.MoveStatusAPPROVALSREQUESTED,
				AvailableToPrimeAt: models.TimePointer(time.Now()),
			},
		},
	}, nil)
	mtoShipment8 := factory.BuildMTOShipment(db, []factory.Customization{
		{
			Model: models.MTOShipment{
				ID:                   uuid.FromStringOrNil("acf7b357-5cad-40e2-baa7-dedc1d4cf04c"),
				PrimeEstimatedWeight: &estimatedWeight,
				PrimeActualWeight:    &actualWeight,
				ShipmentType:         models.MTOShipmentTypeHHG,
				ApprovedDate:         models.TimePointer(time.Now()),
				Status:               models.MTOShipmentStatusApproved,
			},
		},
		{
			Model:    move8,
			LinkOnly: true,
		},
	}, nil)

	paymentRequest8 := factory.BuildPaymentRequest(db, []factory.Customization{
		{
			Model: models.PaymentRequest{
				ID:      uuid.FromStringOrNil("154c9ebb-972f-4711-acb2-5911f52aced4"),
				IsFinal: false,
				Status:  models.PaymentRequestStatusPending,
			},
		},
		{
			Model:    move8,
			LinkOnly: true,
		},
	}, nil)

	approvedAt := time.Now()
	serviceItemMS := factory.BuildMTOServiceItemBasic(db, []factory.Customization{
		{
			Model: models.MTOServiceItem{
				ID:         uuid.FromStringOrNil("4fba4249-b5aa-4c29-8448-66aa07ac8560"),
				Status:     models.MTOServiceItemStatusApproved,
				ApprovedAt: &approvedAt,
			},
		},
		{
			Model:    move8,
			LinkOnly: true,
		},
		{
			Model: models.ReService{
				ID: uuid.FromStringOrNil("1130e612-94eb-49a7-973d-72f33685e551"), // MS - Move Management
			},
		},
	}, nil)

	factory.BuildPaymentServiceItem(db, []factory.Customization{
		{
			Model: models.PaymentServiceItem{
				PriceCents: &msCost,
			},
		}, {
			Model:    paymentRequest8,
			LinkOnly: true,
		}, {
			Model:    serviceItemMS,
			LinkOnly: true,
		},
	}, nil)

	csCost := unit.Cents(25000)
	serviceItemCS := factory.BuildMTOServiceItemBasic(db, []factory.Customization{
		{
			Model: models.MTOServiceItem{
				ID:         uuid.FromStringOrNil("e43c0df3-0dcd-4b70-adaa-46d669e094ad"),
				Status:     models.MTOServiceItemStatusApproved,
				ApprovedAt: &approvedAt,
			},
		},
		{
			Model:    move8,
			LinkOnly: true,
		},
		{
			Model: models.ReService{
				ID: uuid.FromStringOrNil("9dc919da-9b66-407b-9f17-05c0f03fcb50"), // CS - Counseling Services
			},
		},
	}, nil)

	factory.BuildPaymentServiceItem(db, []factory.Customization{
		{
			Model: models.PaymentServiceItem{
				PriceCents: &csCost,
			},
		}, {
			Model:    paymentRequest8,
			LinkOnly: true,
		}, {
			Model:    serviceItemCS,
			LinkOnly: true,
		},
	}, nil)

	dlhCost := unit.Cents(99999)
	serviceItemDLH := factory.BuildMTOServiceItem(db, []factory.Customization{
		{
			Model: models.MTOServiceItem{
				ID: uuid.FromStringOrNil("9db1bf43-0964-44ff-8384-3297951f6781"),
			},
		},
		{
			Model:    move8,
			LinkOnly: true,
		},
		{
			Model:    mtoShipment8,
			LinkOnly: true,
		},
		{
			Model: models.ReService{
				ID: uuid.FromStringOrNil("8d600f25-1def-422d-b159-617c7d59156e"), // DLH - Domestic Linehaul
			},
		},
	}, nil)

	factory.BuildPaymentServiceItem(db, []factory.Customization{
		{
			Model: models.PaymentServiceItem{
				PriceCents: &dlhCost,
			},
		}, {
			Model:    paymentRequest8,
			LinkOnly: true,
		}, {
			Model:    serviceItemDLH,
			LinkOnly: true,
		},
	}, nil)

	fscCost := unit.Cents(55555)
	serviceItemFSC := factory.BuildMTOServiceItem(db, []factory.Customization{
		{
			Model: models.MTOServiceItem{
				ID: uuid.FromStringOrNil("b380f732-2fb2-49a0-8260-7a52ce223c59"),
			},
		},
		{
			Model:    move8,
			LinkOnly: true,
		},
		{
			Model:    mtoShipment8,
			LinkOnly: true,
		},
		{
			Model: models.ReService{
				ID: uuid.FromStringOrNil("4780b30c-e846-437a-b39a-c499a6b09872"), // FSC - Fuel Surcharge
			},
		},
	}, nil)

	factory.BuildPaymentServiceItem(db, []factory.Customization{
		{
			Model: models.PaymentServiceItem{
				PriceCents: &fscCost,
			},
		}, {
			Model:    paymentRequest8,
			LinkOnly: true,
		}, {
			Model:    serviceItemFSC,
			LinkOnly: true,
		},
	}, nil)

	dopCost := unit.Cents(3456)
	rejectionReason := "Customer no longer required this service"
	serviceItemDOP := factory.BuildMTOServiceItem(db, []factory.Customization{
		{
			Model: models.MTOServiceItem{
				ID:              uuid.FromStringOrNil("d886431c-c357-46b7-a084-a0c85dd496d4"),
				Status:          models.MTOServiceItemStatusRejected,
				RejectionReason: &rejectionReason,
			},
		},
		{
			Model:    move8,
			LinkOnly: true,
		},
		{
			Model:    mtoShipment8,
			LinkOnly: true,
		},
		{
			Model: models.ReService{
				ID: uuid.FromStringOrNil("2bc3e5cb-adef-46b1-bde9-55570bfdd43e"), // DOP - Domestic Origin Price
			},
		},
	}, nil)

	factory.BuildPaymentServiceItem(db, []factory.Customization{
		{
			Model: models.PaymentServiceItem{
				PriceCents: &dopCost,
			},
		}, {
			Model:    paymentRequest8,
			LinkOnly: true,
		}, {
			Model:    serviceItemDOP,
			LinkOnly: true,
		},
	}, nil)

	ddpCost := unit.Cents(7890)
	serviceItemDDP := factory.BuildMTOServiceItem(db, []factory.Customization{
		{
			Model: models.MTOServiceItem{
				ID: uuid.FromStringOrNil("551caa30-72fe-469a-b463-ad1f14780432"),
			},
		},
		{
			Model:    move8,
			LinkOnly: true,
		},
		{
			Model:    mtoShipment8,
			LinkOnly: true,
		},
		{
			Model: models.ReService{
				ID: uuid.FromStringOrNil("50f1179a-3b72-4fa1-a951-fe5bcc70bd14"), // DDP - Domestic Destination Price
			},
		},
	}, nil)

	factory.BuildPaymentServiceItem(db, []factory.Customization{
		{
			Model: models.PaymentServiceItem{
				PriceCents: &ddpCost,
			},
		}, {
			Model:    paymentRequest8,
			LinkOnly: true,
		}, {
			Model:    serviceItemDDP,
			LinkOnly: true,
		},
	}, nil)

	// Schedule 1 peak price
	dpkCost := unit.Cents(6544)
	serviceItemDPK := factory.BuildMTOServiceItem(db, []factory.Customization{
		{
			Model: models.MTOServiceItem{
				ID: uuid.FromStringOrNil("616dfdb5-52ec-436d-a570-a464c9dbd47a"),
			},
		},
		{
			Model:    move8,
			LinkOnly: true,
		},
		{
			Model:    mtoShipment8,
			LinkOnly: true,
		},
		{
			Model: models.ReService{
				ID: uuid.FromStringOrNil("bdea5a8d-f15f-47d2-85c9-bba5694802ce"), // DPK - Domestic Packing
			},
		},
	}, nil)

	factory.BuildPaymentServiceItem(db, []factory.Customization{
		{
			Model: models.PaymentServiceItem{
				PriceCents: &dpkCost,
			},
		}, {
			Model:    paymentRequest8,
			LinkOnly: true,
		}, {
			Model:    serviceItemDPK,
			LinkOnly: true,
		},
	}, nil)

	// Schedule 1 peak price
	dupkCost := unit.Cents(8544)
	serviceItemDUPK := factory.BuildMTOServiceItem(db, []factory.Customization{
		{
			Model: models.MTOServiceItem{
				ID: uuid.FromStringOrNil("1baeee0e-00d6-4d90-b22c-654c11d50d0f"),
			},
		},
		{
			Model:    move8,
			LinkOnly: true,
		},
		{
			Model:    mtoShipment8,
			LinkOnly: true,
		},
		{
			Model: models.ReService{
				ID: uuid.FromStringOrNil("15f01bc1-0754-4341-8e0f-25c8f04d5a77"), // DUPK - Domestic Unpacking
			},
		},
	}, nil)

	factory.BuildPaymentServiceItem(db, []factory.Customization{
		{
			Model: models.PaymentServiceItem{
				PriceCents: &dupkCost,
			},
		}, {
			Model:    paymentRequest8,
			LinkOnly: true,
		}, {
			Model:    serviceItemDUPK,
			LinkOnly: true,
		},
	}, nil)

	dofsitPostal := "90210"
	dofsitReason := "Storage items need to be picked up"
	serviceItemDOFSIT := factory.BuildMTOServiceItem(db, []factory.Customization{
		{
			Model: models.MTOServiceItem{
				ID:               uuid.FromStringOrNil("61ce8a9b-5fcf-4d98-b192-a35f17819ae6"),
				PickupPostalCode: &dofsitPostal,
				Reason:           &dofsitReason,
			},
		},
		{
			Model:    move8,
			LinkOnly: true,
		},
		{
			Model:    mtoShipment8,
			LinkOnly: true,
		},
		{
			Model: models.ReService{
				ID: uuid.FromStringOrNil("998beda7-e390-4a83-b15e-578a24326937"), // DOFSIT - Domestic Origin 1st Day SIT
			},
		},
	}, nil)

	dofsitCost := unit.Cents(8544)
	factory.BuildPaymentServiceItem(db, []factory.Customization{
		{
			Model: models.PaymentServiceItem{
				PriceCents: &dofsitCost,
			},
		}, {
			Model:    paymentRequest8,
			LinkOnly: true,
		}, {
			Model:    serviceItemDOFSIT,
			LinkOnly: true,
		},
	}, nil)

	firstDeliveryDate := models.TimePointer(time.Now())
	dateOfContact := models.TimePointer(time.Now())
	customerContact1 := testdatagen.MakeMTOServiceItemCustomerContact(db, testdatagen.Assertions{
		MTOServiceItemCustomerContact: models.MTOServiceItemCustomerContact{
			ID:                         uuid.FromStringOrNil("8f048005-f090-45e9-936b-7fd22801f4ee"),
			Type:                       models.CustomerContactTypeFirst,
			DateOfContact:              dateOfContact.Add(time.Hour * 24),
			TimeMilitary:               "0400Z",
			FirstAvailableDeliveryDate: *firstDeliveryDate,
		},
	})

	customerContact2 := testdatagen.MakeMTOServiceItemCustomerContact(db, testdatagen.Assertions{
		MTOServiceItemCustomerContact: models.MTOServiceItemCustomerContact{
			ID:                         uuid.FromStringOrNil("32cfbc8a-2222-4014-b203-fbe059b6cb8d"),
			Type:                       models.CustomerContactTypeSecond,
			DateOfContact:              dateOfContact.Add(time.Hour * 48),
			TimeMilitary:               "1200Z",
			FirstAvailableDeliveryDate: firstDeliveryDate.Add(time.Hour * 24),
		},
	})
	serviceItemDDFSIT := factory.BuildMTOServiceItem(db, []factory.Customization{
		{
			Model: models.MTOServiceItem{
				ID:               uuid.FromStringOrNil("b2c770ab-db6f-465c-87f1-164ecd2f36a4"),
				CustomerContacts: models.MTOServiceItemCustomerContacts{customerContact1, customerContact2},
			},
		},
		{
			Model:    move8,
			LinkOnly: true,
		},
		{
			Model:    mtoShipment8,
			LinkOnly: true,
		},
		{
			Model: models.ReService{
				ID: uuid.FromStringOrNil("d0561c49-e1a9-40b8-a739-3e639a9d77af"), // DDFSIT - Domestic Destination 1st Day SIT
			},
		},
	}, nil)

	ddfsitCost := unit.Cents(8544)
	factory.BuildPaymentServiceItem(db, []factory.Customization{
		{
			Model: models.PaymentServiceItem{
				PriceCents: &ddfsitCost,
			},
		}, {
			Model:    paymentRequest8,
			LinkOnly: true,
		}, {
			Model:    serviceItemDDFSIT,
			LinkOnly: true,
		},
	}, nil)

	doshutCost := unit.Cents(623)
	serviceItemDOSHUT := factory.BuildMTOServiceItem(db, []factory.Customization{
		{
			Model: models.MTOServiceItem{
				ID:              uuid.FromStringOrNil("801c8cdb-1573-40cc-be5f-d0a24034894b"),
				Status:          models.MTOServiceItemStatusApproved,
				ApprovedAt:      &approvedAt,
				EstimatedWeight: &estimatedWeight,
				ActualWeight:    &actualWeight,
			},
		},
		{
			Model:    move8,
			LinkOnly: true,
		},
		{
			Model:    mtoShipment8,
			LinkOnly: true,
		},
		{
			Model: models.ReService{
				ID: uuid.FromStringOrNil("d979e8af-501a-44bb-8532-2799753a5810"), // DOSHUT - Dom Origin Shuttling
			},
		},
	}, nil)
	factory.BuildPaymentServiceItem(db, []factory.Customization{
		{
			Model: models.PaymentServiceItem{
				PriceCents: &doshutCost,
			},
		}, {
			Model:    paymentRequest8,
			LinkOnly: true,
		}, {
			Model:    serviceItemDOSHUT,
			LinkOnly: true,
		},
	}, nil)

	serviceItemDDSHUT := factory.BuildMTOServiceItem(db, []factory.Customization{
		{
			Model: models.MTOServiceItem{
				ID:              uuid.FromStringOrNil("2b0ce635-d71b-4000-a22a-7c098a3b6ae9"),
				Status:          models.MTOServiceItemStatusApproved,
				ApprovedAt:      &approvedAt,
				EstimatedWeight: &estimatedWeight,
				ActualWeight:    &actualWeight,
			},
		},
		{
			Model:    move8,
			LinkOnly: true,
		},
		{
			Model:    mtoShipment8,
			LinkOnly: true,
		},
		{
			Model: models.ReService{
				ID: uuid.FromStringOrNil("556663e3-675a-4b06-8da3-e4f1e9a9d3cd"), // DDSHUT - Dom Dest Shuttling
			},
		},
	}, nil)

	ddshutCost := unit.Cents(852)
	factory.BuildPaymentServiceItem(db, []factory.Customization{
		{
			Model: models.PaymentServiceItem{
				PriceCents: &ddshutCost,
			},
		}, {
			Model:    paymentRequest8,
			LinkOnly: true,
		}, {
			Model:    serviceItemDDSHUT,
			LinkOnly: true,
		},
	}, nil)

	testdatagen.MakeMTOServiceItemDomesticCrating(db, testdatagen.Assertions{
		MTOServiceItem: models.MTOServiceItem{
			ID: uuid.FromStringOrNil("9b2b7cae-e8fa-4447-9a00-dcfc4ffc9b6f"),
		},
		Move:        move8,
		MTOShipment: mtoShipment8,
	})
}

func createHHGMoveWith2PaymentRequests(appCtx appcontext.AppContext, userUploader *uploader.UserUploader) {
	db := appCtx.DB()

	// Since we want to customize the Contractor ID for prime uploads, create the contractor here first
	// BuildMove and BuildPrimeUpload both use FetchOrBuildDefaultContractor
	factory.FetchOrBuildDefaultContractor(db, []factory.Customization{
		{
			Model: models.Contractor{
				ID: primeContractorUUID, // Prime
			},
		},
	}, nil)

	/* Customer with two payment requests */
	orders7 := factory.BuildOrder(db, []factory.Customization{
		{
			Model: models.ServiceMember{
				ID: uuid.FromStringOrNil("4e6e4023-b089-4614-a65a-cac48027ffc2"),
			},
		},
		{
			Model: models.Order{
				ID: uuid.FromStringOrNil("f52f851e-91b8-4cb7-9f8a-6b0b8477ae2a"),
			},
		},
		{
			Model: models.UserUpload{},
			ExtendedParams: &factory.UserUploadExtendedParams{
				UserUploader: userUploader,
				AppContext:   appCtx,
			},
		},
	}, nil)

	mto7 := factory.BuildMove(db, []factory.Customization{
		{
			Model:    orders7,
			LinkOnly: true,
		},
		{
			Model: models.Move{
				ID:                 uuid.FromStringOrNil("99783f4d-ee83-4fc9-8e0c-d32496bef32b"),
				AvailableToPrimeAt: models.TimePointer(time.Now()),
				Status:             models.MoveStatusAPPROVED,
			},
		},
	}, nil)

	mtoShipmentHHG7 := factory.BuildMTOShipment(db, []factory.Customization{
		{
			Model: models.MTOShipment{
				ID:                   uuid.FromStringOrNil("baa00811-2381-433e-8a96-2ced58e37a14"),
				PrimeEstimatedWeight: &estimatedWeight,
				PrimeActualWeight:    &actualWeight,
				ShipmentType:         models.MTOShipmentTypeHHG,
				ApprovedDate:         models.TimePointer(time.Now()),
				Status:               models.MTOShipmentStatusApproved,
			},
		},
		{
			Model:    mto7,
			LinkOnly: true,
		},
	}, nil)

	factory.BuildMTOAgent(db, []factory.Customization{
		{
			Model:    mtoShipmentHHG7,
			LinkOnly: true,
		},
		{
			Model: models.MTOAgent{
				ID:           uuid.FromStringOrNil("82036387-a113-4b45-a172-94e49e4600d2"),
				FirstName:    models.StringPointer("Test"),
				LastName:     models.StringPointer("Agent"),
				Email:        models.StringPointer("test@test.email.com"),
				MTOAgentType: models.MTOAgentReleasing,
			},
		},
	}, nil)
	paymentRequest7 := factory.BuildPaymentRequest(db, []factory.Customization{
		{
			Model: models.PaymentRequest{
				ID:              uuid.FromStringOrNil("ea945ab7-099a-4819-82de-6968efe131dc"),
				IsFinal:         false,
				Status:          models.PaymentRequestStatusPending,
				RejectionReason: nil,
			},
		},
		{
			Model:    mto7,
			LinkOnly: true,
		},
	}, nil)

	// for soft deleted proof of service docs
	factory.BuildPrimeUpload(db, []factory.Customization{
		{
			Model:    paymentRequest7,
			LinkOnly: true,
		},
		{
			Model: models.PrimeUpload{
				ID: uuid.FromStringOrNil("18413213-0aaf-4eb1-8d7f-1b557a4e425b"),
			},
		},
	}, []factory.Trait{factory.GetTraitPrimeUploadDeleted})

	serviceItemMS7 := factory.BuildMTOServiceItemBasic(db, []factory.Customization{
		{
			Model: models.MTOServiceItem{
				ID:     uuid.FromStringOrNil("923acbd4-5e65-4d62-aecc-19edf785df69"),
				Status: models.MTOServiceItemStatusApproved,
			},
		},
		{
			Model:    mto7,
			LinkOnly: true,
		},
		{
			Model: models.ReService{
				ID: uuid.FromStringOrNil("1130e612-94eb-49a7-973d-72f33685e551"), // MS - Move Management
			},
		},
	}, nil)

	msCost := unit.Cents(10000)

	factory.BuildPaymentServiceItem(db, []factory.Customization{
		{
			Model: models.PaymentServiceItem{
				PriceCents: &msCost,
			},
		}, {
			Model:    paymentRequest7,
			LinkOnly: true,
		}, {
			Model:    serviceItemMS7,
			LinkOnly: true,
		},
	}, nil)

	serviceItemDLH7 := factory.BuildMTOServiceItem(db, []factory.Customization{
		{
			Model: models.MTOServiceItem{
				ID: uuid.FromStringOrNil("aab8df9a-bbc9-4f26-a3ab-d5dcf1c8c40f"),
			},
		},
		{
			Model:    mto7,
			LinkOnly: true,
		},
		{
			Model: models.ReService{
				ID: uuid.FromStringOrNil("8d600f25-1def-422d-b159-617c7d59156e"), // DLH - Domestic Linehaul
			},
		},
	}, nil)

	dlhCost := unit.Cents(99999)

	factory.BuildPaymentServiceItem(db, []factory.Customization{
		{
			Model: models.PaymentServiceItem{
				PriceCents: &dlhCost,
			},
		}, {
			Model:    paymentRequest7,
			LinkOnly: true,
		}, {
			Model:    serviceItemDLH7,
			LinkOnly: true,
		},
	}, nil)

	additionalPaymentRequest7 := factory.BuildPaymentRequest(db, []factory.Customization{
		{
			Model: models.PaymentRequest{
				ID:              uuid.FromStringOrNil("540e2268-6899-4b67-828d-bb3b0331ecf2"),
				IsFinal:         false,
				Status:          models.PaymentRequestStatusPending,
				RejectionReason: nil,
				SequenceNumber:  2,
			},
		},
		{
			Model:    mto7,
			LinkOnly: true,
		},
	}, nil)

	serviceItemCS7 := factory.BuildMTOServiceItemBasic(db, []factory.Customization{
		{
			Model: models.MTOServiceItem{
				ID:     uuid.FromStringOrNil("ab37c0a4-ad3f-44aa-b294-f9e646083cec"),
				Status: models.MTOServiceItemStatusApproved,
			},
		},
		{
			Model:    mto7,
			LinkOnly: true,
		},
		{
			Model: models.ReService{
				ID: uuid.FromStringOrNil("9dc919da-9b66-407b-9f17-05c0f03fcb50"), // CS - Counseling Services
			},
		},
	}, nil)

	csCost := unit.Cents(25000)

	factory.BuildPaymentServiceItem(db, []factory.Customization{
		{
			Model: models.PaymentServiceItem{
				PriceCents: &csCost,
			},
		}, {
			Model:    additionalPaymentRequest7,
			LinkOnly: true,
		}, {
			Model:    serviceItemCS7,
			LinkOnly: true,
		},
	}, nil)

	MTOShipment := factory.BuildMTOShipment(db, []factory.Customization{
		{
			Model: models.MTOShipment{
				ID:                   uuid.FromStringOrNil("475579d5-aaa4-4755-8c43-c510381ff9b5"),
				PrimeEstimatedWeight: &estimatedWeight,
				PrimeActualWeight:    &actualWeight,
				ShipmentType:         models.MTOShipmentTypeHHG,
				ApprovedDate:         models.TimePointer(time.Now()),
				Status:               models.MTOShipmentStatusSubmitted,
			},
		},
		{
			Model:    mto7,
			LinkOnly: true,
		},
	}, nil)

	serviceItemFSC7 := factory.BuildMTOServiceItem(db, []factory.Customization{
		{
			Model: models.MTOServiceItem{
				ID: uuid.FromStringOrNil("f23eeb02-66c7-43f5-ad9c-1d1c3ae66b15"),
			},
		},
		{
			Model:    mto7,
			LinkOnly: true,
		},
		{
			Model:    MTOShipment,
			LinkOnly: true,
		},
		{
			Model: models.ReService{
				ID: uuid.FromStringOrNil("4780b30c-e846-437a-b39a-c499a6b09872"), // FSC - Fuel Surcharge
			},
		},
	}, nil)

	fscCost := unit.Cents(55555)

	factory.BuildPaymentServiceItem(db, []factory.Customization{
		{
			Model: models.PaymentServiceItem{
				PriceCents: &fscCost,
			},
		}, {
			Model:    additionalPaymentRequest7,
			LinkOnly: true,
		}, {
			Model:    serviceItemFSC7,
			LinkOnly: true,
		},
	}, nil)
}

func createMoveWithHHGAndNTSRPaymentRequest(appCtx appcontext.AppContext, userUploader *uploader.UserUploader) {
	db := appCtx.DB()
	msCost := unit.Cents(10000)

	hhgTAC := "1111"
	ntsTAC := "2222"
	hhgSAC := "3333"
	ntsSAC := "4444"

	orders := factory.BuildOrder(db, []factory.Customization{
		{
			Model: models.Order{
				TAC:    &hhgTAC,
				NtsTAC: &ntsTAC,
				SAC:    &hhgSAC,
				NtsSAC: &ntsSAC,
			},
		},
		{
			Model: models.UserUpload{},
			ExtendedParams: &factory.UserUploadExtendedParams{
				UserUploader: userUploader,
				AppContext:   appCtx,
			},
		},
	}, nil)

	move := factory.BuildMove(db, []factory.Customization{
		{
			Model:    orders,
			LinkOnly: true,
		},
		{
			Model: models.Move{
				ID:                 uuid.Must(uuid.NewV4()),
				Status:             models.MoveStatusAPPROVED,
				AvailableToPrimeAt: models.TimePointer(time.Now()),
				Locator:            "HGNTSR",
			},
		},
	}, nil)
	// Create an HHG MTO Shipment
	pickupAddress := factory.BuildAddress(db, []factory.Customization{
		{
			Model: models.Address{
				ID:             uuid.Must(uuid.NewV4()),
				StreetAddress1: "2 Second St",
				StreetAddress2: models.StringPointer("Apt 2"),
				StreetAddress3: models.StringPointer("Suite B"),
				City:           "Columbia",
				State:          "SC",
				PostalCode:     "29212",
				Country:        models.StringPointer("US"),
			},
		},
	}, nil)

	destinationAddress := factory.BuildAddress(db, []factory.Customization{
		{
			Model: models.Address{
				ID:             uuid.Must(uuid.NewV4()),
				StreetAddress1: "2 Second St",
				StreetAddress2: models.StringPointer("Apt 2"),
				StreetAddress3: models.StringPointer("Suite B"),
				City:           "Princeton",
				State:          "NJ",
				PostalCode:     "08540",
				Country:        models.StringPointer("US"),
			},
		},
	}, nil)

	hhgShipment := factory.BuildMTOShipment(db, []factory.Customization{
		{
			Model: models.MTOShipment{
				ID:                   uuid.Must(uuid.NewV4()),
				PrimeEstimatedWeight: &estimatedWeight,
				PrimeActualWeight:    &actualWeight,
				ShipmentType:         models.MTOShipmentTypeHHG,
				ApprovedDate:         models.TimePointer(time.Now()),
				Status:               models.MTOShipmentStatusApproved,
			},
		},
		{
			Model:    move,
			LinkOnly: true,
		},
		{
			Model:    destinationAddress,
			Type:     &factory.Addresses.DeliveryAddress,
			LinkOnly: true,
		},
	}, nil)

	lotNumber := "654321"

	storageFacility := factory.BuildStorageFacility(db, []factory.Customization{
		{
			Model: models.StorageFacility{
				Email:        models.StringPointer("old@email.com"),
				FacilityName: "Storage R Us",
				LotNumber:    &lotNumber,
			},
		},
		{
			Model: models.Address{
				StreetAddress1: "1234 Over Here Street",
				City:           "Houston",
				State:          "TX",
				PostalCode:     "77083",
				Country:        models.StringPointer("US"),
			},
		},
	}, nil)

	tacType := models.LOATypeNTS
	sacType := models.LOATypeNTS

	serviceOrderNumber := "1234"

	// Create an NTSR MTO Shipment
	ntsrShipment := factory.BuildMTOShipment(db, []factory.Customization{
		{
			Model: models.MTOShipment{
				ID:                   uuid.Must(uuid.NewV4()),
				PrimeEstimatedWeight: &estimatedWeight,
				PrimeActualWeight:    &actualWeight,
				ShipmentType:         models.MTOShipmentTypeHHGOutOfNTSDom,
				ApprovedDate:         models.TimePointer(time.Now()),
				ActualPickupDate:     models.TimePointer(time.Now()),
				Status:               models.MTOShipmentStatusApproved,
				TACType:              &tacType,
				SACType:              &sacType,
				ServiceOrderNumber:   &serviceOrderNumber,
			},
		},
		{
			Model:    move,
			LinkOnly: true,
		},
		{
			Model:    storageFacility,
			LinkOnly: true,
		},
	}, nil)

	factory.BuildMTOAgent(db, []factory.Customization{
		{
			Model:    ntsrShipment,
			LinkOnly: true,
		},
		{
			Model: models.MTOAgent{
				ID:           uuid.FromStringOrNil("e338e05c-6f5d-11ec-90d6-0242ac120003"),
				FirstName:    models.StringPointer("Receiving"),
				LastName:     models.StringPointer("Agent"),
				Email:        models.StringPointer("test@test.email.com"),
				MTOAgentType: models.MTOAgentReceiving,
			},
		},
	}, nil)
	ntsrShipment.PickupAddressID = &pickupAddress.ID
	ntsrShipment.PickupAddress = &pickupAddress
	saveErr := db.Save(&ntsrShipment)
	if saveErr != nil {
		log.Panic("error saving NTSR shipment pickup address")
	}

	paymentRequest := factory.BuildPaymentRequest(db, []factory.Customization{
		{
			Model: models.PaymentRequest{
				ID:      uuid.FromStringOrNil("3806be8d-ec39-43a2-a0ff-83b80bc4ba46"),
				IsFinal: false,
				Status:  models.PaymentRequestStatusPending,
			},
		},
		{
			Model:    move,
			LinkOnly: true,
		},
	}, nil)

	serviceItemMS := factory.BuildMTOServiceItemBasic(db, []factory.Customization{
		{
			Model: models.MTOServiceItem{
				ID:         uuid.Must(uuid.NewV4()),
				Status:     models.MTOServiceItemStatusApproved,
				ApprovedAt: models.TimePointer(time.Now()),
			},
		},
		{
			Model:    move,
			LinkOnly: true,
		},
		{
			Model: models.ReService{
				ID: uuid.FromStringOrNil("1130e612-94eb-49a7-973d-72f33685e551"), // MS - Move Management
			},
		},
	}, nil)

	factory.BuildPaymentServiceItem(db, []factory.Customization{
		{
			Model: models.PaymentServiceItem{
				PriceCents: &msCost,
			},
		}, {
			Model:    paymentRequest,
			LinkOnly: true,
		}, {
			Model:    serviceItemMS,
			LinkOnly: true,
		},
	}, nil)

	csCost := unit.Cents(25000)
	serviceItemCS := factory.BuildMTOServiceItemBasic(db, []factory.Customization{
		{
			Model: models.MTOServiceItem{
				ID:         uuid.Must(uuid.NewV4()),
				Status:     models.MTOServiceItemStatusApproved,
				ApprovedAt: models.TimePointer(time.Now()),
			},
		},
		{
			Model:    move,
			LinkOnly: true,
		},
		{
			Model: models.ReService{
				ID: uuid.FromStringOrNil("9dc919da-9b66-407b-9f17-05c0f03fcb50"), // CS - Counseling Services
			},
		},
	}, nil)

	factory.BuildPaymentServiceItem(db, []factory.Customization{
		{
			Model: models.PaymentServiceItem{
				PriceCents: &csCost,
			},
		}, {
			Model:    paymentRequest,
			LinkOnly: true,
		}, {
			Model:    serviceItemCS,
			LinkOnly: true,
		},
	}, nil)

	dlhCost := unit.Cents(99999)
	serviceItemDLH := factory.BuildMTOServiceItem(db, []factory.Customization{
		{
			Model: models.MTOServiceItem{
				ID:     uuid.Must(uuid.NewV4()),
				Status: models.MTOServiceItemStatusApproved,
			},
		},
		{
			Model:    move,
			LinkOnly: true,
		},
		{
			Model:    hhgShipment,
			LinkOnly: true,
		},
		{
			Model: models.ReService{
				ID: uuid.FromStringOrNil("8d600f25-1def-422d-b159-617c7d59156e"), // DLH - Domestic Linehaul
			},
		},
	}, nil)

	factory.BuildPaymentServiceItem(db, []factory.Customization{
		{
			Model: models.PaymentServiceItem{
				PriceCents: &dlhCost,
			},
		}, {
			Model:    paymentRequest,
			LinkOnly: true,
		}, {
			Model:    serviceItemDLH,
			LinkOnly: true,
		},
	}, nil)

	serviceItemFSC := factory.BuildMTOServiceItem(db, []factory.Customization{
		{
			Model: models.MTOServiceItem{
				ID:     uuid.Must(uuid.NewV4()),
				Status: models.MTOServiceItemStatusApproved,
			},
		},
		{
			Model:    move,
			LinkOnly: true,
		},
		{
			Model:    hhgShipment,
			LinkOnly: true,
		},
		{
			Model: models.ReService{
				ID: uuid.FromStringOrNil("4780b30c-e846-437a-b39a-c499a6b09872"), // FSC - Fuel Surcharge
			},
		},
	}, nil)

	fscCost := unit.Cents(55555)
	factory.BuildPaymentServiceItem(db, []factory.Customization{
		{
			Model: models.PaymentServiceItem{
				PriceCents: &fscCost,
			},
		}, {
			Model:    paymentRequest,
			LinkOnly: true,
		}, {
			Model:    serviceItemFSC,
			LinkOnly: true,
		},
	}, nil)

	serviceItemDOP := factory.BuildMTOServiceItem(db, []factory.Customization{
		{
			Model: models.MTOServiceItem{
				ID:     uuid.Must(uuid.NewV4()),
				Status: models.MTOServiceItemStatusApproved,
			},
		},
		{
			Model:    move,
			LinkOnly: true,
		},
		{
			Model:    hhgShipment,
			LinkOnly: true,
		},
		{
			Model: models.ReService{
				ID: uuid.FromStringOrNil("2bc3e5cb-adef-46b1-bde9-55570bfdd43e"), // DOP - Domestic Origin Price
			},
		},
	}, nil)

	dopCost := unit.Cents(3456)
	factory.BuildPaymentServiceItem(db, []factory.Customization{
		{
			Model: models.PaymentServiceItem{
				PriceCents: &dopCost,
			},
		}, {
			Model:    paymentRequest,
			LinkOnly: true,
		}, {
			Model:    serviceItemDOP,
			LinkOnly: true,
		},
	}, nil)

	ddpCost := unit.Cents(7890)
	serviceItemDDP := factory.BuildMTOServiceItem(db, []factory.Customization{
		{
			Model: models.MTOServiceItem{
				ID:     uuid.Must(uuid.NewV4()),
				Status: models.MTOServiceItemStatusApproved,
			},
		},
		{
			Model:    move,
			LinkOnly: true,
		},
		{
			Model:    hhgShipment,
			LinkOnly: true,
		},
		{
			Model: models.ReService{
				ID: uuid.FromStringOrNil("50f1179a-3b72-4fa1-a951-fe5bcc70bd14"), // DDP - Domestic Destination Price
			},
		},
	}, nil)

	factory.BuildPaymentServiceItem(db, []factory.Customization{
		{
			Model: models.PaymentServiceItem{
				PriceCents: &ddpCost,
			},
		}, {
			Model:    paymentRequest,
			LinkOnly: true,
		}, {
			Model:    serviceItemDDP,
			LinkOnly: true,
		},
	}, nil)

	// Schedule 1 peak price
	dpkCost := unit.Cents(6544)
	serviceItemDPK := factory.BuildMTOServiceItem(db, []factory.Customization{
		{
			Model: models.MTOServiceItem{
				ID:     uuid.Must(uuid.NewV4()),
				Status: models.MTOServiceItemStatusApproved,
			},
		},
		{
			Model:    move,
			LinkOnly: true,
		},
		{
			Model:    hhgShipment,
			LinkOnly: true,
		},
		{
			Model: models.ReService{
				ID: uuid.FromStringOrNil("bdea5a8d-f15f-47d2-85c9-bba5694802ce"), // DPK - Domestic Packing
			},
		},
	}, nil)

	factory.BuildPaymentServiceItem(db, []factory.Customization{
		{
			Model: models.PaymentServiceItem{
				PriceCents: &dpkCost,
			},
		}, {
			Model:    paymentRequest,
			LinkOnly: true,
		}, {
			Model:    serviceItemDPK,
			LinkOnly: true,
		},
	}, nil)

	// Schedule 1 peak price
	dupkCost := unit.Cents(8544)
	serviceItemDUPK := factory.BuildMTOServiceItem(db, []factory.Customization{
		{
			Model: models.MTOServiceItem{
				ID:     uuid.Must(uuid.NewV4()),
				Status: models.MTOServiceItemStatusApproved,
			},
		},
		{
			Model:    move,
			LinkOnly: true,
		},
		{
			Model:    hhgShipment,
			LinkOnly: true,
		},
		{
			Model: models.ReService{
				ID: uuid.FromStringOrNil("15f01bc1-0754-4341-8e0f-25c8f04d5a77"), // DUPK - Domestic Unpacking
			},
		},
	}, nil)

	factory.BuildPaymentServiceItem(db, []factory.Customization{
		{
			Model: models.PaymentServiceItem{
				PriceCents: &dupkCost,
			},
		}, {
			Model:    paymentRequest,
			LinkOnly: true,
		}, {
			Model:    serviceItemDUPK,
			LinkOnly: true,
		},
	}, nil)

	dofsitPostal := "90210"
	dofsitReason := "Storage items need to be picked up"
	serviceItemDOFSIT := factory.BuildMTOServiceItem(db, []factory.Customization{
		{
			Model: models.MTOServiceItem{
				ID:               uuid.Must(uuid.NewV4()),
				Status:           models.MTOServiceItemStatusApproved,
				PickupPostalCode: &dofsitPostal,
				Reason:           &dofsitReason,
			},
		},
		{
			Model:    move,
			LinkOnly: true,
		},
		{
			Model:    hhgShipment,
			LinkOnly: true,
		},
		{
			Model: models.ReService{
				ID: uuid.FromStringOrNil("998beda7-e390-4a83-b15e-578a24326937"), // DOFSIT - Domestic Origin 1st Day SIT
			},
		},
	}, nil)

	dofsitCost := unit.Cents(8544)
	factory.BuildPaymentServiceItem(db, []factory.Customization{
		{
			Model: models.PaymentServiceItem{
				PriceCents: &dofsitCost,
			},
		}, {
			Model:    paymentRequest,
			LinkOnly: true,
		}, {
			Model:    serviceItemDOFSIT,
			LinkOnly: true,
		},
	}, nil)

	customerContact1 := testdatagen.MakeMTOServiceItemCustomerContact(db, testdatagen.Assertions{
		MTOServiceItemCustomerContact: models.MTOServiceItemCustomerContact{
			ID:                         uuid.Must(uuid.NewV4()),
			Type:                       models.CustomerContactTypeFirst,
			DateOfContact:              time.Now().Add(time.Hour * 24),
			TimeMilitary:               "0400Z",
			FirstAvailableDeliveryDate: time.Now(),
		},
	})

	customerContact2 := testdatagen.MakeMTOServiceItemCustomerContact(db, testdatagen.Assertions{
		MTOServiceItemCustomerContact: models.MTOServiceItemCustomerContact{
			ID:                         uuid.Must(uuid.NewV4()),
			Type:                       models.CustomerContactTypeSecond,
			DateOfContact:              time.Now().Add(time.Hour * 48),
			TimeMilitary:               "1200Z",
			FirstAvailableDeliveryDate: time.Now().Add(time.Hour * 24),
		},
	})

	serviceItemDDFSIT := factory.BuildMTOServiceItem(db, []factory.Customization{
		{
			Model: models.MTOServiceItem{
				ID:               uuid.Must(uuid.NewV4()),
				Status:           models.MTOServiceItemStatusApproved,
				CustomerContacts: models.MTOServiceItemCustomerContacts{customerContact1, customerContact2},
			},
		},
		{
			Model:    move,
			LinkOnly: true,
		},
		{
			Model:    hhgShipment,
			LinkOnly: true,
		},
		{
			Model: models.ReService{
				ID: uuid.FromStringOrNil("d0561c49-e1a9-40b8-a739-3e639a9d77af"), // DDFSIT - Domestic Destination 1st Day SIT
			},
		},
	}, nil)

	ddfsitCost := unit.Cents(8544)
	factory.BuildPaymentServiceItem(db, []factory.Customization{
		{
			Model: models.PaymentServiceItem{
				PriceCents: &ddfsitCost,
			},
		}, {
			Model:    paymentRequest,
			LinkOnly: true,
		}, {
			Model:    serviceItemDDFSIT,
			LinkOnly: true,
		},
	}, nil)

	serviceItemDCRT := testdatagen.MakeMTOServiceItemDomesticCrating(db, testdatagen.Assertions{
		MTOServiceItem: models.MTOServiceItem{
			ID:     uuid.Must(uuid.NewV4()),
			Status: models.MTOServiceItemStatusApproved,
		},
		Move:        move,
		MTOShipment: hhgShipment,
	})

	dcrtCost := unit.Cents(55555)
	factory.BuildPaymentServiceItem(db, []factory.Customization{
		{
			Model: models.PaymentServiceItem{
				PriceCents: &dcrtCost,
			},
		}, {
			Model:    paymentRequest,
			LinkOnly: true,
		}, {
			Model:    serviceItemDCRT,
			LinkOnly: true,
		},
	}, nil)

	ntsrServiceItemDLH := factory.BuildMTOServiceItem(db, []factory.Customization{
		{
			Model: models.MTOServiceItem{
				ID:     uuid.Must(uuid.NewV4()),
				Status: models.MTOServiceItemStatusApproved,
			},
		},
		{
			Model:    move,
			LinkOnly: true,
		},
		{
			Model:    ntsrShipment,
			LinkOnly: true,
		},
		{
			Model: models.ReService{
				ID: uuid.FromStringOrNil("8d600f25-1def-422d-b159-617c7d59156e"), // DLH - Domestic Linehaul
			},
		},
	}, nil)

	factory.BuildPaymentServiceItem(db, []factory.Customization{
		{
			Model: models.PaymentServiceItem{
				PriceCents: &dlhCost,
			},
		}, {
			Model:    paymentRequest,
			LinkOnly: true,
		}, {
			Model:    ntsrServiceItemDLH,
			LinkOnly: true,
		},
	}, nil)

	ntsrServiceItemFSC := factory.BuildMTOServiceItem(db, []factory.Customization{
		{
			Model: models.MTOServiceItem{
				ID:     uuid.Must(uuid.NewV4()),
				Status: models.MTOServiceItemStatusApproved,
			},
		},
		{
			Model:    move,
			LinkOnly: true,
		},
		{
			Model:    ntsrShipment,
			LinkOnly: true,
		},
		{
			Model: models.ReService{
				ID: uuid.FromStringOrNil("4780b30c-e846-437a-b39a-c499a6b09872"), // FSC - Fuel Surcharge
			},
		},
	}, nil)

	factory.BuildPaymentServiceItem(db, []factory.Customization{
		{
			Model: models.PaymentServiceItem{
				PriceCents: &fscCost,
			},
		}, {
			Model:    paymentRequest,
			LinkOnly: true,
		}, {
			Model:    ntsrServiceItemFSC,
			LinkOnly: true,
		},
	}, nil)

	ntsrServiceItemDOP := factory.BuildMTOServiceItem(db, []factory.Customization{
		{
			Model: models.MTOServiceItem{
				ID:     uuid.Must(uuid.NewV4()),
				Status: models.MTOServiceItemStatusApproved,
			},
		},
		{
			Model:    move,
			LinkOnly: true,
		},
		{
			Model:    ntsrShipment,
			LinkOnly: true,
		},
		{
			Model: models.ReService{
				ID: uuid.FromStringOrNil("2bc3e5cb-adef-46b1-bde9-55570bfdd43e"), // DOP - Domestic Origin Price
			},
		},
	}, nil)

	factory.BuildPaymentServiceItem(db, []factory.Customization{
		{
			Model: models.PaymentServiceItem{
				PriceCents: &dopCost,
			},
		}, {
			Model:    paymentRequest,
			LinkOnly: true,
		}, {
			Model:    ntsrServiceItemDOP,
			LinkOnly: true,
		},
	}, nil)

	ntsrServiceItemDDP := factory.BuildMTOServiceItem(db, []factory.Customization{
		{
			Model: models.MTOServiceItem{
				ID:     uuid.Must(uuid.NewV4()),
				Status: models.MTOServiceItemStatusApproved,
			},
		},
		{
			Model:    move,
			LinkOnly: true,
		},
		{
			Model:    ntsrShipment,
			LinkOnly: true,
		},
		{
			Model: models.ReService{
				ID: uuid.FromStringOrNil("50f1179a-3b72-4fa1-a951-fe5bcc70bd14"), // DDP - Domestic Destination Price
			},
		},
	}, nil)

	factory.BuildPaymentServiceItem(db, []factory.Customization{
		{
			Model: models.PaymentServiceItem{
				PriceCents: &ddpCost,
			},
		}, {
			Model:    paymentRequest,
			LinkOnly: true,
		}, {
			Model:    ntsrServiceItemDDP,
			LinkOnly: true,
		},
	}, nil)

	ntsrServiceItemDUPK := factory.BuildMTOServiceItem(db, []factory.Customization{
		{
			Model: models.MTOServiceItem{
				ID:     uuid.Must(uuid.NewV4()),
				Status: models.MTOServiceItemStatusApproved,
			},
		},
		{
			Model:    move,
			LinkOnly: true,
		},
		{
			Model:    ntsrShipment,
			LinkOnly: true,
		},
		{
			Model: models.ReService{
				ID: uuid.FromStringOrNil("15f01bc1-0754-4341-8e0f-25c8f04d5a77"), // DUPK - Domestic Unpacking
			},
		},
	}, nil)

	factory.BuildPaymentServiceItem(db, []factory.Customization{
		{
			Model: models.PaymentServiceItem{
				PriceCents: &dupkCost,
			},
		}, {
			Model:    paymentRequest,
			LinkOnly: true,
		}, {
			Model:    ntsrServiceItemDUPK,
			LinkOnly: true,
		},
	}, nil)
}

func createMoveWithHHGAndNTSRMissingInfo(appCtx appcontext.AppContext, moveRouter services.MoveRouter, _ services.MTOShipmentFetcher) {
	db := appCtx.DB()
	move := factory.BuildMove(db, []factory.Customization{
		{
			Model: models.Move{
				Locator: "HNRMIS",
			},
		},
	}, nil)
	// original shipment that was previously approved and is now diverted
	factory.BuildMTOShipment(db, []factory.Customization{
		{
			Model: models.MTOShipment{
				ID:                   uuid.Must(uuid.NewV4()),
				PrimeEstimatedWeight: &estimatedWeight,
				PrimeActualWeight:    &actualWeight,
				ShipmentType:         models.MTOShipmentTypeHHG,
				ApprovedDate:         models.TimePointer(time.Now()),
				Status:               models.MTOShipmentStatusSubmitted,
			},
		},
		{
			Model:    move,
			LinkOnly: true,
		},
	}, nil)
	// new diverted shipment created by the Prime
	factory.BuildMTOShipment(db, []factory.Customization{
		{
			Model: models.MTOShipment{
				ID:                   uuid.Must(uuid.NewV4()),
				PrimeEstimatedWeight: &estimatedWeight,
				ShipmentType:         models.MTOShipmentTypeHHGOutOfNTSDom,
				ApprovedDate:         models.TimePointer(time.Now()),
				Status:               models.MTOShipmentStatusSubmitted,
			},
		},
		{
			Model:    move,
			LinkOnly: true,
		},
	}, nil)
	newSignedCertification := factory.BuildSignedCertification(nil, []factory.Customization{
		{
			Model:    move,
			LinkOnly: true,
		},
	}, nil)
	err := moveRouter.Submit(appCtx, &move, &newSignedCertification)
	if err != nil {
		log.Panic(err)
	}

	verrs, err := models.SaveMoveDependencies(db, &move)
	if err != nil || verrs.HasAny() {
		log.Panic(fmt.Errorf("Failed to save move and dependencies: %w", err))
	}
}

func createMoveWithHHGAndNTSMissingInfo(appCtx appcontext.AppContext, moveRouter services.MoveRouter) {
	db := appCtx.DB()
	move := factory.BuildMove(db, []factory.Customization{
		{
			Model: models.Move{
				Locator: "HNTMIS",
			},
		},
	}, nil)
	// original shipment that was previously approved and is now diverted
	factory.BuildMTOShipment(db, []factory.Customization{
		{
			Model: models.MTOShipment{
				ID:                   uuid.Must(uuid.NewV4()),
				PrimeEstimatedWeight: &estimatedWeight,
				PrimeActualWeight:    &actualWeight,
				ShipmentType:         models.MTOShipmentTypeHHG,
				ApprovedDate:         models.TimePointer(time.Now()),
				Status:               models.MTOShipmentStatusSubmitted,
			},
		},
		{
			Model:    move,
			LinkOnly: true,
		},
	}, nil)
	// new diverted shipment created by the Prime
	factory.BuildMTOShipment(db, []factory.Customization{
		{
			Model: models.MTOShipment{
				ID:                   uuid.Must(uuid.NewV4()),
				PrimeEstimatedWeight: &estimatedWeight,
				ShipmentType:         models.MTOShipmentTypeHHGIntoNTSDom,
				ApprovedDate:         models.TimePointer(time.Now()),
				Status:               models.MTOShipmentStatusSubmitted,
			},
		},
		{
			Model:    move,
			LinkOnly: true,
		},
	}, nil)
	newSignedCertification := factory.BuildSignedCertification(nil, []factory.Customization{
		{
			Model:    move,
			LinkOnly: true,
		},
	}, nil)
	err := moveRouter.Submit(appCtx, &move, &newSignedCertification)
	if err != nil {
		log.Panic(err)
	}

	verrs, err := models.SaveMoveDependencies(db, &move)
	if err != nil || verrs.HasAny() {
		log.Panic(fmt.Errorf("Failed to save move and dependencies: %w", err))
	}
}

func createMoveWith2MinimalShipments(appCtx appcontext.AppContext, userUploader *uploader.UserUploader) {
	db := appCtx.DB()
	move := factory.BuildMove(db, []factory.Customization{
		{
			Model: models.Move{
				Status:  models.MoveStatusSUBMITTED,
				Locator: "NOADDR",
			},
		},
		{
			Model: models.UserUpload{},
			ExtendedParams: &factory.UserUploadExtendedParams{
				UserUploader: userUploader,
				AppContext:   appCtx,
			},
		},
	}, nil)
	requestedPickupDate := time.Now().AddDate(0, 3, 0)
	factory.BuildMTOShipmentMinimal(db, []factory.Customization{
		{
			Model: models.MTOShipment{
				Status:              models.MTOShipmentStatusSubmitted,
				RequestedPickupDate: &requestedPickupDate,
			},
		},
		{
			Model:    move,
			LinkOnly: true,
		},
	}, nil)

	factory.BuildMTOShipmentMinimal(db, []factory.Customization{
		{
			Model: models.MTOShipment{
				Status:              models.MTOShipmentStatusSubmitted,
				RequestedPickupDate: &requestedPickupDate,
			},
		},
		{
			Model:    move,
			LinkOnly: true,
		},
	}, nil)
}

func createApprovedMoveWithMinimalShipment(appCtx appcontext.AppContext, userUploader *uploader.UserUploader) {
	db := appCtx.DB()

	now := time.Now()
	move := factory.BuildMove(db, []factory.Customization{
		{
			Model: models.Move{
				Status:             models.MoveStatusAPPROVED,
				Locator:            "MISHIP",
				AvailableToPrimeAt: &now,
			},
		},
		{
			Model: models.UserUpload{},
			ExtendedParams: &factory.UserUploadExtendedParams{
				UserUploader: userUploader,
				AppContext:   appCtx,
			},
		},
	}, nil)
	factory.BuildMTOServiceItemBasic(db, []factory.Customization{
		{
			Model: models.MTOServiceItem{
				Status: models.MTOServiceItemStatusApproved,
			},
		},
		{
			Model:    move,
			LinkOnly: true,
		},
		{
			Model: models.ReService{
				Code: models.ReServiceCodeMS,
			},
		},
	}, nil)

	// requestedPickupDate := time.Now().AddDate(0, 3, 0)
	// requestedDeliveryDate := requestedPickupDate.AddDate(0, 1, 0)
	pickupAddress := factory.BuildAddress(db, nil, nil)

	shipmentFields := models.MTOShipment{
		Status: models.MTOShipmentStatusApproved,
		// RequestedPickupDate:   &requestedPickupDate,
		// RequestedDeliveryDate: &requestedDeliveryDate,
	}

	// Uncomment to create the shipment with an actual weight
	/*
		actualWeight := unit.Pound(999)
		shipmentFields.PrimeActualWeight = &actualWeight
	*/

	shipmentCustomizations := []factory.Customization{
		{
			Model: shipmentFields,
		},
		{
			Model:    pickupAddress,
			LinkOnly: true,
			Type:     &factory.Addresses.PickupAddress,
		},
		{
			Model:    move,
			LinkOnly: true,
		},
	}

	// Uncomment to create the shipment with a destination address
	/*
		shipmentCustomizations = append(shipmentCustomizations, factory.Customization{
			Model:    factory.BuildAddress(appCtx.DB(), nil, []factory.Trait{factory.GetTraitAddress2}),
			LinkOnly: true,
			Type:     &factory.Addresses.DeliveryAddress,
		})
	*/

	firstShipment := factory.BuildMTOShipmentMinimal(db, shipmentCustomizations, nil)

	factory.BuildMTOServiceItem(db, []factory.Customization{
		{
			Model: models.MTOServiceItem{
				Status: models.MTOServiceItemStatusApproved,
			},
		},
		{
			Model: models.ReService{
				Code: models.ReServiceCodeDLH,
			},
		},
		{
			Model:    firstShipment,
			LinkOnly: true,
		},
		{
			Model:    move,
			LinkOnly: true,
		},
	}, nil)

	factory.BuildMTOServiceItem(db, []factory.Customization{
		{
			Model: models.MTOServiceItem{
				Status: models.MTOServiceItemStatusApproved,
			},
		},
		{
			Model: models.ReService{
				Code: models.ReServiceCodeFSC,
			},
		},
		{
			Model:    firstShipment,
			LinkOnly: true,
		},
		{
			Model:    move,
			LinkOnly: true,
		},
	}, nil)

	factory.BuildMTOServiceItem(db, []factory.Customization{
		{
			Model: models.MTOServiceItem{
				Status: models.MTOServiceItemStatusApproved,
			},
		},
		{
			Model: models.ReService{
				Code: models.ReServiceCodeDOP,
			},
		},
		{
			Model:    firstShipment,
			LinkOnly: true,
		},
		{
			Model:    move,
			LinkOnly: true,
		},
	}, nil)

	factory.BuildMTOServiceItem(db, []factory.Customization{
		{
			Model: models.MTOServiceItem{
				Status: models.MTOServiceItemStatusApproved,
			},
		},
		{
			Model: models.ReService{
				Code: models.ReServiceCodeDDP,
			},
		},
		{
			Model:    firstShipment,
			LinkOnly: true,
		},
		{
			Model:    move,
			LinkOnly: true,
		},
	}, nil)

	factory.BuildMTOServiceItem(db, []factory.Customization{
		{
			Model: models.MTOServiceItem{
				Status: models.MTOServiceItemStatusApproved,
			},
		},
		{
			Model: models.ReService{
				Code: models.ReServiceCodeDPK,
			},
		},
		{
			Model:    firstShipment,
			LinkOnly: true,
		},
		{
			Model:    move,
			LinkOnly: true,
		},
	}, nil)

	factory.BuildMTOServiceItem(db, []factory.Customization{
		{
			Model: models.MTOServiceItem{
				Status: models.MTOServiceItemStatusApproved,
			},
		},
		{
			Model: models.ReService{
				Code: models.ReServiceCodeDUPK,
			},
		},
		{
			Model:    firstShipment,
			LinkOnly: true,
		},
		{
			Model:    move,
			LinkOnly: true,
		},
	}, nil)
}

func createMoveWith2ShipmentsAndPaymentRequest(appCtx appcontext.AppContext, userUploader *uploader.UserUploader) {
	db := appCtx.DB()
	msCost := unit.Cents(10000)

	orders := factory.BuildOrder(db, []factory.Customization{
		{
			Model: models.UserUpload{},
			ExtendedParams: &factory.UserUploadExtendedParams{
				UserUploader: userUploader,
				AppContext:   appCtx,
			},
		},
	}, nil)

	move := factory.BuildMove(db, []factory.Customization{
		{
			Model:    orders,
			LinkOnly: true,
		},
		{
			Model: models.Move{
				ID:                 uuid.Must(uuid.NewV4()),
				Status:             models.MoveStatusAPPROVED,
				AvailableToPrimeAt: models.TimePointer(time.Now()),
				Locator:            "REQSRV",
			},
		},
	}, nil)
	// Create an HHG MTO Shipment
	pickupAddress := factory.BuildAddress(db, []factory.Customization{
		{
			Model: models.Address{
				ID:             uuid.Must(uuid.NewV4()),
				StreetAddress1: "2 Second St",
				StreetAddress2: models.StringPointer("Apt 2"),
				StreetAddress3: models.StringPointer("Suite B"),
				City:           "Columbia",
				State:          "SC",
				PostalCode:     "29212",
				Country:        models.StringPointer("US"),
			},
		},
	}, nil)

	destinationAddress := factory.BuildAddress(db, []factory.Customization{
		{
			Model: models.Address{
				ID:             uuid.Must(uuid.NewV4()),
				StreetAddress1: "2 Second St",
				StreetAddress2: models.StringPointer("Apt 2"),
				StreetAddress3: models.StringPointer("Suite B"),
				City:           "Princeton",
				State:          "NJ",
				PostalCode:     "08540",
				Country:        models.StringPointer("US"),
			},
		},
	}, nil)

	hhgShipment := factory.BuildMTOShipment(db, []factory.Customization{
		{
			Model: models.MTOShipment{
				ID:                   uuid.Must(uuid.NewV4()),
				PrimeEstimatedWeight: &estimatedWeight,
				PrimeActualWeight:    &actualWeight,
				ShipmentType:         models.MTOShipmentTypeHHG,
				ApprovedDate:         models.TimePointer(time.Now()),
				Status:               models.MTOShipmentStatusApproved,
			},
		},
		{
			Model:    move,
			LinkOnly: true,
		},
		{
			Model:    pickupAddress,
			Type:     &factory.Addresses.PickupAddress,
			LinkOnly: true,
		},
		{
			Model:    destinationAddress,
			Type:     &factory.Addresses.DeliveryAddress,
			LinkOnly: true,
		},
	}, nil)

	// Create an NTSR MTO Shipment
	ntsrShipment := factory.BuildMTOShipment(db, []factory.Customization{
		{
			Model: models.MTOShipment{
				ID:                   uuid.Must(uuid.NewV4()),
				PrimeEstimatedWeight: &estimatedWeight,
				PrimeActualWeight:    &actualWeight,
				ShipmentType:         models.MTOShipmentTypeHHGOutOfNTSDom,
				ApprovedDate:         models.TimePointer(time.Now()),
				Status:               models.MTOShipmentStatusApproved,
			},
		},
		{
			Model:    move,
			LinkOnly: true,
		},
	}, nil)

	ntsrShipment.PickupAddressID = &pickupAddress.ID
	ntsrShipment.PickupAddress = &pickupAddress
	saveErr := db.Save(&ntsrShipment)
	if saveErr != nil {
		log.Panic("error saving NTSR shipment pickup address")
	}

	paymentRequest := factory.BuildPaymentRequest(db, []factory.Customization{
		{
			Model: models.PaymentRequest{
				ID:      uuid.FromStringOrNil("207216bf-0d60-4d91-957b-f0ddaeeb2dff"),
				IsFinal: false,
				Status:  models.PaymentRequestStatusPending,
			},
		},
		{
			Model:    move,
			LinkOnly: true,
		},
	}, nil)

	serviceItemMS := factory.BuildMTOServiceItemBasic(db, []factory.Customization{
		{
			Model: models.MTOServiceItem{
				ID:         uuid.Must(uuid.NewV4()),
				Status:     models.MTOServiceItemStatusApproved,
				ApprovedAt: models.TimePointer(time.Now()),
			},
		},
		{
			Model:    move,
			LinkOnly: true,
		},
		{
			Model: models.ReService{
				ID: uuid.FromStringOrNil("1130e612-94eb-49a7-973d-72f33685e551"), // MS - Move Management
			},
		},
	}, nil)

	factory.BuildPaymentServiceItem(db, []factory.Customization{
		{
			Model: models.PaymentServiceItem{
				PriceCents: &msCost,
			},
		}, {
			Model:    paymentRequest,
			LinkOnly: true,
		}, {
			Model:    serviceItemMS,
			LinkOnly: true,
		},
	}, nil)

	csCost := unit.Cents(25000)
	serviceItemCS := factory.BuildMTOServiceItemBasic(db, []factory.Customization{
		{
			Model: models.MTOServiceItem{
				ID:         uuid.Must(uuid.NewV4()),
				Status:     models.MTOServiceItemStatusApproved,
				ApprovedAt: models.TimePointer(time.Now()),
			},
		},
		{
			Model:    move,
			LinkOnly: true,
		},
		{
			Model: models.ReService{
				ID: uuid.FromStringOrNil("9dc919da-9b66-407b-9f17-05c0f03fcb50"), // CS - Counseling Services
			},
		},
	}, nil)

	factory.BuildPaymentServiceItem(db, []factory.Customization{
		{
			Model: models.PaymentServiceItem{
				PriceCents: &csCost,
			},
		}, {
			Model:    paymentRequest,
			LinkOnly: true,
		}, {
			Model:    serviceItemCS,
			LinkOnly: true,
		},
	}, nil)

	dlhCost := unit.Cents(99999)
	serviceItemDLH := factory.BuildMTOServiceItem(db, []factory.Customization{
		{
			Model: models.MTOServiceItem{
				ID:     uuid.Must(uuid.NewV4()),
				Status: models.MTOServiceItemStatusApproved,
			},
		},
		{
			Model:    move,
			LinkOnly: true,
		},
		{
			Model:    hhgShipment,
			LinkOnly: true,
		},
		{
			Model: models.ReService{
				ID: uuid.FromStringOrNil("8d600f25-1def-422d-b159-617c7d59156e"), // DLH - Domestic Linehaul
			},
		},
	}, nil)

	factory.BuildPaymentServiceItem(db, []factory.Customization{
		{
			Model: models.PaymentServiceItem{
				PriceCents: &dlhCost,
			},
		}, {
			Model:    paymentRequest,
			LinkOnly: true,
		}, {
			Model:    serviceItemDLH,
			LinkOnly: true,
		},
	}, nil)

	serviceItemFSC := factory.BuildMTOServiceItem(db, []factory.Customization{
		{
			Model: models.MTOServiceItem{
				ID:     uuid.Must(uuid.NewV4()),
				Status: models.MTOServiceItemStatusApproved,
			},
		},
		{
			Model:    move,
			LinkOnly: true,
		},
		{
			Model:    hhgShipment,
			LinkOnly: true,
		},
		{
			Model: models.ReService{
				ID: uuid.FromStringOrNil("4780b30c-e846-437a-b39a-c499a6b09872"), // FSC - Fuel Surcharge
			},
		},
	}, nil)

	fscCost := unit.Cents(55555)
	factory.BuildPaymentServiceItem(db, []factory.Customization{
		{
			Model: models.PaymentServiceItem{
				PriceCents: &fscCost,
			},
		}, {
			Model:    paymentRequest,
			LinkOnly: true,
		}, {
			Model:    serviceItemFSC,
			LinkOnly: true,
		},
	}, nil)

	serviceItemDOP := factory.BuildMTOServiceItem(db, []factory.Customization{
		{
			Model: models.MTOServiceItem{
				ID:     uuid.Must(uuid.NewV4()),
				Status: models.MTOServiceItemStatusApproved,
			},
		},
		{
			Model:    move,
			LinkOnly: true,
		},
		{
			Model:    hhgShipment,
			LinkOnly: true,
		},
		{
			Model: models.ReService{
				ID: uuid.FromStringOrNil("2bc3e5cb-adef-46b1-bde9-55570bfdd43e"), // DOP - Domestic Origin Price
			},
		},
	}, nil)

	dopCost := unit.Cents(3456)
	factory.BuildPaymentServiceItem(db, []factory.Customization{
		{
			Model: models.PaymentServiceItem{
				PriceCents: &dopCost,
			},
		}, {
			Model:    paymentRequest,
			LinkOnly: true,
		}, {
			Model:    serviceItemDOP,
			LinkOnly: true,
		},
	}, nil)

	ddpCost := unit.Cents(7890)
	serviceItemDDP := factory.BuildMTOServiceItem(db, []factory.Customization{
		{
			Model: models.MTOServiceItem{
				ID:     uuid.Must(uuid.NewV4()),
				Status: models.MTOServiceItemStatusApproved,
			},
		},
		{
			Model:    move,
			LinkOnly: true,
		},
		{
			Model:    hhgShipment,
			LinkOnly: true,
		},
		{
			Model: models.ReService{
				ID: uuid.FromStringOrNil("50f1179a-3b72-4fa1-a951-fe5bcc70bd14"), // DDP - Domestic Destination Price
			},
		},
	}, nil)

	factory.BuildPaymentServiceItem(db, []factory.Customization{
		{
			Model: models.PaymentServiceItem{
				PriceCents: &ddpCost,
			},
		}, {
			Model:    paymentRequest,
			LinkOnly: true,
		}, {
			Model:    serviceItemDDP,
			LinkOnly: true,
		},
	}, nil)

	// Schedule 1 peak price
	dpkCost := unit.Cents(6544)
	serviceItemDPK := factory.BuildMTOServiceItem(db, []factory.Customization{
		{
			Model: models.MTOServiceItem{
				ID:     uuid.Must(uuid.NewV4()),
				Status: models.MTOServiceItemStatusApproved,
			},
		},
		{
			Model:    move,
			LinkOnly: true,
		},
		{
			Model:    hhgShipment,
			LinkOnly: true,
		},
		{
			Model: models.ReService{
				ID: uuid.FromStringOrNil("bdea5a8d-f15f-47d2-85c9-bba5694802ce"), // DPK - Domestic Packing
			},
		},
	}, nil)

	factory.BuildPaymentServiceItem(db, []factory.Customization{
		{
			Model: models.PaymentServiceItem{
				PriceCents: &dpkCost,
			},
		}, {
			Model:    paymentRequest,
			LinkOnly: true,
		}, {
			Model:    serviceItemDPK,
			LinkOnly: true,
		},
	}, nil)

	// Schedule 1 peak price
	dupkCost := unit.Cents(8544)
	serviceItemDUPK := factory.BuildMTOServiceItem(db, []factory.Customization{
		{
			Model: models.MTOServiceItem{
				ID:     uuid.Must(uuid.NewV4()),
				Status: models.MTOServiceItemStatusApproved,
			},
		},
		{
			Model:    move,
			LinkOnly: true,
		},
		{
			Model:    hhgShipment,
			LinkOnly: true,
		},
		{
			Model: models.ReService{
				ID: uuid.FromStringOrNil("15f01bc1-0754-4341-8e0f-25c8f04d5a77"), // DUPK - Domestic Unpacking
			},
		},
	}, nil)

	factory.BuildPaymentServiceItem(db, []factory.Customization{
		{
			Model: models.PaymentServiceItem{
				PriceCents: &dupkCost,
			},
		}, {
			Model:    paymentRequest,
			LinkOnly: true,
		}, {
			Model:    serviceItemDUPK,
			LinkOnly: true,
		},
	}, nil)

	dofsitPostal := "90210"
	dofsitReason := "Storage items need to be picked up"
	factory.BuildMTOServiceItem(db, []factory.Customization{
		{
			Model: models.MTOServiceItem{
				ID:               uuid.Must(uuid.NewV4()),
				Status:           models.MTOServiceItemStatusSubmitted,
				PickupPostalCode: &dofsitPostal,
				Reason:           &dofsitReason,
			},
		},
		{
			Model:    move,
			LinkOnly: true,
		},
		{
			Model:    hhgShipment,
			LinkOnly: true,
		},
		{
			Model: models.ReService{
				ID: uuid.FromStringOrNil("998beda7-e390-4a83-b15e-578a24326937"), // DOFSIT - Domestic Origin 1st Day SIT
			},
		},
	}, nil)

	customerContact1 := testdatagen.MakeMTOServiceItemCustomerContact(db, testdatagen.Assertions{
		MTOServiceItemCustomerContact: models.MTOServiceItemCustomerContact{
			ID:                         uuid.Must(uuid.NewV4()),
			Type:                       models.CustomerContactTypeFirst,
			DateOfContact:              time.Now().Add(time.Hour * 24),
			TimeMilitary:               "0400Z",
			FirstAvailableDeliveryDate: time.Now(),
		},
	})

	customerContact2 := testdatagen.MakeMTOServiceItemCustomerContact(db, testdatagen.Assertions{
		MTOServiceItemCustomerContact: models.MTOServiceItemCustomerContact{
			Type:                       models.CustomerContactTypeSecond,
			DateOfContact:              time.Now().Add(time.Hour * 48),
			TimeMilitary:               "1200Z",
			FirstAvailableDeliveryDate: time.Now().Add(time.Hour * 24),
		},
	})

	factory.BuildMTOServiceItem(db, []factory.Customization{
		{
			Model: models.MTOServiceItem{
				ID:               uuid.Must(uuid.NewV4()),
				Status:           models.MTOServiceItemStatusSubmitted,
				CustomerContacts: models.MTOServiceItemCustomerContacts{customerContact1, customerContact2},
			},
		},
		{
			Model:    move,
			LinkOnly: true,
		},
		{
			Model:    hhgShipment,
			LinkOnly: true,
		},
		{
			Model: models.ReService{
				ID: uuid.FromStringOrNil("d0561c49-e1a9-40b8-a739-3e639a9d77af"), // DDFSIT - Domestic Destination 1st Day SIT
			},
		},
	}, nil)

	serviceItemDCRT := testdatagen.MakeMTOServiceItemDomesticCrating(db, testdatagen.Assertions{
		MTOServiceItem: models.MTOServiceItem{
			ID:     uuid.Must(uuid.NewV4()),
			Status: models.MTOServiceItemStatusApproved,
		},
		Move:        move,
		MTOShipment: hhgShipment,
	})

	dcrtCost := unit.Cents(55555)
	factory.BuildPaymentServiceItem(db, []factory.Customization{
		{
			Model: models.PaymentServiceItem{
				PriceCents: &dcrtCost,
			},
		}, {
			Model:    paymentRequest,
			LinkOnly: true,
		}, {
			Model:    serviceItemDCRT,
			LinkOnly: true,
		},
	}, nil)

	ntsrServiceItemDLH := factory.BuildMTOServiceItem(db, []factory.Customization{
		{
			Model: models.MTOServiceItem{
				ID:     uuid.Must(uuid.NewV4()),
				Status: models.MTOServiceItemStatusApproved,
			},
		},
		{
			Model:    move,
			LinkOnly: true,
		},
		{
			Model:    ntsrShipment,
			LinkOnly: true,
		},
		{
			Model: models.ReService{
				ID: uuid.FromStringOrNil("8d600f25-1def-422d-b159-617c7d59156e"), // DLH - Domestic Linehaul
			},
		},
	}, nil)

	factory.BuildPaymentServiceItem(db, []factory.Customization{
		{
			Model: models.PaymentServiceItem{
				PriceCents: &dlhCost,
			},
		}, {
			Model:    paymentRequest,
			LinkOnly: true,
		}, {
			Model:    ntsrServiceItemDLH,
			LinkOnly: true,
		},
	}, nil)

	ntsrServiceItemFSC := factory.BuildMTOServiceItem(db, []factory.Customization{
		{
			Model: models.MTOServiceItem{
				ID:     uuid.Must(uuid.NewV4()),
				Status: models.MTOServiceItemStatusApproved,
			},
		},
		{
			Model:    move,
			LinkOnly: true,
		},
		{
			Model:    ntsrShipment,
			LinkOnly: true,
		},
		{
			Model: models.ReService{
				ID: uuid.FromStringOrNil("4780b30c-e846-437a-b39a-c499a6b09872"), // FSC - Fuel Surcharge
			},
		},
	}, nil)

	factory.BuildPaymentServiceItem(db, []factory.Customization{
		{
			Model: models.PaymentServiceItem{
				PriceCents: &fscCost,
			},
		}, {
			Model:    paymentRequest,
			LinkOnly: true,
		}, {
			Model:    ntsrServiceItemFSC,
			LinkOnly: true,
		},
	}, nil)

	ntsrServiceItemDOP := factory.BuildMTOServiceItem(db, []factory.Customization{
		{
			Model: models.MTOServiceItem{
				ID:     uuid.Must(uuid.NewV4()),
				Status: models.MTOServiceItemStatusApproved,
			},
		},
		{
			Model:    move,
			LinkOnly: true,
		},
		{
			Model:    ntsrShipment,
			LinkOnly: true,
		},
		{
			Model: models.ReService{
				ID: uuid.FromStringOrNil("2bc3e5cb-adef-46b1-bde9-55570bfdd43e"), // DOP - Domestic Origin Price
			},
		},
	}, nil)

	factory.BuildPaymentServiceItem(db, []factory.Customization{
		{
			Model: models.PaymentServiceItem{
				PriceCents: &dopCost,
			},
		}, {
			Model:    paymentRequest,
			LinkOnly: true,
		}, {
			Model:    ntsrServiceItemDOP,
			LinkOnly: true,
		},
	}, nil)

	ntsrServiceItemDDP := factory.BuildMTOServiceItem(db, []factory.Customization{
		{
			Model: models.MTOServiceItem{
				ID:     uuid.Must(uuid.NewV4()),
				Status: models.MTOServiceItemStatusApproved,
			},
		},
		{
			Model:    move,
			LinkOnly: true,
		},
		{
			Model:    ntsrShipment,
			LinkOnly: true,
		},
		{
			Model: models.ReService{
				ID: uuid.FromStringOrNil("50f1179a-3b72-4fa1-a951-fe5bcc70bd14"), // DDP - Domestic Destination Price
			},
		},
	}, nil)

	factory.BuildPaymentServiceItem(db, []factory.Customization{
		{
			Model: models.PaymentServiceItem{
				PriceCents: &ddpCost,
			},
		}, {
			Model:    paymentRequest,
			LinkOnly: true,
		}, {
			Model:    ntsrServiceItemDDP,
			LinkOnly: true,
		},
	}, nil)

	factory.BuildMTOServiceItem(db, []factory.Customization{
		{
			Model: models.MTOServiceItem{
				ID:     uuid.Must(uuid.NewV4()),
				Status: models.MTOServiceItemStatusSubmitted,
			},
		},
		{
			Model:    move,
			LinkOnly: true,
		},
		{
			Model:    ntsrShipment,
			LinkOnly: true,
		},
		{
			Model: models.ReService{
				ID: uuid.FromStringOrNil("15f01bc1-0754-4341-8e0f-25c8f04d5a77"), // DUPK - Domestic Unpacking
			},
		},
	}, nil)
}

func createHHGMoveWith2PaymentRequestsReviewedAllRejectedServiceItems(appCtx appcontext.AppContext, userUploader *uploader.UserUploader) {
	db := appCtx.DB()
	// Since we want to customize the Contractor ID for prime uploads, create the contractor here first
	// BuildMove and BuildPrimeUpload both use FetchOrBuildDefaultContractor
	factory.FetchOrBuildDefaultContractor(appCtx.DB(), []factory.Customization{
		{
			Model: models.Contractor{
				ID: primeContractorUUID, // Prime
			},
		},
	}, nil)
	/* Customer with two payment requests */
	orders7 := factory.BuildOrder(db, []factory.Customization{
		{
			Model: models.ServiceMember{
				ID: uuid.FromStringOrNil("4e6e4023-b089-4614-a65a-ffffffffffff"),
			},
		},
		{
			Model: models.Order{
				ID: uuid.FromStringOrNil("f52f851e-91b8-4cb7-9f8a-ffffffffffff"),
			},
		},
		{
			Model: models.UserUpload{},
			ExtendedParams: &factory.UserUploadExtendedParams{
				UserUploader: userUploader,
				AppContext:   appCtx,
			},
		},
	}, nil)

	locatorID := "PAYREJ"
	mto7 := factory.BuildMove(db, []factory.Customization{
		{
			Model:    orders7,
			LinkOnly: true,
		},
		{
			Model: models.Move{
				ID:                 uuid.FromStringOrNil("99783f4d-ee83-4fc9-8e0c-ffffffffffff"),
				AvailableToPrimeAt: models.TimePointer(time.Now()),
				Status:             models.MoveStatusAPPROVED,
				Locator:            locatorID,
			},
		},
	}, nil)
	mtoShipmentHHG7 := factory.BuildMTOShipment(db, []factory.Customization{
		{
			Model: models.MTOShipment{
				ID:                   uuid.FromStringOrNil("baa00811-2381-433e-8a96-ffffffffffff"),
				PrimeEstimatedWeight: &estimatedWeight,
				PrimeActualWeight:    &actualWeight,
				ShipmentType:         models.MTOShipmentTypeHHG,
				ApprovedDate:         models.TimePointer(time.Now()),
				Status:               models.MTOShipmentStatusApproved,
			},
		},
		{
			Model:    mto7,
			LinkOnly: true,
		},
	}, nil)

	factory.BuildMTOAgent(db, []factory.Customization{
		{
			Model:    mtoShipmentHHG7,
			LinkOnly: true,
		},
		{
			Model: models.MTOAgent{
				ID:           uuid.FromStringOrNil("82036387-a113-4b45-a172-ffffffffffff"),
				FirstName:    models.StringPointer("Test"),
				LastName:     models.StringPointer("Agent"),
				Email:        models.StringPointer("test@test.email.com"),
				MTOAgentType: models.MTOAgentReleasing,
			},
		},
	}, nil)
	reviewedDate := time.Now()
	paymentRequest7 := factory.BuildPaymentRequest(db, []factory.Customization{
		{
			Model: models.PaymentRequest{
				ID:         uuid.FromStringOrNil("ea945ab7-099a-4819-82de-ffffffffffff"),
				IsFinal:    false,
				Status:     models.PaymentRequestStatusReviewedAllRejected,
				ReviewedAt: &reviewedDate,
			},
		},
		{
			Model:    mto7,
			LinkOnly: true,
		},
	}, nil)

	// for soft deleted proof of service docs
	factory.BuildPrimeUpload(appCtx.DB(), []factory.Customization{
		{
			Model:    paymentRequest7,
			LinkOnly: true,
		},
		{
			Model: models.PrimeUpload{
				ID: uuid.FromStringOrNil("18413213-0aaf-4eb1-8d7f-ffffffffffff"),
			},
		},
	}, []factory.Trait{factory.GetTraitPrimeUploadDeleted})

	serviceItemMS7 := factory.BuildMTOServiceItemBasic(db, []factory.Customization{
		{
			Model: models.MTOServiceItem{
				ID:     uuid.FromStringOrNil("923acbd4-5e65-4d62-aecc-ffffffffffff"),
				Status: models.MTOServiceItemStatusApproved,
			},
		},
		{
			Model:    mto7,
			LinkOnly: true,
		},
		{
			Model: models.ReService{
				ID: uuid.FromStringOrNil("1130e612-94eb-49a7-973d-72f33685e551"), // MS - Move Management
			},
		},
	}, nil)

	rejectionReason := "Just because."
	msCost := unit.Cents(10000)
	factory.BuildPaymentServiceItem(db, []factory.Customization{
		{
			Model: models.PaymentServiceItem{
				PriceCents:      &msCost,
				Status:          models.PaymentServiceItemStatusDenied,
				RejectionReason: &rejectionReason,
			},
		}, {
			Model:    paymentRequest7,
			LinkOnly: true,
		}, {
			Model:    serviceItemMS7,
			LinkOnly: true,
		},
	}, nil)

	serviceItemDLH7 := factory.BuildMTOServiceItem(db, []factory.Customization{
		{
			Model: models.MTOServiceItem{
				ID:     uuid.FromStringOrNil("aab8df9a-bbc9-4f26-a3ab-ffffffffffff"),
				Status: models.MTOServiceItemStatusApproved,
			},
		},
		{
			Model:    mto7,
			LinkOnly: true,
		},
		{
			Model: models.ReService{
				ID: uuid.FromStringOrNil("8d600f25-1def-422d-b159-617c7d59156e"), // DLH - Domestic Linehaul
			},
		},
	}, nil)

	dlhCost := unit.Cents(99999)
	factory.BuildPaymentServiceItem(db, []factory.Customization{
		{
			Model: models.PaymentServiceItem{
				PriceCents:      &dlhCost,
				Status:          models.PaymentServiceItemStatusDenied,
				RejectionReason: &rejectionReason,
			},
		}, {
			Model:    paymentRequest7,
			LinkOnly: true,
		}, {
			Model:    serviceItemDLH7,
			LinkOnly: true,
		},
	}, nil)

	additionalPaymentRequest7 := factory.BuildPaymentRequest(db, []factory.Customization{
		{
			Model: models.PaymentRequest{
				ID:              uuid.FromStringOrNil("540e2268-6899-4b67-828d-ffffffffffff"),
				IsFinal:         false,
				Status:          models.PaymentRequestStatusReviewedAllRejected,
				ReviewedAt:      &reviewedDate,
				RejectionReason: nil,
				SequenceNumber:  2,
			},
		},
		{
			Model:    mto7,
			LinkOnly: true,
		},
	}, nil)

	serviceItemCS7 := factory.BuildMTOServiceItemBasic(db, []factory.Customization{
		{
			Model: models.MTOServiceItem{
				ID:     uuid.FromStringOrNil("ab37c0a4-ad3f-44aa-b294-ffffffffffff"),
				Status: models.MTOServiceItemStatusApproved,
			},
		},
		{
			Model:    mto7,
			LinkOnly: true,
		},
		{
			Model: models.ReService{
				ID: uuid.FromStringOrNil("9dc919da-9b66-407b-9f17-05c0f03fcb50"), // CS - Counseling Services
			},
		},
	}, nil)

	csCost := unit.Cents(25000)

	factory.BuildPaymentServiceItem(db, []factory.Customization{
		{
			Model: models.PaymentServiceItem{
				PriceCents:      &csCost,
				Status:          models.PaymentServiceItemStatusDenied,
				RejectionReason: &rejectionReason,
			},
		}, {
			Model:    additionalPaymentRequest7,
			LinkOnly: true,
		}, {
			Model:    serviceItemCS7,
			LinkOnly: true,
		},
	}, nil)

	MTOShipment := factory.BuildMTOShipment(db, []factory.Customization{
		{
			Model: models.MTOShipment{
				ID:                   uuid.FromStringOrNil("475579d5-aaa4-4755-8c43-ffffffffffff"),
				PrimeEstimatedWeight: &estimatedWeight,
				PrimeActualWeight:    &actualWeight,
				ShipmentType:         models.MTOShipmentTypeHHG, // same as HHG for now
				ApprovedDate:         models.TimePointer(time.Now()),
				Status:               models.MTOShipmentStatusApproved,
			},
		},
		{
			Model:    mto7,
			LinkOnly: true,
		},
	}, nil)

	serviceItemFSC7 := factory.BuildMTOServiceItem(db, []factory.Customization{
		{
			Model: models.MTOServiceItem{
				ID:     uuid.FromStringOrNil("f23eeb02-66c7-43f5-ad9c-ffffffffffff"),
				Status: models.MTOServiceItemStatusApproved,
			},
		},
		{
			Model:    mto7,
			LinkOnly: true,
		},
		{
			Model:    MTOShipment,
			LinkOnly: true,
		},
		{
			Model: models.ReService{
				ID: uuid.FromStringOrNil("4780b30c-e846-437a-b39a-c499a6b09872"), // FSC - Fuel Surcharge
			},
		},
	}, nil)

	fscCost := unit.Cents(55555)

	factory.BuildPaymentServiceItem(db, []factory.Customization{
		{
			Model: models.PaymentServiceItem{
				PriceCents:      &fscCost,
				Status:          models.PaymentServiceItemStatusDenied,
				RejectionReason: &rejectionReason,
			},
		}, {
			Model:    additionalPaymentRequest7,
			LinkOnly: true,
		}, {
			Model:    serviceItemFSC7,
			LinkOnly: true,
		},
	}, nil)
}

func createTOO(appCtx appcontext.AppContext) {
	db := appCtx.DB()
	email := "too_role@office.mil"
	officeUser := models.OfficeUser{}
	officeUserExists, err := db.Where("email = $1", email).Exists(&officeUser)
	if err != nil {
		log.Panic(fmt.Errorf("Failed to query OfficeUser in the DB: %w", err))
	}
	// no need to create
	if officeUserExists {
		return
	}

	/* A user with too role */
	tooRole := roles.Role{}
	err = db.Where("role_type = $1", roles.RoleTypeTOO).First(&tooRole)
	if err != nil {
		log.Panic(fmt.Errorf("Failed to find RoleTypeTOO in the DB: %w", err))
	}

	tooUUID := uuid.Must(uuid.FromString("dcf86235-53d3-43dd-8ee8-54212ae3078f"))
	loginGovUUID := uuid.Must(uuid.NewV4())
	factory.BuildUser(db, []factory.Customization{
		{
			Model: models.User{
				ID:            tooUUID,
				LoginGovUUID:  &loginGovUUID,
				LoginGovEmail: email,
				Active:        true,
				Roles:         []roles.Role{tooRole},
			}},
	}, nil)
	factory.BuildOfficeUser(db, []factory.Customization{
		{
			Model: models.OfficeUser{
				ID:     uuid.FromStringOrNil("144503a6-485c-463e-b943-d3c3bad11b09"),
				Email:  email,
				Active: true,
				UserID: &tooUUID,
			},
		},
	}, nil)
}

func createTIO(appCtx appcontext.AppContext) {
	db := appCtx.DB()
	email := "tio_role@office.mil"
	officeUser := models.OfficeUser{}
	officeUserExists, err := db.Where("email = $1", email).Exists(&officeUser)
	if err != nil {
		log.Panic(fmt.Errorf("Failed to query OfficeUser in the DB: %w", err))
	}
	// no need to create
	if officeUserExists {
		return
	}

	/* A user with tio role */
	tioRole := roles.Role{}
	err = db.Where("role_type = $1", roles.RoleTypeTIO).First(&tioRole)
	if err != nil {
		log.Panic(fmt.Errorf("Failed to find RoleTypeTIO in the DB: %w", err))
	}

	tioUUID := uuid.Must(uuid.FromString("3b2cc1b0-31a2-4d1b-874f-0591f9127374"))
	loginGovUUID := uuid.Must(uuid.NewV4())
	factory.BuildUser(db, []factory.Customization{
		{
			Model: models.User{
				ID:            tioUUID,
				LoginGovUUID:  &loginGovUUID,
				LoginGovEmail: email,
				Active:        true,
				Roles:         []roles.Role{tioRole},
			}},
	}, nil)
	factory.BuildOfficeUser(db, []factory.Customization{
		{
			Model: models.OfficeUser{
				ID:     uuid.FromStringOrNil("f1828a35-43fd-42be-8b23-af4d9d51f0f3"),
				Email:  email,
				Active: true,
				UserID: &tioUUID,
			},
		},
	}, nil)
}

func createServicesCounselor(appCtx appcontext.AppContext) {
	db := appCtx.DB()
	email := "services_counselor_role@office.mil"
	officeUser := models.OfficeUser{}
	officeUserExists, err := db.Where("email = $1", email).Exists(&officeUser)
	if err != nil {
		log.Panic(fmt.Errorf("Failed to query OfficeUser in the DB: %w", err))
	}
	// no need to create
	if officeUserExists {
		return
	}

	/* A user with services counselor role */
	servicesCounselorRole := roles.Role{}
	err = db.Where("role_type = $1", roles.RoleTypeServicesCounselor).First(&servicesCounselorRole)
	if err != nil {
		log.Panic(fmt.Errorf("Failed to find RoleTypeServicesCounselor in the DB: %w", err))
	}

	servicesCounselorUUID := uuid.Must(uuid.FromString("a6c8663f-998f-4626-a978-ad60da2476ec"))
	loginGovUUID := uuid.Must(uuid.NewV4())
	factory.BuildUser(db, []factory.Customization{
		{
			Model: models.User{
				ID:            servicesCounselorUUID,
				LoginGovUUID:  &loginGovUUID,
				LoginGovEmail: email,
				Active:        true,
				Roles:         []roles.Role{servicesCounselorRole},
			}},
	}, nil)
	factory.BuildOfficeUser(db, []factory.Customization{
		{
			Model: models.OfficeUser{
				ID:     uuid.FromStringOrNil("c70d9a38-4bff-4d37-8dcc-456f317d7935"),
				Email:  email,
				Active: true,
				UserID: &servicesCounselorUUID,
			},
		},
	}, nil)
}

func createQaeCsr(appCtx appcontext.AppContext) {
	db := appCtx.DB()
	email := "qae_csr_role@office.mil"
	officeUser := models.OfficeUser{}
	officeUserExists, err := db.Where("email = $1", email).Exists(&officeUser)
	if err != nil {
		log.Panic(fmt.Errorf("Failed to query OfficeUser in the DB: %w", err))
	}
	// no need to create
	if officeUserExists {
		return
	}

	/* A user with tio role */
	qaeCsrRole := roles.Role{}
	err = db.Where("role_type = $1", roles.RoleTypeQaeCsr).First(&qaeCsrRole)
	if err != nil {
		log.Panic(fmt.Errorf("Failed to find RoleTypeQaeCsr in the DB: %w", err))
	}

	qaeCsrUUID := uuid.Must(uuid.FromString("8dbf1648-7527-4a92-b4eb-524edb703982"))
	loginGovUUID := uuid.Must(uuid.NewV4())
	factory.BuildUser(db, []factory.Customization{
		{
			Model: models.User{
				ID:            qaeCsrUUID,
				LoginGovUUID:  &loginGovUUID,
				LoginGovEmail: email,
				Active:        true,
				Roles:         []roles.Role{qaeCsrRole},
			}},
	}, nil)
	factory.BuildOfficeUser(db, []factory.Customization{
		{
			Model: models.OfficeUser{
				ID:     uuid.FromStringOrNil("ef4f6d1f-4ac3-4159-a364-5403e7d958ff"),
				Email:  email,
				Active: true,
				UserID: &qaeCsrUUID,
			},
		},
	}, nil)
}

func createTXO(appCtx appcontext.AppContext) {
	db := appCtx.DB()
	/* A user with both too and tio roles */
	email := "too_tio_role@office.mil"
	officeUser := models.OfficeUser{}
	officeUserExists, err := db.Where("email = $1", email).Exists(&officeUser)
	if err != nil {
		log.Panic(fmt.Errorf("Failed to query OfficeUser in the DB: %w", err))
	}
	// no need to create
	if officeUserExists {
		return
	}

	tooRole := roles.Role{}
	err = db.Where("role_type = $1", roles.RoleTypeTOO).First(&tooRole)
	if err != nil {
		log.Panic(fmt.Errorf("Failed to find RoleTypeTOO in the DB: %w", err))
	}

	tioRole := roles.Role{}
	err = db.Where("role_type = $1", roles.RoleTypeTIO).First(&tioRole)
	if err != nil {
		log.Panic(fmt.Errorf("Failed to find RoleTypeTIO in the DB: %w", err))
	}

	tooTioUUID := uuid.Must(uuid.FromString("9bda91d2-7a0c-4de1-ae02-b8cf8b4b858b"))
	loginGovUUID := uuid.Must(uuid.NewV4())
	user := factory.BuildUser(db, []factory.Customization{
		{
			Model: models.User{
				ID:            tooTioUUID,
				LoginGovUUID:  &loginGovUUID,
				LoginGovEmail: email,
				Active:        true,
				Roles:         []roles.Role{tooRole, tioRole},
			}},
	}, nil)
	factory.BuildOfficeUser(db, []factory.Customization{
		{
			Model: models.OfficeUser{
				ID:     uuid.FromStringOrNil("dce86235-53d3-43dd-8ee8-54212ae3078f"),
				Email:  email,
				Active: true,
				UserID: &tooTioUUID,
			},
		},
	}, nil)
	factory.BuildServiceMember(db, []factory.Customization{
		{
			Model:    user,
			LinkOnly: true,
		},
	}, nil)
}

func createTXOUSMC(appCtx appcontext.AppContext) {
	db := appCtx.DB()
	emailUSMC := "too_tio_role_usmc@office.mil"
	officeUser := models.OfficeUser{}
	officeUserExists, err := db.Where("email = $1", emailUSMC).Exists(&officeUser)
	if err != nil {
		log.Panic(fmt.Errorf("Failed to query OfficeUser in the DB: %w", err))
	}
	// no need to create
	if officeUserExists {
		return
	}

	// Makes user with both too and tio role with USMC gbloc
	tooRole := roles.Role{}
	err = db.Where("role_type = $1", roles.RoleTypeTOO).First(&tooRole)
	if err != nil {
		log.Panic(fmt.Errorf("Failed to find RoleTypeTOO in the DB: %w", err))
	}

	tioRole := roles.Role{}
	err = db.Where("role_type = $1", roles.RoleTypeTIO).First(&tioRole)
	if err != nil {
		log.Panic(fmt.Errorf("Failed to find RoleTypeTIO in the DB: %w", err))
	}

	transportationOfficeUSMC := models.TransportationOffice{}
	err = db.Where("id = $1", "ccf50409-9d03-4cac-a931-580649f1647a").First(&transportationOfficeUSMC)
	if err != nil {
		log.Panic(fmt.Errorf("Failed to find transportation office USMC in the DB: %w", err))
	}

	// Makes user with both too and tio role with USMC gbloc

	tooTioWithUsmcUUID := uuid.Must(uuid.FromString("9bda91d2-7a0c-4de1-ae02-bbbbbbbbbbbb"))
	loginGovWithUsmcUUID := uuid.Must(uuid.NewV4())
	factory.BuildUser(appCtx.DB(), []factory.Customization{
		{
			Model: models.User{
				ID:            tooTioWithUsmcUUID,
				LoginGovUUID:  &loginGovWithUsmcUUID,
				LoginGovEmail: emailUSMC,
				Active:        true,
				Roles:         []roles.Role{tooRole, tioRole},
			}},
	}, nil)
	factory.BuildOfficeUser(db, []factory.Customization{
		{
			Model: models.OfficeUser{
				ID:     uuid.FromStringOrNil("dce86235-53d3-43dd-8ee8-bbbbbbbbbbbb"),
				Email:  emailUSMC,
				Active: true,
				UserID: &tooTioWithUsmcUUID,
			},
		},
		{
			Model:    transportationOfficeUSMC,
			LinkOnly: true,
		},
	}, nil)
}

func createTXOServicesCounselor(appCtx appcontext.AppContext) {
	db := appCtx.DB()
	/* A user with both too, tio, and services counselor roles */
	email := "too_tio_services_counselor_role@office.mil"
	officeUser := models.OfficeUser{}
	officeUserExists, err := db.Where("email = $1", email).Exists(&officeUser)
	if err != nil {
		log.Panic(fmt.Errorf("Failed to query OfficeUser in the DB: %w", err))
	}
	// no need to create
	if officeUserExists {
		return
	}

	officeUserRoleTypes := []roles.RoleType{roles.RoleTypeTOO, roles.RoleTypeTIO, roles.RoleTypeServicesCounselor}
	var userRoles roles.Roles
	err = db.Where("role_type IN (?)", officeUserRoleTypes).All(&userRoles)
	if err != nil {
		log.Panic(fmt.Errorf("Failed to find office user RoleType in the DB: %w", err))
	}

	tooTioServicesUUID := uuid.Must(uuid.FromString("8d78c849-0853-4eb8-a7a7-73055db7a6a8"))
	loginGovUUID := uuid.Must(uuid.NewV4())

	// Make a user
	factory.BuildUser(db, []factory.Customization{
		{
			Model: models.User{
				ID:            tooTioServicesUUID,
				LoginGovUUID:  &loginGovUUID,
				LoginGovEmail: email,
				Active:        true,
				Roles:         userRoles,
			}},
	}, nil)

	// Make an office user associated with the previously created user
	factory.BuildOfficeUser(db, []factory.Customization{
		{
			Model: models.OfficeUser{
				ID:     uuid.FromStringOrNil("f3503012-e17a-4136-aa3c-508ee3b1962f"),
				Email:  email,
				Active: true,
				UserID: &tooTioServicesUUID,
			},
		},
	}, nil)
}

func createTXOServicesUSMCCounselor(appCtx appcontext.AppContext) {
	db := appCtx.DB()
	emailUSMC := "too_tio_services_counselor_role_usmc@office.mil"
	officeUser := models.OfficeUser{}
	officeUserExists, err := db.Where("email = $1", emailUSMC).Exists(&officeUser)
	if err != nil {
		log.Panic(fmt.Errorf("Failed to query OfficeUser in the DB: %w", err))
	}
	// no need to create
	if officeUserExists {
		return
	}

	/* A user with both too, tio, and services counselor roles */
	officeUserRoleTypes := []roles.RoleType{roles.RoleTypeTOO, roles.RoleTypeTIO, roles.RoleTypeServicesCounselor}
	var userRoles roles.Roles
	err = db.Where("role_type IN (?)", officeUserRoleTypes).All(&userRoles)
	if err != nil {
		log.Panic(fmt.Errorf("Failed to find office user RoleType in the DB: %w", err))
	}

	// Makes user with too, tio, services counselor role with USMC gbloc
	transportationOfficeUSMC := models.TransportationOffice{}
	err = db.Where("id = $1", "ccf50409-9d03-4cac-a931-580649f1647a").First(&transportationOfficeUSMC)
	if err != nil {
		log.Panic(fmt.Errorf("Failed to find transportation office USMC in the DB: %w", err))
	}
	tooTioServicesWithUsmcUUID := uuid.Must(uuid.FromString("9aae1a83-6515-4c1d-84e8-f7b53dc3d5fc"))
	loginGovWithUsmcUUID := uuid.Must(uuid.NewV4())

	// Makes a user with all office roles that is associated with USMC
	factory.BuildUser(db, []factory.Customization{
		{
			Model: models.User{
				ID:            tooTioServicesWithUsmcUUID,
				LoginGovUUID:  &loginGovWithUsmcUUID,
				LoginGovEmail: emailUSMC,
				Active:        true,
				Roles:         userRoles,
			}},
	}, nil)

	// Makes an office user with the previously created user
	factory.BuildOfficeUser(db, []factory.Customization{
		{
			Model: models.OfficeUser{
				ID:     uuid.FromStringOrNil("b23005d6-60ea-469f-91ab-a7daf4c686f5"),
				Email:  emailUSMC,
				Active: true,
				UserID: &tooTioServicesWithUsmcUUID,
			},
		},
		{
			Model:    transportationOfficeUSMC,
			LinkOnly: true,
		},
	}, nil)
}

func createServicesCounselorForCloseoutWithGbloc(appCtx appcontext.AppContext, userID uuid.UUID, email string, gbloc string) {
	db := appCtx.DB()
	officeUser := models.OfficeUser{}
	officeUserExists, err := db.Where("email = $1", email).Exists(&officeUser)
	if err != nil {
		log.Panic(fmt.Errorf("failed to query OfficeUser in the DB: %w", err))
	}
	// no need to create
	if officeUserExists {
		return
	}

	servicesCounselorRole := roles.Role{}
	err = db.Where("role_type = $1", roles.RoleTypeServicesCounselor).First(&servicesCounselorRole)
	if err != nil {
		log.Panic(fmt.Errorf("failed to find RoleTypeServicesCounselor in the DB: %w", err))
	}

	loginGovID := uuid.Must(uuid.NewV4())

	factory.BuildOfficeUserWithRoles(appCtx.DB(), []factory.Customization{
		{
			Model: models.OfficeUser{
				Email:  email,
				Active: true,
			},
		},
		{
			Model: models.User{
				ID:            userID,
				LoginGovUUID:  &loginGovID,
				LoginGovEmail: email,
				Active:        true,
			},
		},
		{
			Model: models.TransportationOffice{
				Gbloc: gbloc,
			},
		},
	}, []roles.RoleType{roles.RoleTypeServicesCounselor})
}

func createPrimeUser(appCtx appcontext.AppContext) models.User {
	db := appCtx.DB()
	/* A user with the prime role */

	var userRole roles.Role
	err := db.Where("role_type = (?)", roles.RoleTypePrime).First(&userRole)
	if err != nil {
		log.Panic(fmt.Errorf("failed to find prime user RoleType in the DB: %w", err))
	}

	userUUID := uuid.Must(uuid.FromString("3ce06fa9-590a-48e5-9e30-6ad1e82b528c"))
	loginGovUUID := uuid.Must(uuid.NewV4())
	email := "prime_role@office.mil"

	// Make a user
	primeUser := factory.BuildUser(db, []factory.Customization{
		{
			Model: models.User{
				ID:            userUUID,
				LoginGovUUID:  &loginGovUUID,
				LoginGovEmail: email,
			},
		},
	}, []factory.Trait{factory.GetTraitPrimeUser})
	return primeUser
}

func createDevClientCertForUser(appCtx appcontext.AppContext, user models.User) {
	devlocalCert := factory.FetchOrBuildDevlocalClientCert(appCtx.DB())
	devlocalCert.UserID = user.ID
	testdatagen.MustSave(appCtx.DB(), &devlocalCert)
}

func createHHGMoveWithReweigh(appCtx appcontext.AppContext, userUploader *uploader.UserUploader) {
	db := appCtx.DB()
	filterFile := &[]string{"150Kb.png"}
	serviceMember := makeServiceMember(appCtx)
	orders := makeOrdersForServiceMember(appCtx, serviceMember, userUploader, filterFile)
	move := makeMoveForOrders(appCtx, orders, "REWAYD", models.MoveStatusAPPROVALSREQUESTED)
	move.TIORemarks = &tioRemarks
	testdatagen.MustSave(db, &move)
	reweighedWeight := unit.Pound(800)
	testdatagen.MakeReweigh(db, testdatagen.Assertions{
		UserUploader: userUploader,
		MTOShipment: models.MTOShipment{
			MoveTaskOrderID: move.ID,
			MoveTaskOrder:   move,
		},
		Reweigh: models.Reweigh{
			Weight: &reweighedWeight,
		},
	})
	testdatagen.MakeReweigh(db, testdatagen.Assertions{UserUploader: userUploader})
}

func createHHGMoveWithBillableWeights(appCtx appcontext.AppContext, userUploader *uploader.UserUploader, primeUploader *uploader.PrimeUploader) {
	db := appCtx.DB()
	filterFile := &[]string{"150Kb.png"}
	serviceMember := makeServiceMember(appCtx)
	orders := makeOrdersForServiceMember(appCtx, serviceMember, userUploader, filterFile)
	makeAmendedOrders(appCtx, orders, userUploader, &[]string{"small.pdf"})
	move := makeMoveForOrders(appCtx, orders, "BILWEI", models.MoveStatusAPPROVALSREQUESTED)
	shipment := makeShipmentForMove(appCtx, move, models.MTOShipmentStatusApproved)
	paymentRequestID := uuid.Must(uuid.FromString("6cd95b06-fef3-11eb-9a03-0242ac130003"))
	makePaymentRequestForShipment(appCtx, move, shipment, primeUploader, filterFile, paymentRequestID, models.PaymentRequestStatusPending)
	testdatagen.MakeReweighForShipment(db, testdatagen.Assertions{UserUploader: userUploader}, shipment, unit.Pound(5000))
}

// creates a mix of shipments statuses with estimated, actual, and reweigh weights for testing the MTO page
func createReweighWithMixedShipmentStatuses(appCtx appcontext.AppContext, userUploader *uploader.UserUploader) {
	db := appCtx.DB()
	filterFile := &[]string{"150Kb.png"}
	serviceMember := makeServiceMember(appCtx)
	orders := makeOrdersForServiceMember(appCtx, serviceMember, userUploader, filterFile)
	move := makeMoveForOrders(appCtx, orders, "WTSTAT", models.MoveStatusAPPROVALSREQUESTED)

	// shipment is not yet approved so will be excluded from MTO weight calculations
	factory.BuildMTOShipment(db, []factory.Customization{
		{
			Model: models.MTOShipment{
				Status: models.MTOShipmentStatusSubmitted,
			},
		},
		{
			Model:    move,
			LinkOnly: true,
		},
	}, nil)

	divertedEstimated := unit.Pound(5000)
	divertedActual := unit.Pound(6000)
	// shipment was diverted so will have weights values already
	divertedShipment := factory.BuildMTOShipment(db, []factory.Customization{
		{
			Model: models.MTOShipment{
				Status:               models.MTOShipmentStatusSubmitted,
				Diversion:            true,
				PrimeEstimatedWeight: &divertedEstimated,
				PrimeActualWeight:    &divertedActual,
			},
		},
		{
			Model:    move,
			LinkOnly: true,
		},
	}, nil)
	diveretedReweigh := unit.Pound(5500)
	testdatagen.MakeReweigh(db, testdatagen.Assertions{
		MTOShipment: divertedShipment,
		Reweigh: models.Reweigh{
			Weight: &diveretedReweigh,
		},
	})

	canceledEstimated := unit.Pound(5000)
	canceledActual := unit.Pound(6000)
	canceledReweigh := unit.Pound(5500)
	// cancelled shipment will still appear on MTO page but will not be included in weight calculations
	canceledShipment := factory.BuildMTOShipment(db, []factory.Customization{
		{
			Model: models.MTOShipment{
				Status:               models.MTOShipmentStatusCanceled,
				PrimeEstimatedWeight: &canceledEstimated,
				PrimeActualWeight:    &canceledActual,
			},
		},
		{
			Model:    move,
			LinkOnly: true,
		},
	}, nil)
	testdatagen.MakeReweigh(db, testdatagen.Assertions{
		MTOShipment: canceledShipment,
		Reweigh: models.Reweigh{
			Weight: &canceledReweigh,
		},
	})

	approvedEstimated := unit.Pound(1000)
	approvedActual := unit.Pound(1500)
	approvedReweigh := unit.Pound(1250)
	approvedShipment := factory.BuildMTOShipment(db, []factory.Customization{
		{
			Model: models.MTOShipment{
				Status:               models.MTOShipmentStatusApproved,
				PrimeEstimatedWeight: &approvedEstimated,
				PrimeActualWeight:    &approvedActual,
			},
		},
		{
			Model:    move,
			LinkOnly: true,
		},
	}, nil)
	testdatagen.MakeReweigh(db, testdatagen.Assertions{
		MTOShipment: approvedShipment,
		Reweigh: models.Reweigh{
			Weight: &approvedReweigh,
		},
	})

	approvedReweighRequestedEstimated := unit.Pound(1000)
	approvedReweighRequestedActual := unit.Pound(1500)
	approvedReweighRequestedShipment := factory.BuildMTOShipment(db, []factory.Customization{
		{
			Model: models.MTOShipment{
				Status:               models.MTOShipmentStatusApproved,
				PrimeEstimatedWeight: &approvedReweighRequestedEstimated,
				PrimeActualWeight:    &approvedReweighRequestedActual,
			},
		},
		{
			Model:    move,
			LinkOnly: true,
		},
	}, nil)
	testdatagen.MakeReweigh(db, testdatagen.Assertions{
		MTOShipment: approvedReweighRequestedShipment,
	})

	divRequestedEstimated := unit.Pound(1000)
	divRequestedActual := unit.Pound(1500)
	divRequestedReweigh := unit.Pound(1750)
	divRequestedShipment := factory.BuildMTOShipment(db, []factory.Customization{
		{
			Model: models.MTOShipment{
				Status:               models.MTOShipmentStatusDiversionRequested,
				PrimeEstimatedWeight: &divRequestedEstimated,
				PrimeActualWeight:    &divRequestedActual,
			},
		},
		{
			Model:    move,
			LinkOnly: true,
		},
	}, nil)
	testdatagen.MakeReweigh(db, testdatagen.Assertions{
		MTOShipment: divRequestedShipment,
		Reweigh: models.Reweigh{
			Weight: &divRequestedReweigh,
		},
	})

	cancellationRequestedEstimated := unit.Pound(1000)
	cancellationRequestedActual := unit.Pound(1500)
	cancellationRequestedReweigh := unit.Pound(1250)
	cancellationRequestedShipment := factory.BuildMTOShipment(db, []factory.Customization{
		{
			Model: models.MTOShipment{
				Status:               models.MTOShipmentStatusCancellationRequested,
				PrimeEstimatedWeight: &cancellationRequestedEstimated,
				PrimeActualWeight:    &cancellationRequestedActual,
			},
		},
		{
			Model:    move,
			LinkOnly: true,
		},
	}, nil)
	testdatagen.MakeReweigh(db, testdatagen.Assertions{
		MTOShipment: cancellationRequestedShipment,
		Reweigh: models.Reweigh{
			Weight: &cancellationRequestedReweigh,
		},
	})
}

func createReweighWithMultipleShipments(appCtx appcontext.AppContext, userUploader *uploader.UserUploader, primeUploader *uploader.PrimeUploader, moveRouter services.MoveRouter) {
	db := appCtx.DB()
	filterFile := &[]string{"150Kb.png"}
	serviceMember := makeServiceMember(appCtx)
	serviceMember.FirstName = models.StringPointer("MultipleShipments")
	serviceMember.LastName = models.StringPointer("Reweighs")
	orders := makeOrdersForServiceMember(appCtx, serviceMember, userUploader, filterFile)
	move := makeMoveForOrders(appCtx, orders, "MULTRW", models.MoveStatusDRAFT)
	move.TIORemarks = &tioRemarks

	estimatedHHGWeight := unit.Pound(1400)
	actualHHGWeight := unit.Pound(3000)
	now := time.Now()
	factory.BuildMTOShipment(db, []factory.Customization{
		{
			Model: models.MTOShipment{
				ID:                   uuid.FromStringOrNil("5b72c64e-ffad-11eb-9a03-0242ac130003"),
				PrimeEstimatedWeight: &estimatedHHGWeight,
				PrimeActualWeight:    &actualHHGWeight,
				ShipmentType:         models.MTOShipmentTypeHHG,
				ApprovedDate:         &now,
				Status:               models.MTOShipmentStatusApproved,
			},
		},
		{
			Model:    move,
			LinkOnly: true,
		},
	}, nil)

	shipmentWithMissingReweigh := factory.BuildMTOShipment(db, []factory.Customization{
		{
			Model: models.MTOShipment{
				ID:                   uuid.FromStringOrNil("6192766e-ffad-11eb-9a03-0242ac130003"),
				PrimeEstimatedWeight: &estimatedHHGWeight,
				PrimeActualWeight:    &actualHHGWeight,
				ShipmentType:         models.MTOShipmentTypeHHG,
				ApprovedDate:         &now,
				Status:               models.MTOShipmentStatusApproved,
				CounselorRemarks:     models.StringPointer("Please handle with care"),
			},
		},
		{
			Model:    move,
			LinkOnly: true,
		},
	}, nil)
	testdatagen.MakeReweighWithNoWeightForShipment(db, testdatagen.Assertions{UserUploader: userUploader}, shipmentWithMissingReweigh)

	shipment := factory.BuildMTOShipment(db, []factory.Customization{
		{
			Model: models.MTOShipment{
				PrimeEstimatedWeight: &estimatedHHGWeight,
				PrimeActualWeight:    &actualHHGWeight,
				ShipmentType:         models.MTOShipmentTypeHHG,
				ApprovedDate:         &now,
				Status:               models.MTOShipmentStatusApproved,
			},
		},
		{
			Model:    move,
			LinkOnly: true,
		},
	}, nil)
	testdatagen.MakeReweighForShipment(db, testdatagen.Assertions{UserUploader: userUploader}, shipment, unit.Pound(5000))

	shipmentForReweigh := factory.BuildMTOShipment(db, []factory.Customization{
		{
			Model: models.MTOShipment{
				PrimeEstimatedWeight: &estimatedHHGWeight,
				PrimeActualWeight:    &actualHHGWeight,
				ShipmentType:         models.MTOShipmentTypeHHG,
				ApprovedDate:         &now,
				Status:               models.MTOShipmentStatusApproved,
			},
		},
		{
			Model:    move,
			LinkOnly: true,
		},
	}, nil)
	testdatagen.MakeReweighForShipment(db, testdatagen.Assertions{UserUploader: userUploader}, shipmentForReweigh, unit.Pound(1541))
	newSignedCertification := factory.BuildSignedCertification(nil, []factory.Customization{
		{
			Model:    move,
			LinkOnly: true,
		},
	}, nil)
	err := moveRouter.Submit(appCtx, &move, &newSignedCertification)
	if err != nil {
		log.Panic(err)
	}
	verrs, err := models.SaveMoveDependencies(db, &move)
	if err != nil || verrs.HasAny() {
		log.Panic(fmt.Errorf("Failed to save move and dependencies: %w", err))
	}
	err = moveRouter.Approve(appCtx, &move)
	if err != nil {
		log.Panic(err)
	}
	move.AvailableToPrimeAt = &now
	err = db.Save(&move)
	if err != nil {
		log.Panic(err)
	}

	paymentRequestID := uuid.Must(uuid.FromString("78a475d6-ffb8-11eb-9a03-0242ac130003"))
	makePaymentRequestForShipment(appCtx, move, shipment, primeUploader, filterFile, paymentRequestID, models.PaymentRequestStatusPending)
	testdatagen.MakeReweighForShipment(db, testdatagen.Assertions{UserUploader: userUploader}, shipment, unit.Pound(5000))
}

func createReweighWithShipmentMissingReweigh(appCtx appcontext.AppContext, userUploader *uploader.UserUploader, primeUploader *uploader.PrimeUploader, moveRouter services.MoveRouter) {
	db := appCtx.DB()
	filterFile := &[]string{"150Kb.png"}
	serviceMember := makeServiceMember(appCtx)
	orders := makeOrdersForServiceMember(appCtx, serviceMember, userUploader, filterFile)
	move := makeMoveForOrders(appCtx, orders, "MISHRW", models.MoveStatusDRAFT)
	move.TIORemarks = &tioRemarks

	estimatedHHGWeight := unit.Pound(1400)
	actualHHGWeight := unit.Pound(6000)
	now := time.Now()
	shipment := factory.BuildMTOShipment(db, []factory.Customization{
		{
			Model: models.MTOShipment{
				PrimeEstimatedWeight: &estimatedHHGWeight,
				PrimeActualWeight:    &actualHHGWeight,
				ShipmentType:         models.MTOShipmentTypeHHG,
				ApprovedDate:         &now,
				Status:               models.MTOShipmentStatusApproved,
			},
		},
		{
			Model:    move,
			LinkOnly: true,
		},
	}, nil)
	newSignedCertification := factory.BuildSignedCertification(nil, []factory.Customization{
		{
			Model:    move,
			LinkOnly: true,
		},
	}, nil)
	err := moveRouter.Submit(appCtx, &move, &newSignedCertification)
	if err != nil {
		log.Panic(err)
	}
	verrs, err := models.SaveMoveDependencies(db, &move)
	if err != nil || verrs.HasAny() {
		log.Panic(fmt.Errorf("Failed to save move and dependencies: %w", err))
	}
	err = moveRouter.Approve(appCtx, &move)
	if err != nil {
		log.Panic(err)
	}
	move.AvailableToPrimeAt = &now
	err = db.Save(&move)
	if err != nil {
		log.Panic(err)
	}

	paymentRequestID := uuid.Must(uuid.FromString("4a1b0048-ffe7-11eb-9a03-0242ac130003"))
	makePaymentRequestForShipment(appCtx, move, shipment, primeUploader, filterFile, paymentRequestID, models.PaymentRequestStatusPending)
	testdatagen.MakeReweighWithNoWeightForShipment(db, testdatagen.Assertions{UserUploader: userUploader}, shipment)
}

func createReweighWithShipmentMaxBillableWeightExceeded(appCtx appcontext.AppContext, userUploader *uploader.UserUploader, primeUploader *uploader.PrimeUploader, moveRouter services.MoveRouter) {
	db := appCtx.DB()
	filterFile := &[]string{"150Kb.png"}
	serviceMember := makeServiceMember(appCtx)
	orders := makeOrdersForServiceMember(appCtx, serviceMember, userUploader, filterFile)
	move := makeMoveForOrders(appCtx, orders, "MAXCED", models.MoveStatusDRAFT)
	move.TIORemarks = &tioRemarks

	estimatedHHGWeight := unit.Pound(1400)
	actualHHGWeight := unit.Pound(8900)
	now := time.Now()
	shipment := factory.BuildMTOShipment(db, []factory.Customization{
		{
			Model: models.MTOShipment{
				PrimeEstimatedWeight: &estimatedHHGWeight,
				PrimeActualWeight:    &actualHHGWeight,
				ShipmentType:         models.MTOShipmentTypeHHG,
				ApprovedDate:         &now,
				Status:               models.MTOShipmentStatusApproved,
			},
		},
		{
			Model:    move,
			LinkOnly: true,
		},
	}, nil)
	newSignedCertification := factory.BuildSignedCertification(nil, []factory.Customization{
		{
			Model:    move,
			LinkOnly: true,
		},
	}, nil)
	err := moveRouter.Submit(appCtx, &move, &newSignedCertification)
	if err != nil {
		log.Panic(err)
	}
	verrs, err := models.SaveMoveDependencies(db, &move)
	if err != nil || verrs.HasAny() {
		log.Panic(fmt.Errorf("Failed to save move and dependencies: %w", err))
	}
	err = moveRouter.Approve(appCtx, &move)
	if err != nil {
		log.Panic(err)
	}
	move.AvailableToPrimeAt = &now
	err = db.Save(&move)
	if err != nil {
		log.Panic(err)
	}

	paymentRequestID := uuid.Must(uuid.FromString("096496b0-ffea-11eb-9a03-0242ac130003"))
	makePaymentRequestForShipment(appCtx, move, shipment, primeUploader, filterFile, paymentRequestID, models.PaymentRequestStatusPending)
	testdatagen.MakeReweighForShipment(db, testdatagen.Assertions{UserUploader: userUploader}, shipment, unit.Pound(123456))
}

func createReweighWithShipmentNoEstimatedWeight(appCtx appcontext.AppContext, userUploader *uploader.UserUploader, primeUploader *uploader.PrimeUploader, moveRouter services.MoveRouter) {
	db := appCtx.DB()
	filterFile := &[]string{"150Kb.png"}
	serviceMember := makeServiceMember(appCtx)
	orders := makeOrdersForServiceMember(appCtx, serviceMember, userUploader, filterFile)
	move := makeMoveForOrders(appCtx, orders, "NOESTW", models.MoveStatusDRAFT)
	move.TIORemarks = &tioRemarks

	actualHHGWeight := unit.Pound(6000)
	now := time.Now()
	shipment := factory.BuildMTOShipment(db, []factory.Customization{
		{
			Model: models.MTOShipment{
				PrimeActualWeight: &actualHHGWeight,
				ShipmentType:      models.MTOShipmentTypeHHG,
				ApprovedDate:      &now,
				Status:            models.MTOShipmentStatusApproved,
			},
		},
		{
			Model:    move,
			LinkOnly: true,
		},
	}, nil)
	newSignedCertification := factory.BuildSignedCertification(nil, []factory.Customization{
		{
			Model:    move,
			LinkOnly: true,
		},
	}, nil)
	err := moveRouter.Submit(appCtx, &move, &newSignedCertification)
	if err != nil {
		log.Panic(err)
	}
	verrs, err := models.SaveMoveDependencies(db, &move)
	if err != nil || verrs.HasAny() {
		log.Panic(fmt.Errorf("Failed to save move and dependencies: %w", err))
	}
	err = moveRouter.Approve(appCtx, &move)
	if err != nil {
		log.Panic(err)
	}
	move.AvailableToPrimeAt = &now
	err = db.Save(&move)
	if err != nil {
		log.Panic(err)
	}

	paymentRequestID := uuid.Must(uuid.FromString("c5c32296-0147-11ec-9a03-0242ac130003"))
	makePaymentRequestForShipment(appCtx, move, shipment, primeUploader, filterFile, paymentRequestID, models.PaymentRequestStatusPending)
	testdatagen.MakeReweighForShipment(db, testdatagen.Assertions{UserUploader: userUploader}, shipment, unit.Pound(5000))
}

func createReweighWithShipmentDeprecatedPaymentRequest(appCtx appcontext.AppContext, userUploader *uploader.UserUploader, primeUploader *uploader.PrimeUploader, moveRouter services.MoveRouter) {
	db := appCtx.DB()
	email := "deprecatedPaymentRequest@hhg.hhg"
	uuidStr := "6995a480-2e90-4d9b-90df-0f9b42277653"
	loginGovUUID := uuid.Must(uuid.NewV4())
	user := factory.BuildUser(db, []factory.Customization{
		{
			Model: models.User{
				ID:            uuid.Must(uuid.FromString(uuidStr)),
				LoginGovUUID:  &loginGovUUID,
				LoginGovEmail: email,
				Active:        true,
			}},
	}, nil)

	smID := "6c4074fe-ba11-471f-89f2-cf4f8c075377"
	sm := factory.BuildExtendedServiceMember(db, []factory.Customization{
		{
			Model: models.ServiceMember{
				ID:            uuid.FromStringOrNil(smID),
				FirstName:     models.StringPointer("Deprecated"),
				LastName:      models.StringPointer("PaymentRequest"),
				Edipi:         models.StringPointer("6833908165"),
				PersonalEmail: models.StringPointer(email),
			},
		},
		{
			Model:    user,
			LinkOnly: true,
		},
	}, nil)

	move := factory.BuildMove(db, []factory.Customization{
		{
			Model:    sm,
			LinkOnly: true,
		},
		{
			Model: models.Move{
				ID:         uuid.FromStringOrNil("bb0c2329-e225-41cc-a931-823c6026425b"),
				Locator:    "DEPPRQ",
				TIORemarks: &tioRemarks,
			},
		},
		{
			Model: models.UserUpload{},
			ExtendedParams: &factory.UserUploadExtendedParams{
				UserUploader: userUploader,
				AppContext:   appCtx,
			},
		},
	}, nil)
	actualHHGWeight := unit.Pound(6000)
	now := time.Now()
	shipment := factory.BuildMTOShipment(db, []factory.Customization{
		{
			Model: models.MTOShipment{
				PrimeActualWeight: &actualHHGWeight,
				ShipmentType:      models.MTOShipmentTypeHHG,
				ApprovedDate:      &now,
				Status:            models.MTOShipmentStatusApproved,
			},
		},
		{
			Model:    move,
			LinkOnly: true,
		},
	}, nil)
	newSignedCertification := factory.BuildSignedCertification(nil, []factory.Customization{
		{
			Model:    move,
			LinkOnly: true,
		},
	}, nil)
	err := moveRouter.Submit(appCtx, &move, &newSignedCertification)
	if err != nil {
		log.Panic(err)
	}
	verrs, err := models.SaveMoveDependencies(db, &move)
	if err != nil || verrs.HasAny() {
		log.Panic(fmt.Errorf("Failed to save move and dependencies: %w", err))
	}
	err = moveRouter.Approve(appCtx, &move)
	if err != nil {
		log.Panic(err)
	}
	move.AvailableToPrimeAt = &now
	err = db.Save(&move)
	if err != nil {
		log.Panic(err)
	}

	filterFile := &[]string{"150Kb.png"}
	paymentRequestID := uuid.Must(uuid.FromString("f80a07d3-0dcf-431f-b72c-dfd77e0483f6"))
	makePaymentRequestForShipment(appCtx, move, shipment, primeUploader, filterFile, paymentRequestID, models.PaymentRequestStatusDeprecated)
	testdatagen.MakeReweighForShipment(db, testdatagen.Assertions{UserUploader: userUploader}, shipment, unit.Pound(5000))
}

func createReweighWithShipmentEDIErrorPaymentRequest(appCtx appcontext.AppContext, userUploader *uploader.UserUploader, primeUploader *uploader.PrimeUploader, moveRouter services.MoveRouter) {
	db := appCtx.DB()
	email := "errrorPaymentRequest@hhg.hhg"
	uuidStr := "91252539-e8d0-4b9c-9722-d57c3b30bfb9"
	loginGovUUID := uuid.Must(uuid.NewV4())
	user := factory.BuildUser(db, []factory.Customization{
		{
			Model: models.User{
				ID:            uuid.Must(uuid.FromString(uuidStr)),
				LoginGovUUID:  &loginGovUUID,
				LoginGovEmail: email,
				Active:        true,
			}},
	}, nil)

	smID := "8edb2121-3f7f-46f8-b8be-33ee60371369"
	sm := factory.BuildExtendedServiceMember(db, []factory.Customization{
		{
			Model: models.ServiceMember{
				ID:            uuid.FromStringOrNil(smID),
				FirstName:     models.StringPointer("Error"),
				LastName:      models.StringPointer("PaymentRequest"),
				Edipi:         models.StringPointer("6833908166"),
				PersonalEmail: models.StringPointer(email),
			},
		},
		{
			Model:    user,
			LinkOnly: true,
		},
	}, nil)

	move := factory.BuildMove(db, []factory.Customization{
		{
			Model:    sm,
			LinkOnly: true,
		},
		{
			Model: models.Move{
				ID:         uuid.FromStringOrNil("18175273-1274-459e-b419-96450e49dafc"),
				Locator:    "ERRPRQ",
				TIORemarks: &tioRemarks,
			},
		},
		{
			Model: models.UserUpload{},
			ExtendedParams: &factory.UserUploadExtendedParams{
				UserUploader: userUploader,
				AppContext:   appCtx,
			},
		},
	}, nil)
	actualHHGWeight := unit.Pound(6000)
	now := time.Now()
	shipment := factory.BuildMTOShipment(db, []factory.Customization{
		{
			Model: models.MTOShipment{
				PrimeActualWeight: &actualHHGWeight,
				ShipmentType:      models.MTOShipmentTypeHHG,
				ApprovedDate:      &now,
				Status:            models.MTOShipmentStatusApproved,
			},
		},
		{
			Model:    move,
			LinkOnly: true,
		},
	}, nil)
	newSignedCertification := factory.BuildSignedCertification(nil, []factory.Customization{
		{
			Model:    move,
			LinkOnly: true,
		},
	}, nil)
	err := moveRouter.Submit(appCtx, &move, &newSignedCertification)
	if err != nil {
		log.Panic(err)
	}
	verrs, err := models.SaveMoveDependencies(db, &move)
	if err != nil || verrs.HasAny() {
		log.Panic(fmt.Errorf("Failed to save move and dependencies: %w", err))
	}
	err = moveRouter.Approve(appCtx, &move)
	if err != nil {
		log.Panic(err)
	}
	move.AvailableToPrimeAt = &now
	err = db.Save(&move)
	if err != nil {
		log.Panic(err)
	}

	filterFile := &[]string{"150Kb.png"}
	paymentRequestID := uuid.Must(uuid.FromString("cc967c33-674e-4987-b4fc-b48624191c43"))
	makePaymentRequestForShipment(appCtx, move, shipment, primeUploader, filterFile, paymentRequestID, models.PaymentRequestStatusEDIError)
	testdatagen.MakeReweighForShipment(db, testdatagen.Assertions{UserUploader: userUploader}, shipment, unit.Pound(5000))
}

func createHHGMoveWithTaskOrderServices(appCtx appcontext.AppContext, userUploader *uploader.UserUploader) {

	db := appCtx.DB()
	mtoWithTaskOrderServices := factory.BuildMove(db, []factory.Customization{
		{
			Model: models.Move{
				ID:                 uuid.FromStringOrNil("9c7b255c-2981-4bf8-839f-61c7458e2b4d"),
				Locator:            "RDY4PY",
				AvailableToPrimeAt: models.TimePointer(time.Now()),
				Status:             models.MoveStatusAPPROVED,
			},
		},
		{
			Model: models.UserUpload{},
			ExtendedParams: &factory.UserUploadExtendedParams{
				UserUploader: userUploader,
				AppContext:   appCtx,
			},
		},
	}, nil)
	estimated := unit.Pound(1400)
	actual := unit.Pound(1349)
	mtoShipment4 := factory.BuildMTOShipment(db, []factory.Customization{
		{
			Model: models.MTOShipment{
				ID:                   uuid.FromStringOrNil("c3a9e368-188b-4828-a64a-204da9b988c2"),
				RequestedPickupDate:  models.TimePointer(time.Now()),
				ScheduledPickupDate:  models.TimePointer(time.Now().AddDate(0, 0, -1)),
				PrimeEstimatedWeight: &estimated, // so we can price Dom. Destination Price
				PrimeActualWeight:    &actual,    // so we can price DLH
				Status:               models.MTOShipmentStatusApproved,
				ApprovedDate:         models.TimePointer(time.Now()),
			},
		},
		{
			Model:    mtoWithTaskOrderServices,
			LinkOnly: true,
		},
	}, nil)
	mtoShipment5 := factory.BuildMTOShipment(db, []factory.Customization{
		{
			Model: models.MTOShipment{
				ID:                   uuid.FromStringOrNil("01b9671e-b268-4906-967b-ba661a1d3933"),
				RequestedPickupDate:  models.TimePointer(time.Now()),
				ScheduledPickupDate:  models.TimePointer(time.Now().AddDate(0, 0, -1)),
				PrimeEstimatedWeight: &estimated,
				PrimeActualWeight:    &actual,
				Status:               models.MTOShipmentStatusApproved,
				ApprovedDate:         models.TimePointer(time.Now()),
			},
		},
		{
			Model:    mtoWithTaskOrderServices,
			LinkOnly: true,
		},
	}, nil)

	factory.BuildMTOServiceItem(db, []factory.Customization{
		{
			Model: models.MTOServiceItem{
				ID:     uuid.FromStringOrNil("94bc8b44-fefe-469f-83a0-39b1e31116fb"),
				Status: models.MTOServiceItemStatusApproved,
			},
		},
		{
			Model:    mtoWithTaskOrderServices,
			LinkOnly: true,
		},
		{
			Model:    mtoShipment4,
			LinkOnly: true,
		},
		{
			Model: models.ReService{
				ID: uuid.FromStringOrNil("50f1179a-3b72-4fa1-a951-fe5bcc70bd14"), // Dom. Destination Price
			},
		},
	}, nil)

	factory.BuildMTOServiceItem(db, []factory.Customization{
		{
			Model: models.MTOServiceItem{
				ID:     uuid.FromStringOrNil("fd6741a5-a92c-44d5-8303-1d7f5e60afbf"),
				Status: models.MTOServiceItemStatusApproved,
			},
		},
		{
			Model:    mtoWithTaskOrderServices,
			LinkOnly: true,
		},
		{
			Model:    mtoShipment4,
			LinkOnly: true,
		},
		{
			Model: models.ReService{
				ID: uuid.FromStringOrNil("8d600f25-1def-422d-b159-617c7d59156e"), // DLH
			},
		},
	}, nil)

	factory.BuildMTOServiceItem(db, []factory.Customization{
		{
			Model: models.MTOServiceItem{
				ID:     uuid.FromStringOrNil("6431e3e2-4ee4-41b5-b226-393f9133eb6c"),
				Status: models.MTOServiceItemStatusApproved,
			},
		},
		{
			Model:    mtoWithTaskOrderServices,
			LinkOnly: true,
		},
		{
			Model:    mtoShipment4,
			LinkOnly: true,
		},
		{
			Model: models.ReService{
				ID: uuid.FromStringOrNil("4780b30c-e846-437a-b39a-c499a6b09872"), // FSC
			},
		},
	}, nil)

	factory.BuildMTOServiceItem(db, []factory.Customization{
		{
			Model: models.MTOServiceItem{
				ID:     uuid.FromStringOrNil("eee4b555-2475-4e67-a5b8-102f28d950f8"),
				Status: models.MTOServiceItemStatusApproved,
			},
		},
		{
			Model:    mtoWithTaskOrderServices,
			LinkOnly: true,
		},
		{
			Model:    mtoShipment5,
			LinkOnly: true,
		},
		{
			Model: models.ReService{
				ID: uuid.FromStringOrNil("4b85962e-25d3-4485-b43c-2497c4365598"), // DSH
			},
		},
	}, nil)

	factory.BuildMTOServiceItem(db, []factory.Customization{
		{
			Model: models.MTOServiceItem{
				ID:     uuid.FromStringOrNil("a6e5debc-9e73-421b-8f68-92936ce34737"),
				Status: models.MTOServiceItemStatusApproved,
			},
		},
		{
			Model:    mtoWithTaskOrderServices,
			LinkOnly: true,
		},
		{
			Model:    mtoShipment5,
			LinkOnly: true,
		},
		{
			Model: models.ReService{
				ID: uuid.FromStringOrNil("bdea5a8d-f15f-47d2-85c9-bba5694802ce"), // DPK
			},
		},
	}, nil)

	factory.BuildMTOServiceItem(db, []factory.Customization{
		{
			Model: models.MTOServiceItem{
				ID:     uuid.FromStringOrNil("999504a9-45b0-477f-a00b-3ede8ffde379"),
				Status: models.MTOServiceItemStatusApproved,
			},
		},
		{
			Model:    mtoWithTaskOrderServices,
			LinkOnly: true,
		},
		{
			Model:    mtoShipment5,
			LinkOnly: true,
		},
		{
			Model: models.ReService{
				ID: uuid.FromStringOrNil("15f01bc1-0754-4341-8e0f-25c8f04d5a77"), // DUPK
			},
		},
	}, nil)

	factory.BuildMTOServiceItemBasic(db, []factory.Customization{
		{
			Model: models.MTOServiceItem{
				ID:     uuid.FromStringOrNil("ca9aeb58-e5a9-44b0-abe8-81d233dbdebf"),
				Status: models.MTOServiceItemStatusApproved,
			},
		},
		{
			Model:    mtoWithTaskOrderServices,
			LinkOnly: true,
		},
		{
			Model: models.ReService{
				ID: uuid.FromStringOrNil("9dc919da-9b66-407b-9f17-05c0f03fcb50"), // CS - Counseling Services
			},
		},
	}, nil)

	factory.BuildMTOServiceItemBasic(db, []factory.Customization{
		{
			Model: models.MTOServiceItem{
				ID:     uuid.FromStringOrNil("722a6f4e-b438-4655-88c7-51609056550d"),
				Status: models.MTOServiceItemStatusApproved,
			},
		},
		{
			Model:    mtoWithTaskOrderServices,
			LinkOnly: true,
		},
		{
			Model: models.ReService{
				ID: uuid.FromStringOrNil("1130e612-94eb-49a7-973d-72f33685e551"), // MS - Move Management
			},
		},
	}, nil)
}

func createWebhookSubscriptionForPaymentRequestUpdate(appCtx appcontext.AppContext) {
	db := appCtx.DB()
	// Create one webhook subscription for PaymentRequestUpdate
	testdatagen.MakeWebhookSubscription(db, testdatagen.Assertions{
		WebhookSubscription: models.WebhookSubscription{
			CallbackURL: "https://primelocal:9443/support/v1/webhook-notify",
		},
	})
}

func createMoveWithServiceItems(appCtx appcontext.AppContext, userUploader *uploader.UserUploader) {
	db := appCtx.DB()
	orders9 := factory.BuildOrder(db, []factory.Customization{
		{
			Model: models.Order{
				ID: uuid.FromStringOrNil("796a0acd-1ccb-4a2f-a9b3-e44906ced698"),
			},
		},
		{
			Model: models.UserUpload{},
			ExtendedParams: &factory.UserUploadExtendedParams{
				UserUploader: userUploader,
				AppContext:   appCtx,
			},
		},
	}, nil)

	move9 := factory.BuildMove(db, []factory.Customization{
		{
			Model:    orders9,
			LinkOnly: true,
		},
		{
			Model: models.Move{
				ID:     uuid.FromStringOrNil("7cbe57ba-fd3a-45a7-aa9a-1970f1908ae7"),
				Status: models.MoveStatusSUBMITTED,
			},
		},
	}, nil)
	mtoShipment9 := factory.BuildMTOShipment(db, []factory.Customization{
		{
			Model: models.MTOShipment{
				ID:                   uuid.FromStringOrNil("ec3f4edf-1463-43fb-98c4-272d3acb204a"),
				PrimeEstimatedWeight: &estimatedWeight,
				PrimeActualWeight:    &actualWeight,
				ShipmentType:         models.MTOShipmentTypeHHG,
				ApprovedDate:         models.TimePointer(time.Now()),
				Status:               models.MTOShipmentStatusSubmitted,
			},
		},
		{
			Model:    move9,
			LinkOnly: true,
		},
	}, nil)

	paymentRequest9 := factory.BuildPaymentRequest(db, []factory.Customization{
		{
			Model: models.PaymentRequest{
				ID:         uuid.FromStringOrNil("cfd110d4-1f62-401c-a92c-39987a0b4228"),
				IsFinal:    false,
				Status:     models.PaymentRequestStatusReviewed,
				ReviewedAt: models.TimePointer(time.Now()),
			},
		},
		{
			Model:    move9,
			LinkOnly: true,
		},
	}, nil)

	factory.BuildPaymentServiceItem(db, []factory.Customization{
		{
			Model: models.PaymentServiceItem{
				Status: models.PaymentServiceItemStatusApproved,
			},
		}, {
			Model:    paymentRequest9,
			LinkOnly: true,
		},
	}, nil)

	factory.BuildPaymentServiceItem(db, []factory.Customization{
		{
			Model: models.PaymentServiceItem{
				Status: models.PaymentServiceItemStatusDenied,
			},
		}, {
			Model:    paymentRequest9,
			LinkOnly: true,
		},
	}, nil)

	customizations9 := []factory.Customization{
		{
			Model:    move9,
			LinkOnly: true,
		},
		{
			Model:    mtoShipment9,
			LinkOnly: true,
		},
		{
			Model:    paymentRequest9,
			LinkOnly: true,
		},
	}

	currentTime := time.Now()
	const testDateFormat = "060102"

	basicPaymentServiceItemParams := []factory.CreatePaymentServiceItemParams{
		{
			Key:     models.ServiceItemParamNameContractCode,
			KeyType: models.ServiceItemParamTypeString,
			Value:   factory.DefaultContractCode,
		},
		{
			Key:     models.ServiceItemParamNameReferenceDate,
			KeyType: models.ServiceItemParamTypeDate,
			Value:   currentTime.Format(testDateFormat),
		},
		{
			Key:     models.ServiceItemParamNameWeightBilled,
			KeyType: models.ServiceItemParamTypeInteger,
			Value:   "4242",
		},
		{
			Key:     models.ServiceItemParamNameDistanceZip,
			KeyType: models.ServiceItemParamTypeInteger,
			Value:   "24246",
		},
	}

	factory.BuildPaymentServiceItemWithParams(
		db,
		models.ReServiceCodeDLH,
		basicPaymentServiceItemParams,
		customizations9, nil,
	)
}

func createMoveWithBasicServiceItems(appCtx appcontext.AppContext, userUploader *uploader.UserUploader) {
	db := appCtx.DB()
	orders10 := factory.BuildOrder(db, []factory.Customization{
		{
			Model: models.Order{
				ID: uuid.FromStringOrNil("796a0acd-1ccb-4a2f-a9b3-e44906ced699"),
			},
		},
		{
			Model: models.UserUpload{},
			ExtendedParams: &factory.UserUploadExtendedParams{
				UserUploader: userUploader,
				AppContext:   appCtx,
			},
		},
	}, nil)

	move10 := factory.BuildMove(db, []factory.Customization{
		{
			Model:    orders10,
			LinkOnly: true,
		},
		{
			Model: models.Move{
				ID:                 uuid.FromStringOrNil("7cbe57ba-fd3a-45a7-aa9a-1970f1908ae8"),
				Status:             models.MoveStatusAPPROVED,
				AvailableToPrimeAt: models.TimePointer(time.Now()),
			},
		},
	}, nil)
	factory.BuildMTOShipment(db, []factory.Customization{
		{
			Model:    move10,
			LinkOnly: true,
		},
		{
			Model: models.MTOShipment{
				Status: models.MTOShipmentStatusApproved,
			},
		},
	}, nil)

	paymentRequest10 := factory.BuildPaymentRequest(db, []factory.Customization{
		{
			Model: models.PaymentRequest{
				ID:         uuid.FromStringOrNil("cfd110d4-1f62-401c-a92c-39987a0b4229"),
				Status:     models.PaymentRequestStatusReviewed,
				ReviewedAt: models.TimePointer(time.Now()),
			},
		},
		{
			Model:    move10,
			LinkOnly: true,
		},
	}, nil)

	serviceItemA := factory.BuildMTOServiceItemBasic(db, []factory.Customization{
		{
			Model: models.MTOServiceItem{Status: models.MTOServiceItemStatusApproved},
		},
		{
			Model: models.ReService{
				ID: uuid.FromStringOrNil("9dc919da-9b66-407b-9f17-05c0f03fcb50"), // CS - Counseling Services
			},
		},
	}, nil)

	serviceItemB := factory.BuildMTOServiceItemBasic(db, []factory.Customization{
		{
			Model: models.MTOServiceItem{Status: models.MTOServiceItemStatusApproved},
		},
		{
			Model: models.ReService{
				ID: uuid.FromStringOrNil("1130e612-94eb-49a7-973d-72f33685e551"), // MS - Move Management
			},
		},
	}, nil)

	factory.BuildPaymentServiceItem(db, []factory.Customization{
		{
			Model: models.PaymentServiceItem{
				Status: models.PaymentServiceItemStatusApproved,
			},
		}, {
			Model:    serviceItemA,
			LinkOnly: true,
		}, {
			Model:    paymentRequest10,
			LinkOnly: true,
		},
	}, nil)

	factory.BuildPaymentServiceItem(db, []factory.Customization{
		{
			Model: models.PaymentServiceItem{
				Status: models.PaymentServiceItemStatusDenied,
			},
		}, {
			Model:    serviceItemB,
			LinkOnly: true,
		}, {
			Model:    paymentRequest10,
			LinkOnly: true,
		},
	}, nil)
}

func createMoveWithUniqueDestinationAddress(appCtx appcontext.AppContext) {
	db := appCtx.DB()

	order := factory.BuildOrder(db, []factory.Customization{
		{
			Model: models.Address{
				StreetAddress1: "2 Second St",
				StreetAddress2: models.StringPointer("Apt 2"),
				StreetAddress3: models.StringPointer("Suite B"),
				City:           "Columbia",
				State:          "SC",
				PostalCode:     "29212",
				Country:        models.StringPointer("US"),
			},
			Type: &factory.Addresses.DutyLocationAddress,
		},
		{
			Model: models.Order{
				OrdersNumber: models.StringPointer("ORDER3"),
				TAC:          models.StringPointer("F8E1"),
			},
		},
	}, nil)

	factory.BuildMove(db, []factory.Customization{
		{
			Model:    order,
			LinkOnly: true,
		},
		{
			Model: models.Move{
				ID:                 uuid.FromStringOrNil("ecbc2e6a-1b45-403b-9bd4-ea315d4d3d93"),
				AvailableToPrimeAt: models.TimePointer(time.Now()),
				Status:             models.MoveStatusAPPROVED,
			},
		},
	}, nil)
}

/*
Create Needs Service Counseling - pass in orders with all required information, shipment type, destination type, locator
*/
func CreateNeedsServicesCounseling(appCtx appcontext.AppContext, ordersType internalmessages.OrdersType, shipmentType models.MTOShipmentType, destinationType *models.DestinationType, locator string) models.Move {
	db := appCtx.DB()
	submittedAt := time.Now()
	hhgPermitted := internalmessages.OrdersTypeDetailHHGPERMITTED
	ordersNumber := "8675309"
	departmentIndicator := "ARMY"
	tac := "E19A"
	orders := factory.BuildOrderWithoutDefaults(db, []factory.Customization{
		{
			Model: models.DutyLocation{
				ProvidesServicesCounseling: true,
			},
			Type: &factory.DutyLocations.OriginDutyLocation,
		},
		{
			Model: models.Order{
				OrdersType:          ordersType,
				OrdersTypeDetail:    &hhgPermitted,
				OrdersNumber:        &ordersNumber,
				DepartmentIndicator: &departmentIndicator,
				TAC:                 &tac,
			},
		},
	}, nil)
	move := factory.BuildMove(db, []factory.Customization{
		{
			Model:    orders,
			LinkOnly: true,
		},
		{
			Model: models.Move{
				Locator:     locator,
				Status:      models.MoveStatusNeedsServiceCounseling,
				SubmittedAt: &submittedAt,
			},
		},
	}, nil)
	requestedPickupDate := submittedAt.Add(60 * 24 * time.Hour)
	requestedDeliveryDate := requestedPickupDate.Add(7 * 24 * time.Hour)
	destinationAddress := factory.BuildAddress(db, nil, nil)
	factory.BuildMTOShipment(db, []factory.Customization{
		{
			Model:    move,
			LinkOnly: true,
		},
		{
			Model: models.MTOShipment{
				ShipmentType:          shipmentType,
				Status:                models.MTOShipmentStatusSubmitted,
				RequestedPickupDate:   &requestedPickupDate,
				RequestedDeliveryDate: &requestedDeliveryDate,
				DestinationType:       destinationType,
			},
		},
		{
			Model:    destinationAddress,
			LinkOnly: true,
			Type:     &factory.Addresses.DeliveryAddress,
		},
	}, nil)

	requestedPickupDate = submittedAt.Add(30 * 24 * time.Hour)
	requestedDeliveryDate = requestedPickupDate.Add(7 * 24 * time.Hour)
	factory.BuildMTOShipment(db, []factory.Customization{
		{
			Model:    move,
			LinkOnly: true,
		},
		{
			Model: models.MTOShipment{
				ShipmentType:          shipmentType,
				Status:                models.MTOShipmentStatusSubmitted,
				RequestedPickupDate:   &requestedPickupDate,
				RequestedDeliveryDate: &requestedDeliveryDate,
			},
		},
	}, nil)
	officeUser := factory.BuildOfficeUserWithRoles(db, nil, []roles.RoleType{roles.RoleTypeTOO})
	factory.BuildCustomerSupportRemark(db, []factory.Customization{
		{
			Model:    move,
			LinkOnly: true,
		},
		{
			Model:    officeUser,
			LinkOnly: true,
		},
		{
			Model: models.CustomerSupportRemark{
				Content: "The customer mentioned that they need to provide some more complex instructions for pickup and drop off.",
			},
		},
	}, nil)

	return move
}

/*
Create Needs Service Counseling without all required order information
*/
func createNeedsServicesCounselingWithoutCompletedOrders(appCtx appcontext.AppContext, ordersType internalmessages.OrdersType, shipmentType models.MTOShipmentType, destinationType *models.DestinationType, locator string) {
	db := appCtx.DB()
	submittedAt := time.Now()
	orders := factory.BuildOrderWithoutDefaults(db, []factory.Customization{
		{
			Model: models.DutyLocation{
				ProvidesServicesCounseling: true,
			},
			Type: &factory.DutyLocations.OriginDutyLocation,
		},
		{
			Model: models.Order{
				OrdersType: ordersType,
			},
		},
	}, nil)
	move := factory.BuildMove(db, []factory.Customization{
		{
			Model:    orders,
			LinkOnly: true,
		},
		{
			Model: models.Move{
				Locator:     locator,
				Status:      models.MoveStatusNeedsServiceCounseling,
				SubmittedAt: &submittedAt,
			},
		},
	}, nil)
	if *orders.ServiceMember.Affiliation == models.AffiliationARMY || *orders.ServiceMember.Affiliation == models.AffiliationAIRFORCE {
		move.CloseoutOfficeID = &DefaultCloseoutOfficeID
		testdatagen.MustSave(appCtx.DB(), &move)
	}

	requestedPickupDate := submittedAt.Add(60 * 24 * time.Hour)
	requestedDeliveryDate := requestedPickupDate.Add(7 * 24 * time.Hour)
	destinationAddress := factory.BuildAddress(db, nil, nil)
	factory.BuildMTOShipment(db, []factory.Customization{
		{
			Model:    move,
			LinkOnly: true,
		},
		{
			Model: models.MTOShipment{
				ShipmentType:          shipmentType,
				Status:                models.MTOShipmentStatusSubmitted,
				RequestedPickupDate:   &requestedPickupDate,
				RequestedDeliveryDate: &requestedDeliveryDate,
				DestinationType:       destinationType,
			},
		},
		{
			Model:    destinationAddress,
			LinkOnly: true,
			Type:     &factory.Addresses.DeliveryAddress,
		},
	}, nil)

	requestedPickupDate = submittedAt.Add(30 * 24 * time.Hour)
	requestedDeliveryDate = requestedPickupDate.Add(7 * 24 * time.Hour)
	factory.BuildMTOShipment(db, []factory.Customization{
		{
			Model:    move,
			LinkOnly: true,
		},
		{
			Model: models.MTOShipment{
				ShipmentType:          shipmentType,
				Status:                models.MTOShipmentStatusSubmitted,
				RequestedPickupDate:   &requestedPickupDate,
				RequestedDeliveryDate: &requestedDeliveryDate,
			},
		},
	}, nil)
}

func createUserWithLocatorAndDODID(appCtx appcontext.AppContext, locator string, dodID string) {
	db := appCtx.DB()
	submittedAt := time.Now()
	orders := factory.BuildOrderWithoutDefaults(db, []factory.Customization{
		{
			Model: models.DutyLocation{
				ProvidesServicesCounseling: true,
			},
			Type: &factory.DutyLocations.OriginDutyLocation,
		},
		{
			Model: models.ServiceMember{
				Edipi:     models.StringPointer(dodID),
				FirstName: models.StringPointer("QAECSRTestFirst"),
			},
		},
	}, nil)
	move := factory.BuildMove(db, []factory.Customization{
		{
			Model:    orders,
			LinkOnly: true,
		},
		{
			Model: models.Move{
				Locator:     locator,
				Status:      models.MoveStatusNeedsServiceCounseling,
				SubmittedAt: &submittedAt,
			},
		},
	}, nil)
	// Makes a basic HHG shipment to reflect likely real scenario
	requestedPickupDate := submittedAt.Add(60 * 24 * time.Hour)
	requestedDeliveryDate := requestedPickupDate.Add(7 * 24 * time.Hour)
	destinationAddress := factory.BuildAddress(db, nil, nil)
	factory.BuildMTOShipment(db, []factory.Customization{
		{
			Model:    move,
			LinkOnly: true,
		},
		{
			Model: models.MTOShipment{
				ShipmentType:          models.MTOShipmentTypeHHG,
				Status:                models.MTOShipmentStatusSubmitted,
				RequestedPickupDate:   &requestedPickupDate,
				RequestedDeliveryDate: &requestedDeliveryDate,
			},
		},
		{
			Model:    destinationAddress,
			Type:     &factory.Addresses.DeliveryAddress,
			LinkOnly: true,
		},
	}, nil)

}

func createNeedsServicesCounselingSingleHHG(appCtx appcontext.AppContext, ordersType internalmessages.OrdersType, locator string) {
	db := appCtx.DB()
	submittedAt := time.Now()
	orders := factory.BuildOrderWithoutDefaults(db, []factory.Customization{
		{
			Model: models.DutyLocation{
				ProvidesServicesCounseling: true,
			},
			Type: &factory.DutyLocations.OriginDutyLocation,
		},
		{
			Model: models.Order{
				OrdersType: ordersType,
			},
		},
	}, nil)
	move := factory.BuildMove(db, []factory.Customization{
		{
			Model:    orders,
			LinkOnly: true,
		},
		{
			Model: models.Move{
				Locator:     locator,
				Status:      models.MoveStatusNeedsServiceCounseling,
				SubmittedAt: &submittedAt,
			},
		},
	}, nil)
	// Makes a basic HHG shipment to reflect likely real scenario
	requestedPickupDate := submittedAt.Add(60 * 24 * time.Hour)
	requestedDeliveryDate := requestedPickupDate.Add(7 * 24 * time.Hour)
	destinationAddress := factory.BuildAddress(db, nil, nil)
	factory.BuildMTOShipment(db, []factory.Customization{
		{
			Model:    move,
			LinkOnly: true,
		},
		{
			Model: models.MTOShipment{
				ShipmentType:          models.MTOShipmentTypeHHG,
				Status:                models.MTOShipmentStatusSubmitted,
				RequestedPickupDate:   &requestedPickupDate,
				RequestedDeliveryDate: &requestedDeliveryDate,
			},
		},
		{
			Model:    destinationAddress,
			Type:     &factory.Addresses.DeliveryAddress,
			LinkOnly: true,
		},
	}, nil)

}

func CreateNeedsServicesCounselingMinimalNTSR(appCtx appcontext.AppContext, ordersType internalmessages.OrdersType, locator string) models.Move {
	db := appCtx.DB()
	submittedAt := time.Now()
	orders := factory.BuildOrderWithoutDefaults(db, []factory.Customization{
		{
			Model: models.DutyLocation{
				ProvidesServicesCounseling: true,
			},
			Type: &factory.DutyLocations.OriginDutyLocation,
		},
		{
			Model: models.Order{
				OrdersType: ordersType,
			},
		},
	}, nil)
	move := factory.BuildMove(db, []factory.Customization{
		{
			Model:    orders,
			LinkOnly: true,
		},
		{
			Model: models.Move{
				Locator:     locator,
				Status:      models.MoveStatusNeedsServiceCounseling,
				SubmittedAt: &submittedAt,
			},
		},
	}, nil)
	// Makes a basic NTS-R shipment with minimal info.
	requestedDeliveryDate := time.Now().AddDate(0, 0, 14)
	destinationAddress := factory.BuildAddress(db, nil, nil)
	factory.BuildMTOShipmentMinimal(db, []factory.Customization{
		{
			Model:    move,
			LinkOnly: true,
		},
		{
			Model: models.MTOShipment{
				ShipmentType:          models.MTOShipmentTypeHHGOutOfNTSDom,
				RequestedDeliveryDate: &requestedDeliveryDate,
			},
		},
		{
			Model:    destinationAddress,
			LinkOnly: true,
			Type:     &factory.Addresses.DeliveryAddress,
		},
	}, nil)

	return move
}

func createHHGNeedsServicesCounselingUSMC(appCtx appcontext.AppContext, userUploader *uploader.UserUploader) {
	db := appCtx.DB()

	marineCorps := models.AffiliationMARINES
	submittedAt := time.Now()

	move := factory.BuildMove(db, []factory.Customization{
		{
			Model: models.DutyLocation{
				ProvidesServicesCounseling: true,
			},
			Type: &factory.DutyLocations.OriginDutyLocation,
		},
		{
			Model: models.Move{
				Locator:     "USMCSS",
				Status:      models.MoveStatusNeedsServiceCounseling,
				SubmittedAt: &submittedAt,
			},
		},
		{
			Model: models.ServiceMember{
				Affiliation: &marineCorps,
				LastName:    models.StringPointer("Marine"),
				FirstName:   models.StringPointer("Ted"),
			},
		},
		{
			Model: models.UserUpload{},
			ExtendedParams: &factory.UserUploadExtendedParams{
				UserUploader: userUploader,
				AppContext:   appCtx,
			},
		},
	}, nil)
	requestedPickupDate := submittedAt.Add(60 * 24 * time.Hour)
	requestedDeliveryDate := requestedPickupDate.Add(7 * 24 * time.Hour)
	factory.BuildMTOShipment(db, []factory.Customization{
		{
			Model:    move,
			LinkOnly: true,
		},
		{
			Model: models.MTOShipment{
				ShipmentType:          models.MTOShipmentTypeHHG,
				Status:                models.MTOShipmentStatusSubmitted,
				RequestedPickupDate:   &requestedPickupDate,
				RequestedDeliveryDate: &requestedDeliveryDate,
			},
		},
	}, nil)

	requestedPickupDate = submittedAt.Add(30 * 24 * time.Hour)
	requestedDeliveryDate = requestedPickupDate.Add(7 * 24 * time.Hour)
	factory.BuildMTOShipment(db, []factory.Customization{
		{
			Model:    move,
			LinkOnly: true,
		},
		{
			Model: models.MTOShipment{
				ShipmentType:          models.MTOShipmentTypeHHG,
				Status:                models.MTOShipmentStatusSubmitted,
				RequestedPickupDate:   &requestedPickupDate,
				RequestedDeliveryDate: &requestedDeliveryDate,
			},
		},
	}, nil)
}

func createHHGNeedsServicesCounselingUSMC2(appCtx appcontext.AppContext, userUploader *uploader.UserUploader) {
	db := appCtx.DB()

	marineCorps := models.AffiliationMARINES
	submittedAt := time.Now()

	move := factory.BuildMove(db, []factory.Customization{
		{
			Model: models.DutyLocation{
				ProvidesServicesCounseling: true,
			},
			Type: &factory.DutyLocations.OriginDutyLocation,
		},
		{
			Model: models.Move{
				Locator:     "USMCSC",
				Status:      models.MoveStatusNeedsServiceCounseling,
				SubmittedAt: &submittedAt,
			},
		},
		{
			Model: models.ServiceMember{
				Affiliation: &marineCorps,
				LastName:    models.StringPointer("Marine"),
				FirstName:   models.StringPointer("Barbara"),
			},
		},
		{
			Model: models.TransportationOffice{
				Gbloc: "ZANY",
			},
			Type: &factory.TransportationOffices.CloseoutOffice,
		},
		{
			Model: models.UserUpload{},
			ExtendedParams: &factory.UserUploadExtendedParams{
				UserUploader: userUploader,
				AppContext:   appCtx,
			},
		},
	}, nil)
	requestedPickupDate := submittedAt.Add(20 * 24 * time.Hour)
	requestedDeliveryDate := requestedPickupDate.Add(14 * 24 * time.Hour)
	factory.BuildMTOShipment(db, []factory.Customization{
		{
			Model:    move,
			LinkOnly: true,
		},
		{
			Model: models.MTOShipment{
				ShipmentType:          models.MTOShipmentTypeHHG,
				Status:                models.MTOShipmentStatusSubmitted,
				RequestedPickupDate:   &requestedPickupDate,
				RequestedDeliveryDate: &requestedDeliveryDate,
			},
		},
	}, nil)

}

func createHHGServicesCounselingCompleted(appCtx appcontext.AppContext) {
	db := appCtx.DB()
	servicesCounselingCompletedAt := time.Now()
	submittedAt := servicesCounselingCompletedAt.Add(-7 * 24 * time.Hour)
	move := factory.BuildMove(db, []factory.Customization{
		{
			Model: models.DutyLocation{
				ProvidesServicesCounseling: true,
			},
			Type: &factory.DutyLocations.OriginDutyLocation,
		},
		{
			Model: models.Move{
				Locator:                      "CSLCMP",
				Status:                       models.MoveStatusServiceCounselingCompleted,
				SubmittedAt:                  &submittedAt,
				ServiceCounselingCompletedAt: &servicesCounselingCompletedAt,
			},
		},
	}, nil)
	factory.BuildMTOShipment(db, []factory.Customization{
		{
			Model:    move,
			LinkOnly: true,
		},
		{
			Model: models.MTOShipment{
				ShipmentType: models.MTOShipmentTypeHHG,
				Status:       models.MTOShipmentStatusSubmitted,
			},
		},
	}, nil)
}

func createHHGNoShipments(appCtx appcontext.AppContext) {
	db := appCtx.DB()
	submittedAt := time.Now()
	orders := factory.BuildOrderWithoutDefaults(db, []factory.Customization{
		{
			Model: models.DutyLocation{
				ProvidesServicesCounseling: true,
			},
			Type: &factory.DutyLocations.OriginDutyLocation,
		},
	}, nil)

	factory.BuildMove(db, []factory.Customization{
		{
			Model:    orders,
			LinkOnly: true,
		},
		{
			Model: models.Move{
				Locator:     "NOSHIP",
				Status:      models.MoveStatusNeedsServiceCounseling,
				SubmittedAt: &submittedAt,
			},
		},
	}, nil)
}

func createHHGMoveWithMultipleOrdersFiles(appCtx appcontext.AppContext, userUploader *uploader.UserUploader, primeUploader *uploader.PrimeUploader) {
	filterFile := &[]string{"2mb.png", "150Kb.png"}
	serviceMember := makeServiceMember(appCtx)
	orders := makeOrdersForServiceMember(appCtx, serviceMember, userUploader, filterFile)
	move := makeMoveForOrders(appCtx, orders, "MULTOR", models.MoveStatusSUBMITTED)
	shipment := makeShipmentForMove(appCtx, move, models.MTOShipmentStatusApproved)
	paymentRequestID := uuid.Must(uuid.FromString("aca5cc9c-c266-4a7d-895d-dc3c9c0d9894"))
	makePaymentRequestForShipment(appCtx, move, shipment, primeUploader, filterFile, paymentRequestID, models.PaymentRequestStatusPending)
}

func createHHGMoveWithAmendedOrders(appCtx appcontext.AppContext, userUploader *uploader.UserUploader, primeUploader *uploader.PrimeUploader) {
	filterFile := &[]string{"2mb.png", "150Kb.png"}
	serviceMember := makeServiceMember(appCtx)
	orders := makeOrdersForServiceMember(appCtx, serviceMember, userUploader, filterFile)
	makeAmendedOrders(appCtx, orders, userUploader, &[]string{"medium.jpg", "small.pdf"})
	move := makeMoveForOrders(appCtx, orders, "AMDORD", models.MoveStatusAPPROVALSREQUESTED)
	shipment := makeShipmentForMove(appCtx, move, models.MTOShipmentStatusApproved)
	paymentRequestID := uuid.Must(uuid.FromString("c47999c4-afa8-4c87-8a0e-7763b4e5d4c5"))
	makePaymentRequestForShipment(appCtx, move, shipment, primeUploader, filterFile, paymentRequestID, models.PaymentRequestStatusPending)
}

func createHHGMoveWithRiskOfExcess(appCtx appcontext.AppContext, userUploader *uploader.UserUploader, primeUploader *uploader.PrimeUploader) {
	filterFile := &[]string{"2mb.png", "150Kb.png"}
	serviceMember := makeServiceMember(appCtx)
	orders := makeOrdersForServiceMember(appCtx, serviceMember, userUploader, filterFile)
	now := time.Now()
	move := factory.BuildMove(appCtx.DB(), []factory.Customization{
		{
			Model:    orders,
			LinkOnly: true,
		},
		{
			Model: models.Move{
				Status:                  models.MoveStatusAPPROVALSREQUESTED,
				Locator:                 "RISKEX",
				AvailableToPrimeAt:      &now,
				ExcessWeightQualifiedAt: &now,
			},
		},
	}, nil)
	shipment := makeRiskOfExcessShipmentForMove(appCtx, move, models.MTOShipmentStatusApproved)
	paymentRequestID := uuid.Must(uuid.FromString("50b35add-705a-468b-8bad-056f5d9ef7e1"))
	makePaymentRequestForShipment(appCtx, move, shipment, primeUploader, filterFile, paymentRequestID, models.PaymentRequestStatusPending)
}

func createMoveWithDivertedShipments(appCtx appcontext.AppContext) {
	db := appCtx.DB()
	move := factory.BuildMove(db, []factory.Customization{
		{
			Model: models.Move{
				Status:             models.MoveStatusAPPROVALSREQUESTED,
				Locator:            "DVRS0N",
				AvailableToPrimeAt: models.TimePointer(time.Now()),
			},
		},
	}, nil)
	// original shipment that was previously approved and is now diverted
	factory.BuildMTOShipment(db, []factory.Customization{
		{
			Model:    move,
			LinkOnly: true,
		},
		{
			Model: models.MTOShipment{
				Status:       models.MTOShipmentStatusSubmitted,
				ApprovedDate: models.TimePointer(time.Now()),
				Diversion:    true,
			},
		},
	}, nil)
	// new diverted shipment created by the Prime
	factory.BuildMTOShipment(db, []factory.Customization{
		{
			Model:    move,
			LinkOnly: true,
		},
		{
			Model: models.MTOShipment{
				Status:    models.MTOShipmentStatusSubmitted,
				Diversion: true,
			},
		},
	}, nil)
}

func createMoveWithSITExtensionHistory(appCtx appcontext.AppContext, userUploader *uploader.UserUploader) {
	db := appCtx.DB()
	filterFile := &[]string{"150Kb.png"}
	serviceMember := makeServiceMember(appCtx)
	orders := makeOrdersForServiceMember(appCtx, serviceMember, userUploader, filterFile)
	move := makeMoveForOrders(appCtx, orders, "SITEXT", models.MoveStatusAPPROVALSREQUESTED)

	// manually calculated SIT days including SIT extension approved days
	sitDaysAllowance := 270
	mtoShipmentSIT := factory.BuildMTOShipment(db, []factory.Customization{
		{
			Model:    move,
			LinkOnly: true,
		},
		{
			Model: models.MTOShipment{
				Status:           models.MTOShipmentStatusApproved,
				SITDaysAllowance: &sitDaysAllowance,
			},
		},
	}, nil)

	year, month, day := time.Now().Add(time.Hour * 24 * -60).Date()

	threeMonthsAgo := time.Date(year, month, day, 0, 0, 0, 0, time.UTC)
	twoMonthsAgo := threeMonthsAgo.Add(time.Hour * 24 * 30)
	postalCode := "90210"
	reason := "peak season all trucks in use"

	// This will in practice not exist without DOFSIT and DOASIT
	factory.BuildMTOServiceItem(db, []factory.Customization{
		{
			Model: models.MTOServiceItem{
				Status:        models.MTOServiceItemStatusApproved,
				SITEntryDate:  &threeMonthsAgo,
				SITPostalCode: &postalCode,
				Reason:        &reason,
			},
		},
		{
			Model: models.ReService{
				Code: models.ReServiceCodeDOFSIT,
			},
		},
		{
			Model:    mtoShipmentSIT,
			LinkOnly: true,
		},
		{
			Model:    move,
			LinkOnly: true,
		},
	}, nil)

	factory.BuildMTOServiceItem(db, []factory.Customization{
		{
			Model: models.MTOServiceItem{
				Status:        models.MTOServiceItemStatusApproved,
				SITEntryDate:  &threeMonthsAgo,
				SITPostalCode: &postalCode,
				Reason:        &reason,
			},
		},
		{
			Model: models.ReService{
				Code: models.ReServiceCodeDOASIT,
			},
		},
		{
			Model:    mtoShipmentSIT,
			LinkOnly: true,
		},
		{
			Model:    move,
			LinkOnly: true,
		},
	}, nil)

	factory.BuildMTOServiceItem(db, []factory.Customization{
		{
			Model: models.MTOServiceItem{
				Status:           models.MTOServiceItemStatusApproved,
				SITEntryDate:     &threeMonthsAgo,
				SITDepartureDate: &twoMonthsAgo,
				SITPostalCode:    &postalCode,
				Reason:           &reason,
			},
		},
		{
			Model: models.ReService{
				Code: models.ReServiceCodeDOPSIT,
			},
		},
		{
			Model:    mtoShipmentSIT,
			LinkOnly: true,
		},
		{
			Model:    move,
			LinkOnly: true,
		},
	}, nil)

	factory.BuildMTOServiceItem(db, []factory.Customization{
		{
			Model: models.MTOServiceItem{
				Status:        models.MTOServiceItemStatusApproved,
				SITEntryDate:  &twoMonthsAgo,
				SITPostalCode: &postalCode,
				Reason:        &reason,
			},
		},
		{
			Model: models.ReService{
				Code: models.ReServiceCodeDDFSIT,
			},
		},
		{
			Model:    mtoShipmentSIT,
			LinkOnly: true,
		},
		{
			Model:    move,
			LinkOnly: true,
		},
	}, nil)

	factory.BuildMTOServiceItem(db, []factory.Customization{
		{
			Model: models.MTOServiceItem{
				Status:        models.MTOServiceItemStatusApproved,
				SITEntryDate:  &twoMonthsAgo,
				SITPostalCode: &postalCode,
				Reason:        &reason,
			},
		},
		{
			Model: models.ReService{
				Code: models.ReServiceCodeDDASIT,
			},
		},
		{
			Model:    mtoShipmentSIT,
			LinkOnly: true,
		},
		{
			Model:    move,
			LinkOnly: true,
		},
	}, nil)

	factory.BuildMTOServiceItem(db, []factory.Customization{
		{
			Model: models.MTOServiceItem{
				Status:        models.MTOServiceItemStatusApproved,
				SITEntryDate:  &twoMonthsAgo,
				SITPostalCode: &postalCode,
				Reason:        &reason,
			},
		},
		{
			Model: models.ReService{
				Code: models.ReServiceCodeDDDSIT,
			},
		},
		{
			Model:    mtoShipmentSIT,
			LinkOnly: true,
		},
		{
			Model:    move,
			LinkOnly: true,
		},
	}, nil)

	MakeSITExtensionsForShipment(appCtx, mtoShipmentSIT)

	factory.BuildPaymentRequest(db, []factory.Customization{
		{
			Model: models.PaymentRequest{
				ID:         uuid.Must(uuid.NewV4()),
				Status:     models.PaymentRequestStatusReviewed,
				ReviewedAt: models.TimePointer(time.Now()),
			},
		},
		{
			Model:    move,
			LinkOnly: true,
		},
	}, nil)

}

func createMoveWithFutureSIT(appCtx appcontext.AppContext, userUploader *uploader.UserUploader) {
	db := appCtx.DB()
	filterFile := &[]string{"150Kb.png"}
	serviceMember := makeServiceMember(appCtx)
	orders := makeOrdersForServiceMember(appCtx, serviceMember, userUploader, filterFile)
	move := makeMoveForOrders(appCtx, orders, "SITFUT", models.MoveStatusAPPROVALSREQUESTED)

	// manually calculated SIT days including SIT extension approved days
	sitDaysAllowance := 270
	mtoShipmentSIT := factory.BuildMTOShipment(db, []factory.Customization{
		{
			Model:    move,
			LinkOnly: true,
		},
		{
			Model: models.MTOShipment{
				Status:           models.MTOShipmentStatusApproved,
				SITDaysAllowance: &sitDaysAllowance,
			},
		},
	}, nil)

	year, month, day := time.Now().Add(time.Hour * 24 * 90).Date()

	threeMonthsFromNow := time.Date(year, month, day, 0, 0, 0, 0, time.UTC)
	postalCode := "90210"
	reason := "peak season all trucks in use"

	// This will in practice not exist without DOFSIT and DOASIT
	factory.BuildMTOServiceItem(db, []factory.Customization{
		{
			Model: models.MTOServiceItem{
				Status:        models.MTOServiceItemStatusApproved,
				SITEntryDate:  &threeMonthsFromNow,
				SITPostalCode: &postalCode,
				Reason:        &reason,
			},
		},
		{
			Model: models.ReService{
				Code: models.ReServiceCodeDOFSIT,
			},
		},
		{
			Model:    mtoShipmentSIT,
			LinkOnly: true,
		},
		{
			Model:    move,
			LinkOnly: true,
		},
	}, nil)

	factory.BuildMTOServiceItem(db, []factory.Customization{
		{
			Model: models.MTOServiceItem{
				Status:        models.MTOServiceItemStatusApproved,
				SITEntryDate:  &threeMonthsFromNow,
				SITPostalCode: &postalCode,
				Reason:        &reason,
			},
		},
		{
			Model: models.ReService{
				Code: models.ReServiceCodeDOASIT,
			},
		},
		{
			Model:    mtoShipmentSIT,
			LinkOnly: true,
		},
		{
			Model:    move,
			LinkOnly: true,
		},
	}, nil)

	factory.BuildMTOServiceItem(db, []factory.Customization{
		{
			Model: models.MTOServiceItem{
				Status:        models.MTOServiceItemStatusApproved,
				SITEntryDate:  &threeMonthsFromNow,
				SITPostalCode: &postalCode,
				Reason:        &reason,
			},
		},
		{
			Model: models.ReService{
				Code: models.ReServiceCodeDOPSIT,
			},
		},
		{
			Model:    mtoShipmentSIT,
			LinkOnly: true,
		},
		{
			Model:    move,
			LinkOnly: true,
		},
	}, nil)

	factory.BuildPaymentRequest(db, []factory.Customization{
		{
			Model: models.PaymentRequest{
				ID:         uuid.Must(uuid.NewV4()),
				Status:     models.PaymentRequestStatusReviewed,
				ReviewedAt: models.TimePointer(time.Now()),
			},
		},
		{
			Model:    move,
			LinkOnly: true,
		},
	}, nil)

}

func createMoveWithOriginAndDestinationSIT(appCtx appcontext.AppContext, userUploader *uploader.UserUploader, moveLocator string) models.MTOServiceItem {
	db := appCtx.DB()

	sitDaysAllowance := 90
	move := factory.BuildMove(db, []factory.Customization{
		{
			Model: models.Move{
				ID:                 uuid.Must(uuid.NewV4()),
				Locator:            moveLocator,
				Status:             models.MoveStatusAPPROVED,
				AvailableToPrimeAt: models.TimePointer(time.Now()),
			},
		},
		{
			Model: models.Entitlement{
				StorageInTransit: &sitDaysAllowance,
			},
		},
		{
			Model: models.UserUpload{},
			ExtendedParams: &factory.UserUploadExtendedParams{
				UserUploader: userUploader,
				AppContext:   appCtx,
			},
		},
	}, nil)
	factory.BuildMTOServiceItemBasic(db, []factory.Customization{
		{
			Model: models.MTOServiceItem{Status: models.MTOServiceItemStatusApproved},
		},
		{
			Model:    move,
			LinkOnly: true,
		},
		{
			Model: models.ReService{
				Code: models.ReServiceCodeMS,
			},
		},
	}, nil)

	mtoShipment := factory.BuildMTOShipment(db, []factory.Customization{
		{
			Model:    move,
			LinkOnly: true,
		},
		{
			Model: models.MTOShipment{
				Status:           models.MTOShipmentStatusApproved,
				SITDaysAllowance: &sitDaysAllowance,
			},
		},
	}, nil)

	year, month, day := time.Now().Add(time.Hour * 24 * -60).Date()
	twoMonthsAgo := time.Date(year, month, day, 0, 0, 0, 0, time.UTC)
	oneMonthAgo := twoMonthsAgo.Add(time.Hour * 24 * 30)
	postalCode := "90210"
	reason := "peak season all trucks in use"
	// This will in practice not exist without DOFSIT and DOASIT
	factory.BuildMTOServiceItem(db, []factory.Customization{
		{
			Model: models.MTOServiceItem{
				Status:           models.MTOServiceItemStatusApproved,
				SITEntryDate:     &twoMonthsAgo,
				SITDepartureDate: &oneMonthAgo,
				SITPostalCode:    &postalCode,
				Reason:           &reason,
			},
		},
		{
			Model: models.ReService{
				Code: models.ReServiceCodeDOPSIT,
			},
		},
		{
			Model:    mtoShipment,
			LinkOnly: true,
		},
		{
			Model:    move,
			LinkOnly: true,
		},
	}, nil)
	approvedAt := time.Now()
	oneWeekAgo := oneMonthAgo.Add(time.Hour * 24 * 23)
	dddsit := factory.BuildMTOServiceItem(db, []factory.Customization{
		{
			Model: models.MTOServiceItem{
				Status:       models.MTOServiceItemStatusApproved,
				SITEntryDate: &oneWeekAgo,
				Reason:       &reason,
				ApprovedAt:   &approvedAt,
			},
		},
		{
			Model: models.Address{},
			Type:  &factory.Addresses.SITDestinationOriginalAddress,
		},
		{
			Model: models.Address{},
			Type:  &factory.Addresses.SITDestinationFinalAddress,
		},
		{
			Model: models.ReService{
				Code: models.ReServiceCodeDDDSIT,
			},
		},
		{
			Model:    mtoShipment,
			LinkOnly: true,
		},
		{
			Model:    move,
			LinkOnly: true,
		},
	}, nil)
	testdatagen.MakeMTOServiceItemCustomerContact(db, testdatagen.Assertions{
		MTOServiceItem: dddsit,
	})

	testdatagen.MakeMTOServiceItemCustomerContact(db, testdatagen.Assertions{
		MTOServiceItemCustomerContact: models.MTOServiceItemCustomerContact{
			Type: models.CustomerContactTypeSecond,
		},
		MTOServiceItem: dddsit,
	})

	return dddsit
}

func createPaymentRequestsWithPartialSITInvoice(appCtx appcontext.AppContext, primeUploader *uploader.PrimeUploader) {
	// Since we want to customize the Contractor ID for prime uploads, create the contractor here first
	// BuildMove and BuildPrimeUpload both use FetchOrBuildDefaultContractor
	factory.FetchOrBuildDefaultContractor(appCtx.DB(), []factory.Customization{
		{
			Model: models.Contractor{
				ID: primeContractorUUID, // Prime
			},
		},
	}, nil)

	// Move available to the prime with 3 shipments (control, 2 w/ SITS)
	availableToPrimeAt := time.Now()
	move := factory.BuildMove(appCtx.DB(), []factory.Customization{
		{
			Model: models.Move{
				Locator:            "PARSIT",
				Status:             models.MoveStatusAPPROVED,
				AvailableToPrimeAt: &availableToPrimeAt,
			},
		},
	}, nil)
	oneHundredAndTwentyDays := 120
	shipment := factory.BuildMTOShipment(appCtx.DB(), []factory.Customization{
		{
			Model: models.MTOShipment{
				Status:           models.MTOShipmentStatusApproved,
				SITDaysAllowance: &oneHundredAndTwentyDays,
			},
		},
		{
			Model:    move,
			LinkOnly: true,
		},
	}, nil)

	firstPrimeUpload := factory.BuildPrimeUpload(appCtx.DB(), []factory.Customization{
		{
			Model:    move,
			LinkOnly: true,
		},
		{
			Model: models.PaymentRequest{
				Status: models.PaymentRequestStatusReviewed,
			},
		},
		{
			Model: models.PrimeUpload{},
			ExtendedParams: &factory.PrimeUploadExtendedParams{
				PrimeUploader: primeUploader,
				AppContext:    appCtx,
			},
		},
	}, nil)

	firstPaymentRequest := firstPrimeUpload.ProofOfServiceDoc.PaymentRequest

	secondPrimeUpload := factory.BuildPrimeUpload(appCtx.DB(), []factory.Customization{
		{
			Model:    move,
			LinkOnly: true,
		},
		{
			Model: models.PaymentRequest{
				SequenceNumber: 2,
			},
		},
		{
			Model: models.PrimeUpload{},
			ExtendedParams: &factory.PrimeUploadExtendedParams{
				PrimeUploader: primeUploader,
				AppContext:    appCtx,
			},
		},
	}, nil)

	secondPaymentRequest := secondPrimeUpload.ProofOfServiceDoc.PaymentRequest

	year, month, day := time.Now().Date()
	originEntryDate := time.Date(year, month, day-120, 0, 0, 0, 0, time.UTC)
	originDepartureDate := originEntryDate.Add(time.Hour * 24 * 30)

	destinationEntryDate := time.Date(year, month, day-89, 0, 0, 0, 0, time.UTC)
	destinationDepartureDate := destinationEntryDate.Add(time.Hour * 24 * 60)

	// First reviewed payment request with 30 days billed for origin SIT
	dofsit := factory.BuildMTOServiceItem(appCtx.DB(), []factory.Customization{
		{
			Model: models.MTOServiceItem{
				Status:       models.MTOServiceItemStatusApproved,
				SITEntryDate: &originEntryDate,
			},
		},
		{
			Model: models.ReService{
				Code: models.ReServiceCodeDOFSIT,
			},
		},
		{
			Model:    shipment,
			LinkOnly: true,
		},
		{
			Model:    move,
			LinkOnly: true,
		},
	}, nil)

	factory.BuildPaymentServiceItem(appCtx.DB(), []factory.Customization{
		{
			Model: models.PaymentServiceItem{
				Status: models.PaymentServiceItemStatusApproved,
			},
		}, {
			Model:    firstPaymentRequest,
			LinkOnly: true,
		}, {
			Model:    dofsit,
			LinkOnly: true,
		},
	}, nil)

	doasit := factory.BuildMTOServiceItem(appCtx.DB(), []factory.Customization{
		{
			Model: models.MTOServiceItem{
				Status:       models.MTOServiceItemStatusApproved,
				SITEntryDate: &originEntryDate,
			},
		},
		{
			Model: models.ReService{
				Code: models.ReServiceCodeDOASIT,
			},
		},
		{
			Model:    shipment,
			LinkOnly: true,
		},
		{
			Model:    move,
			LinkOnly: true,
		},
	}, nil)

	// Creates the approved payment service item for DOASIT w/ SIT start date param
	doasitParam := factory.BuildPaymentServiceItemParam(appCtx.DB(), []factory.Customization{
		{
			Model: models.PaymentServiceItemParam{
				Value: originEntryDate.Format("2006-01-02"),
			},
		},
		{
			Model: models.PaymentServiceItem{
				Status: models.PaymentServiceItemStatusApproved,
			},
		},
		{
			Model: models.ServiceItemParamKey{
				Key: models.ServiceItemParamNameSITPaymentRequestStart,
			},
		},
		{
			Model:    firstPaymentRequest,
			LinkOnly: true,
		},
		{
			Model:    doasit,
			LinkOnly: true,
		},
		{
			Model:    move,
			LinkOnly: true,
		},
	}, nil)

	// Creates the SIT end date param for existing DOASIT payment request service item
	factory.BuildPaymentServiceItemParam(appCtx.DB(), []factory.Customization{
		{
			Model: models.PaymentServiceItemParam{
				Value: originDepartureDate.Format("2006-01-02"),
			},
		},
		{
			Model: models.ServiceItemParamKey{
				Key: models.ServiceItemParamNameSITPaymentRequestEnd,
			},
		},
		{
			Model:    doasitParam.PaymentServiceItem,
			LinkOnly: true,
		},
		{
			Model:    firstPaymentRequest,
			LinkOnly: true,
		},
		{
			Model:    doasit,
			LinkOnly: true,
		},
	}, nil)

	// Creates the NumberDaysSIT param for existing DOASIT payment request service item
	factory.BuildPaymentServiceItemParam(appCtx.DB(), []factory.Customization{
		{
			Model: models.PaymentServiceItemParam{
				Value: "30",
			},
		},
		{
			Model: models.ServiceItemParamKey{
				Key: models.ServiceItemParamNameNumberDaysSIT,
			},
		},
		{
			Model:    doasitParam.PaymentServiceItem,
			LinkOnly: true,
		},
		{
			Model:    firstPaymentRequest,
			LinkOnly: true,
		},
		{
			Model:    doasit,
			LinkOnly: true,
		},
	}, nil)

	dopsit := factory.BuildMTOServiceItem(appCtx.DB(), []factory.Customization{
		{
			Model: models.MTOServiceItem{
				Status:           models.MTOServiceItemStatusApproved,
				SITEntryDate:     &originEntryDate,
				SITDepartureDate: &originDepartureDate,
			},
		},
		{
			Model: models.ReService{
				Code: models.ReServiceCodeDOPSIT,
			},
		},
		{
			Model:    shipment,
			LinkOnly: true,
		},
		{
			Model:    move,
			LinkOnly: true,
		},
	}, nil)

	factory.BuildPaymentServiceItem(appCtx.DB(), []factory.Customization{
		{
			Model: models.PaymentServiceItem{
				Status: models.PaymentServiceItemStatusApproved,
			},
		}, {
			Model:    dopsit,
			LinkOnly: true,
		}, {
			Model:    firstPaymentRequest,
			LinkOnly: true,
		},
	}, nil)

	// Destination SIT service items for the second payment request
	ddfsit := factory.BuildMTOServiceItem(appCtx.DB(), []factory.Customization{
		{
			Model: models.MTOServiceItem{
				Status:       models.MTOServiceItemStatusApproved,
				SITEntryDate: &destinationEntryDate,
			},
		},
		{
			Model: models.ReService{
				Code: models.ReServiceCodeDDFSIT,
			},
		},
		{
			Model:    shipment,
			LinkOnly: true,
		},
		{
			Model:    move,
			LinkOnly: true,
		},
	}, nil)

	factory.BuildPaymentServiceItem(appCtx.DB(), []factory.Customization{
		{
			Model:    ddfsit,
			LinkOnly: true,
		},
		{
			Model:    secondPaymentRequest,
			LinkOnly: true,
		},
	}, nil)

	ddasit := factory.BuildMTOServiceItem(appCtx.DB(), []factory.Customization{
		{
			Model: models.MTOServiceItem{
				Status:       models.MTOServiceItemStatusApproved,
				SITEntryDate: &destinationEntryDate,
			},
		},
		{
			Model: models.ReService{
				Code: models.ReServiceCodeDDASIT,
			},
		},
		{
			Model:    shipment,
			LinkOnly: true,
		},
		{
			Model:    move,
			LinkOnly: true,
		},
	}, nil)

	ddasitParam := factory.BuildPaymentServiceItemParam(appCtx.DB(), []factory.Customization{
		{
			Model: models.PaymentServiceItemParam{
				Value: destinationEntryDate.Format("2006-01-02"),
			},
		},
		{
			Model: models.ServiceItemParamKey{
				Key: models.ServiceItemParamNameSITPaymentRequestStart,
			},
		},
		{
			Model:    secondPaymentRequest,
			LinkOnly: true,
		},
		{
			Model:    ddasit,
			LinkOnly: true,
		},
	}, nil)

	factory.BuildPaymentServiceItemParam(appCtx.DB(), []factory.Customization{
		{
			Model: models.PaymentServiceItemParam{
				Value: destinationDepartureDate.Format("2006-01-02"),
			},
		},
		{
			Model: models.ServiceItemParamKey{
				Key: models.ServiceItemParamNameSITPaymentRequestEnd,
			},
		},
		{
			Model:    ddasitParam.PaymentServiceItem,
			LinkOnly: true,
		},
		{
			Model:    secondPaymentRequest,
			LinkOnly: true,
		},
		{
			Model:    ddasit,
			LinkOnly: true,
		},
	}, nil)

	// Creates the NumberDaysSIT param for existing DOASIT payment request service item
	factory.BuildPaymentServiceItemParam(appCtx.DB(), []factory.Customization{
		{
			Model: models.PaymentServiceItemParam{
				Value: "60",
			},
		},
		{
			Model: models.ServiceItemParamKey{
				Key: models.ServiceItemParamNameNumberDaysSIT,
			},
		},
		{
			Model:    ddasitParam.PaymentServiceItem,
			LinkOnly: true,
		},
		{
			Model:    secondPaymentRequest,
			LinkOnly: true,
		},
		{
			Model:    ddasit,
			LinkOnly: true,
		},
	}, nil)

	// Will leave the departure date blank with 30 days left in SIT Days authorized
	factory.BuildMTOServiceItem(appCtx.DB(), []factory.Customization{
		{
			Model: models.MTOServiceItem{
				Status:       models.MTOServiceItemStatusApproved,
				SITEntryDate: &destinationEntryDate,
			},
		},
		{
			Model: models.ReService{
				Code: models.ReServiceCodeDDDSIT,
			},
		},
		{
			Model:    shipment,
			LinkOnly: true,
		},
		{
			Model:    move,
			LinkOnly: true,
		},
	}, nil)
}

func createMoveWithAllPendingTOOActions(appCtx appcontext.AppContext, userUploader *uploader.UserUploader, primeUploader *uploader.PrimeUploader) {
	db := appCtx.DB()
	filterFile := &[]string{"150Kb.png"}
	serviceMember := makeServiceMember(appCtx)
	orders := makeOrdersForServiceMember(appCtx, serviceMember, userUploader, filterFile)
	makeAmendedOrders(appCtx, orders, userUploader, &[]string{"medium.jpg", "small.pdf"})
	move := makeMoveForOrders(appCtx, orders, "PENDNG", models.MoveStatusAPPROVALSREQUESTED)
	now := time.Now()
	move.ExcessWeightQualifiedAt = &now
	testdatagen.MustSave(db, &move)
	shipment := makeRiskOfExcessShipmentForMove(appCtx, move, models.MTOShipmentStatusApproved)
	MakeSITWithPendingSITExtensionsForShipment(appCtx, shipment)
	paymentRequestID := uuid.Must(uuid.FromString("70b35add-605a-289d-8dad-056f5d9ef7e1"))
	makePaymentRequestForShipment(appCtx, move, shipment, primeUploader, filterFile, paymentRequestID, models.PaymentRequestStatusPending)
}

func MakeSITWithPendingSITExtensionsForShipment(appCtx appcontext.AppContext, shipment models.MTOShipment) {
	db := appCtx.DB()

	year, month, day := time.Now().Date()
	thirtyDaysAgo := time.Date(year, month, day-30, 0, 0, 0, 0, time.UTC)
	factory.BuildMTOServiceItem(db, []factory.Customization{
		{
			Model:    shipment,
			LinkOnly: true,
		},
		{
			Model: models.MTOServiceItem{
				SITEntryDate: &thirtyDaysAgo,
				Status:       models.MTOServiceItemStatusApproved,
			},
		},
		{
			Model: models.ReService{
				Code: models.ReServiceCodeDOPSIT,
			},
		},
	}, nil)

	for i := 0; i < 2; i++ {
		factory.BuildSITDurationUpdate(db, []factory.Customization{
			{
				Model:    shipment,
				LinkOnly: true,
			},
		}, nil)
	}
}

// MakeSITExtensionsForShipment helper function
func MakeSITExtensionsForShipment(appCtx appcontext.AppContext, shipment models.MTOShipment) {
	db := appCtx.DB()
	sitContractorRemarks1 := "The customer requested an extension."
	sitOfficeRemarks1 := "The service member is unable to move into their new home at the expected time."
	approvedDays := 90

	factory.BuildSITDurationUpdate(db, []factory.Customization{
		{
			Model:    shipment,
			LinkOnly: true,
		},
		{
			Model: models.SITDurationUpdate{
				ContractorRemarks: &sitContractorRemarks1,
				OfficeRemarks:     &sitOfficeRemarks1,
				ApprovedDays:      &approvedDays,
			},
		},
	}, []factory.Trait{factory.GetTraitApprovedSITDurationUpdate})

	factory.BuildSITDurationUpdate(db, []factory.Customization{
		{
			Model:    shipment,
			LinkOnly: true,
		},
		{
			Model: models.SITDurationUpdate{
				ApprovedDays: &approvedDays,
			},
		},
	}, []factory.Trait{factory.GetTraitApprovedSITDurationUpdate})
}

func CreateMoveWithHHGAndNTSShipments(appCtx appcontext.AppContext, locator string, usesExternalVendor bool) models.Move {
	db := appCtx.DB()
	submittedAt := time.Now()
	orders := factory.BuildOrderWithoutDefaults(db, []factory.Customization{
		{
			Model: models.DutyLocation{
				ProvidesServicesCounseling: true,
			},
			Type: &factory.DutyLocations.OriginDutyLocation,
		},
		{
			Model: models.Order{
				OrdersType: internalmessages.OrdersTypePERMANENTCHANGEOFSTATION,
			},
		},
	}, nil)
	move := factory.BuildMove(db, []factory.Customization{
		{
			Model:    orders,
			LinkOnly: true,
		},
		{
			Model: models.Move{
				Locator:     locator,
				Status:      models.MoveStatusSUBMITTED,
				SubmittedAt: &submittedAt,
			},
		},
	}, nil)
	// Makes a basic HHG shipment to reflect likely real scenario
	requestedPickupDate := submittedAt.Add(60 * 24 * time.Hour)
	requestedDeliveryDate := requestedPickupDate.Add(7 * 24 * time.Hour)
	destinationAddress := factory.BuildAddress(db, nil, nil)
	factory.BuildMTOShipment(db, []factory.Customization{
		{
			Model:    move,
			LinkOnly: true,
		},
		{
			Model: models.MTOShipment{
				ShipmentType:          models.MTOShipmentTypeHHG,
				Status:                models.MTOShipmentStatusSubmitted,
				RequestedPickupDate:   &requestedPickupDate,
				RequestedDeliveryDate: &requestedDeliveryDate,
			},
		},
		{
			Model:    destinationAddress,
			Type:     &factory.Addresses.DeliveryAddress,
			LinkOnly: true,
		},
	}, nil)

	factory.BuildNTSShipment(appCtx.DB(), []factory.Customization{
		{
			Model:    move,
			LinkOnly: true,
		},
		{
			Model: models.MTOShipment{

				Status:             models.MTOShipmentStatusSubmitted,
				UsesExternalVendor: usesExternalVendor,
			},
		},
	}, nil)

	return move
}

func CreateMoveWithHHGAndNTSRShipments(appCtx appcontext.AppContext, locator string, usesExternalVendor bool) models.Move {
	db := appCtx.DB()
	submittedAt := time.Now()
	orders := factory.BuildOrderWithoutDefaults(db, []factory.Customization{
		{
			Model: models.DutyLocation{
				ProvidesServicesCounseling: true,
			},
			Type: &factory.DutyLocations.OriginDutyLocation,
		},
		{
			Model: models.Order{
				OrdersType: internalmessages.OrdersTypePERMANENTCHANGEOFSTATION,
			},
		},
	}, nil)
	move := factory.BuildMove(db, []factory.Customization{
		{
			Model:    orders,
			LinkOnly: true,
		},
		{
			Model: models.Move{
				Locator:     locator,
				Status:      models.MoveStatusSUBMITTED,
				SubmittedAt: &submittedAt,
			},
		},
	}, nil)
	// Makes a basic HHG shipment to reflect likely real scenario
	requestedPickupDate := submittedAt.Add(60 * 24 * time.Hour)
	requestedDeliveryDate := requestedPickupDate.Add(7 * 24 * time.Hour)
	destinationAddress := factory.BuildAddress(db, nil, nil)
	factory.BuildMTOShipment(db, []factory.Customization{
		{
			Model:    move,
			LinkOnly: true,
		},
		{
			Model: models.MTOShipment{
				ShipmentType:          models.MTOShipmentTypeHHG,
				Status:                models.MTOShipmentStatusSubmitted,
				RequestedPickupDate:   &requestedPickupDate,
				RequestedDeliveryDate: &requestedDeliveryDate,
			},
		},
		{
			Model:    destinationAddress,
			Type:     &factory.Addresses.DeliveryAddress,
			LinkOnly: true,
		},
	}, nil)

	factory.BuildNTSRShipment(appCtx.DB(), []factory.Customization{
		{
			Model:    move,
			LinkOnly: true,
		},
		{
			Model: models.MTOShipment{
				Status:             models.MTOShipmentStatusSubmitted,
				UsesExternalVendor: usesExternalVendor,
			},
		},
	}, nil)

	return move
}

func CreateMoveWithNTSShipment(appCtx appcontext.AppContext, locator string, usesExternalVendor bool) models.Move {
	db := appCtx.DB()
	submittedAt := time.Now()
	orders := factory.BuildOrderWithoutDefaults(db, []factory.Customization{
		{
			Model: models.DutyLocation{
				ProvidesServicesCounseling: true,
			},
			Type: &factory.DutyLocations.OriginDutyLocation,
		},
		{
			Model: models.Order{
				OrdersType: internalmessages.OrdersTypePERMANENTCHANGEOFSTATION,
			},
		},
	}, nil)
	move := factory.BuildMove(db, []factory.Customization{
		{
			Model:    orders,
			LinkOnly: true,
		},
		{
			Model: models.Move{
				Locator:     locator,
				Status:      models.MoveStatusSUBMITTED,
				SubmittedAt: &submittedAt,
			},
		},
	}, nil)
	factory.BuildNTSShipment(appCtx.DB(), []factory.Customization{
		{
			Model:    move,
			LinkOnly: true,
		},
		{
			Model: models.MTOShipment{
				Status:             models.MTOShipmentStatusSubmitted,
				UsesExternalVendor: usesExternalVendor,
			},
		},
	}, nil)

	return move
}

func createMoveWithNTSRShipment(appCtx appcontext.AppContext, locator string, usesExternalVendor bool) {
	db := appCtx.DB()
	submittedAt := time.Now()
	orders := factory.BuildOrderWithoutDefaults(db, []factory.Customization{
		{
			Model: models.DutyLocation{
				ProvidesServicesCounseling: true,
			},
			Type: &factory.DutyLocations.OriginDutyLocation,
		},
		{
			Model: models.Order{
				OrdersType: internalmessages.OrdersTypePERMANENTCHANGEOFSTATION,
			},
		},
	}, nil)
	move := factory.BuildMove(db, []factory.Customization{
		{
			Model:    orders,
			LinkOnly: true,
		},
		{
			Model: models.Move{
				Locator:     locator,
				Status:      models.MoveStatusSUBMITTED,
				SubmittedAt: &submittedAt,
			},
		},
	}, nil)
	factory.BuildNTSRShipment(appCtx.DB(), []factory.Customization{
		{
			Model:    move,
			LinkOnly: true,
		},
		{
			Model: models.MTOShipment{
				Status:             models.MTOShipmentStatusSubmitted,
				UsesExternalVendor: usesExternalVendor,
			},
		},
	}, nil)
}

// createRandomMove creates a random move with fake data that has been approved for usage
func createRandomMove(
	appCtx appcontext.AppContext,
	possibleStatuses []models.MoveStatus,
	allDutyLocations []models.DutyLocation,
	dutyLocationsInGBLOC []models.DutyLocation,
	withFullOrder bool,
	_ *uploader.UserUploader,
	moveTemplate models.Move,
	mtoShipmentTemplate models.MTOShipment,
	orderTemplate models.Order,
	serviceMemberTemplate models.ServiceMember,
) models.Move {
	db := appCtx.DB()
	randDays, err := random.GetRandomInt(366)
	if err != nil {
		log.Panic(fmt.Errorf("Unable to generate random integer for submitted move date"), zap.Error(err))
	}
	submittedAt := time.Now().AddDate(0, 0, randDays*-1)

	if serviceMemberTemplate.Affiliation == nil {
		randomAffiliation, err := random.GetRandomInt(5)
		if err != nil {
			log.Panic(fmt.Errorf("Unable to generate random integer for affiliation"), zap.Error(err))
		}
		serviceMemberTemplate.Affiliation = &[]models.ServiceMemberAffiliation{
			models.AffiliationARMY,
			models.AffiliationAIRFORCE,
			models.AffiliationNAVY,
			models.AffiliationCOASTGUARD,
			models.AffiliationMARINES}[randomAffiliation]
	}

	customs := []factory.Customization{
		{
			Model: serviceMemberTemplate,
		},
		{
			Model: orderTemplate,
		},
	}

	dutyLocationCount := len(allDutyLocations)
	if orderTemplate.OriginDutyLocationID == nil {
		// We can pick any origin duty location not only one in the office user's GBLOC
		if *serviceMemberTemplate.Affiliation == models.AffiliationMARINES {
			randDutyStationIndex, err := random.GetRandomInt(dutyLocationCount)
			if err != nil {
				log.Panic(fmt.Errorf("Unable to generate random integer for duty location"), zap.Error(err))
			}
			customs = append(customs, factory.Customization{
				Model:    allDutyLocations[randDutyStationIndex],
				LinkOnly: true,
				Type:     &factory.DutyLocations.OriginDutyLocation,
			})
		} else {
			randDutyStationIndex, err := random.GetRandomInt(len(dutyLocationsInGBLOC))
			if err != nil {
				log.Panic(fmt.Errorf("Unable to generate random integer for duty location"), zap.Error(err))
			}
			customs = append(customs, factory.Customization{
				Model:    dutyLocationsInGBLOC[randDutyStationIndex],
				LinkOnly: true,
				Type:     &factory.DutyLocations.OriginDutyLocation,
			})
		}
	}

	if orderTemplate.NewDutyLocationID == uuid.Nil {
		randDutyStationIndex, err := random.GetRandomInt(dutyLocationCount)
		if err != nil {
			log.Panic(fmt.Errorf("Unable to generate random integer for duty location"), zap.Error(err))
		}
		customs = append(customs, factory.Customization{
			Model:    allDutyLocations[randDutyStationIndex],
			LinkOnly: true,
			Type:     &factory.DutyLocations.NewDutyLocation,
		})
	}

	randomFirst, randomLast := fakedata.RandomName()
	serviceMemberTemplate.FirstName = &randomFirst
	serviceMemberTemplate.LastName = &randomLast

	// assertions passed in means we cannot yet convert to BuildOrder
	var order models.Order
	if withFullOrder {
		order = factory.BuildOrder(db, customs, nil)
	} else {
		order = factory.BuildOrderWithoutDefaults(db, customs, nil)
	}

	if moveTemplate.SubmittedAt == nil {
		moveTemplate.SubmittedAt = &submittedAt
	}

	if moveTemplate.Status == "" {
		randStatusIndex, err := random.GetRandomInt(len(possibleStatuses))
		if err != nil {
			log.Panic(fmt.Errorf("Unable to generate random integer for move status"), zap.Error(err))
		}
		moveTemplate.Status = possibleStatuses[randStatusIndex]

		if moveTemplate.Status == models.MoveStatusServiceCounselingCompleted {
			counseledAt := submittedAt.Add(3 * 24 * time.Hour)
			moveTemplate.ServiceCounselingCompletedAt = &counseledAt
		}
	}

	move := factory.BuildMove(db, []factory.Customization{
		{
			Model: moveTemplate,
		},
		{
			Model:    order,
			LinkOnly: true,
		},
	}, nil)

	shipmentStatus := models.MTOShipmentStatusSubmitted
	if mtoShipmentTemplate.Status != "" {
		shipmentStatus = mtoShipmentTemplate.Status
	}

	laterRequestedPickupDate := submittedAt.Add(60 * 24 * time.Hour)
	laterRequestedDeliveryDate := laterRequestedPickupDate.Add(7 * 24 * time.Hour)
	factory.BuildMTOShipment(db, []factory.Customization{
		{
			Model:    move,
			LinkOnly: true,
		},
		{
			Model: models.MTOShipment{
				ShipmentType:          models.MTOShipmentTypeHHG,
				Status:                shipmentStatus,
				RequestedPickupDate:   &laterRequestedPickupDate,
				RequestedDeliveryDate: &laterRequestedDeliveryDate,
				ApprovedDate:          mtoShipmentTemplate.ApprovedDate,
				Diversion:             mtoShipmentTemplate.Diversion,
			},
		},
	}, nil)

	earlierRequestedPickupDate := submittedAt.Add(30 * 24 * time.Hour)
	earlierRequestedDeliveryDate := earlierRequestedPickupDate.Add(7 * 24 * time.Hour)
	factory.BuildMTOShipment(db, []factory.Customization{
		{
			Model:    move,
			LinkOnly: true,
		},
		{
			Model: models.MTOShipment{
				ShipmentType:          models.MTOShipmentTypeHHG,
				Status:                shipmentStatus,
				RequestedPickupDate:   &earlierRequestedPickupDate,
				RequestedDeliveryDate: &earlierRequestedDeliveryDate,
				ApprovedDate:          mtoShipmentTemplate.ApprovedDate,
				Diversion:             mtoShipmentTemplate.Diversion,
			},
		},
	}, nil)

	return move
}<|MERGE_RESOLUTION|>--- conflicted
+++ resolved
@@ -4153,15 +4153,8 @@
 		}
 		if serviceItem.ReService.Code == models.ReServiceCodeDOASIT {
 			paymentItem.PaymentServiceItemParams = doasitPaymentParams
-<<<<<<< HEAD
 		}
 		paymentServiceItems = append(paymentServiceItems, paymentItem)
-=======
-		} // TODO: remove check once DOSFSC pricer is merged
-		if serviceItem.ReService.Code != models.ReServiceCodeDOSFSC {
-			paymentServiceItems = append(paymentServiceItems, paymentItem)
-		}
->>>>>>> 72af0211
 	}
 
 	paymentRequest.PaymentServiceItems = paymentServiceItems
@@ -4409,15 +4402,8 @@
 		}
 		if serviceItem.ReService.Code == models.ReServiceCodeDDASIT {
 			paymentItem.PaymentServiceItemParams = ddasitPaymentParams
-<<<<<<< HEAD
 		}
 		paymentServiceItems = append(paymentServiceItems, paymentItem)
-=======
-		} // TODO: remove check once DOSFSC pricer is merged
-		if serviceItem.ReService.Code != models.ReServiceCodeDOSFSC {
-			paymentServiceItems = append(paymentServiceItems, paymentItem)
-		}
->>>>>>> 72af0211
 	}
 
 	paymentRequest.PaymentServiceItems = paymentServiceItems
