package scenario

import (
	"fmt"
	"log"
	"strings"
	"time"

	"github.com/go-openapi/swag"
	"github.com/gofrs/uuid"
	"github.com/stretchr/testify/mock"
	"go.uber.org/zap"

	"github.com/transcom/mymove/pkg/appcontext"
	"github.com/transcom/mymove/pkg/etag"
	fakedata "github.com/transcom/mymove/pkg/fakedata_approved"
	"github.com/transcom/mymove/pkg/gen/internalmessages"
	"github.com/transcom/mymove/pkg/models"
	"github.com/transcom/mymove/pkg/models/roles"
	"github.com/transcom/mymove/pkg/random"
	routemocks "github.com/transcom/mymove/pkg/route/mocks"
	"github.com/transcom/mymove/pkg/services"
	"github.com/transcom/mymove/pkg/services/ghcrateengine"
	movetaskorder "github.com/transcom/mymove/pkg/services/move_task_order"
	mtoserviceitem "github.com/transcom/mymove/pkg/services/mto_service_item"
	mtoshipment "github.com/transcom/mymove/pkg/services/mto_shipment"
	paymentrequest "github.com/transcom/mymove/pkg/services/payment_request"
	"github.com/transcom/mymove/pkg/services/query"
	"github.com/transcom/mymove/pkg/testdatagen"
	"github.com/transcom/mymove/pkg/unit"
	"github.com/transcom/mymove/pkg/uploader"
)

// NamedScenario is a data generation scenario that has a name
type NamedScenario struct {
	Name         string
	SubScenarios map[string]func()
}

type sceneOptionsNTS struct {
	shipmentMoveCode   string
	moveStatus         models.MoveStatus
	usesExternalVendor bool
}

// May15TestYear is a May 15 of TestYear
var May15TestYear = time.Date(testdatagen.TestYear, time.May, 15, 0, 0, 0, 0, time.UTC)

// Oct1TestYear is October 1 of TestYear
var Oct1TestYear = time.Date(testdatagen.TestYear, time.October, 1, 0, 0, 0, 0, time.UTC)

// Dec31TestYear is December 31 of TestYear
var Dec31TestYear = time.Date(testdatagen.TestYear, time.December, 31, 0, 0, 0, 0, time.UTC)

// May14FollowingYear is May 14 of the year AFTER TestYear
var May14FollowingYear = time.Date(testdatagen.TestYear+1, time.May, 14, 0, 0, 0, 0, time.UTC)

var estimatedWeight = unit.Pound(1400)
var actualWeight = unit.Pound(2000)
var hhgMoveType = models.SelectedMoveTypeHHG
var ppmMoveType = models.SelectedMoveTypePPM
var tioRemarks = "New billable weight set"

type moveCreatorInfo struct {
	userID      uuid.UUID
	email       string
	smID        uuid.UUID
	firstName   string
	lastName    string
	moveID      uuid.UUID
	moveLocator string
}

func createGenericPPMRelatedMove(appCtx appcontext.AppContext, moveInfo moveCreatorInfo, assertions testdatagen.Assertions) models.Move {
	if moveInfo.userID.IsNil() || moveInfo.email == "" || moveInfo.smID.IsNil() || moveInfo.firstName == "" || moveInfo.lastName == "" || moveInfo.moveID.IsNil() || moveInfo.moveLocator == "" {
		log.Panic("All moveInfo fields must have non-zero values.")
	}

	userAssertions := testdatagen.Assertions{
		User: models.User{
			ID:            moveInfo.userID,
			LoginGovUUID:  models.UUIDPointer(uuid.Must(uuid.NewV4())),
			LoginGovEmail: moveInfo.email,
			Active:        true,
		},
	}

	testdatagen.MergeModels(&userAssertions, assertions)

	testdatagen.MakeUser(appCtx.DB(), userAssertions)

	smAssertions := testdatagen.Assertions{
		ServiceMember: models.ServiceMember{
			ID:            moveInfo.smID,
			UserID:        moveInfo.userID,
			FirstName:     models.StringPointer(moveInfo.firstName),
			LastName:      models.StringPointer(moveInfo.lastName),
			Edipi:         models.StringPointer(testdatagen.RandomEdipi()),
			PersonalEmail: models.StringPointer(moveInfo.email),
		},
	}

	testdatagen.MergeModels(&smAssertions, assertions)

	smWithPPM := testdatagen.MakeExtendedServiceMember(appCtx.DB(), smAssertions)

	moveAssertions := testdatagen.Assertions{
		Order: models.Order{
			ServiceMemberID: moveInfo.smID,
			ServiceMember:   smWithPPM,
		},
		Move: models.Move{
			ID:               moveInfo.moveID,
			Locator:          moveInfo.moveLocator,
			SelectedMoveType: &ppmMoveType,
		},
	}

	testdatagen.MergeModels(&moveAssertions, assertions)

	move := testdatagen.MakeMove(appCtx.DB(), moveAssertions)

	return move
}

func makeOrdersForServiceMember(appCtx appcontext.AppContext, serviceMember models.ServiceMember, userUploader *uploader.UserUploader, fileNames *[]string) models.Order {
	document := testdatagen.MakeDocument(appCtx.DB(), testdatagen.Assertions{
		Document: models.Document{
			ServiceMemberID: serviceMember.ID,
			ServiceMember:   serviceMember,
		},
	})

	// Creates order upload documents from the files in this directory:
	// pkg/testdatagen/testdata/bandwidth_test_docs

	files := filesInBandwidthTestDirectory(fileNames)

	for _, file := range files {
		filePath := fmt.Sprintf("bandwidth_test_docs/%s", file)
		fixture := testdatagen.Fixture(filePath)

		upload := testdatagen.MakeUserUpload(appCtx.DB(), testdatagen.Assertions{
			File: fixture,
			UserUpload: models.UserUpload{
				UploaderID: serviceMember.UserID,
				DocumentID: &document.ID,
				Document:   document,
			},
			UserUploader: userUploader,
		})
		document.UserUploads = append(document.UserUploads, upload)
	}

	orders := testdatagen.MakeOrder(appCtx.DB(), testdatagen.Assertions{
		Order: models.Order{
			ServiceMemberID:  serviceMember.ID,
			ServiceMember:    serviceMember,
			UploadedOrders:   document,
			UploadedOrdersID: document.ID,
		},
		UserUploader: userUploader,
	})

	return orders
}

func makeMoveForOrders(appCtx appcontext.AppContext, orders models.Order, moveCode string, moveStatus models.MoveStatus,
	moveOptConfigs ...func(move *models.Move)) models.Move {
	hhgSelectedMoveType := models.SelectedMoveTypeHHG

	var availableToPrimeAt *time.Time
	if moveStatus == models.MoveStatusAPPROVED || moveStatus == models.MoveStatusAPPROVALSREQUESTED {
		now := time.Now()
		availableToPrimeAt = &now
	}

	move := models.Move{
		Status:             moveStatus,
		OrdersID:           orders.ID,
		Orders:             orders,
		SelectedMoveType:   &hhgSelectedMoveType,
		Locator:            moveCode,
		AvailableToPrimeAt: availableToPrimeAt,
	}

	// run configurations on move struct
	// this is to make any updates to the move struct before it gets created
	for _, config := range moveOptConfigs {
		config(&move)
	}

	move = testdatagen.MakeMove(appCtx.DB(), testdatagen.Assertions{
		Move: move,
	})

	return move
}

func createPPMOfficeUser(appCtx appcontext.AppContext) {
	db := appCtx.DB()
	email := "ppm_role@office.mil"
	officeUser := models.OfficeUser{}
	officeUserExists, err := db.Where("email = $1", email).Exists(&officeUser)
	if err != nil {
		log.Panic(fmt.Errorf("Failed to query OfficeUser in the DB: %w", err))
	}
	// no need to create
	if officeUserExists {
		return
	}

	/*
	 * Basic user with office access
	 */
	ppmOfficeRole := roles.Role{}
	err = db.Where("role_type = $1", roles.RoleTypePPMOfficeUsers).First(&ppmOfficeRole)
	if err != nil {
		log.Panic(fmt.Errorf("Failed to find RoleTypePPMOfficeUsers in the DB: %w", err))
	}

	userID := uuid.Must(uuid.FromString("9bfa91d2-7a0c-4de0-ae02-b8cf8b4b858b"))
	loginGovUUID := uuid.Must(uuid.NewV4())
	testdatagen.MakeOfficeUser(db, testdatagen.Assertions{
		User: models.User{
			ID:            userID,
			LoginGovUUID:  &loginGovUUID,
			LoginGovEmail: email,
			Active:        true,
			Roles:         []roles.Role{ppmOfficeRole},
		},
		OfficeUser: models.OfficeUser{
			ID:     uuid.FromStringOrNil("9c5911a7-5885-4cf4-abec-021a40692403"),
			Email:  email,
			Active: true,
		},
	})
}

func createPPMWithAdvance(appCtx appcontext.AppContext, userUploader *uploader.UserUploader, moveRouter services.MoveRouter) {
	db := appCtx.DB()
	/*
	 * Service member with uploaded orders and a new ppm
	 */
	email := "ppm@incomple.te"
	uuidStr := "e10d5964-c070-49cb-9bd1-eaf9f7348eb6"
	loginGovUUID := uuid.Must(uuid.NewV4())
	testdatagen.MakeUser(db, testdatagen.Assertions{
		User: models.User{
			ID:            uuid.Must(uuid.FromString(uuidStr)),
			LoginGovUUID:  &loginGovUUID,
			LoginGovEmail: email,
			Active:        true,
		},
	})
	advance := models.BuildDraftReimbursement(1000, models.MethodOfReceiptMILPAY)
	ppm0 := testdatagen.MakePPM(db, testdatagen.Assertions{
		ServiceMember: models.ServiceMember{
			ID:            uuid.FromStringOrNil("94ced723-fabc-42af-b9ee-87f8986bb5c9"),
			UserID:        uuid.FromStringOrNil(uuidStr),
			FirstName:     models.StringPointer("PPM"),
			LastName:      models.StringPointer("Submitted"),
			Edipi:         models.StringPointer("1234567890"),
			PersonalEmail: models.StringPointer(email),
		},
		Move: models.Move{
			ID:      uuid.FromStringOrNil("0db80bd6-de75-439e-bf89-deaafa1d0dc8"),
			Locator: "VGHEIS",
		},
		PersonallyProcuredMove: models.PersonallyProcuredMove{
			OriginalMoveDate:    &nextValidMoveDate,
			Advance:             &advance,
			AdvanceID:           &advance.ID,
			HasRequestedAdvance: true,
		},
		UserUploader: userUploader,
	})
	moveDoc := testdatagen.MakeMoveDocument(db, testdatagen.Assertions{
		MoveDocument: models.MoveDocument{
			MoveID:                   ppm0.Move.ID,
			Move:                     ppm0.Move,
			PersonallyProcuredMoveID: &ppm0.ID,
			PersonallyProcuredMove:   ppm0,
		},
		Document: models.Document{
			ID:              uuid.FromStringOrNil("c26421b0-e4c3-446b-88f3-493bb25c1756"),
			ServiceMemberID: ppm0.Move.Orders.ServiceMember.ID,
			ServiceMember:   ppm0.Move.Orders.ServiceMember,
		},
	})
	testdatagen.MakeSignedCertificationForPPM(db, testdatagen.Assertions{
		SignedCertification: models.SignedCertification{
			MoveID: ppm0.MoveID,
		},
		PersonallyProcuredMove: models.PersonallyProcuredMove{
			ID: ppm0.ID,
		},
	})
	testdatagen.MakeMovingExpenseDocument(db, testdatagen.Assertions{
		MovingExpenseDocument: models.MovingExpenseDocument{
			MoveDocument:   moveDoc,
			MoveDocumentID: moveDoc.ID,
		},
	})
	testdatagen.MakeWeightTicketSetDocument(db, testdatagen.Assertions{
		WeightTicketSetDocument: models.WeightTicketSetDocument{
			MoveDocument: moveDoc,
		},
	})

	err := moveRouter.Submit(appCtx, &ppm0.Move)
	if err != nil {
		log.Panic(err)
	}

	verrs, err := models.SaveMoveDependencies(db, &ppm0.Move)
	if err != nil || verrs.HasAny() {
		log.Panic(fmt.Errorf("Failed to save move and dependencies: %w", err))
	}
}

func createPPMWithNoAdvance(appCtx appcontext.AppContext, userUploader *uploader.UserUploader, moveRouter services.MoveRouter) {
	db := appCtx.DB()
	/*
	 * Service member with uploaded orders, a new ppm and no advance
	 */
	email := "ppm@advance.no"
	uuidStr := "f0ddc118-3f7e-476b-b8be-0f964a5feee2"
	loginGovUUID := uuid.Must(uuid.NewV4())
	testdatagen.MakeUser(db, testdatagen.Assertions{
		User: models.User{
			ID:            uuid.Must(uuid.FromString(uuidStr)),
			LoginGovUUID:  &loginGovUUID,
			LoginGovEmail: email,
			Active:        true,
		},
	})
	ppmNoAdvance := testdatagen.MakePPM(db, testdatagen.Assertions{
		ServiceMember: models.ServiceMember{
			ID:            uuid.FromStringOrNil("1a1aafde-df3b-4459-9dbd-27e9f6c1d2f6"),
			UserID:        uuid.FromStringOrNil(uuidStr),
			FirstName:     models.StringPointer("PPM"),
			LastName:      models.StringPointer("No Advance"),
			Edipi:         models.StringPointer("1234567890"),
			PersonalEmail: models.StringPointer(email),
		},
		Move: models.Move{
			ID:      uuid.FromStringOrNil("4f3f4bee-3719-4c17-8cf4-7e445a38d90e"),
			Locator: "NOADVC",
		},
		PersonallyProcuredMove: models.PersonallyProcuredMove{
			OriginalMoveDate: &nextValidMoveDate,
		},
		UserUploader: userUploader,
	})
	err := moveRouter.Submit(appCtx, &ppmNoAdvance.Move)
	if err != nil {
		log.Panic(err)
	}

	verrs, err := models.SaveMoveDependencies(db, &ppmNoAdvance.Move)
	if err != nil || verrs.HasAny() {
		log.Panic(fmt.Errorf("Failed to save move and dependencies: %w", err))
	}
}

func createPPMWithPaymentRequest(appCtx appcontext.AppContext, userUploader *uploader.UserUploader, moveRouter services.MoveRouter) {
	db := appCtx.DB()
	/*
	 * Service member with a ppm move with payment requested
	 */
	email := "ppm@paymentrequest.ed"
	uuidStr := "1842091b-b9a0-4d4a-ba22-1e2f38f26317"
	loginGovUUID := uuid.Must(uuid.NewV4())
	testdatagen.MakeUser(db, testdatagen.Assertions{
		User: models.User{
			ID:            uuid.Must(uuid.FromString(uuidStr)),
			LoginGovUUID:  &loginGovUUID,
			LoginGovEmail: email,
			Active:        true,
		},
	})
	futureTime := nextValidMoveDatePlusTen
	typeDetail := internalmessages.OrdersTypeDetailPCSTDY
	ppm2 := testdatagen.MakePPM(db, testdatagen.Assertions{
		ServiceMember: models.ServiceMember{
			ID:            uuid.FromStringOrNil("9ce5a930-2446-48ec-a9c0-17bc65e8522d"),
			UserID:        uuid.FromStringOrNil(uuidStr),
			FirstName:     models.StringPointer("PPMPayment"),
			LastName:      models.StringPointer("Requested"),
			Edipi:         models.StringPointer("7617033988"),
			PersonalEmail: models.StringPointer(email),
		},
		// These values should be populated for an approved move
		Order: models.Order{
			OrdersNumber:        models.StringPointer("12345"),
			OrdersTypeDetail:    &typeDetail,
			DepartmentIndicator: models.StringPointer("AIR_FORCE"),
			TAC:                 models.StringPointer("E19A"),
		},
		Move: models.Move{
			ID:      uuid.FromStringOrNil("0a2580ef-180a-44b2-a40b-291fa9cc13cc"),
			Locator: "FDXTIU",
		},
		PersonallyProcuredMove: models.PersonallyProcuredMove{
			OriginalMoveDate: &futureTime,
		},
		UserUploader: userUploader,
	})
	err := moveRouter.Submit(appCtx, &ppm2.Move)
	if err != nil {
		log.Panic(err)
	}

	err = moveRouter.Approve(appCtx, &ppm2.Move)
	if err != nil {
		log.Panic(err)
	}

	// This is the same PPM model as ppm2, but this is the one that will be saved by SaveMoveDependencies
	err = ppm2.Move.PersonallyProcuredMoves[0].Approve(time.Now())
	if err != nil {
		log.Panic(err)
	}
	err = ppm2.Move.PersonallyProcuredMoves[0].RequestPayment()
	if err != nil {
		log.Panic(err)
	}
	verrs, err := models.SaveMoveDependencies(db, &ppm2.Move)
	if err != nil || verrs.HasAny() {
		log.Panic(fmt.Errorf("Failed to save move and dependencies: %w", err))
	}
}

func createCanceledPPM(appCtx appcontext.AppContext, userUploader *uploader.UserUploader, moveRouter services.MoveRouter) {
	db := appCtx.DB()
	/*
	 * A PPM move that has been canceled.
	 */
	email := "ppm-canceled@example.com"
	uuidStr := "20102768-4d45-449c-a585-81bc386204b1"
	loginGovUUID := uuid.Must(uuid.NewV4())
	testdatagen.MakeUser(db, testdatagen.Assertions{
		User: models.User{
			ID:            uuid.Must(uuid.FromString(uuidStr)),
			LoginGovUUID:  &loginGovUUID,
			LoginGovEmail: email,
			Active:        true,
		},
	})
	ppmCanceled := testdatagen.MakePPM(db, testdatagen.Assertions{
		ServiceMember: models.ServiceMember{
			ID:            uuid.FromStringOrNil("2da0d5e6-4efb-4ea1-9443-bf9ef64ace65"),
			UserID:        uuid.FromStringOrNil(uuidStr),
			FirstName:     models.StringPointer("PPM"),
			LastName:      models.StringPointer("Canceled"),
			Edipi:         models.StringPointer("1234567890"),
			PersonalEmail: models.StringPointer(email),
		},
		Move: models.Move{
			ID:      uuid.FromStringOrNil("6b88c856-5f41-427e-a480-a7fb6c87533b"),
			Locator: "PPMCAN",
		},
		PersonallyProcuredMove: models.PersonallyProcuredMove{
			OriginalMoveDate: &nextValidMoveDate,
		},
		UserUploader: userUploader,
	})
	err := moveRouter.Submit(appCtx, &ppmCanceled.Move)
	if err != nil {
		log.Panic(err)
	}
	verrs, err := models.SaveMoveDependencies(db, &ppmCanceled.Move)
	if err != nil || verrs.HasAny() {
		log.Panic(fmt.Errorf("Failed to save move and dependencies: %w", err))
	}
	err = moveRouter.Cancel(appCtx, "reasons", &ppmCanceled.Move)
	if err != nil {
		log.Panic(err)
	}
	verrs, err = models.SaveMoveDependencies(db, &ppmCanceled.Move)
	if err != nil || verrs.HasAny() {
		log.Panic(fmt.Errorf("Failed to save move and dependencies: %w", err))
	}
}

func createServiceMemberWithOrdersButNoMoveType(appCtx appcontext.AppContext) {
	db := appCtx.DB()
	/*
	 * A service member with orders and a move, but no move type selected
	 */
	email := "sm_no_move_type@example.com"
	uuidStr := "9ceb8321-6a82-4f6d-8bb3-a1d85922a202"
	loginGovUUID := uuid.Must(uuid.NewV4())

	testdatagen.MakeUser(db, testdatagen.Assertions{
		User: models.User{
			ID:            uuid.Must(uuid.FromString(uuidStr)),
			LoginGovUUID:  &loginGovUUID,
			LoginGovEmail: email,
			Active:        true,
		},
	})

	testdatagen.MakeMoveWithoutMoveType(db, testdatagen.Assertions{
		ServiceMember: models.ServiceMember{
			ID:            uuid.FromStringOrNil("7554e347-2215-484f-9240-c61bae050220"),
			UserID:        uuid.FromStringOrNil(uuidStr),
			FirstName:     models.StringPointer("LandingTest1"),
			LastName:      models.StringPointer("UserPerson2"),
			Edipi:         models.StringPointer("6833908164"),
			PersonalEmail: models.StringPointer(email),
		},
		Move: models.Move{
			ID:      uuid.FromStringOrNil("b2ecbbe5-36ad-49fc-86c8-66e55e0697a7"),
			Locator: "ZPGVED",
		},
	})
}

func createServiceMemberWithNoUploadedOrders(appCtx appcontext.AppContext) {
	db := appCtx.DB()
	/*
	 * Service member with no uploaded orders
	 */
	email := "needs@orde.rs"
	uuidStr := "feac0e92-66ec-4cab-ad29-538129bf918e"
	loginGovUUID := uuid.Must(uuid.NewV4())
	testdatagen.MakeUser(db, testdatagen.Assertions{
		User: models.User{
			ID:            uuid.Must(uuid.FromString(uuidStr)),
			LoginGovUUID:  &loginGovUUID,
			LoginGovEmail: email,
			Active:        true,
		},
	})

	testdatagen.MakeExtendedServiceMember(db, testdatagen.Assertions{
		ServiceMember: models.ServiceMember{
			ID:            uuid.FromStringOrNil("c52a9f13-ccc7-4c1b-b5ef-e1132a4f4db9"),
			UserID:        uuid.FromStringOrNil(uuidStr),
			FirstName:     models.StringPointer("NEEDS"),
			LastName:      models.StringPointer("ORDERS"),
			PersonalEmail: models.StringPointer(email),
		},
	})
}

func createMoveWithPPMAndHHG(appCtx appcontext.AppContext, userUploader *uploader.UserUploader, moveRouter services.MoveRouter) {
	db := appCtx.DB()
	/*
	 * A service member with orders and a submitted move with a ppm and hhg
	 */
	email := "combo@ppm.hhg"
	uuidStr := "6016e423-f8d5-44ca-98a8-af03c8445c94"
	loginGovUUID := uuid.Must(uuid.NewV4())

	testdatagen.MakeUser(db, testdatagen.Assertions{
		User: models.User{
			ID:            uuid.Must(uuid.FromString(uuidStr)),
			LoginGovUUID:  &loginGovUUID,
			LoginGovEmail: email,
			Active:        true,
		},
	})

	smIDCombo := "f6bd793f-7042-4523-aa30-34946e7339c9"
	smWithCombo := testdatagen.MakeExtendedServiceMember(db, testdatagen.Assertions{
		ServiceMember: models.ServiceMember{
			ID:            uuid.FromStringOrNil(smIDCombo),
			UserID:        uuid.FromStringOrNil(uuidStr),
			FirstName:     models.StringPointer("Submitted"),
			LastName:      models.StringPointer("Ppmhhg"),
			Edipi:         models.StringPointer("6833908165"),
			PersonalEmail: models.StringPointer(email),
		},
	})
	// SelectedMoveType could be either HHG or PPM depending on creation order of combo
	move := testdatagen.MakeMove(db, testdatagen.Assertions{
		Order: models.Order{
			ServiceMemberID: uuid.FromStringOrNil(smIDCombo),
			ServiceMember:   smWithCombo,
		},
		UserUploader: userUploader,
		Move: models.Move{
			ID:               uuid.FromStringOrNil("7024c8c5-52ca-4639-bf69-dd8238308c98"),
			Locator:          "COMBOS",
			SelectedMoveType: &ppmMoveType,
		},
	})

	estimatedHHGWeight := unit.Pound(1400)
	actualHHGWeight := unit.Pound(2000)
	testdatagen.MakeMTOShipment(db, testdatagen.Assertions{
		Move: move,
		MTOShipment: models.MTOShipment{
			ID:                   uuid.FromStringOrNil("8689afc7-84d6-4c60-a739-8cf96ede2606"),
			PrimeEstimatedWeight: &estimatedHHGWeight,
			PrimeActualWeight:    &actualHHGWeight,
			ShipmentType:         models.MTOShipmentTypeHHG,
			ApprovedDate:         swag.Time(time.Now()),
			Status:               models.MTOShipmentStatusSubmitted,
			MoveTaskOrder:        move,
			MoveTaskOrderID:      move.ID,
		},
	})

	testdatagen.MakeMTOShipment(db, testdatagen.Assertions{
		Move: move,
		MTOShipment: models.MTOShipment{
			ID:                   uuid.FromStringOrNil("8689afc7-84d6-4c60-a739-333333333333"),
			PrimeEstimatedWeight: &estimatedHHGWeight,
			PrimeActualWeight:    &actualHHGWeight,
			ShipmentType:         models.MTOShipmentTypeHHG,
			ApprovedDate:         swag.Time(time.Now()),
			Status:               models.MTOShipmentStatusSubmitted,
			CounselorRemarks:     swag.String("Please handle with care"),
			MoveTaskOrder:        move,
			MoveTaskOrderID:      move.ID,
		},
	})

	testdatagen.MakeMTOShipment(db, testdatagen.Assertions{
		Move: move,
		MTOShipment: models.MTOShipment{
			PrimeEstimatedWeight: &estimatedHHGWeight,
			PrimeActualWeight:    &actualHHGWeight,
			ShipmentType:         models.MTOShipmentTypeHHG,
			ApprovedDate:         swag.Time(time.Now()),
			Status:               models.MTOShipmentStatusRejected,
			MoveTaskOrder:        move,
			MoveTaskOrderID:      move.ID,
			RejectionReason:      swag.String("No longer necessary, included in other shipment"),
		},
	})

	testdatagen.MakePPMShipment(db, testdatagen.Assertions{
		Move: move,
		PPMShipment: models.PPMShipment{
			ID: uuid.FromStringOrNil("d733fe2f-b08d-434a-ad8d-551f4d597b03"),
		},
	})

	err := moveRouter.Submit(appCtx, &move)
	if err != nil {
		log.Panic(err)
	}
	verrs, err := models.SaveMoveDependencies(db, &move)
	if err != nil || verrs.HasAny() {
		log.Panic(fmt.Errorf("Failed to save move and dependencies: %w", err))
	}
}

func createGenericMoveWithPPMShipment(appCtx appcontext.AppContext, moveInfo moveCreatorInfo, useMinimalPPMShipment bool, assertions testdatagen.Assertions) (models.Move, models.PPMShipment) {
	if assertions.PPMShipment.ID.IsNil() {
		log.Panic("PPMShipment ID cannot be nil.")
	}

	move := createGenericPPMRelatedMove(appCtx, moveInfo, assertions)

	fullAssertions := testdatagen.Assertions{
		Move: move,
	}

	testdatagen.MergeModels(&fullAssertions, assertions)

	if useMinimalPPMShipment {
		return move, testdatagen.MakeMinimalPPMShipment(appCtx.DB(), fullAssertions)
	}

	return move, testdatagen.MakePPMShipment(appCtx.DB(), fullAssertions)
}

func createUnSubmittedMoveWithMinimumPPMShipment(appCtx appcontext.AppContext, userUploader *uploader.UserUploader) {
	/*
	 * A service member with orders and a minimal PPM Shipment. This means the PPM only has required fields.
	 */
	moveInfo := moveCreatorInfo{
		userID:      testdatagen.ConvertUUIDStringToUUID("bbb469f3-f4bc-420d-9755-b9569f81715e"),
		email:       "dates_and_locations@ppm.unsubmitted",
		smID:        testdatagen.ConvertUUIDStringToUUID("635e4c37-63b8-4860-9239-0e743ec383b0"),
		firstName:   "Minimal",
		lastName:    "PPM",
		moveID:      testdatagen.ConvertUUIDStringToUUID("16cb4b73-cc0e-48c5-8cc7-b2a2ac52c342"),
		moveLocator: "PPMMIN",
	}

	assertions := testdatagen.Assertions{
		UserUploader: userUploader,
		PPMShipment: models.PPMShipment{
			ID: testdatagen.ConvertUUIDStringToUUID("ffc95935-6781-4f95-9f35-16a5994cab56"),
		},
	}

	createGenericMoveWithPPMShipment(appCtx, moveInfo, true, assertions)
}

func createUnSubmittedMoveWithPPMShipmentThroughEstimatedWeights(appCtx appcontext.AppContext, userUploader *uploader.UserUploader) {
	/*
	 * A service member with orders and a PPM shipment updated with an estimated weight value and estimated incentive
	 */
	moveInfo := moveCreatorInfo{
		userID:      testdatagen.ConvertUUIDStringToUUID("4512dc8c-c777-444e-b6dc-7971e398f2dc"),
		email:       "estimated_weights@ppm.unsubmitted",
		smID:        testdatagen.ConvertUUIDStringToUUID("81b772ab-86ff-4bda-b0fa-21b14dfe14d5"),
		firstName:   "EstimatedWeights",
		lastName:    "PPM",
		moveID:      testdatagen.ConvertUUIDStringToUUID("e89a7018-be76-449a-b99b-e30a09c485dc"),
		moveLocator: "PPMEWH",
	}

	assertions := testdatagen.Assertions{
		UserUploader: userUploader,
		PPMShipment: models.PPMShipment{
			ID:                 testdatagen.ConvertUUIDStringToUUID("65eea403-89ac-4c2d-9b1c-0dcc8805258f"),
			EstimatedWeight:    models.PoundPointer(unit.Pound(4000)),
			HasProGear:         models.BoolPointer(false),
			EstimatedIncentive: models.CentPointer(unit.Cents(1000000)),
		},
	}

	createGenericMoveWithPPMShipment(appCtx, moveInfo, true, assertions)
}

func createUnSubmittedMoveWithPPMShipmentThroughAdvanceRequested(appCtx appcontext.AppContext, userUploader *uploader.UserUploader) {
	/*
	 * A service member with orders and a minimal PPM Shipment. This means the PPM only has required fields.
	 */
	moveInfo := moveCreatorInfo{
		userID:      testdatagen.ConvertUUIDStringToUUID("dd1a3982-1ec4-4e34-a7bd-73cba4f3376a"),
		email:       "advance_requested@ppm.unsubmitted",
		smID:        testdatagen.ConvertUUIDStringToUUID("7a402a11-92a0-4334-b297-551be2bc44ef"),
		firstName:   "HasAdvanceRequested",
		lastName:    "PPM",
		moveID:      testdatagen.ConvertUUIDStringToUUID("fe322fae-c13e-4961-9956-69fb7a491ad4"),
		moveLocator: "PPMADV",
	}

	assertions := testdatagen.Assertions{
		UserUploader: userUploader,
		PPMShipment: models.PPMShipment{
			ID:                     testdatagen.ConvertUUIDStringToUUID("9160a396-9b60-41c2-af7a-aa03d5002c71"),
			EstimatedWeight:        models.PoundPointer(unit.Pound(4000)),
			HasProGear:             models.BoolPointer(false),
			EstimatedIncentive:     models.CentPointer(unit.Cents(10000000)),
			HasRequestedAdvance:    models.BoolPointer(true),
			AdvanceAmountRequested: models.CentPointer(unit.Cents(30000)),
		},
	}

	createGenericMoveWithPPMShipment(appCtx, moveInfo, true, assertions)
}

func createUnSubmittedMoveWithFullPPMShipment1(appCtx appcontext.AppContext, userUploader *uploader.UserUploader) {
	/*
	 * A service member with orders and a full PPM Shipment.
	 */
	moveInfo := moveCreatorInfo{
		userID:      testdatagen.ConvertUUIDStringToUUID("1b16773e-995b-4efe-ad1c-bef2ae1253f8"),
		email:       "full@ppm.unsubmitted",
		smID:        testdatagen.ConvertUUIDStringToUUID("1b400031-2b78-44ce-976c-cd2e854947f8"),
		firstName:   "Full",
		lastName:    "PPM",
		moveID:      testdatagen.ConvertUUIDStringToUUID("3e0b6cb9-3409-4089-83a0-0fbc3fb0b493"),
		moveLocator: "FULLPP",
	}

	assertions := testdatagen.Assertions{
		UserUploader: userUploader,
		MTOShipment: models.MTOShipment{
			ID: testdatagen.ConvertUUIDStringToUUID("0e17d5de-b212-404d-9249-e5a160bd0c51"),
		},
		PPMShipment: models.PPMShipment{
			ID:     testdatagen.ConvertUUIDStringToUUID("11978e1c-95d3-47e6-9d3f-d1e0d8c3d11a"),
			Status: models.PPMShipmentStatusDraft,
		},
	}

	createGenericMoveWithPPMShipment(appCtx, moveInfo, false, assertions)
}

func createUnSubmittedMoveWithFullPPMShipment2(appCtx appcontext.AppContext, userUploader *uploader.UserUploader) {
	/*
	 * A service member with orders and a full PPM Shipment.
	 */
	moveInfo := moveCreatorInfo{
		userID:      testdatagen.ConvertUUIDStringToUUID("b54d5368-a633-4e3e-a8df-22133b9f8c7c"),
		email:       "happyPathWithEdits@ppm.unsubmitted",
		smID:        testdatagen.ConvertUUIDStringToUUID("f7bd4d55-c245-4f58-b638-e44f98ab2f32"),
		firstName:   "Finished",
		lastName:    "PPM",
		moveID:      testdatagen.ConvertUUIDStringToUUID("b122621c-8577-4b3f-a392-4ade43169fe9"),
		moveLocator: "PPMHPE",
	}

	departureDate := time.Date(2022, time.February, 01, 0, 0, 0, 0, time.UTC)
	assertions := testdatagen.Assertions{
		UserUploader: userUploader,
		PPMShipment: models.PPMShipment{
			ID:                    testdatagen.ConvertUUIDStringToUUID("d328333e-e6c8-47d7-8cdf-5864a16abf45"),
			Status:                models.PPMShipmentStatusDraft,
			EstimatedWeight:       models.PoundPointer(unit.Pound(4000)),
			EstimatedIncentive:    models.CentPointer(unit.Cents(1000000)),
			PickupPostalCode:      "90210",
			DestinationPostalCode: "76127",
			ExpectedDepartureDate: departureDate,
		},
	}

	createGenericMoveWithPPMShipment(appCtx, moveInfo, false, assertions)
}

func createUnSubmittedMoveWithFullPPMShipment3(appCtx appcontext.AppContext, userUploader *uploader.UserUploader) {
	/*
	 * A service member with orders and a full PPM Shipment.
	 */
	moveInfo := moveCreatorInfo{
		userID:      testdatagen.ConvertUUIDStringToUUID("9365990e-5813-4031-aa42-170886150912"),
		email:       "happyPathWithEditsMobile@ppm.unsubmitted",
		smID:        testdatagen.ConvertUUIDStringToUUID("70d7372a-7e91-4b8f-927d-624cfe29ab6d"),
		firstName:   "Finished",
		lastName:    "PPM",
		moveID:      testdatagen.ConvertUUIDStringToUUID("4d0aa509-e6ee-4757-ad14-368e334fc51f"),
		moveLocator: "PPMHPM",
	}

	departureDate := time.Date(2022, time.February, 01, 0, 0, 0, 0, time.UTC)
	assertions := testdatagen.Assertions{
		UserUploader: userUploader,
		PPMShipment: models.PPMShipment{
			ID:                    testdatagen.ConvertUUIDStringToUUID("6f7d6ac2-a38b-4df6-a82a-1ea9b352de89"),
			Status:                models.PPMShipmentStatusDraft,
			EstimatedWeight:       models.PoundPointer(unit.Pound(4000)),
			EstimatedIncentive:    models.CentPointer(unit.Cents(1000000)),
			PickupPostalCode:      "90210",
			DestinationPostalCode: "76127",
			ExpectedDepartureDate: departureDate,
		},
	}

	createGenericMoveWithPPMShipment(appCtx, moveInfo, false, assertions)
}

func createUnSubmittedMoveWithFullPPMShipment4(appCtx appcontext.AppContext, userUploader *uploader.UserUploader) {
	/*
	 * A service member with orders and a full PPM Shipment.
	 */
	moveInfo := moveCreatorInfo{
		userID:      testdatagen.ConvertUUIDStringToUUID("781cf194-4eb2-4def-9da6-01abdc62333d"),
		email:       "deleteShipmentMobile@ppm.unsubmitted",
		smID:        testdatagen.ConvertUUIDStringToUUID("fc9264ae-4290-4445-987d-f6950b97c865"),
		firstName:   "Delete",
		lastName:    "PPM",
		moveID:      testdatagen.ConvertUUIDStringToUUID("a11cae72-56f0-45a3-a546-3af43a1d50ea"),
		moveLocator: "PPMDEL",
	}

	departureDate := time.Date(2022, time.February, 01, 0, 0, 0, 0, time.UTC)
	assertions := testdatagen.Assertions{
		UserUploader: userUploader,
		PPMShipment: models.PPMShipment{
			ID:                    testdatagen.ConvertUUIDStringToUUID("47f6cb98-fbd1-4b95-a91b-2d394d555d21"),
			Status:                models.PPMShipmentStatusDraft,
			EstimatedWeight:       models.PoundPointer(unit.Pound(4000)),
			EstimatedIncentive:    models.CentPointer(unit.Cents(1000000)),
			PickupPostalCode:      "90210",
			DestinationPostalCode: "76127",
			ExpectedDepartureDate: departureDate,
		},
	}

	createGenericMoveWithPPMShipment(appCtx, moveInfo, false, assertions)
}

func createUnSubmittedMoveWithFullPPMShipment5(appCtx appcontext.AppContext, userUploader *uploader.UserUploader) {
	/*
	 * A service member with orders and a full PPM Shipment.
	 */
	moveInfo := moveCreatorInfo{
		userID:      testdatagen.ConvertUUIDStringToUUID("57d58062-93ac-4eb7-b1da-21dd137e4f65"),
		email:       "deleteShipmentMobile@ppm.unsubmitted",
		smID:        testdatagen.ConvertUUIDStringToUUID("d5778927-7366-44c2-8dbf-1bce14906adc"),
		firstName:   "Delete",
		lastName:    "PPM",
		moveID:      testdatagen.ConvertUUIDStringToUUID("ae5e7087-8e1e-49ae-98cc-0727a5cd11eb"),
		moveLocator: "DELPPM",
	}

	departureDate := time.Date(2022, time.February, 01, 0, 0, 0, 0, time.UTC)
	assertions := testdatagen.Assertions{
		UserUploader: userUploader,
		PPMShipment: models.PPMShipment{
			ID:                    testdatagen.ConvertUUIDStringToUUID("0a62f7c6-72d2-4f4f-9889-202f3c0222a6"),
			Status:                models.PPMShipmentStatusDraft,
			EstimatedWeight:       models.PoundPointer(unit.Pound(4000)),
			EstimatedIncentive:    models.CentPointer(unit.Cents(1000000)),
			PickupPostalCode:      "90210",
			DestinationPostalCode: "76127",
			ExpectedDepartureDate: departureDate,
		},
	}

	createGenericMoveWithPPMShipment(appCtx, moveInfo, false, assertions)
}

func createApprovedMoveWithPPM(appCtx appcontext.AppContext, userUploader *uploader.UserUploader) {
	moveInfo := moveCreatorInfo{
		userID:      testdatagen.ConvertUUIDStringToUUID("cde987a1-a717-4a61-98b5-1f05e2e0844d"),
		email:       "readyToFinish@ppm.approved",
		smID:        testdatagen.ConvertUUIDStringToUUID("dfbba0fc-2a70-485e-9eb2-ac80f3861032"),
		firstName:   "Ready",
		lastName:    "Finish",
		moveID:      testdatagen.ConvertUUIDStringToUUID("26b960d8-a96d-4450-a441-673ccd7cc3c7"),
		moveLocator: "PPMRF1",
	}

	approvedAt := time.Date(2022, 4, 15, 12, 30, 0, 0, time.UTC)

	assertions := testdatagen.Assertions{
		UserUploader: userUploader,
		Move: models.Move{
			Status: models.MoveStatusAPPROVED,
		},
		MTOShipment: models.MTOShipment{
			ID:     testdatagen.ConvertUUIDStringToUUID("2ed2998e-ae36-46cd-af83-c3ecee55fe3e"),
			Status: models.MTOShipmentStatusApproved,
		},
		PPMShipment: models.PPMShipment{
			ID:         testdatagen.ConvertUUIDStringToUUID("b9ae4c25-1376-4b9b-8781-106b5ae7ecab"),
			ApprovedAt: &approvedAt,
			Status:     models.PPMShipmentStatusWaitingOnCustomer,
		},
	}

	createGenericMoveWithPPMShipment(appCtx, moveInfo, false, assertions)
}

func createApprovedMoveWithPPM2(appCtx appcontext.AppContext, userUploader *uploader.UserUploader) {
	moveInfo := moveCreatorInfo{
		userID:      testdatagen.ConvertUUIDStringToUUID("c28b2eb1-975f-49f7-b8a3-c7377c0da908"),
		email:       "readyToFinish2@ppm.approved",
		smID:        testdatagen.ConvertUUIDStringToUUID("6456ffbb-d114-4ec5-a736-6cb63a65bfd7"),
		firstName:   "Ready2",
		lastName:    "Finish2",
		moveID:      testdatagen.ConvertUUIDStringToUUID("0e33adbc-20b4-4a93-9ce5-7ee4695a0307"),
		moveLocator: "PPMRF2",
	}

	approvedAt := time.Date(2022, 4, 15, 12, 30, 0, 0, time.UTC)

	assertions := testdatagen.Assertions{
		UserUploader: userUploader,
		Move: models.Move{
			Status: models.MoveStatusAPPROVED,
		},
		MTOShipment: models.MTOShipment{
			ID:     testdatagen.ConvertUUIDStringToUUID("ef256d30-a6e7-4be8-8a60-b4ffb7dc7a7f"),
			Status: models.MTOShipmentStatusApproved,
		},
		PPMShipment: models.PPMShipment{
			ID:         testdatagen.ConvertUUIDStringToUUID("1ce52409-009d-4d9c-a48c-b12013fa2d2b"),
			ApprovedAt: &approvedAt,
			Status:     models.PPMShipmentStatusWaitingOnCustomer,
		},
	}

	createGenericMoveWithPPMShipment(appCtx, moveInfo, false, assertions)
}

func createApprovedMoveWithPPM3(appCtx appcontext.AppContext, userUploader *uploader.UserUploader) {
	moveInfo := moveCreatorInfo{
		userID:      testdatagen.ConvertUUIDStringToUUID("539af373-9474-49f3-b06b-bc4b4d4111de"),
		email:       "readyToFinish3@ppm.approved",
		smID:        testdatagen.ConvertUUIDStringToUUID("1b543655-6e5a-4ea0-b4e0-48fe4e107ef5"),
		firstName:   "Ready3",
		lastName:    "Finish3",
		moveID:      testdatagen.ConvertUUIDStringToUUID("3cf2a0eb-08e6-404d-81ad-022e1aaf26aa"),
		moveLocator: "PPMRF3",
	}

	approvedAt := time.Date(2022, 4, 15, 12, 30, 0, 0, time.UTC)

	assertions := testdatagen.Assertions{
		UserUploader: userUploader,
		Move: models.Move{
			Status: models.MoveStatusAPPROVED,
		},
		MTOShipment: models.MTOShipment{
			ID:     testdatagen.ConvertUUIDStringToUUID("1f452b86-4488-46f5-98c0-b696e1410522"),
			Status: models.MTOShipmentStatusApproved,
		},
		PPMShipment: models.PPMShipment{
			ID:         testdatagen.ConvertUUIDStringToUUID("7d8f77c3-9829-4241-b0a7-b2897f1d6822"),
			ApprovedAt: &approvedAt,
			Status:     models.PPMShipmentStatusWaitingOnCustomer,
		},
	}

	createGenericMoveWithPPMShipment(appCtx, moveInfo, false, assertions)
}

func createApprovedMoveWithPPM4(appCtx appcontext.AppContext, userUploader *uploader.UserUploader) {
	moveInfo := moveCreatorInfo{
		userID:      testdatagen.ConvertUUIDStringToUUID("c48998dc-8f93-437a-bd0c-2c0b187b12cb"),
		email:       "readyToFinish4@ppm.approved",
		smID:        testdatagen.ConvertUUIDStringToUUID("16d13649-f246-456f-8093-da3a769a1247"),
		firstName:   "Ready4",
		lastName:    "Finish4",
		moveID:      testdatagen.ConvertUUIDStringToUUID("9061587a-5b31-4deb-9947-703a40857fa8"),
		moveLocator: "PPMRF4",
	}

	approvedAt := time.Date(2022, 4, 15, 12, 30, 0, 0, time.UTC)

	assertions := testdatagen.Assertions{
		UserUploader: userUploader,
		Move: models.Move{
			Status: models.MoveStatusAPPROVED,
		},
		MTOShipment: models.MTOShipment{
			ID:     testdatagen.ConvertUUIDStringToUUID("ae873226-67a4-452f-b92d-924307ff2d9a"),
			Status: models.MTOShipmentStatusApproved,
		},
		PPMShipment: models.PPMShipment{
			ID:         testdatagen.ConvertUUIDStringToUUID("881f1084-d5a8-4210-9854-fa5f01c8da81"),
			ApprovedAt: &approvedAt,
			Status:     models.PPMShipmentStatusWaitingOnCustomer,
		},
	}

	createGenericMoveWithPPMShipment(appCtx, moveInfo, false, assertions)
}

func createApprovedMoveWithPPM5(appCtx appcontext.AppContext, userUploader *uploader.UserUploader) {
	moveInfo := moveCreatorInfo{
		userID:      testdatagen.ConvertUUIDStringToUUID("62e20f62-638f-4390-bbc0-c672cd7fd2e3"),
		email:       "readyToFinish5@ppm.approved",
		smID:        testdatagen.ConvertUUIDStringToUUID("55643c43-f48b-471d-8b99-b1e2a0ce5215"),
		firstName:   "Ready5",
		lastName:    "Finish5",
		moveID:      testdatagen.ConvertUUIDStringToUUID("7dcbf7ef-9a74-4efa-b536-c334b2093bc0"),
		moveLocator: "PPMRF5",
	}

	approvedAt := time.Date(2022, 4, 15, 12, 30, 0, 0, time.UTC)

	assertions := testdatagen.Assertions{
		UserUploader: userUploader,
		Move: models.Move{
			Status: models.MoveStatusAPPROVED,
		},
		MTOShipment: models.MTOShipment{
			ID:     testdatagen.ConvertUUIDStringToUUID("38a9ff5a-76c5-4126-9dc8-649a1f35e847"),
			Status: models.MTOShipmentStatusApproved,
		},
		PPMShipment: models.PPMShipment{
			ID:         testdatagen.ConvertUUIDStringToUUID("bcbd9762-2041-42e5-9b91-ba5b1ecb3487"),
			ApprovedAt: &approvedAt,
			Status:     models.PPMShipmentStatusWaitingOnCustomer,
		},
	}

	createGenericMoveWithPPMShipment(appCtx, moveInfo, false, assertions)
}

func createApprovedMoveWithPPMWeightTicket(appCtx appcontext.AppContext, userUploader *uploader.UserUploader) {
	moveInfo := moveCreatorInfo{
		userID:      testdatagen.ConvertUUIDStringToUUID("33f39cca-3908-4cf5-b7d9-839741f51911"),
		email:       "weightTicketPPM@ppm.approved",
		smID:        testdatagen.ConvertUUIDStringToUUID("a30fd609-6dcf-4dd0-a7e6-2892a31ae641"),
		firstName:   "ActualPPM",
		lastName:    "WeightTicketComplete",
		moveID:      testdatagen.ConvertUUIDStringToUUID("2fdb02a5-dd80-4ec4-a9f0-f4eefb434568"),
		moveLocator: "W3TT1K",
	}

	approvedAt := time.Date(2022, 4, 15, 12, 30, 0, 0, time.UTC)

	assertions := testdatagen.Assertions{
		UserUploader: userUploader,
		Move: models.Move{
			Status: models.MoveStatusAPPROVED,
		},
		MTOShipment: models.MTOShipment{
			ID:     testdatagen.ConvertUUIDStringToUUID("3e0c9457-9010-473a-a274-fc1620d5ee16"),
			Status: models.MTOShipmentStatusApproved,
		},
		PPMShipment: models.PPMShipment{
			ID:                          testdatagen.ConvertUUIDStringToUUID("7a5e932d-f1f6-435e-9518-3ee33f74bc88"),
			ApprovedAt:                  &approvedAt,
			Status:                      models.PPMShipmentStatusWaitingOnCustomer,
			ActualMoveDate:              models.TimePointer(time.Date(testdatagen.GHCTestYear, time.March, 16, 0, 0, 0, 0, time.UTC)),
			ActualPickupPostalCode:      models.StringPointer("42444"),
			ActualDestinationPostalCode: models.StringPointer("30813"),
			HasReceivedAdvance:          models.BoolPointer(true),
			AdvanceAmountReceived:       models.CentPointer(unit.Cents(340000)),
		},
	}

	move, shipment := createGenericMoveWithPPMShipment(appCtx, moveInfo, false, assertions)

	weightTicketAssertions := testdatagen.Assertions{
		PPMShipment:   shipment,
		ServiceMember: move.Orders.ServiceMember,
	}

	testdatagen.MakeWeightTicket(appCtx.DB(), weightTicketAssertions)
}

func createApprovedMoveWithPPMWithActualDateZipsAndAdvanceInfo(appCtx appcontext.AppContext, userUploader *uploader.UserUploader) {
	moveInfo := moveCreatorInfo{
		userID:      testdatagen.ConvertUUIDStringToUUID("88007896-6ae7-4600-866a-873d3bc67fd3"),
		email:       "actualPPMDateZIPAdvanceDone@ppm.approved",
		smID:        testdatagen.ConvertUUIDStringToUUID("9d9f0509-b2fb-42a2-aab7-58dd4d79c4e7"),
		firstName:   "ActualPPM",
		lastName:    "DateZIPAdvanceDone",
		moveID:      testdatagen.ConvertUUIDStringToUUID("acaa57ac-96f7-4411-aa07-c4bbe39e46bc"),
		moveLocator: "ABTPPM",
	}

	approvedAt := time.Date(2022, 4, 15, 12, 30, 0, 0, time.UTC)

	assertions := testdatagen.Assertions{
		UserUploader: userUploader,
		Move: models.Move{
			Status: models.MoveStatusAPPROVED,
		},
		MTOShipment: models.MTOShipment{
			ID:     testdatagen.ConvertUUIDStringToUUID("a742c4e9-24e3-4a97-995b-f355c6a14c04"),
			Status: models.MTOShipmentStatusApproved,
		},
		PPMShipment: models.PPMShipment{
			ID:                          testdatagen.ConvertUUIDStringToUUID("f093a13b-4ab8-4545-b24c-eb44bf52e605"),
			ApprovedAt:                  &approvedAt,
			Status:                      models.PPMShipmentStatusWaitingOnCustomer,
			ActualMoveDate:              models.TimePointer(time.Date(testdatagen.GHCTestYear, time.March, 16, 0, 0, 0, 0, time.UTC)),
			ActualPickupPostalCode:      models.StringPointer("42444"),
			ActualDestinationPostalCode: models.StringPointer("30813"),
			HasReceivedAdvance:          models.BoolPointer(true),
			AdvanceAmountReceived:       models.CentPointer(unit.Cents(340000)),
		},
	}

	createGenericMoveWithPPMShipment(appCtx, moveInfo, false, assertions)
}

func createApprovedMoveWithPPMWithActualDateZipsAndAdvanceInfo2(appCtx appcontext.AppContext, userUploader *uploader.UserUploader) {
	moveInfo := moveCreatorInfo{
		userID:      testdatagen.ConvertUUIDStringToUUID("22dba194-3d9a-49c6-8328-718dd945292f"),
		email:       "actualPPMDateZIPAdvanceDone2@ppm.approved",
		smID:        testdatagen.ConvertUUIDStringToUUID("c285f911-e432-42be-890a-965f9726b3e7"),
		firstName:   "ActualPPM",
		lastName:    "DateZIPAdvanceDone",
		moveID:      testdatagen.ConvertUUIDStringToUUID("c20a62cb-ad19-405c-b230-dfadbd9a6eba"),
		moveLocator: "AB2PPM",
	}

	approvedAt := time.Date(2022, 4, 15, 12, 30, 0, 0, time.UTC)

	assertions := testdatagen.Assertions{
		UserUploader: userUploader,
		Move: models.Move{
			Status: models.MoveStatusAPPROVED,
		},
		MTOShipment: models.MTOShipment{
			ID:     testdatagen.ConvertUUIDStringToUUID("ef049132-204a-417a-a2c5-bfe2ac86e7a0"),
			Status: models.MTOShipmentStatusApproved,
		},
		PPMShipment: models.PPMShipment{
			ID:                          testdatagen.ConvertUUIDStringToUUID("38f0b15a-efb9-411e-bd3d-c90514607fce"),
			ApprovedAt:                  &approvedAt,
			Status:                      models.PPMShipmentStatusWaitingOnCustomer,
			ActualMoveDate:              models.TimePointer(time.Date(testdatagen.GHCTestYear, time.March, 16, 0, 0, 0, 0, time.UTC)),
			ActualPickupPostalCode:      models.StringPointer("42444"),
			ActualDestinationPostalCode: models.StringPointer("30813"),
			HasReceivedAdvance:          models.BoolPointer(true),
			AdvanceAmountReceived:       models.CentPointer(unit.Cents(340000)),
		},
	}

	createGenericMoveWithPPMShipment(appCtx, moveInfo, false, assertions)
}

func createApprovedMoveWithPPMWithActualDateZipsAndAdvanceInfo3(appCtx appcontext.AppContext, userUploader *uploader.UserUploader) {
	moveInfo := moveCreatorInfo{
		userID:      testdatagen.ConvertUUIDStringToUUID("9ec731d8-f347-4d34-8b54-4ce9e6ea3282"),
		email:       "actualPPMDateZIPAdvanceDone3@ppm.approved",
		smID:        testdatagen.ConvertUUIDStringToUUID("5329c0c2-15f9-433e-9f99-7501eb68c6c1"),
		firstName:   "ActualPPM",
		lastName:    "DateZIPAdvanceDone",
		moveID:      testdatagen.ConvertUUIDStringToUUID("a8dae89d-305a-49ae-996d-843dd7508aff"),
		moveLocator: "AB3PPM",
	}

	approvedAt := time.Date(2022, 4, 15, 12, 30, 0, 0, time.UTC)

	assertions := testdatagen.Assertions{
		UserUploader: userUploader,
		Move: models.Move{
			Status: models.MoveStatusAPPROVED,
		},
		MTOShipment: models.MTOShipment{
			ID:     testdatagen.ConvertUUIDStringToUUID("9cb9e177-c95c-49bf-80be-7f1b2ce41fe3"),
			Status: models.MTOShipmentStatusApproved,
		},
		PPMShipment: models.PPMShipment{
			ID:                          testdatagen.ConvertUUIDStringToUUID("03d46a0d-6151-48dc-a8de-7abebd22916b"),
			ApprovedAt:                  &approvedAt,
			Status:                      models.PPMShipmentStatusWaitingOnCustomer,
			ActualMoveDate:              models.TimePointer(time.Date(testdatagen.GHCTestYear, time.March, 16, 0, 0, 0, 0, time.UTC)),
			ActualPickupPostalCode:      models.StringPointer("42444"),
			ActualDestinationPostalCode: models.StringPointer("30813"),
			HasReceivedAdvance:          models.BoolPointer(true),
			AdvanceAmountReceived:       models.CentPointer(unit.Cents(340000)),
		},
	}

	createGenericMoveWithPPMShipment(appCtx, moveInfo, false, assertions)
}

func createApprovedMoveWithPPMWithActualDateZipsAndAdvanceInfo4(appCtx appcontext.AppContext, userUploader *uploader.UserUploader) {
	moveInfo := moveCreatorInfo{
		userID:      testdatagen.ConvertUUIDStringToUUID("2a0146c4-ec9a-4efc-a94c-6c2849c3e167"),
		email:       "actualPPMDateZIPAdvanceDone4@ppm.approved",
		smID:        testdatagen.ConvertUUIDStringToUUID("98d28256-60e1-4792-86f1-c4e35cdef104"),
		firstName:   "ActualPPM",
		lastName:    "DateZIPAdvanceDone",
		moveID:      testdatagen.ConvertUUIDStringToUUID("3bb2341a-9133-4d8e-abdf-0c0b18827756"),
		moveLocator: "AB4PPM",
	}

	approvedAt := time.Date(2022, 4, 15, 12, 30, 0, 0, time.UTC)

	assertions := testdatagen.Assertions{
		UserUploader: userUploader,
		Move: models.Move{
			Status: models.MoveStatusAPPROVED,
		},
		MTOShipment: models.MTOShipment{
			ID:     testdatagen.ConvertUUIDStringToUUID("b97b1852-aa00-4530-9ff3-a8bbcb35d928"),
			Status: models.MTOShipmentStatusApproved,
		},
		PPMShipment: models.PPMShipment{
			ID:                          testdatagen.ConvertUUIDStringToUUID("379fb8f9-b210-4374-8f14-b8763be800ef"),
			ApprovedAt:                  &approvedAt,
			Status:                      models.PPMShipmentStatusWaitingOnCustomer,
			ActualMoveDate:              models.TimePointer(time.Date(testdatagen.GHCTestYear, time.March, 16, 0, 0, 0, 0, time.UTC)),
			ActualPickupPostalCode:      models.StringPointer("42444"),
			ActualDestinationPostalCode: models.StringPointer("30813"),
			HasReceivedAdvance:          models.BoolPointer(true),
			AdvanceAmountReceived:       models.CentPointer(unit.Cents(340000)),
		},
	}

	createGenericMoveWithPPMShipment(appCtx, moveInfo, false, assertions)
}

func createApprovedMoveWithPPMWithActualDateZipsAndAdvanceInfo5(appCtx appcontext.AppContext, userUploader *uploader.UserUploader) {
	moveInfo := moveCreatorInfo{
		userID:      testdatagen.ConvertUUIDStringToUUID("bab42ae8-fe0d-4165-87be-dc1317ae0099"),
		email:       "actualPPMDateZIPAdvanceDone5@ppm.approved",
		smID:        testdatagen.ConvertUUIDStringToUUID("71086cbf-89ee-4ca2-b063-739f3f33dab4"),
		firstName:   "ActualPPM",
		lastName:    "DateZIPAdvanceDone",
		moveID:      testdatagen.ConvertUUIDStringToUUID("5e2916b2-dbba-4ca4-b558-d56842631757"),
		moveLocator: "AB5PPM",
	}

	approvedAt := time.Date(2022, 4, 15, 12, 30, 0, 0, time.UTC)

	assertions := testdatagen.Assertions{
		UserUploader: userUploader,
		Move: models.Move{
			Status: models.MoveStatusAPPROVED,
		},
		MTOShipment: models.MTOShipment{
			ID:     testdatagen.ConvertUUIDStringToUUID("91e9f99b-5923-47d3-bb80-211919ec27ce"),
			Status: models.MTOShipmentStatusApproved,
		},
		PPMShipment: models.PPMShipment{
			ID:                          testdatagen.ConvertUUIDStringToUUID("c2fd7a80-afbe-425f-b7a9-bd26bd8cc965"),
			ApprovedAt:                  &approvedAt,
			Status:                      models.PPMShipmentStatusWaitingOnCustomer,
			ActualMoveDate:              models.TimePointer(time.Date(testdatagen.GHCTestYear, time.March, 16, 0, 0, 0, 0, time.UTC)),
			ActualPickupPostalCode:      models.StringPointer("42444"),
			ActualDestinationPostalCode: models.StringPointer("30813"),
			HasReceivedAdvance:          models.BoolPointer(true),
			AdvanceAmountReceived:       models.CentPointer(unit.Cents(340000)),
		},
	}

	createGenericMoveWithPPMShipment(appCtx, moveInfo, false, assertions)
}

func createApprovedMoveWithPPMWithActualDateZipsAndAdvanceInfo6(appCtx appcontext.AppContext, userUploader *uploader.UserUploader) {
	moveInfo := moveCreatorInfo{
		userID:      testdatagen.ConvertUUIDStringToUUID("2c4eaae3-5226-456a-94d5-177c679b0656"),
		email:       "actualPPMDateZIPAdvanceDone6@ppm.approved",
		smID:        testdatagen.ConvertUUIDStringToUUID("119f1167-fca9-4ca3-a2e9-57a033ba9dfb"),
		firstName:   "ActualPPM",
		lastName:    "DateZIPAdvanceDone",
		moveID:      testdatagen.ConvertUUIDStringToUUID("59b67e7c-21a0-48c4-8630-c9afa206b3f2"),
		moveLocator: "AB6PPM",
	}

	approvedAt := time.Date(2022, 4, 15, 12, 30, 0, 0, time.UTC)

	assertions := testdatagen.Assertions{
		UserUploader: userUploader,
		Move: models.Move{
			Status: models.MoveStatusAPPROVED,
		},
		MTOShipment: models.MTOShipment{
			ID:     testdatagen.ConvertUUIDStringToUUID("5cb628ff-5670-4f16-933f-289e0c27ed25"),
			Status: models.MTOShipmentStatusApproved,
		},
		PPMShipment: models.PPMShipment{
			ID:                          testdatagen.ConvertUUIDStringToUUID("2d0c3cb2-2c54-4ec0-b417-e81ab2ebd3c4"),
			ApprovedAt:                  &approvedAt,
			Status:                      models.PPMShipmentStatusWaitingOnCustomer,
			ActualMoveDate:              models.TimePointer(time.Date(testdatagen.GHCTestYear, time.March, 16, 0, 0, 0, 0, time.UTC)),
			ActualPickupPostalCode:      models.StringPointer("42444"),
			ActualDestinationPostalCode: models.StringPointer("30813"),
			HasReceivedAdvance:          models.BoolPointer(true),
			AdvanceAmountReceived:       models.CentPointer(unit.Cents(340000)),
		},
	}

	createGenericMoveWithPPMShipment(appCtx, moveInfo, false, assertions)
}

func createApprovedMoveWithPPMMovingExpense(appCtx appcontext.AppContext, userUploader *uploader.UserUploader) {
	moveInfo := moveCreatorInfo{
		userID:      testdatagen.ConvertUUIDStringToUUID("146c2665-5b8a-4653-8434-9a4460de30b5"),
		email:       "movingExpensePPM@ppm.approved",
		smID:        testdatagen.ConvertUUIDStringToUUID("e7d5e90b-572d-4891-bedf-ac2ffbcd7fee"),
		firstName:   "Expense",
		lastName:    "Complete",
		moveID:      testdatagen.ConvertUUIDStringToUUID("4da09e7a-a9f0-42bf-8ad4-5872b8ec41de"),
		moveLocator: "EXP3NS",
	}

	approvedAt := time.Date(2022, 4, 15, 12, 30, 0, 0, time.UTC)

	assertions := testdatagen.Assertions{
		UserUploader: userUploader,
		Move: models.Move{
			Status: models.MoveStatusAPPROVED,
		},
		MTOShipment: models.MTOShipment{
			ID:     testdatagen.ConvertUUIDStringToUUID("22b6f84b-a09f-447d-9bad-875c2ea008ce"),
			Status: models.MTOShipmentStatusApproved,
		},
		PPMShipment: models.PPMShipment{
			ID:                          testdatagen.ConvertUUIDStringToUUID("625d4341-5705-475a-94ae-f6490a268726"),
			ApprovedAt:                  &approvedAt,
			Status:                      models.PPMShipmentStatusWaitingOnCustomer,
			ActualMoveDate:              models.TimePointer(time.Date(testdatagen.GHCTestYear, time.March, 16, 0, 0, 0, 0, time.UTC)),
			ActualPickupPostalCode:      models.StringPointer("42444"),
			ActualDestinationPostalCode: models.StringPointer("30813"),
			HasReceivedAdvance:          models.BoolPointer(true),
			AdvanceAmountReceived:       models.CentPointer(unit.Cents(340000)),
		},
	}

	move, shipment := createGenericMoveWithPPMShipment(appCtx, moveInfo, false, assertions)

	ppmCloseoutAssertions := testdatagen.Assertions{
		PPMShipment:   shipment,
		ServiceMember: move.Orders.ServiceMember,
	}
	testdatagen.MakeWeightTicket(appCtx.DB(), ppmCloseoutAssertions)
	testdatagen.MakeMovingExpense(appCtx.DB(), ppmCloseoutAssertions)
}

func createApprovedMoveWithPPMProgearWeightTicket(appCtx appcontext.AppContext, userUploader *uploader.UserUploader) {
	moveInfo := moveCreatorInfo{
		userID:      testdatagen.ConvertUUIDStringToUUID("33eabbb6-416d-4d91-ba5b-bfd7d35e3037"),
		email:       "progearWeightTicket@ppm.approved",
		smID:        testdatagen.ConvertUUIDStringToUUID("9240b1f4-352f-46b9-959a-4112ad4ae1a8"),
		firstName:   "Progear",
		lastName:    "Complete",
		moveID:      testdatagen.ConvertUUIDStringToUUID("d933b7f2-41e9-4e9f-9b22-7afed753572b"),
		moveLocator: "PR0G3R",
	}

	approvedAt := time.Date(2022, 4, 15, 12, 30, 0, 0, time.UTC)

	assertions := testdatagen.Assertions{
		UserUploader: userUploader,
		Move: models.Move{
			Status: models.MoveStatusAPPROVED,
		},
		MTOShipment: models.MTOShipment{
			ID:     testdatagen.ConvertUUIDStringToUUID("bf119998-785a-4357-a3f1-5e71ee5bc757"),
			Status: models.MTOShipmentStatusApproved,
		},
		PPMShipment: models.PPMShipment{
			ID:                          testdatagen.ConvertUUIDStringToUUID("9e671495-bf5a-48cf-b892-f4f3c4f1a18f"),
			ApprovedAt:                  &approvedAt,
			Status:                      models.PPMShipmentStatusWaitingOnCustomer,
			ActualMoveDate:              models.TimePointer(time.Date(testdatagen.GHCTestYear, time.March, 16, 0, 0, 0, 0, time.UTC)),
			ActualPickupPostalCode:      models.StringPointer("42444"),
			ActualDestinationPostalCode: models.StringPointer("30813"),
			HasReceivedAdvance:          models.BoolPointer(true),
			AdvanceAmountReceived:       models.CentPointer(unit.Cents(340000)),
		},
	}

	move, shipment := createGenericMoveWithPPMShipment(appCtx, moveInfo, false, assertions)

	ppmCloseoutAssertions := testdatagen.Assertions{
		PPMShipment:   shipment,
		ServiceMember: move.Orders.ServiceMember,
	}
	testdatagen.MakeWeightTicket(appCtx.DB(), ppmCloseoutAssertions)
	testdatagen.MakeMovingExpense(appCtx.DB(), ppmCloseoutAssertions)
	testdatagen.MakeProgearWeightTicket(appCtx.DB(), ppmCloseoutAssertions)
}

<<<<<<< HEAD
func createMoveWithPPMShipmentReadyForFinalCloseout(appCtx appcontext.AppContext, userUploader *uploader.UserUploader) {
	moveInfo := moveCreatorInfo{
		userID:      testdatagen.ConvertUUIDStringToUUID("1c842b03-fc2d-4e92-ade8-bd3e579196e0"),
		email:       "readyForFinalComplete@ppm.approved",
		smID:        testdatagen.ConvertUUIDStringToUUID("5a21a8ed-52f5-446c-9d3e-5d8080765820"),
		firstName:   "ReadyFor",
		lastName:    "PPMFinalCloseout",
		moveID:      testdatagen.ConvertUUIDStringToUUID("0b2e4341-583d-4793-b4a4-bd266534d17c"),
		moveLocator: "PPMRFC",
=======
func createApprovedMoveWithPPMProgearWeightTicket2(appCtx appcontext.AppContext, userUploader *uploader.UserUploader) {
	moveInfo := moveCreatorInfo{
		userID: testdatagen.ConvertUUIDStringToUUID("7d4dbc69-2973-4c8b-bf75-6fb582d7a5f6"),
		email:  "progearWeightTicket2@ppm.approved",
		smID:   testdatagen.ConvertUUIDStringToUUID("818f3076-78ef-4afe-abf8-62c490a9f6c4"),

		firstName:   "Progear",
		lastName:    "Complete",
		moveID:      testdatagen.ConvertUUIDStringToUUID("d753eb23-b09f-4c53-b16d-fc71a56e5efd"),
		moveLocator: "PR0G4R",
>>>>>>> 2269e266
	}

	approvedAt := time.Date(2022, 4, 15, 12, 30, 0, 0, time.UTC)

	assertions := testdatagen.Assertions{
		UserUploader: userUploader,
		Move: models.Move{
			Status: models.MoveStatusAPPROVED,
		},
		MTOShipment: models.MTOShipment{
<<<<<<< HEAD
			ID:     testdatagen.ConvertUUIDStringToUUID("226b81a7-9e56-4de2-b8ec-2cb5e8f72a35"),
			Status: models.MTOShipmentStatusApproved,
		},
		PPMShipment: models.PPMShipment{
			ID:                          testdatagen.ConvertUUIDStringToUUID("6d1d9d00-2e5e-4830-a3c1-5c21c951e9c1"),
=======
			ID:     testdatagen.ConvertUUIDStringToUUID("22c401e6-91c8-48be-be8b-327326c71da4"),
			Status: models.MTOShipmentStatusApproved,
		},
		PPMShipment: models.PPMShipment{
			ID:                          testdatagen.ConvertUUIDStringToUUID("24fd941f-8f27-43ad-ba68-9f6e3c181abe"),
>>>>>>> 2269e266
			ApprovedAt:                  &approvedAt,
			Status:                      models.PPMShipmentStatusWaitingOnCustomer,
			ActualMoveDate:              models.TimePointer(time.Date(testdatagen.GHCTestYear, time.March, 16, 0, 0, 0, 0, time.UTC)),
			ActualPickupPostalCode:      models.StringPointer("42444"),
			ActualDestinationPostalCode: models.StringPointer("30813"),
			HasReceivedAdvance:          models.BoolPointer(true),
			AdvanceAmountReceived:       models.CentPointer(unit.Cents(340000)),
		},
	}

	move, shipment := createGenericMoveWithPPMShipment(appCtx, moveInfo, false, assertions)

<<<<<<< HEAD
	testdatagen.MakeWeightTicket(appCtx.DB(), testdatagen.Assertions{
		PPMShipment:   shipment,
		ServiceMember: move.Orders.ServiceMember,
		WeightTicket: models.WeightTicket{
			EmptyWeight: models.PoundPointer(14000),
			FullWeight:  models.PoundPointer(18000),
		},
	})

	testdatagen.MakeMovingExpense(appCtx.DB(), testdatagen.Assertions{
		PPMShipment:   shipment,
		ServiceMember: move.Orders.ServiceMember,
		MovingExpense: models.MovingExpense{
			Amount: models.CentPointer(45000),
		},
	})

	testdatagen.MakeProgearWeightTicket(appCtx.DB(), testdatagen.Assertions{
		PPMShipment:   shipment,
		ServiceMember: move.Orders.ServiceMember,
		ProgearWeightTicket: models.ProgearWeightTicket{
			EmptyWeight: models.PoundPointer(14000),
			FullWeight:  models.PoundPointer(15500),
		},
	})
=======
	ppmCloseoutAssertions := testdatagen.Assertions{
		PPMShipment:   shipment,
		ServiceMember: move.Orders.ServiceMember,
	}
	testdatagen.MakeWeightTicket(appCtx.DB(), ppmCloseoutAssertions)
	testdatagen.MakeMovingExpense(appCtx.DB(), ppmCloseoutAssertions)
	testdatagen.MakeProgearWeightTicket(appCtx.DB(), ppmCloseoutAssertions)
>>>>>>> 2269e266
}

func createSubmittedMoveWithPPMShipment(appCtx appcontext.AppContext, userUploader *uploader.UserUploader, moveRouter services.MoveRouter) {
	/*
	 * A service member with orders and a full PPM Shipment.
	 */
	moveInfo := moveCreatorInfo{
		userID:      testdatagen.ConvertUUIDStringToUUID("2d6a16ec-c031-42e2-aa55-90a1e29b961a"),
		email:       "new@ppm.submitted",
		smID:        testdatagen.ConvertUUIDStringToUUID("f1817ad8-dfd5-44c0-97eb-f634d22e147b"),
		firstName:   "NewlySubmitted",
		lastName:    "PPM",
		moveID:      testdatagen.ConvertUUIDStringToUUID("5f30c363-07c0-4290-899c-3418e8472b44"),
		moveLocator: "PPMSB1",
	}

	assertions := testdatagen.Assertions{
		UserUploader: userUploader,
		MTOShipment: models.MTOShipment{
			ID: testdatagen.ConvertUUIDStringToUUID("90ce4453-f836-4a76-a959-5f3271009f58"),
		},
		PPMShipment: models.PPMShipment{
			ID:     testdatagen.ConvertUUIDStringToUUID("2cc9fdcb-e1a6-4621-80dc-7cfa3956f2ea"),
			Status: models.PPMShipmentStatusDraft,
		},
	}

	move, _ := createGenericMoveWithPPMShipment(appCtx, moveInfo, false, assertions)

	err := moveRouter.Submit(appCtx, &move)

	if err != nil {
		log.Panic(err)
	}

	verrs, err := models.SaveMoveDependencies(appCtx.DB(), &move)

	if err != nil || verrs.HasAny() {
		log.Panic(fmt.Errorf("Failed to save move and dependencies: %w", err))
	}
}

func createSubmittedMoveWithPPMShipmentForSC(appCtx appcontext.AppContext, userUploader *uploader.UserUploader, moveRouter services.MoveRouter, locator string) {
	userID := uuid.Must(uuid.NewV4())
	email := "complete@ppm.submitted"
	loginGovUUID := uuid.Must(uuid.NewV4())
	submittedAt := time.Now()

	testdatagen.MakeUser(appCtx.DB(), testdatagen.Assertions{
		User: models.User{
			ID:            userID,
			LoginGovUUID:  &loginGovUUID,
			LoginGovEmail: email,
			Active:        true,
		},
	})

	smWithPPM := testdatagen.MakeExtendedServiceMember(appCtx.DB(), testdatagen.Assertions{
		ServiceMember: models.ServiceMember{
			UserID:        userID,
			FirstName:     models.StringPointer("PPMSC"),
			LastName:      models.StringPointer("Submitted"),
			PersonalEmail: models.StringPointer(email),
		},
	})

	move := testdatagen.MakeMove(appCtx.DB(), testdatagen.Assertions{
		Order: models.Order{
			ServiceMemberID: smWithPPM.ID,
			ServiceMember:   smWithPPM,
		},
		UserUploader: userUploader,
		Move: models.Move{
			Locator:          locator,
			SelectedMoveType: &ppmMoveType,
			Status:           models.MoveStatusNeedsServiceCounseling,
			SubmittedAt:      &submittedAt,
		},
	})

	mtoShipment := testdatagen.MakeMTOShipment(appCtx.DB(), testdatagen.Assertions{
		MTOShipment: models.MTOShipment{
			ShipmentType:    models.MTOShipmentTypePPM,
			Status:          models.MTOShipmentStatusSubmitted,
			MoveTaskOrder:   move,
			MoveTaskOrderID: move.ID,
		},
	})

	testdatagen.MakePPMShipment(appCtx.DB(), testdatagen.Assertions{
		Move:        move,
		MTOShipment: mtoShipment,
		PPMShipment: models.PPMShipment{
			Status: models.PPMShipmentStatusSubmitted,
		},
	})

	testdatagen.MakeSignedCertification(appCtx.DB(), testdatagen.Assertions{
		SignedCertification: models.SignedCertification{
			MoveID:           move.ID,
			SubmittingUserID: userID,
		},
	})

}

func createSubmittedMoveWithPPMShipmentForSCWithSIT(appCtx appcontext.AppContext, userUploader *uploader.UserUploader, moveRouter services.MoveRouter, locator string) {
	userID := uuid.Must(uuid.NewV4())
	email := "completeWithSIT@ppm.submitted"
	loginGovUUID := uuid.Must(uuid.NewV4())
	submittedAt := time.Now()
	sitLocationType := models.SITLocationTypeOrigin

	testdatagen.MakeUser(appCtx.DB(), testdatagen.Assertions{
		User: models.User{
			ID:            userID,
			LoginGovUUID:  &loginGovUUID,
			LoginGovEmail: email,
			Active:        true,
		},
	})

	smWithPPM := testdatagen.MakeExtendedServiceMember(appCtx.DB(), testdatagen.Assertions{
		ServiceMember: models.ServiceMember{
			UserID:        userID,
			FirstName:     models.StringPointer("PPMSC"),
			LastName:      models.StringPointer("Submitted with SIT"),
			PersonalEmail: models.StringPointer(email),
		},
	})

	move := testdatagen.MakeMove(appCtx.DB(), testdatagen.Assertions{
		Order: models.Order{
			ServiceMemberID: smWithPPM.ID,
			ServiceMember:   smWithPPM,
		},
		UserUploader: userUploader,
		Move: models.Move{
			Locator:          locator,
			SelectedMoveType: &ppmMoveType,
			Status:           models.MoveStatusNeedsServiceCounseling,
			SubmittedAt:      &submittedAt,
		},
	})

	mtoShipment := testdatagen.MakeMTOShipment(appCtx.DB(), testdatagen.Assertions{
		MTOShipment: models.MTOShipment{
			ShipmentType:    models.MTOShipmentTypePPM,
			Status:          models.MTOShipmentStatusSubmitted,
			MoveTaskOrder:   move,
			MoveTaskOrderID: move.ID,
		},
	})

	testdatagen.MakePPMShipment(appCtx.DB(), testdatagen.Assertions{
		Move:        move,
		MTOShipment: mtoShipment,
		PPMShipment: models.PPMShipment{
			ID:                        testdatagen.ConvertUUIDStringToUUID("8158f06c-3cfa-4852-8984-c12de39da48f"),
			Status:                    models.PPMShipmentStatusSubmitted,
			SITExpected:               models.BoolPointer(true),
			SITEstimatedEntryDate:     models.TimePointer(time.Date(testdatagen.GHCTestYear, time.March, 16, 0, 0, 0, 0, time.UTC)),
			SITEstimatedDepartureDate: models.TimePointer(time.Date(testdatagen.GHCTestYear, time.April, 16, 0, 0, 0, 0, time.UTC)),
			SITEstimatedWeight:        models.PoundPointer(unit.Pound(1234)),
			SITEstimatedCost:          models.CentPointer(unit.Cents(12345600)),
			SITLocation:               &sitLocationType,
		},
	})

	testdatagen.MakeSignedCertification(appCtx.DB(), testdatagen.Assertions{
		SignedCertification: models.SignedCertification{
			MoveID:           move.ID,
			SubmittingUserID: userID,
		},
	})

}

func createUnsubmittedMoveWithMultipleFullPPMShipmentComplete1(appCtx appcontext.AppContext, userUploader *uploader.UserUploader) {
	/*
	 * A service member with orders and two full PPM Shipments.
	 */
	moveInfo := moveCreatorInfo{
		userID:      testdatagen.ConvertUUIDStringToUUID("afcc7029-4810-4f19-999a-2b254c659e19"),
		email:       "multiComplete@ppm.unsubmitted",
		smID:        testdatagen.ConvertUUIDStringToUUID("2dba3c65-1e69-429d-b797-0565014d0384"),
		firstName:   "Multiple",
		lastName:    "Complete",
		moveID:      testdatagen.ConvertUUIDStringToUUID("d94789bb-f8f7-4b5f-b86e-48503af70bfc"),
		moveLocator: "MULTI1",
	}

	assertions := testdatagen.Assertions{
		UserUploader: userUploader,
		PPMShipment: models.PPMShipment{
			ID:     testdatagen.ConvertUUIDStringToUUID("f5768bde-07c5-4765-b210-bcaf5f416009"),
			Status: models.PPMShipmentStatusDraft,
		},
	}

	move, _ := createGenericMoveWithPPMShipment(appCtx, moveInfo, false, assertions)

	testdatagen.MakePPMShipment(appCtx.DB(), testdatagen.Assertions{
		Move: move,
	})
}

func createUnsubmittedMoveWithMultipleFullPPMShipmentComplete2(appCtx appcontext.AppContext, userUploader *uploader.UserUploader) {
	/*
	 * A service member with orders and two full PPM Shipments.
	 */
	moveInfo := moveCreatorInfo{
		userID:      testdatagen.ConvertUUIDStringToUUID("836d8363-1a5a-45b7-aee0-996a97724c24"),
		email:       "multiComplete2@ppm.unsubmitted",
		smID:        testdatagen.ConvertUUIDStringToUUID("bde2125f-63cf-4a4b-aff4-162a02120d89"),
		firstName:   "Multiple2",
		lastName:    "Complete2",
		moveID:      testdatagen.ConvertUUIDStringToUUID("839f893c-1c72-44e9-8544-298a19f1229a"),
		moveLocator: "MULTI2",
	}

	assertions := testdatagen.Assertions{
		UserUploader: userUploader,
		PPMShipment: models.PPMShipment{
			ID:     testdatagen.ConvertUUIDStringToUUID("aa677470-c7a5-4b97-b915-1b2d6a0ff58f"),
			Status: models.PPMShipmentStatusDraft,
		},
	}

	move, _ := createGenericMoveWithPPMShipment(appCtx, moveInfo, false, assertions)

	testdatagen.MakePPMShipment(appCtx.DB(), testdatagen.Assertions{
		Move: move,
	})
}

func createSubmittedMoveWithFullPPMShipmentComplete(appCtx appcontext.AppContext, userUploader *uploader.UserUploader) {

	userID := uuid.Must(uuid.FromString("04f2a1c6-eb40-463d-8544-1909141fdedf"))
	email := "complete@ppm.submitted"
	loginGovUUID := uuid.Must(uuid.NewV4())

	testdatagen.MakeUser(appCtx.DB(), testdatagen.Assertions{
		User: models.User{
			ID:            userID,
			LoginGovUUID:  &loginGovUUID,
			LoginGovEmail: email,
			Active:        true,
		},
	})

	smWithPPM := testdatagen.MakeExtendedServiceMember(appCtx.DB(), testdatagen.Assertions{
		ServiceMember: models.ServiceMember{
			UserID:        userID,
			FirstName:     models.StringPointer("PPM"),
			LastName:      models.StringPointer("Submitted"),
			PersonalEmail: models.StringPointer(email),
		},
	})

	move := testdatagen.MakeMove(appCtx.DB(), testdatagen.Assertions{
		Order: models.Order{
			ServiceMemberID: smWithPPM.ID,
			ServiceMember:   smWithPPM,
		},
		UserUploader: userUploader,
		Move: models.Move{
			Locator:          "PPMSUB",
			SelectedMoveType: &ppmMoveType,
			Status:           models.MoveStatusSUBMITTED,
		},
	})

	mtoShipment := testdatagen.MakeMTOShipment(appCtx.DB(), testdatagen.Assertions{
		MTOShipment: models.MTOShipment{
			ShipmentType:    models.MTOShipmentTypePPM,
			Status:          models.MTOShipmentStatusSubmitted,
			MoveTaskOrder:   move,
			MoveTaskOrderID: move.ID,
		},
	})

	testdatagen.MakePPMShipment(appCtx.DB(), testdatagen.Assertions{
		Move:        move,
		MTOShipment: mtoShipment,
		PPMShipment: models.PPMShipment{
			Status: models.PPMShipmentStatusSubmitted,
		},
	})

	testdatagen.MakeSignedCertification(appCtx.DB(), testdatagen.Assertions{
		SignedCertification: models.SignedCertification{
			MoveID:           move.ID,
			SubmittingUserID: userID,
		},
	})
}

func createMoveWithPPM(appCtx appcontext.AppContext, userUploader *uploader.UserUploader, moveRouter services.MoveRouter) {
	db := appCtx.DB()
	/*
	 * A service member with orders and a submitted move with a ppm
	 */
	moveInfo := moveCreatorInfo{
		userID:      testdatagen.ConvertUUIDStringToUUID("28837508-1942-4188-a7ef-a7b544309ea6"),
		email:       "user@ppm",
		smID:        testdatagen.ConvertUUIDStringToUUID("c29418e5-5d69-498d-9709-b493d5bbc814"),
		firstName:   "Submitted",
		lastName:    "PPM",
		moveID:      testdatagen.ConvertUUIDStringToUUID("5174fd6c-3cab-4304-b4b3-89bd0f59b00b"),
		moveLocator: "PPM001",
	}

	assertions := testdatagen.Assertions{
		UserUploader: userUploader,
		MTOShipment: models.MTOShipment{
			ID: testdatagen.ConvertUUIDStringToUUID("933d1c2b-5b90-4dfd-b363-5ff9a7e2b43a"),
		},
		PPMShipment: models.PPMShipment{
			ID:     testdatagen.ConvertUUIDStringToUUID("0914dfa2-6988-4a12-82b1-2586fb4aa8c7"),
			Status: models.PPMShipmentStatusDraft,
		},
	}

	move, _ := createGenericMoveWithPPMShipment(appCtx, moveInfo, false, assertions)

	err := moveRouter.Submit(appCtx, &move)
	if err != nil {
		log.Panic(err)
	}
	verrs, err := models.SaveMoveDependencies(db, &move)
	if err != nil || verrs.HasAny() {
		log.Panic(fmt.Errorf("Failed to save move and dependencies: %w", err))
	}
}

func createMoveWithHHGMissingOrdersInfo(appCtx appcontext.AppContext, moveRouter services.MoveRouter, userUploader *uploader.UserUploader) {
	db := appCtx.DB()
	move := testdatagen.MakeHHGMoveWithShipment(db, testdatagen.Assertions{
		Move: models.Move{
			Locator: "REQINF",
			Status:  models.MoveStatusDRAFT,
		},
		UserUploader: userUploader,
	})
	order := move.Orders
	order.TAC = nil
	order.OrdersNumber = nil
	order.DepartmentIndicator = nil
	order.OrdersTypeDetail = nil
	testdatagen.MustSave(db, &order)

	err := moveRouter.Submit(appCtx, &move)
	if err != nil {
		log.Panic(err)
	}
	testdatagen.MustSave(db, &move)
}

func createUnsubmittedHHGMove(appCtx appcontext.AppContext) {
	db := appCtx.DB()
	/*
	 * A service member with an hhg only, unsubmitted move
	 */
	email := "hhg@only.unsubmitted"
	uuidStr := "f08146cf-4d6b-43d5-9ca5-c8d239d37b3e"
	loginGovUUID := uuid.Must(uuid.NewV4())

	testdatagen.MakeUser(db, testdatagen.Assertions{
		User: models.User{
			ID:            uuid.Must(uuid.FromString(uuidStr)),
			LoginGovUUID:  &loginGovUUID,
			LoginGovEmail: email,
			Active:        true,
		},
	})

	smWithHHGID := "1d06ab96-cb72-4013-b159-321d6d29c6eb"
	smWithHHG := testdatagen.MakeExtendedServiceMember(db, testdatagen.Assertions{
		ServiceMember: models.ServiceMember{
			ID:            uuid.FromStringOrNil(smWithHHGID),
			UserID:        uuid.FromStringOrNil(uuidStr),
			FirstName:     models.StringPointer("Unsubmitted"),
			LastName:      models.StringPointer("Hhg"),
			Edipi:         models.StringPointer("5833908165"),
			PersonalEmail: models.StringPointer(email),
		},
	})

	move := testdatagen.MakeMove(db, testdatagen.Assertions{
		Order: models.Order{
			ServiceMemberID: uuid.FromStringOrNil(smWithHHGID),
			ServiceMember:   smWithHHG,
		},
		Move: models.Move{
			ID:               uuid.FromStringOrNil("3a8c9f4f-7344-4f18-9ab5-0de3ef57b901"),
			Locator:          "ONEHHG",
			SelectedMoveType: &hhgMoveType,
		},
	})

	estimatedHHGWeight := unit.Pound(1400)
	actualHHGWeight := unit.Pound(2000)
	testdatagen.MakeMTOShipment(db, testdatagen.Assertions{
		Move: move,
		MTOShipment: models.MTOShipment{
			ID:                   uuid.FromStringOrNil("b67157bd-d2eb-47e2-94b6-3bc90f6fb8fe"),
			PrimeEstimatedWeight: &estimatedHHGWeight,
			PrimeActualWeight:    &actualHHGWeight,
			ShipmentType:         models.MTOShipmentTypeHHG,
			ApprovedDate:         swag.Time(time.Now()),
			Status:               models.MTOShipmentStatusSubmitted,
			MoveTaskOrder:        move,
			MoveTaskOrderID:      move.ID,
		},
	})
}

func createUnsubmittedHHGMoveMultipleDestinations(appCtx appcontext.AppContext) {
	db := appCtx.DB()
	/*
		A service member with an un-submitted move that has an HHG shipment going to multiple destination addresses
	*/
	email := "multple-destinations@unsubmitted.hhg"
	userID := "81fe79a1-faaa-4735-8426-fd159e641002"
	loginGovUUID := uuid.Must(uuid.NewV4())

	testdatagen.MakeUser(db, testdatagen.Assertions{
		User: models.User{
			ID:            uuid.Must(uuid.FromString(userID)),
			LoginGovUUID:  &loginGovUUID,
			LoginGovEmail: email,
			Active:        true,
		},
	})

	smID := "af8f37bc-d29a-4a8a-90ac-5336a2a912b3"
	smWithHHG := testdatagen.MakeExtendedServiceMember(db, testdatagen.Assertions{
		ServiceMember: models.ServiceMember{
			ID:            uuid.FromStringOrNil(smID),
			UserID:        uuid.FromStringOrNil(userID),
			FirstName:     models.StringPointer("Unsubmitted"),
			LastName:      models.StringPointer("Hhg"),
			Edipi:         models.StringPointer("5833908165"),
			PersonalEmail: &email,
		},
	})

	move := testdatagen.MakeMove(db, testdatagen.Assertions{
		Order: models.Order{
			ServiceMemberID: uuid.FromStringOrNil(smID),
			ServiceMember:   smWithHHG,
		},
		Move: models.Move{
			ID:               uuid.FromStringOrNil("c799098d-10f6-4e5a-9c88-a0de961e35b3"),
			Locator:          "HHGSMA",
			SelectedMoveType: &hhgMoveType,
		},
	})

	destinationAddress1 := testdatagen.MakeAddress3(db, testdatagen.Assertions{})
	destinationAddress2 := testdatagen.MakeAddress4(db, testdatagen.Assertions{})

	testdatagen.MakeMTOShipment(db, testdatagen.Assertions{
		Move: move,
		MTOShipment: models.MTOShipment{
			ID:              uuid.FromStringOrNil("fee1181f-22eb-452d-9252-292066e7b0a5"),
			ShipmentType:    models.MTOShipmentTypeHHG,
			Status:          models.MTOShipmentStatusSubmitted,
			MoveTaskOrder:   move,
			MoveTaskOrderID: move.ID,
		},
		DestinationAddress: destinationAddress1,
	})

	testdatagen.MakeMTOShipment(db, testdatagen.Assertions{
		Move: move,
		MTOShipment: models.MTOShipment{
			ID:              uuid.FromStringOrNil("05361631-0e51-4a87-a8bc-82b3af120ce2"),
			ShipmentType:    models.MTOShipmentTypeHHG,
			Status:          models.MTOShipmentStatusSubmitted,
			MoveTaskOrder:   move,
			MoveTaskOrderID: move.ID,
		},
		DestinationAddress:       destinationAddress1,
		SecondaryDeliveryAddress: destinationAddress2,
	})
}

func createUnsubmittedHHGMoveMultiplePickup(appCtx appcontext.AppContext) {
	db := appCtx.DB()
	/*
	 * A service member with an hhg only, unsubmitted move
	 */
	email := "hhg@multiple.pickup"
	uuidStr := "47fb0e80-6675-4ceb-b4eb-4f8e164c0f6e"
	loginGovUUID := uuid.Must(uuid.NewV4())

	testdatagen.MakeUser(db, testdatagen.Assertions{
		User: models.User{
			ID:            uuid.Must(uuid.FromString(uuidStr)),
			LoginGovUUID:  &loginGovUUID,
			LoginGovEmail: email,
			Active:        true,
		},
	})

	smWithHHGID := "92927bbd-5271-4a8c-b06b-fea07df84691"
	smWithHHG := testdatagen.MakeExtendedServiceMember(db, testdatagen.Assertions{
		ServiceMember: models.ServiceMember{
			ID:            uuid.FromStringOrNil(smWithHHGID),
			UserID:        uuid.FromStringOrNil(uuidStr),
			FirstName:     models.StringPointer("MultiplePickup"),
			LastName:      models.StringPointer("Hhg"),
			Edipi:         models.StringPointer("5833908165"),
			PersonalEmail: models.StringPointer(email),
		},
	})

	move := testdatagen.MakeMove(db, testdatagen.Assertions{
		Order: models.Order{
			ServiceMemberID: uuid.FromStringOrNil(smWithHHGID),
			ServiceMember:   smWithHHG,
		},
		Move: models.Move{
			ID:               uuid.FromStringOrNil("390341ca-2b76-4655-9555-161f4a0c9817"),
			Locator:          "TWOPIC",
			SelectedMoveType: &hhgMoveType,
		},
	})

	pickupAddress1 := testdatagen.MakeAddress(db, testdatagen.Assertions{
		Address: models.Address{
			ID:             uuid.Must(uuid.NewV4()),
			StreetAddress1: "1 First St",
			StreetAddress2: swag.String("Apt 1"),
			StreetAddress3: swag.String("Suite A"),
			City:           "Columbia",
			State:          "SC",
			PostalCode:     "29212",
			Country:        swag.String("US"),
		},
	})

	pickupAddress2 := testdatagen.MakeAddress(db, testdatagen.Assertions{
		Address: models.Address{
			ID:             uuid.Must(uuid.NewV4()),
			StreetAddress1: "2 Second St",
			StreetAddress2: swag.String("Apt 2"),
			StreetAddress3: swag.String("Suite B"),
			City:           "Columbia",
			State:          "SC",
			PostalCode:     "29212",
			Country:        swag.String("US"),
		},
	})

	testdatagen.MakeMTOShipment(db, testdatagen.Assertions{
		Move: move,
		MTOShipment: models.MTOShipment{
			ID:                       uuid.FromStringOrNil("a35b1247-b4c2-48f6-9846-8e96050fbc95"),
			PickupAddress:            &pickupAddress1,
			PickupAddressID:          &pickupAddress1.ID,
			SecondaryPickupAddress:   &pickupAddress2,
			SecondaryPickupAddressID: &pickupAddress2.ID,
			ShipmentType:             models.MTOShipmentTypeHHG,
			ApprovedDate:             swag.Time(time.Now()),
			Status:                   models.MTOShipmentStatusSubmitted,
			MoveTaskOrder:            move,
			MoveTaskOrderID:          move.ID,
		},
	})
}

func createSubmittedHHGMoveMultiplePickupAmendedOrders(appCtx appcontext.AppContext, userUploader *uploader.UserUploader) {
	db := appCtx.DB()
	/*
	 * A service member with an hhg only, submitted move, with multiple addresses and amended orders
	 */
	email := "hhg@multiple.pickup.amendedOrders.submitted"
	uuidStr := "c5f202b3-90d3-46aa-8e3b-83e937fcca99"
	loginGovUUID := uuid.Must(uuid.NewV4())

	testdatagen.MakeUser(db, testdatagen.Assertions{
		User: models.User{
			ID:            uuid.Must(uuid.FromString(uuidStr)),
			LoginGovUUID:  &loginGovUUID,
			LoginGovEmail: email,
			Active:        true,
		},
	})

	smWithHHGID := "cfb9024b-39f3-47ca-b14b-a4e78a41e9db"
	smWithHHG := testdatagen.MakeExtendedServiceMember(db, testdatagen.Assertions{
		ServiceMember: models.ServiceMember{
			ID:            uuid.FromStringOrNil(smWithHHGID),
			UserID:        uuid.FromStringOrNil(uuidStr),
			FirstName:     models.StringPointer("MultiplePickup"),
			LastName:      models.StringPointer("Hhg"),
			Edipi:         models.StringPointer("5833908165"),
			PersonalEmail: models.StringPointer(email),
		},
	})

	orders := testdatagen.MakeOrder(db, testdatagen.Assertions{
		Order: models.Order{
			ID:              uuid.Must(uuid.NewV4()),
			ServiceMemberID: smWithHHG.ID,
			ServiceMember:   smWithHHG,
		},
		UserUploader: userUploader,
	})

	orders = makeAmendedOrders(appCtx, orders, userUploader, &[]string{"medium.jpg", "small.pdf"})

	move := testdatagen.MakeMove(db, testdatagen.Assertions{
		Order: orders,
		Move: models.Move{
			ID:               uuid.FromStringOrNil("e0463784-d5ea-4974-b526-f2a58c79ed07"),
			Locator:          "AMENDO",
			SelectedMoveType: &hhgMoveType,
			Status:           models.MoveStatusSUBMITTED,
		},
	})

	pickupAddress1 := testdatagen.MakeAddress(db, testdatagen.Assertions{
		Address: models.Address{
			ID:             uuid.Must(uuid.NewV4()),
			StreetAddress1: "1 First St",
			StreetAddress2: swag.String("Apt 1"),
			StreetAddress3: swag.String("Suite A"),
			City:           "Columbia",
			State:          "SC",
			PostalCode:     "29212",
			Country:        swag.String("US"),
		},
	})

	pickupAddress2 := testdatagen.MakeAddress(db, testdatagen.Assertions{
		Address: models.Address{
			ID:             uuid.Must(uuid.NewV4()),
			StreetAddress1: "2 Second St",
			StreetAddress2: swag.String("Apt 2"),
			StreetAddress3: swag.String("Suite B"),
			City:           "Columbia",
			State:          "SC",
			PostalCode:     "29212",
			Country:        swag.String("US"),
		},
	})

	testdatagen.MakeMTOShipment(db, testdatagen.Assertions{
		Move: move,
		MTOShipment: models.MTOShipment{
			ID:                       uuid.FromStringOrNil("3c207b2a-d946-11eb-b8bc-0242ac130003"),
			PickupAddress:            &pickupAddress1,
			PickupAddressID:          &pickupAddress1.ID,
			SecondaryPickupAddress:   &pickupAddress2,
			SecondaryPickupAddressID: &pickupAddress2.ID,
			ShipmentType:             models.MTOShipmentTypeHHG,
			ApprovedDate:             swag.Time(time.Now()),
			Status:                   models.MTOShipmentStatusSubmitted,
			MoveTaskOrder:            move,
			MoveTaskOrderID:          move.ID,
		},
	})

}

func createMoveWithNTSAndNTSR(appCtx appcontext.AppContext, userUploader *uploader.UserUploader, moveRouter services.MoveRouter, opts sceneOptionsNTS) {
	db := appCtx.DB()

	email := fmt.Sprintf("nts.%s@nstr.%s", opts.shipmentMoveCode, opts.moveStatus)
	user := testdatagen.MakeUser(db, testdatagen.Assertions{
		User: models.User{
			LoginGovEmail: email,
			Active:        true,
		},
	})
	smWithNTS := testdatagen.MakeExtendedServiceMember(db, testdatagen.Assertions{
		ServiceMember: models.ServiceMember{
			UserID:        user.ID,
			User:          user,
			FirstName:     models.StringPointer(strings.ToTitle(string(opts.moveStatus))),
			LastName:      models.StringPointer("Nts&Nts-r"),
			PersonalEmail: models.StringPointer(email),
		},
	})

	filterFile := &[]string{"150Kb.png"}
	orders := makeOrdersForServiceMember(appCtx, smWithNTS, userUploader, filterFile)
	move := makeMoveForOrders(appCtx, orders, opts.shipmentMoveCode, models.MoveStatusDRAFT,
		func(move *models.Move) {
			// updating the move struct here
			selectedMoveType := models.SelectedMoveTypeNTS
			move.SelectedMoveType = &selectedMoveType
		})

	estimatedNTSWeight := unit.Pound(1400)
	actualNTSWeight := unit.Pound(2000)
	ntsShipment := testdatagen.MakeNTSShipment(db, testdatagen.Assertions{
		Move: move,
		MTOShipment: models.MTOShipment{
			PrimeEstimatedWeight: &estimatedNTSWeight,
			PrimeActualWeight:    &actualNTSWeight,
			ShipmentType:         models.MTOShipmentTypeHHGIntoNTSDom,
			Status:               models.MTOShipmentStatusSubmitted,
			UsesExternalVendor:   opts.usesExternalVendor,
		},
	})
	testdatagen.MakeMTOAgent(db, testdatagen.Assertions{
		MTOShipment: ntsShipment,
		MTOAgent: models.MTOAgent{
			MTOAgentType: models.MTOAgentReleasing,
		},
	})

	ntsrShipment := testdatagen.MakeNTSRShipment(db, testdatagen.Assertions{
		Move: move,
		MTOShipment: models.MTOShipment{
			PrimeEstimatedWeight: &estimatedNTSWeight,
			PrimeActualWeight:    &actualNTSWeight,
			ShipmentType:         models.MTOShipmentTypeHHGOutOfNTSDom,
			Status:               models.MTOShipmentStatusSubmitted,
			UsesExternalVendor:   opts.usesExternalVendor,
		},
	})
	testdatagen.MakeMTOAgent(db, testdatagen.Assertions{
		MTOShipment: ntsrShipment,
		MTOAgent: models.MTOAgent{
			MTOAgentType: models.MTOAgentReceiving,
		},
	})

	if opts.moveStatus == models.MoveStatusSUBMITTED {
		err := moveRouter.Submit(appCtx, &move)
		if err != nil {
			log.Panic(err)
		}

		verrs, err := models.SaveMoveDependencies(db, &move)
		if err != nil || verrs.HasAny() {
			log.Panic(fmt.Errorf("Failed to save move and dependencies: %w", err))
		}
	}
}

func createNTSMove(appCtx appcontext.AppContext) {
	db := appCtx.DB()
	testdatagen.MakeNTSMoveWithShipment(db, testdatagen.Assertions{
		ServiceMember: models.ServiceMember{
			FirstName: models.StringPointer("Spaceman"),
			LastName:  models.StringPointer("NTS"),
		},
	})
}

func createNTSRMove(appCtx appcontext.AppContext) {
	db := appCtx.DB()
	testdatagen.MakeNTSRMoveWithShipment(db, testdatagen.Assertions{
		ServiceMember: models.ServiceMember{
			FirstName: models.StringPointer("Spaceman"),
			LastName:  models.StringPointer("NTS-release"),
		},
	})
}

func createPPMReadyToRequestPayment(appCtx appcontext.AppContext, userUploader *uploader.UserUploader, moveRouter services.MoveRouter) {
	db := appCtx.DB()
	/*
	 * Service member with a ppm ready to request payment
	 */
	email := "ppm@requestingpayment.newflow"
	uuidStr := "745e0eba-4028-4c78-a262-818b00802748"
	loginGovUUID := uuid.Must(uuid.NewV4())
	typeDetail := internalmessages.OrdersTypeDetailPCSTDY
	pastTime := nextValidMoveDateMinusTen

	testdatagen.MakeUser(db, testdatagen.Assertions{
		User: models.User{
			ID:            uuid.Must(uuid.FromString(uuidStr)),
			LoginGovUUID:  &loginGovUUID,
			LoginGovEmail: email,
			Active:        true,
		},
	})
	ppm6 := testdatagen.MakePPM(db, testdatagen.Assertions{
		ServiceMember: models.ServiceMember{
			ID:            uuid.FromStringOrNil("1404fdcf-7a54-4b83-862d-7d1c7ba36ad7"),
			UserID:        uuid.FromStringOrNil(uuidStr),
			FirstName:     models.StringPointer("PPM"),
			LastName:      models.StringPointer("RequestingPayNewFlow"),
			Edipi:         models.StringPointer("6737033007"),
			PersonalEmail: models.StringPointer(email),
		},
		// These values should be populated for an approved move
		Order: models.Order{
			OrdersNumber:        models.StringPointer("62149"),
			OrdersTypeDetail:    &typeDetail,
			DepartmentIndicator: models.StringPointer("AIR_FORCE"),
			TAC:                 models.StringPointer("E19A"),
		},
		Move: models.Move{
			ID:      uuid.FromStringOrNil("f9f10492-587e-43b3-af2a-9f67d2ac8757"),
			Locator: "RQPAY2",
		},
		PersonallyProcuredMove: models.PersonallyProcuredMove{
			OriginalMoveDate: &pastTime,
		},
		UserUploader: userUploader,
	})
	err := moveRouter.Submit(appCtx, &ppm6.Move)
	if err != nil {
		log.Panic(err)
	}
	err = moveRouter.Approve(appCtx, &ppm6.Move)
	if err != nil {
		log.Panic(err)
	}

	err = ppm6.Move.PersonallyProcuredMoves[0].Approve(time.Now())
	if err != nil {
		log.Panic(err)
	}
	verrs, err := models.SaveMoveDependencies(db, &ppm6.Move)
	if err != nil || verrs.HasAny() {
		log.Panic(fmt.Errorf("Failed to save move and dependencies: %w", err))
	}
}

func getPpmUuids(moveNumber int) [3]string {
	var uuids [3]string

	switch moveNumber {
	case 1:
		uuids = [3]string{
			"2194daed-3589-408f-b988-e9889c9f120e",
			"1319a13d-019b-4afa-b8fe-f51c15572681",
			"7c4c7aa0-9e28-4065-93d2-74ea75e6323c",
		}
	case 2:
		uuids = [3]string{
			"4635b5a7-0f57-4557-8ba4-bbbb760c300a",
			"7d756c59-1a46-4f59-9c51-6e708886eaf1",
			"4397b137-f4ee-49b7-baae-3aa0b237d08e",
		}
	case 3:
		uuids = [3]string{
			"324dec0a-850c-41c8-976b-068e27121b84",
			"a9b51cc4-e73e-4734-9714-a2066f207c3b",
			"a738f6b8-4dee-4875-bdb1-1b4da2aa4f4b",
		}
	case 4:
		uuids = [3]string{
			"f154929c-5f07-41f5-b90c-d90b83d5773d",
			"9027d05d-4c4e-4e5d-9954-6a6ba4017b4d",
			"460011f4-126d-40e5-b4f4-62cc9c2f0b7a",
		}
	}

	return uuids
}

func createPPMUsers(appCtx appcontext.AppContext, userUploader *uploader.UserUploader) {
	db := appCtx.DB()
	for moveNumber := 1; moveNumber < 4; moveNumber++ {
		uuids := getPpmUuids(moveNumber)
		email := fmt.Sprintf("ppm.test.user%d@example.com", moveNumber)
		uuidStr := uuids[0]
		loginGovID := uuid.Must(uuid.NewV4())

		testdatagen.MakeUser(db, testdatagen.Assertions{
			User: models.User{
				ID:            uuid.Must(uuid.FromString(uuidStr)),
				LoginGovUUID:  &loginGovID,
				LoginGovEmail: email,
				Active:        true,
			},
		})

		testdatagen.MakeMove(db, testdatagen.Assertions{
			ServiceMember: models.ServiceMember{
				ID:            uuid.FromStringOrNil(uuids[1]),
				UserID:        uuid.FromStringOrNil(uuidStr),
				FirstName:     models.StringPointer("Move"),
				LastName:      models.StringPointer("Draft"),
				Edipi:         models.StringPointer("7273579005"),
				PersonalEmail: models.StringPointer(email),
			},
			Order: models.Order{
				HasDependents:    false,
				SpouseHasProGear: false,
			},
			Move: models.Move{
				ID:      uuid.FromStringOrNil(uuids[2]),
				Locator: fmt.Sprintf("NTS00%d", moveNumber),
			},
			UserUploader: userUploader,
		})
	}
}

func createDefaultHHGMoveWithPaymentRequest(appCtx appcontext.AppContext, userUploader *uploader.UserUploader, affiliation models.ServiceMemberAffiliation) {
	createHHGMoveWithPaymentRequest(appCtx, userUploader, affiliation, testdatagen.Assertions{})
}

func matchedByPostalCode(postalCode string) func(addr *models.Address) bool {
	return func(addr *models.Address) bool {
		return addr.PostalCode == postalCode
	}
}

// Creates an HHG Shipment with SIT at Origin and a payment request for first day and additional day SIT service items.
// This is to compare to calculating the cost for SIT with a PPM which excludes delivery/pickup costs because the
// address is not changing. 30 days of additional days in SIT are invoiced.
func createHHGWithOriginSITServiceItems(appCtx appcontext.AppContext, primeUploader *uploader.PrimeUploader, moveRouter services.MoveRouter) {
	db := appCtx.DB()
	logger := appCtx.Logger()

	issueDate := time.Date(testdatagen.GHCTestYear, 3, 15, 0, 0, 0, 0, time.UTC)
	reportByDate := time.Date(testdatagen.GHCTestYear, 8, 1, 0, 0, 0, 0, time.UTC)

	SITAllowance := 90
	shipment := testdatagen.MakeMTOShipment(db, testdatagen.Assertions{
		MTOShipment: models.MTOShipment{
			Status:               models.MTOShipmentStatusSubmitted,
			PrimeEstimatedWeight: &estimatedWeight,
			PrimeActualWeight:    &actualWeight,
			ShipmentType:         models.MTOShipmentTypeHHG,
			RequestedPickupDate:  &issueDate,
			ActualPickupDate:     &issueDate,
			SITDaysAllowance:     &SITAllowance,
		},
		Move: models.Move{
			Locator: "ORGSIT",
		},
		Order: models.Order{
			IssueDate:    issueDate,
			ReportByDate: reportByDate,
		},
		DestinationAddress: testdatagen.MakeAddress(db, testdatagen.Assertions{
			Address: models.Address{
				City:       "Harlem",
				State:      "GA",
				PostalCode: "30813",
			},
		}),
	})

	move := shipment.MoveTaskOrder

	submissionErr := moveRouter.Submit(appCtx, &move)
	if submissionErr != nil {
		logger.Fatal(fmt.Sprintf("Error submitting move: %s", submissionErr))
	}

	verrs, err := models.SaveMoveDependencies(db, &move)
	if err != nil || verrs.HasAny() {
		logger.Fatal(fmt.Sprintf("Failed to save move and dependencies: %s", err))
	}

	queryBuilder := query.NewQueryBuilder()
	serviceItemCreator := mtoserviceitem.NewMTOServiceItemCreator(queryBuilder, moveRouter)

	mtoUpdater := movetaskorder.NewMoveTaskOrderUpdater(queryBuilder, serviceItemCreator, moveRouter)
	_, approveErr := mtoUpdater.MakeAvailableToPrime(appCtx, move.ID, etag.GenerateEtag(move.UpdatedAt), true, true)

	if approveErr != nil {
		logger.Fatal("Error approving move")
	}

	planner := &routemocks.Planner{}

	// called using the addresses with origin zip of 90210 and destination zip of 30813
	planner.On("TransitDistance", mock.AnythingOfType("*appcontext.appContext"), mock.MatchedBy(matchedByPostalCode("90210")), mock.MatchedBy(matchedByPostalCode("30813"))).Return(2361, nil)

	// called for zip 3 domestic linehaul service item
	planner.On("ZipTransitDistance", mock.AnythingOfType("*appcontext.appContext"),
		"90210", "30813").Return(2361, nil)

	shipmentUpdater := mtoshipment.NewMTOShipmentStatusUpdater(queryBuilder, serviceItemCreator, planner)
	_, updateErr := shipmentUpdater.UpdateMTOShipmentStatus(appCtx, shipment.ID, models.MTOShipmentStatusApproved, nil, etag.GenerateEtag(shipment.UpdatedAt))
	if updateErr != nil {
		logger.Fatal("Error updating shipment status", zap.Error(updateErr))
	}

	// The SIT actual address will update the HHG shipment's pickup address, here we're providing the same value because
	// the prime API requires it to be specified.
	originSITAddress := shipment.PickupAddress
	originSITAddress.ID = uuid.Nil

	originSIT := testdatagen.MakeMTOServiceItem(db, testdatagen.Assertions{
		Move:        move,
		MTOShipment: shipment,
		ReService: models.ReService{
			Code: models.ReServiceCodeDOFSIT,
		},
		MTOServiceItem: models.MTOServiceItem{
			Reason:                      models.StringPointer("Holiday break"),
			SITEntryDate:                &issueDate,
			SITPostalCode:               &originSITAddress.PostalCode,
			SITOriginHHGActualAddress:   originSITAddress,
			SITOriginHHGActualAddressID: &originSITAddress.ID,
		},
		Stub: true,
	})

	createdOriginServiceItems, validErrs, createErr := serviceItemCreator.CreateMTOServiceItem(appCtx, &originSIT)
	if validErrs.HasAny() || createErr != nil {
		logger.Fatal(fmt.Sprintf("error while creating origin sit service item: %v", verrs.Errors), zap.Error(createErr))
	}

	serviceItemUpdator := mtoserviceitem.NewMTOServiceItemUpdater(queryBuilder, moveRouter)

	var originFirstDaySIT models.MTOServiceItem
	var originAdditionalDaySIT models.MTOServiceItem
	var originPickupSIT models.MTOServiceItem
	for _, createdServiceItem := range *createdOriginServiceItems {
		switch createdServiceItem.ReService.Code {
		case models.ReServiceCodeDOFSIT:
			originFirstDaySIT = createdServiceItem
		case models.ReServiceCodeDOASIT:
			originAdditionalDaySIT = createdServiceItem
		case models.ReServiceCodeDOPSIT:
			originPickupSIT = createdServiceItem
		}
	}

	for _, createdServiceItem := range []models.MTOServiceItem{originFirstDaySIT, originAdditionalDaySIT, originPickupSIT} {
		_, updateErr := serviceItemUpdator.ApproveOrRejectServiceItem(appCtx, createdServiceItem.ID, models.MTOServiceItemStatusApproved, nil, etag.GenerateEtag(createdServiceItem.UpdatedAt))
		if updateErr != nil {
			logger.Fatal("Error approving SIT service item", zap.Error(updateErr))
		}
	}

	paymentRequestCreator := paymentrequest.NewPaymentRequestCreator(
		planner,
		ghcrateengine.NewServiceItemPricer(),
	)

	paymentRequest := models.PaymentRequest{
		MoveTaskOrderID: move.ID,
	}

	var serviceItems []models.MTOServiceItem
	err = db.Eager("ReService").Where("move_id = ? AND id != ?", move.ID, originPickupSIT.ID).All(&serviceItems)
	if err != nil {
		log.Panic(err)
	}

	// additional days of SIT should exclude the initial entry day which excludes the first day of SIT
	// the prime can bill against the same addtional day SIT service item in 30 day increments per payment request
	doasitPaymentParams := []models.PaymentServiceItemParam{
		{
			IncomingKey: models.ServiceItemParamNameSITPaymentRequestStart.String(),
			Value:       issueDate.Add(time.Hour * 24).Format("2006-01-02"),
		},
		{
			IncomingKey: models.ServiceItemParamNameSITPaymentRequestEnd.String(),
			Value:       issueDate.Add(time.Hour * 24 * 30).Format("2006-01-02"),
		}}

	paymentServiceItems := []models.PaymentServiceItem{}
	for _, serviceItem := range serviceItems {
		paymentItem := models.PaymentServiceItem{
			MTOServiceItemID: serviceItem.ID,
			MTOServiceItem:   serviceItem,
		}
		if serviceItem.ReService.Code == models.ReServiceCodeDOASIT {
			paymentItem.PaymentServiceItemParams = doasitPaymentParams
		}

		paymentServiceItems = append(paymentServiceItems, paymentItem)
	}

	paymentRequest.PaymentServiceItems = paymentServiceItems
	newPaymentRequest, createErr := paymentRequestCreator.CreatePaymentRequestCheck(appCtx, &paymentRequest)

	if createErr != nil {
		logger.Fatal("Error creating payment request", zap.Error(createErr))
	}

	proofOfService := testdatagen.MakeProofOfServiceDoc(db, testdatagen.Assertions{
		PaymentRequest: *newPaymentRequest,
	})

	primeContractor := uuid.FromStringOrNil("5db13bb4-6d29-4bdb-bc81-262f4513ecf6")
	testdatagen.MakePrimeUpload(db, testdatagen.Assertions{
		PrimeUpload: models.PrimeUpload{
			ProofOfServiceDoc:   proofOfService,
			ProofOfServiceDocID: proofOfService.ID,
			Contractor: models.Contractor{
				ID: primeContractor,
			},
			ContractorID: primeContractor,
		},
		PrimeUploader: primeUploader,
	})

	posImage := testdatagen.MakeProofOfServiceDoc(db, testdatagen.Assertions{
		PaymentRequest: *newPaymentRequest,
	})

	// Creates custom test.jpg prime upload
	file := testdatagen.Fixture("test.jpg")
	_, verrs, err = primeUploader.CreatePrimeUploadForDocument(appCtx, &posImage.ID, primeContractor, uploader.File{File: file}, uploader.AllowedTypesPaymentRequest)
	if verrs.HasAny() || err != nil {
		logger.Error("errors encountered saving test.jpg prime upload", zap.Error(err))
	}

	// Creates custom test.png prime upload
	file = testdatagen.Fixture("test.png")
	_, verrs, err = primeUploader.CreatePrimeUploadForDocument(appCtx, &posImage.ID, primeContractor, uploader.File{File: file}, uploader.AllowedTypesPaymentRequest)
	if verrs.HasAny() || err != nil {
		logger.Error("errors encountered saving test.png prime upload", zap.Error(err))
	}

	logger.Info(fmt.Sprintf("New payment request with service item params created with locator %s", move.Locator))
}

// Creates an HHG Shipment with SIT at Origin and a payment request for first day and additional day SIT service items.
// This is to compare to calculating the cost for SIT with a PPM which excludes delivery/pickup costs because the
// address is not changing. 30 days of additional days in SIT are invoiced.
func createHHGWithDestinationSITServiceItems(appCtx appcontext.AppContext, primeUploader *uploader.PrimeUploader, moveRouter services.MoveRouter) {
	db := appCtx.DB()
	logger := appCtx.Logger()

	issueDate := time.Date(testdatagen.GHCTestYear, 3, 15, 0, 0, 0, 0, time.UTC)
	reportByDate := time.Date(testdatagen.GHCTestYear, 8, 1, 0, 0, 0, 0, time.UTC)
	SITAllowance := 90
	shipment := testdatagen.MakeMTOShipment(db, testdatagen.Assertions{
		MTOShipment: models.MTOShipment{
			Status:               models.MTOShipmentStatusSubmitted,
			PrimeEstimatedWeight: &estimatedWeight,
			PrimeActualWeight:    &actualWeight,
			ShipmentType:         models.MTOShipmentTypeHHG,
			RequestedPickupDate:  &issueDate,
			ActualPickupDate:     &issueDate,
			SITDaysAllowance:     &SITAllowance,
		},
		Move: models.Move{
			Locator: "DSTSIT",
		},
		Order: models.Order{
			IssueDate:    issueDate,
			ReportByDate: reportByDate,
		},
		DestinationAddress: testdatagen.MakeAddress(db, testdatagen.Assertions{
			Address: models.Address{
				City:       "Harlem",
				State:      "GA",
				PostalCode: "30813",
			},
		}),
	})

	move := shipment.MoveTaskOrder

	submissionErr := moveRouter.Submit(appCtx, &move)
	if submissionErr != nil {
		logger.Fatal(fmt.Sprintf("Error submitting move: %s", submissionErr))
	}

	verrs, err := models.SaveMoveDependencies(db, &move)
	if err != nil || verrs.HasAny() {
		logger.Fatal(fmt.Sprintf("Failed to save move and dependencies: %s", err))
	}

	queryBuilder := query.NewQueryBuilder()
	serviceItemCreator := mtoserviceitem.NewMTOServiceItemCreator(queryBuilder, moveRouter)

	mtoUpdater := movetaskorder.NewMoveTaskOrderUpdater(queryBuilder, serviceItemCreator, moveRouter)
	_, approveErr := mtoUpdater.MakeAvailableToPrime(appCtx, move.ID, etag.GenerateEtag(move.UpdatedAt), true, true)

	if approveErr != nil {
		logger.Fatal("Error approving move")
	}

	planner := &routemocks.Planner{}

	// called using the addresses with origin zip of 90210 and destination zip of 30813
	planner.On("TransitDistance", mock.AnythingOfType("*appcontext.appContext"), mock.MatchedBy(matchedByPostalCode("90210")), mock.MatchedBy(matchedByPostalCode("30813"))).Return(2361, nil)

	// called for zip 3 domestic linehaul service item
	planner.On("ZipTransitDistance", mock.AnythingOfType("*appcontext.appContext"),
		"90210", "30813").Return(2361, nil)

	shipmentUpdater := mtoshipment.NewMTOShipmentStatusUpdater(queryBuilder, serviceItemCreator, planner)
	_, updateErr := shipmentUpdater.UpdateMTOShipmentStatus(appCtx, shipment.ID, models.MTOShipmentStatusApproved, nil, etag.GenerateEtag(shipment.UpdatedAt))
	if updateErr != nil {
		logger.Fatal("Error updating shipment status", zap.Error(updateErr))
	}

	// The SIT actual address will update the HHG shipment's pickup address, here we're providing the same value because
	// the prime API requires it to be specified.
	originSITAddress := shipment.PickupAddress
	originSITAddress.ID = uuid.Nil

	destinationSIT := testdatagen.MakeMTOServiceItem(db, testdatagen.Assertions{
		Move:        move,
		MTOShipment: shipment,
		ReService: models.ReService{
			Code: models.ReServiceCodeDDFSIT,
		},
		MTOServiceItem: models.MTOServiceItem{
			Reason:       models.StringPointer("Holiday break"),
			SITEntryDate: &issueDate,
		},
		Stub: true,
	})

	createdOriginServiceItems, validErrs, createErr := serviceItemCreator.CreateMTOServiceItem(appCtx, &destinationSIT)
	if validErrs.HasAny() || createErr != nil {
		logger.Fatal(fmt.Sprintf("error while creating origin sit service item: %v", verrs.Errors), zap.Error(createErr))
	}

	serviceItemUpdator := mtoserviceitem.NewMTOServiceItemUpdater(queryBuilder, moveRouter)

	var destinationFirstDaySIT models.MTOServiceItem
	var destinationAdditionalDaySIT models.MTOServiceItem
	var destinationDeliverySIT models.MTOServiceItem
	for _, createdServiceItem := range *createdOriginServiceItems {
		switch createdServiceItem.ReService.Code {
		case models.ReServiceCodeDDFSIT:
			destinationFirstDaySIT = createdServiceItem
		case models.ReServiceCodeDDASIT:
			destinationAdditionalDaySIT = createdServiceItem
		case models.ReServiceCodeDDDSIT:
			destinationDeliverySIT = createdServiceItem
		}
	}

	for _, createdServiceItem := range []models.MTOServiceItem{destinationFirstDaySIT, destinationAdditionalDaySIT, destinationDeliverySIT} {
		_, updateErr := serviceItemUpdator.ApproveOrRejectServiceItem(appCtx, createdServiceItem.ID, models.MTOServiceItemStatusApproved, nil, etag.GenerateEtag(createdServiceItem.UpdatedAt))
		if updateErr != nil {
			logger.Fatal("Error approving SIT service item", zap.Error(updateErr))
		}
	}

	paymentRequestCreator := paymentrequest.NewPaymentRequestCreator(
		planner,
		ghcrateengine.NewServiceItemPricer(),
	)

	paymentRequest := models.PaymentRequest{
		MoveTaskOrderID: move.ID,
	}

	var serviceItems []models.MTOServiceItem
	err = db.Eager("ReService").Where("move_id = ? AND id != ?", move.ID, destinationDeliverySIT.ID).All(&serviceItems)
	if err != nil {
		log.Panic(err)
	}

	// additional days of SIT should exclude the initial entry day which excludes the first day of SIT
	// the prime can bill against the same addtional day SIT service item in 30 day increments

	ddasitPaymentParams := []models.PaymentServiceItemParam{
		{
			IncomingKey: models.ServiceItemParamNameSITPaymentRequestStart.String(),
			Value:       issueDate.Add(time.Hour * 24).Format("2006-01-02"),
		},
		{
			IncomingKey: models.ServiceItemParamNameSITPaymentRequestEnd.String(),
			Value:       issueDate.Add(time.Hour * 24 * 30).Format("2006-01-02"),
		}}

	paymentServiceItems := []models.PaymentServiceItem{}
	for _, serviceItem := range serviceItems {
		paymentItem := models.PaymentServiceItem{
			MTOServiceItemID: serviceItem.ID,
			MTOServiceItem:   serviceItem,
		}
		if serviceItem.ReService.Code == models.ReServiceCodeDDASIT {
			paymentItem.PaymentServiceItemParams = ddasitPaymentParams
		}

		paymentServiceItems = append(paymentServiceItems, paymentItem)
	}

	paymentRequest.PaymentServiceItems = paymentServiceItems
	newPaymentRequest, createErr := paymentRequestCreator.CreatePaymentRequestCheck(appCtx, &paymentRequest)

	if createErr != nil {
		logger.Fatal("Error creating payment request", zap.Error(createErr))
	}

	proofOfService := testdatagen.MakeProofOfServiceDoc(db, testdatagen.Assertions{
		PaymentRequest: *newPaymentRequest,
	})

	primeContractor := uuid.FromStringOrNil("5db13bb4-6d29-4bdb-bc81-262f4513ecf6")
	testdatagen.MakePrimeUpload(db, testdatagen.Assertions{
		PrimeUpload: models.PrimeUpload{
			ProofOfServiceDoc:   proofOfService,
			ProofOfServiceDocID: proofOfService.ID,
			Contractor: models.Contractor{
				ID: primeContractor,
			},
			ContractorID: primeContractor,
		},
		PrimeUploader: primeUploader,
	})

	posImage := testdatagen.MakeProofOfServiceDoc(db, testdatagen.Assertions{
		PaymentRequest: *newPaymentRequest,
	})

	// Creates custom test.jpg prime upload
	file := testdatagen.Fixture("test.jpg")
	_, verrs, err = primeUploader.CreatePrimeUploadForDocument(appCtx, &posImage.ID, primeContractor, uploader.File{File: file}, uploader.AllowedTypesPaymentRequest)
	if verrs.HasAny() || err != nil {
		logger.Error("errors encountered saving test.jpg prime upload", zap.Error(err))
	}

	// Creates custom test.png prime upload
	file = testdatagen.Fixture("test.png")
	_, verrs, err = primeUploader.CreatePrimeUploadForDocument(appCtx, &posImage.ID, primeContractor, uploader.File{File: file}, uploader.AllowedTypesPaymentRequest)
	if verrs.HasAny() || err != nil {
		logger.Error("errors encountered saving test.png prime upload", zap.Error(err))
	}

	logger.Info(fmt.Sprintf("New payment request with service item params created with locator %s", move.Locator))
}

// Creates a payment request with domestic hhg and shorthaul shipments with
// service item pricing params for displaying cost calculations
func createHHGWithPaymentServiceItems(appCtx appcontext.AppContext, primeUploader *uploader.PrimeUploader, moveRouter services.MoveRouter) {
	db := appCtx.DB()
	logger := appCtx.Logger()

	issueDate := time.Date(testdatagen.GHCTestYear, 3, 15, 0, 0, 0, 0, time.UTC)
	reportByDate := time.Date(testdatagen.GHCTestYear, 8, 1, 0, 0, 0, 0, time.UTC)
	actualPickupDate := issueDate.Add(31 * 24 * time.Hour)
	SITAllowance := 90
	longhaulShipment := testdatagen.MakeMTOShipment(db, testdatagen.Assertions{
		MTOShipment: models.MTOShipment{
			Status:               models.MTOShipmentStatusSubmitted,
			PrimeEstimatedWeight: &estimatedWeight,
			PrimeActualWeight:    &actualWeight,
			ShipmentType:         models.MTOShipmentTypeHHG,
			ActualPickupDate:     &actualPickupDate,
			SITDaysAllowance:     &SITAllowance,
		},
		Move: models.Move{
			Locator: "PARAMS",
		},
		Order: models.Order{
			IssueDate:    issueDate,
			ReportByDate: reportByDate,
		},
	})

	move := longhaulShipment.MoveTaskOrder

	shorthaulDestinationAddress := testdatagen.MakeAddress(db, testdatagen.Assertions{
		Address: models.Address{
			PostalCode: "90211",
		},
	})
	shorthaulShipment := testdatagen.MakeMTOShipment(db, testdatagen.Assertions{
		MTOShipment: models.MTOShipment{
			Status:               models.MTOShipmentStatusSubmitted,
			PrimeEstimatedWeight: &estimatedWeight,
			PrimeActualWeight:    &actualWeight,
			ShipmentType:         models.MTOShipmentTypeHHGShortHaulDom,
			DestinationAddress:   &shorthaulDestinationAddress,
			DestinationAddressID: &shorthaulDestinationAddress.ID,
			SITDaysAllowance:     &SITAllowance,
		},
		Move: move,
	})

	shipmentWithOriginalWeight := testdatagen.MakeMTOShipment(db, testdatagen.Assertions{
		MTOShipment: models.MTOShipment{
			Status:               models.MTOShipmentStatusSubmitted,
			PrimeEstimatedWeight: &estimatedWeight,
			PrimeActualWeight:    &actualWeight,
			ShipmentType:         models.MTOShipmentTypeHHG,
			DestinationAddress:   &shorthaulDestinationAddress,
			DestinationAddressID: &shorthaulDestinationAddress.ID,
		},
		Move: move,
	})

	shipmentWithOriginalAndReweighWeight := testdatagen.MakeMTOShipment(db, testdatagen.Assertions{
		MTOShipment: models.MTOShipment{
			Status:               models.MTOShipmentStatusSubmitted,
			PrimeEstimatedWeight: &estimatedWeight,
			PrimeActualWeight:    &actualWeight,
			ShipmentType:         models.MTOShipmentTypeHHG,
			DestinationAddress:   &shorthaulDestinationAddress,
			DestinationAddressID: &shorthaulDestinationAddress.ID,
		},
		Move: move,
	})

	reweighWeight := unit.Pound(100000)
	testdatagen.MakeReweigh(db, testdatagen.Assertions{
		MTOShipment: shipmentWithOriginalAndReweighWeight,
		Reweigh: models.Reweigh{
			Weight: &reweighWeight,
		},
	})

	shipmentWithOriginalAndReweighWeightReweihBolded := testdatagen.MakeMTOShipment(db, testdatagen.Assertions{
		MTOShipment: models.MTOShipment{
			Status:               models.MTOShipmentStatusSubmitted,
			PrimeEstimatedWeight: &estimatedWeight,
			PrimeActualWeight:    &actualWeight,
			ShipmentType:         models.MTOShipmentTypeHHG,
			DestinationAddress:   &shorthaulDestinationAddress,
			DestinationAddressID: &shorthaulDestinationAddress.ID,
		},
		Move: move,
	})

	// Make the reweigh weight and the estimated weight (original weight) be the same to create devseed
	// data where we can check that the reweigh weight is bolded.
	testdatagen.MakeReweigh(db, testdatagen.Assertions{
		MTOShipment: shipmentWithOriginalAndReweighWeightReweihBolded,
		Reweigh: models.Reweigh{
			Weight: &estimatedWeight,
		},
	})

	billableWeightCap := unit.Pound(2000)
	billableWeightJustification := "Capped shipment"
	shipmentWithOriginalReweighAndAdjustedWeight := testdatagen.MakeMTOShipment(db, testdatagen.Assertions{
		MTOShipment: models.MTOShipment{
			Status:                      models.MTOShipmentStatusSubmitted,
			PrimeEstimatedWeight:        &estimatedWeight,
			PrimeActualWeight:           &actualWeight,
			ShipmentType:                models.MTOShipmentTypeHHG,
			DestinationAddress:          &shorthaulDestinationAddress,
			DestinationAddressID:        &shorthaulDestinationAddress.ID,
			BillableWeightCap:           &billableWeightCap,
			BillableWeightJustification: &billableWeightJustification,
		},
		Move: move,
	})

	testdatagen.MakeReweigh(db, testdatagen.Assertions{
		MTOShipment: shipmentWithOriginalReweighAndAdjustedWeight,
		Reweigh: models.Reweigh{
			Weight: &reweighWeight,
		},
	})

	shipmentWithOriginalAndAdjustedWeight := testdatagen.MakeMTOShipment(db, testdatagen.Assertions{
		MTOShipment: models.MTOShipment{
			Status:                      models.MTOShipmentStatusSubmitted,
			PrimeEstimatedWeight:        &estimatedWeight,
			PrimeActualWeight:           &actualWeight,
			ShipmentType:                models.MTOShipmentTypeHHG,
			DestinationAddress:          &shorthaulDestinationAddress,
			DestinationAddressID:        &shorthaulDestinationAddress.ID,
			BillableWeightCap:           &billableWeightCap,
			BillableWeightJustification: &billableWeightJustification,
		},
		Move: move,
	})

	submissionErr := moveRouter.Submit(appCtx, &move)
	if submissionErr != nil {
		logger.Fatal(fmt.Sprintf("Error submitting move: %s", submissionErr))
	}

	verrs, err := models.SaveMoveDependencies(db, &move)
	if err != nil || verrs.HasAny() {
		logger.Fatal(fmt.Sprintf("Failed to save move and dependencies: %s", err))
	}

	queryBuilder := query.NewQueryBuilder()
	serviceItemCreator := mtoserviceitem.NewMTOServiceItemCreator(queryBuilder, moveRouter)

	mtoUpdater := movetaskorder.NewMoveTaskOrderUpdater(queryBuilder, serviceItemCreator, moveRouter)
	_, approveErr := mtoUpdater.MakeAvailableToPrime(appCtx, move.ID, etag.GenerateEtag(move.UpdatedAt), true, true)

	if approveErr != nil {
		logger.Fatal("Error approving move")
	}

	planner := &routemocks.Planner{}

	// called using the addresses with origin zip of 90210 and destination zip of 94535
	planner.On("TransitDistance", mock.AnythingOfType("*appcontext.appContext"), mock.Anything, mock.Anything).Return(348, nil).Times(2)

	// called using the addresses with origin zip of 90210 and destination zip of 90211
	planner.On("TransitDistance", mock.AnythingOfType("*appcontext.appContext"), mock.Anything, mock.Anything).Return(3, nil).Times(5)

	// called for zip 3 domestic linehaul service item
	planner.On("ZipTransitDistance", mock.AnythingOfType("*appcontext.appContext"),
		"94535", "94535").Return(348, nil).Times(2)

	// called for zip 5 domestic linehaul service item
	planner.On("ZipTransitDistance", mock.AnythingOfType("*appcontext.appContext"), "94535", "94535").Return(348, nil).Once()

	// called for domestic shorthaul service item
	planner.On("Zip5TransitDistance", mock.AnythingOfType("*appcontext.appContext"),
		"90210", "90211").Return(3, nil).Times(7)

	// called for domestic shorthaul service item
	planner.On("ZipTransitDistance", mock.AnythingOfType("*appcontext.appContext"), "90210", "90211").Return(348, nil).Times(10)

	// called for domestic origin SIT pickup service item
	planner.On("ZipTransitDistance", mock.AnythingOfType("*appcontext.appContext"), "90210", "94535").Return(348, nil).Once()

	// called for domestic destination SIT delivery service item
	planner.On("ZipTransitDistance", mock.AnythingOfType("*appcontext.appContext"),
		"94535", "90210").Return(348, nil).Once()

	for _, shipment := range []models.MTOShipment{longhaulShipment, shorthaulShipment, shipmentWithOriginalWeight, shipmentWithOriginalAndReweighWeight, shipmentWithOriginalAndReweighWeightReweihBolded, shipmentWithOriginalReweighAndAdjustedWeight, shipmentWithOriginalAndAdjustedWeight} {
		shipmentUpdater := mtoshipment.NewMTOShipmentStatusUpdater(queryBuilder, serviceItemCreator, planner)
		_, updateErr := shipmentUpdater.UpdateMTOShipmentStatus(appCtx, shipment.ID, models.MTOShipmentStatusApproved, nil, etag.GenerateEtag(shipment.UpdatedAt))
		if updateErr != nil {
			logger.Fatal("Error updating shipment status", zap.Error(updateErr))
		}
	}

	// There is a minimum of 29 days period for a sit service item that doesn't
	// have a departure date for the payment request param lookup to not encounter an error
	originEntryDate := actualPickupDate

	originSITAddress := testdatagen.MakeAddress2(db, testdatagen.Assertions{Stub: true})
	originSITAddress.ID = uuid.Nil

	originSIT := testdatagen.MakeMTOServiceItem(db, testdatagen.Assertions{
		Move:        move,
		MTOShipment: longhaulShipment,
		ReService: models.ReService{
			Code: models.ReServiceCodeDOFSIT,
		},
		MTOServiceItem: models.MTOServiceItem{
			Reason:                      models.StringPointer("Holiday break"),
			SITEntryDate:                &originEntryDate,
			SITPostalCode:               &originSITAddress.PostalCode,
			SITOriginHHGActualAddress:   &originSITAddress,
			SITOriginHHGActualAddressID: &originSITAddress.ID,
		},
		Stub: true,
	})

	createdOriginServiceItems, validErrs, createErr := serviceItemCreator.CreateMTOServiceItem(appCtx, &originSIT)
	if validErrs.HasAny() || createErr != nil {
		logger.Fatal(fmt.Sprintf("error while creating origin sit service item: %v", verrs.Errors), zap.Error(createErr))
	}

	destEntryDate := actualPickupDate
	destDepDate := actualPickupDate
	destSITAddress := testdatagen.MakeAddress(db, testdatagen.Assertions{})
	destSIT := testdatagen.MakeMTOServiceItem(db, testdatagen.Assertions{
		Move:        move,
		MTOShipment: longhaulShipment,
		ReService: models.ReService{
			Code: models.ReServiceCodeDDFSIT,
		},
		MTOServiceItem: models.MTOServiceItem{
			SITEntryDate:                 &destEntryDate,
			SITDepartureDate:             &destDepDate,
			SITPostalCode:                models.StringPointer("90210"),
			SITDestinationFinalAddress:   &destSITAddress,
			SITDestinationFinalAddressID: &destSITAddress.ID,
		},
		Stub: true,
	})

	createdDestServiceItems, validErrs, createErr := serviceItemCreator.CreateMTOServiceItem(appCtx, &destSIT)
	if validErrs.HasAny() || createErr != nil {
		logger.Fatal(fmt.Sprintf("error while creating destination sit service item: %v", verrs.Errors), zap.Error(createErr))
	}

	serviceItemUpdator := mtoserviceitem.NewMTOServiceItemUpdater(queryBuilder, moveRouter)

	var originFirstDaySIT models.MTOServiceItem
	var originAdditionalDaySIT models.MTOServiceItem
	var originPickupSIT models.MTOServiceItem
	for _, createdServiceItem := range *createdOriginServiceItems {
		switch createdServiceItem.ReService.Code {
		case models.ReServiceCodeDOFSIT:
			originFirstDaySIT = createdServiceItem
		case models.ReServiceCodeDOASIT:
			originAdditionalDaySIT = createdServiceItem
		case models.ReServiceCodeDOPSIT:
			originPickupSIT = createdServiceItem
		}
	}

	originDepartureDate := originEntryDate.Add(15 * 24 * time.Hour)
	originPickupSIT.SITDepartureDate = &originDepartureDate

	updatedDOPSIT, updateOriginErr := serviceItemUpdator.UpdateMTOServiceItemPrime(appCtx, &originPickupSIT, etag.GenerateEtag(originPickupSIT.UpdatedAt))

	if updateOriginErr != nil {
		logger.Fatal(fmt.Sprintf("Error updating %s with departure date", models.ReServiceCodeDOPSIT))
	}

	originPickupSIT = *updatedDOPSIT

	for _, createdServiceItem := range []models.MTOServiceItem{originFirstDaySIT, originAdditionalDaySIT, originPickupSIT} {
		_, updateErr := serviceItemUpdator.ApproveOrRejectServiceItem(appCtx, createdServiceItem.ID, models.MTOServiceItemStatusApproved, nil, etag.GenerateEtag(createdServiceItem.UpdatedAt))
		if updateErr != nil {
			logger.Fatal("Error approving SIT service item", zap.Error(updateErr))
		}
	}

	var serviceItemDDFSIT models.MTOServiceItem
	var serviceItemDDASIT models.MTOServiceItem
	var serviceItemDDDSIT models.MTOServiceItem
	for _, createdDestServiceItem := range *createdDestServiceItems {
		switch createdDestServiceItem.ReService.Code {
		case models.ReServiceCodeDDFSIT:
			serviceItemDDFSIT = createdDestServiceItem
		case models.ReServiceCodeDDASIT:
			serviceItemDDASIT = createdDestServiceItem
		case models.ReServiceCodeDDDSIT:
			serviceItemDDDSIT = createdDestServiceItem
		}
	}

	destDepartureDate := destEntryDate.Add(15 * 24 * time.Hour)
	serviceItemDDDSIT.SITDepartureDate = &destDepartureDate
	serviceItemDDDSIT.SITDestinationFinalAddress = &destSITAddress
	serviceItemDDDSIT.SITDestinationFinalAddressID = &destSITAddress.ID

	updatedDDDSIT, updateDestErr := serviceItemUpdator.UpdateMTOServiceItemPrime(appCtx, &serviceItemDDDSIT, etag.GenerateEtag(serviceItemDDDSIT.UpdatedAt))

	if updateDestErr != nil {
		logger.Fatal(fmt.Sprintf("Error updating %s with departure date", models.ReServiceCodeDDDSIT))
	}

	serviceItemDDDSIT = *updatedDDDSIT

	for _, createdServiceItem := range []models.MTOServiceItem{serviceItemDDFSIT, serviceItemDDASIT, serviceItemDDDSIT} {
		_, updateErr := serviceItemUpdator.ApproveOrRejectServiceItem(appCtx, createdServiceItem.ID, models.MTOServiceItemStatusApproved, nil, etag.GenerateEtag(createdServiceItem.UpdatedAt))
		if updateErr != nil {
			logger.Fatal("Error approving SIT service item", zap.Error(updateErr))
		}
	}

	description := "leg lamp"
	reason := "family heirloom extremely fragile"
	approvedAt := time.Now()
	itemDimension := models.MTOServiceItemDimension{
		Type:   models.DimensionTypeItem,
		Length: unit.ThousandthInches(2500),
		Height: unit.ThousandthInches(5000),
		Width:  unit.ThousandthInches(7500),
	}
	crateDimension := models.MTOServiceItemDimension{
		Type:   models.DimensionTypeCrate,
		Length: unit.ThousandthInches(30000),
		Height: unit.ThousandthInches(60000),
		Width:  unit.ThousandthInches(10000),
	}
	crating := testdatagen.MakeMTOServiceItem(db, testdatagen.Assertions{
		ReService: models.ReService{
			Code: models.ReServiceCodeDCRT,
		},
		MTOServiceItem: models.MTOServiceItem{
			Status:      models.MTOServiceItemStatusApproved,
			Description: &description,
			Reason:      &reason,
			Dimensions: models.MTOServiceItemDimensions{
				itemDimension,
				crateDimension,
			},
			ApprovedAt: &approvedAt,
		},
		Move:        move,
		MTOShipment: longhaulShipment,
		Stub:        true,
	})

	uncrating := testdatagen.MakeMTOServiceItem(db, testdatagen.Assertions{
		ReService: models.ReService{
			Code: models.ReServiceCodeDUCRT,
		},
		MTOServiceItem: models.MTOServiceItem{
			Description: &description,
			Reason:      &reason,
			Dimensions: models.MTOServiceItemDimensions{
				itemDimension,
				crateDimension,
			},
			Status:     models.MTOServiceItemStatusApproved,
			ApprovedAt: &approvedAt,
		},
		Move:        move,
		MTOShipment: longhaulShipment,
		Stub:        true,
	})

	cratingServiceItems := []models.MTOServiceItem{crating, uncrating}
	for index := range cratingServiceItems {
		_, _, cratingErr := serviceItemCreator.CreateMTOServiceItem(appCtx, &cratingServiceItems[index])
		if cratingErr != nil {
			logger.Fatal("Error creating crating service item", zap.Error(cratingErr))
		}
	}

	shuttleDesc := "our smallest capacity shuttle vehicle"
	shuttleReason := "the bridge clearance was too low"
	estimatedShuttleWeigtht := unit.Pound(1000)
	actualShuttleWeight := unit.Pound(1500)
	originShuttle := testdatagen.MakeMTOServiceItem(db, testdatagen.Assertions{
		ReService: models.ReService{
			Code: models.ReServiceCodeDOSHUT,
		},
		MTOServiceItem: models.MTOServiceItem{
			Description:     &shuttleDesc,
			Reason:          &shuttleReason,
			EstimatedWeight: &estimatedShuttleWeigtht,
			ActualWeight:    &actualShuttleWeight,
			Status:          models.MTOServiceItemStatusApproved,
			ApprovedAt:      &approvedAt,
		},
		Move:        move,
		MTOShipment: longhaulShipment,
		Stub:        true,
	})

	destShuttle := testdatagen.MakeMTOServiceItem(db, testdatagen.Assertions{
		ReService: models.ReService{
			Code: models.ReServiceCodeDDSHUT,
		},
		MTOServiceItem: models.MTOServiceItem{
			Description:     &shuttleDesc,
			Reason:          &shuttleReason,
			EstimatedWeight: &estimatedShuttleWeigtht,
			ActualWeight:    &actualShuttleWeight,
			Status:          models.MTOServiceItemStatusApproved,
			ApprovedAt:      &approvedAt,
		},
		Move:        move,
		MTOShipment: longhaulShipment,
		Stub:        true,
	})

	shuttleServiceItems := []models.MTOServiceItem{originShuttle, destShuttle}
	for index := range shuttleServiceItems {
		_, _, shuttlingErr := serviceItemCreator.CreateMTOServiceItem(appCtx, &shuttleServiceItems[index])
		if shuttlingErr != nil {
			logger.Fatal("Error creating shuttle service item", zap.Error(shuttlingErr))
		}
	}

	paymentRequestCreator := paymentrequest.NewPaymentRequestCreator(
		planner,
		ghcrateengine.NewServiceItemPricer(),
	)

	paymentRequest := models.PaymentRequest{
		MoveTaskOrderID: move.ID,
	}

	var serviceItems []models.MTOServiceItem
	err = db.Eager("ReService").Where("move_id = ?", move.ID).All(&serviceItems)
	if err != nil {
		log.Panic(err)
	}

	// An origin and destination SIT would normally not be on the same payment request so the TIO totals will appear
	// off.  Refer to the PARSIT move to see a reviewed and pending payment request with origin and destination SIT.
	doasitPaymentParams := []models.PaymentServiceItemParam{
		{
			IncomingKey: models.ServiceItemParamNameSITPaymentRequestStart.String(),
			Value:       originEntryDate.Format("2006-01-02"),
		},
		{
			IncomingKey: models.ServiceItemParamNameSITPaymentRequestEnd.String(),
			Value:       originDepartureDate.Format("2006-01-02"),
		}}

	ddasitPaymentParams := []models.PaymentServiceItemParam{
		{
			IncomingKey: models.ServiceItemParamNameSITPaymentRequestStart.String(),
			Value:       destEntryDate.Format("2006-01-02"),
		},
		{
			IncomingKey: models.ServiceItemParamNameSITPaymentRequestEnd.String(),
			Value:       destDepartureDate.Format("2006-01-02"),
		}}

	paymentServiceItems := []models.PaymentServiceItem{}
	for _, serviceItem := range serviceItems {
		paymentItem := models.PaymentServiceItem{
			MTOServiceItemID: serviceItem.ID,
			MTOServiceItem:   serviceItem,
		}
		if serviceItem.ReService.Code == models.ReServiceCodeDOASIT {
			paymentItem.PaymentServiceItemParams = doasitPaymentParams
		} else if serviceItem.ReService.Code == models.ReServiceCodeDDASIT {
			paymentItem.PaymentServiceItemParams = ddasitPaymentParams
		}
		paymentServiceItems = append(paymentServiceItems, paymentItem)
	}

	paymentRequest.PaymentServiceItems = paymentServiceItems
	newPaymentRequest, createErr := paymentRequestCreator.CreatePaymentRequestCheck(appCtx, &paymentRequest)

	if createErr != nil {
		logger.Fatal("Error creating payment request", zap.Error(createErr))
	}

	proofOfService := testdatagen.MakeProofOfServiceDoc(db, testdatagen.Assertions{
		PaymentRequest: *newPaymentRequest,
	})

	primeContractor := uuid.FromStringOrNil("5db13bb4-6d29-4bdb-bc81-262f4513ecf6")
	testdatagen.MakePrimeUpload(db, testdatagen.Assertions{
		PrimeUpload: models.PrimeUpload{
			ProofOfServiceDoc:   proofOfService,
			ProofOfServiceDocID: proofOfService.ID,
			Contractor: models.Contractor{
				ID: primeContractor,
			},
			ContractorID: primeContractor,
		},
		PrimeUploader: primeUploader,
	})

	posImage := testdatagen.MakeProofOfServiceDoc(db, testdatagen.Assertions{
		PaymentRequest: *newPaymentRequest,
	})

	// Creates custom test.jpg prime upload
	file := testdatagen.Fixture("test.jpg")
	_, verrs, err = primeUploader.CreatePrimeUploadForDocument(appCtx, &posImage.ID, primeContractor, uploader.File{File: file}, uploader.AllowedTypesPaymentRequest)
	if verrs.HasAny() || err != nil {
		logger.Error("errors encountered saving test.jpg prime upload", zap.Error(err))
	}

	// Creates custom test.png prime upload
	file = testdatagen.Fixture("test.png")
	_, verrs, err = primeUploader.CreatePrimeUploadForDocument(appCtx, &posImage.ID, primeContractor, uploader.File{File: file}, uploader.AllowedTypesPaymentRequest)
	if verrs.HasAny() || err != nil {
		logger.Error("errors encountered saving test.png prime upload", zap.Error(err))
	}

	logger.Info(fmt.Sprintf("New payment request with service item params created with locator %s", move.Locator))
}

// A generic method
func createMoveWithOptions(appCtx appcontext.AppContext, assertions testdatagen.Assertions) {

	ordersType := assertions.Order.OrdersType
	shipmentType := assertions.MTOShipment.ShipmentType
	destinationType := assertions.MTOShipment.DestinationType
	locator := assertions.Move.Locator
	status := assertions.Move.Status
	servicesCounseling := assertions.DutyLocation.ProvidesServicesCounseling
	usesExternalVendor := assertions.MTOShipment.UsesExternalVendor
	selectedMoveType := assertions.Move.SelectedMoveType

	db := appCtx.DB()
	submittedAt := time.Now()
	orders := testdatagen.MakeOrderWithoutDefaults(db, testdatagen.Assertions{
		DutyLocation: models.DutyLocation{
			ProvidesServicesCounseling: servicesCounseling,
		},
		Order: models.Order{
			OrdersType: ordersType,
		},
	})
	move := testdatagen.MakeMove(db, testdatagen.Assertions{
		Move: models.Move{
			Locator:          locator,
			Status:           status,
			SubmittedAt:      &submittedAt,
			SelectedMoveType: selectedMoveType,
		},
		Order: orders,
	})

	requestedPickupDate := submittedAt.Add(60 * 24 * time.Hour)
	requestedDeliveryDate := requestedPickupDate.Add(7 * 24 * time.Hour)
	destinationAddress := testdatagen.MakeDefaultAddress(db)
	testdatagen.MakeMTOShipment(db, testdatagen.Assertions{
		Move: move,
		MTOShipment: models.MTOShipment{
			ShipmentType:          shipmentType,
			Status:                models.MTOShipmentStatusSubmitted,
			RequestedPickupDate:   &requestedPickupDate,
			RequestedDeliveryDate: &requestedDeliveryDate,
			DestinationAddressID:  &destinationAddress.ID,
			DestinationType:       destinationType,
			UsesExternalVendor:    usesExternalVendor,
		},
	})

	requestedPickupDate = submittedAt.Add(30 * 24 * time.Hour)
	requestedDeliveryDate = requestedPickupDate.Add(7 * 24 * time.Hour)
	testdatagen.MakeMTOShipment(db, testdatagen.Assertions{
		Move: move,
		MTOShipment: models.MTOShipment{
			ShipmentType:          shipmentType,
			Status:                models.MTOShipmentStatusSubmitted,
			RequestedPickupDate:   &requestedPickupDate,
			RequestedDeliveryDate: &requestedDeliveryDate,
		},
	})
}

func createHHGMoveWithPaymentRequest(appCtx appcontext.AppContext, userUploader *uploader.UserUploader, affiliation models.ServiceMemberAffiliation, assertions testdatagen.Assertions) {
	db := appCtx.DB()
	logger := appCtx.Logger()
	serviceMember := models.ServiceMember{
		Affiliation: &affiliation,
	}
	testdatagen.MergeModels(&serviceMember, assertions.ServiceMember)
	customer := testdatagen.MakeExtendedServiceMember(db, testdatagen.Assertions{
		ServiceMember: serviceMember,
	})

	order := models.Order{
		ServiceMemberID: customer.ID,
		ServiceMember:   customer,
	}
	testdatagen.MergeModels(&order, assertions.Order)
	orders := testdatagen.MakeOrder(db, testdatagen.Assertions{
		Order:        order,
		UserUploader: userUploader,
	})

	move := models.Move{
		Status:             models.MoveStatusAPPROVED,
		OrdersID:           orders.ID,
		Orders:             orders,
		SelectedMoveType:   &hhgMoveType,
		AvailableToPrimeAt: swag.Time(time.Now()),
	}
	testdatagen.MergeModels(&move, assertions.Move)
	mto := testdatagen.MakeMove(db, testdatagen.Assertions{
		Move: move,
	})

	addressAssertion := testdatagen.Assertions{
		Address: models.Address{
			// This is a postal code that maps to the default office user gbloc LKNQ in the PostalCodeToGBLOC table
			PostalCode: "85325",
		}}

	shipmentPickupAddress := testdatagen.MakeAddress(db, addressAssertion)

	shipment := models.MTOShipment{
		PrimeEstimatedWeight: &estimatedWeight,
		PrimeActualWeight:    &actualWeight,
		ShipmentType:         models.MTOShipmentTypeHHG,
		ApprovedDate:         swag.Time(time.Now()),
		Status:               models.MTOShipmentStatusSubmitted,
		PickupAddress:        &shipmentPickupAddress,
		PickupAddressID:      &shipmentPickupAddress.ID,
	}
	testdatagen.MergeModels(&shipment, assertions.MTOShipment)
	MTOShipment := testdatagen.MakeMTOShipment(db, testdatagen.Assertions{
		MTOShipment: shipment,
		Move:        mto,
	})

	agent := models.MTOAgent{
		MTOShipment:   MTOShipment,
		MTOShipmentID: MTOShipment.ID,
		FirstName:     swag.String("Test"),
		LastName:      swag.String("Agent"),
		Email:         swag.String("test@test.email.com"),
		MTOAgentType:  models.MTOAgentReleasing,
	}
	testdatagen.MergeModels(&agent, assertions.MTOAgent)
	testdatagen.MakeMTOAgent(db, testdatagen.Assertions{
		MTOAgent: agent,
	})

	// setup service item
	testdatagen.MakeMTOServiceItemDomesticCrating(db, testdatagen.Assertions{
		MTOServiceItem: models.MTOServiceItem{
			ID:     uuid.Must(uuid.NewV4()),
			Status: models.MTOServiceItemStatusApproved,
		},
		Move:        mto,
		MTOShipment: MTOShipment,
	})

	planner := &routemocks.Planner{}
	planner.On("Zip5TransitDistanceLineHaul",
		mock.AnythingOfType("*appcontext.appContext"),
		mock.Anything,
		mock.Anything,
	).Return(90210, nil)
	planner.On("ZipTransitDistance",
		mock.AnythingOfType("*appcontext.appContext"),
		mock.Anything,
		mock.Anything,
	).Return(910, nil)

	paymentRequestCreator := paymentrequest.NewPaymentRequestCreator(
		planner,
		ghcrateengine.NewServiceItemPricer(),
	)

	paymentRequest := &models.PaymentRequest{
		IsFinal:         false,
		MoveTaskOrderID: mto.ID,
	}

	paymentRequest, err := paymentRequestCreator.CreatePaymentRequestCheck(appCtx, paymentRequest)

	if err != nil {
		logger.Fatal("error while creating payment request:", zap.Error(err))
	}
	logger.Debug("create payment request ok: ", zap.Any("", paymentRequest))
}

func createHHGMoveWith10ServiceItems(appCtx appcontext.AppContext, userUploader *uploader.UserUploader) {
	db := appCtx.DB()
	msCost := unit.Cents(10000)

	customer8 := testdatagen.MakeServiceMember(db, testdatagen.Assertions{
		ServiceMember: models.ServiceMember{
			ID: uuid.FromStringOrNil("9e8da3c7-ffe5-4f7f-b45a-8f01ccc56591"),
		},
	})
	orders8 := testdatagen.MakeOrder(db, testdatagen.Assertions{
		Order: models.Order{
			ID:              uuid.FromStringOrNil("1d49bb07-d9dd-4308-934d-baad94f2de9b"),
			ServiceMemberID: customer8.ID,
			ServiceMember:   customer8,
		},
		UserUploader: userUploader,
	})

	move8 := testdatagen.MakeMove(db, testdatagen.Assertions{
		Move: models.Move{
			ID:                 uuid.FromStringOrNil("d4d95b22-2d9d-428b-9a11-284455aa87ba"),
			OrdersID:           orders8.ID,
			Status:             models.MoveStatusAPPROVALSREQUESTED,
			SelectedMoveType:   &hhgMoveType,
			AvailableToPrimeAt: swag.Time(time.Now()),
		},
	})

	mtoShipment8 := testdatagen.MakeMTOShipment(db, testdatagen.Assertions{
		MTOShipment: models.MTOShipment{
			ID:                   uuid.FromStringOrNil("acf7b357-5cad-40e2-baa7-dedc1d4cf04c"),
			PrimeEstimatedWeight: &estimatedWeight,
			PrimeActualWeight:    &actualWeight,
			ShipmentType:         models.MTOShipmentTypeHHG,
			ApprovedDate:         swag.Time(time.Now()),
			Status:               models.MTOShipmentStatusApproved,
		},
		Move: move8,
	})

	paymentRequest8 := testdatagen.MakePaymentRequest(db, testdatagen.Assertions{
		PaymentRequest: models.PaymentRequest{
			ID:            uuid.FromStringOrNil("154c9ebb-972f-4711-acb2-5911f52aced4"),
			MoveTaskOrder: move8,
			IsFinal:       false,
			Status:        models.PaymentRequestStatusPending,
		},
		Move: move8,
	})

	approvedAt := time.Now()
	serviceItemMS := testdatagen.MakeMTOServiceItemBasic(db, testdatagen.Assertions{
		MTOServiceItem: models.MTOServiceItem{
			ID:         uuid.FromStringOrNil("4fba4249-b5aa-4c29-8448-66aa07ac8560"),
			Status:     models.MTOServiceItemStatusApproved,
			ApprovedAt: &approvedAt,
		},
		Move: move8,
		ReService: models.ReService{
			ID: uuid.FromStringOrNil("1130e612-94eb-49a7-973d-72f33685e551"), // MS - Move Management
		},
	})

	testdatagen.MakePaymentServiceItem(db, testdatagen.Assertions{
		PaymentServiceItem: models.PaymentServiceItem{
			PriceCents: &msCost,
		},
		PaymentRequest: paymentRequest8,
		MTOServiceItem: serviceItemMS,
	})

	csCost := unit.Cents(25000)
	serviceItemCS := testdatagen.MakeMTOServiceItemBasic(db, testdatagen.Assertions{
		MTOServiceItem: models.MTOServiceItem{
			ID:         uuid.FromStringOrNil("e43c0df3-0dcd-4b70-adaa-46d669e094ad"),
			Status:     models.MTOServiceItemStatusApproved,
			ApprovedAt: &approvedAt,
		},
		Move: move8,
		ReService: models.ReService{
			ID: uuid.FromStringOrNil("9dc919da-9b66-407b-9f17-05c0f03fcb50"), // CS - Counseling Services
		},
	})

	testdatagen.MakePaymentServiceItem(db, testdatagen.Assertions{
		PaymentServiceItem: models.PaymentServiceItem{
			PriceCents: &csCost,
		},
		PaymentRequest: paymentRequest8,
		MTOServiceItem: serviceItemCS,
	})

	dlhCost := unit.Cents(99999)
	serviceItemDLH := testdatagen.MakeMTOServiceItem(db, testdatagen.Assertions{
		MTOServiceItem: models.MTOServiceItem{
			ID: uuid.FromStringOrNil("9db1bf43-0964-44ff-8384-3297951f6781"),
		},
		Move:        move8,
		MTOShipment: mtoShipment8,
		ReService: models.ReService{
			ID: uuid.FromStringOrNil("8d600f25-1def-422d-b159-617c7d59156e"), // DLH - Domestic Linehaul
		},
	})

	testdatagen.MakePaymentServiceItem(db, testdatagen.Assertions{
		PaymentServiceItem: models.PaymentServiceItem{
			PriceCents: &dlhCost,
		},
		PaymentRequest: paymentRequest8,
		MTOServiceItem: serviceItemDLH,
	})

	fscCost := unit.Cents(55555)
	serviceItemFSC := testdatagen.MakeMTOServiceItem(db, testdatagen.Assertions{
		MTOServiceItem: models.MTOServiceItem{
			ID: uuid.FromStringOrNil("b380f732-2fb2-49a0-8260-7a52ce223c59"),
		},
		Move:        move8,
		MTOShipment: mtoShipment8,
		ReService: models.ReService{
			ID: uuid.FromStringOrNil("4780b30c-e846-437a-b39a-c499a6b09872"), // FSC - Fuel Surcharge
		},
	})

	testdatagen.MakePaymentServiceItem(db, testdatagen.Assertions{
		PaymentServiceItem: models.PaymentServiceItem{
			PriceCents: &fscCost,
		},
		PaymentRequest: paymentRequest8,
		MTOServiceItem: serviceItemFSC,
	})

	dopCost := unit.Cents(3456)
	rejectionReason := "Customer no longer required this service"
	serviceItemDOP := testdatagen.MakeMTOServiceItem(db, testdatagen.Assertions{
		MTOServiceItem: models.MTOServiceItem{
			ID:              uuid.FromStringOrNil("d886431c-c357-46b7-a084-a0c85dd496d4"),
			Status:          models.MTOServiceItemStatusRejected,
			RejectionReason: &rejectionReason,
		},
		Move:        move8,
		MTOShipment: mtoShipment8,
		ReService: models.ReService{
			ID: uuid.FromStringOrNil("2bc3e5cb-adef-46b1-bde9-55570bfdd43e"), // DOP - Domestic Origin Price
		},
	})

	testdatagen.MakePaymentServiceItem(db, testdatagen.Assertions{
		PaymentServiceItem: models.PaymentServiceItem{
			PriceCents: &dopCost,
		},
		PaymentRequest: paymentRequest8,
		MTOServiceItem: serviceItemDOP,
	})

	ddpCost := unit.Cents(7890)
	serviceItemDDP := testdatagen.MakeMTOServiceItem(db, testdatagen.Assertions{
		MTOServiceItem: models.MTOServiceItem{
			ID: uuid.FromStringOrNil("551caa30-72fe-469a-b463-ad1f14780432"),
		},
		Move:        move8,
		MTOShipment: mtoShipment8,
		ReService: models.ReService{
			ID: uuid.FromStringOrNil("50f1179a-3b72-4fa1-a951-fe5bcc70bd14"), // DDP - Domestic Destination Price
		},
	})

	testdatagen.MakePaymentServiceItem(db, testdatagen.Assertions{
		PaymentServiceItem: models.PaymentServiceItem{
			PriceCents: &ddpCost,
		},
		PaymentRequest: paymentRequest8,
		MTOServiceItem: serviceItemDDP,
	})

	// Schedule 1 peak price
	dpkCost := unit.Cents(6544)
	serviceItemDPK := testdatagen.MakeMTOServiceItem(db, testdatagen.Assertions{
		MTOServiceItem: models.MTOServiceItem{
			ID: uuid.FromStringOrNil("616dfdb5-52ec-436d-a570-a464c9dbd47a"),
		},
		Move:        move8,
		MTOShipment: mtoShipment8,
		ReService: models.ReService{
			ID: uuid.FromStringOrNil("bdea5a8d-f15f-47d2-85c9-bba5694802ce"), // DPK - Domestic Packing
		},
	})

	testdatagen.MakePaymentServiceItem(db, testdatagen.Assertions{
		PaymentServiceItem: models.PaymentServiceItem{
			PriceCents: &dpkCost,
		},
		PaymentRequest: paymentRequest8,
		MTOServiceItem: serviceItemDPK,
	})

	// Schedule 1 peak price
	dupkCost := unit.Cents(8544)
	serviceItemDUPK := testdatagen.MakeMTOServiceItem(db, testdatagen.Assertions{
		MTOServiceItem: models.MTOServiceItem{
			ID: uuid.FromStringOrNil("1baeee0e-00d6-4d90-b22c-654c11d50d0f"),
		},
		Move:        move8,
		MTOShipment: mtoShipment8,
		ReService: models.ReService{
			ID: uuid.FromStringOrNil("15f01bc1-0754-4341-8e0f-25c8f04d5a77"), // DUPK - Domestic Unpacking
		},
	})

	testdatagen.MakePaymentServiceItem(db, testdatagen.Assertions{
		PaymentServiceItem: models.PaymentServiceItem{
			PriceCents: &dupkCost,
		},
		PaymentRequest: paymentRequest8,
		MTOServiceItem: serviceItemDUPK,
	})

	dofsitPostal := "90210"
	dofsitReason := "Storage items need to be picked up"
	serviceItemDOFSIT := testdatagen.MakeMTOServiceItem(db, testdatagen.Assertions{
		MTOServiceItem: models.MTOServiceItem{
			ID:               uuid.FromStringOrNil("61ce8a9b-5fcf-4d98-b192-a35f17819ae6"),
			PickupPostalCode: &dofsitPostal,
			Reason:           &dofsitReason,
		},
		Move:        move8,
		MTOShipment: mtoShipment8,
		ReService: models.ReService{
			ID: uuid.FromStringOrNil("998beda7-e390-4a83-b15e-578a24326937"), // DOFSIT - Domestic Origin 1st Day SIT
		},
	})

	dofsitCost := unit.Cents(8544)
	testdatagen.MakePaymentServiceItem(db, testdatagen.Assertions{
		PaymentServiceItem: models.PaymentServiceItem{
			PriceCents: &dofsitCost,
		},
		PaymentRequest: paymentRequest8,
		MTOServiceItem: serviceItemDOFSIT,
	})

	serviceItemDDFSIT := testdatagen.MakeMTOServiceItem(db, testdatagen.Assertions{
		MTOServiceItem: models.MTOServiceItem{
			ID: uuid.FromStringOrNil("b2c770ab-db6f-465c-87f1-164ecd2f36a4"),
		},
		Move:        move8,
		MTOShipment: mtoShipment8,
		ReService: models.ReService{
			ID: uuid.FromStringOrNil("d0561c49-e1a9-40b8-a739-3e639a9d77af"), // DDFSIT - Domestic Destination 1st Day SIT
		},
	})

	firstDeliveryDate := swag.Time(time.Now())
	testdatagen.MakeMTOServiceItemCustomerContact(db, testdatagen.Assertions{
		MTOServiceItem: serviceItemDDFSIT,
		MTOServiceItemCustomerContact: models.MTOServiceItemCustomerContact{
			ID:                         uuid.FromStringOrNil("f0f38ee0-0148-4892-9b5b-a091a8c5a645"),
			MTOServiceItemID:           serviceItemDDFSIT.ID,
			Type:                       models.CustomerContactTypeFirst,
			TimeMilitary:               "0400Z",
			FirstAvailableDeliveryDate: *firstDeliveryDate,
		},
	})

	testdatagen.MakeMTOServiceItemCustomerContact(db, testdatagen.Assertions{
		MTOServiceItem: serviceItemDDFSIT,
		MTOServiceItemCustomerContact: models.MTOServiceItemCustomerContact{
			ID:                         uuid.FromStringOrNil("1398aea3-d09b-485d-81c7-3bb72c21fb38"),
			MTOServiceItemID:           serviceItemDDFSIT.ID,
			Type:                       models.CustomerContactTypeSecond,
			TimeMilitary:               "1200Z",
			FirstAvailableDeliveryDate: firstDeliveryDate.Add(time.Hour * 24),
		},
	})

	ddfsitCost := unit.Cents(8544)
	testdatagen.MakePaymentServiceItem(db, testdatagen.Assertions{
		PaymentServiceItem: models.PaymentServiceItem{
			PriceCents: &ddfsitCost,
		},
		PaymentRequest: paymentRequest8,
		MTOServiceItem: serviceItemDDFSIT,
	})

	doshutCost := unit.Cents(623)
	serviceItemDOSHUT := testdatagen.MakeMTOServiceItem(db, testdatagen.Assertions{
		MTOServiceItem: models.MTOServiceItem{
			ID:              uuid.FromStringOrNil("801c8cdb-1573-40cc-be5f-d0a24034894b"),
			Status:          models.MTOServiceItemStatusApproved,
			ApprovedAt:      &approvedAt,
			EstimatedWeight: &estimatedWeight,
			ActualWeight:    &actualWeight,
		},
		Move:        move8,
		MTOShipment: mtoShipment8,
		ReService: models.ReService{
			ID: uuid.FromStringOrNil("d979e8af-501a-44bb-8532-2799753a5810"), // DOSHUT - Dom Origin Shuttling
		},
	})
	testdatagen.MakePaymentServiceItem(db, testdatagen.Assertions{
		PaymentServiceItem: models.PaymentServiceItem{
			PriceCents: &doshutCost,
		},
		PaymentRequest: paymentRequest8,
		MTOServiceItem: serviceItemDOSHUT,
	})

	serviceItemDDSHUT := testdatagen.MakeMTOServiceItem(db, testdatagen.Assertions{
		MTOServiceItem: models.MTOServiceItem{
			ID:              uuid.FromStringOrNil("2b0ce635-d71b-4000-a22a-7c098a3b6ae9"),
			Status:          models.MTOServiceItemStatusApproved,
			ApprovedAt:      &approvedAt,
			EstimatedWeight: &estimatedWeight,
			ActualWeight:    &actualWeight,
		},
		Move:        move8,
		MTOShipment: mtoShipment8,
		ReService: models.ReService{
			ID: uuid.FromStringOrNil("556663e3-675a-4b06-8da3-e4f1e9a9d3cd"), // DDSHUT - Dom Dest Shuttling
		},
	})

	ddshutCost := unit.Cents(852)
	testdatagen.MakePaymentServiceItem(db, testdatagen.Assertions{
		PaymentServiceItem: models.PaymentServiceItem{
			PriceCents: &ddshutCost,
		},
		PaymentRequest: paymentRequest8,
		MTOServiceItem: serviceItemDDSHUT,
	})

	testdatagen.MakeMTOServiceItemDomesticCrating(db, testdatagen.Assertions{
		MTOServiceItem: models.MTOServiceItem{
			ID: uuid.FromStringOrNil("9b2b7cae-e8fa-4447-9a00-dcfc4ffc9b6f"),
		},
		Move:        move8,
		MTOShipment: mtoShipment8,
	})
}

func createHHGMoveWith2PaymentRequests(appCtx appcontext.AppContext, userUploader *uploader.UserUploader) {
	db := appCtx.DB()
	/* Customer with two payment requests */
	customer7 := testdatagen.MakeServiceMember(db, testdatagen.Assertions{
		ServiceMember: models.ServiceMember{
			ID: uuid.FromStringOrNil("4e6e4023-b089-4614-a65a-cac48027ffc2"),
		},
	})

	orders7 := testdatagen.MakeOrder(db, testdatagen.Assertions{
		Order: models.Order{
			ID:              uuid.FromStringOrNil("f52f851e-91b8-4cb7-9f8a-6b0b8477ae2a"),
			ServiceMemberID: customer7.ID,
			ServiceMember:   customer7,
		},
		UserUploader: userUploader,
	})

	mto7 := testdatagen.MakeMove(db, testdatagen.Assertions{
		Move: models.Move{
			ID:                 uuid.FromStringOrNil("99783f4d-ee83-4fc9-8e0c-d32496bef32b"),
			OrdersID:           orders7.ID,
			AvailableToPrimeAt: swag.Time(time.Now()),
			Status:             models.MoveStatusAPPROVED,
			SelectedMoveType:   &hhgMoveType,
		},
	})

	mtoShipmentHHG7 := testdatagen.MakeMTOShipment(db, testdatagen.Assertions{
		MTOShipment: models.MTOShipment{
			ID:                   uuid.FromStringOrNil("baa00811-2381-433e-8a96-2ced58e37a14"),
			PrimeEstimatedWeight: &estimatedWeight,
			PrimeActualWeight:    &actualWeight,
			ShipmentType:         models.MTOShipmentTypeHHGShortHaulDom,
			ApprovedDate:         swag.Time(time.Now()),
			Status:               models.MTOShipmentStatusApproved,
		},
		Move: mto7,
	})

	testdatagen.MakeMTOAgent(db, testdatagen.Assertions{
		MTOAgent: models.MTOAgent{
			ID:            uuid.FromStringOrNil("82036387-a113-4b45-a172-94e49e4600d2"),
			MTOShipment:   mtoShipmentHHG7,
			MTOShipmentID: mtoShipmentHHG7.ID,
			FirstName:     swag.String("Test"),
			LastName:      swag.String("Agent"),
			Email:         swag.String("test@test.email.com"),
			MTOAgentType:  models.MTOAgentReleasing,
		},
	})

	paymentRequest7 := testdatagen.MakePaymentRequest(db, testdatagen.Assertions{
		PaymentRequest: models.PaymentRequest{
			ID:              uuid.FromStringOrNil("ea945ab7-099a-4819-82de-6968efe131dc"),
			MoveTaskOrder:   mto7,
			IsFinal:         false,
			Status:          models.PaymentRequestStatusPending,
			RejectionReason: nil,
		},
		Move: mto7,
	})

	// for soft deleted proof of service docs
	proofOfService := testdatagen.MakeProofOfServiceDoc(db, testdatagen.Assertions{
		PaymentRequest: paymentRequest7,
	})

	deletedAt := time.Now()
	testdatagen.MakePrimeUpload(db, testdatagen.Assertions{
		PrimeUpload: models.PrimeUpload{
			ID:                  uuid.FromStringOrNil("18413213-0aaf-4eb1-8d7f-1b557a4e425b"),
			ProofOfServiceDoc:   proofOfService,
			ProofOfServiceDocID: proofOfService.ID,
			Contractor: models.Contractor{
				ID: uuid.FromStringOrNil("5db13bb4-6d29-4bdb-bc81-262f4513ecf6"), // Prime
			},
			ContractorID: uuid.FromStringOrNil("5db13bb4-6d29-4bdb-bc81-262f4513ecf6"),
			DeletedAt:    &deletedAt,
		},
	})

	serviceItemMS7 := testdatagen.MakeMTOServiceItemBasic(db, testdatagen.Assertions{
		MTOServiceItem: models.MTOServiceItem{
			ID:     uuid.FromStringOrNil("923acbd4-5e65-4d62-aecc-19edf785df69"),
			Status: models.MTOServiceItemStatusApproved,
		},
		Move: mto7,
		ReService: models.ReService{
			ID: uuid.FromStringOrNil("1130e612-94eb-49a7-973d-72f33685e551"), // MS - Move Management
		},
	})

	msCost := unit.Cents(10000)

	testdatagen.MakePaymentServiceItem(db, testdatagen.Assertions{
		PaymentServiceItem: models.PaymentServiceItem{
			PriceCents: &msCost,
		},
		PaymentRequest: paymentRequest7,
		MTOServiceItem: serviceItemMS7,
	})

	serviceItemDLH7 := testdatagen.MakeMTOServiceItem(db, testdatagen.Assertions{
		MTOServiceItem: models.MTOServiceItem{
			ID: uuid.FromStringOrNil("aab8df9a-bbc9-4f26-a3ab-d5dcf1c8c40f"),
		},
		Move: mto7,
		ReService: models.ReService{
			ID: uuid.FromStringOrNil("8d600f25-1def-422d-b159-617c7d59156e"), // DLH - Domestic Linehaul
		},
	})

	dlhCost := unit.Cents(99999)

	testdatagen.MakePaymentServiceItem(db, testdatagen.Assertions{
		PaymentServiceItem: models.PaymentServiceItem{
			PriceCents: &dlhCost,
		},
		PaymentRequest: paymentRequest7,
		MTOServiceItem: serviceItemDLH7,
	})

	additionalPaymentRequest7 := testdatagen.MakePaymentRequest(db, testdatagen.Assertions{
		PaymentRequest: models.PaymentRequest{
			ID:              uuid.FromStringOrNil("540e2268-6899-4b67-828d-bb3b0331ecf2"),
			MoveTaskOrder:   mto7,
			IsFinal:         false,
			Status:          models.PaymentRequestStatusPending,
			RejectionReason: nil,
			SequenceNumber:  2,
		},
		Move: mto7,
	})

	serviceItemCS7 := testdatagen.MakeMTOServiceItemBasic(db, testdatagen.Assertions{
		MTOServiceItem: models.MTOServiceItem{
			ID:     uuid.FromStringOrNil("ab37c0a4-ad3f-44aa-b294-f9e646083cec"),
			Status: models.MTOServiceItemStatusApproved,
		},
		Move: mto7,
		ReService: models.ReService{
			ID: uuid.FromStringOrNil("9dc919da-9b66-407b-9f17-05c0f03fcb50"), // CS - Counseling Services
		},
	})

	csCost := unit.Cents(25000)

	testdatagen.MakePaymentServiceItem(db, testdatagen.Assertions{
		PaymentServiceItem: models.PaymentServiceItem{
			PriceCents: &csCost,
		},
		PaymentRequest: additionalPaymentRequest7,
		MTOServiceItem: serviceItemCS7,
	})

	MTOShipment := testdatagen.MakeMTOShipment(db, testdatagen.Assertions{
		MTOShipment: models.MTOShipment{
			ID:                   uuid.FromStringOrNil("475579d5-aaa4-4755-8c43-c510381ff9b5"),
			PrimeEstimatedWeight: &estimatedWeight,
			PrimeActualWeight:    &actualWeight,
			ShipmentType:         models.MTOShipmentTypeHHG,
			ApprovedDate:         swag.Time(time.Now()),
			Status:               models.MTOShipmentStatusSubmitted,
		},
		Move: mto7,
	})

	serviceItemFSC7 := testdatagen.MakeMTOServiceItem(db, testdatagen.Assertions{
		MTOServiceItem: models.MTOServiceItem{
			ID: uuid.FromStringOrNil("f23eeb02-66c7-43f5-ad9c-1d1c3ae66b15"),
		},
		Move:        mto7,
		MTOShipment: MTOShipment,
		ReService: models.ReService{
			ID: uuid.FromStringOrNil("4780b30c-e846-437a-b39a-c499a6b09872"), // FSC - Fuel Surcharge
		},
	})

	fscCost := unit.Cents(55555)

	testdatagen.MakePaymentServiceItem(db, testdatagen.Assertions{
		PaymentServiceItem: models.PaymentServiceItem{
			PriceCents: &fscCost,
		},
		PaymentRequest: additionalPaymentRequest7,
		MTOServiceItem: serviceItemFSC7,
	})
}

func createMoveWithHHGAndNTSRPaymentRequest(appCtx appcontext.AppContext, userUploader *uploader.UserUploader) {
	db := appCtx.DB()
	msCost := unit.Cents(10000)

	customer := testdatagen.MakeExtendedServiceMember(db, testdatagen.Assertions{})

	hhgTAC := "1111"
	ntsTAC := "2222"
	hhgSAC := "3333"
	ntsSAC := "4444"

	orders := testdatagen.MakeOrder(db, testdatagen.Assertions{
		Order: models.Order{
			ID:              uuid.Must(uuid.NewV4()),
			ServiceMemberID: customer.ID,
			ServiceMember:   customer,
			TAC:             &hhgTAC,
			NtsTAC:          &ntsTAC,
			SAC:             &hhgSAC,
			NtsSAC:          &ntsSAC,
		},
		UserUploader: userUploader,
	})

	move := testdatagen.MakeMove(db, testdatagen.Assertions{
		Move: models.Move{
			ID:                 uuid.Must(uuid.NewV4()),
			OrdersID:           orders.ID,
			Status:             models.MoveStatusAPPROVED,
			SelectedMoveType:   &hhgMoveType,
			AvailableToPrimeAt: swag.Time(time.Now()),
			Locator:            "HGNTSR",
		},
	})

	// Create an HHG MTO Shipment
	pickupAddress := testdatagen.MakeAddress(db, testdatagen.Assertions{
		Address: models.Address{
			ID:             uuid.Must(uuid.NewV4()),
			StreetAddress1: "2 Second St",
			StreetAddress2: swag.String("Apt 2"),
			StreetAddress3: swag.String("Suite B"),
			City:           "Columbia",
			State:          "SC",
			PostalCode:     "29212",
			Country:        swag.String("US"),
		},
	})

	destinationAddress := testdatagen.MakeAddress(db, testdatagen.Assertions{
		Address: models.Address{
			ID:             uuid.Must(uuid.NewV4()),
			StreetAddress1: "2 Second St",
			StreetAddress2: swag.String("Apt 2"),
			StreetAddress3: swag.String("Suite B"),
			City:           "Princeton",
			State:          "NJ",
			PostalCode:     "08540",
			Country:        swag.String("US"),
		},
	})

	hhgShipment := testdatagen.MakeMTOShipment(db, testdatagen.Assertions{
		MTOShipment: models.MTOShipment{
			ID:                   uuid.Must(uuid.NewV4()),
			PrimeEstimatedWeight: &estimatedWeight,
			PrimeActualWeight:    &actualWeight,
			ShipmentType:         models.MTOShipmentTypeHHG,
			ApprovedDate:         swag.Time(time.Now()),
			Status:               models.MTOShipmentStatusApproved,
			DestinationAddress:   &destinationAddress,
			DestinationAddressID: &destinationAddress.ID,
		},
		Move: move,
	})

	lotNumber := "654321"

	storageFacility := testdatagen.MakeStorageFacility(db, testdatagen.Assertions{
		StorageFacility: models.StorageFacility{
			Address: testdatagen.MakeAddress(db, testdatagen.Assertions{
				Address: models.Address{
					StreetAddress1: "1234 Over Here Street",
					City:           "Houston",
					State:          "TX",
					PostalCode:     "77083",
					Country:        swag.String("US"),
				},
			}),
			Email:        swag.String("old@email.com"),
			FacilityName: "Storage R Us",
			LotNumber:    &lotNumber,
		},
	})

	tacType := models.LOATypeNTS
	sacType := models.LOATypeNTS

	serviceOrderNumber := "1234"

	// Create an NTSR MTO Shipment
	ntsrShipment := testdatagen.MakeMTOShipment(db, testdatagen.Assertions{
		MTOShipment: models.MTOShipment{
			ID:                   uuid.Must(uuid.NewV4()),
			PrimeEstimatedWeight: &estimatedWeight,
			PrimeActualWeight:    &actualWeight,
			ShipmentType:         models.MTOShipmentTypeHHGOutOfNTSDom,
			ApprovedDate:         swag.Time(time.Now()),
			ActualPickupDate:     swag.Time(time.Now()),
			Status:               models.MTOShipmentStatusApproved,
			StorageFacility:      &storageFacility,
			TACType:              &tacType,
			SACType:              &sacType,
			ServiceOrderNumber:   &serviceOrderNumber,
		},
		Move: move,
	})

	testdatagen.MakeMTOAgent(db, testdatagen.Assertions{
		MTOAgent: models.MTOAgent{
			ID:            uuid.FromStringOrNil("e338e05c-6f5d-11ec-90d6-0242ac120003"),
			MTOShipment:   ntsrShipment,
			MTOShipmentID: ntsrShipment.ID,
			FirstName:     swag.String("Receiving"),
			LastName:      swag.String("Agent"),
			Email:         swag.String("test@test.email.com"),
			MTOAgentType:  models.MTOAgentReceiving,
		},
	})

	ntsrShipment.PickupAddressID = &pickupAddress.ID
	ntsrShipment.PickupAddress = &pickupAddress
	saveErr := db.Save(&ntsrShipment)
	if saveErr != nil {
		log.Panic("error saving NTSR shipment pickup address")
	}

	paymentRequest := testdatagen.MakePaymentRequest(db, testdatagen.Assertions{
		PaymentRequest: models.PaymentRequest{
			ID:            uuid.FromStringOrNil("3806be8d-ec39-43a2-a0ff-83b80bc4ba46"),
			MoveTaskOrder: move,
			IsFinal:       false,
			Status:        models.PaymentRequestStatusPending,
		},
		Move: move,
	})

	serviceItemMS := testdatagen.MakeMTOServiceItemBasic(db, testdatagen.Assertions{
		MTOServiceItem: models.MTOServiceItem{
			ID:         uuid.Must(uuid.NewV4()),
			Status:     models.MTOServiceItemStatusApproved,
			ApprovedAt: swag.Time(time.Now()),
		},
		Move: move,
		ReService: models.ReService{
			ID: uuid.FromStringOrNil("1130e612-94eb-49a7-973d-72f33685e551"), // MS - Move Management
		},
	})

	testdatagen.MakePaymentServiceItem(db, testdatagen.Assertions{
		PaymentServiceItem: models.PaymentServiceItem{
			PriceCents: &msCost,
		},
		PaymentRequest: paymentRequest,
		MTOServiceItem: serviceItemMS,
	})

	csCost := unit.Cents(25000)
	serviceItemCS := testdatagen.MakeMTOServiceItemBasic(db, testdatagen.Assertions{
		MTOServiceItem: models.MTOServiceItem{
			ID:         uuid.Must(uuid.NewV4()),
			Status:     models.MTOServiceItemStatusApproved,
			ApprovedAt: swag.Time(time.Now()),
		},
		Move: move,
		ReService: models.ReService{
			ID: uuid.FromStringOrNil("9dc919da-9b66-407b-9f17-05c0f03fcb50"), // CS - Counseling Services
		},
	})

	testdatagen.MakePaymentServiceItem(db, testdatagen.Assertions{
		PaymentServiceItem: models.PaymentServiceItem{
			PriceCents: &csCost,
		},
		PaymentRequest: paymentRequest,
		MTOServiceItem: serviceItemCS,
	})

	dlhCost := unit.Cents(99999)
	serviceItemDLH := testdatagen.MakeMTOServiceItem(db, testdatagen.Assertions{
		MTOServiceItem: models.MTOServiceItem{
			ID:     uuid.Must(uuid.NewV4()),
			Status: models.MTOServiceItemStatusApproved,
		},
		Move:        move,
		MTOShipment: hhgShipment,
		ReService: models.ReService{
			ID: uuid.FromStringOrNil("8d600f25-1def-422d-b159-617c7d59156e"), // DLH - Domestic Linehaul
		},
	})

	testdatagen.MakePaymentServiceItem(db, testdatagen.Assertions{
		PaymentServiceItem: models.PaymentServiceItem{
			PriceCents: &dlhCost,
		},
		PaymentRequest: paymentRequest,
		MTOServiceItem: serviceItemDLH,
	})

	serviceItemFSC := testdatagen.MakeMTOServiceItem(db, testdatagen.Assertions{
		MTOServiceItem: models.MTOServiceItem{
			ID:     uuid.Must(uuid.NewV4()),
			Status: models.MTOServiceItemStatusApproved,
		},
		Move:        move,
		MTOShipment: hhgShipment,
		ReService: models.ReService{
			ID: uuid.FromStringOrNil("4780b30c-e846-437a-b39a-c499a6b09872"), // FSC - Fuel Surcharge
		},
	})

	fscCost := unit.Cents(55555)
	testdatagen.MakePaymentServiceItem(db, testdatagen.Assertions{
		PaymentServiceItem: models.PaymentServiceItem{
			PriceCents: &fscCost,
		},
		PaymentRequest: paymentRequest,
		MTOServiceItem: serviceItemFSC,
	})

	serviceItemDOP := testdatagen.MakeMTOServiceItem(db, testdatagen.Assertions{
		MTOServiceItem: models.MTOServiceItem{
			ID:     uuid.Must(uuid.NewV4()),
			Status: models.MTOServiceItemStatusApproved,
		},
		Move:        move,
		MTOShipment: hhgShipment,
		ReService: models.ReService{
			ID: uuid.FromStringOrNil("2bc3e5cb-adef-46b1-bde9-55570bfdd43e"), // DOP - Domestic Origin Price
		},
	})

	dopCost := unit.Cents(3456)
	testdatagen.MakePaymentServiceItem(db, testdatagen.Assertions{
		PaymentServiceItem: models.PaymentServiceItem{
			PriceCents: &dopCost,
		},
		PaymentRequest: paymentRequest,
		MTOServiceItem: serviceItemDOP,
	})

	ddpCost := unit.Cents(7890)
	serviceItemDDP := testdatagen.MakeMTOServiceItem(db, testdatagen.Assertions{
		MTOServiceItem: models.MTOServiceItem{
			ID:     uuid.Must(uuid.NewV4()),
			Status: models.MTOServiceItemStatusApproved,
		},
		Move:        move,
		MTOShipment: hhgShipment,
		ReService: models.ReService{
			ID: uuid.FromStringOrNil("50f1179a-3b72-4fa1-a951-fe5bcc70bd14"), // DDP - Domestic Destination Price
		},
	})

	testdatagen.MakePaymentServiceItem(db, testdatagen.Assertions{
		PaymentServiceItem: models.PaymentServiceItem{
			PriceCents: &ddpCost,
		},
		PaymentRequest: paymentRequest,
		MTOServiceItem: serviceItemDDP,
	})

	// Schedule 1 peak price
	dpkCost := unit.Cents(6544)
	serviceItemDPK := testdatagen.MakeMTOServiceItem(db, testdatagen.Assertions{
		MTOServiceItem: models.MTOServiceItem{
			ID:     uuid.Must(uuid.NewV4()),
			Status: models.MTOServiceItemStatusApproved,
		},
		Move:        move,
		MTOShipment: hhgShipment,
		ReService: models.ReService{
			ID: uuid.FromStringOrNil("bdea5a8d-f15f-47d2-85c9-bba5694802ce"), // DPK - Domestic Packing
		},
	})

	testdatagen.MakePaymentServiceItem(db, testdatagen.Assertions{
		PaymentServiceItem: models.PaymentServiceItem{
			PriceCents: &dpkCost,
		},
		PaymentRequest: paymentRequest,
		MTOServiceItem: serviceItemDPK,
	})

	// Schedule 1 peak price
	dupkCost := unit.Cents(8544)
	serviceItemDUPK := testdatagen.MakeMTOServiceItem(db, testdatagen.Assertions{
		MTOServiceItem: models.MTOServiceItem{
			ID:     uuid.Must(uuid.NewV4()),
			Status: models.MTOServiceItemStatusApproved,
		},
		Move:        move,
		MTOShipment: hhgShipment,
		ReService: models.ReService{
			ID: uuid.FromStringOrNil("15f01bc1-0754-4341-8e0f-25c8f04d5a77"), // DUPK - Domestic Unpacking
		},
	})

	testdatagen.MakePaymentServiceItem(db, testdatagen.Assertions{
		PaymentServiceItem: models.PaymentServiceItem{
			PriceCents: &dupkCost,
		},
		PaymentRequest: paymentRequest,
		MTOServiceItem: serviceItemDUPK,
	})

	dofsitPostal := "90210"
	dofsitReason := "Storage items need to be picked up"
	serviceItemDOFSIT := testdatagen.MakeMTOServiceItem(db, testdatagen.Assertions{
		MTOServiceItem: models.MTOServiceItem{
			ID:               uuid.Must(uuid.NewV4()),
			Status:           models.MTOServiceItemStatusApproved,
			PickupPostalCode: &dofsitPostal,
			Reason:           &dofsitReason,
		},
		Move:        move,
		MTOShipment: hhgShipment,
		ReService: models.ReService{
			ID: uuid.FromStringOrNil("998beda7-e390-4a83-b15e-578a24326937"), // DOFSIT - Domestic Origin 1st Day SIT
		},
	})

	dofsitCost := unit.Cents(8544)
	testdatagen.MakePaymentServiceItem(db, testdatagen.Assertions{
		PaymentServiceItem: models.PaymentServiceItem{
			PriceCents: &dofsitCost,
		},
		PaymentRequest: paymentRequest,
		MTOServiceItem: serviceItemDOFSIT,
	})

	serviceItemDDFSIT := testdatagen.MakeMTOServiceItem(db, testdatagen.Assertions{
		MTOServiceItem: models.MTOServiceItem{
			ID:     uuid.Must(uuid.NewV4()),
			Status: models.MTOServiceItemStatusApproved,
		},
		Move:        move,
		MTOShipment: hhgShipment,
		ReService: models.ReService{
			ID: uuid.FromStringOrNil("d0561c49-e1a9-40b8-a739-3e639a9d77af"), // DDFSIT - Domestic Destination 1st Day SIT
		},
	})

	testdatagen.MakeMTOServiceItemCustomerContact(db, testdatagen.Assertions{
		MTOServiceItem: serviceItemDDFSIT,
		MTOServiceItemCustomerContact: models.MTOServiceItemCustomerContact{
			ID:                         uuid.Must(uuid.NewV4()),
			MTOServiceItemID:           serviceItemDDFSIT.ID,
			Type:                       models.CustomerContactTypeFirst,
			TimeMilitary:               "0400Z",
			FirstAvailableDeliveryDate: time.Now(),
		},
	})

	testdatagen.MakeMTOServiceItemCustomerContact(db, testdatagen.Assertions{
		MTOServiceItem: serviceItemDDFSIT,
		MTOServiceItemCustomerContact: models.MTOServiceItemCustomerContact{
			ID:                         uuid.Must(uuid.NewV4()),
			MTOServiceItemID:           serviceItemDDFSIT.ID,
			Type:                       models.CustomerContactTypeSecond,
			TimeMilitary:               "1200Z",
			FirstAvailableDeliveryDate: time.Now().Add(time.Hour * 24),
		},
	})

	ddfsitCost := unit.Cents(8544)
	testdatagen.MakePaymentServiceItem(db, testdatagen.Assertions{
		PaymentServiceItem: models.PaymentServiceItem{
			PriceCents: &ddfsitCost,
		},
		PaymentRequest: paymentRequest,
		MTOServiceItem: serviceItemDDFSIT,
	})

	serviceItemDCRT := testdatagen.MakeMTOServiceItemDomesticCrating(db, testdatagen.Assertions{
		MTOServiceItem: models.MTOServiceItem{
			ID:     uuid.Must(uuid.NewV4()),
			Status: models.MTOServiceItemStatusApproved,
		},
		Move:        move,
		MTOShipment: hhgShipment,
	})

	dcrtCost := unit.Cents(55555)
	testdatagen.MakePaymentServiceItem(db, testdatagen.Assertions{
		PaymentServiceItem: models.PaymentServiceItem{
			PriceCents: &dcrtCost,
		},
		PaymentRequest: paymentRequest,
		MTOServiceItem: serviceItemDCRT,
	})

	ntsrServiceItemDLH := testdatagen.MakeMTOServiceItem(db, testdatagen.Assertions{
		MTOServiceItem: models.MTOServiceItem{
			ID:     uuid.Must(uuid.NewV4()),
			Status: models.MTOServiceItemStatusApproved,
		},
		Move:        move,
		MTOShipment: ntsrShipment,
		ReService: models.ReService{
			ID: uuid.FromStringOrNil("8d600f25-1def-422d-b159-617c7d59156e"), // DLH - Domestic Linehaul
		},
	})

	testdatagen.MakePaymentServiceItem(db, testdatagen.Assertions{
		PaymentServiceItem: models.PaymentServiceItem{
			PriceCents: &dlhCost,
		},
		PaymentRequest: paymentRequest,
		MTOServiceItem: ntsrServiceItemDLH,
	})

	ntsrServiceItemFSC := testdatagen.MakeMTOServiceItem(db, testdatagen.Assertions{
		MTOServiceItem: models.MTOServiceItem{
			ID:     uuid.Must(uuid.NewV4()),
			Status: models.MTOServiceItemStatusApproved,
		},
		Move:        move,
		MTOShipment: ntsrShipment,
		ReService: models.ReService{
			ID: uuid.FromStringOrNil("4780b30c-e846-437a-b39a-c499a6b09872"), // FSC - Fuel Surcharge
		},
	})

	testdatagen.MakePaymentServiceItem(db, testdatagen.Assertions{
		PaymentServiceItem: models.PaymentServiceItem{
			PriceCents: &fscCost,
		},
		PaymentRequest: paymentRequest,
		MTOServiceItem: ntsrServiceItemFSC,
	})

	ntsrServiceItemDOP := testdatagen.MakeMTOServiceItem(db, testdatagen.Assertions{
		MTOServiceItem: models.MTOServiceItem{
			ID:     uuid.Must(uuid.NewV4()),
			Status: models.MTOServiceItemStatusApproved,
		},
		Move:        move,
		MTOShipment: ntsrShipment,
		ReService: models.ReService{
			ID: uuid.FromStringOrNil("2bc3e5cb-adef-46b1-bde9-55570bfdd43e"), // DOP - Domestic Origin Price
		},
	})

	testdatagen.MakePaymentServiceItem(db, testdatagen.Assertions{
		PaymentServiceItem: models.PaymentServiceItem{
			PriceCents: &dopCost,
		},
		PaymentRequest: paymentRequest,
		MTOServiceItem: ntsrServiceItemDOP,
	})

	ntsrServiceItemDDP := testdatagen.MakeMTOServiceItem(db, testdatagen.Assertions{
		MTOServiceItem: models.MTOServiceItem{
			ID:     uuid.Must(uuid.NewV4()),
			Status: models.MTOServiceItemStatusApproved,
		},
		Move:        move,
		MTOShipment: ntsrShipment,
		ReService: models.ReService{
			ID: uuid.FromStringOrNil("50f1179a-3b72-4fa1-a951-fe5bcc70bd14"), // DDP - Domestic Destination Price
		},
	})

	testdatagen.MakePaymentServiceItem(db, testdatagen.Assertions{
		PaymentServiceItem: models.PaymentServiceItem{
			PriceCents: &ddpCost,
		},
		PaymentRequest: paymentRequest,
		MTOServiceItem: ntsrServiceItemDDP,
	})

	ntsrServiceItemDUPK := testdatagen.MakeMTOServiceItem(db, testdatagen.Assertions{
		MTOServiceItem: models.MTOServiceItem{
			ID:     uuid.Must(uuid.NewV4()),
			Status: models.MTOServiceItemStatusApproved,
		},
		Move:        move,
		MTOShipment: ntsrShipment,
		ReService: models.ReService{
			ID: uuid.FromStringOrNil("15f01bc1-0754-4341-8e0f-25c8f04d5a77"), // DUPK - Domestic Unpacking
		},
	})

	testdatagen.MakePaymentServiceItem(db, testdatagen.Assertions{
		PaymentServiceItem: models.PaymentServiceItem{
			PriceCents: &dupkCost,
		},
		PaymentRequest: paymentRequest,
		MTOServiceItem: ntsrServiceItemDUPK,
	})
}

func createMoveWithHHGAndNTSRMissingInfo(appCtx appcontext.AppContext, moveRouter services.MoveRouter) {
	db := appCtx.DB()
	move := testdatagen.MakeMove(db, testdatagen.Assertions{
		Move: models.Move{
			Locator: "HNRMIS",
		},
	})
	// original shipment that was previously approved and is now diverted
	testdatagen.MakeMTOShipment(db, testdatagen.Assertions{
		MTOShipment: models.MTOShipment{
			ID:                   uuid.Must(uuid.NewV4()),
			PrimeEstimatedWeight: &estimatedWeight,
			PrimeActualWeight:    &actualWeight,
			ShipmentType:         models.MTOShipmentTypeHHG,
			ApprovedDate:         swag.Time(time.Now()),
			Status:               models.MTOShipmentStatusSubmitted,
		},
		Move: move,
	})
	// new diverted shipment created by the Prime
	testdatagen.MakeMTOShipment(db, testdatagen.Assertions{
		MTOShipment: models.MTOShipment{
			ID:                   uuid.Must(uuid.NewV4()),
			PrimeEstimatedWeight: &estimatedWeight,
			ShipmentType:         models.MTOShipmentTypeHHGOutOfNTSDom,
			ApprovedDate:         swag.Time(time.Now()),
			Status:               models.MTOShipmentStatusSubmitted,
		},
		Move: move,
	})

	err := moveRouter.Submit(appCtx, &move)
	if err != nil {
		log.Panic(err)
	}

	verrs, err := models.SaveMoveDependencies(db, &move)
	if err != nil || verrs.HasAny() {
		log.Panic(fmt.Errorf("Failed to save move and dependencies: %w", err))
	}
}

func createMoveWithHHGAndNTSMissingInfo(appCtx appcontext.AppContext, moveRouter services.MoveRouter) {
	db := appCtx.DB()
	move := testdatagen.MakeMove(db, testdatagen.Assertions{
		Move: models.Move{
			Locator: "HNTMIS",
		},
	})
	// original shipment that was previously approved and is now diverted
	testdatagen.MakeMTOShipment(db, testdatagen.Assertions{
		MTOShipment: models.MTOShipment{
			ID:                   uuid.Must(uuid.NewV4()),
			PrimeEstimatedWeight: &estimatedWeight,
			PrimeActualWeight:    &actualWeight,
			ShipmentType:         models.MTOShipmentTypeHHG,
			ApprovedDate:         swag.Time(time.Now()),
			Status:               models.MTOShipmentStatusSubmitted,
		},
		Move: move,
	})
	// new diverted shipment created by the Prime
	testdatagen.MakeMTOShipment(db, testdatagen.Assertions{
		MTOShipment: models.MTOShipment{
			ID:                   uuid.Must(uuid.NewV4()),
			PrimeEstimatedWeight: &estimatedWeight,
			ShipmentType:         models.MTOShipmentTypeHHGIntoNTSDom,
			ApprovedDate:         swag.Time(time.Now()),
			Status:               models.MTOShipmentStatusSubmitted,
		},
		Move: move,
	})

	err := moveRouter.Submit(appCtx, &move)
	if err != nil {
		log.Panic(err)
	}

	verrs, err := models.SaveMoveDependencies(db, &move)
	if err != nil || verrs.HasAny() {
		log.Panic(fmt.Errorf("Failed to save move and dependencies: %w", err))
	}
}

func createMoveWith2MinimalShipments(appCtx appcontext.AppContext, userUploader *uploader.UserUploader) {
	db := appCtx.DB()
	move := testdatagen.MakeMove(db, testdatagen.Assertions{
		Move: models.Move{
			Status:  models.MoveStatusSUBMITTED,
			Locator: "NOADDR",
		},
		UserUploader: userUploader,
	})

	requestedPickupDate := time.Now().AddDate(0, 3, 0)
	testdatagen.MakeMTOShipmentMinimal(db, testdatagen.Assertions{
		MTOShipment: models.MTOShipment{
			Status:              models.MTOShipmentStatusSubmitted,
			RequestedPickupDate: &requestedPickupDate,
		},
		Move: move,
	})

	testdatagen.MakeMTOShipmentMinimal(db, testdatagen.Assertions{
		MTOShipment: models.MTOShipment{
			Status:              models.MTOShipmentStatusSubmitted,
			RequestedPickupDate: &requestedPickupDate,
		},
		Move: move,
	})
}

func createApprovedMoveWithMinimalShipment(appCtx appcontext.AppContext, userUploader *uploader.UserUploader) {
	db := appCtx.DB()

	now := time.Now()
	move := testdatagen.MakeMove(db, testdatagen.Assertions{
		Move: models.Move{
			Status:             models.MoveStatusAPPROVED,
			Locator:            "MISHIP",
			AvailableToPrimeAt: &now,
		},
		UserUploader: userUploader,
	})

	testdatagen.MakeMTOServiceItemBasic(db, testdatagen.Assertions{
		MTOServiceItem: models.MTOServiceItem{
			Status: models.MTOServiceItemStatusApproved,
		},
		ReService: models.ReService{
			Code: models.ReServiceCodeMS,
		},
		Move: move,
	})

	// requestedPickupDate := time.Now().AddDate(0, 3, 0)
	// requestedDeliveryDate := requestedPickupDate.AddDate(0, 1, 0)
	pickupAddress := testdatagen.MakeAddress(db, testdatagen.Assertions{})

	shipmentFields := models.MTOShipment{
		Status: models.MTOShipmentStatusApproved,
		// RequestedPickupDate:   &requestedPickupDate,
		// RequestedDeliveryDate: &requestedDeliveryDate,
		PickupAddress:   &pickupAddress,
		PickupAddressID: &pickupAddress.ID,
	}

	// Uncomment to create the shipment with a destination address
	/*
		destinationAddress := testdatagen.MakeAddress2(db, testdatagen.Assertions{})
		shipmentFields.DestinationAddress = &destinationAddress
		shipmentFields.DestinationAddressID = &destinationAddress.ID
	*/

	// Uncomment to create the shipment with an actual weight
	/*
		actualWeight := unit.Pound(999)
		shipmentFields.PrimeActualWeight = &actualWeight
	*/

	firstShipment := testdatagen.MakeMTOShipmentMinimal(db, testdatagen.Assertions{
		MTOShipment: shipmentFields,
		Move:        move,
	})

	testdatagen.MakeMTOServiceItem(db, testdatagen.Assertions{
		MTOServiceItem: models.MTOServiceItem{
			Status: models.MTOServiceItemStatusApproved,
		},
		ReService: models.ReService{
			Code: models.ReServiceCodeDLH,
		},
		MTOShipment: firstShipment,
		Move:        move,
	})

	testdatagen.MakeMTOServiceItem(db, testdatagen.Assertions{
		MTOServiceItem: models.MTOServiceItem{
			Status: models.MTOServiceItemStatusApproved,
		},
		ReService: models.ReService{
			Code: models.ReServiceCodeFSC,
		},
		MTOShipment: firstShipment,
		Move:        move,
	})

	testdatagen.MakeMTOServiceItem(db, testdatagen.Assertions{
		MTOServiceItem: models.MTOServiceItem{
			Status: models.MTOServiceItemStatusApproved,
		},
		ReService: models.ReService{
			Code: models.ReServiceCodeDOP,
		},
		MTOShipment: firstShipment,
		Move:        move,
	})

	testdatagen.MakeMTOServiceItem(db, testdatagen.Assertions{
		MTOServiceItem: models.MTOServiceItem{
			Status: models.MTOServiceItemStatusApproved,
		},
		ReService: models.ReService{
			Code: models.ReServiceCodeDDP,
		},
		MTOShipment: firstShipment,
		Move:        move,
	})

	testdatagen.MakeMTOServiceItem(db, testdatagen.Assertions{
		MTOServiceItem: models.MTOServiceItem{
			Status: models.MTOServiceItemStatusApproved,
		},
		ReService: models.ReService{
			Code: models.ReServiceCodeDPK,
		},
		MTOShipment: firstShipment,
		Move:        move,
	})

	testdatagen.MakeMTOServiceItem(db, testdatagen.Assertions{
		MTOServiceItem: models.MTOServiceItem{
			Status: models.MTOServiceItemStatusApproved,
		},
		ReService: models.ReService{
			Code: models.ReServiceCodeDUPK,
		},
		MTOShipment: firstShipment,
		Move:        move,
	})
}

func createMoveWith2ShipmentsAndPaymentRequest(appCtx appcontext.AppContext, userUploader *uploader.UserUploader) {
	db := appCtx.DB()
	msCost := unit.Cents(10000)

	customer := testdatagen.MakeExtendedServiceMember(db, testdatagen.Assertions{})

	orders := testdatagen.MakeOrder(db, testdatagen.Assertions{
		Order: models.Order{
			ID:              uuid.Must(uuid.NewV4()),
			ServiceMemberID: customer.ID,
			ServiceMember:   customer,
		},
		UserUploader: userUploader,
	})

	move := testdatagen.MakeMove(db, testdatagen.Assertions{
		Move: models.Move{
			ID:                 uuid.Must(uuid.NewV4()),
			OrdersID:           orders.ID,
			Status:             models.MoveStatusAPPROVED,
			SelectedMoveType:   &hhgMoveType,
			AvailableToPrimeAt: swag.Time(time.Now()),
			Locator:            "REQSRV",
		},
	})

	// Create an HHG MTO Shipment
	pickupAddress := testdatagen.MakeAddress(db, testdatagen.Assertions{
		Address: models.Address{
			ID:             uuid.Must(uuid.NewV4()),
			StreetAddress1: "2 Second St",
			StreetAddress2: swag.String("Apt 2"),
			StreetAddress3: swag.String("Suite B"),
			City:           "Columbia",
			State:          "SC",
			PostalCode:     "29212",
			Country:        swag.String("US"),
		},
	})

	destinationAddress := testdatagen.MakeAddress(db, testdatagen.Assertions{
		Address: models.Address{
			ID:             uuid.Must(uuid.NewV4()),
			StreetAddress1: "2 Second St",
			StreetAddress2: swag.String("Apt 2"),
			StreetAddress3: swag.String("Suite B"),
			City:           "Princeton",
			State:          "NJ",
			PostalCode:     "08540",
			Country:        swag.String("US"),
		},
	})

	hhgShipment := testdatagen.MakeMTOShipment(db, testdatagen.Assertions{
		MTOShipment: models.MTOShipment{
			ID:                   uuid.Must(uuid.NewV4()),
			PrimeEstimatedWeight: &estimatedWeight,
			PrimeActualWeight:    &actualWeight,
			ShipmentType:         models.MTOShipmentTypeHHG,
			ApprovedDate:         swag.Time(time.Now()),
			Status:               models.MTOShipmentStatusApproved,
			PickupAddress:        &pickupAddress,
			PickupAddressID:      &pickupAddress.ID,
			DestinationAddress:   &destinationAddress,
			DestinationAddressID: &destinationAddress.ID,
		},
		Move: move,
	})

	// Create an NTSR MTO Shipment
	ntsrShipment := testdatagen.MakeMTOShipment(db, testdatagen.Assertions{
		MTOShipment: models.MTOShipment{
			ID:                   uuid.Must(uuid.NewV4()),
			PrimeEstimatedWeight: &estimatedWeight,
			PrimeActualWeight:    &actualWeight,
			ShipmentType:         models.MTOShipmentTypeHHGOutOfNTSDom,
			ApprovedDate:         swag.Time(time.Now()),
			Status:               models.MTOShipmentStatusApproved,
		},
		Move: move,
	})

	ntsrShipment.PickupAddressID = &pickupAddress.ID
	ntsrShipment.PickupAddress = &pickupAddress
	saveErr := db.Save(&ntsrShipment)
	if saveErr != nil {
		log.Panic("error saving NTSR shipment pickup address")
	}

	paymentRequest := testdatagen.MakePaymentRequest(db, testdatagen.Assertions{
		PaymentRequest: models.PaymentRequest{
			ID:            uuid.FromStringOrNil("207216bf-0d60-4d91-957b-f0ddaeeb2dff"),
			MoveTaskOrder: move,
			IsFinal:       false,
			Status:        models.PaymentRequestStatusPending,
		},
		Move: move,
	})

	serviceItemMS := testdatagen.MakeMTOServiceItemBasic(db, testdatagen.Assertions{
		MTOServiceItem: models.MTOServiceItem{
			ID:         uuid.Must(uuid.NewV4()),
			Status:     models.MTOServiceItemStatusApproved,
			ApprovedAt: swag.Time(time.Now()),
		},
		Move: move,
		ReService: models.ReService{
			ID: uuid.FromStringOrNil("1130e612-94eb-49a7-973d-72f33685e551"), // MS - Move Management
		},
	})

	testdatagen.MakePaymentServiceItem(db, testdatagen.Assertions{
		PaymentServiceItem: models.PaymentServiceItem{
			PriceCents: &msCost,
		},
		PaymentRequest: paymentRequest,
		MTOServiceItem: serviceItemMS,
	})

	csCost := unit.Cents(25000)
	serviceItemCS := testdatagen.MakeMTOServiceItemBasic(db, testdatagen.Assertions{
		MTOServiceItem: models.MTOServiceItem{
			ID:         uuid.Must(uuid.NewV4()),
			Status:     models.MTOServiceItemStatusApproved,
			ApprovedAt: swag.Time(time.Now()),
		},
		Move: move,
		ReService: models.ReService{
			ID: uuid.FromStringOrNil("9dc919da-9b66-407b-9f17-05c0f03fcb50"), // CS - Counseling Services
		},
	})

	testdatagen.MakePaymentServiceItem(db, testdatagen.Assertions{
		PaymentServiceItem: models.PaymentServiceItem{
			PriceCents: &csCost,
		},
		PaymentRequest: paymentRequest,
		MTOServiceItem: serviceItemCS,
	})

	dlhCost := unit.Cents(99999)
	serviceItemDLH := testdatagen.MakeMTOServiceItem(db, testdatagen.Assertions{
		MTOServiceItem: models.MTOServiceItem{
			ID:     uuid.Must(uuid.NewV4()),
			Status: models.MTOServiceItemStatusApproved,
		},
		Move:        move,
		MTOShipment: hhgShipment,
		ReService: models.ReService{
			ID: uuid.FromStringOrNil("8d600f25-1def-422d-b159-617c7d59156e"), // DLH - Domestic Linehaul
		},
	})

	testdatagen.MakePaymentServiceItem(db, testdatagen.Assertions{
		PaymentServiceItem: models.PaymentServiceItem{
			PriceCents: &dlhCost,
		},
		PaymentRequest: paymentRequest,
		MTOServiceItem: serviceItemDLH,
	})

	serviceItemFSC := testdatagen.MakeMTOServiceItem(db, testdatagen.Assertions{
		MTOServiceItem: models.MTOServiceItem{
			ID:     uuid.Must(uuid.NewV4()),
			Status: models.MTOServiceItemStatusApproved,
		},
		Move:        move,
		MTOShipment: hhgShipment,
		ReService: models.ReService{
			ID: uuid.FromStringOrNil("4780b30c-e846-437a-b39a-c499a6b09872"), // FSC - Fuel Surcharge
		},
	})

	fscCost := unit.Cents(55555)
	testdatagen.MakePaymentServiceItem(db, testdatagen.Assertions{
		PaymentServiceItem: models.PaymentServiceItem{
			PriceCents: &fscCost,
		},
		PaymentRequest: paymentRequest,
		MTOServiceItem: serviceItemFSC,
	})

	serviceItemDOP := testdatagen.MakeMTOServiceItem(db, testdatagen.Assertions{
		MTOServiceItem: models.MTOServiceItem{
			ID:     uuid.Must(uuid.NewV4()),
			Status: models.MTOServiceItemStatusApproved,
		},
		Move:        move,
		MTOShipment: hhgShipment,
		ReService: models.ReService{
			ID: uuid.FromStringOrNil("2bc3e5cb-adef-46b1-bde9-55570bfdd43e"), // DOP - Domestic Origin Price
		},
	})

	dopCost := unit.Cents(3456)
	testdatagen.MakePaymentServiceItem(db, testdatagen.Assertions{
		PaymentServiceItem: models.PaymentServiceItem{
			PriceCents: &dopCost,
		},
		PaymentRequest: paymentRequest,
		MTOServiceItem: serviceItemDOP,
	})

	ddpCost := unit.Cents(7890)
	serviceItemDDP := testdatagen.MakeMTOServiceItem(db, testdatagen.Assertions{
		MTOServiceItem: models.MTOServiceItem{
			ID:     uuid.Must(uuid.NewV4()),
			Status: models.MTOServiceItemStatusApproved,
		},
		Move:        move,
		MTOShipment: hhgShipment,
		ReService: models.ReService{
			ID: uuid.FromStringOrNil("50f1179a-3b72-4fa1-a951-fe5bcc70bd14"), // DDP - Domestic Destination Price
		},
	})

	testdatagen.MakePaymentServiceItem(db, testdatagen.Assertions{
		PaymentServiceItem: models.PaymentServiceItem{
			PriceCents: &ddpCost,
		},
		PaymentRequest: paymentRequest,
		MTOServiceItem: serviceItemDDP,
	})

	// Schedule 1 peak price
	dpkCost := unit.Cents(6544)
	serviceItemDPK := testdatagen.MakeMTOServiceItem(db, testdatagen.Assertions{
		MTOServiceItem: models.MTOServiceItem{
			ID:     uuid.Must(uuid.NewV4()),
			Status: models.MTOServiceItemStatusApproved,
		},
		Move:        move,
		MTOShipment: hhgShipment,
		ReService: models.ReService{
			ID: uuid.FromStringOrNil("bdea5a8d-f15f-47d2-85c9-bba5694802ce"), // DPK - Domestic Packing
		},
	})

	testdatagen.MakePaymentServiceItem(db, testdatagen.Assertions{
		PaymentServiceItem: models.PaymentServiceItem{
			PriceCents: &dpkCost,
		},
		PaymentRequest: paymentRequest,
		MTOServiceItem: serviceItemDPK,
	})

	// Schedule 1 peak price
	dupkCost := unit.Cents(8544)
	serviceItemDUPK := testdatagen.MakeMTOServiceItem(db, testdatagen.Assertions{
		MTOServiceItem: models.MTOServiceItem{
			ID:     uuid.Must(uuid.NewV4()),
			Status: models.MTOServiceItemStatusApproved,
		},
		Move:        move,
		MTOShipment: hhgShipment,
		ReService: models.ReService{
			ID: uuid.FromStringOrNil("15f01bc1-0754-4341-8e0f-25c8f04d5a77"), // DUPK - Domestic Unpacking
		},
	})

	testdatagen.MakePaymentServiceItem(db, testdatagen.Assertions{
		PaymentServiceItem: models.PaymentServiceItem{
			PriceCents: &dupkCost,
		},
		PaymentRequest: paymentRequest,
		MTOServiceItem: serviceItemDUPK,
	})

	dofsitPostal := "90210"
	dofsitReason := "Storage items need to be picked up"
	testdatagen.MakeMTOServiceItem(db, testdatagen.Assertions{
		MTOServiceItem: models.MTOServiceItem{
			ID:               uuid.Must(uuid.NewV4()),
			Status:           models.MTOServiceItemStatusSubmitted,
			PickupPostalCode: &dofsitPostal,
			Reason:           &dofsitReason,
		},
		Move:        move,
		MTOShipment: hhgShipment,
		ReService: models.ReService{
			ID: uuid.FromStringOrNil("998beda7-e390-4a83-b15e-578a24326937"), // DOFSIT - Domestic Origin 1st Day SIT
		},
	})

	serviceItemDDFSIT := testdatagen.MakeMTOServiceItem(db, testdatagen.Assertions{
		MTOServiceItem: models.MTOServiceItem{
			ID:     uuid.Must(uuid.NewV4()),
			Status: models.MTOServiceItemStatusSubmitted,
		},
		Move:        move,
		MTOShipment: hhgShipment,
		ReService: models.ReService{
			ID: uuid.FromStringOrNil("d0561c49-e1a9-40b8-a739-3e639a9d77af"), // DDFSIT - Domestic Destination 1st Day SIT
		},
	})

	testdatagen.MakeMTOServiceItemCustomerContact(db, testdatagen.Assertions{
		MTOServiceItem: serviceItemDDFSIT,
		MTOServiceItemCustomerContact: models.MTOServiceItemCustomerContact{
			ID:                         uuid.Must(uuid.NewV4()),
			MTOServiceItemID:           serviceItemDDFSIT.ID,
			Type:                       models.CustomerContactTypeFirst,
			TimeMilitary:               "0400Z",
			FirstAvailableDeliveryDate: time.Now(),
		},
	})

	testdatagen.MakeMTOServiceItemCustomerContact(db, testdatagen.Assertions{
		MTOServiceItem: serviceItemDDFSIT,
		MTOServiceItemCustomerContact: models.MTOServiceItemCustomerContact{
			ID:                         uuid.Must(uuid.NewV4()),
			MTOServiceItemID:           serviceItemDDFSIT.ID,
			Type:                       models.CustomerContactTypeSecond,
			TimeMilitary:               "1200Z",
			FirstAvailableDeliveryDate: time.Now().Add(time.Hour * 24),
		},
	})

	serviceItemDCRT := testdatagen.MakeMTOServiceItemDomesticCrating(db, testdatagen.Assertions{
		MTOServiceItem: models.MTOServiceItem{
			ID:     uuid.Must(uuid.NewV4()),
			Status: models.MTOServiceItemStatusApproved,
		},
		Move:        move,
		MTOShipment: hhgShipment,
	})

	dcrtCost := unit.Cents(55555)
	testdatagen.MakePaymentServiceItem(db, testdatagen.Assertions{
		PaymentServiceItem: models.PaymentServiceItem{
			PriceCents: &dcrtCost,
		},
		PaymentRequest: paymentRequest,
		MTOServiceItem: serviceItemDCRT,
	})

	ntsrServiceItemDLH := testdatagen.MakeMTOServiceItem(db, testdatagen.Assertions{
		MTOServiceItem: models.MTOServiceItem{
			ID:     uuid.Must(uuid.NewV4()),
			Status: models.MTOServiceItemStatusApproved,
		},
		Move:        move,
		MTOShipment: ntsrShipment,
		ReService: models.ReService{
			ID: uuid.FromStringOrNil("8d600f25-1def-422d-b159-617c7d59156e"), // DLH - Domestic Linehaul
		},
	})

	testdatagen.MakePaymentServiceItem(db, testdatagen.Assertions{
		PaymentServiceItem: models.PaymentServiceItem{
			PriceCents: &dlhCost,
		},
		PaymentRequest: paymentRequest,
		MTOServiceItem: ntsrServiceItemDLH,
	})

	ntsrServiceItemFSC := testdatagen.MakeMTOServiceItem(db, testdatagen.Assertions{
		MTOServiceItem: models.MTOServiceItem{
			ID:     uuid.Must(uuid.NewV4()),
			Status: models.MTOServiceItemStatusApproved,
		},
		Move:        move,
		MTOShipment: ntsrShipment,
		ReService: models.ReService{
			ID: uuid.FromStringOrNil("4780b30c-e846-437a-b39a-c499a6b09872"), // FSC - Fuel Surcharge
		},
	})

	testdatagen.MakePaymentServiceItem(db, testdatagen.Assertions{
		PaymentServiceItem: models.PaymentServiceItem{
			PriceCents: &fscCost,
		},
		PaymentRequest: paymentRequest,
		MTOServiceItem: ntsrServiceItemFSC,
	})

	ntsrServiceItemDOP := testdatagen.MakeMTOServiceItem(db, testdatagen.Assertions{
		MTOServiceItem: models.MTOServiceItem{
			ID:     uuid.Must(uuid.NewV4()),
			Status: models.MTOServiceItemStatusApproved,
		},
		Move:        move,
		MTOShipment: ntsrShipment,
		ReService: models.ReService{
			ID: uuid.FromStringOrNil("2bc3e5cb-adef-46b1-bde9-55570bfdd43e"), // DOP - Domestic Origin Price
		},
	})

	testdatagen.MakePaymentServiceItem(db, testdatagen.Assertions{
		PaymentServiceItem: models.PaymentServiceItem{
			PriceCents: &dopCost,
		},
		PaymentRequest: paymentRequest,
		MTOServiceItem: ntsrServiceItemDOP,
	})

	ntsrServiceItemDDP := testdatagen.MakeMTOServiceItem(db, testdatagen.Assertions{
		MTOServiceItem: models.MTOServiceItem{
			ID:     uuid.Must(uuid.NewV4()),
			Status: models.MTOServiceItemStatusApproved,
		},
		Move:        move,
		MTOShipment: ntsrShipment,
		ReService: models.ReService{
			ID: uuid.FromStringOrNil("50f1179a-3b72-4fa1-a951-fe5bcc70bd14"), // DDP - Domestic Destination Price
		},
	})

	testdatagen.MakePaymentServiceItem(db, testdatagen.Assertions{
		PaymentServiceItem: models.PaymentServiceItem{
			PriceCents: &ddpCost,
		},
		PaymentRequest: paymentRequest,
		MTOServiceItem: ntsrServiceItemDDP,
	})

	testdatagen.MakeMTOServiceItem(db, testdatagen.Assertions{
		MTOServiceItem: models.MTOServiceItem{
			ID:     uuid.Must(uuid.NewV4()),
			Status: models.MTOServiceItemStatusSubmitted,
		},
		Move:        move,
		MTOShipment: ntsrShipment,
		ReService: models.ReService{
			ID: uuid.FromStringOrNil("15f01bc1-0754-4341-8e0f-25c8f04d5a77"), // DUPK - Domestic Unpacking
		},
	})
}

func createHHGMoveWith2PaymentRequestsReviewedAllRejectedServiceItems(appCtx appcontext.AppContext, userUploader *uploader.UserUploader) {
	db := appCtx.DB()
	/* Customer with two payment requests */
	customer7 := testdatagen.MakeExtendedServiceMember(db, testdatagen.Assertions{
		ServiceMember: models.ServiceMember{
			ID: uuid.FromStringOrNil("4e6e4023-b089-4614-a65a-ffffffffffff"),
		},
	})

	orders7 := testdatagen.MakeOrder(db, testdatagen.Assertions{
		Order: models.Order{
			ID:              uuid.FromStringOrNil("f52f851e-91b8-4cb7-9f8a-ffffffffffff"),
			ServiceMemberID: customer7.ID,
			ServiceMember:   customer7,
		},
		UserUploader: userUploader,
	})

	locatorID := "PAYREJ"
	mto7 := testdatagen.MakeMove(db, testdatagen.Assertions{
		Move: models.Move{
			ID:                 uuid.FromStringOrNil("99783f4d-ee83-4fc9-8e0c-ffffffffffff"),
			OrdersID:           orders7.ID,
			AvailableToPrimeAt: swag.Time(time.Now()),
			Status:             models.MoveStatusAPPROVED,
			SelectedMoveType:   &hhgMoveType,
			Locator:            locatorID,
		},
	})

	mtoShipmentHHG7 := testdatagen.MakeMTOShipment(db, testdatagen.Assertions{
		MTOShipment: models.MTOShipment{
			ID:                   uuid.FromStringOrNil("baa00811-2381-433e-8a96-ffffffffffff"),
			PrimeEstimatedWeight: &estimatedWeight,
			PrimeActualWeight:    &actualWeight,
			ShipmentType:         models.MTOShipmentTypeHHG,
			ApprovedDate:         swag.Time(time.Now()),
			Status:               models.MTOShipmentStatusApproved,
		},
		Move: mto7,
	})

	testdatagen.MakeMTOAgent(db, testdatagen.Assertions{
		MTOAgent: models.MTOAgent{
			ID:            uuid.FromStringOrNil("82036387-a113-4b45-a172-ffffffffffff"),
			MTOShipment:   mtoShipmentHHG7,
			MTOShipmentID: mtoShipmentHHG7.ID,
			FirstName:     swag.String("Test"),
			LastName:      swag.String("Agent"),
			Email:         swag.String("test@test.email.com"),
			MTOAgentType:  models.MTOAgentReleasing,
		},
	})

	reviewedDate := time.Now()
	paymentRequest7 := testdatagen.MakePaymentRequest(db, testdatagen.Assertions{
		PaymentRequest: models.PaymentRequest{
			ID:            uuid.FromStringOrNil("ea945ab7-099a-4819-82de-ffffffffffff"),
			MoveTaskOrder: mto7,
			IsFinal:       false,
			Status:        models.PaymentRequestStatusReviewedAllRejected,
			ReviewedAt:    &reviewedDate,
		},
		Move: mto7,
	})

	// for soft deleted proof of service docs
	proofOfService := testdatagen.MakeProofOfServiceDoc(db, testdatagen.Assertions{
		PaymentRequest: paymentRequest7,
	})

	deletedAt := time.Now()
	testdatagen.MakePrimeUpload(db, testdatagen.Assertions{
		PrimeUpload: models.PrimeUpload{
			ID:                  uuid.FromStringOrNil("18413213-0aaf-4eb1-8d7f-ffffffffffff"),
			ProofOfServiceDoc:   proofOfService,
			ProofOfServiceDocID: proofOfService.ID,
			Contractor: models.Contractor{
				ID: uuid.FromStringOrNil("5db13bb4-6d29-4bdb-bc81-262f4513ecf6"), // Prime
			},
			ContractorID: uuid.FromStringOrNil("5db13bb4-6d29-4bdb-bc81-262f4513ecf6"),
			DeletedAt:    &deletedAt,
		},
	})

	serviceItemMS7 := testdatagen.MakeMTOServiceItemBasic(db, testdatagen.Assertions{
		MTOServiceItem: models.MTOServiceItem{
			ID:     uuid.FromStringOrNil("923acbd4-5e65-4d62-aecc-ffffffffffff"),
			Status: models.MTOServiceItemStatusApproved,
		},
		Move: mto7,
		ReService: models.ReService{
			ID: uuid.FromStringOrNil("1130e612-94eb-49a7-973d-72f33685e551"), // MS - Move Management
		},
	})

	rejectionReason := "Just because."
	msCost := unit.Cents(10000)
	testdatagen.MakePaymentServiceItem(db, testdatagen.Assertions{
		PaymentServiceItem: models.PaymentServiceItem{
			PriceCents:      &msCost,
			Status:          models.PaymentServiceItemStatusDenied,
			RejectionReason: &rejectionReason,
		},
		PaymentRequest: paymentRequest7,
		MTOServiceItem: serviceItemMS7,
	})

	serviceItemDLH7 := testdatagen.MakeMTOServiceItem(db, testdatagen.Assertions{
		MTOServiceItem: models.MTOServiceItem{
			ID:     uuid.FromStringOrNil("aab8df9a-bbc9-4f26-a3ab-ffffffffffff"),
			Status: models.MTOServiceItemStatusApproved,
		},
		Move: mto7,
		ReService: models.ReService{
			ID: uuid.FromStringOrNil("8d600f25-1def-422d-b159-617c7d59156e"), // DLH - Domestic Linehaul
		},
	})

	dlhCost := unit.Cents(99999)
	testdatagen.MakePaymentServiceItem(db, testdatagen.Assertions{
		PaymentServiceItem: models.PaymentServiceItem{
			PriceCents:      &dlhCost,
			Status:          models.PaymentServiceItemStatusDenied,
			RejectionReason: &rejectionReason,
		},
		PaymentRequest: paymentRequest7,
		MTOServiceItem: serviceItemDLH7,
	})

	additionalPaymentRequest7 := testdatagen.MakePaymentRequest(db, testdatagen.Assertions{
		PaymentRequest: models.PaymentRequest{
			ID:              uuid.FromStringOrNil("540e2268-6899-4b67-828d-ffffffffffff"),
			MoveTaskOrder:   mto7,
			IsFinal:         false,
			Status:          models.PaymentRequestStatusReviewedAllRejected,
			ReviewedAt:      &reviewedDate,
			RejectionReason: nil,
			SequenceNumber:  2,
		},
		Move: mto7,
	})

	serviceItemCS7 := testdatagen.MakeMTOServiceItemBasic(db, testdatagen.Assertions{
		MTOServiceItem: models.MTOServiceItem{
			ID:     uuid.FromStringOrNil("ab37c0a4-ad3f-44aa-b294-ffffffffffff"),
			Status: models.MTOServiceItemStatusApproved,
		},
		Move: mto7,
		ReService: models.ReService{
			ID: uuid.FromStringOrNil("9dc919da-9b66-407b-9f17-05c0f03fcb50"), // CS - Counseling Services
		},
	})

	csCost := unit.Cents(25000)

	testdatagen.MakePaymentServiceItem(db, testdatagen.Assertions{
		PaymentServiceItem: models.PaymentServiceItem{
			PriceCents:      &csCost,
			Status:          models.PaymentServiceItemStatusDenied,
			RejectionReason: &rejectionReason,
		},
		PaymentRequest: additionalPaymentRequest7,
		MTOServiceItem: serviceItemCS7,
	})

	MTOShipment := testdatagen.MakeMTOShipment(db, testdatagen.Assertions{
		MTOShipment: models.MTOShipment{
			ID:                   uuid.FromStringOrNil("475579d5-aaa4-4755-8c43-ffffffffffff"),
			PrimeEstimatedWeight: &estimatedWeight,
			PrimeActualWeight:    &actualWeight,
			ShipmentType:         models.MTOShipmentTypeHHG, // same as HHG for now
			ApprovedDate:         swag.Time(time.Now()),
			Status:               models.MTOShipmentStatusApproved,
		},
		Move: mto7,
	})

	serviceItemFSC7 := testdatagen.MakeMTOServiceItem(db, testdatagen.Assertions{
		MTOServiceItem: models.MTOServiceItem{
			ID:     uuid.FromStringOrNil("f23eeb02-66c7-43f5-ad9c-ffffffffffff"),
			Status: models.MTOServiceItemStatusApproved,
		},
		Move:        mto7,
		MTOShipment: MTOShipment,
		ReService: models.ReService{
			ID: uuid.FromStringOrNil("4780b30c-e846-437a-b39a-c499a6b09872"), // FSC - Fuel Surcharge
		},
	})

	fscCost := unit.Cents(55555)

	testdatagen.MakePaymentServiceItem(db, testdatagen.Assertions{
		PaymentServiceItem: models.PaymentServiceItem{
			PriceCents:      &fscCost,
			Status:          models.PaymentServiceItemStatusDenied,
			RejectionReason: &rejectionReason,
		},
		PaymentRequest: additionalPaymentRequest7,
		MTOServiceItem: serviceItemFSC7,
	})
}

func createTOO(appCtx appcontext.AppContext) {
	db := appCtx.DB()
	email := "too_role@office.mil"
	officeUser := models.OfficeUser{}
	officeUserExists, err := db.Where("email = $1", email).Exists(&officeUser)
	if err != nil {
		log.Panic(fmt.Errorf("Failed to query OfficeUser in the DB: %w", err))
	}
	// no need to create
	if officeUserExists {
		return
	}

	/* A user with too role */
	tooRole := roles.Role{}
	err = db.Where("role_type = $1", roles.RoleTypeTOO).First(&tooRole)
	if err != nil {
		log.Panic(fmt.Errorf("Failed to find RoleTypeTOO in the DB: %w", err))
	}

	tooUUID := uuid.Must(uuid.FromString("dcf86235-53d3-43dd-8ee8-54212ae3078f"))
	loginGovUUID := uuid.Must(uuid.NewV4())
	testdatagen.MakeUser(db, testdatagen.Assertions{
		User: models.User{
			ID:            tooUUID,
			LoginGovUUID:  &loginGovUUID,
			LoginGovEmail: email,
			Active:        true,
			Roles:         []roles.Role{tooRole},
		},
	})
	testdatagen.MakeOfficeUser(db, testdatagen.Assertions{
		OfficeUser: models.OfficeUser{
			ID:     uuid.FromStringOrNil("144503a6-485c-463e-b943-d3c3bad11b09"),
			Email:  email,
			Active: true,
			UserID: &tooUUID,
		},
	})
}

func createTIO(appCtx appcontext.AppContext) {
	db := appCtx.DB()
	email := "tio_role@office.mil"
	officeUser := models.OfficeUser{}
	officeUserExists, err := db.Where("email = $1", email).Exists(&officeUser)
	if err != nil {
		log.Panic(fmt.Errorf("Failed to query OfficeUser in the DB: %w", err))
	}
	// no need to create
	if officeUserExists {
		return
	}

	/* A user with tio role */
	tioRole := roles.Role{}
	err = db.Where("role_type = $1", roles.RoleTypeTIO).First(&tioRole)
	if err != nil {
		log.Panic(fmt.Errorf("Failed to find RoleTypeTIO in the DB: %w", err))
	}

	tioUUID := uuid.Must(uuid.FromString("3b2cc1b0-31a2-4d1b-874f-0591f9127374"))
	loginGovUUID := uuid.Must(uuid.NewV4())
	testdatagen.MakeUser(db, testdatagen.Assertions{
		User: models.User{
			ID:            tioUUID,
			LoginGovUUID:  &loginGovUUID,
			LoginGovEmail: email,
			Active:        true,
			Roles:         []roles.Role{tioRole},
		},
	})
	testdatagen.MakeOfficeUser(db, testdatagen.Assertions{
		OfficeUser: models.OfficeUser{
			ID:     uuid.FromStringOrNil("f1828a35-43fd-42be-8b23-af4d9d51f0f3"),
			Email:  email,
			Active: true,
			UserID: &tioUUID,
		},
	})
}

func createServicesCounselor(appCtx appcontext.AppContext) {
	db := appCtx.DB()
	email := "services_counselor_role@office.mil"
	officeUser := models.OfficeUser{}
	officeUserExists, err := db.Where("email = $1", email).Exists(&officeUser)
	if err != nil {
		log.Panic(fmt.Errorf("Failed to query OfficeUser in the DB: %w", err))
	}
	// no need to create
	if officeUserExists {
		return
	}

	/* A user with services counselor role */
	servicesCounselorRole := roles.Role{}
	err = db.Where("role_type = $1", roles.RoleTypeServicesCounselor).First(&servicesCounselorRole)
	if err != nil {
		log.Panic(fmt.Errorf("Failed to find RoleTypeServicesCounselor in the DB: %w", err))
	}

	servicesCounselorUUID := uuid.Must(uuid.FromString("a6c8663f-998f-4626-a978-ad60da2476ec"))
	loginGovUUID := uuid.Must(uuid.NewV4())
	testdatagen.MakeUser(db, testdatagen.Assertions{
		User: models.User{
			ID:            servicesCounselorUUID,
			LoginGovUUID:  &loginGovUUID,
			LoginGovEmail: email,
			Active:        true,
			Roles:         []roles.Role{servicesCounselorRole},
		},
	})
	testdatagen.MakeOfficeUser(db, testdatagen.Assertions{
		OfficeUser: models.OfficeUser{
			ID:     uuid.FromStringOrNil("c70d9a38-4bff-4d37-8dcc-456f317d7935"),
			Email:  email,
			Active: true,
			UserID: &servicesCounselorUUID,
		},
	})
}

func createQaeCsr(appCtx appcontext.AppContext) {
	db := appCtx.DB()
	email := "qae_csr_role@office.mil"
	officeUser := models.OfficeUser{}
	officeUserExists, err := db.Where("email = $1", email).Exists(&officeUser)
	if err != nil {
		log.Panic(fmt.Errorf("Failed to query OfficeUser in the DB: %w", err))
	}
	// no need to create
	if officeUserExists {
		return
	}

	/* A user with tio role */
	qaeCsrRole := roles.Role{}
	err = db.Where("role_type = $1", roles.RoleTypeQaeCsr).First(&qaeCsrRole)
	if err != nil {
		log.Panic(fmt.Errorf("Failed to find RoleTypeQaeCsr in the DB: %w", err))
	}

	qaeCsrUUID := uuid.Must(uuid.FromString("8dbf1648-7527-4a92-b4eb-524edb703982"))
	loginGovUUID := uuid.Must(uuid.NewV4())
	testdatagen.MakeUser(db, testdatagen.Assertions{
		User: models.User{
			ID:            qaeCsrUUID,
			LoginGovUUID:  &loginGovUUID,
			LoginGovEmail: email,
			Active:        true,
			Roles:         []roles.Role{qaeCsrRole},
		},
	})
	testdatagen.MakeOfficeUser(db, testdatagen.Assertions{
		OfficeUser: models.OfficeUser{
			ID:     uuid.FromStringOrNil("ef4f6d1f-4ac3-4159-a364-5403e7d958ff"),
			Email:  email,
			Active: true,
			UserID: &qaeCsrUUID,
		},
	})
}

func createTXO(appCtx appcontext.AppContext) {
	db := appCtx.DB()
	/* A user with both too and tio roles */
	email := "too_tio_role@office.mil"
	officeUser := models.OfficeUser{}
	officeUserExists, err := db.Where("email = $1", email).Exists(&officeUser)
	if err != nil {
		log.Panic(fmt.Errorf("Failed to query OfficeUser in the DB: %w", err))
	}
	// no need to create
	if officeUserExists {
		return
	}

	tooRole := roles.Role{}
	err = db.Where("role_type = $1", roles.RoleTypeTOO).First(&tooRole)
	if err != nil {
		log.Panic(fmt.Errorf("Failed to find RoleTypeTOO in the DB: %w", err))
	}

	tioRole := roles.Role{}
	err = db.Where("role_type = $1", roles.RoleTypeTIO).First(&tioRole)
	if err != nil {
		log.Panic(fmt.Errorf("Failed to find RoleTypeTIO in the DB: %w", err))
	}

	tooTioUUID := uuid.Must(uuid.FromString("9bda91d2-7a0c-4de1-ae02-b8cf8b4b858b"))
	loginGovUUID := uuid.Must(uuid.NewV4())
	user := testdatagen.MakeUser(db, testdatagen.Assertions{
		User: models.User{
			ID:            tooTioUUID,
			LoginGovUUID:  &loginGovUUID,
			LoginGovEmail: email,
			Active:        true,
			Roles:         []roles.Role{tooRole, tioRole},
		},
	})
	testdatagen.MakeOfficeUser(db, testdatagen.Assertions{
		OfficeUser: models.OfficeUser{
			ID:     uuid.FromStringOrNil("dce86235-53d3-43dd-8ee8-54212ae3078f"),
			Email:  email,
			Active: true,
			UserID: &tooTioUUID,
		},
	})
	testdatagen.MakeServiceMember(db, testdatagen.Assertions{
		ServiceMember: models.ServiceMember{
			User:   user,
			UserID: user.ID,
		},
	})
}

func createTXOUSMC(appCtx appcontext.AppContext) {
	db := appCtx.DB()
	emailUSMC := "too_tio_role_usmc@office.mil"
	officeUser := models.OfficeUser{}
	officeUserExists, err := db.Where("email = $1", emailUSMC).Exists(&officeUser)
	if err != nil {
		log.Panic(fmt.Errorf("Failed to query OfficeUser in the DB: %w", err))
	}
	// no need to create
	if officeUserExists {
		return
	}

	// Makes user with both too and tio role with USMC gbloc
	tooRole := roles.Role{}
	err = db.Where("role_type = $1", roles.RoleTypeTOO).First(&tooRole)
	if err != nil {
		log.Panic(fmt.Errorf("Failed to find RoleTypeTOO in the DB: %w", err))
	}

	tioRole := roles.Role{}
	err = db.Where("role_type = $1", roles.RoleTypeTIO).First(&tioRole)
	if err != nil {
		log.Panic(fmt.Errorf("Failed to find RoleTypeTIO in the DB: %w", err))
	}

	transportationOfficeUSMC := models.TransportationOffice{}
	err = db.Where("id = $1", "ccf50409-9d03-4cac-a931-580649f1647a").First(&transportationOfficeUSMC)
	if err != nil {
		log.Panic(fmt.Errorf("Failed to find transportation office USMC in the DB: %w", err))
	}

	// Makes user with both too and tio role with USMC gbloc

	tooTioWithUsmcUUID := uuid.Must(uuid.FromString("9bda91d2-7a0c-4de1-ae02-bbbbbbbbbbbb"))
	loginGovWithUsmcUUID := uuid.Must(uuid.NewV4())
	testdatagen.MakeUser(db, testdatagen.Assertions{
		User: models.User{
			ID:            tooTioWithUsmcUUID,
			LoginGovUUID:  &loginGovWithUsmcUUID,
			LoginGovEmail: emailUSMC,
			Active:        true,
			Roles:         []roles.Role{tooRole, tioRole},
		},
	})
	testdatagen.MakeOfficeUser(db, testdatagen.Assertions{
		OfficeUser: models.OfficeUser{
			ID:                   uuid.FromStringOrNil("dce86235-53d3-43dd-8ee8-bbbbbbbbbbbb"),
			Email:                emailUSMC,
			Active:               true,
			UserID:               &tooTioWithUsmcUUID,
			TransportationOffice: transportationOfficeUSMC,
		},
	})

}

func createTXOServicesCounselor(appCtx appcontext.AppContext) {
	db := appCtx.DB()
	/* A user with both too, tio, and services counselor roles */
	email := "too_tio_services_counselor_role@office.mil"
	officeUser := models.OfficeUser{}
	officeUserExists, err := db.Where("email = $1", email).Exists(&officeUser)
	if err != nil {
		log.Panic(fmt.Errorf("Failed to query OfficeUser in the DB: %w", err))
	}
	// no need to create
	if officeUserExists {
		return
	}

	officeUserRoleTypes := []roles.RoleType{roles.RoleTypeTOO, roles.RoleTypeTIO, roles.RoleTypeServicesCounselor}
	var userRoles roles.Roles
	err = db.Where("role_type IN (?)", officeUserRoleTypes).All(&userRoles)
	if err != nil {
		log.Panic(fmt.Errorf("Failed to find office user RoleType in the DB: %w", err))
	}

	tooTioServicesUUID := uuid.Must(uuid.FromString("8d78c849-0853-4eb8-a7a7-73055db7a6a8"))
	loginGovUUID := uuid.Must(uuid.NewV4())

	// Make a user
	testdatagen.MakeUser(db, testdatagen.Assertions{
		User: models.User{
			ID:            tooTioServicesUUID,
			LoginGovUUID:  &loginGovUUID,
			LoginGovEmail: email,
			Active:        true,
			Roles:         userRoles,
		},
	})

	// Make and office user associated with the previously created user
	testdatagen.MakeOfficeUser(db, testdatagen.Assertions{
		OfficeUser: models.OfficeUser{
			ID:     uuid.FromStringOrNil("f3503012-e17a-4136-aa3c-508ee3b1962f"),
			Email:  email,
			Active: true,
			UserID: &tooTioServicesUUID,
		},
	})
}

func createTXOServicesUSMCCounselor(appCtx appcontext.AppContext) {
	db := appCtx.DB()
	emailUSMC := "too_tio_services_counselor_role_usmc@office.mil"
	officeUser := models.OfficeUser{}
	officeUserExists, err := db.Where("email = $1", emailUSMC).Exists(&officeUser)
	if err != nil {
		log.Panic(fmt.Errorf("Failed to query OfficeUser in the DB: %w", err))
	}
	// no need to create
	if officeUserExists {
		return
	}

	/* A user with both too, tio, and services counselor roles */
	officeUserRoleTypes := []roles.RoleType{roles.RoleTypeTOO, roles.RoleTypeTIO, roles.RoleTypeServicesCounselor}
	var userRoles roles.Roles
	err = db.Where("role_type IN (?)", officeUserRoleTypes).All(&userRoles)
	if err != nil {
		log.Panic(fmt.Errorf("Failed to find office user RoleType in the DB: %w", err))
	}

	// Makes user with too, tio, services counselor role with USMC gbloc
	transportationOfficeUSMC := models.TransportationOffice{}
	err = db.Where("id = $1", "ccf50409-9d03-4cac-a931-580649f1647a").First(&transportationOfficeUSMC)
	if err != nil {
		log.Panic(fmt.Errorf("Failed to find transportation office USMC in the DB: %w", err))
	}
	tooTioServicesWithUsmcUUID := uuid.Must(uuid.FromString("9aae1a83-6515-4c1d-84e8-f7b53dc3d5fc"))
	loginGovWithUsmcUUID := uuid.Must(uuid.NewV4())

	// Makes a user with all office roles that is associated with USMC
	testdatagen.MakeUser(db, testdatagen.Assertions{
		User: models.User{
			ID:            tooTioServicesWithUsmcUUID,
			LoginGovUUID:  &loginGovWithUsmcUUID,
			LoginGovEmail: emailUSMC,
			Active:        true,
			Roles:         userRoles,
		},
	})

	// Makes an office user with the previously created user
	testdatagen.MakeOfficeUser(db, testdatagen.Assertions{
		OfficeUser: models.OfficeUser{
			ID:                   uuid.FromStringOrNil("b23005d6-60ea-469f-91ab-a7daf4c686f5"),
			Email:                emailUSMC,
			Active:               true,
			UserID:               &tooTioServicesWithUsmcUUID,
			TransportationOffice: transportationOfficeUSMC,
		},
	})
}

func createPrimeUser(appCtx appcontext.AppContext) models.User {
	db := appCtx.DB()
	/* A user with the prime role */

	var userRole roles.Role
	err := db.Where("role_type = (?)", roles.RoleTypePrime).First(&userRole)
	if err != nil {
		log.Panic(fmt.Errorf("failed to find prime user RoleType in the DB: %w", err))
	}

	userUUID := uuid.Must(uuid.FromString("3ce06fa9-590a-48e5-9e30-6ad1e82b528c"))
	loginGovUUID := uuid.Must(uuid.NewV4())
	email := "prime_role@office.mil"

	// Make a user
	primeUser := testdatagen.MakeUser(db, testdatagen.Assertions{
		User: models.User{
			ID:            userUUID,
			LoginGovUUID:  &loginGovUUID,
			LoginGovEmail: email,
			Active:        true,
			Roles:         roles.Roles{userRole},
		},
	})
	return primeUser
}

func createDevClientCertForUser(appCtx appcontext.AppContext, user models.User) {
	// Create dev client cert from 20191212230438_add_devlocal-mtls_client_cert.up.sql
	devClientCert := models.ClientCert{
		ID:           uuid.Must(uuid.FromString("190b1e07-eef8-445a-9696-5a2b49ee488d")),
		Sha256Digest: "2c0c1fc67a294443292a9e71de0c71cc374fe310e8073f8cdc15510f6b0ef4db",
		Subject:      "/C=US/ST=DC/L=Washington/O=Truss/OU=AppClientTLS/CN=devlocal",
		UserID:       user.ID,
	}
	assertions := testdatagen.Assertions{
		ClientCert: devClientCert,
	}
	testdatagen.MakeDevClientCert(appCtx.DB(), assertions)
}

func createHHGMoveWithReweigh(appCtx appcontext.AppContext, userUploader *uploader.UserUploader) {
	db := appCtx.DB()
	filterFile := &[]string{"150Kb.png"}
	serviceMember := makeServiceMember(appCtx)
	orders := makeOrdersForServiceMember(appCtx, serviceMember, userUploader, filterFile)
	move := makeMoveForOrders(appCtx, orders, "REWAYD", models.MoveStatusAPPROVALSREQUESTED)
	move.TIORemarks = &tioRemarks
	testdatagen.MustSave(db, &move)
	reweighedWeight := unit.Pound(800)
	testdatagen.MakeReweigh(db, testdatagen.Assertions{
		UserUploader: userUploader,
		MTOShipment: models.MTOShipment{
			MoveTaskOrderID: move.ID,
			MoveTaskOrder:   move,
		},
		Reweigh: models.Reweigh{
			Weight: &reweighedWeight,
		},
	})
	testdatagen.MakeReweigh(db, testdatagen.Assertions{UserUploader: userUploader})
}

func createHHGMoveWithBillableWeights(appCtx appcontext.AppContext, userUploader *uploader.UserUploader, primeUploader *uploader.PrimeUploader) {
	db := appCtx.DB()
	filterFile := &[]string{"150Kb.png"}
	serviceMember := makeServiceMember(appCtx)
	orders := makeOrdersForServiceMember(appCtx, serviceMember, userUploader, filterFile)
	makeAmendedOrders(appCtx, orders, userUploader, &[]string{"small.pdf"})
	move := makeMoveForOrders(appCtx, orders, "BILWEI", models.MoveStatusAPPROVALSREQUESTED)
	shipment := makeShipmentForMove(appCtx, move, models.MTOShipmentStatusApproved)
	paymentRequestID := uuid.Must(uuid.FromString("6cd95b06-fef3-11eb-9a03-0242ac130003"))
	makePaymentRequestForShipment(appCtx, move, shipment, primeUploader, filterFile, paymentRequestID, models.PaymentRequestStatusPending)
	testdatagen.MakeReweighForShipment(db, testdatagen.Assertions{UserUploader: userUploader}, shipment, unit.Pound(5000))
}

// creates a mix of shipments statuses with estimated, actual, and reweigh weights for testing the MTO page
func createReweighWithMixedShipmentStatuses(appCtx appcontext.AppContext, userUploader *uploader.UserUploader) {
	db := appCtx.DB()
	filterFile := &[]string{"150Kb.png"}
	serviceMember := makeServiceMember(appCtx)
	orders := makeOrdersForServiceMember(appCtx, serviceMember, userUploader, filterFile)
	move := makeMoveForOrders(appCtx, orders, "WTSTAT", models.MoveStatusAPPROVALSREQUESTED)

	// shipment is not yet approved so will be excluded from MTO weight calculations
	testdatagen.MakeMTOShipment(db, testdatagen.Assertions{
		MTOShipment: models.MTOShipment{
			Status: models.MTOShipmentStatusSubmitted,
		},
		Move: move,
	})

	divertedEstimated := unit.Pound(5000)
	divertedActual := unit.Pound(6000)
	// shipment was diverted so will have weights values already
	divertedShipment := testdatagen.MakeMTOShipment(db, testdatagen.Assertions{
		MTOShipment: models.MTOShipment{
			Status:               models.MTOShipmentStatusSubmitted,
			Diversion:            true,
			PrimeEstimatedWeight: &divertedEstimated,
			PrimeActualWeight:    &divertedActual,
		},
		Move: move,
	})
	diveretedReweigh := unit.Pound(5500)
	testdatagen.MakeReweigh(db, testdatagen.Assertions{
		MTOShipment: divertedShipment,
		Reweigh: models.Reweigh{
			Weight: &diveretedReweigh,
		},
	})

	canceledEstimated := unit.Pound(5000)
	canceledActual := unit.Pound(6000)
	canceledReweigh := unit.Pound(5500)
	// cancelled shipment will still appear on MTO page but will not be included in weight calculations
	canceledShipment := testdatagen.MakeMTOShipment(db, testdatagen.Assertions{
		MTOShipment: models.MTOShipment{
			Status:               models.MTOShipmentStatusCanceled,
			PrimeEstimatedWeight: &canceledEstimated,
			PrimeActualWeight:    &canceledActual,
		},
		Move: move,
	})
	testdatagen.MakeReweigh(db, testdatagen.Assertions{
		MTOShipment: canceledShipment,
		Reweigh: models.Reweigh{
			Weight: &canceledReweigh,
		},
	})

	approvedEstimated := unit.Pound(1000)
	approvedActual := unit.Pound(1500)
	approvedReweigh := unit.Pound(1250)
	approvedShipment := testdatagen.MakeMTOShipment(db, testdatagen.Assertions{
		MTOShipment: models.MTOShipment{
			Status:               models.MTOShipmentStatusApproved,
			PrimeEstimatedWeight: &approvedEstimated,
			PrimeActualWeight:    &approvedActual,
		},
		Move: move,
	})
	testdatagen.MakeReweigh(db, testdatagen.Assertions{
		MTOShipment: approvedShipment,
		Reweigh: models.Reweigh{
			Weight: &approvedReweigh,
		},
	})

	approvedReweighRequestedEstimated := unit.Pound(1000)
	approvedReweighRequestedActual := unit.Pound(1500)
	approvedReweighRequestedShipment := testdatagen.MakeMTOShipment(db, testdatagen.Assertions{
		MTOShipment: models.MTOShipment{
			Status:               models.MTOShipmentStatusApproved,
			PrimeEstimatedWeight: &approvedReweighRequestedEstimated,
			PrimeActualWeight:    &approvedReweighRequestedActual,
		},
		Move: move,
	})
	testdatagen.MakeReweigh(db, testdatagen.Assertions{
		MTOShipment: approvedReweighRequestedShipment,
	})

	divRequestedEstimated := unit.Pound(1000)
	divRequestedActual := unit.Pound(1500)
	divRequestedReweigh := unit.Pound(1750)
	divRequestedShipment := testdatagen.MakeMTOShipment(db, testdatagen.Assertions{
		MTOShipment: models.MTOShipment{
			Status:               models.MTOShipmentStatusDiversionRequested,
			PrimeEstimatedWeight: &divRequestedEstimated,
			PrimeActualWeight:    &divRequestedActual,
		},
		Move: move,
	})
	testdatagen.MakeReweigh(db, testdatagen.Assertions{
		MTOShipment: divRequestedShipment,
		Reweigh: models.Reweigh{
			Weight: &divRequestedReweigh,
		},
	})

	cancellationRequestedEstimated := unit.Pound(1000)
	cancellationRequestedActual := unit.Pound(1500)
	cancellationRequestedReweigh := unit.Pound(1250)
	cancellationRequestedShipment := testdatagen.MakeMTOShipment(db, testdatagen.Assertions{
		MTOShipment: models.MTOShipment{
			Status:               models.MTOShipmentStatusCancellationRequested,
			PrimeEstimatedWeight: &cancellationRequestedEstimated,
			PrimeActualWeight:    &cancellationRequestedActual,
		},
		Move: move,
	})
	testdatagen.MakeReweigh(db, testdatagen.Assertions{
		MTOShipment: cancellationRequestedShipment,
		Reweigh: models.Reweigh{
			Weight: &cancellationRequestedReweigh,
		},
	})
}

func createReweighWithMultipleShipments(appCtx appcontext.AppContext, userUploader *uploader.UserUploader, primeUploader *uploader.PrimeUploader, moveRouter services.MoveRouter) {
	db := appCtx.DB()
	filterFile := &[]string{"150Kb.png"}
	serviceMember := makeServiceMember(appCtx)
	serviceMember.FirstName = models.StringPointer("MultipleShipments")
	serviceMember.LastName = models.StringPointer("Reweighs")
	orders := makeOrdersForServiceMember(appCtx, serviceMember, userUploader, filterFile)
	move := makeMoveForOrders(appCtx, orders, "MULTRW", models.MoveStatusDRAFT)
	move.TIORemarks = &tioRemarks
	move.SelectedMoveType = &hhgMoveType

	estimatedHHGWeight := unit.Pound(1400)
	actualHHGWeight := unit.Pound(3000)
	now := time.Now()
	testdatagen.MakeMTOShipment(db, testdatagen.Assertions{
		MTOShipment: models.MTOShipment{
			ID:                   uuid.FromStringOrNil("5b72c64e-ffad-11eb-9a03-0242ac130003"),
			PrimeEstimatedWeight: &estimatedHHGWeight,
			PrimeActualWeight:    &actualHHGWeight,
			ShipmentType:         models.MTOShipmentTypeHHG,
			ApprovedDate:         &now,
			Status:               models.MTOShipmentStatusApproved,
			MoveTaskOrder:        move,
			MoveTaskOrderID:      move.ID,
		},
	})

	shipmentWithMissingReweigh := testdatagen.MakeMTOShipment(db, testdatagen.Assertions{
		MTOShipment: models.MTOShipment{
			ID:                   uuid.FromStringOrNil("6192766e-ffad-11eb-9a03-0242ac130003"),
			PrimeEstimatedWeight: &estimatedHHGWeight,
			PrimeActualWeight:    &actualHHGWeight,
			ShipmentType:         models.MTOShipmentTypeHHG,
			ApprovedDate:         &now,
			Status:               models.MTOShipmentStatusApproved,
			CounselorRemarks:     swag.String("Please handle with care"),
			MoveTaskOrder:        move,
			MoveTaskOrderID:      move.ID,
		},
	})
	testdatagen.MakeReweighWithNoWeightForShipment(db, testdatagen.Assertions{UserUploader: userUploader}, shipmentWithMissingReweigh)

	shipment := testdatagen.MakeMTOShipment(db, testdatagen.Assertions{
		MTOShipment: models.MTOShipment{
			PrimeEstimatedWeight: &estimatedHHGWeight,
			PrimeActualWeight:    &actualHHGWeight,
			ShipmentType:         models.MTOShipmentTypeHHG,
			ApprovedDate:         &now,
			Status:               models.MTOShipmentStatusApproved,
			MoveTaskOrder:        move,
			MoveTaskOrderID:      move.ID,
		},
	})
	testdatagen.MakeReweighForShipment(db, testdatagen.Assertions{UserUploader: userUploader}, shipment, unit.Pound(5000))

	shipmentForReweigh := testdatagen.MakeMTOShipment(db, testdatagen.Assertions{
		MTOShipment: models.MTOShipment{
			PrimeEstimatedWeight: &estimatedHHGWeight,
			PrimeActualWeight:    &actualHHGWeight,
			ShipmentType:         models.MTOShipmentTypeHHG,
			ApprovedDate:         &now,
			Status:               models.MTOShipmentStatusApproved,
			MoveTaskOrder:        move,
			MoveTaskOrderID:      move.ID,
		},
	})
	testdatagen.MakeReweighForShipment(db, testdatagen.Assertions{UserUploader: userUploader}, shipmentForReweigh, unit.Pound(1541))

	err := moveRouter.Submit(appCtx, &move)
	if err != nil {
		log.Panic(err)
	}
	verrs, err := models.SaveMoveDependencies(db, &move)
	if err != nil || verrs.HasAny() {
		log.Panic(fmt.Errorf("Failed to save move and dependencies: %w", err))
	}
	err = moveRouter.Approve(appCtx, &move)
	if err != nil {
		log.Panic(err)
	}
	move.AvailableToPrimeAt = &now
	err = db.Save(&move)
	if err != nil {
		log.Panic(err)
	}

	paymentRequestID := uuid.Must(uuid.FromString("78a475d6-ffb8-11eb-9a03-0242ac130003"))
	makePaymentRequestForShipment(appCtx, move, shipment, primeUploader, filterFile, paymentRequestID, models.PaymentRequestStatusPending)
	testdatagen.MakeReweighForShipment(db, testdatagen.Assertions{UserUploader: userUploader}, shipment, unit.Pound(5000))
}

func createReweighWithShipmentMissingReweigh(appCtx appcontext.AppContext, userUploader *uploader.UserUploader, primeUploader *uploader.PrimeUploader, moveRouter services.MoveRouter) {
	db := appCtx.DB()
	filterFile := &[]string{"150Kb.png"}
	serviceMember := makeServiceMember(appCtx)
	orders := makeOrdersForServiceMember(appCtx, serviceMember, userUploader, filterFile)
	move := makeMoveForOrders(appCtx, orders, "MISHRW", models.MoveStatusDRAFT)
	move.TIORemarks = &tioRemarks
	move.SelectedMoveType = &hhgMoveType

	estimatedHHGWeight := unit.Pound(1400)
	actualHHGWeight := unit.Pound(6000)
	now := time.Now()
	shipment := testdatagen.MakeMTOShipment(db, testdatagen.Assertions{
		MTOShipment: models.MTOShipment{
			PrimeEstimatedWeight: &estimatedHHGWeight,
			PrimeActualWeight:    &actualHHGWeight,
			ShipmentType:         models.MTOShipmentTypeHHG,
			ApprovedDate:         &now,
			Status:               models.MTOShipmentStatusApproved,
			MoveTaskOrder:        move,
			MoveTaskOrderID:      move.ID,
		},
	})

	err := moveRouter.Submit(appCtx, &move)
	if err != nil {
		log.Panic(err)
	}
	verrs, err := models.SaveMoveDependencies(db, &move)
	if err != nil || verrs.HasAny() {
		log.Panic(fmt.Errorf("Failed to save move and dependencies: %w", err))
	}
	err = moveRouter.Approve(appCtx, &move)
	if err != nil {
		log.Panic(err)
	}
	move.AvailableToPrimeAt = &now
	err = db.Save(&move)
	if err != nil {
		log.Panic(err)
	}

	paymentRequestID := uuid.Must(uuid.FromString("4a1b0048-ffe7-11eb-9a03-0242ac130003"))
	makePaymentRequestForShipment(appCtx, move, shipment, primeUploader, filterFile, paymentRequestID, models.PaymentRequestStatusPending)
	testdatagen.MakeReweighWithNoWeightForShipment(db, testdatagen.Assertions{UserUploader: userUploader}, shipment)
}

func createReweighWithShipmentMaxBillableWeightExceeded(appCtx appcontext.AppContext, userUploader *uploader.UserUploader, primeUploader *uploader.PrimeUploader, moveRouter services.MoveRouter) {
	db := appCtx.DB()
	filterFile := &[]string{"150Kb.png"}
	serviceMember := makeServiceMember(appCtx)
	orders := makeOrdersForServiceMember(appCtx, serviceMember, userUploader, filterFile)
	move := makeMoveForOrders(appCtx, orders, "MAXCED", models.MoveStatusDRAFT)
	move.TIORemarks = &tioRemarks
	move.SelectedMoveType = &hhgMoveType

	estimatedHHGWeight := unit.Pound(1400)
	actualHHGWeight := unit.Pound(8900)
	now := time.Now()
	shipment := testdatagen.MakeMTOShipment(db, testdatagen.Assertions{
		MTOShipment: models.MTOShipment{
			PrimeEstimatedWeight: &estimatedHHGWeight,
			PrimeActualWeight:    &actualHHGWeight,
			ShipmentType:         models.MTOShipmentTypeHHG,
			ApprovedDate:         &now,
			Status:               models.MTOShipmentStatusApproved,
			MoveTaskOrder:        move,
			MoveTaskOrderID:      move.ID,
		},
	})

	err := moveRouter.Submit(appCtx, &move)
	if err != nil {
		log.Panic(err)
	}
	verrs, err := models.SaveMoveDependencies(db, &move)
	if err != nil || verrs.HasAny() {
		log.Panic(fmt.Errorf("Failed to save move and dependencies: %w", err))
	}
	err = moveRouter.Approve(appCtx, &move)
	if err != nil {
		log.Panic(err)
	}
	move.AvailableToPrimeAt = &now
	err = db.Save(&move)
	if err != nil {
		log.Panic(err)
	}

	paymentRequestID := uuid.Must(uuid.FromString("096496b0-ffea-11eb-9a03-0242ac130003"))
	makePaymentRequestForShipment(appCtx, move, shipment, primeUploader, filterFile, paymentRequestID, models.PaymentRequestStatusPending)
	testdatagen.MakeReweighForShipment(db, testdatagen.Assertions{UserUploader: userUploader}, shipment, unit.Pound(123456))
}

func createReweighWithShipmentNoEstimatedWeight(appCtx appcontext.AppContext, userUploader *uploader.UserUploader, primeUploader *uploader.PrimeUploader, moveRouter services.MoveRouter) {
	db := appCtx.DB()
	filterFile := &[]string{"150Kb.png"}
	serviceMember := makeServiceMember(appCtx)
	orders := makeOrdersForServiceMember(appCtx, serviceMember, userUploader, filterFile)
	move := makeMoveForOrders(appCtx, orders, "NOESTW", models.MoveStatusDRAFT)
	move.TIORemarks = &tioRemarks
	move.SelectedMoveType = &hhgMoveType

	actualHHGWeight := unit.Pound(6000)
	now := time.Now()
	shipment := testdatagen.MakeMTOShipment(db, testdatagen.Assertions{
		MTOShipment: models.MTOShipment{
			PrimeActualWeight: &actualHHGWeight,
			ShipmentType:      models.MTOShipmentTypeHHG,
			ApprovedDate:      &now,
			Status:            models.MTOShipmentStatusApproved,
			MoveTaskOrder:     move,
			MoveTaskOrderID:   move.ID,
		},
	})

	err := moveRouter.Submit(appCtx, &move)
	if err != nil {
		log.Panic(err)
	}
	verrs, err := models.SaveMoveDependencies(db, &move)
	if err != nil || verrs.HasAny() {
		log.Panic(fmt.Errorf("Failed to save move and dependencies: %w", err))
	}
	err = moveRouter.Approve(appCtx, &move)
	if err != nil {
		log.Panic(err)
	}
	move.AvailableToPrimeAt = &now
	err = db.Save(&move)
	if err != nil {
		log.Panic(err)
	}

	paymentRequestID := uuid.Must(uuid.FromString("c5c32296-0147-11ec-9a03-0242ac130003"))
	makePaymentRequestForShipment(appCtx, move, shipment, primeUploader, filterFile, paymentRequestID, models.PaymentRequestStatusPending)
	testdatagen.MakeReweighForShipment(db, testdatagen.Assertions{UserUploader: userUploader}, shipment, unit.Pound(5000))
}

func createReweighWithShipmentDeprecatedPaymentRequest(appCtx appcontext.AppContext, userUploader *uploader.UserUploader, primeUploader *uploader.PrimeUploader, moveRouter services.MoveRouter) {
	db := appCtx.DB()
	email := "deprecatedPaymentRequest@hhg.hhg"
	uuidStr := "6995a480-2e90-4d9b-90df-0f9b42277653"
	loginGovUUID := uuid.Must(uuid.NewV4())

	testdatagen.MakeUser(db, testdatagen.Assertions{
		User: models.User{
			ID:            uuid.Must(uuid.FromString(uuidStr)),
			LoginGovUUID:  &loginGovUUID,
			LoginGovEmail: email,
			Active:        true,
		},
	})

	smID := "6c4074fe-ba11-471f-89f2-cf4f8c075377"
	sm := testdatagen.MakeExtendedServiceMember(db, testdatagen.Assertions{
		ServiceMember: models.ServiceMember{
			ID:            uuid.FromStringOrNil(smID),
			UserID:        uuid.FromStringOrNil(uuidStr),
			FirstName:     models.StringPointer("Deprecated"),
			LastName:      models.StringPointer("PaymentRequest"),
			Edipi:         models.StringPointer("6833908165"),
			PersonalEmail: models.StringPointer(email),
		},
	})

	move := testdatagen.MakeMove(db, testdatagen.Assertions{
		Order: models.Order{
			ServiceMemberID: uuid.FromStringOrNil(smID),
			ServiceMember:   sm,
		},
		UserUploader: userUploader,
		Move: models.Move{
			ID:               uuid.FromStringOrNil("bb0c2329-e225-41cc-a931-823c6026425b"),
			Locator:          "DEPPRQ",
			SelectedMoveType: &hhgMoveType,
			TIORemarks:       &tioRemarks,
		},
	})

	actualHHGWeight := unit.Pound(6000)
	now := time.Now()
	shipment := testdatagen.MakeMTOShipment(db, testdatagen.Assertions{
		MTOShipment: models.MTOShipment{
			PrimeActualWeight: &actualHHGWeight,
			ShipmentType:      models.MTOShipmentTypeHHG,
			ApprovedDate:      &now,
			Status:            models.MTOShipmentStatusApproved,
			MoveTaskOrder:     move,
			MoveTaskOrderID:   move.ID,
		},
	})

	err := moveRouter.Submit(appCtx, &move)
	if err != nil {
		log.Panic(err)
	}
	verrs, err := models.SaveMoveDependencies(db, &move)
	if err != nil || verrs.HasAny() {
		log.Panic(fmt.Errorf("Failed to save move and dependencies: %w", err))
	}
	err = moveRouter.Approve(appCtx, &move)
	if err != nil {
		log.Panic(err)
	}
	move.AvailableToPrimeAt = &now
	err = db.Save(&move)
	if err != nil {
		log.Panic(err)
	}

	filterFile := &[]string{"150Kb.png"}
	paymentRequestID := uuid.Must(uuid.FromString("f80a07d3-0dcf-431f-b72c-dfd77e0483f6"))
	makePaymentRequestForShipment(appCtx, move, shipment, primeUploader, filterFile, paymentRequestID, models.PaymentRequestStatusDeprecated)
	testdatagen.MakeReweighForShipment(db, testdatagen.Assertions{UserUploader: userUploader}, shipment, unit.Pound(5000))
}

func createHHGMoveWithTaskOrderServices(appCtx appcontext.AppContext, userUploader *uploader.UserUploader) {

	db := appCtx.DB()
	mtoWithTaskOrderServices := testdatagen.MakeMove(db, testdatagen.Assertions{
		Move: models.Move{
			ID:                 uuid.FromStringOrNil("9c7b255c-2981-4bf8-839f-61c7458e2b4d"),
			Locator:            "RDY4PY",
			AvailableToPrimeAt: swag.Time(time.Now()),
			Status:             models.MoveStatusAPPROVED,
			SelectedMoveType:   &hhgMoveType,
		},
		UserUploader: userUploader,
	})

	estimated := unit.Pound(1400)
	actual := unit.Pound(1349)
	mtoShipment4 := testdatagen.MakeMTOShipment(db, testdatagen.Assertions{
		MTOShipment: models.MTOShipment{
			ID:                   uuid.FromStringOrNil("c3a9e368-188b-4828-a64a-204da9b988c2"),
			RequestedPickupDate:  swag.Time(time.Now()),
			ScheduledPickupDate:  swag.Time(time.Now().AddDate(0, 0, -1)),
			PrimeEstimatedWeight: &estimated, // so we can price Dom. Destination Price
			PrimeActualWeight:    &actual,    // so we can price DLH
			Status:               models.MTOShipmentStatusApproved,
			ApprovedDate:         swag.Time(time.Now()),
		},
		Move: mtoWithTaskOrderServices,
	})
	mtoShipment5 := testdatagen.MakeMTOShipment(db, testdatagen.Assertions{
		MTOShipment: models.MTOShipment{
			ID:                   uuid.FromStringOrNil("01b9671e-b268-4906-967b-ba661a1d3933"),
			RequestedPickupDate:  swag.Time(time.Now()),
			ScheduledPickupDate:  swag.Time(time.Now().AddDate(0, 0, -1)),
			PrimeEstimatedWeight: &estimated,
			PrimeActualWeight:    &actual,
			Status:               models.MTOShipmentStatusApproved,
			ApprovedDate:         swag.Time(time.Now()),
		},
		Move: mtoWithTaskOrderServices,
	})

	testdatagen.MakeMTOServiceItem(db, testdatagen.Assertions{
		MTOServiceItem: models.MTOServiceItem{
			ID:     uuid.FromStringOrNil("94bc8b44-fefe-469f-83a0-39b1e31116fb"),
			Status: models.MTOServiceItemStatusApproved,
		},
		Move:        mtoWithTaskOrderServices,
		MTOShipment: mtoShipment4,
		ReService: models.ReService{
			ID: uuid.FromStringOrNil("50f1179a-3b72-4fa1-a951-fe5bcc70bd14"), // Dom. Destination Price
		},
	})

	testdatagen.MakeMTOServiceItem(db, testdatagen.Assertions{
		MTOServiceItem: models.MTOServiceItem{
			ID:     uuid.FromStringOrNil("fd6741a5-a92c-44d5-8303-1d7f5e60afbf"),
			Status: models.MTOServiceItemStatusApproved,
		},
		Move:        mtoWithTaskOrderServices,
		MTOShipment: mtoShipment4,
		ReService: models.ReService{
			ID: uuid.FromStringOrNil("8d600f25-1def-422d-b159-617c7d59156e"), // DLH
		},
	})

	testdatagen.MakeMTOServiceItem(db, testdatagen.Assertions{
		MTOServiceItem: models.MTOServiceItem{
			ID:     uuid.FromStringOrNil("6431e3e2-4ee4-41b5-b226-393f9133eb6c"),
			Status: models.MTOServiceItemStatusApproved,
		},
		Move:        mtoWithTaskOrderServices,
		MTOShipment: mtoShipment4,
		ReService: models.ReService{
			ID: uuid.FromStringOrNil("4780b30c-e846-437a-b39a-c499a6b09872"), // FSC
		},
	})

	testdatagen.MakeMTOServiceItem(db, testdatagen.Assertions{
		MTOServiceItem: models.MTOServiceItem{
			ID:     uuid.FromStringOrNil("eee4b555-2475-4e67-a5b8-102f28d950f8"),
			Status: models.MTOServiceItemStatusApproved,
		},
		Move:        mtoWithTaskOrderServices,
		MTOShipment: mtoShipment5,
		ReService: models.ReService{
			ID: uuid.FromStringOrNil("4b85962e-25d3-4485-b43c-2497c4365598"), // DSH
		},
	})

	testdatagen.MakeMTOServiceItem(db, testdatagen.Assertions{
		MTOServiceItem: models.MTOServiceItem{
			ID:     uuid.FromStringOrNil("a6e5debc-9e73-421b-8f68-92936ce34737"),
			Status: models.MTOServiceItemStatusApproved,
		},
		Move:        mtoWithTaskOrderServices,
		MTOShipment: mtoShipment5,
		ReService: models.ReService{
			ID: uuid.FromStringOrNil("bdea5a8d-f15f-47d2-85c9-bba5694802ce"), // DPK
		},
	})

	testdatagen.MakeMTOServiceItem(db, testdatagen.Assertions{
		MTOServiceItem: models.MTOServiceItem{
			ID:     uuid.FromStringOrNil("999504a9-45b0-477f-a00b-3ede8ffde379"),
			Status: models.MTOServiceItemStatusApproved,
		},
		Move:        mtoWithTaskOrderServices,
		MTOShipment: mtoShipment5,
		ReService: models.ReService{
			ID: uuid.FromStringOrNil("15f01bc1-0754-4341-8e0f-25c8f04d5a77"), // DUPK
		},
	})

	testdatagen.MakeMTOServiceItemBasic(db, testdatagen.Assertions{
		MTOServiceItem: models.MTOServiceItem{
			ID:     uuid.FromStringOrNil("ca9aeb58-e5a9-44b0-abe8-81d233dbdebf"),
			Status: models.MTOServiceItemStatusApproved,
		},
		Move: mtoWithTaskOrderServices,
		ReService: models.ReService{
			ID: uuid.FromStringOrNil("9dc919da-9b66-407b-9f17-05c0f03fcb50"), // CS - Counseling Services
		},
	})

	testdatagen.MakeMTOServiceItemBasic(db, testdatagen.Assertions{
		MTOServiceItem: models.MTOServiceItem{
			ID:     uuid.FromStringOrNil("722a6f4e-b438-4655-88c7-51609056550d"),
			Status: models.MTOServiceItemStatusApproved,
		},
		Move: mtoWithTaskOrderServices,
		ReService: models.ReService{
			ID: uuid.FromStringOrNil("1130e612-94eb-49a7-973d-72f33685e551"), // MS - Move Management
		},
	})
}

func createWebhookSubscriptionForPaymentRequestUpdate(appCtx appcontext.AppContext) {
	db := appCtx.DB()
	// Create one webhook subscription for PaymentRequestUpdate
	testdatagen.MakeWebhookSubscription(db, testdatagen.Assertions{
		WebhookSubscription: models.WebhookSubscription{
			CallbackURL: "https://primelocal:9443/support/v1/webhook-notify",
		},
	})
}

func createMoveWithServiceItems(appCtx appcontext.AppContext, userUploader *uploader.UserUploader) {
	db := appCtx.DB()
	customer := testdatagen.MakeExtendedServiceMember(db, testdatagen.Assertions{})

	orders9 := testdatagen.MakeOrder(db, testdatagen.Assertions{
		Order: models.Order{
			ID:              uuid.FromStringOrNil("796a0acd-1ccb-4a2f-a9b3-e44906ced698"),
			ServiceMemberID: customer.ID,
			ServiceMember:   customer,
		},
		UserUploader: userUploader,
	})

	move9 := testdatagen.MakeMove(db, testdatagen.Assertions{
		Move: models.Move{
			ID:               uuid.FromStringOrNil("7cbe57ba-fd3a-45a7-aa9a-1970f1908ae7"),
			OrdersID:         orders9.ID,
			SelectedMoveType: &hhgMoveType,
			Status:           models.MoveStatusSUBMITTED,
		},
	})

	mtoShipment9 := testdatagen.MakeMTOShipment(db, testdatagen.Assertions{
		MTOShipment: models.MTOShipment{
			ID:                   uuid.FromStringOrNil("ec3f4edf-1463-43fb-98c4-272d3acb204a"),
			PrimeEstimatedWeight: &estimatedWeight,
			PrimeActualWeight:    &actualWeight,
			ShipmentType:         models.MTOShipmentTypeHHG,
			ApprovedDate:         swag.Time(time.Now()),
			Status:               models.MTOShipmentStatusSubmitted,
		},
		Move: move9,
	})

	paymentRequest9 := testdatagen.MakePaymentRequest(db, testdatagen.Assertions{
		PaymentRequest: models.PaymentRequest{
			ID:            uuid.FromStringOrNil("cfd110d4-1f62-401c-a92c-39987a0b4228"),
			MoveTaskOrder: move9,
			IsFinal:       false,
			Status:        models.PaymentRequestStatusReviewed,
			ReviewedAt:    swag.Time(time.Now()),
		},
		Move: move9,
	})

	testdatagen.MakePaymentServiceItem(db, testdatagen.Assertions{
		PaymentServiceItem: models.PaymentServiceItem{
			Status: models.PaymentServiceItemStatusApproved,
		},
		PaymentRequest: paymentRequest9,
	})

	testdatagen.MakePaymentServiceItem(db, testdatagen.Assertions{
		PaymentServiceItem: models.PaymentServiceItem{
			Status: models.PaymentServiceItemStatusDenied,
		},
		PaymentRequest: paymentRequest9,
	})

	assertions9 := testdatagen.Assertions{
		Move:           move9,
		MTOShipment:    mtoShipment9,
		PaymentRequest: paymentRequest9,
	}

	currentTime := time.Now()
	const testDateFormat = "060102"

	basicPaymentServiceItemParams := []testdatagen.CreatePaymentServiceItemParams{
		{
			Key:     models.ServiceItemParamNameContractCode,
			KeyType: models.ServiceItemParamTypeString,
			Value:   testdatagen.DefaultContractCode,
		},
		{
			Key:     models.ServiceItemParamNameReferenceDate,
			KeyType: models.ServiceItemParamTypeDate,
			Value:   currentTime.Format(testDateFormat),
		},
		{
			Key:     models.ServiceItemParamNameWeightBilled,
			KeyType: models.ServiceItemParamTypeInteger,
			Value:   "4242",
		},
		{
			Key:     models.ServiceItemParamNameDistanceZip,
			KeyType: models.ServiceItemParamTypeInteger,
			Value:   "24246",
		},
	}

	testdatagen.MakePaymentServiceItemWithParams(
		db,
		models.ReServiceCodeDLH,
		basicPaymentServiceItemParams,
		assertions9,
	)
}

func createMoveWithBasicServiceItems(appCtx appcontext.AppContext, userUploader *uploader.UserUploader) {
	db := appCtx.DB()
	customer := testdatagen.MakeExtendedServiceMember(db, testdatagen.Assertions{})
	orders10 := testdatagen.MakeOrder(db, testdatagen.Assertions{
		Order: models.Order{
			ID:              uuid.FromStringOrNil("796a0acd-1ccb-4a2f-a9b3-e44906ced699"),
			ServiceMemberID: customer.ID,
			ServiceMember:   customer,
		},
		UserUploader: userUploader,
	})

	move10 := testdatagen.MakeMove(db, testdatagen.Assertions{
		Move: models.Move{
			ID:                 uuid.FromStringOrNil("7cbe57ba-fd3a-45a7-aa9a-1970f1908ae8"),
			OrdersID:           orders10.ID,
			Status:             models.MoveStatusAPPROVED,
			AvailableToPrimeAt: swag.Time(time.Now()),
		},
	})

	testdatagen.MakeMTOShipment(db, testdatagen.Assertions{
		Move: move10,
		MTOShipment: models.MTOShipment{
			Status: models.MTOShipmentStatusApproved,
		},
	})

	paymentRequest10 := testdatagen.MakePaymentRequest(db, testdatagen.Assertions{
		PaymentRequest: models.PaymentRequest{
			ID:            uuid.FromStringOrNil("cfd110d4-1f62-401c-a92c-39987a0b4229"),
			Status:        models.PaymentRequestStatusReviewed,
			ReviewedAt:    swag.Time(time.Now()),
			MoveTaskOrder: move10,
		},
		Move: move10,
	})

	serviceItemA := testdatagen.MakeMTOServiceItemBasic(db, testdatagen.Assertions{
		MTOServiceItem: models.MTOServiceItem{Status: models.MTOServiceItemStatusApproved},
		PaymentRequest: paymentRequest10,
		ReService: models.ReService{
			ID: uuid.FromStringOrNil("9dc919da-9b66-407b-9f17-05c0f03fcb50"), // CS - Counseling Services
		},
	})

	serviceItemB := testdatagen.MakeMTOServiceItemBasic(db, testdatagen.Assertions{
		MTOServiceItem: models.MTOServiceItem{Status: models.MTOServiceItemStatusApproved},
		PaymentRequest: paymentRequest10,
		ReService: models.ReService{
			ID: uuid.FromStringOrNil("1130e612-94eb-49a7-973d-72f33685e551"), // MS - Move Management
		},
	})

	testdatagen.MakePaymentServiceItem(db, testdatagen.Assertions{
		PaymentServiceItem: models.PaymentServiceItem{
			Status: models.PaymentServiceItemStatusApproved,
		},
		MTOServiceItem: serviceItemA,
		PaymentRequest: paymentRequest10,
	})

	testdatagen.MakePaymentServiceItem(db, testdatagen.Assertions{
		PaymentServiceItem: models.PaymentServiceItem{
			Status: models.PaymentServiceItemStatusDenied,
		},
		MTOServiceItem: serviceItemB,
		PaymentRequest: paymentRequest10,
	})
}

func createMoveWithUniqueDestinationAddress(appCtx appcontext.AppContext) {
	db := appCtx.DB()
	address := testdatagen.MakeAddress(db, testdatagen.Assertions{
		Address: models.Address{
			StreetAddress1: "2 Second St",
			StreetAddress2: swag.String("Apt 2"),
			StreetAddress3: swag.String("Suite B"),
			City:           "Columbia",
			State:          "SC",
			PostalCode:     "29212",
			Country:        swag.String("US"),
		},
	})

	newDutyLocation := testdatagen.MakeDutyLocation(db, testdatagen.Assertions{
		DutyLocation: models.DutyLocation{
			AddressID: address.ID,
			Address:   address,
		},
	})

	order := testdatagen.MakeOrder(db, testdatagen.Assertions{
		Order: models.Order{
			NewDutyLocationID: newDutyLocation.ID,
			NewDutyLocation:   newDutyLocation,
			OrdersNumber:      models.StringPointer("ORDER3"),
			TAC:               models.StringPointer("F8E1"),
		},
	})

	testdatagen.MakeMove(db, testdatagen.Assertions{
		Move: models.Move{
			ID:                 uuid.FromStringOrNil("ecbc2e6a-1b45-403b-9bd4-ea315d4d3d93"),
			AvailableToPrimeAt: swag.Time(time.Now()),
			Status:             models.MoveStatusAPPROVED,
		},
		Order: order,
	})
}

/*
	Create Needs Service Counseling - pass in orders with all required information, shipment type, destination type, locator
*/
func createNeedsServicesCounseling(appCtx appcontext.AppContext, ordersType internalmessages.OrdersType, shipmentType models.MTOShipmentType, destinationType *models.DestinationType, locator string) {
	db := appCtx.DB()
	submittedAt := time.Now()
	hhgPermitted := internalmessages.OrdersTypeDetailHHGPERMITTED
	ordersNumber := "8675309"
	departmentIndicator := "ARMY"
	tac := "E19A"
	orders := testdatagen.MakeOrderWithoutDefaults(db, testdatagen.Assertions{
		DutyLocation: models.DutyLocation{
			ProvidesServicesCounseling: true,
		},
		Order: models.Order{
			OrdersType:          ordersType,
			OrdersTypeDetail:    &hhgPermitted,
			OrdersNumber:        &ordersNumber,
			DepartmentIndicator: &departmentIndicator,
			TAC:                 &tac,
		},
	})
	move := testdatagen.MakeMove(db, testdatagen.Assertions{
		Move: models.Move{
			Locator:     locator,
			Status:      models.MoveStatusNeedsServiceCounseling,
			SubmittedAt: &submittedAt,
		},
		Order: orders,
	})

	requestedPickupDate := submittedAt.Add(60 * 24 * time.Hour)
	requestedDeliveryDate := requestedPickupDate.Add(7 * 24 * time.Hour)
	destinationAddress := testdatagen.MakeDefaultAddress(db)
	testdatagen.MakeMTOShipment(db, testdatagen.Assertions{
		Move: move,
		MTOShipment: models.MTOShipment{
			ShipmentType:          shipmentType,
			Status:                models.MTOShipmentStatusSubmitted,
			RequestedPickupDate:   &requestedPickupDate,
			RequestedDeliveryDate: &requestedDeliveryDate,
			DestinationAddressID:  &destinationAddress.ID,
			DestinationType:       destinationType,
		},
	})

	requestedPickupDate = submittedAt.Add(30 * 24 * time.Hour)
	requestedDeliveryDate = requestedPickupDate.Add(7 * 24 * time.Hour)
	testdatagen.MakeMTOShipment(db, testdatagen.Assertions{
		Move: move,
		MTOShipment: models.MTOShipment{
			ShipmentType:          shipmentType,
			Status:                models.MTOShipmentStatusSubmitted,
			RequestedPickupDate:   &requestedPickupDate,
			RequestedDeliveryDate: &requestedDeliveryDate,
		},
	})
	officeUser := testdatagen.MakeDefaultOfficeUser(db)
	testdatagen.MakeCustomerSupportRemark(appCtx.DB(), testdatagen.Assertions{
		CustomerSupportRemark: models.CustomerSupportRemark{
			Content:      "The customer mentioned that they need to provide some more complex instructions for pickup and drop off.",
			OfficeUserID: officeUser.ID,
			MoveID:       move.ID,
		},
	})
}

/*
	Create Needs Service Counseling without all required order information
*/
func createNeedsServicesCounselingWithoutCompletedOrders(appCtx appcontext.AppContext, ordersType internalmessages.OrdersType, shipmentType models.MTOShipmentType, destinationType *models.DestinationType, locator string) {
	db := appCtx.DB()
	submittedAt := time.Now()
	orders := testdatagen.MakeOrderWithoutDefaults(db, testdatagen.Assertions{
		DutyLocation: models.DutyLocation{
			ProvidesServicesCounseling: true,
		},
		Order: models.Order{
			OrdersType: ordersType,
		},
	})
	move := testdatagen.MakeMove(db, testdatagen.Assertions{
		Move: models.Move{
			Locator:     locator,
			Status:      models.MoveStatusNeedsServiceCounseling,
			SubmittedAt: &submittedAt,
		},
		Order: orders,
	})

	requestedPickupDate := submittedAt.Add(60 * 24 * time.Hour)
	requestedDeliveryDate := requestedPickupDate.Add(7 * 24 * time.Hour)
	destinationAddress := testdatagen.MakeDefaultAddress(db)
	testdatagen.MakeMTOShipment(db, testdatagen.Assertions{
		Move: move,
		MTOShipment: models.MTOShipment{
			ShipmentType:          shipmentType,
			Status:                models.MTOShipmentStatusSubmitted,
			RequestedPickupDate:   &requestedPickupDate,
			RequestedDeliveryDate: &requestedDeliveryDate,
			DestinationAddressID:  &destinationAddress.ID,
			DestinationType:       destinationType,
		},
	})

	requestedPickupDate = submittedAt.Add(30 * 24 * time.Hour)
	requestedDeliveryDate = requestedPickupDate.Add(7 * 24 * time.Hour)
	testdatagen.MakeMTOShipment(db, testdatagen.Assertions{
		Move: move,
		MTOShipment: models.MTOShipment{
			ShipmentType:          shipmentType,
			Status:                models.MTOShipmentStatusSubmitted,
			RequestedPickupDate:   &requestedPickupDate,
			RequestedDeliveryDate: &requestedDeliveryDate,
		},
	})
}

func createUserWithLocatorAndDODID(appCtx appcontext.AppContext, locator string, dodID string) {
	db := appCtx.DB()
	submittedAt := time.Now()
	ntsMoveType := models.SelectedMoveTypeNTS
	orders := testdatagen.MakeOrderWithoutDefaults(db, testdatagen.Assertions{
		DutyLocation: models.DutyLocation{
			ProvidesServicesCounseling: true,
		},
		ServiceMember: models.ServiceMember{
			Edipi: swag.String(dodID),
		},
	})
	move := testdatagen.MakeMove(db, testdatagen.Assertions{
		Move: models.Move{
			Locator:          locator,
			Status:           models.MoveStatusNeedsServiceCounseling,
			SelectedMoveType: &ntsMoveType,
			SubmittedAt:      &submittedAt,
		},
		Order: orders,
	})

	// Makes a basic HHG shipment to reflect likely real scenario
	requestedPickupDate := submittedAt.Add(60 * 24 * time.Hour)
	requestedDeliveryDate := requestedPickupDate.Add(7 * 24 * time.Hour)
	destinationAddress := testdatagen.MakeDefaultAddress(db)
	testdatagen.MakeMTOShipment(db, testdatagen.Assertions{
		Move: move,
		MTOShipment: models.MTOShipment{
			ShipmentType:          models.MTOShipmentTypeHHG,
			Status:                models.MTOShipmentStatusSubmitted,
			RequestedPickupDate:   &requestedPickupDate,
			RequestedDeliveryDate: &requestedDeliveryDate,
			DestinationAddressID:  &destinationAddress.ID,
		},
	})

}

func createNeedsServicesCounselingSingleHHG(appCtx appcontext.AppContext, ordersType internalmessages.OrdersType, locator string) {
	db := appCtx.DB()
	submittedAt := time.Now()
	ntsMoveType := models.SelectedMoveTypeNTS
	orders := testdatagen.MakeOrderWithoutDefaults(db, testdatagen.Assertions{
		DutyLocation: models.DutyLocation{
			ProvidesServicesCounseling: true,
		},
		Order: models.Order{
			OrdersType: ordersType,
		},
	})
	move := testdatagen.MakeMove(db, testdatagen.Assertions{
		Move: models.Move{
			Locator:          locator,
			Status:           models.MoveStatusNeedsServiceCounseling,
			SelectedMoveType: &ntsMoveType,
			SubmittedAt:      &submittedAt,
		},
		Order: orders,
	})

	// Makes a basic HHG shipment to reflect likely real scenario
	requestedPickupDate := submittedAt.Add(60 * 24 * time.Hour)
	requestedDeliveryDate := requestedPickupDate.Add(7 * 24 * time.Hour)
	destinationAddress := testdatagen.MakeDefaultAddress(db)
	testdatagen.MakeMTOShipment(db, testdatagen.Assertions{
		Move: move,
		MTOShipment: models.MTOShipment{
			ShipmentType:          models.MTOShipmentTypeHHG,
			Status:                models.MTOShipmentStatusSubmitted,
			RequestedPickupDate:   &requestedPickupDate,
			RequestedDeliveryDate: &requestedDeliveryDate,
			DestinationAddressID:  &destinationAddress.ID,
		},
	})

}

func createNeedsServicesCounselingMinimalNTSR(appCtx appcontext.AppContext, ordersType internalmessages.OrdersType, locator string) {
	db := appCtx.DB()
	submittedAt := time.Now()
	ntsMoveType := models.SelectedMoveTypeNTS
	orders := testdatagen.MakeOrderWithoutDefaults(db, testdatagen.Assertions{
		DutyLocation: models.DutyLocation{
			ProvidesServicesCounseling: true,
		},
		Order: models.Order{
			OrdersType: ordersType,
		},
	})
	move := testdatagen.MakeMove(db, testdatagen.Assertions{
		Move: models.Move{
			Locator:          locator,
			Status:           models.MoveStatusNeedsServiceCounseling,
			SelectedMoveType: &ntsMoveType,
			SubmittedAt:      &submittedAt,
		},
		Order: orders,
	})

	// Makes a basic NTS-R shipment with minimal info.
	requestedDeliveryDate := time.Now().AddDate(0, 0, 14)
	destinationAddress := testdatagen.MakeDefaultAddress(db)
	testdatagen.MakeMTOShipmentMinimal(db, testdatagen.Assertions{
		Move: move,
		MTOShipment: models.MTOShipment{
			ShipmentType:          models.MTOShipmentTypeHHGOutOfNTSDom,
			RequestedDeliveryDate: &requestedDeliveryDate,
			DestinationAddressID:  &destinationAddress.ID,
		},
	})
}

func createHHGNeedsServicesCounselingUSMC(appCtx appcontext.AppContext, userUploader *uploader.UserUploader) {
	db := appCtx.DB()

	marineCorps := models.AffiliationMARINES
	submittedAt := time.Now()

	move := testdatagen.MakeMove(db, testdatagen.Assertions{
		DutyLocation: models.DutyLocation{
			ProvidesServicesCounseling: true,
		},
		Move: models.Move{
			Locator:     "USMCSS",
			Status:      models.MoveStatusNeedsServiceCounseling,
			SubmittedAt: &submittedAt,
		},
		ServiceMember: models.ServiceMember{
			Affiliation: &marineCorps,
			LastName:    swag.String("Marine"),
			FirstName:   swag.String("Ted"),
		},
		UserUploader: userUploader,
	})

	requestedPickupDate := submittedAt.Add(60 * 24 * time.Hour)
	requestedDeliveryDate := requestedPickupDate.Add(7 * 24 * time.Hour)
	testdatagen.MakeMTOShipment(db, testdatagen.Assertions{
		Move: move,
		MTOShipment: models.MTOShipment{
			ShipmentType:          models.MTOShipmentTypeHHG,
			Status:                models.MTOShipmentStatusSubmitted,
			RequestedPickupDate:   &requestedPickupDate,
			RequestedDeliveryDate: &requestedDeliveryDate,
		},
	})

	requestedPickupDate = submittedAt.Add(30 * 24 * time.Hour)
	requestedDeliveryDate = requestedPickupDate.Add(7 * 24 * time.Hour)
	testdatagen.MakeMTOShipment(db, testdatagen.Assertions{
		Move: move,
		MTOShipment: models.MTOShipment{
			ShipmentType:          models.MTOShipmentTypeHHG,
			Status:                models.MTOShipmentStatusSubmitted,
			RequestedPickupDate:   &requestedPickupDate,
			RequestedDeliveryDate: &requestedDeliveryDate,
		},
	})
}

func createHHGNeedsServicesCounselingUSMC2(appCtx appcontext.AppContext, userUploader *uploader.UserUploader) {
	db := appCtx.DB()

	marineCorps := models.AffiliationMARINES
	submittedAt := time.Now()

	move := testdatagen.MakeMove(db, testdatagen.Assertions{
		DutyLocation: models.DutyLocation{
			ProvidesServicesCounseling: true,
		},
		Move: models.Move{
			Locator:     "USMCSC",
			Status:      models.MoveStatusNeedsServiceCounseling,
			SubmittedAt: &submittedAt,
		},
		Order: models.Order{},
		ServiceMember: models.ServiceMember{
			Affiliation: &marineCorps,
			LastName:    swag.String("Marine"),
			FirstName:   swag.String("Barbara"),
		},
		TransportationOffice: models.TransportationOffice{
			Gbloc: "ZANY",
		},
		UserUploader: userUploader,
	})

	requestedPickupDate := submittedAt.Add(20 * 24 * time.Hour)
	requestedDeliveryDate := requestedPickupDate.Add(14 * 24 * time.Hour)
	testdatagen.MakeMTOShipment(db, testdatagen.Assertions{
		Move: move,
		MTOShipment: models.MTOShipment{
			ShipmentType:          models.MTOShipmentTypeHHG,
			Status:                models.MTOShipmentStatusSubmitted,
			RequestedPickupDate:   &requestedPickupDate,
			RequestedDeliveryDate: &requestedDeliveryDate,
		},
	})

}

func createHHGServicesCounselingCompleted(appCtx appcontext.AppContext) {
	db := appCtx.DB()
	servicesCounselingCompletedAt := time.Now()
	submittedAt := servicesCounselingCompletedAt.Add(-7 * 24 * time.Hour)
	move := testdatagen.MakeMove(db, testdatagen.Assertions{
		DutyLocation: models.DutyLocation{
			ProvidesServicesCounseling: true,
		},
		Move: models.Move{
			Locator:                      "CSLCMP",
			Status:                       models.MoveStatusServiceCounselingCompleted,
			SubmittedAt:                  &submittedAt,
			ServiceCounselingCompletedAt: &servicesCounselingCompletedAt,
		},
	})

	testdatagen.MakeMTOShipment(db, testdatagen.Assertions{
		Move: move,
		MTOShipment: models.MTOShipment{
			ShipmentType: models.MTOShipmentTypeHHG,
			Status:       models.MTOShipmentStatusSubmitted,
		},
	})
}

func createHHGNoShipments(appCtx appcontext.AppContext) {
	db := appCtx.DB()
	submittedAt := time.Now()
	orders := testdatagen.MakeOrderWithoutDefaults(db, testdatagen.Assertions{
		DutyLocation: models.DutyLocation{
			ProvidesServicesCounseling: true,
		},
	})

	testdatagen.MakeMove(db, testdatagen.Assertions{
		Move: models.Move{
			Locator:     "NOSHIP",
			Status:      models.MoveStatusNeedsServiceCounseling,
			SubmittedAt: &submittedAt,
		},
		Order: orders,
	})
}

func createHHGMoveWithMultipleOrdersFiles(appCtx appcontext.AppContext, userUploader *uploader.UserUploader, primeUploader *uploader.PrimeUploader) {
	filterFile := &[]string{"2mb.png", "150Kb.png"}
	serviceMember := makeServiceMember(appCtx)
	orders := makeOrdersForServiceMember(appCtx, serviceMember, userUploader, filterFile)
	move := makeMoveForOrders(appCtx, orders, "MULTOR", models.MoveStatusSUBMITTED)
	shipment := makeShipmentForMove(appCtx, move, models.MTOShipmentStatusApproved)
	paymentRequestID := uuid.Must(uuid.FromString("aca5cc9c-c266-4a7d-895d-dc3c9c0d9894"))
	makePaymentRequestForShipment(appCtx, move, shipment, primeUploader, filterFile, paymentRequestID, models.PaymentRequestStatusPending)
}

func createHHGMoveWithAmendedOrders(appCtx appcontext.AppContext, userUploader *uploader.UserUploader, primeUploader *uploader.PrimeUploader) {
	filterFile := &[]string{"2mb.png", "150Kb.png"}
	serviceMember := makeServiceMember(appCtx)
	orders := makeOrdersForServiceMember(appCtx, serviceMember, userUploader, filterFile)
	makeAmendedOrders(appCtx, orders, userUploader, &[]string{"medium.jpg", "small.pdf"})
	move := makeMoveForOrders(appCtx, orders, "AMDORD", models.MoveStatusAPPROVALSREQUESTED)
	shipment := makeShipmentForMove(appCtx, move, models.MTOShipmentStatusApproved)
	paymentRequestID := uuid.Must(uuid.FromString("c47999c4-afa8-4c87-8a0e-7763b4e5d4c5"))
	makePaymentRequestForShipment(appCtx, move, shipment, primeUploader, filterFile, paymentRequestID, models.PaymentRequestStatusPending)
}

func createHHGMoveWithRiskOfExcess(appCtx appcontext.AppContext, userUploader *uploader.UserUploader, primeUploader *uploader.PrimeUploader) {
	db := appCtx.DB()
	filterFile := &[]string{"2mb.png", "150Kb.png"}
	serviceMember := makeServiceMember(appCtx)
	orders := makeOrdersForServiceMember(appCtx, serviceMember, userUploader, filterFile)
	now := time.Now()
	move := testdatagen.MakeMove(db, testdatagen.Assertions{
		Move: models.Move{
			Status:                  models.MoveStatusAPPROVALSREQUESTED,
			OrdersID:                orders.ID,
			Orders:                  orders,
			SelectedMoveType:        &hhgMoveType,
			Locator:                 "RISKEX",
			AvailableToPrimeAt:      &now,
			ExcessWeightQualifiedAt: &now,
		},
	})
	shipment := makeRiskOfExcessShipmentForMove(appCtx, move, models.MTOShipmentStatusApproved)
	paymentRequestID := uuid.Must(uuid.FromString("50b35add-705a-468b-8bad-056f5d9ef7e1"))
	makePaymentRequestForShipment(appCtx, move, shipment, primeUploader, filterFile, paymentRequestID, models.PaymentRequestStatusPending)
}

func createMoveWithDivertedShipments(appCtx appcontext.AppContext) {
	db := appCtx.DB()
	move := testdatagen.MakeMove(db, testdatagen.Assertions{
		Move: models.Move{
			Status:             models.MoveStatusAPPROVALSREQUESTED,
			Locator:            "DVRS0N",
			AvailableToPrimeAt: swag.Time(time.Now()),
		},
	})
	// original shipment that was previously approved and is now diverted
	testdatagen.MakeMTOShipment(db, testdatagen.Assertions{
		Move: move,
		MTOShipment: models.MTOShipment{
			Status:       models.MTOShipmentStatusSubmitted,
			ApprovedDate: swag.Time(time.Now()),
			Diversion:    true,
		},
	})
	// new diverted shipment created by the Prime
	testdatagen.MakeMTOShipment(db, testdatagen.Assertions{
		Move: move,
		MTOShipment: models.MTOShipment{
			Status:    models.MTOShipmentStatusSubmitted,
			Diversion: true,
		},
	})
}

func createMoveWithSITExtensionHistory(appCtx appcontext.AppContext, userUploader *uploader.UserUploader) {
	db := appCtx.DB()
	filterFile := &[]string{"150Kb.png"}
	serviceMember := makeServiceMember(appCtx)
	orders := makeOrdersForServiceMember(appCtx, serviceMember, userUploader, filterFile)
	move := makeMoveForOrders(appCtx, orders, "SITEXT", models.MoveStatusAPPROVALSREQUESTED)

	// manually calculated SIT days including SIT extension approved days
	sitDaysAllowance := 270
	mtoShipmentSIT := testdatagen.MakeMTOShipment(db, testdatagen.Assertions{
		Move: move,
		MTOShipment: models.MTOShipment{
			Status:           models.MTOShipmentStatusApproved,
			SITDaysAllowance: &sitDaysAllowance,
		},
	})

	year, month, day := time.Now().Add(time.Hour * 24 * -60).Date()
	threeMonthsAgo := time.Date(year, month, day, 0, 0, 0, 0, time.UTC)
	twoMonthsAgo := threeMonthsAgo.Add(time.Hour * 24 * 30)
	postalCode := "90210"
	reason := "peak season all trucks in use"

	// This will in practice not exist without DOFSIT and DOASIT
	testdatagen.MakeMTOServiceItem(db, testdatagen.Assertions{
		MTOServiceItem: models.MTOServiceItem{
			Status:        models.MTOServiceItemStatusApproved,
			SITEntryDate:  &threeMonthsAgo,
			SITPostalCode: &postalCode,
			Reason:        &reason,
		},
		ReService: models.ReService{
			Code: models.ReServiceCodeDOFSIT,
		},
		MTOShipment: mtoShipmentSIT,
		Move:        move,
	})

	testdatagen.MakeMTOServiceItem(db, testdatagen.Assertions{
		MTOServiceItem: models.MTOServiceItem{
			Status:        models.MTOServiceItemStatusApproved,
			SITEntryDate:  &threeMonthsAgo,
			SITPostalCode: &postalCode,
			Reason:        &reason,
		},
		ReService: models.ReService{
			Code: models.ReServiceCodeDOASIT,
		},
		MTOShipment: mtoShipmentSIT,
		Move:        move,
	})

	testdatagen.MakeMTOServiceItem(db, testdatagen.Assertions{
		MTOServiceItem: models.MTOServiceItem{
			Status:           models.MTOServiceItemStatusApproved,
			SITEntryDate:     &threeMonthsAgo,
			SITDepartureDate: &twoMonthsAgo,
			SITPostalCode:    &postalCode,
			Reason:           &reason,
		},
		ReService: models.ReService{
			Code: models.ReServiceCodeDOPSIT,
		},
		MTOShipment: mtoShipmentSIT,
		Move:        move,
	})

	testdatagen.MakeMTOServiceItem(db, testdatagen.Assertions{
		MTOServiceItem: models.MTOServiceItem{
			Status:        models.MTOServiceItemStatusApproved,
			SITEntryDate:  &twoMonthsAgo,
			SITPostalCode: &postalCode,
			Reason:        &reason,
		},
		ReService: models.ReService{
			Code: models.ReServiceCodeDDFSIT,
		},
		MTOShipment: mtoShipmentSIT,
		Move:        move,
	})

	testdatagen.MakeMTOServiceItem(db, testdatagen.Assertions{
		MTOServiceItem: models.MTOServiceItem{
			Status:        models.MTOServiceItemStatusApproved,
			SITEntryDate:  &twoMonthsAgo,
			SITPostalCode: &postalCode,
			Reason:        &reason,
		},
		ReService: models.ReService{
			Code: models.ReServiceCodeDDASIT,
		},
		MTOShipment: mtoShipmentSIT,
		Move:        move,
	})

	testdatagen.MakeMTOServiceItem(db, testdatagen.Assertions{
		MTOServiceItem: models.MTOServiceItem{
			Status:        models.MTOServiceItemStatusApproved,
			SITEntryDate:  &twoMonthsAgo,
			SITPostalCode: &postalCode,
			Reason:        &reason,
		},
		ReService: models.ReService{
			Code: models.ReServiceCodeDDDSIT,
		},
		MTOShipment: mtoShipmentSIT,
		Move:        move,
	})

	makeSITExtensionsForShipment(appCtx, mtoShipmentSIT)

	testdatagen.MakePaymentRequest(db, testdatagen.Assertions{
		PaymentRequest: models.PaymentRequest{
			ID:            uuid.Must(uuid.NewV4()),
			Status:        models.PaymentRequestStatusReviewed,
			ReviewedAt:    swag.Time(time.Now()),
			MoveTaskOrder: move,
		},
		Move: move,
	})

}

func createMoveWithOriginAndDestinationSIT(appCtx appcontext.AppContext, userUploader *uploader.UserUploader) {
	db := appCtx.DB()

	move := testdatagen.MakeMove(db, testdatagen.Assertions{
		Move: models.Move{
			ID:                 uuid.Must(uuid.NewV4()),
			Locator:            "S1TT3R",
			Status:             models.MoveStatusAPPROVED,
			AvailableToPrimeAt: swag.Time(time.Now()),
		},
		UserUploader: userUploader,
	})

	testdatagen.MakeMTOServiceItemBasic(db, testdatagen.Assertions{
		MTOServiceItem: models.MTOServiceItem{Status: models.MTOServiceItemStatusApproved},
		ReService: models.ReService{
			Code: models.ReServiceCodeMS,
		},
		Move: move,
	})

	sitDaysAllowance := 90
	mtoShipment := testdatagen.MakeMTOShipment(db, testdatagen.Assertions{
		Move: move,
		MTOShipment: models.MTOShipment{
			Status:           models.MTOShipmentStatusApproved,
			SITDaysAllowance: &sitDaysAllowance,
		},
	})

	year, month, day := time.Now().Add(time.Hour * 24 * -60).Date()
	twoMonthsAgo := time.Date(year, month, day, 0, 0, 0, 0, time.UTC)
	oneMonthAgo := twoMonthsAgo.Add(time.Hour * 24 * 30)
	postalCode := "90210"
	reason := "peak season all trucks in use"
	// This will in practice not exist without DOFSIT and DOASIT
	testdatagen.MakeMTOServiceItem(db, testdatagen.Assertions{
		MTOServiceItem: models.MTOServiceItem{
			Status:           models.MTOServiceItemStatusApproved,
			SITEntryDate:     &twoMonthsAgo,
			SITDepartureDate: &oneMonthAgo,
			SITPostalCode:    &postalCode,
			Reason:           &reason,
		},
		ReService: models.ReService{
			Code: models.ReServiceCodeDOPSIT,
		},
		MTOShipment: mtoShipment,
		Move:        move,
	})

	oneWeekAgo := oneMonthAgo.Add(time.Hour * 24 * 23)
	dddsit := testdatagen.MakeMTOServiceItem(db, testdatagen.Assertions{
		MTOServiceItem: models.MTOServiceItem{
			Status:       models.MTOServiceItemStatusApproved,
			SITEntryDate: &oneWeekAgo,
			Reason:       &reason,
		},
		ReService: models.ReService{
			Code: models.ReServiceCodeDDDSIT,
		},
		MTOShipment: mtoShipment,
		Move:        move,
	})

	testdatagen.MakeMTOServiceItemCustomerContact(db, testdatagen.Assertions{
		MTOServiceItem: dddsit,
	})

	testdatagen.MakeMTOServiceItemCustomerContact(db, testdatagen.Assertions{
		MTOServiceItemCustomerContact: models.MTOServiceItemCustomerContact{
			Type: models.CustomerContactTypeSecond,
		},
		MTOServiceItem: dddsit,
	})

}

func createPaymentRequestsWithPartialSITInvoice(appCtx appcontext.AppContext, primeUploader *uploader.PrimeUploader) {
	// Move available to the prime with 3 shipments (control, 2 w/ SITS)
	availableToPrimeAt := time.Now()
	move := testdatagen.MakeMove(appCtx.DB(), testdatagen.Assertions{
		Move: models.Move{
			Locator:            "PARSIT",
			Status:             models.MoveStatusAPPROVED,
			AvailableToPrimeAt: &availableToPrimeAt,
		},
	})

	oneHundredAndTwentyDays := 120
	shipment := testdatagen.MakeMTOShipment(appCtx.DB(), testdatagen.Assertions{
		MTOShipment: models.MTOShipment{
			Status:           models.MTOShipmentStatusApproved,
			SITDaysAllowance: &oneHundredAndTwentyDays,
		},
		Move: move,
	})

	firstPrimeUpload := testdatagen.MakePrimeUpload(appCtx.DB(), testdatagen.Assertions{
		PrimeUploader: primeUploader,
		Move:          move,
		PaymentRequest: models.PaymentRequest{
			Status: models.PaymentRequestStatusReviewed,
		},
	})

	firstPaymentRequest := firstPrimeUpload.ProofOfServiceDoc.PaymentRequest

	secondPrimeUpload := testdatagen.MakePrimeUpload(appCtx.DB(), testdatagen.Assertions{
		PaymentRequest: models.PaymentRequest{
			SequenceNumber: 2,
		},
		PrimeUploader: primeUploader,
		Move:          move,
	})

	secondPaymentRequest := secondPrimeUpload.ProofOfServiceDoc.PaymentRequest

	year, month, day := time.Now().Date()
	originEntryDate := time.Date(year, month, day-120, 0, 0, 0, 0, time.UTC)
	originDepartureDate := originEntryDate.Add(time.Hour * 24 * 30)

	destinationEntryDate := time.Date(year, month, day-89, 0, 0, 0, 0, time.UTC)
	destinationDepartureDate := destinationEntryDate.Add(time.Hour * 24 * 60)

	// First reviewed payment request with 30 days billed for origin SIT
	dofsit := testdatagen.MakeMTOServiceItem(appCtx.DB(), testdatagen.Assertions{
		MTOServiceItem: models.MTOServiceItem{
			Status:       models.MTOServiceItemStatusApproved,
			SITEntryDate: &originEntryDate,
		},
		ReService: models.ReService{
			Code: models.ReServiceCodeDOFSIT,
		},
		MTOShipment: shipment,
		Move:        move,
	})

	testdatagen.MakePaymentServiceItem(appCtx.DB(), testdatagen.Assertions{
		PaymentServiceItem: models.PaymentServiceItem{
			Status: models.PaymentServiceItemStatusApproved,
		},
		PaymentRequest: firstPaymentRequest,
		MTOServiceItem: dofsit,
	})

	doasit := testdatagen.MakeMTOServiceItem(appCtx.DB(), testdatagen.Assertions{
		MTOServiceItem: models.MTOServiceItem{
			Status:       models.MTOServiceItemStatusApproved,
			SITEntryDate: &originEntryDate,
		},
		ReService: models.ReService{
			Code: models.ReServiceCodeDOASIT,
		},
		MTOShipment: shipment,
		Move:        move,
	})

	// Creates the approved payment service item for DOASIT w/ SIT start date param
	doasitParam := testdatagen.MakePaymentServiceItemParam(appCtx.DB(), testdatagen.Assertions{
		PaymentServiceItemParam: models.PaymentServiceItemParam{
			Value: originEntryDate.Format("2006-01-02"),
		},
		PaymentServiceItem: models.PaymentServiceItem{
			Status: models.PaymentServiceItemStatusApproved,
		},
		ServiceItemParamKey: models.ServiceItemParamKey{
			Key: models.ServiceItemParamNameSITPaymentRequestStart,
		},
		PaymentRequest: firstPaymentRequest,
		MTOServiceItem: doasit,
		Move:           move,
	})

	// Creates the SIT end date param for existing DOASIT payment request service item
	testdatagen.MakePaymentServiceItemParam(appCtx.DB(), testdatagen.Assertions{
		PaymentServiceItemParam: models.PaymentServiceItemParam{
			Value: originDepartureDate.Format("2006-01-02"),
		},
		ServiceItemParamKey: models.ServiceItemParamKey{
			Key: models.ServiceItemParamNameSITPaymentRequestEnd,
		},
		PaymentServiceItem: doasitParam.PaymentServiceItem,
		PaymentRequest:     firstPaymentRequest,
		MTOServiceItem:     doasit,
	})

	// Creates the NumberDaysSIT param for existing DOASIT payment request service item
	testdatagen.MakePaymentServiceItemParam(appCtx.DB(), testdatagen.Assertions{
		PaymentServiceItemParam: models.PaymentServiceItemParam{
			Value: "30",
		},
		ServiceItemParamKey: models.ServiceItemParamKey{
			Key: models.ServiceItemParamNameNumberDaysSIT,
		},
		PaymentServiceItem: doasitParam.PaymentServiceItem,
		PaymentRequest:     firstPaymentRequest,
		MTOServiceItem:     doasit,
	})

	dopsit := testdatagen.MakeMTOServiceItem(appCtx.DB(), testdatagen.Assertions{
		MTOServiceItem: models.MTOServiceItem{
			Status:           models.MTOServiceItemStatusApproved,
			SITEntryDate:     &originEntryDate,
			SITDepartureDate: &originDepartureDate,
		},
		ReService: models.ReService{
			Code: models.ReServiceCodeDOPSIT,
		},
		MTOShipment: shipment,
		Move:        move,
	})

	testdatagen.MakePaymentServiceItem(appCtx.DB(), testdatagen.Assertions{
		PaymentServiceItem: models.PaymentServiceItem{
			Status: models.PaymentServiceItemStatusApproved,
		},
		MTOServiceItem: dopsit,
		PaymentRequest: firstPaymentRequest,
	})

	// Destination SIT service items for the second payment request
	ddfsit := testdatagen.MakeMTOServiceItem(appCtx.DB(), testdatagen.Assertions{
		MTOServiceItem: models.MTOServiceItem{
			Status:       models.MTOServiceItemStatusApproved,
			SITEntryDate: &destinationEntryDate,
		},
		ReService: models.ReService{
			Code: models.ReServiceCodeDDFSIT,
		},
		MTOShipment: shipment,
		Move:        move,
	})

	testdatagen.MakePaymentServiceItem(appCtx.DB(), testdatagen.Assertions{
		MTOServiceItem: ddfsit,
		PaymentRequest: secondPaymentRequest,
	})

	ddasit := testdatagen.MakeMTOServiceItem(appCtx.DB(), testdatagen.Assertions{
		MTOServiceItem: models.MTOServiceItem{
			Status:       models.MTOServiceItemStatusApproved,
			SITEntryDate: &destinationEntryDate,
		},
		ReService: models.ReService{
			Code: models.ReServiceCodeDDASIT,
		},
		MTOShipment: shipment,
		Move:        move,
	})

	ddasitParam := testdatagen.MakePaymentServiceItemParam(appCtx.DB(), testdatagen.Assertions{
		PaymentServiceItemParam: models.PaymentServiceItemParam{
			Value: destinationEntryDate.Format("2006-01-02"),
		},
		ServiceItemParamKey: models.ServiceItemParamKey{
			Key: models.ServiceItemParamNameSITPaymentRequestStart,
		},
		PaymentRequest: secondPaymentRequest,
		MTOServiceItem: ddasit,
	})

	testdatagen.MakePaymentServiceItemParam(appCtx.DB(), testdatagen.Assertions{
		PaymentServiceItemParam: models.PaymentServiceItemParam{
			Value: destinationDepartureDate.Format("2006-01-02"),
		},
		ServiceItemParamKey: models.ServiceItemParamKey{
			Key: models.ServiceItemParamNameSITPaymentRequestEnd,
		},
		PaymentServiceItem: ddasitParam.PaymentServiceItem,
		PaymentRequest:     secondPaymentRequest,
		MTOServiceItem:     ddasit,
	})

	// Creates the NumberDaysSIT param for existing DOASIT payment request service item
	testdatagen.MakePaymentServiceItemParam(appCtx.DB(), testdatagen.Assertions{
		PaymentServiceItemParam: models.PaymentServiceItemParam{
			Value: "60",
		},
		ServiceItemParamKey: models.ServiceItemParamKey{
			Key: models.ServiceItemParamNameNumberDaysSIT,
		},
		PaymentServiceItem: ddasitParam.PaymentServiceItem,
		PaymentRequest:     secondPaymentRequest,
		MTOServiceItem:     ddasit,
	})

	// Will leave the departure date blank with 30 days left in SIT Days authorized
	testdatagen.MakeMTOServiceItem(appCtx.DB(), testdatagen.Assertions{
		MTOServiceItem: models.MTOServiceItem{
			Status:       models.MTOServiceItemStatusApproved,
			SITEntryDate: &destinationEntryDate,
		},
		ReService: models.ReService{
			Code: models.ReServiceCodeDDDSIT,
		},
		MTOShipment: shipment,
		Move:        move,
	})
}

func createMoveWithAllPendingTOOActions(appCtx appcontext.AppContext, userUploader *uploader.UserUploader, primeUploader *uploader.PrimeUploader) {
	db := appCtx.DB()
	filterFile := &[]string{"150Kb.png"}
	serviceMember := makeServiceMember(appCtx)
	orders := makeOrdersForServiceMember(appCtx, serviceMember, userUploader, filterFile)
	makeAmendedOrders(appCtx, orders, userUploader, &[]string{"medium.jpg", "small.pdf"})
	move := makeMoveForOrders(appCtx, orders, "PENDNG", models.MoveStatusAPPROVALSREQUESTED)
	now := time.Now()
	move.ExcessWeightQualifiedAt = &now
	testdatagen.MustSave(db, &move)
	shipment := makeRiskOfExcessShipmentForMove(appCtx, move, models.MTOShipmentStatusApproved)
	makePendingSITExtensionsForShipment(appCtx, shipment)
	paymentRequestID := uuid.Must(uuid.FromString("70b35add-605a-289d-8dad-056f5d9ef7e1"))
	makePaymentRequestForShipment(appCtx, move, shipment, primeUploader, filterFile, paymentRequestID, models.PaymentRequestStatusPending)
}

func makePendingSITExtensionsForShipment(appCtx appcontext.AppContext, shipment models.MTOShipment) {
	db := appCtx.DB()

	year, month, day := time.Now().Date()
	thirtyDaysAgo := time.Date(year, month, day-30, 0, 0, 0, 0, time.UTC)
	testdatagen.MakeMTOServiceItem(db, testdatagen.Assertions{
		MTOShipment: shipment,
		MTOServiceItem: models.MTOServiceItem{
			SITEntryDate: &thirtyDaysAgo,
			Status:       models.MTOServiceItemStatusApproved,
		},
		ReService: models.ReService{
			Code: models.ReServiceCodeDOPSIT,
		},
	})

	for i := 0; i < 2; i++ {
		testdatagen.MakePendingSITExtension(db, testdatagen.Assertions{
			MTOShipment: shipment,
		})
	}
}

func makeSITExtensionsForShipment(appCtx appcontext.AppContext, shipment models.MTOShipment) {
	db := appCtx.DB()
	sitContractorRemarks1 := "The customer requested an extension."
	sitOfficeRemarks1 := "The service member is unable to move into their new home at the expected time."
	approvedDays := 90

	testdatagen.MakeSITExtension(db, testdatagen.Assertions{
		SITExtension: models.SITExtension{
			ContractorRemarks: &sitContractorRemarks1,
			OfficeRemarks:     &sitOfficeRemarks1,
			ApprovedDays:      &approvedDays,
		},
		MTOShipment: shipment,
	})

	testdatagen.MakeSITExtension(db, testdatagen.Assertions{
		SITExtension: models.SITExtension{
			ApprovedDays: &approvedDays,
		},
		MTOShipment: shipment,
	})
}

func createMoveWithHHGAndNTSShipments(appCtx appcontext.AppContext, locator string, usesExternalVendor bool) {
	db := appCtx.DB()
	submittedAt := time.Now()
	ntsMoveType := models.SelectedMoveTypeNTS
	orders := testdatagen.MakeOrderWithoutDefaults(db, testdatagen.Assertions{
		DutyLocation: models.DutyLocation{
			ProvidesServicesCounseling: true,
		},
		Order: models.Order{
			OrdersType: internalmessages.OrdersTypePERMANENTCHANGEOFSTATION,
		},
	})
	move := testdatagen.MakeMove(db, testdatagen.Assertions{
		Move: models.Move{
			Locator:          locator,
			Status:           models.MoveStatusSUBMITTED,
			SelectedMoveType: &ntsMoveType,
			SubmittedAt:      &submittedAt,
		},
		Order: orders,
	})

	// Makes a basic HHG shipment to reflect likely real scenario
	requestedPickupDate := submittedAt.Add(60 * 24 * time.Hour)
	requestedDeliveryDate := requestedPickupDate.Add(7 * 24 * time.Hour)
	destinationAddress := testdatagen.MakeDefaultAddress(db)
	testdatagen.MakeMTOShipment(db, testdatagen.Assertions{
		Move: move,
		MTOShipment: models.MTOShipment{
			ShipmentType:          models.MTOShipmentTypeHHG,
			Status:                models.MTOShipmentStatusSubmitted,
			RequestedPickupDate:   &requestedPickupDate,
			RequestedDeliveryDate: &requestedDeliveryDate,
			DestinationAddressID:  &destinationAddress.ID,
		},
	})

	testdatagen.MakeNTSShipment(db, testdatagen.Assertions{
		Move: move,
		MTOShipment: models.MTOShipment{
			ShipmentType:       models.MTOShipmentTypeHHGIntoNTSDom,
			Status:             models.MTOShipmentStatusSubmitted,
			UsesExternalVendor: usesExternalVendor,
		},
	})
}
func createMoveWithHHGAndNTSRShipments(appCtx appcontext.AppContext, locator string, usesExternalVendor bool) {
	db := appCtx.DB()
	submittedAt := time.Now()
	ntsrMoveType := models.SelectedMoveTypeNTSR
	orders := testdatagen.MakeOrderWithoutDefaults(db, testdatagen.Assertions{
		DutyLocation: models.DutyLocation{
			ProvidesServicesCounseling: true,
		},
		Order: models.Order{
			OrdersType: internalmessages.OrdersTypePERMANENTCHANGEOFSTATION,
		},
	})
	move := testdatagen.MakeMove(db, testdatagen.Assertions{
		Move: models.Move{
			Locator:          locator,
			Status:           models.MoveStatusSUBMITTED,
			SelectedMoveType: &ntsrMoveType,
			SubmittedAt:      &submittedAt,
		},
		Order: orders,
	})

	// Makes a basic HHG shipment to reflect likely real scenario
	requestedPickupDate := submittedAt.Add(60 * 24 * time.Hour)
	requestedDeliveryDate := requestedPickupDate.Add(7 * 24 * time.Hour)
	destinationAddress := testdatagen.MakeDefaultAddress(db)
	testdatagen.MakeMTOShipment(db, testdatagen.Assertions{
		Move: move,
		MTOShipment: models.MTOShipment{
			ShipmentType:          models.MTOShipmentTypeHHG,
			Status:                models.MTOShipmentStatusSubmitted,
			RequestedPickupDate:   &requestedPickupDate,
			RequestedDeliveryDate: &requestedDeliveryDate,
			DestinationAddressID:  &destinationAddress.ID,
		},
	})

	testdatagen.MakeNTSRShipment(db, testdatagen.Assertions{
		Move: move,
		MTOShipment: models.MTOShipment{
			Status:             models.MTOShipmentStatusSubmitted,
			UsesExternalVendor: usesExternalVendor,
		},
	})
}

func createMoveWithNTSShipment(appCtx appcontext.AppContext, locator string, usesExternalVendor bool) {
	db := appCtx.DB()
	submittedAt := time.Now()
	ntsMoveType := models.SelectedMoveTypeNTS
	orders := testdatagen.MakeOrderWithoutDefaults(db, testdatagen.Assertions{
		DutyLocation: models.DutyLocation{
			ProvidesServicesCounseling: true,
		},
		Order: models.Order{
			OrdersType: internalmessages.OrdersTypePERMANENTCHANGEOFSTATION,
		},
	})
	move := testdatagen.MakeMove(db, testdatagen.Assertions{
		Move: models.Move{
			Locator:          locator,
			Status:           models.MoveStatusSUBMITTED,
			SelectedMoveType: &ntsMoveType,
			SubmittedAt:      &submittedAt,
		},
		Order: orders,
	})

	testdatagen.MakeNTSShipment(db, testdatagen.Assertions{
		Move: move,
		MTOShipment: models.MTOShipment{
			Status:             models.MTOShipmentStatusSubmitted,
			UsesExternalVendor: usesExternalVendor,
		},
	})
}

func createMoveWithNTSRShipment(appCtx appcontext.AppContext, locator string, usesExternalVendor bool) {
	db := appCtx.DB()
	submittedAt := time.Now()
	ntsrMoveType := models.SelectedMoveTypeNTSR
	orders := testdatagen.MakeOrderWithoutDefaults(db, testdatagen.Assertions{
		DutyLocation: models.DutyLocation{
			ProvidesServicesCounseling: true,
		},
		Order: models.Order{
			OrdersType: internalmessages.OrdersTypePERMANENTCHANGEOFSTATION,
		},
	})
	move := testdatagen.MakeMove(db, testdatagen.Assertions{
		Move: models.Move{
			Locator:          locator,
			Status:           models.MoveStatusSUBMITTED,
			SelectedMoveType: &ntsrMoveType,
			SubmittedAt:      &submittedAt,
		},
		Order: orders,
	})

	testdatagen.MakeNTSRShipment(db, testdatagen.Assertions{
		Move: move,
		MTOShipment: models.MTOShipment{
			Status:             models.MTOShipmentStatusSubmitted,
			UsesExternalVendor: usesExternalVendor,
		},
	})
}

// createRandomMove creates a random move with fake data that has been approved for usage
func createRandomMove(
	appCtx appcontext.AppContext,
	possibleStatuses []models.MoveStatus,
	allDutyLocations []models.DutyLocation,
	dutyLocationsInGBLOC []models.DutyLocation,
	withFullOrder bool,
	assertions testdatagen.Assertions) models.Move {
	db := appCtx.DB()
	randDays, err := random.GetRandomInt(366)
	if err != nil {
		log.Panic(fmt.Errorf("Unable to generate random integer for submitted move date"), zap.Error(err))
	}
	submittedAt := time.Now().AddDate(0, 0, randDays*-1)

	if assertions.ServiceMember.Affiliation == nil {
		randomAffiliation, err := random.GetRandomInt(5)
		if err != nil {
			log.Panic(fmt.Errorf("Unable to generate random integer for affiliation"), zap.Error(err))
		}
		assertions.ServiceMember.Affiliation = &[]models.ServiceMemberAffiliation{
			models.AffiliationARMY,
			models.AffiliationAIRFORCE,
			models.AffiliationNAVY,
			models.AffiliationCOASTGUARD,
			models.AffiliationMARINES}[randomAffiliation]
	}

	dutyLocationCount := len(allDutyLocations)
	if assertions.Order.OriginDutyLocationID == nil {
		// We can pick any origin duty location not only one in the office user's GBLOC
		if *assertions.ServiceMember.Affiliation == models.AffiliationMARINES {
			randDutyStaionIndex, err := random.GetRandomInt(dutyLocationCount)
			if err != nil {
				log.Panic(fmt.Errorf("Unable to generate random integer for duty location"), zap.Error(err))
			}
			assertions.Order.OriginDutyLocation = &allDutyLocations[randDutyStaionIndex]
			assertions.Order.OriginDutyLocationID = &assertions.Order.OriginDutyLocation.ID
		} else {
			randDutyStaionIndex, err := random.GetRandomInt(len(dutyLocationsInGBLOC))
			if err != nil {
				log.Panic(fmt.Errorf("Unable to generate random integer for duty location"), zap.Error(err))
			}
			assertions.Order.OriginDutyLocation = &dutyLocationsInGBLOC[randDutyStaionIndex]
			assertions.Order.OriginDutyLocationID = &assertions.Order.OriginDutyLocation.ID
		}
	}

	if assertions.Order.NewDutyLocationID == uuid.Nil {
		randDutyStaionIndex, err := random.GetRandomInt(dutyLocationCount)
		if err != nil {
			log.Panic(fmt.Errorf("Unable to generate random integer for duty location"), zap.Error(err))
		}
		assertions.Order.NewDutyLocation = allDutyLocations[randDutyStaionIndex]
		assertions.Order.NewDutyLocationID = assertions.Order.NewDutyLocation.ID
	}

	randomFirst, randomLast := fakedata.RandomName()
	assertions.ServiceMember.FirstName = &randomFirst
	assertions.ServiceMember.LastName = &randomLast

	var order models.Order
	if withFullOrder {
		order = testdatagen.MakeOrder(db, assertions)
	} else {
		order = testdatagen.MakeOrderWithoutDefaults(db, assertions)
	}

	if assertions.Move.SubmittedAt == nil {
		assertions.Move.SubmittedAt = &submittedAt
	}

	if assertions.Move.Status == "" {
		randStatusIndex, err := random.GetRandomInt(len(possibleStatuses))
		if err != nil {
			log.Panic(fmt.Errorf("Unable to generate random integer for move status"), zap.Error(err))
		}
		assertions.Move.Status = possibleStatuses[randStatusIndex]

		if assertions.Move.Status == models.MoveStatusServiceCounselingCompleted {
			counseledAt := submittedAt.Add(3 * 24 * time.Hour)
			assertions.Move.ServiceCounselingCompletedAt = &counseledAt
		}
	}
	move := testdatagen.MakeMove(db, testdatagen.Assertions{
		Move:  assertions.Move,
		Order: order,
	})

	shipmentStatus := models.MTOShipmentStatusSubmitted
	if assertions.MTOShipment.Status != "" {
		shipmentStatus = assertions.MTOShipment.Status
	}

	laterRequestedPickupDate := submittedAt.Add(60 * 24 * time.Hour)
	laterRequestedDeliveryDate := laterRequestedPickupDate.Add(7 * 24 * time.Hour)
	testdatagen.MakeMTOShipment(db, testdatagen.Assertions{
		Move: move,
		MTOShipment: models.MTOShipment{
			ShipmentType:          models.MTOShipmentTypeHHG,
			Status:                shipmentStatus,
			RequestedPickupDate:   &laterRequestedPickupDate,
			RequestedDeliveryDate: &laterRequestedDeliveryDate,
			ApprovedDate:          assertions.MTOShipment.ApprovedDate,
			Diversion:             assertions.MTOShipment.Diversion,
		},
	})

	earlierRequestedPickupDate := submittedAt.Add(30 * 24 * time.Hour)
	earlierRequestedDeliveryDate := earlierRequestedPickupDate.Add(7 * 24 * time.Hour)
	testdatagen.MakeMTOShipment(db, testdatagen.Assertions{
		Move: move,
		MTOShipment: models.MTOShipment{
			ShipmentType:          models.MTOShipmentTypeHHG,
			Status:                shipmentStatus,
			RequestedPickupDate:   &earlierRequestedPickupDate,
			RequestedDeliveryDate: &earlierRequestedDeliveryDate,
			ApprovedDate:          assertions.MTOShipment.ApprovedDate,
			Diversion:             assertions.MTOShipment.Diversion,
		},
	})

	return move
}<|MERGE_RESOLUTION|>--- conflicted
+++ resolved
@@ -1418,7 +1418,52 @@
 	testdatagen.MakeProgearWeightTicket(appCtx.DB(), ppmCloseoutAssertions)
 }
 
-<<<<<<< HEAD
+func createApprovedMoveWithPPMProgearWeightTicket2(appCtx appcontext.AppContext, userUploader *uploader.UserUploader) {
+	moveInfo := moveCreatorInfo{
+		userID: testdatagen.ConvertUUIDStringToUUID("7d4dbc69-2973-4c8b-bf75-6fb582d7a5f6"),
+		email:  "progearWeightTicket2@ppm.approved",
+		smID:   testdatagen.ConvertUUIDStringToUUID("818f3076-78ef-4afe-abf8-62c490a9f6c4"),
+
+		firstName:   "Progear",
+		lastName:    "Complete",
+		moveID:      testdatagen.ConvertUUIDStringToUUID("d753eb23-b09f-4c53-b16d-fc71a56e5efd"),
+		moveLocator: "PR0G4R",
+	}
+
+	approvedAt := time.Date(2022, 4, 15, 12, 30, 0, 0, time.UTC)
+
+	assertions := testdatagen.Assertions{
+		UserUploader: userUploader,
+		Move: models.Move{
+			Status: models.MoveStatusAPPROVED,
+		},
+		MTOShipment: models.MTOShipment{
+			ID:     testdatagen.ConvertUUIDStringToUUID("22c401e6-91c8-48be-be8b-327326c71da4"),
+			Status: models.MTOShipmentStatusApproved,
+		},
+		PPMShipment: models.PPMShipment{
+			ID:                          testdatagen.ConvertUUIDStringToUUID("24fd941f-8f27-43ad-ba68-9f6e3c181abe"),
+			ApprovedAt:                  &approvedAt,
+			Status:                      models.PPMShipmentStatusWaitingOnCustomer,
+			ActualMoveDate:              models.TimePointer(time.Date(testdatagen.GHCTestYear, time.March, 16, 0, 0, 0, 0, time.UTC)),
+			ActualPickupPostalCode:      models.StringPointer("42444"),
+			ActualDestinationPostalCode: models.StringPointer("30813"),
+			HasReceivedAdvance:          models.BoolPointer(true),
+			AdvanceAmountReceived:       models.CentPointer(unit.Cents(340000)),
+		},
+	}
+
+	move, shipment := createGenericMoveWithPPMShipment(appCtx, moveInfo, false, assertions)
+
+	ppmCloseoutAssertions := testdatagen.Assertions{
+		PPMShipment:   shipment,
+		ServiceMember: move.Orders.ServiceMember,
+	}
+	testdatagen.MakeWeightTicket(appCtx.DB(), ppmCloseoutAssertions)
+	testdatagen.MakeMovingExpense(appCtx.DB(), ppmCloseoutAssertions)
+	testdatagen.MakeProgearWeightTicket(appCtx.DB(), ppmCloseoutAssertions)
+}
+
 func createMoveWithPPMShipmentReadyForFinalCloseout(appCtx appcontext.AppContext, userUploader *uploader.UserUploader) {
 	moveInfo := moveCreatorInfo{
 		userID:      testdatagen.ConvertUUIDStringToUUID("1c842b03-fc2d-4e92-ade8-bd3e579196e0"),
@@ -1428,18 +1473,6 @@
 		lastName:    "PPMFinalCloseout",
 		moveID:      testdatagen.ConvertUUIDStringToUUID("0b2e4341-583d-4793-b4a4-bd266534d17c"),
 		moveLocator: "PPMRFC",
-=======
-func createApprovedMoveWithPPMProgearWeightTicket2(appCtx appcontext.AppContext, userUploader *uploader.UserUploader) {
-	moveInfo := moveCreatorInfo{
-		userID: testdatagen.ConvertUUIDStringToUUID("7d4dbc69-2973-4c8b-bf75-6fb582d7a5f6"),
-		email:  "progearWeightTicket2@ppm.approved",
-		smID:   testdatagen.ConvertUUIDStringToUUID("818f3076-78ef-4afe-abf8-62c490a9f6c4"),
-
-		firstName:   "Progear",
-		lastName:    "Complete",
-		moveID:      testdatagen.ConvertUUIDStringToUUID("d753eb23-b09f-4c53-b16d-fc71a56e5efd"),
-		moveLocator: "PR0G4R",
->>>>>>> 2269e266
 	}
 
 	approvedAt := time.Date(2022, 4, 15, 12, 30, 0, 0, time.UTC)
@@ -1450,19 +1483,11 @@
 			Status: models.MoveStatusAPPROVED,
 		},
 		MTOShipment: models.MTOShipment{
-<<<<<<< HEAD
 			ID:     testdatagen.ConvertUUIDStringToUUID("226b81a7-9e56-4de2-b8ec-2cb5e8f72a35"),
 			Status: models.MTOShipmentStatusApproved,
 		},
 		PPMShipment: models.PPMShipment{
 			ID:                          testdatagen.ConvertUUIDStringToUUID("6d1d9d00-2e5e-4830-a3c1-5c21c951e9c1"),
-=======
-			ID:     testdatagen.ConvertUUIDStringToUUID("22c401e6-91c8-48be-be8b-327326c71da4"),
-			Status: models.MTOShipmentStatusApproved,
-		},
-		PPMShipment: models.PPMShipment{
-			ID:                          testdatagen.ConvertUUIDStringToUUID("24fd941f-8f27-43ad-ba68-9f6e3c181abe"),
->>>>>>> 2269e266
 			ApprovedAt:                  &approvedAt,
 			Status:                      models.PPMShipmentStatusWaitingOnCustomer,
 			ActualMoveDate:              models.TimePointer(time.Date(testdatagen.GHCTestYear, time.March, 16, 0, 0, 0, 0, time.UTC)),
@@ -1475,7 +1500,6 @@
 
 	move, shipment := createGenericMoveWithPPMShipment(appCtx, moveInfo, false, assertions)
 
-<<<<<<< HEAD
 	testdatagen.MakeWeightTicket(appCtx.DB(), testdatagen.Assertions{
 		PPMShipment:   shipment,
 		ServiceMember: move.Orders.ServiceMember,
@@ -1501,15 +1525,6 @@
 			FullWeight:  models.PoundPointer(15500),
 		},
 	})
-=======
-	ppmCloseoutAssertions := testdatagen.Assertions{
-		PPMShipment:   shipment,
-		ServiceMember: move.Orders.ServiceMember,
-	}
-	testdatagen.MakeWeightTicket(appCtx.DB(), ppmCloseoutAssertions)
-	testdatagen.MakeMovingExpense(appCtx.DB(), ppmCloseoutAssertions)
-	testdatagen.MakeProgearWeightTicket(appCtx.DB(), ppmCloseoutAssertions)
->>>>>>> 2269e266
 }
 
 func createSubmittedMoveWithPPMShipment(appCtx appcontext.AppContext, userUploader *uploader.UserUploader, moveRouter services.MoveRouter) {
