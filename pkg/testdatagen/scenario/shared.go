--- conflicted
+++ resolved
@@ -121,10 +121,7 @@
 			ID:               moveInfo.MoveID,
 			Locator:          moveInfo.MoveLocator,
 			SelectedMoveType: &ppmMoveType,
-<<<<<<< HEAD
 			CloseoutOfficeID: moveInfo.CloseoutOfficeID,
-=======
->>>>>>> e31037fe
 		},
 	}
 
