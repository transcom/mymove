--- conflicted
+++ resolved
@@ -397,7 +397,7 @@
 
 		remark := "this is a submitted counseling report"
 		location := models.EvaluationReportLocationTypeOrigin
-<<<<<<< HEAD
+
 		factory.BuildEvaluationReport(appCtx.DB(), []factory.Customization{
 			{
 				Model:    move,
@@ -418,21 +418,7 @@
 				},
 			},
 		}, nil)
-=======
-		testdatagen.MakeEvaluationReport(appCtx.DB(), testdatagen.Assertions{
-			EvaluationReport: models.EvaluationReport{
-				SubmittedAt:        &submittedTime,
-				InspectionDate:     &submittedTime,
-				InspectionType:     &dataReviewInspection,
-				Location:           &location,
-				ViolationsObserved: models.BoolPointer(false),
-				Remarks:            &remark,
-			},
-			Move:       move,
-			OfficeUser: officeUser,
-		})
-
->>>>>>> 0602fc19
+
 		remark1 := "this is a draft counseling report"
 		factory.BuildEvaluationReport(appCtx.DB(), []factory.Customization{
 			{
@@ -452,7 +438,7 @@
 
 		location = models.EvaluationReportLocationTypeDestination
 		remark2 := "this is a submitted shipment report"
-<<<<<<< HEAD
+
 		factory.BuildEvaluationReport(appCtx.DB(), []factory.Customization{
 			{
 				Model:    move,
@@ -478,21 +464,7 @@
 				},
 			},
 		}, nil)
-=======
-		testdatagen.MakeEvaluationReport(appCtx.DB(), testdatagen.Assertions{
-			EvaluationReport: models.EvaluationReport{
-				SubmittedAt:        &submittedTime,
-				InspectionDate:     &submittedTime,
-				InspectionType:     &virtualInspection,
-				Location:           &location,
-				ViolationsObserved: models.BoolPointer(true),
-				Remarks:            &remark2,
-			},
-			Move:        move,
-			OfficeUser:  officeUser,
-			MTOShipment: shipment,
-		})
->>>>>>> 0602fc19
+
 		remark3 := "this is a draft shipment report"
 		factory.BuildEvaluationReport(appCtx.DB(), []factory.Customization{
 			{
@@ -516,7 +488,7 @@
 		}, nil)
 		location = models.EvaluationReportLocationTypeOrigin
 		remark4 := "this is a report with eval times recorded"
-<<<<<<< HEAD
+
 		factory.BuildEvaluationReport(appCtx.DB(), []factory.Customization{
 			{
 				Model:    move,
@@ -544,28 +516,11 @@
 				},
 			},
 		}, nil)
-=======
-		testdatagen.MakeEvaluationReport(appCtx.DB(), testdatagen.Assertions{
-			EvaluationReport: models.EvaluationReport{
-				Remarks:            &remark4,
-				InspectionDate:     &submittedTime,
-				InspectionType:     &physicalInspection,
-				TimeDepart:         &timeDepart,
-				EvalStart:          &evalStart,
-				EvalEnd:            &evalEnd,
-				Location:           &location,
-				ViolationsObserved: models.BoolPointer(true),
-			},
-			Move:        move,
-			OfficeUser:  officeUser,
-			MTOShipment: shipment,
-		})
->>>>>>> 0602fc19
 
 		location = models.EvaluationReportLocationTypeOther
 		locationDescription := "Route 66 at crash inspection site 3"
 		remark = "this is a submitted NTS shipment report"
-<<<<<<< HEAD
+
 		factory.BuildEvaluationReport(appCtx.DB(), []factory.Customization{
 			{
 				Model:    move,
@@ -595,25 +550,6 @@
 				},
 			},
 		}, nil)
-=======
-		testdatagen.MakeEvaluationReport(appCtx.DB(), testdatagen.Assertions{
-			EvaluationReport: models.EvaluationReport{
-				SubmittedAt:         &submittedTime,
-				InspectionDate:      &submittedTime,
-				InspectionType:      &physicalInspection,
-				TimeDepart:          &timeDepart,
-				EvalStart:           &evalStart,
-				EvalEnd:             &evalEnd,
-				Location:            &location,
-				LocationDescription: &locationDescription,
-				ViolationsObserved:  models.BoolPointer(true),
-				Remarks:             &remark,
-			},
-			Move:        move,
-			OfficeUser:  officeUser,
-			MTOShipment: ntsShipment,
-		})
->>>>>>> 0602fc19
 	}
 }
 
