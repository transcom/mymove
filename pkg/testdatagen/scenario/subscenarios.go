--- conflicted
+++ resolved
@@ -703,10 +703,8 @@
 				Status: models.MTOShipmentStatusApproved,
 			},
 		)
-<<<<<<< HEAD
-
-=======
->>>>>>> 92840093
+    
+    integrationTesting
 		createHHGWithPaymentServiceItems(appCtx, primeUploader, moveRouter, shipmentFetcher)
 		createHHGWithOriginSITServiceItems(appCtx, primeUploader, moveRouter, shipmentFetcher)
 		createHHGWithDestinationSITServiceItems(appCtx, primeUploader, moveRouter, shipmentFetcher)
