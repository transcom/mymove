package scenario

import (
	"fmt"
	"time"

	"github.com/gofrs/uuid"

	"github.com/transcom/mymove/pkg/appcontext"
	"github.com/transcom/mymove/pkg/factory"
	"github.com/transcom/mymove/pkg/gen/internalmessages"
	"github.com/transcom/mymove/pkg/models"
	"github.com/transcom/mymove/pkg/models/roles"
	"github.com/transcom/mymove/pkg/services"
	"github.com/transcom/mymove/pkg/testdatagen"
	"github.com/transcom/mymove/pkg/uploader"
)

func subScenarioShipmentHHGCancelled(appCtx appcontext.AppContext, allDutyLocations []models.DutyLocation, originDutyLocationsInGBLOC []models.DutyLocation) func() {
	db := appCtx.DB()
	return func() {
		createTXO(appCtx)
		createTXOUSMC(appCtx)

		validStatuses := []models.MoveStatus{models.MoveStatusAPPROVED}
		// shipment cancelled was approved before
		approvedDate := time.Now()
		cancelledShipment := models.MTOShipment{Status: models.MTOShipmentStatusCanceled, ApprovedDate: &approvedDate}
		affiliationAirForce := models.AffiliationAIRFORCE
		ordersNumber := "Order1234"
		ordersTypeDetail := internalmessages.OrdersTypeDetailHHGPERMITTED
		tac := "1234"
		// make sure to create moves that does not go to US marines affiliation
		move := createRandomMove(appCtx, validStatuses, allDutyLocations, originDutyLocationsInGBLOC, true,
			nil,
			models.Move{
				Locator: "HHGCAN",
			},
			cancelledShipment,
			models.Order{
				DepartmentIndicator: (*string)(&affiliationAirForce),
				OrdersNumber:        &ordersNumber,
				OrdersTypeDetail:    &ordersTypeDetail,
				TAC:                 &tac,
			},
			models.ServiceMember{Affiliation: &affiliationAirForce},
		)
		moveManagementUUID := "1130e612-94eb-49a7-973d-72f33685e551"
		factory.BuildMTOServiceItemBasic(db, []factory.Customization{
			{
				Model: models.ReService{ID: uuid.FromStringOrNil(moveManagementUUID)},
			},
			{
				Model:    move,
				LinkOnly: true,
			},
			{
				Model: models.MTOServiceItem{
					Status:     models.MTOServiceItemStatusApproved,
					ApprovedAt: &approvedDate,
				},
			},
		}, nil)
	}
}

func subScenarioHHGOnboarding(appCtx appcontext.AppContext, userUploader *uploader.UserUploader) func() {
	return func() {
		createTXO(appCtx)
		createTXOUSMC(appCtx)

		// Onboarding
		createUnsubmittedHHGMove(appCtx)
		createUnsubmittedHHGMoveMultiplePickup(appCtx)
		createUnsubmittedHHGMoveMultipleDestinations(appCtx)
		createServiceMemberWithOrdersButNoMoveType(appCtx)
		createServiceMemberWithNoUploadedOrders(appCtx)
		createSubmittedHHGMoveMultiplePickupAmendedOrders(appCtx, userUploader)
	}
}

func subScenarioPPMCloseOut(appCtx appcontext.AppContext, userUploader *uploader.UserUploader) func() {
	return func() {
		createServicesCounselor(appCtx)
		createServicesCounselorForCloseoutWithGbloc(appCtx, uuid.Must(uuid.FromString("8bed04b0-9c64-4fb2-bc1a-65223319f109")), "ppm.processing.navy@office.mil", "NAVY")
		createServicesCounselorForCloseoutWithGbloc(appCtx, uuid.Must(uuid.FromString("96b45e64-a501-49ce-9f8d-975bcb7b417c")), "ppm.processing.coastguard@office.mil", "USCG")
		createServicesCounselorForCloseoutWithGbloc(appCtx, uuid.Must(uuid.FromString("f38cb4ed-fa1f-4f92-a52d-9695ba8cc85c")), "ppm.processing.marinecorps@office.mil", "TVCB")

		// PPM Closeout
		createMovesForEachBranch(appCtx, userUploader)
		CreateMoveWithCloseoutOffice(appCtx, MoveCreatorInfo{
			UserID:      uuid.Must(uuid.NewV4()),
			Email:       "closeoutoffice@ppm.closeout",
			SmID:        uuid.Must(uuid.NewV4()),
			FirstName:   "CLOSEOUT",
			LastName:    "OFFICE",
			MoveID:      uuid.Must(uuid.NewV4()),
			MoveLocator: "CLSOFF",
		}, userUploader)
	}
}

func subScenarioPPMCustomerFlow(appCtx appcontext.AppContext, userUploader *uploader.UserUploader, moveRouter services.MoveRouter) func() {
	return func() {
		createTXO(appCtx)
		createTXOServicesCounselor(appCtx)
		createTXOUSMC(appCtx)

		// Onboarding
		createUnSubmittedMoveWithMinimumPPMShipment(appCtx, userUploader)
		createUnSubmittedMoveWithPPMShipmentThroughEstimatedWeights(appCtx, userUploader)
		createUnSubmittedMoveWithPPMShipmentThroughAdvanceRequested(appCtx, userUploader)
		createUnsubmittedMoveWithMultipleFullPPMShipmentComplete1(appCtx, userUploader)
		createUnsubmittedMoveWithMultipleFullPPMShipmentComplete2(appCtx, userUploader)
		createSubmittedMoveWithFullPPMShipmentComplete(appCtx, userUploader)
		createUnSubmittedMoveWithFullPPMShipment1(appCtx, userUploader)
		createUnSubmittedMoveWithFullPPMShipment2(appCtx, userUploader)
		createUnSubmittedMoveWithFullPPMShipment3(appCtx, userUploader)
		createSubmittedMoveWithPPMShipment(appCtx, userUploader, moveRouter)
		createMoveWithPPM(appCtx, userUploader, moveRouter)
		createNeedsServicesCounselingWithoutCompletedOrders(appCtx, internalmessages.OrdersTypePERMANENTCHANGEOFSTATION, models.MTOShipmentTypePPM, nil, "SCPPM1")

		CreateSubmittedMoveWithPPMShipmentForSC(appCtx, userUploader, moveRouter,
			MoveCreatorInfo{
				UserID:      uuid.Must(uuid.NewV4()),
				Email:       "complete@ppm.submitted",
				FirstName:   "PPMSC",
				LastName:    "Submitted",
				SmID:        uuid.Must(uuid.NewV4()),
				MoveLocator: "PPMSC1",
				MoveID:      uuid.Must(uuid.NewV4()),
			},
		)
		CreateSubmittedMoveWithPPMShipmentForSC(appCtx, userUploader, moveRouter,
			MoveCreatorInfo{
				UserID:      uuid.Must(uuid.NewV4()),
				Email:       "complete@ppm.submitted",
				FirstName:   "PPMSC",
				LastName:    "Submitted",
				SmID:        uuid.Must(uuid.NewV4()),
				MoveLocator: "PPMADD",
				MoveID:      uuid.Must(uuid.NewV4()),
			},
		)
		CreateSubmittedMoveWithPPMShipmentForSC(appCtx, userUploader, moveRouter,
			MoveCreatorInfo{
				UserID:      uuid.Must(uuid.NewV4()),
				Email:       "complete@ppm.submitted",
				FirstName:   "PPMSC",
				LastName:    "Submitted",
				SmID:        uuid.Must(uuid.NewV4()),
				MoveLocator: "PPMSCF",
				MoveID:      uuid.Must(uuid.NewV4()),
			},
		)
		createSubmittedMoveWithPPMShipmentForSCWithSIT(appCtx, userUploader, moveRouter, "PPMSIT")
		// Post-onboarding
		createApprovedMoveWithPPM(appCtx, userUploader)
		createApprovedMoveWithPPMWithAboutFormComplete(appCtx, userUploader)
		createApprovedMoveWithPPMWithAboutFormComplete2(appCtx, userUploader)
		createApprovedMoveWithPPMWithAboutFormComplete3(appCtx, userUploader)
		createApprovedMoveWithPPMWithAboutFormComplete4(appCtx, userUploader)
		createApprovedMoveWithPPMWithAboutFormComplete5(appCtx, userUploader)
		createApprovedMoveWithPPMWithAboutFormComplete6(appCtx, userUploader)
		createApprovedMoveWithPPM2(appCtx, userUploader)
		createApprovedMoveWithPPMWeightTicket(appCtx, userUploader)
		createApprovedMoveWithPPMExcessWeight(appCtx, userUploader,
			MoveCreatorInfo{
				UserID:      uuid.Must(uuid.NewV4()),
				Email:       "excessweightsPPM@ppm.approved",
				SmID:        uuid.Must(uuid.NewV4()),
				FirstName:   "PPM",
				LastName:    "ExcessWeights",
				MoveID:      uuid.Must(uuid.NewV4()),
				MoveLocator: "XSWT01",
			})
		createApprovedMoveWithPPMExcessWeightsAnd2WeightTickets(appCtx, userUploader)
		createApprovedMoveWith2PPMShipmentsAndExcessWeights(appCtx, userUploader)
		createApprovedMoveWithPPMAndHHGShipmentsAndExcessWeights(appCtx, userUploader)
		createApprovedMoveWithAllShipmentTypesAndExcessWeights(appCtx, userUploader)
		createApprovedMoveWithPPMMovingExpense(appCtx, nil, userUploader)
		createApprovedMoveWithPPMProgearWeightTicket(appCtx, userUploader)
		createApprovedMoveWithPPMProgearWeightTicket2(appCtx, userUploader)
		createMoveWithPPMShipmentReadyForFinalCloseout(appCtx, userUploader)
		createApprovedMoveWithPPMCloseoutComplete(appCtx, userUploader)
		createApprovedMoveWithPPMCloseoutCompleteMultipleWeightTickets(appCtx, userUploader)
		createApprovedMoveWithPPMCloseoutCompleteWithAllDocTypes(appCtx, userUploader)
		createApprovedMoveWithPPMCloseoutCompleteWithExpenses(appCtx, userUploader)
	}
}

func subScenarioHHGServicesCounseling(appCtx appcontext.AppContext, userUploader *uploader.UserUploader,
	allDutyLocations []models.DutyLocation, originDutyLocationsInGBLOC []models.DutyLocation) func() {
	return func() {
		createTXOServicesCounselor(appCtx)
		createTXOServicesUSMCCounselor(appCtx)

		// Services Counseling
		//Order Types -- PCoS, Retr, Sep
		pcos := internalmessages.OrdersTypePERMANENTCHANGEOFSTATION
		retirement := internalmessages.OrdersTypeRETIREMENT
		separation := internalmessages.OrdersTypeSEPARATION

		//Shipment Types -- HHG, NTS, NTSR
		hhg := models.MTOShipmentTypeHHG
		nts := models.MTOShipmentTypeHHGIntoNTSDom
		ntsR := models.MTOShipmentTypeHHGOutOfNTSDom

		//Destination Types -- PLEAD, HOR, HOS, OTHER
		plead := models.DestinationTypePlaceEnteredActiveDuty
		hor := models.DestinationTypeHomeOfRecord
		hos := models.DestinationTypeHomeOfSelection
		other := models.DestinationTypeOtherThanAuthorized

		//PCOS - one with nil dest type, 2 others with PLEAD status
		CreateNeedsServicesCounseling(appCtx, pcos, hhg, nil, "NODEST")
		CreateNeedsServicesCounseling(appCtx, pcos, nts, &plead, "PLEAD1")
		CreateNeedsServicesCounseling(appCtx, pcos, nts, &plead, "PLEAD2")

		//Retirees
		CreateNeedsServicesCounseling(appCtx, retirement, hhg, &hor, "RETIR3")
		CreateNeedsServicesCounseling(appCtx, retirement, nts, &hos, "RETIR4")
		CreateNeedsServicesCounseling(appCtx, retirement, ntsR, &other, "RETIR5")
		CreateNeedsServicesCounseling(appCtx, retirement, hhg, &plead, "RETIR6")

		//Separatees
		CreateNeedsServicesCounseling(appCtx, separation, hhg, &hor, "SEPAR3")
		CreateNeedsServicesCounseling(appCtx, separation, nts, &hos, "SEPAR4")
		CreateNeedsServicesCounseling(appCtx, separation, ntsR, &other, "SEPAR5")
		CreateNeedsServicesCounseling(appCtx, separation, ntsR, &plead, "SEPAR6")

		//USMC
		createHHGNeedsServicesCounselingUSMC(appCtx, userUploader)
		createHHGNeedsServicesCounselingUSMC2(appCtx, userUploader)
		createHHGServicesCounselingCompleted(appCtx)
		createHHGNoShipments(appCtx)

		for i := 0; i < 12; i++ {
			validStatuses := []models.MoveStatus{models.MoveStatusNeedsServiceCounseling, models.MoveStatusServiceCounselingCompleted}
			createRandomMove(appCtx, validStatuses, allDutyLocations, originDutyLocationsInGBLOC, false,
				userUploader,
				models.Move{},
				models.MTOShipment{},
				models.Order{},
				models.ServiceMember{},
			)
		}
	}
}

func subScenarioCustomerSupportRemarks(appCtx appcontext.AppContext) func() {
	return func() {
		// Move with a couple of customer support remarks
		remarkMove := factory.BuildMove(appCtx.DB(), []factory.Customization{
			{
				Model: models.Move{
					Locator: "SPTRMK",
					Status:  models.MoveStatusSUBMITTED,
				},
			},
		}, nil)
		_ = factory.BuildMTOShipment(appCtx.DB(), []factory.Customization{
			{
				Model: models.MTOShipment{
					Status: models.MTOShipmentStatusSubmitted,
				},
			},
			{
				Model:    remarkMove,
				LinkOnly: true,
			},
		}, nil)

		officeUser := factory.BuildOfficeUserWithRoles(appCtx.DB(), nil, []roles.RoleType{roles.RoleTypeTOO})
		factory.BuildCustomerSupportRemark(appCtx.DB(), []factory.Customization{
			{
				Model:    remarkMove,
				LinkOnly: true,
			},
			{
				Model:    officeUser,
				LinkOnly: true,
			},
			{
				Model: models.CustomerSupportRemark{
					Content: "This is a customer support remark. It can have text content like this." +
						"This comment has some length to it because sometimes people type a lot of thoughts." +
						"For example during this move the customer perhaps called and explained a unique situation" +
						"that they have to me, leading me to leave this note. Hopefully that could turn into " +
						"some sort of helpful action that leads to a resolution that makes things swell for them." +
						"Here's some more text just to make sure I've gotten all my thoughts out, though I do realize" +
						"how meta this whole thing sounds." +
						"Also Grace Griffin told me to write this.",
				},
			},
		}, nil)
		officeUser2 := factory.BuildOfficeUserWithRoles(appCtx.DB(), nil, []roles.RoleType{roles.RoleTypeTOO})

		factory.BuildCustomerSupportRemark(appCtx.DB(), []factory.Customization{
			{
				Model:    remarkMove,
				LinkOnly: true,
			},
			{
				Model:    officeUser2,
				LinkOnly: true,
			},
			{
				Model: models.CustomerSupportRemark{
					Content: "The customer mentioned that there was some damage done to their grandfather clock.",
				},
			},
		}, nil)
	}
}

func subScenarioEvaluationReport(appCtx appcontext.AppContext) func() {
	return func() {
		createQae(appCtx)
		officeUser := models.OfficeUser{}
		email := "qae_role@office.mil"
		err := appCtx.DB().Where("email = ?", email).First(&officeUser)
		if err != nil {
			appCtx.Logger().Panic(fmt.Errorf("failed to query OfficeUser in the DB: %w", err).Error())
		}
		// Move with a few evaluation reports
		move := factory.BuildMove(appCtx.DB(), []factory.Customization{
			{
				Model: models.Move{
					Locator: "EVLRPT",
					Status:  models.MoveStatusSUBMITTED,
				},
			},
		}, nil)
		// Make a transportation office to use as the closeout office
		closeoutOffice := factory.BuildTransportationOffice(appCtx.DB(), []factory.Customization{
			{
				Model: models.TransportationOffice{Name: "Los Angeles AFB"},
			},
		}, nil)

		if *move.Orders.ServiceMember.Affiliation == models.AffiliationARMY || *move.Orders.ServiceMember.Affiliation == models.AffiliationAIRFORCE {
			move.CloseoutOffice = &closeoutOffice
			move.CloseoutOfficeID = &closeoutOffice.ID
			testdatagen.MustSave(appCtx.DB(), &move)
		}

		shipment := factory.BuildMTOShipment(appCtx.DB(), []factory.Customization{
			{
				Model: models.MTOShipment{
					Status:                models.MTOShipmentStatusSubmitted,
					ScheduledDeliveryDate: models.TimePointer(time.Now()),
				},
			},
			{
				Model:    move,
				LinkOnly: true,
			},
		}, nil)
		factory.BuildPPMShipment(appCtx.DB(), []factory.Customization{
			{
				Model:    move,
				LinkOnly: true,
			},
		}, nil)
		storageFacility := factory.BuildStorageFacility(appCtx.DB(), nil, nil)
		ntsShipment := factory.BuildNTSShipment(appCtx.DB(), []factory.Customization{
			{
				Model:    storageFacility,
				LinkOnly: true,
			},
			{
				Model:    move,
				LinkOnly: true,
			},
			{
				Model: models.MTOShipment{
					ScheduledDeliveryDate: models.TimePointer(time.Now()),
				},
			},
		}, nil)
		factory.BuildNTSRShipment(appCtx.DB(), []factory.Customization{
			{
				Model:    move,
				LinkOnly: true,
			},
			{
				Model:    storageFacility,
				LinkOnly: true,
			},
			{
				Model: models.MTOShipment{
					ScheduledDeliveryDate: models.TimePointer(time.Now()),
				},
			},
		}, nil)

		submittedTime := time.Now()
		dataReviewInspection := models.EvaluationReportInspectionTypeDataReview
		physicalInspection := models.EvaluationReportInspectionTypePhysical
		virtualInspection := models.EvaluationReportInspectionTypeVirtual
		inspectionTime := time.Now().AddDate(0, 0, -4)
		timeDepart := inspectionTime.Add(time.Hour * 1)
		evalStart := inspectionTime.Add(time.Hour * 3)
		evalEnd := inspectionTime.Add(time.Hour * 5)

		remark := "this is a submitted counseling report"
		location := models.EvaluationReportLocationTypeOrigin

		factory.BuildEvaluationReport(appCtx.DB(), []factory.Customization{
			{
				Model:    move,
				LinkOnly: true,
			},
			{
				Model:    officeUser,
				LinkOnly: true,
			},
			{
				Model: models.EvaluationReport{
					SubmittedAt:        &submittedTime,
					InspectionDate:     &submittedTime,
					InspectionType:     &dataReviewInspection,
					Location:           &location,
					ViolationsObserved: models.BoolPointer(false),
					Remarks:            &remark,
				},
			},
		}, nil)

		remark1 := "this is a draft counseling report"
		factory.BuildEvaluationReport(appCtx.DB(), []factory.Customization{
			{
				Model:    move,
				LinkOnly: true,
			},
			{
				Model:    officeUser,
				LinkOnly: true,
			},
			{
				Model: models.EvaluationReport{
					Remarks: &remark1,
				},
			},
		}, nil)

		location = models.EvaluationReportLocationTypeDestination
		remark2 := "this is a submitted shipment report"

		factory.BuildEvaluationReport(appCtx.DB(), []factory.Customization{
			{
				Model:    move,
				LinkOnly: true,
			},
			{
				Model:    officeUser,
				LinkOnly: true,
			},
			{
				Model:    shipment,
				LinkOnly: true,
			},
			{
				Model: models.EvaluationReport{
					Type:               models.EvaluationReportTypeShipment,
					SubmittedAt:        &submittedTime,
					InspectionDate:     &submittedTime,
					InspectionType:     &virtualInspection,
					Location:           &location,
					ViolationsObserved: models.BoolPointer(true),
					Remarks:            &remark2,
				},
			},
		}, nil)

		remark3 := "this is a draft shipment report"
		factory.BuildEvaluationReport(appCtx.DB(), []factory.Customization{
			{
				Model:    move,
				LinkOnly: true,
			},
			{
				Model:    officeUser,
				LinkOnly: true,
			},
			{
				Model:    shipment,
				LinkOnly: true,
			},
			{
				Model: models.EvaluationReport{
					Type:    models.EvaluationReportTypeShipment,
					Remarks: &remark3,
				},
			},
		}, nil)
		location = models.EvaluationReportLocationTypeOrigin
		remark4 := "this is a report with eval times recorded"

		factory.BuildEvaluationReport(appCtx.DB(), []factory.Customization{
			{
				Model:    move,
				LinkOnly: true,
			},
			{
				Model:    officeUser,
				LinkOnly: true,
			},
			{
				Model:    shipment,
				LinkOnly: true,
			},
			{
				Model: models.EvaluationReport{
					Type:               models.EvaluationReportTypeShipment,
					Remarks:            &remark4,
					InspectionDate:     &submittedTime,
					InspectionType:     &physicalInspection,
					TimeDepart:         &timeDepart,
					EvalStart:          &evalStart,
					EvalEnd:            &evalEnd,
					Location:           &location,
					ViolationsObserved: models.BoolPointer(true),
				},
			},
		}, nil)

		location = models.EvaluationReportLocationTypeOther
		locationDescription := "Route 66 at crash inspection site 3"
		remark = "this is a submitted NTS shipment report"

		factory.BuildEvaluationReport(appCtx.DB(), []factory.Customization{
			{
				Model:    move,
				LinkOnly: true,
			},
			{
				Model:    officeUser,
				LinkOnly: true,
			},
			{
				Model:    ntsShipment,
				LinkOnly: true,
			},
			{
				Model: models.EvaluationReport{
					Type:                models.EvaluationReportTypeShipment,
					SubmittedAt:         &submittedTime,
					InspectionDate:      &submittedTime,
					InspectionType:      &physicalInspection,
					TimeDepart:          &timeDepart,
					EvalStart:           &evalStart,
					EvalEnd:             &evalEnd,
					Location:            &location,
					LocationDescription: &locationDescription,
					ViolationsObserved:  models.BoolPointer(true),
					Remarks:             &remark,
				},
			},
		}, nil)
	}
}

func subScenarioTXOQueues(appCtx appcontext.AppContext, userUploader *uploader.UserUploader) func() {
	return func() {
		createTOO(appCtx)
		createTIO(appCtx)
		createTXO(appCtx)
		createTXOUSMC(appCtx)
		createServicesCounselor(appCtx)
		createTXOServicesCounselor(appCtx)
		createTXOServicesUSMCCounselor(appCtx)
<<<<<<< HEAD
		createQaeCsr(appCtx)
=======
		createQae(appCtx)
>>>>>>> 8a6fd7ed
		createCustomerServiceRepresentative(appCtx)

		// TXO Queues
		createNTSMove(appCtx)
		createNTSRMove(appCtx)

		// This allows testing the pagination feature in the TXO queues.
		// Feel free to comment out the loop if you don't need this many moves.
		for i := 1; i < 12; i++ {
			createDefaultHHGMoveWithPaymentRequest(appCtx, userUploader, models.AffiliationAIRFORCE)
		}

		// Marines
		createDefaultHHGMoveWithPaymentRequest(appCtx, userUploader, models.AffiliationMARINES)

		//destination type
		hos := models.DestinationTypeHomeOfSelection
		hor := models.DestinationTypeHomeOfRecord

		//shipment type
		hhg := models.MTOShipmentTypeHHG
		nts := models.MTOShipmentTypeHHGIntoNTSDom
		ntsR := models.MTOShipmentTypeHHGOutOfNTSDom

		//orders type
		retirement := internalmessages.OrdersTypeRETIREMENT
		separation := internalmessages.OrdersTypeSEPARATION

		//Retiree, HOR, HHG
		CreateMoveWithOptions(appCtx, testdatagen.Assertions{
			Order: models.Order{
				OrdersType: retirement,
			},
			MTOShipment: models.MTOShipment{
				ShipmentType:    hhg,
				DestinationType: &hor,
			},
			Move: models.Move{
				Locator: "R3T1R3",
				Status:  models.MoveStatusSUBMITTED,
			},
			DutyLocation: models.DutyLocation{
				ProvidesServicesCounseling: true,
			},
		})

		//Retiree, HOS, NTS
		CreateMoveWithOptions(appCtx, testdatagen.Assertions{
			Order: models.Order{
				OrdersType: retirement,
			},
			MTOShipment: models.MTOShipment{
				ShipmentType:       nts,
				DestinationType:    &hor,
				UsesExternalVendor: false,
			},
			Move: models.Move{
				Locator: "R3TNTS",
				Status:  models.MoveStatusSUBMITTED,
			},
			DutyLocation: models.DutyLocation{
				ProvidesServicesCounseling: true,
			},
		})

		//Retiree, HOS, NTSR
		CreateMoveWithOptions(appCtx, testdatagen.Assertions{
			Order: models.Order{
				OrdersType: retirement,
			},
			MTOShipment: models.MTOShipment{
				ShipmentType:       ntsR,
				DestinationType:    &hos,
				UsesExternalVendor: false,
			},
			Move: models.Move{
				Locator: "R3TNTR",
				Status:  models.MoveStatusSUBMITTED,
			},
			DutyLocation: models.DutyLocation{
				ProvidesServicesCounseling: true,
			},
		})

		//Separatee, HOS, hhg
		CreateMoveWithOptions(appCtx, testdatagen.Assertions{
			Order: models.Order{
				OrdersType: separation,
			},
			MTOShipment: models.MTOShipment{
				ShipmentType:    hhg,
				DestinationType: &hos,
			},
			Move: models.Move{
				Locator: "S3P4R3",
				Status:  models.MoveStatusSUBMITTED,
			},
			DutyLocation: models.DutyLocation{
				ProvidesServicesCounseling: true,
			},
		})
	}
}

func subScenarioPaymentRequestCalculations(
	appCtx appcontext.AppContext,
	userUploader *uploader.UserUploader,
	primeUploader *uploader.PrimeUploader,
	moveRouter services.MoveRouter,
	shipmentFetcher services.MTOShipmentFetcher,
) func() {
	return func() {
		createTXO(appCtx)
		createTXOUSMC(appCtx)

		// For displaying the Domestic Line Haul calculations displayed on the Payment Requests and Service Item review page
		createHHGMoveWithPaymentRequest(appCtx, userUploader, models.AffiliationAIRFORCE,
			models.Move{
				Locator: "SidDLH",
			},
			models.MTOShipment{
				Status: models.MTOShipmentStatusApproved,
			},
		)
		// Locator PARAMS
		createHHGWithPaymentServiceItems(appCtx, primeUploader, moveRouter, shipmentFetcher)
		// Locator ORGSIT
		createHHGWithOriginSITServiceItems(appCtx, primeUploader, moveRouter, shipmentFetcher)
		// Locator DSTSIT
		createHHGWithDestinationSITServiceItems(appCtx, primeUploader, moveRouter, shipmentFetcher)
	}
}

func subScenarioPPMAndHHG(appCtx appcontext.AppContext, userUploader *uploader.UserUploader, moveRouter services.MoveRouter) func() {
	return func() {
		createTXO(appCtx)
		createTXOUSMC(appCtx)

		createMoveWithPPMAndHHG(appCtx, userUploader, moveRouter)
	}
}

func subScenarioDivertedShipments(appCtx appcontext.AppContext, userUploader *uploader.UserUploader,
	allDutyLocations []models.DutyLocation, originDutyLocationsInGBLOC []models.DutyLocation) func() {
	return func() {
		createTXO(appCtx)
		createTXOUSMC(appCtx)

		// Create diverted shipments that need TOO approval
		createMoveWithDivertedShipments(appCtx)

		// Create diverted shipments that are approved and appear on the Move Task Order page
		createRandomMove(appCtx, nil, allDutyLocations, originDutyLocationsInGBLOC, true,
			userUploader,
			models.Move{
				Status:             models.MoveStatusAPPROVED,
				Locator:            "APRDVS",
				AvailableToPrimeAt: models.TimePointer(time.Now()),
			},
			models.MTOShipment{
				Diversion:           true,
				Status:              models.MTOShipmentStatusApproved,
				ApprovedDate:        models.TimePointer(time.Now()),
				ScheduledPickupDate: models.TimePointer(time.Now().AddDate(0, 3, 0)),
			},
			models.Order{},
			models.ServiceMember{},
		)
	}
}

func subScenarioReweighs(appCtx appcontext.AppContext, userUploader *uploader.UserUploader, primeUploader *uploader.PrimeUploader, moveRouter services.MoveRouter) func() {
	return func() {
		createHHGMoveWithReweigh(appCtx, userUploader)
		createHHGMoveWithBillableWeights(appCtx, userUploader, primeUploader)
		createReweighWithMultipleShipments(appCtx, userUploader, primeUploader, moveRouter)
		createReweighWithShipmentMissingReweigh(appCtx, userUploader, primeUploader, moveRouter)
		createReweighWithShipmentMaxBillableWeightExceeded(appCtx, userUploader, primeUploader, moveRouter)
		createReweighWithShipmentNoEstimatedWeight(appCtx, userUploader, primeUploader, moveRouter)
		createReweighWithShipmentDeprecatedPaymentRequest(appCtx, userUploader, primeUploader, moveRouter)
		createReweighWithShipmentEDIErrorPaymentRequest(appCtx, userUploader, primeUploader, moveRouter)
		createReweighWithMixedShipmentStatuses(appCtx, userUploader)
	}
}

func subScenarioSITExtensions(appCtx appcontext.AppContext, userUploader *uploader.UserUploader, primeUploader *uploader.PrimeUploader) func() {
	return func() {
		createTOO(appCtx)
		createMoveWithSITExtensionHistory(appCtx, userUploader)
		createMoveWithFutureSIT(appCtx, userUploader)
		createMoveWithAllPendingTOOActions(appCtx, userUploader, primeUploader)
	}
}

// Create moves with shipment address update requests in each of the three possible states: requested, approved, and rejected
func subScenarioShipmentAddressUpdates(appCtx appcontext.AppContext) func() {
	return func() {
		createTOO(appCtx)

		// Create move CRQST1 with a shipment address update request in requested state
		factory.BuildShipmentAddressUpdate(appCtx.DB(), []factory.Customization{}, []factory.Trait{factory.GetTraitShipmentAddressUpdateRequested})

		// Create move CRQST2 with a shipment address update request in approved state
		factory.BuildShipmentAddressUpdate(appCtx.DB(), []factory.Customization{}, []factory.Trait{factory.GetTraitShipmentAddressUpdateApproved})

		// Create move CRQST3 with a shipment address update request in rejected state
		factory.BuildShipmentAddressUpdate(appCtx.DB(), []factory.Customization{}, []factory.Trait{factory.GetTraitShipmentAddressUpdateRejected})
	}
}

func subScenarioSITAddressUpdates(appCtx appcontext.AppContext, userUploader *uploader.UserUploader) func() {
	return func() {
		createTOO(appCtx)
		// SITUP1 has no SITAddressUpdate
		createMoveWithOriginAndDestinationSIT(appCtx, userUploader, "SITUP1")

		// SITUP2 has an prime-initiated SITAddressUpdate under 50 miles
		serviceItem := createMoveWithOriginAndDestinationSIT(appCtx, userUploader, "SITUP2")
		factory.BuildSITAddressUpdate(appCtx.DB(), []factory.Customization{
			{
				Model:    serviceItem,
				LinkOnly: true,
			},
			{
				Model: models.SITAddressUpdate{
					Status:            models.SITAddressUpdateStatusApproved,
					ContractorRemarks: models.StringPointer("test contractor remarks"),
				},
			},
		}, []factory.Trait{factory.GetTraitSITAddressUpdateUnder50Miles})

		// SITUP3 has a prime-initiated REQUESTED SITAddressUpdate update over 50 miles
		serviceItem = createMoveWithOriginAndDestinationSIT(appCtx, userUploader, "SITUP3")
		factory.BuildSITAddressUpdate(appCtx.DB(), []factory.Customization{
			{
				Model:    serviceItem,
				LinkOnly: true,
			},
			{
				Model: models.SITAddressUpdate{
					Status:            models.SITAddressUpdateStatusRequested,
					ContractorRemarks: models.StringPointer("test contractor remarks"),
				},
			},
		}, []factory.Trait{factory.GetTraitSITAddressUpdateOver50Miles})

		// SITUP4 has an prime-initiated APPROVED SITAddressUpdate over 50 miles
		serviceItem = createMoveWithOriginAndDestinationSIT(appCtx, userUploader, "SITUP4")
		factory.BuildSITAddressUpdate(appCtx.DB(), []factory.Customization{
			{
				Model:    serviceItem,
				LinkOnly: true,
			},
			{
				Model: models.SITAddressUpdate{
					Status:            models.SITAddressUpdateStatusApproved,
					ContractorRemarks: models.StringPointer("test contractor remarks"),
					OfficeRemarks:     models.StringPointer("TOO approved"),
				},
			},
		}, []factory.Trait{factory.GetTraitSITAddressUpdateOver50Miles})

		// SITUP5 has an TOO-initiated APPROVED SITAddressUpdate under 50 miles
		serviceItem = createMoveWithOriginAndDestinationSIT(appCtx, userUploader, "SITUP5")
		factory.BuildSITAddressUpdate(appCtx.DB(), []factory.Customization{
			{
				Model:    serviceItem,
				LinkOnly: true,
			},
			{
				Model: models.SITAddressUpdate{
					Status:        models.SITAddressUpdateStatusApproved,
					OfficeRemarks: models.StringPointer("updated destination address"),
				},
			},
		}, []factory.Trait{factory.GetTraitSITAddressUpdateUnder50Miles})

		// SITUP6 has a TOO-initiated SITAddressUpdate over 50 miles
		serviceItem = createMoveWithOriginAndDestinationSIT(appCtx, userUploader, "SITUP6")
		factory.BuildSITAddressUpdate(appCtx.DB(), []factory.Customization{
			{
				Model:    serviceItem,
				LinkOnly: true,
			},
			{
				Model: models.SITAddressUpdate{
					Status:        models.SITAddressUpdateStatusApproved,
					OfficeRemarks: models.StringPointer("updated destination address"),
				},
			},
		}, []factory.Trait{factory.GetTraitSITAddressUpdateOver50Miles})

		// SITUP7 has a rejected SITAddressUpdate over 50 miles
		serviceItem = createMoveWithOriginAndDestinationSIT(appCtx, userUploader, "SITUP7")
		factory.BuildSITAddressUpdate(appCtx.DB(), []factory.Customization{
			{
				Model:    serviceItem,
				LinkOnly: true,
			},
			{
				Model: models.SITAddressUpdate{
					Status:            models.SITAddressUpdateStatusRejected,
					ContractorRemarks: models.StringPointer("test contractor remarks"),
					OfficeRemarks:     models.StringPointer("TOO rejected"),
				},
			},
		}, []factory.Trait{factory.GetTraitSITAddressUpdateOver50Miles})

	}
}

func subScenarioNTSandNTSR(
	appCtx appcontext.AppContext,
	userUploader *uploader.UserUploader,
	moveRouter services.MoveRouter,
	shipmentFetcher services.MTOShipmentFetcher,
) func() {
	return func() {
		pcos := internalmessages.OrdersTypePERMANENTCHANGEOFSTATION

		createTXO(appCtx)
		createTXOServicesCounselor(appCtx)

		createNeedsServicesCounselingSingleHHG(appCtx, pcos, "NTSHHG")
		createNeedsServicesCounselingSingleHHG(appCtx, pcos, "NTSRHG")
		CreateNeedsServicesCounselingMinimalNTSR(appCtx, pcos, "NTSRMN")

		// Create a move with an HHG and NTS prime-handled shipment
		CreateMoveWithHHGAndNTSShipments(appCtx, "PRINTS", false)

		// Create a move with an HHG and NTS external vendor-handled shipment
		CreateMoveWithHHGAndNTSShipments(appCtx, "PRXNTS", true)

		// Create a move with only NTS external vendor-handled shipment
		CreateMoveWithNTSShipment(appCtx, "EXTNTS", true)

		// Create a move with only an NTS external vendor-handled shipment
		CreateMoveWithNTSShipment(appCtx, "NTSNTS", true)

		// Create a move with an HHG and NTS-release prime-handled shipment
		CreateMoveWithHHGAndNTSRShipments(appCtx, "PRINTR", false)

		// Create a move with an HHG and NTS-release external vendor-handled shipment
		CreateMoveWithHHGAndNTSRShipments(appCtx, "PRXNTR", true)

		// Create a move with only an NTS-release external vendor-handled shipment
		createMoveWithNTSRShipment(appCtx, "EXTNTR", true)

		// Create some submitted Moves for TXO users
		createMoveWithHHGAndNTSRMissingInfo(appCtx, moveRouter, shipmentFetcher)
		createMoveWithHHGAndNTSMissingInfo(appCtx, moveRouter)
		createMoveWithNTSAndNTSR(
			appCtx,
			userUploader,
			moveRouter,
			sceneOptionsNTS{
				shipmentMoveCode: "NTSSUB",
				moveStatus:       models.MoveStatusSUBMITTED,
			},
		)

		// uses external vendor
		createMoveWithNTSAndNTSR(
			appCtx,
			userUploader,
			moveRouter,
			sceneOptionsNTS{
				shipmentMoveCode:   "NTSEVR",
				moveStatus:         models.MoveStatusSUBMITTED,
				usesExternalVendor: true,
			},
		)

		// Create some unsubmitted Moves for Customer users
		// uses external vendor
		createMoveWithNTSAndNTSR(
			appCtx,
			userUploader,
			moveRouter,
			sceneOptionsNTS{
				shipmentMoveCode:   "NTSSUN",
				moveStatus:         models.MoveStatusDRAFT,
				usesExternalVendor: true,
			},
		)

	}
}

func subScenarioMisc(appCtx appcontext.AppContext, userUploader *uploader.UserUploader, primeUploader *uploader.PrimeUploader,
	moveRouter services.MoveRouter) func() {
	return func() {
		createTXOServicesCounselor(appCtx)
		createTXOServicesUSMCCounselor(appCtx)

		// A move with missing required order fields
		createMoveWithHHGMissingOrdersInfo(appCtx, moveRouter, userUploader)

		createHHGMoveWith10ServiceItems(appCtx, userUploader)
		createHHGMoveWith2PaymentRequests(appCtx, userUploader)
		createHHGMoveWith2PaymentRequestsReviewedAllRejectedServiceItems(appCtx, userUploader)
		createHHGMoveWithTaskOrderServices(appCtx, userUploader)

		// This one doesn't have submitted shipments. Can we get rid of it?
		// createRecentlyUpdatedHHGMove(appCtx, userUploader)
		createMoveWithHHGAndNTSRPaymentRequest(appCtx, userUploader)
		// This move will still have shipments with some unapproved service items
		// without payment service items
		createMoveWith2ShipmentsAndPaymentRequest(appCtx, userUploader)
		createMoveWith2MinimalShipments(appCtx, userUploader)
		createApprovedMoveWithMinimalShipment(appCtx, userUploader)

		// Prime API
		createWebhookSubscriptionForPaymentRequestUpdate(appCtx)
		// This move below is a PPM move in DRAFT status. It should probably
		// be changed to an HHG move in SUBMITTED status to reflect reality.
		createMoveWithServiceItems(appCtx, userUploader)
		createMoveWithBasicServiceItems(appCtx, userUploader)
		// Sets up a move with a non-default destination duty location address
		// (to more easily spot issues with addresses being overwritten).
		createMoveWithUniqueDestinationAddress(appCtx)
		// Creates a move that has multiple orders uploaded
		createHHGMoveWithMultipleOrdersFiles(appCtx, userUploader, primeUploader)
		createHHGMoveWithAmendedOrders(appCtx, userUploader, primeUploader)
		createHHGMoveWithRiskOfExcess(appCtx, userUploader, primeUploader)

		createMoveWithOriginAndDestinationSIT(appCtx, userUploader, "S1TT3R")
		createPaymentRequestsWithPartialSITInvoice(appCtx, primeUploader)
	}
}

func subScenarioPrimeUserAndClientCert(appCtx appcontext.AppContext) func() {
	return func() {
		primeUser := createPrimeUser(appCtx)
		createDevClientCertForUser(appCtx, primeUser)
	}
}

func subScenarioMultipleMoves(appCtx appcontext.AppContext) func() {
	return func() {
		createMultipleMovesTwoMovesHHGAndPPMShipments(appCtx)
		createMultipleMovesThreeMovesHHGPPMNTSShipments(appCtx)
		createMultipleMovesThreeMovesNTSHHGShipments(appCtx)
		createMultipleMovesThreeMovesPPMShipments(appCtx)
	}
}<|MERGE_RESOLUTION|>--- conflicted
+++ resolved
@@ -571,12 +571,7 @@
 		createServicesCounselor(appCtx)
 		createTXOServicesCounselor(appCtx)
 		createTXOServicesUSMCCounselor(appCtx)
-<<<<<<< HEAD
-		createQaeCsr(appCtx)
-=======
 		createQae(appCtx)
->>>>>>> 8a6fd7ed
-		createCustomerServiceRepresentative(appCtx)
 
 		// TXO Queues
 		createNTSMove(appCtx)
