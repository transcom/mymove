--- conflicted
+++ resolved
@@ -1227,7 +1227,437 @@
 	})
 }
 
-<<<<<<< HEAD
+func createMoveWithHHGAndNTSRPaymentRequest(db *pop.Connection, userUploader *uploader.UserUploader, primeUploader *uploader.PrimeUploader, logger Logger) {
+	msCost := unit.Cents(10000)
+
+	customer := testdatagen.MakeDefaultServiceMember(db)
+
+	orders := testdatagen.MakeOrder(db, testdatagen.Assertions{
+		Order: models.Order{
+			ID:              uuid.Must(uuid.NewV4()),
+			ServiceMemberID: customer.ID,
+			ServiceMember:   customer,
+		},
+		UserUploader: userUploader,
+	})
+
+	move := testdatagen.MakeMove(db, testdatagen.Assertions{
+		Move: models.Move{
+			ID:                 uuid.Must(uuid.NewV4()),
+			OrdersID:           orders.ID,
+			Status:             models.MoveStatusAPPROVED,
+			SelectedMoveType:   &hhgMoveType,
+			AvailableToPrimeAt: swag.Time(time.Now()),
+			Locator:            "HGNTSR",
+		},
+	})
+
+	// Create an HHG MTO Shipment
+	hhgShipment := testdatagen.MakeMTOShipment(db, testdatagen.Assertions{
+		MTOShipment: models.MTOShipment{
+			ID:                   uuid.Must(uuid.NewV4()),
+			PrimeEstimatedWeight: &estimatedWeight,
+			PrimeActualWeight:    &actualWeight,
+			ShipmentType:         models.MTOShipmentTypeHHGLongHaulDom,
+			ApprovedDate:         swag.Time(time.Now()),
+			Status:               models.MTOShipmentStatusApproved,
+		},
+		Move: move,
+	})
+
+	// Create an NTSR MTO Shipment
+	ntsrShipment := testdatagen.MakeMTOShipment(db, testdatagen.Assertions{
+		MTOShipment: models.MTOShipment{
+			ID:                   uuid.Must(uuid.NewV4()),
+			PrimeEstimatedWeight: &estimatedWeight,
+			PrimeActualWeight:    &actualWeight,
+			ShipmentType:         models.MTOShipmentTypeHHGOutOfNTSDom,
+			ApprovedDate:         swag.Time(time.Now()),
+			Status:               models.MTOShipmentStatusApproved,
+		},
+		Move: move,
+	})
+
+	paymentRequest := testdatagen.MakePaymentRequest(db, testdatagen.Assertions{
+		PaymentRequest: models.PaymentRequest{
+			ID:            uuid.FromStringOrNil("3806be8d-ec39-43a2-a0ff-83b80bc4ba46"),
+			MoveTaskOrder: move,
+			IsFinal:       false,
+			Status:        models.PaymentRequestStatusPending,
+		},
+		Move: move,
+	})
+
+	serviceItemMS := testdatagen.MakeMTOServiceItemBasic(db, testdatagen.Assertions{
+		MTOServiceItem: models.MTOServiceItem{
+			ID:         uuid.Must(uuid.NewV4()),
+			Status:     models.MTOServiceItemStatusApproved,
+			ApprovedAt: swag.Time(time.Now()),
+		},
+		Move: move,
+		ReService: models.ReService{
+			ID: uuid.FromStringOrNil("1130e612-94eb-49a7-973d-72f33685e551"), // MS - Move Management
+		},
+	})
+
+	testdatagen.MakePaymentServiceItem(db, testdatagen.Assertions{
+		PaymentServiceItem: models.PaymentServiceItem{
+			PriceCents: &msCost,
+		},
+		PaymentRequest: paymentRequest,
+		MTOServiceItem: serviceItemMS,
+	})
+
+	csCost := unit.Cents(25000)
+	serviceItemCS := testdatagen.MakeMTOServiceItemBasic(db, testdatagen.Assertions{
+		MTOServiceItem: models.MTOServiceItem{
+			ID:         uuid.Must(uuid.NewV4()),
+			Status:     models.MTOServiceItemStatusApproved,
+			ApprovedAt: swag.Time(time.Now()),
+		},
+		Move: move,
+		ReService: models.ReService{
+			ID: uuid.FromStringOrNil("9dc919da-9b66-407b-9f17-05c0f03fcb50"), // CS - Counseling Services
+		},
+	})
+
+	testdatagen.MakePaymentServiceItem(db, testdatagen.Assertions{
+		PaymentServiceItem: models.PaymentServiceItem{
+			PriceCents: &csCost,
+		},
+		PaymentRequest: paymentRequest,
+		MTOServiceItem: serviceItemCS,
+	})
+
+	dlhCost := unit.Cents(99999)
+	serviceItemDLH := testdatagen.MakeMTOServiceItem(db, testdatagen.Assertions{
+		MTOServiceItem: models.MTOServiceItem{
+			ID:     uuid.Must(uuid.NewV4()),
+			Status: models.MTOServiceItemStatusApproved,
+		},
+		Move:        move,
+		MTOShipment: hhgShipment,
+		ReService: models.ReService{
+			ID: uuid.FromStringOrNil("8d600f25-1def-422d-b159-617c7d59156e"), // DLH - Domestic Linehaul
+		},
+	})
+
+	testdatagen.MakePaymentServiceItem(db, testdatagen.Assertions{
+		PaymentServiceItem: models.PaymentServiceItem{
+			PriceCents: &dlhCost,
+		},
+		PaymentRequest: paymentRequest,
+		MTOServiceItem: serviceItemDLH,
+	})
+
+	serviceItemFSC := testdatagen.MakeMTOServiceItem(db, testdatagen.Assertions{
+		MTOServiceItem: models.MTOServiceItem{
+			ID:     uuid.Must(uuid.NewV4()),
+			Status: models.MTOServiceItemStatusApproved,
+		},
+		Move:        move,
+		MTOShipment: hhgShipment,
+		ReService: models.ReService{
+			ID: uuid.FromStringOrNil("4780b30c-e846-437a-b39a-c499a6b09872"), // FSC - Fuel Surcharge
+		},
+	})
+
+	fscCost := unit.Cents(55555)
+	testdatagen.MakePaymentServiceItem(db, testdatagen.Assertions{
+		PaymentServiceItem: models.PaymentServiceItem{
+			PriceCents: &fscCost,
+		},
+		PaymentRequest: paymentRequest,
+		MTOServiceItem: serviceItemFSC,
+	})
+
+	serviceItemDOP := testdatagen.MakeMTOServiceItem(db, testdatagen.Assertions{
+		MTOServiceItem: models.MTOServiceItem{
+			ID:     uuid.Must(uuid.NewV4()),
+			Status: models.MTOServiceItemStatusApproved,
+		},
+		Move:        move,
+		MTOShipment: hhgShipment,
+		ReService: models.ReService{
+			ID: uuid.FromStringOrNil("2bc3e5cb-adef-46b1-bde9-55570bfdd43e"), // DOP - Domestic Origin Price
+		},
+	})
+
+	dopCost := unit.Cents(3456)
+	testdatagen.MakePaymentServiceItem(db, testdatagen.Assertions{
+		PaymentServiceItem: models.PaymentServiceItem{
+			PriceCents: &dopCost,
+		},
+		PaymentRequest: paymentRequest,
+		MTOServiceItem: serviceItemDOP,
+	})
+
+	ddpCost := unit.Cents(7890)
+	serviceItemDDP := testdatagen.MakeMTOServiceItem(db, testdatagen.Assertions{
+		MTOServiceItem: models.MTOServiceItem{
+			ID:     uuid.Must(uuid.NewV4()),
+			Status: models.MTOServiceItemStatusApproved,
+		},
+		Move:        move,
+		MTOShipment: hhgShipment,
+		ReService: models.ReService{
+			ID: uuid.FromStringOrNil("50f1179a-3b72-4fa1-a951-fe5bcc70bd14"), // DDP - Domestic Destination Price
+		},
+	})
+
+	testdatagen.MakePaymentServiceItem(db, testdatagen.Assertions{
+		PaymentServiceItem: models.PaymentServiceItem{
+			PriceCents: &ddpCost,
+		},
+		PaymentRequest: paymentRequest,
+		MTOServiceItem: serviceItemDDP,
+	})
+
+	// Schedule 1 peak price
+	dpkCost := unit.Cents(6544)
+	serviceItemDPK := testdatagen.MakeMTOServiceItem(db, testdatagen.Assertions{
+		MTOServiceItem: models.MTOServiceItem{
+			ID:     uuid.Must(uuid.NewV4()),
+			Status: models.MTOServiceItemStatusApproved,
+		},
+		Move:        move,
+		MTOShipment: hhgShipment,
+		ReService: models.ReService{
+			ID: uuid.FromStringOrNil("bdea5a8d-f15f-47d2-85c9-bba5694802ce"), // DPK - Domestic Packing
+		},
+	})
+
+	testdatagen.MakePaymentServiceItem(db, testdatagen.Assertions{
+		PaymentServiceItem: models.PaymentServiceItem{
+			PriceCents: &dpkCost,
+		},
+		PaymentRequest: paymentRequest,
+		MTOServiceItem: serviceItemDPK,
+	})
+
+	// Schedule 1 peak price
+	dupkCost := unit.Cents(8544)
+	serviceItemDUPK := testdatagen.MakeMTOServiceItem(db, testdatagen.Assertions{
+		MTOServiceItem: models.MTOServiceItem{
+			ID:     uuid.Must(uuid.NewV4()),
+			Status: models.MTOServiceItemStatusApproved,
+		},
+		Move:        move,
+		MTOShipment: hhgShipment,
+		ReService: models.ReService{
+			ID: uuid.FromStringOrNil("15f01bc1-0754-4341-8e0f-25c8f04d5a77"), // DUPK - Domestic Unpacking
+		},
+	})
+
+	testdatagen.MakePaymentServiceItem(db, testdatagen.Assertions{
+		PaymentServiceItem: models.PaymentServiceItem{
+			PriceCents: &dupkCost,
+		},
+		PaymentRequest: paymentRequest,
+		MTOServiceItem: serviceItemDUPK,
+	})
+
+	dofsitPostal := "90210"
+	dofsitReason := "Storage items need to be picked up"
+	serviceItemDOFSIT := testdatagen.MakeMTOServiceItem(db, testdatagen.Assertions{
+		MTOServiceItem: models.MTOServiceItem{
+			ID:               uuid.Must(uuid.NewV4()),
+			Status:           models.MTOServiceItemStatusApproved,
+			PickupPostalCode: &dofsitPostal,
+			Reason:           &dofsitReason,
+		},
+		Move:        move,
+		MTOShipment: hhgShipment,
+		ReService: models.ReService{
+			ID: uuid.FromStringOrNil("998beda7-e390-4a83-b15e-578a24326937"), // DOFSIT - Domestic Origin 1st Day SIT
+		},
+	})
+
+	dofsitCost := unit.Cents(8544)
+	testdatagen.MakePaymentServiceItem(db, testdatagen.Assertions{
+		PaymentServiceItem: models.PaymentServiceItem{
+			PriceCents: &dofsitCost,
+		},
+		PaymentRequest: paymentRequest,
+		MTOServiceItem: serviceItemDOFSIT,
+	})
+
+	serviceItemDDFSIT := testdatagen.MakeMTOServiceItem(db, testdatagen.Assertions{
+		MTOServiceItem: models.MTOServiceItem{
+			ID:     uuid.Must(uuid.NewV4()),
+			Status: models.MTOServiceItemStatusApproved,
+		},
+		Move:        move,
+		MTOShipment: hhgShipment,
+		ReService: models.ReService{
+			ID: uuid.FromStringOrNil("d0561c49-e1a9-40b8-a739-3e639a9d77af"), // DDFSIT - Domestic Destination 1st Day SIT
+		},
+	})
+
+	testdatagen.MakeMTOServiceItemCustomerContact(db, testdatagen.Assertions{
+		MTOServiceItem: serviceItemDDFSIT,
+		MTOServiceItemCustomerContact: models.MTOServiceItemCustomerContact{
+			ID:                         uuid.Must(uuid.NewV4()),
+			MTOServiceItemID:           serviceItemDDFSIT.ID,
+			Type:                       models.CustomerContactTypeFirst,
+			TimeMilitary:               "0400Z",
+			FirstAvailableDeliveryDate: time.Now(),
+		},
+	})
+
+	testdatagen.MakeMTOServiceItemCustomerContact(db, testdatagen.Assertions{
+		MTOServiceItem: serviceItemDDFSIT,
+		MTOServiceItemCustomerContact: models.MTOServiceItemCustomerContact{
+			ID:                         uuid.Must(uuid.NewV4()),
+			MTOServiceItemID:           serviceItemDDFSIT.ID,
+			Type:                       models.CustomerContactTypeSecond,
+			TimeMilitary:               "1200Z",
+			FirstAvailableDeliveryDate: time.Now().Add(time.Hour * 24),
+		},
+	})
+
+	ddfsitCost := unit.Cents(8544)
+	testdatagen.MakePaymentServiceItem(db, testdatagen.Assertions{
+		PaymentServiceItem: models.PaymentServiceItem{
+			PriceCents: &ddfsitCost,
+		},
+		PaymentRequest: paymentRequest,
+		MTOServiceItem: serviceItemDDFSIT,
+	})
+
+	dcrtDescription := "Decorated horse head to be crated."
+	serviceItemDCRT := testdatagen.MakeMTOServiceItem(db, testdatagen.Assertions{
+		MTOServiceItem: models.MTOServiceItem{
+			ID:          uuid.Must(uuid.NewV4()),
+			Status:      models.MTOServiceItemStatusApproved,
+			Description: &dcrtDescription,
+		},
+		Move:        move,
+		MTOShipment: hhgShipment,
+		ReService: models.ReService{
+			ID: uuid.FromStringOrNil("68417bd7-4a9d-4472-941e-2ba6aeaf15f4"), // DCRT - Domestic Crating
+		},
+	})
+
+	testdatagen.MakeMTOServiceItemDimension(db, testdatagen.Assertions{
+		MTOServiceItem: serviceItemDCRT,
+		MTOServiceItemDimension: models.MTOServiceItemDimension{
+			Length: 10000,
+			Height: 5000,
+			Width:  2500,
+		},
+	})
+
+	dcrtCost := unit.Cents(55555)
+	testdatagen.MakePaymentServiceItem(db, testdatagen.Assertions{
+		PaymentServiceItem: models.PaymentServiceItem{
+			PriceCents: &dcrtCost,
+		},
+		PaymentRequest: paymentRequest,
+		MTOServiceItem: serviceItemDCRT,
+	})
+
+	ntsrServiceItemDLH := testdatagen.MakeMTOServiceItem(db, testdatagen.Assertions{
+		MTOServiceItem: models.MTOServiceItem{
+			ID:     uuid.Must(uuid.NewV4()),
+			Status: models.MTOServiceItemStatusApproved,
+		},
+		Move:        move,
+		MTOShipment: ntsrShipment,
+		ReService: models.ReService{
+			ID: uuid.FromStringOrNil("8d600f25-1def-422d-b159-617c7d59156e"), // DLH - Domestic Linehaul
+		},
+	})
+
+	testdatagen.MakePaymentServiceItem(db, testdatagen.Assertions{
+		PaymentServiceItem: models.PaymentServiceItem{
+			PriceCents: &dlhCost,
+		},
+		PaymentRequest: paymentRequest,
+		MTOServiceItem: ntsrServiceItemDLH,
+	})
+
+	ntsrServiceItemFSC := testdatagen.MakeMTOServiceItem(db, testdatagen.Assertions{
+		MTOServiceItem: models.MTOServiceItem{
+			ID:     uuid.Must(uuid.NewV4()),
+			Status: models.MTOServiceItemStatusApproved,
+		},
+		Move:        move,
+		MTOShipment: ntsrShipment,
+		ReService: models.ReService{
+			ID: uuid.FromStringOrNil("4780b30c-e846-437a-b39a-c499a6b09872"), // FSC - Fuel Surcharge
+		},
+	})
+
+	testdatagen.MakePaymentServiceItem(db, testdatagen.Assertions{
+		PaymentServiceItem: models.PaymentServiceItem{
+			PriceCents: &fscCost,
+		},
+		PaymentRequest: paymentRequest,
+		MTOServiceItem: ntsrServiceItemFSC,
+	})
+
+	ntsrServiceItemDOP := testdatagen.MakeMTOServiceItem(db, testdatagen.Assertions{
+		MTOServiceItem: models.MTOServiceItem{
+			ID:     uuid.Must(uuid.NewV4()),
+			Status: models.MTOServiceItemStatusApproved,
+		},
+		Move:        move,
+		MTOShipment: ntsrShipment,
+		ReService: models.ReService{
+			ID: uuid.FromStringOrNil("2bc3e5cb-adef-46b1-bde9-55570bfdd43e"), // DOP - Domestic Origin Price
+		},
+	})
+
+	testdatagen.MakePaymentServiceItem(db, testdatagen.Assertions{
+		PaymentServiceItem: models.PaymentServiceItem{
+			PriceCents: &dopCost,
+		},
+		PaymentRequest: paymentRequest,
+		MTOServiceItem: ntsrServiceItemDOP,
+	})
+
+	ntsrServiceItemDDP := testdatagen.MakeMTOServiceItem(db, testdatagen.Assertions{
+		MTOServiceItem: models.MTOServiceItem{
+			ID:     uuid.Must(uuid.NewV4()),
+			Status: models.MTOServiceItemStatusApproved,
+		},
+		Move:        move,
+		MTOShipment: ntsrShipment,
+		ReService: models.ReService{
+			ID: uuid.FromStringOrNil("50f1179a-3b72-4fa1-a951-fe5bcc70bd14"), // DDP - Domestic Destination Price
+		},
+	})
+
+	testdatagen.MakePaymentServiceItem(db, testdatagen.Assertions{
+		PaymentServiceItem: models.PaymentServiceItem{
+			PriceCents: &ddpCost,
+		},
+		PaymentRequest: paymentRequest,
+		MTOServiceItem: ntsrServiceItemDDP,
+	})
+
+	ntsrServiceItemDUPK := testdatagen.MakeMTOServiceItem(db, testdatagen.Assertions{
+		MTOServiceItem: models.MTOServiceItem{
+			ID:     uuid.Must(uuid.NewV4()),
+			Status: models.MTOServiceItemStatusApproved,
+		},
+		Move:        move,
+		MTOShipment: ntsrShipment,
+		ReService: models.ReService{
+			ID: uuid.FromStringOrNil("15f01bc1-0754-4341-8e0f-25c8f04d5a77"), // DUPK - Domestic Unpacking
+		},
+	})
+
+	testdatagen.MakePaymentServiceItem(db, testdatagen.Assertions{
+		PaymentServiceItem: models.PaymentServiceItem{
+			PriceCents: &dupkCost,
+		},
+		PaymentRequest: paymentRequest,
+		MTOServiceItem: ntsrServiceItemDUPK,
+	})
+}
+
 func createHHGMoveWith2PaymentRequestsReviewedAllRejectedServiceItems(db *pop.Connection, userUploader *uploader.UserUploader) {
 	/* Customer with two payment requests */
 	customer7 := testdatagen.MakeServiceMember(db, testdatagen.Assertions{
@@ -1241,23 +1671,10 @@
 			ID:              uuid.FromStringOrNil("f52f851e-91b8-4cb7-9f8a-ffffffffffff"),
 			ServiceMemberID: customer7.ID,
 			ServiceMember:   customer7,
-=======
-func createMoveWithHHGAndNTSRPaymentRequest(db *pop.Connection, userUploader *uploader.UserUploader, primeUploader *uploader.PrimeUploader, logger Logger) {
-	msCost := unit.Cents(10000)
-
-	customer := testdatagen.MakeDefaultServiceMember(db)
-
-	orders := testdatagen.MakeOrder(db, testdatagen.Assertions{
-		Order: models.Order{
-			ID:              uuid.Must(uuid.NewV4()),
-			ServiceMemberID: customer.ID,
-			ServiceMember:   customer,
->>>>>>> c4e37fe3
 		},
 		UserUploader: userUploader,
 	})
 
-<<<<<<< HEAD
 	locatorID := "PayRej"
 	mto7 := testdatagen.MakeMove(db, testdatagen.Assertions{
 		Move: models.Move{
@@ -1354,110 +1771,11 @@
 			Status: models.MTOServiceItemStatusApproved,
 		},
 		Move: mto7,
-=======
-	move := testdatagen.MakeMove(db, testdatagen.Assertions{
-		Move: models.Move{
-			ID:                 uuid.Must(uuid.NewV4()),
-			OrdersID:           orders.ID,
-			Status:             models.MoveStatusAPPROVED,
-			SelectedMoveType:   &hhgMoveType,
-			AvailableToPrimeAt: swag.Time(time.Now()),
-			Locator:            "HGNTSR",
-		},
-	})
-
-	// Create an HHG MTO Shipment
-	hhgShipment := testdatagen.MakeMTOShipment(db, testdatagen.Assertions{
-		MTOShipment: models.MTOShipment{
-			ID:                   uuid.Must(uuid.NewV4()),
-			PrimeEstimatedWeight: &estimatedWeight,
-			PrimeActualWeight:    &actualWeight,
-			ShipmentType:         models.MTOShipmentTypeHHGLongHaulDom,
-			ApprovedDate:         swag.Time(time.Now()),
-			Status:               models.MTOShipmentStatusApproved,
-		},
-		Move: move,
-	})
-
-	// Create an NTSR MTO Shipment
-	ntsrShipment := testdatagen.MakeMTOShipment(db, testdatagen.Assertions{
-		MTOShipment: models.MTOShipment{
-			ID:                   uuid.Must(uuid.NewV4()),
-			PrimeEstimatedWeight: &estimatedWeight,
-			PrimeActualWeight:    &actualWeight,
-			ShipmentType:         models.MTOShipmentTypeHHGOutOfNTSDom,
-			ApprovedDate:         swag.Time(time.Now()),
-			Status:               models.MTOShipmentStatusApproved,
-		},
-		Move: move,
-	})
-
-	paymentRequest := testdatagen.MakePaymentRequest(db, testdatagen.Assertions{
-		PaymentRequest: models.PaymentRequest{
-			ID:            uuid.FromStringOrNil("3806be8d-ec39-43a2-a0ff-83b80bc4ba46"),
-			MoveTaskOrder: move,
-			IsFinal:       false,
-			Status:        models.PaymentRequestStatusPending,
-		},
-		Move: move,
-	})
-
-	serviceItemMS := testdatagen.MakeMTOServiceItemBasic(db, testdatagen.Assertions{
-		MTOServiceItem: models.MTOServiceItem{
-			ID:         uuid.Must(uuid.NewV4()),
-			Status:     models.MTOServiceItemStatusApproved,
-			ApprovedAt: swag.Time(time.Now()),
-		},
-		Move: move,
-		ReService: models.ReService{
-			ID: uuid.FromStringOrNil("1130e612-94eb-49a7-973d-72f33685e551"), // MS - Move Management
-		},
-	})
-
-	testdatagen.MakePaymentServiceItem(db, testdatagen.Assertions{
-		PaymentServiceItem: models.PaymentServiceItem{
-			PriceCents: &msCost,
-		},
-		PaymentRequest: paymentRequest,
-		MTOServiceItem: serviceItemMS,
-	})
-
-	csCost := unit.Cents(25000)
-	serviceItemCS := testdatagen.MakeMTOServiceItemBasic(db, testdatagen.Assertions{
-		MTOServiceItem: models.MTOServiceItem{
-			ID:         uuid.Must(uuid.NewV4()),
-			Status:     models.MTOServiceItemStatusApproved,
-			ApprovedAt: swag.Time(time.Now()),
-		},
-		Move: move,
-		ReService: models.ReService{
-			ID: uuid.FromStringOrNil("9dc919da-9b66-407b-9f17-05c0f03fcb50"), // CS - Counseling Services
-		},
-	})
-
-	testdatagen.MakePaymentServiceItem(db, testdatagen.Assertions{
-		PaymentServiceItem: models.PaymentServiceItem{
-			PriceCents: &csCost,
-		},
-		PaymentRequest: paymentRequest,
-		MTOServiceItem: serviceItemCS,
-	})
-
-	dlhCost := unit.Cents(99999)
-	serviceItemDLH := testdatagen.MakeMTOServiceItem(db, testdatagen.Assertions{
-		MTOServiceItem: models.MTOServiceItem{
-			ID:     uuid.Must(uuid.NewV4()),
-			Status: models.MTOServiceItemStatusApproved,
-		},
-		Move:        move,
-		MTOShipment: hhgShipment,
->>>>>>> c4e37fe3
 		ReService: models.ReService{
 			ID: uuid.FromStringOrNil("8d600f25-1def-422d-b159-617c7d59156e"), // DLH - Domestic Linehaul
 		},
 	})
 
-<<<<<<< HEAD
 	dlhCost := unit.Cents(99999)
 	testdatagen.MakePaymentServiceItem(db, testdatagen.Assertions{
 		PaymentServiceItem: models.PaymentServiceItem{
@@ -1524,256 +1842,11 @@
 		},
 		Move:        mto7,
 		MTOShipment: MTOShipment,
-=======
-	testdatagen.MakePaymentServiceItem(db, testdatagen.Assertions{
-		PaymentServiceItem: models.PaymentServiceItem{
-			PriceCents: &dlhCost,
-		},
-		PaymentRequest: paymentRequest,
-		MTOServiceItem: serviceItemDLH,
-	})
-
-	serviceItemFSC := testdatagen.MakeMTOServiceItem(db, testdatagen.Assertions{
-		MTOServiceItem: models.MTOServiceItem{
-			ID:     uuid.Must(uuid.NewV4()),
-			Status: models.MTOServiceItemStatusApproved,
-		},
-		Move:        move,
-		MTOShipment: hhgShipment,
 		ReService: models.ReService{
 			ID: uuid.FromStringOrNil("4780b30c-e846-437a-b39a-c499a6b09872"), // FSC - Fuel Surcharge
 		},
 	})
 
-	fscCost := unit.Cents(55555)
-	testdatagen.MakePaymentServiceItem(db, testdatagen.Assertions{
-		PaymentServiceItem: models.PaymentServiceItem{
-			PriceCents: &fscCost,
-		},
-		PaymentRequest: paymentRequest,
-		MTOServiceItem: serviceItemFSC,
-	})
-
-	serviceItemDOP := testdatagen.MakeMTOServiceItem(db, testdatagen.Assertions{
-		MTOServiceItem: models.MTOServiceItem{
-			ID:     uuid.Must(uuid.NewV4()),
-			Status: models.MTOServiceItemStatusApproved,
-		},
-		Move:        move,
-		MTOShipment: hhgShipment,
-		ReService: models.ReService{
-			ID: uuid.FromStringOrNil("2bc3e5cb-adef-46b1-bde9-55570bfdd43e"), // DOP - Domestic Origin Price
-		},
-	})
-
-	dopCost := unit.Cents(3456)
-	testdatagen.MakePaymentServiceItem(db, testdatagen.Assertions{
-		PaymentServiceItem: models.PaymentServiceItem{
-			PriceCents: &dopCost,
-		},
-		PaymentRequest: paymentRequest,
-		MTOServiceItem: serviceItemDOP,
-	})
-
-	ddpCost := unit.Cents(7890)
-	serviceItemDDP := testdatagen.MakeMTOServiceItem(db, testdatagen.Assertions{
-		MTOServiceItem: models.MTOServiceItem{
-			ID:     uuid.Must(uuid.NewV4()),
-			Status: models.MTOServiceItemStatusApproved,
-		},
-		Move:        move,
-		MTOShipment: hhgShipment,
-		ReService: models.ReService{
-			ID: uuid.FromStringOrNil("50f1179a-3b72-4fa1-a951-fe5bcc70bd14"), // DDP - Domestic Destination Price
-		},
-	})
-
-	testdatagen.MakePaymentServiceItem(db, testdatagen.Assertions{
-		PaymentServiceItem: models.PaymentServiceItem{
-			PriceCents: &ddpCost,
-		},
-		PaymentRequest: paymentRequest,
-		MTOServiceItem: serviceItemDDP,
-	})
-
-	// Schedule 1 peak price
-	dpkCost := unit.Cents(6544)
-	serviceItemDPK := testdatagen.MakeMTOServiceItem(db, testdatagen.Assertions{
-		MTOServiceItem: models.MTOServiceItem{
-			ID:     uuid.Must(uuid.NewV4()),
-			Status: models.MTOServiceItemStatusApproved,
-		},
-		Move:        move,
-		MTOShipment: hhgShipment,
-		ReService: models.ReService{
-			ID: uuid.FromStringOrNil("bdea5a8d-f15f-47d2-85c9-bba5694802ce"), // DPK - Domestic Packing
-		},
-	})
-
-	testdatagen.MakePaymentServiceItem(db, testdatagen.Assertions{
-		PaymentServiceItem: models.PaymentServiceItem{
-			PriceCents: &dpkCost,
-		},
-		PaymentRequest: paymentRequest,
-		MTOServiceItem: serviceItemDPK,
-	})
-
-	// Schedule 1 peak price
-	dupkCost := unit.Cents(8544)
-	serviceItemDUPK := testdatagen.MakeMTOServiceItem(db, testdatagen.Assertions{
-		MTOServiceItem: models.MTOServiceItem{
-			ID:     uuid.Must(uuid.NewV4()),
-			Status: models.MTOServiceItemStatusApproved,
-		},
-		Move:        move,
-		MTOShipment: hhgShipment,
-		ReService: models.ReService{
-			ID: uuid.FromStringOrNil("15f01bc1-0754-4341-8e0f-25c8f04d5a77"), // DUPK - Domestic Unpacking
-		},
-	})
-
-	testdatagen.MakePaymentServiceItem(db, testdatagen.Assertions{
-		PaymentServiceItem: models.PaymentServiceItem{
-			PriceCents: &dupkCost,
-		},
-		PaymentRequest: paymentRequest,
-		MTOServiceItem: serviceItemDUPK,
-	})
-
-	dofsitPostal := "90210"
-	dofsitReason := "Storage items need to be picked up"
-	serviceItemDOFSIT := testdatagen.MakeMTOServiceItem(db, testdatagen.Assertions{
-		MTOServiceItem: models.MTOServiceItem{
-			ID:               uuid.Must(uuid.NewV4()),
-			Status:           models.MTOServiceItemStatusApproved,
-			PickupPostalCode: &dofsitPostal,
-			Reason:           &dofsitReason,
-		},
-		Move:        move,
-		MTOShipment: hhgShipment,
-		ReService: models.ReService{
-			ID: uuid.FromStringOrNil("998beda7-e390-4a83-b15e-578a24326937"), // DOFSIT - Domestic Origin 1st Day SIT
-		},
-	})
-
-	dofsitCost := unit.Cents(8544)
-	testdatagen.MakePaymentServiceItem(db, testdatagen.Assertions{
-		PaymentServiceItem: models.PaymentServiceItem{
-			PriceCents: &dofsitCost,
-		},
-		PaymentRequest: paymentRequest,
-		MTOServiceItem: serviceItemDOFSIT,
-	})
-
-	serviceItemDDFSIT := testdatagen.MakeMTOServiceItem(db, testdatagen.Assertions{
-		MTOServiceItem: models.MTOServiceItem{
-			ID:     uuid.Must(uuid.NewV4()),
-			Status: models.MTOServiceItemStatusApproved,
-		},
-		Move:        move,
-		MTOShipment: hhgShipment,
-		ReService: models.ReService{
-			ID: uuid.FromStringOrNil("d0561c49-e1a9-40b8-a739-3e639a9d77af"), // DDFSIT - Domestic Destination 1st Day SIT
-		},
-	})
-
-	testdatagen.MakeMTOServiceItemCustomerContact(db, testdatagen.Assertions{
-		MTOServiceItem: serviceItemDDFSIT,
-		MTOServiceItemCustomerContact: models.MTOServiceItemCustomerContact{
-			ID:                         uuid.Must(uuid.NewV4()),
-			MTOServiceItemID:           serviceItemDDFSIT.ID,
-			Type:                       models.CustomerContactTypeFirst,
-			TimeMilitary:               "0400Z",
-			FirstAvailableDeliveryDate: time.Now(),
-		},
-	})
-
-	testdatagen.MakeMTOServiceItemCustomerContact(db, testdatagen.Assertions{
-		MTOServiceItem: serviceItemDDFSIT,
-		MTOServiceItemCustomerContact: models.MTOServiceItemCustomerContact{
-			ID:                         uuid.Must(uuid.NewV4()),
-			MTOServiceItemID:           serviceItemDDFSIT.ID,
-			Type:                       models.CustomerContactTypeSecond,
-			TimeMilitary:               "1200Z",
-			FirstAvailableDeliveryDate: time.Now().Add(time.Hour * 24),
-		},
-	})
-
-	ddfsitCost := unit.Cents(8544)
-	testdatagen.MakePaymentServiceItem(db, testdatagen.Assertions{
-		PaymentServiceItem: models.PaymentServiceItem{
-			PriceCents: &ddfsitCost,
-		},
-		PaymentRequest: paymentRequest,
-		MTOServiceItem: serviceItemDDFSIT,
-	})
-
-	dcrtDescription := "Decorated horse head to be crated."
-	serviceItemDCRT := testdatagen.MakeMTOServiceItem(db, testdatagen.Assertions{
-		MTOServiceItem: models.MTOServiceItem{
-			ID:          uuid.Must(uuid.NewV4()),
-			Status:      models.MTOServiceItemStatusApproved,
-			Description: &dcrtDescription,
-		},
-		Move:        move,
-		MTOShipment: hhgShipment,
-		ReService: models.ReService{
-			ID: uuid.FromStringOrNil("68417bd7-4a9d-4472-941e-2ba6aeaf15f4"), // DCRT - Domestic Crating
-		},
-	})
-
-	testdatagen.MakeMTOServiceItemDimension(db, testdatagen.Assertions{
-		MTOServiceItem: serviceItemDCRT,
-		MTOServiceItemDimension: models.MTOServiceItemDimension{
-			Length: 10000,
-			Height: 5000,
-			Width:  2500,
-		},
-	})
-
-	dcrtCost := unit.Cents(55555)
-	testdatagen.MakePaymentServiceItem(db, testdatagen.Assertions{
-		PaymentServiceItem: models.PaymentServiceItem{
-			PriceCents: &dcrtCost,
-		},
-		PaymentRequest: paymentRequest,
-		MTOServiceItem: serviceItemDCRT,
-	})
-
-	ntsrServiceItemDLH := testdatagen.MakeMTOServiceItem(db, testdatagen.Assertions{
-		MTOServiceItem: models.MTOServiceItem{
-			ID:     uuid.Must(uuid.NewV4()),
-			Status: models.MTOServiceItemStatusApproved,
-		},
-		Move:        move,
-		MTOShipment: ntsrShipment,
-		ReService: models.ReService{
-			ID: uuid.FromStringOrNil("8d600f25-1def-422d-b159-617c7d59156e"), // DLH - Domestic Linehaul
-		},
-	})
-
-	testdatagen.MakePaymentServiceItem(db, testdatagen.Assertions{
-		PaymentServiceItem: models.PaymentServiceItem{
-			PriceCents: &dlhCost,
-		},
-		PaymentRequest: paymentRequest,
-		MTOServiceItem: ntsrServiceItemDLH,
-	})
-
-	ntsrServiceItemFSC := testdatagen.MakeMTOServiceItem(db, testdatagen.Assertions{
-		MTOServiceItem: models.MTOServiceItem{
-			ID:     uuid.Must(uuid.NewV4()),
-			Status: models.MTOServiceItemStatusApproved,
-		},
-		Move:        move,
-		MTOShipment: ntsrShipment,
->>>>>>> c4e37fe3
-		ReService: models.ReService{
-			ID: uuid.FromStringOrNil("4780b30c-e846-437a-b39a-c499a6b09872"), // FSC - Fuel Surcharge
-		},
-	})
-
-<<<<<<< HEAD
 	fscCost := unit.Cents(55555)
 
 	testdatagen.MakePaymentServiceItem(db, testdatagen.Assertions{
@@ -1784,74 +1857,6 @@
 		},
 		PaymentRequest: additionalPaymentRequest7,
 		MTOServiceItem: serviceItemFSC7,
-=======
-	testdatagen.MakePaymentServiceItem(db, testdatagen.Assertions{
-		PaymentServiceItem: models.PaymentServiceItem{
-			PriceCents: &fscCost,
-		},
-		PaymentRequest: paymentRequest,
-		MTOServiceItem: ntsrServiceItemFSC,
-	})
-
-	ntsrServiceItemDOP := testdatagen.MakeMTOServiceItem(db, testdatagen.Assertions{
-		MTOServiceItem: models.MTOServiceItem{
-			ID:     uuid.Must(uuid.NewV4()),
-			Status: models.MTOServiceItemStatusApproved,
-		},
-		Move:        move,
-		MTOShipment: ntsrShipment,
-		ReService: models.ReService{
-			ID: uuid.FromStringOrNil("2bc3e5cb-adef-46b1-bde9-55570bfdd43e"), // DOP - Domestic Origin Price
-		},
-	})
-
-	testdatagen.MakePaymentServiceItem(db, testdatagen.Assertions{
-		PaymentServiceItem: models.PaymentServiceItem{
-			PriceCents: &dopCost,
-		},
-		PaymentRequest: paymentRequest,
-		MTOServiceItem: ntsrServiceItemDOP,
-	})
-
-	ntsrServiceItemDDP := testdatagen.MakeMTOServiceItem(db, testdatagen.Assertions{
-		MTOServiceItem: models.MTOServiceItem{
-			ID:     uuid.Must(uuid.NewV4()),
-			Status: models.MTOServiceItemStatusApproved,
-		},
-		Move:        move,
-		MTOShipment: ntsrShipment,
-		ReService: models.ReService{
-			ID: uuid.FromStringOrNil("50f1179a-3b72-4fa1-a951-fe5bcc70bd14"), // DDP - Domestic Destination Price
-		},
-	})
-
-	testdatagen.MakePaymentServiceItem(db, testdatagen.Assertions{
-		PaymentServiceItem: models.PaymentServiceItem{
-			PriceCents: &ddpCost,
-		},
-		PaymentRequest: paymentRequest,
-		MTOServiceItem: ntsrServiceItemDDP,
-	})
-
-	ntsrServiceItemDUPK := testdatagen.MakeMTOServiceItem(db, testdatagen.Assertions{
-		MTOServiceItem: models.MTOServiceItem{
-			ID:     uuid.Must(uuid.NewV4()),
-			Status: models.MTOServiceItemStatusApproved,
-		},
-		Move:        move,
-		MTOShipment: ntsrShipment,
-		ReService: models.ReService{
-			ID: uuid.FromStringOrNil("15f01bc1-0754-4341-8e0f-25c8f04d5a77"), // DUPK - Domestic Unpacking
-		},
-	})
-
-	testdatagen.MakePaymentServiceItem(db, testdatagen.Assertions{
-		PaymentServiceItem: models.PaymentServiceItem{
-			PriceCents: &dupkCost,
-		},
-		PaymentRequest: paymentRequest,
-		MTOServiceItem: ntsrServiceItemDUPK,
->>>>>>> c4e37fe3
 	})
 }
 
