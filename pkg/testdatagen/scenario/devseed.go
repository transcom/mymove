//RA Summary: gosec - errcheck - Unchecked return value
//RA: Linter flags errcheck error: Ignoring a method's return value can cause the program to overlook unexpected states and conditions.
//RA: Functions with unchecked return values in the file are used to generate stub data for a localized version of the application.
//RA: Given the data is being generated for local use and does not contain any sensitive information, there are no unexpected states and conditions
//RA: in which this would be considered a risk
//RA Developer Status: Mitigated
//RA Validator Status: Mitigated
//RA Modified Severity: N/A
// nolint:errcheck
// nolint:golint
package scenario

import (
	"fmt"
	"log"
	"net/http/httptest"
	"time"

	"github.com/stretchr/testify/mock"

	paymentrequestop "github.com/transcom/mymove/pkg/gen/primeapi/primeoperations/payment_request"
	"github.com/transcom/mymove/pkg/gen/primemessages"
	"github.com/transcom/mymove/pkg/handlers"
	"github.com/transcom/mymove/pkg/handlers/primeapi"
	routemocks "github.com/transcom/mymove/pkg/route/mocks"
	"github.com/transcom/mymove/pkg/services/ghcrateengine"
	paymentrequest "github.com/transcom/mymove/pkg/services/payment_request"

	"github.com/go-openapi/swag"
	"go.uber.org/zap"

	"github.com/transcom/mymove/pkg/etag"
	"github.com/transcom/mymove/pkg/models/roles"
	"github.com/transcom/mymove/pkg/route"
	movetaskorder "github.com/transcom/mymove/pkg/services/move_task_order"
	mtoserviceitem "github.com/transcom/mymove/pkg/services/mto_service_item"
	mtoshipment "github.com/transcom/mymove/pkg/services/mto_shipment"
	"github.com/transcom/mymove/pkg/services/query"

	"github.com/gobuffalo/pop/v5"
	"github.com/gofrs/uuid"

	"github.com/transcom/mymove/pkg/gen/internalmessages"
	"github.com/transcom/mymove/pkg/models"
	"github.com/transcom/mymove/pkg/testdatagen"
	"github.com/transcom/mymove/pkg/unit"
	"github.com/transcom/mymove/pkg/uploader"
)

// devSeedScenario builds a basic set of data for e2e testing
type devSeedScenario NamedScenario

// DevSeedScenario Is the thing
var DevSeedScenario = devSeedScenario{"dev_seed"}

var estimatedWeight = unit.Pound(1400)
var actualWeight = unit.Pound(2000)
var hhgMoveType = models.SelectedMoveTypeHHG
var ppmMoveType = models.SelectedMoveTypePPM

func mustSave(db *pop.Connection, model interface{}) {
	verrs, err := db.ValidateAndSave(model)
	if err != nil {
		log.Panic(fmt.Errorf("Errors encountered saving %#v: %v", model, err))
	}
	if verrs.HasAny() {
		log.Panic(fmt.Errorf("Validation errors encountered saving %#v: %v", model, verrs))
	}
}

func createPPMOfficeUser(db *pop.Connection) {
	/*
	 * Basic user with office access
	 */
	ppmOfficeRole := roles.Role{}
	err := db.Where("role_type = $1", roles.RoleTypePPMOfficeUsers).First(&ppmOfficeRole)
	if err != nil {
		log.Panic(fmt.Errorf("Failed to find RoleTypePPMOfficeUsers in the DB: %w", err))
	}

	email := "ppm_role@office.mil"
	userID := uuid.Must(uuid.FromString("9bfa91d2-7a0c-4de0-ae02-b8cf8b4b858b"))
	loginGovUUID := uuid.Must(uuid.NewV4())
	testdatagen.MakeOfficeUser(db, testdatagen.Assertions{
		User: models.User{
			ID:            userID,
			LoginGovUUID:  &loginGovUUID,
			LoginGovEmail: email,
			Active:        true,
			Roles:         []roles.Role{ppmOfficeRole},
		},
		OfficeUser: models.OfficeUser{
			ID:     uuid.FromStringOrNil("9c5911a7-5885-4cf4-abec-021a40692403"),
			Email:  email,
			Active: true,
		},
	})
}

func createPPMWithAdvance(db *pop.Connection, userUploader *uploader.UserUploader) {
	/*
	 * Service member with uploaded orders and a new ppm
	 */
	email := "ppm@incomple.te"
	uuidStr := "e10d5964-c070-49cb-9bd1-eaf9f7348eb6"
	loginGovUUID := uuid.Must(uuid.NewV4())
	testdatagen.MakeUser(db, testdatagen.Assertions{
		User: models.User{
			ID:            uuid.Must(uuid.FromString(uuidStr)),
			LoginGovUUID:  &loginGovUUID,
			LoginGovEmail: email,
			Active:        true,
		},
	})
	advance := models.BuildDraftReimbursement(1000, models.MethodOfReceiptMILPAY)
	ppm0 := testdatagen.MakePPM(db, testdatagen.Assertions{
		ServiceMember: models.ServiceMember{
			ID:            uuid.FromStringOrNil("94ced723-fabc-42af-b9ee-87f8986bb5c9"),
			UserID:        uuid.FromStringOrNil(uuidStr),
			FirstName:     models.StringPointer("PPM"),
			LastName:      models.StringPointer("Submitted"),
			Edipi:         models.StringPointer("1234567890"),
			PersonalEmail: models.StringPointer(email),
		},
		Move: models.Move{
			ID:      uuid.FromStringOrNil("0db80bd6-de75-439e-bf89-deaafa1d0dc8"),
			Locator: "VGHEIS",
		},
		PersonallyProcuredMove: models.PersonallyProcuredMove{
			OriginalMoveDate:    &nextValidMoveDate,
			Advance:             &advance,
			AdvanceID:           &advance.ID,
			HasRequestedAdvance: true,
		},
		UserUploader: userUploader,
	})
	testdatagen.MakeMoveDocument(db, testdatagen.Assertions{
		MoveDocument: models.MoveDocument{
			MoveID:                   ppm0.Move.ID,
			Move:                     ppm0.Move,
			PersonallyProcuredMoveID: &ppm0.ID,
		},
		Document: models.Document{
			ID:              uuid.FromStringOrNil("c26421b0-e4c3-446b-88f3-493bb25c1756"),
			ServiceMemberID: ppm0.Move.Orders.ServiceMember.ID,
			ServiceMember:   ppm0.Move.Orders.ServiceMember,
		},
	})
	ppm0.Move.Submit(time.Now())
	verrs, err := models.SaveMoveDependencies(db, &ppm0.Move)
	if err != nil || verrs.HasAny() {
		log.Panic(fmt.Errorf("Failed to save move and dependencies: %w", err))
	}
}

func createPPMWithNoAdvance(db *pop.Connection, userUploader *uploader.UserUploader) {
	/*
	 * Service member with uploaded orders, a new ppm and no advance
	 */
	email := "ppm@advance.no"
	uuidStr := "f0ddc118-3f7e-476b-b8be-0f964a5feee2"
	loginGovUUID := uuid.Must(uuid.NewV4())
	testdatagen.MakeUser(db, testdatagen.Assertions{
		User: models.User{
			ID:            uuid.Must(uuid.FromString(uuidStr)),
			LoginGovUUID:  &loginGovUUID,
			LoginGovEmail: email,
			Active:        true,
		},
	})
	ppmNoAdvance := testdatagen.MakePPM(db, testdatagen.Assertions{
		ServiceMember: models.ServiceMember{
			ID:            uuid.FromStringOrNil("1a1aafde-df3b-4459-9dbd-27e9f6c1d2f6"),
			UserID:        uuid.FromStringOrNil(uuidStr),
			FirstName:     models.StringPointer("PPM"),
			LastName:      models.StringPointer("No Advance"),
			Edipi:         models.StringPointer("1234567890"),
			PersonalEmail: models.StringPointer(email),
		},
		Move: models.Move{
			ID:      uuid.FromStringOrNil("4f3f4bee-3719-4c17-8cf4-7e445a38d90e"),
			Locator: "NOADVC",
		},
		PersonallyProcuredMove: models.PersonallyProcuredMove{
			OriginalMoveDate: &nextValidMoveDate,
		},
		UserUploader: userUploader,
	})
	ppmNoAdvance.Move.Submit(time.Now())
	verrs, err := models.SaveMoveDependencies(db, &ppmNoAdvance.Move)
	if err != nil || verrs.HasAny() {
		log.Panic(fmt.Errorf("Failed to save move and dependencies: %w", err))
	}
}

func createPPMWithPaymentRequest(db *pop.Connection, userUploader *uploader.UserUploader) {
	/*
	 * Service member with a ppm move with payment requested
	 */
	email := "ppm@paymentrequest.ed"
	uuidStr := "1842091b-b9a0-4d4a-ba22-1e2f38f26317"
	loginGovUUID := uuid.Must(uuid.NewV4())
	testdatagen.MakeUser(db, testdatagen.Assertions{
		User: models.User{
			ID:            uuid.Must(uuid.FromString(uuidStr)),
			LoginGovUUID:  &loginGovUUID,
			LoginGovEmail: email,
			Active:        true,
		},
	})
	futureTime := nextValidMoveDatePlusTen
	typeDetail := internalmessages.OrdersTypeDetailPCSTDY
	ppm2 := testdatagen.MakePPM(db, testdatagen.Assertions{
		ServiceMember: models.ServiceMember{
			ID:            uuid.FromStringOrNil("9ce5a930-2446-48ec-a9c0-17bc65e8522d"),
			UserID:        uuid.FromStringOrNil(uuidStr),
			FirstName:     models.StringPointer("PPMPayment"),
			LastName:      models.StringPointer("Requested"),
			Edipi:         models.StringPointer("7617033988"),
			PersonalEmail: models.StringPointer(email),
		},
		// These values should be populated for an approved move
		Order: models.Order{
			OrdersNumber:        models.StringPointer("12345"),
			OrdersTypeDetail:    &typeDetail,
			DepartmentIndicator: models.StringPointer("AIR_FORCE"),
			TAC:                 models.StringPointer("E19A"),
		},
		Move: models.Move{
			ID:      uuid.FromStringOrNil("0a2580ef-180a-44b2-a40b-291fa9cc13cc"),
			Locator: "FDXTIU",
		},
		PersonallyProcuredMove: models.PersonallyProcuredMove{
			OriginalMoveDate: &futureTime,
		},
		UserUploader: userUploader,
	})
	ppm2.Move.Submit(time.Now())
	ppm2.Move.Approve()

	// This is the same PPM model as ppm2, but this is the one that will be saved by SaveMoveDependencies
	ppm2.Move.PersonallyProcuredMoves[0].Submit(time.Now())
	ppm2.Move.PersonallyProcuredMoves[0].Approve(time.Now())
	ppm2.Move.PersonallyProcuredMoves[0].RequestPayment()
	verrs, err := models.SaveMoveDependencies(db, &ppm2.Move)
	if err != nil || verrs.HasAny() {
		log.Panic(fmt.Errorf("Failed to save move and dependencies: %w", err))
	}
}

func createCanceledPPM(db *pop.Connection, userUploader *uploader.UserUploader) {
	/*
	 * A PPM move that has been canceled.
	 */
	email := "ppm-canceled@example.com"
	uuidStr := "20102768-4d45-449c-a585-81bc386204b1"
	loginGovUUID := uuid.Must(uuid.NewV4())
	testdatagen.MakeUser(db, testdatagen.Assertions{
		User: models.User{
			ID:            uuid.Must(uuid.FromString(uuidStr)),
			LoginGovUUID:  &loginGovUUID,
			LoginGovEmail: email,
			Active:        true,
		},
	})
	ppmCanceled := testdatagen.MakePPM(db, testdatagen.Assertions{
		ServiceMember: models.ServiceMember{
			ID:            uuid.FromStringOrNil("2da0d5e6-4efb-4ea1-9443-bf9ef64ace65"),
			UserID:        uuid.FromStringOrNil(uuidStr),
			FirstName:     models.StringPointer("PPM"),
			LastName:      models.StringPointer("Canceled"),
			Edipi:         models.StringPointer("1234567890"),
			PersonalEmail: models.StringPointer(email),
		},
		Move: models.Move{
			ID:      uuid.FromStringOrNil("6b88c856-5f41-427e-a480-a7fb6c87533b"),
			Locator: "PPMCAN",
		},
		PersonallyProcuredMove: models.PersonallyProcuredMove{
			OriginalMoveDate: &nextValidMoveDate,
		},
		UserUploader: userUploader,
	})
	ppmCanceled.Move.Submit(time.Now())
	verrs, err := models.SaveMoveDependencies(db, &ppmCanceled.Move)
	if err != nil || verrs.HasAny() {
		log.Panic(fmt.Errorf("Failed to save move and dependencies: %w", err))
	}
	ppmCanceled.Move.Cancel("reasons")
	verrs, err = models.SaveMoveDependencies(db, &ppmCanceled.Move)
	if err != nil || verrs.HasAny() {
		log.Panic(fmt.Errorf("Failed to save move and dependencies: %w", err))
	}
}

func createServiceMemberWithOrdersButNoMoveType(db *pop.Connection) {
	/*
	 * A service member with orders and a move, but no move type selected
	 */
	email := "sm_no_move_type@example.com"
	uuidStr := "9ceb8321-6a82-4f6d-8bb3-a1d85922a202"
	loginGovUUID := uuid.Must(uuid.NewV4())

	testdatagen.MakeUser(db, testdatagen.Assertions{
		User: models.User{
			ID:            uuid.Must(uuid.FromString(uuidStr)),
			LoginGovUUID:  &loginGovUUID,
			LoginGovEmail: email,
			Active:        true,
		},
	})

	testdatagen.MakeMoveWithoutMoveType(db, testdatagen.Assertions{
		ServiceMember: models.ServiceMember{
			ID:            uuid.FromStringOrNil("7554e347-2215-484f-9240-c61bae050220"),
			UserID:        uuid.FromStringOrNil(uuidStr),
			FirstName:     models.StringPointer("LandingTest1"),
			LastName:      models.StringPointer("UserPerson2"),
			Edipi:         models.StringPointer("6833908164"),
			PersonalEmail: models.StringPointer(email),
		},
		Move: models.Move{
			ID:      uuid.FromStringOrNil("b2ecbbe5-36ad-49fc-86c8-66e55e0697a7"),
			Locator: "ZPGVED",
		},
	})
}

func createServiceMemberWithNoUploadedOrders(db *pop.Connection) {
	/*
	 * Service member with no uploaded orders
	 */
	email := "needs@orde.rs"
	uuidStr := "feac0e92-66ec-4cab-ad29-538129bf918e"
	loginGovUUID := uuid.Must(uuid.NewV4())
	testdatagen.MakeUser(db, testdatagen.Assertions{
		User: models.User{
			ID:            uuid.Must(uuid.FromString(uuidStr)),
			LoginGovUUID:  &loginGovUUID,
			LoginGovEmail: email,
			Active:        true,
		},
	})

	testdatagen.MakeExtendedServiceMember(db, testdatagen.Assertions{
		ServiceMember: models.ServiceMember{
			ID:            uuid.FromStringOrNil("c52a9f13-ccc7-4c1b-b5ef-e1132a4f4db9"),
			UserID:        uuid.FromStringOrNil(uuidStr),
			FirstName:     models.StringPointer("NEEDS"),
			LastName:      models.StringPointer("ORDERS"),
			PersonalEmail: models.StringPointer(email),
		},
	})
}

func createMoveWithPPMAndHHG(db *pop.Connection, userUploader *uploader.UserUploader) {
	/*
	 * A service member with orders and a submitted move with a ppm and hhg
	 */
	email := "combo@ppm.hhg"
	uuidStr := "6016e423-f8d5-44ca-98a8-af03c8445c94"
	loginGovUUID := uuid.Must(uuid.NewV4())

	testdatagen.MakeUser(db, testdatagen.Assertions{
		User: models.User{
			ID:            uuid.Must(uuid.FromString(uuidStr)),
			LoginGovUUID:  &loginGovUUID,
			LoginGovEmail: email,
			Active:        true,
		},
	})

	smIDCombo := "f6bd793f-7042-4523-aa30-34946e7339c9"
	smWithCombo := testdatagen.MakeExtendedServiceMember(db, testdatagen.Assertions{
		ServiceMember: models.ServiceMember{
			ID:            uuid.FromStringOrNil(smIDCombo),
			UserID:        uuid.FromStringOrNil(uuidStr),
			FirstName:     models.StringPointer("Submitted"),
			LastName:      models.StringPointer("Ppmhhg"),
			Edipi:         models.StringPointer("6833908165"),
			PersonalEmail: models.StringPointer(email),
		},
	})
	// SelectedMoveType could be either HHG or PPM depending on creation order of combo
	move := testdatagen.MakeMove(db, testdatagen.Assertions{
		Order: models.Order{
			ServiceMemberID: uuid.FromStringOrNil(smIDCombo),
			ServiceMember:   smWithCombo,
		},
		UserUploader: userUploader,
		Move: models.Move{
			ID:               uuid.FromStringOrNil("7024c8c5-52ca-4639-bf69-dd8238308c98"),
			Locator:          "COMBOS",
			SelectedMoveType: &ppmMoveType,
		},
	})

	estimatedHHGWeight := unit.Pound(1400)
	actualHHGWeight := unit.Pound(2000)
	testdatagen.MakeMTOShipment(db, testdatagen.Assertions{
		MTOShipment: models.MTOShipment{
			ID:                   uuid.FromStringOrNil("8689afc7-84d6-4c60-a739-8cf96ede2606"),
			PrimeEstimatedWeight: &estimatedHHGWeight,
			PrimeActualWeight:    &actualHHGWeight,
			ShipmentType:         models.MTOShipmentTypeHHG,
			ApprovedDate:         swag.Time(time.Now()),
			Status:               models.MTOShipmentStatusSubmitted,
			MoveTaskOrder:        move,
			MoveTaskOrderID:      move.ID,
		},
	})

	testdatagen.MakeMTOShipment(db, testdatagen.Assertions{
		MTOShipment: models.MTOShipment{
			ID:                   uuid.FromStringOrNil("8689afc7-84d6-4c60-a739-333333333333"),
			PrimeEstimatedWeight: &estimatedHHGWeight,
			PrimeActualWeight:    &actualHHGWeight,
			ShipmentType:         models.MTOShipmentTypeHHG,
			ApprovedDate:         swag.Time(time.Now()),
			Status:               models.MTOShipmentStatusSubmitted,
			MoveTaskOrder:        move,
			MoveTaskOrderID:      move.ID,
		},
	})

	testdatagen.MakeMTOShipment(db, testdatagen.Assertions{
		MTOShipment: models.MTOShipment{
			PrimeEstimatedWeight: &estimatedHHGWeight,
			PrimeActualWeight:    &actualHHGWeight,
			ShipmentType:         models.MTOShipmentTypeHHG,
			ApprovedDate:         swag.Time(time.Now()),
			Status:               models.MTOShipmentStatusRejected,
			MoveTaskOrder:        move,
			MoveTaskOrderID:      move.ID,
		},
	})

	ppm := testdatagen.MakePPM(db, testdatagen.Assertions{
		ServiceMember: move.Orders.ServiceMember,
		PersonallyProcuredMove: models.PersonallyProcuredMove{
			OriginalMoveDate: &nextValidMoveDate,
			Move:             move,
			MoveID:           move.ID,
		},
		UserUploader: userUploader,
	})

	move.PersonallyProcuredMoves = models.PersonallyProcuredMoves{ppm}
	move.Submit(time.Now())
	verrs, err := models.SaveMoveDependencies(db, &move)
	if err != nil || verrs.HasAny() {
		log.Panic(fmt.Errorf("Failed to save move and dependencies: %w", err))
	}
}

func createMoveWithHHGMissingOrdersInfo(db *pop.Connection, userUploader *uploader.UserUploader) {
	move := testdatagen.MakeHHGMoveWithShipment(db, testdatagen.Assertions{
		Move: models.Move{
			Locator: "REQINF",
			Status:  models.MoveStatusDRAFT,
		},
	})
	order := move.Orders
	order.TAC = nil
	order.OrdersNumber = nil
	order.DepartmentIndicator = nil
	order.OrdersTypeDetail = nil
	mustSave(db, &order)

	move.Submit(time.Now())
	mustSave(db, &move)
}

func createUnsubmittedHHGMove(db *pop.Connection) {
	/*
	 * A service member with an hhg only, unsubmitted move
	 */
	email := "hhg@only.unsubmitted"
	uuidStr := "f08146cf-4d6b-43d5-9ca5-c8d239d37b3e"
	loginGovUUID := uuid.Must(uuid.NewV4())

	testdatagen.MakeUser(db, testdatagen.Assertions{
		User: models.User{
			ID:            uuid.Must(uuid.FromString(uuidStr)),
			LoginGovUUID:  &loginGovUUID,
			LoginGovEmail: email,
			Active:        true,
		},
	})

	smWithHHGID := "1d06ab96-cb72-4013-b159-321d6d29c6eb"
	smWithHHG := testdatagen.MakeExtendedServiceMember(db, testdatagen.Assertions{
		ServiceMember: models.ServiceMember{
			ID:            uuid.FromStringOrNil(smWithHHGID),
			UserID:        uuid.FromStringOrNil(uuidStr),
			FirstName:     models.StringPointer("Unsubmitted"),
			LastName:      models.StringPointer("Hhg"),
			Edipi:         models.StringPointer("5833908165"),
			PersonalEmail: models.StringPointer(email),
		},
	})

	move := testdatagen.MakeMove(db, testdatagen.Assertions{
		Order: models.Order{
			ServiceMemberID: uuid.FromStringOrNil(smWithHHGID),
			ServiceMember:   smWithHHG,
		},
		Move: models.Move{
			ID:               uuid.FromStringOrNil("3a8c9f4f-7344-4f18-9ab5-0de3ef57b901"),
			Locator:          "ONEHHG",
			SelectedMoveType: &hhgMoveType,
		},
	})

	estimatedHHGWeight := unit.Pound(1400)
	actualHHGWeight := unit.Pound(2000)
	testdatagen.MakeMTOShipment(db, testdatagen.Assertions{
		MTOShipment: models.MTOShipment{
			ID:                   uuid.FromStringOrNil("b67157bd-d2eb-47e2-94b6-3bc90f6fb8fe"),
			PrimeEstimatedWeight: &estimatedHHGWeight,
			PrimeActualWeight:    &actualHHGWeight,
			ShipmentType:         models.MTOShipmentTypeHHG,
			ApprovedDate:         swag.Time(time.Now()),
			Status:               models.MTOShipmentStatusSubmitted,
			MoveTaskOrder:        move,
			MoveTaskOrderID:      move.ID,
		},
	})
}

func createUnsubmittedMoveWithNTSAndNTSR(db *pop.Connection) {
	/*
	 * A service member with an NTS, NTS-R shipment, & unsubmitted move
	 */
	email := "nts@ntsr.unsubmitted"
	uuidStr := "583cfbe1-cb34-4381-9e1f-54f68200da1b"
	loginGovUUID := uuid.Must(uuid.NewV4())

	testdatagen.MakeUser(db, testdatagen.Assertions{
		User: models.User{
			ID:            uuid.Must(uuid.FromString(uuidStr)),
			LoginGovUUID:  &loginGovUUID,
			LoginGovEmail: email,
			Active:        true,
		},
	})

	smWithNTSID := "e6e40998-36ff-4d23-93ac-07452edbe806"
	smWithNTS := testdatagen.MakeExtendedServiceMember(db, testdatagen.Assertions{
		ServiceMember: models.ServiceMember{
			ID:            uuid.FromStringOrNil(smWithNTSID),
			UserID:        uuid.FromStringOrNil(uuidStr),
			FirstName:     models.StringPointer("Unsubmitted"),
			LastName:      models.StringPointer("Nts&Nts-r"),
			Edipi:         models.StringPointer("5833908155"),
			PersonalEmail: models.StringPointer(email),
		},
	})

	selectedMoveType := models.SelectedMoveTypeNTS
	move := testdatagen.MakeMove(db, testdatagen.Assertions{
		Order: models.Order{
			ServiceMemberID: uuid.FromStringOrNil(smWithNTSID),
			ServiceMember:   smWithNTS,
		},
		Move: models.Move{
			ID:               uuid.FromStringOrNil("f4503551-b636-41ee-b4bb-b05d55d0e856"),
			Locator:          "TWONTS",
			SelectedMoveType: &selectedMoveType,
		},
	})

	estimatedNTSWeight := unit.Pound(1400)
	actualNTSWeight := unit.Pound(2000)
	ntsShipment := testdatagen.MakeNTSShipment(db, testdatagen.Assertions{
		MTOShipment: models.MTOShipment{
			ID:                   uuid.FromStringOrNil("06578216-3e9d-4c11-80bf-f7acfd4e7a4f"),
			PrimeEstimatedWeight: &estimatedNTSWeight,
			PrimeActualWeight:    &actualNTSWeight,
			ShipmentType:         models.MTOShipmentTypeHHGIntoNTSDom,
			ApprovedDate:         swag.Time(time.Now()),
			Status:               models.MTOShipmentStatusSubmitted,
			MoveTaskOrder:        move,
			MoveTaskOrderID:      move.ID,
		},
	})
	testdatagen.MakeMTOAgent(db, testdatagen.Assertions{
		MTOAgent: models.MTOAgent{
			ID:            uuid.FromStringOrNil("1bdbb940-0326-438a-89fb-aa72e46f7c72"),
			MTOShipment:   ntsShipment,
			MTOShipmentID: ntsShipment.ID,
			MTOAgentType:  models.MTOAgentReleasing,
		},
	})

	ntsrShipment := testdatagen.MakeNTSRShipment(db, testdatagen.Assertions{
		MTOShipment: models.MTOShipment{
			ID:                   uuid.FromStringOrNil("5afaaa39-ca7d-4403-b33a-262586ad64f6"),
			PrimeEstimatedWeight: &estimatedNTSWeight,
			PrimeActualWeight:    &actualNTSWeight,
			ShipmentType:         models.MTOShipmentTypeHHGOutOfNTSDom,
			ApprovedDate:         swag.Time(time.Now()),
			Status:               models.MTOShipmentStatusSubmitted,
			MoveTaskOrder:        move,
			MoveTaskOrderID:      move.ID,
		},
	})

	testdatagen.MakeMTOAgent(db, testdatagen.Assertions{
		MTOAgent: models.MTOAgent{
			ID:            uuid.FromStringOrNil("eecc3b59-7173-4ddd-b826-6f11f15338d9"),
			MTOShipment:   ntsrShipment,
			MTOShipmentID: ntsrShipment.ID,
			MTOAgentType:  models.MTOAgentReceiving,
		},
	})
}

func createNTSMove(db *pop.Connection) {
	testdatagen.MakeNTSMoveWithShipment(db, testdatagen.Assertions{
		ServiceMember: models.ServiceMember{
			FirstName: models.StringPointer("Spaceman"),
			LastName:  models.StringPointer("NTS"),
		},
	})
}

func createNTSRMove(db *pop.Connection) {
	testdatagen.MakeNTSRMoveWithShipment(db, testdatagen.Assertions{
		ServiceMember: models.ServiceMember{
			FirstName: models.StringPointer("Spaceman"),
			LastName:  models.StringPointer("NTS-R"),
		},
	})
}

func createPPMReadyToRequestPayment(db *pop.Connection, userUploader *uploader.UserUploader) {
	/*
	 * Service member with a ppm ready to request payment
	 */
	email := "ppm@requestingpayment.newflow"
	uuidStr := "745e0eba-4028-4c78-a262-818b00802748"
	loginGovUUID := uuid.Must(uuid.NewV4())
	typeDetail := internalmessages.OrdersTypeDetailPCSTDY
	pastTime := nextValidMoveDateMinusTen

	testdatagen.MakeUser(db, testdatagen.Assertions{
		User: models.User{
			ID:            uuid.Must(uuid.FromString(uuidStr)),
			LoginGovUUID:  &loginGovUUID,
			LoginGovEmail: email,
			Active:        true,
		},
	})
	ppm6 := testdatagen.MakePPM(db, testdatagen.Assertions{
		ServiceMember: models.ServiceMember{
			ID:            uuid.FromStringOrNil("1404fdcf-7a54-4b83-862d-7d1c7ba36ad7"),
			UserID:        uuid.FromStringOrNil(uuidStr),
			FirstName:     models.StringPointer("PPM"),
			LastName:      models.StringPointer("RequestingPayNewFlow"),
			Edipi:         models.StringPointer("6737033007"),
			PersonalEmail: models.StringPointer(email),
		},
		// These values should be populated for an approved move
		Order: models.Order{
			OrdersNumber:        models.StringPointer("62149"),
			OrdersTypeDetail:    &typeDetail,
			DepartmentIndicator: models.StringPointer("AIR_FORCE"),
			TAC:                 models.StringPointer("E19A"),
		},
		Move: models.Move{
			ID:      uuid.FromStringOrNil("f9f10492-587e-43b3-af2a-9f67d2ac8757"),
			Locator: "RQPAY2",
		},
		PersonallyProcuredMove: models.PersonallyProcuredMove{
			OriginalMoveDate: &pastTime,
		},
		UserUploader: userUploader,
	})
	ppm6.Move.Submit(time.Now())
	ppm6.Move.Approve()

	ppm6.Move.PersonallyProcuredMoves[0].Submit(time.Now())
	ppm6.Move.PersonallyProcuredMoves[0].Approve(time.Now())
	verrs, err := models.SaveMoveDependencies(db, &ppm6.Move)
	if err != nil || verrs.HasAny() {
		log.Panic(fmt.Errorf("Failed to save move and dependencies: %w", err))
	}
}

func createDefaultHHGMoveWithPaymentRequest(db *pop.Connection, userUploader *uploader.UserUploader, primeUploader *uploader.PrimeUploader, logger Logger, affiliation models.ServiceMemberAffiliation) {
	createHHGMoveWithPaymentRequest(db, userUploader, primeUploader, logger, affiliation, testdatagen.Assertions{})
}

// Creates a payment request with domestic longhaul and shorthaul shipments with
// service item pricing params for displaying cost calculations
func createHHGWithPaymentServiceItems(db *pop.Connection, userUploader *uploader.UserUploader, primeUploader *uploader.PrimeUploader, routePlanner route.Planner, logger Logger, affiliation models.ServiceMemberAffiliation, assertions testdatagen.Assertions) {

	issueDate := time.Date(testdatagen.GHCTestYear, 3, 15, 0, 0, 0, 0, time.UTC)
	reportByDate := time.Date(testdatagen.GHCTestYear, 8, 1, 0, 0, 0, 0, time.UTC)
	actualPickupDate := issueDate.Add(31 * 24 * time.Hour)
	longhaulShipment := testdatagen.MakeMTOShipment(db, testdatagen.Assertions{
		MTOShipment: models.MTOShipment{
			Status:               models.MTOShipmentStatusSubmitted,
			PrimeEstimatedWeight: &estimatedWeight,
			PrimeActualWeight:    &actualWeight,
			ShipmentType:         models.MTOShipmentTypeHHGLongHaulDom,
			ActualPickupDate:     &actualPickupDate,
		},
		Move: models.Move{
			Locator: "PARAMS",
		},
		Order: models.Order{
			IssueDate:    issueDate,
			ReportByDate: reportByDate,
		},
	})

	move := longhaulShipment.MoveTaskOrder

	shorthaulDestinationAddress := testdatagen.MakeAddress(db, testdatagen.Assertions{
		Address: models.Address{
			PostalCode: "90211",
		},
	})
	shorthaulShipment := testdatagen.MakeMTOShipment(db, testdatagen.Assertions{
		MTOShipment: models.MTOShipment{
			Status:               models.MTOShipmentStatusSubmitted,
			PrimeEstimatedWeight: &estimatedWeight,
			PrimeActualWeight:    &actualWeight,
			ShipmentType:         models.MTOShipmentTypeHHGShortHaulDom,
			DestinationAddress:   &shorthaulDestinationAddress,
			DestinationAddressID: &shorthaulDestinationAddress.ID,
		},
		Move: move,
	})

	submissionErr := move.Submit(time.Now())
	if submissionErr != nil {
		logger.Fatal(fmt.Sprintf("Error submitting move: %s", submissionErr))
	}

	verrs, err := models.SaveMoveDependencies(db, &move)
	if err != nil || verrs.HasAny() {
		logger.Fatal(fmt.Sprintf("Failed to save move and dependencies: %s", err))
	}

	queryBuilder := query.NewQueryBuilder(db)
	serviceItemCreator := mtoserviceitem.NewMTOServiceItemCreator(queryBuilder)

	mtoUpdater := movetaskorder.NewMoveTaskOrderUpdater(db, queryBuilder, serviceItemCreator)
	_, approveErr := mtoUpdater.MakeAvailableToPrime(move.ID, etag.GenerateEtag(move.UpdatedAt), true, true)

	if approveErr != nil {
		logger.Fatal("Error approving move")
	}

	planner := &routemocks.Planner{}

	// called using the addresses with origin zip of 90210 and destination zip of 94535
	planner.On("TransitDistance", mock.Anything, mock.Anything).Return(348, nil).Once()

	// called using the addresses with origin zip of 90210 and destination zip of 90211
	planner.On("TransitDistance", mock.Anything, mock.Anything).Return(3, nil).Once()

	// called for domestic linehaul service item
	planner.On("Zip3TransitDistance", "94535", "94535").Return(348, nil).Once()

	// called for domestic shorthaul service item
	planner.On("Zip5TransitDistance", "90210", "90211").Return(3, nil).Once()

	// called for domestic origin SIT pickup service item
	planner.On("Zip3TransitDistance", "90210", "94535").Return(348, nil).Once()

	// called for domestic destination SIT delivery service item
	planner.On("Zip3TransitDistance", "94535", "90210").Return(348, nil).Once()

	for _, shipment := range []models.MTOShipment{longhaulShipment, shorthaulShipment} {
		shipmentUpdater := mtoshipment.NewMTOShipmentStatusUpdater(db, queryBuilder, serviceItemCreator, planner)
		_, updateErr := shipmentUpdater.UpdateMTOShipmentStatus(shipment.ID, models.MTOShipmentStatusApproved, nil, etag.GenerateEtag(shipment.UpdatedAt))
		if updateErr != nil {
			logger.Fatal("Error updating shipment status", zap.Error(updateErr))
		}
	}

	// There is a minimum of 29 days period for a sit service item that doesn't
	// have a departure date for the payment request param lookup to not encounter an error
	originEntryDate := actualPickupDate

<<<<<<< HEAD
	originSITAddress := testdatagen.MakeAddress(db, testdatagen.Assertions{Stub: true})
	originSITAddress.ID = uuid.Nil

=======
	originSITAddress := testdatagen.MakeAddress2(db, testdatagen.Assertions{})
>>>>>>> be25aa2f
	originSIT := testdatagen.MakeMTOServiceItem(db, testdatagen.Assertions{
		Move:        move,
		MTOShipment: longhaulShipment,
		ReService: models.ReService{
			Code: models.ReServiceCodeDOFSIT,
		},
		MTOServiceItem: models.MTOServiceItem{
			Reason:                      models.StringPointer("Holiday break"),
			SITEntryDate:                &originEntryDate,
			SITPostalCode:               &originSITAddress.PostalCode,
			SITOriginHHGActualAddress:   &originSITAddress,
			SITOriginHHGActualAddressID: &originSITAddress.ID,
		},
		Stub: true,
	})

	createdOriginServiceItems, validErrs, createErr := serviceItemCreator.CreateMTOServiceItem(&originSIT)
	if validErrs.HasAny() || createErr != nil {
		logger.Fatal(fmt.Sprintf("error while creating origin sit service item: %v", verrs.Errors), zap.Error(createErr))
	}

	destEntryDate := actualPickupDate
	destDepDate := actualPickupDate
	destSITAddress := testdatagen.MakeAddress(db, testdatagen.Assertions{})
	destSIT := testdatagen.MakeMTOServiceItem(db, testdatagen.Assertions{
		Move:        move,
		MTOShipment: longhaulShipment,
		ReService: models.ReService{
			Code: models.ReServiceCodeDDFSIT,
		},
		MTOServiceItem: models.MTOServiceItem{
			SITEntryDate:                 &destEntryDate,
			SITDepartureDate:             &destDepDate,
			SITPostalCode:                models.StringPointer("90210"),
			SITDestinationFinalAddress:   &destSITAddress,
			SITDestinationFinalAddressID: &destSITAddress.ID,
		},
		Stub: true,
	})

	createdDestServiceItems, validErrs, createErr := serviceItemCreator.CreateMTOServiceItem(&destSIT)
	if validErrs.HasAny() || createErr != nil {
		logger.Fatal(fmt.Sprintf("error while creating destination sit service item: %v", verrs.Errors), zap.Error(createErr))
	}

	serviceItemUpdator := mtoserviceitem.NewMTOServiceItemUpdater(queryBuilder)

	var serviceItemDOFSIT models.MTOServiceItem
	var serviceItemDOASIT models.MTOServiceItem
	var serviceItemDOPSIT models.MTOServiceItem
	for _, createdServiceItem := range *createdOriginServiceItems {
		switch createdServiceItem.ReService.Code {
		case models.ReServiceCodeDOFSIT:
			serviceItemDOFSIT = createdServiceItem
		case models.ReServiceCodeDOASIT:
			serviceItemDOASIT = createdServiceItem
		case models.ReServiceCodeDOPSIT:
			serviceItemDOPSIT = createdServiceItem
		}
	}

	originDepartureDate := originEntryDate.Add(15 * 24 * time.Hour)
	serviceItemDOPSIT.SITDepartureDate = &originDepartureDate

	updatedDOPSIT, updateOriginErr := serviceItemUpdator.UpdateMTOServiceItemPrime(db, &serviceItemDOPSIT, etag.GenerateEtag(serviceItemDOPSIT.UpdatedAt))

	if updateOriginErr != nil {
		logger.Fatal("Error updating DOPSIT with departure date")
	}

	serviceItemDOPSIT = *updatedDOPSIT

	for _, createdServiceItem := range []models.MTOServiceItem{serviceItemDOFSIT, serviceItemDOASIT, serviceItemDOPSIT} {
		_, updateErr := serviceItemUpdator.UpdateMTOServiceItemStatus(createdServiceItem.ID, models.MTOServiceItemStatusApproved, nil, etag.GenerateEtag(createdServiceItem.UpdatedAt))
		if updateErr != nil {
			logger.Fatal("Error approving SIT service item", zap.Error(updateErr))
		}
	}

	var serviceItemDDFSIT models.MTOServiceItem
	var serviceItemDDASIT models.MTOServiceItem
	var serviceItemDDDSIT models.MTOServiceItem
	for _, createdDestServiceItem := range *createdDestServiceItems {
		switch createdDestServiceItem.ReService.Code {
		case models.ReServiceCodeDDFSIT:
			serviceItemDDFSIT = createdDestServiceItem
		case models.ReServiceCodeDDASIT:
			serviceItemDDASIT = createdDestServiceItem
		case models.ReServiceCodeDDDSIT:
			serviceItemDDDSIT = createdDestServiceItem
		}
	}

	destDepartureDate := destEntryDate.Add(15 * 24 * time.Hour)
	serviceItemDDDSIT.SITDepartureDate = &destDepartureDate
	serviceItemDDDSIT.SITDestinationFinalAddress = &destSITAddress
	serviceItemDDDSIT.SITDestinationFinalAddressID = &destSITAddress.ID

	updatedDDDSIT, updateErr := serviceItemUpdator.UpdateMTOServiceItemPrime(db, &serviceItemDDDSIT, etag.GenerateEtag(serviceItemDDDSIT.UpdatedAt))

	if updateErr != nil {
		logger.Fatal("Error updating DDDSIT with departure date")
	}

	serviceItemDDDSIT = *updatedDDDSIT

	for _, createdServiceItem := range []models.MTOServiceItem{serviceItemDDFSIT, serviceItemDDASIT, serviceItemDDDSIT} {
		_, updateErr := serviceItemUpdator.UpdateMTOServiceItemStatus(createdServiceItem.ID, models.MTOServiceItemStatusApproved, nil, etag.GenerateEtag(createdServiceItem.UpdatedAt))
		if updateErr != nil {
			logger.Fatal("Error approving SIT service item", zap.Error(updateErr))
		}
	}

	paymentRequestCreator := paymentrequest.NewPaymentRequestCreator(
		db,
		planner,
		ghcrateengine.NewServiceItemPricer(db),
	)

	paymentRequest := models.PaymentRequest{
		MoveTaskOrderID: move.ID,
	}

	//dopCost := unit.Cents(3456)
	serviceItemDOP := testdatagen.MakeMTOServiceItem(db, testdatagen.Assertions{
		MTOServiceItem: models.MTOServiceItem{
			Status: models.MTOServiceItemStatusApproved,
		},
		Move:        move,
		MTOShipment: longhaulShipment,
		ReService: models.ReService{
			ID:   uuid.FromStringOrNil("2bc3e5cb-adef-46b1-bde9-55570bfdd43e"), // DOP - Domestic Origin Price
			Code: models.ReServiceCodeDOP,
		},
		Stub: true,
	})

	_, validErrsDOP, createErrDOP := serviceItemCreator.CreateMTOServiceItem(&serviceItemDOP)
	if validErrsDOP.HasAny() || createErrDOP != nil {
		logger.Error(fmt.Sprintf("error while creating domestic origin price service item: %v", verrs.Errors), zap.Error(createErrDOP))
	}

	var serviceItems []models.MTOServiceItem
	db.Eager("ReService").Where("move_id = ?", move.ID).All(&serviceItems)

	paymentServiceItems := []models.PaymentServiceItem{}
	for _, serviceItem := range serviceItems {
		paymentItem := models.PaymentServiceItem{
			MTOServiceItemID: serviceItem.ID,
			MTOServiceItem:   serviceItem,
		}
		paymentServiceItems = append(paymentServiceItems, paymentItem)
	}

	paymentRequest.PaymentServiceItems = paymentServiceItems
	newPaymentRequest, createErr := paymentRequestCreator.CreatePaymentRequest(&paymentRequest)

	if createErr != nil {
		logger.Fatal("Error creating payment request", zap.Error(createErr))
	}

	proofOfService := testdatagen.MakeProofOfServiceDoc(db, testdatagen.Assertions{
		PaymentRequest: *newPaymentRequest,
	})

	primeContractor := uuid.FromStringOrNil("5db13bb4-6d29-4bdb-bc81-262f4513ecf6")
	testdatagen.MakePrimeUpload(db, testdatagen.Assertions{
		PrimeUpload: models.PrimeUpload{
			ProofOfServiceDoc:   proofOfService,
			ProofOfServiceDocID: proofOfService.ID,
			Contractor: models.Contractor{
				ID: primeContractor,
			},
			ContractorID: primeContractor,
		},
		PrimeUploader: primeUploader,
	})

	posImage := testdatagen.MakeProofOfServiceDoc(db, testdatagen.Assertions{
		PaymentRequest: *newPaymentRequest,
	})

	// Creates custom test.jpg prime upload
	file := testdatagen.Fixture("test.jpg")
	_, verrs, err = primeUploader.CreatePrimeUploadForDocument(&posImage.ID, primeContractor, uploader.File{File: file}, uploader.AllowedTypesPaymentRequest)
	if verrs.HasAny() || err != nil {
		logger.Error("errors encountered saving test.jpg prime upload", zap.Error(err))
	}

	// Creates custom test.png prime upload
	file = testdatagen.Fixture("test.png")
	_, verrs, err = primeUploader.CreatePrimeUploadForDocument(&posImage.ID, primeContractor, uploader.File{File: file}, uploader.AllowedTypesPaymentRequest)
	if verrs.HasAny() || err != nil {
		logger.Error("errors encountered saving test.png prime upload", zap.Error(err))
	}

	logger.Info(fmt.Sprintf("New payment request with service item params created with locator %s", move.Locator))
}

func createHHGMoveWithPaymentRequest(db *pop.Connection, userUploader *uploader.UserUploader, primeUploader *uploader.PrimeUploader, logger Logger, affiliation models.ServiceMemberAffiliation, assertions testdatagen.Assertions) {
	serviceMember := models.ServiceMember{
		Affiliation: &affiliation,
	}
	testdatagen.MergeModels(&serviceMember, assertions.ServiceMember)
	customer := testdatagen.MakeExtendedServiceMember(db, testdatagen.Assertions{
		ServiceMember: serviceMember,
	})

	order := models.Order{
		ServiceMemberID: customer.ID,
		ServiceMember:   customer,
	}
	testdatagen.MergeModels(&order, assertions.Order)
	orders := testdatagen.MakeOrder(db, testdatagen.Assertions{
		Order:        order,
		UserUploader: userUploader,
	})

	move := models.Move{
		Status:             models.MoveStatusAPPROVED,
		OrdersID:           orders.ID,
		Orders:             orders,
		SelectedMoveType:   &hhgMoveType,
		AvailableToPrimeAt: swag.Time(time.Now()),
	}
	testdatagen.MergeModels(&move, assertions.Move)
	mto := testdatagen.MakeMove(db, testdatagen.Assertions{
		Move: move,
	})

	shipment := models.MTOShipment{
		PrimeEstimatedWeight: &estimatedWeight,
		PrimeActualWeight:    &actualWeight,
		ShipmentType:         models.MTOShipmentTypeHHGLongHaulDom,
		ApprovedDate:         swag.Time(time.Now()),
		Status:               models.MTOShipmentStatusSubmitted,
	}
	testdatagen.MergeModels(&shipment, assertions.MTOShipment)
	MTOShipment := testdatagen.MakeMTOShipment(db, testdatagen.Assertions{
		MTOShipment: shipment,
		Move:        mto,
	})

	agent := models.MTOAgent{
		MTOShipment:   MTOShipment,
		MTOShipmentID: MTOShipment.ID,
		FirstName:     swag.String("Test"),
		LastName:      swag.String("Agent"),
		Email:         swag.String("test@test.email.com"),
		MTOAgentType:  models.MTOAgentReleasing,
	}
	testdatagen.MergeModels(&agent, assertions.MTOAgent)
	testdatagen.MakeMTOAgent(db, testdatagen.Assertions{
		MTOAgent: agent,
	})

	// setup service item
	reService := models.ReService{
		ID: uuid.FromStringOrNil("68417bd7-4a9d-4472-941e-2ba6aeaf15f4"), // DCRT - Domestic crating, Default
	}
	testdatagen.MergeModels(&reService, assertions.ReService)
	mtoServiceItem := testdatagen.MakeMTOServiceItem(db, testdatagen.Assertions{
		Move:        mto,
		MTOShipment: MTOShipment,
		ReService:   reService,
	})

	// using handler to create service item params
	req := httptest.NewRequest("POST", fmt.Sprintf("/payment_requests"), nil)

	planner := &routemocks.Planner{}
	planner.On("Zip5TransitDistanceLineHaul",
		mock.Anything,
		mock.Anything,
	).Return(90210, nil)
	planner.On("Zip3TransitDistance",
		mock.Anything,
		mock.Anything,
	).Return(910, nil)
	planner.On("Zip5TransitDistance",
		mock.Anything,
		mock.Anything,
	).Return(90210, nil)

	paymentRequestCreator := paymentrequest.NewPaymentRequestCreator(
		db,
		planner,
		ghcrateengine.NewServiceItemPricer(db),
	)

	handler := primeapi.CreatePaymentRequestHandler{
		HandlerContext:        handlers.NewHandlerContext(db, logger),
		PaymentRequestCreator: paymentRequestCreator,
	}

	params := paymentrequestop.CreatePaymentRequestParams{
		HTTPRequest: req,
		Body: &primemessages.CreatePaymentRequest{
			IsFinal:         swag.Bool(false),
			MoveTaskOrderID: handlers.FmtUUID(mto.ID),
			ServiceItems: []*primemessages.ServiceItem{
				{
					ID: *handlers.FmtUUID(mtoServiceItem.ID),
				},
			},
			PointOfContact: "user@prime.com",
		},
	}

	response := handler.Handle(params)

	showResponse, ok := response.(*paymentrequestop.CreatePaymentRequestCreated)
	if !ok {
		logger.Fatal("error while creating payment request:", zap.Any("", showResponse))
	}
	logger.Debug("Response of create payment request handler: ", zap.Any("", showResponse))
}

func createHHGMoveWith10ServiceItems(db *pop.Connection, userUploader *uploader.UserUploader) {
	msCost := unit.Cents(10000)

	customer8 := testdatagen.MakeServiceMember(db, testdatagen.Assertions{
		ServiceMember: models.ServiceMember{
			ID: uuid.FromStringOrNil("9e8da3c7-ffe5-4f7f-b45a-8f01ccc56591"),
		},
	})
	orders8 := testdatagen.MakeOrder(db, testdatagen.Assertions{
		Order: models.Order{
			ID:              uuid.FromStringOrNil("1d49bb07-d9dd-4308-934d-baad94f2de9b"),
			ServiceMemberID: customer8.ID,
			ServiceMember:   customer8,
		},
		UserUploader: userUploader,
	})

	move8 := testdatagen.MakeMove(db, testdatagen.Assertions{
		Move: models.Move{
			ID:                 uuid.FromStringOrNil("d4d95b22-2d9d-428b-9a11-284455aa87ba"),
			OrdersID:           orders8.ID,
			Status:             models.MoveStatusAPPROVALSREQUESTED,
			SelectedMoveType:   &hhgMoveType,
			AvailableToPrimeAt: swag.Time(time.Now()),
		},
	})

	mtoShipment8 := testdatagen.MakeMTOShipment(db, testdatagen.Assertions{
		MTOShipment: models.MTOShipment{
			ID:                   uuid.FromStringOrNil("acf7b357-5cad-40e2-baa7-dedc1d4cf04c"),
			PrimeEstimatedWeight: &estimatedWeight,
			PrimeActualWeight:    &actualWeight,
			ShipmentType:         models.MTOShipmentTypeHHGLongHaulDom,
			ApprovedDate:         swag.Time(time.Now()),
			Status:               models.MTOShipmentStatusApproved,
		},
		Move: move8,
	})

	paymentRequest8 := testdatagen.MakePaymentRequest(db, testdatagen.Assertions{
		PaymentRequest: models.PaymentRequest{
			ID:            uuid.FromStringOrNil("154c9ebb-972f-4711-acb2-5911f52aced4"),
			MoveTaskOrder: move8,
			IsFinal:       false,
			Status:        models.PaymentRequestStatusPending,
		},
		Move: move8,
	})

	approvedAt := time.Now()
	serviceItemMS := testdatagen.MakeMTOServiceItemBasic(db, testdatagen.Assertions{
		MTOServiceItem: models.MTOServiceItem{
			ID:         uuid.FromStringOrNil("4fba4249-b5aa-4c29-8448-66aa07ac8560"),
			Status:     models.MTOServiceItemStatusApproved,
			ApprovedAt: &approvedAt,
		},
		Move: move8,
		ReService: models.ReService{
			ID: uuid.FromStringOrNil("1130e612-94eb-49a7-973d-72f33685e551"), // MS - Move Management
		},
	})

	testdatagen.MakePaymentServiceItem(db, testdatagen.Assertions{
		PaymentServiceItem: models.PaymentServiceItem{
			PriceCents: &msCost,
		},
		PaymentRequest: paymentRequest8,
		MTOServiceItem: serviceItemMS,
	})

	csCost := unit.Cents(25000)
	serviceItemCS := testdatagen.MakeMTOServiceItemBasic(db, testdatagen.Assertions{
		MTOServiceItem: models.MTOServiceItem{
			ID:         uuid.FromStringOrNil("e43c0df3-0dcd-4b70-adaa-46d669e094ad"),
			Status:     models.MTOServiceItemStatusApproved,
			ApprovedAt: &approvedAt,
		},
		Move: move8,
		ReService: models.ReService{
			ID: uuid.FromStringOrNil("9dc919da-9b66-407b-9f17-05c0f03fcb50"), // CS - Counseling Services
		},
	})

	testdatagen.MakePaymentServiceItem(db, testdatagen.Assertions{
		PaymentServiceItem: models.PaymentServiceItem{
			PriceCents: &csCost,
		},
		PaymentRequest: paymentRequest8,
		MTOServiceItem: serviceItemCS,
	})

	dlhCost := unit.Cents(99999)
	serviceItemDLH := testdatagen.MakeMTOServiceItem(db, testdatagen.Assertions{
		MTOServiceItem: models.MTOServiceItem{
			ID: uuid.FromStringOrNil("9db1bf43-0964-44ff-8384-3297951f6781"),
		},
		Move:        move8,
		MTOShipment: mtoShipment8,
		ReService: models.ReService{
			ID: uuid.FromStringOrNil("8d600f25-1def-422d-b159-617c7d59156e"), // DLH - Domestic Linehaul
		},
	})

	testdatagen.MakePaymentServiceItem(db, testdatagen.Assertions{
		PaymentServiceItem: models.PaymentServiceItem{
			PriceCents: &dlhCost,
		},
		PaymentRequest: paymentRequest8,
		MTOServiceItem: serviceItemDLH,
	})

	fscCost := unit.Cents(55555)
	serviceItemFSC := testdatagen.MakeMTOServiceItem(db, testdatagen.Assertions{
		MTOServiceItem: models.MTOServiceItem{
			ID: uuid.FromStringOrNil("b380f732-2fb2-49a0-8260-7a52ce223c59"),
		},
		Move:        move8,
		MTOShipment: mtoShipment8,
		ReService: models.ReService{
			ID: uuid.FromStringOrNil("4780b30c-e846-437a-b39a-c499a6b09872"), // FSC - Fuel Surcharge
		},
	})

	testdatagen.MakePaymentServiceItem(db, testdatagen.Assertions{
		PaymentServiceItem: models.PaymentServiceItem{
			PriceCents: &fscCost,
		},
		PaymentRequest: paymentRequest8,
		MTOServiceItem: serviceItemFSC,
	})

	dopCost := unit.Cents(3456)
	rejectionReason := "Customer no longer required this service"
	serviceItemDOP := testdatagen.MakeMTOServiceItem(db, testdatagen.Assertions{
		MTOServiceItem: models.MTOServiceItem{
			ID:              uuid.FromStringOrNil("d886431c-c357-46b7-a084-a0c85dd496d4"),
			Status:          models.MTOServiceItemStatusRejected,
			RejectionReason: &rejectionReason,
		},
		Move:        move8,
		MTOShipment: mtoShipment8,
		ReService: models.ReService{
			ID: uuid.FromStringOrNil("2bc3e5cb-adef-46b1-bde9-55570bfdd43e"), // DOP - Domestic Origin Price
		},
	})

	testdatagen.MakePaymentServiceItem(db, testdatagen.Assertions{
		PaymentServiceItem: models.PaymentServiceItem{
			PriceCents: &dopCost,
		},
		PaymentRequest: paymentRequest8,
		MTOServiceItem: serviceItemDOP,
	})

	ddpCost := unit.Cents(7890)
	serviceItemDDP := testdatagen.MakeMTOServiceItem(db, testdatagen.Assertions{
		MTOServiceItem: models.MTOServiceItem{
			ID: uuid.FromStringOrNil("551caa30-72fe-469a-b463-ad1f14780432"),
		},
		Move:        move8,
		MTOShipment: mtoShipment8,
		ReService: models.ReService{
			ID: uuid.FromStringOrNil("50f1179a-3b72-4fa1-a951-fe5bcc70bd14"), // DDP - Domestic Destination Price
		},
	})

	testdatagen.MakePaymentServiceItem(db, testdatagen.Assertions{
		PaymentServiceItem: models.PaymentServiceItem{
			PriceCents: &ddpCost,
		},
		PaymentRequest: paymentRequest8,
		MTOServiceItem: serviceItemDDP,
	})

	// Schedule 1 peak price
	dpkCost := unit.Cents(6544)
	serviceItemDPK := testdatagen.MakeMTOServiceItem(db, testdatagen.Assertions{
		MTOServiceItem: models.MTOServiceItem{
			ID: uuid.FromStringOrNil("616dfdb5-52ec-436d-a570-a464c9dbd47a"),
		},
		Move:        move8,
		MTOShipment: mtoShipment8,
		ReService: models.ReService{
			ID: uuid.FromStringOrNil("bdea5a8d-f15f-47d2-85c9-bba5694802ce"), // DPK - Domestic Packing
		},
	})

	testdatagen.MakePaymentServiceItem(db, testdatagen.Assertions{
		PaymentServiceItem: models.PaymentServiceItem{
			PriceCents: &dpkCost,
		},
		PaymentRequest: paymentRequest8,
		MTOServiceItem: serviceItemDPK,
	})

	// Schedule 1 peak price
	dupkCost := unit.Cents(8544)
	serviceItemDUPK := testdatagen.MakeMTOServiceItem(db, testdatagen.Assertions{
		MTOServiceItem: models.MTOServiceItem{
			ID: uuid.FromStringOrNil("1baeee0e-00d6-4d90-b22c-654c11d50d0f"),
		},
		Move:        move8,
		MTOShipment: mtoShipment8,
		ReService: models.ReService{
			ID: uuid.FromStringOrNil("15f01bc1-0754-4341-8e0f-25c8f04d5a77"), // DUPK - Domestic Unpacking
		},
	})

	testdatagen.MakePaymentServiceItem(db, testdatagen.Assertions{
		PaymentServiceItem: models.PaymentServiceItem{
			PriceCents: &dupkCost,
		},
		PaymentRequest: paymentRequest8,
		MTOServiceItem: serviceItemDUPK,
	})

	dofsitPostal := "90210"
	dofsitReason := "Storage items need to be picked up"
	serviceItemDOFSIT := testdatagen.MakeMTOServiceItem(db, testdatagen.Assertions{
		MTOServiceItem: models.MTOServiceItem{
			ID:               uuid.FromStringOrNil("61ce8a9b-5fcf-4d98-b192-a35f17819ae6"),
			PickupPostalCode: &dofsitPostal,
			Reason:           &dofsitReason,
		},
		Move:        move8,
		MTOShipment: mtoShipment8,
		ReService: models.ReService{
			ID: uuid.FromStringOrNil("998beda7-e390-4a83-b15e-578a24326937"), // DOFSIT - Domestic Origin 1st Day SIT
		},
	})

	dofsitCost := unit.Cents(8544)
	testdatagen.MakePaymentServiceItem(db, testdatagen.Assertions{
		PaymentServiceItem: models.PaymentServiceItem{
			PriceCents: &dofsitCost,
		},
		PaymentRequest: paymentRequest8,
		MTOServiceItem: serviceItemDOFSIT,
	})

	serviceItemDDFSIT := testdatagen.MakeMTOServiceItem(db, testdatagen.Assertions{
		MTOServiceItem: models.MTOServiceItem{
			ID: uuid.FromStringOrNil("b2c770ab-db6f-465c-87f1-164ecd2f36a4"),
		},
		Move:        move8,
		MTOShipment: mtoShipment8,
		ReService: models.ReService{
			ID: uuid.FromStringOrNil("d0561c49-e1a9-40b8-a739-3e639a9d77af"), // DDFSIT - Domestic Destination 1st Day SIT
		},
	})

	firstDeliveryDate := swag.Time(time.Now())
	testdatagen.MakeMTOServiceItemCustomerContact(db, testdatagen.Assertions{
		MTOServiceItem: serviceItemDDFSIT,
		MTOServiceItemCustomerContact: models.MTOServiceItemCustomerContact{
			ID:                         uuid.FromStringOrNil("f0f38ee0-0148-4892-9b5b-a091a8c5a645"),
			MTOServiceItemID:           serviceItemDDFSIT.ID,
			Type:                       models.CustomerContactTypeFirst,
			TimeMilitary:               "0400Z",
			FirstAvailableDeliveryDate: *firstDeliveryDate,
		},
	})

	testdatagen.MakeMTOServiceItemCustomerContact(db, testdatagen.Assertions{
		MTOServiceItem: serviceItemDDFSIT,
		MTOServiceItemCustomerContact: models.MTOServiceItemCustomerContact{
			ID:                         uuid.FromStringOrNil("1398aea3-d09b-485d-81c7-3bb72c21fb38"),
			MTOServiceItemID:           serviceItemDDFSIT.ID,
			Type:                       models.CustomerContactTypeSecond,
			TimeMilitary:               "1200Z",
			FirstAvailableDeliveryDate: firstDeliveryDate.Add(time.Hour * 24),
		},
	})

	ddfsitCost := unit.Cents(8544)
	testdatagen.MakePaymentServiceItem(db, testdatagen.Assertions{
		PaymentServiceItem: models.PaymentServiceItem{
			PriceCents: &ddfsitCost,
		},
		PaymentRequest: paymentRequest8,
		MTOServiceItem: serviceItemDDFSIT,
	})

	dcrtDescription := "Decorated horse head to be crated."
	serviceItemDCRT := testdatagen.MakeMTOServiceItem(db, testdatagen.Assertions{
		MTOServiceItem: models.MTOServiceItem{
			ID:          uuid.FromStringOrNil("9b2b7cae-e8fa-4447-9a00-dcfc4ffc9b6f"),
			Description: &dcrtDescription,
		},
		Move:        move8,
		MTOShipment: mtoShipment8,
		ReService: models.ReService{
			ID: uuid.FromStringOrNil("68417bd7-4a9d-4472-941e-2ba6aeaf15f4"), // DCRT - Domestic Crating
		},
	})

	testdatagen.MakeMTOServiceItemDimension(db, testdatagen.Assertions{
		MTOServiceItem: serviceItemDCRT,
		MTOServiceItemDimension: models.MTOServiceItemDimension{
			Length: 10000,
			Height: 5000,
			Width:  2500,
		},
	})
}

func createHHGMoveWith2PaymentRequests(db *pop.Connection, userUploader *uploader.UserUploader) {
	/* Customer with two payment requests */
	customer7 := testdatagen.MakeServiceMember(db, testdatagen.Assertions{
		ServiceMember: models.ServiceMember{
			ID: uuid.FromStringOrNil("4e6e4023-b089-4614-a65a-cac48027ffc2"),
		},
	})

	orders7 := testdatagen.MakeOrder(db, testdatagen.Assertions{
		Order: models.Order{
			ID:              uuid.FromStringOrNil("f52f851e-91b8-4cb7-9f8a-6b0b8477ae2a"),
			ServiceMemberID: customer7.ID,
			ServiceMember:   customer7,
		},
		UserUploader: userUploader,
	})

	mto7 := testdatagen.MakeMove(db, testdatagen.Assertions{
		Move: models.Move{
			ID:                 uuid.FromStringOrNil("99783f4d-ee83-4fc9-8e0c-d32496bef32b"),
			OrdersID:           orders7.ID,
			AvailableToPrimeAt: swag.Time(time.Now()),
			Status:             models.MoveStatusAPPROVED,
			SelectedMoveType:   &hhgMoveType,
		},
	})

	mtoShipmentHHG7 := testdatagen.MakeMTOShipment(db, testdatagen.Assertions{
		MTOShipment: models.MTOShipment{
			ID:                   uuid.FromStringOrNil("baa00811-2381-433e-8a96-2ced58e37a14"),
			PrimeEstimatedWeight: &estimatedWeight,
			PrimeActualWeight:    &actualWeight,
			ShipmentType:         models.MTOShipmentTypeHHGShortHaulDom,
			ApprovedDate:         swag.Time(time.Now()),
			Status:               models.MTOShipmentStatusApproved,
		},
		Move: mto7,
	})

	testdatagen.MakeMTOAgent(db, testdatagen.Assertions{
		MTOAgent: models.MTOAgent{
			ID:            uuid.FromStringOrNil("82036387-a113-4b45-a172-94e49e4600d2"),
			MTOShipment:   mtoShipmentHHG7,
			MTOShipmentID: mtoShipmentHHG7.ID,
			FirstName:     swag.String("Test"),
			LastName:      swag.String("Agent"),
			Email:         swag.String("test@test.email.com"),
			MTOAgentType:  models.MTOAgentReleasing,
		},
	})

	paymentRequest7 := testdatagen.MakePaymentRequest(db, testdatagen.Assertions{
		PaymentRequest: models.PaymentRequest{
			ID:              uuid.FromStringOrNil("ea945ab7-099a-4819-82de-6968efe131dc"),
			MoveTaskOrder:   mto7,
			IsFinal:         false,
			Status:          models.PaymentRequestStatusPending,
			RejectionReason: nil,
		},
		Move: mto7,
	})

	// for soft deleted proof of service docs
	proofOfService := testdatagen.MakeProofOfServiceDoc(db, testdatagen.Assertions{
		PaymentRequest: paymentRequest7,
	})

	deletedAt := time.Now()
	testdatagen.MakePrimeUpload(db, testdatagen.Assertions{
		PrimeUpload: models.PrimeUpload{
			ID:                  uuid.FromStringOrNil("18413213-0aaf-4eb1-8d7f-1b557a4e425b"),
			ProofOfServiceDoc:   proofOfService,
			ProofOfServiceDocID: proofOfService.ID,
			Contractor: models.Contractor{
				ID: uuid.FromStringOrNil("5db13bb4-6d29-4bdb-bc81-262f4513ecf6"), // Prime
			},
			ContractorID: uuid.FromStringOrNil("5db13bb4-6d29-4bdb-bc81-262f4513ecf6"),
			DeletedAt:    &deletedAt,
		},
	})

	serviceItemMS7 := testdatagen.MakeMTOServiceItemBasic(db, testdatagen.Assertions{
		MTOServiceItem: models.MTOServiceItem{
			ID:     uuid.FromStringOrNil("923acbd4-5e65-4d62-aecc-19edf785df69"),
			Status: models.MTOServiceItemStatusApproved,
		},
		Move: mto7,
		ReService: models.ReService{
			ID: uuid.FromStringOrNil("1130e612-94eb-49a7-973d-72f33685e551"), // MS - Move Management
		},
	})

	msCost := unit.Cents(10000)

	testdatagen.MakePaymentServiceItem(db, testdatagen.Assertions{
		PaymentServiceItem: models.PaymentServiceItem{
			PriceCents: &msCost,
		},
		PaymentRequest: paymentRequest7,
		MTOServiceItem: serviceItemMS7,
	})

	serviceItemDLH7 := testdatagen.MakeMTOServiceItem(db, testdatagen.Assertions{
		MTOServiceItem: models.MTOServiceItem{
			ID: uuid.FromStringOrNil("aab8df9a-bbc9-4f26-a3ab-d5dcf1c8c40f"),
		},
		Move: mto7,
		ReService: models.ReService{
			ID: uuid.FromStringOrNil("8d600f25-1def-422d-b159-617c7d59156e"), // DLH - Domestic Linehaul
		},
	})

	dlhCost := unit.Cents(99999)

	testdatagen.MakePaymentServiceItem(db, testdatagen.Assertions{
		PaymentServiceItem: models.PaymentServiceItem{
			PriceCents: &dlhCost,
		},
		PaymentRequest: paymentRequest7,
		MTOServiceItem: serviceItemDLH7,
	})

	additionalPaymentRequest7 := testdatagen.MakePaymentRequest(db, testdatagen.Assertions{
		PaymentRequest: models.PaymentRequest{
			ID:              uuid.FromStringOrNil("540e2268-6899-4b67-828d-bb3b0331ecf2"),
			MoveTaskOrder:   mto7,
			IsFinal:         false,
			Status:          models.PaymentRequestStatusPending,
			RejectionReason: nil,
			SequenceNumber:  2,
		},
		Move: mto7,
	})

	serviceItemCS7 := testdatagen.MakeMTOServiceItemBasic(db, testdatagen.Assertions{
		MTOServiceItem: models.MTOServiceItem{
			ID:     uuid.FromStringOrNil("ab37c0a4-ad3f-44aa-b294-f9e646083cec"),
			Status: models.MTOServiceItemStatusApproved,
		},
		Move: mto7,
		ReService: models.ReService{
			ID: uuid.FromStringOrNil("9dc919da-9b66-407b-9f17-05c0f03fcb50"), // CS - Counseling Services
		},
	})

	csCost := unit.Cents(25000)

	testdatagen.MakePaymentServiceItem(db, testdatagen.Assertions{
		PaymentServiceItem: models.PaymentServiceItem{
			PriceCents: &csCost,
		},
		PaymentRequest: additionalPaymentRequest7,
		MTOServiceItem: serviceItemCS7,
	})

	MTOShipment := testdatagen.MakeMTOShipment(db, testdatagen.Assertions{
		MTOShipment: models.MTOShipment{
			ID:                   uuid.FromStringOrNil("475579d5-aaa4-4755-8c43-c510381ff9b5"),
			PrimeEstimatedWeight: &estimatedWeight,
			PrimeActualWeight:    &actualWeight,
			ShipmentType:         models.MTOShipmentTypeHHGLongHaulDom,
			ApprovedDate:         swag.Time(time.Now()),
			Status:               models.MTOShipmentStatusSubmitted,
		},
		Move: mto7,
	})

	serviceItemFSC7 := testdatagen.MakeMTOServiceItem(db, testdatagen.Assertions{
		MTOServiceItem: models.MTOServiceItem{
			ID: uuid.FromStringOrNil("f23eeb02-66c7-43f5-ad9c-1d1c3ae66b15"),
		},
		Move:        mto7,
		MTOShipment: MTOShipment,
		ReService: models.ReService{
			ID: uuid.FromStringOrNil("4780b30c-e846-437a-b39a-c499a6b09872"), // FSC - Fuel Surcharge
		},
	})

	fscCost := unit.Cents(55555)

	testdatagen.MakePaymentServiceItem(db, testdatagen.Assertions{
		PaymentServiceItem: models.PaymentServiceItem{
			PriceCents: &fscCost,
		},
		PaymentRequest: additionalPaymentRequest7,
		MTOServiceItem: serviceItemFSC7,
	})
}

func createMoveWithHHGAndNTSRPaymentRequest(db *pop.Connection, userUploader *uploader.UserUploader, primeUploader *uploader.PrimeUploader, logger Logger) {
	msCost := unit.Cents(10000)

	customer := testdatagen.MakeDefaultServiceMember(db)

	orders := testdatagen.MakeOrder(db, testdatagen.Assertions{
		Order: models.Order{
			ID:              uuid.Must(uuid.NewV4()),
			ServiceMemberID: customer.ID,
			ServiceMember:   customer,
		},
		UserUploader: userUploader,
	})

	move := testdatagen.MakeMove(db, testdatagen.Assertions{
		Move: models.Move{
			ID:                 uuid.Must(uuid.NewV4()),
			OrdersID:           orders.ID,
			Status:             models.MoveStatusAPPROVED,
			SelectedMoveType:   &hhgMoveType,
			AvailableToPrimeAt: swag.Time(time.Now()),
			Locator:            "HGNTSR",
		},
	})

	// Create an HHG MTO Shipment
	pickupAddress := testdatagen.MakeAddress(db, testdatagen.Assertions{
		Address: models.Address{
			ID:             uuid.Must(uuid.NewV4()),
			StreetAddress1: "2 Second St",
			StreetAddress2: swag.String("Apt 2"),
			StreetAddress3: swag.String("Suite B"),
			City:           "Columbia",
			State:          "SC",
			PostalCode:     "29212",
			Country:        swag.String("US"),
		},
	})

	destinationAddress := testdatagen.MakeAddress(db, testdatagen.Assertions{
		Address: models.Address{
			ID:             uuid.Must(uuid.NewV4()),
			StreetAddress1: "2 Second St",
			StreetAddress2: swag.String("Apt 2"),
			StreetAddress3: swag.String("Suite B"),
			City:           "Princeton",
			State:          "NJ",
			PostalCode:     "08540",
			Country:        swag.String("US"),
		},
	})

	hhgShipment := testdatagen.MakeMTOShipment(db, testdatagen.Assertions{
		MTOShipment: models.MTOShipment{
			ID:                   uuid.Must(uuid.NewV4()),
			PrimeEstimatedWeight: &estimatedWeight,
			PrimeActualWeight:    &actualWeight,
			ShipmentType:         models.MTOShipmentTypeHHGLongHaulDom,
			ApprovedDate:         swag.Time(time.Now()),
			Status:               models.MTOShipmentStatusApproved,
			PickupAddress:        &pickupAddress,
			PickupAddressID:      &pickupAddress.ID,
			DestinationAddress:   &destinationAddress,
			DestinationAddressID: &destinationAddress.ID,
		},
		Move: move,
	})

	// Create an NTSR MTO Shipment
	ntsrShipment := testdatagen.MakeMTOShipment(db, testdatagen.Assertions{
		MTOShipment: models.MTOShipment{
			ID:                   uuid.Must(uuid.NewV4()),
			PrimeEstimatedWeight: &estimatedWeight,
			PrimeActualWeight:    &actualWeight,
			ShipmentType:         models.MTOShipmentTypeHHGOutOfNTSDom,
			ApprovedDate:         swag.Time(time.Now()),
			Status:               models.MTOShipmentStatusApproved,
		},
		Move: move,
	})

	ntsrShipment.PickupAddressID = &pickupAddress.ID
	ntsrShipment.PickupAddress = &pickupAddress
	saveErr := db.Save(&ntsrShipment)
	if saveErr != nil {
		log.Panic("error saving NTSR shipment pickup address")
	}

	paymentRequest := testdatagen.MakePaymentRequest(db, testdatagen.Assertions{
		PaymentRequest: models.PaymentRequest{
			ID:            uuid.FromStringOrNil("3806be8d-ec39-43a2-a0ff-83b80bc4ba46"),
			MoveTaskOrder: move,
			IsFinal:       false,
			Status:        models.PaymentRequestStatusPending,
		},
		Move: move,
	})

	serviceItemMS := testdatagen.MakeMTOServiceItemBasic(db, testdatagen.Assertions{
		MTOServiceItem: models.MTOServiceItem{
			ID:         uuid.Must(uuid.NewV4()),
			Status:     models.MTOServiceItemStatusApproved,
			ApprovedAt: swag.Time(time.Now()),
		},
		Move: move,
		ReService: models.ReService{
			ID: uuid.FromStringOrNil("1130e612-94eb-49a7-973d-72f33685e551"), // MS - Move Management
		},
	})

	testdatagen.MakePaymentServiceItem(db, testdatagen.Assertions{
		PaymentServiceItem: models.PaymentServiceItem{
			PriceCents: &msCost,
		},
		PaymentRequest: paymentRequest,
		MTOServiceItem: serviceItemMS,
	})

	csCost := unit.Cents(25000)
	serviceItemCS := testdatagen.MakeMTOServiceItemBasic(db, testdatagen.Assertions{
		MTOServiceItem: models.MTOServiceItem{
			ID:         uuid.Must(uuid.NewV4()),
			Status:     models.MTOServiceItemStatusApproved,
			ApprovedAt: swag.Time(time.Now()),
		},
		Move: move,
		ReService: models.ReService{
			ID: uuid.FromStringOrNil("9dc919da-9b66-407b-9f17-05c0f03fcb50"), // CS - Counseling Services
		},
	})

	testdatagen.MakePaymentServiceItem(db, testdatagen.Assertions{
		PaymentServiceItem: models.PaymentServiceItem{
			PriceCents: &csCost,
		},
		PaymentRequest: paymentRequest,
		MTOServiceItem: serviceItemCS,
	})

	dlhCost := unit.Cents(99999)
	serviceItemDLH := testdatagen.MakeMTOServiceItem(db, testdatagen.Assertions{
		MTOServiceItem: models.MTOServiceItem{
			ID:     uuid.Must(uuid.NewV4()),
			Status: models.MTOServiceItemStatusApproved,
		},
		Move:        move,
		MTOShipment: hhgShipment,
		ReService: models.ReService{
			ID: uuid.FromStringOrNil("8d600f25-1def-422d-b159-617c7d59156e"), // DLH - Domestic Linehaul
		},
	})

	testdatagen.MakePaymentServiceItem(db, testdatagen.Assertions{
		PaymentServiceItem: models.PaymentServiceItem{
			PriceCents: &dlhCost,
		},
		PaymentRequest: paymentRequest,
		MTOServiceItem: serviceItemDLH,
	})

	serviceItemFSC := testdatagen.MakeMTOServiceItem(db, testdatagen.Assertions{
		MTOServiceItem: models.MTOServiceItem{
			ID:     uuid.Must(uuid.NewV4()),
			Status: models.MTOServiceItemStatusApproved,
		},
		Move:        move,
		MTOShipment: hhgShipment,
		ReService: models.ReService{
			ID: uuid.FromStringOrNil("4780b30c-e846-437a-b39a-c499a6b09872"), // FSC - Fuel Surcharge
		},
	})

	fscCost := unit.Cents(55555)
	testdatagen.MakePaymentServiceItem(db, testdatagen.Assertions{
		PaymentServiceItem: models.PaymentServiceItem{
			PriceCents: &fscCost,
		},
		PaymentRequest: paymentRequest,
		MTOServiceItem: serviceItemFSC,
	})

	serviceItemDOP := testdatagen.MakeMTOServiceItem(db, testdatagen.Assertions{
		MTOServiceItem: models.MTOServiceItem{
			ID:     uuid.Must(uuid.NewV4()),
			Status: models.MTOServiceItemStatusApproved,
		},
		Move:        move,
		MTOShipment: hhgShipment,
		ReService: models.ReService{
			ID: uuid.FromStringOrNil("2bc3e5cb-adef-46b1-bde9-55570bfdd43e"), // DOP - Domestic Origin Price
		},
	})

	dopCost := unit.Cents(3456)
	testdatagen.MakePaymentServiceItem(db, testdatagen.Assertions{
		PaymentServiceItem: models.PaymentServiceItem{
			PriceCents: &dopCost,
		},
		PaymentRequest: paymentRequest,
		MTOServiceItem: serviceItemDOP,
	})

	ddpCost := unit.Cents(7890)
	serviceItemDDP := testdatagen.MakeMTOServiceItem(db, testdatagen.Assertions{
		MTOServiceItem: models.MTOServiceItem{
			ID:     uuid.Must(uuid.NewV4()),
			Status: models.MTOServiceItemStatusApproved,
		},
		Move:        move,
		MTOShipment: hhgShipment,
		ReService: models.ReService{
			ID: uuid.FromStringOrNil("50f1179a-3b72-4fa1-a951-fe5bcc70bd14"), // DDP - Domestic Destination Price
		},
	})

	testdatagen.MakePaymentServiceItem(db, testdatagen.Assertions{
		PaymentServiceItem: models.PaymentServiceItem{
			PriceCents: &ddpCost,
		},
		PaymentRequest: paymentRequest,
		MTOServiceItem: serviceItemDDP,
	})

	// Schedule 1 peak price
	dpkCost := unit.Cents(6544)
	serviceItemDPK := testdatagen.MakeMTOServiceItem(db, testdatagen.Assertions{
		MTOServiceItem: models.MTOServiceItem{
			ID:     uuid.Must(uuid.NewV4()),
			Status: models.MTOServiceItemStatusApproved,
		},
		Move:        move,
		MTOShipment: hhgShipment,
		ReService: models.ReService{
			ID: uuid.FromStringOrNil("bdea5a8d-f15f-47d2-85c9-bba5694802ce"), // DPK - Domestic Packing
		},
	})

	testdatagen.MakePaymentServiceItem(db, testdatagen.Assertions{
		PaymentServiceItem: models.PaymentServiceItem{
			PriceCents: &dpkCost,
		},
		PaymentRequest: paymentRequest,
		MTOServiceItem: serviceItemDPK,
	})

	// Schedule 1 peak price
	dupkCost := unit.Cents(8544)
	serviceItemDUPK := testdatagen.MakeMTOServiceItem(db, testdatagen.Assertions{
		MTOServiceItem: models.MTOServiceItem{
			ID:     uuid.Must(uuid.NewV4()),
			Status: models.MTOServiceItemStatusApproved,
		},
		Move:        move,
		MTOShipment: hhgShipment,
		ReService: models.ReService{
			ID: uuid.FromStringOrNil("15f01bc1-0754-4341-8e0f-25c8f04d5a77"), // DUPK - Domestic Unpacking
		},
	})

	testdatagen.MakePaymentServiceItem(db, testdatagen.Assertions{
		PaymentServiceItem: models.PaymentServiceItem{
			PriceCents: &dupkCost,
		},
		PaymentRequest: paymentRequest,
		MTOServiceItem: serviceItemDUPK,
	})

	dofsitPostal := "90210"
	dofsitReason := "Storage items need to be picked up"
	serviceItemDOFSIT := testdatagen.MakeMTOServiceItem(db, testdatagen.Assertions{
		MTOServiceItem: models.MTOServiceItem{
			ID:               uuid.Must(uuid.NewV4()),
			Status:           models.MTOServiceItemStatusApproved,
			PickupPostalCode: &dofsitPostal,
			Reason:           &dofsitReason,
		},
		Move:        move,
		MTOShipment: hhgShipment,
		ReService: models.ReService{
			ID: uuid.FromStringOrNil("998beda7-e390-4a83-b15e-578a24326937"), // DOFSIT - Domestic Origin 1st Day SIT
		},
	})

	dofsitCost := unit.Cents(8544)
	testdatagen.MakePaymentServiceItem(db, testdatagen.Assertions{
		PaymentServiceItem: models.PaymentServiceItem{
			PriceCents: &dofsitCost,
		},
		PaymentRequest: paymentRequest,
		MTOServiceItem: serviceItemDOFSIT,
	})

	serviceItemDDFSIT := testdatagen.MakeMTOServiceItem(db, testdatagen.Assertions{
		MTOServiceItem: models.MTOServiceItem{
			ID:     uuid.Must(uuid.NewV4()),
			Status: models.MTOServiceItemStatusApproved,
		},
		Move:        move,
		MTOShipment: hhgShipment,
		ReService: models.ReService{
			ID: uuid.FromStringOrNil("d0561c49-e1a9-40b8-a739-3e639a9d77af"), // DDFSIT - Domestic Destination 1st Day SIT
		},
	})

	testdatagen.MakeMTOServiceItemCustomerContact(db, testdatagen.Assertions{
		MTOServiceItem: serviceItemDDFSIT,
		MTOServiceItemCustomerContact: models.MTOServiceItemCustomerContact{
			ID:                         uuid.Must(uuid.NewV4()),
			MTOServiceItemID:           serviceItemDDFSIT.ID,
			Type:                       models.CustomerContactTypeFirst,
			TimeMilitary:               "0400Z",
			FirstAvailableDeliveryDate: time.Now(),
		},
	})

	testdatagen.MakeMTOServiceItemCustomerContact(db, testdatagen.Assertions{
		MTOServiceItem: serviceItemDDFSIT,
		MTOServiceItemCustomerContact: models.MTOServiceItemCustomerContact{
			ID:                         uuid.Must(uuid.NewV4()),
			MTOServiceItemID:           serviceItemDDFSIT.ID,
			Type:                       models.CustomerContactTypeSecond,
			TimeMilitary:               "1200Z",
			FirstAvailableDeliveryDate: time.Now().Add(time.Hour * 24),
		},
	})

	ddfsitCost := unit.Cents(8544)
	testdatagen.MakePaymentServiceItem(db, testdatagen.Assertions{
		PaymentServiceItem: models.PaymentServiceItem{
			PriceCents: &ddfsitCost,
		},
		PaymentRequest: paymentRequest,
		MTOServiceItem: serviceItemDDFSIT,
	})

	dcrtDescription := "Decorated horse head to be crated."
	serviceItemDCRT := testdatagen.MakeMTOServiceItem(db, testdatagen.Assertions{
		MTOServiceItem: models.MTOServiceItem{
			ID:          uuid.Must(uuid.NewV4()),
			Status:      models.MTOServiceItemStatusApproved,
			Description: &dcrtDescription,
		},
		Move:        move,
		MTOShipment: hhgShipment,
		ReService: models.ReService{
			ID: uuid.FromStringOrNil("68417bd7-4a9d-4472-941e-2ba6aeaf15f4"), // DCRT - Domestic Crating
		},
	})

	testdatagen.MakeMTOServiceItemDimension(db, testdatagen.Assertions{
		MTOServiceItem: serviceItemDCRT,
		MTOServiceItemDimension: models.MTOServiceItemDimension{
			Length: 10000,
			Height: 5000,
			Width:  2500,
		},
	})

	dcrtCost := unit.Cents(55555)
	testdatagen.MakePaymentServiceItem(db, testdatagen.Assertions{
		PaymentServiceItem: models.PaymentServiceItem{
			PriceCents: &dcrtCost,
		},
		PaymentRequest: paymentRequest,
		MTOServiceItem: serviceItemDCRT,
	})

	ntsrServiceItemDLH := testdatagen.MakeMTOServiceItem(db, testdatagen.Assertions{
		MTOServiceItem: models.MTOServiceItem{
			ID:     uuid.Must(uuid.NewV4()),
			Status: models.MTOServiceItemStatusApproved,
		},
		Move:        move,
		MTOShipment: ntsrShipment,
		ReService: models.ReService{
			ID: uuid.FromStringOrNil("8d600f25-1def-422d-b159-617c7d59156e"), // DLH - Domestic Linehaul
		},
	})

	testdatagen.MakePaymentServiceItem(db, testdatagen.Assertions{
		PaymentServiceItem: models.PaymentServiceItem{
			PriceCents: &dlhCost,
		},
		PaymentRequest: paymentRequest,
		MTOServiceItem: ntsrServiceItemDLH,
	})

	ntsrServiceItemFSC := testdatagen.MakeMTOServiceItem(db, testdatagen.Assertions{
		MTOServiceItem: models.MTOServiceItem{
			ID:     uuid.Must(uuid.NewV4()),
			Status: models.MTOServiceItemStatusApproved,
		},
		Move:        move,
		MTOShipment: ntsrShipment,
		ReService: models.ReService{
			ID: uuid.FromStringOrNil("4780b30c-e846-437a-b39a-c499a6b09872"), // FSC - Fuel Surcharge
		},
	})

	testdatagen.MakePaymentServiceItem(db, testdatagen.Assertions{
		PaymentServiceItem: models.PaymentServiceItem{
			PriceCents: &fscCost,
		},
		PaymentRequest: paymentRequest,
		MTOServiceItem: ntsrServiceItemFSC,
	})

	ntsrServiceItemDOP := testdatagen.MakeMTOServiceItem(db, testdatagen.Assertions{
		MTOServiceItem: models.MTOServiceItem{
			ID:     uuid.Must(uuid.NewV4()),
			Status: models.MTOServiceItemStatusApproved,
		},
		Move:        move,
		MTOShipment: ntsrShipment,
		ReService: models.ReService{
			ID: uuid.FromStringOrNil("2bc3e5cb-adef-46b1-bde9-55570bfdd43e"), // DOP - Domestic Origin Price
		},
	})

	testdatagen.MakePaymentServiceItem(db, testdatagen.Assertions{
		PaymentServiceItem: models.PaymentServiceItem{
			PriceCents: &dopCost,
		},
		PaymentRequest: paymentRequest,
		MTOServiceItem: ntsrServiceItemDOP,
	})

	ntsrServiceItemDDP := testdatagen.MakeMTOServiceItem(db, testdatagen.Assertions{
		MTOServiceItem: models.MTOServiceItem{
			ID:     uuid.Must(uuid.NewV4()),
			Status: models.MTOServiceItemStatusApproved,
		},
		Move:        move,
		MTOShipment: ntsrShipment,
		ReService: models.ReService{
			ID: uuid.FromStringOrNil("50f1179a-3b72-4fa1-a951-fe5bcc70bd14"), // DDP - Domestic Destination Price
		},
	})

	testdatagen.MakePaymentServiceItem(db, testdatagen.Assertions{
		PaymentServiceItem: models.PaymentServiceItem{
			PriceCents: &ddpCost,
		},
		PaymentRequest: paymentRequest,
		MTOServiceItem: ntsrServiceItemDDP,
	})

	ntsrServiceItemDUPK := testdatagen.MakeMTOServiceItem(db, testdatagen.Assertions{
		MTOServiceItem: models.MTOServiceItem{
			ID:     uuid.Must(uuid.NewV4()),
			Status: models.MTOServiceItemStatusApproved,
		},
		Move:        move,
		MTOShipment: ntsrShipment,
		ReService: models.ReService{
			ID: uuid.FromStringOrNil("15f01bc1-0754-4341-8e0f-25c8f04d5a77"), // DUPK - Domestic Unpacking
		},
	})

	testdatagen.MakePaymentServiceItem(db, testdatagen.Assertions{
		PaymentServiceItem: models.PaymentServiceItem{
			PriceCents: &dupkCost,
		},
		PaymentRequest: paymentRequest,
		MTOServiceItem: ntsrServiceItemDUPK,
	})
}

func createMoveWith2ShipmentsAndPaymentRequest(db *pop.Connection, userUploader *uploader.UserUploader, primeUploader *uploader.PrimeUploader, logger Logger) {
	msCost := unit.Cents(10000)

	customer := testdatagen.MakeDefaultServiceMember(db)

	orders := testdatagen.MakeOrder(db, testdatagen.Assertions{
		Order: models.Order{
			ID:              uuid.Must(uuid.NewV4()),
			ServiceMemberID: customer.ID,
			ServiceMember:   customer,
		},
		UserUploader: userUploader,
	})

	move := testdatagen.MakeMove(db, testdatagen.Assertions{
		Move: models.Move{
			ID:                 uuid.Must(uuid.NewV4()),
			OrdersID:           orders.ID,
			Status:             models.MoveStatusAPPROVED,
			SelectedMoveType:   &hhgMoveType,
			AvailableToPrimeAt: swag.Time(time.Now()),
			Locator:            "REQSRV",
		},
	})

	// Create an HHG MTO Shipment
	pickupAddress := testdatagen.MakeAddress(db, testdatagen.Assertions{
		Address: models.Address{
			ID:             uuid.Must(uuid.NewV4()),
			StreetAddress1: "2 Second St",
			StreetAddress2: swag.String("Apt 2"),
			StreetAddress3: swag.String("Suite B"),
			City:           "Columbia",
			State:          "SC",
			PostalCode:     "29212",
			Country:        swag.String("US"),
		},
	})

	destinationAddress := testdatagen.MakeAddress(db, testdatagen.Assertions{
		Address: models.Address{
			ID:             uuid.Must(uuid.NewV4()),
			StreetAddress1: "2 Second St",
			StreetAddress2: swag.String("Apt 2"),
			StreetAddress3: swag.String("Suite B"),
			City:           "Princeton",
			State:          "NJ",
			PostalCode:     "08540",
			Country:        swag.String("US"),
		},
	})

	hhgShipment := testdatagen.MakeMTOShipment(db, testdatagen.Assertions{
		MTOShipment: models.MTOShipment{
			ID:                   uuid.Must(uuid.NewV4()),
			PrimeEstimatedWeight: &estimatedWeight,
			PrimeActualWeight:    &actualWeight,
			ShipmentType:         models.MTOShipmentTypeHHGLongHaulDom,
			ApprovedDate:         swag.Time(time.Now()),
			Status:               models.MTOShipmentStatusApproved,
			PickupAddress:        &pickupAddress,
			PickupAddressID:      &pickupAddress.ID,
			DestinationAddress:   &destinationAddress,
			DestinationAddressID: &destinationAddress.ID,
		},
		Move: move,
	})

	// Create an NTSR MTO Shipment
	ntsrShipment := testdatagen.MakeMTOShipment(db, testdatagen.Assertions{
		MTOShipment: models.MTOShipment{
			ID:                   uuid.Must(uuid.NewV4()),
			PrimeEstimatedWeight: &estimatedWeight,
			PrimeActualWeight:    &actualWeight,
			ShipmentType:         models.MTOShipmentTypeHHGOutOfNTSDom,
			ApprovedDate:         swag.Time(time.Now()),
			Status:               models.MTOShipmentStatusApproved,
		},
		Move: move,
	})

	ntsrShipment.PickupAddressID = &pickupAddress.ID
	ntsrShipment.PickupAddress = &pickupAddress
	saveErr := db.Save(&ntsrShipment)
	if saveErr != nil {
		log.Panic("error saving NTSR shipment pickup address")
	}

	paymentRequest := testdatagen.MakePaymentRequest(db, testdatagen.Assertions{
		PaymentRequest: models.PaymentRequest{
			ID:            uuid.FromStringOrNil("207216bf-0d60-4d91-957b-f0ddaeeb2dff"),
			MoveTaskOrder: move,
			IsFinal:       false,
			Status:        models.PaymentRequestStatusPending,
		},
		Move: move,
	})

	serviceItemMS := testdatagen.MakeMTOServiceItemBasic(db, testdatagen.Assertions{
		MTOServiceItem: models.MTOServiceItem{
			ID:         uuid.Must(uuid.NewV4()),
			Status:     models.MTOServiceItemStatusApproved,
			ApprovedAt: swag.Time(time.Now()),
		},
		Move: move,
		ReService: models.ReService{
			ID: uuid.FromStringOrNil("1130e612-94eb-49a7-973d-72f33685e551"), // MS - Move Management
		},
	})

	testdatagen.MakePaymentServiceItem(db, testdatagen.Assertions{
		PaymentServiceItem: models.PaymentServiceItem{
			PriceCents: &msCost,
		},
		PaymentRequest: paymentRequest,
		MTOServiceItem: serviceItemMS,
	})

	csCost := unit.Cents(25000)
	serviceItemCS := testdatagen.MakeMTOServiceItemBasic(db, testdatagen.Assertions{
		MTOServiceItem: models.MTOServiceItem{
			ID:         uuid.Must(uuid.NewV4()),
			Status:     models.MTOServiceItemStatusApproved,
			ApprovedAt: swag.Time(time.Now()),
		},
		Move: move,
		ReService: models.ReService{
			ID: uuid.FromStringOrNil("9dc919da-9b66-407b-9f17-05c0f03fcb50"), // CS - Counseling Services
		},
	})

	testdatagen.MakePaymentServiceItem(db, testdatagen.Assertions{
		PaymentServiceItem: models.PaymentServiceItem{
			PriceCents: &csCost,
		},
		PaymentRequest: paymentRequest,
		MTOServiceItem: serviceItemCS,
	})

	dlhCost := unit.Cents(99999)
	serviceItemDLH := testdatagen.MakeMTOServiceItem(db, testdatagen.Assertions{
		MTOServiceItem: models.MTOServiceItem{
			ID:     uuid.Must(uuid.NewV4()),
			Status: models.MTOServiceItemStatusApproved,
		},
		Move:        move,
		MTOShipment: hhgShipment,
		ReService: models.ReService{
			ID: uuid.FromStringOrNil("8d600f25-1def-422d-b159-617c7d59156e"), // DLH - Domestic Linehaul
		},
	})

	testdatagen.MakePaymentServiceItem(db, testdatagen.Assertions{
		PaymentServiceItem: models.PaymentServiceItem{
			PriceCents: &dlhCost,
		},
		PaymentRequest: paymentRequest,
		MTOServiceItem: serviceItemDLH,
	})

	serviceItemFSC := testdatagen.MakeMTOServiceItem(db, testdatagen.Assertions{
		MTOServiceItem: models.MTOServiceItem{
			ID:     uuid.Must(uuid.NewV4()),
			Status: models.MTOServiceItemStatusApproved,
		},
		Move:        move,
		MTOShipment: hhgShipment,
		ReService: models.ReService{
			ID: uuid.FromStringOrNil("4780b30c-e846-437a-b39a-c499a6b09872"), // FSC - Fuel Surcharge
		},
	})

	fscCost := unit.Cents(55555)
	testdatagen.MakePaymentServiceItem(db, testdatagen.Assertions{
		PaymentServiceItem: models.PaymentServiceItem{
			PriceCents: &fscCost,
		},
		PaymentRequest: paymentRequest,
		MTOServiceItem: serviceItemFSC,
	})

	serviceItemDOP := testdatagen.MakeMTOServiceItem(db, testdatagen.Assertions{
		MTOServiceItem: models.MTOServiceItem{
			ID:     uuid.Must(uuid.NewV4()),
			Status: models.MTOServiceItemStatusApproved,
		},
		Move:        move,
		MTOShipment: hhgShipment,
		ReService: models.ReService{
			ID: uuid.FromStringOrNil("2bc3e5cb-adef-46b1-bde9-55570bfdd43e"), // DOP - Domestic Origin Price
		},
	})

	dopCost := unit.Cents(3456)
	testdatagen.MakePaymentServiceItem(db, testdatagen.Assertions{
		PaymentServiceItem: models.PaymentServiceItem{
			PriceCents: &dopCost,
		},
		PaymentRequest: paymentRequest,
		MTOServiceItem: serviceItemDOP,
	})

	ddpCost := unit.Cents(7890)
	serviceItemDDP := testdatagen.MakeMTOServiceItem(db, testdatagen.Assertions{
		MTOServiceItem: models.MTOServiceItem{
			ID:     uuid.Must(uuid.NewV4()),
			Status: models.MTOServiceItemStatusApproved,
		},
		Move:        move,
		MTOShipment: hhgShipment,
		ReService: models.ReService{
			ID: uuid.FromStringOrNil("50f1179a-3b72-4fa1-a951-fe5bcc70bd14"), // DDP - Domestic Destination Price
		},
	})

	testdatagen.MakePaymentServiceItem(db, testdatagen.Assertions{
		PaymentServiceItem: models.PaymentServiceItem{
			PriceCents: &ddpCost,
		},
		PaymentRequest: paymentRequest,
		MTOServiceItem: serviceItemDDP,
	})

	// Schedule 1 peak price
	dpkCost := unit.Cents(6544)
	serviceItemDPK := testdatagen.MakeMTOServiceItem(db, testdatagen.Assertions{
		MTOServiceItem: models.MTOServiceItem{
			ID:     uuid.Must(uuid.NewV4()),
			Status: models.MTOServiceItemStatusApproved,
		},
		Move:        move,
		MTOShipment: hhgShipment,
		ReService: models.ReService{
			ID: uuid.FromStringOrNil("bdea5a8d-f15f-47d2-85c9-bba5694802ce"), // DPK - Domestic Packing
		},
	})

	testdatagen.MakePaymentServiceItem(db, testdatagen.Assertions{
		PaymentServiceItem: models.PaymentServiceItem{
			PriceCents: &dpkCost,
		},
		PaymentRequest: paymentRequest,
		MTOServiceItem: serviceItemDPK,
	})

	// Schedule 1 peak price
	dupkCost := unit.Cents(8544)
	serviceItemDUPK := testdatagen.MakeMTOServiceItem(db, testdatagen.Assertions{
		MTOServiceItem: models.MTOServiceItem{
			ID:     uuid.Must(uuid.NewV4()),
			Status: models.MTOServiceItemStatusApproved,
		},
		Move:        move,
		MTOShipment: hhgShipment,
		ReService: models.ReService{
			ID: uuid.FromStringOrNil("15f01bc1-0754-4341-8e0f-25c8f04d5a77"), // DUPK - Domestic Unpacking
		},
	})

	testdatagen.MakePaymentServiceItem(db, testdatagen.Assertions{
		PaymentServiceItem: models.PaymentServiceItem{
			PriceCents: &dupkCost,
		},
		PaymentRequest: paymentRequest,
		MTOServiceItem: serviceItemDUPK,
	})

	dofsitPostal := "90210"
	dofsitReason := "Storage items need to be picked up"
	testdatagen.MakeMTOServiceItem(db, testdatagen.Assertions{
		MTOServiceItem: models.MTOServiceItem{
			ID:               uuid.Must(uuid.NewV4()),
			Status:           models.MTOServiceItemStatusSubmitted,
			PickupPostalCode: &dofsitPostal,
			Reason:           &dofsitReason,
		},
		Move:        move,
		MTOShipment: hhgShipment,
		ReService: models.ReService{
			ID: uuid.FromStringOrNil("998beda7-e390-4a83-b15e-578a24326937"), // DOFSIT - Domestic Origin 1st Day SIT
		},
	})

	serviceItemDDFSIT := testdatagen.MakeMTOServiceItem(db, testdatagen.Assertions{
		MTOServiceItem: models.MTOServiceItem{
			ID:     uuid.Must(uuid.NewV4()),
			Status: models.MTOServiceItemStatusSubmitted,
		},
		Move:        move,
		MTOShipment: hhgShipment,
		ReService: models.ReService{
			ID: uuid.FromStringOrNil("d0561c49-e1a9-40b8-a739-3e639a9d77af"), // DDFSIT - Domestic Destination 1st Day SIT
		},
	})

	testdatagen.MakeMTOServiceItemCustomerContact(db, testdatagen.Assertions{
		MTOServiceItem: serviceItemDDFSIT,
		MTOServiceItemCustomerContact: models.MTOServiceItemCustomerContact{
			ID:                         uuid.Must(uuid.NewV4()),
			MTOServiceItemID:           serviceItemDDFSIT.ID,
			Type:                       models.CustomerContactTypeFirst,
			TimeMilitary:               "0400Z",
			FirstAvailableDeliveryDate: time.Now(),
		},
	})

	testdatagen.MakeMTOServiceItemCustomerContact(db, testdatagen.Assertions{
		MTOServiceItem: serviceItemDDFSIT,
		MTOServiceItemCustomerContact: models.MTOServiceItemCustomerContact{
			ID:                         uuid.Must(uuid.NewV4()),
			MTOServiceItemID:           serviceItemDDFSIT.ID,
			Type:                       models.CustomerContactTypeSecond,
			TimeMilitary:               "1200Z",
			FirstAvailableDeliveryDate: time.Now().Add(time.Hour * 24),
		},
	})

	dcrtDescription := "Decorated horse head to be crated."
	serviceItemDCRT := testdatagen.MakeMTOServiceItem(db, testdatagen.Assertions{
		MTOServiceItem: models.MTOServiceItem{
			ID:          uuid.Must(uuid.NewV4()),
			Status:      models.MTOServiceItemStatusApproved,
			Description: &dcrtDescription,
		},
		Move:        move,
		MTOShipment: hhgShipment,
		ReService: models.ReService{
			ID: uuid.FromStringOrNil("68417bd7-4a9d-4472-941e-2ba6aeaf15f4"), // DCRT - Domestic Crating
		},
	})

	testdatagen.MakeMTOServiceItemDimension(db, testdatagen.Assertions{
		MTOServiceItem: serviceItemDCRT,
		MTOServiceItemDimension: models.MTOServiceItemDimension{
			Length: 10000,
			Height: 5000,
			Width:  2500,
		},
	})

	dcrtCost := unit.Cents(55555)
	testdatagen.MakePaymentServiceItem(db, testdatagen.Assertions{
		PaymentServiceItem: models.PaymentServiceItem{
			PriceCents: &dcrtCost,
		},
		PaymentRequest: paymentRequest,
		MTOServiceItem: serviceItemDCRT,
	})

	ntsrServiceItemDLH := testdatagen.MakeMTOServiceItem(db, testdatagen.Assertions{
		MTOServiceItem: models.MTOServiceItem{
			ID:     uuid.Must(uuid.NewV4()),
			Status: models.MTOServiceItemStatusApproved,
		},
		Move:        move,
		MTOShipment: ntsrShipment,
		ReService: models.ReService{
			ID: uuid.FromStringOrNil("8d600f25-1def-422d-b159-617c7d59156e"), // DLH - Domestic Linehaul
		},
	})

	testdatagen.MakePaymentServiceItem(db, testdatagen.Assertions{
		PaymentServiceItem: models.PaymentServiceItem{
			PriceCents: &dlhCost,
		},
		PaymentRequest: paymentRequest,
		MTOServiceItem: ntsrServiceItemDLH,
	})

	ntsrServiceItemFSC := testdatagen.MakeMTOServiceItem(db, testdatagen.Assertions{
		MTOServiceItem: models.MTOServiceItem{
			ID:     uuid.Must(uuid.NewV4()),
			Status: models.MTOServiceItemStatusApproved,
		},
		Move:        move,
		MTOShipment: ntsrShipment,
		ReService: models.ReService{
			ID: uuid.FromStringOrNil("4780b30c-e846-437a-b39a-c499a6b09872"), // FSC - Fuel Surcharge
		},
	})

	testdatagen.MakePaymentServiceItem(db, testdatagen.Assertions{
		PaymentServiceItem: models.PaymentServiceItem{
			PriceCents: &fscCost,
		},
		PaymentRequest: paymentRequest,
		MTOServiceItem: ntsrServiceItemFSC,
	})

	ntsrServiceItemDOP := testdatagen.MakeMTOServiceItem(db, testdatagen.Assertions{
		MTOServiceItem: models.MTOServiceItem{
			ID:     uuid.Must(uuid.NewV4()),
			Status: models.MTOServiceItemStatusApproved,
		},
		Move:        move,
		MTOShipment: ntsrShipment,
		ReService: models.ReService{
			ID: uuid.FromStringOrNil("2bc3e5cb-adef-46b1-bde9-55570bfdd43e"), // DOP - Domestic Origin Price
		},
	})

	testdatagen.MakePaymentServiceItem(db, testdatagen.Assertions{
		PaymentServiceItem: models.PaymentServiceItem{
			PriceCents: &dopCost,
		},
		PaymentRequest: paymentRequest,
		MTOServiceItem: ntsrServiceItemDOP,
	})

	ntsrServiceItemDDP := testdatagen.MakeMTOServiceItem(db, testdatagen.Assertions{
		MTOServiceItem: models.MTOServiceItem{
			ID:     uuid.Must(uuid.NewV4()),
			Status: models.MTOServiceItemStatusApproved,
		},
		Move:        move,
		MTOShipment: ntsrShipment,
		ReService: models.ReService{
			ID: uuid.FromStringOrNil("50f1179a-3b72-4fa1-a951-fe5bcc70bd14"), // DDP - Domestic Destination Price
		},
	})

	testdatagen.MakePaymentServiceItem(db, testdatagen.Assertions{
		PaymentServiceItem: models.PaymentServiceItem{
			PriceCents: &ddpCost,
		},
		PaymentRequest: paymentRequest,
		MTOServiceItem: ntsrServiceItemDDP,
	})

	testdatagen.MakeMTOServiceItem(db, testdatagen.Assertions{
		MTOServiceItem: models.MTOServiceItem{
			ID:     uuid.Must(uuid.NewV4()),
			Status: models.MTOServiceItemStatusSubmitted,
		},
		Move:        move,
		MTOShipment: ntsrShipment,
		ReService: models.ReService{
			ID: uuid.FromStringOrNil("15f01bc1-0754-4341-8e0f-25c8f04d5a77"), // DUPK - Domestic Unpacking
		},
	})
}

func createHHGMoveWith2PaymentRequestsReviewedAllRejectedServiceItems(db *pop.Connection, userUploader *uploader.UserUploader) {
	/* Customer with two payment requests */
	customer7 := testdatagen.MakeServiceMember(db, testdatagen.Assertions{
		ServiceMember: models.ServiceMember{
			ID: uuid.FromStringOrNil("4e6e4023-b089-4614-a65a-ffffffffffff"),
		},
	})

	orders7 := testdatagen.MakeOrder(db, testdatagen.Assertions{
		Order: models.Order{
			ID:              uuid.FromStringOrNil("f52f851e-91b8-4cb7-9f8a-ffffffffffff"),
			ServiceMemberID: customer7.ID,
			ServiceMember:   customer7,
		},
		UserUploader: userUploader,
	})

	locatorID := "PayRej"
	mto7 := testdatagen.MakeMove(db, testdatagen.Assertions{
		Move: models.Move{
			ID:                 uuid.FromStringOrNil("99783f4d-ee83-4fc9-8e0c-ffffffffffff"),
			OrdersID:           orders7.ID,
			AvailableToPrimeAt: swag.Time(time.Now()),
			Status:             models.MoveStatusAPPROVED,
			SelectedMoveType:   &hhgMoveType,
			Locator:            locatorID,
		},
	})

	mtoShipmentHHG7 := testdatagen.MakeMTOShipment(db, testdatagen.Assertions{
		MTOShipment: models.MTOShipment{
			ID:                   uuid.FromStringOrNil("baa00811-2381-433e-8a96-ffffffffffff"),
			PrimeEstimatedWeight: &estimatedWeight,
			PrimeActualWeight:    &actualWeight,
			ShipmentType:         models.MTOShipmentTypeHHG,
			ApprovedDate:         swag.Time(time.Now()),
			Status:               models.MTOShipmentStatusApproved,
		},
		Move: mto7,
	})

	testdatagen.MakeMTOAgent(db, testdatagen.Assertions{
		MTOAgent: models.MTOAgent{
			ID:            uuid.FromStringOrNil("82036387-a113-4b45-a172-ffffffffffff"),
			MTOShipment:   mtoShipmentHHG7,
			MTOShipmentID: mtoShipmentHHG7.ID,
			FirstName:     swag.String("Test"),
			LastName:      swag.String("Agent"),
			Email:         swag.String("test@test.email.com"),
			MTOAgentType:  models.MTOAgentReleasing,
		},
	})

	reviewedDate := time.Now()
	paymentRequest7 := testdatagen.MakePaymentRequest(db, testdatagen.Assertions{
		PaymentRequest: models.PaymentRequest{
			ID:            uuid.FromStringOrNil("ea945ab7-099a-4819-82de-ffffffffffff"),
			MoveTaskOrder: mto7,
			IsFinal:       false,
			Status:        models.PaymentRequestStatusReviewedAllRejected,
			ReviewedAt:    &reviewedDate,
		},
		Move: mto7,
	})

	// for soft deleted proof of service docs
	proofOfService := testdatagen.MakeProofOfServiceDoc(db, testdatagen.Assertions{
		PaymentRequest: paymentRequest7,
	})

	deletedAt := time.Now()
	testdatagen.MakePrimeUpload(db, testdatagen.Assertions{
		PrimeUpload: models.PrimeUpload{
			ID:                  uuid.FromStringOrNil("18413213-0aaf-4eb1-8d7f-ffffffffffff"),
			ProofOfServiceDoc:   proofOfService,
			ProofOfServiceDocID: proofOfService.ID,
			Contractor: models.Contractor{
				ID: uuid.FromStringOrNil("5db13bb4-6d29-4bdb-bc81-262f4513ecf6"), // Prime
			},
			ContractorID: uuid.FromStringOrNil("5db13bb4-6d29-4bdb-bc81-262f4513ecf6"),
			DeletedAt:    &deletedAt,
		},
	})

	serviceItemMS7 := testdatagen.MakeMTOServiceItemBasic(db, testdatagen.Assertions{
		MTOServiceItem: models.MTOServiceItem{
			ID:     uuid.FromStringOrNil("923acbd4-5e65-4d62-aecc-ffffffffffff"),
			Status: models.MTOServiceItemStatusApproved,
		},
		Move: mto7,
		ReService: models.ReService{
			ID: uuid.FromStringOrNil("1130e612-94eb-49a7-973d-72f33685e551"), // MS - Move Management
		},
	})

	rejectionReason := "Just because."
	msCost := unit.Cents(10000)
	testdatagen.MakePaymentServiceItem(db, testdatagen.Assertions{
		PaymentServiceItem: models.PaymentServiceItem{
			PriceCents:      &msCost,
			Status:          models.PaymentServiceItemStatusDenied,
			RejectionReason: &rejectionReason,
		},
		PaymentRequest: paymentRequest7,
		MTOServiceItem: serviceItemMS7,
	})

	serviceItemDLH7 := testdatagen.MakeMTOServiceItem(db, testdatagen.Assertions{
		MTOServiceItem: models.MTOServiceItem{
			ID:     uuid.FromStringOrNil("aab8df9a-bbc9-4f26-a3ab-ffffffffffff"),
			Status: models.MTOServiceItemStatusApproved,
		},
		Move: mto7,
		ReService: models.ReService{
			ID: uuid.FromStringOrNil("8d600f25-1def-422d-b159-617c7d59156e"), // DLH - Domestic Linehaul
		},
	})

	dlhCost := unit.Cents(99999)
	testdatagen.MakePaymentServiceItem(db, testdatagen.Assertions{
		PaymentServiceItem: models.PaymentServiceItem{
			PriceCents:      &dlhCost,
			Status:          models.PaymentServiceItemStatusDenied,
			RejectionReason: &rejectionReason,
		},
		PaymentRequest: paymentRequest7,
		MTOServiceItem: serviceItemDLH7,
	})

	additionalPaymentRequest7 := testdatagen.MakePaymentRequest(db, testdatagen.Assertions{
		PaymentRequest: models.PaymentRequest{
			ID:              uuid.FromStringOrNil("540e2268-6899-4b67-828d-ffffffffffff"),
			MoveTaskOrder:   mto7,
			IsFinal:         false,
			Status:          models.PaymentRequestStatusReviewedAllRejected,
			ReviewedAt:      &reviewedDate,
			RejectionReason: nil,
			SequenceNumber:  2,
		},
		Move: mto7,
	})

	serviceItemCS7 := testdatagen.MakeMTOServiceItemBasic(db, testdatagen.Assertions{
		MTOServiceItem: models.MTOServiceItem{
			ID:     uuid.FromStringOrNil("ab37c0a4-ad3f-44aa-b294-ffffffffffff"),
			Status: models.MTOServiceItemStatusApproved,
		},
		Move: mto7,
		ReService: models.ReService{
			ID: uuid.FromStringOrNil("9dc919da-9b66-407b-9f17-05c0f03fcb50"), // CS - Counseling Services
		},
	})

	csCost := unit.Cents(25000)

	testdatagen.MakePaymentServiceItem(db, testdatagen.Assertions{
		PaymentServiceItem: models.PaymentServiceItem{
			PriceCents:      &csCost,
			Status:          models.PaymentServiceItemStatusDenied,
			RejectionReason: &rejectionReason,
		},
		PaymentRequest: additionalPaymentRequest7,
		MTOServiceItem: serviceItemCS7,
	})

	MTOShipment := testdatagen.MakeMTOShipment(db, testdatagen.Assertions{
		MTOShipment: models.MTOShipment{
			ID:                   uuid.FromStringOrNil("475579d5-aaa4-4755-8c43-ffffffffffff"),
			PrimeEstimatedWeight: &estimatedWeight,
			PrimeActualWeight:    &actualWeight,
			ShipmentType:         models.MTOShipmentTypeHHGLongHaulDom, // same as HHG for now
			ApprovedDate:         swag.Time(time.Now()),
			Status:               models.MTOShipmentStatusApproved,
		},
		Move: mto7,
	})

	serviceItemFSC7 := testdatagen.MakeMTOServiceItem(db, testdatagen.Assertions{
		MTOServiceItem: models.MTOServiceItem{
			ID:     uuid.FromStringOrNil("f23eeb02-66c7-43f5-ad9c-ffffffffffff"),
			Status: models.MTOServiceItemStatusApproved,
		},
		Move:        mto7,
		MTOShipment: MTOShipment,
		ReService: models.ReService{
			ID: uuid.FromStringOrNil("4780b30c-e846-437a-b39a-c499a6b09872"), // FSC - Fuel Surcharge
		},
	})

	fscCost := unit.Cents(55555)

	testdatagen.MakePaymentServiceItem(db, testdatagen.Assertions{
		PaymentServiceItem: models.PaymentServiceItem{
			PriceCents:      &fscCost,
			Status:          models.PaymentServiceItemStatusDenied,
			RejectionReason: &rejectionReason,
		},
		PaymentRequest: additionalPaymentRequest7,
		MTOServiceItem: serviceItemFSC7,
	})
}

func createTOO(db *pop.Connection) {
	/* A user with too role */
	tooRole := roles.Role{}
	err := db.Where("role_type = $1", roles.RoleTypeTOO).First(&tooRole)
	if err != nil {
		log.Panic(fmt.Errorf("Failed to find RoleTypeTOO in the DB: %w", err))
	}

	email := "too_role@office.mil"
	tooUUID := uuid.Must(uuid.FromString("dcf86235-53d3-43dd-8ee8-54212ae3078f"))
	loginGovUUID := uuid.Must(uuid.NewV4())
	testdatagen.MakeUser(db, testdatagen.Assertions{
		User: models.User{
			ID:            tooUUID,
			LoginGovUUID:  &loginGovUUID,
			LoginGovEmail: email,
			Active:        true,
			Roles:         []roles.Role{tooRole},
		},
	})
	testdatagen.MakeOfficeUser(db, testdatagen.Assertions{
		OfficeUser: models.OfficeUser{
			ID:     uuid.FromStringOrNil("144503a6-485c-463e-b943-d3c3bad11b09"),
			Email:  email,
			Active: true,
			UserID: &tooUUID,
		},
	})
}

func createTIO(db *pop.Connection) {
	/* A user with tio role */
	tioRole := roles.Role{}
	err := db.Where("role_type = $1", roles.RoleTypeTIO).First(&tioRole)
	if err != nil {
		log.Panic(fmt.Errorf("Failed to find RoleTypeTIO in the DB: %w", err))
	}

	email := "tio_role@office.mil"
	tioUUID := uuid.Must(uuid.FromString("3b2cc1b0-31a2-4d1b-874f-0591f9127374"))
	loginGovUUID := uuid.Must(uuid.NewV4())
	testdatagen.MakeUser(db, testdatagen.Assertions{
		User: models.User{
			ID:            tioUUID,
			LoginGovUUID:  &loginGovUUID,
			LoginGovEmail: email,
			Active:        true,
			Roles:         []roles.Role{tioRole},
		},
	})
	testdatagen.MakeOfficeUser(db, testdatagen.Assertions{
		OfficeUser: models.OfficeUser{
			ID:     uuid.FromStringOrNil("f1828a35-43fd-42be-8b23-af4d9d51f0f3"),
			Email:  email,
			Active: true,
			UserID: &tioUUID,
		},
	})
}

func createTXO(db *pop.Connection) {
	/* A user with both too and tio roles */
	email := "too_tio_role@office.mil"
	tooRole := roles.Role{}
	err := db.Where("role_type = $1", roles.RoleTypeTOO).First(&tooRole)
	if err != nil {
		log.Panic(fmt.Errorf("Failed to find RoleTypeTOO in the DB: %w", err))
	}

	tioRole := roles.Role{}
	err = db.Where("role_type = $1", roles.RoleTypeTIO).First(&tioRole)
	if err != nil {
		log.Panic(fmt.Errorf("Failed to find RoleTypeTIO in the DB: %w", err))
	}

	tooTioUUID := uuid.Must(uuid.FromString("9bda91d2-7a0c-4de1-ae02-b8cf8b4b858b"))
	loginGovUUID := uuid.Must(uuid.NewV4())
	user := testdatagen.MakeUser(db, testdatagen.Assertions{
		User: models.User{
			ID:            tooTioUUID,
			LoginGovUUID:  &loginGovUUID,
			LoginGovEmail: email,
			Active:        true,
			Roles:         []roles.Role{tooRole, tioRole},
		},
	})
	testdatagen.MakeOfficeUser(db, testdatagen.Assertions{
		OfficeUser: models.OfficeUser{
			ID:     uuid.FromStringOrNil("dce86235-53d3-43dd-8ee8-54212ae3078f"),
			Email:  email,
			Active: true,
			UserID: &tooTioUUID,
		},
	})
	testdatagen.MakeServiceMember(db, testdatagen.Assertions{
		ServiceMember: models.ServiceMember{
			User:   user,
			UserID: user.ID,
		},
	})

	// Makes user with both too and tio role with USMC gbloc
	transportationOfficeUSMC := models.TransportationOffice{}
	err = db.Where("id = $1", "ccf50409-9d03-4cac-a931-580649f1647a").First(&transportationOfficeUSMC)
	if err != nil {
		log.Panic(fmt.Errorf("Failed to find transportation office USMC in the DB: %w", err))
	}
	emailUSMC := "too_tio_role_usmc@office.mil"
	tooTioWithUsmcUUID := uuid.Must(uuid.FromString("9bda91d2-7a0c-4de1-ae02-bbbbbbbbbbbb"))
	loginGovWithUsmcUUID := uuid.Must(uuid.NewV4())
	testdatagen.MakeUser(db, testdatagen.Assertions{
		User: models.User{
			ID:            tooTioWithUsmcUUID,
			LoginGovUUID:  &loginGovWithUsmcUUID,
			LoginGovEmail: emailUSMC,
			Active:        true,
			Roles:         []roles.Role{tooRole, tioRole},
		},
	})
	testdatagen.MakeOfficeUser(db, testdatagen.Assertions{
		OfficeUser: models.OfficeUser{
			ID:                   uuid.FromStringOrNil("dce86235-53d3-43dd-8ee8-bbbbbbbbbbbb"),
			Email:                emailUSMC,
			Active:               true,
			UserID:               &tooTioWithUsmcUUID,
			TransportationOffice: transportationOfficeUSMC,
		},
	})
}

// func createRecentlyUpdatedHHGMove(db *pop.Connection, userUploader *uploader.UserUploader) {
// 	// A more recent MTO for demonstrating the since parameter
// 	customer6 := testdatagen.MakeServiceMember(db, testdatagen.Assertions{
// 		ServiceMember: models.ServiceMember{
// 			ID: uuid.FromStringOrNil("6ac40a00-e762-4f5f-b08d-3ea72a8e4b61"),
// 		},
// 	})
// 	orders6 := testdatagen.MakeOrder(db, testdatagen.Assertions{
// 		Order: models.Order{
// 			ID:              uuid.FromStringOrNil("6fca843a-a87e-4752-b454-0fac67aa4981"),
// 			ServiceMemberID: customer6.ID,
// 			ServiceMember:   customer6,
// 		},
// 		UserUploader: userUploader,
// 	})
// 	mto2 := testdatagen.MakeMove(db, testdatagen.Assertions{
// 		Move: models.Move{
// 			ID:                 uuid.FromStringOrNil("da3f34cc-fb94-4e0b-1c90-ba3333cb7791"),
// 			OrdersID:           orders6.ID,
// 			UpdatedAt:          time.Unix(1576779681256, 0),
// 			AvailableToPrimeAt: swag.Time(time.Now()),
// 			Status:             models.MoveStatusSUBMITTED,
// 			SelectedMoveType:   &hhgMoveType,
// 		},
// 	})

// 	mtoShipment2 := testdatagen.MakeMTOShipment(db, testdatagen.Assertions{
// 		Move: mto2,
// 	})

// 	testdatagen.MakeMTOShipment(db, testdatagen.Assertions{
// 		Move: mto2,
// 	})

// 	testdatagen.MakeMTOAgent(db, testdatagen.Assertions{
// 		MTOAgent: models.MTOAgent{
// 			MTOShipment:   mtoShipment2,
// 			MTOShipmentID: mtoShipment2.ID,
// 			FirstName:     swag.String("Test"),
// 			LastName:      swag.String("Agent"),
// 			Email:         swag.String("test@test.email.com"),
// 			MTOAgentType:  models.MTOAgentReleasing,
// 		},
// 	})

// 	testdatagen.MakeMTOAgent(db, testdatagen.Assertions{
// 		MTOAgent: models.MTOAgent{
// 			MTOShipment:   mtoShipment2,
// 			MTOShipmentID: mtoShipment2.ID,
// 			FirstName:     swag.String("Test"),
// 			LastName:      swag.String("Agent"),
// 			Email:         swag.String("test@test.email.com"),
// 			MTOAgentType:  models.MTOAgentReceiving,
// 		},
// 	})

// 	mtoShipment3 := testdatagen.MakeMTOShipment(db, testdatagen.Assertions{
// 		MTOShipment: models.MTOShipment{
// 			ShipmentType: models.MTOShipmentTypeHHGIntoNTSDom,
// 		},
// 		Move: mto2,
// 	})

// 	testdatagen.MakeMTOAgent(db, testdatagen.Assertions{
// 		MTOAgent: models.MTOAgent{
// 			MTOShipment:   mtoShipment3,
// 			MTOShipmentID: mtoShipment3.ID,
// 			FirstName:     swag.String("Test"),
// 			LastName:      swag.String("Agent"),
// 			Email:         swag.String("test@test.email.com"),
// 			MTOAgentType:  models.MTOAgentReleasing,
// 		},
// 	})

// 	testdatagen.MakeMTOAgent(db, testdatagen.Assertions{
// 		MTOAgent: models.MTOAgent{
// 			MTOShipment:   mtoShipment3,
// 			MTOShipmentID: mtoShipment3.ID,
// 			FirstName:     swag.String("Test"),
// 			LastName:      swag.String("Agent"),
// 			Email:         swag.String("test@test.email.com"),
// 			MTOAgentType:  models.MTOAgentReceiving,
// 		},
// 	})

// 	testdatagen.MakeMTOServiceItem(db, testdatagen.Assertions{
// 		MTOServiceItem: models.MTOServiceItem{
// 			ID: uuid.FromStringOrNil("8a625314-1922-4987-93c5-a62c0d13f053"),
// 		},
// 		Move: mto2,
// 	})

// 	testdatagen.MakeMTOServiceItem(db, testdatagen.Assertions{
// 		MTOServiceItem: models.MTOServiceItem{
// 			ID: uuid.FromStringOrNil("3624d82f-fa87-47f5-a09a-2d5639e45c02"),
// 		},
// 		Move:        mto2,
// 		MTOShipment: mtoShipment3,
// 		ReService: models.ReService{
// 			ID: uuid.FromStringOrNil("4b85962e-25d3-4485-b43c-2497c4365598"), // DSH
// 		},
// 	})
// }

func createHHGMoveWithTaskOrderServices(db *pop.Connection, userUploader *uploader.UserUploader) {

	mtoWithTaskOrderServices := testdatagen.MakeMove(db, testdatagen.Assertions{
		Move: models.Move{
			ID:                 uuid.FromStringOrNil("9c7b255c-2981-4bf8-839f-61c7458e2b4d"),
			Locator:            "RDY4PY",
			AvailableToPrimeAt: swag.Time(time.Now()),
			Status:             models.MoveStatusAPPROVED,
			SelectedMoveType:   &hhgMoveType,
		},
		UserUploader: userUploader,
	})

	estimated := unit.Pound(1400)
	actual := unit.Pound(1349)
	mtoShipment4 := testdatagen.MakeMTOShipment(db, testdatagen.Assertions{
		MTOShipment: models.MTOShipment{
			ID:                   uuid.FromStringOrNil("c3a9e368-188b-4828-a64a-204da9b988c2"),
			RequestedPickupDate:  swag.Time(time.Now()),
			ScheduledPickupDate:  swag.Time(time.Now().AddDate(0, 0, -1)),
			PrimeEstimatedWeight: &estimated, // so we can price Dom. Destination Price
			PrimeActualWeight:    &actual,    // so we can price DLH
			Status:               models.MTOShipmentStatusApproved,
			ApprovedDate:         swag.Time(time.Now()),
		},
		Move: mtoWithTaskOrderServices,
	})
	mtoShipment5 := testdatagen.MakeMTOShipment(db, testdatagen.Assertions{
		MTOShipment: models.MTOShipment{
			ID:                   uuid.FromStringOrNil("01b9671e-b268-4906-967b-ba661a1d3933"),
			RequestedPickupDate:  swag.Time(time.Now()),
			ScheduledPickupDate:  swag.Time(time.Now().AddDate(0, 0, -1)),
			PrimeEstimatedWeight: &estimated,
			PrimeActualWeight:    &actual,
			Status:               models.MTOShipmentStatusApproved,
			ApprovedDate:         swag.Time(time.Now()),
		},
		Move: mtoWithTaskOrderServices,
	})

	testdatagen.MakeMTOServiceItem(db, testdatagen.Assertions{
		MTOServiceItem: models.MTOServiceItem{
			ID:     uuid.FromStringOrNil("94bc8b44-fefe-469f-83a0-39b1e31116fb"),
			Status: models.MTOServiceItemStatusApproved,
		},
		Move:        mtoWithTaskOrderServices,
		MTOShipment: mtoShipment4,
		ReService: models.ReService{
			ID: uuid.FromStringOrNil("50f1179a-3b72-4fa1-a951-fe5bcc70bd14"), // Dom. Destination Price
		},
	})

	testdatagen.MakeMTOServiceItem(db, testdatagen.Assertions{
		MTOServiceItem: models.MTOServiceItem{
			ID:     uuid.FromStringOrNil("fd6741a5-a92c-44d5-8303-1d7f5e60afbf"),
			Status: models.MTOServiceItemStatusApproved,
		},
		Move:        mtoWithTaskOrderServices,
		MTOShipment: mtoShipment4,
		ReService: models.ReService{
			ID: uuid.FromStringOrNil("8d600f25-1def-422d-b159-617c7d59156e"), // DLH
		},
	})

	testdatagen.MakeMTOServiceItem(db, testdatagen.Assertions{
		MTOServiceItem: models.MTOServiceItem{
			ID:     uuid.FromStringOrNil("6431e3e2-4ee4-41b5-b226-393f9133eb6c"),
			Status: models.MTOServiceItemStatusApproved,
		},
		Move:        mtoWithTaskOrderServices,
		MTOShipment: mtoShipment4,
		ReService: models.ReService{
			ID: uuid.FromStringOrNil("4780b30c-e846-437a-b39a-c499a6b09872"), // FSC
		},
	})

	testdatagen.MakeMTOServiceItem(db, testdatagen.Assertions{
		MTOServiceItem: models.MTOServiceItem{
			ID:     uuid.FromStringOrNil("eee4b555-2475-4e67-a5b8-102f28d950f8"),
			Status: models.MTOServiceItemStatusApproved,
		},
		Move:        mtoWithTaskOrderServices,
		MTOShipment: mtoShipment5,
		ReService: models.ReService{
			ID: uuid.FromStringOrNil("4b85962e-25d3-4485-b43c-2497c4365598"), // DSH
		},
	})

	testdatagen.MakeMTOServiceItem(db, testdatagen.Assertions{
		MTOServiceItem: models.MTOServiceItem{
			ID:     uuid.FromStringOrNil("a6e5debc-9e73-421b-8f68-92936ce34737"),
			Status: models.MTOServiceItemStatusApproved,
		},
		Move:        mtoWithTaskOrderServices,
		MTOShipment: mtoShipment5,
		ReService: models.ReService{
			ID: uuid.FromStringOrNil("bdea5a8d-f15f-47d2-85c9-bba5694802ce"), // DPK
		},
	})

	testdatagen.MakeMTOServiceItem(db, testdatagen.Assertions{
		MTOServiceItem: models.MTOServiceItem{
			ID:     uuid.FromStringOrNil("999504a9-45b0-477f-a00b-3ede8ffde379"),
			Status: models.MTOServiceItemStatusApproved,
		},
		Move:        mtoWithTaskOrderServices,
		MTOShipment: mtoShipment5,
		ReService: models.ReService{
			ID: uuid.FromStringOrNil("15f01bc1-0754-4341-8e0f-25c8f04d5a77"), // DUPK
		},
	})

	testdatagen.MakeMTOServiceItemBasic(db, testdatagen.Assertions{
		MTOServiceItem: models.MTOServiceItem{
			ID:     uuid.FromStringOrNil("ca9aeb58-e5a9-44b0-abe8-81d233dbdebf"),
			Status: models.MTOServiceItemStatusApproved,
		},
		Move: mtoWithTaskOrderServices,
		ReService: models.ReService{
			ID: uuid.FromStringOrNil("9dc919da-9b66-407b-9f17-05c0f03fcb50"), // CS - Counseling Services
		},
	})

	testdatagen.MakeMTOServiceItemBasic(db, testdatagen.Assertions{
		MTOServiceItem: models.MTOServiceItem{
			ID:     uuid.FromStringOrNil("722a6f4e-b438-4655-88c7-51609056550d"),
			Status: models.MTOServiceItemStatusApproved,
		},
		Move: mtoWithTaskOrderServices,
		ReService: models.ReService{
			ID: uuid.FromStringOrNil("1130e612-94eb-49a7-973d-72f33685e551"), // MS - Move Management
		},
	})
}

func createWebhookSubscriptionForPaymentRequestUpdate(db *pop.Connection) {
	// Create one webhook subscription for PaymentRequestUpdate
	testdatagen.MakeWebhookSubscription(db, testdatagen.Assertions{
		WebhookSubscription: models.WebhookSubscription{
			CallbackURL: "https://primelocal:9443/support/v1/webhook-notify",
		},
	})
}

func createMoveWithServiceItems(db *pop.Connection, userUploader *uploader.UserUploader) {
	customer := testdatagen.MakeExtendedServiceMember(db, testdatagen.Assertions{})

	orders9 := testdatagen.MakeOrder(db, testdatagen.Assertions{
		Order: models.Order{
			ID:              uuid.FromStringOrNil("796a0acd-1ccb-4a2f-a9b3-e44906ced698"),
			ServiceMemberID: customer.ID,
			ServiceMember:   customer,
		},
		UserUploader: userUploader,
	})

	move9 := testdatagen.MakeMove(db, testdatagen.Assertions{
		Move: models.Move{
			ID:               uuid.FromStringOrNil("7cbe57ba-fd3a-45a7-aa9a-1970f1908ae7"),
			OrdersID:         orders9.ID,
			SelectedMoveType: &hhgMoveType,
			Status:           models.MoveStatusSUBMITTED,
		},
	})

	mtoShipment9 := testdatagen.MakeMTOShipment(db, testdatagen.Assertions{
		MTOShipment: models.MTOShipment{
			ID:                   uuid.FromStringOrNil("ec3f4edf-1463-43fb-98c4-272d3acb204a"),
			PrimeEstimatedWeight: &estimatedWeight,
			PrimeActualWeight:    &actualWeight,
			ShipmentType:         models.MTOShipmentTypeHHGLongHaulDom,
			ApprovedDate:         swag.Time(time.Now()),
			Status:               models.MTOShipmentStatusSubmitted,
		},
		Move: move9,
	})

	paymentRequest9 := testdatagen.MakePaymentRequest(db, testdatagen.Assertions{
		PaymentRequest: models.PaymentRequest{
			ID:            uuid.FromStringOrNil("cfd110d4-1f62-401c-a92c-39987a0b4228"),
			MoveTaskOrder: move9,
			IsFinal:       false,
			Status:        models.PaymentRequestStatusReviewed,
			ReviewedAt:    swag.Time(time.Now()),
		},
		Move: move9,
	})

	testdatagen.MakePaymentServiceItem(db, testdatagen.Assertions{
		PaymentServiceItem: models.PaymentServiceItem{
			Status: models.PaymentServiceItemStatusApproved,
		},
		PaymentRequest: paymentRequest9,
	})

	testdatagen.MakePaymentServiceItem(db, testdatagen.Assertions{
		PaymentServiceItem: models.PaymentServiceItem{
			Status: models.PaymentServiceItemStatusDenied,
		},
		PaymentRequest: paymentRequest9,
	})

	assertions9 := testdatagen.Assertions{
		Move:           move9,
		MTOShipment:    mtoShipment9,
		PaymentRequest: paymentRequest9,
	}

	currentTime := time.Now()
	const testDateFormat = "060102"

	basicPaymentServiceItemParams := []testdatagen.CreatePaymentServiceItemParams{
		{
			Key:     models.ServiceItemParamNameContractCode,
			KeyType: models.ServiceItemParamTypeString,
			Value:   testdatagen.DefaultContractCode,
		},
		{
			Key:     models.ServiceItemParamNameRequestedPickupDate,
			KeyType: models.ServiceItemParamTypeDate,
			Value:   currentTime.Format(testDateFormat),
		},
		{
			Key:     models.ServiceItemParamNameWeightBilledActual,
			KeyType: models.ServiceItemParamTypeInteger,
			Value:   "4242",
		},
		{
			Key:     models.ServiceItemParamNameDistanceZip3,
			KeyType: models.ServiceItemParamTypeInteger,
			Value:   "2424",
		},
		{
			Key:     models.ServiceItemParamNameDistanceZip5,
			KeyType: models.ServiceItemParamTypeInteger,
			Value:   "24245",
		},
	}

	testdatagen.MakePaymentServiceItemWithParams(
		db,
		models.ReServiceCodeDLH,
		basicPaymentServiceItemParams,
		assertions9,
	)
}

func createMoveWithBasicServiceItems(db *pop.Connection, userUploader *uploader.UserUploader) {
	customer := testdatagen.MakeExtendedServiceMember(db, testdatagen.Assertions{})
	orders10 := testdatagen.MakeOrder(db, testdatagen.Assertions{
		Order: models.Order{
			ID:              uuid.FromStringOrNil("796a0acd-1ccb-4a2f-a9b3-e44906ced699"),
			ServiceMemberID: customer.ID,
			ServiceMember:   customer,
		},
		UserUploader: userUploader,
	})

	move10 := testdatagen.MakeMove(db, testdatagen.Assertions{
		Move: models.Move{
			ID:                 uuid.FromStringOrNil("7cbe57ba-fd3a-45a7-aa9a-1970f1908ae8"),
			OrdersID:           orders10.ID,
			Status:             models.MoveStatusAPPROVED,
			AvailableToPrimeAt: swag.Time(time.Now()),
		},
	})

	testdatagen.MakeMTOShipment(db, testdatagen.Assertions{
		Move: move10,
		MTOShipment: models.MTOShipment{
			Status: models.MTOShipmentStatusApproved,
		},
	})

	paymentRequest10 := testdatagen.MakePaymentRequest(db, testdatagen.Assertions{
		PaymentRequest: models.PaymentRequest{
			ID:            uuid.FromStringOrNil("cfd110d4-1f62-401c-a92c-39987a0b4229"),
			Status:        models.PaymentRequestStatusReviewed,
			ReviewedAt:    swag.Time(time.Now()),
			MoveTaskOrder: move10,
		},
		Move: move10,
	})

	serviceItemA := testdatagen.MakeMTOServiceItemBasic(db, testdatagen.Assertions{
		MTOServiceItem: models.MTOServiceItem{Status: models.MTOServiceItemStatusApproved},
		PaymentRequest: paymentRequest10,
		ReService: models.ReService{
			ID: uuid.FromStringOrNil("9dc919da-9b66-407b-9f17-05c0f03fcb50"), // CS - Counseling Services
		},
	})

	serviceItemB := testdatagen.MakeMTOServiceItemBasic(db, testdatagen.Assertions{
		MTOServiceItem: models.MTOServiceItem{Status: models.MTOServiceItemStatusApproved},
		PaymentRequest: paymentRequest10,
		ReService: models.ReService{
			ID: uuid.FromStringOrNil("1130e612-94eb-49a7-973d-72f33685e551"), // MS - Move Management
		},
	})

	testdatagen.MakePaymentServiceItem(db, testdatagen.Assertions{
		PaymentServiceItem: models.PaymentServiceItem{
			Status: models.PaymentServiceItemStatusApproved,
		},
		MTOServiceItem: serviceItemA,
		PaymentRequest: paymentRequest10,
	})

	testdatagen.MakePaymentServiceItem(db, testdatagen.Assertions{
		PaymentServiceItem: models.PaymentServiceItem{
			Status: models.PaymentServiceItemStatusDenied,
		},
		MTOServiceItem: serviceItemB,
		PaymentRequest: paymentRequest10,
	})
}

func createMoveWithUniqueDestinationAddress(db *pop.Connection) {
	address := testdatagen.MakeAddress(db, testdatagen.Assertions{
		Address: models.Address{
			StreetAddress1: "2 Second St",
			StreetAddress2: swag.String("Apt 2"),
			StreetAddress3: swag.String("Suite B"),
			City:           "Columbia",
			State:          "SC",
			PostalCode:     "29212",
			Country:        swag.String("US"),
		},
	})

	newDutyStation := testdatagen.MakeDutyStation(db, testdatagen.Assertions{
		DutyStation: models.DutyStation{
			AddressID: address.ID,
			Address:   address,
		},
	})

	order := testdatagen.MakeOrder(db, testdatagen.Assertions{
		Order: models.Order{
			NewDutyStationID: newDutyStation.ID,
			NewDutyStation:   newDutyStation,
			OrdersNumber:     models.StringPointer("ORDER3"),
			TAC:              models.StringPointer("F8E1"),
		},
	})

	testdatagen.MakeMove(db, testdatagen.Assertions{
		Move: models.Move{
			ID:                 uuid.FromStringOrNil("ecbc2e6a-1b45-403b-9bd4-ea315d4d3d93"),
			AvailableToPrimeAt: swag.Time(time.Now()),
			Status:             models.MoveStatusAPPROVED,
		},
		Order: order,
	})
}

// Run does that data load thing
func (e devSeedScenario) Run(db *pop.Connection, userUploader *uploader.UserUploader, primeUploader *uploader.PrimeUploader, routePlanner route.Planner, logger Logger) {
	// PPM Office Queue
	createPPMOfficeUser(db)
	createPPMWithAdvance(db, userUploader)
	createPPMWithNoAdvance(db, userUploader)
	createPPMWithPaymentRequest(db, userUploader)
	createCanceledPPM(db, userUploader)
	createPPMReadyToRequestPayment(db, userUploader)

	// Onboarding
	createUnsubmittedHHGMove(db)
	createUnsubmittedMoveWithNTSAndNTSR(db)
	createServiceMemberWithOrdersButNoMoveType(db)
	createServiceMemberWithNoUploadedOrders(db)

	// TXO Queues
	createTOO(db)
	createTIO(db)
	createTXO(db)
	createNTSMove(db)
	createNTSRMove(db)

	// This allows testing the pagination feature in the TXO queues.
	// Feel free to comment out the loop if you don't need this many moves.
	for i := 1; i < 12; i++ {
		createDefaultHHGMoveWithPaymentRequest(db, userUploader, primeUploader, logger, models.AffiliationAIRFORCE)
	}
	createDefaultHHGMoveWithPaymentRequest(db, userUploader, primeUploader, logger, models.AffiliationMARINES)
	// For displaying the Domestic Line Haul calculations displayed on the Payment Requests and Service Item review page
	createHHGMoveWithPaymentRequest(db, userUploader, primeUploader, logger, models.AffiliationAIRFORCE, testdatagen.Assertions{
		Move: models.Move{
			Locator: "SidDLH",
		},
		MTOShipment: models.MTOShipment{
			Status: models.MTOShipmentStatusApproved,
		},
		ReService: models.ReService{
			// DLH - Domestic line haul
			ID: uuid.FromStringOrNil("8d600f25-1def-422d-b159-617c7d59156e"),
		},
	})
	createHHGWithPaymentServiceItems(db, userUploader, primeUploader, routePlanner, logger, models.AffiliationAIRFORCE, testdatagen.Assertions{})

	createMoveWithPPMAndHHG(db, userUploader)

	// A move with missing required order fields
	createMoveWithHHGMissingOrdersInfo(db, userUploader)

	createHHGMoveWith10ServiceItems(db, userUploader)
	createHHGMoveWith2PaymentRequests(db, userUploader)
	createHHGMoveWith2PaymentRequestsReviewedAllRejectedServiceItems(db, userUploader)
	createHHGMoveWithTaskOrderServices(db, userUploader)
	// This one doesn't have submitted shipments. Can we get rid of it?
	// createRecentlyUpdatedHHGMove(db, userUploader)
	createMoveWithHHGAndNTSRPaymentRequest(db, userUploader, primeUploader, logger)
	// This move will still have shipments with some unapproved service items
	// without payment service items
	createMoveWith2ShipmentsAndPaymentRequest(db, userUploader, primeUploader, logger)

	// Prime API
	createWebhookSubscriptionForPaymentRequestUpdate(db)
	// This move below is a PPM move in DRAFT status. It should probably
	// be changed to an HHG move in SUBMITTED status to reflect reality.
	createMoveWithServiceItems(db, userUploader)
	createMoveWithBasicServiceItems(db, userUploader)
	// Sets up a move with a non-default destination duty station address
	// (to more easily spot issues with addresses being overwritten).
	createMoveWithUniqueDestinationAddress(db)
}<|MERGE_RESOLUTION|>--- conflicted
+++ resolved
@@ -787,13 +787,9 @@
 	// have a departure date for the payment request param lookup to not encounter an error
 	originEntryDate := actualPickupDate
 
-<<<<<<< HEAD
-	originSITAddress := testdatagen.MakeAddress(db, testdatagen.Assertions{Stub: true})
+	originSITAddress := testdatagen.MakeAddress2(db, testdatagen.Assertions{Stub: true})
 	originSITAddress.ID = uuid.Nil
 
-=======
-	originSITAddress := testdatagen.MakeAddress2(db, testdatagen.Assertions{})
->>>>>>> be25aa2f
 	originSIT := testdatagen.MakeMTOServiceItem(db, testdatagen.Assertions{
 		Move:        move,
 		MTOShipment: longhaulShipment,
