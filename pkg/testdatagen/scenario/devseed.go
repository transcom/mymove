--- conflicted
+++ resolved
@@ -1617,55 +1617,6 @@
 	)
 }
 
-<<<<<<< HEAD
-	// Create one webhook subscription for PaymentRequestUpdate
-	testdatagen.MakeWebhookSubscription(db, testdatagen.Assertions{
-		WebhookSubscription: models.WebhookSubscription{
-			CallbackURL: "https://primelocal:9443/support/v1/webhook-notify",
-		},
-	})
-	// Create multiple payment requests to fill queue
-	testdatagen.MakeMultiPaymentRequestWithItems(db, testdatagen.Assertions{
-		Move:          move8,
-		PrimeUploader: primeUploader,
-	}, 35)
-
-	// Make an available to prime move with a unique address.
-	address := testdatagen.MakeAddress(db, testdatagen.Assertions{
-		Address: models.Address{
-			StreetAddress1: "2 Second St",
-			StreetAddress2: swag.String("Apt 2"),
-			StreetAddress3: swag.String("Suite B"),
-			City:           "Columbia",
-			State:          "SC",
-			PostalCode:     "29212",
-			Country:        swag.String("US"),
-		},
-	})
-
-	newDutyStation := testdatagen.MakeDutyStation(db, testdatagen.Assertions{
-		DutyStation: models.DutyStation{
-			AddressID: address.ID,
-			Address:   address,
-		},
-	})
-
-	moveOrder := testdatagen.MakeOrder(db, testdatagen.Assertions{
-		Order: models.Order{
-			NewDutyStationID: newDutyStation.ID,
-			NewDutyStation:   newDutyStation,
-		},
-	})
-
-	testdatagen.MakeMove(db, testdatagen.Assertions{
-		Move: models.Move{
-			ID:                 uuid.FromStringOrNil("ecbc2e6a-1b45-403b-9bd4-ea315d4d3d93"),
-			AvailableToPrimeAt: swag.Time(time.Now()),
-			Status:             models.MoveStatusAPPROVED,
-		},
-		Order: moveOrder,
-	})
-=======
 // Run does that data load thing
 func (e devSeedScenario) Run(db *pop.Connection, userUploader *uploader.UserUploader, primeUploader *uploader.PrimeUploader, logger Logger, storer *storage.Filesystem) {
 	// PPM Office Queue
@@ -1704,5 +1655,4 @@
 	// This move below is a PPM move in DRAFT status. It should probably
 	// be changed to an HHG move in SUBMITTED status to reflect reality.
 	createMoveWithBasicServiceItems(db, userUploader)
->>>>>>> 3c23e847
 }