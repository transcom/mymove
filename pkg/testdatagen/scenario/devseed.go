//RA Summary: gosec - errcheck - Unchecked return value
//RA: Linter flags errcheck error: Ignoring a method's return value can cause the program to overlook unexpected states and conditions.
//RA: Functions with unchecked return values in the file are used to generate stub data for a localized version of the application.
//RA: Given the data is being generated for local use and does not contain any sensitive information, there are no unexpected states and conditions
//RA: in which this would be considered a risk
//RA Developer Status: Mitigated
//RA Validator Status: Mitigated
//RA Modified Severity: N/A
// nolint:errcheck
// nolint:golint
package scenario

import (
	"fmt"
	"log"
	"net/http/httptest"
	"time"

	"github.com/stretchr/testify/mock"

	paymentrequestop "github.com/transcom/mymove/pkg/gen/primeapi/primeoperations/payment_request"
	"github.com/transcom/mymove/pkg/gen/primemessages"
	"github.com/transcom/mymove/pkg/handlers"
	"github.com/transcom/mymove/pkg/handlers/primeapi"
	routemocks "github.com/transcom/mymove/pkg/route/mocks"
	"github.com/transcom/mymove/pkg/services/ghcrateengine"
	paymentrequest "github.com/transcom/mymove/pkg/services/payment_request"

	"github.com/go-openapi/swag"
	"go.uber.org/zap"

	"github.com/transcom/mymove/pkg/etag"
	"github.com/transcom/mymove/pkg/models/roles"
	"github.com/transcom/mymove/pkg/route"
	movetaskorder "github.com/transcom/mymove/pkg/services/move_task_order"
	mtoserviceitem "github.com/transcom/mymove/pkg/services/mto_service_item"
	mtoshipment "github.com/transcom/mymove/pkg/services/mto_shipment"
	"github.com/transcom/mymove/pkg/services/query"

	"github.com/gobuffalo/pop/v5"
	"github.com/gofrs/uuid"

	"github.com/transcom/mymove/pkg/gen/internalmessages"
	"github.com/transcom/mymove/pkg/models"
	"github.com/transcom/mymove/pkg/testdatagen"
	"github.com/transcom/mymove/pkg/unit"
	"github.com/transcom/mymove/pkg/uploader"
)

// devSeedScenario builds a basic set of data for e2e testing
type devSeedScenario NamedScenario

// DevSeedScenario Is the thing
var DevSeedScenario = devSeedScenario{"dev_seed"}

var estimatedWeight = unit.Pound(1400)
var actualWeight = unit.Pound(2000)
var hhgMoveType = models.SelectedMoveTypeHHG
var ppmMoveType = models.SelectedMoveTypePPM

func mustSave(db *pop.Connection, model interface{}) {
	verrs, err := db.ValidateAndSave(model)
	if err != nil {
		log.Panic(fmt.Errorf("Errors encountered saving %#v: %v", model, err))
	}
	if verrs.HasAny() {
		log.Panic(fmt.Errorf("Validation errors encountered saving %#v: %v", model, verrs))
	}
}

func createPPMOfficeUser(db *pop.Connection) {
	/*
	 * Basic user with office access
	 */
	ppmOfficeRole := roles.Role{}
	err := db.Where("role_type = $1", roles.RoleTypePPMOfficeUsers).First(&ppmOfficeRole)
	if err != nil {
		log.Panic(fmt.Errorf("Failed to find RoleTypePPMOfficeUsers in the DB: %w", err))
	}

	email := "ppm_role@office.mil"
	userID := uuid.Must(uuid.FromString("9bfa91d2-7a0c-4de0-ae02-b8cf8b4b858b"))
	loginGovUUID := uuid.Must(uuid.NewV4())
	testdatagen.MakeOfficeUser(db, testdatagen.Assertions{
		User: models.User{
			ID:            userID,
			LoginGovUUID:  &loginGovUUID,
			LoginGovEmail: email,
			Active:        true,
			Roles:         []roles.Role{ppmOfficeRole},
		},
		OfficeUser: models.OfficeUser{
			ID:     uuid.FromStringOrNil("9c5911a7-5885-4cf4-abec-021a40692403"),
			Email:  email,
			Active: true,
		},
	})
}

func createPPMWithAdvance(db *pop.Connection, userUploader *uploader.UserUploader) {
	/*
	 * Service member with uploaded orders and a new ppm
	 */
	email := "ppm@incomple.te"
	uuidStr := "e10d5964-c070-49cb-9bd1-eaf9f7348eb6"
	loginGovUUID := uuid.Must(uuid.NewV4())
	testdatagen.MakeUser(db, testdatagen.Assertions{
		User: models.User{
			ID:            uuid.Must(uuid.FromString(uuidStr)),
			LoginGovUUID:  &loginGovUUID,
			LoginGovEmail: email,
			Active:        true,
		},
	})
	advance := models.BuildDraftReimbursement(1000, models.MethodOfReceiptMILPAY)
	ppm0 := testdatagen.MakePPM(db, testdatagen.Assertions{
		ServiceMember: models.ServiceMember{
			ID:            uuid.FromStringOrNil("94ced723-fabc-42af-b9ee-87f8986bb5c9"),
			UserID:        uuid.FromStringOrNil(uuidStr),
			FirstName:     models.StringPointer("PPM"),
			LastName:      models.StringPointer("Submitted"),
			Edipi:         models.StringPointer("1234567890"),
			PersonalEmail: models.StringPointer(email),
		},
		Move: models.Move{
			ID:      uuid.FromStringOrNil("0db80bd6-de75-439e-bf89-deaafa1d0dc8"),
			Locator: "VGHEIS",
		},
		PersonallyProcuredMove: models.PersonallyProcuredMove{
			OriginalMoveDate:    &nextValidMoveDate,
			Advance:             &advance,
			AdvanceID:           &advance.ID,
			HasRequestedAdvance: true,
		},
		UserUploader: userUploader,
	})
	testdatagen.MakeMoveDocument(db, testdatagen.Assertions{
		MoveDocument: models.MoveDocument{
			MoveID:                   ppm0.Move.ID,
			Move:                     ppm0.Move,
			PersonallyProcuredMoveID: &ppm0.ID,
		},
		Document: models.Document{
			ID:              uuid.FromStringOrNil("c26421b0-e4c3-446b-88f3-493bb25c1756"),
			ServiceMemberID: ppm0.Move.Orders.ServiceMember.ID,
			ServiceMember:   ppm0.Move.Orders.ServiceMember,
		},
	})
	ppm0.Move.Submit()
	verrs, err := models.SaveMoveDependencies(db, &ppm0.Move)
	if err != nil || verrs.HasAny() {
		log.Panic(fmt.Errorf("Failed to save move and dependencies: %w", err))
	}
}

func createPPMWithNoAdvance(db *pop.Connection, userUploader *uploader.UserUploader) {
	/*
	 * Service member with uploaded orders, a new ppm and no advance
	 */
	email := "ppm@advance.no"
	uuidStr := "f0ddc118-3f7e-476b-b8be-0f964a5feee2"
	loginGovUUID := uuid.Must(uuid.NewV4())
	testdatagen.MakeUser(db, testdatagen.Assertions{
		User: models.User{
			ID:            uuid.Must(uuid.FromString(uuidStr)),
			LoginGovUUID:  &loginGovUUID,
			LoginGovEmail: email,
			Active:        true,
		},
	})
	ppmNoAdvance := testdatagen.MakePPM(db, testdatagen.Assertions{
		ServiceMember: models.ServiceMember{
			ID:            uuid.FromStringOrNil("1a1aafde-df3b-4459-9dbd-27e9f6c1d2f6"),
			UserID:        uuid.FromStringOrNil(uuidStr),
			FirstName:     models.StringPointer("PPM"),
			LastName:      models.StringPointer("No Advance"),
			Edipi:         models.StringPointer("1234567890"),
			PersonalEmail: models.StringPointer(email),
		},
		Move: models.Move{
			ID:      uuid.FromStringOrNil("4f3f4bee-3719-4c17-8cf4-7e445a38d90e"),
			Locator: "NOADVC",
		},
		PersonallyProcuredMove: models.PersonallyProcuredMove{
			OriginalMoveDate: &nextValidMoveDate,
		},
		UserUploader: userUploader,
	})
	ppmNoAdvance.Move.Submit()
	verrs, err := models.SaveMoveDependencies(db, &ppmNoAdvance.Move)
	if err != nil || verrs.HasAny() {
		log.Panic(fmt.Errorf("Failed to save move and dependencies: %w", err))
	}
}

func createPPMWithPaymentRequest(db *pop.Connection, userUploader *uploader.UserUploader) {
	/*
	 * Service member with a ppm move with payment requested
	 */
	email := "ppm@paymentrequest.ed"
	uuidStr := "1842091b-b9a0-4d4a-ba22-1e2f38f26317"
	loginGovUUID := uuid.Must(uuid.NewV4())
	testdatagen.MakeUser(db, testdatagen.Assertions{
		User: models.User{
			ID:            uuid.Must(uuid.FromString(uuidStr)),
			LoginGovUUID:  &loginGovUUID,
			LoginGovEmail: email,
			Active:        true,
		},
	})
	futureTime := nextValidMoveDatePlusTen
	typeDetail := internalmessages.OrdersTypeDetailPCSTDY
	ppm2 := testdatagen.MakePPM(db, testdatagen.Assertions{
		ServiceMember: models.ServiceMember{
			ID:            uuid.FromStringOrNil("9ce5a930-2446-48ec-a9c0-17bc65e8522d"),
			UserID:        uuid.FromStringOrNil(uuidStr),
			FirstName:     models.StringPointer("PPMPayment"),
			LastName:      models.StringPointer("Requested"),
			Edipi:         models.StringPointer("7617033988"),
			PersonalEmail: models.StringPointer(email),
		},
		// These values should be populated for an approved move
		Order: models.Order{
			OrdersNumber:        models.StringPointer("12345"),
			OrdersTypeDetail:    &typeDetail,
			DepartmentIndicator: models.StringPointer("AIR_FORCE"),
			TAC:                 models.StringPointer("E19A"),
		},
		Move: models.Move{
			ID:      uuid.FromStringOrNil("0a2580ef-180a-44b2-a40b-291fa9cc13cc"),
			Locator: "FDXTIU",
		},
		PersonallyProcuredMove: models.PersonallyProcuredMove{
			OriginalMoveDate: &futureTime,
		},
		UserUploader: userUploader,
	})
	ppm2.Move.Submit()
	ppm2.Move.Approve()

	// This is the same PPM model as ppm2, but this is the one that will be saved by SaveMoveDependencies
	ppm2.Move.PersonallyProcuredMoves[0].Submit(time.Now())
	ppm2.Move.PersonallyProcuredMoves[0].Approve(time.Now())
	ppm2.Move.PersonallyProcuredMoves[0].RequestPayment()
	verrs, err := models.SaveMoveDependencies(db, &ppm2.Move)
	if err != nil || verrs.HasAny() {
		log.Panic(fmt.Errorf("Failed to save move and dependencies: %w", err))
	}
}

func createCanceledPPM(db *pop.Connection, userUploader *uploader.UserUploader) {
	/*
	 * A PPM move that has been canceled.
	 */
	email := "ppm-canceled@example.com"
	uuidStr := "20102768-4d45-449c-a585-81bc386204b1"
	loginGovUUID := uuid.Must(uuid.NewV4())
	testdatagen.MakeUser(db, testdatagen.Assertions{
		User: models.User{
			ID:            uuid.Must(uuid.FromString(uuidStr)),
			LoginGovUUID:  &loginGovUUID,
			LoginGovEmail: email,
			Active:        true,
		},
	})
	ppmCanceled := testdatagen.MakePPM(db, testdatagen.Assertions{
		ServiceMember: models.ServiceMember{
			ID:            uuid.FromStringOrNil("2da0d5e6-4efb-4ea1-9443-bf9ef64ace65"),
			UserID:        uuid.FromStringOrNil(uuidStr),
			FirstName:     models.StringPointer("PPM"),
			LastName:      models.StringPointer("Canceled"),
			Edipi:         models.StringPointer("1234567890"),
			PersonalEmail: models.StringPointer(email),
		},
		Move: models.Move{
			ID:      uuid.FromStringOrNil("6b88c856-5f41-427e-a480-a7fb6c87533b"),
			Locator: "PPMCAN",
		},
		PersonallyProcuredMove: models.PersonallyProcuredMove{
			OriginalMoveDate: &nextValidMoveDate,
		},
		UserUploader: userUploader,
	})
	ppmCanceled.Move.Submit()
	verrs, err := models.SaveMoveDependencies(db, &ppmCanceled.Move)
	if err != nil || verrs.HasAny() {
		log.Panic(fmt.Errorf("Failed to save move and dependencies: %w", err))
	}
	ppmCanceled.Move.Cancel("reasons")
	verrs, err = models.SaveMoveDependencies(db, &ppmCanceled.Move)
	if err != nil || verrs.HasAny() {
		log.Panic(fmt.Errorf("Failed to save move and dependencies: %w", err))
	}
}

func createServiceMemberWithOrdersButNoMoveType(db *pop.Connection) {
	/*
	 * A service member with orders and a move, but no move type selected
	 */
	email := "sm_no_move_type@example.com"
	uuidStr := "9ceb8321-6a82-4f6d-8bb3-a1d85922a202"
	loginGovUUID := uuid.Must(uuid.NewV4())

	testdatagen.MakeUser(db, testdatagen.Assertions{
		User: models.User{
			ID:            uuid.Must(uuid.FromString(uuidStr)),
			LoginGovUUID:  &loginGovUUID,
			LoginGovEmail: email,
			Active:        true,
		},
	})

	testdatagen.MakeMoveWithoutMoveType(db, testdatagen.Assertions{
		ServiceMember: models.ServiceMember{
			ID:            uuid.FromStringOrNil("7554e347-2215-484f-9240-c61bae050220"),
			UserID:        uuid.FromStringOrNil(uuidStr),
			FirstName:     models.StringPointer("LandingTest1"),
			LastName:      models.StringPointer("UserPerson2"),
			Edipi:         models.StringPointer("6833908164"),
			PersonalEmail: models.StringPointer(email),
		},
		Move: models.Move{
			ID:      uuid.FromStringOrNil("b2ecbbe5-36ad-49fc-86c8-66e55e0697a7"),
			Locator: "ZPGVED",
		},
	})
}

func createServiceMemberWithNoUploadedOrders(db *pop.Connection) {
	/*
	 * Service member with no uploaded orders
	 */
	email := "needs@orde.rs"
	uuidStr := "feac0e92-66ec-4cab-ad29-538129bf918e"
	loginGovUUID := uuid.Must(uuid.NewV4())
	testdatagen.MakeUser(db, testdatagen.Assertions{
		User: models.User{
			ID:            uuid.Must(uuid.FromString(uuidStr)),
			LoginGovUUID:  &loginGovUUID,
			LoginGovEmail: email,
			Active:        true,
		},
	})

	testdatagen.MakeExtendedServiceMember(db, testdatagen.Assertions{
		ServiceMember: models.ServiceMember{
			ID:            uuid.FromStringOrNil("c52a9f13-ccc7-4c1b-b5ef-e1132a4f4db9"),
			UserID:        uuid.FromStringOrNil(uuidStr),
			FirstName:     models.StringPointer("NEEDS"),
			LastName:      models.StringPointer("ORDERS"),
			PersonalEmail: models.StringPointer(email),
		},
	})
}

func createMoveWithPPMAndHHG(db *pop.Connection, userUploader *uploader.UserUploader) {
	/*
	 * A service member with orders and a submitted move with a ppm and hhg
	 */
	email := "combo@ppm.hhg"
	uuidStr := "6016e423-f8d5-44ca-98a8-af03c8445c94"
	loginGovUUID := uuid.Must(uuid.NewV4())

	testdatagen.MakeUser(db, testdatagen.Assertions{
		User: models.User{
			ID:            uuid.Must(uuid.FromString(uuidStr)),
			LoginGovUUID:  &loginGovUUID,
			LoginGovEmail: email,
			Active:        true,
		},
	})

	smIDCombo := "f6bd793f-7042-4523-aa30-34946e7339c9"
	smWithCombo := testdatagen.MakeExtendedServiceMember(db, testdatagen.Assertions{
		ServiceMember: models.ServiceMember{
			ID:            uuid.FromStringOrNil(smIDCombo),
			UserID:        uuid.FromStringOrNil(uuidStr),
			FirstName:     models.StringPointer("Submitted"),
			LastName:      models.StringPointer("Ppmhhg"),
			Edipi:         models.StringPointer("6833908165"),
			PersonalEmail: models.StringPointer(email),
		},
	})
	// SelectedMoveType could be either HHG or PPM depending on creation order of combo
	move := testdatagen.MakeMove(db, testdatagen.Assertions{
		Order: models.Order{
			ServiceMemberID: uuid.FromStringOrNil(smIDCombo),
			ServiceMember:   smWithCombo,
		},
		UserUploader: userUploader,
		Move: models.Move{
			ID:               uuid.FromStringOrNil("7024c8c5-52ca-4639-bf69-dd8238308c98"),
			Locator:          "COMBOS",
			SelectedMoveType: &ppmMoveType,
		},
	})

	estimatedHHGWeight := unit.Pound(1400)
	actualHHGWeight := unit.Pound(2000)
	testdatagen.MakeMTOShipment(db, testdatagen.Assertions{
		MTOShipment: models.MTOShipment{
			ID:                   uuid.FromStringOrNil("8689afc7-84d6-4c60-a739-8cf96ede2606"),
			PrimeEstimatedWeight: &estimatedHHGWeight,
			PrimeActualWeight:    &actualHHGWeight,
			ShipmentType:         models.MTOShipmentTypeHHG,
			ApprovedDate:         swag.Time(time.Now()),
			Status:               models.MTOShipmentStatusSubmitted,
			MoveTaskOrder:        move,
			MoveTaskOrderID:      move.ID,
		},
	})

	testdatagen.MakeMTOShipment(db, testdatagen.Assertions{
		MTOShipment: models.MTOShipment{
			ID:                   uuid.FromStringOrNil("8689afc7-84d6-4c60-a739-333333333333"),
			PrimeEstimatedWeight: &estimatedHHGWeight,
			PrimeActualWeight:    &actualHHGWeight,
			ShipmentType:         models.MTOShipmentTypeHHG,
			ApprovedDate:         swag.Time(time.Now()),
			Status:               models.MTOShipmentStatusSubmitted,
			CounselorRemarks:     swag.String("Please handle with care"),
			MoveTaskOrder:        move,
			MoveTaskOrderID:      move.ID,
		},
	})

	testdatagen.MakeMTOShipment(db, testdatagen.Assertions{
		MTOShipment: models.MTOShipment{
			PrimeEstimatedWeight: &estimatedHHGWeight,
			PrimeActualWeight:    &actualHHGWeight,
			ShipmentType:         models.MTOShipmentTypeHHG,
			ApprovedDate:         swag.Time(time.Now()),
			Status:               models.MTOShipmentStatusRejected,
			MoveTaskOrder:        move,
			MoveTaskOrderID:      move.ID,
		},
	})

	ppm := testdatagen.MakePPM(db, testdatagen.Assertions{
		ServiceMember: move.Orders.ServiceMember,
		PersonallyProcuredMove: models.PersonallyProcuredMove{
			OriginalMoveDate: &nextValidMoveDate,
			Move:             move,
			MoveID:           move.ID,
		},
		UserUploader: userUploader,
	})

	move.PersonallyProcuredMoves = models.PersonallyProcuredMoves{ppm}
	move.Submit()
	verrs, err := models.SaveMoveDependencies(db, &move)
	if err != nil || verrs.HasAny() {
		log.Panic(fmt.Errorf("Failed to save move and dependencies: %w", err))
	}
}

func createMoveWithHHGMissingOrdersInfo(db *pop.Connection, userUploader *uploader.UserUploader) {
	move := testdatagen.MakeHHGMoveWithShipment(db, testdatagen.Assertions{
		Move: models.Move{
			Locator: "REQINF",
			Status:  models.MoveStatusDRAFT,
		},
	})
	order := move.Orders
	order.TAC = nil
	order.OrdersNumber = nil
	order.DepartmentIndicator = nil
	order.OrdersTypeDetail = nil
	mustSave(db, &order)

	move.Submit()
	mustSave(db, &move)
}

func createUnsubmittedHHGMove(db *pop.Connection) {
	/*
	 * A service member with an hhg only, unsubmitted move
	 */
	email := "hhg@only.unsubmitted"
	uuidStr := "f08146cf-4d6b-43d5-9ca5-c8d239d37b3e"
	loginGovUUID := uuid.Must(uuid.NewV4())

	testdatagen.MakeUser(db, testdatagen.Assertions{
		User: models.User{
			ID:            uuid.Must(uuid.FromString(uuidStr)),
			LoginGovUUID:  &loginGovUUID,
			LoginGovEmail: email,
			Active:        true,
		},
	})

	smWithHHGID := "1d06ab96-cb72-4013-b159-321d6d29c6eb"
	smWithHHG := testdatagen.MakeExtendedServiceMember(db, testdatagen.Assertions{
		ServiceMember: models.ServiceMember{
			ID:            uuid.FromStringOrNil(smWithHHGID),
			UserID:        uuid.FromStringOrNil(uuidStr),
			FirstName:     models.StringPointer("Unsubmitted"),
			LastName:      models.StringPointer("Hhg"),
			Edipi:         models.StringPointer("5833908165"),
			PersonalEmail: models.StringPointer(email),
		},
	})

	move := testdatagen.MakeMove(db, testdatagen.Assertions{
		Order: models.Order{
			ServiceMemberID: uuid.FromStringOrNil(smWithHHGID),
			ServiceMember:   smWithHHG,
		},
		Move: models.Move{
			ID:               uuid.FromStringOrNil("3a8c9f4f-7344-4f18-9ab5-0de3ef57b901"),
			Locator:          "ONEHHG",
			SelectedMoveType: &hhgMoveType,
		},
	})

	estimatedHHGWeight := unit.Pound(1400)
	actualHHGWeight := unit.Pound(2000)
	testdatagen.MakeMTOShipment(db, testdatagen.Assertions{
		Move: move,
		MTOShipment: models.MTOShipment{
			ID:                   uuid.FromStringOrNil("b67157bd-d2eb-47e2-94b6-3bc90f6fb8fe"),
			PrimeEstimatedWeight: &estimatedHHGWeight,
			PrimeActualWeight:    &actualHHGWeight,
			ShipmentType:         models.MTOShipmentTypeHHG,
			ApprovedDate:         swag.Time(time.Now()),
			Status:               models.MTOShipmentStatusSubmitted,
			MoveTaskOrder:        move,
			MoveTaskOrderID:      move.ID,
		},
	})
}

<<<<<<< HEAD
func createUnsubmittedHHGMoveMultipleDestinations(db *pop.Connection, logger Logger) {
	/*
		A service member with an un-submitted move that has an HHG shipment going to multiple destination addresses
	*/
	logger.Debug("\n\ncreateUnsubmittedHHGMoveMultipleDestinations - start\n\n")
	email := "multple-destinations@unsubmitted.hhg"
	userID := "81fe79a1-faaa-4735-8426-fd159e641002"
=======
func createUnsubmittedHHGMoveMultiplePickup(db *pop.Connection) {
	/*
	 * A service member with an hhg only, unsubmitted move
	 */
	email := "hhg@multiple.pickup"
	uuidStr := "47fb0e80-6675-4ceb-b4eb-4f8e164c0f6e"
>>>>>>> ee618bbe
	loginGovUUID := uuid.Must(uuid.NewV4())

	testdatagen.MakeUser(db, testdatagen.Assertions{
		User: models.User{
<<<<<<< HEAD
			ID:            uuid.Must(uuid.FromString(userID)),
=======
			ID:            uuid.Must(uuid.FromString(uuidStr)),
>>>>>>> ee618bbe
			LoginGovUUID:  &loginGovUUID,
			LoginGovEmail: email,
			Active:        true,
		},
	})

<<<<<<< HEAD
	smID := "af8f37bc-d29a-4a8a-90ac-5336a2a912b3"
	smWithHHG := testdatagen.MakeExtendedServiceMember(db, testdatagen.Assertions{
		ServiceMember: models.ServiceMember{
			ID:            uuid.FromStringOrNil(smID),
			UserID:        uuid.FromStringOrNil(userID),
			FirstName:     models.StringPointer("Unsubmitted"),
			LastName:      models.StringPointer("Hhg"),
			Edipi:         models.StringPointer("5833908165"),
			PersonalEmail: &email,
=======
	smWithHHGID := "92927bbd-5271-4a8c-b06b-fea07df84691"
	smWithHHG := testdatagen.MakeExtendedServiceMember(db, testdatagen.Assertions{
		ServiceMember: models.ServiceMember{
			ID:            uuid.FromStringOrNil(smWithHHGID),
			UserID:        uuid.FromStringOrNil(uuidStr),
			FirstName:     models.StringPointer("MultiplePickup"),
			LastName:      models.StringPointer("Hhg"),
			Edipi:         models.StringPointer("5833908165"),
			PersonalEmail: models.StringPointer(email),
>>>>>>> ee618bbe
		},
	})

	move := testdatagen.MakeMove(db, testdatagen.Assertions{
		Order: models.Order{
<<<<<<< HEAD
			ServiceMemberID: uuid.FromStringOrNil(smID),
			ServiceMember:   smWithHHG,
		},
		Move: models.Move{
			ID:               uuid.FromStringOrNil("c799098d-10f6-4e5a-9c88-a0de961e35b3"),
			Locator:          "HHGSMA",
=======
			ServiceMemberID: uuid.FromStringOrNil(smWithHHGID),
			ServiceMember:   smWithHHG,
		},
		Move: models.Move{
			ID:               uuid.FromStringOrNil("390341ca-2b76-4655-9555-161f4a0c9817"),
			Locator:          "TWOPIC",
>>>>>>> ee618bbe
			SelectedMoveType: &hhgMoveType,
		},
	})

<<<<<<< HEAD
	pickupAddress1 := testdatagen.MakeAddress(db, testdatagen.Assertions{})
	pickupAddress2 := testdatagen.MakeAddress2(db, testdatagen.Assertions{})

	//destinationAddress1 := testdatagen.MakeAddress3(db, testdatagen.Assertions{})
	//destinationAddress2 := testdatagen.MakeAddress4(db, testdatagen.Assertions{})
=======
	pickupAddress1 := testdatagen.MakeAddress(db, testdatagen.Assertions{
		Address: models.Address{
			ID:             uuid.Must(uuid.NewV4()),
			StreetAddress1: "1 First St",
			StreetAddress2: swag.String("Apt 1"),
			StreetAddress3: swag.String("Suite A"),
			City:           "Columbia",
			State:          "SC",
			PostalCode:     "29212",
			Country:        swag.String("US"),
		},
	})

	pickupAddress2 := testdatagen.MakeAddress(db, testdatagen.Assertions{
		Address: models.Address{
			ID:             uuid.Must(uuid.NewV4()),
			StreetAddress1: "2 Second St",
			StreetAddress2: swag.String("Apt 2"),
			StreetAddress3: swag.String("Suite B"),
			City:           "Columbia",
			State:          "SC",
			PostalCode:     "29212",
			Country:        swag.String("US"),
		},
	})
>>>>>>> ee618bbe

	testdatagen.MakeMTOShipment(db, testdatagen.Assertions{
		Move: move,
		MTOShipment: models.MTOShipment{
<<<<<<< HEAD
			ID:              uuid.FromStringOrNil("fee1181f-22eb-452d-9252-292066e7b0a5"),
			ShipmentType:    models.MTOShipmentTypeHHG,
			Status:          models.MTOShipmentStatusSubmitted,
			MoveTaskOrder:   move,
			MoveTaskOrderID: move.ID,
		},
		PickupAddress:          pickupAddress1,
		SecondaryPickupAddress: pickupAddress2,
	})

	logger.Debug("\n\ncreateUnsubmittedHHGMoveMultipleDestinations - end\n\n")
=======
			ID:                       uuid.FromStringOrNil("a35b1247-b4c2-48f6-9846-8e96050fbc95"),
			PickupAddress:            &pickupAddress1,
			PickupAddressID:          &pickupAddress1.ID,
			SecondaryPickupAddress:   &pickupAddress2,
			SecondaryPickupAddressID: &pickupAddress2.ID,
			ShipmentType:             models.MTOShipmentTypeHHG,
			ApprovedDate:             swag.Time(time.Now()),
			Status:                   models.MTOShipmentStatusSubmitted,
			MoveTaskOrder:            move,
			MoveTaskOrderID:          move.ID,
		},
	})
>>>>>>> ee618bbe
}

func createUnsubmittedMoveWithNTSAndNTSR(db *pop.Connection) {
	/*
	 * A service member with an NTS, NTS-R shipment, & unsubmitted move
	 */
	email := "nts@ntsr.unsubmitted"
	uuidStr := "583cfbe1-cb34-4381-9e1f-54f68200da1b"
	loginGovUUID := uuid.Must(uuid.NewV4())

	testdatagen.MakeUser(db, testdatagen.Assertions{
		User: models.User{
			ID:            uuid.Must(uuid.FromString(uuidStr)),
			LoginGovUUID:  &loginGovUUID,
			LoginGovEmail: email,
			Active:        true,
		},
	})

	smWithNTSID := "e6e40998-36ff-4d23-93ac-07452edbe806"
	smWithNTS := testdatagen.MakeExtendedServiceMember(db, testdatagen.Assertions{
		ServiceMember: models.ServiceMember{
			ID:            uuid.FromStringOrNil(smWithNTSID),
			UserID:        uuid.FromStringOrNil(uuidStr),
			FirstName:     models.StringPointer("Unsubmitted"),
			LastName:      models.StringPointer("Nts&Nts-r"),
			Edipi:         models.StringPointer("5833908155"),
			PersonalEmail: models.StringPointer(email),
		},
	})

	selectedMoveType := models.SelectedMoveTypeNTS
	move := testdatagen.MakeMove(db, testdatagen.Assertions{
		Order: models.Order{
			ServiceMemberID: uuid.FromStringOrNil(smWithNTSID),
			ServiceMember:   smWithNTS,
		},
		Move: models.Move{
			ID:               uuid.FromStringOrNil("f4503551-b636-41ee-b4bb-b05d55d0e856"),
			Locator:          "TWONTS",
			SelectedMoveType: &selectedMoveType,
		},
	})

	estimatedNTSWeight := unit.Pound(1400)
	actualNTSWeight := unit.Pound(2000)
	ntsShipment := testdatagen.MakeNTSShipment(db, testdatagen.Assertions{
		MTOShipment: models.MTOShipment{
			ID:                   uuid.FromStringOrNil("06578216-3e9d-4c11-80bf-f7acfd4e7a4f"),
			PrimeEstimatedWeight: &estimatedNTSWeight,
			PrimeActualWeight:    &actualNTSWeight,
			ShipmentType:         models.MTOShipmentTypeHHGIntoNTSDom,
			ApprovedDate:         swag.Time(time.Now()),
			Status:               models.MTOShipmentStatusSubmitted,
			MoveTaskOrder:        move,
			MoveTaskOrderID:      move.ID,
		},
	})
	testdatagen.MakeMTOAgent(db, testdatagen.Assertions{
		MTOAgent: models.MTOAgent{
			ID:            uuid.FromStringOrNil("1bdbb940-0326-438a-89fb-aa72e46f7c72"),
			MTOShipment:   ntsShipment,
			MTOShipmentID: ntsShipment.ID,
			MTOAgentType:  models.MTOAgentReleasing,
		},
	})

	ntsrShipment := testdatagen.MakeNTSRShipment(db, testdatagen.Assertions{
		MTOShipment: models.MTOShipment{
			ID:                   uuid.FromStringOrNil("5afaaa39-ca7d-4403-b33a-262586ad64f6"),
			PrimeEstimatedWeight: &estimatedNTSWeight,
			PrimeActualWeight:    &actualNTSWeight,
			ShipmentType:         models.MTOShipmentTypeHHGOutOfNTSDom,
			ApprovedDate:         swag.Time(time.Now()),
			Status:               models.MTOShipmentStatusSubmitted,
			MoveTaskOrder:        move,
			MoveTaskOrderID:      move.ID,
		},
	})

	testdatagen.MakeMTOAgent(db, testdatagen.Assertions{
		MTOAgent: models.MTOAgent{
			ID:            uuid.FromStringOrNil("eecc3b59-7173-4ddd-b826-6f11f15338d9"),
			MTOShipment:   ntsrShipment,
			MTOShipmentID: ntsrShipment.ID,
			MTOAgentType:  models.MTOAgentReceiving,
		},
	})
}

func createNTSMove(db *pop.Connection) {
	testdatagen.MakeNTSMoveWithShipment(db, testdatagen.Assertions{
		ServiceMember: models.ServiceMember{
			FirstName: models.StringPointer("Spaceman"),
			LastName:  models.StringPointer("NTS"),
		},
	})
}

func createNTSRMove(db *pop.Connection) {
	testdatagen.MakeNTSRMoveWithShipment(db, testdatagen.Assertions{
		ServiceMember: models.ServiceMember{
			FirstName: models.StringPointer("Spaceman"),
			LastName:  models.StringPointer("NTS-R"),
		},
	})
}

func createPPMReadyToRequestPayment(db *pop.Connection, userUploader *uploader.UserUploader) {
	/*
	 * Service member with a ppm ready to request payment
	 */
	email := "ppm@requestingpayment.newflow"
	uuidStr := "745e0eba-4028-4c78-a262-818b00802748"
	loginGovUUID := uuid.Must(uuid.NewV4())
	typeDetail := internalmessages.OrdersTypeDetailPCSTDY
	pastTime := nextValidMoveDateMinusTen

	testdatagen.MakeUser(db, testdatagen.Assertions{
		User: models.User{
			ID:            uuid.Must(uuid.FromString(uuidStr)),
			LoginGovUUID:  &loginGovUUID,
			LoginGovEmail: email,
			Active:        true,
		},
	})
	ppm6 := testdatagen.MakePPM(db, testdatagen.Assertions{
		ServiceMember: models.ServiceMember{
			ID:            uuid.FromStringOrNil("1404fdcf-7a54-4b83-862d-7d1c7ba36ad7"),
			UserID:        uuid.FromStringOrNil(uuidStr),
			FirstName:     models.StringPointer("PPM"),
			LastName:      models.StringPointer("RequestingPayNewFlow"),
			Edipi:         models.StringPointer("6737033007"),
			PersonalEmail: models.StringPointer(email),
		},
		// These values should be populated for an approved move
		Order: models.Order{
			OrdersNumber:        models.StringPointer("62149"),
			OrdersTypeDetail:    &typeDetail,
			DepartmentIndicator: models.StringPointer("AIR_FORCE"),
			TAC:                 models.StringPointer("E19A"),
		},
		Move: models.Move{
			ID:      uuid.FromStringOrNil("f9f10492-587e-43b3-af2a-9f67d2ac8757"),
			Locator: "RQPAY2",
		},
		PersonallyProcuredMove: models.PersonallyProcuredMove{
			OriginalMoveDate: &pastTime,
		},
		UserUploader: userUploader,
	})
	ppm6.Move.Submit()
	ppm6.Move.Approve()

	ppm6.Move.PersonallyProcuredMoves[0].Submit(time.Now())
	ppm6.Move.PersonallyProcuredMoves[0].Approve(time.Now())
	verrs, err := models.SaveMoveDependencies(db, &ppm6.Move)
	if err != nil || verrs.HasAny() {
		log.Panic(fmt.Errorf("Failed to save move and dependencies: %w", err))
	}
}

func createDefaultHHGMoveWithPaymentRequest(db *pop.Connection, userUploader *uploader.UserUploader, primeUploader *uploader.PrimeUploader, logger Logger, affiliation models.ServiceMemberAffiliation) {
	createHHGMoveWithPaymentRequest(db, userUploader, primeUploader, logger, affiliation, testdatagen.Assertions{})
}

// Creates a payment request with domestic longhaul and shorthaul shipments with
// service item pricing params for displaying cost calculations
func createHHGWithPaymentServiceItems(db *pop.Connection, userUploader *uploader.UserUploader, primeUploader *uploader.PrimeUploader, routePlanner route.Planner, logger Logger, affiliation models.ServiceMemberAffiliation, assertions testdatagen.Assertions) {

	issueDate := time.Date(testdatagen.GHCTestYear, 3, 15, 0, 0, 0, 0, time.UTC)
	reportByDate := time.Date(testdatagen.GHCTestYear, 8, 1, 0, 0, 0, 0, time.UTC)
	actualPickupDate := issueDate.Add(31 * 24 * time.Hour)
	longhaulShipment := testdatagen.MakeMTOShipment(db, testdatagen.Assertions{
		MTOShipment: models.MTOShipment{
			Status:               models.MTOShipmentStatusSubmitted,
			PrimeEstimatedWeight: &estimatedWeight,
			PrimeActualWeight:    &actualWeight,
			ShipmentType:         models.MTOShipmentTypeHHGLongHaulDom,
			ActualPickupDate:     &actualPickupDate,
		},
		Move: models.Move{
			Locator: "PARAMS",
		},
		Order: models.Order{
			IssueDate:    issueDate,
			ReportByDate: reportByDate,
		},
	})

	move := longhaulShipment.MoveTaskOrder

	shorthaulDestinationAddress := testdatagen.MakeAddress(db, testdatagen.Assertions{
		Address: models.Address{
			PostalCode: "90211",
		},
	})
	shorthaulShipment := testdatagen.MakeMTOShipment(db, testdatagen.Assertions{
		MTOShipment: models.MTOShipment{
			Status:               models.MTOShipmentStatusSubmitted,
			PrimeEstimatedWeight: &estimatedWeight,
			PrimeActualWeight:    &actualWeight,
			ShipmentType:         models.MTOShipmentTypeHHGShortHaulDom,
			DestinationAddress:   &shorthaulDestinationAddress,
			DestinationAddressID: &shorthaulDestinationAddress.ID,
		},
		Move: move,
	})

	submissionErr := move.Submit()
	if submissionErr != nil {
		logger.Fatal(fmt.Sprintf("Error submitting move: %s", submissionErr))
	}

	verrs, err := models.SaveMoveDependencies(db, &move)
	if err != nil || verrs.HasAny() {
		logger.Fatal(fmt.Sprintf("Failed to save move and dependencies: %s", err))
	}

	queryBuilder := query.NewQueryBuilder(db)
	serviceItemCreator := mtoserviceitem.NewMTOServiceItemCreator(queryBuilder)

	mtoUpdater := movetaskorder.NewMoveTaskOrderUpdater(db, queryBuilder, serviceItemCreator)
	_, approveErr := mtoUpdater.MakeAvailableToPrime(move.ID, etag.GenerateEtag(move.UpdatedAt), true, true)

	if approveErr != nil {
		logger.Fatal("Error approving move")
	}

	planner := &routemocks.Planner{}

	// called using the addresses with origin zip of 90210 and destination zip of 94535
	planner.On("TransitDistance", mock.Anything, mock.Anything).Return(348, nil).Once()

	// called using the addresses with origin zip of 90210 and destination zip of 90211
	planner.On("TransitDistance", mock.Anything, mock.Anything).Return(3, nil).Once()

	// called for zip 3 domestic linehaul service item
	planner.On("Zip3TransitDistance", "94535", "94535").Return(348, nil).Once()

	// called for zip 5 domestic linehaul service item
	planner.On("Zip5TransitDistance", "94535", "94535").Return(348, nil).Once()

	// called for domestic shorthaul service item
	planner.On("Zip5TransitDistance", "90210", "90211").Return(3, nil).Once()

	// called for domestic origin SIT pickup service item
	planner.On("Zip3TransitDistance", "90210", "94535").Return(348, nil).Once()

	// called for domestic destination SIT delivery service item
	planner.On("Zip3TransitDistance", "94535", "90210").Return(348, nil).Once()

	for _, shipment := range []models.MTOShipment{longhaulShipment, shorthaulShipment} {
		shipmentUpdater := mtoshipment.NewMTOShipmentStatusUpdater(db, queryBuilder, serviceItemCreator, planner)
		_, updateErr := shipmentUpdater.UpdateMTOShipmentStatus(shipment.ID, models.MTOShipmentStatusApproved, nil, etag.GenerateEtag(shipment.UpdatedAt))
		if updateErr != nil {
			logger.Fatal("Error updating shipment status", zap.Error(updateErr))
		}
	}

	// There is a minimum of 29 days period for a sit service item that doesn't
	// have a departure date for the payment request param lookup to not encounter an error
	originEntryDate := actualPickupDate

	originSITAddress := testdatagen.MakeAddress2(db, testdatagen.Assertions{Stub: true})
	originSITAddress.ID = uuid.Nil

	originSIT := testdatagen.MakeMTOServiceItem(db, testdatagen.Assertions{
		Move:        move,
		MTOShipment: longhaulShipment,
		ReService: models.ReService{
			Code: models.ReServiceCodeDOFSIT,
		},
		MTOServiceItem: models.MTOServiceItem{
			Reason:                      models.StringPointer("Holiday break"),
			SITEntryDate:                &originEntryDate,
			SITPostalCode:               &originSITAddress.PostalCode,
			SITOriginHHGActualAddress:   &originSITAddress,
			SITOriginHHGActualAddressID: &originSITAddress.ID,
		},
		Stub: true,
	})

	createdOriginServiceItems, validErrs, createErr := serviceItemCreator.CreateMTOServiceItem(&originSIT)
	if validErrs.HasAny() || createErr != nil {
		logger.Fatal(fmt.Sprintf("error while creating origin sit service item: %v", verrs.Errors), zap.Error(createErr))
	}

	destEntryDate := actualPickupDate
	destDepDate := actualPickupDate
	destSITAddress := testdatagen.MakeAddress(db, testdatagen.Assertions{})
	destSIT := testdatagen.MakeMTOServiceItem(db, testdatagen.Assertions{
		Move:        move,
		MTOShipment: longhaulShipment,
		ReService: models.ReService{
			Code: models.ReServiceCodeDDFSIT,
		},
		MTOServiceItem: models.MTOServiceItem{
			SITEntryDate:                 &destEntryDate,
			SITDepartureDate:             &destDepDate,
			SITPostalCode:                models.StringPointer("90210"),
			SITDestinationFinalAddress:   &destSITAddress,
			SITDestinationFinalAddressID: &destSITAddress.ID,
		},
		Stub: true,
	})

	createdDestServiceItems, validErrs, createErr := serviceItemCreator.CreateMTOServiceItem(&destSIT)
	if validErrs.HasAny() || createErr != nil {
		logger.Fatal(fmt.Sprintf("error while creating destination sit service item: %v", verrs.Errors), zap.Error(createErr))
	}

	serviceItemUpdator := mtoserviceitem.NewMTOServiceItemUpdater(queryBuilder)

	var originFirstDaySIT models.MTOServiceItem
	var originAdditionalDaySIT models.MTOServiceItem
	var originPickupSIT models.MTOServiceItem
	for _, createdServiceItem := range *createdOriginServiceItems {
		switch createdServiceItem.ReService.Code {
		case models.ReServiceCodeDOFSIT:
			originFirstDaySIT = createdServiceItem
		case models.ReServiceCodeDOASIT:
			originAdditionalDaySIT = createdServiceItem
		case models.ReServiceCodeDOPSIT:
			originPickupSIT = createdServiceItem
		}
	}

	originDepartureDate := originEntryDate.Add(15 * 24 * time.Hour)
	originPickupSIT.SITDepartureDate = &originDepartureDate

	updatedDOPSIT, updateOriginErr := serviceItemUpdator.UpdateMTOServiceItemPrime(db, &originPickupSIT, etag.GenerateEtag(originPickupSIT.UpdatedAt))

	if updateOriginErr != nil {
		logger.Fatal("Error updating DOPSIT with departure date")
	}

	originPickupSIT = *updatedDOPSIT

	for _, createdServiceItem := range []models.MTOServiceItem{originFirstDaySIT, originAdditionalDaySIT, originPickupSIT} {
		_, updateErr := serviceItemUpdator.UpdateMTOServiceItemStatus(createdServiceItem.ID, models.MTOServiceItemStatusApproved, nil, etag.GenerateEtag(createdServiceItem.UpdatedAt))
		if updateErr != nil {
			logger.Fatal("Error approving SIT service item", zap.Error(updateErr))
		}
	}

	var serviceItemDDFSIT models.MTOServiceItem
	var serviceItemDDASIT models.MTOServiceItem
	var serviceItemDDDSIT models.MTOServiceItem
	for _, createdDestServiceItem := range *createdDestServiceItems {
		switch createdDestServiceItem.ReService.Code {
		case models.ReServiceCodeDDFSIT:
			serviceItemDDFSIT = createdDestServiceItem
		case models.ReServiceCodeDDASIT:
			serviceItemDDASIT = createdDestServiceItem
		case models.ReServiceCodeDDDSIT:
			serviceItemDDDSIT = createdDestServiceItem
		}
	}

	destDepartureDate := destEntryDate.Add(15 * 24 * time.Hour)
	serviceItemDDDSIT.SITDepartureDate = &destDepartureDate
	serviceItemDDDSIT.SITDestinationFinalAddress = &destSITAddress
	serviceItemDDDSIT.SITDestinationFinalAddressID = &destSITAddress.ID

	updatedDDDSIT, updateDestErr := serviceItemUpdator.UpdateMTOServiceItemPrime(db, &serviceItemDDDSIT, etag.GenerateEtag(serviceItemDDDSIT.UpdatedAt))

	if updateDestErr != nil {
		logger.Fatal("Error updating DDDSIT with departure date")
	}

	serviceItemDDDSIT = *updatedDDDSIT

	for _, createdServiceItem := range []models.MTOServiceItem{serviceItemDDFSIT, serviceItemDDASIT, serviceItemDDDSIT} {
		_, updateErr := serviceItemUpdator.UpdateMTOServiceItemStatus(createdServiceItem.ID, models.MTOServiceItemStatusApproved, nil, etag.GenerateEtag(createdServiceItem.UpdatedAt))
		if updateErr != nil {
			logger.Fatal("Error approving SIT service item", zap.Error(updateErr))
		}
	}

	paymentRequestCreator := paymentrequest.NewPaymentRequestCreator(
		db,
		planner,
		ghcrateengine.NewServiceItemPricer(db),
	)

	paymentRequest := models.PaymentRequest{
		MoveTaskOrderID: move.ID,
	}

	var serviceItems []models.MTOServiceItem
	db.Eager("ReService").Where("move_id = ?", move.ID).All(&serviceItems)

	paymentServiceItems := []models.PaymentServiceItem{}
	for _, serviceItem := range serviceItems {
		paymentItem := models.PaymentServiceItem{
			MTOServiceItemID: serviceItem.ID,
			MTOServiceItem:   serviceItem,
		}
		paymentServiceItems = append(paymentServiceItems, paymentItem)
	}

	paymentRequest.PaymentServiceItems = paymentServiceItems
	newPaymentRequest, createErr := paymentRequestCreator.CreatePaymentRequest(&paymentRequest)

	if createErr != nil {
		logger.Fatal("Error creating payment request", zap.Error(createErr))
	}

	proofOfService := testdatagen.MakeProofOfServiceDoc(db, testdatagen.Assertions{
		PaymentRequest: *newPaymentRequest,
	})

	primeContractor := uuid.FromStringOrNil("5db13bb4-6d29-4bdb-bc81-262f4513ecf6")
	testdatagen.MakePrimeUpload(db, testdatagen.Assertions{
		PrimeUpload: models.PrimeUpload{
			ProofOfServiceDoc:   proofOfService,
			ProofOfServiceDocID: proofOfService.ID,
			Contractor: models.Contractor{
				ID: primeContractor,
			},
			ContractorID: primeContractor,
		},
		PrimeUploader: primeUploader,
	})

	posImage := testdatagen.MakeProofOfServiceDoc(db, testdatagen.Assertions{
		PaymentRequest: *newPaymentRequest,
	})

	// Creates custom test.jpg prime upload
	file := testdatagen.Fixture("test.jpg")
	_, verrs, err = primeUploader.CreatePrimeUploadForDocument(&posImage.ID, primeContractor, uploader.File{File: file}, uploader.AllowedTypesPaymentRequest)
	if verrs.HasAny() || err != nil {
		logger.Error("errors encountered saving test.jpg prime upload", zap.Error(err))
	}

	// Creates custom test.png prime upload
	file = testdatagen.Fixture("test.png")
	_, verrs, err = primeUploader.CreatePrimeUploadForDocument(&posImage.ID, primeContractor, uploader.File{File: file}, uploader.AllowedTypesPaymentRequest)
	if verrs.HasAny() || err != nil {
		logger.Error("errors encountered saving test.png prime upload", zap.Error(err))
	}

	logger.Info(fmt.Sprintf("New payment request with service item params created with locator %s", move.Locator))
}

func createHHGMoveWithPaymentRequest(db *pop.Connection, userUploader *uploader.UserUploader, primeUploader *uploader.PrimeUploader, logger Logger, affiliation models.ServiceMemberAffiliation, assertions testdatagen.Assertions) {
	serviceMember := models.ServiceMember{
		Affiliation: &affiliation,
	}
	testdatagen.MergeModels(&serviceMember, assertions.ServiceMember)
	customer := testdatagen.MakeExtendedServiceMember(db, testdatagen.Assertions{
		ServiceMember: serviceMember,
	})

	order := models.Order{
		ServiceMemberID: customer.ID,
		ServiceMember:   customer,
	}
	testdatagen.MergeModels(&order, assertions.Order)
	orders := testdatagen.MakeOrder(db, testdatagen.Assertions{
		Order:        order,
		UserUploader: userUploader,
	})

	move := models.Move{
		Status:             models.MoveStatusAPPROVED,
		OrdersID:           orders.ID,
		Orders:             orders,
		SelectedMoveType:   &hhgMoveType,
		AvailableToPrimeAt: swag.Time(time.Now()),
	}
	testdatagen.MergeModels(&move, assertions.Move)
	mto := testdatagen.MakeMove(db, testdatagen.Assertions{
		Move: move,
	})

	shipment := models.MTOShipment{
		PrimeEstimatedWeight: &estimatedWeight,
		PrimeActualWeight:    &actualWeight,
		ShipmentType:         models.MTOShipmentTypeHHGLongHaulDom,
		ApprovedDate:         swag.Time(time.Now()),
		Status:               models.MTOShipmentStatusSubmitted,
	}
	testdatagen.MergeModels(&shipment, assertions.MTOShipment)
	MTOShipment := testdatagen.MakeMTOShipment(db, testdatagen.Assertions{
		MTOShipment: shipment,
		Move:        mto,
	})

	agent := models.MTOAgent{
		MTOShipment:   MTOShipment,
		MTOShipmentID: MTOShipment.ID,
		FirstName:     swag.String("Test"),
		LastName:      swag.String("Agent"),
		Email:         swag.String("test@test.email.com"),
		MTOAgentType:  models.MTOAgentReleasing,
	}
	testdatagen.MergeModels(&agent, assertions.MTOAgent)
	testdatagen.MakeMTOAgent(db, testdatagen.Assertions{
		MTOAgent: agent,
	})

	// setup service item
	mtoServiceItem := testdatagen.MakeMTOServiceItemDomesticCrating(db, testdatagen.Assertions{
		MTOServiceItem: models.MTOServiceItem{
			ID:     uuid.Must(uuid.NewV4()),
			Status: models.MTOServiceItemStatusApproved,
		},
		Move:        mto,
		MTOShipment: MTOShipment,
	})

	// using handler to create service item params
	req := httptest.NewRequest("POST", "/payment_requests", nil)

	planner := &routemocks.Planner{}
	planner.On("Zip5TransitDistanceLineHaul",
		mock.Anything,
		mock.Anything,
	).Return(90210, nil)
	planner.On("Zip3TransitDistance",
		mock.Anything,
		mock.Anything,
	).Return(910, nil)
	planner.On("Zip5TransitDistance",
		mock.Anything,
		mock.Anything,
	).Return(90210, nil)

	paymentRequestCreator := paymentrequest.NewPaymentRequestCreator(
		db,
		planner,
		ghcrateengine.NewServiceItemPricer(db),
	)

	handler := primeapi.CreatePaymentRequestHandler{
		HandlerContext:        handlers.NewHandlerContext(db, logger),
		PaymentRequestCreator: paymentRequestCreator,
	}

	params := paymentrequestop.CreatePaymentRequestParams{
		HTTPRequest: req,
		Body: &primemessages.CreatePaymentRequest{
			IsFinal:         swag.Bool(false),
			MoveTaskOrderID: handlers.FmtUUID(mto.ID),
			ServiceItems: []*primemessages.ServiceItem{
				{
					ID: *handlers.FmtUUID(mtoServiceItem.ID),
				},
			},
			PointOfContact: "user@prime.com",
		},
	}

	response := handler.Handle(params)

	showResponse, ok := response.(*paymentrequestop.CreatePaymentRequestCreated)
	if !ok {
		logger.Fatal("error while creating payment request:", zap.Any("", showResponse))
	}
	logger.Debug("Response of create payment request handler: ", zap.Any("", showResponse))
}

func createHHGMoveWith10ServiceItems(db *pop.Connection, userUploader *uploader.UserUploader) {
	msCost := unit.Cents(10000)

	customer8 := testdatagen.MakeServiceMember(db, testdatagen.Assertions{
		ServiceMember: models.ServiceMember{
			ID: uuid.FromStringOrNil("9e8da3c7-ffe5-4f7f-b45a-8f01ccc56591"),
		},
	})
	orders8 := testdatagen.MakeOrder(db, testdatagen.Assertions{
		Order: models.Order{
			ID:              uuid.FromStringOrNil("1d49bb07-d9dd-4308-934d-baad94f2de9b"),
			ServiceMemberID: customer8.ID,
			ServiceMember:   customer8,
		},
		UserUploader: userUploader,
	})

	move8 := testdatagen.MakeMove(db, testdatagen.Assertions{
		Move: models.Move{
			ID:                 uuid.FromStringOrNil("d4d95b22-2d9d-428b-9a11-284455aa87ba"),
			OrdersID:           orders8.ID,
			Status:             models.MoveStatusAPPROVALSREQUESTED,
			SelectedMoveType:   &hhgMoveType,
			AvailableToPrimeAt: swag.Time(time.Now()),
		},
	})

	mtoShipment8 := testdatagen.MakeMTOShipment(db, testdatagen.Assertions{
		MTOShipment: models.MTOShipment{
			ID:                   uuid.FromStringOrNil("acf7b357-5cad-40e2-baa7-dedc1d4cf04c"),
			PrimeEstimatedWeight: &estimatedWeight,
			PrimeActualWeight:    &actualWeight,
			ShipmentType:         models.MTOShipmentTypeHHGLongHaulDom,
			ApprovedDate:         swag.Time(time.Now()),
			Status:               models.MTOShipmentStatusApproved,
		},
		Move: move8,
	})

	paymentRequest8 := testdatagen.MakePaymentRequest(db, testdatagen.Assertions{
		PaymentRequest: models.PaymentRequest{
			ID:            uuid.FromStringOrNil("154c9ebb-972f-4711-acb2-5911f52aced4"),
			MoveTaskOrder: move8,
			IsFinal:       false,
			Status:        models.PaymentRequestStatusPending,
		},
		Move: move8,
	})

	approvedAt := time.Now()
	serviceItemMS := testdatagen.MakeMTOServiceItemBasic(db, testdatagen.Assertions{
		MTOServiceItem: models.MTOServiceItem{
			ID:         uuid.FromStringOrNil("4fba4249-b5aa-4c29-8448-66aa07ac8560"),
			Status:     models.MTOServiceItemStatusApproved,
			ApprovedAt: &approvedAt,
		},
		Move: move8,
		ReService: models.ReService{
			ID: uuid.FromStringOrNil("1130e612-94eb-49a7-973d-72f33685e551"), // MS - Move Management
		},
	})

	testdatagen.MakePaymentServiceItem(db, testdatagen.Assertions{
		PaymentServiceItem: models.PaymentServiceItem{
			PriceCents: &msCost,
		},
		PaymentRequest: paymentRequest8,
		MTOServiceItem: serviceItemMS,
	})

	csCost := unit.Cents(25000)
	serviceItemCS := testdatagen.MakeMTOServiceItemBasic(db, testdatagen.Assertions{
		MTOServiceItem: models.MTOServiceItem{
			ID:         uuid.FromStringOrNil("e43c0df3-0dcd-4b70-adaa-46d669e094ad"),
			Status:     models.MTOServiceItemStatusApproved,
			ApprovedAt: &approvedAt,
		},
		Move: move8,
		ReService: models.ReService{
			ID: uuid.FromStringOrNil("9dc919da-9b66-407b-9f17-05c0f03fcb50"), // CS - Counseling Services
		},
	})

	testdatagen.MakePaymentServiceItem(db, testdatagen.Assertions{
		PaymentServiceItem: models.PaymentServiceItem{
			PriceCents: &csCost,
		},
		PaymentRequest: paymentRequest8,
		MTOServiceItem: serviceItemCS,
	})

	dlhCost := unit.Cents(99999)
	serviceItemDLH := testdatagen.MakeMTOServiceItem(db, testdatagen.Assertions{
		MTOServiceItem: models.MTOServiceItem{
			ID: uuid.FromStringOrNil("9db1bf43-0964-44ff-8384-3297951f6781"),
		},
		Move:        move8,
		MTOShipment: mtoShipment8,
		ReService: models.ReService{
			ID: uuid.FromStringOrNil("8d600f25-1def-422d-b159-617c7d59156e"), // DLH - Domestic Linehaul
		},
	})

	testdatagen.MakePaymentServiceItem(db, testdatagen.Assertions{
		PaymentServiceItem: models.PaymentServiceItem{
			PriceCents: &dlhCost,
		},
		PaymentRequest: paymentRequest8,
		MTOServiceItem: serviceItemDLH,
	})

	fscCost := unit.Cents(55555)
	serviceItemFSC := testdatagen.MakeMTOServiceItem(db, testdatagen.Assertions{
		MTOServiceItem: models.MTOServiceItem{
			ID: uuid.FromStringOrNil("b380f732-2fb2-49a0-8260-7a52ce223c59"),
		},
		Move:        move8,
		MTOShipment: mtoShipment8,
		ReService: models.ReService{
			ID: uuid.FromStringOrNil("4780b30c-e846-437a-b39a-c499a6b09872"), // FSC - Fuel Surcharge
		},
	})

	testdatagen.MakePaymentServiceItem(db, testdatagen.Assertions{
		PaymentServiceItem: models.PaymentServiceItem{
			PriceCents: &fscCost,
		},
		PaymentRequest: paymentRequest8,
		MTOServiceItem: serviceItemFSC,
	})

	dopCost := unit.Cents(3456)
	rejectionReason := "Customer no longer required this service"
	serviceItemDOP := testdatagen.MakeMTOServiceItem(db, testdatagen.Assertions{
		MTOServiceItem: models.MTOServiceItem{
			ID:              uuid.FromStringOrNil("d886431c-c357-46b7-a084-a0c85dd496d4"),
			Status:          models.MTOServiceItemStatusRejected,
			RejectionReason: &rejectionReason,
		},
		Move:        move8,
		MTOShipment: mtoShipment8,
		ReService: models.ReService{
			ID: uuid.FromStringOrNil("2bc3e5cb-adef-46b1-bde9-55570bfdd43e"), // DOP - Domestic Origin Price
		},
	})

	testdatagen.MakePaymentServiceItem(db, testdatagen.Assertions{
		PaymentServiceItem: models.PaymentServiceItem{
			PriceCents: &dopCost,
		},
		PaymentRequest: paymentRequest8,
		MTOServiceItem: serviceItemDOP,
	})

	ddpCost := unit.Cents(7890)
	serviceItemDDP := testdatagen.MakeMTOServiceItem(db, testdatagen.Assertions{
		MTOServiceItem: models.MTOServiceItem{
			ID: uuid.FromStringOrNil("551caa30-72fe-469a-b463-ad1f14780432"),
		},
		Move:        move8,
		MTOShipment: mtoShipment8,
		ReService: models.ReService{
			ID: uuid.FromStringOrNil("50f1179a-3b72-4fa1-a951-fe5bcc70bd14"), // DDP - Domestic Destination Price
		},
	})

	testdatagen.MakePaymentServiceItem(db, testdatagen.Assertions{
		PaymentServiceItem: models.PaymentServiceItem{
			PriceCents: &ddpCost,
		},
		PaymentRequest: paymentRequest8,
		MTOServiceItem: serviceItemDDP,
	})

	// Schedule 1 peak price
	dpkCost := unit.Cents(6544)
	serviceItemDPK := testdatagen.MakeMTOServiceItem(db, testdatagen.Assertions{
		MTOServiceItem: models.MTOServiceItem{
			ID: uuid.FromStringOrNil("616dfdb5-52ec-436d-a570-a464c9dbd47a"),
		},
		Move:        move8,
		MTOShipment: mtoShipment8,
		ReService: models.ReService{
			ID: uuid.FromStringOrNil("bdea5a8d-f15f-47d2-85c9-bba5694802ce"), // DPK - Domestic Packing
		},
	})

	testdatagen.MakePaymentServiceItem(db, testdatagen.Assertions{
		PaymentServiceItem: models.PaymentServiceItem{
			PriceCents: &dpkCost,
		},
		PaymentRequest: paymentRequest8,
		MTOServiceItem: serviceItemDPK,
	})

	// Schedule 1 peak price
	dupkCost := unit.Cents(8544)
	serviceItemDUPK := testdatagen.MakeMTOServiceItem(db, testdatagen.Assertions{
		MTOServiceItem: models.MTOServiceItem{
			ID: uuid.FromStringOrNil("1baeee0e-00d6-4d90-b22c-654c11d50d0f"),
		},
		Move:        move8,
		MTOShipment: mtoShipment8,
		ReService: models.ReService{
			ID: uuid.FromStringOrNil("15f01bc1-0754-4341-8e0f-25c8f04d5a77"), // DUPK - Domestic Unpacking
		},
	})

	testdatagen.MakePaymentServiceItem(db, testdatagen.Assertions{
		PaymentServiceItem: models.PaymentServiceItem{
			PriceCents: &dupkCost,
		},
		PaymentRequest: paymentRequest8,
		MTOServiceItem: serviceItemDUPK,
	})

	dofsitPostal := "90210"
	dofsitReason := "Storage items need to be picked up"
	serviceItemDOFSIT := testdatagen.MakeMTOServiceItem(db, testdatagen.Assertions{
		MTOServiceItem: models.MTOServiceItem{
			ID:               uuid.FromStringOrNil("61ce8a9b-5fcf-4d98-b192-a35f17819ae6"),
			PickupPostalCode: &dofsitPostal,
			Reason:           &dofsitReason,
		},
		Move:        move8,
		MTOShipment: mtoShipment8,
		ReService: models.ReService{
			ID: uuid.FromStringOrNil("998beda7-e390-4a83-b15e-578a24326937"), // DOFSIT - Domestic Origin 1st Day SIT
		},
	})

	dofsitCost := unit.Cents(8544)
	testdatagen.MakePaymentServiceItem(db, testdatagen.Assertions{
		PaymentServiceItem: models.PaymentServiceItem{
			PriceCents: &dofsitCost,
		},
		PaymentRequest: paymentRequest8,
		MTOServiceItem: serviceItemDOFSIT,
	})

	serviceItemDDFSIT := testdatagen.MakeMTOServiceItem(db, testdatagen.Assertions{
		MTOServiceItem: models.MTOServiceItem{
			ID: uuid.FromStringOrNil("b2c770ab-db6f-465c-87f1-164ecd2f36a4"),
		},
		Move:        move8,
		MTOShipment: mtoShipment8,
		ReService: models.ReService{
			ID: uuid.FromStringOrNil("d0561c49-e1a9-40b8-a739-3e639a9d77af"), // DDFSIT - Domestic Destination 1st Day SIT
		},
	})

	firstDeliveryDate := swag.Time(time.Now())
	testdatagen.MakeMTOServiceItemCustomerContact(db, testdatagen.Assertions{
		MTOServiceItem: serviceItemDDFSIT,
		MTOServiceItemCustomerContact: models.MTOServiceItemCustomerContact{
			ID:                         uuid.FromStringOrNil("f0f38ee0-0148-4892-9b5b-a091a8c5a645"),
			MTOServiceItemID:           serviceItemDDFSIT.ID,
			Type:                       models.CustomerContactTypeFirst,
			TimeMilitary:               "0400Z",
			FirstAvailableDeliveryDate: *firstDeliveryDate,
		},
	})

	testdatagen.MakeMTOServiceItemCustomerContact(db, testdatagen.Assertions{
		MTOServiceItem: serviceItemDDFSIT,
		MTOServiceItemCustomerContact: models.MTOServiceItemCustomerContact{
			ID:                         uuid.FromStringOrNil("1398aea3-d09b-485d-81c7-3bb72c21fb38"),
			MTOServiceItemID:           serviceItemDDFSIT.ID,
			Type:                       models.CustomerContactTypeSecond,
			TimeMilitary:               "1200Z",
			FirstAvailableDeliveryDate: firstDeliveryDate.Add(time.Hour * 24),
		},
	})

	ddfsitCost := unit.Cents(8544)
	testdatagen.MakePaymentServiceItem(db, testdatagen.Assertions{
		PaymentServiceItem: models.PaymentServiceItem{
			PriceCents: &ddfsitCost,
		},
		PaymentRequest: paymentRequest8,
		MTOServiceItem: serviceItemDDFSIT,
	})

	testdatagen.MakeMTOServiceItemDomesticCrating(db, testdatagen.Assertions{
		MTOServiceItem: models.MTOServiceItem{
			ID: uuid.FromStringOrNil("9b2b7cae-e8fa-4447-9a00-dcfc4ffc9b6f"),
		},
		Move:        move8,
		MTOShipment: mtoShipment8,
	})
}

func createHHGMoveWith2PaymentRequests(db *pop.Connection, userUploader *uploader.UserUploader) {
	/* Customer with two payment requests */
	customer7 := testdatagen.MakeServiceMember(db, testdatagen.Assertions{
		ServiceMember: models.ServiceMember{
			ID: uuid.FromStringOrNil("4e6e4023-b089-4614-a65a-cac48027ffc2"),
		},
	})

	orders7 := testdatagen.MakeOrder(db, testdatagen.Assertions{
		Order: models.Order{
			ID:              uuid.FromStringOrNil("f52f851e-91b8-4cb7-9f8a-6b0b8477ae2a"),
			ServiceMemberID: customer7.ID,
			ServiceMember:   customer7,
		},
		UserUploader: userUploader,
	})

	mto7 := testdatagen.MakeMove(db, testdatagen.Assertions{
		Move: models.Move{
			ID:                 uuid.FromStringOrNil("99783f4d-ee83-4fc9-8e0c-d32496bef32b"),
			OrdersID:           orders7.ID,
			AvailableToPrimeAt: swag.Time(time.Now()),
			Status:             models.MoveStatusAPPROVED,
			SelectedMoveType:   &hhgMoveType,
		},
	})

	mtoShipmentHHG7 := testdatagen.MakeMTOShipment(db, testdatagen.Assertions{
		MTOShipment: models.MTOShipment{
			ID:                   uuid.FromStringOrNil("baa00811-2381-433e-8a96-2ced58e37a14"),
			PrimeEstimatedWeight: &estimatedWeight,
			PrimeActualWeight:    &actualWeight,
			ShipmentType:         models.MTOShipmentTypeHHGShortHaulDom,
			ApprovedDate:         swag.Time(time.Now()),
			Status:               models.MTOShipmentStatusApproved,
		},
		Move: mto7,
	})

	testdatagen.MakeMTOAgent(db, testdatagen.Assertions{
		MTOAgent: models.MTOAgent{
			ID:            uuid.FromStringOrNil("82036387-a113-4b45-a172-94e49e4600d2"),
			MTOShipment:   mtoShipmentHHG7,
			MTOShipmentID: mtoShipmentHHG7.ID,
			FirstName:     swag.String("Test"),
			LastName:      swag.String("Agent"),
			Email:         swag.String("test@test.email.com"),
			MTOAgentType:  models.MTOAgentReleasing,
		},
	})

	paymentRequest7 := testdatagen.MakePaymentRequest(db, testdatagen.Assertions{
		PaymentRequest: models.PaymentRequest{
			ID:              uuid.FromStringOrNil("ea945ab7-099a-4819-82de-6968efe131dc"),
			MoveTaskOrder:   mto7,
			IsFinal:         false,
			Status:          models.PaymentRequestStatusPending,
			RejectionReason: nil,
		},
		Move: mto7,
	})

	// for soft deleted proof of service docs
	proofOfService := testdatagen.MakeProofOfServiceDoc(db, testdatagen.Assertions{
		PaymentRequest: paymentRequest7,
	})

	deletedAt := time.Now()
	testdatagen.MakePrimeUpload(db, testdatagen.Assertions{
		PrimeUpload: models.PrimeUpload{
			ID:                  uuid.FromStringOrNil("18413213-0aaf-4eb1-8d7f-1b557a4e425b"),
			ProofOfServiceDoc:   proofOfService,
			ProofOfServiceDocID: proofOfService.ID,
			Contractor: models.Contractor{
				ID: uuid.FromStringOrNil("5db13bb4-6d29-4bdb-bc81-262f4513ecf6"), // Prime
			},
			ContractorID: uuid.FromStringOrNil("5db13bb4-6d29-4bdb-bc81-262f4513ecf6"),
			DeletedAt:    &deletedAt,
		},
	})

	serviceItemMS7 := testdatagen.MakeMTOServiceItemBasic(db, testdatagen.Assertions{
		MTOServiceItem: models.MTOServiceItem{
			ID:     uuid.FromStringOrNil("923acbd4-5e65-4d62-aecc-19edf785df69"),
			Status: models.MTOServiceItemStatusApproved,
		},
		Move: mto7,
		ReService: models.ReService{
			ID: uuid.FromStringOrNil("1130e612-94eb-49a7-973d-72f33685e551"), // MS - Move Management
		},
	})

	msCost := unit.Cents(10000)

	testdatagen.MakePaymentServiceItem(db, testdatagen.Assertions{
		PaymentServiceItem: models.PaymentServiceItem{
			PriceCents: &msCost,
		},
		PaymentRequest: paymentRequest7,
		MTOServiceItem: serviceItemMS7,
	})

	serviceItemDLH7 := testdatagen.MakeMTOServiceItem(db, testdatagen.Assertions{
		MTOServiceItem: models.MTOServiceItem{
			ID: uuid.FromStringOrNil("aab8df9a-bbc9-4f26-a3ab-d5dcf1c8c40f"),
		},
		Move: mto7,
		ReService: models.ReService{
			ID: uuid.FromStringOrNil("8d600f25-1def-422d-b159-617c7d59156e"), // DLH - Domestic Linehaul
		},
	})

	dlhCost := unit.Cents(99999)

	testdatagen.MakePaymentServiceItem(db, testdatagen.Assertions{
		PaymentServiceItem: models.PaymentServiceItem{
			PriceCents: &dlhCost,
		},
		PaymentRequest: paymentRequest7,
		MTOServiceItem: serviceItemDLH7,
	})

	additionalPaymentRequest7 := testdatagen.MakePaymentRequest(db, testdatagen.Assertions{
		PaymentRequest: models.PaymentRequest{
			ID:              uuid.FromStringOrNil("540e2268-6899-4b67-828d-bb3b0331ecf2"),
			MoveTaskOrder:   mto7,
			IsFinal:         false,
			Status:          models.PaymentRequestStatusPending,
			RejectionReason: nil,
			SequenceNumber:  2,
		},
		Move: mto7,
	})

	serviceItemCS7 := testdatagen.MakeMTOServiceItemBasic(db, testdatagen.Assertions{
		MTOServiceItem: models.MTOServiceItem{
			ID:     uuid.FromStringOrNil("ab37c0a4-ad3f-44aa-b294-f9e646083cec"),
			Status: models.MTOServiceItemStatusApproved,
		},
		Move: mto7,
		ReService: models.ReService{
			ID: uuid.FromStringOrNil("9dc919da-9b66-407b-9f17-05c0f03fcb50"), // CS - Counseling Services
		},
	})

	csCost := unit.Cents(25000)

	testdatagen.MakePaymentServiceItem(db, testdatagen.Assertions{
		PaymentServiceItem: models.PaymentServiceItem{
			PriceCents: &csCost,
		},
		PaymentRequest: additionalPaymentRequest7,
		MTOServiceItem: serviceItemCS7,
	})

	MTOShipment := testdatagen.MakeMTOShipment(db, testdatagen.Assertions{
		MTOShipment: models.MTOShipment{
			ID:                   uuid.FromStringOrNil("475579d5-aaa4-4755-8c43-c510381ff9b5"),
			PrimeEstimatedWeight: &estimatedWeight,
			PrimeActualWeight:    &actualWeight,
			ShipmentType:         models.MTOShipmentTypeHHGLongHaulDom,
			ApprovedDate:         swag.Time(time.Now()),
			Status:               models.MTOShipmentStatusSubmitted,
		},
		Move: mto7,
	})

	serviceItemFSC7 := testdatagen.MakeMTOServiceItem(db, testdatagen.Assertions{
		MTOServiceItem: models.MTOServiceItem{
			ID: uuid.FromStringOrNil("f23eeb02-66c7-43f5-ad9c-1d1c3ae66b15"),
		},
		Move:        mto7,
		MTOShipment: MTOShipment,
		ReService: models.ReService{
			ID: uuid.FromStringOrNil("4780b30c-e846-437a-b39a-c499a6b09872"), // FSC - Fuel Surcharge
		},
	})

	fscCost := unit.Cents(55555)

	testdatagen.MakePaymentServiceItem(db, testdatagen.Assertions{
		PaymentServiceItem: models.PaymentServiceItem{
			PriceCents: &fscCost,
		},
		PaymentRequest: additionalPaymentRequest7,
		MTOServiceItem: serviceItemFSC7,
	})
}

func createMoveWithHHGAndNTSRPaymentRequest(db *pop.Connection, userUploader *uploader.UserUploader, primeUploader *uploader.PrimeUploader, logger Logger) {
	msCost := unit.Cents(10000)

	customer := testdatagen.MakeDefaultServiceMember(db)

	orders := testdatagen.MakeOrder(db, testdatagen.Assertions{
		Order: models.Order{
			ID:              uuid.Must(uuid.NewV4()),
			ServiceMemberID: customer.ID,
			ServiceMember:   customer,
		},
		UserUploader: userUploader,
	})

	move := testdatagen.MakeMove(db, testdatagen.Assertions{
		Move: models.Move{
			ID:                 uuid.Must(uuid.NewV4()),
			OrdersID:           orders.ID,
			Status:             models.MoveStatusAPPROVED,
			SelectedMoveType:   &hhgMoveType,
			AvailableToPrimeAt: swag.Time(time.Now()),
			Locator:            "HGNTSR",
		},
	})

	// Create an HHG MTO Shipment
	pickupAddress := testdatagen.MakeAddress(db, testdatagen.Assertions{
		Address: models.Address{
			ID:             uuid.Must(uuid.NewV4()),
			StreetAddress1: "2 Second St",
			StreetAddress2: swag.String("Apt 2"),
			StreetAddress3: swag.String("Suite B"),
			City:           "Columbia",
			State:          "SC",
			PostalCode:     "29212",
			Country:        swag.String("US"),
		},
	})

	destinationAddress := testdatagen.MakeAddress(db, testdatagen.Assertions{
		Address: models.Address{
			ID:             uuid.Must(uuid.NewV4()),
			StreetAddress1: "2 Second St",
			StreetAddress2: swag.String("Apt 2"),
			StreetAddress3: swag.String("Suite B"),
			City:           "Princeton",
			State:          "NJ",
			PostalCode:     "08540",
			Country:        swag.String("US"),
		},
	})

	hhgShipment := testdatagen.MakeMTOShipment(db, testdatagen.Assertions{
		MTOShipment: models.MTOShipment{
			ID:                   uuid.Must(uuid.NewV4()),
			PrimeEstimatedWeight: &estimatedWeight,
			PrimeActualWeight:    &actualWeight,
			ShipmentType:         models.MTOShipmentTypeHHGLongHaulDom,
			ApprovedDate:         swag.Time(time.Now()),
			Status:               models.MTOShipmentStatusApproved,
			DestinationAddress:   &destinationAddress,
			DestinationAddressID: &destinationAddress.ID,
		},
		Move: move,
	})

	// Create an NTSR MTO Shipment
	ntsrShipment := testdatagen.MakeMTOShipment(db, testdatagen.Assertions{
		MTOShipment: models.MTOShipment{
			ID:                   uuid.Must(uuid.NewV4()),
			PrimeEstimatedWeight: &estimatedWeight,
			PrimeActualWeight:    &actualWeight,
			ShipmentType:         models.MTOShipmentTypeHHGOutOfNTSDom,
			ApprovedDate:         swag.Time(time.Now()),
			Status:               models.MTOShipmentStatusApproved,
		},
		Move: move,
	})

	ntsrShipment.PickupAddressID = &pickupAddress.ID
	ntsrShipment.PickupAddress = &pickupAddress
	saveErr := db.Save(&ntsrShipment)
	if saveErr != nil {
		log.Panic("error saving NTSR shipment pickup address")
	}

	paymentRequest := testdatagen.MakePaymentRequest(db, testdatagen.Assertions{
		PaymentRequest: models.PaymentRequest{
			ID:            uuid.FromStringOrNil("3806be8d-ec39-43a2-a0ff-83b80bc4ba46"),
			MoveTaskOrder: move,
			IsFinal:       false,
			Status:        models.PaymentRequestStatusPending,
		},
		Move: move,
	})

	serviceItemMS := testdatagen.MakeMTOServiceItemBasic(db, testdatagen.Assertions{
		MTOServiceItem: models.MTOServiceItem{
			ID:         uuid.Must(uuid.NewV4()),
			Status:     models.MTOServiceItemStatusApproved,
			ApprovedAt: swag.Time(time.Now()),
		},
		Move: move,
		ReService: models.ReService{
			ID: uuid.FromStringOrNil("1130e612-94eb-49a7-973d-72f33685e551"), // MS - Move Management
		},
	})

	testdatagen.MakePaymentServiceItem(db, testdatagen.Assertions{
		PaymentServiceItem: models.PaymentServiceItem{
			PriceCents: &msCost,
		},
		PaymentRequest: paymentRequest,
		MTOServiceItem: serviceItemMS,
	})

	csCost := unit.Cents(25000)
	serviceItemCS := testdatagen.MakeMTOServiceItemBasic(db, testdatagen.Assertions{
		MTOServiceItem: models.MTOServiceItem{
			ID:         uuid.Must(uuid.NewV4()),
			Status:     models.MTOServiceItemStatusApproved,
			ApprovedAt: swag.Time(time.Now()),
		},
		Move: move,
		ReService: models.ReService{
			ID: uuid.FromStringOrNil("9dc919da-9b66-407b-9f17-05c0f03fcb50"), // CS - Counseling Services
		},
	})

	testdatagen.MakePaymentServiceItem(db, testdatagen.Assertions{
		PaymentServiceItem: models.PaymentServiceItem{
			PriceCents: &csCost,
		},
		PaymentRequest: paymentRequest,
		MTOServiceItem: serviceItemCS,
	})

	dlhCost := unit.Cents(99999)
	serviceItemDLH := testdatagen.MakeMTOServiceItem(db, testdatagen.Assertions{
		MTOServiceItem: models.MTOServiceItem{
			ID:     uuid.Must(uuid.NewV4()),
			Status: models.MTOServiceItemStatusApproved,
		},
		Move:        move,
		MTOShipment: hhgShipment,
		ReService: models.ReService{
			ID: uuid.FromStringOrNil("8d600f25-1def-422d-b159-617c7d59156e"), // DLH - Domestic Linehaul
		},
	})

	testdatagen.MakePaymentServiceItem(db, testdatagen.Assertions{
		PaymentServiceItem: models.PaymentServiceItem{
			PriceCents: &dlhCost,
		},
		PaymentRequest: paymentRequest,
		MTOServiceItem: serviceItemDLH,
	})

	serviceItemFSC := testdatagen.MakeMTOServiceItem(db, testdatagen.Assertions{
		MTOServiceItem: models.MTOServiceItem{
			ID:     uuid.Must(uuid.NewV4()),
			Status: models.MTOServiceItemStatusApproved,
		},
		Move:        move,
		MTOShipment: hhgShipment,
		ReService: models.ReService{
			ID: uuid.FromStringOrNil("4780b30c-e846-437a-b39a-c499a6b09872"), // FSC - Fuel Surcharge
		},
	})

	fscCost := unit.Cents(55555)
	testdatagen.MakePaymentServiceItem(db, testdatagen.Assertions{
		PaymentServiceItem: models.PaymentServiceItem{
			PriceCents: &fscCost,
		},
		PaymentRequest: paymentRequest,
		MTOServiceItem: serviceItemFSC,
	})

	serviceItemDOP := testdatagen.MakeMTOServiceItem(db, testdatagen.Assertions{
		MTOServiceItem: models.MTOServiceItem{
			ID:     uuid.Must(uuid.NewV4()),
			Status: models.MTOServiceItemStatusApproved,
		},
		Move:        move,
		MTOShipment: hhgShipment,
		ReService: models.ReService{
			ID: uuid.FromStringOrNil("2bc3e5cb-adef-46b1-bde9-55570bfdd43e"), // DOP - Domestic Origin Price
		},
	})

	dopCost := unit.Cents(3456)
	testdatagen.MakePaymentServiceItem(db, testdatagen.Assertions{
		PaymentServiceItem: models.PaymentServiceItem{
			PriceCents: &dopCost,
		},
		PaymentRequest: paymentRequest,
		MTOServiceItem: serviceItemDOP,
	})

	ddpCost := unit.Cents(7890)
	serviceItemDDP := testdatagen.MakeMTOServiceItem(db, testdatagen.Assertions{
		MTOServiceItem: models.MTOServiceItem{
			ID:     uuid.Must(uuid.NewV4()),
			Status: models.MTOServiceItemStatusApproved,
		},
		Move:        move,
		MTOShipment: hhgShipment,
		ReService: models.ReService{
			ID: uuid.FromStringOrNil("50f1179a-3b72-4fa1-a951-fe5bcc70bd14"), // DDP - Domestic Destination Price
		},
	})

	testdatagen.MakePaymentServiceItem(db, testdatagen.Assertions{
		PaymentServiceItem: models.PaymentServiceItem{
			PriceCents: &ddpCost,
		},
		PaymentRequest: paymentRequest,
		MTOServiceItem: serviceItemDDP,
	})

	// Schedule 1 peak price
	dpkCost := unit.Cents(6544)
	serviceItemDPK := testdatagen.MakeMTOServiceItem(db, testdatagen.Assertions{
		MTOServiceItem: models.MTOServiceItem{
			ID:     uuid.Must(uuid.NewV4()),
			Status: models.MTOServiceItemStatusApproved,
		},
		Move:        move,
		MTOShipment: hhgShipment,
		ReService: models.ReService{
			ID: uuid.FromStringOrNil("bdea5a8d-f15f-47d2-85c9-bba5694802ce"), // DPK - Domestic Packing
		},
	})

	testdatagen.MakePaymentServiceItem(db, testdatagen.Assertions{
		PaymentServiceItem: models.PaymentServiceItem{
			PriceCents: &dpkCost,
		},
		PaymentRequest: paymentRequest,
		MTOServiceItem: serviceItemDPK,
	})

	// Schedule 1 peak price
	dupkCost := unit.Cents(8544)
	serviceItemDUPK := testdatagen.MakeMTOServiceItem(db, testdatagen.Assertions{
		MTOServiceItem: models.MTOServiceItem{
			ID:     uuid.Must(uuid.NewV4()),
			Status: models.MTOServiceItemStatusApproved,
		},
		Move:        move,
		MTOShipment: hhgShipment,
		ReService: models.ReService{
			ID: uuid.FromStringOrNil("15f01bc1-0754-4341-8e0f-25c8f04d5a77"), // DUPK - Domestic Unpacking
		},
	})

	testdatagen.MakePaymentServiceItem(db, testdatagen.Assertions{
		PaymentServiceItem: models.PaymentServiceItem{
			PriceCents: &dupkCost,
		},
		PaymentRequest: paymentRequest,
		MTOServiceItem: serviceItemDUPK,
	})

	dofsitPostal := "90210"
	dofsitReason := "Storage items need to be picked up"
	serviceItemDOFSIT := testdatagen.MakeMTOServiceItem(db, testdatagen.Assertions{
		MTOServiceItem: models.MTOServiceItem{
			ID:               uuid.Must(uuid.NewV4()),
			Status:           models.MTOServiceItemStatusApproved,
			PickupPostalCode: &dofsitPostal,
			Reason:           &dofsitReason,
		},
		Move:        move,
		MTOShipment: hhgShipment,
		ReService: models.ReService{
			ID: uuid.FromStringOrNil("998beda7-e390-4a83-b15e-578a24326937"), // DOFSIT - Domestic Origin 1st Day SIT
		},
	})

	dofsitCost := unit.Cents(8544)
	testdatagen.MakePaymentServiceItem(db, testdatagen.Assertions{
		PaymentServiceItem: models.PaymentServiceItem{
			PriceCents: &dofsitCost,
		},
		PaymentRequest: paymentRequest,
		MTOServiceItem: serviceItemDOFSIT,
	})

	serviceItemDDFSIT := testdatagen.MakeMTOServiceItem(db, testdatagen.Assertions{
		MTOServiceItem: models.MTOServiceItem{
			ID:     uuid.Must(uuid.NewV4()),
			Status: models.MTOServiceItemStatusApproved,
		},
		Move:        move,
		MTOShipment: hhgShipment,
		ReService: models.ReService{
			ID: uuid.FromStringOrNil("d0561c49-e1a9-40b8-a739-3e639a9d77af"), // DDFSIT - Domestic Destination 1st Day SIT
		},
	})

	testdatagen.MakeMTOServiceItemCustomerContact(db, testdatagen.Assertions{
		MTOServiceItem: serviceItemDDFSIT,
		MTOServiceItemCustomerContact: models.MTOServiceItemCustomerContact{
			ID:                         uuid.Must(uuid.NewV4()),
			MTOServiceItemID:           serviceItemDDFSIT.ID,
			Type:                       models.CustomerContactTypeFirst,
			TimeMilitary:               "0400Z",
			FirstAvailableDeliveryDate: time.Now(),
		},
	})

	testdatagen.MakeMTOServiceItemCustomerContact(db, testdatagen.Assertions{
		MTOServiceItem: serviceItemDDFSIT,
		MTOServiceItemCustomerContact: models.MTOServiceItemCustomerContact{
			ID:                         uuid.Must(uuid.NewV4()),
			MTOServiceItemID:           serviceItemDDFSIT.ID,
			Type:                       models.CustomerContactTypeSecond,
			TimeMilitary:               "1200Z",
			FirstAvailableDeliveryDate: time.Now().Add(time.Hour * 24),
		},
	})

	ddfsitCost := unit.Cents(8544)
	testdatagen.MakePaymentServiceItem(db, testdatagen.Assertions{
		PaymentServiceItem: models.PaymentServiceItem{
			PriceCents: &ddfsitCost,
		},
		PaymentRequest: paymentRequest,
		MTOServiceItem: serviceItemDDFSIT,
	})

	serviceItemDCRT := testdatagen.MakeMTOServiceItemDomesticCrating(db, testdatagen.Assertions{
		MTOServiceItem: models.MTOServiceItem{
			ID:     uuid.Must(uuid.NewV4()),
			Status: models.MTOServiceItemStatusApproved,
		},
		Move:        move,
		MTOShipment: hhgShipment,
	})

	dcrtCost := unit.Cents(55555)
	testdatagen.MakePaymentServiceItem(db, testdatagen.Assertions{
		PaymentServiceItem: models.PaymentServiceItem{
			PriceCents: &dcrtCost,
		},
		PaymentRequest: paymentRequest,
		MTOServiceItem: serviceItemDCRT,
	})

	ntsrServiceItemDLH := testdatagen.MakeMTOServiceItem(db, testdatagen.Assertions{
		MTOServiceItem: models.MTOServiceItem{
			ID:     uuid.Must(uuid.NewV4()),
			Status: models.MTOServiceItemStatusApproved,
		},
		Move:        move,
		MTOShipment: ntsrShipment,
		ReService: models.ReService{
			ID: uuid.FromStringOrNil("8d600f25-1def-422d-b159-617c7d59156e"), // DLH - Domestic Linehaul
		},
	})

	testdatagen.MakePaymentServiceItem(db, testdatagen.Assertions{
		PaymentServiceItem: models.PaymentServiceItem{
			PriceCents: &dlhCost,
		},
		PaymentRequest: paymentRequest,
		MTOServiceItem: ntsrServiceItemDLH,
	})

	ntsrServiceItemFSC := testdatagen.MakeMTOServiceItem(db, testdatagen.Assertions{
		MTOServiceItem: models.MTOServiceItem{
			ID:     uuid.Must(uuid.NewV4()),
			Status: models.MTOServiceItemStatusApproved,
		},
		Move:        move,
		MTOShipment: ntsrShipment,
		ReService: models.ReService{
			ID: uuid.FromStringOrNil("4780b30c-e846-437a-b39a-c499a6b09872"), // FSC - Fuel Surcharge
		},
	})

	testdatagen.MakePaymentServiceItem(db, testdatagen.Assertions{
		PaymentServiceItem: models.PaymentServiceItem{
			PriceCents: &fscCost,
		},
		PaymentRequest: paymentRequest,
		MTOServiceItem: ntsrServiceItemFSC,
	})

	ntsrServiceItemDOP := testdatagen.MakeMTOServiceItem(db, testdatagen.Assertions{
		MTOServiceItem: models.MTOServiceItem{
			ID:     uuid.Must(uuid.NewV4()),
			Status: models.MTOServiceItemStatusApproved,
		},
		Move:        move,
		MTOShipment: ntsrShipment,
		ReService: models.ReService{
			ID: uuid.FromStringOrNil("2bc3e5cb-adef-46b1-bde9-55570bfdd43e"), // DOP - Domestic Origin Price
		},
	})

	testdatagen.MakePaymentServiceItem(db, testdatagen.Assertions{
		PaymentServiceItem: models.PaymentServiceItem{
			PriceCents: &dopCost,
		},
		PaymentRequest: paymentRequest,
		MTOServiceItem: ntsrServiceItemDOP,
	})

	ntsrServiceItemDDP := testdatagen.MakeMTOServiceItem(db, testdatagen.Assertions{
		MTOServiceItem: models.MTOServiceItem{
			ID:     uuid.Must(uuid.NewV4()),
			Status: models.MTOServiceItemStatusApproved,
		},
		Move:        move,
		MTOShipment: ntsrShipment,
		ReService: models.ReService{
			ID: uuid.FromStringOrNil("50f1179a-3b72-4fa1-a951-fe5bcc70bd14"), // DDP - Domestic Destination Price
		},
	})

	testdatagen.MakePaymentServiceItem(db, testdatagen.Assertions{
		PaymentServiceItem: models.PaymentServiceItem{
			PriceCents: &ddpCost,
		},
		PaymentRequest: paymentRequest,
		MTOServiceItem: ntsrServiceItemDDP,
	})

	ntsrServiceItemDUPK := testdatagen.MakeMTOServiceItem(db, testdatagen.Assertions{
		MTOServiceItem: models.MTOServiceItem{
			ID:     uuid.Must(uuid.NewV4()),
			Status: models.MTOServiceItemStatusApproved,
		},
		Move:        move,
		MTOShipment: ntsrShipment,
		ReService: models.ReService{
			ID: uuid.FromStringOrNil("15f01bc1-0754-4341-8e0f-25c8f04d5a77"), // DUPK - Domestic Unpacking
		},
	})

	testdatagen.MakePaymentServiceItem(db, testdatagen.Assertions{
		PaymentServiceItem: models.PaymentServiceItem{
			PriceCents: &dupkCost,
		},
		PaymentRequest: paymentRequest,
		MTOServiceItem: ntsrServiceItemDUPK,
	})
}

func createMoveWith2ShipmentsAndPaymentRequest(db *pop.Connection, userUploader *uploader.UserUploader, primeUploader *uploader.PrimeUploader, logger Logger) {
	msCost := unit.Cents(10000)

	customer := testdatagen.MakeDefaultServiceMember(db)

	orders := testdatagen.MakeOrder(db, testdatagen.Assertions{
		Order: models.Order{
			ID:              uuid.Must(uuid.NewV4()),
			ServiceMemberID: customer.ID,
			ServiceMember:   customer,
		},
		UserUploader: userUploader,
	})

	move := testdatagen.MakeMove(db, testdatagen.Assertions{
		Move: models.Move{
			ID:                 uuid.Must(uuid.NewV4()),
			OrdersID:           orders.ID,
			Status:             models.MoveStatusAPPROVED,
			SelectedMoveType:   &hhgMoveType,
			AvailableToPrimeAt: swag.Time(time.Now()),
			Locator:            "REQSRV",
		},
	})

	// Create an HHG MTO Shipment
	pickupAddress := testdatagen.MakeAddress(db, testdatagen.Assertions{
		Address: models.Address{
			ID:             uuid.Must(uuid.NewV4()),
			StreetAddress1: "2 Second St",
			StreetAddress2: swag.String("Apt 2"),
			StreetAddress3: swag.String("Suite B"),
			City:           "Columbia",
			State:          "SC",
			PostalCode:     "29212",
			Country:        swag.String("US"),
		},
	})

	destinationAddress := testdatagen.MakeAddress(db, testdatagen.Assertions{
		Address: models.Address{
			ID:             uuid.Must(uuid.NewV4()),
			StreetAddress1: "2 Second St",
			StreetAddress2: swag.String("Apt 2"),
			StreetAddress3: swag.String("Suite B"),
			City:           "Princeton",
			State:          "NJ",
			PostalCode:     "08540",
			Country:        swag.String("US"),
		},
	})

	hhgShipment := testdatagen.MakeMTOShipment(db, testdatagen.Assertions{
		MTOShipment: models.MTOShipment{
			ID:                   uuid.Must(uuid.NewV4()),
			PrimeEstimatedWeight: &estimatedWeight,
			PrimeActualWeight:    &actualWeight,
			ShipmentType:         models.MTOShipmentTypeHHGLongHaulDom,
			ApprovedDate:         swag.Time(time.Now()),
			Status:               models.MTOShipmentStatusApproved,
			PickupAddress:        &pickupAddress,
			PickupAddressID:      &pickupAddress.ID,
			DestinationAddress:   &destinationAddress,
			DestinationAddressID: &destinationAddress.ID,
		},
		Move: move,
	})

	// Create an NTSR MTO Shipment
	ntsrShipment := testdatagen.MakeMTOShipment(db, testdatagen.Assertions{
		MTOShipment: models.MTOShipment{
			ID:                   uuid.Must(uuid.NewV4()),
			PrimeEstimatedWeight: &estimatedWeight,
			PrimeActualWeight:    &actualWeight,
			ShipmentType:         models.MTOShipmentTypeHHGOutOfNTSDom,
			ApprovedDate:         swag.Time(time.Now()),
			Status:               models.MTOShipmentStatusApproved,
		},
		Move: move,
	})

	ntsrShipment.PickupAddressID = &pickupAddress.ID
	ntsrShipment.PickupAddress = &pickupAddress
	saveErr := db.Save(&ntsrShipment)
	if saveErr != nil {
		log.Panic("error saving NTSR shipment pickup address")
	}

	paymentRequest := testdatagen.MakePaymentRequest(db, testdatagen.Assertions{
		PaymentRequest: models.PaymentRequest{
			ID:            uuid.FromStringOrNil("207216bf-0d60-4d91-957b-f0ddaeeb2dff"),
			MoveTaskOrder: move,
			IsFinal:       false,
			Status:        models.PaymentRequestStatusPending,
		},
		Move: move,
	})

	serviceItemMS := testdatagen.MakeMTOServiceItemBasic(db, testdatagen.Assertions{
		MTOServiceItem: models.MTOServiceItem{
			ID:         uuid.Must(uuid.NewV4()),
			Status:     models.MTOServiceItemStatusApproved,
			ApprovedAt: swag.Time(time.Now()),
		},
		Move: move,
		ReService: models.ReService{
			ID: uuid.FromStringOrNil("1130e612-94eb-49a7-973d-72f33685e551"), // MS - Move Management
		},
	})

	testdatagen.MakePaymentServiceItem(db, testdatagen.Assertions{
		PaymentServiceItem: models.PaymentServiceItem{
			PriceCents: &msCost,
		},
		PaymentRequest: paymentRequest,
		MTOServiceItem: serviceItemMS,
	})

	csCost := unit.Cents(25000)
	serviceItemCS := testdatagen.MakeMTOServiceItemBasic(db, testdatagen.Assertions{
		MTOServiceItem: models.MTOServiceItem{
			ID:         uuid.Must(uuid.NewV4()),
			Status:     models.MTOServiceItemStatusApproved,
			ApprovedAt: swag.Time(time.Now()),
		},
		Move: move,
		ReService: models.ReService{
			ID: uuid.FromStringOrNil("9dc919da-9b66-407b-9f17-05c0f03fcb50"), // CS - Counseling Services
		},
	})

	testdatagen.MakePaymentServiceItem(db, testdatagen.Assertions{
		PaymentServiceItem: models.PaymentServiceItem{
			PriceCents: &csCost,
		},
		PaymentRequest: paymentRequest,
		MTOServiceItem: serviceItemCS,
	})

	dlhCost := unit.Cents(99999)
	serviceItemDLH := testdatagen.MakeMTOServiceItem(db, testdatagen.Assertions{
		MTOServiceItem: models.MTOServiceItem{
			ID:     uuid.Must(uuid.NewV4()),
			Status: models.MTOServiceItemStatusApproved,
		},
		Move:        move,
		MTOShipment: hhgShipment,
		ReService: models.ReService{
			ID: uuid.FromStringOrNil("8d600f25-1def-422d-b159-617c7d59156e"), // DLH - Domestic Linehaul
		},
	})

	testdatagen.MakePaymentServiceItem(db, testdatagen.Assertions{
		PaymentServiceItem: models.PaymentServiceItem{
			PriceCents: &dlhCost,
		},
		PaymentRequest: paymentRequest,
		MTOServiceItem: serviceItemDLH,
	})

	serviceItemFSC := testdatagen.MakeMTOServiceItem(db, testdatagen.Assertions{
		MTOServiceItem: models.MTOServiceItem{
			ID:     uuid.Must(uuid.NewV4()),
			Status: models.MTOServiceItemStatusApproved,
		},
		Move:        move,
		MTOShipment: hhgShipment,
		ReService: models.ReService{
			ID: uuid.FromStringOrNil("4780b30c-e846-437a-b39a-c499a6b09872"), // FSC - Fuel Surcharge
		},
	})

	fscCost := unit.Cents(55555)
	testdatagen.MakePaymentServiceItem(db, testdatagen.Assertions{
		PaymentServiceItem: models.PaymentServiceItem{
			PriceCents: &fscCost,
		},
		PaymentRequest: paymentRequest,
		MTOServiceItem: serviceItemFSC,
	})

	serviceItemDOP := testdatagen.MakeMTOServiceItem(db, testdatagen.Assertions{
		MTOServiceItem: models.MTOServiceItem{
			ID:     uuid.Must(uuid.NewV4()),
			Status: models.MTOServiceItemStatusApproved,
		},
		Move:        move,
		MTOShipment: hhgShipment,
		ReService: models.ReService{
			ID: uuid.FromStringOrNil("2bc3e5cb-adef-46b1-bde9-55570bfdd43e"), // DOP - Domestic Origin Price
		},
	})

	dopCost := unit.Cents(3456)
	testdatagen.MakePaymentServiceItem(db, testdatagen.Assertions{
		PaymentServiceItem: models.PaymentServiceItem{
			PriceCents: &dopCost,
		},
		PaymentRequest: paymentRequest,
		MTOServiceItem: serviceItemDOP,
	})

	ddpCost := unit.Cents(7890)
	serviceItemDDP := testdatagen.MakeMTOServiceItem(db, testdatagen.Assertions{
		MTOServiceItem: models.MTOServiceItem{
			ID:     uuid.Must(uuid.NewV4()),
			Status: models.MTOServiceItemStatusApproved,
		},
		Move:        move,
		MTOShipment: hhgShipment,
		ReService: models.ReService{
			ID: uuid.FromStringOrNil("50f1179a-3b72-4fa1-a951-fe5bcc70bd14"), // DDP - Domestic Destination Price
		},
	})

	testdatagen.MakePaymentServiceItem(db, testdatagen.Assertions{
		PaymentServiceItem: models.PaymentServiceItem{
			PriceCents: &ddpCost,
		},
		PaymentRequest: paymentRequest,
		MTOServiceItem: serviceItemDDP,
	})

	// Schedule 1 peak price
	dpkCost := unit.Cents(6544)
	serviceItemDPK := testdatagen.MakeMTOServiceItem(db, testdatagen.Assertions{
		MTOServiceItem: models.MTOServiceItem{
			ID:     uuid.Must(uuid.NewV4()),
			Status: models.MTOServiceItemStatusApproved,
		},
		Move:        move,
		MTOShipment: hhgShipment,
		ReService: models.ReService{
			ID: uuid.FromStringOrNil("bdea5a8d-f15f-47d2-85c9-bba5694802ce"), // DPK - Domestic Packing
		},
	})

	testdatagen.MakePaymentServiceItem(db, testdatagen.Assertions{
		PaymentServiceItem: models.PaymentServiceItem{
			PriceCents: &dpkCost,
		},
		PaymentRequest: paymentRequest,
		MTOServiceItem: serviceItemDPK,
	})

	// Schedule 1 peak price
	dupkCost := unit.Cents(8544)
	serviceItemDUPK := testdatagen.MakeMTOServiceItem(db, testdatagen.Assertions{
		MTOServiceItem: models.MTOServiceItem{
			ID:     uuid.Must(uuid.NewV4()),
			Status: models.MTOServiceItemStatusApproved,
		},
		Move:        move,
		MTOShipment: hhgShipment,
		ReService: models.ReService{
			ID: uuid.FromStringOrNil("15f01bc1-0754-4341-8e0f-25c8f04d5a77"), // DUPK - Domestic Unpacking
		},
	})

	testdatagen.MakePaymentServiceItem(db, testdatagen.Assertions{
		PaymentServiceItem: models.PaymentServiceItem{
			PriceCents: &dupkCost,
		},
		PaymentRequest: paymentRequest,
		MTOServiceItem: serviceItemDUPK,
	})

	dofsitPostal := "90210"
	dofsitReason := "Storage items need to be picked up"
	testdatagen.MakeMTOServiceItem(db, testdatagen.Assertions{
		MTOServiceItem: models.MTOServiceItem{
			ID:               uuid.Must(uuid.NewV4()),
			Status:           models.MTOServiceItemStatusSubmitted,
			PickupPostalCode: &dofsitPostal,
			Reason:           &dofsitReason,
		},
		Move:        move,
		MTOShipment: hhgShipment,
		ReService: models.ReService{
			ID: uuid.FromStringOrNil("998beda7-e390-4a83-b15e-578a24326937"), // DOFSIT - Domestic Origin 1st Day SIT
		},
	})

	serviceItemDDFSIT := testdatagen.MakeMTOServiceItem(db, testdatagen.Assertions{
		MTOServiceItem: models.MTOServiceItem{
			ID:     uuid.Must(uuid.NewV4()),
			Status: models.MTOServiceItemStatusSubmitted,
		},
		Move:        move,
		MTOShipment: hhgShipment,
		ReService: models.ReService{
			ID: uuid.FromStringOrNil("d0561c49-e1a9-40b8-a739-3e639a9d77af"), // DDFSIT - Domestic Destination 1st Day SIT
		},
	})

	testdatagen.MakeMTOServiceItemCustomerContact(db, testdatagen.Assertions{
		MTOServiceItem: serviceItemDDFSIT,
		MTOServiceItemCustomerContact: models.MTOServiceItemCustomerContact{
			ID:                         uuid.Must(uuid.NewV4()),
			MTOServiceItemID:           serviceItemDDFSIT.ID,
			Type:                       models.CustomerContactTypeFirst,
			TimeMilitary:               "0400Z",
			FirstAvailableDeliveryDate: time.Now(),
		},
	})

	testdatagen.MakeMTOServiceItemCustomerContact(db, testdatagen.Assertions{
		MTOServiceItem: serviceItemDDFSIT,
		MTOServiceItemCustomerContact: models.MTOServiceItemCustomerContact{
			ID:                         uuid.Must(uuid.NewV4()),
			MTOServiceItemID:           serviceItemDDFSIT.ID,
			Type:                       models.CustomerContactTypeSecond,
			TimeMilitary:               "1200Z",
			FirstAvailableDeliveryDate: time.Now().Add(time.Hour * 24),
		},
	})

	serviceItemDCRT := testdatagen.MakeMTOServiceItemDomesticCrating(db, testdatagen.Assertions{
		MTOServiceItem: models.MTOServiceItem{
			ID:     uuid.Must(uuid.NewV4()),
			Status: models.MTOServiceItemStatusApproved,
		},
		Move:        move,
		MTOShipment: hhgShipment,
	})

	dcrtCost := unit.Cents(55555)
	testdatagen.MakePaymentServiceItem(db, testdatagen.Assertions{
		PaymentServiceItem: models.PaymentServiceItem{
			PriceCents: &dcrtCost,
		},
		PaymentRequest: paymentRequest,
		MTOServiceItem: serviceItemDCRT,
	})

	ntsrServiceItemDLH := testdatagen.MakeMTOServiceItem(db, testdatagen.Assertions{
		MTOServiceItem: models.MTOServiceItem{
			ID:     uuid.Must(uuid.NewV4()),
			Status: models.MTOServiceItemStatusApproved,
		},
		Move:        move,
		MTOShipment: ntsrShipment,
		ReService: models.ReService{
			ID: uuid.FromStringOrNil("8d600f25-1def-422d-b159-617c7d59156e"), // DLH - Domestic Linehaul
		},
	})

	testdatagen.MakePaymentServiceItem(db, testdatagen.Assertions{
		PaymentServiceItem: models.PaymentServiceItem{
			PriceCents: &dlhCost,
		},
		PaymentRequest: paymentRequest,
		MTOServiceItem: ntsrServiceItemDLH,
	})

	ntsrServiceItemFSC := testdatagen.MakeMTOServiceItem(db, testdatagen.Assertions{
		MTOServiceItem: models.MTOServiceItem{
			ID:     uuid.Must(uuid.NewV4()),
			Status: models.MTOServiceItemStatusApproved,
		},
		Move:        move,
		MTOShipment: ntsrShipment,
		ReService: models.ReService{
			ID: uuid.FromStringOrNil("4780b30c-e846-437a-b39a-c499a6b09872"), // FSC - Fuel Surcharge
		},
	})

	testdatagen.MakePaymentServiceItem(db, testdatagen.Assertions{
		PaymentServiceItem: models.PaymentServiceItem{
			PriceCents: &fscCost,
		},
		PaymentRequest: paymentRequest,
		MTOServiceItem: ntsrServiceItemFSC,
	})

	ntsrServiceItemDOP := testdatagen.MakeMTOServiceItem(db, testdatagen.Assertions{
		MTOServiceItem: models.MTOServiceItem{
			ID:     uuid.Must(uuid.NewV4()),
			Status: models.MTOServiceItemStatusApproved,
		},
		Move:        move,
		MTOShipment: ntsrShipment,
		ReService: models.ReService{
			ID: uuid.FromStringOrNil("2bc3e5cb-adef-46b1-bde9-55570bfdd43e"), // DOP - Domestic Origin Price
		},
	})

	testdatagen.MakePaymentServiceItem(db, testdatagen.Assertions{
		PaymentServiceItem: models.PaymentServiceItem{
			PriceCents: &dopCost,
		},
		PaymentRequest: paymentRequest,
		MTOServiceItem: ntsrServiceItemDOP,
	})

	ntsrServiceItemDDP := testdatagen.MakeMTOServiceItem(db, testdatagen.Assertions{
		MTOServiceItem: models.MTOServiceItem{
			ID:     uuid.Must(uuid.NewV4()),
			Status: models.MTOServiceItemStatusApproved,
		},
		Move:        move,
		MTOShipment: ntsrShipment,
		ReService: models.ReService{
			ID: uuid.FromStringOrNil("50f1179a-3b72-4fa1-a951-fe5bcc70bd14"), // DDP - Domestic Destination Price
		},
	})

	testdatagen.MakePaymentServiceItem(db, testdatagen.Assertions{
		PaymentServiceItem: models.PaymentServiceItem{
			PriceCents: &ddpCost,
		},
		PaymentRequest: paymentRequest,
		MTOServiceItem: ntsrServiceItemDDP,
	})

	testdatagen.MakeMTOServiceItem(db, testdatagen.Assertions{
		MTOServiceItem: models.MTOServiceItem{
			ID:     uuid.Must(uuid.NewV4()),
			Status: models.MTOServiceItemStatusSubmitted,
		},
		Move:        move,
		MTOShipment: ntsrShipment,
		ReService: models.ReService{
			ID: uuid.FromStringOrNil("15f01bc1-0754-4341-8e0f-25c8f04d5a77"), // DUPK - Domestic Unpacking
		},
	})
}

func createHHGMoveWith2PaymentRequestsReviewedAllRejectedServiceItems(db *pop.Connection, userUploader *uploader.UserUploader) {
	/* Customer with two payment requests */
	customer7 := testdatagen.MakeServiceMember(db, testdatagen.Assertions{
		ServiceMember: models.ServiceMember{
			ID: uuid.FromStringOrNil("4e6e4023-b089-4614-a65a-ffffffffffff"),
		},
	})

	orders7 := testdatagen.MakeOrder(db, testdatagen.Assertions{
		Order: models.Order{
			ID:              uuid.FromStringOrNil("f52f851e-91b8-4cb7-9f8a-ffffffffffff"),
			ServiceMemberID: customer7.ID,
			ServiceMember:   customer7,
		},
		UserUploader: userUploader,
	})

	locatorID := "PayRej"
	mto7 := testdatagen.MakeMove(db, testdatagen.Assertions{
		Move: models.Move{
			ID:                 uuid.FromStringOrNil("99783f4d-ee83-4fc9-8e0c-ffffffffffff"),
			OrdersID:           orders7.ID,
			AvailableToPrimeAt: swag.Time(time.Now()),
			Status:             models.MoveStatusAPPROVED,
			SelectedMoveType:   &hhgMoveType,
			Locator:            locatorID,
		},
	})

	mtoShipmentHHG7 := testdatagen.MakeMTOShipment(db, testdatagen.Assertions{
		MTOShipment: models.MTOShipment{
			ID:                   uuid.FromStringOrNil("baa00811-2381-433e-8a96-ffffffffffff"),
			PrimeEstimatedWeight: &estimatedWeight,
			PrimeActualWeight:    &actualWeight,
			ShipmentType:         models.MTOShipmentTypeHHG,
			ApprovedDate:         swag.Time(time.Now()),
			Status:               models.MTOShipmentStatusApproved,
		},
		Move: mto7,
	})

	testdatagen.MakeMTOAgent(db, testdatagen.Assertions{
		MTOAgent: models.MTOAgent{
			ID:            uuid.FromStringOrNil("82036387-a113-4b45-a172-ffffffffffff"),
			MTOShipment:   mtoShipmentHHG7,
			MTOShipmentID: mtoShipmentHHG7.ID,
			FirstName:     swag.String("Test"),
			LastName:      swag.String("Agent"),
			Email:         swag.String("test@test.email.com"),
			MTOAgentType:  models.MTOAgentReleasing,
		},
	})

	reviewedDate := time.Now()
	paymentRequest7 := testdatagen.MakePaymentRequest(db, testdatagen.Assertions{
		PaymentRequest: models.PaymentRequest{
			ID:            uuid.FromStringOrNil("ea945ab7-099a-4819-82de-ffffffffffff"),
			MoveTaskOrder: mto7,
			IsFinal:       false,
			Status:        models.PaymentRequestStatusReviewedAllRejected,
			ReviewedAt:    &reviewedDate,
		},
		Move: mto7,
	})

	// for soft deleted proof of service docs
	proofOfService := testdatagen.MakeProofOfServiceDoc(db, testdatagen.Assertions{
		PaymentRequest: paymentRequest7,
	})

	deletedAt := time.Now()
	testdatagen.MakePrimeUpload(db, testdatagen.Assertions{
		PrimeUpload: models.PrimeUpload{
			ID:                  uuid.FromStringOrNil("18413213-0aaf-4eb1-8d7f-ffffffffffff"),
			ProofOfServiceDoc:   proofOfService,
			ProofOfServiceDocID: proofOfService.ID,
			Contractor: models.Contractor{
				ID: uuid.FromStringOrNil("5db13bb4-6d29-4bdb-bc81-262f4513ecf6"), // Prime
			},
			ContractorID: uuid.FromStringOrNil("5db13bb4-6d29-4bdb-bc81-262f4513ecf6"),
			DeletedAt:    &deletedAt,
		},
	})

	serviceItemMS7 := testdatagen.MakeMTOServiceItemBasic(db, testdatagen.Assertions{
		MTOServiceItem: models.MTOServiceItem{
			ID:     uuid.FromStringOrNil("923acbd4-5e65-4d62-aecc-ffffffffffff"),
			Status: models.MTOServiceItemStatusApproved,
		},
		Move: mto7,
		ReService: models.ReService{
			ID: uuid.FromStringOrNil("1130e612-94eb-49a7-973d-72f33685e551"), // MS - Move Management
		},
	})

	rejectionReason := "Just because."
	msCost := unit.Cents(10000)
	testdatagen.MakePaymentServiceItem(db, testdatagen.Assertions{
		PaymentServiceItem: models.PaymentServiceItem{
			PriceCents:      &msCost,
			Status:          models.PaymentServiceItemStatusDenied,
			RejectionReason: &rejectionReason,
		},
		PaymentRequest: paymentRequest7,
		MTOServiceItem: serviceItemMS7,
	})

	serviceItemDLH7 := testdatagen.MakeMTOServiceItem(db, testdatagen.Assertions{
		MTOServiceItem: models.MTOServiceItem{
			ID:     uuid.FromStringOrNil("aab8df9a-bbc9-4f26-a3ab-ffffffffffff"),
			Status: models.MTOServiceItemStatusApproved,
		},
		Move: mto7,
		ReService: models.ReService{
			ID: uuid.FromStringOrNil("8d600f25-1def-422d-b159-617c7d59156e"), // DLH - Domestic Linehaul
		},
	})

	dlhCost := unit.Cents(99999)
	testdatagen.MakePaymentServiceItem(db, testdatagen.Assertions{
		PaymentServiceItem: models.PaymentServiceItem{
			PriceCents:      &dlhCost,
			Status:          models.PaymentServiceItemStatusDenied,
			RejectionReason: &rejectionReason,
		},
		PaymentRequest: paymentRequest7,
		MTOServiceItem: serviceItemDLH7,
	})

	additionalPaymentRequest7 := testdatagen.MakePaymentRequest(db, testdatagen.Assertions{
		PaymentRequest: models.PaymentRequest{
			ID:              uuid.FromStringOrNil("540e2268-6899-4b67-828d-ffffffffffff"),
			MoveTaskOrder:   mto7,
			IsFinal:         false,
			Status:          models.PaymentRequestStatusReviewedAllRejected,
			ReviewedAt:      &reviewedDate,
			RejectionReason: nil,
			SequenceNumber:  2,
		},
		Move: mto7,
	})

	serviceItemCS7 := testdatagen.MakeMTOServiceItemBasic(db, testdatagen.Assertions{
		MTOServiceItem: models.MTOServiceItem{
			ID:     uuid.FromStringOrNil("ab37c0a4-ad3f-44aa-b294-ffffffffffff"),
			Status: models.MTOServiceItemStatusApproved,
		},
		Move: mto7,
		ReService: models.ReService{
			ID: uuid.FromStringOrNil("9dc919da-9b66-407b-9f17-05c0f03fcb50"), // CS - Counseling Services
		},
	})

	csCost := unit.Cents(25000)

	testdatagen.MakePaymentServiceItem(db, testdatagen.Assertions{
		PaymentServiceItem: models.PaymentServiceItem{
			PriceCents:      &csCost,
			Status:          models.PaymentServiceItemStatusDenied,
			RejectionReason: &rejectionReason,
		},
		PaymentRequest: additionalPaymentRequest7,
		MTOServiceItem: serviceItemCS7,
	})

	MTOShipment := testdatagen.MakeMTOShipment(db, testdatagen.Assertions{
		MTOShipment: models.MTOShipment{
			ID:                   uuid.FromStringOrNil("475579d5-aaa4-4755-8c43-ffffffffffff"),
			PrimeEstimatedWeight: &estimatedWeight,
			PrimeActualWeight:    &actualWeight,
			ShipmentType:         models.MTOShipmentTypeHHGLongHaulDom, // same as HHG for now
			ApprovedDate:         swag.Time(time.Now()),
			Status:               models.MTOShipmentStatusApproved,
		},
		Move: mto7,
	})

	serviceItemFSC7 := testdatagen.MakeMTOServiceItem(db, testdatagen.Assertions{
		MTOServiceItem: models.MTOServiceItem{
			ID:     uuid.FromStringOrNil("f23eeb02-66c7-43f5-ad9c-ffffffffffff"),
			Status: models.MTOServiceItemStatusApproved,
		},
		Move:        mto7,
		MTOShipment: MTOShipment,
		ReService: models.ReService{
			ID: uuid.FromStringOrNil("4780b30c-e846-437a-b39a-c499a6b09872"), // FSC - Fuel Surcharge
		},
	})

	fscCost := unit.Cents(55555)

	testdatagen.MakePaymentServiceItem(db, testdatagen.Assertions{
		PaymentServiceItem: models.PaymentServiceItem{
			PriceCents:      &fscCost,
			Status:          models.PaymentServiceItemStatusDenied,
			RejectionReason: &rejectionReason,
		},
		PaymentRequest: additionalPaymentRequest7,
		MTOServiceItem: serviceItemFSC7,
	})
}

func createTOO(db *pop.Connection) {
	/* A user with too role */
	tooRole := roles.Role{}
	err := db.Where("role_type = $1", roles.RoleTypeTOO).First(&tooRole)
	if err != nil {
		log.Panic(fmt.Errorf("Failed to find RoleTypeTOO in the DB: %w", err))
	}

	email := "too_role@office.mil"
	tooUUID := uuid.Must(uuid.FromString("dcf86235-53d3-43dd-8ee8-54212ae3078f"))
	loginGovUUID := uuid.Must(uuid.NewV4())
	testdatagen.MakeUser(db, testdatagen.Assertions{
		User: models.User{
			ID:            tooUUID,
			LoginGovUUID:  &loginGovUUID,
			LoginGovEmail: email,
			Active:        true,
			Roles:         []roles.Role{tooRole},
		},
	})
	testdatagen.MakeOfficeUser(db, testdatagen.Assertions{
		OfficeUser: models.OfficeUser{
			ID:     uuid.FromStringOrNil("144503a6-485c-463e-b943-d3c3bad11b09"),
			Email:  email,
			Active: true,
			UserID: &tooUUID,
		},
	})
}

func createTIO(db *pop.Connection) {
	/* A user with tio role */
	tioRole := roles.Role{}
	err := db.Where("role_type = $1", roles.RoleTypeTIO).First(&tioRole)
	if err != nil {
		log.Panic(fmt.Errorf("Failed to find RoleTypeTIO in the DB: %w", err))
	}

	email := "tio_role@office.mil"
	tioUUID := uuid.Must(uuid.FromString("3b2cc1b0-31a2-4d1b-874f-0591f9127374"))
	loginGovUUID := uuid.Must(uuid.NewV4())
	testdatagen.MakeUser(db, testdatagen.Assertions{
		User: models.User{
			ID:            tioUUID,
			LoginGovUUID:  &loginGovUUID,
			LoginGovEmail: email,
			Active:        true,
			Roles:         []roles.Role{tioRole},
		},
	})
	testdatagen.MakeOfficeUser(db, testdatagen.Assertions{
		OfficeUser: models.OfficeUser{
			ID:     uuid.FromStringOrNil("f1828a35-43fd-42be-8b23-af4d9d51f0f3"),
			Email:  email,
			Active: true,
			UserID: &tioUUID,
		},
	})
}

func createServicesCounselor(db *pop.Connection) {
	/* A user with services counselor role */
	servicesCounselorRole := roles.Role{}
	err := db.Where("role_type = $1", roles.RoleTypeServicesCounselor).First(&servicesCounselorRole)
	if err != nil {
		log.Panic(fmt.Errorf("Failed to find RoleTypeServicesCounselor in the DB: %w", err))
	}

	email := "services_counselor_role@office.mil"
	servicesCounselorUUID := uuid.Must(uuid.FromString("a6c8663f-998f-4626-a978-ad60da2476ec"))
	loginGovUUID := uuid.Must(uuid.NewV4())
	testdatagen.MakeUser(db, testdatagen.Assertions{
		User: models.User{
			ID:            servicesCounselorUUID,
			LoginGovUUID:  &loginGovUUID,
			LoginGovEmail: email,
			Active:        true,
			Roles:         []roles.Role{servicesCounselorRole},
		},
	})
	testdatagen.MakeOfficeUser(db, testdatagen.Assertions{
		OfficeUser: models.OfficeUser{
			ID:     uuid.FromStringOrNil("c70d9a38-4bff-4d37-8dcc-456f317d7935"),
			Email:  email,
			Active: true,
			UserID: &servicesCounselorUUID,
		},
	})
}

func createTXO(db *pop.Connection) {
	/* A user with both too and tio roles */
	email := "too_tio_role@office.mil"
	tooRole := roles.Role{}
	err := db.Where("role_type = $1", roles.RoleTypeTOO).First(&tooRole)
	if err != nil {
		log.Panic(fmt.Errorf("Failed to find RoleTypeTOO in the DB: %w", err))
	}

	tioRole := roles.Role{}
	err = db.Where("role_type = $1", roles.RoleTypeTIO).First(&tioRole)
	if err != nil {
		log.Panic(fmt.Errorf("Failed to find RoleTypeTIO in the DB: %w", err))
	}

	tooTioUUID := uuid.Must(uuid.FromString("9bda91d2-7a0c-4de1-ae02-b8cf8b4b858b"))
	loginGovUUID := uuid.Must(uuid.NewV4())
	user := testdatagen.MakeUser(db, testdatagen.Assertions{
		User: models.User{
			ID:            tooTioUUID,
			LoginGovUUID:  &loginGovUUID,
			LoginGovEmail: email,
			Active:        true,
			Roles:         []roles.Role{tooRole, tioRole},
		},
	})
	testdatagen.MakeOfficeUser(db, testdatagen.Assertions{
		OfficeUser: models.OfficeUser{
			ID:     uuid.FromStringOrNil("dce86235-53d3-43dd-8ee8-54212ae3078f"),
			Email:  email,
			Active: true,
			UserID: &tooTioUUID,
		},
	})
	testdatagen.MakeServiceMember(db, testdatagen.Assertions{
		ServiceMember: models.ServiceMember{
			User:   user,
			UserID: user.ID,
		},
	})

	// Makes user with both too and tio role with USMC gbloc
	transportationOfficeUSMC := models.TransportationOffice{}
	err = db.Where("id = $1", "ccf50409-9d03-4cac-a931-580649f1647a").First(&transportationOfficeUSMC)
	if err != nil {
		log.Panic(fmt.Errorf("Failed to find transportation office USMC in the DB: %w", err))
	}
	emailUSMC := "too_tio_role_usmc@office.mil"
	tooTioWithUsmcUUID := uuid.Must(uuid.FromString("9bda91d2-7a0c-4de1-ae02-bbbbbbbbbbbb"))
	loginGovWithUsmcUUID := uuid.Must(uuid.NewV4())
	testdatagen.MakeUser(db, testdatagen.Assertions{
		User: models.User{
			ID:            tooTioWithUsmcUUID,
			LoginGovUUID:  &loginGovWithUsmcUUID,
			LoginGovEmail: emailUSMC,
			Active:        true,
			Roles:         []roles.Role{tooRole, tioRole},
		},
	})
	testdatagen.MakeOfficeUser(db, testdatagen.Assertions{
		OfficeUser: models.OfficeUser{
			ID:                   uuid.FromStringOrNil("dce86235-53d3-43dd-8ee8-bbbbbbbbbbbb"),
			Email:                emailUSMC,
			Active:               true,
			UserID:               &tooTioWithUsmcUUID,
			TransportationOffice: transportationOfficeUSMC,
		},
	})
}

func createTXOServicesCounselor(db *pop.Connection) {
	/* A user with both too, tio, and services counselor roles */
	email := "too_tio_services_counselor_role@office.mil"

	officeUserRoleTypes := []roles.RoleType{roles.RoleTypeTOO, roles.RoleTypeTIO, roles.RoleTypeServicesCounselor}
	var userRoles roles.Roles
	err := db.Where("role_type IN (?)", officeUserRoleTypes).All(&userRoles)
	if err != nil {
		log.Panic(fmt.Errorf("Failed to find office user RoleType in the DB: %w", err))
	}

	tooTioServicesUUID := uuid.Must(uuid.FromString("8d78c849-0853-4eb8-a7a7-73055db7a6a8"))
	loginGovUUID := uuid.Must(uuid.NewV4())

	// Make a user
	testdatagen.MakeUser(db, testdatagen.Assertions{
		User: models.User{
			ID:            tooTioServicesUUID,
			LoginGovUUID:  &loginGovUUID,
			LoginGovEmail: email,
			Active:        true,
			Roles:         userRoles,
		},
	})

	// Make and office user associated with the previously created user
	testdatagen.MakeOfficeUser(db, testdatagen.Assertions{
		OfficeUser: models.OfficeUser{
			ID:     uuid.FromStringOrNil("f3503012-e17a-4136-aa3c-508ee3b1962f"),
			Email:  email,
			Active: true,
			UserID: &tooTioServicesUUID,
		},
	})
}

func createTXOServicesUSMCCounselor(db *pop.Connection) {

	/* A user with both too, tio, and services counselor roles */
	officeUserRoleTypes := []roles.RoleType{roles.RoleTypeTOO, roles.RoleTypeTIO, roles.RoleTypeServicesCounselor}
	var userRoles roles.Roles
	err := db.Where("role_type IN (?)", officeUserRoleTypes).All(&userRoles)
	if err != nil {
		log.Panic(fmt.Errorf("Failed to find office user RoleType in the DB: %w", err))
	}

	// Makes user with too, tio, services counselor role with USMC gbloc
	transportationOfficeUSMC := models.TransportationOffice{}
	err = db.Where("id = $1", "ccf50409-9d03-4cac-a931-580649f1647a").First(&transportationOfficeUSMC)
	if err != nil {
		log.Panic(fmt.Errorf("Failed to find transportation office USMC in the DB: %w", err))
	}
	emailUSMC := "too_tio_services_counselor_role_usmc@office.mil"
	tooTioServicesWithUsmcUUID := uuid.Must(uuid.FromString("9aae1a83-6515-4c1d-84e8-f7b53dc3d5fc"))
	loginGovWithUsmcUUID := uuid.Must(uuid.NewV4())

	// Makes a user with all office roles that is associated with USMC
	testdatagen.MakeUser(db, testdatagen.Assertions{
		User: models.User{
			ID:            tooTioServicesWithUsmcUUID,
			LoginGovUUID:  &loginGovWithUsmcUUID,
			LoginGovEmail: emailUSMC,
			Active:        true,
			Roles:         userRoles,
		},
	})

	// Makes an office user with the previously created user
	testdatagen.MakeOfficeUser(db, testdatagen.Assertions{
		OfficeUser: models.OfficeUser{
			ID:                   uuid.FromStringOrNil("b23005d6-60ea-469f-91ab-a7daf4c686f5"),
			Email:                emailUSMC,
			Active:               true,
			UserID:               &tooTioServicesWithUsmcUUID,
			TransportationOffice: transportationOfficeUSMC,
		},
	})
}

// func createRecentlyUpdatedHHGMove(db *pop.Connection, userUploader *uploader.UserUploader) {
// 	// A more recent MTO for demonstrating the since parameter
// 	customer6 := testdatagen.MakeServiceMember(db, testdatagen.Assertions{
// 		ServiceMember: models.ServiceMember{
// 			ID: uuid.FromStringOrNil("6ac40a00-e762-4f5f-b08d-3ea72a8e4b61"),
// 		},
// 	})
// 	orders6 := testdatagen.MakeOrder(db, testdatagen.Assertions{
// 		Order: models.Order{
// 			ID:              uuid.FromStringOrNil("6fca843a-a87e-4752-b454-0fac67aa4981"),
// 			ServiceMemberID: customer6.ID,
// 			ServiceMember:   customer6,
// 		},
// 		UserUploader: userUploader,
// 	})
// 	mto2 := testdatagen.MakeMove(db, testdatagen.Assertions{
// 		Move: models.Move{
// 			ID:                 uuid.FromStringOrNil("da3f34cc-fb94-4e0b-1c90-ba3333cb7791"),
// 			OrdersID:           orders6.ID,
// 			UpdatedAt:          time.Unix(1576779681256, 0),
// 			AvailableToPrimeAt: swag.Time(time.Now()),
// 			Status:             models.MoveStatusSUBMITTED,
// 			SelectedMoveType:   &hhgMoveType,
// 		},
// 	})
//
// 	mtoShipment2 := testdatagen.MakeMTOShipment(db, testdatagen.Assertions{
// 		Move: mto2,
// 	})
//
// 	testdatagen.MakeMTOShipment(db, testdatagen.Assertions{
// 		Move: mto2,
// 	})
//
// 	testdatagen.MakeMTOAgent(db, testdatagen.Assertions{
// 		MTOAgent: models.MTOAgent{
// 			MTOShipment:   mtoShipment2,
// 			MTOShipmentID: mtoShipment2.ID,
// 			FirstName:     swag.String("Test"),
// 			LastName:      swag.String("Agent"),
// 			Email:         swag.String("test@test.email.com"),
// 			MTOAgentType:  models.MTOAgentReleasing,
// 		},
// 	})
//
// 	testdatagen.MakeMTOAgent(db, testdatagen.Assertions{
// 		MTOAgent: models.MTOAgent{
// 			MTOShipment:   mtoShipment2,
// 			MTOShipmentID: mtoShipment2.ID,
// 			FirstName:     swag.String("Test"),
// 			LastName:      swag.String("Agent"),
// 			Email:         swag.String("test@test.email.com"),
// 			MTOAgentType:  models.MTOAgentReceiving,
// 		},
// 	})
//
// 	mtoShipment3 := testdatagen.MakeMTOShipment(db, testdatagen.Assertions{
// 		MTOShipment: models.MTOShipment{
// 			ShipmentType: models.MTOShipmentTypeHHGIntoNTSDom,
// 		},
// 		Move: mto2,
// 	})
//
// 	testdatagen.MakeMTOAgent(db, testdatagen.Assertions{
// 		MTOAgent: models.MTOAgent{
// 			MTOShipment:   mtoShipment3,
// 			MTOShipmentID: mtoShipment3.ID,
// 			FirstName:     swag.String("Test"),
// 			LastName:      swag.String("Agent"),
// 			Email:         swag.String("test@test.email.com"),
// 			MTOAgentType:  models.MTOAgentReleasing,
// 		},
// 	})
//
// 	testdatagen.MakeMTOAgent(db, testdatagen.Assertions{
// 		MTOAgent: models.MTOAgent{
// 			MTOShipment:   mtoShipment3,
// 			MTOShipmentID: mtoShipment3.ID,
// 			FirstName:     swag.String("Test"),
// 			LastName:      swag.String("Agent"),
// 			Email:         swag.String("test@test.email.com"),
// 			MTOAgentType:  models.MTOAgentReceiving,
// 		},
// 	})
//
// 	testdatagen.MakeMTOServiceItem(db, testdatagen.Assertions{
// 		MTOServiceItem: models.MTOServiceItem{
// 			ID: uuid.FromStringOrNil("8a625314-1922-4987-93c5-a62c0d13f053"),
// 		},
// 		Move: mto2,
// 	})
//
// 	testdatagen.MakeMTOServiceItem(db, testdatagen.Assertions{
// 		MTOServiceItem: models.MTOServiceItem{
// 			ID: uuid.FromStringOrNil("3624d82f-fa87-47f5-a09a-2d5639e45c02"),
// 		},
// 		Move:        mto2,
// 		MTOShipment: mtoShipment3,
// 		ReService: models.ReService{
// 			ID: uuid.FromStringOrNil("4b85962e-25d3-4485-b43c-2497c4365598"), // DSH
// 		},
// 	})
// }

func createHHGMoveWithTaskOrderServices(db *pop.Connection, userUploader *uploader.UserUploader) {

	mtoWithTaskOrderServices := testdatagen.MakeMove(db, testdatagen.Assertions{
		Move: models.Move{
			ID:                 uuid.FromStringOrNil("9c7b255c-2981-4bf8-839f-61c7458e2b4d"),
			Locator:            "RDY4PY",
			AvailableToPrimeAt: swag.Time(time.Now()),
			Status:             models.MoveStatusAPPROVED,
			SelectedMoveType:   &hhgMoveType,
		},
		UserUploader: userUploader,
	})

	estimated := unit.Pound(1400)
	actual := unit.Pound(1349)
	mtoShipment4 := testdatagen.MakeMTOShipment(db, testdatagen.Assertions{
		MTOShipment: models.MTOShipment{
			ID:                   uuid.FromStringOrNil("c3a9e368-188b-4828-a64a-204da9b988c2"),
			RequestedPickupDate:  swag.Time(time.Now()),
			ScheduledPickupDate:  swag.Time(time.Now().AddDate(0, 0, -1)),
			PrimeEstimatedWeight: &estimated, // so we can price Dom. Destination Price
			PrimeActualWeight:    &actual,    // so we can price DLH
			Status:               models.MTOShipmentStatusApproved,
			ApprovedDate:         swag.Time(time.Now()),
		},
		Move: mtoWithTaskOrderServices,
	})
	mtoShipment5 := testdatagen.MakeMTOShipment(db, testdatagen.Assertions{
		MTOShipment: models.MTOShipment{
			ID:                   uuid.FromStringOrNil("01b9671e-b268-4906-967b-ba661a1d3933"),
			RequestedPickupDate:  swag.Time(time.Now()),
			ScheduledPickupDate:  swag.Time(time.Now().AddDate(0, 0, -1)),
			PrimeEstimatedWeight: &estimated,
			PrimeActualWeight:    &actual,
			Status:               models.MTOShipmentStatusApproved,
			ApprovedDate:         swag.Time(time.Now()),
		},
		Move: mtoWithTaskOrderServices,
	})

	testdatagen.MakeMTOServiceItem(db, testdatagen.Assertions{
		MTOServiceItem: models.MTOServiceItem{
			ID:     uuid.FromStringOrNil("94bc8b44-fefe-469f-83a0-39b1e31116fb"),
			Status: models.MTOServiceItemStatusApproved,
		},
		Move:        mtoWithTaskOrderServices,
		MTOShipment: mtoShipment4,
		ReService: models.ReService{
			ID: uuid.FromStringOrNil("50f1179a-3b72-4fa1-a951-fe5bcc70bd14"), // Dom. Destination Price
		},
	})

	testdatagen.MakeMTOServiceItem(db, testdatagen.Assertions{
		MTOServiceItem: models.MTOServiceItem{
			ID:     uuid.FromStringOrNil("fd6741a5-a92c-44d5-8303-1d7f5e60afbf"),
			Status: models.MTOServiceItemStatusApproved,
		},
		Move:        mtoWithTaskOrderServices,
		MTOShipment: mtoShipment4,
		ReService: models.ReService{
			ID: uuid.FromStringOrNil("8d600f25-1def-422d-b159-617c7d59156e"), // DLH
		},
	})

	testdatagen.MakeMTOServiceItem(db, testdatagen.Assertions{
		MTOServiceItem: models.MTOServiceItem{
			ID:     uuid.FromStringOrNil("6431e3e2-4ee4-41b5-b226-393f9133eb6c"),
			Status: models.MTOServiceItemStatusApproved,
		},
		Move:        mtoWithTaskOrderServices,
		MTOShipment: mtoShipment4,
		ReService: models.ReService{
			ID: uuid.FromStringOrNil("4780b30c-e846-437a-b39a-c499a6b09872"), // FSC
		},
	})

	testdatagen.MakeMTOServiceItem(db, testdatagen.Assertions{
		MTOServiceItem: models.MTOServiceItem{
			ID:     uuid.FromStringOrNil("eee4b555-2475-4e67-a5b8-102f28d950f8"),
			Status: models.MTOServiceItemStatusApproved,
		},
		Move:        mtoWithTaskOrderServices,
		MTOShipment: mtoShipment5,
		ReService: models.ReService{
			ID: uuid.FromStringOrNil("4b85962e-25d3-4485-b43c-2497c4365598"), // DSH
		},
	})

	testdatagen.MakeMTOServiceItem(db, testdatagen.Assertions{
		MTOServiceItem: models.MTOServiceItem{
			ID:     uuid.FromStringOrNil("a6e5debc-9e73-421b-8f68-92936ce34737"),
			Status: models.MTOServiceItemStatusApproved,
		},
		Move:        mtoWithTaskOrderServices,
		MTOShipment: mtoShipment5,
		ReService: models.ReService{
			ID: uuid.FromStringOrNil("bdea5a8d-f15f-47d2-85c9-bba5694802ce"), // DPK
		},
	})

	testdatagen.MakeMTOServiceItem(db, testdatagen.Assertions{
		MTOServiceItem: models.MTOServiceItem{
			ID:     uuid.FromStringOrNil("999504a9-45b0-477f-a00b-3ede8ffde379"),
			Status: models.MTOServiceItemStatusApproved,
		},
		Move:        mtoWithTaskOrderServices,
		MTOShipment: mtoShipment5,
		ReService: models.ReService{
			ID: uuid.FromStringOrNil("15f01bc1-0754-4341-8e0f-25c8f04d5a77"), // DUPK
		},
	})

	testdatagen.MakeMTOServiceItemBasic(db, testdatagen.Assertions{
		MTOServiceItem: models.MTOServiceItem{
			ID:     uuid.FromStringOrNil("ca9aeb58-e5a9-44b0-abe8-81d233dbdebf"),
			Status: models.MTOServiceItemStatusApproved,
		},
		Move: mtoWithTaskOrderServices,
		ReService: models.ReService{
			ID: uuid.FromStringOrNil("9dc919da-9b66-407b-9f17-05c0f03fcb50"), // CS - Counseling Services
		},
	})

	testdatagen.MakeMTOServiceItemBasic(db, testdatagen.Assertions{
		MTOServiceItem: models.MTOServiceItem{
			ID:     uuid.FromStringOrNil("722a6f4e-b438-4655-88c7-51609056550d"),
			Status: models.MTOServiceItemStatusApproved,
		},
		Move: mtoWithTaskOrderServices,
		ReService: models.ReService{
			ID: uuid.FromStringOrNil("1130e612-94eb-49a7-973d-72f33685e551"), // MS - Move Management
		},
	})
}

func createWebhookSubscriptionForPaymentRequestUpdate(db *pop.Connection) {
	// Create one webhook subscription for PaymentRequestUpdate
	testdatagen.MakeWebhookSubscription(db, testdatagen.Assertions{
		WebhookSubscription: models.WebhookSubscription{
			CallbackURL: "https://primelocal:9443/support/v1/webhook-notify",
		},
	})
}

func createMoveWithServiceItems(db *pop.Connection, userUploader *uploader.UserUploader) {
	customer := testdatagen.MakeExtendedServiceMember(db, testdatagen.Assertions{})

	orders9 := testdatagen.MakeOrder(db, testdatagen.Assertions{
		Order: models.Order{
			ID:              uuid.FromStringOrNil("796a0acd-1ccb-4a2f-a9b3-e44906ced698"),
			ServiceMemberID: customer.ID,
			ServiceMember:   customer,
		},
		UserUploader: userUploader,
	})

	move9 := testdatagen.MakeMove(db, testdatagen.Assertions{
		Move: models.Move{
			ID:               uuid.FromStringOrNil("7cbe57ba-fd3a-45a7-aa9a-1970f1908ae7"),
			OrdersID:         orders9.ID,
			SelectedMoveType: &hhgMoveType,
			Status:           models.MoveStatusSUBMITTED,
		},
	})

	mtoShipment9 := testdatagen.MakeMTOShipment(db, testdatagen.Assertions{
		MTOShipment: models.MTOShipment{
			ID:                   uuid.FromStringOrNil("ec3f4edf-1463-43fb-98c4-272d3acb204a"),
			PrimeEstimatedWeight: &estimatedWeight,
			PrimeActualWeight:    &actualWeight,
			ShipmentType:         models.MTOShipmentTypeHHGLongHaulDom,
			ApprovedDate:         swag.Time(time.Now()),
			Status:               models.MTOShipmentStatusSubmitted,
		},
		Move: move9,
	})

	paymentRequest9 := testdatagen.MakePaymentRequest(db, testdatagen.Assertions{
		PaymentRequest: models.PaymentRequest{
			ID:            uuid.FromStringOrNil("cfd110d4-1f62-401c-a92c-39987a0b4228"),
			MoveTaskOrder: move9,
			IsFinal:       false,
			Status:        models.PaymentRequestStatusReviewed,
			ReviewedAt:    swag.Time(time.Now()),
		},
		Move: move9,
	})

	testdatagen.MakePaymentServiceItem(db, testdatagen.Assertions{
		PaymentServiceItem: models.PaymentServiceItem{
			Status: models.PaymentServiceItemStatusApproved,
		},
		PaymentRequest: paymentRequest9,
	})

	testdatagen.MakePaymentServiceItem(db, testdatagen.Assertions{
		PaymentServiceItem: models.PaymentServiceItem{
			Status: models.PaymentServiceItemStatusDenied,
		},
		PaymentRequest: paymentRequest9,
	})

	assertions9 := testdatagen.Assertions{
		Move:           move9,
		MTOShipment:    mtoShipment9,
		PaymentRequest: paymentRequest9,
	}

	currentTime := time.Now()
	const testDateFormat = "060102"

	basicPaymentServiceItemParams := []testdatagen.CreatePaymentServiceItemParams{
		{
			Key:     models.ServiceItemParamNameContractCode,
			KeyType: models.ServiceItemParamTypeString,
			Value:   testdatagen.DefaultContractCode,
		},
		{
			Key:     models.ServiceItemParamNameRequestedPickupDate,
			KeyType: models.ServiceItemParamTypeDate,
			Value:   currentTime.Format(testDateFormat),
		},
		{
			Key:     models.ServiceItemParamNameWeightBilledActual,
			KeyType: models.ServiceItemParamTypeInteger,
			Value:   "4242",
		},
		{
			Key:     models.ServiceItemParamNameDistanceZip3,
			KeyType: models.ServiceItemParamTypeInteger,
			Value:   "2424",
		},
		{
			Key:     models.ServiceItemParamNameDistanceZip5,
			KeyType: models.ServiceItemParamTypeInteger,
			Value:   "24245",
		},
	}

	testdatagen.MakePaymentServiceItemWithParams(
		db,
		models.ReServiceCodeDLH,
		basicPaymentServiceItemParams,
		assertions9,
	)
}

func createMoveWithBasicServiceItems(db *pop.Connection, userUploader *uploader.UserUploader) {
	customer := testdatagen.MakeExtendedServiceMember(db, testdatagen.Assertions{})
	orders10 := testdatagen.MakeOrder(db, testdatagen.Assertions{
		Order: models.Order{
			ID:              uuid.FromStringOrNil("796a0acd-1ccb-4a2f-a9b3-e44906ced699"),
			ServiceMemberID: customer.ID,
			ServiceMember:   customer,
		},
		UserUploader: userUploader,
	})

	move10 := testdatagen.MakeMove(db, testdatagen.Assertions{
		Move: models.Move{
			ID:                 uuid.FromStringOrNil("7cbe57ba-fd3a-45a7-aa9a-1970f1908ae8"),
			OrdersID:           orders10.ID,
			Status:             models.MoveStatusAPPROVED,
			AvailableToPrimeAt: swag.Time(time.Now()),
		},
	})

	testdatagen.MakeMTOShipment(db, testdatagen.Assertions{
		Move: move10,
		MTOShipment: models.MTOShipment{
			Status: models.MTOShipmentStatusApproved,
		},
	})

	paymentRequest10 := testdatagen.MakePaymentRequest(db, testdatagen.Assertions{
		PaymentRequest: models.PaymentRequest{
			ID:            uuid.FromStringOrNil("cfd110d4-1f62-401c-a92c-39987a0b4229"),
			Status:        models.PaymentRequestStatusReviewed,
			ReviewedAt:    swag.Time(time.Now()),
			MoveTaskOrder: move10,
		},
		Move: move10,
	})

	serviceItemA := testdatagen.MakeMTOServiceItemBasic(db, testdatagen.Assertions{
		MTOServiceItem: models.MTOServiceItem{Status: models.MTOServiceItemStatusApproved},
		PaymentRequest: paymentRequest10,
		ReService: models.ReService{
			ID: uuid.FromStringOrNil("9dc919da-9b66-407b-9f17-05c0f03fcb50"), // CS - Counseling Services
		},
	})

	serviceItemB := testdatagen.MakeMTOServiceItemBasic(db, testdatagen.Assertions{
		MTOServiceItem: models.MTOServiceItem{Status: models.MTOServiceItemStatusApproved},
		PaymentRequest: paymentRequest10,
		ReService: models.ReService{
			ID: uuid.FromStringOrNil("1130e612-94eb-49a7-973d-72f33685e551"), // MS - Move Management
		},
	})

	testdatagen.MakePaymentServiceItem(db, testdatagen.Assertions{
		PaymentServiceItem: models.PaymentServiceItem{
			Status: models.PaymentServiceItemStatusApproved,
		},
		MTOServiceItem: serviceItemA,
		PaymentRequest: paymentRequest10,
	})

	testdatagen.MakePaymentServiceItem(db, testdatagen.Assertions{
		PaymentServiceItem: models.PaymentServiceItem{
			Status: models.PaymentServiceItemStatusDenied,
		},
		MTOServiceItem: serviceItemB,
		PaymentRequest: paymentRequest10,
	})
}

func createMoveWithUniqueDestinationAddress(db *pop.Connection) {
	address := testdatagen.MakeAddress(db, testdatagen.Assertions{
		Address: models.Address{
			StreetAddress1: "2 Second St",
			StreetAddress2: swag.String("Apt 2"),
			StreetAddress3: swag.String("Suite B"),
			City:           "Columbia",
			State:          "SC",
			PostalCode:     "29212",
			Country:        swag.String("US"),
		},
	})

	newDutyStation := testdatagen.MakeDutyStation(db, testdatagen.Assertions{
		DutyStation: models.DutyStation{
			AddressID: address.ID,
			Address:   address,
		},
	})

	order := testdatagen.MakeOrder(db, testdatagen.Assertions{
		Order: models.Order{
			NewDutyStationID: newDutyStation.ID,
			NewDutyStation:   newDutyStation,
			OrdersNumber:     models.StringPointer("ORDER3"),
			TAC:              models.StringPointer("F8E1"),
		},
	})

	testdatagen.MakeMove(db, testdatagen.Assertions{
		Move: models.Move{
			ID:                 uuid.FromStringOrNil("ecbc2e6a-1b45-403b-9bd4-ea315d4d3d93"),
			AvailableToPrimeAt: swag.Time(time.Now()),
			Status:             models.MoveStatusAPPROVED,
		},
		Order: order,
	})
}

func createHHGNeedsServicesCounseling(db *pop.Connection) {
	submittedAt := time.Now()
	orders := testdatagen.MakeOrderWithoutDefaults(db, testdatagen.Assertions{
		DutyStation: models.DutyStation{
			ProvidesServicesCounseling: true,
		},
	})

	move := testdatagen.MakeMove(db, testdatagen.Assertions{
		Move: models.Move{
			Locator:     "SRVCSL",
			Status:      models.MoveStatusNeedsServiceCounseling,
			SubmittedAt: &submittedAt,
		},
		Order: orders,
	})

	requestedPickupDate := submittedAt.Add(60 * 24 * time.Hour)
	requestedDeliveryDate := requestedPickupDate.Add(7 * 24 * time.Hour)
	testdatagen.MakeMTOShipment(db, testdatagen.Assertions{
		Move: move,
		MTOShipment: models.MTOShipment{
			ShipmentType:          models.MTOShipmentTypeHHG,
			Status:                models.MTOShipmentStatusSubmitted,
			RequestedPickupDate:   &requestedPickupDate,
			RequestedDeliveryDate: &requestedDeliveryDate,
		},
	})

	requestedPickupDate = submittedAt.Add(30 * 24 * time.Hour)
	requestedDeliveryDate = requestedPickupDate.Add(7 * 24 * time.Hour)
	testdatagen.MakeMTOShipment(db, testdatagen.Assertions{
		Move: move,
		MTOShipment: models.MTOShipment{
			ShipmentType:          models.MTOShipmentTypeHHG,
			Status:                models.MTOShipmentStatusSubmitted,
			RequestedPickupDate:   &requestedPickupDate,
			RequestedDeliveryDate: &requestedDeliveryDate,
		},
	})
}

func createHHGNeedsServicesCounselingUSMC(db *pop.Connection, userUploader *uploader.UserUploader) {

	marineCorps := models.AffiliationMARINES
	submittedAt := time.Now()

	move := testdatagen.MakeMove(db, testdatagen.Assertions{
		DutyStation: models.DutyStation{
			ProvidesServicesCounseling: true,
		},
		Move: models.Move{
			Locator:     "USMCSS",
			Status:      models.MoveStatusNeedsServiceCounseling,
			SubmittedAt: &submittedAt,
		},
		ServiceMember: models.ServiceMember{
			Affiliation: &marineCorps,
			LastName:    swag.String("Marine"),
			FirstName:   swag.String("Ted"),
		},
		UserUploader: userUploader,
	})

	requestedPickupDate := submittedAt.Add(60 * 24 * time.Hour)
	requestedDeliveryDate := requestedPickupDate.Add(7 * 24 * time.Hour)
	testdatagen.MakeMTOShipment(db, testdatagen.Assertions{
		Move: move,
		MTOShipment: models.MTOShipment{
			ShipmentType:          models.MTOShipmentTypeHHG,
			Status:                models.MTOShipmentStatusSubmitted,
			RequestedPickupDate:   &requestedPickupDate,
			RequestedDeliveryDate: &requestedDeliveryDate,
		},
	})

	requestedPickupDate = submittedAt.Add(30 * 24 * time.Hour)
	requestedDeliveryDate = requestedPickupDate.Add(7 * 24 * time.Hour)
	testdatagen.MakeMTOShipment(db, testdatagen.Assertions{
		Move: move,
		MTOShipment: models.MTOShipment{
			ShipmentType:          models.MTOShipmentTypeHHG,
			Status:                models.MTOShipmentStatusSubmitted,
			RequestedPickupDate:   &requestedPickupDate,
			RequestedDeliveryDate: &requestedDeliveryDate,
		},
	})
}

func createHHGNeedsServicesCounselingUSMC2(db *pop.Connection, userUploader *uploader.UserUploader) {

	marineCorps := models.AffiliationMARINES
	submittedAt := time.Now()

	move := testdatagen.MakeMove(db, testdatagen.Assertions{
		DutyStation: models.DutyStation{
			ProvidesServicesCounseling: true,
		},
		Move: models.Move{
			Locator:     "USMCSC",
			Status:      models.MoveStatusNeedsServiceCounseling,
			SubmittedAt: &submittedAt,
		},
		Order: models.Order{},
		ServiceMember: models.ServiceMember{
			Affiliation: &marineCorps,
			LastName:    swag.String("Marine"),
			FirstName:   swag.String("Barbara"),
		},
		TransportationOffice: models.TransportationOffice{
			Gbloc: "ZANY",
		},
		UserUploader: userUploader,
	})

	requestedPickupDate := submittedAt.Add(20 * 24 * time.Hour)
	requestedDeliveryDate := requestedPickupDate.Add(14 * 24 * time.Hour)
	testdatagen.MakeMTOShipment(db, testdatagen.Assertions{
		Move: move,
		MTOShipment: models.MTOShipment{
			ShipmentType:          models.MTOShipmentTypeHHG,
			Status:                models.MTOShipmentStatusSubmitted,
			RequestedPickupDate:   &requestedPickupDate,
			RequestedDeliveryDate: &requestedDeliveryDate,
		},
	})

}

func createHHGServicesCounselingCompleted(db *pop.Connection) {
	servicesCounselingCompletedAt := time.Now()
	submittedAt := servicesCounselingCompletedAt.Add(-7 * 24 * time.Hour)
	move := testdatagen.MakeMove(db, testdatagen.Assertions{
		DutyStation: models.DutyStation{
			ProvidesServicesCounseling: true,
		},
		Move: models.Move{
			Locator:                      "CSLCMP",
			Status:                       models.MoveStatusServiceCounselingCompleted,
			SubmittedAt:                  &submittedAt,
			ServiceCounselingCompletedAt: &servicesCounselingCompletedAt,
		},
	})

	testdatagen.MakeMTOShipment(db, testdatagen.Assertions{
		Move: move,
		MTOShipment: models.MTOShipment{
			ShipmentType: models.MTOShipmentTypeHHG,
			Status:       models.MTOShipmentStatusSubmitted,
		},
	})
}

func createHHGNoShipments(db *pop.Connection) {
	submittedAt := time.Now()
	orders := testdatagen.MakeOrderWithoutDefaults(db, testdatagen.Assertions{
		DutyStation: models.DutyStation{
			ProvidesServicesCounseling: true,
		},
	})

	testdatagen.MakeMove(db, testdatagen.Assertions{
		Move: models.Move{
			Locator:     "NOSHIP",
			Status:      models.MoveStatusNeedsServiceCounseling,
			SubmittedAt: &submittedAt,
		},
		Order: orders,
	})
}

// Run does that data load thing
func (e devSeedScenario) Run(db *pop.Connection, userUploader *uploader.UserUploader, primeUploader *uploader.PrimeUploader, routePlanner route.Planner, logger Logger) {
	// Testdatagen factories will create new random duty stations so let's get the standard ones in the migrations
	var allDutyStations []models.DutyStation
	db.All(&allDutyStations)

	var originDutyStationsInGBLOC []models.DutyStation
	db.Where("transportation_offices.GBLOC = ?", "LKNQ").
		InnerJoin("transportation_offices", "duty_stations.transportation_office_id = transportation_offices.id").
		All(&originDutyStationsInGBLOC)

	// PPM Office Queue
	createPPMOfficeUser(db)
	createPPMWithAdvance(db, userUploader)
	createPPMWithNoAdvance(db, userUploader)
	createPPMWithPaymentRequest(db, userUploader)
	createCanceledPPM(db, userUploader)
	createPPMReadyToRequestPayment(db, userUploader)

	// Onboarding
	createUnsubmittedHHGMove(db)
<<<<<<< HEAD
	createUnsubmittedHHGMoveMultipleDestinations(db, logger)
=======
	createUnsubmittedHHGMoveMultiplePickup(db)
>>>>>>> ee618bbe
	createUnsubmittedMoveWithNTSAndNTSR(db)
	createServiceMemberWithOrdersButNoMoveType(db)
	createServiceMemberWithNoUploadedOrders(db)

	// Services Counseling
	createHHGNeedsServicesCounseling(db)
	createHHGNeedsServicesCounselingUSMC(db, userUploader)
	createHHGNeedsServicesCounselingUSMC2(db, userUploader)
	createHHGServicesCounselingCompleted(db)
	createHHGNoShipments(db)

	for i := 0; i < 12; i++ {
		validStatuses := []models.MoveStatus{models.MoveStatusNeedsServiceCounseling, models.MoveStatusServiceCounselingCompleted}
		createRandomMove(db, validStatuses, allDutyStations, originDutyStationsInGBLOC, testdatagen.Assertions{
			UserUploader: userUploader,
		})
	}

	// TXO Queues
	createTOO(db)
	createTIO(db)
	createTXO(db)
	createServicesCounselor(db)
	createTXOServicesCounselor(db)
	createTXOServicesUSMCCounselor(db)
	createNTSMove(db)
	createNTSRMove(db)

	// This allows testing the pagination feature in the TXO queues.
	// Feel free to comment out the loop if you don't need this many moves.
	for i := 1; i < 12; i++ {
		createDefaultHHGMoveWithPaymentRequest(db, userUploader, primeUploader, logger, models.AffiliationAIRFORCE)
	}
	createDefaultHHGMoveWithPaymentRequest(db, userUploader, primeUploader, logger, models.AffiliationMARINES)
	// For displaying the Domestic Line Haul calculations displayed on the Payment Requests and Service Item review page
	createHHGMoveWithPaymentRequest(db, userUploader, primeUploader, logger, models.AffiliationAIRFORCE, testdatagen.Assertions{
		Move: models.Move{
			Locator: "SidDLH",
		},
		MTOShipment: models.MTOShipment{
			Status: models.MTOShipmentStatusApproved,
		},
		ReService: models.ReService{
			// DLH - Domestic line haul
			ID: uuid.FromStringOrNil("8d600f25-1def-422d-b159-617c7d59156e"),
		},
	})
	createHHGWithPaymentServiceItems(db, userUploader, primeUploader, routePlanner, logger, models.AffiliationAIRFORCE, testdatagen.Assertions{})

	createMoveWithPPMAndHHG(db, userUploader)

	// Create diverted shipments that needs TOO approval
	createRandomMove(db, nil, allDutyStations, originDutyStationsInGBLOC, testdatagen.Assertions{
		UserUploader: userUploader,
		Move:         models.Move{Status: models.MoveStatusAPPROVALSREQUESTED, Locator: "DVRS0N"},
		MTOShipment:  models.MTOShipment{Diversion: true},
	})

	// Create diverted shipments that are approved an appear on the Move Task Order page
	createRandomMove(db, nil, allDutyStations, originDutyStationsInGBLOC, testdatagen.Assertions{
		UserUploader: userUploader,
		Move:         models.Move{Status: models.MoveStatusAPPROVED, Locator: "APRDVS"},
		MTOShipment:  models.MTOShipment{Diversion: true, Status: models.MTOShipmentStatusApproved},
	})

	// A move with missing required order fields
	createMoveWithHHGMissingOrdersInfo(db, userUploader)

	createHHGMoveWith10ServiceItems(db, userUploader)
	createHHGMoveWith2PaymentRequests(db, userUploader)
	createHHGMoveWith2PaymentRequestsReviewedAllRejectedServiceItems(db, userUploader)
	createHHGMoveWithTaskOrderServices(db, userUploader)
	// This one doesn't have submitted shipments. Can we get rid of it?
	// createRecentlyUpdatedHHGMove(db, userUploader)
	createMoveWithHHGAndNTSRPaymentRequest(db, userUploader, primeUploader, logger)
	// This move will still have shipments with some unapproved service items
	// without payment service items
	createMoveWith2ShipmentsAndPaymentRequest(db, userUploader, primeUploader, logger)

	// Prime API
	createWebhookSubscriptionForPaymentRequestUpdate(db)
	// This move below is a PPM move in DRAFT status. It should probably
	// be changed to an HHG move in SUBMITTED status to reflect reality.
	createMoveWithServiceItems(db, userUploader)
	createMoveWithBasicServiceItems(db, userUploader)
	// Sets up a move with a non-default destination duty station address
	// (to more easily spot issues with addresses being overwritten).
	createMoveWithUniqueDestinationAddress(db)
}<|MERGE_RESOLUTION|>--- conflicted
+++ resolved
@@ -530,7 +530,6 @@
 	})
 }
 
-<<<<<<< HEAD
 func createUnsubmittedHHGMoveMultipleDestinations(db *pop.Connection, logger Logger) {
 	/*
 		A service member with an un-submitted move that has an HHG shipment going to multiple destination addresses
@@ -538,30 +537,17 @@
 	logger.Debug("\n\ncreateUnsubmittedHHGMoveMultipleDestinations - start\n\n")
 	email := "multple-destinations@unsubmitted.hhg"
 	userID := "81fe79a1-faaa-4735-8426-fd159e641002"
-=======
-func createUnsubmittedHHGMoveMultiplePickup(db *pop.Connection) {
-	/*
-	 * A service member with an hhg only, unsubmitted move
-	 */
-	email := "hhg@multiple.pickup"
-	uuidStr := "47fb0e80-6675-4ceb-b4eb-4f8e164c0f6e"
->>>>>>> ee618bbe
 	loginGovUUID := uuid.Must(uuid.NewV4())
 
 	testdatagen.MakeUser(db, testdatagen.Assertions{
 		User: models.User{
-<<<<<<< HEAD
 			ID:            uuid.Must(uuid.FromString(userID)),
-=======
-			ID:            uuid.Must(uuid.FromString(uuidStr)),
->>>>>>> ee618bbe
 			LoginGovUUID:  &loginGovUUID,
 			LoginGovEmail: email,
 			Active:        true,
 		},
 	})
 
-<<<<<<< HEAD
 	smID := "af8f37bc-d29a-4a8a-90ac-5336a2a912b3"
 	smWithHHG := testdatagen.MakeExtendedServiceMember(db, testdatagen.Assertions{
 		ServiceMember: models.ServiceMember{
@@ -571,7 +557,60 @@
 			LastName:      models.StringPointer("Hhg"),
 			Edipi:         models.StringPointer("5833908165"),
 			PersonalEmail: &email,
-=======
+		},
+	})
+
+	move := testdatagen.MakeMove(db, testdatagen.Assertions{
+		Order: models.Order{
+			ServiceMemberID: uuid.FromStringOrNil(smID),
+			ServiceMember:   smWithHHG,
+		},
+		Move: models.Move{
+			ID:               uuid.FromStringOrNil("c799098d-10f6-4e5a-9c88-a0de961e35b3"),
+			Locator:          "HHGSMA",
+			SelectedMoveType: &hhgMoveType,
+		},
+	})
+
+	pickupAddress1 := testdatagen.MakeAddress(db, testdatagen.Assertions{})
+	pickupAddress2 := testdatagen.MakeAddress2(db, testdatagen.Assertions{})
+
+	//destinationAddress1 := testdatagen.MakeAddress3(db, testdatagen.Assertions{})
+	//destinationAddress2 := testdatagen.MakeAddress4(db, testdatagen.Assertions{})
+
+	testdatagen.MakeMTOShipment(db, testdatagen.Assertions{
+		Move: move,
+		MTOShipment: models.MTOShipment{
+			ID:              uuid.FromStringOrNil("fee1181f-22eb-452d-9252-292066e7b0a5"),
+			ShipmentType:    models.MTOShipmentTypeHHG,
+			Status:          models.MTOShipmentStatusSubmitted,
+			MoveTaskOrder:   move,
+			MoveTaskOrderID: move.ID,
+		},
+		PickupAddress:          pickupAddress1,
+		SecondaryPickupAddress: pickupAddress2,
+	})
+
+	logger.Debug("\n\ncreateUnsubmittedHHGMoveMultipleDestinations - end\n\n")
+}
+
+func createUnsubmittedHHGMoveMultiplePickup(db *pop.Connection) {
+	/*
+	 * A service member with an hhg only, unsubmitted move
+	 */
+	email := "hhg@multiple.pickup"
+	uuidStr := "47fb0e80-6675-4ceb-b4eb-4f8e164c0f6e"
+	loginGovUUID := uuid.Must(uuid.NewV4())
+
+	testdatagen.MakeUser(db, testdatagen.Assertions{
+		User: models.User{
+			ID:            uuid.Must(uuid.FromString(uuidStr)),
+			LoginGovUUID:  &loginGovUUID,
+			LoginGovEmail: email,
+			Active:        true,
+		},
+	})
+
 	smWithHHGID := "92927bbd-5271-4a8c-b06b-fea07df84691"
 	smWithHHG := testdatagen.MakeExtendedServiceMember(db, testdatagen.Assertions{
 		ServiceMember: models.ServiceMember{
@@ -581,38 +620,21 @@
 			LastName:      models.StringPointer("Hhg"),
 			Edipi:         models.StringPointer("5833908165"),
 			PersonalEmail: models.StringPointer(email),
->>>>>>> ee618bbe
 		},
 	})
 
 	move := testdatagen.MakeMove(db, testdatagen.Assertions{
 		Order: models.Order{
-<<<<<<< HEAD
-			ServiceMemberID: uuid.FromStringOrNil(smID),
-			ServiceMember:   smWithHHG,
-		},
-		Move: models.Move{
-			ID:               uuid.FromStringOrNil("c799098d-10f6-4e5a-9c88-a0de961e35b3"),
-			Locator:          "HHGSMA",
-=======
 			ServiceMemberID: uuid.FromStringOrNil(smWithHHGID),
 			ServiceMember:   smWithHHG,
 		},
 		Move: models.Move{
 			ID:               uuid.FromStringOrNil("390341ca-2b76-4655-9555-161f4a0c9817"),
 			Locator:          "TWOPIC",
->>>>>>> ee618bbe
 			SelectedMoveType: &hhgMoveType,
 		},
 	})
 
-<<<<<<< HEAD
-	pickupAddress1 := testdatagen.MakeAddress(db, testdatagen.Assertions{})
-	pickupAddress2 := testdatagen.MakeAddress2(db, testdatagen.Assertions{})
-
-	//destinationAddress1 := testdatagen.MakeAddress3(db, testdatagen.Assertions{})
-	//destinationAddress2 := testdatagen.MakeAddress4(db, testdatagen.Assertions{})
-=======
 	pickupAddress1 := testdatagen.MakeAddress(db, testdatagen.Assertions{
 		Address: models.Address{
 			ID:             uuid.Must(uuid.NewV4()),
@@ -638,24 +660,10 @@
 			Country:        swag.String("US"),
 		},
 	})
->>>>>>> ee618bbe
 
 	testdatagen.MakeMTOShipment(db, testdatagen.Assertions{
 		Move: move,
 		MTOShipment: models.MTOShipment{
-<<<<<<< HEAD
-			ID:              uuid.FromStringOrNil("fee1181f-22eb-452d-9252-292066e7b0a5"),
-			ShipmentType:    models.MTOShipmentTypeHHG,
-			Status:          models.MTOShipmentStatusSubmitted,
-			MoveTaskOrder:   move,
-			MoveTaskOrderID: move.ID,
-		},
-		PickupAddress:          pickupAddress1,
-		SecondaryPickupAddress: pickupAddress2,
-	})
-
-	logger.Debug("\n\ncreateUnsubmittedHHGMoveMultipleDestinations - end\n\n")
-=======
 			ID:                       uuid.FromStringOrNil("a35b1247-b4c2-48f6-9846-8e96050fbc95"),
 			PickupAddress:            &pickupAddress1,
 			PickupAddressID:          &pickupAddress1.ID,
@@ -668,7 +676,6 @@
 			MoveTaskOrderID:          move.ID,
 		},
 	})
->>>>>>> ee618bbe
 }
 
 func createUnsubmittedMoveWithNTSAndNTSR(db *pop.Connection) {
@@ -3688,11 +3695,8 @@
 
 	// Onboarding
 	createUnsubmittedHHGMove(db)
-<<<<<<< HEAD
+	createUnsubmittedHHGMoveMultiplePickup(db)
 	createUnsubmittedHHGMoveMultipleDestinations(db, logger)
-=======
-	createUnsubmittedHHGMoveMultiplePickup(db)
->>>>>>> ee618bbe
 	createUnsubmittedMoveWithNTSAndNTSR(db)
 	createServiceMemberWithOrdersButNoMoveType(db)
 	createServiceMemberWithNoUploadedOrders(db)
