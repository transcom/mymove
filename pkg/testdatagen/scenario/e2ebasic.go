package scenario

import (
	"log"
	"time"

	"github.com/gobuffalo/pop"
	"github.com/gobuffalo/uuid"

	"github.com/transcom/mymove/pkg/gen/internalmessages"
	"github.com/transcom/mymove/pkg/models"
	"github.com/transcom/mymove/pkg/testdatagen"
	"github.com/transcom/mymove/pkg/unit"
	"github.com/transcom/mymove/pkg/uploader"
)

// E2eBasicScenario builds a basic set of data for e2e testing
type e2eBasicScenario NamedScenario

// E2eBasicScenario Is the thing
var E2eBasicScenario = e2eBasicScenario{"e2e_basic"}

// Run does that data load thing
func (e e2eBasicScenario) Run(db *pop.Connection, loader *uploader.Uploader) {

	/*
	 * Basic user with tsp access
	 */
	email := "tspuser1@example.com"
	tspUser := testdatagen.MakeTspUser(db, testdatagen.Assertions{
		User: models.User{
			ID:            uuid.Must(uuid.FromString("6cd03e5b-bee8-4e97-a340-fecb8f3d5465")),
			LoginGovEmail: email,
		},
		TspUser: models.TspUser{
			ID:    uuid.FromStringOrNil("1fb58b82-ab60-4f55-a654-0267200473a4"),
			Email: email,
		},
	})

	/*
	 * Basic user with office access
	 */
	email = "officeuser1@example.com"
	testdatagen.MakeOfficeUser(db, testdatagen.Assertions{
		User: models.User{
			ID:            uuid.Must(uuid.FromString("9bfa91d2-7a0c-4de0-ae02-b8cf8b4b858b")),
			LoginGovEmail: email,
		},
		OfficeUser: models.OfficeUser{
			ID:    uuid.FromStringOrNil("9c5911a7-5885-4cf4-abec-021a40692403"),
			Email: email,
		},
	})

	/*
	 * Service member with uploaded orders and a new ppm
	 */
	email = "ppm@incomple.te"
	uuidStr := "e10d5964-c070-49cb-9bd1-eaf9f7348eb6"
	testdatagen.MakeUser(db, testdatagen.Assertions{
		User: models.User{
			ID:            uuid.Must(uuid.FromString(uuidStr)),
			LoginGovEmail: email,
		},
	})
	nowTime := time.Now()
	ppm0 := testdatagen.MakePPM(db, testdatagen.Assertions{
		ServiceMember: models.ServiceMember{
			ID:            uuid.FromStringOrNil("94ced723-fabc-42af-b9ee-87f8986bb5c9"),
			UserID:        uuid.FromStringOrNil(uuidStr),
			FirstName:     models.StringPointer("PPM"),
			LastName:      models.StringPointer("Submitted"),
			Edipi:         models.StringPointer("1234567890"),
			PersonalEmail: models.StringPointer(email),
		},
		Move: models.Move{
			ID:      uuid.FromStringOrNil("0db80bd6-de75-439e-bf89-deaafa1d0dc8"),
			Locator: "VGHEIS",
		},
		PersonallyProcuredMove: models.PersonallyProcuredMove{
			PlannedMoveDate: &nowTime,
		},
		Uploader: loader,
	})
	ppm0.Move.Submit()
	models.SaveMoveDependencies(db, &ppm0.Move)

	/*
	 * Service member with a ppm in progress
	 */
	email = "ppm.in@progre.ss"
	uuidStr = "20199d12-5165-4980-9ca7-19b5dc9f1032"
	testdatagen.MakeUser(db, testdatagen.Assertions{
		User: models.User{
			ID:            uuid.Must(uuid.FromString(uuidStr)),
			LoginGovEmail: email,
		},
	})
	pastTime := time.Now().AddDate(0, 0, -10)
	ppm1 := testdatagen.MakePPM(db, testdatagen.Assertions{
		ServiceMember: models.ServiceMember{
			ID:            uuid.FromStringOrNil("466c41b9-50bf-462c-b3cd-1ae33a2dad9b"),
			UserID:        uuid.FromStringOrNil(uuidStr),
			FirstName:     models.StringPointer("PPM"),
			LastName:      models.StringPointer("In Progress"),
			Edipi:         models.StringPointer("1617033988"),
			PersonalEmail: models.StringPointer(email),
		},
		Move: models.Move{
			ID:      uuid.FromStringOrNil("c9df71f2-334f-4f0e-b2e7-050ddb22efa1"),
			Locator: "GBXYUI",
		},
		PersonallyProcuredMove: models.PersonallyProcuredMove{
			PlannedMoveDate: &pastTime,
		},
		Uploader: loader,
	})
	ppm1.Move.Submit()
	ppm1.Move.Approve()
	models.SaveMoveDependencies(db, &ppm1.Move)

	/*
	 * Service member with a ppm move approved, but not in progress
	 */
	email = "ppm@approv.ed"
	uuidStr = "1842091b-b9a0-4d4a-ba22-1e2f38f26317"
	testdatagen.MakeUser(db, testdatagen.Assertions{
		User: models.User{
			ID:            uuid.Must(uuid.FromString(uuidStr)),
			LoginGovEmail: email,
		},
	})
	futureTime := time.Now().AddDate(0, 0, 10)
	typeDetail := internalmessages.OrdersTypeDetailPCSTDY
	ppm2 := testdatagen.MakePPM(db, testdatagen.Assertions{
		ServiceMember: models.ServiceMember{
			ID:            uuid.FromStringOrNil("9ce5a930-2446-48ec-a9c0-17bc65e8522d"),
			UserID:        uuid.FromStringOrNil(uuidStr),
			FirstName:     models.StringPointer("PPM"),
			LastName:      models.StringPointer("Approved"),
			Edipi:         models.StringPointer("7617033988"),
			PersonalEmail: models.StringPointer(email),
		},
		// These values should be populated for an approved move
		Order: models.Order{
			OrdersNumber:        models.StringPointer("12345"),
			OrdersTypeDetail:    &typeDetail,
			DepartmentIndicator: models.StringPointer("AIR_FORCE"),
			TAC:                 models.StringPointer("99"),
		},
		Move: models.Move{
			ID:      uuid.FromStringOrNil("0a2580ef-180a-44b2-a40b-291fa9cc13cc"),
			Locator: "FDXTIU",
		},
		PersonallyProcuredMove: models.PersonallyProcuredMove{
			PlannedMoveDate: &futureTime,
		},
		Uploader: loader,
	})
	ppm2.Move.Submit()
	ppm2.Move.Approve()
	// This is the same PPM model as ppm2, but this is the one that will be saved by SaveMoveDependencies
	ppm2.Move.PersonallyProcuredMoves[0].Submit()
	ppm2.Move.PersonallyProcuredMoves[0].Approve()
	models.SaveMoveDependencies(db, &ppm2.Move)

	/*
	 * Service member with orders and a move
	 */
	email = "profile@comple.te"
	uuidStr = "13F3949D-0D53-4BE4-B1B1-AE4314793F34"
	testdatagen.MakeUser(db, testdatagen.Assertions{
		User: models.User{
			ID:            uuid.Must(uuid.FromString(uuidStr)),
			LoginGovEmail: email,
		},
	})

	testdatagen.MakeMove(db, testdatagen.Assertions{
		ServiceMember: models.ServiceMember{
			ID:            uuid.FromStringOrNil("0a1e72b0-1b9f-442b-a6d3-7b7cfa6bbb95"),
			UserID:        uuid.FromStringOrNil(uuidStr),
			FirstName:     models.StringPointer("Profile"),
			LastName:      models.StringPointer("Complete"),
			Edipi:         models.StringPointer("8893308161"),
			PersonalEmail: models.StringPointer(email),
		},
		Move: models.Move{
			ID:      uuid.FromStringOrNil("173da49c-fcec-4d01-a622-3651e81c654e"),
			Locator: "BLABLA",
		},
		Uploader: loader,
	})

	/*
	 * Service member with orders and a move, but no move type selected to select HHG
	 */
	email = "sm_hhg@example.com"
	uuidStr = "4b389406-9258-4695-a091-0bf97b5a132f"

	testdatagen.MakeUser(db, testdatagen.Assertions{
		User: models.User{
			ID:            uuid.Must(uuid.FromString(uuidStr)),
			LoginGovEmail: email,
		},
	})

	testdatagen.MakeMoveWithoutMoveType(db, testdatagen.Assertions{
		ServiceMember: models.ServiceMember{
			ID:            uuid.FromStringOrNil("b5d1f44b-5ceb-4a0e-9119-5687808996ff"),
			UserID:        uuid.FromStringOrNil(uuidStr),
			FirstName:     models.StringPointer("HHGDude"),
			LastName:      models.StringPointer("UserPerson"),
			Edipi:         models.StringPointer("6833908163"),
			PersonalEmail: models.StringPointer(email),
		},
		Move: models.Move{
			ID:      uuid.FromStringOrNil("8718c8ac-e0c6-423b-bdc6-af971ee05b9a"),
			Locator: "REWGIE",
		},
	})

	/*
	 * Service member with uploaded orders and a new shipment move
	 */
	email = "hhg@incomple.te"

	hhg0 := testdatagen.MakeShipment(db, testdatagen.Assertions{
		User: models.User{
			ID:            uuid.Must(uuid.FromString("ebc176e0-bb34-47d4-ba37-ff13e2dd40b9")),
			LoginGovEmail: email,
		},
		ServiceMember: models.ServiceMember{
			ID:            uuid.FromStringOrNil("0d719b18-81d6-474a-86aa-b87246fff65c"),
			FirstName:     models.StringPointer("HHG"),
			LastName:      models.StringPointer("Submitted"),
			Edipi:         models.StringPointer("4444567890"),
			PersonalEmail: models.StringPointer(email),
		},
		Move: models.Move{
			ID:               uuid.FromStringOrNil("2ed0b5a2-26d9-49a3-a775-5220055e8ffe"),
			Locator:          "RLKBEM",
			SelectedMoveType: models.StringPointer("HHG"),
		},
		TrafficDistributionList: models.TrafficDistributionList{
			ID:                uuid.FromStringOrNil("0dfdbdda-c57e-4b29-994a-09fb8641fc75"),
			SourceRateArea:    "US62",
			DestinationRegion: "11",
			CodeOfService:     "D",
		},
	})

	hhg0.Move.Submit()
	models.SaveMoveDependencies(db, &hhg0.Move)

	/*
	 * Service member with uploaded orders and an approved shipment
	 */
	email = "hhg@award.ed"

	offer1 := testdatagen.MakeShipmentOffer(db, testdatagen.Assertions{
		User: models.User{
			ID:            uuid.Must(uuid.FromString("7980f0cf-63e3-4722-b5aa-ba46f8f7ac64")),
			LoginGovEmail: email,
		},
		ServiceMember: models.ServiceMember{
			ID:            uuid.FromStringOrNil("8a66beef-1cdf-4117-9db2-aad548f54430"),
			FirstName:     models.StringPointer("HHG"),
			LastName:      models.StringPointer("Submitted"),
			Edipi:         models.StringPointer("4444567890"),
			PersonalEmail: models.StringPointer(email),
		},
		Move: models.Move{
			ID:               uuid.FromStringOrNil("56b8ef45-8145-487b-9b59-0e30d0d465fa"),
			Locator:          "BACON1",
			SelectedMoveType: models.StringPointer("HHG"),
		},
		TrafficDistributionList: models.TrafficDistributionList{
			ID:                uuid.FromStringOrNil("776b5a23-2830-4de0-bb6a-7698a25865cb"),
			SourceRateArea:    "US62",
			DestinationRegion: "11",
			CodeOfService:     "D",
		},
		Shipment: models.Shipment{
			Status: models.ShipmentStatusAWARDED,
		},
		ShipmentOffer: models.ShipmentOffer{
			TransportationServiceProviderID: tspUser.TransportationServiceProviderID,
		},
	})

	hhg1 := offer1.Shipment
	hhg1.Move.Submit()
	models.SaveMoveDependencies(db, &hhg1.Move)

	// /*
	//  * Service member with uploaded orders and an approved shipment to be accepted
	//  */
	_ = MakeHhgFromAwardedToAccepted(db, tspUser)

	/*
	 * Service member with accepted shipment
	 */
	email = "hhg@accept.ed"

	offer3 := testdatagen.MakeShipmentOffer(db, testdatagen.Assertions{
		User: models.User{
			ID:            uuid.Must(uuid.FromString("6a39dd2a-a23f-4967-a035-3bc9987c6848")),
			LoginGovEmail: email,
		},
		ServiceMember: models.ServiceMember{
			ID:            uuid.FromStringOrNil("6a39dd2a-a23f-4967-a035-3bc9987c6848"),
			FirstName:     models.StringPointer("HHG"),
			LastName:      models.StringPointer("ReadyForApprove"),
			Edipi:         models.StringPointer("4444567890"),
			PersonalEmail: models.StringPointer(email),
		},
		Move: models.Move{
			ID:               uuid.FromStringOrNil("4752270d-4a6f-44ea-82f6-ae3cf3277c5d"),
			Locator:          "BACON3",
			SelectedMoveType: models.StringPointer("HHG"),
		},
		TrafficDistributionList: models.TrafficDistributionList{
			ID:                uuid.FromStringOrNil("e09f8b8b-67a6-4ce3-b5c3-bd48c82512fc"),
			SourceRateArea:    "US62",
			DestinationRegion: "11",
			CodeOfService:     "D",
		},
		Shipment: models.Shipment{
			Status: models.ShipmentStatusACCEPTED,
		},
		ShipmentOffer: models.ShipmentOffer{
			TransportationServiceProviderID: tspUser.TransportationServiceProviderID,
			Accepted:                        models.BoolPointer(true),
		},
	})

	hhg3 := offer3.Shipment
	hhg3.Move.Submit()
	models.SaveMoveDependencies(db, &hhg3.Move)

	/*
	 * Service member with uploaded orders and an approved shipment to have weight added
	 */
	email = "hhg@addweigh.ts"

	offer4 := testdatagen.MakeShipmentOffer(db, testdatagen.Assertions{
		User: models.User{
			ID:            uuid.Must(uuid.FromString("bf022aeb-3f14-4429-94d7-fe759f493aed")),
			LoginGovEmail: email,
		},
		ServiceMember: models.ServiceMember{
			ID:            uuid.FromStringOrNil("01fa956f-d17b-477e-8607-1db1dd891720"),
			FirstName:     models.StringPointer("HHG"),
			LastName:      models.StringPointer("Submitted"),
			Edipi:         models.StringPointer("4444567890"),
			PersonalEmail: models.StringPointer(email),
		},
		Move: models.Move{
			ID:               uuid.FromStringOrNil("94739ee0-664c-47c5-afe9-0f5067a2e151"),
			Locator:          "BACON4",
			SelectedMoveType: models.StringPointer("HHG"),
		},
		TrafficDistributionList: models.TrafficDistributionList{
			ID:                uuid.FromStringOrNil("9ebc891b-f629-4ea1-9ebf-eef1971d69a3"),
			SourceRateArea:    "US62",
			DestinationRegion: "11",
			CodeOfService:     "D",
		},
		Shipment: models.Shipment{
			Status: models.ShipmentStatusAWARDED,
		},
		ShipmentOffer: models.ShipmentOffer{
			TransportationServiceProviderID: tspUser.TransportationServiceProviderID,
		},
	})

	hhg4 := offer4.Shipment
	hhg4.Move.Submit()
	models.SaveMoveDependencies(db, &hhg4.Move)
<<<<<<< HEAD
}

// MakeHhgFromAwardedToAccepted creates a scenario for an approved shipment ready for GBL generation
func MakeHhgFromAwardedToAccepted(db *pop.Connection, tspUser models.TspUser) models.Shipment {
	/*
	 * Service member with uploaded orders and an approved shipment to be accepted
	 */
	email := "hhg@fromawardedtoaccept.ed"

	packDate := time.Now().AddDate(0, 0, 1)
	pickupDate := time.Now().AddDate(0, 0, 5)
	deliveryDate := time.Now().AddDate(0, 0, 10)
	sourceOffice := testdatagen.MakeTransportationOffice(db, testdatagen.Assertions{
		TransportationOffice: models.TransportationOffice{
			Gbloc: "ABCD",
		},
	})
	destOffice := testdatagen.MakeTransportationOffice(db, testdatagen.Assertions{
		TransportationOffice: models.TransportationOffice{
			Gbloc: "QRED",
		},
	})
	offer2 := testdatagen.MakeShipmentOffer(db, testdatagen.Assertions{
		User: models.User{
			ID:            uuid.Must(uuid.FromString("179598c5-a5ee-4da5-8259-29749f03a398")),
			LoginGovEmail: email,
		},
		ServiceMember: models.ServiceMember{
			ID:            uuid.FromStringOrNil("179598c5-a5ee-4da5-8259-29749f03a398"),
			FirstName:     models.StringPointer("HHG"),
			LastName:      models.StringPointer("ReadyForAccept"),
			Edipi:         models.StringPointer("4444567890"),
			PersonalEmail: models.StringPointer(email),
		},
		Order: models.Order{
			DepartmentIndicator: models.StringPointer("17"),
			TAC:                 models.StringPointer("NTA4"),
			SAC:                 models.StringPointer("1234567890 9876543210"),
		},
		Move: models.Move{
			ID:               uuid.FromStringOrNil("849a7880-4a82-4f76-acb4-63cf481e786b"),
			Locator:          "BACON2",
			SelectedMoveType: models.StringPointer("HHG"),
		},
		TrafficDistributionList: models.TrafficDistributionList{
			ID:                uuid.FromStringOrNil("5f86c201-1abf-4f9d-8dcb-d039cb1c6bfc"),
=======

	/*
	 * Service member with uploaded orders and an approved shipment to have weight added
	 * This shipment is rejected by the e2e test.
	 */
	email = "hhg@reject.ing"

	offer5 := testdatagen.MakeShipmentOffer(db, testdatagen.Assertions{
		User: models.User{
			ID:            uuid.Must(uuid.FromString("76bdcff3-ade4-41ff-bf09-0b2474cec751")),
			LoginGovEmail: email,
		},
		ServiceMember: models.ServiceMember{
			ID:            uuid.FromStringOrNil("f4e362e9-9fdd-490b-a2fa-1fa4035b8f0d"),
			FirstName:     models.StringPointer("HHG"),
			LastName:      models.StringPointer("Submitted"),
			Edipi:         models.StringPointer("4444567890"),
			PersonalEmail: models.StringPointer(email),
		},
		Move: models.Move{
			ID:               uuid.FromStringOrNil("7fca3fd0-08a6-480a-8a9c-16a65a100db9"),
			Locator:          "REJECT",
			SelectedMoveType: models.StringPointer("HHG"),
		},
		TrafficDistributionList: models.TrafficDistributionList{
			ID:                uuid.FromStringOrNil("1731c3e6-b510-43d0-be46-13e5a2032bad"),
>>>>>>> 07d6ff07
			SourceRateArea:    "US62",
			DestinationRegion: "11",
			CodeOfService:     "D",
		},
		Shipment: models.Shipment{
<<<<<<< HEAD
			ID:                          uuid.FromStringOrNil("53ebebef-be58-41ce-9635-a4930149190d"),
			Status:                      models.ShipmentStatusAWARDED,
			PmSurveyPlannedPackDate:     &packDate,
			PmSurveyPlannedPickupDate:   &pickupDate,
			PmSurveyPlannedDeliveryDate: &deliveryDate,
			SourceGBLOC:                 &sourceOffice.Gbloc,
			DestinationGBLOC:            &destOffice.Gbloc,
		},
		ShipmentOffer: models.ShipmentOffer{
			TransportationServiceProviderID: tspUser.TransportationServiceProviderID,
			TransportationServiceProvider:   tspUser.TransportationServiceProvider,
		},
	})

	_, err := testdatagen.MakeTSPPerformance(db,
		tspUser.TransportationServiceProvider,
		*offer2.Shipment.TrafficDistributionList,
		models.IntPointer(3),
		0.40,
		5,
		unit.DiscountRate(0.50),
		unit.DiscountRate(0.55))
	if err != nil {
		log.Panic(err)
	}

	testdatagen.MakeServiceAgent(db, testdatagen.Assertions{
		ServiceAgent: models.ServiceAgent{
			Shipment:   &offer2.Shipment,
			ShipmentID: offer2.ShipmentID,
		},
	})

	hhg2 := offer2.Shipment
	hhg2.Move.Submit()
	models.SaveMoveDependencies(db, &hhg2.Move)
	return offer2.Shipment
=======
			Status: models.ShipmentStatusAWARDED,
		},
		ShipmentOffer: models.ShipmentOffer{
			TransportationServiceProviderID: tspUser.TransportationServiceProviderID,
		},
	})

	hhg5 := offer5.Shipment
	hhg5.Move.Submit()
	models.SaveMoveDependencies(db, &hhg5.Move)

>>>>>>> 07d6ff07
}<|MERGE_RESOLUTION|>--- conflicted
+++ resolved
@@ -1,6 +1,7 @@
 package scenario
 
 import (
+	"fmt"
 	"log"
 	"time"
 
@@ -297,7 +298,8 @@
 	// /*
 	//  * Service member with uploaded orders and an approved shipment to be accepted
 	//  */
-	_ = MakeHhgFromAwardedToAccepted(db, tspUser)
+	bob := MakeHhgFromAwardedToAccepted(db, tspUser)
+	fmt.Println("shipment, status", bob.Status)
 
 	/*
 	 * Service member with accepted shipment
@@ -379,7 +381,48 @@
 	hhg4 := offer4.Shipment
 	hhg4.Move.Submit()
 	models.SaveMoveDependencies(db, &hhg4.Move)
-<<<<<<< HEAD
+
+	/*
+	 * Service member with uploaded orders and an approved shipment to have weight added
+	 * This shipment is rejected by the e2e test.
+	 */
+	email = "hhg@reject.ing"
+
+	offer5 := testdatagen.MakeShipmentOffer(db, testdatagen.Assertions{
+		User: models.User{
+			ID:            uuid.Must(uuid.FromString("76bdcff3-ade4-41ff-bf09-0b2474cec751")),
+			LoginGovEmail: email,
+		},
+		ServiceMember: models.ServiceMember{
+			ID:            uuid.FromStringOrNil("f4e362e9-9fdd-490b-a2fa-1fa4035b8f0d"),
+			FirstName:     models.StringPointer("HHG"),
+			LastName:      models.StringPointer("Submitted"),
+			Edipi:         models.StringPointer("4444567890"),
+			PersonalEmail: models.StringPointer(email),
+		},
+		Move: models.Move{
+			ID:               uuid.FromStringOrNil("7fca3fd0-08a6-480a-8a9c-16a65a100db9"),
+			Locator:          "REJECT",
+			SelectedMoveType: models.StringPointer("HHG"),
+		},
+		TrafficDistributionList: models.TrafficDistributionList{
+			ID:                uuid.FromStringOrNil("1731c3e6-b510-43d0-be46-13e5a2032bad"),
+			SourceRateArea:    "US62",
+			DestinationRegion: "11",
+			CodeOfService:     "D",
+		},
+		Shipment: models.Shipment{
+			Status: models.ShipmentStatusAWARDED,
+		},
+		ShipmentOffer: models.ShipmentOffer{
+			TransportationServiceProviderID: tspUser.TransportationServiceProviderID,
+		},
+	})
+
+	hhg5 := offer5.Shipment
+	hhg5.Move.Submit()
+	models.SaveMoveDependencies(db, &hhg5.Move)
+
 }
 
 // MakeHhgFromAwardedToAccepted creates a scenario for an approved shipment ready for GBL generation
@@ -426,40 +469,11 @@
 		},
 		TrafficDistributionList: models.TrafficDistributionList{
 			ID:                uuid.FromStringOrNil("5f86c201-1abf-4f9d-8dcb-d039cb1c6bfc"),
-=======
-
-	/*
-	 * Service member with uploaded orders and an approved shipment to have weight added
-	 * This shipment is rejected by the e2e test.
-	 */
-	email = "hhg@reject.ing"
-
-	offer5 := testdatagen.MakeShipmentOffer(db, testdatagen.Assertions{
-		User: models.User{
-			ID:            uuid.Must(uuid.FromString("76bdcff3-ade4-41ff-bf09-0b2474cec751")),
-			LoginGovEmail: email,
-		},
-		ServiceMember: models.ServiceMember{
-			ID:            uuid.FromStringOrNil("f4e362e9-9fdd-490b-a2fa-1fa4035b8f0d"),
-			FirstName:     models.StringPointer("HHG"),
-			LastName:      models.StringPointer("Submitted"),
-			Edipi:         models.StringPointer("4444567890"),
-			PersonalEmail: models.StringPointer(email),
-		},
-		Move: models.Move{
-			ID:               uuid.FromStringOrNil("7fca3fd0-08a6-480a-8a9c-16a65a100db9"),
-			Locator:          "REJECT",
-			SelectedMoveType: models.StringPointer("HHG"),
-		},
-		TrafficDistributionList: models.TrafficDistributionList{
-			ID:                uuid.FromStringOrNil("1731c3e6-b510-43d0-be46-13e5a2032bad"),
->>>>>>> 07d6ff07
 			SourceRateArea:    "US62",
 			DestinationRegion: "11",
 			CodeOfService:     "D",
 		},
 		Shipment: models.Shipment{
-<<<<<<< HEAD
 			ID:                          uuid.FromStringOrNil("53ebebef-be58-41ce-9635-a4930149190d"),
 			Status:                      models.ShipmentStatusAWARDED,
 			PmSurveyPlannedPackDate:     &packDate,
@@ -497,17 +511,4 @@
 	hhg2.Move.Submit()
 	models.SaveMoveDependencies(db, &hhg2.Move)
 	return offer2.Shipment
-=======
-			Status: models.ShipmentStatusAWARDED,
-		},
-		ShipmentOffer: models.ShipmentOffer{
-			TransportationServiceProviderID: tspUser.TransportationServiceProviderID,
-		},
-	})
-
-	hhg5 := offer5.Shipment
-	hhg5.Move.Submit()
-	models.SaveMoveDependencies(db, &hhg5.Move)
-
->>>>>>> 07d6ff07
 }