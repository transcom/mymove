package scenario

import (
	"log"
	"time"

	"github.com/gobuffalo/pop"
	"github.com/gofrs/uuid"

	"github.com/transcom/mymove/pkg/dates"
	"github.com/transcom/mymove/pkg/gen/internalmessages"
	"github.com/transcom/mymove/pkg/models"
	"github.com/transcom/mymove/pkg/storage"
	"github.com/transcom/mymove/pkg/testdatagen"
	"github.com/transcom/mymove/pkg/unit"
	"github.com/transcom/mymove/pkg/uploader"
)

// E2eBasicScenario builds a basic set of data for e2e testing
type e2eBasicScenario NamedScenario

// E2eBasicScenario Is the thing
var E2eBasicScenario = e2eBasicScenario{"e2e_basic"}

// Often weekends and holidays are not allowable dates
var cal = dates.NewUSCalendar()
var nextValidMoveDate = dates.NextValidMoveDate(time.Now(), cal)

var nextValidMoveDatePlusTen = dates.NextValidMoveDate(nextValidMoveDate.AddDate(0, 0, 10), cal)
var nextValidMoveDateMinusTen = dates.NextValidMoveDate(nextValidMoveDate.AddDate(0, 0, -10), cal)

// Run does that data load thing
func (e e2eBasicScenario) Run(db *pop.Connection, loader *uploader.Uploader, logger Logger, storer *storage.Filesystem) {
	/*
	 * Basic user with office access
	 */
	email := "officeuser1@example.com"
	testdatagen.MakeOfficeUser(db, testdatagen.Assertions{
		User: models.User{
			ID:            uuid.Must(uuid.FromString("9bfa91d2-7a0c-4de0-ae02-b8cf8b4b858b")),
			LoginGovEmail: email,
			Active:        true,
		},
		OfficeUser: models.OfficeUser{
			ID:     uuid.FromStringOrNil("9c5911a7-5885-4cf4-abec-021a40692403"),
			Email:  email,
			Active: true,
		},
	})

	/*
	 * Service member with no uploaded orders
	 */
	email = "needs@orde.rs"
	uuidStr := "feac0e92-66ec-4cab-ad29-538129bf918e"
	testdatagen.MakeUser(db, testdatagen.Assertions{
		User: models.User{
			ID:            uuid.Must(uuid.FromString(uuidStr)),
			LoginGovEmail: email,
			Active:        true,
		},
	})

	testdatagen.MakeExtendedServiceMember(db, testdatagen.Assertions{
		ServiceMember: models.ServiceMember{
			ID:            uuid.FromStringOrNil("c52a9f13-ccc7-4c1b-b5ef-e1132a4f4db9"),
			UserID:        uuid.FromStringOrNil(uuidStr),
			FirstName:     models.StringPointer("NEEDS"),
			LastName:      models.StringPointer("ORDERS"),
			PersonalEmail: models.StringPointer(email),
		},
	})

	/*
	 * Service member with uploaded orders and a new ppm
	 */
	email = "ppm@incomple.te"
	uuidStr = "e10d5964-c070-49cb-9bd1-eaf9f7348eb6"
	testdatagen.MakeUser(db, testdatagen.Assertions{
		User: models.User{
			ID:            uuid.Must(uuid.FromString(uuidStr)),
			LoginGovEmail: email,
			Active:        true,
		},
	})
	advance := models.BuildDraftReimbursement(1000, models.MethodOfReceiptMILPAY)
	ppm0 := testdatagen.MakePPM(db, testdatagen.Assertions{
		ServiceMember: models.ServiceMember{
			ID:            uuid.FromStringOrNil("94ced723-fabc-42af-b9ee-87f8986bb5c9"),
			UserID:        uuid.FromStringOrNil(uuidStr),
			FirstName:     models.StringPointer("PPM"),
			LastName:      models.StringPointer("Submitted"),
			Edipi:         models.StringPointer("1234567890"),
			PersonalEmail: models.StringPointer(email),
		},
		Move: models.Move{
			ID:      uuid.FromStringOrNil("0db80bd6-de75-439e-bf89-deaafa1d0dc8"),
			Locator: "VGHEIS",
		},
		PersonallyProcuredMove: models.PersonallyProcuredMove{
			OriginalMoveDate:    &nextValidMoveDate,
			Advance:             &advance,
			AdvanceID:           &advance.ID,
			HasRequestedAdvance: true,
		},
		Uploader: loader,
	})
	ppm0.Move.Submit(time.Now())
	models.SaveMoveDependencies(db, &ppm0.Move)

	/*
	 * Service member with uploaded orders, a new ppm and no advance
	 */
	email = "ppm@advance.no"
	uuidStr = "f0ddc118-3f7e-476b-b8be-0f964a5feee2"
	testdatagen.MakeUser(db, testdatagen.Assertions{
		User: models.User{
			ID:            uuid.Must(uuid.FromString(uuidStr)),
			LoginGovEmail: email,
			Active:        true,
		},
	})
	ppmNoAdvance := testdatagen.MakePPM(db, testdatagen.Assertions{
		ServiceMember: models.ServiceMember{
			ID:            uuid.FromStringOrNil("1a1aafde-df3b-4459-9dbd-27e9f6c1d2f6"),
			UserID:        uuid.FromStringOrNil(uuidStr),
			FirstName:     models.StringPointer("PPM"),
			LastName:      models.StringPointer("No Advance"),
			Edipi:         models.StringPointer("1234567890"),
			PersonalEmail: models.StringPointer(email),
		},
		Move: models.Move{
			ID:      uuid.FromStringOrNil("4f3f4bee-3719-4c17-8cf4-7e445a38d90e"),
			Locator: "NOADVC",
		},
		PersonallyProcuredMove: models.PersonallyProcuredMove{
			OriginalMoveDate: &nextValidMoveDate,
		},
		Uploader: loader,
	})
	ppmNoAdvance.Move.Submit(time.Now())
	models.SaveMoveDependencies(db, &ppmNoAdvance.Move)

	/*
	 * office user finds the move: office user completes storage panel
	 */
	email = "office.user.completes@storage.panel"
	uuidStr = "ebac4efd-c980-48d6-9cce-99fb34644789"
	testdatagen.MakeUser(db, testdatagen.Assertions{
		User: models.User{
			ID:            uuid.Must(uuid.FromString(uuidStr)),
			LoginGovEmail: email,
			Active:        true,
		},
	})
	ppmStorage := testdatagen.MakePPM(db, testdatagen.Assertions{
		ServiceMember: models.ServiceMember{
			ID:            uuid.FromStringOrNil("76eb1c93-16f7-4c8e-a71c-67d5c9093dd3"),
			UserID:        uuid.FromStringOrNil(uuidStr),
			FirstName:     models.StringPointer("Storage"),
			LastName:      models.StringPointer("Panel"),
			PersonalEmail: models.StringPointer(email),
		},
		Move: models.Move{
			ID:      uuid.FromStringOrNil("25fb9bf6-2a38-4463-8247-fce2a5571ab7"),
			Locator: "STORAG",
		},
		PersonallyProcuredMove: models.PersonallyProcuredMove{
			OriginalMoveDate: &nextValidMoveDate,
		},
		Uploader: loader,
	})
	ppmStorage.Move.Submit(time.Now())
	ppmStorage.Move.Approve()
	ppmStorage.Move.PersonallyProcuredMoves[0].Submit(time.Now())
	ppmStorage.Move.PersonallyProcuredMoves[0].Approve(time.Now())
	ppmStorage.Move.PersonallyProcuredMoves[0].RequestPayment()
	models.SaveMoveDependencies(db, &ppmStorage.Move)

	/*
	 * office user finds the move: office user cancels storage panel
	 */
	email = "office.user.cancelss@storage.panel"
	uuidStr = "cbb56f00-97f7-4d20-83cf-25a7b2f150b6"
	testdatagen.MakeUser(db, testdatagen.Assertions{
		User: models.User{
			ID:            uuid.Must(uuid.FromString(uuidStr)),
			LoginGovEmail: email,
			Active:        true,
		},
	})
	ppmNoStorage := testdatagen.MakePPM(db, testdatagen.Assertions{
		ServiceMember: models.ServiceMember{
			ID:            uuid.FromStringOrNil("b9673e29-ac8d-4945-abc2-36f8eafd6fd8"),
			UserID:        uuid.FromStringOrNil(uuidStr),
			FirstName:     models.StringPointer("Storage"),
			LastName:      models.StringPointer("Panel"),
			PersonalEmail: models.StringPointer(email),
		},
		Move: models.Move{
			ID:      uuid.FromStringOrNil("9d0409b8-3587-4fad-9caf-7fc853e1c001"),
			Locator: "NOSTRG",
		},
		PersonallyProcuredMove: models.PersonallyProcuredMove{
			OriginalMoveDate: &nextValidMoveDate,
		},
		Uploader: loader,
	})
	ppmNoStorage.Move.Submit(time.Now())
	ppmNoStorage.Move.Approve()
	ppmNoStorage.Move.PersonallyProcuredMoves[0].Submit(time.Now())
	ppmNoStorage.Move.PersonallyProcuredMoves[0].Approve(time.Now())
	ppmNoStorage.Move.PersonallyProcuredMoves[0].RequestPayment()
	models.SaveMoveDependencies(db, &ppmNoStorage.Move)

	/*
	 * A move, that will be canceled by the E2E test
	 */
	email = "ppm-to-cancel@example.com"
	uuidStr = "e10d5964-c070-49cb-9bd1-eaf9f7348eb7"
	testdatagen.MakeUser(db, testdatagen.Assertions{
		User: models.User{
			ID:            uuid.Must(uuid.FromString(uuidStr)),
			LoginGovEmail: email,
			Active:        true,
		},
	})
	ppmToCancel := testdatagen.MakePPM(db, testdatagen.Assertions{
		ServiceMember: models.ServiceMember{
			ID:            uuid.FromStringOrNil("94ced723-fabc-42af-b9ee-87f8986bb5ca"),
			UserID:        uuid.FromStringOrNil(uuidStr),
			FirstName:     models.StringPointer("PPM"),
			LastName:      models.StringPointer("Submitted"),
			Edipi:         models.StringPointer("1234567890"),
			PersonalEmail: models.StringPointer(email),
		},
		Move: models.Move{
			ID:      uuid.FromStringOrNil("0db80bd6-de75-439e-bf89-deaafa1d0dc9"),
			Locator: "CANCEL",
		},
		PersonallyProcuredMove: models.PersonallyProcuredMove{
			OriginalMoveDate: &nextValidMoveDate,
		},
		Uploader: loader,
	})
	ppmToCancel.Move.Submit(time.Now())
	models.SaveMoveDependencies(db, &ppmToCancel.Move)

	/*
	 * Service member with a ppm in progress
	 */
	email = "ppm.on@progre.ss"
	uuidStr = "20199d12-5165-4980-9ca7-19b5dc9f1032"
	testdatagen.MakeUser(db, testdatagen.Assertions{
		User: models.User{
			ID:            uuid.Must(uuid.FromString(uuidStr)),
			LoginGovEmail: email,
			Active:        true,
		},
	})
	pastTime := nextValidMoveDateMinusTen
	ppm1 := testdatagen.MakePPM(db, testdatagen.Assertions{
		ServiceMember: models.ServiceMember{
			ID:            uuid.FromStringOrNil("466c41b9-50bf-462c-b3cd-1ae33a2dad9b"),
			UserID:        uuid.FromStringOrNil(uuidStr),
			FirstName:     models.StringPointer("PPM"),
			LastName:      models.StringPointer("In Progress"),
			Edipi:         models.StringPointer("1617033988"),
			PersonalEmail: models.StringPointer(email),
		},
		Move: models.Move{
			ID:      uuid.FromStringOrNil("c9df71f2-334f-4f0e-b2e7-050ddb22efa1"),
			Locator: "GBXYUI",
		},
		PersonallyProcuredMove: models.PersonallyProcuredMove{
			OriginalMoveDate: &pastTime,
		},
		Uploader: loader,
	})
	ppm1.Move.Submit(time.Now())
	ppm1.Move.Approve()
	models.SaveMoveDependencies(db, &ppm1.Move)

	/*
	 * Service member with a ppm move with payment requested
	 */
	email = "ppm@paymentrequest.ed"
	uuidStr = "1842091b-b9a0-4d4a-ba22-1e2f38f26317"
	testdatagen.MakeUser(db, testdatagen.Assertions{
		User: models.User{
			ID:            uuid.Must(uuid.FromString(uuidStr)),
			LoginGovEmail: email,
			Active:        true,
		},
	})
	futureTime := nextValidMoveDatePlusTen
	typeDetail := internalmessages.OrdersTypeDetailPCSTDY
	ppm2 := testdatagen.MakePPM(db, testdatagen.Assertions{
		ServiceMember: models.ServiceMember{
			ID:            uuid.FromStringOrNil("9ce5a930-2446-48ec-a9c0-17bc65e8522d"),
			UserID:        uuid.FromStringOrNil(uuidStr),
			FirstName:     models.StringPointer("PPMPayment"),
			LastName:      models.StringPointer("Requested"),
			Edipi:         models.StringPointer("7617033988"),
			PersonalEmail: models.StringPointer(email),
		},
		// These values should be populated for an approved move
		Order: models.Order{
			OrdersNumber:        models.StringPointer("12345"),
			OrdersTypeDetail:    &typeDetail,
			DepartmentIndicator: models.StringPointer("AIR_FORCE"),
			TAC:                 models.StringPointer("99"),
		},
		Move: models.Move{
			ID:      uuid.FromStringOrNil("0a2580ef-180a-44b2-a40b-291fa9cc13cc"),
			Locator: "FDXTIU",
		},
		PersonallyProcuredMove: models.PersonallyProcuredMove{
			OriginalMoveDate: &futureTime,
		},
		Uploader: loader,
	})
	ppm2.Move.Submit(time.Now())
	ppm2.Move.Approve()
	// This is the same PPM model as ppm2, but this is the one that will be saved by SaveMoveDependencies
	ppm2.Move.PersonallyProcuredMoves[0].Submit(time.Now())
	ppm2.Move.PersonallyProcuredMoves[0].Approve(time.Now())
	ppm2.Move.PersonallyProcuredMoves[0].RequestPayment()
	models.SaveMoveDependencies(db, &ppm2.Move)

	/*
	 * Service member with a ppm move that has requested payment
	 */
	email = "ppmpayment@request.ed"
	uuidStr = "beccca28-6e15-40cc-8692-261cae0d4b14"
	testdatagen.MakeUser(db, testdatagen.Assertions{
		User: models.User{
			ID:            uuid.Must(uuid.FromString(uuidStr)),
			LoginGovEmail: email,
			Active:        true,
		},
	})
	// Date picked essentially at random, but needs to be within TestYear
	originalMoveDate := time.Date(testdatagen.TestYear, time.November, 10, 23, 0, 0, 0, time.UTC)
	actualMoveDate := time.Date(testdatagen.TestYear, time.November, 11, 10, 0, 0, 0, time.UTC)
	moveTypeDetail := internalmessages.OrdersTypeDetailPCSTDY
	ppm3 := testdatagen.MakePPM(db, testdatagen.Assertions{
		ServiceMember: models.ServiceMember{
			ID:            uuid.FromStringOrNil("3c24bab5-fd13-4057-a321-befb97d90c43"),
			UserID:        uuid.FromStringOrNil(uuidStr),
			FirstName:     models.StringPointer("PPM"),
			LastName:      models.StringPointer("Payment Requested"),
			Edipi:         models.StringPointer("7617033988"),
			PersonalEmail: models.StringPointer(email),
		},
		// These values should be populated for an approved move
		Order: models.Order{
			OrdersNumber:        models.StringPointer("12345"),
			OrdersTypeDetail:    &moveTypeDetail,
			DepartmentIndicator: models.StringPointer("AIR_FORCE"),
			TAC:                 models.StringPointer("99"),
		},
		Move: models.Move{
			ID:      uuid.FromStringOrNil("d6b8980d-6f88-41be-9ae2-1abcbd2574bc"),
			Locator: "PAYMNT",
		},
		PersonallyProcuredMove: models.PersonallyProcuredMove{
			OriginalMoveDate: &originalMoveDate,
			ActualMoveDate:   &actualMoveDate,
		},
		Uploader: loader,
	})
	docAssertions := testdatagen.Assertions{
		MoveDocument: models.MoveDocument{
			MoveID:                   ppm3.Move.ID,
			Move:                     ppm3.Move,
			PersonallyProcuredMoveID: &ppm3.ID,
			Status:                   "AWAITING_REVIEW",
			MoveDocumentType:         "WEIGHT_TICKET",
		},
		Document: models.Document{
			ServiceMemberID: ppm3.Move.Orders.ServiceMember.ID,
			ServiceMember:   ppm3.Move.Orders.ServiceMember,
		},
	}
	testdatagen.MakeMoveDocument(db, docAssertions)
	ppm3.Move.Submit(time.Now())
	ppm3.Move.Approve()
	// This is the same PPM model as ppm3, but this is the one that will be saved by SaveMoveDependencies
	ppm3.Move.PersonallyProcuredMoves[0].Submit(time.Now())
	ppm3.Move.PersonallyProcuredMoves[0].Approve(time.Now())
	ppm3.Move.PersonallyProcuredMoves[0].RequestPayment()
	models.SaveMoveDependencies(db, &ppm3.Move)

	/*
	 * Service member with a ppm move that has requested payment
	 */

	email = "ppm.excludecalculations.expenses"
	uuidStr = "4f092d53-9005-4371-814d-0c88e970d2f7"
	testdatagen.MakeUser(db, testdatagen.Assertions{
		User: models.User{
			ID:            uuid.Must(uuid.FromString(uuidStr)),
			LoginGovEmail: email,
			Active:        true,
		},
	})
	// Date picked essentialy at random, but needs to be within TestYear
	originalMoveDate = time.Date(testdatagen.TestYear, time.December, 10, 23, 0, 0, 0, time.UTC)
	actualMoveDate = time.Date(testdatagen.TestYear, time.December, 11, 10, 0, 0, 0, time.UTC)
	moveTypeDetail = internalmessages.OrdersTypeDetailPCSTDY
	assertions := testdatagen.Assertions{
		ServiceMember: models.ServiceMember{
			ID:            uuid.FromStringOrNil("350f0450-1cb8-4aa8-8a85-2d0f45899447"),
			UserID:        uuid.FromStringOrNil(uuidStr),
			FirstName:     models.StringPointer("PPM"),
			LastName:      models.StringPointer("Payment Requested"),
			Edipi:         models.StringPointer("5427033988"),
			PersonalEmail: models.StringPointer(email),
		},
		// These values should be populated for an approved move
		Order: models.Order{
			OrdersNumber:        models.StringPointer("12345"),
			OrdersTypeDetail:    &moveTypeDetail,
			DepartmentIndicator: models.StringPointer("AIR_FORCE"),
			TAC:                 models.StringPointer("99"),
		},
		Move: models.Move{
			ID:      uuid.FromStringOrNil("687e3ee4-62ff-44b3-a5cb-73338c9fdf95"),
			Locator: "EXCLDE",
		},
		PersonallyProcuredMove: models.PersonallyProcuredMove{
			ID:               uuid.FromStringOrNil("38c4fc15-062f-4325-bceb-13ea167001da"),
			OriginalMoveDate: &originalMoveDate,
			ActualMoveDate:   &actualMoveDate,
		},
		Uploader: loader,
	}
	ppmExcludedCalculations := testdatagen.MakePPM(db, assertions)

	ppmExcludedCalculations.Move.Submit(time.Now())
	ppmExcludedCalculations.Move.Approve()
	// This is the same PPM model as ppm3, but this is the one that will be saved by SaveMoveDependencies
	ppmExcludedCalculations.Move.PersonallyProcuredMoves[0].Submit(time.Now())
	ppmExcludedCalculations.Move.PersonallyProcuredMoves[0].Approve(time.Now())
	ppmExcludedCalculations.Move.PersonallyProcuredMoves[0].RequestPayment()
	models.SaveMoveDependencies(db, &ppmExcludedCalculations.Move)

	testdatagen.MakeMoveDocument(db, testdatagen.Assertions{
		MoveDocument: models.MoveDocument{
			MoveID:                   ppmExcludedCalculations.Move.ID,
			Move:                     ppmExcludedCalculations.Move,
			MoveDocumentType:         models.MoveDocumentTypeEXPENSE,
			Status:                   models.MoveDocumentStatusOK,
			PersonallyProcuredMoveID: &assertions.PersonallyProcuredMove.ID,
			Title:                    "Expense Document",
			ID:                       uuid.FromStringOrNil("02021626-20ee-4c65-9194-87e6455f385e"),
		},
	})

	testdatagen.MakeMovingExpenseDocument(db, testdatagen.Assertions{
		MovingExpenseDocument: models.MovingExpenseDocument{
			MoveDocumentID:       uuid.FromStringOrNil("02021626-20ee-4c65-9194-87e6455f385e"),
			MovingExpenseType:    models.MovingExpenseTypeCONTRACTEDEXPENSE,
			PaymentMethod:        "GTCC",
			RequestedAmountCents: unit.Cents(10000),
		},
	})

	/*
	 * A PPM move that has been canceled.
	 */
	email = "ppm-canceled@example.com"
	uuidStr = "20102768-4d45-449c-a585-81bc386204b1"
	testdatagen.MakeUser(db, testdatagen.Assertions{
		User: models.User{
			ID:            uuid.Must(uuid.FromString(uuidStr)),
			LoginGovEmail: email,
			Active:        true,
		},
	})
	ppmCanceled := testdatagen.MakePPM(db, testdatagen.Assertions{
		ServiceMember: models.ServiceMember{
			ID:            uuid.FromStringOrNil("2da0d5e6-4efb-4ea1-9443-bf9ef64ace65"),
			UserID:        uuid.FromStringOrNil(uuidStr),
			FirstName:     models.StringPointer("PPM"),
			LastName:      models.StringPointer("Canceled"),
			Edipi:         models.StringPointer("1234567890"),
			PersonalEmail: models.StringPointer(email),
		},
		Move: models.Move{
			ID:      uuid.FromStringOrNil("6b88c856-5f41-427e-a480-a7fb6c87533b"),
			Locator: "PPMCAN",
		},
		PersonallyProcuredMove: models.PersonallyProcuredMove{
			OriginalMoveDate: &nextValidMoveDate,
		},
		Uploader: loader,
	})
	ppmCanceled.Move.Submit(time.Now())
	models.SaveMoveDependencies(db, &ppmCanceled.Move)
	ppmCanceled.Move.Cancel("reasons")
	models.SaveMoveDependencies(db, &ppmCanceled.Move)

	/*
	 * Service member with orders and a move
	 */
	email = "profile@comple.te"
	uuidStr = "13f3949d-0d53-4be4-b1b1-ae4314793f34"
	testdatagen.MakeUser(db, testdatagen.Assertions{
		User: models.User{
			ID:            uuid.Must(uuid.FromString(uuidStr)),
			LoginGovEmail: email,
			Active:        true,
		},
	})

	testdatagen.MakeMove(db, testdatagen.Assertions{
		ServiceMember: models.ServiceMember{
			ID:            uuid.FromStringOrNil("0a1e72b0-1b9f-442b-a6d3-7b7cfa6bbb95"),
			UserID:        uuid.FromStringOrNil(uuidStr),
			FirstName:     models.StringPointer("Profile"),
			LastName:      models.StringPointer("Complete"),
			Edipi:         models.StringPointer("8893308161"),
			PersonalEmail: models.StringPointer(email),
		},
		Order: models.Order{
			HasDependents:    true,
			SpouseHasProGear: true,
		},
		Move: models.Move{
			ID:      uuid.FromStringOrNil("173da49c-fcec-4d01-a622-3651e81c654e"),
			Locator: "BLABLA",
		},
		Uploader: loader,
	})

	/*
	 * A service member with orders and a move, but no move type selected
	 */
	email = "sm_no_move_type@example.com"
	uuidStr = "9ceb8321-6a82-4f6d-8bb3-a1d85922a202"

	testdatagen.MakeUser(db, testdatagen.Assertions{
		User: models.User{
			ID:            uuid.Must(uuid.FromString(uuidStr)),
			LoginGovEmail: email,
			Active:        true,
		},
	})

	testdatagen.MakeMoveWithoutMoveType(db, testdatagen.Assertions{
		ServiceMember: models.ServiceMember{
			ID:            uuid.FromStringOrNil("7554e347-2215-484f-9240-c61bae050220"),
			UserID:        uuid.FromStringOrNil(uuidStr),
			FirstName:     models.StringPointer("LandingTest1"),
			LastName:      models.StringPointer("UserPerson2"),
			Edipi:         models.StringPointer("6833908164"),
			PersonalEmail: models.StringPointer(email),
		},
		Move: models.Move{
			ID:      uuid.FromStringOrNil("b2ecbbe5-36ad-49fc-86c8-66e55e0697a7"),
			Locator: "ZPGVED",
		},
	})

	/*
	* Creates two valid, unclaimed access codes
	 */
	accessCodePPMMoveType := models.SelectedMoveTypeHHG
	testdatagen.MakeAccessCode(db, testdatagen.Assertions{
		AccessCode: models.AccessCode{
			Code:     "X3FQJK",
			MoveType: &accessCodePPMMoveType,
		},
	})
	accessCodeHHGMoveType := models.SelectedMoveTypePPM
	testdatagen.MakeAccessCode(db, testdatagen.Assertions{
		AccessCode: models.AccessCode{
			Code:     "ABC123",
			MoveType: &accessCodeHHGMoveType,
		},
	})
	email = "accesscode@mail.com"
	uuidStr = "1dc93d47-0f3e-4686-9dcf-5d940d0d3ed9"
	testdatagen.MakeUser(db, testdatagen.Assertions{
		User: models.User{
			ID:            uuid.Must(uuid.FromString(uuidStr)),
			LoginGovEmail: email,
			Active:        true,
		},
	})
	sm := models.ServiceMember{
		ID:            uuid.FromStringOrNil("09229b74-6da8-47d0-86b7-7c91e991b970"),
		UserID:        uuid.FromStringOrNil(uuidStr),
		FirstName:     models.StringPointer("Claimed"),
		LastName:      models.StringPointer("Access Code"),
		Edipi:         models.StringPointer("163105198"),
		PersonalEmail: models.StringPointer(email),
	}
	testdatagen.MakeMove(db, testdatagen.Assertions{
		ServiceMember: sm,
		Move: models.Move{
			ID:      uuid.FromStringOrNil("7201788b-92f4-430b-8541-6430b2cc7f3e"),
			Locator: "CLAIMD",
		},
		Uploader: loader,
	})
	testdatagen.MakeAccessCode(db, testdatagen.Assertions{
		AccessCode: models.AccessCode{
			Code:            "ZYX321",
			MoveType:        &accessCodeHHGMoveType,
			ServiceMember:   sm,
			ServiceMemberID: &sm.ID,
		},
	})

	/*
	 * Service member with a ppm ready to request payment
	 */
	email = "ppm@requestingpayment.newflow"
	uuidStr = "745e0eba-4028-4c78-a262-818b00802748"
	testdatagen.MakeUser(db, testdatagen.Assertions{
		User: models.User{
			ID:            uuid.Must(uuid.FromString(uuidStr)),
			LoginGovEmail: email,
			Active:        true,
		},
	})
	ppm6 := testdatagen.MakePPM(db, testdatagen.Assertions{
		ServiceMember: models.ServiceMember{
			ID:            uuid.FromStringOrNil("1404fdcf-7a54-4b83-862d-7d1c7ba36ad7"),
			UserID:        uuid.FromStringOrNil(uuidStr),
			FirstName:     models.StringPointer("PPM"),
			LastName:      models.StringPointer("RequestingPayNewFlow"),
			Edipi:         models.StringPointer("6737033007"),
			PersonalEmail: models.StringPointer(email),
		},
		// These values should be populated for an approved move
		Order: models.Order{
			OrdersNumber:        models.StringPointer("62149"),
			OrdersTypeDetail:    &typeDetail,
			DepartmentIndicator: models.StringPointer("AIR_FORCE"),
			TAC:                 models.StringPointer("99"),
		},
		Move: models.Move{
			ID:      uuid.FromStringOrNil("f9f10492-587e-43b3-af2a-9f67d2ac8757"),
			Locator: "RQPAY2",
		},
		PersonallyProcuredMove: models.PersonallyProcuredMove{
			OriginalMoveDate: &pastTime,
		},
		Uploader: loader,
	})
	ppm6.Move.Submit(time.Now())
	ppm6.Move.Approve()
	ppm6.Move.PersonallyProcuredMoves[0].Submit(time.Now())
	ppm6.Move.PersonallyProcuredMoves[0].Approve(time.Now())
	models.SaveMoveDependencies(db, &ppm6.Move)

	/*
	 * Service member with a ppm ready to request payment
	 */
	email = "ppm@continue.requestingpayment"
	uuidStr = "4ebc03b7-c801-4c0d-806c-a95aed242102"
	testdatagen.MakeUser(db, testdatagen.Assertions{
		User: models.User{
			ID:            uuid.Must(uuid.FromString(uuidStr)),
			LoginGovEmail: email,
			Active:        true,
		},
	})
	ppm7 := testdatagen.MakePPM(db, testdatagen.Assertions{
		ServiceMember: models.ServiceMember{
			ID:            uuid.FromStringOrNil("0cfb9fc6-82dd-404b-aa39-4deb6dba6c66"),
			UserID:        uuid.FromStringOrNil(uuidStr),
			FirstName:     models.StringPointer("PPM"),
			LastName:      models.StringPointer("ContinueRequesting"),
			Edipi:         models.StringPointer("6737033007"),
			PersonalEmail: models.StringPointer(email),
		},
		// These values should be populated for an approved move
		Order: models.Order{
			OrdersNumber:        models.StringPointer("62149"),
			OrdersTypeDetail:    &typeDetail,
			DepartmentIndicator: models.StringPointer("AIR_FORCE"),
			TAC:                 models.StringPointer("99"),
		},
		Move: models.Move{
			ID:      uuid.FromStringOrNil("0581253d-0539-4a93-b1b6-ea4ad384f0c5"),
			Locator: "RQPAY3",
		},
		PersonallyProcuredMove: models.PersonallyProcuredMove{
			OriginalMoveDate: &pastTime,
		},
		Uploader: loader,
	})
	ppm7.Move.Submit(time.Now())
	ppm7.Move.Approve()
	ppm7.Move.PersonallyProcuredMoves[0].Submit(time.Now())
	ppm7.Move.PersonallyProcuredMoves[0].Approve(time.Now())
	models.SaveMoveDependencies(db, &ppm7.Move)

	/*
	 * Service member with a ppm ready to request payment
	 */
	email = "ppm@requestingpay.ment"
	uuidStr = "8e0d7e98-134e-4b28-bdd1-7d6b1ff34f9e"
	testdatagen.MakeUser(db, testdatagen.Assertions{
		User: models.User{
			ID:            uuid.Must(uuid.FromString(uuidStr)),
			LoginGovEmail: email,
			Active:        true,
		},
	})
	ppm5 := testdatagen.MakePPM(db, testdatagen.Assertions{
		ServiceMember: models.ServiceMember{
			ID:            uuid.FromStringOrNil("ff1f56c0-544e-4109-8168-f91ebcbbb878"),
			UserID:        uuid.FromStringOrNil(uuidStr),
			FirstName:     models.StringPointer("PPM"),
			LastName:      models.StringPointer("RequestingPay"),
			Edipi:         models.StringPointer("6737033988"),
			PersonalEmail: models.StringPointer(email),
		},
		// These values should be populated for an approved move
		Order: models.Order{
			OrdersNumber:        models.StringPointer("62341"),
			OrdersTypeDetail:    &typeDetail,
			DepartmentIndicator: models.StringPointer("AIR_FORCE"),
			TAC:                 models.StringPointer("99"),
		},
		Move: models.Move{
			ID:      uuid.FromStringOrNil("946a5d40-0636-418f-b457-474915fb0149"),
			Locator: "REQPAY",
		},
		PersonallyProcuredMove: models.PersonallyProcuredMove{
			OriginalMoveDate: &pastTime,
		},
		Uploader: loader,
	})
	ppm5.Move.Submit(time.Now())
	ppm5.Move.Approve()
	// This is the same PPM model as ppm5, but this is the one that will be saved by SaveMoveDependencies
	ppm5.Move.PersonallyProcuredMoves[0].Submit(time.Now())
	ppm5.Move.PersonallyProcuredMoves[0].Approve(time.Now())
	models.SaveMoveDependencies(db, &ppm5.Move)

	/*
	 * Service member with a ppm move approved, but not in progress
	 */
	email = "ppm@approv.ed"
	uuidStr = "70665111-7bbb-4876-a53d-18bb125c943e"
	testdatagen.MakeUser(db, testdatagen.Assertions{
		User: models.User{
			ID:            uuid.Must(uuid.FromString(uuidStr)),
			LoginGovEmail: email,
			Active:        true,
		},
	})
	inProgressDate := nextValidMoveDatePlusTen
	typeDetails := internalmessages.OrdersTypeDetailPCSTDY
	ppmApproved := testdatagen.MakePPM(db, testdatagen.Assertions{
		ServiceMember: models.ServiceMember{
			ID:            uuid.FromStringOrNil("acfed739-9e7a-4d95-9a56-698ef0392500"),
			UserID:        uuid.FromStringOrNil(uuidStr),
			FirstName:     models.StringPointer("PPM"),
			LastName:      models.StringPointer("Approved"),
			Edipi:         models.StringPointer("7617044099"),
			PersonalEmail: models.StringPointer(email),
		},
		// These values should be populated for an approved move
		Order: models.Order{
			OrdersNumber:        models.StringPointer("12345"),
			OrdersTypeDetail:    &typeDetails,
			DepartmentIndicator: models.StringPointer("AIR_FORCE"),
			TAC:                 models.StringPointer("99"),
		},
		Move: models.Move{
			ID:      uuid.FromStringOrNil("bd3d46b3-cb76-40d5-a622-6ada239e5504"),
			Locator: "APPROV",
		},
		PersonallyProcuredMove: models.PersonallyProcuredMove{
			OriginalMoveDate: &inProgressDate,
		},
		Uploader: loader,
	})
	ppmApproved.Move.Submit(time.Now())
	ppmApproved.Move.Approve()
	// This is the same PPM model as ppm2, but this is the one that will be saved by SaveMoveDependencies
	ppmApproved.Move.PersonallyProcuredMoves[0].Submit(time.Now())
	ppmApproved.Move.PersonallyProcuredMoves[0].Approve(time.Now())
	models.SaveMoveDependencies(db, &ppmApproved.Move)

	/*
	 * Another service member with orders and a move
	 */
	email = "profile@co.mple.te"
	uuidStr = "99360a51-8cfa-4e25-ae57-24e66077305f"
	testdatagen.MakeUser(db, testdatagen.Assertions{
		User: models.User{
			ID:            uuid.Must(uuid.FromString(uuidStr)),
			LoginGovEmail: email,
			Active:        true,
		},
	})

	testdatagen.MakeMove(db, testdatagen.Assertions{
		ServiceMember: models.ServiceMember{
			ID:            uuid.FromStringOrNil("2672baac-53a1-4767-b4a3-976e53cc224e"),
			UserID:        uuid.FromStringOrNil(uuidStr),
			FirstName:     models.StringPointer("Another Profile"),
			LastName:      models.StringPointer("Complete"),
			Edipi:         models.StringPointer("8893105161"),
			PersonalEmail: models.StringPointer(email),
		},
		Order: models.Order{
			HasDependents:    true,
			SpouseHasProGear: true,
		},
		Move: models.Move{
			ID:      uuid.FromStringOrNil("6f6ac599-e23f-43af-9b83-5d75a78e933f"),
			Locator: "COMPLE",
		},
		Uploader: loader,
	})

	email = "profile@complete.draft"
	uuidStr = "3b9360a3-3304-4c60-90f4-83d687884070"
	testdatagen.MakeUser(db, testdatagen.Assertions{
		User: models.User{
			ID:            uuid.Must(uuid.FromString(uuidStr)),
			LoginGovEmail: email,
			Active:        true,
		},
	})

	testdatagen.MakeMove(db, testdatagen.Assertions{
		ServiceMember: models.ServiceMember{
			ID:            uuid.FromStringOrNil("0ec71d80-ac21-45a7-88ed-2ae8de3961fd"),
			UserID:        uuid.FromStringOrNil(uuidStr),
			FirstName:     models.StringPointer("Move"),
			LastName:      models.StringPointer("Draft"),
			Edipi:         models.StringPointer("8893308161"),
			PersonalEmail: models.StringPointer(email),
		},
		Order: models.Order{
			HasDependents:    true,
			SpouseHasProGear: true,
		},
		Move: models.Move{
			ID:      uuid.FromStringOrNil("a5d9c7b2-0fe8-4b80-b7c5-3323a066e98c"),
			Locator: "DFTMVE",
		},
		Uploader: loader,
	})

	customer := testdatagen.MakeCustomer(db, testdatagen.Assertions{
		Customer: models.Customer{
			ID: uuid.FromStringOrNil("6ac40a00-e762-4f5f-b08d-3ea72a8e4b63"),
		},
	})
	moveOrders := testdatagen.MakeMoveOrder(db, testdatagen.Assertions{
		MoveOrder: models.MoveOrder{ID: uuid.FromStringOrNil("6fca843a-a87e-4752-b454-0fac67aa4988")},
		Customer:  customer,
	})
	mto := testdatagen.MakeMoveTaskOrder(db, testdatagen.Assertions{
		MoveTaskOrder: models.MoveTaskOrder{
			ID:          uuid.FromStringOrNil("5d4b25bb-eb04-4c03-9a81-ee0398cb779e"),
			MoveOrderID: moveOrders.ID,
		},
	})

	MTOShipment := testdatagen.MakeMTOShipment(db, testdatagen.Assertions{
		MoveTaskOrder: mto,
	})

	testdatagen.MakeMTOServiceItem(db, testdatagen.Assertions{
		MoveTaskOrder: mto,
		MTOShipment:   MTOShipment,
	})

	testdatagen.MakePaymentRequest(db, testdatagen.Assertions{
		PaymentRequest: models.PaymentRequest{
			ID:            uuid.FromStringOrNil("a2c34dba-015f-4f96-a38b-0c0b9272e208"),
			MoveTaskOrder: mto,
			IsFinal:       false,
			Status:        "PENDING",
		},
	})
<<<<<<< HEAD

	/* A user with Roles */
	smRole := models.Role{}
	err := db.Where("role_type = $1", "customer").First(&smRole)
	if err != nil {
		log.Fatal(err)
	}
	email = "role_tester@service.mil"
	uuidStr = "3b9360a3-3304-4c60-90f4-83d687884079"
	testdatagen.MakeUser(db, testdatagen.Assertions{
		User: models.User{
			ID:            uuid.Must(uuid.FromString(uuidStr)),
			LoginGovEmail: email,
			Active:        true,
			Roles:         []models.Role{smRole},
		},
	})

=======
>>>>>>> 6481a99d
}<|MERGE_RESOLUTION|>--- conflicted
+++ resolved
@@ -887,7 +887,6 @@
 			Status:        "PENDING",
 		},
 	})
-<<<<<<< HEAD
 
 	/* A user with Roles */
 	smRole := models.Role{}
@@ -906,6 +905,4 @@
 		},
 	})
 
-=======
->>>>>>> 6481a99d
 }