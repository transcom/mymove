--- conflicted
+++ resolved
@@ -1228,33 +1228,7 @@
 	hhg20 := offer20.Shipment
 	hhg20.Move.Submit()
 	models.SaveMoveDependencies(db, &hhg20.Move)
-
-<<<<<<< HEAD
-	/*
-	 * Service member with accepted move but needs to be assigned a service agent
-	 */
-	email = "hhg@assign.serviceagent"
-
-	offer22 := testdatagen.MakeShipmentOffer(db, testdatagen.Assertions{
-		User: models.User{
-			ID:            uuid.Must(uuid.FromString("8ff1c3ca-4c51-40ad-9926-8add5463eb25")),
-			LoginGovEmail: email,
-		},
-		ServiceMember: models.ServiceMember{
-			ID:            uuid.FromStringOrNil("e52c90df-502f-4fa2-8838-ee0894725b4d"),
-			FirstName:     models.StringPointer("Assign"),
-			LastName:      models.StringPointer("ServiceAgent"),
-			Edipi:         models.StringPointer("4444567890"),
-			PersonalEmail: models.StringPointer(email),
-		},
-		Move: models.Move{
-			ID:               uuid.FromStringOrNil("33686dbe-cd64-4786-8aaa-a93dda278683"),
-			Locator:          "ASSIGN",
-			SelectedMoveType: models.StringPointer("HHG"),
-		},
-		TrafficDistributionList: models.TrafficDistributionList{
-			ID:                uuid.FromStringOrNil("d40edb7e-24c9-4a21-8e4b-2e473471263e"),
-=======
+  
 	/* Service member with a doc for testing on TSP side
 	 */
 	email = "doc.owner@tsp.org"
@@ -1278,24 +1252,6 @@
 		},
 		TrafficDistributionList: models.TrafficDistributionList{
 			ID:                uuid.FromStringOrNil("7ad595da-9b34-4914-aeaa-9a540d13872f"),
->>>>>>> 57d3903e
-			SourceRateArea:    "US62",
-			DestinationRegion: "11",
-			CodeOfService:     "D",
-		},
-		Shipment: models.Shipment{
-<<<<<<< HEAD
-			Status: models.ShipmentStatusACCEPTED,
-		},
-		ShipmentOffer: models.ShipmentOffer{
-			TransportationServiceProviderID: tspUser.TransportationServiceProviderID,
-		},
-	})
-
-	hhg22 := offer22.Shipment
-	hhg22.Move.Submit()
-	models.SaveMoveDependencies(db, &hhg22.Move)
-=======
 			Status:             models.ShipmentStatusAPPROVED,
 			ActualDeliveryDate: nil,
 		},
@@ -1320,7 +1276,46 @@
 	hhg21 := offer21.Shipment
 	hhg21.Move.Submit()
 	models.SaveMoveDependencies(db, &hhg21.Move)
->>>>>>> 57d3903e
+  
+  /*
+	 * Service member with accepted move but needs to be assigned a service agent
+	 */
+	email = "hhg@assign.serviceagent"
+
+	offer22 := testdatagen.MakeShipmentOffer(db, testdatagen.Assertions{
+		User: models.User{
+			ID:            uuid.Must(uuid.FromString("8ff1c3ca-4c51-40ad-9926-8add5463eb25")),
+			LoginGovEmail: email,
+		},
+		ServiceMember: models.ServiceMember{
+			ID:            uuid.FromStringOrNil("e52c90df-502f-4fa2-8838-ee0894725b4d"),
+			FirstName:     models.StringPointer("Assign"),
+			LastName:      models.StringPointer("ServiceAgent"),
+			Edipi:         models.StringPointer("4444567890"),
+			PersonalEmail: models.StringPointer(email),
+		},
+		Move: models.Move{
+			ID:               uuid.FromStringOrNil("33686dbe-cd64-4786-8aaa-a93dda278683"),
+			Locator:          "ASSIGN",
+			SelectedMoveType: models.StringPointer("HHG"),
+		},
+		TrafficDistributionList: models.TrafficDistributionList{
+			ID:                uuid.FromStringOrNil("d40edb7e-24c9-4a21-8e4b-2e473471263e"),
+      SourceRateArea:    "US62",
+			DestinationRegion: "11",
+			CodeOfService:     "D",
+		},
+		Shipment: models.Shipment{
+      	Status: models.ShipmentStatusACCEPTED,
+		},
+		ShipmentOffer: models.ShipmentOffer{
+			TransportationServiceProviderID: tspUser.TransportationServiceProviderID,
+		},
+	})
+
+	hhg22 := offer22.Shipment
+	hhg22.Move.Submit()
+	models.SaveMoveDependencies(db, &hhg22.Move)
 }
 
 // MakeHhgFromAwardedToAcceptedGBLReady creates a scenario for an approved shipment ready for GBL generation
