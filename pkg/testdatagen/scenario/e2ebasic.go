--- conflicted
+++ resolved
@@ -1652,52 +1652,6 @@
 	})
 }
 
-<<<<<<< HEAD
-func createHHGNeedsServicesCounselingWithLocator(appCtx appcontext.AppContext, locator string) {
-	submittedAt := time.Now()
-	ordersSC := testdatagen.MakeOrderWithoutDefaults(appCtx.DB(), testdatagen.Assertions{
-		// seems like maybe this doesnt do anything?
-		DutyLocation: models.DutyLocation{
-			ProvidesServicesCounseling: true,
-		},
-	})
-
-	moveSC := testdatagen.MakeMove(appCtx.DB(), testdatagen.Assertions{
-		Move: models.Move{
-			Locator:     locator,
-			Status:      models.MoveStatusNeedsServiceCounseling,
-			SubmittedAt: &submittedAt,
-		},
-		Order: ordersSC,
-	})
-
-	requestedPickupDate := submittedAt.Add(60 * 24 * time.Hour)
-	requestedDeliveryDate := requestedPickupDate.Add(7 * 24 * time.Hour)
-	testdatagen.MakeMTOShipment(appCtx.DB(), testdatagen.Assertions{
-		Move: moveSC,
-		MTOShipment: models.MTOShipment{
-			ShipmentType:          models.MTOShipmentTypeHHG,
-			Status:                models.MTOShipmentStatusSubmitted,
-			RequestedPickupDate:   &requestedPickupDate,
-			RequestedDeliveryDate: &requestedDeliveryDate,
-		},
-	})
-
-	requestedPickupDate = submittedAt.Add(30 * 24 * time.Hour)
-	requestedDeliveryDate = requestedPickupDate.Add(7 * 24 * time.Hour)
-	testdatagen.MakeMTOShipment(appCtx.DB(), testdatagen.Assertions{
-		Move: moveSC,
-		MTOShipment: models.MTOShipment{
-			ShipmentType:          models.MTOShipmentTypeHHG,
-			Status:                models.MTOShipmentStatusSubmitted,
-			RequestedPickupDate:   &requestedPickupDate,
-			RequestedDeliveryDate: &requestedDeliveryDate,
-		},
-	})
-}
-
-=======
->>>>>>> 6998928a
 func createBasicNTSMove(appCtx appcontext.AppContext, userUploader *uploader.UserUploader) {
 	email := "nts.test.user@example.com"
 	uuidStr := "2194daed-3589-408f-b988-e9889c9f120e"
