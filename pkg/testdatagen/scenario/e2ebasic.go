package scenario

import (
	"log"
	"time"

	"github.com/go-openapi/swag"
	"go.uber.org/zap"

	"github.com/transcom/mymove/pkg/models/roles"

	"github.com/gobuffalo/pop"
	"github.com/gofrs/uuid"

	"github.com/transcom/mymove/pkg/dates"
	"github.com/transcom/mymove/pkg/gen/internalmessages"
	"github.com/transcom/mymove/pkg/models"
	"github.com/transcom/mymove/pkg/storage"
	"github.com/transcom/mymove/pkg/testdatagen"
	"github.com/transcom/mymove/pkg/unit"
	"github.com/transcom/mymove/pkg/uploader"
)

// E2eBasicScenario builds a basic set of data for e2e testing
type e2eBasicScenario NamedScenario

// E2eBasicScenario Is the thing
var E2eBasicScenario = e2eBasicScenario{"e2e_basic"}

// Often weekends and holidays are not allowable dates
var cal = dates.NewUSCalendar()
var nextValidMoveDate = dates.NextValidMoveDate(time.Now(), cal)

var nextValidMoveDatePlusTen = dates.NextValidMoveDate(nextValidMoveDate.AddDate(0, 0, 10), cal)
var nextValidMoveDateMinusTen = dates.NextValidMoveDate(nextValidMoveDate.AddDate(0, 0, -10), cal)

// Run does that data load thing
func (e e2eBasicScenario) Run(db *pop.Connection, userUploader *uploader.UserUploader, primeUploader *uploader.PrimeUploader, logger Logger, storer *storage.Filesystem) {
	/*
	 * Basic user with office access
	 */
	ppmOfficeRole := roles.Role{}
	err := db.Where("role_type = $1", roles.RoleTypePPMOfficeUsers).First(&ppmOfficeRole)
	if err != nil {
		log.Fatal(err)
	}

	email := "officeuser1@example.com"
	userID := uuid.Must(uuid.FromString("9bfa91d2-7a0c-4de0-ae02-b8cf8b4b858b"))
	testdatagen.MakeOfficeUser(db, testdatagen.Assertions{
		User: models.User{
			ID:            userID,
			LoginGovEmail: email,
			Active:        true,
			Roles:         []roles.Role{ppmOfficeRole},
		},
		OfficeUser: models.OfficeUser{
			ID:     uuid.FromStringOrNil("9c5911a7-5885-4cf4-abec-021a40692403"),
			Email:  email,
			Active: true,
		},
	})

	/*
	 * Service member with no uploaded orders
	 */
	email = "needs@orde.rs"
	uuidStr := "feac0e92-66ec-4cab-ad29-538129bf918e"
	testdatagen.MakeUser(db, testdatagen.Assertions{
		User: models.User{
			ID:            uuid.Must(uuid.FromString(uuidStr)),
			LoginGovEmail: email,
			Active:        true,
		},
	})

	testdatagen.MakeExtendedServiceMember(db, testdatagen.Assertions{
		ServiceMember: models.ServiceMember{
			ID:            uuid.FromStringOrNil("c52a9f13-ccc7-4c1b-b5ef-e1132a4f4db9"),
			UserID:        uuid.FromStringOrNil(uuidStr),
			FirstName:     models.StringPointer("NEEDS"),
			LastName:      models.StringPointer("ORDERS"),
			PersonalEmail: models.StringPointer(email),
		},
	})

	/*
	 * Service member with uploaded orders and a new ppm
	 */
	email = "ppm@incomple.te"
	uuidStr = "e10d5964-c070-49cb-9bd1-eaf9f7348eb6"
	testdatagen.MakeUser(db, testdatagen.Assertions{
		User: models.User{
			ID:            uuid.Must(uuid.FromString(uuidStr)),
			LoginGovEmail: email,
			Active:        true,
		},
	})
	advance := models.BuildDraftReimbursement(1000, models.MethodOfReceiptMILPAY)
	ppm0 := testdatagen.MakePPM(db, testdatagen.Assertions{
		ServiceMember: models.ServiceMember{
			ID:            uuid.FromStringOrNil("94ced723-fabc-42af-b9ee-87f8986bb5c9"),
			UserID:        uuid.FromStringOrNil(uuidStr),
			FirstName:     models.StringPointer("PPM"),
			LastName:      models.StringPointer("Submitted"),
			Edipi:         models.StringPointer("1234567890"),
			PersonalEmail: models.StringPointer(email),
		},
		Move: models.Move{
			ID:      uuid.FromStringOrNil("0db80bd6-de75-439e-bf89-deaafa1d0dc8"),
			Locator: "VGHEIS",
		},
		PersonallyProcuredMove: models.PersonallyProcuredMove{
			OriginalMoveDate:    &nextValidMoveDate,
			Advance:             &advance,
			AdvanceID:           &advance.ID,
			HasRequestedAdvance: true,
		},
		UserUploader: userUploader,
	})
	ppm0.Move.Submit(time.Now())
	models.SaveMoveDependencies(db, &ppm0.Move)

	/*
	 * Service member with uploaded orders, a new ppm and no advance
	 */
	email = "ppm@advance.no"
	uuidStr = "f0ddc118-3f7e-476b-b8be-0f964a5feee2"
	testdatagen.MakeUser(db, testdatagen.Assertions{
		User: models.User{
			ID:            uuid.Must(uuid.FromString(uuidStr)),
			LoginGovEmail: email,
			Active:        true,
		},
	})
	ppmNoAdvance := testdatagen.MakePPM(db, testdatagen.Assertions{
		ServiceMember: models.ServiceMember{
			ID:            uuid.FromStringOrNil("1a1aafde-df3b-4459-9dbd-27e9f6c1d2f6"),
			UserID:        uuid.FromStringOrNil(uuidStr),
			FirstName:     models.StringPointer("PPM"),
			LastName:      models.StringPointer("No Advance"),
			Edipi:         models.StringPointer("1234567890"),
			PersonalEmail: models.StringPointer(email),
		},
		Move: models.Move{
			ID:      uuid.FromStringOrNil("4f3f4bee-3719-4c17-8cf4-7e445a38d90e"),
			Locator: "NOADVC",
		},
		PersonallyProcuredMove: models.PersonallyProcuredMove{
			OriginalMoveDate: &nextValidMoveDate,
		},
		UserUploader: userUploader,
	})
	ppmNoAdvance.Move.Submit(time.Now())
	models.SaveMoveDependencies(db, &ppmNoAdvance.Move)

	/*
	 * office user finds the move: office user completes storage panel
	 */
	email = "office.user.completes@storage.panel"
	uuidStr = "ebac4efd-c980-48d6-9cce-99fb34644789"
	testdatagen.MakeUser(db, testdatagen.Assertions{
		User: models.User{
			ID:            uuid.Must(uuid.FromString(uuidStr)),
			LoginGovEmail: email,
			Active:        true,
		},
	})
	ppmStorage := testdatagen.MakePPM(db, testdatagen.Assertions{
		ServiceMember: models.ServiceMember{
			ID:            uuid.FromStringOrNil("76eb1c93-16f7-4c8e-a71c-67d5c9093dd3"),
			UserID:        uuid.FromStringOrNil(uuidStr),
			FirstName:     models.StringPointer("Storage"),
			LastName:      models.StringPointer("Panel"),
			PersonalEmail: models.StringPointer(email),
		},
		Move: models.Move{
			ID:      uuid.FromStringOrNil("25fb9bf6-2a38-4463-8247-fce2a5571ab7"),
			Locator: "STORAG",
		},
		PersonallyProcuredMove: models.PersonallyProcuredMove{
			OriginalMoveDate: &nextValidMoveDate,
		},
		UserUploader: userUploader,
	})
	ppmStorage.Move.Submit(time.Now())
	ppmStorage.Move.Approve()
	ppmStorage.Move.PersonallyProcuredMoves[0].Submit(time.Now())
	ppmStorage.Move.PersonallyProcuredMoves[0].Approve(time.Now())
	ppmStorage.Move.PersonallyProcuredMoves[0].RequestPayment()
	models.SaveMoveDependencies(db, &ppmStorage.Move)

	/*
	 * office user finds the move: office user cancels storage panel
	 */
	email = "office.user.cancelss@storage.panel"
	uuidStr = "cbb56f00-97f7-4d20-83cf-25a7b2f150b6"
	testdatagen.MakeUser(db, testdatagen.Assertions{
		User: models.User{
			ID:            uuid.Must(uuid.FromString(uuidStr)),
			LoginGovEmail: email,
			Active:        true,
		},
	})
	ppmNoStorage := testdatagen.MakePPM(db, testdatagen.Assertions{
		ServiceMember: models.ServiceMember{
			ID:            uuid.FromStringOrNil("b9673e29-ac8d-4945-abc2-36f8eafd6fd8"),
			UserID:        uuid.FromStringOrNil(uuidStr),
			FirstName:     models.StringPointer("Storage"),
			LastName:      models.StringPointer("Panel"),
			PersonalEmail: models.StringPointer(email),
		},
		Move: models.Move{
			ID:      uuid.FromStringOrNil("9d0409b8-3587-4fad-9caf-7fc853e1c001"),
			Locator: "NOSTRG",
		},
		PersonallyProcuredMove: models.PersonallyProcuredMove{
			OriginalMoveDate: &nextValidMoveDate,
		},
		UserUploader: userUploader,
	})
	ppmNoStorage.Move.Submit(time.Now())
	ppmNoStorage.Move.Approve()
	ppmNoStorage.Move.PersonallyProcuredMoves[0].Submit(time.Now())
	ppmNoStorage.Move.PersonallyProcuredMoves[0].Approve(time.Now())
	ppmNoStorage.Move.PersonallyProcuredMoves[0].RequestPayment()
	models.SaveMoveDependencies(db, &ppmNoStorage.Move)

	/*
	 * A move, that will be canceled by the E2E test
	 */
	email = "ppm-to-cancel@example.com"
	uuidStr = "e10d5964-c070-49cb-9bd1-eaf9f7348eb7"
	testdatagen.MakeUser(db, testdatagen.Assertions{
		User: models.User{
			ID:            uuid.Must(uuid.FromString(uuidStr)),
			LoginGovEmail: email,
			Active:        true,
		},
	})
	ppmToCancel := testdatagen.MakePPM(db, testdatagen.Assertions{
		ServiceMember: models.ServiceMember{
			ID:            uuid.FromStringOrNil("94ced723-fabc-42af-b9ee-87f8986bb5ca"),
			UserID:        uuid.FromStringOrNil(uuidStr),
			FirstName:     models.StringPointer("PPM"),
			LastName:      models.StringPointer("Submitted"),
			Edipi:         models.StringPointer("1234567890"),
			PersonalEmail: models.StringPointer(email),
		},
		Move: models.Move{
			ID:      uuid.FromStringOrNil("0db80bd6-de75-439e-bf89-deaafa1d0dc9"),
			Locator: "CANCEL",
		},
		PersonallyProcuredMove: models.PersonallyProcuredMove{
			OriginalMoveDate: &nextValidMoveDate,
		},
		UserUploader: userUploader,
	})
	ppmToCancel.Move.Submit(time.Now())
	models.SaveMoveDependencies(db, &ppmToCancel.Move)

	/*
	 * Service member with a ppm in progress
	 */
	email = "ppm.on@progre.ss"
	uuidStr = "20199d12-5165-4980-9ca7-19b5dc9f1032"
	testdatagen.MakeUser(db, testdatagen.Assertions{
		User: models.User{
			ID:            uuid.Must(uuid.FromString(uuidStr)),
			LoginGovEmail: email,
			Active:        true,
		},
	})
	pastTime := nextValidMoveDateMinusTen
	ppm1 := testdatagen.MakePPM(db, testdatagen.Assertions{
		ServiceMember: models.ServiceMember{
			ID:            uuid.FromStringOrNil("466c41b9-50bf-462c-b3cd-1ae33a2dad9b"),
			UserID:        uuid.FromStringOrNil(uuidStr),
			FirstName:     models.StringPointer("PPM"),
			LastName:      models.StringPointer("In Progress"),
			Edipi:         models.StringPointer("1617033988"),
			PersonalEmail: models.StringPointer(email),
		},
		Move: models.Move{
			ID:      uuid.FromStringOrNil("c9df71f2-334f-4f0e-b2e7-050ddb22efa1"),
			Locator: "GBXYUI",
		},
		PersonallyProcuredMove: models.PersonallyProcuredMove{
			OriginalMoveDate: &pastTime,
		},
		UserUploader: userUploader,
	})
	ppm1.Move.Submit(time.Now())
	ppm1.Move.Approve()
	models.SaveMoveDependencies(db, &ppm1.Move)

	/*
	 * Service member with a ppm move with payment requested
	 */
	email = "ppm@paymentrequest.ed"
	uuidStr = "1842091b-b9a0-4d4a-ba22-1e2f38f26317"
	testdatagen.MakeUser(db, testdatagen.Assertions{
		User: models.User{
			ID:            uuid.Must(uuid.FromString(uuidStr)),
			LoginGovEmail: email,
			Active:        true,
		},
	})
	futureTime := nextValidMoveDatePlusTen
	typeDetail := internalmessages.OrdersTypeDetailPCSTDY
	ppm2 := testdatagen.MakePPM(db, testdatagen.Assertions{
		ServiceMember: models.ServiceMember{
			ID:            uuid.FromStringOrNil("9ce5a930-2446-48ec-a9c0-17bc65e8522d"),
			UserID:        uuid.FromStringOrNil(uuidStr),
			FirstName:     models.StringPointer("PPMPayment"),
			LastName:      models.StringPointer("Requested"),
			Edipi:         models.StringPointer("7617033988"),
			PersonalEmail: models.StringPointer(email),
		},
		// These values should be populated for an approved move
		Order: models.Order{
			OrdersNumber:        models.StringPointer("12345"),
			OrdersTypeDetail:    &typeDetail,
			DepartmentIndicator: models.StringPointer("AIR_FORCE"),
			TAC:                 models.StringPointer("99"),
		},
		Move: models.Move{
			ID:      uuid.FromStringOrNil("0a2580ef-180a-44b2-a40b-291fa9cc13cc"),
			Locator: "FDXTIU",
		},
		PersonallyProcuredMove: models.PersonallyProcuredMove{
			OriginalMoveDate: &futureTime,
		},
		UserUploader: userUploader,
	})
	ppm2.Move.Submit(time.Now())
	ppm2.Move.Approve()
	// This is the same PPM model as ppm2, but this is the one that will be saved by SaveMoveDependencies
	ppm2.Move.PersonallyProcuredMoves[0].Submit(time.Now())
	ppm2.Move.PersonallyProcuredMoves[0].Approve(time.Now())
	ppm2.Move.PersonallyProcuredMoves[0].RequestPayment()
	models.SaveMoveDependencies(db, &ppm2.Move)

	/*
	 * Service member with a ppm move that has requested payment
	 */
	email = "ppmpayment@request.ed"
	uuidStr = "beccca28-6e15-40cc-8692-261cae0d4b14"
	testdatagen.MakeUser(db, testdatagen.Assertions{
		User: models.User{
			ID:            uuid.Must(uuid.FromString(uuidStr)),
			LoginGovEmail: email,
			Active:        true,
		},
	})
	// Date picked essentially at random, but needs to be within TestYear
	originalMoveDate := time.Date(testdatagen.TestYear, time.November, 10, 23, 0, 0, 0, time.UTC)
	actualMoveDate := time.Date(testdatagen.TestYear, time.November, 11, 10, 0, 0, 0, time.UTC)
	moveTypeDetail := internalmessages.OrdersTypeDetailPCSTDY
	ppm3 := testdatagen.MakePPM(db, testdatagen.Assertions{
		ServiceMember: models.ServiceMember{
			ID:            uuid.FromStringOrNil("3c24bab5-fd13-4057-a321-befb97d90c43"),
			UserID:        uuid.FromStringOrNil(uuidStr),
			FirstName:     models.StringPointer("PPM"),
			LastName:      models.StringPointer("Payment Requested"),
			Edipi:         models.StringPointer("7617033988"),
			PersonalEmail: models.StringPointer(email),
		},
		// These values should be populated for an approved move
		Order: models.Order{
			OrdersNumber:        models.StringPointer("12345"),
			OrdersTypeDetail:    &moveTypeDetail,
			DepartmentIndicator: models.StringPointer("AIR_FORCE"),
			TAC:                 models.StringPointer("99"),
		},
		Move: models.Move{
			ID:      uuid.FromStringOrNil("d6b8980d-6f88-41be-9ae2-1abcbd2574bc"),
			Locator: "PAYMNT",
		},
		PersonallyProcuredMove: models.PersonallyProcuredMove{
			OriginalMoveDate: &originalMoveDate,
			ActualMoveDate:   &actualMoveDate,
		},
		UserUploader: userUploader,
	})
	docAssertions := testdatagen.Assertions{
		MoveDocument: models.MoveDocument{
			MoveID:                   ppm3.Move.ID,
			Move:                     ppm3.Move,
			PersonallyProcuredMoveID: &ppm3.ID,
			Status:                   "AWAITING_REVIEW",
			MoveDocumentType:         "WEIGHT_TICKET",
		},
		Document: models.Document{
			ID:              uuid.FromStringOrNil("c26421b0-e4c3-446b-88f3-493bb25c1756"),
			ServiceMemberID: ppm3.Move.Orders.ServiceMember.ID,
			ServiceMember:   ppm3.Move.Orders.ServiceMember,
		},
	}
	testdatagen.MakeMoveDocument(db, docAssertions)
	ppm3.Move.Submit(time.Now())
	ppm3.Move.Approve()
	// This is the same PPM model as ppm3, but this is the one that will be saved by SaveMoveDependencies
	ppm3.Move.PersonallyProcuredMoves[0].Submit(time.Now())
	ppm3.Move.PersonallyProcuredMoves[0].Approve(time.Now())
	ppm3.Move.PersonallyProcuredMoves[0].RequestPayment()
	models.SaveMoveDependencies(db, &ppm3.Move)

	/*
	 * Service member with a ppm move that has requested payment
	 */

	email = "ppm.excludecalculations.expenses"
	uuidStr = "4f092d53-9005-4371-814d-0c88e970d2f7"
	testdatagen.MakeUser(db, testdatagen.Assertions{
		User: models.User{
			ID:            uuid.Must(uuid.FromString(uuidStr)),
			LoginGovEmail: email,
			Active:        true,
		},
	})
	// Date picked essentialy at random, but needs to be within TestYear
	originalMoveDate = time.Date(testdatagen.TestYear, time.December, 10, 23, 0, 0, 0, time.UTC)
	actualMoveDate = time.Date(testdatagen.TestYear, time.December, 11, 10, 0, 0, 0, time.UTC)
	moveTypeDetail = internalmessages.OrdersTypeDetailPCSTDY
	assertions := testdatagen.Assertions{
		ServiceMember: models.ServiceMember{
			ID:            uuid.FromStringOrNil("350f0450-1cb8-4aa8-8a85-2d0f45899447"),
			UserID:        uuid.FromStringOrNil(uuidStr),
			FirstName:     models.StringPointer("PPM"),
			LastName:      models.StringPointer("Payment Requested"),
			Edipi:         models.StringPointer("5427033988"),
			PersonalEmail: models.StringPointer(email),
		},
		// These values should be populated for an approved move
		Order: models.Order{
			OrdersNumber:        models.StringPointer("12345"),
			OrdersTypeDetail:    &moveTypeDetail,
			DepartmentIndicator: models.StringPointer("AIR_FORCE"),
			TAC:                 models.StringPointer("99"),
		},
		Move: models.Move{
			ID:      uuid.FromStringOrNil("687e3ee4-62ff-44b3-a5cb-73338c9fdf95"),
			Locator: "PMTRVW",
		},
		PersonallyProcuredMove: models.PersonallyProcuredMove{
			ID:               uuid.FromStringOrNil("38c4fc15-062f-4325-bceb-13ea167001da"),
			OriginalMoveDate: &originalMoveDate,
			ActualMoveDate:   &actualMoveDate,
		},
		UserUploader: userUploader,
	}
	ppmExcludedCalculations := testdatagen.MakePPM(db, assertions)

	ppmExcludedCalculations.Move.Submit(time.Now())
	ppmExcludedCalculations.Move.Approve()
	// This is the same PPM model as ppm3, but this is the one that will be saved by SaveMoveDependencies
	ppmExcludedCalculations.Move.PersonallyProcuredMoves[0].Submit(time.Now())
	ppmExcludedCalculations.Move.PersonallyProcuredMoves[0].Approve(time.Now())
	ppmExcludedCalculations.Move.PersonallyProcuredMoves[0].RequestPayment()
	models.SaveMoveDependencies(db, &ppmExcludedCalculations.Move)

	testdatagen.MakeMoveDocument(db, testdatagen.Assertions{
		MoveDocument: models.MoveDocument{
			MoveID:                   ppmExcludedCalculations.Move.ID,
			Move:                     ppmExcludedCalculations.Move,
			MoveDocumentType:         models.MoveDocumentTypeEXPENSE,
			Status:                   models.MoveDocumentStatusAWAITINGREVIEW,
			PersonallyProcuredMoveID: &assertions.PersonallyProcuredMove.ID,
			Title:                    "Expense Document",
			ID:                       uuid.FromStringOrNil("02021626-20ee-4c65-9194-87e6455f385e"),
		},
	})

	testdatagen.MakeMovingExpenseDocument(db, testdatagen.Assertions{
		MovingExpenseDocument: models.MovingExpenseDocument{
			MoveDocumentID:       uuid.FromStringOrNil("02021626-20ee-4c65-9194-87e6455f385e"),
			MovingExpenseType:    models.MovingExpenseTypeCONTRACTEDEXPENSE,
			PaymentMethod:        "GTCC",
			RequestedAmountCents: unit.Cents(10000),
		},
	})

	/*
	 * A PPM move that has been canceled.
	 */
	email = "ppm-canceled@example.com"
	uuidStr = "20102768-4d45-449c-a585-81bc386204b1"
	testdatagen.MakeUser(db, testdatagen.Assertions{
		User: models.User{
			ID:            uuid.Must(uuid.FromString(uuidStr)),
			LoginGovEmail: email,
			Active:        true,
		},
	})
	ppmCanceled := testdatagen.MakePPM(db, testdatagen.Assertions{
		ServiceMember: models.ServiceMember{
			ID:            uuid.FromStringOrNil("2da0d5e6-4efb-4ea1-9443-bf9ef64ace65"),
			UserID:        uuid.FromStringOrNil(uuidStr),
			FirstName:     models.StringPointer("PPM"),
			LastName:      models.StringPointer("Canceled"),
			Edipi:         models.StringPointer("1234567890"),
			PersonalEmail: models.StringPointer(email),
		},
		Move: models.Move{
			ID:      uuid.FromStringOrNil("6b88c856-5f41-427e-a480-a7fb6c87533b"),
			Locator: "PPMCAN",
		},
		PersonallyProcuredMove: models.PersonallyProcuredMove{
			OriginalMoveDate: &nextValidMoveDate,
		},
		UserUploader: userUploader,
	})
	ppmCanceled.Move.Submit(time.Now())
	models.SaveMoveDependencies(db, &ppmCanceled.Move)
	ppmCanceled.Move.Cancel("reasons")
	models.SaveMoveDependencies(db, &ppmCanceled.Move)

	/*
	 * Service member with orders and a move
	 */
	email = "profile@comple.te"
	uuidStr = "13f3949d-0d53-4be4-b1b1-ae4314793f34"
	testdatagen.MakeUser(db, testdatagen.Assertions{
		User: models.User{
			ID:            uuid.Must(uuid.FromString(uuidStr)),
			LoginGovEmail: email,
			Active:        true,
		},
	})

	testdatagen.MakeMove(db, testdatagen.Assertions{
		ServiceMember: models.ServiceMember{
			ID:            uuid.FromStringOrNil("0a1e72b0-1b9f-442b-a6d3-7b7cfa6bbb95"),
			UserID:        uuid.FromStringOrNil(uuidStr),
			FirstName:     models.StringPointer("Profile"),
			LastName:      models.StringPointer("Complete"),
			Edipi:         models.StringPointer("8893308161"),
			PersonalEmail: models.StringPointer(email),
		},
		Order: models.Order{
			HasDependents:    true,
			SpouseHasProGear: true,
		},
		Move: models.Move{
			ID:      uuid.FromStringOrNil("173da49c-fcec-4d01-a622-3651e81c654e"),
			Locator: "BLABLA",
		},
		UserUploader: userUploader,
	})

	/*
	 * A service member with orders and a move, but no move type selected
	 */
	email = "sm_no_move_type@example.com"
	uuidStr = "9ceb8321-6a82-4f6d-8bb3-a1d85922a202"

	testdatagen.MakeUser(db, testdatagen.Assertions{
		User: models.User{
			ID:            uuid.Must(uuid.FromString(uuidStr)),
			LoginGovEmail: email,
			Active:        true,
		},
	})

	testdatagen.MakeMoveWithoutMoveType(db, testdatagen.Assertions{
		ServiceMember: models.ServiceMember{
			ID:            uuid.FromStringOrNil("7554e347-2215-484f-9240-c61bae050220"),
			UserID:        uuid.FromStringOrNil(uuidStr),
			FirstName:     models.StringPointer("LandingTest1"),
			LastName:      models.StringPointer("UserPerson2"),
			Edipi:         models.StringPointer("6833908164"),
			PersonalEmail: models.StringPointer(email),
		},
		Move: models.Move{
			ID:      uuid.FromStringOrNil("b2ecbbe5-36ad-49fc-86c8-66e55e0697a7"),
			Locator: "ZPGVED",
		},
	})

	/*
	 * A service member with orders and a submitted move with a ppm and hhg
	 */
	email = "combo@ppm.hhg"
	uuidStr = "6016e423-f8d5-44ca-98a8-af03c8445c94"

	testdatagen.MakeUser(db, testdatagen.Assertions{
		User: models.User{
			ID:            uuid.Must(uuid.FromString(uuidStr)),
			LoginGovEmail: email,
			Active:        true,
		},
	})

	smIDCombo := "f6bd793f-7042-4523-aa30-34946e7339c9"
	smWithCombo := testdatagen.MakeExtendedServiceMember(db, testdatagen.Assertions{
		ServiceMember: models.ServiceMember{
			ID:            uuid.FromStringOrNil(smIDCombo),
			UserID:        uuid.FromStringOrNil(uuidStr),
			FirstName:     models.StringPointer("Submitted"),
			LastName:      models.StringPointer("Ppmhhg"),
			Edipi:         models.StringPointer("6833908165"),
			PersonalEmail: models.StringPointer(email),
		},
	})
	// currently don't have "combo move" selection option, so testing ppm office when type is HHG
	selectedMoveType := models.SelectedMoveTypeHHG
	move := testdatagen.MakeMove(db, testdatagen.Assertions{
		Order: models.Order{
			ServiceMemberID: uuid.FromStringOrNil(smIDCombo),
			ServiceMember:   smWithCombo,
		},
		Move: models.Move{
			ID:               uuid.FromStringOrNil("7024c8c5-52ca-4639-bf69-dd8238308c98"),
			Locator:          "COMBOS",
			SelectedMoveType: &selectedMoveType,
		},
	})

	estimatedHHGWeight := unit.Pound(1400)
	actualHHGWeight := unit.Pound(2000)
	testdatagen.MakeMTOShipment(db, testdatagen.Assertions{
		MTOShipment: models.MTOShipment{
			ID:                   uuid.FromStringOrNil("8689afc7-84d6-4c60-a739-8cf96ede2606"),
			PrimeEstimatedWeight: &estimatedHHGWeight,
			PrimeActualWeight:    &actualHHGWeight,
			ShipmentType:         models.MTOShipmentTypeHHG,
			ApprovedDate:         swag.Time(time.Now()),
			Status:               models.MTOShipmentStatusSubmitted,
			MoveTaskOrder:        move,
			MoveTaskOrderID:      move.ID,
		},
	})

	ppm := testdatagen.MakePPM(db, testdatagen.Assertions{
		ServiceMember: move.Orders.ServiceMember,
		PersonallyProcuredMove: models.PersonallyProcuredMove{
			OriginalMoveDate: &nextValidMoveDate,
			Move:             move,
			MoveID:           move.ID,
		},
		UserUploader: userUploader,
	})

	move.PersonallyProcuredMoves = models.PersonallyProcuredMoves{ppm}
	move.Submit(time.Now())
	models.SaveMoveDependencies(db, &move)

	/*
	 * A service member with an hhg only, unsubmitted move
	 */
	email = "hhg@only.unsubmitted"
	uuidStr = "f08146cf-4d6b-43d5-9ca5-c8d239d37b3e"

	testdatagen.MakeUser(db, testdatagen.Assertions{
		User: models.User{
			ID:            uuid.Must(uuid.FromString(uuidStr)),
			LoginGovEmail: email,
			Active:        true,
		},
	})

	smWithHHGID := "1d06ab96-cb72-4013-b159-321d6d29c6eb"
	smWithHHG := testdatagen.MakeExtendedServiceMember(db, testdatagen.Assertions{
		ServiceMember: models.ServiceMember{
			ID:            uuid.FromStringOrNil(smWithHHGID),
			UserID:        uuid.FromStringOrNil(uuidStr),
			FirstName:     models.StringPointer("Unsubmitted"),
			LastName:      models.StringPointer("Hhg"),
			Edipi:         models.StringPointer("5833908165"),
			PersonalEmail: models.StringPointer(email),
		},
	})

	selectedMoveType = models.SelectedMoveTypeHHG
	move = testdatagen.MakeMove(db, testdatagen.Assertions{
		Order: models.Order{
			ServiceMemberID: uuid.FromStringOrNil(smWithHHGID),
			ServiceMember:   smWithHHG,
		},
		Move: models.Move{
			ID:               uuid.FromStringOrNil("3a8c9f4f-7344-4f18-9ab5-0de3ef57b901"),
			Locator:          "ONEHHG",
			SelectedMoveType: &selectedMoveType,
		},
	})

	estimatedHHGWeight = unit.Pound(1400)
	actualHHGWeight = unit.Pound(2000)
	testdatagen.MakeMTOShipment(db, testdatagen.Assertions{
		MTOShipment: models.MTOShipment{
			ID:                   uuid.FromStringOrNil("b67157bd-d2eb-47e2-94b6-3bc90f6fb8fe"),
			PrimeEstimatedWeight: &estimatedHHGWeight,
			PrimeActualWeight:    &actualHHGWeight,
			ShipmentType:         models.MTOShipmentTypeHHG,
			ApprovedDate:         swag.Time(time.Now()),
			Status:               models.MTOShipmentStatusSubmitted,
			MoveTaskOrder:        move,
			MoveTaskOrderID:      move.ID,
		},
	})

	/*
	* Creates two valid, unclaimed access codes
	 */
	testdatagen.MakeAccessCode(db, testdatagen.Assertions{
		AccessCode: models.AccessCode{
			Code:     "X3FQJK",
			MoveType: models.SelectedMoveTypeHHG,
		},
	})
	testdatagen.MakeAccessCode(db, testdatagen.Assertions{
		AccessCode: models.AccessCode{
			Code:     "ABC123",
			MoveType: models.SelectedMoveTypePPM,
		},
	})
	email = "accesscode@mail.com"
	uuidStr = "1dc93d47-0f3e-4686-9dcf-5d940d0d3ed9"
	testdatagen.MakeUser(db, testdatagen.Assertions{
		User: models.User{
			ID:            uuid.Must(uuid.FromString(uuidStr)),
			LoginGovEmail: email,
			Active:        true,
		},
	})
	sm := models.ServiceMember{
		ID:            uuid.FromStringOrNil("09229b74-6da8-47d0-86b7-7c91e991b970"),
		UserID:        uuid.FromStringOrNil(uuidStr),
		FirstName:     models.StringPointer("Claimed"),
		LastName:      models.StringPointer("Access Code"),
		Edipi:         models.StringPointer("163105198"),
		PersonalEmail: models.StringPointer(email),
	}
	testdatagen.MakeMove(db, testdatagen.Assertions{
		ServiceMember: sm,
		Move: models.Move{
			ID:      uuid.FromStringOrNil("7201788b-92f4-430b-8541-6430b2cc7f3e"),
			Locator: "CLAIMD",
		},
		UserUploader: userUploader,
	})
	testdatagen.MakeAccessCode(db, testdatagen.Assertions{
		AccessCode: models.AccessCode{
			Code:            "ZYX321",
			MoveType:        models.SelectedMoveTypePPM,
			ServiceMember:   sm,
			ServiceMemberID: &sm.ID,
		},
	})

	/*
	 * Service member with a ppm ready to request payment
	 */
	email = "ppm@requestingpayment.newflow"
	uuidStr = "745e0eba-4028-4c78-a262-818b00802748"
	testdatagen.MakeUser(db, testdatagen.Assertions{
		User: models.User{
			ID:            uuid.Must(uuid.FromString(uuidStr)),
			LoginGovEmail: email,
			Active:        true,
		},
	})
	ppm6 := testdatagen.MakePPM(db, testdatagen.Assertions{
		ServiceMember: models.ServiceMember{
			ID:            uuid.FromStringOrNil("1404fdcf-7a54-4b83-862d-7d1c7ba36ad7"),
			UserID:        uuid.FromStringOrNil(uuidStr),
			FirstName:     models.StringPointer("PPM"),
			LastName:      models.StringPointer("RequestingPayNewFlow"),
			Edipi:         models.StringPointer("6737033007"),
			PersonalEmail: models.StringPointer(email),
		},
		// These values should be populated for an approved move
		Order: models.Order{
			OrdersNumber:        models.StringPointer("62149"),
			OrdersTypeDetail:    &typeDetail,
			DepartmentIndicator: models.StringPointer("AIR_FORCE"),
			TAC:                 models.StringPointer("99"),
		},
		Move: models.Move{
			ID:      uuid.FromStringOrNil("f9f10492-587e-43b3-af2a-9f67d2ac8757"),
			Locator: "RQPAY2",
		},
		PersonallyProcuredMove: models.PersonallyProcuredMove{
			OriginalMoveDate: &pastTime,
		},
		UserUploader: userUploader,
	})
	ppm6.Move.Submit(time.Now())
	ppm6.Move.Approve()
	ppm6.Move.PersonallyProcuredMoves[0].Submit(time.Now())
	ppm6.Move.PersonallyProcuredMoves[0].Approve(time.Now())
	models.SaveMoveDependencies(db, &ppm6.Move)

	/*
	 * Service member with a ppm ready to request payment
	 */
	email = "ppm@continue.requestingpayment"
	uuidStr = "4ebc03b7-c801-4c0d-806c-a95aed242102"
	testdatagen.MakeUser(db, testdatagen.Assertions{
		User: models.User{
			ID:            uuid.Must(uuid.FromString(uuidStr)),
			LoginGovEmail: email,
			Active:        true,
		},
	})
	ppm7 := testdatagen.MakePPM(db, testdatagen.Assertions{
		ServiceMember: models.ServiceMember{
			ID:            uuid.FromStringOrNil("0cfb9fc6-82dd-404b-aa39-4deb6dba6c66"),
			UserID:        uuid.FromStringOrNil(uuidStr),
			FirstName:     models.StringPointer("PPM"),
			LastName:      models.StringPointer("ContinueRequesting"),
			Edipi:         models.StringPointer("6737033007"),
			PersonalEmail: models.StringPointer(email),
		},
		// These values should be populated for an approved move
		Order: models.Order{
			OrdersNumber:        models.StringPointer("62149"),
			OrdersTypeDetail:    &typeDetail,
			DepartmentIndicator: models.StringPointer("AIR_FORCE"),
			TAC:                 models.StringPointer("99"),
		},
		Move: models.Move{
			ID:      uuid.FromStringOrNil("0581253d-0539-4a93-b1b6-ea4ad384f0c5"),
			Locator: "RQPAY3",
		},
		PersonallyProcuredMove: models.PersonallyProcuredMove{
			OriginalMoveDate: &pastTime,
		},
		UserUploader: userUploader,
	})
	ppm7.Move.Submit(time.Now())
	ppm7.Move.Approve()
	ppm7.Move.PersonallyProcuredMoves[0].Submit(time.Now())
	ppm7.Move.PersonallyProcuredMoves[0].Approve(time.Now())
	models.SaveMoveDependencies(db, &ppm7.Move)

	/*
	 * Service member with a ppm ready to request payment
	 */
	email = "ppm@requestingpay.ment"
	uuidStr = "8e0d7e98-134e-4b28-bdd1-7d6b1ff34f9e"
	testdatagen.MakeUser(db, testdatagen.Assertions{
		User: models.User{
			ID:            uuid.Must(uuid.FromString(uuidStr)),
			LoginGovEmail: email,
			Active:        true,
		},
	})
	ppm5 := testdatagen.MakePPM(db, testdatagen.Assertions{
		ServiceMember: models.ServiceMember{
			ID:            uuid.FromStringOrNil("ff1f56c0-544e-4109-8168-f91ebcbbb878"),
			UserID:        uuid.FromStringOrNil(uuidStr),
			FirstName:     models.StringPointer("PPM"),
			LastName:      models.StringPointer("RequestingPay"),
			Edipi:         models.StringPointer("6737033988"),
			PersonalEmail: models.StringPointer(email),
		},
		// These values should be populated for an approved move
		Order: models.Order{
			OrdersNumber:        models.StringPointer("62341"),
			OrdersTypeDetail:    &typeDetail,
			DepartmentIndicator: models.StringPointer("AIR_FORCE"),
			TAC:                 models.StringPointer("99"),
		},
		Move: models.Move{
			ID:      uuid.FromStringOrNil("946a5d40-0636-418f-b457-474915fb0149"),
			Locator: "REQPAY",
		},
		PersonallyProcuredMove: models.PersonallyProcuredMove{
			OriginalMoveDate: &pastTime,
		},
		UserUploader: userUploader,
	})
	ppm5.Move.Submit(time.Now())
	ppm5.Move.Approve()
	// This is the same PPM model as ppm5, but this is the one that will be saved by SaveMoveDependencies
	ppm5.Move.PersonallyProcuredMoves[0].Submit(time.Now())
	ppm5.Move.PersonallyProcuredMoves[0].Approve(time.Now())
	models.SaveMoveDependencies(db, &ppm5.Move)

	/*
	 * Service member with a ppm move approved, but not in progress
	 */
	email = "ppm@approv.ed"
	uuidStr = "70665111-7bbb-4876-a53d-18bb125c943e"
	testdatagen.MakeUser(db, testdatagen.Assertions{
		User: models.User{
			ID:            uuid.Must(uuid.FromString(uuidStr)),
			LoginGovEmail: email,
			Active:        true,
		},
	})
	inProgressDate := nextValidMoveDatePlusTen
	typeDetails := internalmessages.OrdersTypeDetailPCSTDY
	ppmApproved := testdatagen.MakePPM(db, testdatagen.Assertions{
		ServiceMember: models.ServiceMember{
			ID:            uuid.FromStringOrNil("acfed739-9e7a-4d95-9a56-698ef0392500"),
			UserID:        uuid.FromStringOrNil(uuidStr),
			FirstName:     models.StringPointer("PPM"),
			LastName:      models.StringPointer("Approved"),
			Edipi:         models.StringPointer("7617044099"),
			PersonalEmail: models.StringPointer(email),
		},
		// These values should be populated for an approved move
		Order: models.Order{
			OrdersNumber:        models.StringPointer("12345"),
			OrdersTypeDetail:    &typeDetails,
			DepartmentIndicator: models.StringPointer("AIR_FORCE"),
			TAC:                 models.StringPointer("99"),
		},
		Move: models.Move{
			ID:      uuid.FromStringOrNil("bd3d46b3-cb76-40d5-a622-6ada239e5504"),
			Locator: "APPROV",
		},
		PersonallyProcuredMove: models.PersonallyProcuredMove{
			OriginalMoveDate: &inProgressDate,
		},
		UserUploader: userUploader,
	})
	ppmApproved.Move.Submit(time.Now())
	ppmApproved.Move.Approve()
	// This is the same PPM model as ppm2, but this is the one that will be saved by SaveMoveDependencies
	ppmApproved.Move.PersonallyProcuredMoves[0].Submit(time.Now())
	ppmApproved.Move.PersonallyProcuredMoves[0].Approve(time.Now())
	models.SaveMoveDependencies(db, &ppmApproved.Move)

	/*
	 * Another service member with orders and a move
	 */
	email = "profile@co.mple.te"
	uuidStr = "99360a51-8cfa-4e25-ae57-24e66077305f"
	testdatagen.MakeUser(db, testdatagen.Assertions{
		User: models.User{
			ID:            uuid.Must(uuid.FromString(uuidStr)),
			LoginGovEmail: email,
			Active:        true,
		},
	})

	testdatagen.MakeMove(db, testdatagen.Assertions{
		ServiceMember: models.ServiceMember{
			ID:            uuid.FromStringOrNil("2672baac-53a1-4767-b4a3-976e53cc224e"),
			UserID:        uuid.FromStringOrNil(uuidStr),
			FirstName:     models.StringPointer("Another Profile"),
			LastName:      models.StringPointer("Complete"),
			Edipi:         models.StringPointer("8893105161"),
			PersonalEmail: models.StringPointer(email),
		},
		Order: models.Order{
			HasDependents:    true,
			SpouseHasProGear: true,
		},
		Move: models.Move{
			ID:      uuid.FromStringOrNil("6f6ac599-e23f-43af-9b83-5d75a78e933f"),
			Locator: "COMPLE",
		},
		UserUploader: userUploader,
	})

	email = "profile@complete.draft"
	uuidStr = "3b9360a3-3304-4c60-90f4-83d687884070"
	testdatagen.MakeUser(db, testdatagen.Assertions{
		User: models.User{
			ID:            uuid.Must(uuid.FromString(uuidStr)),
			LoginGovEmail: email,
			Active:        true,
		},
	})

	testdatagen.MakeMove(db, testdatagen.Assertions{
		ServiceMember: models.ServiceMember{
			ID:            uuid.FromStringOrNil("0ec71d80-ac21-45a7-88ed-2ae8de3961fd"),
			UserID:        uuid.FromStringOrNil(uuidStr),
			FirstName:     models.StringPointer("Move"),
			LastName:      models.StringPointer("Draft"),
			Edipi:         models.StringPointer("8893308161"),
			PersonalEmail: models.StringPointer(email),
		},
		Order: models.Order{
			HasDependents:    true,
			SpouseHasProGear: true,
		},
		Move: models.Move{
			ID:      uuid.FromStringOrNil("a5d9c7b2-0fe8-4b80-b7c5-3323a066e98c"),
			Locator: "DFTMVE",
		},
		UserUploader: userUploader,
	})

	customer := testdatagen.MakeExtendedServiceMember(db, testdatagen.Assertions{
		ServiceMember: models.ServiceMember{
			ID: uuid.FromStringOrNil("6ac40a00-e762-4f5f-b08d-3ea72a8e4b63"),
		},
	})
	orders := testdatagen.MakeOrder(db, testdatagen.Assertions{
		Order: models.Order{
			ID:              uuid.FromStringOrNil("6fca843a-a87e-4752-b454-0fac67aa4988"),
			ServiceMemberID: customer.ID,
			ServiceMember:   customer,
		},
		UserUploader: userUploader,
	})
	mto := testdatagen.MakeMove(db, testdatagen.Assertions{
		Move: models.Move{
			ID:                 uuid.FromStringOrNil("5d4b25bb-eb04-4c03-9a81-ee0398cb779e"),
			OrdersID:           orders.ID,
			AvailableToPrimeAt: swag.Time(time.Now()),
		},
	})

	customer2 := testdatagen.MakeServiceMember(db, testdatagen.Assertions{
		ServiceMember: models.ServiceMember{
			ID: uuid.FromStringOrNil("a5cc1277-37dd-4588-a982-df3c9fa7fc20"),
		},
	})
	orders2 := testdatagen.MakeOrder(db, testdatagen.Assertions{
		Order: models.Order{
			ID:              uuid.FromStringOrNil("42f9cd3b-d630-4762-9762-542e9a3a67e4"),
			ServiceMemberID: customer2.ID,
			ServiceMember:   customer2,
		},
		UserUploader: userUploader,
	})

	testdatagen.MakeMove(db, testdatagen.Assertions{
		Move: models.Move{
			ID:       uuid.FromStringOrNil("302f3509-562c-4f5c-81c5-b770f4af30e8"),
			OrdersID: orders2.ID,
		},
	})

	customer3 := testdatagen.MakeServiceMember(db, testdatagen.Assertions{
		ServiceMember: models.ServiceMember{
			ID: uuid.FromStringOrNil("08606458-cee9-4529-a2e6-9121e67dac72"),
		},
	})
	orders3 := testdatagen.MakeOrder(db, testdatagen.Assertions{
		Order: models.Order{
			ID:              uuid.FromStringOrNil("eb6b0c75-3972-4a09-a453-3a7b257aa7f7"),
			ServiceMemberID: customer3.ID,
			ServiceMember:   customer3,
		},
		UserUploader: userUploader,
	})

	testdatagen.MakeMove(db, testdatagen.Assertions{
		Move: models.Move{
			ID:       uuid.FromStringOrNil("a97557cd-ec31-4f00-beed-01ac6e4c0976"),
			OrdersID: orders3.ID,
		},
	})

	customer4 := testdatagen.MakeServiceMember(db, testdatagen.Assertions{
		ServiceMember: models.ServiceMember{
			ID: uuid.FromStringOrNil("1a13ee6b-3e21-4170-83bc-0d41f60edb99"),
		},
	})
	orders4 := testdatagen.MakeOrder(db, testdatagen.Assertions{
		Order: models.Order{
			ID:              uuid.FromStringOrNil("8779beda-f69a-43bf-8606-ebd22973d474"),
			ServiceMemberID: customer4.ID,
			ServiceMember:   customer4,
		},
		UserUploader: userUploader,
	})

	testdatagen.MakeMove(db, testdatagen.Assertions{
		Move: models.Move{
			ID:       uuid.FromStringOrNil("c251267f-dbe1-42b9-8239-4f628fa7279f"),
			OrdersID: orders4.ID,
		},
	})

	customer5 := testdatagen.MakeServiceMember(db, testdatagen.Assertions{
		ServiceMember: models.ServiceMember{
			ID: uuid.FromStringOrNil("25a90fef-301e-4682-9758-60f0c76ea8b4"),
		},
	})
	orders5 := testdatagen.MakeOrder(db, testdatagen.Assertions{
		Order: models.Order{
			ID:              uuid.FromStringOrNil("f2473488-2504-4872-a6b6-dd385dad4bf9"),
			ServiceMemberID: customer5.ID,
			ServiceMember:   customer5,
		},
		UserUploader: userUploader,
	})

	testdatagen.MakeMove(db, testdatagen.Assertions{
		Move: models.Move{
			ID:       uuid.FromStringOrNil("2b485ded-a395-4dbb-9aa7-3f902dd4ccea"),
			OrdersID: orders5.ID,
		},
	})

	estimatedWeight := unit.Pound(1400)
	actualWeight := unit.Pound(2000)
	MTOShipment := testdatagen.MakeMTOShipment(db, testdatagen.Assertions{
		MTOShipment: models.MTOShipment{
			ID:                   uuid.FromStringOrNil("475579d5-aaa4-4755-8c43-c510381ff9b5"),
			PrimeEstimatedWeight: &estimatedWeight,
			PrimeActualWeight:    &actualWeight,
			ShipmentType:         models.MTOShipmentTypeHHGLongHaulDom,
			ApprovedDate:         swag.Time(time.Now()),
			Status:               models.MTOShipmentStatusSubmitted,
		},
		Move: mto,
	})

	testdatagen.MakeMTOAgent(db, testdatagen.Assertions{
		MTOAgent: models.MTOAgent{
			ID:            uuid.FromStringOrNil("d73cc488-d5a1-4c9c-bea3-8b02d9bd0dea"),
			MTOShipment:   MTOShipment,
			MTOShipmentID: MTOShipment.ID,
			FirstName:     swag.String("Test"),
			LastName:      swag.String("Agent"),
			Email:         swag.String("test@test.email.com"),
			MTOAgentType:  models.MTOAgentReleasing,
		},
	})

	paymentRequest := testdatagen.MakePaymentRequest(db, testdatagen.Assertions{
		PaymentRequest: models.PaymentRequest{
			ID:            uuid.FromStringOrNil("a2c34dba-015f-4f96-a38b-0c0b9272e208"),
			MoveTaskOrder: mto,
			IsFinal:       false,
			Status:        models.PaymentRequestStatusPending,
		},
		Move: mto,
	})

	proofOfService := testdatagen.MakeProofOfServiceDoc(db, testdatagen.Assertions{
		PaymentRequest: paymentRequest,
	})

	primeContractor := uuid.FromStringOrNil("5db13bb4-6d29-4bdb-bc81-262f4513ecf6")
	testdatagen.MakePrimeUpload(db, testdatagen.Assertions{
		PrimeUpload: models.PrimeUpload{
			ID:                  uuid.FromStringOrNil("18413213-0aaf-4eb1-8d7f-1b557a4e425b"),
			ProofOfServiceDoc:   proofOfService,
			ProofOfServiceDocID: proofOfService.ID,
			Contractor: models.Contractor{
				ID: uuid.FromStringOrNil("5db13bb4-6d29-4bdb-bc81-262f4513ecf6"), // Prime
			},
			ContractorID: uuid.FromStringOrNil("5db13bb4-6d29-4bdb-bc81-262f4513ecf6"),
		},
		PrimeUploader: primeUploader,
	})

	posImage := testdatagen.MakeProofOfServiceDoc(db, testdatagen.Assertions{
		PaymentRequest: paymentRequest,
	})

	// Creates custom test.jpg prime upload
	file := testdatagen.Fixture("test.jpg")
	_, verrs, err := primeUploader.CreatePrimeUploadForDocument(&posImage.ID, primeContractor, uploader.File{File: file}, uploader.AllowedTypesPaymentRequest)
	if verrs.HasAny() || err != nil {
		logger.Error("errors encountered saving test.jpg prime upload", zap.Error(err))
	}

	// Creates custom test.png prime upload
	file = testdatagen.Fixture("test.png")
	_, verrs, err = primeUploader.CreatePrimeUploadForDocument(&posImage.ID, primeContractor, uploader.File{File: file}, uploader.AllowedTypesPaymentRequest)
	if verrs.HasAny() || err != nil {
		logger.Error("errors encountered saving test.png prime upload", zap.Error(err))
	}

	msCost := unit.Cents(10000)
<<<<<<< HEAD
	csCost := unit.Cents(25000)
=======
	customer8 := testdatagen.MakeServiceMember(db, testdatagen.Assertions{
		ServiceMember: models.ServiceMember{
			ID: uuid.FromStringOrNil("9e8da3c7-ffe5-4f7f-b45a-8f01ccc56591"),
		},
	})
	orders8 := testdatagen.MakeOrder(db, testdatagen.Assertions{
		Order: models.Order{
			ID:              uuid.FromStringOrNil("1d49bb07-d9dd-4308-934d-baad94f2de9b"),
			ServiceMemberID: customer8.ID,
			ServiceMember:   customer8,
		},
		UserUploader: userUploader,
	})

	move8 := testdatagen.MakeMove(db, testdatagen.Assertions{
		Move: models.Move{
			ID:       uuid.FromStringOrNil("d4d95b22-2d9d-428b-9a11-284455aa87ba"),
			OrdersID: orders8.ID,
		},
	})

	mtoShipment8 := testdatagen.MakeMTOShipment(db, testdatagen.Assertions{
		MTOShipment: models.MTOShipment{
			ID:                   uuid.FromStringOrNil("acf7b357-5cad-40e2-baa7-dedc1d4cf04c"),
			PrimeEstimatedWeight: &estimatedWeight,
			PrimeActualWeight:    &actualWeight,
			ShipmentType:         models.MTOShipmentTypeHHGLongHaulDom,
			ApprovedDate:         swag.Time(time.Now()),
			Status:               models.MTOShipmentStatusSubmitted,
		},
		Move: move8,
	})

	paymentRequest8 := testdatagen.MakePaymentRequest(db, testdatagen.Assertions{
		PaymentRequest: models.PaymentRequest{
			ID:            uuid.FromStringOrNil("154c9ebb-972f-4711-acb2-5911f52aced4"),
			MoveTaskOrder: move8,
			IsFinal:       false,
			Status:        models.PaymentRequestStatusPending,
		},
		Move: move8,
	})

	serviceItemMS := testdatagen.MakeMTOServiceItemBasic(db, testdatagen.Assertions{
		MTOServiceItem: models.MTOServiceItem{
			ID:     uuid.FromStringOrNil("4fba4249-b5aa-4c29-8448-66aa07ac8560"),
			Status: models.MTOServiceItemStatusApproved,
		},
		Move: move8,
		ReService: models.ReService{
			ID: uuid.FromStringOrNil("1130e612-94eb-49a7-973d-72f33685e551"), // MS - Move Management
		},
	})

	testdatagen.MakePaymentServiceItem(db, testdatagen.Assertions{
		PaymentServiceItem: models.PaymentServiceItem{
			PriceCents: &msCost,
		},
		PaymentRequest: paymentRequest8,
		MTOServiceItem: serviceItemMS,
	})

	csCost := unit.Cents(25000)
	serviceItemCS := testdatagen.MakeMTOServiceItemBasic(db, testdatagen.Assertions{
		MTOServiceItem: models.MTOServiceItem{
			ID:     uuid.FromStringOrNil("e43c0df3-0dcd-4b70-adaa-46d669e094ad"),
			Status: models.MTOServiceItemStatusApproved,
		},
		Move: move8,
		ReService: models.ReService{
			ID: uuid.FromStringOrNil("9dc919da-9b66-407b-9f17-05c0f03fcb50"), // CS - Counseling Services
		},
	})

	testdatagen.MakePaymentServiceItem(db, testdatagen.Assertions{
		PaymentServiceItem: models.PaymentServiceItem{
			PriceCents: &csCost,
		},
		PaymentRequest: paymentRequest8,
		MTOServiceItem: serviceItemCS,
	})

>>>>>>> 02bd363e
	dlhCost := unit.Cents(99999)

	serviceItemDLH := testdatagen.MakeMTOServiceItem(db, testdatagen.Assertions{
		MTOServiceItem: models.MTOServiceItem{
			ID: uuid.FromStringOrNil("9db1bf43-0964-44ff-8384-3297951f6781"),
		},
		Move:        move8,
		MTOShipment: mtoShipment8,
		ReService: models.ReService{
			ID: uuid.FromStringOrNil("8d600f25-1def-422d-b159-617c7d59156e"), // DLH - Domestic Linehaul
		},
	})

	testdatagen.MakePaymentServiceItem(db, testdatagen.Assertions{
		PaymentServiceItem: models.PaymentServiceItem{
			PriceCents: &dlhCost,
		},
		PaymentRequest: paymentRequest8,
		MTOServiceItem: serviceItemDLH,
	})

	fscCost := unit.Cents(55555)
	serviceItemFSC := testdatagen.MakeMTOServiceItem(db, testdatagen.Assertions{
		MTOServiceItem: models.MTOServiceItem{
			ID: uuid.FromStringOrNil("b380f732-2fb2-49a0-8260-7a52ce223c59"),
		},
		Move:        move8,
		MTOShipment: mtoShipment8,
		ReService: models.ReService{
			ID: uuid.FromStringOrNil("4780b30c-e846-437a-b39a-c499a6b09872"), // FSC - Fuel Surcharge
		},
	})

	testdatagen.MakePaymentServiceItem(db, testdatagen.Assertions{
		PaymentServiceItem: models.PaymentServiceItem{
			PriceCents: &fscCost,
		},
		PaymentRequest: paymentRequest8,
		MTOServiceItem: serviceItemFSC,
	})

	dopCost := unit.Cents(3456)
	rejectionReason := "Customer no longer required this service"
	serviceItemDOP := testdatagen.MakeMTOServiceItem(db, testdatagen.Assertions{
		MTOServiceItem: models.MTOServiceItem{
			ID:              uuid.FromStringOrNil("d886431c-c357-46b7-a084-a0c85dd496d3"),
			Status:          models.MTOServiceItemStatusRejected,
			RejectionReason: &rejectionReason,
		},
		Move:        move8,
		MTOShipment: mtoShipment8,
		ReService: models.ReService{
			ID: uuid.FromStringOrNil("2bc3e5cb-adef-46b1-bde9-55570bfdd43e"), // DOP - Domestic Origin Price
		},
	})

	testdatagen.MakePaymentServiceItem(db, testdatagen.Assertions{
		PaymentServiceItem: models.PaymentServiceItem{
			PriceCents: &dopCost,
		},
		PaymentRequest: paymentRequest8,
		MTOServiceItem: serviceItemDOP,
	})

	ddpCost := unit.Cents(7890)
	serviceItemDDP := testdatagen.MakeMTOServiceItem(db, testdatagen.Assertions{
		MTOServiceItem: models.MTOServiceItem{
			ID: uuid.FromStringOrNil("551caa30-72fe-469a-b463-ad1f14780432"),
		},
		Move:        move8,
		MTOShipment: mtoShipment8,
		ReService: models.ReService{
			ID: uuid.FromStringOrNil("50f1179a-3b72-4fa1-a951-fe5bcc70bd14"), // DDP - Domestic Destination Price
		},
	})

	testdatagen.MakePaymentServiceItem(db, testdatagen.Assertions{
		PaymentServiceItem: models.PaymentServiceItem{
			PriceCents: &ddpCost,
		},
		PaymentRequest: paymentRequest8,
		MTOServiceItem: serviceItemDDP,
	})

	// Schedule 1 peak price
	dpkCost := unit.Cents(6544)
	serviceItemDPK := testdatagen.MakeMTOServiceItem(db, testdatagen.Assertions{
		MTOServiceItem: models.MTOServiceItem{
			ID: uuid.FromStringOrNil("616dfdb5-52ec-436d-a570-a464c9dbd47a"),
		},
		Move:        move8,
		MTOShipment: mtoShipment8,
		ReService: models.ReService{
			ID: uuid.FromStringOrNil("bdea5a8d-f15f-47d2-85c9-bba5694802ce"), // DPK - Domestic Packing
		},
	})

	testdatagen.MakePaymentServiceItem(db, testdatagen.Assertions{
		PaymentServiceItem: models.PaymentServiceItem{
			PriceCents: &dpkCost,
		},
		PaymentRequest: paymentRequest8,
		MTOServiceItem: serviceItemDPK,
	})

	// Schedule 1 peak price
	dupkCost := unit.Cents(8544)
	serviceItemDUPK := testdatagen.MakeMTOServiceItem(db, testdatagen.Assertions{
		MTOServiceItem: models.MTOServiceItem{
			ID: uuid.FromStringOrNil("1baeee0e-00d6-4d90-b22c-654c11d50d0f"),
		},
		Move:        move8,
		MTOShipment: mtoShipment8,
		ReService: models.ReService{
			ID: uuid.FromStringOrNil("15f01bc1-0754-4341-8e0f-25c8f04d5a77"), // DUPK - Domestic Unpacking
		},
	})

	testdatagen.MakePaymentServiceItem(db, testdatagen.Assertions{
		PaymentServiceItem: models.PaymentServiceItem{
			PriceCents: &dupkCost,
		},
		PaymentRequest: paymentRequest8,
		MTOServiceItem: serviceItemDUPK,
	})

	dofsitPostal := "90210"
	dofsitReason := "Storage items need to be picked up"
	serviceItemDOFSIT := testdatagen.MakeMTOServiceItem(db, testdatagen.Assertions{
		MTOServiceItem: models.MTOServiceItem{
			ID:               uuid.FromStringOrNil("61ce8a9b-5fcf-4d98-b192-a35f17819ae6"),
			PickupPostalCode: &dofsitPostal,
			Reason:           &dofsitReason,
		},
		Move:        move8,
		MTOShipment: mtoShipment8,
		ReService: models.ReService{
			ID: uuid.FromStringOrNil("998beda7-e390-4a83-b15e-578a24326937"), // DOFSIT - Domestic Origin 1st Day SIT
		},
	})

	dofsitCost := unit.Cents(8544)
	testdatagen.MakePaymentServiceItem(db, testdatagen.Assertions{
		PaymentServiceItem: models.PaymentServiceItem{
			PriceCents: &dofsitCost,
		},
		PaymentRequest: paymentRequest8,
		MTOServiceItem: serviceItemDOFSIT,
	})

	serviceItemDDFSIT := testdatagen.MakeMTOServiceItem(db, testdatagen.Assertions{
		MTOServiceItem: models.MTOServiceItem{
			ID: uuid.FromStringOrNil("b2c770ab-db6f-465c-87f1-164ecd2f36a4"),
		},
		Move:        move8,
		MTOShipment: mtoShipment8,
		ReService: models.ReService{
			ID: uuid.FromStringOrNil("d0561c49-e1a9-40b8-a739-3e639a9d77af"), // DDFSIT - Domestic Destination 1st Day SIT
		},
	})

	firstDeliveryDate := swag.Time(time.Now())
	testdatagen.MakeMTOServiceItemCustomerContact(db, testdatagen.Assertions{
		MTOServiceItem: serviceItemDDFSIT,
		MTOServiceItemCustomerContact: models.MTOServiceItemCustomerContact{
			ID:                         uuid.FromStringOrNil("f0f38ee0-0148-4892-9b5b-a091a8c5a645"),
			MTOServiceItemID:           serviceItemDDFSIT.ID,
			Type:                       models.CustomerContactTypeFirst,
			TimeMilitary:               "0400Z",
			FirstAvailableDeliveryDate: *firstDeliveryDate,
		},
	})

	testdatagen.MakeMTOServiceItemCustomerContact(db, testdatagen.Assertions{
		MTOServiceItem: serviceItemDDFSIT,
		MTOServiceItemCustomerContact: models.MTOServiceItemCustomerContact{
			ID:                         uuid.FromStringOrNil("1398aea3-d09b-485d-81c7-3bb72c21fb38"),
			MTOServiceItemID:           serviceItemDDFSIT.ID,
			Type:                       models.CustomerContactTypeSecond,
			TimeMilitary:               "1200Z",
			FirstAvailableDeliveryDate: firstDeliveryDate.Add(time.Hour * 24),
		},
	})

	ddfsitCost := unit.Cents(8544)
	testdatagen.MakePaymentServiceItem(db, testdatagen.Assertions{
		PaymentServiceItem: models.PaymentServiceItem{
			PriceCents: &ddfsitCost,
		},
		PaymentRequest: paymentRequest8,
		MTOServiceItem: serviceItemDDFSIT,
	})

	dcrtDescription := "Decorated horse head to be crated."
	serviceItemDCRT := testdatagen.MakeMTOServiceItem(db, testdatagen.Assertions{
		MTOServiceItem: models.MTOServiceItem{
			ID:          uuid.FromStringOrNil("9b2b7cae-e8fa-4447-9a00-dcfc4ffc9b6f"),
			Description: &dcrtDescription,
		},
		Move:        move8,
		MTOShipment: mtoShipment8,
		ReService: models.ReService{
			ID: uuid.FromStringOrNil("68417bd7-4a9d-4472-941e-2ba6aeaf15f4"), // DCRT - Domestic Crating
		},
	})

	testdatagen.MakeMTOServiceItemDimension(db, testdatagen.Assertions{
		MTOServiceItem: serviceItemDCRT,
		MTOServiceItemDimension: models.MTOServiceItemDimension{
			Length: 10000,
			Height: 5000,
			Width:  2500,
		},
	})

	/* Customer with two payment requests */
	customer7 := testdatagen.MakeServiceMember(db, testdatagen.Assertions{
		ServiceMember: models.ServiceMember{
			ID: uuid.FromStringOrNil("4e6e4023-b089-4614-a65a-cac48027ffc2"),
		},
	})

	orders7 := testdatagen.MakeOrder(db, testdatagen.Assertions{
		Order: models.Order{
			ID:              uuid.FromStringOrNil("f52f851e-91b8-4cb7-9f8a-6b0b8477ae2a"),
			ServiceMemberID: customer7.ID,
			ServiceMember:   customer7,
		},
		UserUploader: userUploader,
	})

	mto7 := testdatagen.MakeMove(db, testdatagen.Assertions{
		Move: models.Move{
			ID:                 uuid.FromStringOrNil("99783f4d-ee83-4fc9-8e0c-d32496bef32b"),
			OrdersID:           orders7.ID,
			AvailableToPrimeAt: swag.Time(time.Now()),
		},
	})

	mtoShipmentHHG7 := testdatagen.MakeMTOShipment(db, testdatagen.Assertions{
		MTOShipment: models.MTOShipment{
			ID:                   uuid.FromStringOrNil("baa00811-2381-433e-8a96-2ced58e37a14"),
			PrimeEstimatedWeight: &estimatedWeight,
			PrimeActualWeight:    &actualWeight,
			ShipmentType:         models.MTOShipmentTypeHHGShortHaulDom,
			ApprovedDate:         swag.Time(time.Now()),
		},
		Move: mto7,
	})

	testdatagen.MakeMTOAgent(db, testdatagen.Assertions{
		MTOAgent: models.MTOAgent{
			ID:            uuid.FromStringOrNil("82036387-a113-4b45-a172-94e49e4600d2"),
			MTOShipment:   mtoShipmentHHG7,
			MTOShipmentID: mtoShipmentHHG7.ID,
			FirstName:     swag.String("Test"),
			LastName:      swag.String("Agent"),
			Email:         swag.String("test@test.email.com"),
			MTOAgentType:  models.MTOAgentReleasing,
		},
	})

	paymentRequest7 := testdatagen.MakePaymentRequest(db, testdatagen.Assertions{
		PaymentRequest: models.PaymentRequest{
			ID:              uuid.FromStringOrNil("ea945ab7-099a-4819-82de-6968efe131dc"),
			MoveTaskOrder:   mto7,
			IsFinal:         false,
			Status:          models.PaymentRequestStatusPending,
			RejectionReason: nil,
		},
		Move: mto7,
	})

	// for soft deleted proof of service docs
	proofOfService = testdatagen.MakeProofOfServiceDoc(db, testdatagen.Assertions{
		PaymentRequest: paymentRequest7,
	})

	deletedAt := time.Now()
	testdatagen.MakePrimeUpload(db, testdatagen.Assertions{
		PrimeUpload: models.PrimeUpload{
			ID:                  uuid.FromStringOrNil("18413213-0aaf-4eb1-8d7f-1b557a4e425b"),
			ProofOfServiceDoc:   proofOfService,
			ProofOfServiceDocID: proofOfService.ID,
			Contractor: models.Contractor{
				ID: uuid.FromStringOrNil("5db13bb4-6d29-4bdb-bc81-262f4513ecf6"), // Prime
			},
			ContractorID: uuid.FromStringOrNil("5db13bb4-6d29-4bdb-bc81-262f4513ecf6"),
			DeletedAt:    &deletedAt,
		},
	})

	serviceItemMS7 := testdatagen.MakeMTOServiceItemBasic(db, testdatagen.Assertions{
		MTOServiceItem: models.MTOServiceItem{
			ID:     uuid.FromStringOrNil("923acbd4-5e65-4d62-aecc-19edf785df69"),
			Status: models.MTOServiceItemStatusApproved,
		},
		Move: mto7,
		ReService: models.ReService{
			ID: uuid.FromStringOrNil("1130e612-94eb-49a7-973d-72f33685e551"), // MS - Move Management
		},
	})

	testdatagen.MakePaymentServiceItem(db, testdatagen.Assertions{
		PaymentServiceItem: models.PaymentServiceItem{
			PriceCents: &msCost,
		},
		PaymentRequest: paymentRequest7,
		MTOServiceItem: serviceItemMS7,
	})

	serviceItemDLH7 := testdatagen.MakeMTOServiceItem(db, testdatagen.Assertions{
		MTOServiceItem: models.MTOServiceItem{
			ID: uuid.FromStringOrNil("aab8df9a-bbc9-4f26-a3ab-d5dcf1c8c40f"),
		},
		Move: mto7,
		ReService: models.ReService{
			ID: uuid.FromStringOrNil("8d600f25-1def-422d-b159-617c7d59156e"), // DLH - Domestic Linehaul
		},
	})

	testdatagen.MakePaymentServiceItem(db, testdatagen.Assertions{
		PaymentServiceItem: models.PaymentServiceItem{
			PriceCents: &dlhCost,
		},
		PaymentRequest: paymentRequest7,
		MTOServiceItem: serviceItemDLH7,
	})

	additionalPaymentRequest7 := testdatagen.MakePaymentRequest(db, testdatagen.Assertions{
		PaymentRequest: models.PaymentRequest{
			ID:              uuid.FromStringOrNil("540e2268-6899-4b67-828d-bb3b0331ecf2"),
			MoveTaskOrder:   mto7,
			IsFinal:         false,
			Status:          models.PaymentRequestStatusPending,
			RejectionReason: nil,
			SequenceNumber:  2,
		},
		Move: mto7,
	})

	serviceItemCS7 := testdatagen.MakeMTOServiceItemBasic(db, testdatagen.Assertions{
		MTOServiceItem: models.MTOServiceItem{
			ID:     uuid.FromStringOrNil("ab37c0a4-ad3f-44aa-b294-f9e646083cec"),
			Status: models.MTOServiceItemStatusApproved,
		},
		Move: mto7,
		ReService: models.ReService{
			ID: uuid.FromStringOrNil("9dc919da-9b66-407b-9f17-05c0f03fcb50"), // CS - Counseling Services
		},
	})

	testdatagen.MakePaymentServiceItem(db, testdatagen.Assertions{
		PaymentServiceItem: models.PaymentServiceItem{
			PriceCents: &csCost,
		},
		PaymentRequest: additionalPaymentRequest7,
		MTOServiceItem: serviceItemCS7,
	})

	serviceItemFSC7 := testdatagen.MakeMTOServiceItem(db, testdatagen.Assertions{
		MTOServiceItem: models.MTOServiceItem{
			ID: uuid.FromStringOrNil("f23eeb02-66c7-43f5-ad9c-1d1c3ae66b15"),
		},
		Move:        mto7,
		MTOShipment: MTOShipment,
		ReService: models.ReService{
			ID: uuid.FromStringOrNil("4780b30c-e846-437a-b39a-c499a6b09872"), // FSC - Fuel Surcharge
		},
	})

	testdatagen.MakePaymentServiceItem(db, testdatagen.Assertions{
		PaymentServiceItem: models.PaymentServiceItem{
			PriceCents: &fscCost,
		},
		PaymentRequest: additionalPaymentRequest7,
		MTOServiceItem: serviceItemFSC7,
	})

	/* A user with Roles */
	smRole := roles.Role{}
	err = db.Where("role_type = $1", roles.RoleTypeCustomer).First(&smRole)
	if err != nil {
		log.Fatal(err)
	}
	email = "role_tester@service.mil"
	uuidStr = "3b9360a3-3304-4c60-90f4-83d687884079"
	testdatagen.MakeUser(db, testdatagen.Assertions{
		User: models.User{
			ID:            uuid.Must(uuid.FromString(uuidStr)),
			LoginGovEmail: email,
			Active:        true,
			Roles:         []roles.Role{smRole},
		},
	})

	/* A user with too role */
	tooRole := roles.Role{}
	err = db.Where("role_type = $1", roles.RoleTypeTOO).First(&tooRole)
	if err != nil {
		log.Fatal(err)
	}

	email = "too_role@office.mil"
	tooUUID := uuid.Must(uuid.FromString("dcf86235-53d3-43dd-8ee8-54212ae3078f"))
	testdatagen.MakeUser(db, testdatagen.Assertions{
		User: models.User{
			ID:            tooUUID,
			LoginGovEmail: email,
			Active:        true,
			Roles:         []roles.Role{tooRole},
		},
	})
	testdatagen.MakeOfficeUser(db, testdatagen.Assertions{
		OfficeUser: models.OfficeUser{
			ID:     uuid.FromStringOrNil("144503a6-485c-463e-b943-d3c3bad11b09"),
			Email:  email,
			Active: true,
			UserID: &tooUUID,
		},
	})

	/* A user with tio role */
	tioRole := roles.Role{}
	err = db.Where("role_type = $1", roles.RoleTypeTIO).First(&tioRole)
	if err != nil {
		log.Fatal(err)
	}

	email = "tio_role@office.mil"
	tioUUID := uuid.Must(uuid.FromString("3b2cc1b0-31a2-4d1b-874f-0591f9127374"))
	testdatagen.MakeUser(db, testdatagen.Assertions{
		User: models.User{
			ID:            tioUUID,
			LoginGovEmail: email,
			Active:        true,
			Roles:         []roles.Role{tioRole},
		},
	})
	testdatagen.MakeOfficeUser(db, testdatagen.Assertions{
		OfficeUser: models.OfficeUser{
			ID:     uuid.FromStringOrNil("f1828a35-43fd-42be-8b23-af4d9d51f0f3"),
			Email:  email,
			Active: true,
			UserID: &tioUUID,
		},
	})

	/* A user with both too and tio roles */
	email = "too_tio_role@office.mil"
	tooTioUUID := uuid.Must(uuid.FromString("9bda91d2-7a0c-4de1-ae02-b8cf8b4b858b"))
	testdatagen.MakeUser(db, testdatagen.Assertions{
		User: models.User{
			ID:            tooTioUUID,
			LoginGovEmail: email,
			Active:        true,
			Roles:         []roles.Role{tooRole, tioRole},
		},
	})
	testdatagen.MakeOfficeUser(db, testdatagen.Assertions{
		OfficeUser: models.OfficeUser{
			ID:     uuid.FromStringOrNil("dce86235-53d3-43dd-8ee8-54212ae3078f"),
			Email:  email,
			Active: true,
			UserID: &tooTioUUID,
		},
	})

	// A more recent MTO for demonstrating the since parameter
	customer6 := testdatagen.MakeServiceMember(db, testdatagen.Assertions{
		ServiceMember: models.ServiceMember{
			ID: uuid.FromStringOrNil("6ac40a00-e762-4f5f-b08d-3ea72a8e4b61"),
		},
	})
	orders6 := testdatagen.MakeOrder(db, testdatagen.Assertions{
		Order: models.Order{
			ID:              uuid.FromStringOrNil("6fca843a-a87e-4752-b454-0fac67aa4981"),
			ServiceMemberID: customer6.ID,
			ServiceMember:   customer6,
		},
		UserUploader: userUploader,
	})
	mto2 := testdatagen.MakeMove(db, testdatagen.Assertions{
		Move: models.Move{
			ID:                 uuid.FromStringOrNil("da3f34cc-fb94-4e0b-1c90-ba3333cb7791"),
			OrdersID:           orders6.ID,
			UpdatedAt:          time.Unix(1576779681256, 0),
			AvailableToPrimeAt: swag.Time(time.Now()),
		},
	})

	mtoShipment2 := testdatagen.MakeMTOShipment(db, testdatagen.Assertions{
		Move: mto2,
	})

	testdatagen.MakeMTOAgent(db, testdatagen.Assertions{
		MTOAgent: models.MTOAgent{
			MTOShipment:   mtoShipment2,
			MTOShipmentID: mtoShipment2.ID,
			FirstName:     swag.String("Test"),
			LastName:      swag.String("Agent"),
			Email:         swag.String("test@test.email.com"),
			MTOAgentType:  models.MTOAgentReleasing,
		},
	})

	testdatagen.MakeMTOAgent(db, testdatagen.Assertions{
		MTOAgent: models.MTOAgent{
			MTOShipment:   mtoShipment2,
			MTOShipmentID: mtoShipment2.ID,
			FirstName:     swag.String("Test"),
			LastName:      swag.String("Agent"),
			Email:         swag.String("test@test.email.com"),
			MTOAgentType:  models.MTOAgentReceiving,
		},
	})

	mtoShipment3 := testdatagen.MakeMTOShipment(db, testdatagen.Assertions{
		MTOShipment: models.MTOShipment{
			ShipmentType: models.MTOShipmentTypeHHGIntoNTSDom,
		},
		Move: mto2,
	})

	testdatagen.MakeMTOAgent(db, testdatagen.Assertions{
		MTOAgent: models.MTOAgent{
			MTOShipment:   mtoShipment3,
			MTOShipmentID: mtoShipment3.ID,
			FirstName:     swag.String("Test"),
			LastName:      swag.String("Agent"),
			Email:         swag.String("test@test.email.com"),
			MTOAgentType:  models.MTOAgentReleasing,
		},
	})

	testdatagen.MakeMTOAgent(db, testdatagen.Assertions{
		MTOAgent: models.MTOAgent{
			MTOShipment:   mtoShipment3,
			MTOShipmentID: mtoShipment3.ID,
			FirstName:     swag.String("Test"),
			LastName:      swag.String("Agent"),
			Email:         swag.String("test@test.email.com"),
			MTOAgentType:  models.MTOAgentReceiving,
		},
	})

	testdatagen.MakeMTOServiceItem(db, testdatagen.Assertions{
		MTOServiceItem: models.MTOServiceItem{
			ID: uuid.FromStringOrNil("8a625314-1922-4987-93c5-a62c0d13f053"),
		},
		Move: mto2,
	})

	testdatagen.MakeMTOServiceItem(db, testdatagen.Assertions{
		MTOServiceItem: models.MTOServiceItem{
			ID: uuid.FromStringOrNil("3624d82f-fa87-47f5-a09a-2d5639e45c02"),
		},
		Move:        mto2,
		MTOShipment: mtoShipment3,
		ReService: models.ReService{
			ID: uuid.FromStringOrNil("4b85962e-25d3-4485-b43c-2497c4365598"), // DSH
		},
	})

	mtoWithTaskOrderServices := testdatagen.MakeMove(db, testdatagen.Assertions{
		Move: models.Move{
			ID:                 uuid.FromStringOrNil("9c7b255c-2981-4bf8-839f-61c7458e2b4d"),
			AvailableToPrimeAt: swag.Time(time.Now()),
		},
		UserUploader: userUploader,
	})

	estimated := unit.Pound(1400)
	actual := unit.Pound(1349)
	mtoShipment4 := testdatagen.MakeMTOShipment(db, testdatagen.Assertions{
		MTOShipment: models.MTOShipment{
			ID:                   uuid.FromStringOrNil("c3a9e368-188b-4828-a64a-204da9b988c2"),
			RequestedPickupDate:  swag.Time(time.Now()),
			ScheduledPickupDate:  swag.Time(time.Now().AddDate(0, 0, -1)),
			PrimeEstimatedWeight: &estimated, // so we can price Dom. Destination Price
			PrimeActualWeight:    &actual,    // so we can price DLH
			Status:               models.MTOShipmentStatusApproved,
			ApprovedDate:         swag.Time(time.Now()),
		},
		Move: mtoWithTaskOrderServices,
	})
	mtoShipment5 := testdatagen.MakeMTOShipment(db, testdatagen.Assertions{
		MTOShipment: models.MTOShipment{
			ID:                   uuid.FromStringOrNil("01b9671e-b268-4906-967b-ba661a1d3933"),
			RequestedPickupDate:  swag.Time(time.Now()),
			ScheduledPickupDate:  swag.Time(time.Now().AddDate(0, 0, -1)),
			PrimeEstimatedWeight: &estimated, // so we can price DLH
			PrimeActualWeight:    &actual,    // so we can price DLH
			Status:               models.MTOShipmentStatusApproved,
			ApprovedDate:         swag.Time(time.Now()),
		},
		Move: mtoWithTaskOrderServices,
	})

	testdatagen.MakeMTOServiceItem(db, testdatagen.Assertions{
		MTOServiceItem: models.MTOServiceItem{
			ID:     uuid.FromStringOrNil("94bc8b44-fefe-469f-83a0-39b1e31116fb"),
			Status: models.MTOServiceItemStatusApproved,
		},
		Move:        mtoWithTaskOrderServices,
		MTOShipment: mtoShipment4,
		ReService: models.ReService{
			ID: uuid.FromStringOrNil("50f1179a-3b72-4fa1-a951-fe5bcc70bd14"), // Dom. Destination Price
		},
	})

	testdatagen.MakeMTOServiceItem(db, testdatagen.Assertions{
		MTOServiceItem: models.MTOServiceItem{
			ID:     uuid.FromStringOrNil("eee4b555-2475-4e67-a5b8-102f28d950f8"),
			Status: models.MTOServiceItemStatusApproved,
		},
		Move:        mtoWithTaskOrderServices,
		MTOShipment: mtoShipment4,
		ReService: models.ReService{
			ID: uuid.FromStringOrNil("4b85962e-25d3-4485-b43c-2497c4365598"), // DSH
		},
	})

	testdatagen.MakeMTOServiceItem(db, testdatagen.Assertions{
		MTOServiceItem: models.MTOServiceItem{
			ID:     uuid.FromStringOrNil("6431e3e2-4ee4-41b5-b226-393f9133eb6c"),
			Status: models.MTOServiceItemStatusApproved,
		},
		Move:        mtoWithTaskOrderServices,
		MTOShipment: mtoShipment4,
		ReService: models.ReService{
			ID: uuid.FromStringOrNil("4780b30c-e846-437a-b39a-c499a6b09872"), // FSC
		},
	})

	testdatagen.MakeMTOServiceItem(db, testdatagen.Assertions{
		MTOServiceItem: models.MTOServiceItem{
			ID:     uuid.FromStringOrNil("fd6741a5-a92c-44d5-8303-1d7f5e60afbf"),
			Status: models.MTOServiceItemStatusApproved,
		},
		Move:        mtoWithTaskOrderServices,
		MTOShipment: mtoShipment5,
		ReService: models.ReService{
			ID: uuid.FromStringOrNil("8d600f25-1def-422d-b159-617c7d59156e"), // DLH
		},
	})

	testdatagen.MakeMTOServiceItem(db, testdatagen.Assertions{
		MTOServiceItem: models.MTOServiceItem{
			ID:     uuid.FromStringOrNil("a6e5debc-9e73-421b-8f68-92936ce34737"),
			Status: models.MTOServiceItemStatusApproved,
		},
		Move:        mtoWithTaskOrderServices,
		MTOShipment: mtoShipment5,
		ReService: models.ReService{
			ID: uuid.FromStringOrNil("bdea5a8d-f15f-47d2-85c9-bba5694802ce"), // DPK
		},
	})

	testdatagen.MakeMTOServiceItem(db, testdatagen.Assertions{
		MTOServiceItem: models.MTOServiceItem{
			ID:     uuid.FromStringOrNil("999504a9-45b0-477f-a00b-3ede8ffde379"),
			Status: models.MTOServiceItemStatusApproved,
		},
		Move:        mtoWithTaskOrderServices,
		MTOShipment: mtoShipment5,
		ReService: models.ReService{
			ID: uuid.FromStringOrNil("15f01bc1-0754-4341-8e0f-25c8f04d5a77"), // DUPK
		},
	})

	testdatagen.MakeMTOServiceItemBasic(db, testdatagen.Assertions{
		MTOServiceItem: models.MTOServiceItem{
			ID:     uuid.FromStringOrNil("ca9aeb58-e5a9-44b0-abe8-81d233dbdebf"),
			Status: models.MTOServiceItemStatusApproved,
		},
		Move: mtoWithTaskOrderServices,
		ReService: models.ReService{
			ID: uuid.FromStringOrNil("9dc919da-9b66-407b-9f17-05c0f03fcb50"), // CS - Counseling Services
		},
	})

	testdatagen.MakeMTOServiceItemBasic(db, testdatagen.Assertions{
		MTOServiceItem: models.MTOServiceItem{
			ID:     uuid.FromStringOrNil("722a6f4e-b438-4655-88c7-51609056550d"),
			Status: models.MTOServiceItemStatusApproved,
		},
		Move: mtoWithTaskOrderServices,
		ReService: models.ReService{
			ID: uuid.FromStringOrNil("1130e612-94eb-49a7-973d-72f33685e551"), // MS - Move Management
		},
	})
}<|MERGE_RESOLUTION|>--- conflicted
+++ resolved
@@ -1166,9 +1166,6 @@
 	}
 
 	msCost := unit.Cents(10000)
-<<<<<<< HEAD
-	csCost := unit.Cents(25000)
-=======
 	customer8 := testdatagen.MakeServiceMember(db, testdatagen.Assertions{
 		ServiceMember: models.ServiceMember{
 			ID: uuid.FromStringOrNil("9e8da3c7-ffe5-4f7f-b45a-8f01ccc56591"),
@@ -1251,9 +1248,7 @@
 		MTOServiceItem: serviceItemCS,
 	})
 
->>>>>>> 02bd363e
 	dlhCost := unit.Cents(99999)
-
 	serviceItemDLH := testdatagen.MakeMTOServiceItem(db, testdatagen.Assertions{
 		MTOServiceItem: models.MTOServiceItem{
 			ID: uuid.FromStringOrNil("9db1bf43-0964-44ff-8384-3297951f6781"),
