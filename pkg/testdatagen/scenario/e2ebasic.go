--- conflicted
+++ resolved
@@ -137,7 +137,7 @@
 	// Save move and dependencies
 	models.SaveMoveDependencies(db, &ppm2.Move)
 
-	//service member with orders and a move, but no move type selected
+	//service member with orders and a move
 
 	email = "profile@comple.te"
 	uuidStr = "13F3949D-0D53-4BE4-B1B1-AE4314793F34"
@@ -163,38 +163,43 @@
 		},
 	})
 
-<<<<<<< HEAD
 	//service member with orders and a move, but no move type selected to select HHG
 	email = "sm_hhg@example.com"
 	uuidStr = "4b389406-9258-4695-a091-0bf97b5a132f"
-=======
+
+	testdatagen.MakeUser(db, testdatagen.Assertions{
+		User: models.User{
+			ID:            uuid.Must(uuid.FromString(uuidStr)),
+			LoginGovEmail: email,
+		},
+	})
+
+	testdatagen.MakeMoveWithoutMoveType(db, testdatagen.Assertions{
+		ServiceMember: models.ServiceMember{
+			ID:            uuid.FromStringOrNil("b5d1f44b-5ceb-4a0e-9119-5687808996ff"),
+			UserID:        uuid.FromStringOrNil(uuidStr),
+			FirstName:     models.StringPointer("HHGDude"),
+			LastName:      models.StringPointer("UserPerson"),
+			Edipi:         models.StringPointer("6833908163"),
+			PersonalEmail: models.StringPointer(email),
+		},
+		Move: models.Move{
+			ID:      uuid.FromStringOrNil("8718c8ac-e0c6-423b-bdc6-af971ee05b9a"),
+			Locator: "REWGIE",
+		},
+	})
+
 	// Service member with uploaded orders and a new shipment move
 	email = "hhg@incomple.te"
 	uuidStr = "ebc176e0-bb34-47d4-ba37-ff13e2dd40b9"
->>>>>>> fa9eae90
-	testdatagen.MakeUser(db, testdatagen.Assertions{
-		User: models.User{
-			ID:            uuid.Must(uuid.FromString(uuidStr)),
-			LoginGovEmail: email,
-		},
-	})
-<<<<<<< HEAD
-
-	testdatagen.MakeMoveWithoutMoveType(db, testdatagen.Assertions{
-		ServiceMember: models.ServiceMember{
-			ID:            uuid.FromStringOrNil("b5d1f44b-5ceb-4a0e-9119-5687808996ff"),
-			UserID:        uuid.FromStringOrNil(uuidStr),
-			FirstName:     models.StringPointer("HHGDude"),
-			LastName:      models.StringPointer("UserPerson"),
-			Edipi:         models.StringPointer("6833908163"),
-			PersonalEmail: models.StringPointer(email),
-		},
-		Move: models.Move{
-			ID:      uuid.FromStringOrNil("8718c8ac-e0c6-423b-bdc6-af971ee05b9a"),
-			Locator: "REWGIE",
-		},
-	})
-=======
+
+	testdatagen.MakeUser(db, testdatagen.Assertions{
+		User: models.User{
+			ID:            uuid.Must(uuid.FromString(uuidStr)),
+			LoginGovEmail: email,
+		},
+	})
+
 	nowTime = time.Now()
 	hhg0 := testdatagen.MakeShipment(db, testdatagen.Assertions{
 		ServiceMember: models.ServiceMember{
@@ -220,6 +225,4 @@
 	hhg0.Move.Submit()
 	// Save move and dependencies
 	models.SaveMoveDependencies(db, hhg0.Move)
-
->>>>>>> fa9eae90
 }