package scenario

import (
	"time"

	"github.com/gobuffalo/pop"
	"github.com/gofrs/uuid"

	"github.com/transcom/mymove/pkg/dates"
	"github.com/transcom/mymove/pkg/gen/internalmessages"
	"github.com/transcom/mymove/pkg/models"
	"github.com/transcom/mymove/pkg/storage"
	"github.com/transcom/mymove/pkg/testdatagen"
	"github.com/transcom/mymove/pkg/unit"
	"github.com/transcom/mymove/pkg/uploader"
)

// E2eBasicScenario builds a basic set of data for e2e testing
type e2eBasicScenario NamedScenario

// E2eBasicScenario Is the thing
var E2eBasicScenario = e2eBasicScenario{"e2e_basic"}

// Often weekends and holidays are not allowable dates
var cal = dates.NewUSCalendar()
var nextValidMoveDate = dates.NextValidMoveDate(time.Now(), cal)

var nextValidMoveDatePlusTen = dates.NextValidMoveDate(nextValidMoveDate.AddDate(0, 0, 10), cal)
var nextValidMoveDateMinusTen = dates.NextValidMoveDate(nextValidMoveDate.AddDate(0, 0, -10), cal)

// Run does that data load thing
func (e e2eBasicScenario) Run(db *pop.Connection, loader *uploader.Uploader, logger Logger, storer *storage.Filesystem) {
	/*
	 * Basic user with office access
	 */
	email := "officeuser1@example.com"
	testdatagen.MakeOfficeUser(db, testdatagen.Assertions{
		User: models.User{
			ID:            uuid.Must(uuid.FromString("9bfa91d2-7a0c-4de0-ae02-b8cf8b4b858b")),
			LoginGovEmail: email,
			Active:        true,
		},
		OfficeUser: models.OfficeUser{
			ID:     uuid.FromStringOrNil("9c5911a7-5885-4cf4-abec-021a40692403"),
			Email:  email,
			Active: true,
		},
	})

	/*
	 * Service member with no uploaded orders
	 */
	email = "needs@orde.rs"
	uuidStr := "feac0e92-66ec-4cab-ad29-538129bf918e"
	testdatagen.MakeUser(db, testdatagen.Assertions{
		User: models.User{
			ID:            uuid.Must(uuid.FromString(uuidStr)),
			LoginGovEmail: email,
			Active:        true,
		},
	})

	testdatagen.MakeExtendedServiceMember(db, testdatagen.Assertions{
		ServiceMember: models.ServiceMember{
			ID:            uuid.FromStringOrNil("c52a9f13-ccc7-4c1b-b5ef-e1132a4f4db9"),
			UserID:        uuid.FromStringOrNil(uuidStr),
			FirstName:     models.StringPointer("NEEDS"),
			LastName:      models.StringPointer("ORDERS"),
			PersonalEmail: models.StringPointer(email),
		},
	})

	/*
	 * Service member with uploaded orders and a new ppm
	 */
	email = "ppm@incomple.te"
	uuidStr = "e10d5964-c070-49cb-9bd1-eaf9f7348eb6"
	testdatagen.MakeUser(db, testdatagen.Assertions{
		User: models.User{
			ID:            uuid.Must(uuid.FromString(uuidStr)),
			LoginGovEmail: email,
			Active:        true,
		},
	})
	advance := models.BuildDraftReimbursement(1000, models.MethodOfReceiptMILPAY)
	ppm0 := testdatagen.MakePPM(db, testdatagen.Assertions{
		ServiceMember: models.ServiceMember{
			ID:            uuid.FromStringOrNil("94ced723-fabc-42af-b9ee-87f8986bb5c9"),
			UserID:        uuid.FromStringOrNil(uuidStr),
			FirstName:     models.StringPointer("PPM"),
			LastName:      models.StringPointer("Submitted"),
			Edipi:         models.StringPointer("1234567890"),
			PersonalEmail: models.StringPointer(email),
		},
		Move: models.Move{
			ID:      uuid.FromStringOrNil("0db80bd6-de75-439e-bf89-deaafa1d0dc8"),
			Locator: "VGHEIS",
		},
		PersonallyProcuredMove: models.PersonallyProcuredMove{
			OriginalMoveDate:    &nextValidMoveDate,
			Advance:             &advance,
			AdvanceID:           &advance.ID,
			HasRequestedAdvance: true,
		},
		Uploader: loader,
	})
	ppm0.Move.Submit(time.Now())
	models.SaveMoveDependencies(db, &ppm0.Move)

	/*
	 * Service member with uploaded orders, a new ppm and no advance
	 */
	email = "ppm@advance.no"
	uuidStr = "f0ddc118-3f7e-476b-b8be-0f964a5feee2"
	testdatagen.MakeUser(db, testdatagen.Assertions{
		User: models.User{
			ID:            uuid.Must(uuid.FromString(uuidStr)),
			LoginGovEmail: email,
			Active:        true,
		},
	})
	ppmNoAdvance := testdatagen.MakePPM(db, testdatagen.Assertions{
		ServiceMember: models.ServiceMember{
			ID:            uuid.FromStringOrNil("1a1aafde-df3b-4459-9dbd-27e9f6c1d2f6"),
			UserID:        uuid.FromStringOrNil(uuidStr),
			FirstName:     models.StringPointer("PPM"),
			LastName:      models.StringPointer("No Advance"),
			Edipi:         models.StringPointer("1234567890"),
			PersonalEmail: models.StringPointer(email),
		},
		Move: models.Move{
			ID:      uuid.FromStringOrNil("4f3f4bee-3719-4c17-8cf4-7e445a38d90e"),
			Locator: "NOADVC",
		},
		PersonallyProcuredMove: models.PersonallyProcuredMove{
			OriginalMoveDate: &nextValidMoveDate,
		},
		Uploader: loader,
	})
	ppmNoAdvance.Move.Submit(time.Now())
	models.SaveMoveDependencies(db, &ppmNoAdvance.Move)

	/*
	 * office user finds the move: office user completes storage panel
	 */
	email = "office.user.completes@storage.panel"
	uuidStr = "ebac4efd-c980-48d6-9cce-99fb34644789"
	testdatagen.MakeUser(db, testdatagen.Assertions{
		User: models.User{
			ID:            uuid.Must(uuid.FromString(uuidStr)),
			LoginGovEmail: email,
			Active:        true,
		},
	})
	ppmStorage := testdatagen.MakePPM(db, testdatagen.Assertions{
		ServiceMember: models.ServiceMember{
			ID:            uuid.FromStringOrNil("76eb1c93-16f7-4c8e-a71c-67d5c9093dd3"),
			UserID:        uuid.FromStringOrNil(uuidStr),
			FirstName:     models.StringPointer("Storage"),
			LastName:      models.StringPointer("Panel"),
			PersonalEmail: models.StringPointer(email),
		},
		Move: models.Move{
			ID:      uuid.FromStringOrNil("25fb9bf6-2a38-4463-8247-fce2a5571ab7"),
			Locator: "STORAG",
		},
		PersonallyProcuredMove: models.PersonallyProcuredMove{
			OriginalMoveDate: &nextValidMoveDate,
		},
		Uploader: loader,
	})
	ppmStorage.Move.Submit(time.Now())
	ppmStorage.Move.Approve()
	ppmStorage.Move.PersonallyProcuredMoves[0].Submit(time.Now())
	ppmStorage.Move.PersonallyProcuredMoves[0].Approve(time.Now())
	ppmStorage.Move.PersonallyProcuredMoves[0].RequestPayment()
	models.SaveMoveDependencies(db, &ppmStorage.Move)

	/*
	 * office user finds the move: office user cancels storage panel
	 */
	email = "office.user.cancelss@storage.panel"
	uuidStr = "cbb56f00-97f7-4d20-83cf-25a7b2f150b6"
	testdatagen.MakeUser(db, testdatagen.Assertions{
		User: models.User{
			ID:            uuid.Must(uuid.FromString(uuidStr)),
			LoginGovEmail: email,
			Active:        true,
		},
	})
	ppmNoStorage := testdatagen.MakePPM(db, testdatagen.Assertions{
		ServiceMember: models.ServiceMember{
			ID:            uuid.FromStringOrNil("b9673e29-ac8d-4945-abc2-36f8eafd6fd8"),
			UserID:        uuid.FromStringOrNil(uuidStr),
			FirstName:     models.StringPointer("Storage"),
			LastName:      models.StringPointer("Panel"),
			PersonalEmail: models.StringPointer(email),
		},
		Move: models.Move{
			ID:      uuid.FromStringOrNil("9d0409b8-3587-4fad-9caf-7fc853e1c001"),
			Locator: "NOSTRG",
		},
		PersonallyProcuredMove: models.PersonallyProcuredMove{
			OriginalMoveDate: &nextValidMoveDate,
		},
		Uploader: loader,
	})
	ppmNoStorage.Move.Submit(time.Now())
	ppmNoStorage.Move.Approve()
	ppmNoStorage.Move.PersonallyProcuredMoves[0].Submit(time.Now())
	ppmNoStorage.Move.PersonallyProcuredMoves[0].Approve(time.Now())
	ppmNoStorage.Move.PersonallyProcuredMoves[0].RequestPayment()
	models.SaveMoveDependencies(db, &ppmNoStorage.Move)

	/*
	 * A move, that will be canceled by the E2E test
	 */
	email = "ppm-to-cancel@example.com"
	uuidStr = "e10d5964-c070-49cb-9bd1-eaf9f7348eb7"
	testdatagen.MakeUser(db, testdatagen.Assertions{
		User: models.User{
			ID:            uuid.Must(uuid.FromString(uuidStr)),
			LoginGovEmail: email,
			Active:        true,
		},
	})
	ppmToCancel := testdatagen.MakePPM(db, testdatagen.Assertions{
		ServiceMember: models.ServiceMember{
			ID:            uuid.FromStringOrNil("94ced723-fabc-42af-b9ee-87f8986bb5ca"),
			UserID:        uuid.FromStringOrNil(uuidStr),
			FirstName:     models.StringPointer("PPM"),
			LastName:      models.StringPointer("Submitted"),
			Edipi:         models.StringPointer("1234567890"),
			PersonalEmail: models.StringPointer(email),
		},
		Move: models.Move{
			ID:      uuid.FromStringOrNil("0db80bd6-de75-439e-bf89-deaafa1d0dc9"),
			Locator: "CANCEL",
		},
		PersonallyProcuredMove: models.PersonallyProcuredMove{
			OriginalMoveDate: &nextValidMoveDate,
		},
		Uploader: loader,
	})
	ppmToCancel.Move.Submit(time.Now())
	models.SaveMoveDependencies(db, &ppmToCancel.Move)

	/*
	 * Service member with a ppm in progress
	 */
	email = "ppm.on@progre.ss"
	uuidStr = "20199d12-5165-4980-9ca7-19b5dc9f1032"
	testdatagen.MakeUser(db, testdatagen.Assertions{
		User: models.User{
			ID:            uuid.Must(uuid.FromString(uuidStr)),
			LoginGovEmail: email,
			Active:        true,
		},
	})
	pastTime := nextValidMoveDateMinusTen
	ppm1 := testdatagen.MakePPM(db, testdatagen.Assertions{
		ServiceMember: models.ServiceMember{
			ID:            uuid.FromStringOrNil("466c41b9-50bf-462c-b3cd-1ae33a2dad9b"),
			UserID:        uuid.FromStringOrNil(uuidStr),
			FirstName:     models.StringPointer("PPM"),
			LastName:      models.StringPointer("In Progress"),
			Edipi:         models.StringPointer("1617033988"),
			PersonalEmail: models.StringPointer(email),
		},
		Move: models.Move{
			ID:      uuid.FromStringOrNil("c9df71f2-334f-4f0e-b2e7-050ddb22efa1"),
			Locator: "GBXYUI",
		},
		PersonallyProcuredMove: models.PersonallyProcuredMove{
			OriginalMoveDate: &pastTime,
		},
		Uploader: loader,
	})
	ppm1.Move.Submit(time.Now())
	ppm1.Move.Approve()
	models.SaveMoveDependencies(db, &ppm1.Move)

	/*
	 * Service member with a ppm move with payment requested
	 */
	email = "ppm@paymentrequest.ed"
	uuidStr = "1842091b-b9a0-4d4a-ba22-1e2f38f26317"
	testdatagen.MakeUser(db, testdatagen.Assertions{
		User: models.User{
			ID:            uuid.Must(uuid.FromString(uuidStr)),
			LoginGovEmail: email,
			Active:        true,
		},
	})
	futureTime := nextValidMoveDatePlusTen
	typeDetail := internalmessages.OrdersTypeDetailPCSTDY
	ppm2 := testdatagen.MakePPM(db, testdatagen.Assertions{
		ServiceMember: models.ServiceMember{
			ID:            uuid.FromStringOrNil("9ce5a930-2446-48ec-a9c0-17bc65e8522d"),
			UserID:        uuid.FromStringOrNil(uuidStr),
			FirstName:     models.StringPointer("PPMPayment"),
			LastName:      models.StringPointer("Requested"),
			Edipi:         models.StringPointer("7617033988"),
			PersonalEmail: models.StringPointer(email),
		},
		// These values should be populated for an approved move
		Order: models.Order{
			OrdersNumber:        models.StringPointer("12345"),
			OrdersTypeDetail:    &typeDetail,
			DepartmentIndicator: models.StringPointer("AIR_FORCE"),
			TAC:                 models.StringPointer("99"),
		},
		Move: models.Move{
			ID:      uuid.FromStringOrNil("0a2580ef-180a-44b2-a40b-291fa9cc13cc"),
			Locator: "FDXTIU",
		},
		PersonallyProcuredMove: models.PersonallyProcuredMove{
			OriginalMoveDate: &futureTime,
		},
		Uploader: loader,
	})
	ppm2.Move.Submit(time.Now())
	ppm2.Move.Approve()
	// This is the same PPM model as ppm2, but this is the one that will be saved by SaveMoveDependencies
	ppm2.Move.PersonallyProcuredMoves[0].Submit(time.Now())
	ppm2.Move.PersonallyProcuredMoves[0].Approve(time.Now())
	ppm2.Move.PersonallyProcuredMoves[0].RequestPayment()
	models.SaveMoveDependencies(db, &ppm2.Move)

	/*
	 * Service member with a ppm move that has requested payment
	 */
	email = "ppmpayment@request.ed"
	uuidStr = "beccca28-6e15-40cc-8692-261cae0d4b14"
	testdatagen.MakeUser(db, testdatagen.Assertions{
		User: models.User{
			ID:            uuid.Must(uuid.FromString(uuidStr)),
			LoginGovEmail: email,
			Active:        true,
		},
	})
	// Date picked essentially at random, but needs to be within TestYear
	originalMoveDate := time.Date(testdatagen.TestYear, time.November, 10, 23, 0, 0, 0, time.UTC)
	actualMoveDate := time.Date(testdatagen.TestYear, time.November, 11, 10, 0, 0, 0, time.UTC)
	moveTypeDetail := internalmessages.OrdersTypeDetailPCSTDY
	ppm3 := testdatagen.MakePPM(db, testdatagen.Assertions{
		ServiceMember: models.ServiceMember{
			ID:            uuid.FromStringOrNil("3c24bab5-fd13-4057-a321-befb97d90c43"),
			UserID:        uuid.FromStringOrNil(uuidStr),
			FirstName:     models.StringPointer("PPM"),
			LastName:      models.StringPointer("Payment Requested"),
			Edipi:         models.StringPointer("7617033988"),
			PersonalEmail: models.StringPointer(email),
		},
		// These values should be populated for an approved move
		Order: models.Order{
			OrdersNumber:        models.StringPointer("12345"),
			OrdersTypeDetail:    &moveTypeDetail,
			DepartmentIndicator: models.StringPointer("AIR_FORCE"),
			TAC:                 models.StringPointer("99"),
		},
		Move: models.Move{
			ID:      uuid.FromStringOrNil("d6b8980d-6f88-41be-9ae2-1abcbd2574bc"),
			Locator: "PAYMNT",
		},
		PersonallyProcuredMove: models.PersonallyProcuredMove{
			OriginalMoveDate: &originalMoveDate,
			ActualMoveDate:   &actualMoveDate,
		},
		Uploader: loader,
	})
	docAssertions := testdatagen.Assertions{
		MoveDocument: models.MoveDocument{
			MoveID:                   ppm3.Move.ID,
			Move:                     ppm3.Move,
			PersonallyProcuredMoveID: &ppm3.ID,
			Status:                   "AWAITING_REVIEW",
			MoveDocumentType:         "WEIGHT_TICKET",
		},
		Document: models.Document{
			ServiceMemberID: ppm3.Move.Orders.ServiceMember.ID,
			ServiceMember:   ppm3.Move.Orders.ServiceMember,
		},
	}
	testdatagen.MakeMoveDocument(db, docAssertions)
	ppm3.Move.Submit(time.Now())
	ppm3.Move.Approve()
	// This is the same PPM model as ppm3, but this is the one that will be saved by SaveMoveDependencies
	ppm3.Move.PersonallyProcuredMoves[0].Submit(time.Now())
	ppm3.Move.PersonallyProcuredMoves[0].Approve(time.Now())
	ppm3.Move.PersonallyProcuredMoves[0].RequestPayment()
	models.SaveMoveDependencies(db, &ppm3.Move)

	/*
	 * Service member with a ppm move that has requested payment
	 */

	email = "ppm.excludecalculations.expenses"
	uuidStr = "4f092d53-9005-4371-814d-0c88e970d2f7"
	testdatagen.MakeUser(db, testdatagen.Assertions{
		User: models.User{
			ID:            uuid.Must(uuid.FromString(uuidStr)),
			LoginGovEmail: email,
			Active:        true,
		},
	})
	// Date picked essentialy at random, but needs to be within TestYear
	originalMoveDate = time.Date(testdatagen.TestYear, time.December, 10, 23, 0, 0, 0, time.UTC)
	actualMoveDate = time.Date(testdatagen.TestYear, time.December, 11, 10, 0, 0, 0, time.UTC)
	moveTypeDetail = internalmessages.OrdersTypeDetailPCSTDY
	assertions := testdatagen.Assertions{
		ServiceMember: models.ServiceMember{
			ID:            uuid.FromStringOrNil("350f0450-1cb8-4aa8-8a85-2d0f45899447"),
			UserID:        uuid.FromStringOrNil(uuidStr),
			FirstName:     models.StringPointer("PPM"),
			LastName:      models.StringPointer("Payment Requested"),
			Edipi:         models.StringPointer("5427033988"),
			PersonalEmail: models.StringPointer(email),
		},
		// These values should be populated for an approved move
		Order: models.Order{
			OrdersNumber:        models.StringPointer("12345"),
			OrdersTypeDetail:    &moveTypeDetail,
			DepartmentIndicator: models.StringPointer("AIR_FORCE"),
			TAC:                 models.StringPointer("99"),
		},
		Move: models.Move{
			ID:      uuid.FromStringOrNil("687e3ee4-62ff-44b3-a5cb-73338c9fdf95"),
			Locator: "EXCLDE",
		},
		PersonallyProcuredMove: models.PersonallyProcuredMove{
			ID:               uuid.FromStringOrNil("38c4fc15-062f-4325-bceb-13ea167001da"),
			OriginalMoveDate: &originalMoveDate,
			ActualMoveDate:   &actualMoveDate,
		},
		Uploader: loader,
	}
	ppmExcludedCalculations := testdatagen.MakePPM(db, assertions)

	ppmExcludedCalculations.Move.Submit(time.Now())
	ppmExcludedCalculations.Move.Approve()
	// This is the same PPM model as ppm3, but this is the one that will be saved by SaveMoveDependencies
	ppmExcludedCalculations.Move.PersonallyProcuredMoves[0].Submit(time.Now())
	ppmExcludedCalculations.Move.PersonallyProcuredMoves[0].Approve(time.Now())
	ppmExcludedCalculations.Move.PersonallyProcuredMoves[0].RequestPayment()
	models.SaveMoveDependencies(db, &ppmExcludedCalculations.Move)

	testdatagen.MakeMoveDocument(db, testdatagen.Assertions{
		MoveDocument: models.MoveDocument{
			MoveID:                   ppmExcludedCalculations.Move.ID,
			Move:                     ppmExcludedCalculations.Move,
			MoveDocumentType:         models.MoveDocumentTypeEXPENSE,
			Status:                   models.MoveDocumentStatusOK,
			PersonallyProcuredMoveID: &assertions.PersonallyProcuredMove.ID,
			Title:                    "Expense Document",
			ID:                       uuid.FromStringOrNil("02021626-20ee-4c65-9194-87e6455f385e"),
		},
	})

	testdatagen.MakeMovingExpenseDocument(db, testdatagen.Assertions{
		MovingExpenseDocument: models.MovingExpenseDocument{
			MoveDocumentID:       uuid.FromStringOrNil("02021626-20ee-4c65-9194-87e6455f385e"),
			MovingExpenseType:    models.MovingExpenseTypeCONTRACTEDEXPENSE,
			PaymentMethod:        "GTCC",
			RequestedAmountCents: unit.Cents(10000),
		},
	})

	/*
	 * A PPM move that has been canceled.
	 */
	email = "ppm-canceled@example.com"
	uuidStr = "20102768-4d45-449c-a585-81bc386204b1"
	testdatagen.MakeUser(db, testdatagen.Assertions{
		User: models.User{
			ID:            uuid.Must(uuid.FromString(uuidStr)),
			LoginGovEmail: email,
			Active:        true,
		},
	})
	ppmCanceled := testdatagen.MakePPM(db, testdatagen.Assertions{
		ServiceMember: models.ServiceMember{
			ID:            uuid.FromStringOrNil("2da0d5e6-4efb-4ea1-9443-bf9ef64ace65"),
			UserID:        uuid.FromStringOrNil(uuidStr),
			FirstName:     models.StringPointer("PPM"),
			LastName:      models.StringPointer("Canceled"),
			Edipi:         models.StringPointer("1234567890"),
			PersonalEmail: models.StringPointer(email),
		},
		Move: models.Move{
			ID:      uuid.FromStringOrNil("6b88c856-5f41-427e-a480-a7fb6c87533b"),
			Locator: "PPMCAN",
		},
		PersonallyProcuredMove: models.PersonallyProcuredMove{
			OriginalMoveDate: &nextValidMoveDate,
		},
		Uploader: loader,
	})
	ppmCanceled.Move.Submit(time.Now())
	models.SaveMoveDependencies(db, &ppmCanceled.Move)
	ppmCanceled.Move.Cancel("reasons")
	models.SaveMoveDependencies(db, &ppmCanceled.Move)

	/*
	 * Service member with orders and a move
	 */
	email = "profile@comple.te"
	uuidStr = "13f3949d-0d53-4be4-b1b1-ae4314793f34"
	testdatagen.MakeUser(db, testdatagen.Assertions{
		User: models.User{
			ID:            uuid.Must(uuid.FromString(uuidStr)),
			LoginGovEmail: email,
			Active:        true,
		},
	})

	testdatagen.MakeMove(db, testdatagen.Assertions{
		ServiceMember: models.ServiceMember{
			ID:            uuid.FromStringOrNil("0a1e72b0-1b9f-442b-a6d3-7b7cfa6bbb95"),
			UserID:        uuid.FromStringOrNil(uuidStr),
			FirstName:     models.StringPointer("Profile"),
			LastName:      models.StringPointer("Complete"),
			Edipi:         models.StringPointer("8893308161"),
			PersonalEmail: models.StringPointer(email),
		},
		Order: models.Order{
			HasDependents:    true,
			SpouseHasProGear: true,
		},
		Move: models.Move{
			ID:      uuid.FromStringOrNil("173da49c-fcec-4d01-a622-3651e81c654e"),
			Locator: "BLABLA",
		},
		Uploader: loader,
	})

	/*
	 * A service member with orders and a move, but no move type selected
	 */
	email = "sm_no_move_type@example.com"
	uuidStr = "9ceb8321-6a82-4f6d-8bb3-a1d85922a202"

	testdatagen.MakeUser(db, testdatagen.Assertions{
		User: models.User{
			ID:            uuid.Must(uuid.FromString(uuidStr)),
			LoginGovEmail: email,
			Active:        true,
		},
	})

	testdatagen.MakeMoveWithoutMoveType(db, testdatagen.Assertions{
		ServiceMember: models.ServiceMember{
			ID:            uuid.FromStringOrNil("7554e347-2215-484f-9240-c61bae050220"),
			UserID:        uuid.FromStringOrNil(uuidStr),
			FirstName:     models.StringPointer("LandingTest1"),
			LastName:      models.StringPointer("UserPerson2"),
			Edipi:         models.StringPointer("6833908164"),
			PersonalEmail: models.StringPointer(email),
		},
		Move: models.Move{
			ID:      uuid.FromStringOrNil("b2ecbbe5-36ad-49fc-86c8-66e55e0697a7"),
			Locator: "ZPGVED",
		},
	})

	/*
	* Creates two valid, unclaimed access codes
	 */
	accessCodePPMMoveType := models.SelectedMoveTypeHHG
	testdatagen.MakeAccessCode(db, testdatagen.Assertions{
		AccessCode: models.AccessCode{
			Code:     "X3FQJK",
			MoveType: &accessCodePPMMoveType,
		},
	})
	accessCodeHHGMoveType := models.SelectedMoveTypePPM
	testdatagen.MakeAccessCode(db, testdatagen.Assertions{
		AccessCode: models.AccessCode{
			Code:     "ABC123",
			MoveType: &accessCodeHHGMoveType,
		},
	})
	email = "accesscode@mail.com"
	uuidStr = "1dc93d47-0f3e-4686-9dcf-5d940d0d3ed9"
	testdatagen.MakeUser(db, testdatagen.Assertions{
		User: models.User{
			ID:            uuid.Must(uuid.FromString(uuidStr)),
			LoginGovEmail: email,
			Active:        true,
		},
	})
	sm := models.ServiceMember{
		ID:            uuid.FromStringOrNil("09229b74-6da8-47d0-86b7-7c91e991b970"),
		UserID:        uuid.FromStringOrNil(uuidStr),
		FirstName:     models.StringPointer("Claimed"),
		LastName:      models.StringPointer("Access Code"),
		Edipi:         models.StringPointer("163105198"),
		PersonalEmail: models.StringPointer(email),
	}
	testdatagen.MakeMove(db, testdatagen.Assertions{
		ServiceMember: sm,
		Move: models.Move{
			ID:      uuid.FromStringOrNil("7201788b-92f4-430b-8541-6430b2cc7f3e"),
			Locator: "CLAIMD",
		},
		Uploader: loader,
	})
	testdatagen.MakeAccessCode(db, testdatagen.Assertions{
		AccessCode: models.AccessCode{
			Code:            "ZYX321",
			MoveType:        &accessCodeHHGMoveType,
			ServiceMember:   sm,
			ServiceMemberID: &sm.ID,
		},
	})

	/*
	 * Service member with a ppm ready to request payment
	 */
	email = "ppm@requestingpayment.newflow"
	uuidStr = "745e0eba-4028-4c78-a262-818b00802748"
	testdatagen.MakeUser(db, testdatagen.Assertions{
		User: models.User{
			ID:            uuid.Must(uuid.FromString(uuidStr)),
			LoginGovEmail: email,
			Active:        true,
		},
	})
	ppm6 := testdatagen.MakePPM(db, testdatagen.Assertions{
		ServiceMember: models.ServiceMember{
			ID:            uuid.FromStringOrNil("1404fdcf-7a54-4b83-862d-7d1c7ba36ad7"),
			UserID:        uuid.FromStringOrNil(uuidStr),
			FirstName:     models.StringPointer("PPM"),
			LastName:      models.StringPointer("RequestingPayNewFlow"),
			Edipi:         models.StringPointer("6737033007"),
			PersonalEmail: models.StringPointer(email),
		},
		// These values should be populated for an approved move
		Order: models.Order{
			OrdersNumber:        models.StringPointer("62149"),
			OrdersTypeDetail:    &typeDetail,
			DepartmentIndicator: models.StringPointer("AIR_FORCE"),
			TAC:                 models.StringPointer("99"),
		},
		Move: models.Move{
			ID:      uuid.FromStringOrNil("f9f10492-587e-43b3-af2a-9f67d2ac8757"),
			Locator: "RQPAY2",
		},
		PersonallyProcuredMove: models.PersonallyProcuredMove{
			OriginalMoveDate: &pastTime,
		},
		Uploader: loader,
	})
	ppm6.Move.Submit(time.Now())
	ppm6.Move.Approve()
	ppm6.Move.PersonallyProcuredMoves[0].Submit(time.Now())
	ppm6.Move.PersonallyProcuredMoves[0].Approve(time.Now())
	models.SaveMoveDependencies(db, &ppm6.Move)

	/*
	 * Service member with a ppm ready to request payment
	 */
	email = "ppm@continue.requestingpayment"
	uuidStr = "4ebc03b7-c801-4c0d-806c-a95aed242102"
	testdatagen.MakeUser(db, testdatagen.Assertions{
		User: models.User{
			ID:            uuid.Must(uuid.FromString(uuidStr)),
			LoginGovEmail: email,
			Active:        true,
		},
	})
	ppm7 := testdatagen.MakePPM(db, testdatagen.Assertions{
		ServiceMember: models.ServiceMember{
			ID:            uuid.FromStringOrNil("0cfb9fc6-82dd-404b-aa39-4deb6dba6c66"),
			UserID:        uuid.FromStringOrNil(uuidStr),
			FirstName:     models.StringPointer("PPM"),
			LastName:      models.StringPointer("ContinueRequesting"),
			Edipi:         models.StringPointer("6737033007"),
			PersonalEmail: models.StringPointer(email),
		},
		// These values should be populated for an approved move
		Order: models.Order{
			OrdersNumber:        models.StringPointer("62149"),
			OrdersTypeDetail:    &typeDetail,
			DepartmentIndicator: models.StringPointer("AIR_FORCE"),
			TAC:                 models.StringPointer("99"),
		},
		Move: models.Move{
			ID:      uuid.FromStringOrNil("0581253d-0539-4a93-b1b6-ea4ad384f0c5"),
			Locator: "RQPAY3",
		},
		PersonallyProcuredMove: models.PersonallyProcuredMove{
			OriginalMoveDate: &pastTime,
		},
		Uploader: loader,
	})
	ppm7.Move.Submit(time.Now())
	ppm7.Move.Approve()
	ppm7.Move.PersonallyProcuredMoves[0].Submit(time.Now())
	ppm7.Move.PersonallyProcuredMoves[0].Approve(time.Now())
	models.SaveMoveDependencies(db, &ppm7.Move)

	/*
	 * Service member with a ppm ready to request payment
	 */
	email = "ppm@requestingpay.ment"
	uuidStr = "8e0d7e98-134e-4b28-bdd1-7d6b1ff34f9e"
	testdatagen.MakeUser(db, testdatagen.Assertions{
		User: models.User{
			ID:            uuid.Must(uuid.FromString(uuidStr)),
			LoginGovEmail: email,
			Active:        true,
		},
	})
	ppm5 := testdatagen.MakePPM(db, testdatagen.Assertions{
		ServiceMember: models.ServiceMember{
			ID:            uuid.FromStringOrNil("ff1f56c0-544e-4109-8168-f91ebcbbb878"),
			UserID:        uuid.FromStringOrNil(uuidStr),
			FirstName:     models.StringPointer("PPM"),
			LastName:      models.StringPointer("RequestingPay"),
			Edipi:         models.StringPointer("6737033988"),
			PersonalEmail: models.StringPointer(email),
		},
		// These values should be populated for an approved move
		Order: models.Order{
			OrdersNumber:        models.StringPointer("62341"),
			OrdersTypeDetail:    &typeDetail,
			DepartmentIndicator: models.StringPointer("AIR_FORCE"),
			TAC:                 models.StringPointer("99"),
		},
		Move: models.Move{
			ID:      uuid.FromStringOrNil("946a5d40-0636-418f-b457-474915fb0149"),
			Locator: "REQPAY",
		},
		PersonallyProcuredMove: models.PersonallyProcuredMove{
			OriginalMoveDate: &pastTime,
		},
		Uploader: loader,
	})
	ppm5.Move.Submit(time.Now())
	ppm5.Move.Approve()
	// This is the same PPM model as ppm5, but this is the one that will be saved by SaveMoveDependencies
	ppm5.Move.PersonallyProcuredMoves[0].Submit(time.Now())
	ppm5.Move.PersonallyProcuredMoves[0].Approve(time.Now())
	models.SaveMoveDependencies(db, &ppm5.Move)

	/*
	 * Service member with a ppm move approved, but not in progress
	 */
	email = "ppm@approv.ed"
	uuidStr = "70665111-7bbb-4876-a53d-18bb125c943e"
	testdatagen.MakeUser(db, testdatagen.Assertions{
		User: models.User{
			ID:            uuid.Must(uuid.FromString(uuidStr)),
			LoginGovEmail: email,
			Active:        true,
		},
	})
	inProgressDate := nextValidMoveDatePlusTen
	typeDetails := internalmessages.OrdersTypeDetailPCSTDY
	ppmApproved := testdatagen.MakePPM(db, testdatagen.Assertions{
		ServiceMember: models.ServiceMember{
			ID:            uuid.FromStringOrNil("acfed739-9e7a-4d95-9a56-698ef0392500"),
			UserID:        uuid.FromStringOrNil(uuidStr),
			FirstName:     models.StringPointer("PPM"),
			LastName:      models.StringPointer("Approved"),
			Edipi:         models.StringPointer("7617044099"),
			PersonalEmail: models.StringPointer(email),
		},
		// These values should be populated for an approved move
		Order: models.Order{
			OrdersNumber:        models.StringPointer("12345"),
			OrdersTypeDetail:    &typeDetails,
			DepartmentIndicator: models.StringPointer("AIR_FORCE"),
			TAC:                 models.StringPointer("99"),
		},
		Move: models.Move{
			ID:      uuid.FromStringOrNil("bd3d46b3-cb76-40d5-a622-6ada239e5504"),
			Locator: "APPROV",
		},
		PersonallyProcuredMove: models.PersonallyProcuredMove{
			OriginalMoveDate: &inProgressDate,
		},
		Uploader: loader,
	})
	ppmApproved.Move.Submit(time.Now())
	ppmApproved.Move.Approve()
	// This is the same PPM model as ppm2, but this is the one that will be saved by SaveMoveDependencies
	ppmApproved.Move.PersonallyProcuredMoves[0].Submit(time.Now())
	ppmApproved.Move.PersonallyProcuredMoves[0].Approve(time.Now())
	models.SaveMoveDependencies(db, &ppmApproved.Move)

	/*
	 * Another service member with orders and a move
	 */
	email = "profile@co.mple.te"
	uuidStr = "99360a51-8cfa-4e25-ae57-24e66077305f"
	testdatagen.MakeUser(db, testdatagen.Assertions{
		User: models.User{
			ID:            uuid.Must(uuid.FromString(uuidStr)),
			LoginGovEmail: email,
			Active:        true,
		},
	})

	testdatagen.MakeMove(db, testdatagen.Assertions{
		ServiceMember: models.ServiceMember{
			ID:            uuid.FromStringOrNil("2672baac-53a1-4767-b4a3-976e53cc224e"),
			UserID:        uuid.FromStringOrNil(uuidStr),
			FirstName:     models.StringPointer("Another Profile"),
			LastName:      models.StringPointer("Complete"),
			Edipi:         models.StringPointer("8893105161"),
			PersonalEmail: models.StringPointer(email),
		},
		Order: models.Order{
			HasDependents:    true,
			SpouseHasProGear: true,
		},
		Move: models.Move{
			ID:      uuid.FromStringOrNil("6f6ac599-e23f-43af-9b83-5d75a78e933f"),
			Locator: "COMPLE",
		},
		Uploader: loader,
	})

	email = "profile@complete.draft"
	uuidStr = "3b9360a3-3304-4c60-90f4-83d687884070"
	testdatagen.MakeUser(db, testdatagen.Assertions{
		User: models.User{
			ID:            uuid.Must(uuid.FromString(uuidStr)),
			LoginGovEmail: email,
			Active:        true,
		},
	})

	testdatagen.MakeMove(db, testdatagen.Assertions{
		ServiceMember: models.ServiceMember{
			ID:            uuid.FromStringOrNil("0ec71d80-ac21-45a7-88ed-2ae8de3961fd"),
			UserID:        uuid.FromStringOrNil(uuidStr),
			FirstName:     models.StringPointer("Move"),
			LastName:      models.StringPointer("Draft"),
			Edipi:         models.StringPointer("8893308161"),
			PersonalEmail: models.StringPointer(email),
		},
		Order: models.Order{
			HasDependents:    true,
			SpouseHasProGear: true,
		},
		Move: models.Move{
			ID:      uuid.FromStringOrNil("a5d9c7b2-0fe8-4b80-b7c5-3323a066e98c"),
			Locator: "DFTMVE",
		},
		Uploader: loader,
	})

	mto := testdatagen.MakeMoveTaskOrder(db, testdatagen.Assertions{
		MoveTaskOrder: models.MoveTaskOrder{ID: uuid.FromStringOrNil("5d4b25bb-eb04-4c03-9a81-ee0398cb779e")},
	})

<<<<<<< HEAD
	mtoShipment := testdatagen.MakeMtoShipment(db, testdatagen.Assertions{
=======
	MTOShipment := testdatagen.MakeMTOShipment(db, testdatagen.Assertions{
>>>>>>> 1ec747c0
		MoveTaskOrder: mto,
	})

	testdatagen.MakeMTOServiceItem(db, testdatagen.Assertions{
		MoveTaskOrder: mto,
<<<<<<< HEAD
		MtoShipment:   mtoShipment,
=======
		MTOShipment:   MTOShipment,
>>>>>>> 1ec747c0
	})

	testdatagen.MakePaymentRequest(db, testdatagen.Assertions{
		PaymentRequest: models.PaymentRequest{
			ID:            uuid.FromStringOrNil("a2c34dba-015f-4f96-a38b-0c0b9272e208"),
			MoveTaskOrder: mto,
<<<<<<< HEAD
=======
			IsFinal:       false,
			Status:        "PENDING",
>>>>>>> 1ec747c0
		},
	})
}<|MERGE_RESOLUTION|>--- conflicted
+++ resolved
@@ -857,32 +857,21 @@
 		MoveTaskOrder: models.MoveTaskOrder{ID: uuid.FromStringOrNil("5d4b25bb-eb04-4c03-9a81-ee0398cb779e")},
 	})
 
-<<<<<<< HEAD
-	mtoShipment := testdatagen.MakeMtoShipment(db, testdatagen.Assertions{
-=======
 	MTOShipment := testdatagen.MakeMTOShipment(db, testdatagen.Assertions{
->>>>>>> 1ec747c0
 		MoveTaskOrder: mto,
 	})
 
 	testdatagen.MakeMTOServiceItem(db, testdatagen.Assertions{
 		MoveTaskOrder: mto,
-<<<<<<< HEAD
-		MtoShipment:   mtoShipment,
-=======
 		MTOShipment:   MTOShipment,
->>>>>>> 1ec747c0
 	})
 
 	testdatagen.MakePaymentRequest(db, testdatagen.Assertions{
 		PaymentRequest: models.PaymentRequest{
 			ID:            uuid.FromStringOrNil("a2c34dba-015f-4f96-a38b-0c0b9272e208"),
 			MoveTaskOrder: mto,
-<<<<<<< HEAD
-=======
 			IsFinal:       false,
 			Status:        "PENDING",
->>>>>>> 1ec747c0
 		},
 	})
 }