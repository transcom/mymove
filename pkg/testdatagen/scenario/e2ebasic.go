package scenario

import (
	"time"

	"github.com/gobuffalo/pop"
	"github.com/gobuffalo/uuid"

	"github.com/transcom/mymove/pkg/gen/internalmessages"
	"github.com/transcom/mymove/pkg/models"
	"github.com/transcom/mymove/pkg/testdatagen"
	"github.com/transcom/mymove/pkg/uploader"
)

// E2eBasicScenario builds a basic set of data for e2e testing
type e2eBasicScenario NamedScenario

// E2eBasicScenario Is the thing
var E2eBasicScenario = e2eBasicScenario{"e2e_basic"}

// Run does that data load thing
func (e e2eBasicScenario) Run(db *pop.Connection, loader *uploader.Uploader) {

	// Basic user with tsp access
<<<<<<< HEAD
	email := "tspuser1@example.com"
	testdatagen.MakeTspUser(db, testdatagen.Assertions{
=======
	tspUser := testdatagen.MakeTspUser(db, testdatagen.Assertions{
>>>>>>> 3bf07175
		User: models.User{
			ID:            uuid.Must(uuid.FromString("6cd03e5b-bee8-4e97-a340-fecb8f3d5465")),
			LoginGovEmail: email,
		},
		TspUser: models.TspUser{
			ID:    uuid.FromStringOrNil("1fb58b82-ab60-4f55-a654-0267200473a4"),
			Email: email,
		},
	})

	// Basic user with office access
	email = "officeuser1@example.com"
	testdatagen.MakeOfficeUser(db, testdatagen.Assertions{
		User: models.User{
			ID:            uuid.Must(uuid.FromString("9bfa91d2-7a0c-4de0-ae02-b8cf8b4b858b")),
			LoginGovEmail: email,
		},
		OfficeUser: models.OfficeUser{
			ID:    uuid.FromStringOrNil("9c5911a7-5885-4cf4-abec-021a40692403"),
			Email: email,
		},
	})

	// Service member with uploaded orders and a new ppm
	email = "ppm@incomple.te"
	uuidStr := "e10d5964-c070-49cb-9bd1-eaf9f7348eb6"
	testdatagen.MakeUser(db, testdatagen.Assertions{
		User: models.User{
			ID:            uuid.Must(uuid.FromString(uuidStr)),
			LoginGovEmail: email,
		},
	})
	nowTime := time.Now()
	ppm0 := testdatagen.MakePPM(db, testdatagen.Assertions{
		ServiceMember: models.ServiceMember{
			ID:            uuid.FromStringOrNil("94ced723-fabc-42af-b9ee-87f8986bb5c9"),
			UserID:        uuid.FromStringOrNil(uuidStr),
			FirstName:     models.StringPointer("PPM"),
			LastName:      models.StringPointer("Submitted"),
			Edipi:         models.StringPointer("1234567890"),
			PersonalEmail: models.StringPointer(email),
		},
		Move: models.Move{
			ID:      uuid.FromStringOrNil("0db80bd6-de75-439e-bf89-deaafa1d0dc8"),
			Locator: "VGHEIS",
		},
		PersonallyProcuredMove: models.PersonallyProcuredMove{
			PlannedMoveDate: &nowTime,
		},
		Uploader: loader,
	})
	ppm0.Move.Submit()
	// Save move and dependencies
	models.SaveMoveDependencies(db, &ppm0.Move)

	// Service member with a ppm in progress
	email = "ppm.in@progre.ss"
	uuidStr = "20199d12-5165-4980-9ca7-19b5dc9f1032"
	testdatagen.MakeUser(db, testdatagen.Assertions{
		User: models.User{
			ID:            uuid.Must(uuid.FromString(uuidStr)),
			LoginGovEmail: email,
		},
	})
	pastTime := time.Now().AddDate(0, 0, -10)
	ppm1 := testdatagen.MakePPM(db, testdatagen.Assertions{
		ServiceMember: models.ServiceMember{
			ID:            uuid.FromStringOrNil("466c41b9-50bf-462c-b3cd-1ae33a2dad9b"),
			UserID:        uuid.FromStringOrNil(uuidStr),
			FirstName:     models.StringPointer("PPM"),
			LastName:      models.StringPointer("In Progress"),
			Edipi:         models.StringPointer("1617033988"),
			PersonalEmail: models.StringPointer(email),
		},
		Move: models.Move{
			ID:      uuid.FromStringOrNil("c9df71f2-334f-4f0e-b2e7-050ddb22efa1"),
			Locator: "GBXYUI",
		},
		PersonallyProcuredMove: models.PersonallyProcuredMove{
			PlannedMoveDate: &pastTime,
		},
		Uploader: loader,
	})
	ppm1.Move.Submit()
	ppm1.Move.Approve()
	// Save move and dependencies
	models.SaveMoveDependencies(db, &ppm1.Move)

	// Service member with a ppm move approved, but not in progress
	email = "ppm@approv.ed"
	uuidStr = "1842091b-b9a0-4d4a-ba22-1e2f38f26317"
	testdatagen.MakeUser(db, testdatagen.Assertions{
		User: models.User{
			ID:            uuid.Must(uuid.FromString(uuidStr)),
			LoginGovEmail: email,
		},
	})
	futureTime := time.Now().AddDate(0, 0, 10)
	typeDetail := internalmessages.OrdersTypeDetailPCSTDY
	ppm2 := testdatagen.MakePPM(db, testdatagen.Assertions{
		ServiceMember: models.ServiceMember{
			ID:            uuid.FromStringOrNil("9ce5a930-2446-48ec-a9c0-17bc65e8522d"),
			UserID:        uuid.FromStringOrNil(uuidStr),
			FirstName:     models.StringPointer("PPM"),
			LastName:      models.StringPointer("Approved"),
			Edipi:         models.StringPointer("7617033988"),
			PersonalEmail: models.StringPointer(email),
		},
		// These values should be populated for an approved move
		Order: models.Order{
			OrdersNumber:        models.StringPointer("12345"),
			OrdersTypeDetail:    &typeDetail,
			DepartmentIndicator: models.StringPointer("AIR_FORCE"),
			TAC:                 models.StringPointer("99"),
		},
		Move: models.Move{
			ID:      uuid.FromStringOrNil("0a2580ef-180a-44b2-a40b-291fa9cc13cc"),
			Locator: "FDXTIU",
		},
		PersonallyProcuredMove: models.PersonallyProcuredMove{
			PlannedMoveDate: &futureTime,
		},
		Uploader: loader,
	})
	ppm2.Move.Submit()
	ppm2.Move.Approve()
	// This is the same PPM model as ppm2, but this is the one that will be saved by SaveMoveDependencies
	ppm2.Move.PersonallyProcuredMoves[0].Submit()
	ppm2.Move.PersonallyProcuredMoves[0].Approve()
	// Save move and dependencies
	models.SaveMoveDependencies(db, &ppm2.Move)

	//service member with orders and a move

	email = "profile@comple.te"
	uuidStr = "13F3949D-0D53-4BE4-B1B1-AE4314793F34"
	testdatagen.MakeUser(db, testdatagen.Assertions{
		User: models.User{
			ID:            uuid.Must(uuid.FromString(uuidStr)),
			LoginGovEmail: email,
		},
	})

	testdatagen.MakeMove(db, testdatagen.Assertions{
		ServiceMember: models.ServiceMember{
			ID:            uuid.FromStringOrNil("0a1e72b0-1b9f-442b-a6d3-7b7cfa6bbb95"),
			UserID:        uuid.FromStringOrNil(uuidStr),
			FirstName:     models.StringPointer("Profile"),
			LastName:      models.StringPointer("Complete"),
			Edipi:         models.StringPointer("8893308161"),
			PersonalEmail: models.StringPointer(email),
		},
		Move: models.Move{
			ID:      uuid.FromStringOrNil("173da49c-fcec-4d01-a622-3651e81c654e"),
			Locator: "BLABLA",
		},
		Uploader: loader,
	})

	//service member with orders and a move, but no move type selected to select HHG
	email = "sm_hhg@example.com"
	uuidStr = "4b389406-9258-4695-a091-0bf97b5a132f"

	testdatagen.MakeUser(db, testdatagen.Assertions{
		User: models.User{
			ID:            uuid.Must(uuid.FromString(uuidStr)),
			LoginGovEmail: email,
		},
	})

	testdatagen.MakeMoveWithoutMoveType(db, testdatagen.Assertions{
		ServiceMember: models.ServiceMember{
			ID:            uuid.FromStringOrNil("b5d1f44b-5ceb-4a0e-9119-5687808996ff"),
			UserID:        uuid.FromStringOrNil(uuidStr),
			FirstName:     models.StringPointer("HHGDude"),
			LastName:      models.StringPointer("UserPerson"),
			Edipi:         models.StringPointer("6833908163"),
			PersonalEmail: models.StringPointer(email),
		},
		Move: models.Move{
			ID:      uuid.FromStringOrNil("8718c8ac-e0c6-423b-bdc6-af971ee05b9a"),
			Locator: "REWGIE",
		},
	})

	// Service member with uploaded orders and a new shipment move
	email = "hhg@incomple.te"

	hhg0 := testdatagen.MakeShipment(db, testdatagen.Assertions{
		User: models.User{
			ID:            uuid.Must(uuid.FromString("ebc176e0-bb34-47d4-ba37-ff13e2dd40b9")),
			LoginGovEmail: email,
		},
		ServiceMember: models.ServiceMember{
			ID:            uuid.FromStringOrNil("0d719b18-81d6-474a-86aa-b87246fff65c"),
			FirstName:     models.StringPointer("HHG"),
			LastName:      models.StringPointer("Submitted"),
			Edipi:         models.StringPointer("4444567890"),
			PersonalEmail: models.StringPointer(email),
		},
		Move: models.Move{
			ID:               uuid.FromStringOrNil("2ed0b5a2-26d9-49a3-a775-5220055e8ffe"),
			Locator:          "RLKBEM",
			SelectedMoveType: models.StringPointer("HHG"),
		},
		TrafficDistributionList: models.TrafficDistributionList{
			ID:                uuid.FromStringOrNil("0dfdbdda-c57e-4b29-994a-09fb8641fc75"),
			SourceRateArea:    "US62",
			DestinationRegion: "11",
			CodeOfService:     "D",
		},
	})
	hhg0.Move.Submit()
	// Save move and dependencies
	models.SaveMoveDependencies(db, hhg0.Move)

	// Service member with uploaded orders and an approved shipment
	email = "hhg@award.ed"

	offer1 := testdatagen.MakeShipmentOffer(db, testdatagen.Assertions{
		User: models.User{
			ID:            uuid.Must(uuid.FromString("7980f0cf-63e3-4722-b5aa-ba46f8f7ac64")),
			LoginGovEmail: email,
		},
		ServiceMember: models.ServiceMember{
			ID:            uuid.FromStringOrNil("8a66beef-1cdf-4117-9db2-aad548f54430"),
			FirstName:     models.StringPointer("HHG"),
			LastName:      models.StringPointer("Submitted"),
			Edipi:         models.StringPointer("4444567890"),
			PersonalEmail: models.StringPointer(email),
		},
		Move: models.Move{
			ID:               uuid.FromStringOrNil("56b8ef45-8145-487b-9b59-0e30d0d465fa"),
			Locator:          "KBACON",
			SelectedMoveType: models.StringPointer("HHG"),
		},
		TrafficDistributionList: models.TrafficDistributionList{
			ID:                uuid.FromStringOrNil("776b5a23-2830-4de0-bb6a-7698a25865cb"),
			SourceRateArea:    "US62",
			DestinationRegion: "11",
			CodeOfService:     "D",
		},
		Shipment: models.Shipment{
			Status: models.ShipmentStatusAWARDED,
		},
		ShipmentOffer: models.ShipmentOffer{
			TransportationServiceProviderID: tspUser.TransportationServiceProviderID,
		},
	})
	hhg1 := offer1.Shipment
	hhg1.Move.Submit()
	// Save move and dependencies
	models.SaveMoveDependencies(db, hhg1.Move)
}<|MERGE_RESOLUTION|>--- conflicted
+++ resolved
@@ -22,12 +22,8 @@
 func (e e2eBasicScenario) Run(db *pop.Connection, loader *uploader.Uploader) {
 
 	// Basic user with tsp access
-<<<<<<< HEAD
 	email := "tspuser1@example.com"
-	testdatagen.MakeTspUser(db, testdatagen.Assertions{
-=======
 	tspUser := testdatagen.MakeTspUser(db, testdatagen.Assertions{
->>>>>>> 3bf07175
 		User: models.User{
 			ID:            uuid.Must(uuid.FromString("6cd03e5b-bee8-4e97-a340-fecb8f3d5465")),
 			LoginGovEmail: email,
