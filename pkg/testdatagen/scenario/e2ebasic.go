package scenario

import (
	"time"

	"github.com/gobuffalo/pop"
	"github.com/gofrs/uuid"

	"github.com/transcom/mymove/pkg/dates"
	"github.com/transcom/mymove/pkg/gen/internalmessages"
	"github.com/transcom/mymove/pkg/models"
	"github.com/transcom/mymove/pkg/storage"
	"github.com/transcom/mymove/pkg/testdatagen"
	"github.com/transcom/mymove/pkg/unit"
	"github.com/transcom/mymove/pkg/uploader"
)

// E2eBasicScenario builds a basic set of data for e2e testing
type e2eBasicScenario NamedScenario

// E2eBasicScenario Is the thing
var E2eBasicScenario = e2eBasicScenario{"e2e_basic"}

// Often weekends and holidays are not allowable dates
var cal = dates.NewUSCalendar()
var nextValidMoveDate = dates.NextValidMoveDate(time.Now(), cal)

var nextValidMoveDatePlusTen = dates.NextValidMoveDate(nextValidMoveDate.AddDate(0, 0, 10), cal)
var nextValidMoveDateMinusTen = dates.NextValidMoveDate(nextValidMoveDate.AddDate(0, 0, -10), cal)

// Run does that data load thing
func (e e2eBasicScenario) Run(db *pop.Connection, loader *uploader.Uploader, logger Logger, storer *storage.Filesystem) {
	/*
	 * Basic user with office access
	 */
	email := "officeuser1@example.com"
	testdatagen.MakeOfficeUser(db, testdatagen.Assertions{
		User: models.User{
			ID:            uuid.Must(uuid.FromString("9bfa91d2-7a0c-4de0-ae02-b8cf8b4b858b")),
			LoginGovEmail: email,
		},
		OfficeUser: models.OfficeUser{
			ID:    uuid.FromStringOrNil("9c5911a7-5885-4cf4-abec-021a40692403"),
			Email: email,
		},
	})

	/*
	 * Service member with no uploaded orders
	 */
	email = "needs@orde.rs"
	uuidStr := "feac0e92-66ec-4cab-ad29-538129bf918e"
	testdatagen.MakeUser(db, testdatagen.Assertions{
		User: models.User{
			ID:            uuid.Must(uuid.FromString(uuidStr)),
			LoginGovEmail: email,
		},
	})

	testdatagen.MakeExtendedServiceMember(db, testdatagen.Assertions{
		ServiceMember: models.ServiceMember{
			ID:            uuid.FromStringOrNil("c52a9f13-ccc7-4c1b-b5ef-e1132a4f4db9"),
			UserID:        uuid.FromStringOrNil(uuidStr),
			FirstName:     models.StringPointer("NEEDS"),
			LastName:      models.StringPointer("ORDERS"),
			PersonalEmail: models.StringPointer(email),
		},
	})

	/*
	 * Service member with uploaded orders and a new ppm
	 */
	email = "ppm@incomple.te"
	uuidStr = "e10d5964-c070-49cb-9bd1-eaf9f7348eb6"
	testdatagen.MakeUser(db, testdatagen.Assertions{
		User: models.User{
			ID:            uuid.Must(uuid.FromString(uuidStr)),
			LoginGovEmail: email,
		},
	})
	advance := models.BuildDraftReimbursement(1000, models.MethodOfReceiptMILPAY)
	ppm0 := testdatagen.MakePPM(db, testdatagen.Assertions{
		ServiceMember: models.ServiceMember{
			ID:            uuid.FromStringOrNil("94ced723-fabc-42af-b9ee-87f8986bb5c9"),
			UserID:        uuid.FromStringOrNil(uuidStr),
			FirstName:     models.StringPointer("PPM"),
			LastName:      models.StringPointer("Submitted"),
			Edipi:         models.StringPointer("1234567890"),
			PersonalEmail: models.StringPointer(email),
		},
		Move: models.Move{
			ID:      uuid.FromStringOrNil("0db80bd6-de75-439e-bf89-deaafa1d0dc8"),
			Locator: "VGHEIS",
		},
		PersonallyProcuredMove: models.PersonallyProcuredMove{
			OriginalMoveDate:    &nextValidMoveDate,
			Advance:             &advance,
			AdvanceID:           &advance.ID,
			HasRequestedAdvance: true,
		},
		Uploader: loader,
	})
	ppm0.Move.Submit(time.Now())
	models.SaveMoveDependencies(db, &ppm0.Move)

	/*
	 * Service member with uploaded orders, a new ppm and no advance
	 */
	email = "ppm@advance.no"
	uuidStr = "f0ddc118-3f7e-476b-b8be-0f964a5feee2"
	testdatagen.MakeUser(db, testdatagen.Assertions{
		User: models.User{
			ID:            uuid.Must(uuid.FromString(uuidStr)),
			LoginGovEmail: email,
		},
	})
	ppmNoAdvance := testdatagen.MakePPM(db, testdatagen.Assertions{
		ServiceMember: models.ServiceMember{
			ID:            uuid.FromStringOrNil("1a1aafde-df3b-4459-9dbd-27e9f6c1d2f6"),
			UserID:        uuid.FromStringOrNil(uuidStr),
			FirstName:     models.StringPointer("PPM"),
			LastName:      models.StringPointer("No Advance"),
			Edipi:         models.StringPointer("1234567890"),
			PersonalEmail: models.StringPointer(email),
		},
		Move: models.Move{
			ID:      uuid.FromStringOrNil("4f3f4bee-3719-4c17-8cf4-7e445a38d90e"),
			Locator: "NOADVC",
		},
		PersonallyProcuredMove: models.PersonallyProcuredMove{
			OriginalMoveDate: &nextValidMoveDate,
		},
		Uploader: loader,
	})
	ppmNoAdvance.Move.Submit(time.Now())
	models.SaveMoveDependencies(db, &ppmNoAdvance.Move)

	/*
	 * office user finds the move: office user completes storage panel
	 */
	email = "office.user.completes@storage.panel"
	uuidStr = "ebac4efd-c980-48d6-9cce-99fb34644789"
	testdatagen.MakeUser(db, testdatagen.Assertions{
		User: models.User{
			ID:            uuid.Must(uuid.FromString(uuidStr)),
			LoginGovEmail: email,
		},
	})
	ppmStorage := testdatagen.MakePPM(db, testdatagen.Assertions{
		ServiceMember: models.ServiceMember{
			ID:            uuid.FromStringOrNil("76eb1c93-16f7-4c8e-a71c-67d5c9093dd3"),
			UserID:        uuid.FromStringOrNil(uuidStr),
			FirstName:     models.StringPointer("Storage"),
			LastName:      models.StringPointer("Panel"),
			PersonalEmail: models.StringPointer(email),
		},
		Move: models.Move{
			ID:      uuid.FromStringOrNil("25fb9bf6-2a38-4463-8247-fce2a5571ab7"),
			Locator: "STORAG",
		},
		PersonallyProcuredMove: models.PersonallyProcuredMove{
			OriginalMoveDate: &nextValidMoveDate,
		},
		Uploader: loader,
	})
	ppmStorage.Move.Submit(time.Now())
	ppmStorage.Move.Approve()
	ppmStorage.Move.PersonallyProcuredMoves[0].Submit(time.Now())
	ppmStorage.Move.PersonallyProcuredMoves[0].Approve(time.Now())
	ppmStorage.Move.PersonallyProcuredMoves[0].RequestPayment()
	models.SaveMoveDependencies(db, &ppmStorage.Move)

	/*
	 * office user finds the move: office user cancels storage panel
	 */
	email = "office.user.cancelss@storage.panel"
	uuidStr = "cbb56f00-97f7-4d20-83cf-25a7b2f150b6"
	testdatagen.MakeUser(db, testdatagen.Assertions{
		User: models.User{
			ID:            uuid.Must(uuid.FromString(uuidStr)),
			LoginGovEmail: email,
		},
	})
	ppmNoStorage := testdatagen.MakePPM(db, testdatagen.Assertions{
		ServiceMember: models.ServiceMember{
			ID:            uuid.FromStringOrNil("b9673e29-ac8d-4945-abc2-36f8eafd6fd8"),
			UserID:        uuid.FromStringOrNil(uuidStr),
			FirstName:     models.StringPointer("Storage"),
			LastName:      models.StringPointer("Panel"),
			PersonalEmail: models.StringPointer(email),
		},
		Move: models.Move{
			ID:      uuid.FromStringOrNil("9d0409b8-3587-4fad-9caf-7fc853e1c001"),
			Locator: "NOSTRG",
		},
		PersonallyProcuredMove: models.PersonallyProcuredMove{
			OriginalMoveDate: &nextValidMoveDate,
		},
		Uploader: loader,
	})
	ppmNoStorage.Move.Submit(time.Now())
	ppmNoStorage.Move.Approve()
	ppmNoStorage.Move.PersonallyProcuredMoves[0].Submit(time.Now())
	ppmNoStorage.Move.PersonallyProcuredMoves[0].Approve(time.Now())
	ppmNoStorage.Move.PersonallyProcuredMoves[0].RequestPayment()
	models.SaveMoveDependencies(db, &ppmNoStorage.Move)

	/*
	 * A move, that will be canceled by the E2E test
	 */
	email = "ppm-to-cancel@example.com"
	uuidStr = "e10d5964-c070-49cb-9bd1-eaf9f7348eb7"
	testdatagen.MakeUser(db, testdatagen.Assertions{
		User: models.User{
			ID:            uuid.Must(uuid.FromString(uuidStr)),
			LoginGovEmail: email,
		},
	})
	ppmToCancel := testdatagen.MakePPM(db, testdatagen.Assertions{
		ServiceMember: models.ServiceMember{
			ID:            uuid.FromStringOrNil("94ced723-fabc-42af-b9ee-87f8986bb5ca"),
			UserID:        uuid.FromStringOrNil(uuidStr),
			FirstName:     models.StringPointer("PPM"),
			LastName:      models.StringPointer("Submitted"),
			Edipi:         models.StringPointer("1234567890"),
			PersonalEmail: models.StringPointer(email),
		},
		Move: models.Move{
			ID:      uuid.FromStringOrNil("0db80bd6-de75-439e-bf89-deaafa1d0dc9"),
			Locator: "CANCEL",
		},
		PersonallyProcuredMove: models.PersonallyProcuredMove{
			OriginalMoveDate: &nextValidMoveDate,
		},
		Uploader: loader,
	})
	ppmToCancel.Move.Submit(time.Now())
	models.SaveMoveDependencies(db, &ppmToCancel.Move)

	/*
	 * Service member with a ppm in progress
	 */
	email = "ppm.on@progre.ss"
	uuidStr = "20199d12-5165-4980-9ca7-19b5dc9f1032"
	testdatagen.MakeUser(db, testdatagen.Assertions{
		User: models.User{
			ID:            uuid.Must(uuid.FromString(uuidStr)),
			LoginGovEmail: email,
		},
	})
	pastTime := nextValidMoveDateMinusTen
	ppm1 := testdatagen.MakePPM(db, testdatagen.Assertions{
		ServiceMember: models.ServiceMember{
			ID:            uuid.FromStringOrNil("466c41b9-50bf-462c-b3cd-1ae33a2dad9b"),
			UserID:        uuid.FromStringOrNil(uuidStr),
			FirstName:     models.StringPointer("PPM"),
			LastName:      models.StringPointer("In Progress"),
			Edipi:         models.StringPointer("1617033988"),
			PersonalEmail: models.StringPointer(email),
		},
		Move: models.Move{
			ID:      uuid.FromStringOrNil("c9df71f2-334f-4f0e-b2e7-050ddb22efa1"),
			Locator: "GBXYUI",
		},
		PersonallyProcuredMove: models.PersonallyProcuredMove{
			OriginalMoveDate: &pastTime,
		},
		Uploader: loader,
	})
	ppm1.Move.Submit(time.Now())
	ppm1.Move.Approve()
	models.SaveMoveDependencies(db, &ppm1.Move)

	/*
	 * Service member with a ppm move with payment requested
	 */
	email = "ppm@paymentrequest.ed"
	uuidStr = "1842091b-b9a0-4d4a-ba22-1e2f38f26317"
	testdatagen.MakeUser(db, testdatagen.Assertions{
		User: models.User{
			ID:            uuid.Must(uuid.FromString(uuidStr)),
			LoginGovEmail: email,
		},
	})
	futureTime := nextValidMoveDatePlusTen
	typeDetail := internalmessages.OrdersTypeDetailPCSTDY
	ppm2 := testdatagen.MakePPM(db, testdatagen.Assertions{
		ServiceMember: models.ServiceMember{
			ID:            uuid.FromStringOrNil("9ce5a930-2446-48ec-a9c0-17bc65e8522d"),
			UserID:        uuid.FromStringOrNil(uuidStr),
			FirstName:     models.StringPointer("PPMPayment"),
			LastName:      models.StringPointer("Requested"),
			Edipi:         models.StringPointer("7617033988"),
			PersonalEmail: models.StringPointer(email),
		},
		// These values should be populated for an approved move
		Order: models.Order{
			OrdersNumber:        models.StringPointer("12345"),
			OrdersTypeDetail:    &typeDetail,
			DepartmentIndicator: models.StringPointer("AIR_FORCE"),
			TAC:                 models.StringPointer("99"),
		},
		Move: models.Move{
			ID:      uuid.FromStringOrNil("0a2580ef-180a-44b2-a40b-291fa9cc13cc"),
			Locator: "FDXTIU",
		},
		PersonallyProcuredMove: models.PersonallyProcuredMove{
			OriginalMoveDate: &futureTime,
		},
		Uploader: loader,
	})
	ppm2.Move.Submit(time.Now())
	ppm2.Move.Approve()
	// This is the same PPM model as ppm2, but this is the one that will be saved by SaveMoveDependencies
	ppm2.Move.PersonallyProcuredMoves[0].Submit(time.Now())
	ppm2.Move.PersonallyProcuredMoves[0].Approve(time.Now())
	ppm2.Move.PersonallyProcuredMoves[0].RequestPayment()
	models.SaveMoveDependencies(db, &ppm2.Move)

	/*
	 * Service member with a ppm move that has requested payment
	 */
	email = "ppmpayment@request.ed"
	uuidStr = "beccca28-6e15-40cc-8692-261cae0d4b14"
	testdatagen.MakeUser(db, testdatagen.Assertions{
		User: models.User{
			ID:            uuid.Must(uuid.FromString(uuidStr)),
			LoginGovEmail: email,
		},
	})
	// Date picked essentially at random, but needs to be within TestYear
	originalMoveDate := time.Date(testdatagen.TestYear, time.November, 10, 23, 0, 0, 0, time.UTC)
	actualMoveDate := time.Date(testdatagen.TestYear, time.November, 11, 10, 0, 0, 0, time.UTC)
	moveTypeDetail := internalmessages.OrdersTypeDetailPCSTDY
	ppm3 := testdatagen.MakePPM(db, testdatagen.Assertions{
		ServiceMember: models.ServiceMember{
			ID:            uuid.FromStringOrNil("3c24bab5-fd13-4057-a321-befb97d90c43"),
			UserID:        uuid.FromStringOrNil(uuidStr),
			FirstName:     models.StringPointer("PPM"),
			LastName:      models.StringPointer("Payment Requested"),
			Edipi:         models.StringPointer("7617033988"),
			PersonalEmail: models.StringPointer(email),
		},
		// These values should be populated for an approved move
		Order: models.Order{
			OrdersNumber:        models.StringPointer("12345"),
			OrdersTypeDetail:    &moveTypeDetail,
			DepartmentIndicator: models.StringPointer("AIR_FORCE"),
			TAC:                 models.StringPointer("99"),
		},
		Move: models.Move{
			ID:      uuid.FromStringOrNil("d6b8980d-6f88-41be-9ae2-1abcbd2574bc"),
			Locator: "PAYMNT",
		},
		PersonallyProcuredMove: models.PersonallyProcuredMove{
			OriginalMoveDate: &originalMoveDate,
			ActualMoveDate:   &actualMoveDate,
		},
		Uploader: loader,
	})
	docAssertions := testdatagen.Assertions{
		MoveDocument: models.MoveDocument{
			MoveID:                   ppm3.Move.ID,
			Move:                     ppm3.Move,
			PersonallyProcuredMoveID: &ppm3.ID,
			Status:                   "AWAITING_REVIEW",
			MoveDocumentType:         "WEIGHT_TICKET",
		},
		Document: models.Document{
			ServiceMemberID: ppm3.Move.Orders.ServiceMember.ID,
			ServiceMember:   ppm3.Move.Orders.ServiceMember,
		},
	}
	testdatagen.MakeMoveDocument(db, docAssertions)
	ppm3.Move.Submit(time.Now())
	ppm3.Move.Approve()
	// This is the same PPM model as ppm3, but this is the one that will be saved by SaveMoveDependencies
	ppm3.Move.PersonallyProcuredMoves[0].Submit(time.Now())
	ppm3.Move.PersonallyProcuredMoves[0].Approve(time.Now())
	ppm3.Move.PersonallyProcuredMoves[0].RequestPayment()
	models.SaveMoveDependencies(db, &ppm3.Move)

	/*
	 * Service member with a ppm move that has requested payment
	 */

	email = "ppm.excludecalculations.expenses"
	uuidStr = "4f092d53-9005-4371-814d-0c88e970d2f7"
	testdatagen.MakeUser(db, testdatagen.Assertions{
		User: models.User{
			ID:            uuid.Must(uuid.FromString(uuidStr)),
			LoginGovEmail: email,
		},
	})
	// Date picked essentialy at random, but needs to be within TestYear
	originalMoveDate = time.Date(testdatagen.TestYear, time.December, 10, 23, 0, 0, 0, time.UTC)
	actualMoveDate = time.Date(testdatagen.TestYear, time.December, 11, 10, 0, 0, 0, time.UTC)
	moveTypeDetail = internalmessages.OrdersTypeDetailPCSTDY
	assertions := testdatagen.Assertions{
		ServiceMember: models.ServiceMember{
			ID:            uuid.FromStringOrNil("350f0450-1cb8-4aa8-8a85-2d0f45899447"),
			UserID:        uuid.FromStringOrNil(uuidStr),
			FirstName:     models.StringPointer("PPM"),
			LastName:      models.StringPointer("Payment Requested"),
			Edipi:         models.StringPointer("5427033988"),
			PersonalEmail: models.StringPointer(email),
		},
		// These values should be populated for an approved move
		Order: models.Order{
			OrdersNumber:        models.StringPointer("12345"),
			OrdersTypeDetail:    &moveTypeDetail,
			DepartmentIndicator: models.StringPointer("AIR_FORCE"),
			TAC:                 models.StringPointer("99"),
		},
		Move: models.Move{
			ID:      uuid.FromStringOrNil("687e3ee4-62ff-44b3-a5cb-73338c9fdf95"),
			Locator: "EXCLDE",
		},
		PersonallyProcuredMove: models.PersonallyProcuredMove{
			ID:               uuid.FromStringOrNil("38c4fc15-062f-4325-bceb-13ea167001da"),
			OriginalMoveDate: &originalMoveDate,
			ActualMoveDate:   &actualMoveDate,
		},
		Uploader: loader,
	}
	ppmExcludedCalculations := testdatagen.MakePPM(db, assertions)

	ppmExcludedCalculations.Move.Submit(time.Now())
	ppmExcludedCalculations.Move.Approve()
	// This is the same PPM model as ppm3, but this is the one that will be saved by SaveMoveDependencies
	ppmExcludedCalculations.Move.PersonallyProcuredMoves[0].Submit(time.Now())
	ppmExcludedCalculations.Move.PersonallyProcuredMoves[0].Approve(time.Now())
	ppmExcludedCalculations.Move.PersonallyProcuredMoves[0].RequestPayment()
	models.SaveMoveDependencies(db, &ppmExcludedCalculations.Move)

	testdatagen.MakeMoveDocument(db, testdatagen.Assertions{
		MoveDocument: models.MoveDocument{
			MoveID:                   ppmExcludedCalculations.Move.ID,
			Move:                     ppmExcludedCalculations.Move,
			MoveDocumentType:         models.MoveDocumentTypeEXPENSE,
			Status:                   models.MoveDocumentStatusOK,
			PersonallyProcuredMoveID: &assertions.PersonallyProcuredMove.ID,
			Title:                    "Expense Document",
			ID:                       uuid.FromStringOrNil("02021626-20ee-4c65-9194-87e6455f385e"),
		},
	})

	testdatagen.MakeMovingExpenseDocument(db, testdatagen.Assertions{
		MovingExpenseDocument: models.MovingExpenseDocument{
			MoveDocumentID:       uuid.FromStringOrNil("02021626-20ee-4c65-9194-87e6455f385e"),
			MovingExpenseType:    models.MovingExpenseTypeCONTRACTEDEXPENSE,
			PaymentMethod:        "GTCC",
			RequestedAmountCents: unit.Cents(10000),
		},
	})

	/*
	 * A PPM move that has been canceled.
	 */
	email = "ppm-canceled@example.com"
	uuidStr = "20102768-4d45-449c-a585-81bc386204b1"
	testdatagen.MakeUser(db, testdatagen.Assertions{
		User: models.User{
			ID:            uuid.Must(uuid.FromString(uuidStr)),
			LoginGovEmail: email,
		},
	})
	ppmCanceled := testdatagen.MakePPM(db, testdatagen.Assertions{
		ServiceMember: models.ServiceMember{
			ID:            uuid.FromStringOrNil("2da0d5e6-4efb-4ea1-9443-bf9ef64ace65"),
			UserID:        uuid.FromStringOrNil(uuidStr),
			FirstName:     models.StringPointer("PPM"),
			LastName:      models.StringPointer("Canceled"),
			Edipi:         models.StringPointer("1234567890"),
			PersonalEmail: models.StringPointer(email),
		},
		Move: models.Move{
			ID:      uuid.FromStringOrNil("6b88c856-5f41-427e-a480-a7fb6c87533b"),
			Locator: "PPMCAN",
		},
		PersonallyProcuredMove: models.PersonallyProcuredMove{
			OriginalMoveDate: &nextValidMoveDate,
		},
		Uploader: loader,
	})
	ppmCanceled.Move.Submit(time.Now())
	models.SaveMoveDependencies(db, &ppmCanceled.Move)
	ppmCanceled.Move.Cancel("reasons")
	models.SaveMoveDependencies(db, &ppmCanceled.Move)

	/*
	 * Service member with orders and a move
	 */
	email = "profile@comple.te"
	uuidStr = "13f3949d-0d53-4be4-b1b1-ae4314793f34"
	testdatagen.MakeUser(db, testdatagen.Assertions{
		User: models.User{
			ID:            uuid.Must(uuid.FromString(uuidStr)),
			LoginGovEmail: email,
		},
	})

	testdatagen.MakeMove(db, testdatagen.Assertions{
		ServiceMember: models.ServiceMember{
			ID:            uuid.FromStringOrNil("0a1e72b0-1b9f-442b-a6d3-7b7cfa6bbb95"),
			UserID:        uuid.FromStringOrNil(uuidStr),
			FirstName:     models.StringPointer("Profile"),
			LastName:      models.StringPointer("Complete"),
			Edipi:         models.StringPointer("8893308161"),
			PersonalEmail: models.StringPointer(email),
		},
		Order: models.Order{
			HasDependents:    true,
			SpouseHasProGear: true,
		},
		Move: models.Move{
			ID:      uuid.FromStringOrNil("173da49c-fcec-4d01-a622-3651e81c654e"),
			Locator: "BLABLA",
		},
		Uploader: loader,
	})

	/*
	 * A service member with orders and a move, but no move type selected
	 */
	email = "sm_no_move_type@example.com"
	uuidStr = "9ceb8321-6a82-4f6d-8bb3-a1d85922a202"

	testdatagen.MakeUser(db, testdatagen.Assertions{
		User: models.User{
			ID:            uuid.Must(uuid.FromString(uuidStr)),
			LoginGovEmail: email,
		},
	})

	testdatagen.MakeMoveWithoutMoveType(db, testdatagen.Assertions{
		ServiceMember: models.ServiceMember{
			ID:            uuid.FromStringOrNil("7554e347-2215-484f-9240-c61bae050220"),
			UserID:        uuid.FromStringOrNil(uuidStr),
			FirstName:     models.StringPointer("LandingTest1"),
			LastName:      models.StringPointer("UserPerson2"),
			Edipi:         models.StringPointer("6833908164"),
			PersonalEmail: models.StringPointer(email),
		},
		Move: models.Move{
			ID:      uuid.FromStringOrNil("b2ecbbe5-36ad-49fc-86c8-66e55e0697a7"),
			Locator: "ZPGVED",
		},
	})

	/*
	* Creates two valid, unclaimed access codes
	 */
	accessCodePPMMoveType := models.SelectedMoveTypeHHG
	testdatagen.MakeAccessCode(db, testdatagen.Assertions{
		AccessCode: models.AccessCode{
			Code:     "X3FQJK",
			MoveType: &accessCodePPMMoveType,
		},
	})
	accessCodeHHGMoveType := models.SelectedMoveTypePPM
	testdatagen.MakeAccessCode(db, testdatagen.Assertions{
		AccessCode: models.AccessCode{
			Code:     "ABC123",
			MoveType: &accessCodeHHGMoveType,
		},
	})
	email = "accesscode@mail.com"
	uuidStr = "1dc93d47-0f3e-4686-9dcf-5d940d0d3ed9"
	testdatagen.MakeUser(db, testdatagen.Assertions{
		User: models.User{
			ID:            uuid.Must(uuid.FromString(uuidStr)),
			LoginGovEmail: email,
		},
	})
	sm := models.ServiceMember{
		ID:            uuid.FromStringOrNil("09229b74-6da8-47d0-86b7-7c91e991b970"),
		UserID:        uuid.FromStringOrNil(uuidStr),
		FirstName:     models.StringPointer("Claimed"),
		LastName:      models.StringPointer("Access Code"),
		Edipi:         models.StringPointer("163105198"),
		PersonalEmail: models.StringPointer(email),
	}
	testdatagen.MakeMove(db, testdatagen.Assertions{
		ServiceMember: sm,
		Move: models.Move{
			ID:      uuid.FromStringOrNil("7201788b-92f4-430b-8541-6430b2cc7f3e"),
			Locator: "CLAIMD",
		},
		Uploader: loader,
	})
	testdatagen.MakeAccessCode(db, testdatagen.Assertions{
		AccessCode: models.AccessCode{
			Code:            "ZYX321",
			MoveType:        &accessCodeHHGMoveType,
			ServiceMember:   sm,
			ServiceMemberID: &sm.ID,
		},
	})

	/*
	 * Service member with a ppm ready to request payment
	 */
	email = "ppm@requestingpayment.newflow"
	uuidStr = "745e0eba-4028-4c78-a262-818b00802748"
	testdatagen.MakeUser(db, testdatagen.Assertions{
		User: models.User{
			ID:            uuid.Must(uuid.FromString(uuidStr)),
			LoginGovEmail: email,
		},
	})
	ppm6 := testdatagen.MakePPM(db, testdatagen.Assertions{
		ServiceMember: models.ServiceMember{
			ID:            uuid.FromStringOrNil("1404fdcf-7a54-4b83-862d-7d1c7ba36ad7"),
			UserID:        uuid.FromStringOrNil(uuidStr),
			FirstName:     models.StringPointer("PPM"),
			LastName:      models.StringPointer("RequestingPayNewFlow"),
			Edipi:         models.StringPointer("6737033007"),
			PersonalEmail: models.StringPointer(email),
		},
		// These values should be populated for an approved move
		Order: models.Order{
			OrdersNumber:        models.StringPointer("62149"),
			OrdersTypeDetail:    &typeDetail,
			DepartmentIndicator: models.StringPointer("AIR_FORCE"),
			TAC:                 models.StringPointer("99"),
		},
		Move: models.Move{
			ID:      uuid.FromStringOrNil("f9f10492-587e-43b3-af2a-9f67d2ac8757"),
			Locator: "RQPAY2",
		},
		PersonallyProcuredMove: models.PersonallyProcuredMove{
			OriginalMoveDate: &pastTime,
		},
		Uploader: loader,
	})
	ppm6.Move.Submit(time.Now())
	ppm6.Move.Approve()
	ppm6.Move.PersonallyProcuredMoves[0].Submit(time.Now())
	ppm6.Move.PersonallyProcuredMoves[0].Approve(time.Now())
	models.SaveMoveDependencies(db, &ppm6.Move)

	/*
	 * Service member with a ppm ready to request payment
	 */
	email = "ppm@continue.requestingpayment"
	uuidStr = "4ebc03b7-c801-4c0d-806c-a95aed242102"
	testdatagen.MakeUser(db, testdatagen.Assertions{
		User: models.User{
			ID:            uuid.Must(uuid.FromString(uuidStr)),
			LoginGovEmail: email,
		},
	})
	ppm7 := testdatagen.MakePPM(db, testdatagen.Assertions{
		ServiceMember: models.ServiceMember{
			ID:            uuid.FromStringOrNil("0cfb9fc6-82dd-404b-aa39-4deb6dba6c66"),
			UserID:        uuid.FromStringOrNil(uuidStr),
			FirstName:     models.StringPointer("PPM"),
			LastName:      models.StringPointer("ContinueRequesting"),
			Edipi:         models.StringPointer("6737033007"),
			PersonalEmail: models.StringPointer(email),
		},
		// These values should be populated for an approved move
		Order: models.Order{
			OrdersNumber:        models.StringPointer("62149"),
			OrdersTypeDetail:    &typeDetail,
			DepartmentIndicator: models.StringPointer("AIR_FORCE"),
			TAC:                 models.StringPointer("99"),
		},
		Move: models.Move{
			ID:      uuid.FromStringOrNil("0581253d-0539-4a93-b1b6-ea4ad384f0c5"),
			Locator: "RQPAY3",
		},
		PersonallyProcuredMove: models.PersonallyProcuredMove{
			OriginalMoveDate: &pastTime,
		},
		Uploader: loader,
	})
	ppm7.Move.Submit(time.Now())
	ppm7.Move.Approve()
	ppm7.Move.PersonallyProcuredMoves[0].Submit(time.Now())
	ppm7.Move.PersonallyProcuredMoves[0].Approve(time.Now())
	models.SaveMoveDependencies(db, &ppm7.Move)

	/*
	 * Service member with a ppm ready to request payment
	 */
	email = "ppm@requestingpay.ment"
	uuidStr = "8e0d7e98-134e-4b28-bdd1-7d6b1ff34f9e"
	testdatagen.MakeUser(db, testdatagen.Assertions{
		User: models.User{
			ID:            uuid.Must(uuid.FromString(uuidStr)),
			LoginGovEmail: email,
		},
	})
	ppm5 := testdatagen.MakePPM(db, testdatagen.Assertions{
		ServiceMember: models.ServiceMember{
			ID:            uuid.FromStringOrNil("ff1f56c0-544e-4109-8168-f91ebcbbb878"),
			UserID:        uuid.FromStringOrNil(uuidStr),
			FirstName:     models.StringPointer("PPM"),
			LastName:      models.StringPointer("RequestingPay"),
			Edipi:         models.StringPointer("6737033988"),
			PersonalEmail: models.StringPointer(email),
		},
		// These values should be populated for an approved move
		Order: models.Order{
			OrdersNumber:        models.StringPointer("62341"),
			OrdersTypeDetail:    &typeDetail,
			DepartmentIndicator: models.StringPointer("AIR_FORCE"),
			TAC:                 models.StringPointer("99"),
		},
		Move: models.Move{
			ID:      uuid.FromStringOrNil("946a5d40-0636-418f-b457-474915fb0149"),
			Locator: "REQPAY",
		},
		PersonallyProcuredMove: models.PersonallyProcuredMove{
			OriginalMoveDate: &pastTime,
		},
		Uploader: loader,
	})
	ppm5.Move.Submit(time.Now())
	ppm5.Move.Approve()
	// This is the same PPM model as ppm5, but this is the one that will be saved by SaveMoveDependencies
	ppm5.Move.PersonallyProcuredMoves[0].Submit(time.Now())
	ppm5.Move.PersonallyProcuredMoves[0].Approve(time.Now())
	models.SaveMoveDependencies(db, &ppm5.Move)

	/*
	 * Service member with a ppm move approved, but not in progress
	 */
	email = "ppm@approv.ed"
	uuidStr = "70665111-7bbb-4876-a53d-18bb125c943e"
	testdatagen.MakeUser(db, testdatagen.Assertions{
		User: models.User{
			ID:            uuid.Must(uuid.FromString(uuidStr)),
			LoginGovEmail: email,
		},
	})
	inProgressDate := nextValidMoveDatePlusTen
	typeDetails := internalmessages.OrdersTypeDetailPCSTDY
	ppmApproved := testdatagen.MakePPM(db, testdatagen.Assertions{
		ServiceMember: models.ServiceMember{
			ID:            uuid.FromStringOrNil("acfed739-9e7a-4d95-9a56-698ef0392500"),
			UserID:        uuid.FromStringOrNil(uuidStr),
			FirstName:     models.StringPointer("PPM"),
			LastName:      models.StringPointer("Approved"),
			Edipi:         models.StringPointer("7617044099"),
			PersonalEmail: models.StringPointer(email),
		},
		// These values should be populated for an approved move
		Order: models.Order{
			OrdersNumber:        models.StringPointer("12345"),
			OrdersTypeDetail:    &typeDetails,
			DepartmentIndicator: models.StringPointer("AIR_FORCE"),
			TAC:                 models.StringPointer("99"),
		},
		Move: models.Move{
			ID:      uuid.FromStringOrNil("bd3d46b3-cb76-40d5-a622-6ada239e5504"),
			Locator: "APPROV",
		},
		PersonallyProcuredMove: models.PersonallyProcuredMove{
			OriginalMoveDate: &inProgressDate,
		},
		Uploader: loader,
	})
	ppmApproved.Move.Submit(time.Now())
	ppmApproved.Move.Approve()
	// This is the same PPM model as ppm2, but this is the one that will be saved by SaveMoveDependencies
	ppmApproved.Move.PersonallyProcuredMoves[0].Submit(time.Now())
	ppmApproved.Move.PersonallyProcuredMoves[0].Approve(time.Now())
	models.SaveMoveDependencies(db, &ppmApproved.Move)

	/*
	 * Another service member with orders and a move
	 */
	email = "profile@co.mple.te"
	uuidStr = "99360a51-8cfa-4e25-ae57-24e66077305f"
	testdatagen.MakeUser(db, testdatagen.Assertions{
		User: models.User{
			ID:            uuid.Must(uuid.FromString(uuidStr)),
			LoginGovEmail: email,
		},
	})

	testdatagen.MakeMove(db, testdatagen.Assertions{
		ServiceMember: models.ServiceMember{
			ID:            uuid.FromStringOrNil("2672baac-53a1-4767-b4a3-976e53cc224e"),
			UserID:        uuid.FromStringOrNil(uuidStr),
			FirstName:     models.StringPointer("Another Profile"),
			LastName:      models.StringPointer("Complete"),
			Edipi:         models.StringPointer("8893105161"),
			PersonalEmail: models.StringPointer(email),
		},
		Order: models.Order{
			HasDependents:    true,
			SpouseHasProGear: true,
		},
		Move: models.Move{
			ID:      uuid.FromStringOrNil("6f6ac599-e23f-43af-9b83-5d75a78e933f"),
			Locator: "COMPLE",
		},
		Uploader: loader,
	})

	email = "profile@complete.draft"
	uuidStr = "3b9360a3-3304-4c60-90f4-83d687884070"
	testdatagen.MakeUser(db, testdatagen.Assertions{
		User: models.User{
			ID:            uuid.Must(uuid.FromString(uuidStr)),
			LoginGovEmail: email,
		},
	})

	testdatagen.MakeMove(db, testdatagen.Assertions{
		ServiceMember: models.ServiceMember{
			ID:            uuid.FromStringOrNil("0ec71d80-ac21-45a7-88ed-2ae8de3961fd"),
			UserID:        uuid.FromStringOrNil(uuidStr),
			FirstName:     models.StringPointer("Move"),
			LastName:      models.StringPointer("Draft"),
			Edipi:         models.StringPointer("8893308161"),
			PersonalEmail: models.StringPointer(email),
		},
		Order: models.Order{
			HasDependents:    true,
			SpouseHasProGear: true,
		},
		Move: models.Move{
			ID:      uuid.FromStringOrNil("a5d9c7b2-0fe8-4b80-b7c5-3323a066e98c"),
			Locator: "DFTMVE",
		},
		Uploader: loader,
	})

<<<<<<< HEAD
	mto := testdatagen.MakeMoveTaskOrder(db, testdatagen.Assertions{
		MoveTaskOrder: models.MoveTaskOrder{ID: uuid.FromStringOrNil("5d4b25bb-eb04-4c03-9a81-ee0398cb779e")},
	})
	testdatagen.MakeServiceItem(db, testdatagen.Assertions{
		MoveTaskOrder: mto},
	)

=======
	testdatagen.MakeMoveTaskOrder(db, testdatagen.Assertions{
		MoveTaskOrder: models.MoveTaskOrder{
			ID: uuid.FromStringOrNil("1c030e51-b5be-40a2-80bf-97a330891307"),
		},
	})
>>>>>>> 2b8d84b6
}<|MERGE_RESOLUTION|>--- conflicted
+++ resolved
@@ -831,7 +831,6 @@
 		Uploader: loader,
 	})
 
-<<<<<<< HEAD
 	mto := testdatagen.MakeMoveTaskOrder(db, testdatagen.Assertions{
 		MoveTaskOrder: models.MoveTaskOrder{ID: uuid.FromStringOrNil("5d4b25bb-eb04-4c03-9a81-ee0398cb779e")},
 	})
@@ -839,11 +838,9 @@
 		MoveTaskOrder: mto},
 	)
 
-=======
 	testdatagen.MakeMoveTaskOrder(db, testdatagen.Assertions{
 		MoveTaskOrder: models.MoveTaskOrder{
 			ID: uuid.FromStringOrNil("1c030e51-b5be-40a2-80bf-97a330891307"),
 		},
 	})
->>>>>>> 2b8d84b6
 }