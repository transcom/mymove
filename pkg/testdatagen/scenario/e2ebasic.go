package scenario

import (
	"log"
	"time"

	"github.com/gobuffalo/pop"
	"github.com/gobuffalo/uuid"

	"github.com/transcom/mymove/pkg/gen/internalmessages"
	"github.com/transcom/mymove/pkg/models"
	"github.com/transcom/mymove/pkg/testdatagen"
	"github.com/transcom/mymove/pkg/unit"
	"github.com/transcom/mymove/pkg/uploader"
)

// E2eBasicScenario builds a basic set of data for e2e testing
type e2eBasicScenario NamedScenario

// E2eBasicScenario Is the thing
var E2eBasicScenario = e2eBasicScenario{"e2e_basic"}

// Run does that data load thing
func (e e2eBasicScenario) Run(db *pop.Connection, loader *uploader.Uploader) {

	/*
	 * Basic user with tsp access
	 */
	email := "tspuser1@example.com"
	tspUser := testdatagen.MakeTspUser(db, testdatagen.Assertions{
		User: models.User{
			ID:            uuid.Must(uuid.FromString("6cd03e5b-bee8-4e97-a340-fecb8f3d5465")),
			LoginGovEmail: email,
		},
		TspUser: models.TspUser{
			ID:    uuid.FromStringOrNil("1fb58b82-ab60-4f55-a654-0267200473a4"),
			Email: email,
		},
	})

	/*
	 * Basic user with office access
	 */
	email = "officeuser1@example.com"
	testdatagen.MakeOfficeUser(db, testdatagen.Assertions{
		User: models.User{
			ID:            uuid.Must(uuid.FromString("9bfa91d2-7a0c-4de0-ae02-b8cf8b4b858b")),
			LoginGovEmail: email,
		},
		OfficeUser: models.OfficeUser{
			ID:    uuid.FromStringOrNil("9c5911a7-5885-4cf4-abec-021a40692403"),
			Email: email,
		},
	})

	/*
	 * Service member with uploaded orders and a new ppm
	 */
	email = "ppm@incomple.te"
	uuidStr := "e10d5964-c070-49cb-9bd1-eaf9f7348eb6"
	testdatagen.MakeUser(db, testdatagen.Assertions{
		User: models.User{
			ID:            uuid.Must(uuid.FromString(uuidStr)),
			LoginGovEmail: email,
		},
	})
	nowTime := time.Now()
	ppm0 := testdatagen.MakePPM(db, testdatagen.Assertions{
		ServiceMember: models.ServiceMember{
			ID:            uuid.FromStringOrNil("94ced723-fabc-42af-b9ee-87f8986bb5c9"),
			UserID:        uuid.FromStringOrNil(uuidStr),
			FirstName:     models.StringPointer("PPM"),
			LastName:      models.StringPointer("Submitted"),
			Edipi:         models.StringPointer("1234567890"),
			PersonalEmail: models.StringPointer(email),
		},
		Move: models.Move{
			ID:      uuid.FromStringOrNil("0db80bd6-de75-439e-bf89-deaafa1d0dc8"),
			Locator: "VGHEIS",
		},
		PersonallyProcuredMove: models.PersonallyProcuredMove{
			PlannedMoveDate: &nowTime,
		},
		Uploader: loader,
	})
	ppm0.Move.Submit()
	models.SaveMoveDependencies(db, &ppm0.Move)

	/*
	 * A move, that will be canceled by the E2E test
	 */
	email = "ppm-to-cancel@example.com"
	uuidStr = "e10d5964-c070-49cb-9bd1-eaf9f7348eb7"
	testdatagen.MakeUser(db, testdatagen.Assertions{
		User: models.User{
			ID:            uuid.Must(uuid.FromString(uuidStr)),
			LoginGovEmail: email,
		},
	})
	nowTime = time.Now()
	ppmToCancel := testdatagen.MakePPM(db, testdatagen.Assertions{
		ServiceMember: models.ServiceMember{
			ID:            uuid.FromStringOrNil("94ced723-fabc-42af-b9ee-87f8986bb5ca"),
			UserID:        uuid.FromStringOrNil(uuidStr),
			FirstName:     models.StringPointer("PPM"),
			LastName:      models.StringPointer("Submitted"),
			Edipi:         models.StringPointer("1234567890"),
			PersonalEmail: models.StringPointer(email),
		},
		Move: models.Move{
			ID:      uuid.FromStringOrNil("0db80bd6-de75-439e-bf89-deaafa1d0dc9"),
			Locator: "CANCEL",
		},
		PersonallyProcuredMove: models.PersonallyProcuredMove{
			PlannedMoveDate: &nowTime,
		},
		Uploader: loader,
	})
	ppmToCancel.Move.Submit()
	models.SaveMoveDependencies(db, &ppmToCancel.Move)

	/*
	 * Service member with a ppm in progress
	 */
	email = "ppm.in@progre.ss"
	uuidStr = "20199d12-5165-4980-9ca7-19b5dc9f1032"
	testdatagen.MakeUser(db, testdatagen.Assertions{
		User: models.User{
			ID:            uuid.Must(uuid.FromString(uuidStr)),
			LoginGovEmail: email,
		},
	})
	pastTime := time.Now().AddDate(0, 0, -10)
	ppm1 := testdatagen.MakePPM(db, testdatagen.Assertions{
		ServiceMember: models.ServiceMember{
			ID:            uuid.FromStringOrNil("466c41b9-50bf-462c-b3cd-1ae33a2dad9b"),
			UserID:        uuid.FromStringOrNil(uuidStr),
			FirstName:     models.StringPointer("PPM"),
			LastName:      models.StringPointer("In Progress"),
			Edipi:         models.StringPointer("1617033988"),
			PersonalEmail: models.StringPointer(email),
		},
		Move: models.Move{
			ID:      uuid.FromStringOrNil("c9df71f2-334f-4f0e-b2e7-050ddb22efa1"),
			Locator: "GBXYUI",
		},
		PersonallyProcuredMove: models.PersonallyProcuredMove{
			PlannedMoveDate: &pastTime,
		},
		Uploader: loader,
	})
	ppm1.Move.Submit()
	ppm1.Move.Approve()
	models.SaveMoveDependencies(db, &ppm1.Move)

	/*
	 * Service member with a ppm move approved, but not in progress
	 */
	email = "ppm@approv.ed"
	uuidStr = "1842091b-b9a0-4d4a-ba22-1e2f38f26317"
	testdatagen.MakeUser(db, testdatagen.Assertions{
		User: models.User{
			ID:            uuid.Must(uuid.FromString(uuidStr)),
			LoginGovEmail: email,
		},
	})
	futureTime := time.Now().AddDate(0, 0, 10)
	typeDetail := internalmessages.OrdersTypeDetailPCSTDY
	ppm2 := testdatagen.MakePPM(db, testdatagen.Assertions{
		ServiceMember: models.ServiceMember{
			ID:            uuid.FromStringOrNil("9ce5a930-2446-48ec-a9c0-17bc65e8522d"),
			UserID:        uuid.FromStringOrNil(uuidStr),
			FirstName:     models.StringPointer("PPM"),
			LastName:      models.StringPointer("Approved"),
			Edipi:         models.StringPointer("7617033988"),
			PersonalEmail: models.StringPointer(email),
		},
		// These values should be populated for an approved move
		Order: models.Order{
			OrdersNumber:        models.StringPointer("12345"),
			OrdersTypeDetail:    &typeDetail,
			DepartmentIndicator: models.StringPointer("AIR_FORCE"),
			TAC:                 models.StringPointer("99"),
		},
		Move: models.Move{
			ID:      uuid.FromStringOrNil("0a2580ef-180a-44b2-a40b-291fa9cc13cc"),
			Locator: "FDXTIU",
		},
		PersonallyProcuredMove: models.PersonallyProcuredMove{
			PlannedMoveDate: &futureTime,
		},
		Uploader: loader,
	})
	ppm2.Move.Submit()
	ppm2.Move.Approve()
	// This is the same PPM model as ppm2, but this is the one that will be saved by SaveMoveDependencies
	ppm2.Move.PersonallyProcuredMoves[0].Submit()
	ppm2.Move.PersonallyProcuredMoves[0].Approve()
	models.SaveMoveDependencies(db, &ppm2.Move)

	/*
	 * Service member with orders and a move
	 */
	email = "profile@comple.te"
	uuidStr = "13F3949D-0D53-4BE4-B1B1-AE4314793F34"
	testdatagen.MakeUser(db, testdatagen.Assertions{
		User: models.User{
			ID:            uuid.Must(uuid.FromString(uuidStr)),
			LoginGovEmail: email,
		},
	})

	testdatagen.MakeMove(db, testdatagen.Assertions{
		ServiceMember: models.ServiceMember{
			ID:            uuid.FromStringOrNil("0a1e72b0-1b9f-442b-a6d3-7b7cfa6bbb95"),
			UserID:        uuid.FromStringOrNil(uuidStr),
			FirstName:     models.StringPointer("Profile"),
			LastName:      models.StringPointer("Complete"),
			Edipi:         models.StringPointer("8893308161"),
			PersonalEmail: models.StringPointer(email),
		},
		Move: models.Move{
			ID:      uuid.FromStringOrNil("173da49c-fcec-4d01-a622-3651e81c654e"),
			Locator: "BLABLA",
		},
		Uploader: loader,
	})

	/*
	 * Service member with orders and a move, but no move type selected to select HHG
	 */
	email = "sm_hhg@example.com"
	uuidStr = "4b389406-9258-4695-a091-0bf97b5a132f"

	testdatagen.MakeUser(db, testdatagen.Assertions{
		User: models.User{
			ID:            uuid.Must(uuid.FromString(uuidStr)),
			LoginGovEmail: email,
		},
	})

	testdatagen.MakeMoveWithoutMoveType(db, testdatagen.Assertions{
		ServiceMember: models.ServiceMember{
			ID:            uuid.FromStringOrNil("b5d1f44b-5ceb-4a0e-9119-5687808996ff"),
			UserID:        uuid.FromStringOrNil(uuidStr),
			FirstName:     models.StringPointer("HHGDude"),
			LastName:      models.StringPointer("UserPerson"),
			Edipi:         models.StringPointer("6833908163"),
			PersonalEmail: models.StringPointer(email),
		},
		Move: models.Move{
			ID:      uuid.FromStringOrNil("8718c8ac-e0c6-423b-bdc6-af971ee05b9a"),
			Locator: "REWGIE",
		},
	})

	/*
	 * Service member with uploaded orders and a new shipment move
	 */
	email = "hhg@incomple.te"

	hhg0 := testdatagen.MakeShipment(db, testdatagen.Assertions{
		User: models.User{
			ID:            uuid.Must(uuid.FromString("ebc176e0-bb34-47d4-ba37-ff13e2dd40b9")),
			LoginGovEmail: email,
		},
		ServiceMember: models.ServiceMember{
			ID:            uuid.FromStringOrNil("0d719b18-81d6-474a-86aa-b87246fff65c"),
			FirstName:     models.StringPointer("HHG"),
			LastName:      models.StringPointer("Submitted"),
			Edipi:         models.StringPointer("4444567890"),
			PersonalEmail: models.StringPointer(email),
		},
		Move: models.Move{
			ID:               uuid.FromStringOrNil("2ed0b5a2-26d9-49a3-a775-5220055e8ffe"),
			Locator:          "RLKBEM",
			SelectedMoveType: models.StringPointer("HHG"),
		},
		TrafficDistributionList: models.TrafficDistributionList{
			ID:                uuid.FromStringOrNil("0dfdbdda-c57e-4b29-994a-09fb8641fc75"),
			SourceRateArea:    "US62",
			DestinationRegion: "11",
			CodeOfService:     "D",
		},
	})

	hhg0.Move.Submit()
	models.SaveMoveDependencies(db, &hhg0.Move)

	/*
	 * Service member with uploaded orders and an approved shipment
	 */
	email = "hhg@award.ed"

	offer1 := testdatagen.MakeShipmentOffer(db, testdatagen.Assertions{
		User: models.User{
			ID:            uuid.Must(uuid.FromString("7980f0cf-63e3-4722-b5aa-ba46f8f7ac64")),
			LoginGovEmail: email,
		},
		ServiceMember: models.ServiceMember{
			ID:            uuid.FromStringOrNil("8a66beef-1cdf-4117-9db2-aad548f54430"),
			FirstName:     models.StringPointer("HHG"),
			LastName:      models.StringPointer("Submitted"),
			Edipi:         models.StringPointer("4444567890"),
			PersonalEmail: models.StringPointer(email),
		},
		Move: models.Move{
			ID:               uuid.FromStringOrNil("56b8ef45-8145-487b-9b59-0e30d0d465fa"),
			Locator:          "BACON1",
			SelectedMoveType: models.StringPointer("HHG"),
		},
		TrafficDistributionList: models.TrafficDistributionList{
			ID:                uuid.FromStringOrNil("776b5a23-2830-4de0-bb6a-7698a25865cb"),
			SourceRateArea:    "US62",
			DestinationRegion: "11",
			CodeOfService:     "D",
		},
		Shipment: models.Shipment{
			Status: models.ShipmentStatusAWARDED,
		},
		ShipmentOffer: models.ShipmentOffer{
			TransportationServiceProviderID: tspUser.TransportationServiceProviderID,
		},
	})

	hhg1 := offer1.Shipment
	hhg1.Move.Submit()
	models.SaveMoveDependencies(db, &hhg1.Move)

	/*
	 * Service member with uploaded orders and an approved shipment to be accepted
	 */
	email = "hhg@fromawardedtoaccept.ed"

	packDate := time.Now().AddDate(0, 0, 1)
	pickupDate := time.Now().AddDate(0, 0, 5)
	deliveryDate := time.Now().AddDate(0, 0, 10)
	sourceOffice := testdatagen.MakeTransportationOffice(db, testdatagen.Assertions{
		TransportationOffice: models.TransportationOffice{
			Gbloc: "ABCD",
		},
	})
	destOffice := testdatagen.MakeTransportationOffice(db, testdatagen.Assertions{
		TransportationOffice: models.TransportationOffice{
			Gbloc: "QRED",
		},
	})
	offer2 := testdatagen.MakeShipmentOffer(db, testdatagen.Assertions{
		User: models.User{
			ID:            uuid.Must(uuid.FromString("179598c5-a5ee-4da5-8259-29749f03a398")),
			LoginGovEmail: email,
		},
		ServiceMember: models.ServiceMember{
			ID:            uuid.FromStringOrNil("179598c5-a5ee-4da5-8259-29749f03a398"),
			FirstName:     models.StringPointer("HHG"),
			LastName:      models.StringPointer("ReadyForAccept"),
			Edipi:         models.StringPointer("4444567890"),
			PersonalEmail: models.StringPointer(email),
		},
		Order: models.Order{
			DepartmentIndicator: models.StringPointer("17"),
			TAC:                 models.StringPointer("NTA4"),
			SAC:                 models.StringPointer("1234567890 9876543210"),
		},
		Move: models.Move{
			ID:               uuid.FromStringOrNil("849a7880-4a82-4f76-acb4-63cf481e786b"),
			Locator:          "BACON2",
			SelectedMoveType: models.StringPointer("HHG"),
		},
		TrafficDistributionList: models.TrafficDistributionList{
			ID:                uuid.FromStringOrNil("5f86c201-1abf-4f9d-8dcb-d039cb1c6bfc"),
			SourceRateArea:    "US62",
			DestinationRegion: "11",
			CodeOfService:     "D",
		},
		Shipment: models.Shipment{
			ID:                          uuid.FromStringOrNil("53ebebef-be58-41ce-9635-a4930149190d"),
			Status:                      models.ShipmentStatusAWARDED,
			PmSurveyPlannedPackDate:     &packDate,
			PmSurveyPlannedPickupDate:   &pickupDate,
			PmSurveyPlannedDeliveryDate: &deliveryDate,
			SourceGBLOC:                 &sourceOffice.Gbloc,
			DestinationGBLOC:            &destOffice.Gbloc,
		},
		ShipmentOffer: models.ShipmentOffer{
			TransportationServiceProviderID: tspUser.TransportationServiceProviderID,
			TransportationServiceProvider:   tspUser.TransportationServiceProvider,
		},
	})

	_, err := testdatagen.MakeTSPPerformance(db,
		tspUser.TransportationServiceProvider,
		*offer2.Shipment.TrafficDistributionList,
		models.IntPointer(3),
		0.40,
		5,
		unit.DiscountRate(0.50),
		unit.DiscountRate(0.55))
	if err != nil {
		log.Panic(err)
	}

	hhg2 := offer2.Shipment
	hhg2.Move.Submit()
	models.SaveMoveDependencies(db, &hhg2.Move)

	/*
	 * Service member with accepted shipment
	 */
	email = "hhg@accept.ed"

	offer3 := testdatagen.MakeShipmentOffer(db, testdatagen.Assertions{
		User: models.User{
			ID:            uuid.Must(uuid.FromString("6a39dd2a-a23f-4967-a035-3bc9987c6848")),
			LoginGovEmail: email,
		},
		ServiceMember: models.ServiceMember{
			ID:            uuid.FromStringOrNil("6a39dd2a-a23f-4967-a035-3bc9987c6848"),
			FirstName:     models.StringPointer("HHG"),
			LastName:      models.StringPointer("ReadyForApprove"),
			Edipi:         models.StringPointer("4444567890"),
			PersonalEmail: models.StringPointer(email),
		},
		Move: models.Move{
			ID:               uuid.FromStringOrNil("4752270d-4a6f-44ea-82f6-ae3cf3277c5d"),
			Locator:          "BACON3",
			SelectedMoveType: models.StringPointer("HHG"),
		},
		TrafficDistributionList: models.TrafficDistributionList{
			ID:                uuid.FromStringOrNil("e09f8b8b-67a6-4ce3-b5c3-bd48c82512fc"),
			SourceRateArea:    "US62",
			DestinationRegion: "11",
			CodeOfService:     "D",
		},
		Shipment: models.Shipment{
			Status: models.ShipmentStatusACCEPTED,
		},
		ShipmentOffer: models.ShipmentOffer{
			TransportationServiceProviderID: tspUser.TransportationServiceProviderID,
			Accepted:                        models.BoolPointer(true),
		},
	})

	hhg3 := offer3.Shipment
	hhg3.Move.Submit()
	models.SaveMoveDependencies(db, &hhg3.Move)

	/*
	 * Service member with uploaded orders and an approved shipment to have weight added
	 */
	email = "hhg@addweigh.ts"

	offer4 := testdatagen.MakeShipmentOffer(db, testdatagen.Assertions{
		User: models.User{
			ID:            uuid.Must(uuid.FromString("bf022aeb-3f14-4429-94d7-fe759f493aed")),
			LoginGovEmail: email,
		},
		ServiceMember: models.ServiceMember{
			ID:            uuid.FromStringOrNil("01fa956f-d17b-477e-8607-1db1dd891720"),
			FirstName:     models.StringPointer("HHG"),
			LastName:      models.StringPointer("Submitted"),
			Edipi:         models.StringPointer("4444567890"),
			PersonalEmail: models.StringPointer(email),
		},
		Move: models.Move{
			ID:               uuid.FromStringOrNil("94739ee0-664c-47c5-afe9-0f5067a2e151"),
			Locator:          "BACON4",
			SelectedMoveType: models.StringPointer("HHG"),
		},
		TrafficDistributionList: models.TrafficDistributionList{
			ID:                uuid.FromStringOrNil("9ebc891b-f629-4ea1-9ebf-eef1971d69a3"),
			SourceRateArea:    "US62",
			DestinationRegion: "11",
			CodeOfService:     "D",
		},
		Shipment: models.Shipment{
			Status: models.ShipmentStatusAWARDED,
		},
		ShipmentOffer: models.ShipmentOffer{
			TransportationServiceProviderID: tspUser.TransportationServiceProviderID,
		},
	})

	hhg4 := offer4.Shipment
	hhg4.Move.Submit()
	models.SaveMoveDependencies(db, &hhg4.Move)

	/*
	 * Service member with uploaded orders and an approved shipment to have weight added
	 * This shipment is rejected by the e2e test.
	 */
	email = "hhg@reject.ing"

	offer5 := testdatagen.MakeShipmentOffer(db, testdatagen.Assertions{
		User: models.User{
			ID:            uuid.Must(uuid.FromString("76bdcff3-ade4-41ff-bf09-0b2474cec751")),
			LoginGovEmail: email,
		},
		ServiceMember: models.ServiceMember{
			ID:            uuid.FromStringOrNil("f4e362e9-9fdd-490b-a2fa-1fa4035b8f0d"),
			FirstName:     models.StringPointer("HHG"),
			LastName:      models.StringPointer("Submitted"),
			Edipi:         models.StringPointer("4444567890"),
			PersonalEmail: models.StringPointer(email),
		},
		Move: models.Move{
			ID:               uuid.FromStringOrNil("7fca3fd0-08a6-480a-8a9c-16a65a100db9"),
			Locator:          "REJECT",
			SelectedMoveType: models.StringPointer("HHG"),
		},
		TrafficDistributionList: models.TrafficDistributionList{
			ID:                uuid.FromStringOrNil("1731c3e6-b510-43d0-be46-13e5a2032bad"),
			SourceRateArea:    "US62",
			DestinationRegion: "11",
			CodeOfService:     "D",
		},
		Shipment: models.Shipment{
			Status: models.ShipmentStatusAWARDED,
		},
		ShipmentOffer: models.ShipmentOffer{
			TransportationServiceProviderID: tspUser.TransportationServiceProviderID,
		},
	})

	hhg5 := offer5.Shipment
	hhg5.Move.Submit()
	models.SaveMoveDependencies(db, &hhg5.Move)

	/*
	 * Service member with accepted shipment
	 */
<<<<<<< HEAD
	email = "hhg@approv.ed"

	offer6 := testdatagen.MakeShipmentOffer(db, testdatagen.Assertions{
		User: models.User{
			ID:            uuid.Must(uuid.FromString("68461d67-5385-4780-9cb6-417075343b0e")),
			LoginGovEmail: email,
		},
		ServiceMember: models.ServiceMember{
			ID:            uuid.FromStringOrNil("2825cadf-410f-4f82-aa0f-4caaf000e63e"),
=======
	email = "hhg@in.transit"

	offer6 := testdatagen.MakeShipmentOffer(db, testdatagen.Assertions{
		User: models.User{
			ID:            uuid.Must(uuid.FromString("1239dd2a-a23f-4967-a035-3bc9987c6848")),
			LoginGovEmail: email,
		},
		ServiceMember: models.ServiceMember{
			ID:            uuid.FromStringOrNil("2339dd2a-a23f-4967-a035-3bc9987c6824"),
>>>>>>> e5d92d4e
			FirstName:     models.StringPointer("HHG"),
			LastName:      models.StringPointer("ReadyForApprove"),
			Edipi:         models.StringPointer("4444567890"),
			PersonalEmail: models.StringPointer(email),
		},
		Move: models.Move{
<<<<<<< HEAD
			ID:               uuid.FromStringOrNil("616560f2-7e35-4504-b7e6-69038fb0c015"),
			Locator:          "APPRVD",
			SelectedMoveType: models.StringPointer("HHG"),
		},
		TrafficDistributionList: models.TrafficDistributionList{
			ID:                uuid.FromStringOrNil("5fe59be4-45d0-47c7-b426-cf4db9882af7"),
=======
			ID:               uuid.FromStringOrNil("3452270d-4a6f-44ea-82f6-ae3cf3277c5d"),
			Locator:          "NINOPK",
			SelectedMoveType: models.StringPointer("HHG"),
		},
		TrafficDistributionList: models.TrafficDistributionList{
			ID:                uuid.FromStringOrNil("459f8b8b-67a6-4ce3-b5c3-bd48c82512fc"),
>>>>>>> e5d92d4e
			SourceRateArea:    "US62",
			DestinationRegion: "11",
			CodeOfService:     "D",
		},
		Shipment: models.Shipment{
<<<<<<< HEAD
			Status: models.ShipmentStatusAPPROVED,
=======
			Status: models.ShipmentStatusINTRANSIT,
>>>>>>> e5d92d4e
		},
		ShipmentOffer: models.ShipmentOffer{
			TransportationServiceProviderID: tspUser.TransportationServiceProviderID,
			Accepted:                        models.BoolPointer(true),
		},
	})

	hhg6 := offer6.Shipment
	hhg6.Move.Submit()
	models.SaveMoveDependencies(db, &hhg6.Move)

}<|MERGE_RESOLUTION|>--- conflicted
+++ resolved
@@ -400,6 +400,13 @@
 		log.Panic(err)
 	}
 
+	testdatagen.MakeServiceAgent(db, testdatagen.Assertions{
+		ServiceAgent: models.ServiceAgent{
+			Shipment:   &offer2.Shipment,
+			ShipmentID: offer2.ShipmentID,
+		},
+	})
+
 	hhg2 := offer2.Shipment
 	hhg2.Move.Submit()
 	models.SaveMoveDependencies(db, &hhg2.Move)
@@ -527,60 +534,35 @@
 	models.SaveMoveDependencies(db, &hhg5.Move)
 
 	/*
-	 * Service member with accepted shipment
-	 */
-<<<<<<< HEAD
-	email = "hhg@approv.ed"
+	 * Service member with in transit shipment
+	 */
+	email = "hhg@in.transit"
 
 	offer6 := testdatagen.MakeShipmentOffer(db, testdatagen.Assertions{
 		User: models.User{
-			ID:            uuid.Must(uuid.FromString("68461d67-5385-4780-9cb6-417075343b0e")),
-			LoginGovEmail: email,
-		},
-		ServiceMember: models.ServiceMember{
-			ID:            uuid.FromStringOrNil("2825cadf-410f-4f82-aa0f-4caaf000e63e"),
-=======
-	email = "hhg@in.transit"
-
-	offer6 := testdatagen.MakeShipmentOffer(db, testdatagen.Assertions{
-		User: models.User{
 			ID:            uuid.Must(uuid.FromString("1239dd2a-a23f-4967-a035-3bc9987c6848")),
 			LoginGovEmail: email,
 		},
 		ServiceMember: models.ServiceMember{
 			ID:            uuid.FromStringOrNil("2339dd2a-a23f-4967-a035-3bc9987c6824"),
->>>>>>> e5d92d4e
 			FirstName:     models.StringPointer("HHG"),
 			LastName:      models.StringPointer("ReadyForApprove"),
 			Edipi:         models.StringPointer("4444567890"),
 			PersonalEmail: models.StringPointer(email),
 		},
 		Move: models.Move{
-<<<<<<< HEAD
-			ID:               uuid.FromStringOrNil("616560f2-7e35-4504-b7e6-69038fb0c015"),
-			Locator:          "APPRVD",
-			SelectedMoveType: models.StringPointer("HHG"),
-		},
-		TrafficDistributionList: models.TrafficDistributionList{
-			ID:                uuid.FromStringOrNil("5fe59be4-45d0-47c7-b426-cf4db9882af7"),
-=======
 			ID:               uuid.FromStringOrNil("3452270d-4a6f-44ea-82f6-ae3cf3277c5d"),
 			Locator:          "NINOPK",
 			SelectedMoveType: models.StringPointer("HHG"),
 		},
 		TrafficDistributionList: models.TrafficDistributionList{
 			ID:                uuid.FromStringOrNil("459f8b8b-67a6-4ce3-b5c3-bd48c82512fc"),
->>>>>>> e5d92d4e
 			SourceRateArea:    "US62",
 			DestinationRegion: "11",
 			CodeOfService:     "D",
 		},
 		Shipment: models.Shipment{
-<<<<<<< HEAD
-			Status: models.ShipmentStatusAPPROVED,
-=======
 			Status: models.ShipmentStatusINTRANSIT,
->>>>>>> e5d92d4e
 		},
 		ShipmentOffer: models.ShipmentOffer{
 			TransportationServiceProviderID: tspUser.TransportationServiceProviderID,
@@ -592,4 +574,45 @@
 	hhg6.Move.Submit()
 	models.SaveMoveDependencies(db, &hhg6.Move)
 
+	/*
+	 * Service member with approved shipment
+	 */
+	email = "hhg@approv.ed"
+
+	offer7 := testdatagen.MakeShipmentOffer(db, testdatagen.Assertions{
+		User: models.User{
+			ID:            uuid.Must(uuid.FromString("68461d67-5385-4780-9cb6-417075343b0e")),
+			LoginGovEmail: email,
+		},
+		ServiceMember: models.ServiceMember{
+			ID:            uuid.FromStringOrNil("2825cadf-410f-4f82-aa0f-4caaf000e63e"),
+			FirstName:     models.StringPointer("HHG"),
+			LastName:      models.StringPointer("ReadyForApprove"),
+			Edipi:         models.StringPointer("4444567890"),
+			PersonalEmail: models.StringPointer(email),
+		},
+		Move: models.Move{
+			ID:               uuid.FromStringOrNil("616560f2-7e35-4504-b7e6-69038fb0c015"),
+			Locator:          "APPRVD",
+			SelectedMoveType: models.StringPointer("HHG"),
+		},
+		TrafficDistributionList: models.TrafficDistributionList{
+			ID:                uuid.FromStringOrNil("5fe59be4-45d0-47c7-b426-cf4db9882af7"),
+			SourceRateArea:    "US62",
+			DestinationRegion: "11",
+			CodeOfService:     "D",
+		},
+		Shipment: models.Shipment{
+			Status: models.ShipmentStatusAPPROVED,
+		},
+		ShipmentOffer: models.ShipmentOffer{
+			TransportationServiceProviderID: tspUser.TransportationServiceProviderID,
+			Accepted:                        models.BoolPointer(true),
+		},
+	})
+
+	hhg7 := offer7.Shipment
+	hhg7.Move.Submit()
+	models.SaveMoveDependencies(db, &hhg7.Move)
+
 }