package scenario

import (
	"bytes"
	"fmt"
	"log"
	"time"

	"github.com/go-openapi/swag"
	"github.com/gobuffalo/pop"
	"github.com/gofrs/uuid"
	"go.uber.org/zap"

	"github.com/transcom/mymove/pkg/assets"
	"github.com/transcom/mymove/pkg/dates"
	"github.com/transcom/mymove/pkg/gen/internalmessages"
	"github.com/transcom/mymove/pkg/models"
	"github.com/transcom/mymove/pkg/paperwork"
	"github.com/transcom/mymove/pkg/rateengine"
	"github.com/transcom/mymove/pkg/route"
	shipmentservice "github.com/transcom/mymove/pkg/services/shipment"
	"github.com/transcom/mymove/pkg/storage"
	"github.com/transcom/mymove/pkg/testdatagen"
	"github.com/transcom/mymove/pkg/unit"
	"github.com/transcom/mymove/pkg/uploader"
	uploaderpkg "github.com/transcom/mymove/pkg/uploader"
)

// E2eBasicScenario builds a basic set of data for e2e testing
type e2eBasicScenario NamedScenario

// E2eBasicScenario Is the thing
var E2eBasicScenario = e2eBasicScenario{"e2e_basic"}

var selectedMoveTypeHHG = models.SelectedMoveTypeHHG
var selectedMoveTypePPM = models.SelectedMoveTypePPM
var selectedMoveTypeHHGPPM = models.SelectedMoveTypeHHGPPM

// Often weekends and holidays are not allowable dates
var cal = dates.NewUSCalendar()
var nextValidMoveDate = dates.NextValidMoveDate(time.Now(), cal)

var nextValidMoveDatePlusOne = dates.NextValidMoveDate(nextValidMoveDate.AddDate(0, 0, 1), cal)
var nextValidMoveDatePlusFive = dates.NextValidMoveDate(nextValidMoveDate.AddDate(0, 0, 5), cal)
var nextValidMoveDatePlusTen = dates.NextValidMoveDate(nextValidMoveDate.AddDate(0, 0, 10), cal)

var nextValidMoveDateMinusOne = dates.NextValidMoveDate(nextValidMoveDate.AddDate(0, 0, -1), cal)
var nextValidMoveDateMinusFive = dates.NextValidMoveDate(nextValidMoveDate.AddDate(0, 0, -5), cal)
var nextVAlidMoveDateMinusTen = dates.NextValidMoveDate(nextValidMoveDate.AddDate(0, 0, -10), cal)

// Run does that data load thing
func (e e2eBasicScenario) Run(db *pop.Connection, loader *uploader.Uploader, logger *zap.Logger, storer *storage.Memory) {
	/*
	 * Basic user with tsp access
	 */
	email := "tspuser1@example.com"
	tspUser := testdatagen.MakeTspUser(db, testdatagen.Assertions{
		User: models.User{
			ID:            uuid.Must(uuid.FromString("6cd03e5b-bee8-4e97-a340-fecb8f3d5465")),
			LoginGovEmail: email,
		},
		TspUser: models.TspUser{
			ID:    uuid.FromStringOrNil("1fb58b82-ab60-4f55-a654-0267200473a4"),
			Email: email,
		},
		TransportationServiceProvider: models.TransportationServiceProvider{
			StandardCarrierAlphaCode: "J12K",
		},
	})

	/*
	 * Basic user with office access
	 */
	email = "officeuser1@example.com"
	testdatagen.MakeOfficeUser(db, testdatagen.Assertions{
		User: models.User{
			ID:            uuid.Must(uuid.FromString("9bfa91d2-7a0c-4de0-ae02-b8cf8b4b858b")),
			LoginGovEmail: email,
		},
		OfficeUser: models.OfficeUser{
			ID:    uuid.FromStringOrNil("9c5911a7-5885-4cf4-abec-021a40692403"),
			Email: email,
		},
	})

	/*
	 * Service member with uploaded orders and an approved shipment to be accepted & able to generate GBL
	 */
	MakeHhgFromAwardedToAcceptedGBLReady(db, tspUser)

	/*
	 * Service member with uploaded orders and an approved shipment to be accepted & GBL generated
	 */
	MakeHhgWithGBL(db, tspUser, logger, storer)

	/*
	 * Service member with an approved shipment and submitted PPM
	 */
	MakeHhgWithPpm(db, tspUser, loader)

	/*
	 * Service member with uploaded orders and a delivered shipment, able to generate GBL
	 */
	makeHhgReadyToInvoice(db, tspUser, logger, storer)

	/*
	 * Service member with uploaded orders and a new ppm
	 */
	email = "ppm@incomple.te"
	uuidStr := "e10d5964-c070-49cb-9bd1-eaf9f7348eb6"
	testdatagen.MakeUser(db, testdatagen.Assertions{
		User: models.User{
			ID:            uuid.Must(uuid.FromString(uuidStr)),
			LoginGovEmail: email,
		},
	})
	advance := models.BuildDraftReimbursement(1000, models.MethodOfReceiptMILPAY)
	ppm0 := testdatagen.MakePPM(db, testdatagen.Assertions{
		ServiceMember: models.ServiceMember{
			ID:            uuid.FromStringOrNil("94ced723-fabc-42af-b9ee-87f8986bb5c9"),
			UserID:        uuid.FromStringOrNil(uuidStr),
			FirstName:     models.StringPointer("PPM"),
			LastName:      models.StringPointer("Submitted"),
			Edipi:         models.StringPointer("1234567890"),
			PersonalEmail: models.StringPointer(email),
		},
		Move: models.Move{
			ID:      uuid.FromStringOrNil("0db80bd6-de75-439e-bf89-deaafa1d0dc8"),
			Locator: "VGHEIS",
		},
		PersonallyProcuredMove: models.PersonallyProcuredMove{
<<<<<<< HEAD
			PlannedMoveDate: &nextValidMoveDate,
			Advance:         &advance,
			AdvanceID:       &advance.ID,
=======
			OriginalMoveDate:    &nextValidMoveDate,
			Advance:             &advance,
			AdvanceID:           &advance.ID,
			HasRequestedAdvance: true,
>>>>>>> 193c53b6
		},
		Uploader: loader,
	})
	ppm0.Move.Submit()
	models.SaveMoveDependencies(db, &ppm0.Move)

	/*
	 * Service member with uploaded orders, a new ppm and no advance
	 */
	email = "ppm@advance.no"
	uuidStr = "f0ddc118-3f7e-476b-b8be-0f964a5feee2"
	testdatagen.MakeUser(db, testdatagen.Assertions{
		User: models.User{
			ID:            uuid.Must(uuid.FromString(uuidStr)),
			LoginGovEmail: email,
		},
	})
	ppmNoAdvance := testdatagen.MakePPM(db, testdatagen.Assertions{
		ServiceMember: models.ServiceMember{
			ID:            uuid.FromStringOrNil("1a1aafde-df3b-4459-9dbd-27e9f6c1d2f6"),
			UserID:        uuid.FromStringOrNil(uuidStr),
			FirstName:     models.StringPointer("PPM"),
			LastName:      models.StringPointer("No Advance"),
			Edipi:         models.StringPointer("1234567890"),
			PersonalEmail: models.StringPointer(email),
		},
		Move: models.Move{
			ID:      uuid.FromStringOrNil("4f3f4bee-3719-4c17-8cf4-7e445a38d90e"),
			Locator: "NOADVC",
		},
		PersonallyProcuredMove: models.PersonallyProcuredMove{
<<<<<<< HEAD
			PlannedMoveDate: &nextValidMoveDate,
=======
			OriginalMoveDate: &nextValidMoveDate,
>>>>>>> 193c53b6
		},
		Uploader: loader,
	})
	ppmNoAdvance.Move.Submit()
	models.SaveMoveDependencies(db, &ppmNoAdvance.Move)

	/*
	 * A move, that will be canceled by the E2E test
	 */
	email = "ppm-to-cancel@example.com"
	uuidStr = "e10d5964-c070-49cb-9bd1-eaf9f7348eb7"
	testdatagen.MakeUser(db, testdatagen.Assertions{
		User: models.User{
			ID:            uuid.Must(uuid.FromString(uuidStr)),
			LoginGovEmail: email,
		},
	})
	ppmToCancel := testdatagen.MakePPM(db, testdatagen.Assertions{
		ServiceMember: models.ServiceMember{
			ID:            uuid.FromStringOrNil("94ced723-fabc-42af-b9ee-87f8986bb5ca"),
			UserID:        uuid.FromStringOrNil(uuidStr),
			FirstName:     models.StringPointer("PPM"),
			LastName:      models.StringPointer("Submitted"),
			Edipi:         models.StringPointer("1234567890"),
			PersonalEmail: models.StringPointer(email),
		},
		Move: models.Move{
			ID:      uuid.FromStringOrNil("0db80bd6-de75-439e-bf89-deaafa1d0dc9"),
			Locator: "CANCEL",
		},
		PersonallyProcuredMove: models.PersonallyProcuredMove{
<<<<<<< HEAD
			PlannedMoveDate: &nextValidMoveDate,
=======
			OriginalMoveDate: &nextValidMoveDate,
>>>>>>> 193c53b6
		},
		Uploader: loader,
	})
	ppmToCancel.Move.Submit()
	models.SaveMoveDependencies(db, &ppmToCancel.Move)

	/*
	 * Service member with a ppm in progress
	 */
	email = "ppm.in@progre.ss"
	uuidStr = "20199d12-5165-4980-9ca7-19b5dc9f1032"
	testdatagen.MakeUser(db, testdatagen.Assertions{
		User: models.User{
			ID:            uuid.Must(uuid.FromString(uuidStr)),
			LoginGovEmail: email,
		},
	})
	pastTime := nextVAlidMoveDateMinusTen
	ppm1 := testdatagen.MakePPM(db, testdatagen.Assertions{
		ServiceMember: models.ServiceMember{
			ID:            uuid.FromStringOrNil("466c41b9-50bf-462c-b3cd-1ae33a2dad9b"),
			UserID:        uuid.FromStringOrNil(uuidStr),
			FirstName:     models.StringPointer("PPM"),
			LastName:      models.StringPointer("In Progress"),
			Edipi:         models.StringPointer("1617033988"),
			PersonalEmail: models.StringPointer(email),
		},
		Move: models.Move{
			ID:      uuid.FromStringOrNil("c9df71f2-334f-4f0e-b2e7-050ddb22efa1"),
			Locator: "GBXYUI",
		},
		PersonallyProcuredMove: models.PersonallyProcuredMove{
			OriginalMoveDate: &pastTime,
		},
		Uploader: loader,
	})
	ppm1.Move.Submit()
	ppm1.Move.Approve()
	models.SaveMoveDependencies(db, &ppm1.Move)

	/*
	 * Service member with a ppm move approved, but not in progress
	 */
	email = "ppm@approv.ed"
	uuidStr = "1842091b-b9a0-4d4a-ba22-1e2f38f26317"
	testdatagen.MakeUser(db, testdatagen.Assertions{
		User: models.User{
			ID:            uuid.Must(uuid.FromString(uuidStr)),
			LoginGovEmail: email,
		},
	})
	futureTime := nextValidMoveDatePlusTen
	typeDetail := internalmessages.OrdersTypeDetailPCSTDY
	ppm2 := testdatagen.MakePPM(db, testdatagen.Assertions{
		ServiceMember: models.ServiceMember{
			ID:            uuid.FromStringOrNil("9ce5a930-2446-48ec-a9c0-17bc65e8522d"),
			UserID:        uuid.FromStringOrNil(uuidStr),
			FirstName:     models.StringPointer("PPM"),
			LastName:      models.StringPointer("Approved"),
			Edipi:         models.StringPointer("7617033988"),
			PersonalEmail: models.StringPointer(email),
		},
		// These values should be populated for an approved move
		Order: models.Order{
			OrdersNumber:        models.StringPointer("12345"),
			OrdersTypeDetail:    &typeDetail,
			DepartmentIndicator: models.StringPointer("AIR_FORCE"),
			TAC:                 models.StringPointer("99"),
		},
		Move: models.Move{
			ID:      uuid.FromStringOrNil("0a2580ef-180a-44b2-a40b-291fa9cc13cc"),
			Locator: "FDXTIU",
		},
		PersonallyProcuredMove: models.PersonallyProcuredMove{
			OriginalMoveDate: &futureTime,
		},
		Uploader: loader,
	})
	ppm2.Move.Submit()
	ppm2.Move.Approve()
	// This is the same PPM model as ppm2, but this is the one that will be saved by SaveMoveDependencies
	ppm2.Move.PersonallyProcuredMoves[0].Submit()
	ppm2.Move.PersonallyProcuredMoves[0].Approve()
	models.SaveMoveDependencies(db, &ppm2.Move)

	/*
	 * Service member with a ppm move that has requested payment
	 */
	email = "ppmpayment@request.ed"
	uuidStr = "beccca28-6e15-40cc-8692-261cae0d4b14"
	testdatagen.MakeUser(db, testdatagen.Assertions{
		User: models.User{
			ID:            uuid.Must(uuid.FromString(uuidStr)),
			LoginGovEmail: email,
		},
	})
	// Date picked essentialy at random, but needs to be within TestYear
	originalMoveDate := time.Date(testdatagen.TestYear, time.November, 10, 23, 0, 0, 0, time.UTC)
	actualMoveDate := time.Date(testdatagen.TestYear, time.November, 11, 10, 0, 0, 0, time.UTC)
	moveTypeDetail := internalmessages.OrdersTypeDetailPCSTDY
	ppm3 := testdatagen.MakePPM(db, testdatagen.Assertions{
		ServiceMember: models.ServiceMember{
			ID:            uuid.FromStringOrNil("3c24bab5-fd13-4057-a321-befb97d90c43"),
			UserID:        uuid.FromStringOrNil(uuidStr),
			FirstName:     models.StringPointer("PPM"),
			LastName:      models.StringPointer("Payment Requested"),
			Edipi:         models.StringPointer("7617033988"),
			PersonalEmail: models.StringPointer(email),
		},
		// These values should be populated for an approved move
		Order: models.Order{
			OrdersNumber:        models.StringPointer("12345"),
			OrdersTypeDetail:    &moveTypeDetail,
			DepartmentIndicator: models.StringPointer("AIR_FORCE"),
			TAC:                 models.StringPointer("99"),
		},
		Move: models.Move{
			ID:      uuid.FromStringOrNil("d6b8980d-6f88-41be-9ae2-1abcbd2574bc"),
			Locator: "PAYMNT",
		},
		PersonallyProcuredMove: models.PersonallyProcuredMove{
			OriginalMoveDate: &originalMoveDate,
			ActualMoveDate:   &actualMoveDate,
		},
		Uploader: loader,
	})
	ppm3.Move.Submit()
	ppm3.Move.Approve()
	// This is the same PPM model as ppm3, but this is the one that will be saved by SaveMoveDependencies
	ppm3.Move.PersonallyProcuredMoves[0].Submit()
	ppm3.Move.PersonallyProcuredMoves[0].Approve()
	ppm3.Move.PersonallyProcuredMoves[0].RequestPayment()
	models.SaveMoveDependencies(db, &ppm3.Move)

	/*
	 * A PPM move that has been canceled.
	 */
	email = "ppm-canceled@example.com"
	uuidStr = "20102768-4d45-449c-a585-81bc386204b1"
	testdatagen.MakeUser(db, testdatagen.Assertions{
		User: models.User{
			ID:            uuid.Must(uuid.FromString(uuidStr)),
			LoginGovEmail: email,
		},
	})
	ppmCanceled := testdatagen.MakePPM(db, testdatagen.Assertions{
		ServiceMember: models.ServiceMember{
			ID:            uuid.FromStringOrNil("2da0d5e6-4efb-4ea1-9443-bf9ef64ace65"),
			UserID:        uuid.FromStringOrNil(uuidStr),
			FirstName:     models.StringPointer("PPM"),
			LastName:      models.StringPointer("Canceled"),
			Edipi:         models.StringPointer("1234567890"),
			PersonalEmail: models.StringPointer(email),
		},
		Move: models.Move{
			ID:      uuid.FromStringOrNil("6b88c856-5f41-427e-a480-a7fb6c87533b"),
			Locator: "PPMCAN",
		},
		PersonallyProcuredMove: models.PersonallyProcuredMove{
<<<<<<< HEAD
			PlannedMoveDate: &nextValidMoveDate,
=======
			OriginalMoveDate: &nextValidMoveDate,
>>>>>>> 193c53b6
		},
		Uploader: loader,
	})
	ppmCanceled.Move.Submit()
	models.SaveMoveDependencies(db, &ppmCanceled.Move)
	ppmCanceled.Move.Cancel("reasons")
	models.SaveMoveDependencies(db, &ppmCanceled.Move)

	/*
	 * Service member with orders and a move
	 */
	email = "profile@comple.te"
	uuidStr = "13f3949d-0d53-4be4-b1b1-ae4314793f34"
	testdatagen.MakeUser(db, testdatagen.Assertions{
		User: models.User{
			ID:            uuid.Must(uuid.FromString(uuidStr)),
			LoginGovEmail: email,
		},
	})

	testdatagen.MakeMove(db, testdatagen.Assertions{
		ServiceMember: models.ServiceMember{
			ID:            uuid.FromStringOrNil("0a1e72b0-1b9f-442b-a6d3-7b7cfa6bbb95"),
			UserID:        uuid.FromStringOrNil(uuidStr),
			FirstName:     models.StringPointer("Profile"),
			LastName:      models.StringPointer("Complete"),
			Edipi:         models.StringPointer("8893308161"),
			PersonalEmail: models.StringPointer(email),
		},
		Order: models.Order{
			HasDependents:    true,
			SpouseHasProGear: true,
		},
		Move: models.Move{
			ID:      uuid.FromStringOrNil("173da49c-fcec-4d01-a622-3651e81c654e"),
			Locator: "BLABLA",
		},
		Uploader: loader,
	})

	/*
	 * Service member with orders and a move, but no move type selected to select HHG
	 */
	email = "sm_hhg@example.com"
	uuidStr = "4b389406-9258-4695-a091-0bf97b5a132f"

	testdatagen.MakeUser(db, testdatagen.Assertions{
		User: models.User{
			ID:            uuid.Must(uuid.FromString(uuidStr)),
			LoginGovEmail: email,
		},
	})

	testdatagen.MakeMoveWithoutMoveType(db, testdatagen.Assertions{
		ServiceMember: models.ServiceMember{
			ID:            uuid.FromStringOrNil("b5d1f44b-5ceb-4a0e-9119-5687808996ff"),
			UserID:        uuid.FromStringOrNil(uuidStr),
			FirstName:     models.StringPointer("HHGDude"),
			LastName:      models.StringPointer("UserPerson"),
			Edipi:         models.StringPointer("6833908163"),
			PersonalEmail: models.StringPointer(email),
		},
		Order: models.Order{
			HasDependents:    true,
			SpouseHasProGear: true,
		},
		Move: models.Move{
			ID:      uuid.FromStringOrNil("8718c8ac-e0c6-423b-bdc6-af971ee05b9a"),
			Locator: "REWGIE",
		},
	})

	/*
	 * Another service member with orders and a move, but no move type selected
	 */
	email = "sm_no_move_type@example.com"
	uuidStr = "9ceb8321-6a82-4f6d-8bb3-a1d85922a202"

	testdatagen.MakeUser(db, testdatagen.Assertions{
		User: models.User{
			ID:            uuid.Must(uuid.FromString(uuidStr)),
			LoginGovEmail: email,
		},
	})

	testdatagen.MakeMoveWithoutMoveType(db, testdatagen.Assertions{
		ServiceMember: models.ServiceMember{
			ID:            uuid.FromStringOrNil("7554e347-2215-484f-9240-c61bae050220"),
			UserID:        uuid.FromStringOrNil(uuidStr),
			FirstName:     models.StringPointer("HHGDude2"),
			LastName:      models.StringPointer("UserPerson2"),
			Edipi:         models.StringPointer("6833908164"),
			PersonalEmail: models.StringPointer(email),
		},
		Move: models.Move{
			ID:      uuid.FromStringOrNil("b2ecbbe5-36ad-49fc-86c8-66e55e0697a7"),
			Locator: "ZPGVED",
		},
	})

	/*
	 * Service member with uploaded orders and a new shipment move
	 */
	email = "hhg@incomple.te"

	hhg0, err := testdatagen.MakeShipmentForPricing(db, testdatagen.Assertions{
		User: models.User{
			ID:            uuid.Must(uuid.FromString("ebc176e0-bb34-47d4-ba37-ff13e2dd40b9")),
			LoginGovEmail: email,
		},
		ServiceMember: models.ServiceMember{
			ID:            uuid.FromStringOrNil("0d719b18-81d6-474a-86aa-b87246fff65c"),
			FirstName:     models.StringPointer("HHG"),
			LastName:      models.StringPointer("Submitted"),
			Edipi:         models.StringPointer("4444567890"),
			PersonalEmail: models.StringPointer(email),
		},
		Move: models.Move{
			ID:               uuid.FromStringOrNil("2ed0b5a2-26d9-49a3-a775-5220055e8ffe"),
			Locator:          "RLKBEM",
			SelectedMoveType: &selectedMoveTypeHHG,
		},
		TrafficDistributionList: models.TrafficDistributionList{
			ID:                uuid.FromStringOrNil("0dfdbdda-c57e-4b29-994a-09fb8641fc75"),
			SourceRateArea:    "US62",
			DestinationRegion: "11",
			CodeOfService:     "D",
		},
	})
	if err != nil {
		log.Panic(err)
	}

	hhg0.Move.Submit()
	models.SaveMoveDependencies(db, &hhg0.Move)

	/*
	 * Service member with uploaded orders and an approved shipment
	 */
	email = "hhg@award.ed"

	offer1 := testdatagen.MakeShipmentOffer(db, testdatagen.Assertions{
		User: models.User{
			ID:            uuid.Must(uuid.FromString("7980f0cf-63e3-4722-b5aa-ba46f8f7ac64")),
			LoginGovEmail: email,
		},
		ServiceMember: models.ServiceMember{
			ID:            uuid.FromStringOrNil("8a66beef-1cdf-4117-9db2-aad548f54430"),
			FirstName:     models.StringPointer("HHG"),
			LastName:      models.StringPointer("Submitted"),
			Edipi:         models.StringPointer("4444567890"),
			PersonalEmail: models.StringPointer(email),
		},
		Order: models.Order{
			HasDependents:    true,
			SpouseHasProGear: true,
		},
		Move: models.Move{
			ID:               uuid.FromStringOrNil("56b8ef45-8145-487b-9b59-0e30d0d465fa"),
			Locator:          "BACON1",
			SelectedMoveType: &selectedMoveTypeHHG,
		},
		TrafficDistributionList: models.TrafficDistributionList{
			ID:                uuid.FromStringOrNil("776b5a23-2830-4de0-bb6a-7698a25865cb"),
			SourceRateArea:    "US62",
			DestinationRegion: "11",
			CodeOfService:     "D",
		},
		Shipment: models.Shipment{
			Status:             models.ShipmentStatusAWARDED,
			HasDeliveryAddress: true,
		},
		ShipmentOffer: models.ShipmentOffer{
			TransportationServiceProviderID: tspUser.TransportationServiceProviderID,
		},
	})

	hhg1 := offer1.Shipment
	hhg1.Move.Submit()
	models.SaveMoveDependencies(db, &hhg1.Move)

	/*
	 * Service member with uploaded orders and an approved shipment to be accepted
	 */
	email = "hhg@fromawardedtoaccept.ed"

	sourceOffice := testdatagen.MakeTransportationOffice(db, testdatagen.Assertions{
		TransportationOffice: models.TransportationOffice{
			Gbloc: "ABCD",
		},
	})
	destOffice := testdatagen.MakeTransportationOffice(db, testdatagen.Assertions{
		TransportationOffice: models.TransportationOffice{
			Gbloc: "QRED",
		},
	})
	offer2 := testdatagen.MakeShipmentOffer(db, testdatagen.Assertions{
		User: models.User{
			ID:            uuid.Must(uuid.FromString("179598c5-a5ee-4da5-8259-29749f03a398")),
			LoginGovEmail: email,
		},
		ServiceMember: models.ServiceMember{
			ID:            uuid.FromStringOrNil("179598c5-a5ee-4da5-8259-29749f03a398"),
			FirstName:     models.StringPointer("HHG"),
			LastName:      models.StringPointer("ReadyForAccept"),
			Edipi:         models.StringPointer("4444567890"),
			PersonalEmail: models.StringPointer(email),
		},
		Order: models.Order{
			DepartmentIndicator: models.StringPointer("17"),
			TAC:                 models.StringPointer("NTA4"),
			SAC:                 models.StringPointer("1234567890 9876543210"),
		},
		Move: models.Move{
			ID:               uuid.FromStringOrNil("849a7880-4a82-4f76-acb4-63cf481e786b"),
			Locator:          "BACON2",
			SelectedMoveType: &selectedMoveTypeHHG,
		},
		TrafficDistributionList: models.TrafficDistributionList{
			ID:                uuid.FromStringOrNil("5f86c201-1abf-4f9d-8dcb-d039cb1c6bfc"),
			SourceRateArea:    "US62",
			DestinationRegion: "11",
			CodeOfService:     "D",
		},
		Shipment: models.Shipment{
			ID:                          uuid.FromStringOrNil("53ebebef-be58-41ce-9635-a4930149190d"),
			Status:                      models.ShipmentStatusAWARDED,
			PmSurveyPlannedPackDate:     &nextValidMoveDatePlusOne,
			PmSurveyConductedDate:       &nextValidMoveDatePlusOne,
			PmSurveyCompletedAt:         &nextValidMoveDatePlusOne,
			PmSurveyPlannedPickupDate:   &nextValidMoveDatePlusFive,
			PmSurveyPlannedDeliveryDate: &nextValidMoveDatePlusTen,
			SourceGBLOC:                 &sourceOffice.Gbloc,
			DestinationGBLOC:            &destOffice.Gbloc,
		},
		ShipmentOffer: models.ShipmentOffer{
			TransportationServiceProviderID: tspUser.TransportationServiceProviderID,
			TransportationServiceProvider:   tspUser.TransportationServiceProvider,
		},
	})

	_, err = testdatagen.MakeTSPPerformanceDeprecated(db,
		tspUser.TransportationServiceProvider,
		*offer2.Shipment.TrafficDistributionList,
		models.IntPointer(3),
		0.40,
		5,
		unit.DiscountRate(0.50),
		unit.DiscountRate(0.55))
	if err != nil {
		log.Panic(err)
	}

	hhg2 := offer2.Shipment
	hhg2.Move.Submit()
	models.SaveMoveDependencies(db, &hhg2.Move)

	/*
	 * Service member with accepted shipment
	 */
	email = "hhg@accept.ed"

	offer3 := testdatagen.MakeShipmentOffer(db, testdatagen.Assertions{
		User: models.User{
			ID:            uuid.Must(uuid.FromString("6a39dd2a-a23f-4967-a035-3bc9987c6848")),
			LoginGovEmail: email,
		},
		ServiceMember: models.ServiceMember{
			ID:            uuid.FromStringOrNil("6a39dd2a-a23f-4967-a035-3bc9987c6848"),
			FirstName:     models.StringPointer("HHG"),
			LastName:      models.StringPointer("ReadyForApprove"),
			Edipi:         models.StringPointer("4444567890"),
			PersonalEmail: models.StringPointer(email),
		},
		Move: models.Move{
			ID:               uuid.FromStringOrNil("4752270d-4a6f-44ea-82f6-ae3cf3277c5d"),
			Locator:          "BACON3",
			SelectedMoveType: &selectedMoveTypeHHG,
		},
		TrafficDistributionList: models.TrafficDistributionList{
			ID:                uuid.FromStringOrNil("e09f8b8b-67a6-4ce3-b5c3-bd48c82512fc"),
			SourceRateArea:    "US62",
			DestinationRegion: "11",
			CodeOfService:     "D",
		},
		Shipment: models.Shipment{
			Status:                      models.ShipmentStatusACCEPTED,
			HasDeliveryAddress:          true,
			BookDate:                    &nextValidMoveDate,
			PmSurveyPlannedPackDate:     &nextValidMoveDatePlusOne,
			PmSurveyConductedDate:       &nextValidMoveDatePlusOne,
			PmSurveyCompletedAt:         &nextValidMoveDatePlusOne,
			PmSurveyPlannedPickupDate:   &nextValidMoveDatePlusFive,
			PmSurveyPlannedDeliveryDate: &nextValidMoveDatePlusTen,
		},
		ShipmentOffer: models.ShipmentOffer{
			TransportationServiceProviderID: tspUser.TransportationServiceProviderID,
			Accepted:                        models.BoolPointer(true),
		},
	})

	hhg3 := offer3.Shipment
	hhg3.Move.Submit()
	models.SaveMoveDependencies(db, &hhg3.Move)

	/*
	 * Service member with uploaded orders and an approved shipment to have weight added
	 */
	email = "hhg@addweigh.ts"

	offer4 := testdatagen.MakeShipmentOffer(db, testdatagen.Assertions{
		User: models.User{
			ID:            uuid.Must(uuid.FromString("bf022aeb-3f14-4429-94d7-fe759f493aed")),
			LoginGovEmail: email,
		},
		ServiceMember: models.ServiceMember{
			ID:            uuid.FromStringOrNil("01fa956f-d17b-477e-8607-1db1dd891720"),
			FirstName:     models.StringPointer("HHG"),
			LastName:      models.StringPointer("Submitted"),
			Edipi:         models.StringPointer("4444567890"),
			PersonalEmail: models.StringPointer(email),
		},
		Move: models.Move{
			ID:               uuid.FromStringOrNil("94739ee0-664c-47c5-afe9-0f5067a2e151"),
			Locator:          "BACON4",
			SelectedMoveType: &selectedMoveTypeHHG,
		},
		TrafficDistributionList: models.TrafficDistributionList{
			ID:                uuid.FromStringOrNil("9ebc891b-f629-4ea1-9ebf-eef1971d69a3"),
			SourceRateArea:    "US62",
			DestinationRegion: "11",
			CodeOfService:     "D",
		},
		Shipment: models.Shipment{
			Status:                      models.ShipmentStatusAWARDED,
			BookDate:                    &nextValidMoveDate,
			PmSurveyPlannedPackDate:     &nextValidMoveDatePlusOne,
			PmSurveyConductedDate:       &nextValidMoveDatePlusOne,
			PmSurveyCompletedAt:         &nextValidMoveDatePlusOne,
			PmSurveyPlannedPickupDate:   &nextValidMoveDatePlusFive,
			PmSurveyPlannedDeliveryDate: &nextValidMoveDatePlusTen,
		},
		ShipmentOffer: models.ShipmentOffer{
			TransportationServiceProviderID: tspUser.TransportationServiceProviderID,
		},
	})

	hhg4 := offer4.Shipment
	hhg4.Move.Submit()
	models.SaveMoveDependencies(db, &hhg4.Move)

	/*
	 * Service member with uploaded orders and an approved shipment to have weight added
	 * This shipment is rejected by the e2e test.
	 */
	email = "hhg@reject.ing"
	offer5 := testdatagen.MakeShipmentOffer(db, testdatagen.Assertions{
		User: models.User{
			ID:            uuid.Must(uuid.FromString("76bdcff3-ade4-41ff-bf09-0b2474cec751")),
			LoginGovEmail: email,
		},
		ServiceMember: models.ServiceMember{
			ID:            uuid.FromStringOrNil("f4e362e9-9fdd-490b-a2fa-1fa4035b8f0d"),
			FirstName:     models.StringPointer("HHG"),
			LastName:      models.StringPointer("Submitted"),
			Edipi:         models.StringPointer("4444567890"),
			PersonalEmail: models.StringPointer(email),
		},
		Move: models.Move{
			ID:               uuid.FromStringOrNil("7fca3fd0-08a6-480a-8a9c-16a65a100db9"),
			Locator:          "REJECT",
			SelectedMoveType: &selectedMoveTypeHHG,
		},
		TrafficDistributionList: models.TrafficDistributionList{
			ID:                uuid.FromStringOrNil("1731c3e6-b510-43d0-be46-13e5a2032bad"),
			SourceRateArea:    "US62",
			DestinationRegion: "11",
			CodeOfService:     "D",
		},
		Shipment: models.Shipment{
			Status:                      models.ShipmentStatusAWARDED,
			BookDate:                    &nextValidMoveDate,
			PmSurveyPlannedPackDate:     &nextValidMoveDatePlusOne,
			PmSurveyConductedDate:       &nextValidMoveDatePlusOne,
			PmSurveyCompletedAt:         &nextValidMoveDatePlusOne,
			PmSurveyPlannedPickupDate:   &nextValidMoveDatePlusFive,
			PmSurveyPlannedDeliveryDate: &nextValidMoveDatePlusTen,
		},
		ShipmentOffer: models.ShipmentOffer{
			TransportationServiceProviderID: tspUser.TransportationServiceProviderID,
		},
	})

	hhg5 := offer5.Shipment
	hhg5.Move.Submit()
	models.SaveMoveDependencies(db, &hhg5.Move)

	/*
	 * Service member with in transit shipment
	 */
	email = "hhg@in.transit"

	offer6 := testdatagen.MakeShipmentOffer(db, testdatagen.Assertions{
		User: models.User{
			ID:            uuid.Must(uuid.FromString("1239dd2a-a23f-4967-a035-3bc9987c6848")),
			LoginGovEmail: email,
		},
		ServiceMember: models.ServiceMember{
			ID:            uuid.FromStringOrNil("2339dd2a-a23f-4967-a035-3bc9987c6824"),
			FirstName:     models.StringPointer("HHG"),
			LastName:      models.StringPointer("ReadyForApprove"),
			Edipi:         models.StringPointer("4444567890"),
			PersonalEmail: models.StringPointer(email),
		},
		Move: models.Move{
			ID:               uuid.FromStringOrNil("3452270d-4a6f-44ea-82f6-ae3cf3277c5d"),
			Locator:          "NINOPK",
			SelectedMoveType: &selectedMoveTypeHHG,
		},
		TrafficDistributionList: models.TrafficDistributionList{
			ID:                uuid.FromStringOrNil("459f8b8b-67a6-4ce3-b5c3-bd48c82512fc"),
			SourceRateArea:    "US62",
			DestinationRegion: "11",
			CodeOfService:     "D",
		},
		Shipment: models.Shipment{
			Status:                      models.ShipmentStatusINTRANSIT,
			BookDate:                    &nextVAlidMoveDateMinusTen,
			PmSurveyPlannedPackDate:     &nextValidMoveDateMinusFive,
			PmSurveyConductedDate:       &nextValidMoveDateMinusFive,
			PmSurveyPlannedPickupDate:   &nextValidMoveDateMinusOne,
			PmSurveyPlannedDeliveryDate: &nextValidMoveDatePlusFive,
		},
		ShipmentOffer: models.ShipmentOffer{
			TransportationServiceProviderID: tspUser.TransportationServiceProviderID,
			Accepted:                        models.BoolPointer(true),
		},
	})

	hhg6 := offer6.Shipment
	hhg6.Move.Submit()
	models.SaveMoveDependencies(db, &hhg6.Move)

	/*
	 * Service member with approved shipment
	 */
	email = "hhg@approv.ed"

	offer7 := testdatagen.MakeShipmentOffer(db, testdatagen.Assertions{
		User: models.User{
			ID:            uuid.Must(uuid.FromString("68461d67-5385-4780-9cb6-417075343b0e")),
			LoginGovEmail: email,
		},
		ServiceMember: models.ServiceMember{
			ID:            uuid.FromStringOrNil("2825cadf-410f-4f82-aa0f-4caaf000e63e"),
			FirstName:     models.StringPointer("HHG"),
			LastName:      models.StringPointer("ReadyForApprove"),
			Edipi:         models.StringPointer("4444567890"),
			PersonalEmail: models.StringPointer(email),
		},
		Move: models.Move{
			ID:               uuid.FromStringOrNil("616560f2-7e35-4504-b7e6-69038fb0c015"),
			Locator:          "APPRVD",
			SelectedMoveType: &selectedMoveTypeHHG,
		},
		TrafficDistributionList: models.TrafficDistributionList{
			ID:                uuid.FromStringOrNil("5fe59be4-45d0-47c7-b426-cf4db9882af7"),
			SourceRateArea:    "US62",
			DestinationRegion: "11",
			CodeOfService:     "D",
		},
		Shipment: models.Shipment{
			Status:   models.ShipmentStatusAPPROVED,
			BookDate: &nextValidMoveDate,
		},
		ShipmentOffer: models.ShipmentOffer{
			TransportationServiceProviderID: tspUser.TransportationServiceProviderID,
			Accepted:                        models.BoolPointer(true),
		},
	})

	hhg7 := offer7.Shipment
	hhg7.Move.Submit()
	models.SaveMoveDependencies(db, &hhg7.Move)

	/*
	 * Service member with approved basics and accepted shipment
	 */
	email = "hhg@accept.ed"

	offer8 := testdatagen.MakeShipmentOffer(db, testdatagen.Assertions{
		User: models.User{
			ID:            uuid.Must(uuid.FromString("f79fd68e-4461-4ba8-b630-9618b913e229")),
			LoginGovEmail: email,
		},
		ServiceMember: models.ServiceMember{
			ID:            uuid.FromStringOrNil("f79fd68e-4461-4ba8-b630-9618b913e229"),
			FirstName:     models.StringPointer("HHG"),
			LastName:      models.StringPointer("ReadyForApprove"),
			Edipi:         models.StringPointer("4444567890"),
			PersonalEmail: models.StringPointer(email),
		},
		Move: models.Move{
			ID:               uuid.FromStringOrNil("29cd6b2f-9ef2-48be-b4ee-1c1e0a1456ef"),
			Locator:          "BACON5",
			SelectedMoveType: &selectedMoveTypeHHG,
		},
		Order: models.Order{
			OrdersNumber:        models.StringPointer("54321"),
			OrdersTypeDetail:    &typeDetail,
			DepartmentIndicator: models.StringPointer("AIR_FORCE"),
			TAC:                 models.StringPointer("99"),
		},
		TrafficDistributionList: models.TrafficDistributionList{
			ID:                uuid.FromStringOrNil("d17e2e3e-9bff-4bb0-b301-f97ad03350c1"),
			SourceRateArea:    "US62",
			DestinationRegion: "11",
			CodeOfService:     "D",
		},
		Shipment: models.Shipment{
			Status: models.ShipmentStatusACCEPTED,
		},
		ShipmentOffer: models.ShipmentOffer{
			TransportationServiceProviderID: tspUser.TransportationServiceProviderID,
			Accepted:                        models.BoolPointer(true),
		},
	})

	hhg8 := offer8.Shipment
	hhg8.Move.Submit()
	models.SaveMoveDependencies(db, &hhg8.Move)

	/*
	 * Service member with uploaded orders, a new shipment move, and a service agent
	 */
	email = "hhg@incomplete.serviceagent"
	hhg9 := testdatagen.MakeShipment(db, testdatagen.Assertions{
		User: models.User{
			ID:            uuid.Must(uuid.FromString("412e76e0-bb34-47d4-ba37-ff13e2dd40b9")),
			LoginGovEmail: email,
		},
		ServiceMember: models.ServiceMember{
			ID:            uuid.FromStringOrNil("245a9b18-81d6-474a-86aa-b87246fff65c"),
			FirstName:     models.StringPointer("HHG"),
			LastName:      models.StringPointer("Submitted"),
			Edipi:         models.StringPointer("4444567890"),
			PersonalEmail: models.StringPointer(email),
		},
		Move: models.Move{
			ID:               uuid.FromStringOrNil("1a3eb5a2-26d9-49a3-a775-5220055e8ffe"),
			Locator:          "LRKREK",
			SelectedMoveType: &selectedMoveTypeHHG,
		},
		TrafficDistributionList: models.TrafficDistributionList{
			ID:                uuid.FromStringOrNil("873dbdda-c57e-4b29-994a-09fb8641fc75"),
			SourceRateArea:    "US62",
			DestinationRegion: "11",
			CodeOfService:     "D",
		},
	})
	testdatagen.MakeServiceAgent(db, testdatagen.Assertions{
		ServiceAgent: models.ServiceAgent{
			ShipmentID: hhg9.ID,
		},
	})
	testdatagen.MakeServiceAgent(db, testdatagen.Assertions{
		ServiceAgent: models.ServiceAgent{
			ShipmentID: hhg9.ID,
			Role:       models.RoleDESTINATION,
		},
	})
	hhg9.Move.Submit()
	models.SaveMoveDependencies(db, &hhg9.Move)

	/*
	 * Service member with delivered shipment
	 */
	email = "hhg@de.livered"

	offer10 := testdatagen.MakeShipmentOffer(db, testdatagen.Assertions{
		User: models.User{
			ID:            uuid.Must(uuid.FromString("3339dd2a-a23f-4967-a035-3bc9987c6848")),
			LoginGovEmail: email,
		},
		ServiceMember: models.ServiceMember{
			ID:            uuid.FromStringOrNil("2559dd2a-a23f-4967-a035-3bc9987c6824"),
			FirstName:     models.StringPointer("HHG"),
			LastName:      models.StringPointer("ReadyForApprove"),
			Edipi:         models.StringPointer("4444567890"),
			PersonalEmail: models.StringPointer(email),
		},
		Move: models.Move{
			ID:               uuid.FromStringOrNil("3442270d-4a6f-44ea-82f6-ae3cf3277c5d"),
			Locator:          "SCHNOO",
			SelectedMoveType: &selectedMoveTypeHHG,
		},
		TrafficDistributionList: models.TrafficDistributionList{
			ID:                uuid.FromStringOrNil("466f8b8b-67a6-4ce3-b5c3-bd48c82512fc"),
			SourceRateArea:    "US62",
			DestinationRegion: "11",
			CodeOfService:     "D",
		},
		Shipment: models.Shipment{
			Status: models.ShipmentStatusDELIVERED,
		},
		ShipmentOffer: models.ShipmentOffer{
			TransportationServiceProviderID: tspUser.TransportationServiceProviderID,
			Accepted:                        models.BoolPointer(true),
		},
	})

	hhg10 := offer10.Shipment
	hhg10.Move.Submit()
	models.SaveMoveDependencies(db, &hhg10.Move)

	/*
	 * Service member with completed shipment
	 */
	email = "hhg@com.pleted"

	offer11 := testdatagen.MakeShipmentOffer(db, testdatagen.Assertions{
		User: models.User{
			ID:            uuid.Must(uuid.FromString("4449dd2a-a23f-4967-a035-3bc9987c6848")),
			LoginGovEmail: email,
		},
		ServiceMember: models.ServiceMember{
			ID:            uuid.FromStringOrNil("5559dd2a-a23f-4967-a035-3bc9987c6824"),
			FirstName:     models.StringPointer("HHG"),
			LastName:      models.StringPointer("ReadyForApprove"),
			Edipi:         models.StringPointer("4444567890"),
			PersonalEmail: models.StringPointer(email),
		},
		Move: models.Move{
			ID:               uuid.FromStringOrNil("9992270d-4a6f-44ea-82f6-ae3cf3277c5d"),
			Locator:          "NOCHKA",
			SelectedMoveType: &selectedMoveTypeHHG,
		},
		TrafficDistributionList: models.TrafficDistributionList{
			ID:                uuid.FromStringOrNil("777f8b8b-67a6-4ce3-b5c3-bd48c82512fc"),
			SourceRateArea:    "US62",
			DestinationRegion: "11",
			CodeOfService:     "D",
		},
		Shipment: models.Shipment{
			Status: models.ShipmentStatusCOMPLETED,
		},
		ShipmentOffer: models.ShipmentOffer{
			TransportationServiceProviderID: tspUser.TransportationServiceProviderID,
			Accepted:                        models.BoolPointer(true),
		},
	})

	hhg11 := offer11.Shipment
	hhg11.Move.Submit()
	models.SaveMoveDependencies(db, &hhg11.Move)

	/*
	 * Service member with approved basics and accepted shipment to be approved
	 */
	email = "hhg@delivered.tocomplete"

	offer12 := testdatagen.MakeShipmentOffer(db, testdatagen.Assertions{
		User: models.User{
			ID:            uuid.Must(uuid.FromString("ab9fd68e-4461-4ba8-b630-9618b913e229")),
			LoginGovEmail: email,
		},
		ServiceMember: models.ServiceMember{
			ID:            uuid.FromStringOrNil("ab9fd68e-4461-4ba8-b630-9618b913e229"),
			FirstName:     models.StringPointer("HHG"),
			LastName:      models.StringPointer("ReadyForApprove"),
			Edipi:         models.StringPointer("4444567890"),
			PersonalEmail: models.StringPointer(email),
		},
		Move: models.Move{
			ID:               uuid.FromStringOrNil("abcd6b2f-9ef2-48be-b4ee-1c1e0a1456ef"),
			Locator:          "SSETZN",
			SelectedMoveType: &selectedMoveTypeHHG,
			Status:           models.MoveStatusAPPROVED,
		},
		Order: models.Order{
			OrdersNumber:        models.StringPointer("54321"),
			OrdersTypeDetail:    &typeDetail,
			DepartmentIndicator: models.StringPointer("AIR_FORCE"),
			TAC:                 models.StringPointer("99"),
		},
		TrafficDistributionList: models.TrafficDistributionList{
			ID:                uuid.FromStringOrNil("ab7e2e3e-9bff-4bb0-b301-f97ad03350c1"),
			SourceRateArea:    "US62",
			DestinationRegion: "11",
			CodeOfService:     "D",
		},
		Shipment: models.Shipment{
			Status: models.ShipmentStatusDELIVERED,
		},
		ShipmentOffer: models.ShipmentOffer{
			TransportationServiceProviderID: tspUser.TransportationServiceProviderID,
			Accepted:                        models.BoolPointer(true),
		},
	})

	hhg12 := offer12.Shipment
	hhg12.Move.Submit()
	models.SaveMoveDependencies(db, &hhg12.Move)

	/*
	 * Service member with uploaded orders and an approved shipment
	 */
	email = "hhg@premo.ve"

	offer13 := testdatagen.MakeShipmentOffer(db, testdatagen.Assertions{
		User: models.User{
			ID:            uuid.Must(uuid.FromString("8f6b87f1-20ad-4c50-a855-ab66e222c7c3")),
			LoginGovEmail: email,
		},
		ServiceMember: models.ServiceMember{
			ID:            uuid.FromStringOrNil("1a98be36-5c4c-4056-b16f-d5a6c65b8569"),
			FirstName:     models.StringPointer("HHG"),
			LastName:      models.StringPointer("Submitted"),
			Edipi:         models.StringPointer("4444567890"),
			PersonalEmail: models.StringPointer(email),
		},
		Move: models.Move{
			ID:               uuid.FromStringOrNil("01d85649-18c2-44ad-854d-da8884579f42"),
			Locator:          "PREMVE",
			SelectedMoveType: &selectedMoveTypeHHG,
		},
		TrafficDistributionList: models.TrafficDistributionList{
			ID:                uuid.FromStringOrNil("fd76c4fc-a2fb-45b6-a3a6-7c35357ab79a"),
			SourceRateArea:    "US62",
			DestinationRegion: "11",
			CodeOfService:     "D",
		},
		Shipment: models.Shipment{
			Status: models.ShipmentStatusAWARDED,
		},
		ShipmentOffer: models.ShipmentOffer{
			TransportationServiceProviderID: tspUser.TransportationServiceProviderID,
		},
	})

	hhg13 := offer13.Shipment
	hhg13.Move.Submit()
	models.SaveMoveDependencies(db, &hhg13.Move)

	/*
	 * Service member with uploaded orders and an approved shipment
	 */
	email = "hhg@dates.panel"

	offer14 := testdatagen.MakeShipmentOffer(db, testdatagen.Assertions{
		User: models.User{
			ID:            uuid.Must(uuid.FromString("444b87f1-20ad-4c50-a855-ab66e222c7c3")),
			LoginGovEmail: email,
		},
		ServiceMember: models.ServiceMember{
			ID:            uuid.FromStringOrNil("1222be36-5c4c-4056-b16f-d5a6c65b8569"),
			FirstName:     models.StringPointer("HHG"),
			LastName:      models.StringPointer("Submitted"),
			Edipi:         models.StringPointer("4444567890"),
			PersonalEmail: models.StringPointer(email),
		},
		Move: models.Move{
			ID:               uuid.FromStringOrNil("11185649-18c2-44ad-854d-da8884579f42"),
			Locator:          "DATESP",
			SelectedMoveType: &selectedMoveTypeHHG,
		},
		TrafficDistributionList: models.TrafficDistributionList{
			ID:                uuid.FromStringOrNil("feeec4fc-a2fb-45b6-a3a6-7c35357ab79a"),
			SourceRateArea:    "US62",
			DestinationRegion: "11",
			CodeOfService:     "D",
		},
		Shipment: models.Shipment{
			Status:             models.ShipmentStatusAWARDED,
			ActualDeliveryDate: nil,
		},
		ShipmentOffer: models.ShipmentOffer{
			TransportationServiceProviderID: tspUser.TransportationServiceProviderID,
		},
	})

	hhg14 := offer14.Shipment
	hhg14.Move.Submit()
	models.SaveMoveDependencies(db, &hhg14.Move)

	/* Service member with an in progress for doc testing on TSP side
	 */
	email = "doc.viewer@tsp.org"

	offer15 := testdatagen.MakeShipmentOffer(db, testdatagen.Assertions{
		User: models.User{
			ID:            uuid.Must(uuid.FromString("027f183d-a45e-44fc-b890-cd5092a99ecb")),
			LoginGovEmail: email,
		},
		ServiceMember: models.ServiceMember{
			ID:            uuid.FromStringOrNil("b5df04d6-2a35-4294-9a67-8a2427eba0bc"),
			FirstName:     models.StringPointer("HHG"),
			LastName:      models.StringPointer("Submitted"),
			Edipi:         models.StringPointer("9999888777"),
			PersonalEmail: models.StringPointer(email),
		},
		Move: models.Move{
			ID:               uuid.FromStringOrNil("ccd45bd4-660c-4ddd-b6c6-062da0a647f9"),
			Locator:          "DOCVWR",
			SelectedMoveType: &selectedMoveTypeHHG,
		},
		TrafficDistributionList: models.TrafficDistributionList{
			ID:                uuid.FromStringOrNil("7ad595da-9b34-4914-aeaa-9a540d13872f"),
			SourceRateArea:    "US62",
			DestinationRegion: "11",
			CodeOfService:     "D",
		},
		Shipment: models.Shipment{
			Status:             models.ShipmentStatusAWARDED,
			ActualDeliveryDate: nil,
		},
		ShipmentOffer: models.ShipmentOffer{
			TransportationServiceProviderID: tspUser.TransportationServiceProviderID,
		},
	})

	hhg15 := offer15.Shipment
	hhg15.Move.Submit()
	models.SaveMoveDependencies(db, &hhg15.Move)

	/* Service member with an in progress for testing delivery address
	 */
	email = "duty.station@tsp.org"

	offer16 := testdatagen.MakeShipmentOffer(db, testdatagen.Assertions{
		User: models.User{
			ID:            uuid.Must(uuid.FromString("2b6036ce-acf1-40fc-86da-d2b32329054f")),
			LoginGovEmail: email,
		},
		ServiceMember: models.ServiceMember{
			ID:            uuid.FromStringOrNil("815a314e-3c30-430b-bae7-54cf9ded79d4"),
			FirstName:     models.StringPointer("HHG"),
			LastName:      models.StringPointer("Submitted"),
			Edipi:         models.StringPointer("9999888777"),
			PersonalEmail: models.StringPointer(email),
		},
		Move: models.Move{
			ID:               uuid.FromStringOrNil("761743d9-2259-4bee-b144-3bda29311446"),
			Locator:          "DTYSTN",
			SelectedMoveType: &selectedMoveTypeHHG,
		},
		TrafficDistributionList: models.TrafficDistributionList{
			ID:                uuid.FromStringOrNil("a36a58b4-51ab-4d39-bcdc-b3ca3a59a4a1"),
			SourceRateArea:    "US62",
			DestinationRegion: "11",
			CodeOfService:     "D",
		},
		Shipment: models.Shipment{
			Status:             models.ShipmentStatusAWARDED,
			HasDeliveryAddress: false,
		},
		ShipmentOffer: models.ShipmentOffer{
			TransportationServiceProviderID: tspUser.TransportationServiceProviderID,
		},
	})

	hhg16 := offer16.Shipment
	hhg16.Move.Submit()
	models.SaveMoveDependencies(db, &hhg16.Move)

	/*
	 * Service member with a in progress for doc upload testing on TSP side
	 */
	email = "doc.upload@tsp.org"

	offer17 := testdatagen.MakeShipmentOffer(db, testdatagen.Assertions{
		User: models.User{
			ID:            uuid.Must(uuid.FromString("0d033463-09fd-498b-869d-30cda1c95599")),
			LoginGovEmail: email,
		},
		ServiceMember: models.ServiceMember{
			ID:            uuid.FromStringOrNil("98b21b35-9709-4da8-9d42-a2e887cf1e6c"),
			FirstName:     models.StringPointer("HHG"),
			LastName:      models.StringPointer("Submitted"),
			Edipi:         models.StringPointer("9999888777"),
			PersonalEmail: models.StringPointer(email),
		},
		Move: models.Move{
			ID:               uuid.FromStringOrNil("787c0921-7696-400e-86f5-c1bcb8bb88a3"),
			Locator:          "DOCUPL",
			SelectedMoveType: &selectedMoveTypeHHG,
		},
		TrafficDistributionList: models.TrafficDistributionList{
			ID:                uuid.FromStringOrNil("ad3ee670-6978-46e1-bcfc-686cdd4ffa87"),
			SourceRateArea:    "US62",
			DestinationRegion: "11",
			CodeOfService:     "D",
		},
		Shipment: models.Shipment{
			ID:                 uuid.FromStringOrNil("65e00326-420e-436a-89fc-6aeb3f90b870"),
			Status:             models.ShipmentStatusAWARDED,
			ActualDeliveryDate: nil,
		},
		ShipmentOffer: models.ShipmentOffer{
			TransportationServiceProviderID: tspUser.TransportationServiceProviderID,
		},
	})

	hhg17 := offer17.Shipment
	hhg17.Move.Submit()
	models.SaveMoveDependencies(db, &hhg17.Move)

	/*
	 * Service member with approved basics and awarded shipment (can't approve shipment yet)
	 */
	email = "hhg@cant.approve"

	offer18 := testdatagen.MakeShipmentOffer(db, testdatagen.Assertions{
		User: models.User{
			ID:            uuid.Must(uuid.FromString("0187d7e5-2ee7-410a-b42f-d889a78b0bff")),
			LoginGovEmail: email,
		},
		ServiceMember: models.ServiceMember{
			ID:            uuid.FromStringOrNil("2f3ad6c4-2e6c-4c45-a7e5-8b220ebaabb6"),
			FirstName:     models.StringPointer("HHG"),
			LastName:      models.StringPointer("BasicsApproveOnly"),
			Edipi:         models.StringPointer("4444567890"),
			PersonalEmail: models.StringPointer(email),
		},
		Move: models.Move{
			ID:               uuid.FromStringOrNil("57e9275b-b433-474c-99f2-ac64966b3c9b"),
			Locator:          "BACON6",
			SelectedMoveType: &selectedMoveTypeHHG,
		},
		Order: models.Order{
			OrdersNumber:        models.StringPointer("54321"),
			OrdersTypeDetail:    &typeDetail,
			DepartmentIndicator: models.StringPointer("AIR_FORCE"),
			TAC:                 models.StringPointer("99"),
		},
		TrafficDistributionList: models.TrafficDistributionList{
			ID:                uuid.FromStringOrNil("cb49e75e-7897-4a01-8cff-c13ae85ca5ba"),
			SourceRateArea:    "US62",
			DestinationRegion: "11",
			CodeOfService:     "D",
		},
		Shipment: models.Shipment{
			Status: models.ShipmentStatusAWARDED,
		},
		ShipmentOffer: models.ShipmentOffer{
			TransportationServiceProviderID: tspUser.TransportationServiceProviderID,
		},
	})

	hhg18 := offer18.Shipment
	hhg18.Move.Submit()
	models.SaveMoveDependencies(db, &hhg18.Move)

	/*
	 * Service member with uploaded orders and an approved shipment
	 */
	email = "hhg@doc.uploads"

	offer19 := testdatagen.MakeShipmentOffer(db, testdatagen.Assertions{
		User: models.User{
			ID:            uuid.Must(uuid.FromString("5245b1ff-ae5a-4875-8a21-6b05c735b684")),
			LoginGovEmail: email,
		},
		ServiceMember: models.ServiceMember{
			ID:            uuid.FromStringOrNil("60cdcd83-6d6f-442f-a5b5-c256b312d000"),
			FirstName:     models.StringPointer("HHG"),
			LastName:      models.StringPointer("Submitted"),
			Edipi:         models.StringPointer("4234567890"),
			PersonalEmail: models.StringPointer(email),
		},
		Move: models.Move{
			ID:               uuid.FromStringOrNil("533d176f-0bab-4c51-88cd-c899f6855b9d"),
			Locator:          "BACON7",
			SelectedMoveType: &selectedMoveTypeHHG,
		},
		TrafficDistributionList: models.TrafficDistributionList{
			ID:                uuid.FromStringOrNil("60e65f0c-aa21-4d95-a825-9d323a3dc4f1"),
			SourceRateArea:    "US62",
			DestinationRegion: "11",
			CodeOfService:     "D",
		},
		Shipment: models.Shipment{
			Status:             models.ShipmentStatusAWARDED,
			HasDeliveryAddress: true,
		},
		ShipmentOffer: models.ShipmentOffer{
			TransportationServiceProviderID: tspUser.TransportationServiceProviderID,
		},
	})

	hhg19 := offer19.Shipment
	hhg19.Move.Submit()
	models.SaveMoveDependencies(db, &hhg19.Move)

	/*
	 * Service member with uploaded orders and an approved shipment. Use this to test zeroing dates.
	 */
	email = "hhg@dates.panel"

	offer20 := testdatagen.MakeShipmentOffer(db, testdatagen.Assertions{
		User: models.User{
			ID:            uuid.Must(uuid.FromString("cf1b1f09-8ea2-4f68-872e-a056c3a5f22f")),
			LoginGovEmail: email,
		},
		ServiceMember: models.ServiceMember{
			ID:            uuid.FromStringOrNil("6c4bc296-927c-4c6b-a01e-1f064c5d5f9b"),
			FirstName:     models.StringPointer("HHG"),
			LastName:      models.StringPointer("Submitted"),
			Edipi:         models.StringPointer("4444567890"),
			PersonalEmail: models.StringPointer(email),
		},
		Move: models.Move{
			ID:               uuid.FromStringOrNil("da9af941-253a-45e0-b012-8ee0385e28f8"),
			Locator:          "DATESZ",
			SelectedMoveType: &selectedMoveTypeHHG,
		},
		TrafficDistributionList: models.TrafficDistributionList{
			ID:                uuid.FromStringOrNil("9728e6a1-0469-4718-9ba1-5d7baace1191"),
			SourceRateArea:    "US62",
			DestinationRegion: "11",
			CodeOfService:     "D",
		},
		Shipment: models.Shipment{
			Status:             models.ShipmentStatusAWARDED,
			ActualDeliveryDate: nil,
		},
		ShipmentOffer: models.ShipmentOffer{
			TransportationServiceProviderID: tspUser.TransportationServiceProviderID,
		},
	})

	hhg20 := offer20.Shipment
	hhg20.Move.Submit()
	models.SaveMoveDependencies(db, &hhg20.Move)

	/* Service member with a doc for testing on TSP side
	 */
	email = "doc.owner@tsp.org"

	offer21 := testdatagen.MakeShipmentOffer(db, testdatagen.Assertions{
		User: models.User{
			ID:            uuid.Must(uuid.FromString("99bdaeed-a8a8-492e-9e28-7d0da6b1c907")),
			LoginGovEmail: email,
		},
		ServiceMember: models.ServiceMember{
			ID:            uuid.FromStringOrNil("61473913-36b8-425d-b46a-cee488a4ae71"),
			FirstName:     models.StringPointer("HHG"),
			LastName:      models.StringPointer("Submitted"),
			Edipi:         models.StringPointer("2232332334"),
			PersonalEmail: models.StringPointer(email),
		},
		Move: models.Move{
			ID:               uuid.FromStringOrNil("60098ff1-8dc9-4318-a2e8-47bc8aac11a4"),
			Locator:          "GOTDOC",
			SelectedMoveType: &selectedMoveTypeHHG,
		},
		TrafficDistributionList: models.TrafficDistributionList{
			ID:                uuid.FromStringOrNil("7ad595da-9b34-4914-aeaa-9a540d13872f"),
			SourceRateArea:    "US62",
			DestinationRegion: "11",
			CodeOfService:     "D",
		},
		Shipment: models.Shipment{
			Status:             models.ShipmentStatusAPPROVED,
			ActualDeliveryDate: nil,
		},
		ShipmentOffer: models.ShipmentOffer{
			TransportationServiceProviderID: tspUser.TransportationServiceProviderID,
			Accepted:                        models.BoolPointer(true),
		},
		Document: models.Document{
			ID:              uuid.FromStringOrNil("06886210-b151-4b15-951a-783d3d58f042"),
			ServiceMemberID: uuid.FromStringOrNil("61473913-36b8-425d-b46a-cee488a4ae71"),
		},
		MoveDocument: models.MoveDocument{
			ID:               uuid.FromStringOrNil("b660080d-0158-4214-99ca-216f82b26b3c"),
			DocumentID:       uuid.FromStringOrNil("06886210-b151-4b15-951a-783d3d58f042"),
			MoveDocumentType: "WEIGHT_TICKET",
			Status:           "OK",
			MoveID:           uuid.FromStringOrNil("60098ff1-8dc9-4318-a2e8-47bc8aac11a4"),
			Title:            "document_title",
		},
	})

	hhg21 := offer21.Shipment
	hhg21.Move.Submit()
	models.SaveMoveDependencies(db, &hhg21.Move)

	/*
	 * Service member with uploaded orders and an approved shipment with service agent
	 */
	email = "hhg@enter.premove"

	// Setting a weight estimate shows that even if PM survey is partially filled out,
	// the PM Survey Action Button still appears so long as there's no pm_survey_completed_at.
	weightEstimate := unit.Pound(5000)

	offer22 := testdatagen.MakeShipmentOffer(db, testdatagen.Assertions{
		User: models.User{
			ID:            uuid.Must(uuid.FromString("426b87f1-20ad-4c50-a855-ab66e222c7c3")),
			LoginGovEmail: email,
		},
		ServiceMember: models.ServiceMember{
			ID:            uuid.FromStringOrNil("4298be36-5c4c-4056-b16f-d5a6c65b8569"),
			FirstName:     models.StringPointer("HHG"),
			LastName:      models.StringPointer("Approved"),
			Edipi:         models.StringPointer("4424567890"),
			PersonalEmail: models.StringPointer(email),
		},
		Move: models.Move{
			ID:               uuid.FromStringOrNil("42d85649-18c2-44ad-854d-da8884579f42"),
			Locator:          "ENTPMS",
			SelectedMoveType: &selectedMoveTypeHHG,
		},
		TrafficDistributionList: models.TrafficDistributionList{
			ID:                uuid.FromStringOrNil("f426c4fc-a2fb-45b6-a3a6-7c35357ab79a"),
			SourceRateArea:    "US62",
			DestinationRegion: "11",
			CodeOfService:     "D",
		},
		Shipment: models.Shipment{
			Status:                 models.ShipmentStatusAPPROVED,
			PmSurveyWeightEstimate: &weightEstimate,
		},
		ShipmentOffer: models.ShipmentOffer{
			TransportationServiceProviderID: tspUser.TransportationServiceProviderID,
		},
	})

	testdatagen.MakeServiceAgent(db, testdatagen.Assertions{
		ServiceAgent: models.ServiceAgent{
			Shipment:   &offer22.Shipment,
			ShipmentID: offer22.ShipmentID,
		},
	})

	hhg22 := offer22.Shipment
	hhg22.Move.Submit()
	models.SaveMoveDependencies(db, &hhg22.Move)

	/*
	 * Service member with accepted move but needs to be assigned a service agent
	 */
	email = "hhg@assign.serviceagent"
	offer23 := testdatagen.MakeShipmentOffer(db, testdatagen.Assertions{
		User: models.User{
			ID:            uuid.Must(uuid.FromString("8ff1c3ca-4c51-40ad-9926-8add5463eb25")),
			LoginGovEmail: email,
		},
		ServiceMember: models.ServiceMember{
			ID:            uuid.FromStringOrNil("e52c90df-502f-4fa2-8838-ee0894725b4d"),
			FirstName:     models.StringPointer("Assign"),
			LastName:      models.StringPointer("ServiceAgent"),
			Edipi:         models.StringPointer("4444567890"),
			PersonalEmail: models.StringPointer(email),
		},
		Move: models.Move{
			ID:               uuid.FromStringOrNil("33686dbe-cd64-4786-8aaa-a93dda278683"),
			Locator:          "ASSIGN",
			SelectedMoveType: &selectedMoveTypeHHG,
		},
		TrafficDistributionList: models.TrafficDistributionList{
			ID:                uuid.FromStringOrNil("d40edb7e-24c9-4a21-8e4b-2e473471263e"),
			SourceRateArea:    "US62",
			DestinationRegion: "11",
			CodeOfService:     "D",
		},
		Shipment: models.Shipment{
			Status: models.ShipmentStatusACCEPTED,
		},
		ShipmentOffer: models.ShipmentOffer{
			TransportationServiceProviderID: tspUser.TransportationServiceProviderID,
		},
	})
	hhg23 := offer23.Shipment
	hhg23.Move.Submit()
	models.SaveMoveDependencies(db, &hhg23.Move)

	/*
	 * Service member with in transit shipment
	 */
	email = "enter@delivery.date"

	netWeight := unit.Pound(2000)
	actualPickupDate := nextValidMoveDate
	offer24 := testdatagen.MakeShipmentOffer(db, testdatagen.Assertions{
		User: models.User{
			ID:            uuid.Must(uuid.FromString("1af7ca19-8511-4c6e-a93b-144811c0fa7c")),
			LoginGovEmail: email,
		},
		ServiceMember: models.ServiceMember{
			ID:            uuid.FromStringOrNil("ae29e24b-b048-4c17-88d6-a008b91d0f85"),
			FirstName:     models.StringPointer("HHG"),
			LastName:      models.StringPointer("ReadyForApprove"),
			Edipi:         models.StringPointer("4444567890"),
			PersonalEmail: models.StringPointer(email),
		},
		Move: models.Move{
			ID:               uuid.FromStringOrNil("135af727-f570-4c7e-bf5b-878d717ef83c"),
			Locator:          "ENTDEL",
			SelectedMoveType: &selectedMoveTypeHHG,
		},
		TrafficDistributionList: models.TrafficDistributionList{
			ID:                uuid.FromStringOrNil("ebfac7dc-acfa-4a88-bbbf-a2dd1a7f2657"),
			SourceRateArea:    "US62",
			DestinationRegion: "11",
			CodeOfService:     "D",
		},
		Shipment: models.Shipment{
			Status:           models.ShipmentStatusINTRANSIT,
			NetWeight:        &netWeight,
			ActualPickupDate: &actualPickupDate,
		},
		ShipmentOffer: models.ShipmentOffer{
			TransportationServiceProviderID: tspUser.TransportationServiceProviderID,
			Accepted:                        models.BoolPointer(true),
		},
	})

	hhg24 := offer24.Shipment
	hhg24.Move.Submit()
	models.SaveMoveDependencies(db, &hhg24.Move)

	/*
	 * Service member with a cancelled HHG move.
	 */
	email = "hhg@cancel.ed"

	hhg25 := testdatagen.MakeShipment(db, testdatagen.Assertions{
		User: models.User{
			ID:            uuid.Must(uuid.FromString("05ea5bc3-fd77-4f42-bdc5-a984a81b3829")),
			LoginGovEmail: email,
		},
		ServiceMember: models.ServiceMember{
			ID:            uuid.FromStringOrNil("d27bcb66-fc51-42b6-a13b-c896d34c79fb"),
			FirstName:     models.StringPointer("HHG"),
			LastName:      models.StringPointer("Cancelled"),
			Edipi:         models.StringPointer("4444567890"),
			PersonalEmail: models.StringPointer(email),
		},
		Move: models.Move{
			ID:               uuid.FromStringOrNil("da6bf1f4-a810-486d-befe-ddf8e9a4e2ef"),
			Locator:          "HHGCAN",
			SelectedMoveType: &selectedMoveTypeHHG,
		},
		TrafficDistributionList: models.TrafficDistributionList{
			ID:                uuid.FromStringOrNil("d89dba9c-5ee9-40ee-8430-2e3eb13eedeb"),
			SourceRateArea:    "US62",
			DestinationRegion: "11",
			CodeOfService:     "D",
		},
	})

	hhg25.Move.Submit()
	models.SaveMoveDependencies(db, &hhg25.Move)
	hhg25.Move.Cancel("reasons")
	models.SaveMoveDependencies(db, &hhg25.Move)

	/*
	 * Service member with uploaded orders and an approved shipment to have weight added in the office app
	 */
	email = "hhg@addweights.office"

	offer26 := testdatagen.MakeShipmentOffer(db, testdatagen.Assertions{
		User: models.User{
			ID:            uuid.Must(uuid.FromString("611aea22-1689-4e16-90e7-e55d49010069")),
			LoginGovEmail: email,
		},
		ServiceMember: models.ServiceMember{
			ID:            uuid.FromStringOrNil("033297aa-4f4d-4df1-a05d-d22d717f6d5b"),
			FirstName:     models.StringPointer("HHG"),
			LastName:      models.StringPointer("Submitted"),
			Edipi:         models.StringPointer("4444567890"),
			PersonalEmail: models.StringPointer(email),
		},
		Move: models.Move{
			ID:               uuid.FromStringOrNil("2be4f6a3-82f5-4919-a257-39a24859058f"),
			Locator:          "WTSPNL",
			SelectedMoveType: &selectedMoveTypeHHG,
		},
		TrafficDistributionList: models.TrafficDistributionList{
			ID:                uuid.FromStringOrNil("d2c24faf-3439-451f-b020-fc1492f6b4bf"),
			SourceRateArea:    "US62",
			DestinationRegion: "11",
			CodeOfService:     "D",
		},
		Shipment: models.Shipment{
			Status: models.ShipmentStatusAWARDED,
		},
		ShipmentOffer: models.ShipmentOffer{
			TransportationServiceProviderID: tspUser.TransportationServiceProviderID,
		},
	})

	hhg26 := offer26.Shipment
	hhg26.Move.Submit()
	models.SaveMoveDependencies(db, &hhg26.Move)

	/*
	* Service member to update dates from office app
	 */
	email = "hhg1@officeda.te"

	hhg27 := testdatagen.MakeShipment(db, testdatagen.Assertions{
		User: models.User{
			ID:            uuid.Must(uuid.FromString("5e2f7338-0f54-4ba9-99cc-796153da94f3")),
			LoginGovEmail: email,
		},
		ServiceMember: models.ServiceMember{
			ID:            uuid.FromStringOrNil("8cfe7777-d8a5-43ed-bb0e-5ba2ceda2251"),
			FirstName:     models.StringPointer("HHG"),
			LastName:      models.StringPointer("Submitted"),
			Edipi:         models.StringPointer("4444555888"),
			PersonalEmail: models.StringPointer(email),
		},
		Move: models.Move{
			ID:               uuid.FromStringOrNil("47e9c534-a93c-4986-ae8f-41fddefaa618"),
			Locator:          "ODATES",
			SelectedMoveType: &selectedMoveTypeHHG,
		},
		TrafficDistributionList: models.TrafficDistributionList{
			ID:                uuid.FromStringOrNil("51004395-ecbf-4ab2-9edc-ec5041bbe390"),
			SourceRateArea:    "US62",
			DestinationRegion: "11",
			CodeOfService:     "D",
		},
	})

	hhg27.Move.Submit()
	models.SaveMoveDependencies(db, &hhg27.Move)

	/*
	 * Service member to update dates from office app
	 */
	email = "hhg2@officeda.te"

	hhg28 := testdatagen.MakeShipment(db, testdatagen.Assertions{
		User: models.User{
			ID:            uuid.Must(uuid.FromString("961108be-ace1-407c-b110-7e996e95d286")),
			LoginGovEmail: email,
		},
		ServiceMember: models.ServiceMember{
			ID:            uuid.FromStringOrNil("823a2177-3d68-43a5-a3ed-6b10454a6481"),
			FirstName:     models.StringPointer("HHG"),
			LastName:      models.StringPointer("Submitted"),
			Edipi:         models.StringPointer("4444999888"),
			PersonalEmail: models.StringPointer(email),
		},
		Move: models.Move{
			ID:               uuid.FromStringOrNil("762f2ec2-f362-4c14-b601-d7178c4862fe"),
			Locator:          "ODATE0",
			SelectedMoveType: &selectedMoveTypeHHG,
		},
		TrafficDistributionList: models.TrafficDistributionList{
			ID:                uuid.FromStringOrNil("12e17ea7-9c94-4b61-a28d-5a81744a355c"),
			SourceRateArea:    "US62",
			DestinationRegion: "11",
			CodeOfService:     "D",
		},
	})
	hhg28.Move.Submit()
	models.SaveMoveDependencies(db, &hhg28.Move)

	/*
	 * Service member with uploaded orders and an approved shipment for adding a ppm
	 */
	email = "hhgforppm@award.ed"

	offer29 := testdatagen.MakeShipmentOffer(db, testdatagen.Assertions{
		User: models.User{
			ID:            uuid.Must(uuid.FromString("f83bc69f-10aa-48b7-b9fe-425b393d49b8")),
			LoginGovEmail: email,
		},
		ServiceMember: models.ServiceMember{
			ID:            uuid.FromStringOrNil("234960a6-2ccb-4914-8092-db58fc5d1d89"),
			FirstName:     models.StringPointer("HHG Ready"),
			LastName:      models.StringPointer("For PPM"),
			Edipi:         models.StringPointer("7777567890"),
			PersonalEmail: models.StringPointer(email),
		},
		Move: models.Move{
			ID:               uuid.FromStringOrNil("3a98bf2e-fcca-4832-953b-022d4dd3814d"),
			Locator:          "COMBO1",
			SelectedMoveType: &selectedMoveTypeHHG,
		},
		Order: models.Order{
			IssueDate:        time.Date(2018, time.May, 20, 0, 0, 0, 0, time.UTC),
			HasDependents:    true,
			SpouseHasProGear: true,
		},
		TrafficDistributionList: models.TrafficDistributionList{
			ID:                uuid.FromStringOrNil("115f14f2-c982-4a54-a293-78935b61305d"),
			SourceRateArea:    "US62",
			DestinationRegion: "11",
			CodeOfService:     "D",
		},
		Shipment: models.Shipment{
			Status:             models.ShipmentStatusAWARDED,
			HasDeliveryAddress: true,
		},
		ShipmentOffer: models.ShipmentOffer{
			TransportationServiceProviderID: tspUser.TransportationServiceProviderID,
		},
	})

	hhg29 := offer29.Shipment
	hhg29.Move.Submit()
	models.SaveMoveDependencies(db, &hhg29.Move)

	/*
	 * Service member with accepted shipment
	 */
	email = "hhgnotyet@approv.ed"

	offer30 := testdatagen.MakeShipmentOffer(db, testdatagen.Assertions{
		User: models.User{
			ID:            uuid.Must(uuid.FromString("edd11e8e-ebb3-4ed9-bd6c-69dd2ca2555f")),
			LoginGovEmail: email,
		},
		ServiceMember: models.ServiceMember{
			ID:            uuid.FromStringOrNil("547863b0-6757-4135-8e12-923a18a374ee"),
			FirstName:     models.StringPointer("HHG"),
			LastName:      models.StringPointer("NotYetApproved"),
			Edipi:         models.StringPointer("4124567890"),
			PersonalEmail: models.StringPointer(email),
		},
		Move: models.Move{
			ID:               uuid.FromStringOrNil("8bd3488c-b846-49ee-8a95-ed2de7f2f618"),
			Locator:          "ACC4PM",
			SelectedMoveType: &selectedMoveTypeHHG,
		},
		TrafficDistributionList: models.TrafficDistributionList{
			ID:                uuid.FromStringOrNil("1524b6b5-5608-41cb-a814-ac1d9a427f42"),
			SourceRateArea:    "US62",
			DestinationRegion: "11",
			CodeOfService:     "D",
		},
		Shipment: models.Shipment{
			Status:             models.ShipmentStatusACCEPTED,
			HasDeliveryAddress: true,
			SourceGBLOC:        &sourceOffice.Gbloc,
			DestinationGBLOC:   &destOffice.Gbloc,
		},
		ShipmentOffer: models.ShipmentOffer{
			TransportationServiceProviderID: tspUser.TransportationServiceProviderID,
			Accepted:                        models.BoolPointer(true),
		},
	})

	hhg30 := offer30.Shipment

	testdatagen.MakeServiceAgent(db, testdatagen.Assertions{
		ServiceAgent: models.ServiceAgent{
			ShipmentID: hhg30.ID,
		},
	})
	testdatagen.MakeServiceAgent(db, testdatagen.Assertions{
		ServiceAgent: models.ServiceAgent{
			ShipmentID: hhg30.ID,
			Role:       models.RoleDESTINATION,
		},
	})
	hhg30.Move.Submit()
	models.SaveMoveDependencies(db, &hhg30.Move)

	/*
	 * Service member with approved shipment and pre move survey has already been filled out.
	 */
	email = "hhgalready@approv.ed"

	weightEstimate = unit.Pound(5000)

	offer31 := testdatagen.MakeShipmentOffer(db, testdatagen.Assertions{
		User: models.User{
			ID:            uuid.Must(uuid.FromString("f6cfe91f-c5f0-47dd-a796-5d9fb0f96289")),
			LoginGovEmail: email,
		},
		ServiceMember: models.ServiceMember{
			ID:            uuid.FromStringOrNil("c0abdde6-fe2c-4b0e-b0ed-860608eca04b"),
			FirstName:     models.StringPointer("HHGApproved"),
			LastName:      models.StringPointer("PMSurveyCompleted"),
			Edipi:         models.StringPointer("4124337809"),
			PersonalEmail: models.StringPointer(email),
		},
		Move: models.Move{
			ID:               uuid.FromStringOrNil("8c03b5a5-2ca5-49c1-a5a0-12f56c5f15c7"),
			Locator:          "APPPMS",
			SelectedMoveType: &selectedMoveTypeHHG,
		},
		TrafficDistributionList: models.TrafficDistributionList{
			ID:                uuid.FromStringOrNil("e2351f50-9b07-4e6a-85eb-7c622486e859"),
			SourceRateArea:    "US62",
			DestinationRegion: "11",
			CodeOfService:     "D",
		},
		Shipment: models.Shipment{
			Status:             models.ShipmentStatusAPPROVED,
			HasDeliveryAddress: true,

			PmSurveyMethod:              "PHONE",
			PmSurveyPlannedPackDate:     &nextValidMoveDatePlusOne,
			PmSurveyPlannedPickupDate:   &nextValidMoveDatePlusFive,
			PmSurveyCompletedAt:         &nextValidMoveDatePlusOne,
			PmSurveyPlannedDeliveryDate: &nextValidMoveDatePlusTen,
			PmSurveyWeightEstimate:      &weightEstimate,
			SourceGBLOC:                 &sourceOffice.Gbloc,
			DestinationGBLOC:            &destOffice.Gbloc,
		},
		ShipmentOffer: models.ShipmentOffer{
			TransportationServiceProviderID: tspUser.TransportationServiceProviderID,
			Accepted:                        models.BoolPointer(true),
		},
	})

	hhg31 := offer31.Shipment

	testdatagen.MakeServiceAgent(db, testdatagen.Assertions{
		ServiceAgent: models.ServiceAgent{
			ShipmentID: hhg31.ID,
		},
	})
	testdatagen.MakeServiceAgent(db, testdatagen.Assertions{
		ServiceAgent: models.ServiceAgent{
			ShipmentID: hhg31.ID,
			Role:       models.RoleDESTINATION,
		},
	})
	hhg31.Move.Submit()
	models.SaveMoveDependencies(db, &hhg31.Move)

	/*
	 * Service member with approved basics and accepted shipment
	 */
	email = "hhg@gbl.disabled"

	offer32 := testdatagen.MakeShipmentOffer(db, testdatagen.Assertions{
		User: models.User{
			ID:            uuid.Must(uuid.FromString("ab04735c-fc9c-40a3-8e46-73dc0ca163da")),
			LoginGovEmail: email,
		},
		ServiceMember: models.ServiceMember{
			ID:            uuid.FromStringOrNil("35e3f64d-5615-4c9d-acf3-b832404d5627"),
			FirstName:     models.StringPointer("GBLDisabled"),
			LastName:      models.StringPointer("Waiting for office"),
			Edipi:         models.StringPointer("4444567890"),
			PersonalEmail: models.StringPointer(email),
		},
		Move: models.Move{
			ID:               uuid.FromStringOrNil("262d079b-1e18-48bc-8351-f6a092af67d9"),
			Locator:          "GBLDIS",
			SelectedMoveType: &selectedMoveTypeHHG,
		},
		Order: models.Order{
			OrdersNumber:        models.StringPointer("54321"),
			OrdersTypeDetail:    &typeDetail,
			DepartmentIndicator: models.StringPointer("AIR_FORCE"),
			TAC:                 models.StringPointer("99"),
		},
		TrafficDistributionList: models.TrafficDistributionList{
			ID:                uuid.FromStringOrNil("440dfbf6-a9da-4d37-b3e1-7327424eda01"),
			SourceRateArea:    "US62",
			DestinationRegion: "11",
			CodeOfService:     "D",
		},
		Shipment: models.Shipment{
			ID:                          uuid.FromStringOrNil("53115e49-466e-42ee-85c6-9215add89cea"),
			Status:                      models.ShipmentStatusACCEPTED,
			PmSurveyConductedDate:       &nextValidMoveDatePlusOne,
			PmSurveyCompletedAt:         &nextValidMoveDatePlusOne,
			PmSurveyMethod:              "PHONE",
			PmSurveyPlannedPackDate:     &nextValidMoveDatePlusOne,
			PmSurveyPlannedPickupDate:   &nextValidMoveDatePlusOne,
			PmSurveyPlannedDeliveryDate: &nextValidMoveDatePlusOne,
			PmSurveyWeightEstimate:      &weightEstimate,
			SourceGBLOC:                 &sourceOffice.Gbloc,
			DestinationGBLOC:            &destOffice.Gbloc,
		},
		ShipmentOffer: models.ShipmentOffer{
			TransportationServiceProviderID: tspUser.TransportationServiceProviderID,
			Accepted:                        models.BoolPointer(true),
		},
	})

	testdatagen.MakeServiceAgent(db, testdatagen.Assertions{
		ServiceAgent: models.ServiceAgent{
			Shipment:   &offer32.Shipment,
			ShipmentID: offer32.ShipmentID,
		},
	})

	hhg32 := offer32.Shipment
	hhg32.Move.Submit()
	models.SaveMoveDependencies(db, &hhg32.Move)

	/*
	 * Service member with awarded shipment with no dependents and no spouse progear
	 */
	email = "nodepdents@nospousepro.gear"

	offer33 := testdatagen.MakeShipmentOffer(db, testdatagen.Assertions{
		User: models.User{
			ID:            uuid.Must(uuid.FromString("9a292af8-0e2e-4140-8bd2-165aa24d5071")),
			LoginGovEmail: email,
		},
		ServiceMember: models.ServiceMember{
			ID:            uuid.FromStringOrNil("9672cf74-bbe6-4cb2-97c8-f4c342d310a1"),
			FirstName:     models.StringPointer("No Dependents"),
			LastName:      models.StringPointer("No Spouse Progear"),
			Edipi:         models.StringPointer("4444567890"),
			PersonalEmail: models.StringPointer(email),
		},
		Order: models.Order{
			HasDependents:    false,
			SpouseHasProGear: false,
		},
		Move: models.Move{
			ID:               uuid.FromStringOrNil("3f8db9d7-db14-4f5c-a50b-0ae67ca3a225"),
			Locator:          "NDNSPG",
			SelectedMoveType: &selectedMoveTypeHHG,
		},
		TrafficDistributionList: models.TrafficDistributionList{
			ID:                uuid.FromStringOrNil("89a1fe5a-0735-4d9f-8637-f1ec34081827"),
			SourceRateArea:    "US62",
			DestinationRegion: "11",
			CodeOfService:     "D",
		},
		Shipment: models.Shipment{
			Status:   models.ShipmentStatusAWARDED,
			BookDate: &nextValidMoveDate,
		},
		ShipmentOffer: models.ShipmentOffer{
			TransportationServiceProviderID: tspUser.TransportationServiceProviderID,
			Accepted:                        models.BoolPointer(true),
		},
	})

	hhg33 := offer33.Shipment
	hhg33.Move.Submit()
	models.SaveMoveDependencies(db, &hhg33.Move)

	/*
	 * Service member with accepted move but needs to be assigned an origin service agent
	 */
	email = "hhg@assignorigin.serviceagent"
	offer34 := testdatagen.MakeShipmentOffer(db, testdatagen.Assertions{
		User: models.User{
			ID:            uuid.Must(uuid.FromString("2a14af24-5448-414b-a114-e943d695a371")),
			LoginGovEmail: email,
		},
		ServiceMember: models.ServiceMember{
			ID:            uuid.FromStringOrNil("95ca8bc7-2fbd-46f7-871d-ddb3f8472b8d"),
			FirstName:     models.StringPointer("AssignOrigin"),
			LastName:      models.StringPointer("ServiceAgent"),
			Edipi:         models.StringPointer("4444512345"),
			PersonalEmail: models.StringPointer(email),
		},
		Move: models.Move{
			ID:               uuid.FromStringOrNil("5bd2eb88-ca20-4678-8253-04da76db0a52"),
			Locator:          "ASNORG",
			SelectedMoveType: &selectedMoveTypeHHG,
		},
		TrafficDistributionList: models.TrafficDistributionList{
			ID:                uuid.FromStringOrNil("0a93b301-1b66-4a22-ab0e-027ec19d81d9"),
			SourceRateArea:    "US62",
			DestinationRegion: "11",
			CodeOfService:     "D",
		},
		Shipment: models.Shipment{
			Status: models.ShipmentStatusACCEPTED,
		},
		ShipmentOffer: models.ShipmentOffer{
			TransportationServiceProviderID: tspUser.TransportationServiceProviderID,
		},
	})
	hhg34 := offer34.Shipment
	hhg34.Move.Submit()
	models.SaveMoveDependencies(db, &hhg34.Move)

	/*
	 * Service member with accepted move for use in testing SIT panel
	 */
	email = "hhg@sit.panel"
	offer35 := testdatagen.MakeShipmentOffer(db, testdatagen.Assertions{
		User: models.User{
			ID:            uuid.Must(uuid.FromString("08e0eb2c-d80f-494c-ae49-bd3497e41613")),
			LoginGovEmail: email,
		},
		ServiceMember: models.ServiceMember{
			ID:            uuid.FromStringOrNil("b6d43527-3fd2-4f04-936a-a69e7641a552"),
			FirstName:     models.StringPointer("SIT"),
			LastName:      models.StringPointer("Panel"),
			Edipi:         models.StringPointer("1357924680"),
			PersonalEmail: models.StringPointer(email),
		},
		Move: models.Move{
			ID:               uuid.FromStringOrNil("b6d43527-3fd2-4f04-936a-a69e7641a552"),
			Locator:          "SITPAN",
			SelectedMoveType: &selectedMoveTypeHHG,
		},
		TrafficDistributionList: models.TrafficDistributionList{
			ID:                uuid.FromStringOrNil("acb1a5f4-8750-4853-8db6-73b2acbe95d6"),
			SourceRateArea:    "US62",
			DestinationRegion: "11",
			CodeOfService:     "D",
		},
		Shipment: models.Shipment{
			Status: models.ShipmentStatusACCEPTED,
		},
		ShipmentOffer: models.ShipmentOffer{
			TransportationServiceProviderID: tspUser.TransportationServiceProviderID,
			Accepted:                        models.BoolPointer(true),
		},
	})
	hhg35 := offer35.Shipment
	hhg35.Move.Submit()
	models.SaveMoveDependencies(db, &hhg35.Move)
}

// MakeHhgWithPpm creates an HHG user who has added a PPM
func MakeHhgWithPpm(db *pop.Connection, tspUser models.TspUser, loader *uploader.Uploader) {
	email := "hhg@with.ppm"
	userID := uuid.Must(uuid.FromString("4440f0cf-63e3-4722-b5aa-ba46f8f7ac64"))
	smID := uuid.FromStringOrNil("8232beef-1cdf-4117-9db2-aad548f54430")
	moveID := uuid.FromStringOrNil("5555ef45-8145-487b-9b59-0e30d0d465fa")

	testdatagen.MakeShipmentOffer(db, testdatagen.Assertions{
		User: models.User{
			ID:            userID,
			LoginGovEmail: email,
		},
		ServiceMember: models.ServiceMember{
			ID:            smID,
			FirstName:     models.StringPointer("HHGPPM"),
			LastName:      models.StringPointer("Submitted"),
			Edipi:         models.StringPointer("4224567890"),
			PersonalEmail: models.StringPointer(email),
		},
		Order: models.Order{
			IssueDate: time.Date(2018, time.May, 20, 0, 0, 0, 0, time.UTC),
		},
		Move: models.Move{
			ID:               moveID,
			Locator:          "HHGPPM",
			SelectedMoveType: &selectedMoveTypeHHGPPM,
		},
		TrafficDistributionList: models.TrafficDistributionList{
			ID:                uuid.FromStringOrNil("73335a23-2830-4de0-bb6a-7698a25865cb"),
			SourceRateArea:    "US62",
			DestinationRegion: "11",
			CodeOfService:     "D",
		},
		Shipment: models.Shipment{
			Status:             models.ShipmentStatusAWARDED,
			HasDeliveryAddress: true,
			GBLNumber:          models.StringPointer("LKNQ7123456"),
		},
		ShipmentOffer: models.ShipmentOffer{
			TransportationServiceProviderID: tspUser.TransportationServiceProviderID,
		},
	})

	ppm := testdatagen.MakePPM(db, testdatagen.Assertions{
		ServiceMember: models.ServiceMember{
			ID: smID,
		},
		Move: models.Move{
			ID: moveID,
		},
		PersonallyProcuredMove: models.PersonallyProcuredMove{
<<<<<<< HEAD
			PlannedMoveDate: &nextValidMoveDate,
			MoveID:          moveID,
=======
			OriginalMoveDate: &nextValidMoveDate,
			MoveID:           moveID,
>>>>>>> 193c53b6
		},
		Uploader: loader,
	})
	ppm.Move.Submit()
	models.SaveMoveDependencies(db, &ppm.Move)

	email2 := "hhgwithppm@approve.shipment"
	userID2 := uuid.Must(uuid.FromString("144f63c5-676f-4c36-a849-5588bd60c33f"))
	moveID2 := uuid.FromStringOrNil("27266e89-df79-4469-8843-05b45741a818")
	smID2 := uuid.FromStringOrNil("f753c28f-5da4-4924-9955-dba90b1b3011")
	ordersTypeDetail := internalmessages.OrdersTypeDetailPCSTDY

	testdatagen.MakeShipmentOffer(db, testdatagen.Assertions{
		User: models.User{
			ID:            userID2,
			LoginGovEmail: email2,
		},
		ServiceMember: models.ServiceMember{
			ID:            smID2,
			FirstName:     models.StringPointer("HHGPPM"),
			LastName:      models.StringPointer("ApproveShipment"),
			Edipi:         models.StringPointer("4224567890"),
			PersonalEmail: models.StringPointer(email2),
		},
		Order: models.Order{
			IssueDate:        time.Date(2018, time.May, 20, 0, 0, 0, 0, time.UTC),
			OrdersTypeDetail: &ordersTypeDetail,
		},
		Move: models.Move{
			ID:               moveID2,
			Locator:          "COMBO2",
			SelectedMoveType: &selectedMoveTypeHHGPPM,
			Status:           models.MoveStatusAPPROVED,
		},
		TrafficDistributionList: models.TrafficDistributionList{
			ID:                uuid.FromStringOrNil("ceb40c74-41a4-48cd-a53b-f7f5a81c7ebc"),
			SourceRateArea:    "US62",
			DestinationRegion: "11",
			CodeOfService:     "D",
		},
		Shipment: models.Shipment{
			Status:             models.ShipmentStatusACCEPTED,
			HasDeliveryAddress: true,
			GBLNumber:          models.StringPointer("LKNQ7123456"),
		},
		ShipmentOffer: models.ShipmentOffer{
			TransportationServiceProviderID: tspUser.TransportationServiceProviderID,
		},
	})

	ppm2 := testdatagen.MakePPM(db, testdatagen.Assertions{
		ServiceMember: models.ServiceMember{
			ID: smID2,
		},
		Move: models.Move{
			ID: moveID2,
		},
		PersonallyProcuredMove: models.PersonallyProcuredMove{
<<<<<<< HEAD
			PlannedMoveDate: &nextValidMoveDate,
			MoveID:          moveID2,
=======
			OriginalMoveDate: &nextValidMoveDate,
			MoveID:           moveID2,
>>>>>>> 193c53b6
		},
		Uploader: loader,
	})
	ppm2.Move.Submit()
	models.SaveMoveDependencies(db, &ppm2.Move)

	email3 := "delivered@hhg.ppm"
	userID3 := uuid.Must(uuid.FromString("70ad85ce-bb8b-4def-b138-344d7438efe2"))
	moveID3 := uuid.FromStringOrNil("fbde058b-fed7-4612-8f48-5cf6d17c8ded")
	smID3 := uuid.FromStringOrNil("f443ed0c-576d-41dd-9815-436c714cfd79")
	weightEstimate := unit.Pound(5000)
	sourceOffice := testdatagen.MakeTransportationOffice(db, testdatagen.Assertions{
		TransportationOffice: models.TransportationOffice{
			Gbloc: "ABCD",
		},
	})
	destOffice := testdatagen.MakeTransportationOffice(db, testdatagen.Assertions{
		TransportationOffice: models.TransportationOffice{
			Gbloc: "QRED",
		},
	})
	testdatagen.MakeShipmentOffer(db, testdatagen.Assertions{
		User: models.User{
			ID:            userID3,
			LoginGovEmail: email3,
		},
		ServiceMember: models.ServiceMember{
			ID:            smID3,
			FirstName:     models.StringPointer("HHGPPM"),
			LastName:      models.StringPointer("Delivered"),
			Edipi:         models.StringPointer("4224567890"),
			PersonalEmail: models.StringPointer(email3),
		},
		Order: models.Order{
			IssueDate:        time.Date(2018, time.May, 20, 0, 0, 0, 0, time.UTC),
			OrdersTypeDetail: &ordersTypeDetail,
		},
		Move: models.Move{
			ID:               moveID3,
			Locator:          "COMBO3",
			SelectedMoveType: &selectedMoveTypeHHGPPM,
			Status:           models.MoveStatusAPPROVED,
		},
		TrafficDistributionList: models.TrafficDistributionList{
			ID:                uuid.FromStringOrNil("efe2d407-af23-4838-aba8-5bc6dd6696ba"),
			SourceRateArea:    "US62",
			DestinationRegion: "11",
			CodeOfService:     "D",
		},
		Shipment: models.Shipment{
			Status:             models.ShipmentStatusDELIVERED,
			HasDeliveryAddress: true,
			GBLNumber:          models.StringPointer("LKNQ7123456"),

			ActualPickupDate:            &nextValidMoveDateMinusFive,
			PmSurveyMethod:              "PHONE",
			PmSurveyPlannedPackDate:     &nextValidMoveDatePlusOne,
			PmSurveyPlannedPickupDate:   &nextValidMoveDatePlusFive,
			PmSurveyConductedDate:       &nextValidMoveDatePlusOne,
			PmSurveyCompletedAt:         &nextValidMoveDatePlusOne,
			PmSurveyPlannedDeliveryDate: &nextValidMoveDatePlusTen,
			PmSurveyWeightEstimate:      &weightEstimate,
			SourceGBLOC:                 &sourceOffice.Gbloc,
			DestinationGBLOC:            &destOffice.Gbloc,
		},
		ShipmentOffer: models.ShipmentOffer{
			TransportationServiceProviderID: tspUser.TransportationServiceProviderID,
		},
	})

	ppm3 := testdatagen.MakePPM(db, testdatagen.Assertions{
		ServiceMember: models.ServiceMember{
			ID: smID3,
		},
		Move: models.Move{
			ID: moveID3,
		},
		PersonallyProcuredMove: models.PersonallyProcuredMove{
<<<<<<< HEAD
			PlannedMoveDate: &nextValidMoveDate,
			MoveID:          moveID3,
=======
			OriginalMoveDate: &nextValidMoveDate,
			MoveID:           moveID3,
>>>>>>> 193c53b6
		},
		Uploader: loader,
	})
	ppm3.Move.Submit()
	models.SaveMoveDependencies(db, &ppm3.Move)

	email4 := "completed@hhg.ppm"
	userID4 := uuid.Must(uuid.FromString("c361b804-fac8-4c58-9efb-6f6fdcc364f5"))
	moveID4 := uuid.FromStringOrNil("c4691535-4d5d-4dee-82ec-5be5e296f0c6")
	smID4 := uuid.FromStringOrNil("357c70b4-d925-45a6-9f53-02f32e763a91")

	testdatagen.MakeShipmentOffer(db, testdatagen.Assertions{
		User: models.User{
			ID:            userID4,
			LoginGovEmail: email4,
		},
		ServiceMember: models.ServiceMember{
			ID:            smID4,
			FirstName:     models.StringPointer("HHGPPM"),
			LastName:      models.StringPointer("Completed"),
			Edipi:         models.StringPointer("4224567890"),
			PersonalEmail: models.StringPointer(email4),
		},
		Order: models.Order{
			IssueDate:        time.Date(2018, time.May, 20, 0, 0, 0, 0, time.UTC),
			OrdersTypeDetail: &ordersTypeDetail,
		},
		Move: models.Move{
			ID:               moveID4,
			Locator:          "COMBO4",
			SelectedMoveType: &selectedMoveTypeHHGPPM,
			Status:           models.MoveStatusAPPROVED,
		},
		TrafficDistributionList: models.TrafficDistributionList{
			ID:                uuid.FromStringOrNil("37f33cb7-97b0-432f-bfc0-a7bee1cb6ec9"),
			SourceRateArea:    "US62",
			DestinationRegion: "11",
			CodeOfService:     "D",
		},
		Shipment: models.Shipment{
			Status:             models.ShipmentStatusCOMPLETED,
			HasDeliveryAddress: true,
			GBLNumber:          models.StringPointer("LKNQ7123456"),

			ActualPickupDate:            &nextValidMoveDateMinusFive,
			PmSurveyMethod:              "PHONE",
			PmSurveyPlannedPackDate:     &nextValidMoveDatePlusOne,
			PmSurveyPlannedPickupDate:   &nextValidMoveDatePlusFive,
			PmSurveyConductedDate:       &nextValidMoveDatePlusOne,
			PmSurveyCompletedAt:         &nextValidMoveDatePlusOne,
			PmSurveyPlannedDeliveryDate: &nextValidMoveDatePlusTen,
			PmSurveyWeightEstimate:      &weightEstimate,
			SourceGBLOC:                 &sourceOffice.Gbloc,
			DestinationGBLOC:            &destOffice.Gbloc,
		},
		ShipmentOffer: models.ShipmentOffer{
			TransportationServiceProviderID: tspUser.TransportationServiceProviderID,
		},
	})

	ppm4 := testdatagen.MakePPM(db, testdatagen.Assertions{
		ServiceMember: models.ServiceMember{
			ID: smID4,
		},
		Move: models.Move{
			ID: moveID4,
		},
		PersonallyProcuredMove: models.PersonallyProcuredMove{
<<<<<<< HEAD
			PlannedMoveDate: &nextValidMoveDate,
			MoveID:          moveID4,
=======
			OriginalMoveDate: &nextValidMoveDate,
			MoveID:           moveID4,
>>>>>>> 193c53b6
		},
		Uploader: loader,
	})
	ppm4.Move.Submit()
	models.SaveMoveDependencies(db, &ppm4.Move)
}

// MakeHhgFromAwardedToAcceptedGBLReady creates a scenario for an approved shipment ready for GBL generation
func MakeHhgFromAwardedToAcceptedGBLReady(db *pop.Connection, tspUser models.TspUser) models.Shipment {
	/*
	 * Service member with uploaded orders and an approved shipment to be accepted, able to generate GBL
	 */
	email := "hhg@govbilloflading.ready"

	weightEstimate := unit.Pound(5000)
	sourceOffice := testdatagen.MakeTransportationOffice(db, testdatagen.Assertions{
		TransportationOffice: models.TransportationOffice{
			Gbloc: "ABCD",
		},
	})
	destOffice := testdatagen.MakeTransportationOffice(db, testdatagen.Assertions{
		TransportationOffice: models.TransportationOffice{
			Gbloc: "QRED",
		},
	})
	offer9 := testdatagen.MakeShipmentOffer(db, testdatagen.Assertions{
		User: models.User{
			ID:            uuid.Must(uuid.FromString("658f3a78-b3a9-47f4-a820-af673103d62d")),
			LoginGovEmail: email,
		},
		ServiceMember: models.ServiceMember{
			ID:            uuid.FromStringOrNil("658f3a78-b3a9-47f4-a820-af673103d62d"),
			FirstName:     models.StringPointer("HHG"),
			LastName:      models.StringPointer("ReadyForGBL"),
			Edipi:         models.StringPointer("4444567890"),
			PersonalEmail: models.StringPointer(email),
		},
		Order: models.Order{
			DepartmentIndicator: models.StringPointer("AIR_FORCE"),
			TAC:                 models.StringPointer("NTA4"),
			SAC:                 models.StringPointer("1234567890 9876543210"),
		},
		Move: models.Move{
			ID:               uuid.FromStringOrNil("05a58b2e-07da-4b41-b4f8-d18ab68dddd5"),
			Locator:          "GBLGBL",
			SelectedMoveType: &selectedMoveTypeHHG,
		},
		TrafficDistributionList: models.TrafficDistributionList{
			ID:                uuid.FromStringOrNil("b15fdc2b-52cd-4b3e-91ba-a36d6ab94a16"),
			SourceRateArea:    "US62",
			DestinationRegion: "11",
			CodeOfService:     "D",
		},
		Shipment: models.Shipment{
			ID:                          uuid.FromStringOrNil("a4013cee-aa0a-41a3-b5f5-b9eed0758e1d 0xc42022c070"),
			Status:                      models.ShipmentStatusAPPROVED,
			PmSurveyMethod:              "PHONE",
			PmSurveyPlannedPackDate:     &nextValidMoveDatePlusOne,
			PmSurveyPlannedPickupDate:   &nextValidMoveDatePlusFive,
			PmSurveyCompletedAt:         &nextValidMoveDatePlusOne,
			PmSurveyPlannedDeliveryDate: &nextValidMoveDatePlusTen,
			PmSurveyWeightEstimate:      &weightEstimate,
			SourceGBLOC:                 &sourceOffice.Gbloc,
			DestinationGBLOC:            &destOffice.Gbloc,
		},
		ShipmentOffer: models.ShipmentOffer{
			TransportationServiceProviderID: tspUser.TransportationServiceProviderID,
			TransportationServiceProvider:   tspUser.TransportationServiceProvider,
			Accepted:                        models.BoolPointer(true),
		},
	})

	testdatagen.MakeTSPPerformanceDeprecated(db,
		tspUser.TransportationServiceProvider,
		*offer9.Shipment.TrafficDistributionList,
		models.IntPointer(3),
		0.40,
		5,
		unit.DiscountRate(0.50),
		unit.DiscountRate(0.55))

	testdatagen.MakeServiceAgent(db, testdatagen.Assertions{
		ServiceAgent: models.ServiceAgent{
			Shipment:   &offer9.Shipment,
			ShipmentID: offer9.ShipmentID,
		},
	})

	hhg2 := offer9.Shipment
	hhg2.Move.Submit()
	models.SaveMoveDependencies(db, &hhg2.Move)
	return offer9.Shipment
}

// MakeHhgWithGBL creates a scenario for an approved shipment with a GBL generated
func MakeHhgWithGBL(db *pop.Connection, tspUser models.TspUser, logger *zap.Logger, storer *storage.Memory) models.Shipment {
	/*
	 * Service member with uploaded orders and an approved shipment to be accepted, able to generate GBL
	 */
	email := "hhg@gov_bill_of_lading.created"

	weightEstimate := unit.Pound(5000)
	sourceOffice := testdatagen.MakeTransportationOffice(db, testdatagen.Assertions{
		TransportationOffice: models.TransportationOffice{
			Gbloc: "ABCD",
		},
	})
	destOffice := testdatagen.MakeTransportationOffice(db, testdatagen.Assertions{
		TransportationOffice: models.TransportationOffice{
			Gbloc: "QRED",
		},
	})
	offer := testdatagen.MakeShipmentOffer(db, testdatagen.Assertions{
		User: models.User{
			ID:            uuid.Must(uuid.FromString("b7dccea1-d052-4a66-aed9-2fdacf461023")),
			LoginGovEmail: email,
		},
		ServiceMember: models.ServiceMember{
			ID:            uuid.FromStringOrNil("8a1a86c7-78d6-4897-806e-0e4c5546fdec"),
			FirstName:     models.StringPointer("HHG"),
			LastName:      models.StringPointer("HasGBL"),
			Edipi:         models.StringPointer("4444567890"),
			PersonalEmail: models.StringPointer(email),
		},
		Order: models.Order{
			DepartmentIndicator: models.StringPointer("17"),
			TAC:                 models.StringPointer("NTA4"),
			SAC:                 models.StringPointer("1234567890 9876543210"),
		},
		Move: models.Move{
			ID:               uuid.FromStringOrNil("6eee3663-1973-40c5-b49e-e70e9325b895"),
			Locator:          "CONGBL",
			SelectedMoveType: &selectedMoveTypeHHG,
		},
		TrafficDistributionList: models.TrafficDistributionList{
			ID:                uuid.FromStringOrNil("87fcebf6-63b8-40cb-bc40-b553f5b91b9c"),
			SourceRateArea:    "US62",
			DestinationRegion: "11",
			CodeOfService:     "D",
		},
		Shipment: models.Shipment{
			ID:     uuid.FromStringOrNil("0851706a-997f-46fb-84e4-2525a444ade0"),
			Status: models.ShipmentStatusAPPROVED,

			PmSurveyMethod:              "PHONE",
			PmSurveyPlannedPackDate:     &nextValidMoveDatePlusOne,
			PmSurveyPlannedPickupDate:   &nextValidMoveDatePlusFive,
			PmSurveyCompletedAt:         &nextValidMoveDatePlusOne,
			PmSurveyPlannedDeliveryDate: &nextValidMoveDatePlusTen,
			PmSurveyWeightEstimate:      &weightEstimate,
			SourceGBLOC:                 &sourceOffice.Gbloc,
			DestinationGBLOC:            &destOffice.Gbloc,
		},
		ShipmentOffer: models.ShipmentOffer{
			TransportationServiceProviderID: tspUser.TransportationServiceProviderID,
			TransportationServiceProvider:   tspUser.TransportationServiceProvider,
			Accepted:                        models.BoolPointer(true),
		},
	})

	testdatagen.MakeTSPPerformanceDeprecated(db,
		tspUser.TransportationServiceProvider,
		*offer.Shipment.TrafficDistributionList,
		models.IntPointer(3),
		0.40,
		5,
		unit.DiscountRate(0.50),
		unit.DiscountRate(0.55))

	testdatagen.MakeServiceAgent(db, testdatagen.Assertions{
		ServiceAgent: models.ServiceAgent{
			Shipment:   &offer.Shipment,
			ShipmentID: offer.ShipmentID,
		},
	})

	hhg := offer.Shipment
	hhgID := offer.ShipmentID
	hhg.Move.Submit()
	models.SaveMoveDependencies(db, &hhg.Move)

	// Create PDF for GBL
	gbl, _ := models.FetchGovBillOfLadingFormValues(db, hhgID)
	formLayout := paperwork.Form1203Layout

	// Read in bytes from Asset pkg
	data, _ := assets.Asset(formLayout.TemplateImagePath)
	f := bytes.NewReader(data)

	formFiller := paperwork.NewFormFiller()
	formFiller.AppendPage(f, formLayout.FieldsLayout, gbl)

	// Write to a temporary file system
	aFile, _ := storer.TempFileSystem().Create(gbl.GBLNumber1)
	formFiller.Output(aFile)

	uploader := uploaderpkg.NewUploader(db, logger, storer)
	upload, _, _ := uploader.CreateUpload(nil, *tspUser.UserID, aFile)
	uploads := []models.Upload{*upload}

	// Create GBL move document associated to the shipment
	hhg.Move.CreateMoveDocument(db,
		uploads,
		&hhgID,
		models.MoveDocumentTypeGOVBILLOFLADING,
		string("Government Bill Of Lading"),
		swag.String(""),
		models.SelectedMoveTypeHHG,
	)

	return offer.Shipment
}

func makeHhgReadyToInvoice(db *pop.Connection, tspUser models.TspUser, logger *zap.Logger, storer *storage.Memory) models.Shipment {
	/*
	 * Service member with uploaded orders and a delivered shipment, able to generate GBL
	 */
	email := "hhg@ready_to.invoice"
	netWeight := unit.Pound(3000)
	weightEstimate := unit.Pound(5000)
	sourceOffice := testdatagen.MakeTransportationOffice(db, testdatagen.Assertions{
		TransportationOffice: models.TransportationOffice{
			Gbloc: "ABCD",
		},
	})
	destOffice := testdatagen.MakeTransportationOffice(db, testdatagen.Assertions{
		TransportationOffice: models.TransportationOffice{
			Gbloc: "QRED",
		},
	})
	GBLNumber := destOffice.Gbloc + "001234"

	offer := testdatagen.MakeShipmentOffer(db, testdatagen.Assertions{
		User: models.User{
			ID:            uuid.Must(uuid.FromString("c396388a-de1a-11e8-9f32-f2801f1b9fd1")),
			LoginGovEmail: email,
		},
		ServiceMember: models.ServiceMember{
			ID:            uuid.FromStringOrNil("dc281350-de1a-11e8-9f32-f2801f1b9fd1"),
			FirstName:     models.StringPointer("HHG"),
			LastName:      models.StringPointer("ReadyToInvoice"),
			Edipi:         models.StringPointer("4444567890"),
			PersonalEmail: models.StringPointer(email),
		},
		Order: models.Order{
			DepartmentIndicator: models.StringPointer("17"),
			TAC:                 models.StringPointer("NTA4"),
			SAC:                 models.StringPointer("1234567890 9876543210"),
		},
		Move: models.Move{
			ID:               uuid.FromStringOrNil("fb4105cf-f5a5-43be-845e-d59fdb34f31c"),
			Locator:          "DOOB",
			SelectedMoveType: &selectedMoveTypeHHG,
			Status:           models.MoveStatusAPPROVED,
		},
		TrafficDistributionList: models.TrafficDistributionList{
			ID:                uuid.FromStringOrNil("5a60e1f7-63ae-45b1-b574-5aa53b70c9d6"),
			SourceRateArea:    "US62",
			DestinationRegion: "11",
			CodeOfService:     "D",
		},
		Shipment: models.Shipment{
			ID:                          uuid.FromStringOrNil("67a3cbe7-4ae3-4f6a-9f9a-4f312e7458b9"),
			Status:                      models.ShipmentStatusINTRANSIT,
			PmSurveyMethod:              "PHONE",
			PmSurveyPlannedPackDate:     &nextVAlidMoveDateMinusTen,
			PmSurveyPlannedPickupDate:   &nextValidMoveDateMinusFive,
			PmSurveyPlannedDeliveryDate: &nextValidMoveDateMinusOne,
			NetWeight:                   &netWeight,
			ActualPickupDate:            &nextValidMoveDateMinusFive,
			OriginalDeliveryDate:        &nextValidMoveDateMinusOne,
			PmSurveyWeightEstimate:      &weightEstimate,
			SourceGBLOC:                 &sourceOffice.Gbloc,
			DestinationGBLOC:            &destOffice.Gbloc,
			GBLNumber:                   &GBLNumber,
		},
		ShipmentOffer: models.ShipmentOffer{
			TransportationServiceProviderID: tspUser.TransportationServiceProviderID,
			TransportationServiceProvider:   tspUser.TransportationServiceProvider,
			Accepted:                        models.BoolPointer(true),
		},
	})

	planner := route.NewTestingPlanner(1234)
	engine := rateengine.NewRateEngine(db, logger)
	verrs, err := shipmentservice.DeliverAndPriceShipment{
<<<<<<< HEAD
		DB:     db,
		Engine: engine,
=======
		DB:      db,
		Engine:  engine,
		Planner: planner,
>>>>>>> 193c53b6
	}.Call(nextValidMoveDateMinusOne, &offer.Shipment)

	if verrs.HasAny() || err != nil {
		fmt.Println(verrs.String())
		log.Panic(err)
	}

	testdatagen.MakeTSPPerformance(db, testdatagen.Assertions{
		TransportationServiceProviderPerformance: models.TransportationServiceProviderPerformance{TransportationServiceProvider: tspUser.TransportationServiceProvider,
			TransportationServiceProviderID: tspUser.TransportationServiceProviderID,
			TrafficDistributionListID:       *offer.Shipment.TrafficDistributionListID,
			QualityBand:                     models.IntPointer(3),
			BestValueScore:                  0.40,
			OfferCount:                      5,
			LinehaulRate:                    unit.DiscountRate(0.50),
			SITRate:                         unit.DiscountRate(0.55),
		},
	})

	testdatagen.MakeServiceAgent(db, testdatagen.Assertions{
		ServiceAgent: models.ServiceAgent{
			Shipment:   &offer.Shipment,
			ShipmentID: offer.ShipmentID,
		},
	})

	hhg := offer.Shipment
	hhgID := offer.ShipmentID
	hhg.Move.Submit()
	models.SaveMoveDependencies(db, &hhg.Move)

	// Create PDF for GBL
	gbl, _ := models.FetchGovBillOfLadingFormValues(db, hhgID)
	formLayout := paperwork.Form1203Layout

	// Read in bytes from Asset pkg
	data, _ := assets.Asset(formLayout.TemplateImagePath)
	f := bytes.NewReader(data)

	formFiller := paperwork.NewFormFiller()
	formFiller.AppendPage(f, formLayout.FieldsLayout, gbl)

	// Write to a temporary file system
	aFile, _ := storer.TempFileSystem().Create(gbl.GBLNumber1)
	formFiller.Output(aFile)

	uploader := uploaderpkg.NewUploader(db, logger, storer)
	upload, _, _ := uploader.CreateUpload(nil, *tspUser.UserID, aFile)
	uploads := []models.Upload{*upload}

	// Create GBL move document associated to the shipment
	hhg.Move.CreateMoveDocument(db,
		uploads,
		&hhgID,
		models.MoveDocumentTypeGOVBILLOFLADING,
		string("Government Bill Of Lading"),
		swag.String(""),
		selectedMoveTypeHHG,
	)

	return offer.Shipment
}<|MERGE_RESOLUTION|>--- conflicted
+++ resolved
@@ -129,16 +129,10 @@
 			Locator: "VGHEIS",
 		},
 		PersonallyProcuredMove: models.PersonallyProcuredMove{
-<<<<<<< HEAD
-			PlannedMoveDate: &nextValidMoveDate,
-			Advance:         &advance,
-			AdvanceID:       &advance.ID,
-=======
 			OriginalMoveDate:    &nextValidMoveDate,
 			Advance:             &advance,
 			AdvanceID:           &advance.ID,
 			HasRequestedAdvance: true,
->>>>>>> 193c53b6
 		},
 		Uploader: loader,
 	})
@@ -170,11 +164,7 @@
 			Locator: "NOADVC",
 		},
 		PersonallyProcuredMove: models.PersonallyProcuredMove{
-<<<<<<< HEAD
-			PlannedMoveDate: &nextValidMoveDate,
-=======
 			OriginalMoveDate: &nextValidMoveDate,
->>>>>>> 193c53b6
 		},
 		Uploader: loader,
 	})
@@ -206,11 +196,7 @@
 			Locator: "CANCEL",
 		},
 		PersonallyProcuredMove: models.PersonallyProcuredMove{
-<<<<<<< HEAD
-			PlannedMoveDate: &nextValidMoveDate,
-=======
 			OriginalMoveDate: &nextValidMoveDate,
->>>>>>> 193c53b6
 		},
 		Uploader: loader,
 	})
@@ -370,11 +356,7 @@
 			Locator: "PPMCAN",
 		},
 		PersonallyProcuredMove: models.PersonallyProcuredMove{
-<<<<<<< HEAD
-			PlannedMoveDate: &nextValidMoveDate,
-=======
 			OriginalMoveDate: &nextValidMoveDate,
->>>>>>> 193c53b6
 		},
 		Uploader: loader,
 	})
@@ -2144,13 +2126,8 @@
 			ID: moveID,
 		},
 		PersonallyProcuredMove: models.PersonallyProcuredMove{
-<<<<<<< HEAD
-			PlannedMoveDate: &nextValidMoveDate,
-			MoveID:          moveID,
-=======
 			OriginalMoveDate: &nextValidMoveDate,
 			MoveID:           moveID,
->>>>>>> 193c53b6
 		},
 		Uploader: loader,
 	})
@@ -2209,13 +2186,8 @@
 			ID: moveID2,
 		},
 		PersonallyProcuredMove: models.PersonallyProcuredMove{
-<<<<<<< HEAD
-			PlannedMoveDate: &nextValidMoveDate,
-			MoveID:          moveID2,
-=======
 			OriginalMoveDate: &nextValidMoveDate,
 			MoveID:           moveID2,
->>>>>>> 193c53b6
 		},
 		Uploader: loader,
 	})
@@ -2294,13 +2266,8 @@
 			ID: moveID3,
 		},
 		PersonallyProcuredMove: models.PersonallyProcuredMove{
-<<<<<<< HEAD
-			PlannedMoveDate: &nextValidMoveDate,
-			MoveID:          moveID3,
-=======
 			OriginalMoveDate: &nextValidMoveDate,
 			MoveID:           moveID3,
->>>>>>> 193c53b6
 		},
 		Uploader: loader,
 	})
@@ -2369,13 +2336,8 @@
 			ID: moveID4,
 		},
 		PersonallyProcuredMove: models.PersonallyProcuredMove{
-<<<<<<< HEAD
-			PlannedMoveDate: &nextValidMoveDate,
-			MoveID:          moveID4,
-=======
 			OriginalMoveDate: &nextValidMoveDate,
 			MoveID:           moveID4,
->>>>>>> 193c53b6
 		},
 		Uploader: loader,
 	})
@@ -2662,14 +2624,9 @@
 	planner := route.NewTestingPlanner(1234)
 	engine := rateengine.NewRateEngine(db, logger)
 	verrs, err := shipmentservice.DeliverAndPriceShipment{
-<<<<<<< HEAD
-		DB:     db,
-		Engine: engine,
-=======
 		DB:      db,
 		Engine:  engine,
 		Planner: planner,
->>>>>>> 193c53b6
 	}.Call(nextValidMoveDateMinusOne, &offer.Shipment)
 
 	if verrs.HasAny() || err != nil {
