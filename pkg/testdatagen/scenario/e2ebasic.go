package scenario

import (
	"log"
	"time"

	"github.com/go-openapi/swag"

	"github.com/gobuffalo/pop"
	"github.com/gobuffalo/uuid"

	"github.com/transcom/mymove/pkg/gen/internalmessages"
	"github.com/transcom/mymove/pkg/models"
	"github.com/transcom/mymove/pkg/testdatagen"
	"github.com/transcom/mymove/pkg/unit"
	"github.com/transcom/mymove/pkg/uploader"
)

// E2eBasicScenario builds a basic set of data for e2e testing
type e2eBasicScenario NamedScenario

// E2eBasicScenario Is the thing
var E2eBasicScenario = e2eBasicScenario{"e2e_basic"}

// Run does that data load thing
func (e e2eBasicScenario) Run(db *pop.Connection, loader *uploader.Uploader) {

	/*
	 * Basic user with tsp access
	 */
	email := "tspuser1@example.com"
	tspUser := testdatagen.MakeTspUser(db, testdatagen.Assertions{
		User: models.User{
			ID:            uuid.Must(uuid.FromString("6cd03e5b-bee8-4e97-a340-fecb8f3d5465")),
			LoginGovEmail: email,
		},
		TspUser: models.TspUser{
			ID:    uuid.FromStringOrNil("1fb58b82-ab60-4f55-a654-0267200473a4"),
			Email: email,
		},
	})

	/*
	 * Basic user with office access
	 */
	email = "officeuser1@example.com"
	testdatagen.MakeOfficeUser(db, testdatagen.Assertions{
		User: models.User{
			ID:            uuid.Must(uuid.FromString("9bfa91d2-7a0c-4de0-ae02-b8cf8b4b858b")),
			LoginGovEmail: email,
		},
		OfficeUser: models.OfficeUser{
			ID:    uuid.FromStringOrNil("9c5911a7-5885-4cf4-abec-021a40692403"),
			Email: email,
		},
	})

	/*
	 * Service member with uploaded orders and a new ppm
	 */
	email = "ppm@incomple.te"
	uuidStr := "e10d5964-c070-49cb-9bd1-eaf9f7348eb6"
	testdatagen.MakeUser(db, testdatagen.Assertions{
		User: models.User{
			ID:            uuid.Must(uuid.FromString(uuidStr)),
			LoginGovEmail: email,
		},
	})
	nowTime := time.Now()
	ppm0 := testdatagen.MakePPM(db, testdatagen.Assertions{
		ServiceMember: models.ServiceMember{
			ID:            uuid.FromStringOrNil("94ced723-fabc-42af-b9ee-87f8986bb5c9"),
			UserID:        uuid.FromStringOrNil(uuidStr),
			FirstName:     models.StringPointer("PPM"),
			LastName:      models.StringPointer("Submitted"),
			Edipi:         models.StringPointer("1234567890"),
			PersonalEmail: models.StringPointer(email),
		},
		Move: models.Move{
			ID:      uuid.FromStringOrNil("0db80bd6-de75-439e-bf89-deaafa1d0dc8"),
			Locator: "VGHEIS",
		},
		PersonallyProcuredMove: models.PersonallyProcuredMove{
			PlannedMoveDate: &nowTime,
		},
		Uploader: loader,
	})
	ppm0.Move.Submit()
	models.SaveMoveDependencies(db, &ppm0.Move)

	/*
	 * A move, that will be canceled by the E2E test
	 */
	email = "ppm-to-cancel@example.com"
	uuidStr = "e10d5964-c070-49cb-9bd1-eaf9f7348eb7"
	testdatagen.MakeUser(db, testdatagen.Assertions{
		User: models.User{
			ID:            uuid.Must(uuid.FromString(uuidStr)),
			LoginGovEmail: email,
		},
	})
	nowTime = time.Now()
	ppmToCancel := testdatagen.MakePPM(db, testdatagen.Assertions{
		ServiceMember: models.ServiceMember{
			ID:            uuid.FromStringOrNil("94ced723-fabc-42af-b9ee-87f8986bb5ca"),
			UserID:        uuid.FromStringOrNil(uuidStr),
			FirstName:     models.StringPointer("PPM"),
			LastName:      models.StringPointer("Submitted"),
			Edipi:         models.StringPointer("1234567890"),
			PersonalEmail: models.StringPointer(email),
		},
		Move: models.Move{
			ID:      uuid.FromStringOrNil("0db80bd6-de75-439e-bf89-deaafa1d0dc9"),
			Locator: "CANCEL",
		},
		PersonallyProcuredMove: models.PersonallyProcuredMove{
			PlannedMoveDate: &nowTime,
		},
		Uploader: loader,
	})
	ppmToCancel.Move.Submit()
	models.SaveMoveDependencies(db, &ppmToCancel.Move)

	/*
	 * Service member with a ppm in progress
	 */
	email = "ppm.in@progre.ss"
	uuidStr = "20199d12-5165-4980-9ca7-19b5dc9f1032"
	testdatagen.MakeUser(db, testdatagen.Assertions{
		User: models.User{
			ID:            uuid.Must(uuid.FromString(uuidStr)),
			LoginGovEmail: email,
		},
	})
	pastTime := time.Now().AddDate(0, 0, -10)
	ppm1 := testdatagen.MakePPM(db, testdatagen.Assertions{
		ServiceMember: models.ServiceMember{
			ID:            uuid.FromStringOrNil("466c41b9-50bf-462c-b3cd-1ae33a2dad9b"),
			UserID:        uuid.FromStringOrNil(uuidStr),
			FirstName:     models.StringPointer("PPM"),
			LastName:      models.StringPointer("In Progress"),
			Edipi:         models.StringPointer("1617033988"),
			PersonalEmail: models.StringPointer(email),
		},
		Move: models.Move{
			ID:      uuid.FromStringOrNil("c9df71f2-334f-4f0e-b2e7-050ddb22efa1"),
			Locator: "GBXYUI",
		},
		PersonallyProcuredMove: models.PersonallyProcuredMove{
			PlannedMoveDate: &pastTime,
		},
		Uploader: loader,
	})
	ppm1.Move.Submit()
	ppm1.Move.Approve()
	models.SaveMoveDependencies(db, &ppm1.Move)

	/*
	 * Service member with a ppm move approved, but not in progress
	 */
	email = "ppm@approv.ed"
	uuidStr = "1842091b-b9a0-4d4a-ba22-1e2f38f26317"
	testdatagen.MakeUser(db, testdatagen.Assertions{
		User: models.User{
			ID:            uuid.Must(uuid.FromString(uuidStr)),
			LoginGovEmail: email,
		},
	})
	futureTime := time.Now().AddDate(0, 0, 10)
	typeDetail := internalmessages.OrdersTypeDetailPCSTDY
	ppm2 := testdatagen.MakePPM(db, testdatagen.Assertions{
		ServiceMember: models.ServiceMember{
			ID:            uuid.FromStringOrNil("9ce5a930-2446-48ec-a9c0-17bc65e8522d"),
			UserID:        uuid.FromStringOrNil(uuidStr),
			FirstName:     models.StringPointer("PPM"),
			LastName:      models.StringPointer("Approved"),
			Edipi:         models.StringPointer("7617033988"),
			PersonalEmail: models.StringPointer(email),
		},
		// These values should be populated for an approved move
		Order: models.Order{
			OrdersNumber:        models.StringPointer("12345"),
			OrdersTypeDetail:    &typeDetail,
			DepartmentIndicator: models.StringPointer("AIR_FORCE"),
			TAC:                 models.StringPointer("99"),
		},
		Move: models.Move{
			ID:      uuid.FromStringOrNil("0a2580ef-180a-44b2-a40b-291fa9cc13cc"),
			Locator: "FDXTIU",
		},
		PersonallyProcuredMove: models.PersonallyProcuredMove{
			PlannedMoveDate: &futureTime,
		},
		Uploader: loader,
	})
	ppm2.Move.Submit()
	ppm2.Move.Approve()
	// This is the same PPM model as ppm2, but this is the one that will be saved by SaveMoveDependencies
	ppm2.Move.PersonallyProcuredMoves[0].Submit()
	ppm2.Move.PersonallyProcuredMoves[0].Approve()
	models.SaveMoveDependencies(db, &ppm2.Move)

	/*
	 * Service member with orders and a move
	 */
	email = "profile@comple.te"
	uuidStr = "13F3949D-0D53-4BE4-B1B1-AE4314793F34"
	testdatagen.MakeUser(db, testdatagen.Assertions{
		User: models.User{
			ID:            uuid.Must(uuid.FromString(uuidStr)),
			LoginGovEmail: email,
		},
	})

	testdatagen.MakeMove(db, testdatagen.Assertions{
		ServiceMember: models.ServiceMember{
			ID:            uuid.FromStringOrNil("0a1e72b0-1b9f-442b-a6d3-7b7cfa6bbb95"),
			UserID:        uuid.FromStringOrNil(uuidStr),
			FirstName:     models.StringPointer("Profile"),
			LastName:      models.StringPointer("Complete"),
			Edipi:         models.StringPointer("8893308161"),
			PersonalEmail: models.StringPointer(email),
		},
		Move: models.Move{
			ID:      uuid.FromStringOrNil("173da49c-fcec-4d01-a622-3651e81c654e"),
			Locator: "BLABLA",
		},
		Uploader: loader,
	})

	/*
	 * Service member with orders and a move, but no move type selected to select HHG
	 */
	email = "sm_hhg@example.com"
	uuidStr = "4b389406-9258-4695-a091-0bf97b5a132f"

	testdatagen.MakeUser(db, testdatagen.Assertions{
		User: models.User{
			ID:            uuid.Must(uuid.FromString(uuidStr)),
			LoginGovEmail: email,
		},
	})

	dutyStationAddress := testdatagen.MakeAddress(db, testdatagen.Assertions{
		Address: models.Address{
			StreetAddress1: "Fort Gordon",
			City:           "Augusta",
			State:          "GA",
			PostalCode:     "30813",
			Country:        swag.String("United States"),
		},
	})

	dutyStation := testdatagen.MakeDutyStation(db, testdatagen.Assertions{
		DutyStation: models.DutyStation{
			Name:        "Fort Sam Houston",
			Affiliation: internalmessages.AffiliationARMY,
			AddressID:   dutyStationAddress.ID,
			Address:     dutyStationAddress,
		},
	})

	testdatagen.MakeMoveWithoutMoveType(db, testdatagen.Assertions{
		ServiceMember: models.ServiceMember{
			ID:            uuid.FromStringOrNil("b5d1f44b-5ceb-4a0e-9119-5687808996ff"),
			UserID:        uuid.FromStringOrNil(uuidStr),
			FirstName:     models.StringPointer("HHGDude"),
			LastName:      models.StringPointer("UserPerson"),
			Edipi:         models.StringPointer("6833908163"),
			PersonalEmail: models.StringPointer(email),
			DutyStationID: &dutyStation.ID,
			DutyStation:   dutyStation,
		},
		Move: models.Move{
			ID:      uuid.FromStringOrNil("8718c8ac-e0c6-423b-bdc6-af971ee05b9a"),
			Locator: "REWGIE",
		},
	})

	/*
	 * Service member with uploaded orders and a new shipment move
	 */
	email = "hhg@incomple.te"

	hhg0 := testdatagen.MakeShipment(db, testdatagen.Assertions{
		User: models.User{
			ID:            uuid.Must(uuid.FromString("ebc176e0-bb34-47d4-ba37-ff13e2dd40b9")),
			LoginGovEmail: email,
		},
		ServiceMember: models.ServiceMember{
			ID:            uuid.FromStringOrNil("0d719b18-81d6-474a-86aa-b87246fff65c"),
			FirstName:     models.StringPointer("HHG"),
			LastName:      models.StringPointer("Submitted"),
			Edipi:         models.StringPointer("4444567890"),
			PersonalEmail: models.StringPointer(email),
		},
		Move: models.Move{
			ID:               uuid.FromStringOrNil("2ed0b5a2-26d9-49a3-a775-5220055e8ffe"),
			Locator:          "RLKBEM",
			SelectedMoveType: models.StringPointer("HHG"),
		},
		TrafficDistributionList: models.TrafficDistributionList{
			ID:                uuid.FromStringOrNil("0dfdbdda-c57e-4b29-994a-09fb8641fc75"),
			SourceRateArea:    "US62",
			DestinationRegion: "11",
			CodeOfService:     "D",
		},
	})

	hhg0.Move.Submit()
	models.SaveMoveDependencies(db, &hhg0.Move)

	/*
	 * Service member with uploaded orders and an approved shipment
	 */
	email = "hhg@award.ed"

	offer1 := testdatagen.MakeShipmentOffer(db, testdatagen.Assertions{
		User: models.User{
			ID:            uuid.Must(uuid.FromString("7980f0cf-63e3-4722-b5aa-ba46f8f7ac64")),
			LoginGovEmail: email,
		},
		ServiceMember: models.ServiceMember{
			ID:            uuid.FromStringOrNil("8a66beef-1cdf-4117-9db2-aad548f54430"),
			FirstName:     models.StringPointer("HHG"),
			LastName:      models.StringPointer("Submitted"),
			Edipi:         models.StringPointer("4444567890"),
			PersonalEmail: models.StringPointer(email),
		},
		Move: models.Move{
			ID:               uuid.FromStringOrNil("56b8ef45-8145-487b-9b59-0e30d0d465fa"),
			Locator:          "BACON1",
			SelectedMoveType: models.StringPointer("HHG"),
		},
		TrafficDistributionList: models.TrafficDistributionList{
			ID:                uuid.FromStringOrNil("776b5a23-2830-4de0-bb6a-7698a25865cb"),
			SourceRateArea:    "US62",
			DestinationRegion: "11",
			CodeOfService:     "D",
		},
		Shipment: models.Shipment{
			Status:             models.ShipmentStatusAWARDED,
			HasDeliveryAddress: true,
		},
		ShipmentOffer: models.ShipmentOffer{
			TransportationServiceProviderID: tspUser.TransportationServiceProviderID,
		},
	})

	hhg1 := offer1.Shipment
	hhg1.Move.Submit()
	models.SaveMoveDependencies(db, &hhg1.Move)

	/*
	 * Service member with uploaded orders and an approved shipment to be accepted
	 */
	email = "hhg@fromawardedtoaccept.ed"

	packDate := time.Now().AddDate(0, 0, 1)
	pickupDate := time.Now().AddDate(0, 0, 5)
	deliveryDate := time.Now().AddDate(0, 0, 10)
	sourceOffice := testdatagen.MakeTransportationOffice(db, testdatagen.Assertions{
		TransportationOffice: models.TransportationOffice{
			Gbloc: "ABCD",
		},
	})
	destOffice := testdatagen.MakeTransportationOffice(db, testdatagen.Assertions{
		TransportationOffice: models.TransportationOffice{
			Gbloc: "QRED",
		},
	})
	offer2 := testdatagen.MakeShipmentOffer(db, testdatagen.Assertions{
		User: models.User{
			ID:            uuid.Must(uuid.FromString("179598c5-a5ee-4da5-8259-29749f03a398")),
			LoginGovEmail: email,
		},
		ServiceMember: models.ServiceMember{
			ID:            uuid.FromStringOrNil("179598c5-a5ee-4da5-8259-29749f03a398"),
			FirstName:     models.StringPointer("HHG"),
			LastName:      models.StringPointer("ReadyForAccept"),
			Edipi:         models.StringPointer("4444567890"),
			PersonalEmail: models.StringPointer(email),
		},
		Order: models.Order{
			DepartmentIndicator: models.StringPointer("17"),
			TAC:                 models.StringPointer("NTA4"),
			SAC:                 models.StringPointer("1234567890 9876543210"),
		},
		Move: models.Move{
			ID:               uuid.FromStringOrNil("849a7880-4a82-4f76-acb4-63cf481e786b"),
			Locator:          "BACON2",
			SelectedMoveType: models.StringPointer("HHG"),
		},
		TrafficDistributionList: models.TrafficDistributionList{
			ID:                uuid.FromStringOrNil("5f86c201-1abf-4f9d-8dcb-d039cb1c6bfc"),
			SourceRateArea:    "US62",
			DestinationRegion: "11",
			CodeOfService:     "D",
		},
		Shipment: models.Shipment{
			ID:                          uuid.FromStringOrNil("53ebebef-be58-41ce-9635-a4930149190d"),
			Status:                      models.ShipmentStatusAWARDED,
			PmSurveyPlannedPackDate:     &packDate,
			PmSurveyConductedDate:       &packDate,
			PmSurveyPlannedPickupDate:   &pickupDate,
			PmSurveyPlannedDeliveryDate: &deliveryDate,
			SourceGBLOC:                 &sourceOffice.Gbloc,
			DestinationGBLOC:            &destOffice.Gbloc,
		},
		ShipmentOffer: models.ShipmentOffer{
			TransportationServiceProviderID: tspUser.TransportationServiceProviderID,
			TransportationServiceProvider:   tspUser.TransportationServiceProvider,
		},
	})

	_, err := testdatagen.MakeTSPPerformanceDeprecated(db,
		tspUser.TransportationServiceProvider,
		*offer2.Shipment.TrafficDistributionList,
		models.IntPointer(3),
		0.40,
		5,
		unit.DiscountRate(0.50),
		unit.DiscountRate(0.55))
	if err != nil {
		log.Panic(err)
	}

	hhg2 := offer2.Shipment
	hhg2.Move.Submit()
	models.SaveMoveDependencies(db, &hhg2.Move)

	/*
	 * Service member with accepted shipment
	 */
	email = "hhg@accept.ed"

	offer3 := testdatagen.MakeShipmentOffer(db, testdatagen.Assertions{
		User: models.User{
			ID:            uuid.Must(uuid.FromString("6a39dd2a-a23f-4967-a035-3bc9987c6848")),
			LoginGovEmail: email,
		},
		ServiceMember: models.ServiceMember{
			ID:            uuid.FromStringOrNil("6a39dd2a-a23f-4967-a035-3bc9987c6848"),
			FirstName:     models.StringPointer("HHG"),
			LastName:      models.StringPointer("ReadyForApprove"),
			Edipi:         models.StringPointer("4444567890"),
			PersonalEmail: models.StringPointer(email),
		},
		Move: models.Move{
			ID:               uuid.FromStringOrNil("4752270d-4a6f-44ea-82f6-ae3cf3277c5d"),
			Locator:          "BACON3",
			SelectedMoveType: models.StringPointer("HHG"),
		},
		TrafficDistributionList: models.TrafficDistributionList{
			ID:                uuid.FromStringOrNil("e09f8b8b-67a6-4ce3-b5c3-bd48c82512fc"),
			SourceRateArea:    "US62",
			DestinationRegion: "11",
			CodeOfService:     "D",
		},
		Shipment: models.Shipment{
			Status: models.ShipmentStatusACCEPTED,
		},
		ShipmentOffer: models.ShipmentOffer{
			TransportationServiceProviderID: tspUser.TransportationServiceProviderID,
			Accepted:                        models.BoolPointer(true),
		},
	})

	hhg3 := offer3.Shipment
	hhg3.Move.Submit()
	models.SaveMoveDependencies(db, &hhg3.Move)

	/*
	 * Service member with uploaded orders and an approved shipment to have weight added
	 */
	email = "hhg@addweigh.ts"

	offer4 := testdatagen.MakeShipmentOffer(db, testdatagen.Assertions{
		User: models.User{
			ID:            uuid.Must(uuid.FromString("bf022aeb-3f14-4429-94d7-fe759f493aed")),
			LoginGovEmail: email,
		},
		ServiceMember: models.ServiceMember{
			ID:            uuid.FromStringOrNil("01fa956f-d17b-477e-8607-1db1dd891720"),
			FirstName:     models.StringPointer("HHG"),
			LastName:      models.StringPointer("Submitted"),
			Edipi:         models.StringPointer("4444567890"),
			PersonalEmail: models.StringPointer(email),
		},
		Move: models.Move{
			ID:               uuid.FromStringOrNil("94739ee0-664c-47c5-afe9-0f5067a2e151"),
			Locator:          "BACON4",
			SelectedMoveType: models.StringPointer("HHG"),
		},
		TrafficDistributionList: models.TrafficDistributionList{
			ID:                uuid.FromStringOrNil("9ebc891b-f629-4ea1-9ebf-eef1971d69a3"),
			SourceRateArea:    "US62",
			DestinationRegion: "11",
			CodeOfService:     "D",
		},
		Shipment: models.Shipment{
			Status: models.ShipmentStatusAWARDED,
		},
		ShipmentOffer: models.ShipmentOffer{
			TransportationServiceProviderID: tspUser.TransportationServiceProviderID,
		},
	})

	hhg4 := offer4.Shipment
	hhg4.Move.Submit()
	models.SaveMoveDependencies(db, &hhg4.Move)

	/*
	 * Service member with uploaded orders and an approved shipment to have weight added
	 * This shipment is rejected by the e2e test.
	 */
	email = "hhg@reject.ing"

	offer5 := testdatagen.MakeShipmentOffer(db, testdatagen.Assertions{
		User: models.User{
			ID:            uuid.Must(uuid.FromString("76bdcff3-ade4-41ff-bf09-0b2474cec751")),
			LoginGovEmail: email,
		},
		ServiceMember: models.ServiceMember{
			ID:            uuid.FromStringOrNil("f4e362e9-9fdd-490b-a2fa-1fa4035b8f0d"),
			FirstName:     models.StringPointer("HHG"),
			LastName:      models.StringPointer("Submitted"),
			Edipi:         models.StringPointer("4444567890"),
			PersonalEmail: models.StringPointer(email),
		},
		Move: models.Move{
			ID:               uuid.FromStringOrNil("7fca3fd0-08a6-480a-8a9c-16a65a100db9"),
			Locator:          "REJECT",
			SelectedMoveType: models.StringPointer("HHG"),
		},
		TrafficDistributionList: models.TrafficDistributionList{
			ID:                uuid.FromStringOrNil("1731c3e6-b510-43d0-be46-13e5a2032bad"),
			SourceRateArea:    "US62",
			DestinationRegion: "11",
			CodeOfService:     "D",
		},
		Shipment: models.Shipment{
			Status: models.ShipmentStatusAWARDED,
		},
		ShipmentOffer: models.ShipmentOffer{
			TransportationServiceProviderID: tspUser.TransportationServiceProviderID,
		},
	})

	hhg5 := offer5.Shipment
	hhg5.Move.Submit()
	models.SaveMoveDependencies(db, &hhg5.Move)

	/*
	 * Service member with in transit shipment
	 */
	email = "hhg@in.transit"

	offer6 := testdatagen.MakeShipmentOffer(db, testdatagen.Assertions{
		User: models.User{
			ID:            uuid.Must(uuid.FromString("1239dd2a-a23f-4967-a035-3bc9987c6848")),
			LoginGovEmail: email,
		},
		ServiceMember: models.ServiceMember{
			ID:            uuid.FromStringOrNil("2339dd2a-a23f-4967-a035-3bc9987c6824"),
			FirstName:     models.StringPointer("HHG"),
			LastName:      models.StringPointer("ReadyForApprove"),
			Edipi:         models.StringPointer("4444567890"),
			PersonalEmail: models.StringPointer(email),
		},
		Move: models.Move{
			ID:               uuid.FromStringOrNil("3452270d-4a6f-44ea-82f6-ae3cf3277c5d"),
			Locator:          "NINOPK",
			SelectedMoveType: models.StringPointer("HHG"),
		},
		TrafficDistributionList: models.TrafficDistributionList{
			ID:                uuid.FromStringOrNil("459f8b8b-67a6-4ce3-b5c3-bd48c82512fc"),
			SourceRateArea:    "US62",
			DestinationRegion: "11",
			CodeOfService:     "D",
		},
		Shipment: models.Shipment{
			Status: models.ShipmentStatusINTRANSIT,
		},
		ShipmentOffer: models.ShipmentOffer{
			TransportationServiceProviderID: tspUser.TransportationServiceProviderID,
			Accepted:                        models.BoolPointer(true),
		},
	})

	hhg6 := offer6.Shipment
	hhg6.Move.Submit()
	models.SaveMoveDependencies(db, &hhg6.Move)

	/*
	 * Service member with approved shipment
	 */
	email = "hhg@approv.ed"

	offer7 := testdatagen.MakeShipmentOffer(db, testdatagen.Assertions{
		User: models.User{
			ID:            uuid.Must(uuid.FromString("68461d67-5385-4780-9cb6-417075343b0e")),
			LoginGovEmail: email,
		},
		ServiceMember: models.ServiceMember{
			ID:            uuid.FromStringOrNil("2825cadf-410f-4f82-aa0f-4caaf000e63e"),
			FirstName:     models.StringPointer("HHG"),
			LastName:      models.StringPointer("ReadyForApprove"),
			Edipi:         models.StringPointer("4444567890"),
			PersonalEmail: models.StringPointer(email),
		},
		Move: models.Move{
			ID:               uuid.FromStringOrNil("616560f2-7e35-4504-b7e6-69038fb0c015"),
			Locator:          "APPRVD",
			SelectedMoveType: models.StringPointer("HHG"),
		},
		TrafficDistributionList: models.TrafficDistributionList{
			ID:                uuid.FromStringOrNil("5fe59be4-45d0-47c7-b426-cf4db9882af7"),
			SourceRateArea:    "US62",
			DestinationRegion: "11",
			CodeOfService:     "D",
		},
		Shipment: models.Shipment{
			Status: models.ShipmentStatusAPPROVED,
		},
		ShipmentOffer: models.ShipmentOffer{
			TransportationServiceProviderID: tspUser.TransportationServiceProviderID,
			Accepted:                        models.BoolPointer(true),
		},
	})

	hhg7 := offer7.Shipment
	hhg7.Move.Submit()
	models.SaveMoveDependencies(db, &hhg7.Move)

	/*
	 * Service member with approved shipment ready to be shipped.
	 */
	email = "hhg@ship.me"

	shippingOffer := testdatagen.MakeShipmentOffer(db, testdatagen.Assertions{
		User: models.User{
			ID:            uuid.Must(uuid.FromString("86ee8f4b-d5e3-49a3-a09b-f639db9ac9f7")),
			LoginGovEmail: email,
		},
		ServiceMember: models.ServiceMember{
			ID:            uuid.FromStringOrNil("7091e1d6-f007-474c-a401-3b31f32c1648"),
			FirstName:     models.StringPointer("HHG"),
			LastName:      models.StringPointer("So Approved"),
			Edipi:         models.StringPointer("4444567890"),
			PersonalEmail: models.StringPointer(email),
		},
		Move: models.Move{
			ID:               uuid.FromStringOrNil("9fd22c81-7f5b-419e-bf73-738abf8fb353"),
			Locator:          "SHIPME",
			SelectedMoveType: models.StringPointer("HHG"),
		},
		TrafficDistributionList: models.TrafficDistributionList{
			ID:                uuid.FromStringOrNil("1f363629-ddf2-4d0d-9939-f32dab0ec3d2"),
			SourceRateArea:    "US62",
			DestinationRegion: "11",
			CodeOfService:     "D",
		},
		Shipment: models.Shipment{
			Status: models.ShipmentStatusAPPROVED,
		},
		ShipmentOffer: models.ShipmentOffer{
			TransportationServiceProviderID: tspUser.TransportationServiceProviderID,
			Accepted:                        models.BoolPointer(true),
		},
	})

	shippingShipment := shippingOffer.Shipment
	shippingShipment.Move.Submit()
	models.SaveMoveDependencies(db, &shippingShipment.Move)

	/*
	 * Service member with approved basics and accepted shipment
	 */
	email = "hhg@accept.ed"

	offer8 := testdatagen.MakeShipmentOffer(db, testdatagen.Assertions{
		User: models.User{
			ID:            uuid.Must(uuid.FromString("f79fd68e-4461-4ba8-b630-9618b913e229")),
			LoginGovEmail: email,
		},
		ServiceMember: models.ServiceMember{
			ID:            uuid.FromStringOrNil("f79fd68e-4461-4ba8-b630-9618b913e229"),
			FirstName:     models.StringPointer("HHG"),
			LastName:      models.StringPointer("ReadyForApprove"),
			Edipi:         models.StringPointer("4444567890"),
			PersonalEmail: models.StringPointer(email),
		},
		Move: models.Move{
			ID:               uuid.FromStringOrNil("29cd6b2f-9ef2-48be-b4ee-1c1e0a1456ef"),
			Locator:          "BACON5",
			SelectedMoveType: models.StringPointer("HHG"),
		},
		Order: models.Order{
			OrdersNumber:        models.StringPointer("54321"),
			OrdersTypeDetail:    &typeDetail,
			DepartmentIndicator: models.StringPointer("AIR_FORCE"),
			TAC:                 models.StringPointer("99"),
		},
		TrafficDistributionList: models.TrafficDistributionList{
			ID:                uuid.FromStringOrNil("d17e2e3e-9bff-4bb0-b301-f97ad03350c1"),
			SourceRateArea:    "US62",
			DestinationRegion: "11",
			CodeOfService:     "D",
		},
		Shipment: models.Shipment{
			Status: models.ShipmentStatusACCEPTED,
		},
		ShipmentOffer: models.ShipmentOffer{
			TransportationServiceProviderID: tspUser.TransportationServiceProviderID,
			Accepted:                        models.BoolPointer(true),
		},
	})

	hhg8 := offer8.Shipment
	hhg8.Move.Submit()
	models.SaveMoveDependencies(db, &hhg8.Move)

	/*
	 * Service member with uploaded orders, a new shipment move, and a service agent
	 */
	email = "hhg@incomplete.serviceagent"
	hhg9 := testdatagen.MakeShipment(db, testdatagen.Assertions{
		User: models.User{
			ID:            uuid.Must(uuid.FromString("412e76e0-bb34-47d4-ba37-ff13e2dd40b9")),
			LoginGovEmail: email,
		},
		ServiceMember: models.ServiceMember{
			ID:            uuid.FromStringOrNil("245a9b18-81d6-474a-86aa-b87246fff65c"),
			FirstName:     models.StringPointer("HHG"),
			LastName:      models.StringPointer("Submitted"),
			Edipi:         models.StringPointer("4444567890"),
			PersonalEmail: models.StringPointer(email),
		},
		Move: models.Move{
			ID:               uuid.FromStringOrNil("1a3eb5a2-26d9-49a3-a775-5220055e8ffe"),
			Locator:          "LRKREK",
			SelectedMoveType: models.StringPointer("HHG"),
		},
		TrafficDistributionList: models.TrafficDistributionList{
			ID:                uuid.FromStringOrNil("873dbdda-c57e-4b29-994a-09fb8641fc75"),
			SourceRateArea:    "US62",
			DestinationRegion: "11",
			CodeOfService:     "D",
		},
	})
	testdatagen.MakeServiceAgent(db, testdatagen.Assertions{
		ServiceAgent: models.ServiceAgent{
			ShipmentID: hhg9.ID,
		},
	})
	testdatagen.MakeServiceAgent(db, testdatagen.Assertions{
		ServiceAgent: models.ServiceAgent{
			ShipmentID: hhg9.ID,
			Role:       models.RoleDESTINATION,
		},
	})
	hhg9.Move.Submit()
	models.SaveMoveDependencies(db, &hhg9.Move)

	/*
	 * Service member with delivered shipment
	 */
	email = "hhg@de.livered"

	offer10 := testdatagen.MakeShipmentOffer(db, testdatagen.Assertions{
		User: models.User{
			ID:            uuid.Must(uuid.FromString("3339dd2a-a23f-4967-a035-3bc9987c6848")),
			LoginGovEmail: email,
		},
		ServiceMember: models.ServiceMember{
			ID:            uuid.FromStringOrNil("2559dd2a-a23f-4967-a035-3bc9987c6824"),
			FirstName:     models.StringPointer("HHG"),
			LastName:      models.StringPointer("ReadyForApprove"),
			Edipi:         models.StringPointer("4444567890"),
			PersonalEmail: models.StringPointer(email),
		},
		Move: models.Move{
			ID:               uuid.FromStringOrNil("3442270d-4a6f-44ea-82f6-ae3cf3277c5d"),
			Locator:          "SCHNOO",
			SelectedMoveType: models.StringPointer("HHG"),
		},
		TrafficDistributionList: models.TrafficDistributionList{
			ID:                uuid.FromStringOrNil("466f8b8b-67a6-4ce3-b5c3-bd48c82512fc"),
			SourceRateArea:    "US62",
			DestinationRegion: "11",
			CodeOfService:     "D",
		},
		Shipment: models.Shipment{
			Status: models.ShipmentStatusDELIVERED,
		},
		ShipmentOffer: models.ShipmentOffer{
			TransportationServiceProviderID: tspUser.TransportationServiceProviderID,
			Accepted:                        models.BoolPointer(true),
		},
	})

	hhg10 := offer10.Shipment
	hhg10.Move.Submit()
	models.SaveMoveDependencies(db, &hhg10.Move)

	/*
	 * Service member with completed shipment
	 */
	email = "hhg@com.pleted"

	offer11 := testdatagen.MakeShipmentOffer(db, testdatagen.Assertions{
		User: models.User{
			ID:            uuid.Must(uuid.FromString("4449dd2a-a23f-4967-a035-3bc9987c6848")),
			LoginGovEmail: email,
		},
		ServiceMember: models.ServiceMember{
			ID:            uuid.FromStringOrNil("5559dd2a-a23f-4967-a035-3bc9987c6824"),
			FirstName:     models.StringPointer("HHG"),
			LastName:      models.StringPointer("ReadyForApprove"),
			Edipi:         models.StringPointer("4444567890"),
			PersonalEmail: models.StringPointer(email),
		},
		Move: models.Move{
			ID:               uuid.FromStringOrNil("9992270d-4a6f-44ea-82f6-ae3cf3277c5d"),
			Locator:          "NOCHKA",
			SelectedMoveType: models.StringPointer("HHG"),
		},
		TrafficDistributionList: models.TrafficDistributionList{
			ID:                uuid.FromStringOrNil("777f8b8b-67a6-4ce3-b5c3-bd48c82512fc"),
			SourceRateArea:    "US62",
			DestinationRegion: "11",
			CodeOfService:     "D",
		},
		Shipment: models.Shipment{
			Status: models.ShipmentStatusCOMPLETED,
		},
		ShipmentOffer: models.ShipmentOffer{
			TransportationServiceProviderID: tspUser.TransportationServiceProviderID,
			Accepted:                        models.BoolPointer(true),
		},
	})

	hhg11 := offer11.Shipment
	hhg11.Move.Submit()
	models.SaveMoveDependencies(db, &hhg11.Move)

	/*
	 * Service member with approved basics and accepted shipment to be approved
	 */
	email = "hhg@delivered.tocomplete"

	offer12 := testdatagen.MakeShipmentOffer(db, testdatagen.Assertions{
		User: models.User{
			ID:            uuid.Must(uuid.FromString("ab9fd68e-4461-4ba8-b630-9618b913e229")),
			LoginGovEmail: email,
		},
		ServiceMember: models.ServiceMember{
			ID:            uuid.FromStringOrNil("ab9fd68e-4461-4ba8-b630-9618b913e229"),
			FirstName:     models.StringPointer("HHG"),
			LastName:      models.StringPointer("ReadyForApprove"),
			Edipi:         models.StringPointer("4444567890"),
			PersonalEmail: models.StringPointer(email),
		},
		Move: models.Move{
			ID:               uuid.FromStringOrNil("abcd6b2f-9ef2-48be-b4ee-1c1e0a1456ef"),
			Locator:          "SSETZN",
			SelectedMoveType: models.StringPointer("HHG"),
			Status:           models.MoveStatusAPPROVED,
		},
		Order: models.Order{
			OrdersNumber:        models.StringPointer("54321"),
			OrdersTypeDetail:    &typeDetail,
			DepartmentIndicator: models.StringPointer("AIR_FORCE"),
			TAC:                 models.StringPointer("99"),
		},
		TrafficDistributionList: models.TrafficDistributionList{
			ID:                uuid.FromStringOrNil("ab7e2e3e-9bff-4bb0-b301-f97ad03350c1"),
			SourceRateArea:    "US62",
			DestinationRegion: "11",
			CodeOfService:     "D",
		},
		Shipment: models.Shipment{
			Status: models.ShipmentStatusDELIVERED,
		},
		ShipmentOffer: models.ShipmentOffer{
			TransportationServiceProviderID: tspUser.TransportationServiceProviderID,
			Accepted:                        models.BoolPointer(true),
		},
	})

	hhg12 := offer12.Shipment
	hhg12.Move.Submit()
	models.SaveMoveDependencies(db, &hhg12.Move)

	/*
	 * Service member with uploaded orders and an approved shipment to be accepted & able to generate GBL
	 */
	MakeHhgFromAwardedToAcceptedGBLReady(db, tspUser)

	/*
	 * Service member with uploaded orders and an approved shipment
	 */
	email = "hhg@premo.ve"

	offer13 := testdatagen.MakeShipmentOffer(db, testdatagen.Assertions{
		User: models.User{
			ID:            uuid.Must(uuid.FromString("8f6b87f1-20ad-4c50-a855-ab66e222c7c3")),
			LoginGovEmail: email,
		},
		ServiceMember: models.ServiceMember{
			ID:            uuid.FromStringOrNil("1a98be36-5c4c-4056-b16f-d5a6c65b8569"),
			FirstName:     models.StringPointer("HHG"),
			LastName:      models.StringPointer("Submitted"),
			Edipi:         models.StringPointer("4444567890"),
			PersonalEmail: models.StringPointer(email),
		},
		Move: models.Move{
			ID:               uuid.FromStringOrNil("01d85649-18c2-44ad-854d-da8884579f42"),
			Locator:          "PREMVE",
			SelectedMoveType: models.StringPointer("HHG"),
		},
		TrafficDistributionList: models.TrafficDistributionList{
			ID:                uuid.FromStringOrNil("fd76c4fc-a2fb-45b6-a3a6-7c35357ab79a"),
			SourceRateArea:    "US62",
			DestinationRegion: "11",
			CodeOfService:     "D",
		},
		Shipment: models.Shipment{
			Status: models.ShipmentStatusAWARDED,
		},
		ShipmentOffer: models.ShipmentOffer{
			TransportationServiceProviderID: tspUser.TransportationServiceProviderID,
		},
	})

	hhg13 := offer13.Shipment
	hhg13.Move.Submit()
	models.SaveMoveDependencies(db, &hhg13.Move)

	/*
	 * Service member with uploaded orders and an approved shipment
	 */
	email = "hhg@dates.panel"

	offer14 := testdatagen.MakeShipmentOffer(db, testdatagen.Assertions{
		User: models.User{
			ID:            uuid.Must(uuid.FromString("444b87f1-20ad-4c50-a855-ab66e222c7c3")),
			LoginGovEmail: email,
		},
		ServiceMember: models.ServiceMember{
			ID:            uuid.FromStringOrNil("1222be36-5c4c-4056-b16f-d5a6c65b8569"),
			FirstName:     models.StringPointer("HHG"),
			LastName:      models.StringPointer("Submitted"),
			Edipi:         models.StringPointer("4444567890"),
			PersonalEmail: models.StringPointer(email),
		},
		Move: models.Move{
			ID:               uuid.FromStringOrNil("11185649-18c2-44ad-854d-da8884579f42"),
			Locator:          "DATESP",
			SelectedMoveType: models.StringPointer("HHG"),
		},
		TrafficDistributionList: models.TrafficDistributionList{
			ID:                uuid.FromStringOrNil("feeec4fc-a2fb-45b6-a3a6-7c35357ab79a"),
			SourceRateArea:    "US62",
			DestinationRegion: "11",
			CodeOfService:     "D",
		},
		Shipment: models.Shipment{
			Status:             models.ShipmentStatusAWARDED,
			ActualDeliveryDate: nil,
		},
		ShipmentOffer: models.ShipmentOffer{
			TransportationServiceProviderID: tspUser.TransportationServiceProviderID,
		},
	})

	hhg14 := offer14.Shipment
	hhg14.Move.Submit()
	models.SaveMoveDependencies(db, &hhg14.Move)

	/* Service member with an in progress for doc testing on TSP side
	 */
	email = "doc.viewer@tsp.org"

	offer15 := testdatagen.MakeShipmentOffer(db, testdatagen.Assertions{
		User: models.User{
			ID:            uuid.Must(uuid.FromString("027f183d-a45e-44fc-b890-cd5092a99ecb")),
			LoginGovEmail: email,
		},
		ServiceMember: models.ServiceMember{
			ID:            uuid.FromStringOrNil("b5df04d6-2a35-4294-9a67-8a2427eba0bc"),
			FirstName:     models.StringPointer("HHG"),
			LastName:      models.StringPointer("Submitted"),
			Edipi:         models.StringPointer("9999888777"),
			PersonalEmail: models.StringPointer(email),
		},
		Move: models.Move{
			ID:               uuid.FromStringOrNil("ccd45bd4-660c-4ddd-b6c6-062da0a647f9"),
			Locator:          "DOCVWR",
			SelectedMoveType: models.StringPointer("HHG"),
		},
		TrafficDistributionList: models.TrafficDistributionList{
			ID:                uuid.FromStringOrNil("7ad595da-9b34-4914-aeaa-9a540d13872f"),
			SourceRateArea:    "US62",
			DestinationRegion: "11",
			CodeOfService:     "D",
		},
		Shipment: models.Shipment{
			Status:             models.ShipmentStatusAWARDED,
			ActualDeliveryDate: nil,
		},
		ShipmentOffer: models.ShipmentOffer{
			TransportationServiceProviderID: tspUser.TransportationServiceProviderID,
		},
	})

	hhg15 := offer15.Shipment
	hhg15.Move.Submit()
	models.SaveMoveDependencies(db, &hhg15.Move)

	/* Service member with an in progress for testing delivery address
	 */
	email = "duty.station@tsp.org"

	offer16 := testdatagen.MakeShipmentOffer(db, testdatagen.Assertions{
		User: models.User{
			ID:            uuid.Must(uuid.FromString("2b6036ce-acf1-40fc-86da-d2b32329054f")),
			LoginGovEmail: email,
		},
		ServiceMember: models.ServiceMember{
			ID:            uuid.FromStringOrNil("815a314e-3c30-430b-bae7-54cf9ded79d4"),
			FirstName:     models.StringPointer("HHG"),
			LastName:      models.StringPointer("Submitted"),
			Edipi:         models.StringPointer("9999888777"),
			PersonalEmail: models.StringPointer(email),
		},
		Move: models.Move{
			ID:               uuid.FromStringOrNil("761743d9-2259-4bee-b144-3bda29311446"),
			Locator:          "DTYSTN",
			SelectedMoveType: models.StringPointer("HHG"),
		},
		TrafficDistributionList: models.TrafficDistributionList{
			ID:                uuid.FromStringOrNil("a36a58b4-51ab-4d39-bcdc-b3ca3a59a4a1"),
			SourceRateArea:    "US62",
			DestinationRegion: "11",
			CodeOfService:     "D",
		},
		Shipment: models.Shipment{
			Status:             models.ShipmentStatusAWARDED,
			HasDeliveryAddress: false,
		},
		ShipmentOffer: models.ShipmentOffer{
			TransportationServiceProviderID: tspUser.TransportationServiceProviderID,
		},
	})

	hhg16 := offer16.Shipment
	hhg16.Move.Submit()
	models.SaveMoveDependencies(db, &hhg16.Move)

	/*
	 * Service member with a in progress for doc upload testing on TSP side
	 */
	email = "doc.upload@tsp.org"

	offer17 := testdatagen.MakeShipmentOffer(db, testdatagen.Assertions{
		User: models.User{
			ID:            uuid.Must(uuid.FromString("0d033463-09fd-498b-869d-30cda1c95599")),
			LoginGovEmail: email,
		},
		ServiceMember: models.ServiceMember{
			ID:            uuid.FromStringOrNil("98b21b35-9709-4da8-9d42-a2e887cf1e6c"),
			FirstName:     models.StringPointer("HHG"),
			LastName:      models.StringPointer("Submitted"),
			Edipi:         models.StringPointer("9999888777"),
			PersonalEmail: models.StringPointer(email),
		},
		Move: models.Move{
			ID:               uuid.FromStringOrNil("787c0921-7696-400e-86f5-c1bcb8bb88a3"),
			Locator:          "DOCUPL",
			SelectedMoveType: models.StringPointer("HHG"),
		},
		TrafficDistributionList: models.TrafficDistributionList{
			ID:                uuid.FromStringOrNil("ad3ee670-6978-46e1-bcfc-686cdd4ffa87"),
			SourceRateArea:    "US62",
			DestinationRegion: "11",
			CodeOfService:     "D",
		},
		Shipment: models.Shipment{
			ID:                 uuid.FromStringOrNil("65e00326-420e-436a-89fc-6aeb3f90b870"),
			Status:             models.ShipmentStatusAWARDED,
			ActualDeliveryDate: nil,
		},
		ShipmentOffer: models.ShipmentOffer{
			TransportationServiceProviderID: tspUser.TransportationServiceProviderID,
		},
	})

	hhg17 := offer17.Shipment
	hhg17.Move.Submit()
	models.SaveMoveDependencies(db, &hhg17.Move)

	/*
	 * Service member with approved basics and awarded shipment (can't approve shipment yet)
	 */
	email = "hhg@cant.approve"

	offer18 := testdatagen.MakeShipmentOffer(db, testdatagen.Assertions{
		User: models.User{
			ID:            uuid.Must(uuid.FromString("0187d7e5-2ee7-410a-b42f-d889a78b0bff")),
			LoginGovEmail: email,
		},
		ServiceMember: models.ServiceMember{
			ID:            uuid.FromStringOrNil("2f3ad6c4-2e6c-4c45-a7e5-8b220ebaabb6"),
			FirstName:     models.StringPointer("HHG"),
			LastName:      models.StringPointer("BasicsApproveOnly"),
			Edipi:         models.StringPointer("4444567890"),
			PersonalEmail: models.StringPointer(email),
		},
		Move: models.Move{
			ID:               uuid.FromStringOrNil("57e9275b-b433-474c-99f2-ac64966b3c9b"),
			Locator:          "BACON6",
			SelectedMoveType: models.StringPointer("HHG"),
		},
		Order: models.Order{
			OrdersNumber:        models.StringPointer("54321"),
			OrdersTypeDetail:    &typeDetail,
			DepartmentIndicator: models.StringPointer("AIR_FORCE"),
			TAC:                 models.StringPointer("99"),
		},
		TrafficDistributionList: models.TrafficDistributionList{
			ID:                uuid.FromStringOrNil("cb49e75e-7897-4a01-8cff-c13ae85ca5ba"),
			SourceRateArea:    "US62",
			DestinationRegion: "11",
			CodeOfService:     "D",
		},
		Shipment: models.Shipment{
			Status: models.ShipmentStatusAWARDED,
		},
		ShipmentOffer: models.ShipmentOffer{
			TransportationServiceProviderID: tspUser.TransportationServiceProviderID,
		},
	})

	hhg18 := offer18.Shipment
	hhg18.Move.Submit()
	models.SaveMoveDependencies(db, &hhg18.Move)

	/*
	 * Service member with uploaded orders and an approved shipment
	 */
	email = "hhg@doc.uploads"

	offer19 := testdatagen.MakeShipmentOffer(db, testdatagen.Assertions{
		User: models.User{
			ID:            uuid.Must(uuid.FromString("5245b1ff-ae5a-4875-8a21-6b05c735b684")),
			LoginGovEmail: email,
		},
		ServiceMember: models.ServiceMember{
			ID:            uuid.FromStringOrNil("60cdcd83-6d6f-442f-a5b5-c256b312d000"),
			FirstName:     models.StringPointer("HHG"),
			LastName:      models.StringPointer("Submitted"),
			Edipi:         models.StringPointer("4234567890"),
			PersonalEmail: models.StringPointer(email),
		},
		Move: models.Move{
			ID:               uuid.FromStringOrNil("533d176f-0bab-4c51-88cd-c899f6855b9d"),
			Locator:          "BACON7",
			SelectedMoveType: models.StringPointer("HHG"),
		},
		TrafficDistributionList: models.TrafficDistributionList{
			ID:                uuid.FromStringOrNil("60e65f0c-aa21-4d95-a825-9d323a3dc4f1"),
			SourceRateArea:    "US62",
			DestinationRegion: "11",
			CodeOfService:     "D",
		},
		Shipment: models.Shipment{
			Status:             models.ShipmentStatusAWARDED,
			HasDeliveryAddress: true,
		},
		ShipmentOffer: models.ShipmentOffer{
			TransportationServiceProviderID: tspUser.TransportationServiceProviderID,
		},
	})

	hhg19 := offer19.Shipment
	hhg19.Move.Submit()
	models.SaveMoveDependencies(db, &hhg19.Move)

	/*
	 * Service member with uploaded orders and an approved shipment. Use this to test zeroing dates.
	 */
	email = "hhg@dates.panel"

	offer20 := testdatagen.MakeShipmentOffer(db, testdatagen.Assertions{
		User: models.User{
			ID:            uuid.Must(uuid.FromString("cf1b1f09-8ea2-4f68-872e-a056c3a5f22f")),
			LoginGovEmail: email,
		},
		ServiceMember: models.ServiceMember{
			ID:            uuid.FromStringOrNil("6c4bc296-927c-4c6b-a01e-1f064c5d5f9b"),
			FirstName:     models.StringPointer("HHG"),
			LastName:      models.StringPointer("Submitted"),
			Edipi:         models.StringPointer("4444567890"),
			PersonalEmail: models.StringPointer(email),
		},
		Move: models.Move{
			ID:               uuid.FromStringOrNil("da9af941-253a-45e0-b012-8ee0385e28f8"),
			Locator:          "DATESZ",
			SelectedMoveType: models.StringPointer("HHG"),
		},
		TrafficDistributionList: models.TrafficDistributionList{
			ID:                uuid.FromStringOrNil("9728e6a1-0469-4718-9ba1-5d7baace1191"),
			SourceRateArea:    "US62",
			DestinationRegion: "11",
			CodeOfService:     "D",
		},
		Shipment: models.Shipment{
			Status:             models.ShipmentStatusAWARDED,
			ActualDeliveryDate: nil,
		},
		ShipmentOffer: models.ShipmentOffer{
			TransportationServiceProviderID: tspUser.TransportationServiceProviderID,
		},
	})

	hhg20 := offer20.Shipment
	hhg20.Move.Submit()
	models.SaveMoveDependencies(db, &hhg20.Move)

<<<<<<< HEAD
	/*
	 * Service member with accepted move but needs to be assigned a service agent
	 */
	email = "hhg@assign.serviceagent"

	offer21 := testdatagen.MakeShipmentOffer(db, testdatagen.Assertions{
		User: models.User{
			ID:            uuid.Must(uuid.FromString("8ff1c3ca-4c51-40ad-9926-8add5463eb25")),
			LoginGovEmail: email,
		},
		ServiceMember: models.ServiceMember{
			ID:            uuid.FromStringOrNil("e52c90df-502f-4fa2-8838-ee0894725b4d"),
			FirstName:     models.StringPointer("Assign"),
			LastName:      models.StringPointer("ServiceAgent"),
			Edipi:         models.StringPointer("4444567890"),
			PersonalEmail: models.StringPointer(email),
		},
		Move: models.Move{
			ID:               uuid.FromStringOrNil("33686dbe-cd64-4786-8aaa-a93dda278683"),
			Locator:          "ASSIGN",
			SelectedMoveType: models.StringPointer("HHG"),
		},
		TrafficDistributionList: models.TrafficDistributionList{
			ID:                uuid.FromStringOrNil("d40edb7e-24c9-4a21-8e4b-2e473471263e"),
=======
	/* Service member with a doc for testing on TSP side
	 */
	email = "doc.owner@tsp.org"

	offer21 := testdatagen.MakeShipmentOffer(db, testdatagen.Assertions{
		User: models.User{
			ID:            uuid.Must(uuid.FromString("99bdaeed-a8a8-492e-9e28-7d0da6b1c907")),
			LoginGovEmail: email,
		},
		ServiceMember: models.ServiceMember{
			ID:            uuid.FromStringOrNil("61473913-36b8-425d-b46a-cee488a4ae71"),
			FirstName:     models.StringPointer("HHG"),
			LastName:      models.StringPointer("Submitted"),
			Edipi:         models.StringPointer("2232332334"),
			PersonalEmail: models.StringPointer(email),
		},
		Move: models.Move{
			ID:               uuid.FromStringOrNil("60098ff1-8dc9-4318-a2e8-47bc8aac11a4"),
			Locator:          "GOTDOC",
			SelectedMoveType: models.StringPointer("HHG"),
		},
		TrafficDistributionList: models.TrafficDistributionList{
			ID:                uuid.FromStringOrNil("7ad595da-9b34-4914-aeaa-9a540d13872f"),
>>>>>>> 102e6aa7
			SourceRateArea:    "US62",
			DestinationRegion: "11",
			CodeOfService:     "D",
		},
		Shipment: models.Shipment{
<<<<<<< HEAD
			Status: models.ShipmentStatusACCEPTED,
		},
		ShipmentOffer: models.ShipmentOffer{
			TransportationServiceProviderID: tspUser.TransportationServiceProviderID,
=======
			Status:             models.ShipmentStatusAPPROVED,
			ActualDeliveryDate: nil,
		},
		ShipmentOffer: models.ShipmentOffer{
			TransportationServiceProviderID: tspUser.TransportationServiceProviderID,
			Accepted:                        models.BoolPointer(true),
		},
		Document: models.Document{
			ID:              uuid.FromStringOrNil("06886210-b151-4b15-951a-783d3d58f042"),
			ServiceMemberID: uuid.FromStringOrNil("61473913-36b8-425d-b46a-cee488a4ae71"),
		},
		MoveDocument: models.MoveDocument{
			ID:               uuid.FromStringOrNil("b660080d-0158-4214-99ca-216f82b26b3c"),
			DocumentID:       uuid.FromStringOrNil("06886210-b151-4b15-951a-783d3d58f042"),
			MoveDocumentType: "WEIGHT_TICKET",
			Status:           "OK",
			MoveID:           uuid.FromStringOrNil("60098ff1-8dc9-4318-a2e8-47bc8aac11a4"),
			Title:            "document_title",
>>>>>>> 102e6aa7
		},
	})

	hhg21 := offer21.Shipment
	hhg21.Move.Submit()
	models.SaveMoveDependencies(db, &hhg21.Move)
<<<<<<< HEAD

	/*
	 * Service member with uploaded orders and an approved shipment with service agent
	 */
	email = "hhg@enter.premove"

	offer22 := testdatagen.MakeShipmentOffer(db, testdatagen.Assertions{
		User: models.User{
			ID:            uuid.Must(uuid.FromString("426b87f1-20ad-4c50-a855-ab66e222c7c3")),
			LoginGovEmail: email,
		},
		ServiceMember: models.ServiceMember{
			ID:            uuid.FromStringOrNil("4298be36-5c4c-4056-b16f-d5a6c65b8569"),
			FirstName:     models.StringPointer("HHG"),
			LastName:      models.StringPointer("Approved"),
			Edipi:         models.StringPointer("4424567890"),
			PersonalEmail: models.StringPointer(email),
		},
		Move: models.Move{
			ID:               uuid.FromStringOrNil("42d85649-18c2-44ad-854d-da8884579f42"),
			Locator:          "ENTPMS",
			SelectedMoveType: models.StringPointer("HHG"),
		},
		TrafficDistributionList: models.TrafficDistributionList{
			ID:                uuid.FromStringOrNil("f426c4fc-a2fb-45b6-a3a6-7c35357ab79a"),
			SourceRateArea:    "US62",
			DestinationRegion: "11",
			CodeOfService:     "D",
		},
		Shipment: models.Shipment{
			Status: models.ShipmentStatusAPPROVED,
		},
		ShipmentOffer: models.ShipmentOffer{
			TransportationServiceProviderID: tspUser.TransportationServiceProviderID,
		},
	})

	testdatagen.MakeServiceAgent(db, testdatagen.Assertions{
		ServiceAgent: models.ServiceAgent{
			Shipment:   &offer22.Shipment,
			ShipmentID: offer22.ShipmentID,
		},
	})

	hhg22 := offer22.Shipment
	hhg22.Move.Submit()
	models.SaveMoveDependencies(db, &hhg22.Move)
=======
>>>>>>> 102e6aa7
}

// MakeHhgFromAwardedToAcceptedGBLReady creates a scenario for an approved shipment ready for GBL generation
func MakeHhgFromAwardedToAcceptedGBLReady(db *pop.Connection, tspUser models.TspUser) models.Shipment {
	/*
	 * Service member with uploaded orders and an approved shipment to be accepted, able to generate GBL
	 */
	email := "hhg@gov_bill_of_lading.ready"

	packDate := time.Now().AddDate(0, 0, 1)
	pickupDate := time.Now().AddDate(0, 0, 5)
	deliveryDate := time.Now().AddDate(0, 0, 10)
	weightEstimate := unit.Pound(5000)
	sourceOffice := testdatagen.MakeTransportationOffice(db, testdatagen.Assertions{
		TransportationOffice: models.TransportationOffice{
			Gbloc: "ABCD",
		},
	})
	destOffice := testdatagen.MakeTransportationOffice(db, testdatagen.Assertions{
		TransportationOffice: models.TransportationOffice{
			Gbloc: "QRED",
		},
	})
	offer9 := testdatagen.MakeShipmentOffer(db, testdatagen.Assertions{
		User: models.User{
			ID:            uuid.Must(uuid.FromString("658f3a78-b3a9-47f4-a820-af673103d62d")),
			LoginGovEmail: email,
		},
		ServiceMember: models.ServiceMember{
			ID:            uuid.FromStringOrNil("658f3a78-b3a9-47f4-a820-af673103d62d"),
			FirstName:     models.StringPointer("HHG"),
			LastName:      models.StringPointer("ReadyForGBL"),
			Edipi:         models.StringPointer("4444567890"),
			PersonalEmail: models.StringPointer(email),
		},
		Order: models.Order{
			DepartmentIndicator: models.StringPointer("17"),
			TAC:                 models.StringPointer("NTA4"),
			SAC:                 models.StringPointer("1234567890 9876543210"),
		},
		Move: models.Move{
			ID:               uuid.FromStringOrNil("05a58b2e-07da-4b41-b4f8-d18ab68dddd5"),
			Locator:          "GBLGBL",
			SelectedMoveType: models.StringPointer("HHG"),
		},
		TrafficDistributionList: models.TrafficDistributionList{
			ID:                uuid.FromStringOrNil("b15fdc2b-52cd-4b3e-91ba-a36d6ab94a16"),
			SourceRateArea:    "US62",
			DestinationRegion: "11",
			CodeOfService:     "D",
		},
		Shipment: models.Shipment{
			ID:                          uuid.FromStringOrNil("a4013cee-aa0a-41a3-b5f5-b9eed0758e1d 0xc42022c070"),
			Status:                      models.ShipmentStatusAPPROVED,
			PmSurveyConductedDate:       &packDate,
			PmSurveyMethod:              "PHONE",
			PmSurveyPlannedPackDate:     &packDate,
			PmSurveyPlannedPickupDate:   &pickupDate,
			PmSurveyPlannedDeliveryDate: &deliveryDate,
			PmSurveyWeightEstimate:      &weightEstimate,
			SourceGBLOC:                 &sourceOffice.Gbloc,
			DestinationGBLOC:            &destOffice.Gbloc,
		},
		ShipmentOffer: models.ShipmentOffer{
			TransportationServiceProviderID: tspUser.TransportationServiceProviderID,
			TransportationServiceProvider:   tspUser.TransportationServiceProvider,
			Accepted:                        models.BoolPointer(true),
		},
	})

	testdatagen.MakeTSPPerformanceDeprecated(db,
		tspUser.TransportationServiceProvider,
		*offer9.Shipment.TrafficDistributionList,
		models.IntPointer(3),
		0.40,
		5,
		unit.DiscountRate(0.50),
		unit.DiscountRate(0.55))

	testdatagen.MakeServiceAgent(db, testdatagen.Assertions{
		ServiceAgent: models.ServiceAgent{
			Shipment:   &offer9.Shipment,
			ShipmentID: offer9.ShipmentID,
		},
	})

	hhg2 := offer9.Shipment
	hhg2.Move.Submit()
	models.SaveMoveDependencies(db, &hhg2.Move)
	return offer9.Shipment
}<|MERGE_RESOLUTION|>--- conflicted
+++ resolved
@@ -1229,32 +1229,6 @@
 	hhg20.Move.Submit()
 	models.SaveMoveDependencies(db, &hhg20.Move)
 
-<<<<<<< HEAD
-	/*
-	 * Service member with accepted move but needs to be assigned a service agent
-	 */
-	email = "hhg@assign.serviceagent"
-
-	offer21 := testdatagen.MakeShipmentOffer(db, testdatagen.Assertions{
-		User: models.User{
-			ID:            uuid.Must(uuid.FromString("8ff1c3ca-4c51-40ad-9926-8add5463eb25")),
-			LoginGovEmail: email,
-		},
-		ServiceMember: models.ServiceMember{
-			ID:            uuid.FromStringOrNil("e52c90df-502f-4fa2-8838-ee0894725b4d"),
-			FirstName:     models.StringPointer("Assign"),
-			LastName:      models.StringPointer("ServiceAgent"),
-			Edipi:         models.StringPointer("4444567890"),
-			PersonalEmail: models.StringPointer(email),
-		},
-		Move: models.Move{
-			ID:               uuid.FromStringOrNil("33686dbe-cd64-4786-8aaa-a93dda278683"),
-			Locator:          "ASSIGN",
-			SelectedMoveType: models.StringPointer("HHG"),
-		},
-		TrafficDistributionList: models.TrafficDistributionList{
-			ID:                uuid.FromStringOrNil("d40edb7e-24c9-4a21-8e4b-2e473471263e"),
-=======
 	/* Service member with a doc for testing on TSP side
 	 */
 	email = "doc.owner@tsp.org"
@@ -1278,18 +1252,11 @@
 		},
 		TrafficDistributionList: models.TrafficDistributionList{
 			ID:                uuid.FromStringOrNil("7ad595da-9b34-4914-aeaa-9a540d13872f"),
->>>>>>> 102e6aa7
-			SourceRateArea:    "US62",
-			DestinationRegion: "11",
-			CodeOfService:     "D",
-		},
-		Shipment: models.Shipment{
-<<<<<<< HEAD
-			Status: models.ShipmentStatusACCEPTED,
-		},
-		ShipmentOffer: models.ShipmentOffer{
-			TransportationServiceProviderID: tspUser.TransportationServiceProviderID,
-=======
+			SourceRateArea:    "US62",
+			DestinationRegion: "11",
+			CodeOfService:     "D",
+		},
+		Shipment: models.Shipment{
 			Status:             models.ShipmentStatusAPPROVED,
 			ActualDeliveryDate: nil,
 		},
@@ -1308,14 +1275,12 @@
 			Status:           "OK",
 			MoveID:           uuid.FromStringOrNil("60098ff1-8dc9-4318-a2e8-47bc8aac11a4"),
 			Title:            "document_title",
->>>>>>> 102e6aa7
 		},
 	})
 
 	hhg21 := offer21.Shipment
 	hhg21.Move.Submit()
 	models.SaveMoveDependencies(db, &hhg21.Move)
-<<<<<<< HEAD
 
 	/*
 	 * Service member with uploaded orders and an approved shipment with service agent
@@ -1363,8 +1328,6 @@
 	hhg22 := offer22.Shipment
 	hhg22.Move.Submit()
 	models.SaveMoveDependencies(db, &hhg22.Move)
-=======
->>>>>>> 102e6aa7
 }
 
 // MakeHhgFromAwardedToAcceptedGBLReady creates a scenario for an approved shipment ready for GBL generation
