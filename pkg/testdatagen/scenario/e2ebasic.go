--- conflicted
+++ resolved
@@ -2624,16 +2624,10 @@
 	planner := route.NewTestingPlanner(1234)
 	engine := rateengine.NewRateEngine(db, logger)
 	verrs, err := shipmentservice.DeliverAndPriceShipment{
-<<<<<<< HEAD
 		DB:      db,
 		Engine:  engine,
 		Planner: planner,
-	}.Call(nowMinusOne, &offer.Shipment)
-=======
-		DB:     db,
-		Engine: engine,
 	}.Call(nextValidMoveDateMinusOne, &offer.Shipment)
->>>>>>> 24a783db
 
 	if verrs.HasAny() || err != nil {
 		fmt.Println(verrs.String())
