--- conflicted
+++ resolved
@@ -2440,16 +2440,6 @@
 		},
 	})
 
-<<<<<<< HEAD
-	// Create a move specific for Services Counselor role
-	validStatuses := []models.MoveStatus{models.MoveStatusNeedsServiceCounseling}
-	createRandomMove(db, validStatuses, allDutyStations, originDutyStationsInGBLOC, testdatagen.Assertions{
-		UserUploader: userUploader,
-		Move: models.Move{
-			Locator: "SCE2ET", // Services counselor e2e test
-		},
-	})
-
 	email = "nts.test.user@example.com"
 	uuidStr = "2194daed-3589-408f-b988-e9889c9f120e"
 	loginGovID = uuid.Must(uuid.NewV4())
@@ -2577,10 +2567,8 @@
 		},
 		UserUploader: userUploader,
 	})
-=======
 	createHHGNeedsServicesCounselingWithLocator(db, "SCE1ET")
 	createHHGNeedsServicesCounselingWithLocator(db, "SCE2ET")
 	createHHGNeedsServicesCounselingWithLocator(db, "SCE3ET")
 	createHHGNeedsServicesCounselingWithLocator(db, "SCE4ET")
->>>>>>> 2fd004bc
 }