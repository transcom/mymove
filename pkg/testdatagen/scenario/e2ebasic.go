--- conflicted
+++ resolved
@@ -333,12 +333,11 @@
 	models.SaveMoveDependencies(db, &hhg2.Move)
 
 	/*
-<<<<<<< HEAD
 	 * Service member with accepted shipment
 	 */
 	email = "hhg@accept.ed"
 
-	offer5 := testdatagen.MakeShipmentOffer(db, testdatagen.Assertions{
+	offer3 := testdatagen.MakeShipmentOffer(db, testdatagen.Assertions{
 		User: models.User{
 			ID:            uuid.Must(uuid.FromString("6a39dd2a-a23f-4967-a035-3bc9987c6848")),
 			LoginGovEmail: email,
@@ -347,12 +346,39 @@
 			ID:            uuid.FromStringOrNil("6a39dd2a-a23f-4967-a035-3bc9987c6848"),
 			FirstName:     models.StringPointer("HHG"),
 			LastName:      models.StringPointer("ReadyForApprove"),
-=======
+			Edipi:         models.StringPointer("4444567890"),
+			PersonalEmail: models.StringPointer(email),
+		},
+		Move: models.Move{
+			ID:               uuid.FromStringOrNil("4752270d-4a6f-44ea-82f6-ae3cf3277c5d"),
+			Locator:          "BACON3",
+			SelectedMoveType: models.StringPointer("HHG"),
+		},
+		TrafficDistributionList: models.TrafficDistributionList{
+			ID:                uuid.FromStringOrNil("e09f8b8b-67a6-4ce3-b5c3-bd48c82512fc"),
+			SourceRateArea:    "US62",
+			DestinationRegion: "11",
+			CodeOfService:     "D",
+		},
+		Shipment: models.Shipment{
+			Status: models.ShipmentStatusACCEPTED,
+		},
+		ShipmentOffer: models.ShipmentOffer{
+			TransportationServiceProviderID: tspUser.TransportationServiceProviderID,
+			Accepted:                        models.BoolPointer(true),
+		},
+	})
+
+	hhg3 := offer3.Shipment
+	hhg3.Move.Submit()
+	models.SaveMoveDependencies(db, &hhg3.Move)
+
+	/*
 	 * Service member with uploaded orders and an approved shipment to have weight added
 	 */
 	email = "hhg@addweigh.ts"
 
-	offer3 := testdatagen.MakeShipmentOffer(db, testdatagen.Assertions{
+	offer4 := testdatagen.MakeShipmentOffer(db, testdatagen.Assertions{
 		User: models.User{
 			ID:            uuid.Must(uuid.FromString("bf022aeb-3f14-4429-94d7-fe759f493aed")),
 			LoginGovEmail: email,
@@ -361,52 +387,29 @@
 			ID:            uuid.FromStringOrNil("01fa956f-d17b-477e-8607-1db1dd891720"),
 			FirstName:     models.StringPointer("HHG"),
 			LastName:      models.StringPointer("Submitted"),
->>>>>>> ec208052
 			Edipi:         models.StringPointer("4444567890"),
 			PersonalEmail: models.StringPointer(email),
 		},
 		Move: models.Move{
-<<<<<<< HEAD
-			ID:               uuid.FromStringOrNil("4752270d-4a6f-44ea-82f6-ae3cf3277c5d"),
-=======
 			ID:               uuid.FromStringOrNil("94739ee0-664c-47c5-afe9-0f5067a2e151"),
->>>>>>> ec208052
-			Locator:          "BACON3",
+			Locator:          "BACON4",
 			SelectedMoveType: models.StringPointer("HHG"),
 		},
 		TrafficDistributionList: models.TrafficDistributionList{
-<<<<<<< HEAD
-			ID:                uuid.FromStringOrNil("e09f8b8b-67a6-4ce3-b5c3-bd48c82512fc"),
-=======
 			ID:                uuid.FromStringOrNil("9ebc891b-f629-4ea1-9ebf-eef1971d69a3"),
->>>>>>> ec208052
 			SourceRateArea:    "US62",
 			DestinationRegion: "11",
 			CodeOfService:     "D",
 		},
 		Shipment: models.Shipment{
-<<<<<<< HEAD
-			Status: models.ShipmentStatusACCEPTED,
+			Status: models.ShipmentStatusAWARDED,
 		},
 		ShipmentOffer: models.ShipmentOffer{
 			TransportationServiceProviderID: tspUser.TransportationServiceProviderID,
-			Accepted:                        models.BoolPointer(true),
-		},
-	})
-
-	hhg5 := offer5.Shipment
-	hhg5.Move.Submit()
-	models.SaveMoveDependencies(db, &hhg5.Move)
-=======
-			Status: models.ShipmentStatusAWARDED,
-		},
-		ShipmentOffer: models.ShipmentOffer{
-			TransportationServiceProviderID: tspUser.TransportationServiceProviderID,
-		},
-	})
-
-	hhg3 := offer3.Shipment
-	hhg3.Move.Submit()
-	models.SaveMoveDependencies(db, &hhg3.Move)
->>>>>>> ec208052
+		},
+	})
+
+	hhg4 := offer4.Shipment
+	hhg4.Move.Submit()
+	models.SaveMoveDependencies(db, &hhg4.Move)
 }