--- conflicted
+++ resolved
@@ -563,30 +563,15 @@
 		},
 	})
 
-	/*
-	 * Service member with approved basics and accepted shipment
-	 */
-	email = "hhg@appro.ved"
-
 	hhg6 := offer6.Shipment
 	hhg6.Move.Submit()
 	models.SaveMoveDependencies(db, &hhg6.Move)
 
-<<<<<<< HEAD
-	/*
-	 * Service member with uploaded orders, a new shipment move, and a service agent
-	 */
-	email = "hhg@incomplete.serviceagent"
-	hhg7 := testdatagen.MakeShipment(db, testdatagen.Assertions{
-		User: models.User{
-			ID:            uuid.Must(uuid.FromString("412e76e0-bb34-47d4-ba37-ff13e2dd40b9")),
-			LoginGovEmail: email,
-		},
-		ServiceMember: models.ServiceMember{
-			ID:            uuid.FromStringOrNil("245a9b18-81d6-474a-86aa-b87246fff65c"),
-			FirstName:     models.StringPointer("HHG"),
-			LastName:      models.StringPointer("Submitted"),
-=======
+	/*
+	 * Service member with approved basics and accepted shipment
+	 */
+	email = "hhg@appro.ved"
+
 	offer7 := testdatagen.MakeShipmentOffer(db, testdatagen.Assertions{
 		User: models.User{
 			ID:            uuid.Must(uuid.FromString("f79fd68e-4461-4ba8-b630-9618b913e229")),
@@ -596,19 +581,10 @@
 			ID:            uuid.FromStringOrNil("f79fd68e-4461-4ba8-b630-9618b913e229"),
 			FirstName:     models.StringPointer("HHG"),
 			LastName:      models.StringPointer("ReadyForApprove"),
->>>>>>> bcbf71be
-			Edipi:         models.StringPointer("4444567890"),
-			PersonalEmail: models.StringPointer(email),
-		},
-		Move: models.Move{
-<<<<<<< HEAD
-			ID:               uuid.FromStringOrNil("1a3eb5a2-26d9-49a3-a775-5220055e8ffe"),
-			Locator:          "LRKREK",
-			SelectedMoveType: models.StringPointer("HHG"),
-		},
-		TrafficDistributionList: models.TrafficDistributionList{
-			ID:                uuid.FromStringOrNil("873dbdda-c57e-4b29-994a-09fb8641fc75"),
-=======
+			Edipi:         models.StringPointer("4444567890"),
+			PersonalEmail: models.StringPointer(email),
+		},
+		Move: models.Move{
 			ID:               uuid.FromStringOrNil("29cd6b2f-9ef2-48be-b4ee-1c1e0a1456ef"),
 			Locator:          "BACON5",
 			SelectedMoveType: models.StringPointer("HHG"),
@@ -621,25 +597,10 @@
 		},
 		TrafficDistributionList: models.TrafficDistributionList{
 			ID:                uuid.FromStringOrNil("d17e2e3e-9bff-4bb0-b301-f97ad03350c1"),
->>>>>>> bcbf71be
-			SourceRateArea:    "US62",
-			DestinationRegion: "11",
-			CodeOfService:     "D",
-		},
-<<<<<<< HEAD
-	})
-	testdatagen.MakeServiceAgent(db, testdatagen.Assertions{
-		ServiceAgent: models.ServiceAgent{
-			ShipmentID: hhg7.ID,
-		},
-	})
-	testdatagen.MakeServiceAgent(db, testdatagen.Assertions{
-		ServiceAgent: models.ServiceAgent{
-			ShipmentID: hhg7.ID,
-			Role:       models.RoleDESTINATION,
-		},
-	})
-=======
+			SourceRateArea:    "US62",
+			DestinationRegion: "11",
+			CodeOfService:     "D",
+		},
 		Shipment: models.Shipment{
 			Status: models.ShipmentStatusACCEPTED,
 		},
@@ -650,7 +611,48 @@
 	})
 
 	hhg7 := offer7.Shipment
->>>>>>> bcbf71be
 	hhg7.Move.Submit()
 	models.SaveMoveDependencies(db, &hhg7.Move)
+
+	/*
+	 * Service member with uploaded orders, a new shipment move, and a service agent
+	 */
+	email = "hhg@incomplete.serviceagent"
+	hhg8 := testdatagen.MakeShipment(db, testdatagen.Assertions{
+		User: models.User{
+			ID:            uuid.Must(uuid.FromString("412e76e0-bb34-47d4-ba37-ff13e2dd40b9")),
+			LoginGovEmail: email,
+		},
+		ServiceMember: models.ServiceMember{
+			ID:            uuid.FromStringOrNil("245a9b18-81d6-474a-86aa-b87246fff65c"),
+			FirstName:     models.StringPointer("HHG"),
+			LastName:      models.StringPointer("Submitted"),
+			Edipi:         models.StringPointer("4444567890"),
+			PersonalEmail: models.StringPointer(email),
+		},
+		Move: models.Move{
+			ID:               uuid.FromStringOrNil("1a3eb5a2-26d9-49a3-a775-5220055e8ffe"),
+			Locator:          "LRKREK",
+			SelectedMoveType: models.StringPointer("HHG"),
+		},
+		TrafficDistributionList: models.TrafficDistributionList{
+			ID:                uuid.FromStringOrNil("873dbdda-c57e-4b29-994a-09fb8641fc75"),
+			SourceRateArea:    "US62",
+			DestinationRegion: "11",
+			CodeOfService:     "D",
+		},
+	})
+	testdatagen.MakeServiceAgent(db, testdatagen.Assertions{
+		ServiceAgent: models.ServiceAgent{
+			ShipmentID: hhg8.ID,
+		},
+	})
+	testdatagen.MakeServiceAgent(db, testdatagen.Assertions{
+		ServiceAgent: models.ServiceAgent{
+			ShipmentID: hhg8.ID,
+			Role:       models.RoleDESTINATION,
+		},
+	})
+	hhg8.Move.Submit()
+	models.SaveMoveDependencies(db, &hhg8.Move)
 }