package scenario

import (
	"log"
	"time"

	"github.com/gobuffalo/pop"
	"github.com/gobuffalo/uuid"

	"github.com/transcom/mymove/pkg/gen/internalmessages"
	"github.com/transcom/mymove/pkg/models"
	"github.com/transcom/mymove/pkg/testdatagen"
	"github.com/transcom/mymove/pkg/unit"
	"github.com/transcom/mymove/pkg/uploader"
)

// E2eBasicScenario builds a basic set of data for e2e testing
type e2eBasicScenario NamedScenario

// E2eBasicScenario Is the thing
var E2eBasicScenario = e2eBasicScenario{"e2e_basic"}

// Run does that data load thing
func (e e2eBasicScenario) Run(db *pop.Connection, loader *uploader.Uploader) {

	/*
	 * Basic user with tsp access
	 */
	email := "tspuser1@example.com"
	tspUser := testdatagen.MakeTspUser(db, testdatagen.Assertions{
		User: models.User{
			ID:            uuid.Must(uuid.FromString("6cd03e5b-bee8-4e97-a340-fecb8f3d5465")),
			LoginGovEmail: email,
		},
		TspUser: models.TspUser{
			ID:    uuid.FromStringOrNil("1fb58b82-ab60-4f55-a654-0267200473a4"),
			Email: email,
		},
	})

	/*
	 * Basic user with office access
	 */
	email = "officeuser1@example.com"
	testdatagen.MakeOfficeUser(db, testdatagen.Assertions{
		User: models.User{
			ID:            uuid.Must(uuid.FromString("9bfa91d2-7a0c-4de0-ae02-b8cf8b4b858b")),
			LoginGovEmail: email,
		},
		OfficeUser: models.OfficeUser{
			ID:    uuid.FromStringOrNil("9c5911a7-5885-4cf4-abec-021a40692403"),
			Email: email,
		},
	})

	/*
	 * Service member with uploaded orders and a new ppm
	 */
	email = "ppm@incomple.te"
	uuidStr := "e10d5964-c070-49cb-9bd1-eaf9f7348eb6"
	testdatagen.MakeUser(db, testdatagen.Assertions{
		User: models.User{
			ID:            uuid.Must(uuid.FromString(uuidStr)),
			LoginGovEmail: email,
		},
	})
	nowTime := time.Now()
	ppm0 := testdatagen.MakePPM(db, testdatagen.Assertions{
		ServiceMember: models.ServiceMember{
			ID:            uuid.FromStringOrNil("94ced723-fabc-42af-b9ee-87f8986bb5c9"),
			UserID:        uuid.FromStringOrNil(uuidStr),
			FirstName:     models.StringPointer("PPM"),
			LastName:      models.StringPointer("Submitted"),
			Edipi:         models.StringPointer("1234567890"),
			PersonalEmail: models.StringPointer(email),
		},
		Move: models.Move{
			ID:      uuid.FromStringOrNil("0db80bd6-de75-439e-bf89-deaafa1d0dc8"),
			Locator: "VGHEIS",
		},
		PersonallyProcuredMove: models.PersonallyProcuredMove{
			PlannedMoveDate: &nowTime,
		},
		Uploader: loader,
	})
	ppm0.Move.Submit()
	models.SaveMoveDependencies(db, &ppm0.Move)

	/*
	 * A move, that will be canceled by the E2E test
	 */
	email = "ppm-to-cancel@example.com"
	uuidStr = "e10d5964-c070-49cb-9bd1-eaf9f7348eb7"
	testdatagen.MakeUser(db, testdatagen.Assertions{
		User: models.User{
			ID:            uuid.Must(uuid.FromString(uuidStr)),
			LoginGovEmail: email,
		},
	})
	nowTime = time.Now()
	ppmToCancel := testdatagen.MakePPM(db, testdatagen.Assertions{
		ServiceMember: models.ServiceMember{
			ID:            uuid.FromStringOrNil("94ced723-fabc-42af-b9ee-87f8986bb5ca"),
			UserID:        uuid.FromStringOrNil(uuidStr),
			FirstName:     models.StringPointer("PPM"),
			LastName:      models.StringPointer("Submitted"),
			Edipi:         models.StringPointer("1234567890"),
			PersonalEmail: models.StringPointer(email),
		},
		Move: models.Move{
			ID:      uuid.FromStringOrNil("0db80bd6-de75-439e-bf89-deaafa1d0dc9"),
			Locator: "CANCEL",
		},
		PersonallyProcuredMove: models.PersonallyProcuredMove{
			PlannedMoveDate: &nowTime,
		},
		Uploader: loader,
	})
	ppmToCancel.Move.Submit()
	models.SaveMoveDependencies(db, &ppmToCancel.Move)

	/*
	 * Service member with a ppm in progress
	 */
	email = "ppm.in@progre.ss"
	uuidStr = "20199d12-5165-4980-9ca7-19b5dc9f1032"
	testdatagen.MakeUser(db, testdatagen.Assertions{
		User: models.User{
			ID:            uuid.Must(uuid.FromString(uuidStr)),
			LoginGovEmail: email,
		},
	})
	pastTime := time.Now().AddDate(0, 0, -10)
	ppm1 := testdatagen.MakePPM(db, testdatagen.Assertions{
		ServiceMember: models.ServiceMember{
			ID:            uuid.FromStringOrNil("466c41b9-50bf-462c-b3cd-1ae33a2dad9b"),
			UserID:        uuid.FromStringOrNil(uuidStr),
			FirstName:     models.StringPointer("PPM"),
			LastName:      models.StringPointer("In Progress"),
			Edipi:         models.StringPointer("1617033988"),
			PersonalEmail: models.StringPointer(email),
		},
		Move: models.Move{
			ID:      uuid.FromStringOrNil("c9df71f2-334f-4f0e-b2e7-050ddb22efa1"),
			Locator: "GBXYUI",
		},
		PersonallyProcuredMove: models.PersonallyProcuredMove{
			PlannedMoveDate: &pastTime,
		},
		Uploader: loader,
	})
	ppm1.Move.Submit()
	ppm1.Move.Approve()
	models.SaveMoveDependencies(db, &ppm1.Move)

	/*
	 * Service member with a ppm move approved, but not in progress
	 */
	email = "ppm@approv.ed"
	uuidStr = "1842091b-b9a0-4d4a-ba22-1e2f38f26317"
	testdatagen.MakeUser(db, testdatagen.Assertions{
		User: models.User{
			ID:            uuid.Must(uuid.FromString(uuidStr)),
			LoginGovEmail: email,
		},
	})
	futureTime := time.Now().AddDate(0, 0, 10)
	typeDetail := internalmessages.OrdersTypeDetailPCSTDY
	ppm2 := testdatagen.MakePPM(db, testdatagen.Assertions{
		ServiceMember: models.ServiceMember{
			ID:            uuid.FromStringOrNil("9ce5a930-2446-48ec-a9c0-17bc65e8522d"),
			UserID:        uuid.FromStringOrNil(uuidStr),
			FirstName:     models.StringPointer("PPM"),
			LastName:      models.StringPointer("Approved"),
			Edipi:         models.StringPointer("7617033988"),
			PersonalEmail: models.StringPointer(email),
		},
		// These values should be populated for an approved move
		Order: models.Order{
			OrdersNumber:        models.StringPointer("12345"),
			OrdersTypeDetail:    &typeDetail,
			DepartmentIndicator: models.StringPointer("AIR_FORCE"),
			TAC:                 models.StringPointer("99"),
		},
		Move: models.Move{
			ID:      uuid.FromStringOrNil("0a2580ef-180a-44b2-a40b-291fa9cc13cc"),
			Locator: "FDXTIU",
		},
		PersonallyProcuredMove: models.PersonallyProcuredMove{
			PlannedMoveDate: &futureTime,
		},
		Uploader: loader,
	})
	ppm2.Move.Submit()
	ppm2.Move.Approve()
	// This is the same PPM model as ppm2, but this is the one that will be saved by SaveMoveDependencies
	ppm2.Move.PersonallyProcuredMoves[0].Submit()
	ppm2.Move.PersonallyProcuredMoves[0].Approve()
	models.SaveMoveDependencies(db, &ppm2.Move)

	/*
	 * Service member with orders and a move
	 */
	email = "profile@comple.te"
	uuidStr = "13F3949D-0D53-4BE4-B1B1-AE4314793F34"
	testdatagen.MakeUser(db, testdatagen.Assertions{
		User: models.User{
			ID:            uuid.Must(uuid.FromString(uuidStr)),
			LoginGovEmail: email,
		},
	})

	testdatagen.MakeMove(db, testdatagen.Assertions{
		ServiceMember: models.ServiceMember{
			ID:            uuid.FromStringOrNil("0a1e72b0-1b9f-442b-a6d3-7b7cfa6bbb95"),
			UserID:        uuid.FromStringOrNil(uuidStr),
			FirstName:     models.StringPointer("Profile"),
			LastName:      models.StringPointer("Complete"),
			Edipi:         models.StringPointer("8893308161"),
			PersonalEmail: models.StringPointer(email),
		},
		Move: models.Move{
			ID:      uuid.FromStringOrNil("173da49c-fcec-4d01-a622-3651e81c654e"),
			Locator: "BLABLA",
		},
		Uploader: loader,
	})

	/*
	 * Service member with orders and a move, but no move type selected to select HHG
	 */
	email = "sm_hhg@example.com"
	uuidStr = "4b389406-9258-4695-a091-0bf97b5a132f"

	testdatagen.MakeUser(db, testdatagen.Assertions{
		User: models.User{
			ID:            uuid.Must(uuid.FromString(uuidStr)),
			LoginGovEmail: email,
		},
	})

	testdatagen.MakeMoveWithoutMoveType(db, testdatagen.Assertions{
		ServiceMember: models.ServiceMember{
			ID:            uuid.FromStringOrNil("b5d1f44b-5ceb-4a0e-9119-5687808996ff"),
			UserID:        uuid.FromStringOrNil(uuidStr),
			FirstName:     models.StringPointer("HHGDude"),
			LastName:      models.StringPointer("UserPerson"),
			Edipi:         models.StringPointer("6833908163"),
			PersonalEmail: models.StringPointer(email),
		},
		Move: models.Move{
			ID:      uuid.FromStringOrNil("8718c8ac-e0c6-423b-bdc6-af971ee05b9a"),
			Locator: "REWGIE",
		},
	})

	/*
	 * Service member with uploaded orders and a new shipment move
	 */
	email = "hhg@incomple.te"

	hhg0 := testdatagen.MakeShipment(db, testdatagen.Assertions{
		User: models.User{
			ID:            uuid.Must(uuid.FromString("ebc176e0-bb34-47d4-ba37-ff13e2dd40b9")),
			LoginGovEmail: email,
		},
		ServiceMember: models.ServiceMember{
			ID:            uuid.FromStringOrNil("0d719b18-81d6-474a-86aa-b87246fff65c"),
			FirstName:     models.StringPointer("HHG"),
			LastName:      models.StringPointer("Submitted"),
			Edipi:         models.StringPointer("4444567890"),
			PersonalEmail: models.StringPointer(email),
		},
		Move: models.Move{
			ID:               uuid.FromStringOrNil("2ed0b5a2-26d9-49a3-a775-5220055e8ffe"),
			Locator:          "RLKBEM",
			SelectedMoveType: models.StringPointer("HHG"),
		},
		TrafficDistributionList: models.TrafficDistributionList{
			ID:                uuid.FromStringOrNil("0dfdbdda-c57e-4b29-994a-09fb8641fc75"),
			SourceRateArea:    "US62",
			DestinationRegion: "11",
			CodeOfService:     "D",
		},
	})

	hhg0.Move.Submit()
	models.SaveMoveDependencies(db, &hhg0.Move)

	/*
	 * Service member with uploaded orders and an approved shipment
	 */
	email = "hhg@award.ed"

	offer1 := testdatagen.MakeShipmentOffer(db, testdatagen.Assertions{
		User: models.User{
			ID:            uuid.Must(uuid.FromString("7980f0cf-63e3-4722-b5aa-ba46f8f7ac64")),
			LoginGovEmail: email,
		},
		ServiceMember: models.ServiceMember{
			ID:            uuid.FromStringOrNil("8a66beef-1cdf-4117-9db2-aad548f54430"),
			FirstName:     models.StringPointer("HHG"),
			LastName:      models.StringPointer("Submitted"),
			Edipi:         models.StringPointer("4444567890"),
			PersonalEmail: models.StringPointer(email),
		},
		Move: models.Move{
			ID:               uuid.FromStringOrNil("56b8ef45-8145-487b-9b59-0e30d0d465fa"),
			Locator:          "BACON1",
			SelectedMoveType: models.StringPointer("HHG"),
		},
		TrafficDistributionList: models.TrafficDistributionList{
			ID:                uuid.FromStringOrNil("776b5a23-2830-4de0-bb6a-7698a25865cb"),
			SourceRateArea:    "US62",
			DestinationRegion: "11",
			CodeOfService:     "D",
		},
		Shipment: models.Shipment{
			Status: models.ShipmentStatusAWARDED,
		},
		ShipmentOffer: models.ShipmentOffer{
			TransportationServiceProviderID: tspUser.TransportationServiceProviderID,
		},
	})

	hhg1 := offer1.Shipment
	hhg1.Move.Submit()
	models.SaveMoveDependencies(db, &hhg1.Move)

	/*
	 * Service member with uploaded orders and an approved shipment to be accepted
	 */
	email = "hhg@fromawardedtoaccept.ed"

	packDate := time.Now().AddDate(0, 0, 1)
	pickupDate := time.Now().AddDate(0, 0, 5)
	deliveryDate := time.Now().AddDate(0, 0, 10)
	sourceOffice := testdatagen.MakeTransportationOffice(db, testdatagen.Assertions{
		TransportationOffice: models.TransportationOffice{
			Gbloc: "ABCD",
		},
	})
	destOffice := testdatagen.MakeTransportationOffice(db, testdatagen.Assertions{
		TransportationOffice: models.TransportationOffice{
			Gbloc: "QRED",
		},
	})
	offer2 := testdatagen.MakeShipmentOffer(db, testdatagen.Assertions{
		User: models.User{
			ID:            uuid.Must(uuid.FromString("179598c5-a5ee-4da5-8259-29749f03a398")),
			LoginGovEmail: email,
		},
		ServiceMember: models.ServiceMember{
			ID:            uuid.FromStringOrNil("179598c5-a5ee-4da5-8259-29749f03a398"),
			FirstName:     models.StringPointer("HHG"),
			LastName:      models.StringPointer("ReadyForAccept"),
			Edipi:         models.StringPointer("4444567890"),
			PersonalEmail: models.StringPointer(email),
		},
		Order: models.Order{
			DepartmentIndicator: models.StringPointer("17"),
			TAC:                 models.StringPointer("NTA4"),
			SAC:                 models.StringPointer("1234567890 9876543210"),
		},
		Move: models.Move{
			ID:               uuid.FromStringOrNil("849a7880-4a82-4f76-acb4-63cf481e786b"),
			Locator:          "BACON2",
			SelectedMoveType: models.StringPointer("HHG"),
		},
		TrafficDistributionList: models.TrafficDistributionList{
			ID:                uuid.FromStringOrNil("5f86c201-1abf-4f9d-8dcb-d039cb1c6bfc"),
			SourceRateArea:    "US62",
			DestinationRegion: "11",
			CodeOfService:     "D",
		},
		Shipment: models.Shipment{
			ID:                          uuid.FromStringOrNil("53ebebef-be58-41ce-9635-a4930149190d"),
			Status:                      models.ShipmentStatusAWARDED,
			PmSurveyPlannedPackDate:     &packDate,
			PmSurveyPlannedPickupDate:   &pickupDate,
			PmSurveyPlannedDeliveryDate: &deliveryDate,
			SourceGBLOC:                 &sourceOffice.Gbloc,
			DestinationGBLOC:            &destOffice.Gbloc,
		},
		ShipmentOffer: models.ShipmentOffer{
			TransportationServiceProviderID: tspUser.TransportationServiceProviderID,
			TransportationServiceProvider:   tspUser.TransportationServiceProvider,
		},
	})

	_, err := testdatagen.MakeTSPPerformance(db,
		tspUser.TransportationServiceProvider,
		*offer2.Shipment.TrafficDistributionList,
		models.IntPointer(3),
		0.40,
		5,
		unit.DiscountRate(0.50),
		unit.DiscountRate(0.55))
	if err != nil {
		log.Panic(err)
	}

	hhg2 := offer2.Shipment
	hhg2.Move.Submit()
	models.SaveMoveDependencies(db, &hhg2.Move)

	/*
	 * Service member with accepted shipment
	 */
	email = "hhg@accept.ed"

	offer3 := testdatagen.MakeShipmentOffer(db, testdatagen.Assertions{
		User: models.User{
			ID:            uuid.Must(uuid.FromString("6a39dd2a-a23f-4967-a035-3bc9987c6848")),
			LoginGovEmail: email,
		},
		ServiceMember: models.ServiceMember{
			ID:            uuid.FromStringOrNil("6a39dd2a-a23f-4967-a035-3bc9987c6848"),
			FirstName:     models.StringPointer("HHG"),
			LastName:      models.StringPointer("ReadyForApprove"),
			Edipi:         models.StringPointer("4444567890"),
			PersonalEmail: models.StringPointer(email),
		},
		Move: models.Move{
			ID:               uuid.FromStringOrNil("4752270d-4a6f-44ea-82f6-ae3cf3277c5d"),
			Locator:          "BACON3",
			SelectedMoveType: models.StringPointer("HHG"),
		},
		TrafficDistributionList: models.TrafficDistributionList{
			ID:                uuid.FromStringOrNil("e09f8b8b-67a6-4ce3-b5c3-bd48c82512fc"),
			SourceRateArea:    "US62",
			DestinationRegion: "11",
			CodeOfService:     "D",
		},
		Shipment: models.Shipment{
			Status: models.ShipmentStatusACCEPTED,
		},
		ShipmentOffer: models.ShipmentOffer{
			TransportationServiceProviderID: tspUser.TransportationServiceProviderID,
			Accepted:                        models.BoolPointer(true),
		},
	})

	hhg3 := offer3.Shipment
	hhg3.Move.Submit()
	models.SaveMoveDependencies(db, &hhg3.Move)

	/*
	 * Service member with uploaded orders and an approved shipment to have weight added
	 */
	email = "hhg@addweigh.ts"

	offer4 := testdatagen.MakeShipmentOffer(db, testdatagen.Assertions{
		User: models.User{
			ID:            uuid.Must(uuid.FromString("bf022aeb-3f14-4429-94d7-fe759f493aed")),
			LoginGovEmail: email,
		},
		ServiceMember: models.ServiceMember{
			ID:            uuid.FromStringOrNil("01fa956f-d17b-477e-8607-1db1dd891720"),
			FirstName:     models.StringPointer("HHG"),
			LastName:      models.StringPointer("Submitted"),
			Edipi:         models.StringPointer("4444567890"),
			PersonalEmail: models.StringPointer(email),
		},
		Move: models.Move{
			ID:               uuid.FromStringOrNil("94739ee0-664c-47c5-afe9-0f5067a2e151"),
			Locator:          "BACON4",
			SelectedMoveType: models.StringPointer("HHG"),
		},
		TrafficDistributionList: models.TrafficDistributionList{
			ID:                uuid.FromStringOrNil("9ebc891b-f629-4ea1-9ebf-eef1971d69a3"),
			SourceRateArea:    "US62",
			DestinationRegion: "11",
			CodeOfService:     "D",
		},
		Shipment: models.Shipment{
			Status: models.ShipmentStatusAWARDED,
		},
		ShipmentOffer: models.ShipmentOffer{
			TransportationServiceProviderID: tspUser.TransportationServiceProviderID,
		},
	})

	hhg4 := offer4.Shipment
	hhg4.Move.Submit()
	models.SaveMoveDependencies(db, &hhg4.Move)

	/*
	 * Service member with uploaded orders and an approved shipment to have weight added
	 * This shipment is rejected by the e2e test.
	 */
	email = "hhg@reject.ing"

	offer5 := testdatagen.MakeShipmentOffer(db, testdatagen.Assertions{
		User: models.User{
			ID:            uuid.Must(uuid.FromString("76bdcff3-ade4-41ff-bf09-0b2474cec751")),
			LoginGovEmail: email,
		},
		ServiceMember: models.ServiceMember{
			ID:            uuid.FromStringOrNil("f4e362e9-9fdd-490b-a2fa-1fa4035b8f0d"),
			FirstName:     models.StringPointer("HHG"),
			LastName:      models.StringPointer("Submitted"),
			Edipi:         models.StringPointer("4444567890"),
			PersonalEmail: models.StringPointer(email),
		},
		Move: models.Move{
			ID:               uuid.FromStringOrNil("7fca3fd0-08a6-480a-8a9c-16a65a100db9"),
			Locator:          "REJECT",
			SelectedMoveType: models.StringPointer("HHG"),
		},
		TrafficDistributionList: models.TrafficDistributionList{
			ID:                uuid.FromStringOrNil("1731c3e6-b510-43d0-be46-13e5a2032bad"),
			SourceRateArea:    "US62",
			DestinationRegion: "11",
			CodeOfService:     "D",
		},
		Shipment: models.Shipment{
			Status: models.ShipmentStatusAWARDED,
		},
		ShipmentOffer: models.ShipmentOffer{
			TransportationServiceProviderID: tspUser.TransportationServiceProviderID,
		},
	})

	hhg5 := offer5.Shipment
	hhg5.Move.Submit()
	models.SaveMoveDependencies(db, &hhg5.Move)

	/*
	 * Service member with in transit shipment
	 */
	email = "hhg@in.transit"

	offer6 := testdatagen.MakeShipmentOffer(db, testdatagen.Assertions{
		User: models.User{
			ID:            uuid.Must(uuid.FromString("1239dd2a-a23f-4967-a035-3bc9987c6848")),
			LoginGovEmail: email,
		},
		ServiceMember: models.ServiceMember{
			ID:            uuid.FromStringOrNil("2339dd2a-a23f-4967-a035-3bc9987c6824"),
			FirstName:     models.StringPointer("HHG"),
			LastName:      models.StringPointer("ReadyForApprove"),
			Edipi:         models.StringPointer("4444567890"),
			PersonalEmail: models.StringPointer(email),
		},
		Move: models.Move{
			ID:               uuid.FromStringOrNil("3452270d-4a6f-44ea-82f6-ae3cf3277c5d"),
			Locator:          "NINOPK",
			SelectedMoveType: models.StringPointer("HHG"),
		},
		TrafficDistributionList: models.TrafficDistributionList{
			ID:                uuid.FromStringOrNil("459f8b8b-67a6-4ce3-b5c3-bd48c82512fc"),
			SourceRateArea:    "US62",
			DestinationRegion: "11",
			CodeOfService:     "D",
		},
		Shipment: models.Shipment{
			Status: models.ShipmentStatusINTRANSIT,
		},
		ShipmentOffer: models.ShipmentOffer{
			TransportationServiceProviderID: tspUser.TransportationServiceProviderID,
			Accepted:                        models.BoolPointer(true),
		},
	})

	hhg6 := offer6.Shipment
	hhg6.Move.Submit()
	models.SaveMoveDependencies(db, &hhg6.Move)

	/*
	 * Service member with approved shipment
	 */
	email = "hhg@approv.ed"

	offer7 := testdatagen.MakeShipmentOffer(db, testdatagen.Assertions{
		User: models.User{
			ID:            uuid.Must(uuid.FromString("68461d67-5385-4780-9cb6-417075343b0e")),
			LoginGovEmail: email,
		},
		ServiceMember: models.ServiceMember{
			ID:            uuid.FromStringOrNil("2825cadf-410f-4f82-aa0f-4caaf000e63e"),
			FirstName:     models.StringPointer("HHG"),
			LastName:      models.StringPointer("ReadyForApprove"),
			Edipi:         models.StringPointer("4444567890"),
			PersonalEmail: models.StringPointer(email),
		},
		Move: models.Move{
			ID:               uuid.FromStringOrNil("616560f2-7e35-4504-b7e6-69038fb0c015"),
			Locator:          "APPRVD",
			SelectedMoveType: models.StringPointer("HHG"),
		},
		TrafficDistributionList: models.TrafficDistributionList{
			ID:                uuid.FromStringOrNil("5fe59be4-45d0-47c7-b426-cf4db9882af7"),
			SourceRateArea:    "US62",
			DestinationRegion: "11",
			CodeOfService:     "D",
		},
		Shipment: models.Shipment{
			Status: models.ShipmentStatusAPPROVED,
		},
		ShipmentOffer: models.ShipmentOffer{
			TransportationServiceProviderID: tspUser.TransportationServiceProviderID,
			Accepted:                        models.BoolPointer(true),
		},
	})

	hhg7 := offer7.Shipment
	hhg7.Move.Submit()
	models.SaveMoveDependencies(db, &hhg7.Move)

	/*
	 * Service member with approved basics and accepted shipment
	 */
	email = "hhg@accepted.approve"

	offer8 := testdatagen.MakeShipmentOffer(db, testdatagen.Assertions{
		User: models.User{
			ID:            uuid.Must(uuid.FromString("f79fd68e-4461-4ba8-b630-9618b913e229")),
			LoginGovEmail: email,
		},
		ServiceMember: models.ServiceMember{
			ID:            uuid.FromStringOrNil("f79fd68e-4461-4ba8-b630-9618b913e229"),
			FirstName:     models.StringPointer("HHG"),
			LastName:      models.StringPointer("ReadyForApprove"),
			Edipi:         models.StringPointer("4444567890"),
			PersonalEmail: models.StringPointer(email),
		},
		Move: models.Move{
			ID:               uuid.FromStringOrNil("29cd6b2f-9ef2-48be-b4ee-1c1e0a1456ef"),
			Locator:          "BACON5",
			SelectedMoveType: models.StringPointer("HHG"),
		},
		Order: models.Order{
			OrdersNumber:        models.StringPointer("54321"),
			OrdersTypeDetail:    &typeDetail,
			DepartmentIndicator: models.StringPointer("AIR_FORCE"),
			TAC:                 models.StringPointer("99"),
		},
		TrafficDistributionList: models.TrafficDistributionList{
			ID:                uuid.FromStringOrNil("d17e2e3e-9bff-4bb0-b301-f97ad03350c1"),
			SourceRateArea:    "US62",
			DestinationRegion: "11",
			CodeOfService:     "D",
		},
		Shipment: models.Shipment{
			Status: models.ShipmentStatusACCEPTED,
		},
		ShipmentOffer: models.ShipmentOffer{
			TransportationServiceProviderID: tspUser.TransportationServiceProviderID,
			Accepted:                        models.BoolPointer(true),
		},
	})

	hhg8 := offer8.Shipment
	hhg8.Move.Submit()
	models.SaveMoveDependencies(db, &hhg8.Move)

	/*
	 * Service member with uploaded orders, a new shipment move, and a service agent
	 */
	email = "hhg@incomplete.serviceagent"
	hhg9 := testdatagen.MakeShipment(db, testdatagen.Assertions{
		User: models.User{
			ID:            uuid.Must(uuid.FromString("412e76e0-bb34-47d4-ba37-ff13e2dd40b9")),
			LoginGovEmail: email,
		},
		ServiceMember: models.ServiceMember{
			ID:            uuid.FromStringOrNil("245a9b18-81d6-474a-86aa-b87246fff65c"),
			FirstName:     models.StringPointer("HHG"),
			LastName:      models.StringPointer("Submitted"),
			Edipi:         models.StringPointer("4444567890"),
			PersonalEmail: models.StringPointer(email),
		},
		Move: models.Move{
			ID:               uuid.FromStringOrNil("1a3eb5a2-26d9-49a3-a775-5220055e8ffe"),
			Locator:          "LRKREK",
			SelectedMoveType: models.StringPointer("HHG"),
		},
		TrafficDistributionList: models.TrafficDistributionList{
			ID:                uuid.FromStringOrNil("873dbdda-c57e-4b29-994a-09fb8641fc75"),
			SourceRateArea:    "US62",
			DestinationRegion: "11",
			CodeOfService:     "D",
		},
	})
	testdatagen.MakeServiceAgent(db, testdatagen.Assertions{
		ServiceAgent: models.ServiceAgent{
			ShipmentID: hhg9.ID,
		},
	})
	testdatagen.MakeServiceAgent(db, testdatagen.Assertions{
		ServiceAgent: models.ServiceAgent{
			ShipmentID: hhg9.ID,
			Role:       models.RoleDESTINATION,
		},
	})
	hhg9.Move.Submit()
	models.SaveMoveDependencies(db, &hhg9.Move)

	/*
	 * Service member with delivered shipment
	 */
	email = "hhg@de.livered"

	offer10 := testdatagen.MakeShipmentOffer(db, testdatagen.Assertions{
		User: models.User{
			ID:            uuid.Must(uuid.FromString("3339dd2a-a23f-4967-a035-3bc9987c6848")),
			LoginGovEmail: email,
		},
		ServiceMember: models.ServiceMember{
			ID:            uuid.FromStringOrNil("2559dd2a-a23f-4967-a035-3bc9987c6824"),
			FirstName:     models.StringPointer("HHG"),
			LastName:      models.StringPointer("ReadyForApprove"),
			Edipi:         models.StringPointer("4444567890"),
			PersonalEmail: models.StringPointer(email),
		},
		Move: models.Move{
			ID:               uuid.FromStringOrNil("3442270d-4a6f-44ea-82f6-ae3cf3277c5d"),
			Locator:          "SCHNOO",
			SelectedMoveType: models.StringPointer("HHG"),
		},
		TrafficDistributionList: models.TrafficDistributionList{
			ID:                uuid.FromStringOrNil("466f8b8b-67a6-4ce3-b5c3-bd48c82512fc"),
			SourceRateArea:    "US62",
			DestinationRegion: "11",
			CodeOfService:     "D",
		},
		Shipment: models.Shipment{
			Status: models.ShipmentStatusDELIVERED,
		},
		ShipmentOffer: models.ShipmentOffer{
			TransportationServiceProviderID: tspUser.TransportationServiceProviderID,
			Accepted:                        models.BoolPointer(true),
		},
	})

	hhg10 := offer10.Shipment
	hhg10.Move.Submit()
	models.SaveMoveDependencies(db, &hhg10.Move)

<<<<<<< HEAD
	/*
	 * Service member with completed shipment
	 */
	email = "hhg@com.pleted"

	offer11 := testdatagen.MakeShipmentOffer(db, testdatagen.Assertions{
		User: models.User{
			ID:            uuid.Must(uuid.FromString("4449dd2a-a23f-4967-a035-3bc9987c6848")),
			LoginGovEmail: email,
		},
		ServiceMember: models.ServiceMember{
			ID:            uuid.FromStringOrNil("5559dd2a-a23f-4967-a035-3bc9987c6824"),
			FirstName:     models.StringPointer("HHG"),
			LastName:      models.StringPointer("ReadyForApprove"),
			Edipi:         models.StringPointer("4444567890"),
			PersonalEmail: models.StringPointer(email),
		},
		Move: models.Move{
			ID:               uuid.FromStringOrNil("9992270d-4a6f-44ea-82f6-ae3cf3277c5d"),
			Locator:          "NOCHKA",
			SelectedMoveType: models.StringPointer("HHG"),
		},
		TrafficDistributionList: models.TrafficDistributionList{
			ID:                uuid.FromStringOrNil("777f8b8b-67a6-4ce3-b5c3-bd48c82512fc"),
			SourceRateArea:    "US62",
			DestinationRegion: "11",
			CodeOfService:     "D",
		},
		Shipment: models.Shipment{
			Status: models.ShipmentStatusCOMPLETED,
		},
		ShipmentOffer: models.ShipmentOffer{
			TransportationServiceProviderID: tspUser.TransportationServiceProviderID,
			Accepted:                        models.BoolPointer(true),
		},
	})

	hhg11 := offer11.Shipment
	hhg11.Move.Submit()
	models.SaveMoveDependencies(db, &hhg11.Move)

	/*
	 * Service member with approved basics and accepted shipment to be approved
	 */
	email = "hhg@delivered.complete"

	offer12 := testdatagen.MakeShipmentOffer(db, testdatagen.Assertions{
		User: models.User{
			ID:            uuid.Must(uuid.FromString("ab9fd68e-4461-4ba8-b630-9618b913e229")),
			LoginGovEmail: email,
		},
		ServiceMember: models.ServiceMember{
			ID:            uuid.FromStringOrNil("ab9fd68e-4461-4ba8-b630-9618b913e229"),
			FirstName:     models.StringPointer("HHG"),
			LastName:      models.StringPointer("ReadyForApprove"),
			Edipi:         models.StringPointer("4444567890"),
			PersonalEmail: models.StringPointer(email),
		},
		Move: models.Move{
			ID:               uuid.FromStringOrNil("abcd6b2f-9ef2-48be-b4ee-1c1e0a1456ef"),
			Locator:          "SSETZN",
			SelectedMoveType: models.StringPointer("HHG"),
			Status:           models.MoveStatusAPPROVED,
		},
		Order: models.Order{
			OrdersNumber:        models.StringPointer("54321"),
			OrdersTypeDetail:    &typeDetail,
			DepartmentIndicator: models.StringPointer("AIR_FORCE"),
			TAC:                 models.StringPointer("99"),
		},
		TrafficDistributionList: models.TrafficDistributionList{
			ID:                uuid.FromStringOrNil("ab7e2e3e-9bff-4bb0-b301-f97ad03350c1"),
=======
	// /*
	//  * Service member with uploaded orders and an approved shipment to be accepted & able to generate GBL
	//  */
	MakeHhgFromAwardedToAcceptedGBLReady(db, tspUser)

}

// MakeHhgFromAwardedToAcceptedGBLReady creates a scenario for an approved shipment ready for GBL generation
func MakeHhgFromAwardedToAcceptedGBLReady(db *pop.Connection, tspUser models.TspUser) models.Shipment {
	/*
	 * Service member with uploaded orders and an approved shipment to be accepted, able to generate GBL
	 */
	email := "hhg@gov_bill_of_lading.ready"

	packDate := time.Now().AddDate(0, 0, 1)
	pickupDate := time.Now().AddDate(0, 0, 5)
	deliveryDate := time.Now().AddDate(0, 0, 10)
	sourceOffice := testdatagen.MakeTransportationOffice(db, testdatagen.Assertions{
		TransportationOffice: models.TransportationOffice{
			Gbloc: "ABCD",
		},
	})
	destOffice := testdatagen.MakeTransportationOffice(db, testdatagen.Assertions{
		TransportationOffice: models.TransportationOffice{
			Gbloc: "QRED",
		},
	})
	offer9 := testdatagen.MakeShipmentOffer(db, testdatagen.Assertions{
		User: models.User{
			ID:            uuid.Must(uuid.FromString("658f3a78-b3a9-47f4-a820-af673103d62d")),
			LoginGovEmail: email,
		},
		ServiceMember: models.ServiceMember{
			ID:            uuid.FromStringOrNil("658f3a78-b3a9-47f4-a820-af673103d62d"),
			FirstName:     models.StringPointer("HHG"),
			LastName:      models.StringPointer("ReadyForGBL"),
			Edipi:         models.StringPointer("4444567890"),
			PersonalEmail: models.StringPointer(email),
		},
		Order: models.Order{
			DepartmentIndicator: models.StringPointer("17"),
			TAC:                 models.StringPointer("NTA4"),
			SAC:                 models.StringPointer("1234567890 9876543210"),
		},
		Move: models.Move{
			ID:               uuid.FromStringOrNil("05a58b2e-07da-4b41-b4f8-d18ab68dddd5"),
			Locator:          "GBLGBL",
			SelectedMoveType: models.StringPointer("HHG"),
		},
		TrafficDistributionList: models.TrafficDistributionList{
			ID:                uuid.FromStringOrNil("b15fdc2b-52cd-4b3e-91ba-a36d6ab94a16"),
>>>>>>> 94a013ea
			SourceRateArea:    "US62",
			DestinationRegion: "11",
			CodeOfService:     "D",
		},
		Shipment: models.Shipment{
<<<<<<< HEAD
			Status: models.ShipmentStatusDELIVERED,
		},
		ShipmentOffer: models.ShipmentOffer{
			TransportationServiceProviderID: tspUser.TransportationServiceProviderID,
			Accepted:                        models.BoolPointer(true),
		},
	})

	hhg12 := offer12.Shipment
	hhg12.Move.Submit()
	models.SaveMoveDependencies(db, &hhg12.Move)

=======
			ID:                          uuid.FromStringOrNil("a4013cee-aa0a-41a3-b5f5-b9eed0758e1d 0xc42022c070"),
			Status:                      models.ShipmentStatusAWARDED,
			PmSurveyPlannedPackDate:     &packDate,
			PmSurveyPlannedPickupDate:   &pickupDate,
			PmSurveyPlannedDeliveryDate: &deliveryDate,
			SourceGBLOC:                 &sourceOffice.Gbloc,
			DestinationGBLOC:            &destOffice.Gbloc,
		},
		ShipmentOffer: models.ShipmentOffer{
			TransportationServiceProviderID: tspUser.TransportationServiceProviderID,
			TransportationServiceProvider:   tspUser.TransportationServiceProvider,
		},
	})

	_, err := testdatagen.MakeTSPPerformance(db,
		tspUser.TransportationServiceProvider,
		*offer9.Shipment.TrafficDistributionList,
		models.IntPointer(3),
		0.40,
		5,
		unit.DiscountRate(0.50),
		unit.DiscountRate(0.55))
	if err != nil {
		log.Panic(err)
	}

	testdatagen.MakeServiceAgent(db, testdatagen.Assertions{
		ServiceAgent: models.ServiceAgent{
			Shipment:   &offer9.Shipment,
			ShipmentID: offer9.ShipmentID,
		},
	})

	hhg2 := offer9.Shipment
	hhg2.Move.Submit()
	models.SaveMoveDependencies(db, &hhg2.Move)
	return offer9.Shipment
>>>>>>> 94a013ea
}<|MERGE_RESOLUTION|>--- conflicted
+++ resolved
@@ -611,7 +611,7 @@
 	/*
 	 * Service member with approved basics and accepted shipment
 	 */
-	email = "hhg@accepted.approve"
+	email = "hhg@accept.ed"
 
 	offer8 := testdatagen.MakeShipmentOffer(db, testdatagen.Assertions{
 		User: models.User{
@@ -738,7 +738,6 @@
 	hhg10.Move.Submit()
 	models.SaveMoveDependencies(db, &hhg10.Move)
 
-<<<<<<< HEAD
 	/*
 	 * Service member with completed shipment
 	 */
@@ -783,7 +782,7 @@
 	/*
 	 * Service member with approved basics and accepted shipment to be approved
 	 */
-	email = "hhg@delivered.complete"
+	email = "hhg@delivered.tocomplete"
 
 	offer12 := testdatagen.MakeShipmentOffer(db, testdatagen.Assertions{
 		User: models.User{
@@ -811,10 +810,23 @@
 		},
 		TrafficDistributionList: models.TrafficDistributionList{
 			ID:                uuid.FromStringOrNil("ab7e2e3e-9bff-4bb0-b301-f97ad03350c1"),
-=======
-	// /*
-	//  * Service member with uploaded orders and an approved shipment to be accepted & able to generate GBL
-	//  */
+			SourceRateArea:    "US62",
+			DestinationRegion: "11",
+			CodeOfService:     "D",
+		},
+		Shipment: models.Shipment{
+			Status: models.ShipmentStatusDELIVERED,
+		},
+		ShipmentOffer: models.ShipmentOffer{
+			TransportationServiceProviderID: tspUser.TransportationServiceProviderID,
+			Accepted:                        models.BoolPointer(true),
+		},
+	})
+
+	hhg12 := offer12.Shipment
+	hhg12.Move.Submit()
+	models.SaveMoveDependencies(db, &hhg12.Move)
+
 	MakeHhgFromAwardedToAcceptedGBLReady(db, tspUser)
 
 }
@@ -863,26 +875,11 @@
 		},
 		TrafficDistributionList: models.TrafficDistributionList{
 			ID:                uuid.FromStringOrNil("b15fdc2b-52cd-4b3e-91ba-a36d6ab94a16"),
->>>>>>> 94a013ea
-			SourceRateArea:    "US62",
-			DestinationRegion: "11",
-			CodeOfService:     "D",
-		},
-		Shipment: models.Shipment{
-<<<<<<< HEAD
-			Status: models.ShipmentStatusDELIVERED,
-		},
-		ShipmentOffer: models.ShipmentOffer{
-			TransportationServiceProviderID: tspUser.TransportationServiceProviderID,
-			Accepted:                        models.BoolPointer(true),
-		},
-	})
-
-	hhg12 := offer12.Shipment
-	hhg12.Move.Submit()
-	models.SaveMoveDependencies(db, &hhg12.Move)
-
-=======
+			SourceRateArea:    "US62",
+			DestinationRegion: "11",
+			CodeOfService:     "D",
+		},
+		Shipment: models.Shipment{
 			ID:                          uuid.FromStringOrNil("a4013cee-aa0a-41a3-b5f5-b9eed0758e1d 0xc42022c070"),
 			Status:                      models.ShipmentStatusAWARDED,
 			PmSurveyPlannedPackDate:     &packDate,
@@ -920,5 +917,4 @@
 	hhg2.Move.Submit()
 	models.SaveMoveDependencies(db, &hhg2.Move)
 	return offer9.Shipment
->>>>>>> 94a013ea
 }