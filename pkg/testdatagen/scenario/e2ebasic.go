--- conflicted
+++ resolved
@@ -16,7 +16,6 @@
 	storageintransit "github.com/transcom/mymove/pkg/services/storage_in_transit"
 
 	"github.com/transcom/mymove/pkg/assets"
-	"github.com/transcom/mymove/pkg/auth"
 	"github.com/transcom/mymove/pkg/dates"
 	"github.com/transcom/mymove/pkg/gen/internalmessages"
 	"github.com/transcom/mymove/pkg/models"
@@ -3086,9 +3085,6 @@
 	return offer.Shipment
 }
 
-<<<<<<< HEAD
-func makeHhgReadyToInvoice(db *pop.Connection, tspUser models.TspUser, logger Logger, storer *storage.Memory, session *auth.Session) models.Shipment {
-=======
 type placeInSITParams struct {
 	SITID           uuid.UUID
 	ShipmentID      uuid.UUID
@@ -3220,7 +3216,7 @@
 		DB:      db,
 		Engine:  engine,
 		Planner: planner,
-	}.Call(nextValidMoveDateMinusOne, &offer.Shipment)
+	}.Call(nextValidMoveDateMinusOne, &offer.Shipment, offer.TransportationServiceProviderID)
 
 	if verrs.HasAny() || err != nil {
 		fmt.Println(verrs.String())
@@ -3271,8 +3267,7 @@
 	return offer.Shipment
 }
 
-func makeHhgReadyToInvoice(db *pop.Connection, tspUser models.TspUser, logger Logger, storer *storage.Memory) models.Shipment {
->>>>>>> 25e37694
+func makeHhgReadyToInvoice(db *pop.Connection, tspUser models.TspUser, logger Logger, storer *storage.Memory, session *auth.Session) models.Shipment {
 	/*
 	 * Service member with uploaded orders and a delivered shipment, able to generate GBL
 	 */
