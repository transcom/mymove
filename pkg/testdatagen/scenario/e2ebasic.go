package scenario

import (
	"fmt"
	"log"
	"time"

	"github.com/go-openapi/swag"
	"go.uber.org/zap"

	"github.com/transcom/mymove/pkg/models/roles"

	"github.com/gobuffalo/pop"
	"github.com/gofrs/uuid"

	"github.com/transcom/mymove/pkg/dates"
	"github.com/transcom/mymove/pkg/gen/internalmessages"
	"github.com/transcom/mymove/pkg/models"
	"github.com/transcom/mymove/pkg/storage"
	"github.com/transcom/mymove/pkg/testdatagen"
	"github.com/transcom/mymove/pkg/unit"
	"github.com/transcom/mymove/pkg/uploader"
)

// E2eBasicScenario builds a basic set of data for e2e testing
type e2eBasicScenario NamedScenario

// E2eBasicScenario Is the thing
var E2eBasicScenario = e2eBasicScenario{"e2e_basic"}

// Often weekends and holidays are not allowable dates
var cal = dates.NewUSCalendar()
var nextValidMoveDate = dates.NextValidMoveDate(time.Now(), cal)

var nextValidMoveDatePlusTen = dates.NextValidMoveDate(nextValidMoveDate.AddDate(0, 0, 10), cal)
var nextValidMoveDateMinusTen = dates.NextValidMoveDate(nextValidMoveDate.AddDate(0, 0, -10), cal)

// Run does that data load thing
func (e e2eBasicScenario) Run(db *pop.Connection, userUploader *uploader.UserUploader, primeUploader *uploader.PrimeUploader, logger Logger, storer *storage.Filesystem) {
	/*
	 * Basic user with office access
	 */
	ppmOfficeRole := roles.Role{}
	err := db.Where("role_type = $1", roles.RoleTypePPMOfficeUsers).First(&ppmOfficeRole)
	if err != nil {
		log.Panic(fmt.Errorf("Failed to find RoleTypePPMOfficeUsers in the DB: %w", err))
	}

	email := "officeuser1@example.com"
	userID := uuid.Must(uuid.FromString("9bfa91d2-7a0c-4de0-ae02-b8cf8b4b858b"))
	testdatagen.MakeOfficeUser(db, testdatagen.Assertions{
		User: models.User{
			ID:            userID,
			LoginGovEmail: email,
			Active:        true,
			Roles:         []roles.Role{ppmOfficeRole},
		},
		OfficeUser: models.OfficeUser{
			ID:     uuid.FromStringOrNil("9c5911a7-5885-4cf4-abec-021a40692403"),
			Email:  email,
			Active: true,
		},
	})

	/*
	 * Service member with no uploaded orders
	 */
	email = "needs@orde.rs"
	uuidStr := "feac0e92-66ec-4cab-ad29-538129bf918e"
	testdatagen.MakeUser(db, testdatagen.Assertions{
		User: models.User{
			ID:            uuid.Must(uuid.FromString(uuidStr)),
			LoginGovEmail: email,
			Active:        true,
		},
	})

	testdatagen.MakeExtendedServiceMember(db, testdatagen.Assertions{
		ServiceMember: models.ServiceMember{
			ID:            uuid.FromStringOrNil("c52a9f13-ccc7-4c1b-b5ef-e1132a4f4db9"),
			UserID:        uuid.FromStringOrNil(uuidStr),
			FirstName:     models.StringPointer("NEEDS"),
			LastName:      models.StringPointer("ORDERS"),
			PersonalEmail: models.StringPointer(email),
		},
	})

	/*
	 * Service member with uploaded orders and a new ppm
	 */
	email = "ppm@incomple.te"
	uuidStr = "e10d5964-c070-49cb-9bd1-eaf9f7348eb6"
	testdatagen.MakeUser(db, testdatagen.Assertions{
		User: models.User{
			ID:            uuid.Must(uuid.FromString(uuidStr)),
			LoginGovEmail: email,
			Active:        true,
		},
	})
	advance := models.BuildDraftReimbursement(1000, models.MethodOfReceiptMILPAY)
	ppm0 := testdatagen.MakePPM(db, testdatagen.Assertions{
		ServiceMember: models.ServiceMember{
			ID:            uuid.FromStringOrNil("94ced723-fabc-42af-b9ee-87f8986bb5c9"),
			UserID:        uuid.FromStringOrNil(uuidStr),
			FirstName:     models.StringPointer("PPM"),
			LastName:      models.StringPointer("Submitted"),
			Edipi:         models.StringPointer("1234567890"),
			PersonalEmail: models.StringPointer(email),
		},
		Move: models.Move{
			ID:      uuid.FromStringOrNil("0db80bd6-de75-439e-bf89-deaafa1d0dc8"),
			Locator: "VGHEIS",
		},
		PersonallyProcuredMove: models.PersonallyProcuredMove{
			OriginalMoveDate:    &nextValidMoveDate,
			Advance:             &advance,
			AdvanceID:           &advance.ID,
			HasRequestedAdvance: true,
		},
		UserUploader: userUploader,
	})
	ppm0.Move.Submit(time.Now())
	models.SaveMoveDependencies(db, &ppm0.Move)

	/*
	 * Service member with uploaded orders, a new ppm and no advance
	 */
	email = "ppm@advance.no"
	uuidStr = "f0ddc118-3f7e-476b-b8be-0f964a5feee2"
	testdatagen.MakeUser(db, testdatagen.Assertions{
		User: models.User{
			ID:            uuid.Must(uuid.FromString(uuidStr)),
			LoginGovEmail: email,
			Active:        true,
		},
	})
	ppmNoAdvance := testdatagen.MakePPM(db, testdatagen.Assertions{
		ServiceMember: models.ServiceMember{
			ID:            uuid.FromStringOrNil("1a1aafde-df3b-4459-9dbd-27e9f6c1d2f6"),
			UserID:        uuid.FromStringOrNil(uuidStr),
			FirstName:     models.StringPointer("PPM"),
			LastName:      models.StringPointer("No Advance"),
			Edipi:         models.StringPointer("1234567890"),
			PersonalEmail: models.StringPointer(email),
		},
		Move: models.Move{
			ID:      uuid.FromStringOrNil("4f3f4bee-3719-4c17-8cf4-7e445a38d90e"),
			Locator: "NOADVC",
		},
		PersonallyProcuredMove: models.PersonallyProcuredMove{
			OriginalMoveDate: &nextValidMoveDate,
		},
		UserUploader: userUploader,
	})
	ppmNoAdvance.Move.Submit(time.Now())
	models.SaveMoveDependencies(db, &ppmNoAdvance.Move)

	/*
	 * office user finds the move: office user completes storage panel
	 */
	email = "office.user.completes@storage.panel"
	uuidStr = "ebac4efd-c980-48d6-9cce-99fb34644789"
	testdatagen.MakeUser(db, testdatagen.Assertions{
		User: models.User{
			ID:            uuid.Must(uuid.FromString(uuidStr)),
			LoginGovEmail: email,
			Active:        true,
		},
	})
	ppmStorage := testdatagen.MakePPM(db, testdatagen.Assertions{
		ServiceMember: models.ServiceMember{
			ID:            uuid.FromStringOrNil("76eb1c93-16f7-4c8e-a71c-67d5c9093dd3"),
			UserID:        uuid.FromStringOrNil(uuidStr),
			FirstName:     models.StringPointer("Storage"),
			LastName:      models.StringPointer("Panel"),
			PersonalEmail: models.StringPointer(email),
		},
		Move: models.Move{
			ID:      uuid.FromStringOrNil("25fb9bf6-2a38-4463-8247-fce2a5571ab7"),
			Locator: "STORAG",
		},
		PersonallyProcuredMove: models.PersonallyProcuredMove{
			OriginalMoveDate: &nextValidMoveDate,
		},
		UserUploader: userUploader,
	})
	ppmStorage.Move.Submit(time.Now())
	ppmStorage.Move.Approve()
	ppmStorage.Move.PersonallyProcuredMoves[0].Submit(time.Now())
	ppmStorage.Move.PersonallyProcuredMoves[0].Approve(time.Now())
	ppmStorage.Move.PersonallyProcuredMoves[0].RequestPayment()
	models.SaveMoveDependencies(db, &ppmStorage.Move)

	/*
	 * office user finds the move: office user cancels storage panel
	 */
	email = "office.user.cancelss@storage.panel"
	uuidStr = "cbb56f00-97f7-4d20-83cf-25a7b2f150b6"
	testdatagen.MakeUser(db, testdatagen.Assertions{
		User: models.User{
			ID:            uuid.Must(uuid.FromString(uuidStr)),
			LoginGovEmail: email,
			Active:        true,
		},
	})
	ppmNoStorage := testdatagen.MakePPM(db, testdatagen.Assertions{
		ServiceMember: models.ServiceMember{
			ID:            uuid.FromStringOrNil("b9673e29-ac8d-4945-abc2-36f8eafd6fd8"),
			UserID:        uuid.FromStringOrNil(uuidStr),
			FirstName:     models.StringPointer("Storage"),
			LastName:      models.StringPointer("Panel"),
			PersonalEmail: models.StringPointer(email),
		},
		Move: models.Move{
			ID:      uuid.FromStringOrNil("9d0409b8-3587-4fad-9caf-7fc853e1c001"),
			Locator: "NOSTRG",
		},
		PersonallyProcuredMove: models.PersonallyProcuredMove{
			OriginalMoveDate: &nextValidMoveDate,
		},
		UserUploader: userUploader,
	})
	ppmNoStorage.Move.Submit(time.Now())
	ppmNoStorage.Move.Approve()
	ppmNoStorage.Move.PersonallyProcuredMoves[0].Submit(time.Now())
	ppmNoStorage.Move.PersonallyProcuredMoves[0].Approve(time.Now())
	ppmNoStorage.Move.PersonallyProcuredMoves[0].RequestPayment()
	models.SaveMoveDependencies(db, &ppmNoStorage.Move)

	/*
	 * A move, that will be canceled by the E2E test
	 */
	email = "ppm-to-cancel@example.com"
	uuidStr = "e10d5964-c070-49cb-9bd1-eaf9f7348eb7"
	testdatagen.MakeUser(db, testdatagen.Assertions{
		User: models.User{
			ID:            uuid.Must(uuid.FromString(uuidStr)),
			LoginGovEmail: email,
			Active:        true,
		},
	})
	ppmToCancel := testdatagen.MakePPM(db, testdatagen.Assertions{
		ServiceMember: models.ServiceMember{
			ID:            uuid.FromStringOrNil("94ced723-fabc-42af-b9ee-87f8986bb5ca"),
			UserID:        uuid.FromStringOrNil(uuidStr),
			FirstName:     models.StringPointer("PPM"),
			LastName:      models.StringPointer("Submitted"),
			Edipi:         models.StringPointer("1234567890"),
			PersonalEmail: models.StringPointer(email),
		},
		Move: models.Move{
			ID:      uuid.FromStringOrNil("0db80bd6-de75-439e-bf89-deaafa1d0dc9"),
			Locator: "CANCEL",
		},
		PersonallyProcuredMove: models.PersonallyProcuredMove{
			OriginalMoveDate: &nextValidMoveDate,
		},
		UserUploader: userUploader,
	})
	ppmToCancel.Move.Submit(time.Now())
	models.SaveMoveDependencies(db, &ppmToCancel.Move)

	/*
	 * Service member with a ppm in progress
	 */
	email = "ppm.on@progre.ss"
	uuidStr = "20199d12-5165-4980-9ca7-19b5dc9f1032"
	testdatagen.MakeUser(db, testdatagen.Assertions{
		User: models.User{
			ID:            uuid.Must(uuid.FromString(uuidStr)),
			LoginGovEmail: email,
			Active:        true,
		},
	})
	pastTime := nextValidMoveDateMinusTen
	ppm1 := testdatagen.MakePPM(db, testdatagen.Assertions{
		ServiceMember: models.ServiceMember{
			ID:            uuid.FromStringOrNil("466c41b9-50bf-462c-b3cd-1ae33a2dad9b"),
			UserID:        uuid.FromStringOrNil(uuidStr),
			FirstName:     models.StringPointer("PPM"),
			LastName:      models.StringPointer("In Progress"),
			Edipi:         models.StringPointer("1617033988"),
			PersonalEmail: models.StringPointer(email),
		},
		Move: models.Move{
			ID:      uuid.FromStringOrNil("c9df71f2-334f-4f0e-b2e7-050ddb22efa1"),
			Locator: "GBXYUI",
		},
		PersonallyProcuredMove: models.PersonallyProcuredMove{
			OriginalMoveDate: &pastTime,
		},
		UserUploader: userUploader,
	})
	ppm1.Move.Submit(time.Now())
	ppm1.Move.Approve()
	models.SaveMoveDependencies(db, &ppm1.Move)

	/*
	 * Service member with a ppm move with payment requested
	 */
	email = "ppm@paymentrequest.ed"
	uuidStr = "1842091b-b9a0-4d4a-ba22-1e2f38f26317"
	testdatagen.MakeUser(db, testdatagen.Assertions{
		User: models.User{
			ID:            uuid.Must(uuid.FromString(uuidStr)),
			LoginGovEmail: email,
			Active:        true,
		},
	})
	futureTime := nextValidMoveDatePlusTen
	typeDetail := internalmessages.OrdersTypeDetailPCSTDY
	ppm2 := testdatagen.MakePPM(db, testdatagen.Assertions{
		ServiceMember: models.ServiceMember{
			ID:            uuid.FromStringOrNil("9ce5a930-2446-48ec-a9c0-17bc65e8522d"),
			UserID:        uuid.FromStringOrNil(uuidStr),
			FirstName:     models.StringPointer("PPMPayment"),
			LastName:      models.StringPointer("Requested"),
			Edipi:         models.StringPointer("7617033988"),
			PersonalEmail: models.StringPointer(email),
		},
		// These values should be populated for an approved move
		Order: models.Order{
			OrdersNumber:        models.StringPointer("12345"),
			OrdersTypeDetail:    &typeDetail,
			DepartmentIndicator: models.StringPointer("AIR_FORCE"),
			TAC:                 models.StringPointer("99"),
		},
		Move: models.Move{
			ID:      uuid.FromStringOrNil("0a2580ef-180a-44b2-a40b-291fa9cc13cc"),
			Locator: "FDXTIU",
		},
		PersonallyProcuredMove: models.PersonallyProcuredMove{
			OriginalMoveDate: &futureTime,
		},
		UserUploader: userUploader,
	})
	ppm2.Move.Submit(time.Now())
	ppm2.Move.Approve()
	// This is the same PPM model as ppm2, but this is the one that will be saved by SaveMoveDependencies
	ppm2.Move.PersonallyProcuredMoves[0].Submit(time.Now())
	ppm2.Move.PersonallyProcuredMoves[0].Approve(time.Now())
	ppm2.Move.PersonallyProcuredMoves[0].RequestPayment()
	models.SaveMoveDependencies(db, &ppm2.Move)

	/*
	 * Service member with a ppm move that has requested payment
	 */
	email = "ppmpayment@request.ed"
	uuidStr = "beccca28-6e15-40cc-8692-261cae0d4b14"
	testdatagen.MakeUser(db, testdatagen.Assertions{
		User: models.User{
			ID:            uuid.Must(uuid.FromString(uuidStr)),
			LoginGovEmail: email,
			Active:        true,
		},
	})
	// Date picked essentially at random, but needs to be within TestYear
	originalMoveDate := time.Date(testdatagen.TestYear, time.November, 10, 23, 0, 0, 0, time.UTC)
	actualMoveDate := time.Date(testdatagen.TestYear, time.November, 11, 10, 0, 0, 0, time.UTC)
	moveTypeDetail := internalmessages.OrdersTypeDetailPCSTDY
	ppm3 := testdatagen.MakePPM(db, testdatagen.Assertions{
		ServiceMember: models.ServiceMember{
			ID:            uuid.FromStringOrNil("3c24bab5-fd13-4057-a321-befb97d90c43"),
			UserID:        uuid.FromStringOrNil(uuidStr),
			FirstName:     models.StringPointer("PPM"),
			LastName:      models.StringPointer("Payment Requested"),
			Edipi:         models.StringPointer("7617033988"),
			PersonalEmail: models.StringPointer(email),
		},
		// These values should be populated for an approved move
		Order: models.Order{
			OrdersNumber:        models.StringPointer("12345"),
			OrdersTypeDetail:    &moveTypeDetail,
			DepartmentIndicator: models.StringPointer("AIR_FORCE"),
			TAC:                 models.StringPointer("99"),
		},
		Move: models.Move{
			ID:      uuid.FromStringOrNil("d6b8980d-6f88-41be-9ae2-1abcbd2574bc"),
			Locator: "PAYMNT",
		},
		PersonallyProcuredMove: models.PersonallyProcuredMove{
			OriginalMoveDate: &originalMoveDate,
			ActualMoveDate:   &actualMoveDate,
		},
		UserUploader: userUploader,
	})
	docAssertions := testdatagen.Assertions{
		MoveDocument: models.MoveDocument{
			MoveID:                   ppm3.Move.ID,
			Move:                     ppm3.Move,
			PersonallyProcuredMoveID: &ppm3.ID,
			Status:                   "AWAITING_REVIEW",
			MoveDocumentType:         "WEIGHT_TICKET",
		},
		Document: models.Document{
			ID:              uuid.FromStringOrNil("c26421b0-e4c3-446b-88f3-493bb25c1756"),
			ServiceMemberID: ppm3.Move.Orders.ServiceMember.ID,
			ServiceMember:   ppm3.Move.Orders.ServiceMember,
		},
	}
	testdatagen.MakeMoveDocument(db, docAssertions)
	ppm3.Move.Submit(time.Now())
	ppm3.Move.Approve()
	// This is the same PPM model as ppm3, but this is the one that will be saved by SaveMoveDependencies
	ppm3.Move.PersonallyProcuredMoves[0].Submit(time.Now())
	ppm3.Move.PersonallyProcuredMoves[0].Approve(time.Now())
	ppm3.Move.PersonallyProcuredMoves[0].RequestPayment()
	models.SaveMoveDependencies(db, &ppm3.Move)

	/*
	 * Service member with a ppm move that has requested payment
	 */

	email = "ppm.excludecalculations.expenses"
	uuidStr = "4f092d53-9005-4371-814d-0c88e970d2f7"
	testdatagen.MakeUser(db, testdatagen.Assertions{
		User: models.User{
			ID:            uuid.Must(uuid.FromString(uuidStr)),
			LoginGovEmail: email,
			Active:        true,
		},
	})
	// Date picked essentialy at random, but needs to be within TestYear
	originalMoveDate = time.Date(testdatagen.TestYear, time.December, 10, 23, 0, 0, 0, time.UTC)
	actualMoveDate = time.Date(testdatagen.TestYear, time.December, 11, 10, 0, 0, 0, time.UTC)
	moveTypeDetail = internalmessages.OrdersTypeDetailPCSTDY
	assertions := testdatagen.Assertions{
		ServiceMember: models.ServiceMember{
			ID:            uuid.FromStringOrNil("350f0450-1cb8-4aa8-8a85-2d0f45899447"),
			UserID:        uuid.FromStringOrNil(uuidStr),
			FirstName:     models.StringPointer("PPM"),
			LastName:      models.StringPointer("Payment Requested"),
			Edipi:         models.StringPointer("5427033988"),
			PersonalEmail: models.StringPointer(email),
		},
		// These values should be populated for an approved move
		Order: models.Order{
			OrdersNumber:        models.StringPointer("12345"),
			OrdersTypeDetail:    &moveTypeDetail,
			DepartmentIndicator: models.StringPointer("AIR_FORCE"),
			TAC:                 models.StringPointer("99"),
		},
		Move: models.Move{
			ID:      uuid.FromStringOrNil("687e3ee4-62ff-44b3-a5cb-73338c9fdf95"),
			Locator: "PMTRVW",
		},
		PersonallyProcuredMove: models.PersonallyProcuredMove{
			ID:               uuid.FromStringOrNil("38c4fc15-062f-4325-bceb-13ea167001da"),
			OriginalMoveDate: &originalMoveDate,
			ActualMoveDate:   &actualMoveDate,
		},
		UserUploader: userUploader,
	}
	ppmExcludedCalculations := testdatagen.MakePPM(db, assertions)

	ppmExcludedCalculations.Move.Submit(time.Now())
	ppmExcludedCalculations.Move.Approve()
	// This is the same PPM model as ppm3, but this is the one that will be saved by SaveMoveDependencies
	ppmExcludedCalculations.Move.PersonallyProcuredMoves[0].Submit(time.Now())
	ppmExcludedCalculations.Move.PersonallyProcuredMoves[0].Approve(time.Now())
	ppmExcludedCalculations.Move.PersonallyProcuredMoves[0].RequestPayment()
	models.SaveMoveDependencies(db, &ppmExcludedCalculations.Move)

	testdatagen.MakeMoveDocument(db, testdatagen.Assertions{
		MoveDocument: models.MoveDocument{
			MoveID:                   ppmExcludedCalculations.Move.ID,
			Move:                     ppmExcludedCalculations.Move,
			MoveDocumentType:         models.MoveDocumentTypeEXPENSE,
			Status:                   models.MoveDocumentStatusAWAITINGREVIEW,
			PersonallyProcuredMoveID: &assertions.PersonallyProcuredMove.ID,
			Title:                    "Expense Document",
			ID:                       uuid.FromStringOrNil("02021626-20ee-4c65-9194-87e6455f385e"),
		},
	})

	testdatagen.MakeMovingExpenseDocument(db, testdatagen.Assertions{
		MovingExpenseDocument: models.MovingExpenseDocument{
			MoveDocumentID:       uuid.FromStringOrNil("02021626-20ee-4c65-9194-87e6455f385e"),
			MovingExpenseType:    models.MovingExpenseTypeCONTRACTEDEXPENSE,
			PaymentMethod:        "GTCC",
			RequestedAmountCents: unit.Cents(10000),
		},
	})

	/*
	 * A PPM move that has been canceled.
	 */
	email = "ppm-canceled@example.com"
	uuidStr = "20102768-4d45-449c-a585-81bc386204b1"
	testdatagen.MakeUser(db, testdatagen.Assertions{
		User: models.User{
			ID:            uuid.Must(uuid.FromString(uuidStr)),
			LoginGovEmail: email,
			Active:        true,
		},
	})
	ppmCanceled := testdatagen.MakePPM(db, testdatagen.Assertions{
		ServiceMember: models.ServiceMember{
			ID:            uuid.FromStringOrNil("2da0d5e6-4efb-4ea1-9443-bf9ef64ace65"),
			UserID:        uuid.FromStringOrNil(uuidStr),
			FirstName:     models.StringPointer("PPM"),
			LastName:      models.StringPointer("Canceled"),
			Edipi:         models.StringPointer("1234567890"),
			PersonalEmail: models.StringPointer(email),
		},
		Move: models.Move{
			ID:      uuid.FromStringOrNil("6b88c856-5f41-427e-a480-a7fb6c87533b"),
			Locator: "PPMCAN",
		},
		PersonallyProcuredMove: models.PersonallyProcuredMove{
			OriginalMoveDate: &nextValidMoveDate,
		},
		UserUploader: userUploader,
	})
	ppmCanceled.Move.Submit(time.Now())
	models.SaveMoveDependencies(db, &ppmCanceled.Move)
	ppmCanceled.Move.Cancel("reasons")
	models.SaveMoveDependencies(db, &ppmCanceled.Move)

	/*
	 * Service member with orders and a move
	 */
	email = "profile@comple.te"
	uuidStr = "13f3949d-0d53-4be4-b1b1-ae4314793f34"
	testdatagen.MakeUser(db, testdatagen.Assertions{
		User: models.User{
			ID:            uuid.Must(uuid.FromString(uuidStr)),
			LoginGovEmail: email,
			Active:        true,
		},
	})

	testdatagen.MakeMove(db, testdatagen.Assertions{
		ServiceMember: models.ServiceMember{
			ID:            uuid.FromStringOrNil("0a1e72b0-1b9f-442b-a6d3-7b7cfa6bbb95"),
			UserID:        uuid.FromStringOrNil(uuidStr),
			FirstName:     models.StringPointer("Profile"),
			LastName:      models.StringPointer("Complete"),
			Edipi:         models.StringPointer("8893308161"),
			PersonalEmail: models.StringPointer(email),
		},
		Order: models.Order{
			HasDependents:    true,
			SpouseHasProGear: true,
		},
		Move: models.Move{
			ID:      uuid.FromStringOrNil("173da49c-fcec-4d01-a622-3651e81c654e"),
			Locator: "BLABLA",
			Status:  models.MoveStatusSUBMITTED,
		},
		UserUploader: userUploader,
	})

	/*
	 * A service member with orders and a move, but no move type selected
	 */
	email = "sm_no_move_type@example.com"
	uuidStr = "9ceb8321-6a82-4f6d-8bb3-a1d85922a202"

	testdatagen.MakeUser(db, testdatagen.Assertions{
		User: models.User{
			ID:            uuid.Must(uuid.FromString(uuidStr)),
			LoginGovEmail: email,
			Active:        true,
		},
	})

	testdatagen.MakeMoveWithoutMoveType(db, testdatagen.Assertions{
		ServiceMember: models.ServiceMember{
			ID:            uuid.FromStringOrNil("7554e347-2215-484f-9240-c61bae050220"),
			UserID:        uuid.FromStringOrNil(uuidStr),
			FirstName:     models.StringPointer("LandingTest1"),
			LastName:      models.StringPointer("UserPerson2"),
			Edipi:         models.StringPointer("6833908164"),
			PersonalEmail: models.StringPointer(email),
		},
		Move: models.Move{
			ID:      uuid.FromStringOrNil("b2ecbbe5-36ad-49fc-86c8-66e55e0697a7"),
			Locator: "ZPGVED",
		},
	})

	/*
	 * A service member with orders and a submitted move with a ppm and hhg
	 */
	email = "combo@ppm.hhg"
	uuidStr = "6016e423-f8d5-44ca-98a8-af03c8445c94"

	testdatagen.MakeUser(db, testdatagen.Assertions{
		User: models.User{
			ID:            uuid.Must(uuid.FromString(uuidStr)),
			LoginGovEmail: email,
			Active:        true,
		},
	})

	smIDCombo := "f6bd793f-7042-4523-aa30-34946e7339c9"
	smWithCombo := testdatagen.MakeExtendedServiceMember(db, testdatagen.Assertions{
		ServiceMember: models.ServiceMember{
			ID:            uuid.FromStringOrNil(smIDCombo),
			UserID:        uuid.FromStringOrNil(uuidStr),
			FirstName:     models.StringPointer("Submitted"),
			LastName:      models.StringPointer("Ppmhhg"),
			Edipi:         models.StringPointer("6833908165"),
			PersonalEmail: models.StringPointer(email),
		},
	})
	// currently don't have "combo move" selection option, so testing ppm office when type is HHG
	selectedMoveType := models.SelectedMoveTypeHHG
	move := testdatagen.MakeMove(db, testdatagen.Assertions{
		Order: models.Order{
			ServiceMemberID: uuid.FromStringOrNil(smIDCombo),
			ServiceMember:   smWithCombo,
		},
		Move: models.Move{
			ID:               uuid.FromStringOrNil("7024c8c5-52ca-4639-bf69-dd8238308c98"),
			Locator:          "COMBOS",
			SelectedMoveType: &selectedMoveType,
		},
	})

	estimatedHHGWeight := unit.Pound(1400)
	actualHHGWeight := unit.Pound(2000)
	testdatagen.MakeMTOShipment(db, testdatagen.Assertions{
		MTOShipment: models.MTOShipment{
			ID:                   uuid.FromStringOrNil("8689afc7-84d6-4c60-a739-8cf96ede2606"),
			PrimeEstimatedWeight: &estimatedHHGWeight,
			PrimeActualWeight:    &actualHHGWeight,
			ShipmentType:         models.MTOShipmentTypeHHG,
			ApprovedDate:         swag.Time(time.Now()),
			Status:               models.MTOShipmentStatusSubmitted,
			MoveTaskOrder:        move,
			MoveTaskOrderID:      move.ID,
		},
	})

	testdatagen.MakeMTOShipment(db, testdatagen.Assertions{
		MTOShipment: models.MTOShipment{
			ID:                   uuid.FromStringOrNil("8689afc7-84d6-4c60-a739-333333333333"),
			PrimeEstimatedWeight: &estimatedHHGWeight,
			PrimeActualWeight:    &actualHHGWeight,
			ShipmentType:         models.MTOShipmentTypeHHG,
			ApprovedDate:         swag.Time(time.Now()),
			Status:               models.MTOShipmentStatusSubmitted,
			MoveTaskOrder:        move,
			MoveTaskOrderID:      move.ID,
		},
	})

	testdatagen.MakeMTOShipment(db, testdatagen.Assertions{
		MTOShipment: models.MTOShipment{
			PrimeEstimatedWeight: &estimatedHHGWeight,
			PrimeActualWeight:    &actualHHGWeight,
			ShipmentType:         models.MTOShipmentTypeHHG,
			ApprovedDate:         swag.Time(time.Now()),
			Status:               models.MTOShipmentStatusRejected,
			MoveTaskOrder:        move,
			MoveTaskOrderID:      move.ID,
		},
	})

	ppm := testdatagen.MakePPM(db, testdatagen.Assertions{
		ServiceMember: move.Orders.ServiceMember,
		PersonallyProcuredMove: models.PersonallyProcuredMove{
			OriginalMoveDate: &nextValidMoveDate,
			Move:             move,
			MoveID:           move.ID,
		},
		UserUploader: userUploader,
	})

	move.PersonallyProcuredMoves = models.PersonallyProcuredMoves{ppm}
	move.Submit(time.Now())
	models.SaveMoveDependencies(db, &move)

	/*
	 * A service member with an hhg only, unsubmitted move
	 */
	email = "hhg@only.unsubmitted"
	uuidStr = "f08146cf-4d6b-43d5-9ca5-c8d239d37b3e"

	testdatagen.MakeUser(db, testdatagen.Assertions{
		User: models.User{
			ID:            uuid.Must(uuid.FromString(uuidStr)),
			LoginGovEmail: email,
			Active:        true,
		},
	})

	smWithHHGID := "1d06ab96-cb72-4013-b159-321d6d29c6eb"
	smWithHHG := testdatagen.MakeExtendedServiceMember(db, testdatagen.Assertions{
		ServiceMember: models.ServiceMember{
			ID:            uuid.FromStringOrNil(smWithHHGID),
			UserID:        uuid.FromStringOrNil(uuidStr),
			FirstName:     models.StringPointer("Unsubmitted"),
			LastName:      models.StringPointer("Hhg"),
			Edipi:         models.StringPointer("5833908165"),
			PersonalEmail: models.StringPointer(email),
		},
	})

	selectedMoveType = models.SelectedMoveTypeHHG
	move = testdatagen.MakeMove(db, testdatagen.Assertions{
		Order: models.Order{
			ServiceMemberID: uuid.FromStringOrNil(smWithHHGID),
			ServiceMember:   smWithHHG,
		},
		Move: models.Move{
			ID:               uuid.FromStringOrNil("3a8c9f4f-7344-4f18-9ab5-0de3ef57b901"),
			Locator:          "ONEHHG",
			SelectedMoveType: &selectedMoveType,
		},
	})

	estimatedHHGWeight = unit.Pound(1400)
	actualHHGWeight = unit.Pound(2000)
	testdatagen.MakeMTOShipment(db, testdatagen.Assertions{
		MTOShipment: models.MTOShipment{
			ID:                   uuid.FromStringOrNil("b67157bd-d2eb-47e2-94b6-3bc90f6fb8fe"),
			PrimeEstimatedWeight: &estimatedHHGWeight,
			PrimeActualWeight:    &actualHHGWeight,
			ShipmentType:         models.MTOShipmentTypeHHG,
			ApprovedDate:         swag.Time(time.Now()),
			Status:               models.MTOShipmentStatusSubmitted,
			MoveTaskOrder:        move,
			MoveTaskOrderID:      move.ID,
		},
	})

	/*
	* Creates two valid, unclaimed access codes
	 */
	testdatagen.MakeAccessCode(db, testdatagen.Assertions{
		AccessCode: models.AccessCode{
			Code:     "X3FQJK",
			MoveType: models.SelectedMoveTypeHHG,
		},
	})
	testdatagen.MakeAccessCode(db, testdatagen.Assertions{
		AccessCode: models.AccessCode{
			Code:     "ABC123",
			MoveType: models.SelectedMoveTypePPM,
		},
	})
	email = "accesscode@mail.com"
	uuidStr = "1dc93d47-0f3e-4686-9dcf-5d940d0d3ed9"
	testdatagen.MakeUser(db, testdatagen.Assertions{
		User: models.User{
			ID:            uuid.Must(uuid.FromString(uuidStr)),
			LoginGovEmail: email,
			Active:        true,
		},
	})
	sm := models.ServiceMember{
		ID:            uuid.FromStringOrNil("09229b74-6da8-47d0-86b7-7c91e991b970"),
		UserID:        uuid.FromStringOrNil(uuidStr),
		FirstName:     models.StringPointer("Claimed"),
		LastName:      models.StringPointer("Access Code"),
		Edipi:         models.StringPointer("163105198"),
		PersonalEmail: models.StringPointer(email),
	}
	testdatagen.MakeMove(db, testdatagen.Assertions{
		ServiceMember: sm,
		Move: models.Move{
			ID:      uuid.FromStringOrNil("7201788b-92f4-430b-8541-6430b2cc7f3e"),
			Locator: "CLAIMD",
		},
		UserUploader: userUploader,
	})
	testdatagen.MakeAccessCode(db, testdatagen.Assertions{
		AccessCode: models.AccessCode{
			Code:            "ZYX321",
			MoveType:        models.SelectedMoveTypePPM,
			ServiceMember:   sm,
			ServiceMemberID: &sm.ID,
		},
	})

	/*
	 * Service member with a ppm ready to request payment
	 */
	email = "ppm@requestingpayment.newflow"
	uuidStr = "745e0eba-4028-4c78-a262-818b00802748"
	testdatagen.MakeUser(db, testdatagen.Assertions{
		User: models.User{
			ID:            uuid.Must(uuid.FromString(uuidStr)),
			LoginGovEmail: email,
			Active:        true,
		},
	})
	ppm6 := testdatagen.MakePPM(db, testdatagen.Assertions{
		ServiceMember: models.ServiceMember{
			ID:            uuid.FromStringOrNil("1404fdcf-7a54-4b83-862d-7d1c7ba36ad7"),
			UserID:        uuid.FromStringOrNil(uuidStr),
			FirstName:     models.StringPointer("PPM"),
			LastName:      models.StringPointer("RequestingPayNewFlow"),
			Edipi:         models.StringPointer("6737033007"),
			PersonalEmail: models.StringPointer(email),
		},
		// These values should be populated for an approved move
		Order: models.Order{
			OrdersNumber:        models.StringPointer("62149"),
			OrdersTypeDetail:    &typeDetail,
			DepartmentIndicator: models.StringPointer("AIR_FORCE"),
			TAC:                 models.StringPointer("99"),
		},
		Move: models.Move{
			ID:      uuid.FromStringOrNil("f9f10492-587e-43b3-af2a-9f67d2ac8757"),
			Locator: "RQPAY2",
		},
		PersonallyProcuredMove: models.PersonallyProcuredMove{
			OriginalMoveDate: &pastTime,
		},
		UserUploader: userUploader,
	})
	ppm6.Move.Submit(time.Now())
	ppm6.Move.Approve()
	ppm6.Move.PersonallyProcuredMoves[0].Submit(time.Now())
	ppm6.Move.PersonallyProcuredMoves[0].Approve(time.Now())
	models.SaveMoveDependencies(db, &ppm6.Move)

	/*
	 * Service member with a ppm ready to request payment
	 */
	email = "ppm@continue.requestingpayment"
	uuidStr = "4ebc03b7-c801-4c0d-806c-a95aed242102"
	testdatagen.MakeUser(db, testdatagen.Assertions{
		User: models.User{
			ID:            uuid.Must(uuid.FromString(uuidStr)),
			LoginGovEmail: email,
			Active:        true,
		},
	})
	ppm7 := testdatagen.MakePPM(db, testdatagen.Assertions{
		ServiceMember: models.ServiceMember{
			ID:            uuid.FromStringOrNil("0cfb9fc6-82dd-404b-aa39-4deb6dba6c66"),
			UserID:        uuid.FromStringOrNil(uuidStr),
			FirstName:     models.StringPointer("PPM"),
			LastName:      models.StringPointer("ContinueRequesting"),
			Edipi:         models.StringPointer("6737033007"),
			PersonalEmail: models.StringPointer(email),
		},
		// These values should be populated for an approved move
		Order: models.Order{
			OrdersNumber:        models.StringPointer("62149"),
			OrdersTypeDetail:    &typeDetail,
			DepartmentIndicator: models.StringPointer("AIR_FORCE"),
			TAC:                 models.StringPointer("99"),
		},
		Move: models.Move{
			ID:      uuid.FromStringOrNil("0581253d-0539-4a93-b1b6-ea4ad384f0c5"),
			Locator: "RQPAY3",
		},
		PersonallyProcuredMove: models.PersonallyProcuredMove{
			OriginalMoveDate: &pastTime,
		},
		UserUploader: userUploader,
	})
	ppm7.Move.Submit(time.Now())
	ppm7.Move.Approve()
	ppm7.Move.PersonallyProcuredMoves[0].Submit(time.Now())
	ppm7.Move.PersonallyProcuredMoves[0].Approve(time.Now())
	models.SaveMoveDependencies(db, &ppm7.Move)

	/*
	 * Service member with a ppm ready to request payment
	 */
	email = "ppm@requestingpay.ment"
	uuidStr = "8e0d7e98-134e-4b28-bdd1-7d6b1ff34f9e"
	testdatagen.MakeUser(db, testdatagen.Assertions{
		User: models.User{
			ID:            uuid.Must(uuid.FromString(uuidStr)),
			LoginGovEmail: email,
			Active:        true,
		},
	})
	ppm5 := testdatagen.MakePPM(db, testdatagen.Assertions{
		ServiceMember: models.ServiceMember{
			ID:            uuid.FromStringOrNil("ff1f56c0-544e-4109-8168-f91ebcbbb878"),
			UserID:        uuid.FromStringOrNil(uuidStr),
			FirstName:     models.StringPointer("PPM"),
			LastName:      models.StringPointer("RequestingPay"),
			Edipi:         models.StringPointer("6737033988"),
			PersonalEmail: models.StringPointer(email),
		},
		// These values should be populated for an approved move
		Order: models.Order{
			OrdersNumber:        models.StringPointer("62341"),
			OrdersTypeDetail:    &typeDetail,
			DepartmentIndicator: models.StringPointer("AIR_FORCE"),
			TAC:                 models.StringPointer("99"),
		},
		Move: models.Move{
			ID:      uuid.FromStringOrNil("946a5d40-0636-418f-b457-474915fb0149"),
			Locator: "REQPAY",
		},
		PersonallyProcuredMove: models.PersonallyProcuredMove{
			OriginalMoveDate: &pastTime,
		},
		UserUploader: userUploader,
	})
	ppm5.Move.Submit(time.Now())
	ppm5.Move.Approve()
	// This is the same PPM model as ppm5, but this is the one that will be saved by SaveMoveDependencies
	ppm5.Move.PersonallyProcuredMoves[0].Submit(time.Now())
	ppm5.Move.PersonallyProcuredMoves[0].Approve(time.Now())
	models.SaveMoveDependencies(db, &ppm5.Move)

	/*
	 * Service member with a ppm move approved, but not in progress
	 */
	email = "ppm@approv.ed"
	uuidStr = "70665111-7bbb-4876-a53d-18bb125c943e"
	testdatagen.MakeUser(db, testdatagen.Assertions{
		User: models.User{
			ID:            uuid.Must(uuid.FromString(uuidStr)),
			LoginGovEmail: email,
			Active:        true,
		},
	})
	inProgressDate := nextValidMoveDatePlusTen
	typeDetails := internalmessages.OrdersTypeDetailPCSTDY
	ppmApproved := testdatagen.MakePPM(db, testdatagen.Assertions{
		ServiceMember: models.ServiceMember{
			ID:            uuid.FromStringOrNil("acfed739-9e7a-4d95-9a56-698ef0392500"),
			UserID:        uuid.FromStringOrNil(uuidStr),
			FirstName:     models.StringPointer("PPM"),
			LastName:      models.StringPointer("Approved"),
			Edipi:         models.StringPointer("7617044099"),
			PersonalEmail: models.StringPointer(email),
		},
		// These values should be populated for an approved move
		Order: models.Order{
			OrdersNumber:        models.StringPointer("12345"),
			OrdersTypeDetail:    &typeDetails,
			DepartmentIndicator: models.StringPointer("AIR_FORCE"),
			TAC:                 models.StringPointer("99"),
		},
		Move: models.Move{
			ID:      uuid.FromStringOrNil("bd3d46b3-cb76-40d5-a622-6ada239e5504"),
			Locator: "APPROV",
		},
		PersonallyProcuredMove: models.PersonallyProcuredMove{
			OriginalMoveDate: &inProgressDate,
		},
		UserUploader: userUploader,
	})
	ppmApproved.Move.Submit(time.Now())
	ppmApproved.Move.Approve()
	// This is the same PPM model as ppm2, but this is the one that will be saved by SaveMoveDependencies
	ppmApproved.Move.PersonallyProcuredMoves[0].Submit(time.Now())
	ppmApproved.Move.PersonallyProcuredMoves[0].Approve(time.Now())
	models.SaveMoveDependencies(db, &ppmApproved.Move)

	/*
	 * Another service member with orders and a move
	 */
	email = "profile@co.mple.te"
	uuidStr = "99360a51-8cfa-4e25-ae57-24e66077305f"
	testdatagen.MakeUser(db, testdatagen.Assertions{
		User: models.User{
			ID:            uuid.Must(uuid.FromString(uuidStr)),
			LoginGovEmail: email,
			Active:        true,
		},
	})

	testdatagen.MakeMove(db, testdatagen.Assertions{
		ServiceMember: models.ServiceMember{
			ID:            uuid.FromStringOrNil("2672baac-53a1-4767-b4a3-976e53cc224e"),
			UserID:        uuid.FromStringOrNil(uuidStr),
			FirstName:     models.StringPointer("Another Profile"),
			LastName:      models.StringPointer("Complete"),
			Edipi:         models.StringPointer("8893105161"),
			PersonalEmail: models.StringPointer(email),
		},
		Order: models.Order{
			HasDependents:    true,
			SpouseHasProGear: true,
		},
		Move: models.Move{
			ID:      uuid.FromStringOrNil("6f6ac599-e23f-43af-9b83-5d75a78e933f"),
			Locator: "COMPLE",
		},
		UserUploader: userUploader,
	})

	email = "profile@complete.draft"
	uuidStr = "3b9360a3-3304-4c60-90f4-83d687884070"
	testdatagen.MakeUser(db, testdatagen.Assertions{
		User: models.User{
			ID:            uuid.Must(uuid.FromString(uuidStr)),
			LoginGovEmail: email,
			Active:        true,
		},
	})

	testdatagen.MakeMove(db, testdatagen.Assertions{
		ServiceMember: models.ServiceMember{
			ID:            uuid.FromStringOrNil("0ec71d80-ac21-45a7-88ed-2ae8de3961fd"),
			UserID:        uuid.FromStringOrNil(uuidStr),
			FirstName:     models.StringPointer("Move"),
			LastName:      models.StringPointer("Draft"),
			Edipi:         models.StringPointer("8893308161"),
			PersonalEmail: models.StringPointer(email),
		},
		Order: models.Order{
			HasDependents:    true,
			SpouseHasProGear: true,
		},
		Move: models.Move{
			ID:      uuid.FromStringOrNil("a5d9c7b2-0fe8-4b80-b7c5-3323a066e98c"),
			Locator: "DFTMVE",
		},
		UserUploader: userUploader,
	})

	email = "profile2@complete.draft"
	uuidStr = "3b9360a3-3304-4c60-90f4-83d687884077"
	testdatagen.MakeUser(db, testdatagen.Assertions{
		User: models.User{
			ID:            uuid.Must(uuid.FromString(uuidStr)),
			LoginGovEmail: email,
			Active:        true,
		},
	})

	testdatagen.MakeMove(db, testdatagen.Assertions{
		ServiceMember: models.ServiceMember{
			ID:            uuid.FromStringOrNil("0ec71d80-ac21-45a7-88ed-2ae8de3961ff"),
			UserID:        uuid.FromStringOrNil(uuidStr),
			FirstName:     models.StringPointer("Move"),
			LastName:      models.StringPointer("Draft"),
			Edipi:         models.StringPointer("8893308163"),
			PersonalEmail: models.StringPointer(email),
		},
		Order: models.Order{
			HasDependents:    true,
			SpouseHasProGear: true,
		},
		Move: models.Move{
			ID:      uuid.FromStringOrNil("a5d9c7b2-0fe8-4b80-b7c5-3323a066e98a"),
			Locator: "TEST13",
		},
		UserUploader: userUploader,
	})

	customer := testdatagen.MakeExtendedServiceMember(db, testdatagen.Assertions{
		ServiceMember: models.ServiceMember{
			ID: uuid.FromStringOrNil("6ac40a00-e762-4f5f-b08d-3ea72a8e4b63"),
		},
	})
	orders := testdatagen.MakeOrder(db, testdatagen.Assertions{
		Order: models.Order{
			ID:              uuid.FromStringOrNil("6fca843a-a87e-4752-b454-0fac67aa4988"),
			ServiceMemberID: customer.ID,
			ServiceMember:   customer,
		},
		UserUploader: userUploader,
	})
<<<<<<< HEAD
	selectedMoveTypeForMTO := models.SelectedMoveTypeHHGPPM
	mto := testdatagen.MakeMove(db, testdatagen.Assertions{
		Move: models.Move{
			ID:               uuid.FromStringOrNil("5d4b25bb-eb04-4c03-9a81-ee0398cb779e"),
			OrdersID:         orders.ID,
			SelectedMoveType: &selectedMoveTypeForMTO,
			Status:           models.MoveStatusSUBMITTED,
=======
	mtoSelectedMoveType := models.SelectedMoveTypeHHG
	mto := testdatagen.MakeMove(db, testdatagen.Assertions{
		Move: models.Move{
			Locator:          "TEST12",
			ID:               uuid.FromStringOrNil("5d4b25bb-eb04-4c03-9a81-ee0398cb779e"),
			Status:           models.MoveStatusSUBMITTED,
			OrdersID:         orders.ID,
			Orders:           orders,
			SelectedMoveType: &mtoSelectedMoveType,
>>>>>>> b176b3e3
		},
	})

	customer2 := testdatagen.MakeServiceMember(db, testdatagen.Assertions{
		ServiceMember: models.ServiceMember{
			ID: uuid.FromStringOrNil("a5cc1277-37dd-4588-a982-df3c9fa7fc20"),
		},
	})
	orders2 := testdatagen.MakeOrder(db, testdatagen.Assertions{
		Order: models.Order{
			ID:              uuid.FromStringOrNil("42f9cd3b-d630-4762-9762-542e9a3a67e4"),
			ServiceMemberID: customer2.ID,
			ServiceMember:   customer2,
		},
		UserUploader: userUploader,
	})

	testdatagen.MakeMove(db, testdatagen.Assertions{
		Move: models.Move{
			ID:       uuid.FromStringOrNil("302f3509-562c-4f5c-81c5-b770f4af30e8"),
			OrdersID: orders2.ID,
		},
	})

	customer3 := testdatagen.MakeServiceMember(db, testdatagen.Assertions{
		ServiceMember: models.ServiceMember{
			ID: uuid.FromStringOrNil("08606458-cee9-4529-a2e6-9121e67dac72"),
		},
	})
	orders3 := testdatagen.MakeOrder(db, testdatagen.Assertions{
		Order: models.Order{
			ID:              uuid.FromStringOrNil("eb6b0c75-3972-4a09-a453-3a7b257aa7f7"),
			ServiceMemberID: customer3.ID,
			ServiceMember:   customer3,
		},
		UserUploader: userUploader,
	})

	testdatagen.MakeMove(db, testdatagen.Assertions{
		Move: models.Move{
			ID:       uuid.FromStringOrNil("a97557cd-ec31-4f00-beed-01ac6e4c0976"),
			OrdersID: orders3.ID,
		},
	})

	customer4 := testdatagen.MakeServiceMember(db, testdatagen.Assertions{
		ServiceMember: models.ServiceMember{
			ID: uuid.FromStringOrNil("1a13ee6b-3e21-4170-83bc-0d41f60edb99"),
		},
	})
	orders4 := testdatagen.MakeOrder(db, testdatagen.Assertions{
		Order: models.Order{
			ID:              uuid.FromStringOrNil("8779beda-f69a-43bf-8606-ebd22973d474"),
			ServiceMemberID: customer4.ID,
			ServiceMember:   customer4,
		},
		UserUploader: userUploader,
	})

	testdatagen.MakeMove(db, testdatagen.Assertions{
		Move: models.Move{
			ID:       uuid.FromStringOrNil("c251267f-dbe1-42b9-8239-4f628fa7279f"),
			OrdersID: orders4.ID,
		},
	})

	customer5 := testdatagen.MakeServiceMember(db, testdatagen.Assertions{
		ServiceMember: models.ServiceMember{
			ID: uuid.FromStringOrNil("25a90fef-301e-4682-9758-60f0c76ea8b4"),
		},
	})
	orders5 := testdatagen.MakeOrder(db, testdatagen.Assertions{
		Order: models.Order{
			ID:              uuid.FromStringOrNil("f2473488-2504-4872-a6b6-dd385dad4bf9"),
			ServiceMemberID: customer5.ID,
			ServiceMember:   customer5,
		},
		UserUploader: userUploader,
	})

	testdatagen.MakeMove(db, testdatagen.Assertions{
		Move: models.Move{
			ID:       uuid.FromStringOrNil("2b485ded-a395-4dbb-9aa7-3f902dd4ccea"),
			OrdersID: orders5.ID,
		},
	})

	estimatedWeight := unit.Pound(1400)
	actualWeight := unit.Pound(2000)
	MTOShipment := testdatagen.MakeMTOShipment(db, testdatagen.Assertions{
		MTOShipment: models.MTOShipment{
			ID:                   uuid.FromStringOrNil("475579d5-aaa4-4755-8c43-c510381ff9b5"),
			PrimeEstimatedWeight: &estimatedWeight,
			PrimeActualWeight:    &actualWeight,
			ShipmentType:         models.MTOShipmentTypeHHGLongHaulDom,
			ApprovedDate:         swag.Time(time.Now()),
			Status:               models.MTOShipmentStatusSubmitted,
		},
		Move: mto,
	})

	testdatagen.MakeMTOAgent(db, testdatagen.Assertions{
		MTOAgent: models.MTOAgent{
			ID:            uuid.FromStringOrNil("d73cc488-d5a1-4c9c-bea3-8b02d9bd0dea"),
			MTOShipment:   MTOShipment,
			MTOShipmentID: MTOShipment.ID,
			FirstName:     swag.String("Test"),
			LastName:      swag.String("Agent"),
			Email:         swag.String("test@test.email.com"),
			MTOAgentType:  models.MTOAgentReleasing,
		},
	})

	paymentRequest := testdatagen.MakePaymentRequest(db, testdatagen.Assertions{
		PaymentRequest: models.PaymentRequest{
			ID:            uuid.FromStringOrNil("a2c34dba-015f-4f96-a38b-0c0b9272e208"),
			MoveTaskOrder: mto,
			IsFinal:       false,
			Status:        models.PaymentRequestStatusPending,
		},
		Move: mto,
	})

	dcrtCost := unit.Cents(99999)
	mtoServiceItemDCRT := testdatagen.MakeMTOServiceItem(db, testdatagen.Assertions{
		MTOServiceItem: models.MTOServiceItem{
			ID: uuid.FromStringOrNil("998caacf-ab9e-496e-8cf2-360723eb3e2d"),
		},
		Move:        mto,
		MTOShipment: MTOShipment,
		ReService: models.ReService{
			ID: uuid.FromStringOrNil("68417bd7-4a9d-4472-941e-2ba6aeaf15f4"), // DCRT - Domestic crating
		},
	})

	testdatagen.MakePaymentServiceItem(db, testdatagen.Assertions{
		PaymentServiceItem: models.PaymentServiceItem{
			PriceCents: &dcrtCost,
		},
		PaymentRequest: paymentRequest,
		MTOServiceItem: mtoServiceItemDCRT,
	})

	ducrtCost := unit.Cents(99999)
	mtoServiceItemDUCRT := testdatagen.MakeMTOServiceItem(db, testdatagen.Assertions{
		MTOServiceItem: models.MTOServiceItem{
			ID: uuid.FromStringOrNil("eeb82080-0a83-46b8-938c-63c7b73a7e45"),
		},
		Move:        mto,
		MTOShipment: MTOShipment,
		ReService: models.ReService{
			ID: uuid.FromStringOrNil("fc14935b-ebd3-4df3-940b-f30e71b6a56c"), // DUCRT - Domestic uncrating
		},
	})

	testdatagen.MakePaymentServiceItem(db, testdatagen.Assertions{
		PaymentServiceItem: models.PaymentServiceItem{
			PriceCents: &ducrtCost,
		},
		PaymentRequest: paymentRequest,
		MTOServiceItem: mtoServiceItemDUCRT,
	})

	proofOfService := testdatagen.MakeProofOfServiceDoc(db, testdatagen.Assertions{
		PaymentRequest: paymentRequest,
	})

	primeContractor := uuid.FromStringOrNil("5db13bb4-6d29-4bdb-bc81-262f4513ecf6")
	testdatagen.MakePrimeUpload(db, testdatagen.Assertions{
		PrimeUpload: models.PrimeUpload{
			ID:                  uuid.FromStringOrNil("18413213-0aaf-4eb1-8d7f-1b557a4e425b"),
			ProofOfServiceDoc:   proofOfService,
			ProofOfServiceDocID: proofOfService.ID,
			Contractor: models.Contractor{
				ID: uuid.FromStringOrNil("5db13bb4-6d29-4bdb-bc81-262f4513ecf6"), // Prime
			},
			ContractorID: uuid.FromStringOrNil("5db13bb4-6d29-4bdb-bc81-262f4513ecf6"),
		},
		PrimeUploader: primeUploader,
	})

	posImage := testdatagen.MakeProofOfServiceDoc(db, testdatagen.Assertions{
		PaymentRequest: paymentRequest,
	})

	// Creates custom test.jpg prime upload
	file := testdatagen.Fixture("test.jpg")
	_, verrs, err := primeUploader.CreatePrimeUploadForDocument(&posImage.ID, primeContractor, uploader.File{File: file}, uploader.AllowedTypesPaymentRequest)
	if verrs.HasAny() || err != nil {
		logger.Error("errors encountered saving test.jpg prime upload", zap.Error(err))
	}

	// Creates custom test.png prime upload
	file = testdatagen.Fixture("test.png")
	_, verrs, err = primeUploader.CreatePrimeUploadForDocument(&posImage.ID, primeContractor, uploader.File{File: file}, uploader.AllowedTypesPaymentRequest)
	if verrs.HasAny() || err != nil {
		logger.Error("errors encountered saving test.png prime upload", zap.Error(err))
	}

	msCost := unit.Cents(10000)
	customer8 := testdatagen.MakeServiceMember(db, testdatagen.Assertions{
		ServiceMember: models.ServiceMember{
			ID: uuid.FromStringOrNil("9e8da3c7-ffe5-4f7f-b45a-8f01ccc56591"),
		},
	})
	orders8 := testdatagen.MakeOrder(db, testdatagen.Assertions{
		Order: models.Order{
			ID:              uuid.FromStringOrNil("1d49bb07-d9dd-4308-934d-baad94f2de9b"),
			ServiceMemberID: customer8.ID,
			ServiceMember:   customer8,
		},
		UserUploader: userUploader,
	})

	move8 := testdatagen.MakeMove(db, testdatagen.Assertions{
		Move: models.Move{
			ID:       uuid.FromStringOrNil("d4d95b22-2d9d-428b-9a11-284455aa87ba"),
			OrdersID: orders8.ID,
		},
	})

	mtoShipment8 := testdatagen.MakeMTOShipment(db, testdatagen.Assertions{
		MTOShipment: models.MTOShipment{
			ID:                   uuid.FromStringOrNil("acf7b357-5cad-40e2-baa7-dedc1d4cf04c"),
			PrimeEstimatedWeight: &estimatedWeight,
			PrimeActualWeight:    &actualWeight,
			ShipmentType:         models.MTOShipmentTypeHHGLongHaulDom,
			ApprovedDate:         swag.Time(time.Now()),
			Status:               models.MTOShipmentStatusSubmitted,
		},
		Move: move8,
	})

	paymentRequest8 := testdatagen.MakePaymentRequest(db, testdatagen.Assertions{
		PaymentRequest: models.PaymentRequest{
			ID:            uuid.FromStringOrNil("154c9ebb-972f-4711-acb2-5911f52aced4"),
			MoveTaskOrder: move8,
			IsFinal:       false,
			Status:        models.PaymentRequestStatusPending,
		},
		Move: move8,
	})

	serviceItemMS := testdatagen.MakeMTOServiceItemBasic(db, testdatagen.Assertions{
		MTOServiceItem: models.MTOServiceItem{
			ID:     uuid.FromStringOrNil("4fba4249-b5aa-4c29-8448-66aa07ac8560"),
			Status: models.MTOServiceItemStatusApproved,
		},
		Move: move8,
		ReService: models.ReService{
			ID: uuid.FromStringOrNil("1130e612-94eb-49a7-973d-72f33685e551"), // MS - Move Management
		},
	})

	testdatagen.MakePaymentServiceItem(db, testdatagen.Assertions{
		PaymentServiceItem: models.PaymentServiceItem{
			PriceCents: &msCost,
		},
		PaymentRequest: paymentRequest8,
		MTOServiceItem: serviceItemMS,
	})

	csCost := unit.Cents(25000)
	serviceItemCS := testdatagen.MakeMTOServiceItemBasic(db, testdatagen.Assertions{
		MTOServiceItem: models.MTOServiceItem{
			ID:     uuid.FromStringOrNil("e43c0df3-0dcd-4b70-adaa-46d669e094ad"),
			Status: models.MTOServiceItemStatusApproved,
		},
		Move: move8,
		ReService: models.ReService{
			ID: uuid.FromStringOrNil("9dc919da-9b66-407b-9f17-05c0f03fcb50"), // CS - Counseling Services
		},
	})

	testdatagen.MakePaymentServiceItem(db, testdatagen.Assertions{
		PaymentServiceItem: models.PaymentServiceItem{
			PriceCents: &csCost,
		},
		PaymentRequest: paymentRequest8,
		MTOServiceItem: serviceItemCS,
	})

	dlhCost := unit.Cents(99999)
	serviceItemDLH := testdatagen.MakeMTOServiceItem(db, testdatagen.Assertions{
		MTOServiceItem: models.MTOServiceItem{
			ID: uuid.FromStringOrNil("9db1bf43-0964-44ff-8384-3297951f6781"),
		},
		Move:        move8,
		MTOShipment: mtoShipment8,
		ReService: models.ReService{
			ID: uuid.FromStringOrNil("8d600f25-1def-422d-b159-617c7d59156e"), // DLH - Domestic Linehaul
		},
	})

	testdatagen.MakePaymentServiceItem(db, testdatagen.Assertions{
		PaymentServiceItem: models.PaymentServiceItem{
			PriceCents: &dlhCost,
		},
		PaymentRequest: paymentRequest8,
		MTOServiceItem: serviceItemDLH,
	})

	fscCost := unit.Cents(55555)
	serviceItemFSC := testdatagen.MakeMTOServiceItem(db, testdatagen.Assertions{
		MTOServiceItem: models.MTOServiceItem{
			ID: uuid.FromStringOrNil("b380f732-2fb2-49a0-8260-7a52ce223c59"),
		},
		Move:        move8,
		MTOShipment: mtoShipment8,
		ReService: models.ReService{
			ID: uuid.FromStringOrNil("4780b30c-e846-437a-b39a-c499a6b09872"), // FSC - Fuel Surcharge
		},
	})

	testdatagen.MakePaymentServiceItem(db, testdatagen.Assertions{
		PaymentServiceItem: models.PaymentServiceItem{
			PriceCents: &fscCost,
		},
		PaymentRequest: paymentRequest8,
		MTOServiceItem: serviceItemFSC,
	})

	dopCost := unit.Cents(3456)
	rejectionReason := "Customer no longer required this service"
	serviceItemDOP := testdatagen.MakeMTOServiceItem(db, testdatagen.Assertions{
		MTOServiceItem: models.MTOServiceItem{
			ID:              uuid.FromStringOrNil("d886431c-c357-46b7-a084-a0c85dd496d3"),
			Status:          models.MTOServiceItemStatusRejected,
			RejectionReason: &rejectionReason,
		},
		Move:        move8,
		MTOShipment: mtoShipment8,
		ReService: models.ReService{
			ID: uuid.FromStringOrNil("2bc3e5cb-adef-46b1-bde9-55570bfdd43e"), // DOP - Domestic Origin Price
		},
	})

	testdatagen.MakePaymentServiceItem(db, testdatagen.Assertions{
		PaymentServiceItem: models.PaymentServiceItem{
			PriceCents: &dopCost,
		},
		PaymentRequest: paymentRequest8,
		MTOServiceItem: serviceItemDOP,
	})

	ddpCost := unit.Cents(7890)
	serviceItemDDP := testdatagen.MakeMTOServiceItem(db, testdatagen.Assertions{
		MTOServiceItem: models.MTOServiceItem{
			ID: uuid.FromStringOrNil("551caa30-72fe-469a-b463-ad1f14780432"),
		},
		Move:        move8,
		MTOShipment: mtoShipment8,
		ReService: models.ReService{
			ID: uuid.FromStringOrNil("50f1179a-3b72-4fa1-a951-fe5bcc70bd14"), // DDP - Domestic Destination Price
		},
	})

	testdatagen.MakePaymentServiceItem(db, testdatagen.Assertions{
		PaymentServiceItem: models.PaymentServiceItem{
			PriceCents: &ddpCost,
		},
		PaymentRequest: paymentRequest8,
		MTOServiceItem: serviceItemDDP,
	})

	// Schedule 1 peak price
	dpkCost := unit.Cents(6544)
	serviceItemDPK := testdatagen.MakeMTOServiceItem(db, testdatagen.Assertions{
		MTOServiceItem: models.MTOServiceItem{
			ID: uuid.FromStringOrNil("616dfdb5-52ec-436d-a570-a464c9dbd47a"),
		},
		Move:        move8,
		MTOShipment: mtoShipment8,
		ReService: models.ReService{
			ID: uuid.FromStringOrNil("bdea5a8d-f15f-47d2-85c9-bba5694802ce"), // DPK - Domestic Packing
		},
	})

	testdatagen.MakePaymentServiceItem(db, testdatagen.Assertions{
		PaymentServiceItem: models.PaymentServiceItem{
			PriceCents: &dpkCost,
		},
		PaymentRequest: paymentRequest8,
		MTOServiceItem: serviceItemDPK,
	})

	// Schedule 1 peak price
	dupkCost := unit.Cents(8544)
	serviceItemDUPK := testdatagen.MakeMTOServiceItem(db, testdatagen.Assertions{
		MTOServiceItem: models.MTOServiceItem{
			ID: uuid.FromStringOrNil("1baeee0e-00d6-4d90-b22c-654c11d50d0f"),
		},
		Move:        move8,
		MTOShipment: mtoShipment8,
		ReService: models.ReService{
			ID: uuid.FromStringOrNil("15f01bc1-0754-4341-8e0f-25c8f04d5a77"), // DUPK - Domestic Unpacking
		},
	})

	testdatagen.MakePaymentServiceItem(db, testdatagen.Assertions{
		PaymentServiceItem: models.PaymentServiceItem{
			PriceCents: &dupkCost,
		},
		PaymentRequest: paymentRequest8,
		MTOServiceItem: serviceItemDUPK,
	})

	dofsitPostal := "90210"
	dofsitReason := "Storage items need to be picked up"
	serviceItemDOFSIT := testdatagen.MakeMTOServiceItem(db, testdatagen.Assertions{
		MTOServiceItem: models.MTOServiceItem{
			ID:               uuid.FromStringOrNil("61ce8a9b-5fcf-4d98-b192-a35f17819ae6"),
			PickupPostalCode: &dofsitPostal,
			Reason:           &dofsitReason,
		},
		Move:        move8,
		MTOShipment: mtoShipment8,
		ReService: models.ReService{
			ID: uuid.FromStringOrNil("998beda7-e390-4a83-b15e-578a24326937"), // DOFSIT - Domestic Origin 1st Day SIT
		},
	})

	dofsitCost := unit.Cents(8544)
	testdatagen.MakePaymentServiceItem(db, testdatagen.Assertions{
		PaymentServiceItem: models.PaymentServiceItem{
			PriceCents: &dofsitCost,
		},
		PaymentRequest: paymentRequest8,
		MTOServiceItem: serviceItemDOFSIT,
	})

	serviceItemDDFSIT := testdatagen.MakeMTOServiceItem(db, testdatagen.Assertions{
		MTOServiceItem: models.MTOServiceItem{
			ID: uuid.FromStringOrNil("b2c770ab-db6f-465c-87f1-164ecd2f36a4"),
		},
		Move:        move8,
		MTOShipment: mtoShipment8,
		ReService: models.ReService{
			ID: uuid.FromStringOrNil("d0561c49-e1a9-40b8-a739-3e639a9d77af"), // DDFSIT - Domestic Destination 1st Day SIT
		},
	})

	firstDeliveryDate := swag.Time(time.Now())
	testdatagen.MakeMTOServiceItemCustomerContact(db, testdatagen.Assertions{
		MTOServiceItem: serviceItemDDFSIT,
		MTOServiceItemCustomerContact: models.MTOServiceItemCustomerContact{
			ID:                         uuid.FromStringOrNil("f0f38ee0-0148-4892-9b5b-a091a8c5a645"),
			MTOServiceItemID:           serviceItemDDFSIT.ID,
			Type:                       models.CustomerContactTypeFirst,
			TimeMilitary:               "0400Z",
			FirstAvailableDeliveryDate: *firstDeliveryDate,
		},
	})

	testdatagen.MakeMTOServiceItemCustomerContact(db, testdatagen.Assertions{
		MTOServiceItem: serviceItemDDFSIT,
		MTOServiceItemCustomerContact: models.MTOServiceItemCustomerContact{
			ID:                         uuid.FromStringOrNil("1398aea3-d09b-485d-81c7-3bb72c21fb38"),
			MTOServiceItemID:           serviceItemDDFSIT.ID,
			Type:                       models.CustomerContactTypeSecond,
			TimeMilitary:               "1200Z",
			FirstAvailableDeliveryDate: firstDeliveryDate.Add(time.Hour * 24),
		},
	})

	ddfsitCost := unit.Cents(8544)
	testdatagen.MakePaymentServiceItem(db, testdatagen.Assertions{
		PaymentServiceItem: models.PaymentServiceItem{
			PriceCents: &ddfsitCost,
		},
		PaymentRequest: paymentRequest8,
		MTOServiceItem: serviceItemDDFSIT,
	})

	dcrtDescription := "Decorated horse head to be crated."
	serviceItemDCRT := testdatagen.MakeMTOServiceItem(db, testdatagen.Assertions{
		MTOServiceItem: models.MTOServiceItem{
			ID:          uuid.FromStringOrNil("9b2b7cae-e8fa-4447-9a00-dcfc4ffc9b6f"),
			Description: &dcrtDescription,
		},
		Move:        move8,
		MTOShipment: mtoShipment8,
		ReService: models.ReService{
			ID: uuid.FromStringOrNil("68417bd7-4a9d-4472-941e-2ba6aeaf15f4"), // DCRT - Domestic Crating
		},
	})

	testdatagen.MakeMTOServiceItemDimension(db, testdatagen.Assertions{
		MTOServiceItem: serviceItemDCRT,
		MTOServiceItemDimension: models.MTOServiceItemDimension{
			Length: 10000,
			Height: 5000,
			Width:  2500,
		},
	})

	/* Customer with two payment requests */
	customer7 := testdatagen.MakeServiceMember(db, testdatagen.Assertions{
		ServiceMember: models.ServiceMember{
			ID: uuid.FromStringOrNil("4e6e4023-b089-4614-a65a-cac48027ffc2"),
		},
	})

	orders7 := testdatagen.MakeOrder(db, testdatagen.Assertions{
		Order: models.Order{
			ID:              uuid.FromStringOrNil("f52f851e-91b8-4cb7-9f8a-6b0b8477ae2a"),
			ServiceMemberID: customer7.ID,
			ServiceMember:   customer7,
		},
		UserUploader: userUploader,
	})

	mto7 := testdatagen.MakeMove(db, testdatagen.Assertions{
		Move: models.Move{
			ID:                 uuid.FromStringOrNil("99783f4d-ee83-4fc9-8e0c-d32496bef32b"),
			OrdersID:           orders7.ID,
			AvailableToPrimeAt: swag.Time(time.Now()),
		},
	})

	mtoShipmentHHG7 := testdatagen.MakeMTOShipment(db, testdatagen.Assertions{
		MTOShipment: models.MTOShipment{
			ID:                   uuid.FromStringOrNil("baa00811-2381-433e-8a96-2ced58e37a14"),
			PrimeEstimatedWeight: &estimatedWeight,
			PrimeActualWeight:    &actualWeight,
			ShipmentType:         models.MTOShipmentTypeHHGShortHaulDom,
			ApprovedDate:         swag.Time(time.Now()),
		},
		Move: mto7,
	})

	testdatagen.MakeMTOAgent(db, testdatagen.Assertions{
		MTOAgent: models.MTOAgent{
			ID:            uuid.FromStringOrNil("82036387-a113-4b45-a172-94e49e4600d2"),
			MTOShipment:   mtoShipmentHHG7,
			MTOShipmentID: mtoShipmentHHG7.ID,
			FirstName:     swag.String("Test"),
			LastName:      swag.String("Agent"),
			Email:         swag.String("test@test.email.com"),
			MTOAgentType:  models.MTOAgentReleasing,
		},
	})

	paymentRequest7 := testdatagen.MakePaymentRequest(db, testdatagen.Assertions{
		PaymentRequest: models.PaymentRequest{
			ID:              uuid.FromStringOrNil("ea945ab7-099a-4819-82de-6968efe131dc"),
			MoveTaskOrder:   mto7,
			IsFinal:         false,
			Status:          models.PaymentRequestStatusPending,
			RejectionReason: nil,
		},
		Move: mto7,
	})

	// for soft deleted proof of service docs
	proofOfService = testdatagen.MakeProofOfServiceDoc(db, testdatagen.Assertions{
		PaymentRequest: paymentRequest7,
	})

	deletedAt := time.Now()
	testdatagen.MakePrimeUpload(db, testdatagen.Assertions{
		PrimeUpload: models.PrimeUpload{
			ID:                  uuid.FromStringOrNil("18413213-0aaf-4eb1-8d7f-1b557a4e425b"),
			ProofOfServiceDoc:   proofOfService,
			ProofOfServiceDocID: proofOfService.ID,
			Contractor: models.Contractor{
				ID: uuid.FromStringOrNil("5db13bb4-6d29-4bdb-bc81-262f4513ecf6"), // Prime
			},
			ContractorID: uuid.FromStringOrNil("5db13bb4-6d29-4bdb-bc81-262f4513ecf6"),
			DeletedAt:    &deletedAt,
		},
	})

	serviceItemMS7 := testdatagen.MakeMTOServiceItemBasic(db, testdatagen.Assertions{
		MTOServiceItem: models.MTOServiceItem{
			ID:     uuid.FromStringOrNil("923acbd4-5e65-4d62-aecc-19edf785df69"),
			Status: models.MTOServiceItemStatusApproved,
		},
		Move: mto7,
		ReService: models.ReService{
			ID: uuid.FromStringOrNil("1130e612-94eb-49a7-973d-72f33685e551"), // MS - Move Management
		},
	})

	testdatagen.MakePaymentServiceItem(db, testdatagen.Assertions{
		PaymentServiceItem: models.PaymentServiceItem{
			PriceCents: &msCost,
		},
		PaymentRequest: paymentRequest7,
		MTOServiceItem: serviceItemMS7,
	})

	serviceItemDLH7 := testdatagen.MakeMTOServiceItem(db, testdatagen.Assertions{
		MTOServiceItem: models.MTOServiceItem{
			ID: uuid.FromStringOrNil("aab8df9a-bbc9-4f26-a3ab-d5dcf1c8c40f"),
		},
		Move: mto7,
		ReService: models.ReService{
			ID: uuid.FromStringOrNil("8d600f25-1def-422d-b159-617c7d59156e"), // DLH - Domestic Linehaul
		},
	})

	testdatagen.MakePaymentServiceItem(db, testdatagen.Assertions{
		PaymentServiceItem: models.PaymentServiceItem{
			PriceCents: &dlhCost,
		},
		PaymentRequest: paymentRequest7,
		MTOServiceItem: serviceItemDLH7,
	})

	additionalPaymentRequest7 := testdatagen.MakePaymentRequest(db, testdatagen.Assertions{
		PaymentRequest: models.PaymentRequest{
			ID:              uuid.FromStringOrNil("540e2268-6899-4b67-828d-bb3b0331ecf2"),
			MoveTaskOrder:   mto7,
			IsFinal:         false,
			Status:          models.PaymentRequestStatusPending,
			RejectionReason: nil,
			SequenceNumber:  2,
		},
		Move: mto7,
	})

	serviceItemCS7 := testdatagen.MakeMTOServiceItemBasic(db, testdatagen.Assertions{
		MTOServiceItem: models.MTOServiceItem{
			ID:     uuid.FromStringOrNil("ab37c0a4-ad3f-44aa-b294-f9e646083cec"),
			Status: models.MTOServiceItemStatusApproved,
		},
		Move: mto7,
		ReService: models.ReService{
			ID: uuid.FromStringOrNil("9dc919da-9b66-407b-9f17-05c0f03fcb50"), // CS - Counseling Services
		},
	})

	testdatagen.MakePaymentServiceItem(db, testdatagen.Assertions{
		PaymentServiceItem: models.PaymentServiceItem{
			PriceCents: &csCost,
		},
		PaymentRequest: additionalPaymentRequest7,
		MTOServiceItem: serviceItemCS7,
	})

	serviceItemFSC7 := testdatagen.MakeMTOServiceItem(db, testdatagen.Assertions{
		MTOServiceItem: models.MTOServiceItem{
			ID: uuid.FromStringOrNil("f23eeb02-66c7-43f5-ad9c-1d1c3ae66b15"),
		},
		Move:        mto7,
		MTOShipment: MTOShipment,
		ReService: models.ReService{
			ID: uuid.FromStringOrNil("4780b30c-e846-437a-b39a-c499a6b09872"), // FSC - Fuel Surcharge
		},
	})

	testdatagen.MakePaymentServiceItem(db, testdatagen.Assertions{
		PaymentServiceItem: models.PaymentServiceItem{
			PriceCents: &fscCost,
		},
		PaymentRequest: additionalPaymentRequest7,
		MTOServiceItem: serviceItemFSC7,
	})

	/* A user with Roles */
	smRole := roles.Role{}
	err = db.Where("role_type = $1", roles.RoleTypeCustomer).First(&smRole)
	if err != nil {
		log.Panic(fmt.Errorf("Failed to find RoleTypeCustomer in the DB: %w", err))
	}
	email = "role_tester@service.mil"
	uuidStr = "3b9360a3-3304-4c60-90f4-83d687884079"
	testdatagen.MakeUser(db, testdatagen.Assertions{
		User: models.User{
			ID:            uuid.Must(uuid.FromString(uuidStr)),
			LoginGovEmail: email,
			Active:        true,
			Roles:         []roles.Role{smRole},
		},
	})

	/* A user with too role */
	tooRole := roles.Role{}
	err = db.Where("role_type = $1", roles.RoleTypeTOO).First(&tooRole)
	if err != nil {
		log.Panic(fmt.Errorf("Failed to find RoleTypeTOO in the DB: %w", err))
	}

	email = "too_role@office.mil"
	tooUUID := uuid.Must(uuid.FromString("dcf86235-53d3-43dd-8ee8-54212ae3078f"))
	testdatagen.MakeUser(db, testdatagen.Assertions{
		User: models.User{
			ID:            tooUUID,
			LoginGovEmail: email,
			Active:        true,
			Roles:         []roles.Role{tooRole},
		},
	})
	testdatagen.MakeOfficeUser(db, testdatagen.Assertions{
		OfficeUser: models.OfficeUser{
			ID:     uuid.FromStringOrNil("144503a6-485c-463e-b943-d3c3bad11b09"),
			Email:  email,
			Active: true,
			UserID: &tooUUID,
		},
	})

	/* A user with tio role */
	tioRole := roles.Role{}
	err = db.Where("role_type = $1", roles.RoleTypeTIO).First(&tioRole)
	if err != nil {
		log.Panic(fmt.Errorf("Failed to find RoleTypeTIO in the DB: %w", err))
	}

	email = "tio_role@office.mil"
	tioUUID := uuid.Must(uuid.FromString("3b2cc1b0-31a2-4d1b-874f-0591f9127374"))
	testdatagen.MakeUser(db, testdatagen.Assertions{
		User: models.User{
			ID:            tioUUID,
			LoginGovEmail: email,
			Active:        true,
			Roles:         []roles.Role{tioRole},
		},
	})
	testdatagen.MakeOfficeUser(db, testdatagen.Assertions{
		OfficeUser: models.OfficeUser{
			ID:     uuid.FromStringOrNil("f1828a35-43fd-42be-8b23-af4d9d51f0f3"),
			Email:  email,
			Active: true,
			UserID: &tioUUID,
		},
	})

	/* A user with both too and tio roles */
	email = "too_tio_role@office.mil"
	tooTioUUID := uuid.Must(uuid.FromString("9bda91d2-7a0c-4de1-ae02-b8cf8b4b858b"))
	testdatagen.MakeUser(db, testdatagen.Assertions{
		User: models.User{
			ID:            tooTioUUID,
			LoginGovEmail: email,
			Active:        true,
			Roles:         []roles.Role{tooRole, tioRole},
		},
	})
	testdatagen.MakeOfficeUser(db, testdatagen.Assertions{
		OfficeUser: models.OfficeUser{
			ID:     uuid.FromStringOrNil("dce86235-53d3-43dd-8ee8-54212ae3078f"),
			Email:  email,
			Active: true,
			UserID: &tooTioUUID,
		},
	})

	// A more recent MTO for demonstrating the since parameter
	customer6 := testdatagen.MakeServiceMember(db, testdatagen.Assertions{
		ServiceMember: models.ServiceMember{
			ID: uuid.FromStringOrNil("6ac40a00-e762-4f5f-b08d-3ea72a8e4b61"),
		},
	})
	orders6 := testdatagen.MakeOrder(db, testdatagen.Assertions{
		Order: models.Order{
			ID:              uuid.FromStringOrNil("6fca843a-a87e-4752-b454-0fac67aa4981"),
			ServiceMemberID: customer6.ID,
			ServiceMember:   customer6,
		},
		UserUploader: userUploader,
	})
	mto2 := testdatagen.MakeMove(db, testdatagen.Assertions{
		Move: models.Move{
			ID:                 uuid.FromStringOrNil("da3f34cc-fb94-4e0b-1c90-ba3333cb7791"),
			OrdersID:           orders6.ID,
			UpdatedAt:          time.Unix(1576779681256, 0),
			AvailableToPrimeAt: swag.Time(time.Now()),
		},
	})

	mtoShipment2 := testdatagen.MakeMTOShipment(db, testdatagen.Assertions{
		Move: mto2,
	})

	testdatagen.MakeMTOShipment(db, testdatagen.Assertions{
		Move: mto2,
	})

	testdatagen.MakeMTOAgent(db, testdatagen.Assertions{
		MTOAgent: models.MTOAgent{
			MTOShipment:   mtoShipment2,
			MTOShipmentID: mtoShipment2.ID,
			FirstName:     swag.String("Test"),
			LastName:      swag.String("Agent"),
			Email:         swag.String("test@test.email.com"),
			MTOAgentType:  models.MTOAgentReleasing,
		},
	})

	testdatagen.MakeMTOAgent(db, testdatagen.Assertions{
		MTOAgent: models.MTOAgent{
			MTOShipment:   mtoShipment2,
			MTOShipmentID: mtoShipment2.ID,
			FirstName:     swag.String("Test"),
			LastName:      swag.String("Agent"),
			Email:         swag.String("test@test.email.com"),
			MTOAgentType:  models.MTOAgentReceiving,
		},
	})

	mtoShipment3 := testdatagen.MakeMTOShipment(db, testdatagen.Assertions{
		MTOShipment: models.MTOShipment{
			ShipmentType: models.MTOShipmentTypeHHGIntoNTSDom,
		},
		Move: mto2,
	})

	testdatagen.MakeMTOAgent(db, testdatagen.Assertions{
		MTOAgent: models.MTOAgent{
			MTOShipment:   mtoShipment3,
			MTOShipmentID: mtoShipment3.ID,
			FirstName:     swag.String("Test"),
			LastName:      swag.String("Agent"),
			Email:         swag.String("test@test.email.com"),
			MTOAgentType:  models.MTOAgentReleasing,
		},
	})

	testdatagen.MakeMTOAgent(db, testdatagen.Assertions{
		MTOAgent: models.MTOAgent{
			MTOShipment:   mtoShipment3,
			MTOShipmentID: mtoShipment3.ID,
			FirstName:     swag.String("Test"),
			LastName:      swag.String("Agent"),
			Email:         swag.String("test@test.email.com"),
			MTOAgentType:  models.MTOAgentReceiving,
		},
	})

	testdatagen.MakeMTOServiceItem(db, testdatagen.Assertions{
		MTOServiceItem: models.MTOServiceItem{
			ID: uuid.FromStringOrNil("8a625314-1922-4987-93c5-a62c0d13f053"),
		},
		Move: mto2,
	})

	testdatagen.MakeMTOServiceItem(db, testdatagen.Assertions{
		MTOServiceItem: models.MTOServiceItem{
			ID: uuid.FromStringOrNil("3624d82f-fa87-47f5-a09a-2d5639e45c02"),
		},
		Move:        mto2,
		MTOShipment: mtoShipment3,
		ReService: models.ReService{
			ID: uuid.FromStringOrNil("4b85962e-25d3-4485-b43c-2497c4365598"), // DSH
		},
	})

	mtoWithTaskOrderServices := testdatagen.MakeMove(db, testdatagen.Assertions{
		Move: models.Move{
			ID:                 uuid.FromStringOrNil("9c7b255c-2981-4bf8-839f-61c7458e2b4d"),
			AvailableToPrimeAt: swag.Time(time.Now()),
		},
		UserUploader: userUploader,
	})

	estimated := unit.Pound(1400)
	actual := unit.Pound(1349)
	mtoShipment4 := testdatagen.MakeMTOShipment(db, testdatagen.Assertions{
		MTOShipment: models.MTOShipment{
			ID:                   uuid.FromStringOrNil("c3a9e368-188b-4828-a64a-204da9b988c2"),
			RequestedPickupDate:  swag.Time(time.Now()),
			ScheduledPickupDate:  swag.Time(time.Now().AddDate(0, 0, -1)),
			PrimeEstimatedWeight: &estimated, // so we can price Dom. Destination Price
			PrimeActualWeight:    &actual,    // so we can price DLH
			Status:               models.MTOShipmentStatusApproved,
			ApprovedDate:         swag.Time(time.Now()),
		},
		Move: mtoWithTaskOrderServices,
	})
	mtoShipment5 := testdatagen.MakeMTOShipment(db, testdatagen.Assertions{
		MTOShipment: models.MTOShipment{
			ID:                   uuid.FromStringOrNil("01b9671e-b268-4906-967b-ba661a1d3933"),
			RequestedPickupDate:  swag.Time(time.Now()),
			ScheduledPickupDate:  swag.Time(time.Now().AddDate(0, 0, -1)),
			PrimeEstimatedWeight: &estimated, // so we can price DLH
			PrimeActualWeight:    &actual,    // so we can price DLH
			Status:               models.MTOShipmentStatusApproved,
			ApprovedDate:         swag.Time(time.Now()),
		},
		Move: mtoWithTaskOrderServices,
	})

	testdatagen.MakeMTOServiceItem(db, testdatagen.Assertions{
		MTOServiceItem: models.MTOServiceItem{
			ID:     uuid.FromStringOrNil("94bc8b44-fefe-469f-83a0-39b1e31116fb"),
			Status: models.MTOServiceItemStatusApproved,
		},
		Move:        mtoWithTaskOrderServices,
		MTOShipment: mtoShipment4,
		ReService: models.ReService{
			ID: uuid.FromStringOrNil("50f1179a-3b72-4fa1-a951-fe5bcc70bd14"), // Dom. Destination Price
		},
	})

	testdatagen.MakeMTOServiceItem(db, testdatagen.Assertions{
		MTOServiceItem: models.MTOServiceItem{
			ID:     uuid.FromStringOrNil("eee4b555-2475-4e67-a5b8-102f28d950f8"),
			Status: models.MTOServiceItemStatusApproved,
		},
		Move:        mtoWithTaskOrderServices,
		MTOShipment: mtoShipment4,
		ReService: models.ReService{
			ID: uuid.FromStringOrNil("4b85962e-25d3-4485-b43c-2497c4365598"), // DSH
		},
	})

	testdatagen.MakeMTOServiceItem(db, testdatagen.Assertions{
		MTOServiceItem: models.MTOServiceItem{
			ID:     uuid.FromStringOrNil("6431e3e2-4ee4-41b5-b226-393f9133eb6c"),
			Status: models.MTOServiceItemStatusApproved,
		},
		Move:        mtoWithTaskOrderServices,
		MTOShipment: mtoShipment4,
		ReService: models.ReService{
			ID: uuid.FromStringOrNil("4780b30c-e846-437a-b39a-c499a6b09872"), // FSC
		},
	})

	testdatagen.MakeMTOServiceItem(db, testdatagen.Assertions{
		MTOServiceItem: models.MTOServiceItem{
			ID:     uuid.FromStringOrNil("fd6741a5-a92c-44d5-8303-1d7f5e60afbf"),
			Status: models.MTOServiceItemStatusApproved,
		},
		Move:        mtoWithTaskOrderServices,
		MTOShipment: mtoShipment5,
		ReService: models.ReService{
			ID: uuid.FromStringOrNil("8d600f25-1def-422d-b159-617c7d59156e"), // DLH
		},
	})

	testdatagen.MakeMTOServiceItem(db, testdatagen.Assertions{
		MTOServiceItem: models.MTOServiceItem{
			ID:     uuid.FromStringOrNil("a6e5debc-9e73-421b-8f68-92936ce34737"),
			Status: models.MTOServiceItemStatusApproved,
		},
		Move:        mtoWithTaskOrderServices,
		MTOShipment: mtoShipment5,
		ReService: models.ReService{
			ID: uuid.FromStringOrNil("bdea5a8d-f15f-47d2-85c9-bba5694802ce"), // DPK
		},
	})

	testdatagen.MakeMTOServiceItem(db, testdatagen.Assertions{
		MTOServiceItem: models.MTOServiceItem{
			ID:     uuid.FromStringOrNil("999504a9-45b0-477f-a00b-3ede8ffde379"),
			Status: models.MTOServiceItemStatusApproved,
		},
		Move:        mtoWithTaskOrderServices,
		MTOShipment: mtoShipment5,
		ReService: models.ReService{
			ID: uuid.FromStringOrNil("15f01bc1-0754-4341-8e0f-25c8f04d5a77"), // DUPK
		},
	})

	testdatagen.MakeMTOServiceItemBasic(db, testdatagen.Assertions{
		MTOServiceItem: models.MTOServiceItem{
			ID:     uuid.FromStringOrNil("ca9aeb58-e5a9-44b0-abe8-81d233dbdebf"),
			Status: models.MTOServiceItemStatusApproved,
		},
		Move: mtoWithTaskOrderServices,
		ReService: models.ReService{
			ID: uuid.FromStringOrNil("9dc919da-9b66-407b-9f17-05c0f03fcb50"), // CS - Counseling Services
		},
	})

	testdatagen.MakeMTOServiceItemBasic(db, testdatagen.Assertions{
		MTOServiceItem: models.MTOServiceItem{
			ID:     uuid.FromStringOrNil("722a6f4e-b438-4655-88c7-51609056550d"),
			Status: models.MTOServiceItemStatusApproved,
		},
		Move: mtoWithTaskOrderServices,
		ReService: models.ReService{
			ID: uuid.FromStringOrNil("1130e612-94eb-49a7-973d-72f33685e551"), // MS - Move Management
		},
	})
}<|MERGE_RESOLUTION|>--- conflicted
+++ resolved
@@ -1058,15 +1058,6 @@
 		},
 		UserUploader: userUploader,
 	})
-<<<<<<< HEAD
-	selectedMoveTypeForMTO := models.SelectedMoveTypeHHGPPM
-	mto := testdatagen.MakeMove(db, testdatagen.Assertions{
-		Move: models.Move{
-			ID:               uuid.FromStringOrNil("5d4b25bb-eb04-4c03-9a81-ee0398cb779e"),
-			OrdersID:         orders.ID,
-			SelectedMoveType: &selectedMoveTypeForMTO,
-			Status:           models.MoveStatusSUBMITTED,
-=======
 	mtoSelectedMoveType := models.SelectedMoveTypeHHG
 	mto := testdatagen.MakeMove(db, testdatagen.Assertions{
 		Move: models.Move{
@@ -1076,7 +1067,6 @@
 			OrdersID:         orders.ID,
 			Orders:           orders,
 			SelectedMoveType: &mtoSelectedMoveType,
->>>>>>> b176b3e3
 		},
 	})
 
