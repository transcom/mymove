--- conflicted
+++ resolved
@@ -3074,57 +3074,6 @@
 	})
 }
 
-<<<<<<< HEAD
-func createNTSMoveWithServiceItemsandPaymentRequests(appCtx appcontext.AppContext, userUploader *uploader.UserUploader) {
-	/*
-		Creates a move for the TIO flow
-	*/
-	msCost := unit.Cents(10000)
-	dlhCost := unit.Cents(99999)
-
-	serviceMemberID := "f0d00265-e1e3-4fc7-aefd-a8dbfc774c06"
-	serviceMember := testdatagen.MakeExtendedServiceMember(appCtx.DB(), testdatagen.Assertions{
-		ServiceMember: models.ServiceMember{
-			ID:        uuid.FromStringOrNil(serviceMemberID),
-			FirstName: models.StringPointer("NTS"),
-			LastName:  models.StringPointer("TIO"),
-		},
-	})
-
-	selectedMoveType := models.SelectedMoveTypeNTS
-	move := testdatagen.MakeMove(appCtx.DB(), testdatagen.Assertions{
-		Order: models.Order{
-			ServiceMemberID: uuid.FromStringOrNil(serviceMemberID),
-			ServiceMember:   serviceMember,
-		},
-		Move: models.Move{
-			ID:               uuid.FromStringOrNil("f38c4257-c8fe-4cbc-a112-d9e24b5b5b49"),
-			Locator:          "NTSTIO",
-			SelectedMoveType: &selectedMoveType,
-		},
-	})
-
-	estimatedNTSWeight := unit.Pound(1400)
-	actualNTSWeight := unit.Pound(1000)
-	ntsShipment := testdatagen.MakeNTSShipment(appCtx.DB(), testdatagen.Assertions{
-		MTOShipment: models.MTOShipment{
-			ID:                   uuid.FromStringOrNil("c37464ff-acf5-4113-9364-7d84de8aeaf9"),
-			PrimeEstimatedWeight: &estimatedNTSWeight,
-			PrimeActualWeight:    &actualNTSWeight,
-			ShipmentType:         models.MTOShipmentTypeHHGIntoNTSDom,
-			ApprovedDate:         swag.Time(time.Now()),
-			Status:               models.MTOShipmentStatusApproved,
-			MoveTaskOrder:        move,
-			MoveTaskOrderID:      move.ID,
-		},
-	})
-
-	testdatagen.MakeMTOAgent(appCtx.DB(), testdatagen.Assertions{
-		MTOAgent: models.MTOAgent{
-			ID:            uuid.FromStringOrNil("732390ca-c15b-408e-8242-d37e709d8056"),
-			MTOShipment:   ntsShipment,
-			MTOShipmentID: ntsShipment.ID,
-=======
 /*
 * Create a NTS-R move with a payment request and 5 semi-realistic service items
  */
@@ -3208,21 +3157,14 @@
 			FirstName:     swag.String("Test"),
 			LastName:      swag.String("Agent"),
 			Email:         swag.String("test@test.email.com"),
->>>>>>> 98491dc6
 			MTOAgentType:  models.MTOAgentReleasing,
 		},
 	})
 
-<<<<<<< HEAD
-	paymentRequestNTS := testdatagen.MakePaymentRequest(appCtx.DB(), testdatagen.Assertions{
-		PaymentRequest: models.PaymentRequest{
-			ID:              uuid.FromStringOrNil("2c5b6e64-d7c3-413e-8c3c-813f83019dad"),
-=======
 	// Create Payment Request
 	paymentRequest := testdatagen.MakePaymentRequest(appCtx.DB(), testdatagen.Assertions{
 		PaymentRequest: models.PaymentRequest{
 			ID:              uuid.Must(uuid.NewV4()),
->>>>>>> 98491dc6
 			MoveTaskOrder:   move,
 			IsFinal:         false,
 			Status:          models.PaymentRequestStatusPending,
@@ -3231,75 +3173,6 @@
 		Move: move,
 	})
 
-<<<<<<< HEAD
-	// for soft deleted proof of service docs
-	proofOfService := testdatagen.MakeProofOfServiceDoc(appCtx.DB(), testdatagen.Assertions{
-		PaymentRequest: paymentRequestNTS,
-	})
-
-	deletedAt := time.Now()
-	testdatagen.MakePrimeUpload(appCtx.DB(), testdatagen.Assertions{
-		PrimeUpload: models.PrimeUpload{
-			ID:                  uuid.FromStringOrNil("301d8cb8-5bae-4e37-83e3-62c215a504b2"),
-			ProofOfServiceDoc:   proofOfService,
-			ProofOfServiceDocID: proofOfService.ID,
-			Contractor: models.Contractor{
-				ID: uuid.FromStringOrNil("5db13bb4-6d29-4bdb-bc81-262f4513ecf6"), // Prime
-			},
-			ContractorID: uuid.FromStringOrNil("5db13bb4-6d29-4bdb-bc81-262f4513ecf6"),
-			DeletedAt:    &deletedAt,
-		},
-	})
-
-	serviceItemMS := testdatagen.MakeMTOServiceItemBasic(appCtx.DB(), testdatagen.Assertions{
-		MTOServiceItem: models.MTOServiceItem{
-			ID:     uuid.FromStringOrNil("a6a34f57-f677-4a83-ae39-2647c90df353"),
-			Status: models.MTOServiceItemStatusApproved,
-		},
-		Move: move,
-		ReService: models.ReService{
-			ID: uuid.FromStringOrNil("1130e612-94eb-49a7-973d-72f33685e551"), // MS - Move Management
-		},
-	})
-
-	testdatagen.MakePaymentServiceItem(appCtx.DB(), testdatagen.Assertions{
-		PaymentServiceItem: models.PaymentServiceItem{
-			PriceCents: &msCost,
-		},
-		PaymentRequest: paymentRequestNTS,
-		MTOServiceItem: serviceItemMS,
-	})
-
-	// Shuttling service item
-	doshutCost := unit.Cents(623)
-	approvedAtTime := time.Now()
-	serviceItemDOSHUT := testdatagen.MakeMTOServiceItem(appCtx.DB(), testdatagen.Assertions{
-		MTOServiceItem: models.MTOServiceItem{
-			ID:              uuid.FromStringOrNil("976d939f-444d-49de-8e6a-490da9acd316"),
-			Status:          models.MTOServiceItemStatusApproved,
-			ApprovedAt:      &approvedAtTime,
-			EstimatedWeight: &estimatedWeight,
-			ActualWeight:    &actualWeight,
-		},
-		Move:        move,
-		MTOShipment: ntsShipment,
-		ReService: models.ReService{
-			ID: uuid.FromStringOrNil("d979e8af-501a-44bb-8532-2799753a5810"), // DOSHUT - Dom Origin Shuttling
-		},
-	})
-
-	testdatagen.MakePaymentServiceItem(appCtx.DB(), testdatagen.Assertions{
-		PaymentServiceItem: models.PaymentServiceItem{
-			PriceCents: &doshutCost,
-		},
-		PaymentRequest: paymentRequestNTS,
-		MTOServiceItem: serviceItemDOSHUT,
-	})
-
-	currentTime := time.Now()
-
-	basicPaymentServiceItemParams := []testdatagen.CreatePaymentServiceItemParams{
-=======
 	// Create Domestic linehaul service item
 	dlCost := unit.Cents(80000)
 	dlItemParams := []testdatagen.CreatePaymentServiceItemParams{
@@ -3411,36 +3284,17 @@
 	// Create Fuel surcharge service item
 	fsCost := unit.Cents(10700)
 	fsItemParams := []testdatagen.CreatePaymentServiceItemParams{
->>>>>>> 98491dc6
 		{
 			Key:     models.ServiceItemParamNameContractCode,
 			KeyType: models.ServiceItemParamTypeString,
 			Value:   testdatagen.DefaultContractCode,
 		},
 		{
-<<<<<<< HEAD
-			Key:     models.ServiceItemParamNameRequestedPickupDate,
-			KeyType: models.ServiceItemParamTypeDate,
-			Value:   currentTime.Format("2006-01-02"),
-		},
-		{
-=======
->>>>>>> 98491dc6
 			Key:     models.ServiceItemParamNameReferenceDate,
 			KeyType: models.ServiceItemParamTypeDate,
 			Value:   currentTime.Format("2006-01-02"),
 		},
 		{
-<<<<<<< HEAD
-			Key:     models.ServiceItemParamNameServicesScheduleOrigin,
-			KeyType: models.ServiceItemParamTypeInteger,
-			Value:   strconv.Itoa(2),
-		},
-		{
-			Key:     models.ServiceItemParamNameServiceAreaOrigin,
-			KeyType: models.ServiceItemParamTypeInteger,
-			Value:   "004",
-=======
 			Key:     models.ServiceItemParamNameServicesScheduleDest,
 			KeyType: models.ServiceItemParamTypeInteger,
 			Value:   strconv.Itoa(1),
@@ -3467,7 +3321,6 @@
 			Key:     models.ServiceItemParamNameServiceAreaDest,
 			KeyType: models.ServiceItemParamTypeString,
 			Value:   strconv.Itoa(144),
->>>>>>> 98491dc6
 		},
 		{
 			Key:     models.ServiceItemParamNameWeightOriginal,
@@ -3475,61 +3328,6 @@
 			Value:   "1400",
 		},
 		{
-<<<<<<< HEAD
-			Key:     models.ServiceItemParamNameWeightBilled,
-			KeyType: models.ServiceItemParamTypeInteger,
-			Value:   fmt.Sprintf("%d", int(unit.Pound(4000))),
-		},
-		{
-			Key:     models.ServiceItemParamNameWeightEstimated,
-			KeyType: models.ServiceItemParamTypeInteger,
-			Value:   "1400",
-		},
-	}
-
-	testdatagen.MakePaymentServiceItemWithParams(
-		appCtx.DB(),
-		models.ReServiceCodeDOSHUT,
-		basicPaymentServiceItemParams,
-		testdatagen.Assertions{
-			Move:           move,
-			MTOShipment:    ntsShipment,
-			PaymentRequest: paymentRequestNTS,
-		},
-	)
-
-	// Crating service item
-	dcrtCost := unit.Cents(623)
-	approvedAtTimeCRT := time.Now()
-	serviceItemDCRT := testdatagen.MakeMTOServiceItem(appCtx.DB(), testdatagen.Assertions{
-		MTOServiceItem: models.MTOServiceItem{
-			ID:              uuid.FromStringOrNil("c86a8ea6-4995-479d-abaa-03e776ea89ef"),
-			Status:          models.MTOServiceItemStatusApproved,
-			ApprovedAt:      &approvedAtTimeCRT,
-			EstimatedWeight: &estimatedWeight,
-			ActualWeight:    &actualWeight,
-		},
-		Move:        move,
-		MTOShipment: ntsShipment,
-		ReService: models.ReService{
-			ID: uuid.FromStringOrNil("68417bd7-4a9d-4472-941e-2ba6aeaf15f4"), // DCRT - Dom Crating
-		},
-	})
-
-	testdatagen.MakePaymentServiceItem(appCtx.DB(), testdatagen.Assertions{
-		PaymentServiceItem: models.PaymentServiceItem{
-			PriceCents: &dcrtCost,
-		},
-		PaymentRequest: paymentRequestNTS,
-		MTOServiceItem: serviceItemDCRT,
-	})
-
-	currentTimeDCRT := time.Now()
-
-	basicPaymentServiceItemParamsDCRT := []testdatagen.CreatePaymentServiceItemParams{
-		{
-			Key:     models.ServiceItemParamNameContractYearName,
-=======
 			Key:     models.ServiceItemParamNameWeightEstimated,
 			KeyType: models.ServiceItemParamTypeInteger,
 			Value:   "1500",
@@ -3591,16 +3389,10 @@
 	doItemParams := []testdatagen.CreatePaymentServiceItemParams{
 		{
 			Key:     models.ServiceItemParamNameContractCode,
->>>>>>> 98491dc6
 			KeyType: models.ServiceItemParamTypeString,
 			Value:   testdatagen.DefaultContractCode,
 		},
 		{
-<<<<<<< HEAD
-			Key:     models.ServiceItemParamNameEscalationCompounded,
-			KeyType: models.ServiceItemParamTypeString,
-			Value:   strconv.FormatFloat(1.125, 'f', 5, 64),
-=======
 			Key:     models.ServiceItemParamNameReferenceDate,
 			KeyType: models.ServiceItemParamTypeDate,
 			Value:   currentTime.Format("2006-01-02"),
@@ -3627,91 +3419,10 @@
 			Key:     models.ServiceItemParamNameIsPeak,
 			KeyType: models.ServiceItemParamTypeBoolean,
 			Value:   strconv.FormatBool(false),
->>>>>>> 98491dc6
 		},
 		{
 			Key:     models.ServiceItemParamNamePriceRateOrFactor,
 			KeyType: models.ServiceItemParamTypeString,
-<<<<<<< HEAD
-			Value:   "1.71",
-		},
-		{
-			Key:     models.ServiceItemParamNameRequestedPickupDate,
-			KeyType: models.ServiceItemParamTypeDate,
-			Value:   currentTimeDCRT.Format("2006-01-03"),
-		},
-		{
-			Key:     models.ServiceItemParamNameReferenceDate,
-			KeyType: models.ServiceItemParamTypeDate,
-			Value:   currentTimeDCRT.Format("2006-01-03"),
-		},
-		{
-			Key:     models.ServiceItemParamNameCubicFeetBilled,
-			KeyType: models.ServiceItemParamTypeString,
-			Value:   "4.00",
-		},
-		{
-			Key:     models.ServiceItemParamNameServicesScheduleOrigin,
-			KeyType: models.ServiceItemParamTypeInteger,
-			Value:   strconv.Itoa(2),
-		},
-		{
-			Key:     models.ServiceItemParamNameServiceAreaOrigin,
-			KeyType: models.ServiceItemParamTypeInteger,
-			Value:   "004",
-		},
-		{
-			Key:     models.ServiceItemParamNameZipPickupAddress,
-			KeyType: models.ServiceItemParamTypeString,
-			Value:   "32210",
-		},
-		{
-			Key:     models.ServiceItemParamNameDimensionHeight,
-			KeyType: models.ServiceItemParamTypeString,
-			Value:   "10",
-		},
-		{
-			Key:     models.ServiceItemParamNameDimensionLength,
-			KeyType: models.ServiceItemParamTypeString,
-			Value:   "12",
-		},
-		{
-			Key:     models.ServiceItemParamNameDimensionWidth,
-			KeyType: models.ServiceItemParamTypeString,
-			Value:   "3",
-		},
-	}
-
-	testdatagen.MakePaymentServiceItemWithParams(
-		appCtx.DB(),
-		models.ReServiceCodeDCRT,
-		basicPaymentServiceItemParamsDCRT,
-		testdatagen.Assertions{
-			Move:           move,
-			MTOShipment:    ntsShipment,
-			PaymentRequest: paymentRequestNTS,
-		},
-	)
-
-	// Domestic line haul service item
-	serviceItemDLH := testdatagen.MakeMTOServiceItem(appCtx.DB(), testdatagen.Assertions{
-		MTOServiceItem: models.MTOServiceItem{
-			ID: uuid.FromStringOrNil("7e0cd8ac-5041-4a9f-b889-bb69a997f447"),
-		},
-		Move: move,
-		ReService: models.ReService{
-			ID: uuid.FromStringOrNil("8d600f25-1def-422d-b159-617c7d59156e"), // DLH - Domestic Linehaul
-		},
-	})
-
-	testdatagen.MakePaymentServiceItem(appCtx.DB(), testdatagen.Assertions{
-		PaymentServiceItem: models.PaymentServiceItem{
-			PriceCents: &dlhCost,
-		},
-		PaymentRequest: paymentRequestNTS,
-		MTOServiceItem: serviceItemDLH,
-	})
-=======
 			Value:   "6.25",
 		},
 		{
@@ -3995,7 +3706,312 @@
 			PaymentRequest: paymentRequest,
 		},
 	)
->>>>>>> 98491dc6
+}
+
+func createNTSMoveWithServiceItemsandPaymentRequests(appCtx appcontext.AppContext, userUploader *uploader.UserUploader) {
+	/*
+		Creates a move for the TIO flow
+	*/
+	msCost := unit.Cents(10000)
+	dlhCost := unit.Cents(99999)
+
+	serviceMemberID := "f0d00265-e1e3-4fc7-aefd-a8dbfc774c06"
+	serviceMember := testdatagen.MakeExtendedServiceMember(appCtx.DB(), testdatagen.Assertions{
+		ServiceMember: models.ServiceMember{
+			ID:        uuid.FromStringOrNil(serviceMemberID),
+			FirstName: models.StringPointer("NTS"),
+			LastName:  models.StringPointer("TIO"),
+		},
+	})
+
+	selectedMoveType := models.SelectedMoveTypeNTS
+	move := testdatagen.MakeMove(appCtx.DB(), testdatagen.Assertions{
+		Order: models.Order{
+			ServiceMemberID: uuid.FromStringOrNil(serviceMemberID),
+			ServiceMember:   serviceMember,
+		},
+		Move: models.Move{
+			ID:               uuid.FromStringOrNil("f38c4257-c8fe-4cbc-a112-d9e24b5b5b49"),
+			Locator:          "NTSTIO",
+			SelectedMoveType: &selectedMoveType,
+		},
+	})
+
+	estimatedNTSWeight := unit.Pound(1400)
+	actualNTSWeight := unit.Pound(1000)
+	ntsShipment := testdatagen.MakeNTSShipment(appCtx.DB(), testdatagen.Assertions{
+		MTOShipment: models.MTOShipment{
+			ID:                   uuid.FromStringOrNil("c37464ff-acf5-4113-9364-7d84de8aeaf9"),
+			PrimeEstimatedWeight: &estimatedNTSWeight,
+			PrimeActualWeight:    &actualNTSWeight,
+			ShipmentType:         models.MTOShipmentTypeHHGIntoNTSDom,
+			ApprovedDate:         swag.Time(time.Now()),
+			Status:               models.MTOShipmentStatusApproved,
+			MoveTaskOrder:        move,
+			MoveTaskOrderID:      move.ID,
+		},
+	})
+
+	testdatagen.MakeMTOAgent(appCtx.DB(), testdatagen.Assertions{
+		MTOAgent: models.MTOAgent{
+			ID:            uuid.FromStringOrNil("732390ca-c15b-408e-8242-d37e709d8056"),
+			MTOShipment:   ntsShipment,
+			MTOShipmentID: ntsShipment.ID,
+			MTOAgentType:  models.MTOAgentReleasing,
+		},
+	})
+
+	paymentRequestNTS := testdatagen.MakePaymentRequest(appCtx.DB(), testdatagen.Assertions{
+		PaymentRequest: models.PaymentRequest{
+			ID:              uuid.FromStringOrNil("2c5b6e64-d7c3-413e-8c3c-813f83019dad"),
+			MoveTaskOrder:   move,
+			IsFinal:         false,
+			Status:          models.PaymentRequestStatusPending,
+			RejectionReason: nil,
+		},
+		Move: move,
+	})
+
+	// for soft deleted proof of service docs
+	proofOfService := testdatagen.MakeProofOfServiceDoc(appCtx.DB(), testdatagen.Assertions{
+		PaymentRequest: paymentRequestNTS,
+	})
+
+	deletedAt := time.Now()
+	testdatagen.MakePrimeUpload(appCtx.DB(), testdatagen.Assertions{
+		PrimeUpload: models.PrimeUpload{
+			ID:                  uuid.FromStringOrNil("301d8cb8-5bae-4e37-83e3-62c215a504b2"),
+			ProofOfServiceDoc:   proofOfService,
+			ProofOfServiceDocID: proofOfService.ID,
+			Contractor: models.Contractor{
+				ID: uuid.FromStringOrNil("5db13bb4-6d29-4bdb-bc81-262f4513ecf6"), // Prime
+			},
+			ContractorID: uuid.FromStringOrNil("5db13bb4-6d29-4bdb-bc81-262f4513ecf6"),
+			DeletedAt:    &deletedAt,
+		},
+	})
+
+	serviceItemMS := testdatagen.MakeMTOServiceItemBasic(appCtx.DB(), testdatagen.Assertions{
+		MTOServiceItem: models.MTOServiceItem{
+			ID:     uuid.FromStringOrNil("a6a34f57-f677-4a83-ae39-2647c90df353"),
+			Status: models.MTOServiceItemStatusApproved,
+		},
+		Move: move,
+		ReService: models.ReService{
+			ID: uuid.FromStringOrNil("1130e612-94eb-49a7-973d-72f33685e551"), // MS - Move Management
+		},
+	})
+
+	testdatagen.MakePaymentServiceItem(appCtx.DB(), testdatagen.Assertions{
+		PaymentServiceItem: models.PaymentServiceItem{
+			PriceCents: &msCost,
+		},
+		PaymentRequest: paymentRequestNTS,
+		MTOServiceItem: serviceItemMS,
+	})
+
+	// Shuttling service item
+	doshutCost := unit.Cents(623)
+	approvedAtTime := time.Now()
+	serviceItemDOSHUT := testdatagen.MakeMTOServiceItem(appCtx.DB(), testdatagen.Assertions{
+		MTOServiceItem: models.MTOServiceItem{
+			ID:              uuid.FromStringOrNil("976d939f-444d-49de-8e6a-490da9acd316"),
+			Status:          models.MTOServiceItemStatusApproved,
+			ApprovedAt:      &approvedAtTime,
+			EstimatedWeight: &estimatedWeight,
+			ActualWeight:    &actualWeight,
+		},
+		Move:        move,
+		MTOShipment: ntsShipment,
+		ReService: models.ReService{
+			ID: uuid.FromStringOrNil("d979e8af-501a-44bb-8532-2799753a5810"), // DOSHUT - Dom Origin Shuttling
+		},
+	})
+
+	testdatagen.MakePaymentServiceItem(appCtx.DB(), testdatagen.Assertions{
+		PaymentServiceItem: models.PaymentServiceItem{
+			PriceCents: &doshutCost,
+		},
+		PaymentRequest: paymentRequestNTS,
+		MTOServiceItem: serviceItemDOSHUT,
+	})
+
+	currentTime := time.Now()
+
+	basicPaymentServiceItemParams := []testdatagen.CreatePaymentServiceItemParams{
+		{
+			Key:     models.ServiceItemParamNameContractCode,
+			KeyType: models.ServiceItemParamTypeString,
+			Value:   testdatagen.DefaultContractCode,
+		},
+		{
+			Key:     models.ServiceItemParamNameRequestedPickupDate,
+			KeyType: models.ServiceItemParamTypeDate,
+			Value:   currentTime.Format("2006-01-02"),
+		},
+		{
+			Key:     models.ServiceItemParamNameReferenceDate,
+			KeyType: models.ServiceItemParamTypeDate,
+			Value:   currentTime.Format("2006-01-02"),
+		},
+		{
+			Key:     models.ServiceItemParamNameServicesScheduleOrigin,
+			KeyType: models.ServiceItemParamTypeInteger,
+			Value:   strconv.Itoa(2),
+		},
+		{
+			Key:     models.ServiceItemParamNameServiceAreaOrigin,
+			KeyType: models.ServiceItemParamTypeInteger,
+			Value:   "004",
+		},
+		{
+			Key:     models.ServiceItemParamNameWeightOriginal,
+			KeyType: models.ServiceItemParamTypeInteger,
+			Value:   "1400",
+		},
+		{
+			Key:     models.ServiceItemParamNameWeightBilled,
+			KeyType: models.ServiceItemParamTypeInteger,
+			Value:   fmt.Sprintf("%d", int(unit.Pound(4000))),
+		},
+		{
+			Key:     models.ServiceItemParamNameWeightEstimated,
+			KeyType: models.ServiceItemParamTypeInteger,
+			Value:   "1400",
+		},
+	}
+
+	testdatagen.MakePaymentServiceItemWithParams(
+		appCtx.DB(),
+		models.ReServiceCodeDOSHUT,
+		basicPaymentServiceItemParams,
+		testdatagen.Assertions{
+			Move:           move,
+			MTOShipment:    ntsShipment,
+			PaymentRequest: paymentRequestNTS,
+		},
+	)
+
+	// Crating service item
+	dcrtCost := unit.Cents(623)
+	approvedAtTimeCRT := time.Now()
+	serviceItemDCRT := testdatagen.MakeMTOServiceItem(appCtx.DB(), testdatagen.Assertions{
+		MTOServiceItem: models.MTOServiceItem{
+			ID:              uuid.FromStringOrNil("c86a8ea6-4995-479d-abaa-03e776ea89ef"),
+			Status:          models.MTOServiceItemStatusApproved,
+			ApprovedAt:      &approvedAtTimeCRT,
+			EstimatedWeight: &estimatedWeight,
+			ActualWeight:    &actualWeight,
+		},
+		Move:        move,
+		MTOShipment: ntsShipment,
+		ReService: models.ReService{
+			ID: uuid.FromStringOrNil("68417bd7-4a9d-4472-941e-2ba6aeaf15f4"), // DCRT - Dom Crating
+		},
+	})
+
+	testdatagen.MakePaymentServiceItem(appCtx.DB(), testdatagen.Assertions{
+		PaymentServiceItem: models.PaymentServiceItem{
+			PriceCents: &dcrtCost,
+		},
+		PaymentRequest: paymentRequestNTS,
+		MTOServiceItem: serviceItemDCRT,
+	})
+
+	currentTimeDCRT := time.Now()
+
+	basicPaymentServiceItemParamsDCRT := []testdatagen.CreatePaymentServiceItemParams{
+		{
+			Key:     models.ServiceItemParamNameContractYearName,
+			KeyType: models.ServiceItemParamTypeString,
+			Value:   testdatagen.DefaultContractCode,
+		},
+		{
+			Key:     models.ServiceItemParamNameEscalationCompounded,
+			KeyType: models.ServiceItemParamTypeString,
+			Value:   strconv.FormatFloat(1.125, 'f', 5, 64),
+		},
+		{
+			Key:     models.ServiceItemParamNamePriceRateOrFactor,
+			KeyType: models.ServiceItemParamTypeString,
+			Value:   "1.71",
+		},
+		{
+			Key:     models.ServiceItemParamNameRequestedPickupDate,
+			KeyType: models.ServiceItemParamTypeDate,
+			Value:   currentTimeDCRT.Format("2006-01-03"),
+		},
+		{
+			Key:     models.ServiceItemParamNameReferenceDate,
+			KeyType: models.ServiceItemParamTypeDate,
+			Value:   currentTimeDCRT.Format("2006-01-03"),
+		},
+		{
+			Key:     models.ServiceItemParamNameCubicFeetBilled,
+			KeyType: models.ServiceItemParamTypeString,
+			Value:   "4.00",
+		},
+		{
+			Key:     models.ServiceItemParamNameServicesScheduleOrigin,
+			KeyType: models.ServiceItemParamTypeInteger,
+			Value:   strconv.Itoa(2),
+		},
+		{
+			Key:     models.ServiceItemParamNameServiceAreaOrigin,
+			KeyType: models.ServiceItemParamTypeInteger,
+			Value:   "004",
+		},
+		{
+			Key:     models.ServiceItemParamNameZipPickupAddress,
+			KeyType: models.ServiceItemParamTypeString,
+			Value:   "32210",
+		},
+		{
+			Key:     models.ServiceItemParamNameDimensionHeight,
+			KeyType: models.ServiceItemParamTypeString,
+			Value:   "10",
+		},
+		{
+			Key:     models.ServiceItemParamNameDimensionLength,
+			KeyType: models.ServiceItemParamTypeString,
+			Value:   "12",
+		},
+		{
+			Key:     models.ServiceItemParamNameDimensionWidth,
+			KeyType: models.ServiceItemParamTypeString,
+			Value:   "3",
+		},
+	}
+
+	testdatagen.MakePaymentServiceItemWithParams(
+		appCtx.DB(),
+		models.ReServiceCodeDCRT,
+		basicPaymentServiceItemParamsDCRT,
+		testdatagen.Assertions{
+			Move:           move,
+			MTOShipment:    ntsShipment,
+			PaymentRequest: paymentRequestNTS,
+		},
+	)
+
+	// Domestic line haul service item
+	serviceItemDLH := testdatagen.MakeMTOServiceItem(appCtx.DB(), testdatagen.Assertions{
+		MTOServiceItem: models.MTOServiceItem{
+			ID: uuid.FromStringOrNil("7e0cd8ac-5041-4a9f-b889-bb69a997f447"),
+		},
+		Move: move,
+		ReService: models.ReService{
+			ID: uuid.FromStringOrNil("8d600f25-1def-422d-b159-617c7d59156e"), // DLH - Domestic Linehaul
+		},
+	})
+
+	testdatagen.MakePaymentServiceItem(appCtx.DB(), testdatagen.Assertions{
+		PaymentServiceItem: models.PaymentServiceItem{
+			PriceCents: &dlhCost,
+		},
+		PaymentRequest: paymentRequestNTS,
+		MTOServiceItem: serviceItemDLH,
+	})
 }
 
 // Run does that data load thing
