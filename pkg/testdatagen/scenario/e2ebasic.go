package scenario

import (
	"log"
	"time"

	"github.com/gobuffalo/pop"
	"github.com/gobuffalo/uuid"

	"github.com/transcom/mymove/pkg/gen/internalmessages"
	"github.com/transcom/mymove/pkg/models"
	"github.com/transcom/mymove/pkg/testdatagen"
	"github.com/transcom/mymove/pkg/unit"
	"github.com/transcom/mymove/pkg/uploader"
)

// E2eBasicScenario builds a basic set of data for e2e testing
type e2eBasicScenario NamedScenario

// E2eBasicScenario Is the thing
var E2eBasicScenario = e2eBasicScenario{"e2e_basic"}

// Run does that data load thing
func (e e2eBasicScenario) Run(db *pop.Connection, loader *uploader.Uploader) {

	/*
	 * Basic user with tsp access
	 */
	email := "tspuser1@example.com"
	tspUser := testdatagen.MakeTspUser(db, testdatagen.Assertions{
		User: models.User{
			ID:            uuid.Must(uuid.FromString("6cd03e5b-bee8-4e97-a340-fecb8f3d5465")),
			LoginGovEmail: email,
		},
		TspUser: models.TspUser{
			ID:    uuid.FromStringOrNil("1fb58b82-ab60-4f55-a654-0267200473a4"),
			Email: email,
		},
	})

	/*
	 * Basic user with office access
	 */
	email = "officeuser1@example.com"
	testdatagen.MakeOfficeUser(db, testdatagen.Assertions{
		User: models.User{
			ID:            uuid.Must(uuid.FromString("9bfa91d2-7a0c-4de0-ae02-b8cf8b4b858b")),
			LoginGovEmail: email,
		},
		OfficeUser: models.OfficeUser{
			ID:    uuid.FromStringOrNil("9c5911a7-5885-4cf4-abec-021a40692403"),
			Email: email,
		},
	})

	/*
	 * Service member with uploaded orders and a new ppm
	 */
	email = "ppm@incomple.te"
	uuidStr := "e10d5964-c070-49cb-9bd1-eaf9f7348eb6"
	testdatagen.MakeUser(db, testdatagen.Assertions{
		User: models.User{
			ID:            uuid.Must(uuid.FromString(uuidStr)),
			LoginGovEmail: email,
		},
	})
	nowTime := time.Now()
	ppm0 := testdatagen.MakePPM(db, testdatagen.Assertions{
		ServiceMember: models.ServiceMember{
			ID:            uuid.FromStringOrNil("94ced723-fabc-42af-b9ee-87f8986bb5c9"),
			UserID:        uuid.FromStringOrNil(uuidStr),
			FirstName:     models.StringPointer("PPM"),
			LastName:      models.StringPointer("Submitted"),
			Edipi:         models.StringPointer("1234567890"),
			PersonalEmail: models.StringPointer(email),
		},
		Move: models.Move{
			ID:      uuid.FromStringOrNil("0db80bd6-de75-439e-bf89-deaafa1d0dc8"),
			Locator: "VGHEIS",
		},
		PersonallyProcuredMove: models.PersonallyProcuredMove{
			PlannedMoveDate: &nowTime,
		},
		Uploader: loader,
	})
	ppm0.Move.Submit()
	models.SaveMoveDependencies(db, &ppm0.Move)

	/*
	 * A move, that will be canceled by the E2E test
	 */
	email = "ppm-to-cancel@example.com"
	uuidStr = "e10d5964-c070-49cb-9bd1-eaf9f7348eb7"
	testdatagen.MakeUser(db, testdatagen.Assertions{
		User: models.User{
			ID:            uuid.Must(uuid.FromString(uuidStr)),
			LoginGovEmail: email,
		},
	})
	nowTime = time.Now()
	ppmToCancel := testdatagen.MakePPM(db, testdatagen.Assertions{
		ServiceMember: models.ServiceMember{
			ID:            uuid.FromStringOrNil("94ced723-fabc-42af-b9ee-87f8986bb5ca"),
			UserID:        uuid.FromStringOrNil(uuidStr),
			FirstName:     models.StringPointer("PPM"),
			LastName:      models.StringPointer("Submitted"),
			Edipi:         models.StringPointer("1234567890"),
			PersonalEmail: models.StringPointer(email),
		},
		Move: models.Move{
			ID:      uuid.FromStringOrNil("0db80bd6-de75-439e-bf89-deaafa1d0dc9"),
			Locator: "CANCEL",
		},
		PersonallyProcuredMove: models.PersonallyProcuredMove{
			PlannedMoveDate: &nowTime,
		},
		Uploader: loader,
	})
	ppmToCancel.Move.Submit()
	models.SaveMoveDependencies(db, &ppmToCancel.Move)

	/*
	 * Service member with a ppm in progress
	 */
	email = "ppm.in@progre.ss"
	uuidStr = "20199d12-5165-4980-9ca7-19b5dc9f1032"
	testdatagen.MakeUser(db, testdatagen.Assertions{
		User: models.User{
			ID:            uuid.Must(uuid.FromString(uuidStr)),
			LoginGovEmail: email,
		},
	})
	pastTime := time.Now().AddDate(0, 0, -10)
	ppm1 := testdatagen.MakePPM(db, testdatagen.Assertions{
		ServiceMember: models.ServiceMember{
			ID:            uuid.FromStringOrNil("466c41b9-50bf-462c-b3cd-1ae33a2dad9b"),
			UserID:        uuid.FromStringOrNil(uuidStr),
			FirstName:     models.StringPointer("PPM"),
			LastName:      models.StringPointer("In Progress"),
			Edipi:         models.StringPointer("1617033988"),
			PersonalEmail: models.StringPointer(email),
		},
		Move: models.Move{
			ID:      uuid.FromStringOrNil("c9df71f2-334f-4f0e-b2e7-050ddb22efa1"),
			Locator: "GBXYUI",
		},
		PersonallyProcuredMove: models.PersonallyProcuredMove{
			PlannedMoveDate: &pastTime,
		},
		Uploader: loader,
	})
	ppm1.Move.Submit()
	ppm1.Move.Approve()
	models.SaveMoveDependencies(db, &ppm1.Move)

	/*
	 * Service member with a ppm move approved, but not in progress
	 */
	email = "ppm@approv.ed"
	uuidStr = "1842091b-b9a0-4d4a-ba22-1e2f38f26317"
	testdatagen.MakeUser(db, testdatagen.Assertions{
		User: models.User{
			ID:            uuid.Must(uuid.FromString(uuidStr)),
			LoginGovEmail: email,
		},
	})
	futureTime := time.Now().AddDate(0, 0, 10)
	typeDetail := internalmessages.OrdersTypeDetailPCSTDY
	ppm2 := testdatagen.MakePPM(db, testdatagen.Assertions{
		ServiceMember: models.ServiceMember{
			ID:            uuid.FromStringOrNil("9ce5a930-2446-48ec-a9c0-17bc65e8522d"),
			UserID:        uuid.FromStringOrNil(uuidStr),
			FirstName:     models.StringPointer("PPM"),
			LastName:      models.StringPointer("Approved"),
			Edipi:         models.StringPointer("7617033988"),
			PersonalEmail: models.StringPointer(email),
		},
		// These values should be populated for an approved move
		Order: models.Order{
			OrdersNumber:        models.StringPointer("12345"),
			OrdersTypeDetail:    &typeDetail,
			DepartmentIndicator: models.StringPointer("AIR_FORCE"),
			TAC:                 models.StringPointer("99"),
		},
		Move: models.Move{
			ID:      uuid.FromStringOrNil("0a2580ef-180a-44b2-a40b-291fa9cc13cc"),
			Locator: "FDXTIU",
		},
		PersonallyProcuredMove: models.PersonallyProcuredMove{
			PlannedMoveDate: &futureTime,
		},
		Uploader: loader,
	})
	ppm2.Move.Submit()
	ppm2.Move.Approve()
	// This is the same PPM model as ppm2, but this is the one that will be saved by SaveMoveDependencies
	ppm2.Move.PersonallyProcuredMoves[0].Submit()
	ppm2.Move.PersonallyProcuredMoves[0].Approve()
	models.SaveMoveDependencies(db, &ppm2.Move)

	/*
	 * Service member with orders and a move
	 */
	email = "profile@comple.te"
	uuidStr = "13F3949D-0D53-4BE4-B1B1-AE4314793F34"
	testdatagen.MakeUser(db, testdatagen.Assertions{
		User: models.User{
			ID:            uuid.Must(uuid.FromString(uuidStr)),
			LoginGovEmail: email,
		},
	})

	testdatagen.MakeMove(db, testdatagen.Assertions{
		ServiceMember: models.ServiceMember{
			ID:            uuid.FromStringOrNil("0a1e72b0-1b9f-442b-a6d3-7b7cfa6bbb95"),
			UserID:        uuid.FromStringOrNil(uuidStr),
			FirstName:     models.StringPointer("Profile"),
			LastName:      models.StringPointer("Complete"),
			Edipi:         models.StringPointer("8893308161"),
			PersonalEmail: models.StringPointer(email),
		},
		Move: models.Move{
			ID:      uuid.FromStringOrNil("173da49c-fcec-4d01-a622-3651e81c654e"),
			Locator: "BLABLA",
		},
		Uploader: loader,
	})

	/*
	 * Service member with orders and a move, but no move type selected to select HHG
	 */
	email = "sm_hhg@example.com"
	uuidStr = "4b389406-9258-4695-a091-0bf97b5a132f"

	testdatagen.MakeUser(db, testdatagen.Assertions{
		User: models.User{
			ID:            uuid.Must(uuid.FromString(uuidStr)),
			LoginGovEmail: email,
		},
	})

	testdatagen.MakeMoveWithoutMoveType(db, testdatagen.Assertions{
		ServiceMember: models.ServiceMember{
			ID:            uuid.FromStringOrNil("b5d1f44b-5ceb-4a0e-9119-5687808996ff"),
			UserID:        uuid.FromStringOrNil(uuidStr),
			FirstName:     models.StringPointer("HHGDude"),
			LastName:      models.StringPointer("UserPerson"),
			Edipi:         models.StringPointer("6833908163"),
			PersonalEmail: models.StringPointer(email),
		},
		Move: models.Move{
			ID:      uuid.FromStringOrNil("8718c8ac-e0c6-423b-bdc6-af971ee05b9a"),
			Locator: "REWGIE",
		},
	})

	/*
	 * Service member with uploaded orders and a new shipment move
	 */
	email = "hhg@incomple.te"

	hhg0 := testdatagen.MakeShipment(db, testdatagen.Assertions{
		User: models.User{
			ID:            uuid.Must(uuid.FromString("ebc176e0-bb34-47d4-ba37-ff13e2dd40b9")),
			LoginGovEmail: email,
		},
		ServiceMember: models.ServiceMember{
			ID:            uuid.FromStringOrNil("0d719b18-81d6-474a-86aa-b87246fff65c"),
			FirstName:     models.StringPointer("HHG"),
			LastName:      models.StringPointer("Submitted"),
			Edipi:         models.StringPointer("4444567890"),
			PersonalEmail: models.StringPointer(email),
		},
		Move: models.Move{
			ID:               uuid.FromStringOrNil("2ed0b5a2-26d9-49a3-a775-5220055e8ffe"),
			Locator:          "RLKBEM",
			SelectedMoveType: models.StringPointer("HHG"),
		},
		TrafficDistributionList: models.TrafficDistributionList{
			ID:                uuid.FromStringOrNil("0dfdbdda-c57e-4b29-994a-09fb8641fc75"),
			SourceRateArea:    "US62",
			DestinationRegion: "11",
			CodeOfService:     "D",
		},
	})

	hhg0.Move.Submit()
	models.SaveMoveDependencies(db, &hhg0.Move)

	/*
	 * Service member with uploaded orders and an approved shipment
	 */
	email = "hhg@award.ed"

	offer1 := testdatagen.MakeShipmentOffer(db, testdatagen.Assertions{
		User: models.User{
			ID:            uuid.Must(uuid.FromString("7980f0cf-63e3-4722-b5aa-ba46f8f7ac64")),
			LoginGovEmail: email,
		},
		ServiceMember: models.ServiceMember{
			ID:            uuid.FromStringOrNil("8a66beef-1cdf-4117-9db2-aad548f54430"),
			FirstName:     models.StringPointer("HHG"),
			LastName:      models.StringPointer("Submitted"),
			Edipi:         models.StringPointer("4444567890"),
			PersonalEmail: models.StringPointer(email),
		},
		Move: models.Move{
			ID:               uuid.FromStringOrNil("56b8ef45-8145-487b-9b59-0e30d0d465fa"),
			Locator:          "BACON1",
			SelectedMoveType: models.StringPointer("HHG"),
		},
		TrafficDistributionList: models.TrafficDistributionList{
			ID:                uuid.FromStringOrNil("776b5a23-2830-4de0-bb6a-7698a25865cb"),
			SourceRateArea:    "US62",
			DestinationRegion: "11",
			CodeOfService:     "D",
		},
		Shipment: models.Shipment{
			Status: models.ShipmentStatusAWARDED,
		},
		ShipmentOffer: models.ShipmentOffer{
			TransportationServiceProviderID: tspUser.TransportationServiceProviderID,
		},
	})

	hhg1 := offer1.Shipment
	hhg1.Move.Submit()
	models.SaveMoveDependencies(db, &hhg1.Move)

	/*
	 * Service member with uploaded orders and an approved shipment to be accepted
	 */
	email = "hhg@fromawardedtoaccept.ed"

	packDate := time.Now().AddDate(0, 0, 1)
	pickupDate := time.Now().AddDate(0, 0, 5)
	deliveryDate := time.Now().AddDate(0, 0, 10)
	sourceOffice := testdatagen.MakeTransportationOffice(db, testdatagen.Assertions{
		TransportationOffice: models.TransportationOffice{
			Gbloc: "ABCD",
		},
	})
	destOffice := testdatagen.MakeTransportationOffice(db, testdatagen.Assertions{
		TransportationOffice: models.TransportationOffice{
			Gbloc: "QRED",
		},
	})
	offer2 := testdatagen.MakeShipmentOffer(db, testdatagen.Assertions{
		User: models.User{
			ID:            uuid.Must(uuid.FromString("179598c5-a5ee-4da5-8259-29749f03a398")),
			LoginGovEmail: email,
		},
		ServiceMember: models.ServiceMember{
			ID:            uuid.FromStringOrNil("179598c5-a5ee-4da5-8259-29749f03a398"),
			FirstName:     models.StringPointer("HHG"),
			LastName:      models.StringPointer("ReadyForAccept"),
			Edipi:         models.StringPointer("4444567890"),
			PersonalEmail: models.StringPointer(email),
		},
		Order: models.Order{
			DepartmentIndicator: models.StringPointer("17"),
			TAC:                 models.StringPointer("NTA4"),
			SAC:                 models.StringPointer("1234567890 9876543210"),
		},
		Move: models.Move{
			ID:               uuid.FromStringOrNil("849a7880-4a82-4f76-acb4-63cf481e786b"),
			Locator:          "BACON2",
			SelectedMoveType: models.StringPointer("HHG"),
		},
		TrafficDistributionList: models.TrafficDistributionList{
			ID:                uuid.FromStringOrNil("5f86c201-1abf-4f9d-8dcb-d039cb1c6bfc"),
			SourceRateArea:    "US62",
			DestinationRegion: "11",
			CodeOfService:     "D",
		},
		Shipment: models.Shipment{
			ID:                          uuid.FromStringOrNil("53ebebef-be58-41ce-9635-a4930149190d"),
			Status:                      models.ShipmentStatusAWARDED,
			PmSurveyPlannedPackDate:     &packDate,
			PmSurveyPlannedPickupDate:   &pickupDate,
			PmSurveyPlannedDeliveryDate: &deliveryDate,
			SourceGBLOC:                 &sourceOffice.Gbloc,
			DestinationGBLOC:            &destOffice.Gbloc,
		},
		ShipmentOffer: models.ShipmentOffer{
			TransportationServiceProviderID: tspUser.TransportationServiceProviderID,
			TransportationServiceProvider:   tspUser.TransportationServiceProvider,
		},
	})

	_, err := testdatagen.MakeTSPPerformance(db,
		tspUser.TransportationServiceProvider,
		*offer2.Shipment.TrafficDistributionList,
		models.IntPointer(3),
		0.40,
		5,
		unit.DiscountRate(0.50),
		unit.DiscountRate(0.55))
	if err != nil {
		log.Panic(err)
	}

	testdatagen.MakeServiceAgent(db, testdatagen.Assertions{
		ServiceAgent: models.ServiceAgent{
			Shipment:   &offer2.Shipment,
			ShipmentID: offer2.ShipmentID,
		},
	})

	hhg2 := offer2.Shipment
	hhg2.Move.Submit()
	models.SaveMoveDependencies(db, &hhg2.Move)

	/*
	 * Service member with accepted shipment
	 */
	email = "hhg@accept.ed"

	offer3 := testdatagen.MakeShipmentOffer(db, testdatagen.Assertions{
		User: models.User{
			ID:            uuid.Must(uuid.FromString("6a39dd2a-a23f-4967-a035-3bc9987c6848")),
			LoginGovEmail: email,
		},
		ServiceMember: models.ServiceMember{
			ID:            uuid.FromStringOrNil("6a39dd2a-a23f-4967-a035-3bc9987c6848"),
			FirstName:     models.StringPointer("HHG"),
			LastName:      models.StringPointer("ReadyForApprove"),
			Edipi:         models.StringPointer("4444567890"),
			PersonalEmail: models.StringPointer(email),
		},
		Move: models.Move{
			ID:               uuid.FromStringOrNil("4752270d-4a6f-44ea-82f6-ae3cf3277c5d"),
			Locator:          "BACON3",
			SelectedMoveType: models.StringPointer("HHG"),
		},
		TrafficDistributionList: models.TrafficDistributionList{
			ID:                uuid.FromStringOrNil("e09f8b8b-67a6-4ce3-b5c3-bd48c82512fc"),
			SourceRateArea:    "US62",
			DestinationRegion: "11",
			CodeOfService:     "D",
		},
		Shipment: models.Shipment{
			Status: models.ShipmentStatusACCEPTED,
		},
		ShipmentOffer: models.ShipmentOffer{
			TransportationServiceProviderID: tspUser.TransportationServiceProviderID,
			Accepted:                        models.BoolPointer(true),
		},
	})

	hhg3 := offer3.Shipment
	hhg3.Move.Submit()
	models.SaveMoveDependencies(db, &hhg3.Move)

	/*
	 * Service member with uploaded orders and an approved shipment to have weight added
	 */
	email = "hhg@addweigh.ts"

	offer4 := testdatagen.MakeShipmentOffer(db, testdatagen.Assertions{
		User: models.User{
			ID:            uuid.Must(uuid.FromString("bf022aeb-3f14-4429-94d7-fe759f493aed")),
			LoginGovEmail: email,
		},
		ServiceMember: models.ServiceMember{
			ID:            uuid.FromStringOrNil("01fa956f-d17b-477e-8607-1db1dd891720"),
			FirstName:     models.StringPointer("HHG"),
			LastName:      models.StringPointer("Submitted"),
			Edipi:         models.StringPointer("4444567890"),
			PersonalEmail: models.StringPointer(email),
		},
		Move: models.Move{
			ID:               uuid.FromStringOrNil("94739ee0-664c-47c5-afe9-0f5067a2e151"),
			Locator:          "BACON4",
			SelectedMoveType: models.StringPointer("HHG"),
		},
		TrafficDistributionList: models.TrafficDistributionList{
			ID:                uuid.FromStringOrNil("9ebc891b-f629-4ea1-9ebf-eef1971d69a3"),
			SourceRateArea:    "US62",
			DestinationRegion: "11",
			CodeOfService:     "D",
		},
		Shipment: models.Shipment{
			Status: models.ShipmentStatusAWARDED,
		},
		ShipmentOffer: models.ShipmentOffer{
			TransportationServiceProviderID: tspUser.TransportationServiceProviderID,
		},
	})

	hhg4 := offer4.Shipment
	hhg4.Move.Submit()
	models.SaveMoveDependencies(db, &hhg4.Move)

	/*
	 * Service member with uploaded orders and an approved shipment to have weight added
	 * This shipment is rejected by the e2e test.
	 */
	email = "hhg@reject.ing"

	offer5 := testdatagen.MakeShipmentOffer(db, testdatagen.Assertions{
		User: models.User{
			ID:            uuid.Must(uuid.FromString("76bdcff3-ade4-41ff-bf09-0b2474cec751")),
			LoginGovEmail: email,
		},
		ServiceMember: models.ServiceMember{
			ID:            uuid.FromStringOrNil("f4e362e9-9fdd-490b-a2fa-1fa4035b8f0d"),
			FirstName:     models.StringPointer("HHG"),
			LastName:      models.StringPointer("Submitted"),
			Edipi:         models.StringPointer("4444567890"),
			PersonalEmail: models.StringPointer(email),
		},
		Move: models.Move{
			ID:               uuid.FromStringOrNil("7fca3fd0-08a6-480a-8a9c-16a65a100db9"),
			Locator:          "REJECT",
			SelectedMoveType: models.StringPointer("HHG"),
		},
		TrafficDistributionList: models.TrafficDistributionList{
			ID:                uuid.FromStringOrNil("1731c3e6-b510-43d0-be46-13e5a2032bad"),
			SourceRateArea:    "US62",
			DestinationRegion: "11",
			CodeOfService:     "D",
		},
		Shipment: models.Shipment{
			Status: models.ShipmentStatusAWARDED,
		},
		ShipmentOffer: models.ShipmentOffer{
			TransportationServiceProviderID: tspUser.TransportationServiceProviderID,
		},
	})

	hhg5 := offer5.Shipment
	hhg5.Move.Submit()
	models.SaveMoveDependencies(db, &hhg5.Move)

	/*
	 * Service member with in transit shipment
	 */
	email = "hhg@in.transit"

	offer6 := testdatagen.MakeShipmentOffer(db, testdatagen.Assertions{
		User: models.User{
			ID:            uuid.Must(uuid.FromString("1239dd2a-a23f-4967-a035-3bc9987c6848")),
			LoginGovEmail: email,
		},
		ServiceMember: models.ServiceMember{
			ID:            uuid.FromStringOrNil("2339dd2a-a23f-4967-a035-3bc9987c6824"),
			FirstName:     models.StringPointer("HHG"),
			LastName:      models.StringPointer("ReadyForApprove"),
			Edipi:         models.StringPointer("4444567890"),
			PersonalEmail: models.StringPointer(email),
		},
		Move: models.Move{
			ID:               uuid.FromStringOrNil("3452270d-4a6f-44ea-82f6-ae3cf3277c5d"),
			Locator:          "NINOPK",
			SelectedMoveType: models.StringPointer("HHG"),
		},
		TrafficDistributionList: models.TrafficDistributionList{
			ID:                uuid.FromStringOrNil("459f8b8b-67a6-4ce3-b5c3-bd48c82512fc"),
			SourceRateArea:    "US62",
			DestinationRegion: "11",
			CodeOfService:     "D",
		},
		Shipment: models.Shipment{
			Status: models.ShipmentStatusINTRANSIT,
		},
		ShipmentOffer: models.ShipmentOffer{
			TransportationServiceProviderID: tspUser.TransportationServiceProviderID,
			Accepted:                        models.BoolPointer(true),
		},
	})

	hhg6 := offer6.Shipment
	hhg6.Move.Submit()
	models.SaveMoveDependencies(db, &hhg6.Move)

	/*
	 * Service member with approved shipment
	 */
	email = "hhg@approv.ed"

	offer7 := testdatagen.MakeShipmentOffer(db, testdatagen.Assertions{
		User: models.User{
			ID:            uuid.Must(uuid.FromString("68461d67-5385-4780-9cb6-417075343b0e")),
			LoginGovEmail: email,
		},
		ServiceMember: models.ServiceMember{
			ID:            uuid.FromStringOrNil("2825cadf-410f-4f82-aa0f-4caaf000e63e"),
			FirstName:     models.StringPointer("HHG"),
			LastName:      models.StringPointer("ReadyForApprove"),
			Edipi:         models.StringPointer("4444567890"),
			PersonalEmail: models.StringPointer(email),
		},
		Move: models.Move{
			ID:               uuid.FromStringOrNil("616560f2-7e35-4504-b7e6-69038fb0c015"),
			Locator:          "APPRVD",
			SelectedMoveType: models.StringPointer("HHG"),
		},
		TrafficDistributionList: models.TrafficDistributionList{
			ID:                uuid.FromStringOrNil("5fe59be4-45d0-47c7-b426-cf4db9882af7"),
			SourceRateArea:    "US62",
			DestinationRegion: "11",
			CodeOfService:     "D",
		},
		Shipment: models.Shipment{
			Status: models.ShipmentStatusAPPROVED,
		},
		ShipmentOffer: models.ShipmentOffer{
			TransportationServiceProviderID: tspUser.TransportationServiceProviderID,
			Accepted:                        models.BoolPointer(true),
		},
	})

	hhg7 := offer7.Shipment
	hhg7.Move.Submit()
	models.SaveMoveDependencies(db, &hhg7.Move)

	/*
	 * Service member with approved basics and accepted shipment
	 */
	email = "hhg@accept.ed"

	offer8 := testdatagen.MakeShipmentOffer(db, testdatagen.Assertions{
		User: models.User{
			ID:            uuid.Must(uuid.FromString("f79fd68e-4461-4ba8-b630-9618b913e229")),
			LoginGovEmail: email,
		},
		ServiceMember: models.ServiceMember{
			ID:            uuid.FromStringOrNil("f79fd68e-4461-4ba8-b630-9618b913e229"),
			FirstName:     models.StringPointer("HHG"),
			LastName:      models.StringPointer("ReadyForApprove"),
			Edipi:         models.StringPointer("4444567890"),
			PersonalEmail: models.StringPointer(email),
		},
		Move: models.Move{
			ID:               uuid.FromStringOrNil("29cd6b2f-9ef2-48be-b4ee-1c1e0a1456ef"),
			Locator:          "BACON5",
			SelectedMoveType: models.StringPointer("HHG"),
		},
		Order: models.Order{
			OrdersNumber:        models.StringPointer("54321"),
			OrdersTypeDetail:    &typeDetail,
			DepartmentIndicator: models.StringPointer("AIR_FORCE"),
			TAC:                 models.StringPointer("99"),
		},
		TrafficDistributionList: models.TrafficDistributionList{
			ID:                uuid.FromStringOrNil("d17e2e3e-9bff-4bb0-b301-f97ad03350c1"),
			SourceRateArea:    "US62",
			DestinationRegion: "11",
			CodeOfService:     "D",
		},
		Shipment: models.Shipment{
			Status: models.ShipmentStatusACCEPTED,
		},
		ShipmentOffer: models.ShipmentOffer{
			TransportationServiceProviderID: tspUser.TransportationServiceProviderID,
			Accepted:                        models.BoolPointer(true),
		},
	})

	hhg8 := offer8.Shipment
	hhg8.Move.Submit()
	models.SaveMoveDependencies(db, &hhg8.Move)

	/*
	 * Service member with uploaded orders, a new shipment move, and a service agent
	 */
	email = "hhg@incomplete.serviceagent"
	hhg9 := testdatagen.MakeShipment(db, testdatagen.Assertions{
		User: models.User{
			ID:            uuid.Must(uuid.FromString("412e76e0-bb34-47d4-ba37-ff13e2dd40b9")),
			LoginGovEmail: email,
		},
		ServiceMember: models.ServiceMember{
			ID:            uuid.FromStringOrNil("245a9b18-81d6-474a-86aa-b87246fff65c"),
			FirstName:     models.StringPointer("HHG"),
			LastName:      models.StringPointer("Submitted"),
			Edipi:         models.StringPointer("4444567890"),
			PersonalEmail: models.StringPointer(email),
		},
		Move: models.Move{
			ID:               uuid.FromStringOrNil("1a3eb5a2-26d9-49a3-a775-5220055e8ffe"),
			Locator:          "LRKREK",
			SelectedMoveType: models.StringPointer("HHG"),
		},
		TrafficDistributionList: models.TrafficDistributionList{
			ID:                uuid.FromStringOrNil("873dbdda-c57e-4b29-994a-09fb8641fc75"),
			SourceRateArea:    "US62",
			DestinationRegion: "11",
			CodeOfService:     "D",
		},
	})
	testdatagen.MakeServiceAgent(db, testdatagen.Assertions{
		ServiceAgent: models.ServiceAgent{
			ShipmentID: hhg9.ID,
		},
	})
	testdatagen.MakeServiceAgent(db, testdatagen.Assertions{
		ServiceAgent: models.ServiceAgent{
			ShipmentID: hhg9.ID,
			Role:       models.RoleDESTINATION,
		},
	})
	hhg9.Move.Submit()
	models.SaveMoveDependencies(db, &hhg9.Move)

	/*
	 * Service member with delivered shipment
	 */
	email = "hhg@de.livered"

	offer10 := testdatagen.MakeShipmentOffer(db, testdatagen.Assertions{
		User: models.User{
			ID:            uuid.Must(uuid.FromString("3339dd2a-a23f-4967-a035-3bc9987c6848")),
			LoginGovEmail: email,
		},
		ServiceMember: models.ServiceMember{
			ID:            uuid.FromStringOrNil("2559dd2a-a23f-4967-a035-3bc9987c6824"),
			FirstName:     models.StringPointer("HHG"),
			LastName:      models.StringPointer("ReadyForApprove"),
			Edipi:         models.StringPointer("4444567890"),
			PersonalEmail: models.StringPointer(email),
		},
		Move: models.Move{
			ID:               uuid.FromStringOrNil("3442270d-4a6f-44ea-82f6-ae3cf3277c5d"),
			Locator:          "SCHNOO",
			SelectedMoveType: models.StringPointer("HHG"),
		},
		TrafficDistributionList: models.TrafficDistributionList{
			ID:                uuid.FromStringOrNil("466f8b8b-67a6-4ce3-b5c3-bd48c82512fc"),
			SourceRateArea:    "US62",
			DestinationRegion: "11",
			CodeOfService:     "D",
		},
		Shipment: models.Shipment{
			Status: models.ShipmentStatusDELIVERED,
		},
		ShipmentOffer: models.ShipmentOffer{
			TransportationServiceProviderID: tspUser.TransportationServiceProviderID,
			Accepted:                        models.BoolPointer(true),
		},
	})

<<<<<<< HEAD
	hhg9 := offer9.Shipment
	hhg9.Move.Submit()
	models.SaveMoveDependencies(db, &hhg9.Move)

	/*
	 * Service member with completed shipment
	 */
	email = "hhg@de.livered"

	offer10 := testdatagen.MakeShipmentOffer(db, testdatagen.Assertions{
		User: models.User{
			ID:            uuid.Must(uuid.FromString("4449dd2a-a23f-4967-a035-3bc9987c6848")),
			LoginGovEmail: email,
		},
		ServiceMember: models.ServiceMember{
			ID:            uuid.FromStringOrNil("5559dd2a-a23f-4967-a035-3bc9987c6824"),
			FirstName:     models.StringPointer("HHG"),
			LastName:      models.StringPointer("ReadyForApprove"),
			Edipi:         models.StringPointer("4444567890"),
			PersonalEmail: models.StringPointer(email),
		},
		Move: models.Move{
			ID:               uuid.FromStringOrNil("9992270d-4a6f-44ea-82f6-ae3cf3277c5d"),
			Locator:          "NOCHKA",
			SelectedMoveType: models.StringPointer("HHG"),
		},
		TrafficDistributionList: models.TrafficDistributionList{
			ID:                uuid.FromStringOrNil("777f8b8b-67a6-4ce3-b5c3-bd48c82512fc"),
			SourceRateArea:    "US62",
			DestinationRegion: "11",
			CodeOfService:     "D",
		},
		Shipment: models.Shipment{
			Status: models.ShipmentStatusCOMPLETED,
		},
		ShipmentOffer: models.ShipmentOffer{
			TransportationServiceProviderID: tspUser.TransportationServiceProviderID,
			Accepted:                        models.BoolPointer(true),
		},
	})

=======
>>>>>>> 316bf33b
	hhg10 := offer10.Shipment
	hhg10.Move.Submit()
	models.SaveMoveDependencies(db, &hhg10.Move)
}<|MERGE_RESOLUTION|>--- conflicted
+++ resolved
@@ -741,51 +741,49 @@
 		},
 	})
 
-<<<<<<< HEAD
-	hhg9 := offer9.Shipment
-	hhg9.Move.Submit()
-	models.SaveMoveDependencies(db, &hhg9.Move)
-
-	/*
-	 * Service member with completed shipment
-	 */
-	email = "hhg@de.livered"
-
-	offer10 := testdatagen.MakeShipmentOffer(db, testdatagen.Assertions{
-		User: models.User{
-			ID:            uuid.Must(uuid.FromString("4449dd2a-a23f-4967-a035-3bc9987c6848")),
-			LoginGovEmail: email,
-		},
-		ServiceMember: models.ServiceMember{
-			ID:            uuid.FromStringOrNil("5559dd2a-a23f-4967-a035-3bc9987c6824"),
-			FirstName:     models.StringPointer("HHG"),
-			LastName:      models.StringPointer("ReadyForApprove"),
-			Edipi:         models.StringPointer("4444567890"),
-			PersonalEmail: models.StringPointer(email),
-		},
-		Move: models.Move{
-			ID:               uuid.FromStringOrNil("9992270d-4a6f-44ea-82f6-ae3cf3277c5d"),
-			Locator:          "NOCHKA",
-			SelectedMoveType: models.StringPointer("HHG"),
-		},
-		TrafficDistributionList: models.TrafficDistributionList{
-			ID:                uuid.FromStringOrNil("777f8b8b-67a6-4ce3-b5c3-bd48c82512fc"),
-			SourceRateArea:    "US62",
-			DestinationRegion: "11",
-			CodeOfService:     "D",
-		},
-		Shipment: models.Shipment{
-			Status: models.ShipmentStatusCOMPLETED,
-		},
-		ShipmentOffer: models.ShipmentOffer{
-			TransportationServiceProviderID: tspUser.TransportationServiceProviderID,
-			Accepted:                        models.BoolPointer(true),
-		},
-	})
-
-=======
->>>>>>> 316bf33b
 	hhg10 := offer10.Shipment
 	hhg10.Move.Submit()
 	models.SaveMoveDependencies(db, &hhg10.Move)
+
+	/*
+	 * Service member with completed shipment
+	 */
+	email = "hhg@com.pleted"
+
+	offer11 := testdatagen.MakeShipmentOffer(db, testdatagen.Assertions{
+		User: models.User{
+			ID:            uuid.Must(uuid.FromString("4449dd2a-a23f-4967-a035-3bc9987c6848")),
+			LoginGovEmail: email,
+		},
+		ServiceMember: models.ServiceMember{
+			ID:            uuid.FromStringOrNil("5559dd2a-a23f-4967-a035-3bc9987c6824"),
+			FirstName:     models.StringPointer("HHG"),
+			LastName:      models.StringPointer("ReadyForApprove"),
+			Edipi:         models.StringPointer("4444567890"),
+			PersonalEmail: models.StringPointer(email),
+		},
+		Move: models.Move{
+			ID:               uuid.FromStringOrNil("9992270d-4a6f-44ea-82f6-ae3cf3277c5d"),
+			Locator:          "NOCHKA",
+			SelectedMoveType: models.StringPointer("HHG"),
+		},
+		TrafficDistributionList: models.TrafficDistributionList{
+			ID:                uuid.FromStringOrNil("777f8b8b-67a6-4ce3-b5c3-bd48c82512fc"),
+			SourceRateArea:    "US62",
+			DestinationRegion: "11",
+			CodeOfService:     "D",
+		},
+		Shipment: models.Shipment{
+			Status: models.ShipmentStatusCOMPLETED,
+		},
+		ShipmentOffer: models.ShipmentOffer{
+			TransportationServiceProviderID: tspUser.TransportationServiceProviderID,
+			Accepted:                        models.BoolPointer(true),
+		},
+	})
+
+	hhg11 := offer11.Shipment
+	hhg11.Move.Submit()
+	models.SaveMoveDependencies(db, &hhg11.Move)
+
 }