--- conflicted
+++ resolved
@@ -327,9 +327,9 @@
 	hhg1.Move.Submit()
 	models.SaveMoveDependencies(db, &hhg1.Move)
 
-	// /*
-	//  * Service member with uploaded orders and an approved shipment to be accepted
-	//  */
+	/*
+	 * Service member with uploaded orders and an approved shipment to be accepted
+	 */
 	email = "hhg@fromawardedtoaccept.ed"
 
 	packDate := time.Now().AddDate(0, 0, 1)
@@ -374,7 +374,7 @@
 			CodeOfService:     "D",
 		},
 		Shipment: models.Shipment{
-			ID:                          uuid.FromStringOrNil("a1866f04-1371-44ba-8064-96b80bde3438"),
+			ID:                          uuid.FromStringOrNil("53ebebef-be58-41ce-9635-a4930149190d"),
 			Status:                      models.ShipmentStatusAWARDED,
 			PmSurveyPlannedPackDate:     &packDate,
 			PmSurveyPlannedPickupDate:   &pickupDate,
@@ -400,12 +400,12 @@
 		log.Panic(err)
 	}
 
-	testdatagen.MakeServiceAgent(db, testdatagen.Assertions{
-		ServiceAgent: models.ServiceAgent{
-			Shipment:   &offer2.Shipment,
-			ShipmentID: offer2.ShipmentID,
-		},
-	})
+	// testdatagen.MakeServiceAgent(db, testdatagen.Assertions{
+	// 	ServiceAgent: models.ServiceAgent{
+	// 		Shipment:   &offer2.Shipment,
+	// 		ShipmentID: offer2.ShipmentID,
+	// 	},
+	// })
 
 	hhg2 := offer2.Shipment
 	hhg2.Move.Submit()
@@ -701,14 +701,55 @@
 			Role:       models.RoleDESTINATION,
 		},
 	})
-<<<<<<< HEAD
-	hhg8.Move.Submit()
-	models.SaveMoveDependencies(db, &hhg8.Move)
+	hhg9.Move.Submit()
+	models.SaveMoveDependencies(db, &hhg9.Move)
+
+	/*
+	 * Service member with delivered shipment
+	 */
+	email = "hhg@de.livered"
+
+	offer10 := testdatagen.MakeShipmentOffer(db, testdatagen.Assertions{
+		User: models.User{
+			ID:            uuid.Must(uuid.FromString("3339dd2a-a23f-4967-a035-3bc9987c6848")),
+			LoginGovEmail: email,
+		},
+		ServiceMember: models.ServiceMember{
+			ID:            uuid.FromStringOrNil("2559dd2a-a23f-4967-a035-3bc9987c6824"),
+			FirstName:     models.StringPointer("HHG"),
+			LastName:      models.StringPointer("ReadyForApprove"),
+			Edipi:         models.StringPointer("4444567890"),
+			PersonalEmail: models.StringPointer(email),
+		},
+		Move: models.Move{
+			ID:               uuid.FromStringOrNil("3442270d-4a6f-44ea-82f6-ae3cf3277c5d"),
+			Locator:          "SCHNOO",
+			SelectedMoveType: models.StringPointer("HHG"),
+		},
+		TrafficDistributionList: models.TrafficDistributionList{
+			ID:                uuid.FromStringOrNil("466f8b8b-67a6-4ce3-b5c3-bd48c82512fc"),
+			SourceRateArea:    "US62",
+			DestinationRegion: "11",
+			CodeOfService:     "D",
+		},
+		Shipment: models.Shipment{
+			Status: models.ShipmentStatusDELIVERED,
+		},
+		ShipmentOffer: models.ShipmentOffer{
+			TransportationServiceProviderID: tspUser.TransportationServiceProviderID,
+			Accepted:                        models.BoolPointer(true),
+		},
+	})
+
+	hhg10 := offer10.Shipment
+	hhg10.Move.Submit()
+	models.SaveMoveDependencies(db, &hhg10.Move)
 
 	// /*
 	//  * Service member with uploaded orders and an approved shipment to be accepted & able to generate GBL
 	//  */
 	MakeHhgFromAwardedToAcceptedGBLReady(db, tspUser)
+
 }
 
 // MakeHhgFromAwardedToAcceptedGBLReady creates a scenario for an approved shipment ready for GBL generation
@@ -755,41 +796,11 @@
 		},
 		TrafficDistributionList: models.TrafficDistributionList{
 			ID:                uuid.FromStringOrNil("b15fdc2b-52cd-4b3e-91ba-a36d6ab94a16"),
-=======
-	hhg9.Move.Submit()
-	models.SaveMoveDependencies(db, &hhg9.Move)
-
-	/*
-	 * Service member with delivered shipment
-	 */
-	email = "hhg@de.livered"
-
-	offer10 := testdatagen.MakeShipmentOffer(db, testdatagen.Assertions{
-		User: models.User{
-			ID:            uuid.Must(uuid.FromString("3339dd2a-a23f-4967-a035-3bc9987c6848")),
-			LoginGovEmail: email,
-		},
-		ServiceMember: models.ServiceMember{
-			ID:            uuid.FromStringOrNil("2559dd2a-a23f-4967-a035-3bc9987c6824"),
-			FirstName:     models.StringPointer("HHG"),
-			LastName:      models.StringPointer("ReadyForApprove"),
-			Edipi:         models.StringPointer("4444567890"),
-			PersonalEmail: models.StringPointer(email),
-		},
-		Move: models.Move{
-			ID:               uuid.FromStringOrNil("3442270d-4a6f-44ea-82f6-ae3cf3277c5d"),
-			Locator:          "SCHNOO",
-			SelectedMoveType: models.StringPointer("HHG"),
-		},
-		TrafficDistributionList: models.TrafficDistributionList{
-			ID:                uuid.FromStringOrNil("466f8b8b-67a6-4ce3-b5c3-bd48c82512fc"),
->>>>>>> c28fc493
-			SourceRateArea:    "US62",
-			DestinationRegion: "11",
-			CodeOfService:     "D",
-		},
-		Shipment: models.Shipment{
-<<<<<<< HEAD
+			SourceRateArea:    "US62",
+			DestinationRegion: "11",
+			CodeOfService:     "D",
+		},
+		Shipment: models.Shipment{
 			ID:                          uuid.FromStringOrNil("a4013cee-aa0a-41a3-b5f5-b9eed0758e1d 0xc42022c070"),
 			Status:                      models.ShipmentStatusAWARDED,
 			PmSurveyPlannedPackDate:     &packDate,
@@ -827,17 +838,4 @@
 	hhg2.Move.Submit()
 	models.SaveMoveDependencies(db, &hhg2.Move)
 	return offer9.Shipment
-=======
-			Status: models.ShipmentStatusDELIVERED,
-		},
-		ShipmentOffer: models.ShipmentOffer{
-			TransportationServiceProviderID: tspUser.TransportationServiceProviderID,
-			Accepted:                        models.BoolPointer(true),
-		},
-	})
-
-	hhg10 := offer10.Shipment
-	hhg10.Move.Submit()
-	models.SaveMoveDependencies(db, &hhg10.Move)
->>>>>>> c28fc493
 }