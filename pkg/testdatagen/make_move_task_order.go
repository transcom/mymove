--- conflicted
+++ resolved
@@ -43,11 +43,7 @@
 		DestinationAddressID:     destinationAddress.ID,
 		RequestedPickupDate:      time.Date(TestYear, time.March, 15, 0, 0, 0, 0, time.UTC),
 		CustomerRemarks:          "Park in the alley",
-<<<<<<< HEAD
-		Status:                   models.MoveTaskOrderStatusSubmitted,
-=======
 		Status:                   models.MoveTaskOrderStatusDraft,
->>>>>>> 2839df7e
 	}
 
 	// Overwrite values with those from assertions
