--- conflicted
+++ resolved
@@ -1,8 +1,6 @@
 package testdatagen
 
 import (
-	"log"
-
 	"github.com/gobuffalo/pop"
 
 	"github.com/transcom/mymove/pkg/models"
@@ -15,21 +13,15 @@
 		moveOrder = MakeMoveOrder(db, assertions)
 	}
 
-<<<<<<< HEAD
-	referenceID, err := models.GenerateReferenceID(db)
-	if err != nil {
-		log.Panic(err)
-=======
 	var referenceID string
 	if assertions.MoveTaskOrder.ReferenceID == "" {
 		referenceID, _ = models.GenerateReferenceID(db)
->>>>>>> db4e7d48
 	}
 
 	moveTaskOrder := models.MoveTaskOrder{
 		MoveOrder:          moveOrder,
 		MoveOrderID:        moveOrder.ID,
-		ReferenceID:        &referenceID,
+		ReferenceID:        referenceID,
 		IsAvailableToPrime: false,
 		IsCanceled:         false,
 	}
