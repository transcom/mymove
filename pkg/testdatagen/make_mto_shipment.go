package testdatagen

import (
	"time"

	"github.com/gobuffalo/pop"

	"github.com/transcom/mymove/pkg/models"
	"github.com/transcom/mymove/pkg/unit"
)

// MakeMTOShipment creates a single MTOShipment and associated set relationships
func MakeMTOShipment(db *pop.Connection, assertions Assertions) models.MTOShipment {
	moveTaskOrder := assertions.MoveTaskOrder
	if isZeroUUID(moveTaskOrder.ID) {
		moveTaskOrder = MakeMoveTaskOrder(db, assertions)
	}

	pickupAddress := MakeAddress(db, assertions)
	destinationAddress := MakeAddress2(db, assertions)
	secondaryPickupAddress := MakeAddress(db, assertions)
	secondaryDeliveryAddress := MakeAddress(db, assertions)
	shipmentType := models.MTOShipmentTypeHHG

	if assertions.MTOShipment.ShipmentType != "" {
		shipmentType = assertions.MTOShipment.ShipmentType
	}

	// mock remarks
	remarks := "please treat gently"
	rejectionReason := "shipment not good enough"

	// mock weights
	actualWeight := unit.Pound(980)

	// mock dates
	requestedPickupDate := time.Date(GHCTestYear, time.March, 15, 0, 0, 0, 0, time.UTC)
<<<<<<< HEAD
	scheduledPickupDate := time.Date(GHCTestYear, time.March, 16, 0, 0, 0, 0, time.UTC)
	actualPickupDate := time.Date(GHCTestYear, time.March, 16, 0, 0, 0, 0, time.UTC)
=======
	requestedDeliveryDate := time.Date(GHCTestYear, time.March, 15, 0, 0, 0, 0, time.UTC)
>>>>>>> f97dde41

	MTOShipment := models.MTOShipment{
		MoveTaskOrder:            moveTaskOrder,
		MoveTaskOrderID:          moveTaskOrder.ID,
		RequestedPickupDate:      &requestedPickupDate,
<<<<<<< HEAD
		ScheduledPickupDate:      &scheduledPickupDate,
		ActualPickupDate:         &actualPickupDate,
=======
		RequestedDeliveryDate:    &requestedDeliveryDate,
>>>>>>> f97dde41
		CustomerRemarks:          &remarks,
		PickupAddress:            &pickupAddress,
		PickupAddressID:          &pickupAddress.ID,
		DestinationAddress:       &destinationAddress,
		DestinationAddressID:     &destinationAddress.ID,
		PrimeActualWeight:        &actualWeight,
		SecondaryPickupAddress:   &secondaryPickupAddress,
		SecondaryDeliveryAddress: &secondaryDeliveryAddress,
		ShipmentType:             shipmentType,
		Status:                   "SUBMITTED",
		RejectionReason:          &rejectionReason,
	}

	if assertions.MTOShipment.Status == models.MTOShipmentStatusApproved {
		approvedDate := time.Date(GHCTestYear, time.March, 20, 0, 0, 0, 0, time.UTC)
		MTOShipment.ApprovedDate = &approvedDate
	}

	if assertions.MTOShipment.ScheduledPickupDate != nil {
		requiredDeliveryDate := time.Date(GHCTestYear, time.April, 15, 0, 0, 0, 0, time.UTC)
		MTOShipment.RequiredDeliveryDate = &requiredDeliveryDate
	}

	// Overwrite values with those from assertions
	mergeModels(&MTOShipment, assertions.MTOShipment)

	mustCreate(db, &MTOShipment)

	return MTOShipment
}

// MakeMTOShipmentMinimal creates a single MTOShipment with a minimal set of data as could be possible
// through milmove UI.
func MakeMTOShipmentMinimal(db *pop.Connection, assertions Assertions) models.MTOShipment {
	moveTaskOrder := assertions.MoveTaskOrder
	if isZeroUUID(moveTaskOrder.ID) {
		moveTaskOrder = MakeMoveTaskOrder(db, assertions)
	}
	pickupAddress := MakeAddress(db, assertions)
	destinationAddress := MakeAddress2(db, assertions)
	shipmentType := models.MTOShipmentTypeHHG

	// mock dates
	requestedPickupDate := time.Date(GHCTestYear, time.March, 15, 0, 0, 0, 0, time.UTC)

	MTOShipment := models.MTOShipment{
		MoveTaskOrder:        moveTaskOrder,
		MoveTaskOrderID:      moveTaskOrder.ID,
		RequestedPickupDate:  &requestedPickupDate,
		PickupAddress:        &pickupAddress,
		PickupAddressID:      &pickupAddress.ID,
		DestinationAddress:   &destinationAddress,
		DestinationAddressID: &destinationAddress.ID,
		ShipmentType:         shipmentType,
		Status:               "SUBMITTED",
	}

	if assertions.MTOShipment.Status == models.MTOShipmentStatusApproved {
		approvedDate := time.Date(GHCTestYear, time.March, 20, 0, 0, 0, 0, time.UTC)
		MTOShipment.ApprovedDate = &approvedDate
	}

	// Overwrite values with those from assertions
	mergeModels(&MTOShipment, assertions.MTOShipment)

	mustCreate(db, &MTOShipment)

	return MTOShipment
}<|MERGE_RESOLUTION|>--- conflicted
+++ resolved
@@ -35,23 +35,17 @@
 
 	// mock dates
 	requestedPickupDate := time.Date(GHCTestYear, time.March, 15, 0, 0, 0, 0, time.UTC)
-<<<<<<< HEAD
 	scheduledPickupDate := time.Date(GHCTestYear, time.March, 16, 0, 0, 0, 0, time.UTC)
 	actualPickupDate := time.Date(GHCTestYear, time.March, 16, 0, 0, 0, 0, time.UTC)
-=======
 	requestedDeliveryDate := time.Date(GHCTestYear, time.March, 15, 0, 0, 0, 0, time.UTC)
->>>>>>> f97dde41
 
 	MTOShipment := models.MTOShipment{
 		MoveTaskOrder:            moveTaskOrder,
 		MoveTaskOrderID:          moveTaskOrder.ID,
 		RequestedPickupDate:      &requestedPickupDate,
-<<<<<<< HEAD
 		ScheduledPickupDate:      &scheduledPickupDate,
 		ActualPickupDate:         &actualPickupDate,
-=======
 		RequestedDeliveryDate:    &requestedDeliveryDate,
->>>>>>> f97dde41
 		CustomerRemarks:          &remarks,
 		PickupAddress:            &pickupAddress,
 		PickupAddressID:          &pickupAddress.ID,
