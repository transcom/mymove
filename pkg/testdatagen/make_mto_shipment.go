--- conflicted
+++ resolved
@@ -41,7 +41,6 @@
 	requestedPickupDate := time.Date(TestYear, time.March, 15, 0, 0, 0, 0, time.UTC)
 
 	MTOShipment := models.MTOShipment{
-<<<<<<< HEAD
 		MoveTaskOrder:            moveTaskOrder,
 		MoveTaskOrderID:          moveTaskOrder.ID,
 		ScheduledPickupDate:      &scheduledPickupDate,
@@ -56,25 +55,7 @@
 		SecondaryDeliveryAddress: &destinationAddress,
 		ShipmentType:             shipmentType,
 		Status:                   "SUBMITTED",
-=======
-		MoveTaskOrder:                    moveTaskOrder,
-		MoveTaskOrderID:                  moveTaskOrder.ID,
-		ScheduledPickupDate:              &scheduledPickupDate,
-		RequestedPickupDate:              &requestedPickupDate,
-		CustomerRemarks:                  &remarks,
-		PickupAddress:                    pickupAddress,
-		PickupAddressID:                  pickupAddress.ID,
-		DestinationAddress:               destinationAddress,
-		DestinationAddressID:             destinationAddress.ID,
-		PrimeEstimatedWeight:             &estimatedWeight,
-		PrimeEstimatedWeightRecordedDate: &primeEstimatedWeightDate,
-		PrimeActualWeight:                &actualWeight,
-		SecondaryPickupAddress:           &pickupAddress,
-		SecondaryDeliveryAddress:         &destinationAddress,
-		ShipmentType:                     shipmentType,
-		Status:                           "SUBMITTED",
-		RejectionReason:                  &rejectionReason,
->>>>>>> d0ddca1e
+		RejectionReason:          &rejectionReason,
 	}
 
 	if assertions.MTOShipment.Status == models.MTOShipmentStatusApproved {
