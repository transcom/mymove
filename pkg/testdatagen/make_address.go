--- conflicted
+++ resolved
@@ -35,14 +35,8 @@
 		City:           "Fairfield",
 		State:          "CA",
 		PostalCode:     "94535",
-<<<<<<< HEAD
-		Country:        models.StringPointer("US"),
+		IsOconus:       models.BoolPointer(false),
 		County:         "SOLANO",
-		IsOconus:       models.BoolPointer(false),
-=======
-
-		County: "SOLANO",
->>>>>>> b2b1ebbf
 	}
 
 	mergeModels(&address, assertions.Address)
