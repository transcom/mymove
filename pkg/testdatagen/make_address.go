package testdatagen

import (
	"github.com/gobuffalo/pop/v6"

	"github.com/transcom/mymove/pkg/models"
)

// MakeAddress creates a single Address and associated service member.
func MakeAddress(db *pop.Connection, assertions Assertions) models.Address {
	address := models.Address{
		StreetAddress1: "123 Any Street",
		StreetAddress2: models.StringPointer("P.O. Box 12345"),
		StreetAddress3: models.StringPointer("c/o Some Person"),
		City:           "Beverly Hills",
		State:          "CA",
		PostalCode:     "90210",
		County:         "LOS ANGELES",
		IsOconus:       models.BoolPointer(false),
	}

	mergeModels(&address, assertions.Address)

	mustCreate(db, &address, assertions.Stub)

	return address
}

// MakeAddress2 creates a different single Address and associated service member.
func MakeAddress2(db *pop.Connection, assertions Assertions) models.Address {
	address := models.Address{
		StreetAddress1: "987 Any Avenue",
		StreetAddress2: models.StringPointer("P.O. Box 9876"),
		StreetAddress3: models.StringPointer("c/o Some Person"),
		City:           "Fairfield",
		State:          "CA",
		PostalCode:     "94535",
<<<<<<< HEAD

		County: "SOLANO",
=======
		IsOconus:       models.BoolPointer(false),
		County:         "SOLANO",
>>>>>>> 42a4cf6e
	}

	mergeModels(&address, assertions.Address)

	mustCreate(db, &address, assertions.Stub)

	return address
}

// MakeAddress3 creates a different single Address and associated service member.
func MakeAddress3(db *pop.Connection, assertions Assertions) models.Address {
	address := models.Address{
		StreetAddress1: "987 Other Avenue",
		StreetAddress2: models.StringPointer("P.O. Box 1234"),
		StreetAddress3: models.StringPointer("c/o Another Person"),
		City:           "Des Moines",
		State:          "IA",
		PostalCode:     "50309",
		County:         "POLK",
		IsOconus:       models.BoolPointer(false),
	}

	mergeModels(&address, assertions.Address)

	mustCreate(db, &address, assertions.Stub)

	return address
}

// MakeDefaultAddress makes an Address with default values
func MakeDefaultAddress(db *pop.Connection) models.Address {
	return MakeAddress(db, Assertions{})
}<|MERGE_RESOLUTION|>--- conflicted
+++ resolved
@@ -35,13 +35,8 @@
 		City:           "Fairfield",
 		State:          "CA",
 		PostalCode:     "94535",
-<<<<<<< HEAD
-
-		County: "SOLANO",
-=======
 		IsOconus:       models.BoolPointer(false),
 		County:         "SOLANO",
->>>>>>> 42a4cf6e
 	}
 
 	mergeModels(&address, assertions.Address)
