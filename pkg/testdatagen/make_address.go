package testdatagen

import (
	"github.com/gobuffalo/pop/v6"

	"github.com/transcom/mymove/pkg/models"
)

// MakeAddress creates a single Address and associated service member.
func MakeAddress(db *pop.Connection, assertions Assertions) models.Address {
	address := models.Address{
		StreetAddress1: "123 Any Street",
		StreetAddress2: models.StringPointer("P.O. Box 12345"),
		StreetAddress3: models.StringPointer("c/o Some Person"),
		City:           "Beverly Hills",
		State:          "CA",
		PostalCode:     "90210",
		County:         "LOS ANGELES",
		IsOconus:       models.BoolPointer(false),
	}

	mergeModels(&address, assertions.Address)

	mustCreate(db, &address, assertions.Stub)

	return address
}

// MakeAddress2 creates a different single Address and associated service member.
func MakeAddress2(db *pop.Connection, assertions Assertions) models.Address {
	address := models.Address{
		StreetAddress1: "987 Any Avenue",
		StreetAddress2: models.StringPointer("P.O. Box 9876"),
		StreetAddress3: models.StringPointer("c/o Some Person"),
		City:           "Fairfield",
		State:          "CA",
		PostalCode:     "94535",
<<<<<<< HEAD

		County: "SOLANO",
=======
		IsOconus:       models.BoolPointer(false),
		County:         "SOLANO",
>>>>>>> ea3fdcd5
	}

	mergeModels(&address, assertions.Address)

	mustCreate(db, &address, assertions.Stub)

	return address
}

// MakeAddress3 creates a different single Address and associated service member.
func MakeAddress3(db *pop.Connection, assertions Assertions) models.Address {
	address := models.Address{
		StreetAddress1: "987 Other Avenue",
		StreetAddress2: models.StringPointer("P.O. Box 1234"),
		StreetAddress3: models.StringPointer("c/o Another Person"),
		City:           "Des Moines",
		State:          "IA",
		PostalCode:     "50309",
		County:         "POLK",
		IsOconus:       models.BoolPointer(false),
	}

	mergeModels(&address, assertions.Address)

	mustCreate(db, &address, assertions.Stub)

	return address
}

// MakeDefaultAddress makes an Address with default values
func MakeDefaultAddress(db *pop.Connection) models.Address {
	return MakeAddress(db, Assertions{})
}<|MERGE_RESOLUTION|>--- conflicted
+++ resolved
@@ -35,13 +35,8 @@
 		City:           "Fairfield",
 		State:          "CA",
 		PostalCode:     "94535",
-<<<<<<< HEAD
-
-		County: "SOLANO",
-=======
 		IsOconus:       models.BoolPointer(false),
 		County:         "SOLANO",
->>>>>>> ea3fdcd5
 	}
 
 	mergeModels(&address, assertions.Address)
