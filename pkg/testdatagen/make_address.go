package testdatagen

import (
	"github.com/gobuffalo/pop/v6"

	"github.com/transcom/mymove/pkg/models"
)

// MakeAddress creates a single Address and associated service member.
func MakeAddress(db *pop.Connection, assertions Assertions) models.Address {
	address := models.Address{
		StreetAddress1: "123 Any Street",
		StreetAddress2: models.StringPointer("P.O. Box 12345"),
		StreetAddress3: models.StringPointer("c/o Some Person"),
		City:           "Beverly Hills",
		State:          "CA",
		PostalCode:     "90210",
		County:         "LOS ANGELES",
		IsOconus:       models.BoolPointer(false),
	}

	mergeModels(&address, assertions.Address)

	mustCreate(db, &address, assertions.Stub)

	return address
}

// MakeAddress2 creates a different single Address and associated service member.
func MakeAddress2(db *pop.Connection, assertions Assertions) models.Address {
	address := models.Address{
		StreetAddress1: "987 Any Avenue",
		StreetAddress2: models.StringPointer("P.O. Box 9876"),
		StreetAddress3: models.StringPointer("c/o Some Person"),
		City:           "Fairfield",
		State:          "CA",
		PostalCode:     "94535",
<<<<<<< HEAD
=======
		IsOconus:       models.BoolPointer(false),
>>>>>>> 189bf4c4
		County:         "SOLANO",
		IsOconus:       models.BoolPointer(false),
	}

	mergeModels(&address, assertions.Address)

	mustCreate(db, &address, assertions.Stub)

	return address
}

// MakeAddress3 creates a different single Address and associated service member.
func MakeAddress3(db *pop.Connection, assertions Assertions) models.Address {
	address := models.Address{
		StreetAddress1: "987 Other Avenue",
		StreetAddress2: models.StringPointer("P.O. Box 1234"),
		StreetAddress3: models.StringPointer("c/o Another Person"),
		City:           "Des Moines",
		State:          "IA",
		PostalCode:     "50309",
		County:         "POLK",
		IsOconus:       models.BoolPointer(false),
	}

	mergeModels(&address, assertions.Address)

	mustCreate(db, &address, assertions.Stub)

	return address
}

// MakeDefaultAddress makes an Address with default values
func MakeDefaultAddress(db *pop.Connection) models.Address {
	return MakeAddress(db, Assertions{})
}<|MERGE_RESOLUTION|>--- conflicted
+++ resolved
@@ -35,12 +35,8 @@
 		City:           "Fairfield",
 		State:          "CA",
 		PostalCode:     "94535",
-<<<<<<< HEAD
-=======
 		IsOconus:       models.BoolPointer(false),
->>>>>>> 189bf4c4
 		County:         "SOLANO",
-		IsOconus:       models.BoolPointer(false),
 	}
 
 	mergeModels(&address, assertions.Address)
