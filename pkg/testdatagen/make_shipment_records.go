--- conflicted
+++ resolved
@@ -12,7 +12,6 @@
 // MakeShipment creates a single shipment record.
 func MakeShipment(db *pop.Connection, requestedPickup time.Time,
 	pickup time.Time, delivery time.Time,
-<<<<<<< HEAD
 	tdl models.TrafficDistributionList, sourceGBLOC string, market *string, move *models.Move) (models.Shipment, error) {
 
 	var moveObj models.Move
@@ -21,10 +20,6 @@
 	} else {
 		moveObj = *move
 	}
-=======
-	tdl models.TrafficDistributionList, sourceGBLOC string, market *string) (models.Shipment, error) {
-	move := MakeDefaultMove(db)
->>>>>>> 1d00baca
 	pickupAddress := MakeAddress(db, Assertions{})
 	codeOfService := "D"
 	shipment := models.Shipment{
