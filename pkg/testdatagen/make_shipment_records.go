package testdatagen

import (
	"fmt"
	"time"

	"github.com/gobuffalo/pop"

	"github.com/transcom/mymove/pkg/models"
)

// MakeShipment creates a single shipment record
func MakeShipment(db *pop.Connection, assertions Assertions) models.Shipment {
	tdl := assertions.Shipment.TrafficDistributionList
	if tdl == nil {
		newTDL := MakeDefaultTDL(db)
		tdl = &newTDL
	}

	move := assertions.Shipment.Move
	// ID is required because it must be populated for Eager saving to work.
	if isZeroUUID(assertions.Shipment.MoveID) {
		newMove := MakeMove(db, assertions)
		move = newMove
	}

	serviceMember := assertions.Shipment.ServiceMember
	if serviceMember == nil {
		serviceMember = &move.Orders.ServiceMember
	}

	pickupAddress := assertions.Shipment.PickupAddress
	if pickupAddress == nil {
		newPickupAddress := MakeDefaultAddress(db)
		pickupAddress = &newPickupAddress
	}

	deliveryAddress := assertions.Shipment.DeliveryAddress
	if deliveryAddress == nil {
		newDeliveryAddress := MakeAddress(db, Assertions{})
		deliveryAddress = &newDeliveryAddress
	}

	status := assertions.Shipment.Status
	if status == "" {
		status = models.ShipmentStatusDRAFT
	}

	shipment := models.Shipment{
		TrafficDistributionListID:    uuidPointer(tdl.ID),
		TrafficDistributionList:      tdl,
		ServiceMemberID:              serviceMember.ID,
		ServiceMember:                serviceMember,
<<<<<<< HEAD
		PickupDate:                   timePointer(DateInsidePerformancePeriod),
=======
		ActualPickupDate:             timePointer(DateInsidePerformancePeriod),
>>>>>>> ecf27e38
		DeliveryDate:                 timePointer(DateOutsidePerformancePeriod),
		SourceGBLOC:                  stringPointer(DefaultSrcGBLOC),
		DestinationGBLOC:             stringPointer(DefaultSrcGBLOC),
		Market:                       &DefaultMarket,
		BookDate:                     timePointer(DateInsidePerformancePeriod),
		RequestedPickupDate:          timePointer(PerformancePeriodStart),
		MoveID:                       move.ID,
		Move:                         move,
		Status:                       models.ShipmentStatusDRAFT,
		EstimatedPackDays:            models.Int64Pointer(2),
		EstimatedTransitDays:         models.Int64Pointer(3),
		PickupAddressID:              &pickupAddress.ID,
		PickupAddress:                pickupAddress,
		HasSecondaryPickupAddress:    false,
		SecondaryPickupAddressID:     nil,
		SecondaryPickupAddress:       nil,
		HasDeliveryAddress:           true,
		DeliveryAddressID:            &deliveryAddress.ID,
		DeliveryAddress:              deliveryAddress,
		HasPartialSITDeliveryAddress: false,
		PartialSITDeliveryAddressID:  nil,
		PartialSITDeliveryAddress:    nil,
		WeightEstimate:               poundPointer(2000),
		ProgearWeightEstimate:        poundPointer(225),
		SpouseProgearWeightEstimate:  poundPointer(312),
	}

	// Overwrite values with those from assertions
	mergeModels(&shipment, assertions.Shipment)

	mustCreate(db, &shipment)

	return shipment
}

// MakeDefaultShipment makes a Shipment with default values
func MakeDefaultShipment(db *pop.Connection) models.Shipment {
	return MakeShipment(db, Assertions{})
}

// MakeShipmentData creates three shipment records
func MakeShipmentData(db *pop.Connection) {
	// Grab three UUIDs for individual TDLs
	// TODO: should this query be made in main, between creation functions,
	// and then sourced from one central place?
	tdlList := []models.TrafficDistributionList{}
	err := db.All(&tdlList)
	if err != nil {
		fmt.Println("TDL ID import failed.")
	}

	// Add three shipment table records using UUIDs from TDLs
	oneWeek, _ := time.ParseDuration("7d")
	now := time.Now()
	nowPlusOne := now.Add(oneWeek)
	nowPlusTwo := now.Add(oneWeek * 2)
	market := "dHHG"
	sourceGBLOC := "OHAI"

	MakeShipment(db, Assertions{
		Shipment: models.Shipment{
			RequestedPickupDate:     &now,
			ActualPickupDate:        &now,
			DeliveryDate:            &now,
			TrafficDistributionList: &tdlList[0],
			SourceGBLOC:             &sourceGBLOC,
			Market:                  &market,
		},
	})

	MakeShipment(db, Assertions{
		Shipment: models.Shipment{
			RequestedPickupDate:     &nowPlusOne,
			ActualPickupDate:        &nowPlusOne,
			DeliveryDate:            &nowPlusOne,
			TrafficDistributionList: &tdlList[1],
			SourceGBLOC:             &sourceGBLOC,
			Market:                  &market,
		},
	})

	MakeShipment(db, Assertions{
		Shipment: models.Shipment{
			RequestedPickupDate:     &nowPlusTwo,
			ActualPickupDate:        &nowPlusTwo,
			DeliveryDate:            &nowPlusTwo,
			TrafficDistributionList: &tdlList[2],
			SourceGBLOC:             &sourceGBLOC,
			Market:                  &market,
		},
	})
}<|MERGE_RESOLUTION|>--- conflicted
+++ resolved
@@ -51,11 +51,7 @@
 		TrafficDistributionList:      tdl,
 		ServiceMemberID:              serviceMember.ID,
 		ServiceMember:                serviceMember,
-<<<<<<< HEAD
-		PickupDate:                   timePointer(DateInsidePerformancePeriod),
-=======
 		ActualPickupDate:             timePointer(DateInsidePerformancePeriod),
->>>>>>> ecf27e38
 		DeliveryDate:                 timePointer(DateOutsidePerformancePeriod),
 		SourceGBLOC:                  stringPointer(DefaultSrcGBLOC),
 		DestinationGBLOC:             stringPointer(DefaultSrcGBLOC),
@@ -64,7 +60,7 @@
 		RequestedPickupDate:          timePointer(PerformancePeriodStart),
 		MoveID:                       move.ID,
 		Move:                         move,
-		Status:                       models.ShipmentStatusDRAFT,
+		Status:                       status,
 		EstimatedPackDays:            models.Int64Pointer(2),
 		EstimatedTransitDays:         models.Int64Pointer(3),
 		PickupAddressID:              &pickupAddress.ID,
