package testdatagen

import (
	"fmt"
	"time"

	"github.com/gobuffalo/pop"

	"github.com/transcom/mymove/pkg/models"
)

// MakeShipment creates a single shipment record
func MakeShipment(db *pop.Connection, assertions Assertions) models.Shipment {
	tdl := assertions.Shipment.TrafficDistributionList
	if tdl == nil {
		newTDL := MakeDefaultTDL(db)
		tdl = &newTDL
	}

	move := assertions.Shipment.Move
	// ID is required because it must be populated for Eager saving to work.
	if isZeroUUID(assertions.Shipment.MoveID) {
		newMove := MakeMove(db, assertions)
		move = newMove
	}

	serviceMember := assertions.Shipment.ServiceMember
	if serviceMember == nil {
		serviceMember = &move.Orders.ServiceMember
	}

	pickupAddress := assertions.Shipment.PickupAddress
	if pickupAddress == nil {
		newPickupAddress := MakeAddress(db, Assertions{})
		pickupAddress = &newPickupAddress
	}

<<<<<<< HEAD
=======
	deliveryAddress := assertions.Shipment.DeliveryAddress
	if deliveryAddress == nil {
		newDeliveryAddress := MakeAddress(db, Assertions{})
		deliveryAddress = &newDeliveryAddress
	}

	status := assertions.Shipment.Status
	if status == "" {
		status = models.ShipmentStatusDRAFT
	}

>>>>>>> 07d6ff07
	shipment := models.Shipment{
		TrafficDistributionListID:    uuidPointer(tdl.ID),
		TrafficDistributionList:      tdl,
		ServiceMemberID:              serviceMember.ID,
		ServiceMember:                serviceMember,
		PickupDate:                   timePointer(DateInsidePerformancePeriod),
		DeliveryDate:                 timePointer(DateOutsidePerformancePeriod),
		SourceGBLOC:                  stringPointer(DefaultSrcGBLOC),
		DestinationGBLOC:             stringPointer(DefaultSrcGBLOC),
		Market:                       &DefaultMarket,
		BookDate:                     timePointer(DateInsidePerformancePeriod),
		RequestedPickupDate:          timePointer(PerformancePeriodStart),
		MoveID:                       move.ID,
		Move:                         move,
		Status:                       models.ShipmentStatusDRAFT,
		EstimatedPackDays:            models.Int64Pointer(2),
		EstimatedTransitDays:         models.Int64Pointer(3),
		PickupAddressID:              &pickupAddress.ID,
		PickupAddress:                pickupAddress,
		HasSecondaryPickupAddress:    false,
		SecondaryPickupAddressID:     nil,
		SecondaryPickupAddress:       nil,
		HasDeliveryAddress:           true,
		DeliveryAddressID:            &deliveryAddress.ID,
		DeliveryAddress:              deliveryAddress,
		HasPartialSITDeliveryAddress: false,
		PartialSITDeliveryAddressID:  nil,
		PartialSITDeliveryAddress:    nil,
		WeightEstimate:               poundPointer(2000),
		ProgearWeightEstimate:        poundPointer(225),
		SpouseProgearWeightEstimate:  poundPointer(312),
	}

	// Overwrite values with those from assertions
	mergeModels(&shipment, assertions.Shipment)

	mustCreate(db, &shipment)

	return shipment
}

// MakeDefaultShipment makes a Shipment with default values
func MakeDefaultShipment(db *pop.Connection) models.Shipment {
	return MakeShipment(db, Assertions{})
}

// MakeShipmentData creates three shipment records
func MakeShipmentData(db *pop.Connection) {
	// Grab three UUIDs for individual TDLs
	// TODO: should this query be made in main, between creation functions,
	// and then sourced from one central place?
	tdlList := []models.TrafficDistributionList{}
	err := db.All(&tdlList)
	if err != nil {
		fmt.Println("TDL ID import failed.")
	}

	// Add three shipment table records using UUIDs from TDLs
	oneWeek, _ := time.ParseDuration("7d")
	now := time.Now()
	nowPlusOne := now.Add(oneWeek)
	nowPlusTwo := now.Add(oneWeek * 2)
	market := "dHHG"
	sourceGBLOC := "OHAI"

	MakeShipment(db, Assertions{
		Shipment: models.Shipment{
			RequestedPickupDate:     &now,
			PickupDate:              &now,
			DeliveryDate:            &now,
			TrafficDistributionList: &tdlList[0],
			SourceGBLOC:             &sourceGBLOC,
			Market:                  &market,
		},
	})

	MakeShipment(db, Assertions{
		Shipment: models.Shipment{
			RequestedPickupDate:     &nowPlusOne,
			PickupDate:              &nowPlusOne,
			DeliveryDate:            &nowPlusOne,
			TrafficDistributionList: &tdlList[1],
			SourceGBLOC:             &sourceGBLOC,
			Market:                  &market,
		},
	})

	MakeShipment(db, Assertions{
		Shipment: models.Shipment{
			RequestedPickupDate:     &nowPlusTwo,
			PickupDate:              &nowPlusTwo,
			DeliveryDate:            &nowPlusTwo,
			TrafficDistributionList: &tdlList[2],
			SourceGBLOC:             &sourceGBLOC,
			Market:                  &market,
		},
	})
}<|MERGE_RESOLUTION|>--- conflicted
+++ resolved
@@ -35,8 +35,6 @@
 		pickupAddress = &newPickupAddress
 	}
 
-<<<<<<< HEAD
-=======
 	deliveryAddress := assertions.Shipment.DeliveryAddress
 	if deliveryAddress == nil {
 		newDeliveryAddress := MakeAddress(db, Assertions{})
@@ -48,7 +46,6 @@
 		status = models.ShipmentStatusDRAFT
 	}
 
->>>>>>> 07d6ff07
 	shipment := models.Shipment{
 		TrafficDistributionListID:    uuidPointer(tdl.ID),
 		TrafficDistributionList:      tdl,
@@ -63,7 +60,7 @@
 		RequestedPickupDate:          timePointer(PerformancePeriodStart),
 		MoveID:                       move.ID,
 		Move:                         move,
-		Status:                       models.ShipmentStatusDRAFT,
+		Status:                       status,
 		EstimatedPackDays:            models.Int64Pointer(2),
 		EstimatedTransitDays:         models.Int64Pointer(3),
 		PickupAddressID:              &pickupAddress.ID,
