--- conflicted
+++ resolved
@@ -21,12 +21,8 @@
 		PickupDate:                pickup,
 		RequestedPickupDate:       requestedPickup,
 		DeliveryDate:              delivery,
-<<<<<<< HEAD
 		GBLOC:                     &GBLOC,
-=======
 		BookDate:                  DateInsidePerformancePeriod,
-		GBLOC:                     "AGFM",
->>>>>>> 8182cc8d
 		Market:                    &market,
 	}
 
