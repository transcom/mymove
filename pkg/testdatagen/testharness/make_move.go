package testharness

import (
	"fmt"
	"log"
	"strconv"
	"strings"
	"time"

	"github.com/gobuffalo/pop/v6"
	"github.com/gofrs/uuid"
	"github.com/stretchr/testify/mock"
	"go.uber.org/zap"

	"github.com/transcom/mymove/pkg/appcontext"
	"github.com/transcom/mymove/pkg/auth"
	"github.com/transcom/mymove/pkg/etag"
	"github.com/transcom/mymove/pkg/factory"
	"github.com/transcom/mymove/pkg/gen/internalmessages"
	"github.com/transcom/mymove/pkg/models"
	routemocks "github.com/transcom/mymove/pkg/route/mocks"
	"github.com/transcom/mymove/pkg/services/ghcrateengine"
	moverouter "github.com/transcom/mymove/pkg/services/move"
	mtoserviceitem "github.com/transcom/mymove/pkg/services/mto_service_item"
	mtoshipment "github.com/transcom/mymove/pkg/services/mto_shipment"
	"github.com/transcom/mymove/pkg/services/query"
	"github.com/transcom/mymove/pkg/storage"
	"github.com/transcom/mymove/pkg/testdatagen"
	"github.com/transcom/mymove/pkg/testdatagen/scenario"
	"github.com/transcom/mymove/pkg/unit"
	"github.com/transcom/mymove/pkg/uploader"
)

func newUserUploader(appCtx appcontext.AppContext) *uploader.UserUploader {
	// initialize this directly with defaults instead of using command
	// line options. Simple for now, we can revist if we need to
	fsParams := storage.NewFilesystemParams("tmp", "storage")
	storer := storage.NewFilesystem(fsParams)

	userUploader, err := uploader.NewUserUploader(storer, uploader.MaxCustomerUserUploadFileSizeLimit)
	if err != nil {
		appCtx.Logger().Fatal("could not instantiate user uploader", zap.Error(err))
	}
	return userUploader
}

func newPrimeUploader(appCtx appcontext.AppContext) *uploader.PrimeUploader {
	// initialize this directly with defaults instead of using command
	// line options. Simple for now, we can revist if we need to
	fsParams := storage.NewFilesystemParams("tmp", "storage")
	storer := storage.NewFilesystem(fsParams)

	primeUploader, err := uploader.NewPrimeUploader(storer, uploader.MaxCustomerUserUploadFileSizeLimit)
	if err != nil {
		appCtx.Logger().Fatal("could not instantiate prime uploader", zap.Error(err))
	}
	return primeUploader
}

type userInfo struct {
	email     string
	firstName string
	lastName  string
}

func newUserInfo(emailSubstring string) userInfo {
	email := strings.ToLower(fmt.Sprintf("%s"+emailSubstring+"_%s@example.com",
		testdatagen.MakeRandomString(5), testdatagen.MakeRandomString(8)))
	username := strings.Split(email, "@")[0]
	firstName := strings.Split(username, "_")[0]
	lastName := username[len(firstName)+1:]
	return userInfo{
		email:     email,
		firstName: firstName,
		lastName:  lastName,
	}
}

func MakeMoveWithOrders(db *pop.Connection) models.Move {
	userInfo := newUserInfo("customer")
	move := factory.BuildMove(db, []factory.Customization{
		{
			Model: models.User{
				OktaEmail: userInfo.email,
				Active:    true,
			},
		},
		{
			Model: models.ServiceMember{
				PersonalEmail: models.StringPointer(userInfo.email),
				CacValidated:  true,
			},
		},
	}, nil)

	return move
}

func MakeSpouseProGearMove(db *pop.Connection) models.Move {
	userInfo := newUserInfo("customer")
	move := factory.BuildMove(db, []factory.Customization{
		{
			Model: models.User{
				OktaEmail: userInfo.email,
				Active:    true,
			},
		},
		{
			Model: models.ServiceMember{
				PersonalEmail: models.StringPointer(userInfo.email),
				FirstName:     &userInfo.firstName,
				LastName:      &userInfo.lastName,
				CacValidated:  true,
			},
		},
		{
			Model: models.Order{
				HasDependents:    true,
				SpouseHasProGear: true,
			},
		},
	}, nil)

	return move
}

func MakeWithShipmentMove(appCtx appcontext.AppContext) models.Move {
	userInfo := newUserInfo("customer")
	move := factory.BuildMove(appCtx.DB(), []factory.Customization{
		{
			Model: models.User{
				OktaEmail: userInfo.email,
				Active:    true,
			},
		},
		{
			Model: models.ServiceMember{
				PersonalEmail: models.StringPointer(userInfo.email),
				CacValidated:  true,
			},
		},
		{
			Model: models.Order{
				HasDependents:    true,
				SpouseHasProGear: true,
			},
		},
	}, nil)

	shipmentPickupAddress := factory.BuildAddress(appCtx.DB(), []factory.Customization{
		{
			Model: models.Address{
				// This is a postal code that maps to the default office user gbloc KKFA in the PostalCodeToGBLOC table
				PostalCode: "85004",
			},
		},
	}, nil)

	estimatedWeight := unit.Pound(1400)
	actualWeight := unit.Pound(2000)
	factory.BuildMTOShipment(appCtx.DB(), []factory.Customization{
		{
			Model: models.MTOShipment{
				PrimeEstimatedWeight: &estimatedWeight,
				PrimeActualWeight:    &actualWeight,
				ShipmentType:         models.MTOShipmentTypeHHG,
				ApprovedDate:         models.TimePointer(time.Now()),
			},
		},
		{
			Model:    shipmentPickupAddress,
			LinkOnly: true,
			Type:     &factory.Addresses.PickupAddress,
		},
		{
			Model:    move,
			LinkOnly: true,
		},
	}, nil)

	// re-fetch the move so that we ensure we have exactly what is in
	// the db
	newmove, err := models.FetchMove(appCtx.DB(), &auth.Session{}, move.ID)
	if err != nil {
		log.Panic(fmt.Errorf("failed to fetch move: %w", err))
	}
	return *newmove

}

// MakeHHGMoveWithServiceItemsAndPaymentRequestsAndFilesForTOO is a function
// that creates an HHG move with service items and payments requests with files
// from the Prime for review by thte TOO
// copied almost verbatim from e2ebasic createHHGMoveWithServiceItemsAndPaymentRequestsAndFiles
func MakeHHGMoveWithServiceItemsAndPaymentRequestsAndFilesForTOO(appCtx appcontext.AppContext) models.Move {
	userUploader := newUserUploader(appCtx)
	primeUploader := newPrimeUploader(appCtx)
	userInfo := newUserInfo("customer")

	user := factory.BuildUser(appCtx.DB(), []factory.Customization{
		{
			Model: models.User{
				OktaEmail: userInfo.email,
				Active:    true,
			},
		},
	}, nil)
	customer := factory.BuildExtendedServiceMember(appCtx.DB(), []factory.Customization{
		{
			Model: models.ServiceMember{
				PersonalEmail: &userInfo.email,
				FirstName:     &userInfo.firstName,
				LastName:      &userInfo.lastName,
				CacValidated:  true,
			},
		},
		{
			Model:    user,
			LinkOnly: true,
		},
	}, nil)
	dependentsAuthorized := true
	entitlements := factory.BuildEntitlement(appCtx.DB(), []factory.Customization{
		{
			Model: models.Entitlement{
				DependentsAuthorized: &dependentsAuthorized,
			},
		},
	}, nil)
	orders := factory.BuildOrder(appCtx.DB(), []factory.Customization{
		{
			Model:    customer,
			LinkOnly: true,
		},
		{
			Model:    entitlements,
			LinkOnly: true,
		},
		{
			Model: models.UserUpload{},
			ExtendedParams: &factory.UserUploadExtendedParams{
				UserUploader: userUploader,
				AppContext:   appCtx,
			},
		},
	}, nil)
	mto := factory.BuildMove(appCtx.DB(), []factory.Customization{
		{
			Model:    orders,
			LinkOnly: true,
		},
		{
			Model: models.Move{
				Status: models.MoveStatusSUBMITTED,
			},
		},
	}, nil)
	sitDaysAllowance := 270
	estimatedWeight := unit.Pound(1400)
	actualWeight := unit.Pound(2000)
	actualPickupDate := time.Now().AddDate(0, 0, 1)
	MTOShipment := factory.BuildMTOShipment(appCtx.DB(), []factory.Customization{
		{
			Model: models.MTOShipment{
				PrimeEstimatedWeight: &estimatedWeight,
				PrimeActualWeight:    &actualWeight,
				ShipmentType:         models.MTOShipmentTypeHHG,
				Status:               models.MTOShipmentStatusSubmitted,
				SITDaysAllowance:     &sitDaysAllowance,
				ActualPickupDate:     &actualPickupDate,
			},
		},
		{
			Model:    mto,
			LinkOnly: true,
		},
	}, nil)

	agentUserInfo := newUserInfo("agent")
	factory.BuildMTOAgent(appCtx.DB(), []factory.Customization{
		{
			Model:    MTOShipment,
			LinkOnly: true,
		},
		{
			Model: models.MTOAgent{
				FirstName:    &agentUserInfo.firstName,
				LastName:     &agentUserInfo.lastName,
				Email:        &agentUserInfo.email,
				MTOAgentType: models.MTOAgentReleasing,
			},
		},
	}, nil)

	paymentRequest := factory.BuildPaymentRequest(appCtx.DB(), []factory.Customization{
		{
			Model: models.PaymentRequest{
				IsFinal: false,
				Status:  models.PaymentRequestStatusPending,
			},
		},
		{
			Model:    mto,
			LinkOnly: true,
		},
	}, nil)

	threeMonthsAgo := time.Now().AddDate(0, -3, 0)
	twoMonthsAgo := threeMonthsAgo.AddDate(0, 1, 0)
	sitCost := unit.Cents(200000)
	sitItems := factory.BuildOriginSITServiceItems(appCtx.DB(), mto, MTOShipment, &threeMonthsAgo, &twoMonthsAgo)
	sitItems = append(sitItems, factory.BuildDestSITServiceItems(appCtx.DB(), mto, MTOShipment, &twoMonthsAgo, nil)...)
	for i := range sitItems {
		factory.BuildPaymentServiceItem(appCtx.DB(), []factory.Customization{
			{
				Model: models.PaymentServiceItem{
					PriceCents: &sitCost,
				},
			}, {
				Model:    paymentRequest,
				LinkOnly: true,
			}, {
				Model:    sitItems[i],
				LinkOnly: true,
			},
		}, nil)
	}
	scenario.MakeSITExtensionsForShipment(appCtx, MTOShipment)

	currentTimeDCRT := time.Now()

	basicPaymentServiceItemParamsDCRT := []factory.CreatePaymentServiceItemParams{
		{
			Key:     models.ServiceItemParamNameContractYearName,
			KeyType: models.ServiceItemParamTypeString,
			Value:   factory.DefaultContractCode,
		},
		{
			Key:     models.ServiceItemParamNameEscalationCompounded,
			KeyType: models.ServiceItemParamTypeString,
			Value:   strconv.FormatFloat(1.125, 'f', 5, 64),
		},
		{
			Key:     models.ServiceItemParamNamePriceRateOrFactor,
			KeyType: models.ServiceItemParamTypeString,
			Value:   "1.71",
		},
		{
			Key:     models.ServiceItemParamNameRequestedPickupDate,
			KeyType: models.ServiceItemParamTypeDate,
			Value:   currentTimeDCRT.Format("2006-01-03"),
		},
		{
			Key:     models.ServiceItemParamNameReferenceDate,
			KeyType: models.ServiceItemParamTypeDate,
			Value:   currentTimeDCRT.Format("2006-01-03"),
		},
		{
			Key:     models.ServiceItemParamNameCubicFeetBilled,
			KeyType: models.ServiceItemParamTypeString,
			Value:   "4.00",
		},
		{
			Key:     models.ServiceItemParamNameServicesScheduleOrigin,
			KeyType: models.ServiceItemParamTypeInteger,
			Value:   strconv.Itoa(2),
		},
		{
			Key:     models.ServiceItemParamNameServiceAreaOrigin,
			KeyType: models.ServiceItemParamTypeInteger,
			Value:   "004",
		},
		{
			Key:     models.ServiceItemParamNameZipPickupAddress,
			KeyType: models.ServiceItemParamTypeString,
			Value:   "32210",
		},
		{
			Key:     models.ServiceItemParamNameDimensionHeight,
			KeyType: models.ServiceItemParamTypeString,
			Value:   "10",
		},
		{
			Key:     models.ServiceItemParamNameDimensionLength,
			KeyType: models.ServiceItemParamTypeString,
			Value:   "12",
		},
		{
			Key:     models.ServiceItemParamNameDimensionWidth,
			KeyType: models.ServiceItemParamTypeString,
			Value:   "3",
		},
	}

	factory.BuildPaymentServiceItemWithParams(
		appCtx.DB(),
		models.ReServiceCodeDCRT,
		basicPaymentServiceItemParamsDCRT,
		[]factory.Customization{
			{
				Model:    mto,
				LinkOnly: true,
			},
			{
				Model:    MTOShipment,
				LinkOnly: true,
			},
			{
				Model:    paymentRequest,
				LinkOnly: true,
			},
		}, nil)

	dcrtCost := unit.Cents(99999)
	mtoServiceItemDCRT := testdatagen.MakeMTOServiceItemDomesticCrating(appCtx.DB(), testdatagen.Assertions{
		Move:        mto,
		MTOShipment: MTOShipment,
	})

	factory.BuildPaymentServiceItem(appCtx.DB(), []factory.Customization{
		{
			Model: models.PaymentServiceItem{
				PriceCents: &dcrtCost,
			},
		}, {
			Model:    paymentRequest,
			LinkOnly: true,
		}, {
			Model:    mtoServiceItemDCRT,
			LinkOnly: true,
		},
	}, nil)

	ducrtCost := unit.Cents(99999)
	mtoServiceItemDUCRT := factory.BuildMTOServiceItem(appCtx.DB(), []factory.Customization{
		{
			Model:    mto,
			LinkOnly: true,
		},
		{
			Model:    MTOShipment,
			LinkOnly: true,
		},
		{
			Model: models.ReService{
				ID: uuid.FromStringOrNil("fc14935b-ebd3-4df3-940b-f30e71b6a56c"), // DUCRT - Domestic uncrating
			},
		},
	}, nil)

	factory.BuildPaymentServiceItem(appCtx.DB(), []factory.Customization{
		{
			Model: models.PaymentServiceItem{
				PriceCents: &ducrtCost,
			},
		}, {
			Model:    paymentRequest,
			LinkOnly: true,
		}, {
			Model:    mtoServiceItemDUCRT,
			LinkOnly: true,
		},
	}, nil)

	factory.BuildPrimeUpload(appCtx.DB(), []factory.Customization{
		{
			Model:    paymentRequest,
			LinkOnly: true,
		},
	}, nil)
	posImage := factory.BuildProofOfServiceDoc(appCtx.DB(), []factory.Customization{
		{
			Model:    paymentRequest,
			LinkOnly: true,
		},
	}, nil)
	primeContractor := uuid.FromStringOrNil("5db13bb4-6d29-4bdb-bc81-262f4513ecf6")

	// Creates custom test.jpg prime upload
	file := testdatagen.Fixture("test.jpg")
	_, verrs, err := primeUploader.CreatePrimeUploadForDocument(appCtx, &posImage.ID, primeContractor, uploader.File{File: file}, uploader.AllowedTypesPaymentRequest)
	if verrs.HasAny() || err != nil {
		appCtx.Logger().Error("errors encountered saving test.jpg prime upload", zap.Error(err))
	}

	// Creates custom test.png prime upload
	file = testdatagen.Fixture("test.png")
	_, verrs, err = primeUploader.CreatePrimeUploadForDocument(appCtx, &posImage.ID, primeContractor, uploader.File{File: file}, uploader.AllowedTypesPaymentRequest)
	if verrs.HasAny() || err != nil {
		appCtx.Logger().Error("errors encountered saving test.png prime upload", zap.Error(err))
	}

	// re-fetch the move so that we ensure we have exactly what is in
	// the db
	newmove, err := models.FetchMove(appCtx.DB(), &auth.Session{}, mto.ID)
	if err != nil {
		log.Panic(fmt.Errorf("failed to fetch move: %w", err))
	}

	// load payment requests so tests can confirm
	err = appCtx.DB().Load(newmove, "PaymentRequests")
	if err != nil {
		log.Panic(fmt.Errorf("failed to fetch move payment requestse: %w", err))
	}

	return *newmove
}

// MakeHHGMoveForTOOAfterActualPickupDate is a function
// that creates an HHG move with an actual pickup date in the past for diversion testing
// copied almost verbatim from e2ebasic createHHGMoveWithServiceItemsAndPaymentRequestsAndFiles
func MakeHHGMoveForTOOAfterActualPickupDate(appCtx appcontext.AppContext) models.Move {
	userUploader := newUserUploader(appCtx)
	userInfo := newUserInfo("customer")

	user := factory.BuildUser(appCtx.DB(), []factory.Customization{
		{
			Model: models.User{
				OktaEmail: userInfo.email,
				Active:    true,
			},
		},
	}, nil)
	customer := factory.BuildExtendedServiceMember(appCtx.DB(), []factory.Customization{
		{
			Model: models.ServiceMember{
				PersonalEmail: &userInfo.email,
				FirstName:     &userInfo.firstName,
				LastName:      &userInfo.lastName,
				CacValidated:  true,
			},
		},
		{
			Model:    user,
			LinkOnly: true,
		},
	}, nil)
	dependentsAuthorized := true
	entitlements := factory.BuildEntitlement(appCtx.DB(), []factory.Customization{
		{
			Model: models.Entitlement{
				DependentsAuthorized: &dependentsAuthorized,
			},
		},
	}, nil)
	orders := factory.BuildOrder(appCtx.DB(), []factory.Customization{
		{
			Model:    customer,
			LinkOnly: true,
		},
		{
			Model:    entitlements,
			LinkOnly: true,
		},
		{
			Model: models.UserUpload{},
			ExtendedParams: &factory.UserUploadExtendedParams{
				UserUploader: userUploader,
				AppContext:   appCtx,
			},
		},
	}, nil)
	mto := factory.BuildMove(appCtx.DB(), []factory.Customization{
		{
			Model:    orders,
			LinkOnly: true,
		},
		{
			Model: models.Move{
				Status: models.MoveStatusSUBMITTED,
			},
		},
	}, nil)
	sitDaysAllowance := 270
	estimatedWeight := unit.Pound(1400)
	actualWeight := unit.Pound(2000)
	threeMonthsAgo := time.Now().AddDate(0, -3, 0)
	twoMonthsAgo := threeMonthsAgo.AddDate(0, 1, 0)
	MTOShipment := factory.BuildMTOShipment(appCtx.DB(), []factory.Customization{
		{
			Model: models.MTOShipment{
				PrimeEstimatedWeight: &estimatedWeight,
				PrimeActualWeight:    &actualWeight,
				ShipmentType:         models.MTOShipmentTypeHHG,
				Status:               models.MTOShipmentStatusSubmitted,
				SITDaysAllowance:     &sitDaysAllowance,
				ActualPickupDate:     &twoMonthsAgo,
			},
		},
		{
			Model:    mto,
			LinkOnly: true,
		},
	}, nil)

	agentUserInfo := newUserInfo("agent")
	factory.BuildMTOAgent(appCtx.DB(), []factory.Customization{
		{
			Model:    MTOShipment,
			LinkOnly: true,
		},
		{
			Model: models.MTOAgent{
				FirstName:    &agentUserInfo.firstName,
				LastName:     &agentUserInfo.lastName,
				Email:        &agentUserInfo.email,
				MTOAgentType: models.MTOAgentReleasing,
			},
		},
	}, nil)

	// re-fetch the move so that we ensure we have exactly what is in
	// the db
	newmove, err := models.FetchMove(appCtx.DB(), &auth.Session{}, mto.ID)
	if err != nil {
		log.Panic(fmt.Errorf("Failed to fetch move: %w", err))
	}

	// load payment requests so tests can confirm
	err = appCtx.DB().Load(newmove, "PaymentRequests")
	if err != nil {
		log.Panic(fmt.Errorf("Failed to fetch move payment requestse: %w", err))
	}

	return *newmove
}

// copied almost verbatim from e2ebasic
func MakePrimeSimulatorMoveNeedsShipmentUpdate(appCtx appcontext.AppContext) models.Move {
	now := time.Now()
	move := factory.BuildMove(appCtx.DB(), []factory.Customization{
		{
			Model: models.Move{
				Status:             models.MoveStatusAPPROVED,
				AvailableToPrimeAt: &now,
			},
		},
	}, nil)
	factory.BuildMTOServiceItemBasic(appCtx.DB(), []factory.Customization{
		{
			Model: models.MTOServiceItem{
				Status: models.MTOServiceItemStatusApproved,
			},
		},
		{
			Model:    move,
			LinkOnly: true,
		},
		{
			Model: models.ReService{
				Code: models.ReServiceCodeMS,
			},
		},
	}, nil)

	requestedPickupDate := time.Now().AddDate(0, 3, 0)
	requestedDeliveryDate := requestedPickupDate.AddDate(0, 1, 0)
	pickupAddress := factory.BuildAddress(appCtx.DB(), nil, nil)

	shipmentFields := models.MTOShipment{
		Status:                models.MTOShipmentStatusSubmitted,
		RequestedPickupDate:   &requestedPickupDate,
		RequestedDeliveryDate: &requestedDeliveryDate,
	}

	firstShipment := factory.BuildMTOShipmentMinimal(appCtx.DB(), []factory.Customization{
		{
			Model:    move,
			LinkOnly: true,
		},
		{
			Model: shipmentFields,
		},
		{
			Model:    pickupAddress,
			LinkOnly: true,
			Type:     &factory.Addresses.PickupAddress,
		},
	}, nil)

	factory.BuildMTOServiceItem(appCtx.DB(), []factory.Customization{
		{
			Model: models.MTOServiceItem{
				Status: models.MTOServiceItemStatusApproved,
			},
		},
		{
			Model: models.ReService{
				Code: models.ReServiceCodeDLH,
			},
		},
		{
			Model:    firstShipment,
			LinkOnly: true,
		},
		{
			Model:    move,
			LinkOnly: true,
		},
	}, nil)

	factory.BuildMTOServiceItem(appCtx.DB(), []factory.Customization{
		{
			Model: models.MTOServiceItem{
				Status: models.MTOServiceItemStatusApproved,
			},
		},
		{
			Model: models.ReService{
				Code: models.ReServiceCodeFSC,
			},
		},
		{
			Model:    firstShipment,
			LinkOnly: true,
		},
		{
			Model:    move,
			LinkOnly: true,
		},
	}, nil)

	factory.BuildMTOServiceItem(appCtx.DB(), []factory.Customization{
		{
			Model: models.MTOServiceItem{
				Status: models.MTOServiceItemStatusApproved,
			},
		},
		{
			Model: models.ReService{
				Code: models.ReServiceCodeDOP,
			},
		},
		{
			Model:    firstShipment,
			LinkOnly: true,
		},
		{
			Model:    move,
			LinkOnly: true,
		},
	}, nil)

	factory.BuildMTOServiceItem(appCtx.DB(), []factory.Customization{
		{
			Model: models.MTOServiceItem{
				Status: models.MTOServiceItemStatusApproved,
			},
		},
		{
			Model: models.ReService{
				Code: models.ReServiceCodeDDP,
			},
		},
		{
			Model:    firstShipment,
			LinkOnly: true,
		},
		{
			Model:    move,
			LinkOnly: true,
		},
	}, nil)

	factory.BuildMTOServiceItem(appCtx.DB(), []factory.Customization{
		{
			Model: models.MTOServiceItem{
				Status: models.MTOServiceItemStatusApproved,
			},
		},
		{
			Model: models.ReService{
				Code: models.ReServiceCodeDPK,
			},
		},
		{
			Model:    firstShipment,
			LinkOnly: true,
		},
		{
			Model:    move,
			LinkOnly: true,
		},
	}, nil)

	factory.BuildMTOServiceItem(appCtx.DB(), []factory.Customization{
		{
			Model: models.MTOServiceItem{
				Status: models.MTOServiceItemStatusApproved,
			},
		},
		{
			Model: models.ReService{
				Code: models.ReServiceCodeDUPK,
			},
		},
		{
			Model:    firstShipment,
			LinkOnly: true,
		},
		{
			Model:    move,
			LinkOnly: true,
		},
	}, nil)
	// re-fetch the move so that we ensure we have exactly what is in
	// the db
	newmove, err := models.FetchMove(appCtx.DB(), &auth.Session{}, move.ID)
	if err != nil {
		log.Panic(fmt.Errorf("failed to fetch move: %w", err))
	}
	return *newmove
}

func MakePrimeSimulatorMoveSameBasePointCity(appCtx appcontext.AppContext) models.Move {
	now := time.Now()
	move := factory.BuildMove(appCtx.DB(), []factory.Customization{
		{
			Model: models.Move{
				Status:               models.MoveStatusAPPROVED,
				AvailableToPrimeAt:   &now,
				ApprovalsRequestedAt: &now,
				SubmittedAt:          &now,
			},
		},
	}, nil)
	factory.BuildMTOServiceItemBasic(appCtx.DB(), []factory.Customization{
		{
			Model: models.MTOServiceItem{
				Status: models.MTOServiceItemStatusApproved,
			},
		},
		{
			Model:    move,
			LinkOnly: true,
		},
		{
			Model: models.ReService{
				Code: models.ReServiceCodeMS,
			},
		},
	}, nil)

	requestedPickupDate := time.Now().AddDate(0, 3, 0)
	requestedDeliveryDate := requestedPickupDate.AddDate(0, 1, 0)
	pickupAddress := factory.BuildAddress(appCtx.DB(), []factory.Customization{
		{
			Model: models.Address{
				ID:             uuid.Must(uuid.NewV4()),
				StreetAddress1: "1 First St",
				StreetAddress2: models.StringPointer("Apt 1"),
				City:           "Miami Gardens",
				State:          "FL",
				PostalCode:     "33169",
				Country:        models.StringPointer("US"),
			},
		},
	}, nil)
	destinationAddress := factory.BuildAddress(appCtx.DB(), []factory.Customization{
		{
			Model: models.Address{
				ID:             uuid.Must(uuid.NewV4()),
				StreetAddress1: "2 Second St",
				StreetAddress2: models.StringPointer("Bldg 2"),
				City:           "Key West",
				State:          "FL",
				PostalCode:     "33040",
				Country:        models.StringPointer("US"),
			},
		},
	}, nil)

	estimatedWeight := unit.Pound(1400)
	actualWeight := unit.Pound(2000)
	shipmentFields := models.MTOShipment{
		PrimeEstimatedWeight:  &estimatedWeight,
		PrimeActualWeight:     &actualWeight,
		Status:                models.MTOShipmentStatusApproved,
		RequestedPickupDate:   &requestedPickupDate,
		RequestedDeliveryDate: &requestedDeliveryDate,
	}

	firstShipment := factory.BuildMTOShipmentMinimal(appCtx.DB(), []factory.Customization{
		{
			Model:    move,
			LinkOnly: true,
		},
		{
			Model: shipmentFields,
		},
		{
			Model:    pickupAddress,
			LinkOnly: true,
			Type:     &factory.Addresses.PickupAddress,
		},
		{
			Model:    destinationAddress,
			LinkOnly: true,
			Type:     &factory.Addresses.DeliveryAddress,
		},
	}, nil)

	factory.BuildMTOServiceItem(appCtx.DB(), []factory.Customization{
		{
			Model: models.MTOServiceItem{
				Status: models.MTOServiceItemStatusApproved,
			},
		},
		{
			Model: models.ReService{
				Code: models.ReServiceCodeDLH,
			},
		},
		{
			Model:    firstShipment,
			LinkOnly: true,
		},
		{
			Model:    move,
			LinkOnly: true,
		},
	}, nil)

	// re-fetch the move so that we ensure we have exactly what is in
	// the db
	newmove, err := models.FetchMove(appCtx.DB(), &auth.Session{}, move.ID)
	if err != nil {
		log.Panic(fmt.Errorf("failed to fetch move: %w", err))
	}
	return *newmove
}

// MakeHHGMoveWithNTSAndNeedsSC is similar to old shared.createUserWithLocatorAndDODID
func MakeHHGMoveWithNTSAndNeedsSC(appCtx appcontext.AppContext) models.Move {

	submittedAt := time.Now()
	dodID := testdatagen.MakeRandomNumberString(10)
	userInfo := newUserInfo("customer")

	orders := factory.BuildOrderWithoutDefaults(appCtx.DB(), []factory.Customization{
		{
			Model: models.ServiceMember{
				PersonalEmail: &userInfo.email,
				FirstName:     &userInfo.firstName,
				LastName:      &userInfo.lastName,
				Edipi:         models.StringPointer(dodID),
				CacValidated:  true,
			},
		},
		{
			Model: models.DutyLocation{
				ProvidesServicesCounseling: true,
			},
			Type: &factory.DutyLocations.OriginDutyLocation,
		},
	}, nil)
	move := factory.BuildMove(appCtx.DB(), []factory.Customization{
		{
			Model: models.Move{
				Status:      models.MoveStatusNeedsServiceCounseling,
				SubmittedAt: &submittedAt,
			},
		},
		{
			Model:    orders,
			LinkOnly: true,
		},
	}, nil)
	// Makes a basic HHG shipment to reflect likely real scenario
	requestedPickupDate := submittedAt.Add(60 * 24 * time.Hour)
	requestedDeliveryDate := requestedPickupDate.Add(7 * 24 * time.Hour)
	destinationAddress := factory.BuildAddress(appCtx.DB(), nil, nil)
	factory.BuildMTOShipment(appCtx.DB(), []factory.Customization{
		{
			Model:    move,
			LinkOnly: true,
		},
		{
			Model: models.MTOShipment{
				ShipmentType:          models.MTOShipmentTypeHHG,
				Status:                models.MTOShipmentStatusSubmitted,
				RequestedPickupDate:   &requestedPickupDate,
				RequestedDeliveryDate: &requestedDeliveryDate,
			},
		},
		{
			Model:    destinationAddress,
			LinkOnly: true,
			Type:     &factory.Addresses.DeliveryAddress,
		},
	}, nil)

	// re-fetch the move so that we ensure we have exactly what is in
	// the db
	newmove, err := models.FetchMove(appCtx.DB(), &auth.Session{}, move.ID)
	if err != nil {
		log.Panic(fmt.Errorf("failed to fetch move: %w", err))
	}
	return *newmove
}

// MakeGoodTACAndLoaCombination builds a good TAC and LOA and returns the TAC
// so that e2e_tests can supply a "Valid" TAC that isn't expired
// or missing a LOA
func MakeGoodTACAndLoaCombination(appCtx appcontext.AppContext) models.TransportationAccountingCode {
	// Transcom Relational Database Management (TRDM) TGET data
	// Creats an active and linked together transportation accounting code and line of accounting
	// Said TAC and LOA are active within a date range of 1 year
	ordersIssueDate := time.Now()
	startDate := ordersIssueDate.AddDate(-1, 0, 0)
	endDate := ordersIssueDate.AddDate(1, 0, 0)
	tacCode := factory.MakeRandomString(4)
	loaSysID := factory.MakeRandomString(10)

	// Ensure all DFAS elements are present
	factory.BuildLineOfAccounting(appCtx.DB(), []factory.Customization{
		{
			Model: models.LineOfAccounting{
				LoaBgnDt:               &startDate,
				LoaEndDt:               &endDate,
				LoaSysID:               &loaSysID,
				LoaHsGdsCd:             models.StringPointer(models.LineOfAccountingHouseholdGoodsCodeOfficer),
				LoaDptID:               models.StringPointer("1"),
				LoaTnsfrDptNm:          models.StringPointer("1"),
				LoaBafID:               models.StringPointer("1"),
				LoaTrsySfxTx:           models.StringPointer("1"),
				LoaMajClmNm:            models.StringPointer("1"),
				LoaOpAgncyID:           models.StringPointer("1"),
				LoaAlltSnID:            models.StringPointer("1"),
				LoaPgmElmntID:          models.StringPointer("1"),
				LoaTskBdgtSblnTx:       models.StringPointer("1"),
				LoaDfAgncyAlctnRcpntID: models.StringPointer("1"),
				LoaJbOrdNm:             models.StringPointer("1"),
				LoaSbaltmtRcpntID:      models.StringPointer("1"),
				LoaWkCntrRcpntNm:       models.StringPointer("1"),
				LoaMajRmbsmtSrcID:      models.StringPointer("1"),
				LoaDtlRmbsmtSrcID:      models.StringPointer("1"),
				LoaCustNm:              models.StringPointer("1"),
				LoaObjClsID:            models.StringPointer("1"),
				LoaSrvSrcID:            models.StringPointer("1"),
				LoaSpclIntrID:          models.StringPointer("1"),
				LoaBdgtAcntClsNm:       models.StringPointer("1"),
				LoaDocID:               models.StringPointer("1"),
				LoaClsRefID:            models.StringPointer("1"),
				LoaInstlAcntgActID:     models.StringPointer("1"),
				LoaLclInstlID:          models.StringPointer("1"),
				LoaFmsTrnsactnID:       models.StringPointer("1"),
				LoaTrnsnID:             models.StringPointer("1"),
				LoaUic:                 models.StringPointer("1"),
				LoaBgFyTx:              models.IntPointer(2023),
				LoaEndFyTx:             models.IntPointer(2025),
			},
		},
	}, nil)
	// Create the TAC and associate loa based on LoaSysID
	tac := factory.BuildTransportationAccountingCodeWithoutAttachedLoa(appCtx.DB(), []factory.Customization{
		{
			Model: models.TransportationAccountingCode{
				TAC:               tacCode,
				TrnsprtnAcntBgnDt: &startDate,
				TrnsprtnAcntEndDt: &endDate,
				TacFnBlModCd:      models.StringPointer("1"),
				LoaSysID:          &loaSysID,
			},
		},
	}, nil)
	return tac
}

// MakeNTSRMoveWithPaymentRequest is similar to old shared.createNTSRMoveWithPaymentRequest
func MakeNTSRMoveWithPaymentRequest(appCtx appcontext.AppContext) models.Move {
	userUploader := newUserUploader(appCtx)

	currentTime := time.Now()
	tac := "1111"

	// Create Customer
	userInfo := newUserInfo("customer")
	customer := factory.BuildExtendedServiceMember(appCtx.DB(), []factory.Customization{
		{
			Model: models.ServiceMember{
				PersonalEmail: &userInfo.email,
				FirstName:     &userInfo.firstName,
				LastName:      &userInfo.lastName,
				CacValidated:  true,
			},
		},
	}, nil)

	// Create Orders
	orders := factory.BuildOrder(appCtx.DB(), []factory.Customization{
		{
			Model: models.Order{
				TAC: &tac,
			},
		},
		{
			Model:    customer,
			LinkOnly: true,
		},
		{
			Model: models.UserUpload{},
			ExtendedParams: &factory.UserUploadExtendedParams{
				UserUploader: userUploader,
				AppContext:   appCtx,
			},
		},
	}, nil)

	// Create Move
	move := factory.BuildMove(appCtx.DB(), []factory.Customization{
		{
			Model:    orders,
			LinkOnly: true,
		},
		{
			Model: models.Move{
				AvailableToPrimeAt: models.TimePointer(time.Now()),
				SubmittedAt:        &currentTime,
			},
		},
	}, nil)
	// Create Pickup Address
	shipmentPickupAddress := factory.BuildAddress(appCtx.DB(), []factory.Customization{
		{
			Model: models.Address{
				// KKFA GBLOC
				PostalCode: "85004",
			},
		},
	}, nil)

	// Create Storage Facility
	storageFacility := factory.BuildStorageFacility(appCtx.DB(), nil, []factory.Trait{
		factory.GetTraitStorageFacilityKKFA,
	})
	// Create NTS-R Shipment
	tacType := models.LOATypeHHG
	serviceOrderNumber := testdatagen.MakeRandomNumberString(4)
	estimatedWeight := unit.Pound(1400)
	actualWeight := unit.Pound(2000)
	ntsRecordedWeight := unit.Pound(2000)
	ntsrShipment := factory.BuildNTSRShipment(appCtx.DB(), []factory.Customization{
		{
			Model:    move,
			LinkOnly: true,
		},
		{
			Model:    storageFacility,
			LinkOnly: true,
		},
		{
			Model:    shipmentPickupAddress,
			LinkOnly: true,
			Type:     &factory.Addresses.PickupAddress,
		},
		{
			Model: models.MTOShipment{
				PrimeEstimatedWeight: &estimatedWeight,
				PrimeActualWeight:    &actualWeight,
				NTSRecordedWeight:    &ntsRecordedWeight,
				ApprovedDate:         models.TimePointer(time.Now()),
				TACType:              &tacType,
				Status:               models.MTOShipmentStatusApproved,
				ServiceOrderNumber:   &serviceOrderNumber,
				UsesExternalVendor:   true,
			},
		},
	}, nil)

	// Create Releasing Agent
	agentUserInfo := newUserInfo("agent")
	factory.BuildMTOAgent(appCtx.DB(), []factory.Customization{
		{
			Model:    ntsrShipment,
			LinkOnly: true,
		},
		{
			Model: models.MTOAgent{
				ID:           uuid.Must(uuid.NewV4()),
				FirstName:    &agentUserInfo.firstName,
				LastName:     &agentUserInfo.lastName,
				Email:        &agentUserInfo.email,
				MTOAgentType: models.MTOAgentReleasing,
			},
		},
	}, nil)

	// Create Payment Request
	paymentRequest := factory.BuildPaymentRequest(appCtx.DB(), []factory.Customization{
		{
			Model: models.PaymentRequest{
				ID:              uuid.Must(uuid.NewV4()),
				IsFinal:         false,
				Status:          models.PaymentRequestStatusPending,
				RejectionReason: nil,
			},
		},
		{
			Model:    move,
			LinkOnly: true,
		},
	}, nil)

	// create service item
	msCostcos := unit.Cents(32400)
	factory.BuildPaymentServiceItemWithParams(
		appCtx.DB(),
		models.ReServiceCodeCS,
		[]factory.CreatePaymentServiceItemParams{
			{
				Key:     models.ServiceItemParamNameContractCode,
				KeyType: models.ServiceItemParamTypeString,
				Value:   factory.DefaultContractCode,
			}},
		[]factory.Customization{
			{
				Model: models.PaymentServiceItem{
					PriceCents: &msCostcos,
				},
			},
			{
				Model:    move,
				LinkOnly: true,
			},
			{
				Model:    ntsrShipment,
				LinkOnly: true,
			},
			{
				Model:    paymentRequest,
				LinkOnly: true,
			},
		}, nil,
	)

	// re-fetch the move so that we ensure we have exactly what is in
	// the db
	newmove, err := models.FetchMove(appCtx.DB(), &auth.Session{}, move.ID)
	if err != nil {
		log.Panic(fmt.Errorf("failed to fetch move: %w", err))
	}

	// load payment requests so tests can confirm
	err = appCtx.DB().Load(newmove, "PaymentRequests")
	if err != nil {
		log.Panic(fmt.Errorf("failed to fetch move payment requestse: %w", err))
	}

	return *newmove
}

// MakeHHGMoveWithServiceItemsandPaymentRequestsForTIO is basically
// scenario.createMoveWithServiceItemsandPaymentRequests01
func MakeHHGMoveWithServiceItemsandPaymentRequestsForTIO(appCtx appcontext.AppContext) models.Move {
	/*
		Creates a move for the TIO flow
	*/
	userUploader := newUserUploader(appCtx)

	msCost := unit.Cents(10000)
	dlhCost := unit.Cents(99999)
	csCost := unit.Cents(25000)
	fscCost := unit.Cents(55555)

	// Create Customer
	userInfo := newUserInfo("customer")
	customer := factory.BuildExtendedServiceMember(appCtx.DB(), []factory.Customization{
		{
			Model: models.ServiceMember{
				PersonalEmail: &userInfo.email,
				FirstName:     &userInfo.firstName,
				LastName:      &userInfo.lastName,
				CacValidated:  true,
			},
		},
	}, nil)

	orders := factory.BuildOrder(appCtx.DB(), []factory.Customization{
		{
			Model:    customer,
			LinkOnly: true,
		},
		{
			Model: models.UserUpload{},
			ExtendedParams: &factory.UserUploadExtendedParams{
				UserUploader: userUploader,
				AppContext:   appCtx,
			},
		},
	}, nil)

	mto := factory.BuildMove(appCtx.DB(), []factory.Customization{
		{
			Model:    orders,
			LinkOnly: true,
		},
		{
			Model: models.Move{
				AvailableToPrimeAt: models.TimePointer(time.Now()),
			},
		},
	}, nil)

	shipmentPickupAddress := factory.BuildAddress(appCtx.DB(), []factory.Customization{
		{
			Model: models.Address{
				// This is a postal code that maps to the default office user gbloc KKFA in the PostalCodeToGBLOC table
				PostalCode: "85004",
			},
		},
	}, nil)

	estimatedWeight := unit.Pound(1400)
	actualWeight := unit.Pound(2000)
	mtoShipmentHHG := factory.BuildMTOShipment(appCtx.DB(), []factory.Customization{
		{
			Model: models.MTOShipment{
				PrimeEstimatedWeight: &estimatedWeight,
				PrimeActualWeight:    &actualWeight,
				ShipmentType:         models.MTOShipmentTypeHHG,
				ApprovedDate:         models.TimePointer(time.Now()),
			},
		},
		{
			Model:    shipmentPickupAddress,
			LinkOnly: true,
			Type:     &factory.Addresses.PickupAddress,
		},
		{
			Model:    mto,
			LinkOnly: true,
		},
	}, nil)

	// Create Releasing Agent
	agentUserInfo := newUserInfo("agent")
	factory.BuildMTOAgent(appCtx.DB(), []factory.Customization{
		{
			Model:    mtoShipmentHHG,
			LinkOnly: true,
		},
		{
			Model: models.MTOAgent{
				ID:           uuid.Must(uuid.NewV4()),
				FirstName:    &agentUserInfo.firstName,
				LastName:     &agentUserInfo.lastName,
				Email:        &agentUserInfo.email,
				MTOAgentType: models.MTOAgentReleasing,
			},
		},
	}, nil)

	paymentRequestHHG := factory.BuildPaymentRequest(appCtx.DB(), []factory.Customization{
		{
			Model: models.PaymentRequest{
				IsFinal:         false,
				Status:          models.PaymentRequestStatusPending,
				RejectionReason: nil,
			},
		},
		{
			Model:    mto,
			LinkOnly: true,
		},
	}, nil)

	// for soft deleted proof of service docs
	factory.BuildPrimeUpload(appCtx.DB(), []factory.Customization{
		{
			Model:    paymentRequestHHG,
			LinkOnly: true,
		},
	}, []factory.Trait{factory.GetTraitPrimeUploadDeleted})

	serviceItemMS := factory.BuildMTOServiceItemBasic(appCtx.DB(), []factory.Customization{
		{
			Model: models.MTOServiceItem{
				Status: models.MTOServiceItemStatusApproved,
			},
		},
		{
			Model:    mto,
			LinkOnly: true,
		},
		{
			Model: models.ReService{
				ID: uuid.FromStringOrNil("1130e612-94eb-49a7-973d-72f33685e551"), // MS - Move Management
			},
		},
	}, nil)

	factory.BuildPaymentServiceItem(appCtx.DB(), []factory.Customization{
		{
			Model: models.PaymentServiceItem{
				PriceCents: &msCost,
			},
		}, {
			Model:    paymentRequestHHG,
			LinkOnly: true,
		}, {
			Model:    serviceItemMS,
			LinkOnly: true,
		},
	}, nil)

	// Shuttling service item
	doshutCost := unit.Cents(623)
	approvedAtTime := time.Now()
	serviceItemDOSHUT := factory.BuildMTOServiceItem(appCtx.DB(), []factory.Customization{
		{
			Model: models.MTOServiceItem{
				Status:          models.MTOServiceItemStatusApproved,
				ApprovedAt:      &approvedAtTime,
				EstimatedWeight: &estimatedWeight,
				ActualWeight:    &actualWeight,
			},
		},
		{
			Model:    mto,
			LinkOnly: true,
		},
		{
			Model:    mtoShipmentHHG,
			LinkOnly: true,
		},
		{
			Model: models.ReService{
				ID: uuid.FromStringOrNil("d979e8af-501a-44bb-8532-2799753a5810"), // DOSHUT - Dom Origin Shuttling
			},
		},
	}, nil)

	factory.BuildPaymentServiceItem(appCtx.DB(), []factory.Customization{
		{
			Model: models.PaymentServiceItem{
				PriceCents: &doshutCost,
			},
		}, {
			Model:    paymentRequestHHG,
			LinkOnly: true,
		}, {
			Model:    serviceItemDOSHUT,
			LinkOnly: true,
		},
	}, nil)

	currentTime := time.Now()

	basicPaymentServiceItemParams := []factory.CreatePaymentServiceItemParams{
		{
			Key:     models.ServiceItemParamNameContractCode,
			KeyType: models.ServiceItemParamTypeString,
			Value:   factory.DefaultContractCode,
		},
		{
			Key:     models.ServiceItemParamNameRequestedPickupDate,
			KeyType: models.ServiceItemParamTypeDate,
			Value:   currentTime.Format("2006-01-02"),
		},
		{
			Key:     models.ServiceItemParamNameReferenceDate,
			KeyType: models.ServiceItemParamTypeDate,
			Value:   currentTime.Format("2006-01-02"),
		},
		{
			Key:     models.ServiceItemParamNameServicesScheduleOrigin,
			KeyType: models.ServiceItemParamTypeInteger,
			Value:   strconv.Itoa(2),
		},
		{
			Key:     models.ServiceItemParamNameServiceAreaOrigin,
			KeyType: models.ServiceItemParamTypeInteger,
			Value:   "004",
		},
		{
			Key:     models.ServiceItemParamNameWeightOriginal,
			KeyType: models.ServiceItemParamTypeInteger,
			Value:   "1400",
		},
		{
			Key:     models.ServiceItemParamNameWeightBilled,
			KeyType: models.ServiceItemParamTypeInteger,
			Value:   fmt.Sprintf("%d", int(unit.Pound(4000))),
		},
		{
			Key:     models.ServiceItemParamNameWeightEstimated,
			KeyType: models.ServiceItemParamTypeInteger,
			Value:   "1400",
		},
	}

	factory.BuildPaymentServiceItemWithParams(
		appCtx.DB(),
		models.ReServiceCodeDOSHUT,
		basicPaymentServiceItemParams,
		[]factory.Customization{
			{
				Model:    mto,
				LinkOnly: true,
			},
			{
				Model:    mtoShipmentHHG,
				LinkOnly: true,
			},
			{
				Model:    paymentRequestHHG,
				LinkOnly: true,
			},
		}, nil,
	)

	// Crating service item
	dcrtCost := unit.Cents(623)
	approvedAtTimeCRT := time.Now()
	serviceItemDCRT := factory.BuildMTOServiceItem(appCtx.DB(), []factory.Customization{
		{
			Model: models.MTOServiceItem{
				Status:          models.MTOServiceItemStatusApproved,
				ApprovedAt:      &approvedAtTimeCRT,
				EstimatedWeight: &estimatedWeight,
				ActualWeight:    &actualWeight,
			},
		},
		{
			Model:    mto,
			LinkOnly: true,
		},
		{
			Model:    mtoShipmentHHG,
			LinkOnly: true,
		},
		{
			Model: models.ReService{
				ID: uuid.FromStringOrNil("68417bd7-4a9d-4472-941e-2ba6aeaf15f4"), // DCRT - Dom Crating
			},
		},
	}, nil)

	factory.BuildPaymentServiceItem(appCtx.DB(), []factory.Customization{
		{
			Model: models.PaymentServiceItem{
				PriceCents: &dcrtCost,
			},
		}, {
			Model:    paymentRequestHHG,
			LinkOnly: true,
		}, {
			Model:    serviceItemDCRT,
			LinkOnly: true,
		},
	}, nil)

	currentTimeDCRT := time.Now()

	basicPaymentServiceItemParamsDCRT := []factory.CreatePaymentServiceItemParams{
		{
			Key:     models.ServiceItemParamNameContractYearName,
			KeyType: models.ServiceItemParamTypeString,
			Value:   factory.DefaultContractCode,
		},
		{
			Key:     models.ServiceItemParamNameEscalationCompounded,
			KeyType: models.ServiceItemParamTypeString,
			Value:   strconv.FormatFloat(1.125, 'f', 5, 64),
		},
		{
			Key:     models.ServiceItemParamNamePriceRateOrFactor,
			KeyType: models.ServiceItemParamTypeString,
			Value:   "1.71",
		},
		{
			Key:     models.ServiceItemParamNameRequestedPickupDate,
			KeyType: models.ServiceItemParamTypeDate,
			Value:   currentTimeDCRT.Format("2006-01-03"),
		},
		{
			Key:     models.ServiceItemParamNameReferenceDate,
			KeyType: models.ServiceItemParamTypeDate,
			Value:   currentTimeDCRT.Format("2006-01-03"),
		},
		{
			Key:     models.ServiceItemParamNameCubicFeetBilled,
			KeyType: models.ServiceItemParamTypeString,
			Value:   "4.00",
		},
		{
			Key:     models.ServiceItemParamNameServicesScheduleOrigin,
			KeyType: models.ServiceItemParamTypeInteger,
			Value:   strconv.Itoa(2),
		},
		{
			Key:     models.ServiceItemParamNameServiceAreaOrigin,
			KeyType: models.ServiceItemParamTypeInteger,
			Value:   "004",
		},
		{
			Key:     models.ServiceItemParamNameZipPickupAddress,
			KeyType: models.ServiceItemParamTypeString,
			Value:   "32210",
		},
		{
			Key:     models.ServiceItemParamNameDimensionHeight,
			KeyType: models.ServiceItemParamTypeString,
			Value:   "10",
		},
		{
			Key:     models.ServiceItemParamNameDimensionLength,
			KeyType: models.ServiceItemParamTypeString,
			Value:   "12",
		},
		{
			Key:     models.ServiceItemParamNameDimensionWidth,
			KeyType: models.ServiceItemParamTypeString,
			Value:   "3",
		},
	}

	factory.BuildPaymentServiceItemWithParams(
		appCtx.DB(),
		models.ReServiceCodeDCRT,
		basicPaymentServiceItemParamsDCRT,
		[]factory.Customization{
			{
				Model:    mto,
				LinkOnly: true,
			},
			{
				Model:    mtoShipmentHHG,
				LinkOnly: true,
			},
			{
				Model:    paymentRequestHHG,
				LinkOnly: true,
			},
		}, nil,
	)

	// Domestic line haul service item
	serviceItemDLH := factory.BuildMTOServiceItem(appCtx.DB(), []factory.Customization{
		{
			Model:    mto,
			LinkOnly: true,
		},
		{
			Model: models.ReService{
				ID: uuid.FromStringOrNil("8d600f25-1def-422d-b159-617c7d59156e"), // DLH - Domestic Linehaul
			},
		},
	}, nil)

	factory.BuildPaymentServiceItem(appCtx.DB(), []factory.Customization{
		{
			Model: models.PaymentServiceItem{
				PriceCents: &dlhCost,
			},
		}, {
			Model:    paymentRequestHHG,
			LinkOnly: true,
		}, {
			Model:    serviceItemDLH,
			LinkOnly: true,
		},
	}, nil)

	createdAtTime := time.Now().Add(time.Duration(time.Hour * -24))
	additionalPaymentRequest := factory.BuildPaymentRequest(appCtx.DB(), []factory.Customization{
		{
			Model: models.PaymentRequest{
				IsFinal:         false,
				Status:          models.PaymentRequestStatusPending,
				RejectionReason: nil,
				SequenceNumber:  2,
				CreatedAt:       createdAtTime,
			},
		},
		{
			Model:    mto,
			LinkOnly: true,
		},
	}, nil)

	serviceItemCS := factory.BuildMTOServiceItem(appCtx.DB(), []factory.Customization{
		{
			Model: models.MTOServiceItem{
				Status: models.MTOServiceItemStatusApproved,
			},
		},
		{
			Model:    mto,
			LinkOnly: true,
		},
		{
			Model: models.ReService{
				ID: uuid.FromStringOrNil("9dc919da-9b66-407b-9f17-05c0f03fcb50"), // CS - Counseling Services
			},
		},
	}, nil)

	factory.BuildPaymentServiceItem(appCtx.DB(), []factory.Customization{
		{
			Model: models.PaymentServiceItem{
				PriceCents: &csCost,
			},
		}, {
			Model:    additionalPaymentRequest,
			LinkOnly: true,
		}, {
			Model:    serviceItemCS,
			LinkOnly: true,
		},
	}, nil)

	MTOShipment := factory.BuildMTOShipment(appCtx.DB(), []factory.Customization{
		{
			Model: models.MTOShipment{
				PrimeEstimatedWeight: &estimatedWeight,
				PrimeActualWeight:    &actualWeight,
				ShipmentType:         models.MTOShipmentTypeHHG,
				ApprovedDate:         models.TimePointer(time.Now()),
				Status:               models.MTOShipmentStatusSubmitted,
			},
		},
		{
			Model:    mto,
			LinkOnly: true,
		},
	}, nil)
	serviceItemFSC := factory.BuildMTOServiceItem(appCtx.DB(), []factory.Customization{
		{
			Model:    mto,
			LinkOnly: true,
		},
		{
			Model:    MTOShipment,
			LinkOnly: true,
		},
		{
			Model: models.ReService{
				ID: uuid.FromStringOrNil("4780b30c-e846-437a-b39a-c499a6b09872"), // FSC - Fuel Surcharge
			},
		},
	}, nil)

	factory.BuildPaymentServiceItem(appCtx.DB(), []factory.Customization{
		{
			Model: models.PaymentServiceItem{
				PriceCents: &fscCost,
			},
		}, {
			Model:    additionalPaymentRequest,
			LinkOnly: true,
		}, {
			Model:    serviceItemFSC,
			LinkOnly: true,
		},
	}, nil)
	// re-fetch the move so that we ensure we have exactly what is in
	// the db
	newmove, err := models.FetchMove(appCtx.DB(), &auth.Session{}, mto.ID)
	if err != nil {
		log.Panic(fmt.Errorf("failed to fetch move: %w", err))
	}

	// load payment requests so tests can confirm
	err = appCtx.DB().Load(newmove, "PaymentRequests")
	if err != nil {
		log.Panic(fmt.Errorf("failed to fetch move payment requestse: %w", err))
	}

	return *newmove
}

func MakeHHGMoveWithServiceItemsandPaymentRequestReviewedForQAE(appCtx appcontext.AppContext) models.Move {
	userUploader := newUserUploader(appCtx)

	msCost := unit.Cents(10000)
	dlhCost := unit.Cents(99999)
	csCost := unit.Cents(25000)
	fscCost := unit.Cents(55555)

	// Create Customer
	userInfo := newUserInfo("customer")
	customer := factory.BuildExtendedServiceMember(appCtx.DB(), []factory.Customization{
		{
			Model: models.ServiceMember{
				PersonalEmail: &userInfo.email,
				FirstName:     &userInfo.firstName,
				LastName:      &userInfo.lastName,
				CacValidated:  true,
			},
		},
	}, nil)

	orders := factory.BuildOrder(appCtx.DB(), []factory.Customization{
		{
			Model:    customer,
			LinkOnly: true,
		},
		{
			Model: models.UserUpload{},
			ExtendedParams: &factory.UserUploadExtendedParams{
				UserUploader: userUploader,
				AppContext:   appCtx,
			},
		},
	}, nil)

	mto := factory.BuildMove(appCtx.DB(), []factory.Customization{
		{
			Model:    orders,
			LinkOnly: true,
		},
		{
			Model: models.Move{
				AvailableToPrimeAt: models.TimePointer(time.Now()),
			},
		},
	}, nil)

	shipmentPickupAddress := factory.BuildAddress(appCtx.DB(), []factory.Customization{
		{
			Model: models.Address{
				// This is a postal code that maps to the default office user gbloc KKFA in the PostalCodeToGBLOC table
				PostalCode: "85004",
			},
		},
	}, nil)

	estimatedWeight := unit.Pound(1400)
	actualWeight := unit.Pound(2000)
	mtoShipmentHHG := factory.BuildMTOShipment(appCtx.DB(), []factory.Customization{
		{
			Model: models.MTOShipment{
				PrimeEstimatedWeight: &estimatedWeight,
				PrimeActualWeight:    &actualWeight,
				ShipmentType:         models.MTOShipmentTypeHHG,
				ApprovedDate:         models.TimePointer(time.Now()),
			},
		},
		{
			Model:    shipmentPickupAddress,
			LinkOnly: true,
			Type:     &factory.Addresses.PickupAddress,
		},
		{
			Model:    mto,
			LinkOnly: true,
		},
	}, nil)

	// Create Releasing Agent
	agentUserInfo := newUserInfo("agent")
	factory.BuildMTOAgent(appCtx.DB(), []factory.Customization{
		{
			Model:    mtoShipmentHHG,
			LinkOnly: true,
		},
		{
			Model: models.MTOAgent{
				ID:           uuid.Must(uuid.NewV4()),
				FirstName:    &agentUserInfo.firstName,
				LastName:     &agentUserInfo.lastName,
				Email:        &agentUserInfo.email,
				MTOAgentType: models.MTOAgentReleasing,
			},
		},
	}, nil)

	paymentRequestHHG := factory.BuildPaymentRequest(appCtx.DB(), []factory.Customization{
		{
			Model: models.PaymentRequest{
				IsFinal:         false,
				Status:          models.PaymentRequestStatusPending,
				RejectionReason: nil,
			},
		},
		{
			Model:    mto,
			LinkOnly: true,
		},
	}, nil)

	// for soft deleted proof of service docs
	factory.BuildPrimeUpload(appCtx.DB(), []factory.Customization{
		{
			Model:    paymentRequestHHG,
			LinkOnly: true,
		},
	}, []factory.Trait{factory.GetTraitPrimeUploadDeleted})

	serviceItemMS := factory.BuildMTOServiceItemBasic(appCtx.DB(), []factory.Customization{
		{
			Model: models.MTOServiceItem{
				Status: models.MTOServiceItemStatusApproved,
			},
		},
		{
			Model:    mto,
			LinkOnly: true,
		},
		{
			Model: models.ReService{
				ID: uuid.FromStringOrNil("1130e612-94eb-49a7-973d-72f33685e551"), // MS - Move Management
			},
		},
	}, nil)

	factory.BuildPaymentServiceItem(appCtx.DB(), []factory.Customization{
		{
			Model: models.PaymentServiceItem{
				PriceCents: &msCost,
			},
		}, {
			Model:    paymentRequestHHG,
			LinkOnly: true,
		}, {
			Model:    serviceItemMS,
			LinkOnly: true,
		},
	}, nil)

	// Shuttling service item
	doshutCost := unit.Cents(623)
	approvedAtTime := time.Now()
	serviceItemDOSHUT := factory.BuildMTOServiceItem(appCtx.DB(), []factory.Customization{
		{
			Model: models.MTOServiceItem{
				Status:          models.MTOServiceItemStatusApproved,
				ApprovedAt:      &approvedAtTime,
				EstimatedWeight: &estimatedWeight,
				ActualWeight:    &actualWeight,
			},
		},
		{
			Model:    mto,
			LinkOnly: true,
		},
		{
			Model:    mtoShipmentHHG,
			LinkOnly: true,
		},
		{
			Model: models.ReService{
				ID: uuid.FromStringOrNil("d979e8af-501a-44bb-8532-2799753a5810"), // DOSHUT - Dom Origin Shuttling
			},
		},
	}, nil)

	factory.BuildPaymentServiceItem(appCtx.DB(), []factory.Customization{
		{
			Model: models.PaymentServiceItem{
				PriceCents: &doshutCost,
			},
		}, {
			Model:    paymentRequestHHG,
			LinkOnly: true,
		}, {
			Model:    serviceItemDOSHUT,
			LinkOnly: true,
		},
	}, nil)

	currentTime := time.Now()

	basicPaymentServiceItemParams := []factory.CreatePaymentServiceItemParams{
		{
			Key:     models.ServiceItemParamNameContractCode,
			KeyType: models.ServiceItemParamTypeString,
			Value:   factory.DefaultContractCode,
		},
		{
			Key:     models.ServiceItemParamNameRequestedPickupDate,
			KeyType: models.ServiceItemParamTypeDate,
			Value:   currentTime.Format("2006-01-02"),
		},
		{
			Key:     models.ServiceItemParamNameReferenceDate,
			KeyType: models.ServiceItemParamTypeDate,
			Value:   currentTime.Format("2006-01-02"),
		},
		{
			Key:     models.ServiceItemParamNameServicesScheduleOrigin,
			KeyType: models.ServiceItemParamTypeInteger,
			Value:   strconv.Itoa(2),
		},
		{
			Key:     models.ServiceItemParamNameServiceAreaOrigin,
			KeyType: models.ServiceItemParamTypeInteger,
			Value:   "004",
		},
		{
			Key:     models.ServiceItemParamNameWeightOriginal,
			KeyType: models.ServiceItemParamTypeInteger,
			Value:   "1400",
		},
		{
			Key:     models.ServiceItemParamNameWeightBilled,
			KeyType: models.ServiceItemParamTypeInteger,
			Value:   fmt.Sprintf("%d", int(unit.Pound(4000))),
		},
		{
			Key:     models.ServiceItemParamNameWeightEstimated,
			KeyType: models.ServiceItemParamTypeInteger,
			Value:   "1400",
		},
	}

	factory.BuildPaymentServiceItemWithParams(
		appCtx.DB(),
		models.ReServiceCodeDOSHUT,
		basicPaymentServiceItemParams,
		[]factory.Customization{
			{
				Model:    mto,
				LinkOnly: true,
			},
			{
				Model:    mtoShipmentHHG,
				LinkOnly: true,
			},
			{
				Model:    paymentRequestHHG,
				LinkOnly: true,
			},
		}, nil,
	)

	// Crating service item
	dcrtCost := unit.Cents(623)
	approvedAtTimeCRT := time.Now()
	serviceItemDCRT := factory.BuildMTOServiceItem(appCtx.DB(), []factory.Customization{
		{
			Model: models.MTOServiceItem{
				Status:          models.MTOServiceItemStatusApproved,
				ApprovedAt:      &approvedAtTimeCRT,
				EstimatedWeight: &estimatedWeight,
				ActualWeight:    &actualWeight,
			},
		},
		{
			Model:    mto,
			LinkOnly: true,
		},
		{
			Model:    mtoShipmentHHG,
			LinkOnly: true,
		},
		{
			Model: models.ReService{
				ID: uuid.FromStringOrNil("68417bd7-4a9d-4472-941e-2ba6aeaf15f4"), // DCRT - Dom Crating
			},
		},
	}, nil)

	factory.BuildPaymentServiceItem(appCtx.DB(), []factory.Customization{
		{
			Model: models.PaymentServiceItem{
				PriceCents: &dcrtCost,
			},
		}, {
			Model:    paymentRequestHHG,
			LinkOnly: true,
		}, {
			Model:    serviceItemDCRT,
			LinkOnly: true,
		},
	}, nil)

	currentTimeDCRT := time.Now()

	basicPaymentServiceItemParamsDCRT := []factory.CreatePaymentServiceItemParams{
		{
			Key:     models.ServiceItemParamNameContractYearName,
			KeyType: models.ServiceItemParamTypeString,
			Value:   factory.DefaultContractCode,
		},
		{
			Key:     models.ServiceItemParamNameEscalationCompounded,
			KeyType: models.ServiceItemParamTypeString,
			Value:   strconv.FormatFloat(1.125, 'f', 5, 64),
		},
		{
			Key:     models.ServiceItemParamNamePriceRateOrFactor,
			KeyType: models.ServiceItemParamTypeString,
			Value:   "1.71",
		},
		{
			Key:     models.ServiceItemParamNameRequestedPickupDate,
			KeyType: models.ServiceItemParamTypeDate,
			Value:   currentTimeDCRT.Format("2006-01-03"),
		},
		{
			Key:     models.ServiceItemParamNameReferenceDate,
			KeyType: models.ServiceItemParamTypeDate,
			Value:   currentTimeDCRT.Format("2006-01-03"),
		},
		{
			Key:     models.ServiceItemParamNameCubicFeetBilled,
			KeyType: models.ServiceItemParamTypeString,
			Value:   "4.00",
		},
		{
			Key:     models.ServiceItemParamNameServicesScheduleOrigin,
			KeyType: models.ServiceItemParamTypeInteger,
			Value:   strconv.Itoa(2),
		},
		{
			Key:     models.ServiceItemParamNameServiceAreaOrigin,
			KeyType: models.ServiceItemParamTypeInteger,
			Value:   "004",
		},
		{
			Key:     models.ServiceItemParamNameZipPickupAddress,
			KeyType: models.ServiceItemParamTypeString,
			Value:   "32210",
		},
		{
			Key:     models.ServiceItemParamNameDimensionHeight,
			KeyType: models.ServiceItemParamTypeString,
			Value:   "10",
		},
		{
			Key:     models.ServiceItemParamNameDimensionLength,
			KeyType: models.ServiceItemParamTypeString,
			Value:   "12",
		},
		{
			Key:     models.ServiceItemParamNameDimensionWidth,
			KeyType: models.ServiceItemParamTypeString,
			Value:   "3",
		},
	}

	factory.BuildPaymentServiceItemWithParams(
		appCtx.DB(),
		models.ReServiceCodeDCRT,
		basicPaymentServiceItemParamsDCRT,
		[]factory.Customization{
			{
				Model:    mto,
				LinkOnly: true,
			},
			{
				Model:    mtoShipmentHHG,
				LinkOnly: true,
			},
			{
				Model:    paymentRequestHHG,
				LinkOnly: true,
			},
		}, nil,
	)

	// Domestic line haul service item
	serviceItemDLH := factory.BuildMTOServiceItem(appCtx.DB(), []factory.Customization{
		{
			Model:    mto,
			LinkOnly: true,
		},
		{
			Model: models.ReService{
				ID: uuid.FromStringOrNil("8d600f25-1def-422d-b159-617c7d59156e"), // DLH - Domestic Linehaul
			},
		},
	}, nil)

	factory.BuildPaymentServiceItem(appCtx.DB(), []factory.Customization{
		{
			Model: models.PaymentServiceItem{
				PriceCents: &dlhCost,
			},
		}, {
			Model:    paymentRequestHHG,
			LinkOnly: true,
		}, {
			Model:    serviceItemDLH,
			LinkOnly: true,
		},
	}, nil)

	createdAtTime := time.Now().Add(time.Duration(time.Hour * -24))
	additionalPaymentRequest := factory.BuildPaymentRequest(appCtx.DB(), []factory.Customization{
		{
			Model: models.PaymentRequest{
				IsFinal:         false,
				Status:          models.PaymentRequestStatusReviewed,
				RejectionReason: nil,
				SequenceNumber:  2,
				CreatedAt:       createdAtTime,
			},
		},
		{
			Model:    mto,
			LinkOnly: true,
		},
	}, nil)

	serviceItemCS := factory.BuildMTOServiceItem(appCtx.DB(), []factory.Customization{
		{
			Model: models.MTOServiceItem{
				Status: models.MTOServiceItemStatusApproved,
			},
		},
		{
			Model:    mto,
			LinkOnly: true,
		},
		{
			Model: models.ReService{
				ID: uuid.FromStringOrNil("9dc919da-9b66-407b-9f17-05c0f03fcb50"), // CS - Counseling Services
			},
		},
	}, nil)

	factory.BuildPaymentServiceItem(appCtx.DB(), []factory.Customization{
		{
			Model: models.PaymentServiceItem{
				PriceCents: &csCost,
			},
		}, {
			Model:    additionalPaymentRequest,
			LinkOnly: true,
		}, {
			Model:    serviceItemCS,
			LinkOnly: true,
		},
	}, nil)

	MTOShipment := factory.BuildMTOShipment(appCtx.DB(), []factory.Customization{
		{
			Model: models.MTOShipment{
				PrimeEstimatedWeight: &estimatedWeight,
				PrimeActualWeight:    &actualWeight,
				ShipmentType:         models.MTOShipmentTypeHHG,
				ApprovedDate:         models.TimePointer(time.Now()),
				Status:               models.MTOShipmentStatusSubmitted,
			},
		},
		{
			Model:    mto,
			LinkOnly: true,
		},
	}, nil)
	serviceItemFSC := factory.BuildMTOServiceItem(appCtx.DB(), []factory.Customization{
		{
			Model:    mto,
			LinkOnly: true,
		},
		{
			Model:    MTOShipment,
			LinkOnly: true,
		},
		{
			Model: models.ReService{
				ID: uuid.FromStringOrNil("4780b30c-e846-437a-b39a-c499a6b09872"), // FSC - Fuel Surcharge
			},
		},
	}, nil)

	factory.BuildPaymentServiceItem(appCtx.DB(), []factory.Customization{
		{
			Model: models.PaymentServiceItem{
				PriceCents: &fscCost,
			},
		}, {
			Model:    additionalPaymentRequest,
			LinkOnly: true,
		}, {
			Model:    serviceItemFSC,
			LinkOnly: true,
		},
	}, nil)
	// re-fetch the move so that we ensure we have exactly what is in
	// the db
	newmove, err := models.FetchMove(appCtx.DB(), &auth.Session{}, mto.ID)
	if err != nil {
		log.Panic(fmt.Errorf("failed to fetch move: %w", err))
	}

	// load payment requests so tests can confirm
	err = appCtx.DB().Load(newmove, "PaymentRequests")
	if err != nil {
		log.Panic(fmt.Errorf("failed to fetch move payment requestse: %w", err))
	}

	return *newmove
}

func MakeHHGMoveWithServiceItemsandPaymentRequestWithDocsReviewedForQAE(appCtx appcontext.AppContext) models.Move {
	userUploader := newUserUploader(appCtx)
	primeUploader := newPrimeUploader(appCtx)

	msCost := unit.Cents(10000)
	dlhCost := unit.Cents(99999)
	csCost := unit.Cents(25000)
	fscCost := unit.Cents(55555)

	// Create Customer
	userInfo := newUserInfo("customer")
	customer := factory.BuildExtendedServiceMember(appCtx.DB(), []factory.Customization{
		{
			Model: models.ServiceMember{
				PersonalEmail: &userInfo.email,
				FirstName:     &userInfo.firstName,
				LastName:      &userInfo.lastName,
				CacValidated:  true,
			},
		},
	}, nil)

	orders := factory.BuildOrder(appCtx.DB(), []factory.Customization{
		{
			Model:    customer,
			LinkOnly: true,
		},
		{
			Model: models.UserUpload{},
			ExtendedParams: &factory.UserUploadExtendedParams{
				UserUploader: userUploader,
				AppContext:   appCtx,
			},
		},
	}, nil)

	mto := factory.BuildMove(appCtx.DB(), []factory.Customization{
		{
			Model:    orders,
			LinkOnly: true,
		},
		{
			Model: models.Move{
				AvailableToPrimeAt: models.TimePointer(time.Now()),
			},
		},
	}, nil)

	shipmentPickupAddress := factory.BuildAddress(appCtx.DB(), []factory.Customization{
		{
			Model: models.Address{
				// This is a postal code that maps to the default office user gbloc KKFA in the PostalCodeToGBLOC table
				PostalCode: "85004",
			},
		},
	}, nil)

	estimatedWeight := unit.Pound(1400)
	actualWeight := unit.Pound(2000)
	mtoShipmentHHG := factory.BuildMTOShipment(appCtx.DB(), []factory.Customization{
		{
			Model: models.MTOShipment{
				PrimeEstimatedWeight: &estimatedWeight,
				PrimeActualWeight:    &actualWeight,
				ShipmentType:         models.MTOShipmentTypeHHG,
				ApprovedDate:         models.TimePointer(time.Now()),
			},
		},
		{
			Model:    shipmentPickupAddress,
			LinkOnly: true,
			Type:     &factory.Addresses.PickupAddress,
		},
		{
			Model:    mto,
			LinkOnly: true,
		},
	}, nil)

	// Create Releasing Agent
	agentUserInfo := newUserInfo("agent")
	factory.BuildMTOAgent(appCtx.DB(), []factory.Customization{
		{
			Model:    mtoShipmentHHG,
			LinkOnly: true,
		},
		{
			Model: models.MTOAgent{
				ID:           uuid.Must(uuid.NewV4()),
				FirstName:    &agentUserInfo.firstName,
				LastName:     &agentUserInfo.lastName,
				Email:        &agentUserInfo.email,
				MTOAgentType: models.MTOAgentReleasing,
			},
		},
	}, nil)

	paymentRequestHHG := factory.BuildPaymentRequest(appCtx.DB(), []factory.Customization{
		{
			Model: models.PaymentRequest{
				IsFinal:         false,
				Status:          models.PaymentRequestStatusPending,
				RejectionReason: nil,
			},
		},
		{
			Model:    mto,
			LinkOnly: true,
		},
	}, nil)

	factory.BuildPrimeUpload(appCtx.DB(), []factory.Customization{
		{
			Model:    paymentRequestHHG,
			LinkOnly: true,
		},
	}, nil)
	posImage := factory.BuildProofOfServiceDoc(appCtx.DB(), []factory.Customization{
		{
			Model:    paymentRequestHHG,
			LinkOnly: true,
		},
	}, nil)
	primeContractor := uuid.FromStringOrNil("5db13bb4-6d29-4bdb-bc81-262f4513ecf6")

	// Creates custom test.jpg prime upload
	file := testdatagen.Fixture("test.jpg")
	_, verrs, err := primeUploader.CreatePrimeUploadForDocument(appCtx, &posImage.ID, primeContractor, uploader.File{File: file}, uploader.AllowedTypesPaymentRequest)
	if verrs.HasAny() || err != nil {
		appCtx.Logger().Error("errors encountered saving test.jpg prime upload", zap.Error(err))
	}

	serviceItemMS := factory.BuildMTOServiceItemBasic(appCtx.DB(), []factory.Customization{
		{
			Model: models.MTOServiceItem{
				Status: models.MTOServiceItemStatusApproved,
			},
		},
		{
			Model:    mto,
			LinkOnly: true,
		},
		{
			Model: models.ReService{
				ID: uuid.FromStringOrNil("1130e612-94eb-49a7-973d-72f33685e551"), // MS - Move Management
			},
		},
	}, nil)

	factory.BuildPaymentServiceItem(appCtx.DB(), []factory.Customization{
		{
			Model: models.PaymentServiceItem{
				PriceCents: &msCost,
			},
		}, {
			Model:    paymentRequestHHG,
			LinkOnly: true,
		}, {
			Model:    serviceItemMS,
			LinkOnly: true,
		},
	}, nil)

	// Shuttling service item
	doshutCost := unit.Cents(623)
	approvedAtTime := time.Now()
	serviceItemDOSHUT := factory.BuildMTOServiceItem(appCtx.DB(), []factory.Customization{
		{
			Model: models.MTOServiceItem{
				Status:          models.MTOServiceItemStatusApproved,
				ApprovedAt:      &approvedAtTime,
				EstimatedWeight: &estimatedWeight,
				ActualWeight:    &actualWeight,
			},
		},
		{
			Model:    mto,
			LinkOnly: true,
		},
		{
			Model:    mtoShipmentHHG,
			LinkOnly: true,
		},
		{
			Model: models.ReService{
				ID: uuid.FromStringOrNil("d979e8af-501a-44bb-8532-2799753a5810"), // DOSHUT - Dom Origin Shuttling
			},
		},
	}, nil)

	factory.BuildPaymentServiceItem(appCtx.DB(), []factory.Customization{
		{
			Model: models.PaymentServiceItem{
				PriceCents: &doshutCost,
			},
		}, {
			Model:    paymentRequestHHG,
			LinkOnly: true,
		}, {
			Model:    serviceItemDOSHUT,
			LinkOnly: true,
		},
	}, nil)

	currentTime := time.Now()

	basicPaymentServiceItemParams := []factory.CreatePaymentServiceItemParams{
		{
			Key:     models.ServiceItemParamNameContractCode,
			KeyType: models.ServiceItemParamTypeString,
			Value:   factory.DefaultContractCode,
		},
		{
			Key:     models.ServiceItemParamNameRequestedPickupDate,
			KeyType: models.ServiceItemParamTypeDate,
			Value:   currentTime.Format("2006-01-02"),
		},
		{
			Key:     models.ServiceItemParamNameReferenceDate,
			KeyType: models.ServiceItemParamTypeDate,
			Value:   currentTime.Format("2006-01-02"),
		},
		{
			Key:     models.ServiceItemParamNameServicesScheduleOrigin,
			KeyType: models.ServiceItemParamTypeInteger,
			Value:   strconv.Itoa(2),
		},
		{
			Key:     models.ServiceItemParamNameServiceAreaOrigin,
			KeyType: models.ServiceItemParamTypeInteger,
			Value:   "004",
		},
		{
			Key:     models.ServiceItemParamNameWeightOriginal,
			KeyType: models.ServiceItemParamTypeInteger,
			Value:   "1400",
		},
		{
			Key:     models.ServiceItemParamNameWeightBilled,
			KeyType: models.ServiceItemParamTypeInteger,
			Value:   fmt.Sprintf("%d", int(unit.Pound(4000))),
		},
		{
			Key:     models.ServiceItemParamNameWeightEstimated,
			KeyType: models.ServiceItemParamTypeInteger,
			Value:   "1400",
		},
	}

	factory.BuildPaymentServiceItemWithParams(
		appCtx.DB(),
		models.ReServiceCodeDOSHUT,
		basicPaymentServiceItemParams,
		[]factory.Customization{
			{
				Model:    mto,
				LinkOnly: true,
			},
			{
				Model:    mtoShipmentHHG,
				LinkOnly: true,
			},
			{
				Model:    paymentRequestHHG,
				LinkOnly: true,
			},
		}, nil,
	)

	// Crating service item
	dcrtCost := unit.Cents(623)
	approvedAtTimeCRT := time.Now()
	serviceItemDCRT := factory.BuildMTOServiceItem(appCtx.DB(), []factory.Customization{
		{
			Model: models.MTOServiceItem{
				Status:          models.MTOServiceItemStatusApproved,
				ApprovedAt:      &approvedAtTimeCRT,
				EstimatedWeight: &estimatedWeight,
				ActualWeight:    &actualWeight,
			},
		},
		{
			Model:    mto,
			LinkOnly: true,
		},
		{
			Model:    mtoShipmentHHG,
			LinkOnly: true,
		},
		{
			Model: models.ReService{
				ID: uuid.FromStringOrNil("68417bd7-4a9d-4472-941e-2ba6aeaf15f4"), // DCRT - Dom Crating
			},
		},
	}, nil)

	factory.BuildPaymentServiceItem(appCtx.DB(), []factory.Customization{
		{
			Model: models.PaymentServiceItem{
				PriceCents: &dcrtCost,
			},
		}, {
			Model:    paymentRequestHHG,
			LinkOnly: true,
		}, {
			Model:    serviceItemDCRT,
			LinkOnly: true,
		},
	}, nil)

	currentTimeDCRT := time.Now()

	basicPaymentServiceItemParamsDCRT := []factory.CreatePaymentServiceItemParams{
		{
			Key:     models.ServiceItemParamNameContractYearName,
			KeyType: models.ServiceItemParamTypeString,
			Value:   factory.DefaultContractCode,
		},
		{
			Key:     models.ServiceItemParamNameEscalationCompounded,
			KeyType: models.ServiceItemParamTypeString,
			Value:   strconv.FormatFloat(1.125, 'f', 5, 64),
		},
		{
			Key:     models.ServiceItemParamNamePriceRateOrFactor,
			KeyType: models.ServiceItemParamTypeString,
			Value:   "1.71",
		},
		{
			Key:     models.ServiceItemParamNameRequestedPickupDate,
			KeyType: models.ServiceItemParamTypeDate,
			Value:   currentTimeDCRT.Format("2006-01-03"),
		},
		{
			Key:     models.ServiceItemParamNameReferenceDate,
			KeyType: models.ServiceItemParamTypeDate,
			Value:   currentTimeDCRT.Format("2006-01-03"),
		},
		{
			Key:     models.ServiceItemParamNameCubicFeetBilled,
			KeyType: models.ServiceItemParamTypeString,
			Value:   "4.00",
		},
		{
			Key:     models.ServiceItemParamNameServicesScheduleOrigin,
			KeyType: models.ServiceItemParamTypeInteger,
			Value:   strconv.Itoa(2),
		},
		{
			Key:     models.ServiceItemParamNameServiceAreaOrigin,
			KeyType: models.ServiceItemParamTypeInteger,
			Value:   "004",
		},
		{
			Key:     models.ServiceItemParamNameZipPickupAddress,
			KeyType: models.ServiceItemParamTypeString,
			Value:   "32210",
		},
		{
			Key:     models.ServiceItemParamNameDimensionHeight,
			KeyType: models.ServiceItemParamTypeString,
			Value:   "10",
		},
		{
			Key:     models.ServiceItemParamNameDimensionLength,
			KeyType: models.ServiceItemParamTypeString,
			Value:   "12",
		},
		{
			Key:     models.ServiceItemParamNameDimensionWidth,
			KeyType: models.ServiceItemParamTypeString,
			Value:   "3",
		},
	}

	factory.BuildPaymentServiceItemWithParams(
		appCtx.DB(),
		models.ReServiceCodeDCRT,
		basicPaymentServiceItemParamsDCRT,
		[]factory.Customization{
			{
				Model:    mto,
				LinkOnly: true,
			},
			{
				Model:    mtoShipmentHHG,
				LinkOnly: true,
			},
			{
				Model:    paymentRequestHHG,
				LinkOnly: true,
			},
		}, nil,
	)

	// Domestic line haul service item
	serviceItemDLH := factory.BuildMTOServiceItem(appCtx.DB(), []factory.Customization{
		{
			Model:    mto,
			LinkOnly: true,
		},
		{
			Model: models.ReService{
				ID: uuid.FromStringOrNil("8d600f25-1def-422d-b159-617c7d59156e"), // DLH - Domestic Linehaul
			},
		},
	}, nil)

	factory.BuildPaymentServiceItem(appCtx.DB(), []factory.Customization{
		{
			Model: models.PaymentServiceItem{
				PriceCents: &dlhCost,
			},
		}, {
			Model:    paymentRequestHHG,
			LinkOnly: true,
		}, {
			Model:    serviceItemDLH,
			LinkOnly: true,
		},
	}, nil)

	createdAtTime := time.Now().Add(time.Duration(time.Hour * -24))
	additionalPaymentRequest := factory.BuildPaymentRequest(appCtx.DB(), []factory.Customization{
		{
			Model: models.PaymentRequest{
				IsFinal:         false,
				Status:          models.PaymentRequestStatusReviewed,
				RejectionReason: nil,
				SequenceNumber:  2,
				CreatedAt:       createdAtTime,
			},
		},
		{
			Model:    mto,
			LinkOnly: true,
		},
	}, nil)

	serviceItemCS := factory.BuildMTOServiceItem(appCtx.DB(), []factory.Customization{
		{
			Model: models.MTOServiceItem{
				Status: models.MTOServiceItemStatusApproved,
			},
		},
		{
			Model:    mto,
			LinkOnly: true,
		},
		{
			Model: models.ReService{
				ID: uuid.FromStringOrNil("9dc919da-9b66-407b-9f17-05c0f03fcb50"), // CS - Counseling Services
			},
		},
	}, nil)

	factory.BuildPaymentServiceItem(appCtx.DB(), []factory.Customization{
		{
			Model: models.PaymentServiceItem{
				PriceCents: &csCost,
			},
		}, {
			Model:    additionalPaymentRequest,
			LinkOnly: true,
		}, {
			Model:    serviceItemCS,
			LinkOnly: true,
		},
	}, nil)

	MTOShipment := factory.BuildMTOShipment(appCtx.DB(), []factory.Customization{
		{
			Model: models.MTOShipment{
				PrimeEstimatedWeight: &estimatedWeight,
				PrimeActualWeight:    &actualWeight,
				ShipmentType:         models.MTOShipmentTypeHHG,
				ApprovedDate:         models.TimePointer(time.Now()),
				Status:               models.MTOShipmentStatusSubmitted,
			},
		},
		{
			Model:    mto,
			LinkOnly: true,
		},
	}, nil)
	serviceItemFSC := factory.BuildMTOServiceItem(appCtx.DB(), []factory.Customization{
		{
			Model:    mto,
			LinkOnly: true,
		},
		{
			Model:    MTOShipment,
			LinkOnly: true,
		},
		{
			Model: models.ReService{
				ID: uuid.FromStringOrNil("4780b30c-e846-437a-b39a-c499a6b09872"), // FSC - Fuel Surcharge
			},
		},
	}, nil)

	factory.BuildPaymentServiceItem(appCtx.DB(), []factory.Customization{
		{
			Model: models.PaymentServiceItem{
				PriceCents: &fscCost,
			},
		}, {
			Model:    additionalPaymentRequest,
			LinkOnly: true,
		}, {
			Model:    serviceItemFSC,
			LinkOnly: true,
		},
	}, nil)

	factory.BuildPrimeUpload(appCtx.DB(), []factory.Customization{
		{
			Model:    additionalPaymentRequest,
			LinkOnly: true,
		},
	}, nil)
	posImage2 := factory.BuildProofOfServiceDoc(appCtx.DB(), []factory.Customization{
		{
			Model:    additionalPaymentRequest,
			LinkOnly: true,
		},
	}, nil)
	primeContractor2 := uuid.FromStringOrNil("5db13bb4-6d29-4bdb-bc81-262f4513ecf6")

	// Creates custom test.jpg prime upload
	file2 := testdatagen.Fixture("test.jpg")
	_, verrs, err = primeUploader.CreatePrimeUploadForDocument(appCtx, &posImage2.ID, primeContractor2, uploader.File{File: file2}, uploader.AllowedTypesPaymentRequest)
	if verrs.HasAny() || err != nil {
		appCtx.Logger().Error("errors encountered saving test.jpg prime upload", zap.Error(err))
	}

	// re-fetch the move so that we ensure we have exactly what is in
	// the db
	newmove, err := models.FetchMove(appCtx.DB(), &auth.Session{}, mto.ID)
	if err != nil {
		log.Panic(fmt.Errorf("failed to fetch move: %w", err))
	}

	// load payment requests so tests can confirm
	err = appCtx.DB().Load(newmove, "PaymentRequests")
	if err != nil {
		log.Panic(fmt.Errorf("failed to fetch move payment requestse: %w", err))
	}

	return *newmove
}

// like scenario.createNTSRMoveWithServiceItemsAndPaymentRequest
func MakeNTSRMoveWithServiceItemsAndPaymentRequest(appCtx appcontext.AppContext) models.Move {
	userUploader := newUserUploader(appCtx)

	currentTime := time.Now()
	tac := "1111"
	tac2 := "2222"
	sac := "3333"
	sac2 := "4444"

	// Create Customer
	userInfo := newUserInfo("customer")
	customer := factory.BuildExtendedServiceMember(appCtx.DB(), []factory.Customization{
		{
			Model: models.ServiceMember{
				PersonalEmail: &userInfo.email,
				FirstName:     &userInfo.firstName,
				LastName:      &userInfo.lastName,
				CacValidated:  true,
			},
		},
	}, nil)

	// Create Orders
	orders := factory.BuildOrder(appCtx.DB(), []factory.Customization{
		{
			Model: models.Order{
				TAC:    &tac,
				NtsTAC: &tac2,
				SAC:    &sac,
				NtsSAC: &sac2,
			},
		},
		{
			Model:    customer,
			LinkOnly: true,
		},
		{
			Model: models.UserUpload{},
			ExtendedParams: &factory.UserUploadExtendedParams{
				UserUploader: userUploader,
				AppContext:   appCtx,
			},
		},
	}, nil)

	// Create Move
	move := factory.BuildMove(appCtx.DB(), []factory.Customization{
		{
			Model:    orders,
			LinkOnly: true,
		},
		{
			Model: models.Move{
				AvailableToPrimeAt: models.TimePointer(time.Now()),
				SubmittedAt:        &currentTime,
			},
		},
	}, nil)
	// Create Pickup Address
	shipmentPickupAddress := factory.BuildAddress(appCtx.DB(), []factory.Customization{
		{
			Model: models.Address{
				// KKFA GBLOC
				PostalCode: "85004",
			},
		},
	}, nil)

	// Create Storage Facility
	storageFacility := factory.BuildStorageFacility(appCtx.DB(), []factory.Customization{
		{
			Model: models.Address{
				// KKFA GBLOC
				PostalCode: "85005",
			},
		},
	}, nil)
	// Create NTS-R Shipment
	tacType := models.LOATypeHHG
	sacType := models.LOATypeNTS
	serviceOrderNumber := "1234"
	estimatedWeight := unit.Pound(1400)
	actualWeight := unit.Pound(2000)
	ntsrShipment := factory.BuildNTSRShipment(appCtx.DB(), []factory.Customization{
		{
			Model:    move,
			LinkOnly: true,
		},
		{
			Model:    storageFacility,
			LinkOnly: true,
		},
		{
			Model:    shipmentPickupAddress,
			LinkOnly: true,
			Type:     &factory.Addresses.PickupAddress,
		},
		{
			Model: models.MTOShipment{
				PrimeEstimatedWeight: &estimatedWeight,
				PrimeActualWeight:    &actualWeight,
				ApprovedDate:         models.TimePointer(time.Now()),
				TACType:              &tacType,
				Status:               models.MTOShipmentStatusApproved,
				SACType:              &sacType,
				ServiceOrderNumber:   &serviceOrderNumber,
			},
		},
	}, nil)

	// Create Releasing Agent
	agentUserInfo := newUserInfo("agent")
	factory.BuildMTOAgent(appCtx.DB(), []factory.Customization{
		{
			Model:    ntsrShipment,
			LinkOnly: true,
		},
		{
			Model: models.MTOAgent{
				ID:           uuid.Must(uuid.NewV4()),
				FirstName:    &agentUserInfo.firstName,
				LastName:     &agentUserInfo.lastName,
				Email:        &agentUserInfo.email,
				MTOAgentType: models.MTOAgentReleasing,
			},
		},
	}, nil)

	// Create Payment Request
	paymentRequest := factory.BuildPaymentRequest(appCtx.DB(), []factory.Customization{
		{
			Model: models.PaymentRequest{
				ID:              uuid.Must(uuid.NewV4()),
				IsFinal:         false,
				Status:          models.PaymentRequestStatusPending,
				RejectionReason: nil,
			},
		},
		{
			Model:    move,
			LinkOnly: true,
		},
	}, nil)

	// Create Domestic linehaul service item
	dlCost := unit.Cents(80000)
	dlItemParams := []factory.CreatePaymentServiceItemParams{
		{
			Key:     models.ServiceItemParamNameContractCode,
			KeyType: models.ServiceItemParamTypeString,
			Value:   factory.DefaultContractCode,
		},
		{
			Key:     models.ServiceItemParamNameReferenceDate,
			KeyType: models.ServiceItemParamTypeDate,
			Value:   currentTime.Format("2006-01-02"),
		},
		{
			Key:     models.ServiceItemParamNameServicesScheduleDest,
			KeyType: models.ServiceItemParamTypeInteger,
			Value:   strconv.Itoa(1),
		},
		{
			Key:   models.ServiceItemParamNameContractYearName,
			Value: "DL Test Year",
		},
		{
			Key:   models.ServiceItemParamNameEscalationCompounded,
			Value: strconv.FormatFloat(1.01, 'f', 5, 64),
		},
		{
			Key:     models.ServiceItemParamNameIsPeak,
			KeyType: models.ServiceItemParamTypeBoolean,
			Value:   strconv.FormatBool(false),
		},
		{
			Key:     models.ServiceItemParamNamePriceRateOrFactor,
			KeyType: models.ServiceItemParamTypeString,
			Value:   "21",
		},
		{
			Key:     models.ServiceItemParamNameServiceAreaDest,
			KeyType: models.ServiceItemParamTypeString,
			Value:   strconv.Itoa(144),
		},
		{
			Key:     models.ServiceItemParamNameWeightOriginal,
			KeyType: models.ServiceItemParamTypeInteger,
			Value:   "1400",
		},
		{
			Key:     models.ServiceItemParamNameWeightEstimated,
			KeyType: models.ServiceItemParamTypeInteger,
			Value:   "1500",
		},

		{
			Key:     models.ServiceItemParamNameActualPickupDate,
			KeyType: models.ServiceItemParamTypeDate,
			Value:   currentTime.Format("2006-01-02"),
		},
		{
			Key:     models.ServiceItemParamNameDistanceZip,
			KeyType: models.ServiceItemParamTypeInteger,
			Value:   fmt.Sprintf("%d", int(354)),
		},

		{
			Key:     models.ServiceItemParamNameWeightBilled,
			KeyType: models.ServiceItemParamTypeInteger,
			Value:   strconv.Itoa(1400),
		},
		{
			Key:     models.ServiceItemParamNameFSCWeightBasedDistanceMultiplier,
			KeyType: models.ServiceItemParamTypeDecimal,
			Value:   strconv.FormatFloat(0.000417, 'f', 7, 64),
		},
		{
			Key:     models.ServiceItemParamNameEIAFuelPrice,
			KeyType: models.ServiceItemParamTypeInteger,
			Value:   fmt.Sprintf("%d", int(unit.Millicents(281400))),
		},
		{
			Key:     models.ServiceItemParamNameZipPickupAddress,
			KeyType: models.ServiceItemParamTypeString,
			Value:   "80301",
		},
		{
			Key:     models.ServiceItemParamNameZipDestAddress,
			KeyType: models.ServiceItemParamTypeString,
			Value:   "80501",
		},
		{
			Key:     models.ServiceItemParamNameServiceAreaOrigin,
			KeyType: models.ServiceItemParamTypeString,
			Value:   strconv.Itoa(144),
		},
	}
	factory.BuildPaymentServiceItemWithParams(
		appCtx.DB(),
		models.ReServiceCodeDLH,
		dlItemParams,
		[]factory.Customization{
			{
				Model: models.PaymentServiceItem{
					PriceCents: &dlCost,
				},
			},
			{
				Model:    move,
				LinkOnly: true,
			},
			{
				Model:    ntsrShipment,
				LinkOnly: true,
			},
			{
				Model:    paymentRequest,
				LinkOnly: true,
			},
		}, nil,
	)

	// Create Fuel surcharge service item
	fsCost := unit.Cents(10700)
	fsItemParams := []factory.CreatePaymentServiceItemParams{
		{
			Key:     models.ServiceItemParamNameContractCode,
			KeyType: models.ServiceItemParamTypeString,
			Value:   factory.DefaultContractCode,
		},
		{
			Key:     models.ServiceItemParamNameReferenceDate,
			KeyType: models.ServiceItemParamTypeDate,
			Value:   currentTime.Format("2006-01-02"),
		},
		{
			Key:     models.ServiceItemParamNameServicesScheduleDest,
			KeyType: models.ServiceItemParamTypeInteger,
			Value:   strconv.Itoa(1),
		},
		{
			Key:   models.ServiceItemParamNameContractYearName,
			Value: "FS Test Year",
		},
		{
			Key:   models.ServiceItemParamNameEscalationCompounded,
			Value: strconv.FormatFloat(1.01, 'f', 5, 64),
		},
		{
			Key:     models.ServiceItemParamNameIsPeak,
			KeyType: models.ServiceItemParamTypeBoolean,
			Value:   strconv.FormatBool(false),
		},
		{
			Key:     models.ServiceItemParamNamePriceRateOrFactor,
			KeyType: models.ServiceItemParamTypeString,
			Value:   "21",
		},
		{
			Key:     models.ServiceItemParamNameServiceAreaDest,
			KeyType: models.ServiceItemParamTypeString,
			Value:   strconv.Itoa(144),
		},
		{
			Key:     models.ServiceItemParamNameWeightOriginal,
			KeyType: models.ServiceItemParamTypeInteger,
			Value:   "1400",
		},
		{
			Key:     models.ServiceItemParamNameWeightEstimated,
			KeyType: models.ServiceItemParamTypeInteger,
			Value:   "1500",
		},

		{
			Key:     models.ServiceItemParamNameActualPickupDate,
			KeyType: models.ServiceItemParamTypeDate,
			Value:   currentTime.Format("2006-01-02"),
		},
		{
			Key:     models.ServiceItemParamNameDistanceZip,
			KeyType: models.ServiceItemParamTypeInteger,
			Value:   fmt.Sprintf("%d", int(354)),
		},

		{
			Key:     models.ServiceItemParamNameWeightBilled,
			KeyType: models.ServiceItemParamTypeInteger,
			Value:   strconv.Itoa(1400),
		},
		{
			Key:     models.ServiceItemParamNameFSCWeightBasedDistanceMultiplier,
			KeyType: models.ServiceItemParamTypeDecimal,
			Value:   strconv.FormatFloat(0.000417, 'f', 7, 64),
		},
		{
			Key:     models.ServiceItemParamNameEIAFuelPrice,
			KeyType: models.ServiceItemParamTypeInteger,
			Value:   fmt.Sprintf("%d", int(unit.Millicents(281400))),
		},
		{
			Key:     models.ServiceItemParamNameZipPickupAddress,
			KeyType: models.ServiceItemParamTypeString,
			Value:   "80301",
		},
		{
			Key:     models.ServiceItemParamNameZipDestAddress,
			KeyType: models.ServiceItemParamTypeString,
			Value:   "80501",
		},
	}
	factory.BuildPaymentServiceItemWithParams(
		appCtx.DB(),
		models.ReServiceCodeFSC,
		fsItemParams,
		[]factory.Customization{
			{
				Model: models.PaymentServiceItem{
					PriceCents: &fsCost,
				},
			},
			{
				Model:    move,
				LinkOnly: true,
			},
			{
				Model:    ntsrShipment,
				LinkOnly: true,
			},
			{
				Model:    paymentRequest,
				LinkOnly: true,
			},
		}, nil,
	)

	// Create Domestic origin price service item
	doCost := unit.Cents(15000)
	doItemParams := []factory.CreatePaymentServiceItemParams{
		{
			Key:     models.ServiceItemParamNameContractCode,
			KeyType: models.ServiceItemParamTypeString,
			Value:   factory.DefaultContractCode,
		},
		{
			Key:     models.ServiceItemParamNameReferenceDate,
			KeyType: models.ServiceItemParamTypeDate,
			Value:   currentTime.Format("2006-01-02"),
		},
		{
			Key:     models.ServiceItemParamNameServicesScheduleDest,
			KeyType: models.ServiceItemParamTypeInteger,
			Value:   strconv.Itoa(1),
		},
		{
			Key:     models.ServiceItemParamNameWeightBilled,
			KeyType: models.ServiceItemParamTypeInteger,
			Value:   strconv.Itoa(4300),
		},
		{
			Key:   models.ServiceItemParamNameContractYearName,
			Value: "DO Test Year",
		},
		{
			Key:   models.ServiceItemParamNameEscalationCompounded,
			Value: strconv.FormatFloat(1.04071, 'f', 5, 64),
		},
		{
			Key:     models.ServiceItemParamNameIsPeak,
			KeyType: models.ServiceItemParamTypeBoolean,
			Value:   strconv.FormatBool(false),
		},
		{
			Key:     models.ServiceItemParamNamePriceRateOrFactor,
			KeyType: models.ServiceItemParamTypeString,
			Value:   "6.25",
		},
		{
			Key:     models.ServiceItemParamNameServiceAreaOrigin,
			KeyType: models.ServiceItemParamTypeString,
			Value:   strconv.Itoa(144),
		},
		{
			Key:     models.ServiceItemParamNameWeightOriginal,
			KeyType: models.ServiceItemParamTypeInteger,
			Value:   "1400",
		},
		{
			Key:     models.ServiceItemParamNameWeightEstimated,
			KeyType: models.ServiceItemParamTypeInteger,
			Value:   "1500",
		},
	}
	factory.BuildPaymentServiceItemWithParams(
		appCtx.DB(),
		models.ReServiceCodeDOP,
		doItemParams,
		[]factory.Customization{
			{
				Model: models.PaymentServiceItem{
					PriceCents: &doCost,
				},
			},
			{
				Model:    move,
				LinkOnly: true,
			},
			{
				Model:    ntsrShipment,
				LinkOnly: true,
			},
			{
				Model:    paymentRequest,
				LinkOnly: true,
			},
		}, nil,
	)

	// Create Domestic destination price service item
	ddpCost := unit.Cents(15000)
	ddpItemParams := []factory.CreatePaymentServiceItemParams{
		{
			Key:     models.ServiceItemParamNameContractCode,
			KeyType: models.ServiceItemParamTypeString,
			Value:   factory.DefaultContractCode,
		},
		{
			Key:     models.ServiceItemParamNameReferenceDate,
			KeyType: models.ServiceItemParamTypeDate,
			Value:   currentTime.Format("2006-01-02"),
		},
		{
			Key:     models.ServiceItemParamNameServicesScheduleDest,
			KeyType: models.ServiceItemParamTypeInteger,
			Value:   strconv.Itoa(1),
		},
		{
			Key:     models.ServiceItemParamNameWeightBilled,
			KeyType: models.ServiceItemParamTypeInteger,
			Value:   strconv.Itoa(4300),
		},
		{
			Key:   models.ServiceItemParamNameContractYearName,
			Value: "DDP Test Year",
		},
		{
			Key:   models.ServiceItemParamNameEscalationCompounded,
			Value: strconv.FormatFloat(1.04071, 'f', 5, 64),
		},
		{
			Key:     models.ServiceItemParamNameIsPeak,
			KeyType: models.ServiceItemParamTypeBoolean,
			Value:   strconv.FormatBool(false),
		},
		{
			Key:     models.ServiceItemParamNamePriceRateOrFactor,
			KeyType: models.ServiceItemParamTypeString,
			Value:   "6.25",
		},
		{
			Key:     models.ServiceItemParamNameServiceAreaDest,
			KeyType: models.ServiceItemParamTypeString,
			Value:   strconv.Itoa(144),
		},
		{
			Key:     models.ServiceItemParamNameWeightOriginal,
			KeyType: models.ServiceItemParamTypeInteger,
			Value:   "1400",
		},
		{
			Key:     models.ServiceItemParamNameWeightEstimated,
			KeyType: models.ServiceItemParamTypeInteger,
			Value:   "1500",
		},
	}
	factory.BuildPaymentServiceItemWithParams(
		appCtx.DB(),
		models.ReServiceCodeDDP,
		ddpItemParams,
		[]factory.Customization{
			{
				Model: models.PaymentServiceItem{
					PriceCents: &ddpCost,
				},
			},
			{
				Model:    move,
				LinkOnly: true,
			},
			{
				Model:    ntsrShipment,
				LinkOnly: true,
			},
			{
				Model:    paymentRequest,
				LinkOnly: true,
			},
		}, nil,
	)

	// Create Domestic unpacking service item
	duCost := unit.Cents(45900)
	duItemParams := []factory.CreatePaymentServiceItemParams{
		{
			Key:     models.ServiceItemParamNameContractCode,
			KeyType: models.ServiceItemParamTypeString,
			Value:   factory.DefaultContractCode,
		},
		{
			Key:     models.ServiceItemParamNameReferenceDate,
			KeyType: models.ServiceItemParamTypeDate,
			Value:   currentTime.Format("2006-01-02"),
		},
		{
			Key:     models.ServiceItemParamNameServicesScheduleDest,
			KeyType: models.ServiceItemParamTypeInteger,
			Value:   strconv.Itoa(1),
		},
		{
			Key:     models.ServiceItemParamNameWeightBilled,
			KeyType: models.ServiceItemParamTypeInteger,
			Value:   strconv.Itoa(4300),
		},
		{
			Key:   models.ServiceItemParamNameContractYearName,
			Value: "DUPK Test Year",
		},
		{
			Key:   models.ServiceItemParamNameEscalationCompounded,
			Value: strconv.FormatFloat(1.04071, 'f', 5, 64),
		},
		{
			Key:     models.ServiceItemParamNameIsPeak,
			KeyType: models.ServiceItemParamTypeBoolean,
			Value:   strconv.FormatBool(false),
		},
		{
			Key:     models.ServiceItemParamNamePriceRateOrFactor,
			KeyType: models.ServiceItemParamTypeString,
			Value:   "5.79",
		},
		{
			Key:     models.ServiceItemParamNameWeightOriginal,
			KeyType: models.ServiceItemParamTypeInteger,
			Value:   "1400",
		},
		{
			Key:     models.ServiceItemParamNameWeightEstimated,
			KeyType: models.ServiceItemParamTypeInteger,
			Value:   "1500",
		},
	}
	factory.BuildPaymentServiceItemWithParams(
		appCtx.DB(),
		models.ReServiceCodeDUPK,
		duItemParams,
		[]factory.Customization{
			{
				Model: models.PaymentServiceItem{
					PriceCents: &duCost,
				},
			},
			{
				Model:    move,
				LinkOnly: true,
			},
			{
				Model:    ntsrShipment,
				LinkOnly: true,
			},
			{
				Model:    paymentRequest,
				LinkOnly: true,
			},
		}, nil,
	)

	// re-fetch the move so that we ensure we have exactly what is in
	// the db
	newmove, err := models.FetchMove(appCtx.DB(), &auth.Session{}, move.ID)
	if err != nil {
		log.Panic(fmt.Errorf("failed to fetch move: %w", err))
	}

	// load payment requests so tests can confirm
	err = appCtx.DB().Load(newmove, "PaymentRequests")
	if err != nil {
		log.Panic(fmt.Errorf("failed to fetch move payment requestse: %w", err))
	}

	return *newmove
}

// MakeHHGMoveWithRetireeForTOO creates a retiree move for TOO
func MakeHHGMoveWithRetireeForTOO(appCtx appcontext.AppContext) models.Move {
	retirement := internalmessages.OrdersTypeRETIREMENT
	hhg := models.MTOShipmentTypeHHG
	hor := models.DestinationTypeHomeOfRecord
	originDutyLocation := factory.FetchOrBuildCurrentDutyLocation(appCtx.DB())
	move := scenario.CreateMoveWithOptions(appCtx, testdatagen.Assertions{
		Order: models.Order{
			OrdersType:         retirement,
			OriginDutyLocation: &originDutyLocation,
		},
		MTOShipment: models.MTOShipment{
			ShipmentType:    hhg,
			DestinationType: &hor,
		},
		Move: models.Move{
			Status: models.MoveStatusSUBMITTED,
		},
		DutyLocation: models.DutyLocation{
			ProvidesServicesCounseling: false,
		},
	})

	// re-fetch the move so that we ensure we have exactly what is in
	// the db
	newmove, err := models.FetchMove(appCtx.DB(), &auth.Session{}, move.ID)
	if err != nil {
		log.Panic(fmt.Errorf("failed to fetch move: %w", err))
	}
	return *newmove
}

// MakeHHGMoveWithNTSShipmentsForTOO creates an HHG Move with NTS Shipment
func MakeHHGMoveWithNTSShipmentsForTOO(appCtx appcontext.AppContext) models.Move {
	locator := models.GenerateLocator()
	move := scenario.CreateMoveWithHHGAndNTSShipments(appCtx, locator, false)

	// re-fetch the move so that we ensure we have exactly what is in
	// the db
	newmove, err := models.FetchMove(appCtx.DB(), &auth.Session{}, move.ID)
	if err != nil {
		log.Panic(fmt.Errorf("failed to fetch move: %w", err))
	}
	return *newmove
}

// MakeHHGMoveWithPPMShipmentsForTOO creates an HHG Move with a PPM shipment.
func MakeHHGMoveWithPPMShipmentsForTOO(appCtx appcontext.AppContext, readyForCloseout bool) models.Move {
	userUploader := newUserUploader(appCtx)
	closeoutOffice := factory.BuildTransportationOffice(appCtx.DB(), []factory.Customization{
		{
			Model: models.TransportationOffice{Gbloc: "KKFA", ProvidesCloseout: true},
		},
	}, nil)
	userInfo := newUserInfo("customer")
	moveInfo := scenario.MoveCreatorInfo{
		UserID:           uuid.Must(uuid.NewV4()),
		Email:            userInfo.email,
		SmID:             uuid.Must(uuid.NewV4()),
		FirstName:        userInfo.firstName,
		LastName:         userInfo.lastName,
		MoveID:           uuid.Must(uuid.NewV4()),
		MoveLocator:      models.GenerateLocator(),
		CloseoutOfficeID: &closeoutOffice.ID,
	}
	move := scenario.CreateMoveWithHHGAndPPM(appCtx, userUploader, moveInfo, models.AffiliationARMY, readyForCloseout)

	// re-fetch the move so that we ensure we have exactly what is in
	// the db
	newmove, err := models.FetchMove(appCtx.DB(), &auth.Session{}, move.ID)
	if err != nil {
		log.Panic(fmt.Errorf("failed to fetch move: %w", err))
	}
	return *newmove
}

// MakeHHGMoveWithExternalNTSShipmentsForTOO creates an HHG Move with
// NTS Shipment by external vendor
func MakeHHGMoveWithExternalNTSShipmentsForTOO(appCtx appcontext.AppContext) models.Move {
	locator := models.GenerateLocator()
	move := scenario.CreateMoveWithHHGAndNTSShipments(appCtx, locator, true)

	// re-fetch the move so that we ensure we have exactly what is in
	// the db
	newmove, err := models.FetchMove(appCtx.DB(), &auth.Session{}, move.ID)
	if err != nil {
		log.Panic(fmt.Errorf("failed to fetch move: %w", err))
	}
	return *newmove
}

// MakeHHGMoveWithApprovedNTSShipmentsForTOO creates an HHG Move with approved NTS
// Shipments
func MakeHHGMoveWithApprovedNTSShipmentsForTOO(appCtx appcontext.AppContext) models.Move {
	locator := models.GenerateLocator()
	move := scenario.CreateMoveWithHHGAndNTSShipments(appCtx, locator, false)

	moveRouter := moverouter.NewMoveRouter()
	err := moveRouter.Approve(appCtx, &move)
	if err != nil {
		log.Panic("Failed to approve move: %w", err)
	}

	err = appCtx.DB().Save(&move)
	if err != nil {
		log.Panic("Failed to save move: %w", err)
	}

	// re-fetch the move so that we ensure we have exactly what is in
	// the db
	newmove, err := models.FetchMove(appCtx.DB(), &auth.Session{}, move.ID)
	if err != nil {
		log.Panic(fmt.Errorf("failed to fetch move: %w", err))
	}

	orders := newmove.Orders
	orders.SAC = models.StringPointer("4K988AS098F")
	orders.TAC = models.StringPointer("E15A")
	orders.NtsSAC = models.StringPointer("3L988AS098F")
	orders.NtsTAC = models.StringPointer("F123")
	err = appCtx.DB().Save(&orders)
	if err != nil {
		log.Panic("Failed to save orders: %w", err)
	}

	planner := &routemocks.Planner{}

	// mock any and all planner calls
	planner.On("ZipTransitDistance", mock.AnythingOfType("*appcontext.appContext"), mock.Anything, mock.Anything).Return(2361, nil)

	queryBuilder := query.NewQueryBuilder()
	serviceItemCreator := mtoserviceitem.NewMTOServiceItemCreator(planner, queryBuilder, moveRouter, ghcrateengine.NewDomesticUnpackPricer(), ghcrateengine.NewDomesticPackPricer(), ghcrateengine.NewDomesticLinehaulPricer(), ghcrateengine.NewDomesticShorthaulPricer(), ghcrateengine.NewDomesticOriginPricer(), ghcrateengine.NewDomesticDestinationPricer(), ghcrateengine.NewFuelSurchargePricer())
	shipmentUpdater := mtoshipment.NewMTOShipmentStatusUpdater(queryBuilder, serviceItemCreator, planner)

	updatedShipments := make([]*models.MTOShipment, len(newmove.MTOShipments))
	for i := range newmove.MTOShipments {
		shipment := newmove.MTOShipments[i]
		updatedShipments[i], err = shipmentUpdater.UpdateMTOShipmentStatus(appCtx, shipment.ID, models.MTOShipmentStatusApproved, nil, nil, etag.GenerateEtag(shipment.UpdatedAt))
		if err != nil {
			log.Panic("Error updating shipment status %w", err)
		}
	}

	storageFacility := factory.BuildStorageFacility(appCtx.DB(), nil, nil)

	updatedShipment := updatedShipments[1]

	sacType := models.LOATypeHHG
	updatedShipment.SACType = &sacType
	tacType := models.LOATypeNTS
	updatedShipment.TACType = &tacType
	updatedShipment.ServiceOrderNumber = models.StringPointer("999999")
	updatedShipment.StorageFacilityID = &storageFacility.ID
	err = appCtx.DB().Save(updatedShipment)
	if err != nil {
		log.Panic("Failed to save shipment: %w", err)
	}

	// re-fetch the move so that we ensure we have exactly what is in
	// the db
	newmove, err = models.FetchMove(appCtx.DB(), &auth.Session{}, move.ID)
	if err != nil {
		log.Panic(fmt.Errorf("failed to fetch move: %w", err))
	}
	return *newmove
}

// MakeMoveWithNTSShipmentsForTOO creates an HHG Move with NTS Shipment
func MakeMoveWithNTSShipmentsForTOO(appCtx appcontext.AppContext) models.Move {
	locator := models.GenerateLocator()
	move := scenario.CreateMoveWithNTSShipment(appCtx, locator, true)

	// re-fetch the move so that we ensure we have exactly what is in
	// the db
	newmove, err := models.FetchMove(appCtx.DB(), &auth.Session{}, move.ID)
	if err != nil {
		log.Panic(fmt.Errorf("failed to fetch move: %w", err))
	}
	return *newmove
}

// MakeHHGMoveWithNTSSRhipmentsForTOO creates an HHG Move with NTS-R Shipment
func MakeHHGMoveWithNTSRShipmentsForTOO(appCtx appcontext.AppContext) models.Move {
	locator := models.GenerateLocator()
	move := scenario.CreateMoveWithHHGAndNTSRShipments(appCtx, locator, false)

	// re-fetch the move so that we ensure we have exactly what is in
	// the db
	newmove, err := models.FetchMove(appCtx.DB(), &auth.Session{}, move.ID)
	if err != nil {
		log.Panic(fmt.Errorf("failed to fetch move: %w", err))
	}
	return *newmove
}

// MakeHHGMoveWithApprovedNTSShipmentsForTOO creates an HHG Move with approved NTS
// Shipments
func MakeHHGMoveWithApprovedNTSRShipmentsForTOO(appCtx appcontext.AppContext) models.Move {
	locator := models.GenerateLocator()
	move := scenario.CreateMoveWithHHGAndNTSRShipments(appCtx, locator, false)

	moveRouter := moverouter.NewMoveRouter()
	err := moveRouter.Approve(appCtx, &move)
	if err != nil {
		log.Panic("Failed to approve move: %w", err)
	}

	err = appCtx.DB().Save(&move)
	if err != nil {
		log.Panic("Failed to save move: %w", err)
	}

	// re-fetch the move so that we ensure we have exactly what is in
	// the db
	newmove, err := models.FetchMove(appCtx.DB(), &auth.Session{}, move.ID)
	if err != nil {
		log.Panic(fmt.Errorf("failed to fetch move: %w", err))
	}

	orders := newmove.Orders
	orders.SAC = models.StringPointer("4K988AS098F")
	orders.TAC = models.StringPointer("E15A")
	orders.NtsSAC = models.StringPointer("3L988AS098F")
	orders.NtsTAC = models.StringPointer("F123")
	err = appCtx.DB().Save(&orders)
	if err != nil {
		log.Panic("Failed to save orders: %w", err)
	}

	planner := &routemocks.Planner{}

	// mock any and all planner calls
	planner.On("ZipTransitDistance", mock.AnythingOfType("*appcontext.appContext"), mock.Anything, mock.Anything).Return(2361, nil)

	queryBuilder := query.NewQueryBuilder()
	serviceItemCreator := mtoserviceitem.NewMTOServiceItemCreator(planner, queryBuilder, moveRouter, ghcrateengine.NewDomesticUnpackPricer(), ghcrateengine.NewDomesticPackPricer(), ghcrateengine.NewDomesticLinehaulPricer(), ghcrateengine.NewDomesticShorthaulPricer(), ghcrateengine.NewDomesticOriginPricer(), ghcrateengine.NewDomesticDestinationPricer(), ghcrateengine.NewFuelSurchargePricer())
	shipmentUpdater := mtoshipment.NewMTOShipmentStatusUpdater(queryBuilder, serviceItemCreator, planner)

	updatedShipments := make([]*models.MTOShipment, len(newmove.MTOShipments))
	for i := range newmove.MTOShipments {
		shipment := newmove.MTOShipments[i]
		updatedShipments[i], err = shipmentUpdater.UpdateMTOShipmentStatus(appCtx, shipment.ID, models.MTOShipmentStatusApproved, nil, nil, etag.GenerateEtag(shipment.UpdatedAt))
		if err != nil {
			log.Panic("Error updating shipment status %w", err)
		}
	}

	storageFacility := factory.BuildStorageFacility(appCtx.DB(), nil, nil)

	updatedShipment := updatedShipments[1]

	sacType := models.LOATypeHHG
	updatedShipment.SACType = &sacType
	tacType := models.LOATypeNTS
	updatedShipment.TACType = &tacType
	updatedShipment.ServiceOrderNumber = models.StringPointer("999999")
	updatedShipment.StorageFacilityID = &storageFacility.ID
	err = appCtx.DB().Save(updatedShipment)
	if err != nil {
		log.Panic("Failed to save shipment: %w", err)
	}

	// re-fetch the move so that we ensure we have exactly what is in
	// the db
	newmove, err = models.FetchMove(appCtx.DB(), &auth.Session{}, move.ID)
	if err != nil {
		log.Panic(fmt.Errorf("failed to fetch move: %w", err))
	}
	return *newmove
}

// MakeHHGMoveWithExternalNTSRShipmentsForTOO creates an HHG Move with
// NTS Shipment by external vendor
func MakeHHGMoveWithExternalNTSRShipmentsForTOO(appCtx appcontext.AppContext) models.Move {
	locator := models.GenerateLocator()
	move := scenario.CreateMoveWithHHGAndNTSRShipments(appCtx, locator, true)

	// re-fetch the move so that we ensure we have exactly what is in
	// the db
	newmove, err := models.FetchMove(appCtx.DB(), &auth.Session{}, move.ID)
	if err != nil {
		log.Panic(fmt.Errorf("failed to fetch move: %w", err))
	}
	return *newmove
}

// MakeMoveWithMinimalNTSRNeedsSC creates an Move with
// NTS-R Shipment
func MakeMoveWithMinimalNTSRNeedsSC(appCtx appcontext.AppContext) models.Move {
	pcos := internalmessages.OrdersTypePERMANENTCHANGEOFSTATION
	locator := models.GenerateLocator()
	move := scenario.CreateNeedsServicesCounselingMinimalNTSR(appCtx, pcos, locator)

	// re-fetch the move so that we ensure we have exactly what is in
	// the db
	newmove, err := models.FetchMove(appCtx.DB(), &auth.Session{}, move.ID)
	if err != nil {
		log.Panic(fmt.Errorf("failed to fetch move: %w", err))
	}
	return *newmove
}

// MakeHHGMoveNeedsSC creates an fully ready move needing SC approval
func MakeHHGMoveNeedsSC(appCtx appcontext.AppContext) models.Move {
	pcos := internalmessages.OrdersTypePERMANENTCHANGEOFSTATION
	hhg := models.MTOShipmentTypeHHG
	locator := models.GenerateLocator()
	move := scenario.CreateNeedsServicesCounseling(appCtx, pcos, hhg, nil, locator)

	// re-fetch the move so that we ensure we have exactly what is in
	// the db
	newmove, err := models.FetchMove(appCtx.DB(), &auth.Session{}, move.ID)
	if err != nil {
		log.Panic(fmt.Errorf("failed to fetch move: %w", err))
	}
	return *newmove
}

<<<<<<< HEAD
// MakeBoatHaulAwayMoveNeedsSC creates an fully ready move with a boat haul-away shipment needing SC approval
func MakeBoatHaulAwayMoveNeedsSC(appCtx appcontext.AppContext) models.Move {
	userUploader := newUserUploader(appCtx)

	userInfo := newUserInfo("customer")
	moveInfo := scenario.MoveCreatorInfo{
		UserID:      uuid.Must(uuid.NewV4()),
		Email:       userInfo.email,
		SmID:        uuid.Must(uuid.NewV4()),
		FirstName:   userInfo.firstName,
		LastName:    userInfo.lastName,
		MoveID:      uuid.Must(uuid.NewV4()),
		MoveLocator: models.GenerateLocator(),
	}

	moveRouter := moverouter.NewMoveRouter()

	move := scenario.CreateBoatHaulAwayMoveForSC(appCtx, userUploader, moveRouter, moveInfo)
=======
// MakeHHGMoveNeedsSC creates an fully ready move needing SC approval
func MakeMobileHomeMoveNeedsSC(appCtx appcontext.AppContext) models.Move {
	locator := models.GenerateLocator()
	move := scenario.CreateMoveWithMTOShipment(appCtx, internalmessages.OrdersTypePERMANENTCHANGEOFSTATION, models.MTOShipmentTypeMobileHome, nil, locator, models.MoveStatusNeedsServiceCounseling)
>>>>>>> 8477cff4

	// re-fetch the move so that we ensure we have exactly what is in
	// the db
	newmove, err := models.FetchMove(appCtx.DB(), &auth.Session{}, move.ID)
	if err != nil {
		log.Panic(fmt.Errorf("failed to fetch move: %w", err))
	}
<<<<<<< HEAD

	return *newmove
}

// MakeBoatHaulAwayMoveNeedsTOOApproval creates an fully ready move with a boat haul-away shipment needing SC approval
func MakeBoatHaulAwayMoveNeedsTOOApproval(appCtx appcontext.AppContext) models.Move {
	userUploader := newUserUploader(appCtx)

	userInfo := newUserInfo("customer")
	moveInfo := scenario.MoveCreatorInfo{
		UserID:      uuid.Must(uuid.NewV4()),
		Email:       userInfo.email,
		SmID:        uuid.Must(uuid.NewV4()),
		FirstName:   userInfo.firstName,
		LastName:    userInfo.lastName,
		MoveID:      uuid.Must(uuid.NewV4()),
		MoveLocator: models.GenerateLocator(),
	}

	moveRouter := moverouter.NewMoveRouter()

	move := scenario.CreateBoatHaulAwayMoveForTOO(appCtx, userUploader, moveRouter, moveInfo)
=======
	return *newmove
}

func MakeMobileHomeMoveForTOO(appCtx appcontext.AppContext) models.Move {
	hhg := models.MTOShipmentTypeHHG
	hor := models.DestinationTypeHomeOfRecord
	originDutyLocation := factory.FetchOrBuildCurrentDutyLocation(appCtx.DB())
	move := scenario.CreateMoveWithOptions(appCtx, testdatagen.Assertions{
		Order: models.Order{
			OriginDutyLocation: &originDutyLocation,
		},
		MTOShipment: models.MTOShipment{
			ShipmentType:    hhg,
			DestinationType: &hor,
		},
		Move: models.Move{
			Status: models.MoveStatusSUBMITTED,
		},
		DutyLocation: models.DutyLocation{
			ProvidesServicesCounseling: false,
		},
	})
>>>>>>> 8477cff4

	// re-fetch the move so that we ensure we have exactly what is in
	// the db
	newmove, err := models.FetchMove(appCtx.DB(), &auth.Session{}, move.ID)
	if err != nil {
		log.Panic(fmt.Errorf("failed to fetch move: %w", err))
	}
<<<<<<< HEAD

=======
>>>>>>> 8477cff4
	return *newmove
}

// MakeHHGMoveNeedsServicesCounselingUSMC creates an fully ready move as USMC needing SC approval
func MakeHHGMoveNeedsServicesCounselingUSMC(appCtx appcontext.AppContext) models.Move {
	userUploader := newUserUploader(appCtx)
	locator := models.GenerateLocator()
	move := scenario.CreateHHGNeedsServicesCounselingUSMC3(appCtx, userUploader, locator)

	// re-fetch the move so that we ensure we have exactly what is in
	// the db
	newmove, err := models.FetchMove(appCtx.DB(), &auth.Session{}, move.ID)
	if err != nil {
		log.Panic(fmt.Errorf("failed to fetch move: %w", err))
	}
	return *newmove
}

// MakeHHGMoveWithAmendedOrders creates a move needing SC approval with amended orders
func MakeHHGMoveWithAmendedOrders(appCtx appcontext.AppContext) models.Move {
	pcos := internalmessages.OrdersTypePERMANENTCHANGEOFSTATION
	hhg := models.MTOShipmentTypeHHG
	locator := models.GenerateLocator()
	userUploader := newUserUploader(appCtx)
	move := scenario.CreateNeedsServicesCounselingWithAmendedOrders(appCtx, userUploader, pcos, hhg, nil, locator)
	// re-fetch the move so that we ensure we have exactly what is in
	// the db
	newmove, err := models.FetchMove(appCtx.DB(), &auth.Session{}, move.ID)
	if err != nil {
		log.Panic(fmt.Errorf("failed to fetch move: %w", err))
	}
	return *newmove
}

// MakeHHGMoveForSeparationNeedsSC creates an fully ready move for
// separation needing SC approval
func MakeHHGMoveForSeparationNeedsSC(appCtx appcontext.AppContext) models.Move {
	separation := internalmessages.OrdersTypeSEPARATION
	hhg := models.MTOShipmentTypeHHG
	hor := models.DestinationTypeHomeOfRecord
	locator := models.GenerateLocator()
	move := scenario.CreateNeedsServicesCounseling(appCtx, separation, hhg, &hor, locator)

	// re-fetch the move so that we ensure we have exactly what is in
	// the db
	newmove, err := models.FetchMove(appCtx.DB(), &auth.Session{}, move.ID)
	if err != nil {
		log.Panic(fmt.Errorf("failed to fetch move: %w", err))
	}
	return *newmove
}

// MakeHHGMoveForRetireeNeedsSC creates an fully ready move for
// separation needing SC approval
func MakeHHGMoveForRetireeNeedsSC(appCtx appcontext.AppContext) models.Move {
	retirement := internalmessages.OrdersTypeRETIREMENT
	hhg := models.MTOShipmentTypeHHG
	hos := models.DestinationTypeHomeOfSelection
	locator := models.GenerateLocator()
	move := scenario.CreateNeedsServicesCounseling(appCtx, retirement, hhg, &hos, locator)

	// re-fetch the move so that we ensure we have exactly what is in
	// the db
	newmove, err := models.FetchMove(appCtx.DB(), &auth.Session{}, move.ID)
	if err != nil {
		log.Panic(fmt.Errorf("failed to fetch move: %w", err))
	}
	return *newmove
}

func MakeMoveWithPPMShipmentReadyForFinalCloseout(appCtx appcontext.AppContext) models.Move {
	userUploader := newUserUploader(appCtx)
	closeoutOffice := factory.BuildTransportationOffice(appCtx.DB(), []factory.Customization{
		{
			Model: models.TransportationOffice{Gbloc: "KKFA", ProvidesCloseout: true},
		},
	}, nil)

	userInfo := newUserInfo("customer")
	moveInfo := scenario.MoveCreatorInfo{
		UserID:           uuid.Must(uuid.NewV4()),
		Email:            userInfo.email,
		SmID:             uuid.Must(uuid.NewV4()),
		FirstName:        userInfo.firstName,
		LastName:         userInfo.lastName,
		MoveID:           uuid.Must(uuid.NewV4()),
		MoveLocator:      models.GenerateLocator(),
		CloseoutOfficeID: &closeoutOffice.ID,
	}

	approvedAt := time.Date(2022, 4, 15, 12, 30, 0, 0, time.UTC)
	address := factory.BuildAddress(appCtx.DB(), nil, nil)

	pickupAddress := factory.BuildAddress(appCtx.DB(), []factory.Customization{
		{
			Model: models.Address{
				ID:             uuid.Must(uuid.NewV4()),
				StreetAddress1: "1 First St",
				StreetAddress2: models.StringPointer("Apt 1"),
				City:           "Miami Gardens",
				State:          "FL",
				PostalCode:     "33169",
				Country:        models.StringPointer("US"),
			},
		},
	}, nil)
	destinationAddress := factory.BuildAddress(appCtx.DB(), []factory.Customization{
		{
			Model: models.Address{
				ID:             uuid.Must(uuid.NewV4()),
				StreetAddress1: "2 Second St",
				StreetAddress2: models.StringPointer("Bldg 2"),
				City:           "Key West",
				State:          "FL",
				PostalCode:     "33040",
				Country:        models.StringPointer("US"),
			},
		},
	}, nil)

	assertions := testdatagen.Assertions{
		UserUploader: userUploader,
		Move: models.Move{
			Status: models.MoveStatusAPPROVED,
		},
		MTOShipment: models.MTOShipment{
			Status: models.MTOShipmentStatusApproved,
		},
		PPMShipment: models.PPMShipment{
			ID:                          uuid.Must(uuid.NewV4()),
			ApprovedAt:                  &approvedAt,
			Status:                      models.PPMShipmentStatusWaitingOnCustomer,
			ActualMoveDate:              models.TimePointer(time.Date(testdatagen.GHCTestYear, time.March, 16, 0, 0, 0, 0, time.UTC)),
			ActualPickupPostalCode:      models.StringPointer("42444"),
			ActualDestinationPostalCode: models.StringPointer("30813"),
			PickupAddressID:             &pickupAddress.ID,
			DestinationAddressID:        &destinationAddress.ID,
			HasReceivedAdvance:          models.BoolPointer(true),
			AdvanceAmountReceived:       models.CentPointer(unit.Cents(340000)),
			W2Address:                   &address,
			FinalIncentive:              models.CentPointer(50000000),
		},
	}

	move, shipment := scenario.CreateGenericMoveWithPPMShipment(appCtx, moveInfo, false, userUploader, &assertions.MTOShipment, &assertions.Move, assertions.PPMShipment)

	factory.BuildWeightTicket(appCtx.DB(), []factory.Customization{
		{
			Model:    shipment,
			LinkOnly: true,
		},
		{
			Model:    move.Orders.ServiceMember,
			LinkOnly: true,
		},
		{
			Model: models.WeightTicket{
				EmptyWeight: models.PoundPointer(14000),
				FullWeight:  models.PoundPointer(18000),
			},
		},
	}, nil)

	factory.BuildMovingExpense(appCtx.DB(), []factory.Customization{
		{
			Model:    shipment,
			LinkOnly: true,
		},
		{
			Model:    move.Orders.ServiceMember,
			LinkOnly: true,
		},
		{
			Model: models.MovingExpense{
				Amount: models.CentPointer(45000),
			},
		},
	}, nil)

	factory.BuildProgearWeightTicket(appCtx.DB(), []factory.Customization{
		{
			Model:    shipment,
			LinkOnly: true,
		},
		{
			Model:    move.Orders.ServiceMember,
			LinkOnly: true,
		},
		{
			Model: models.ProgearWeightTicket{
				Weight: models.PoundPointer(1500),
			},
		},
	}, nil)

	// re-fetch the move so that we ensure we have exactly what is in
	// the db
	newmove, err := models.FetchMove(appCtx.DB(), &auth.Session{}, move.ID)
	if err != nil {
		log.Panic(fmt.Errorf("failed to fetch move: %w", err))
	}

	newmove.Orders.NewDutyLocation, err = models.FetchDutyLocation(appCtx.DB(), newmove.Orders.NewDutyLocationID)
	if err != nil {
		log.Panic(fmt.Errorf("failed to fetch duty location: %w", err))
	}
	return *newmove
}

// This one is the actual function that's used for testdatagen harness(I think)
func MakeMoveWithPPMShipmentReadyForFinalCloseoutWithSIT(appCtx appcontext.AppContext) models.Move {
	userUploader := newUserUploader(appCtx)
	closeoutOffice := factory.BuildTransportationOffice(appCtx.DB(), []factory.Customization{
		{
			Model: models.TransportationOffice{Gbloc: "KKFA", ProvidesCloseout: true},
		},
	}, nil)

	userInfo := newUserInfo("customer")
	moveInfo := scenario.MoveCreatorInfo{
		UserID:           uuid.Must(uuid.NewV4()),
		Email:            userInfo.email,
		SmID:             uuid.Must(uuid.NewV4()),
		FirstName:        userInfo.firstName,
		LastName:         userInfo.lastName,
		MoveID:           uuid.Must(uuid.NewV4()),
		MoveLocator:      models.GenerateLocator(),
		CloseoutOfficeID: &closeoutOffice.ID,
	}

	sitLocationType := models.SITLocationTypeOrigin
	approvedAt := time.Date(2022, 4, 15, 12, 30, 0, 0, time.UTC)
	address := factory.BuildAddress(appCtx.DB(), nil, nil)
	sitDaysAllowance := 90
	pickupAddress := factory.BuildAddress(appCtx.DB(), []factory.Customization{
		{
			Model: models.Address{
				PostalCode: "42444",
			},
		},
	}, nil)
	destinationAddress := factory.BuildAddress(appCtx.DB(), []factory.Customization{
		{
			Model: models.Address{
				PostalCode: "30813",
			},
		},
	}, nil)

	assertions := testdatagen.Assertions{
		UserUploader: userUploader,
		Move: models.Move{
			Status: models.MoveStatusAPPROVED,
		},
		MTOShipment: models.MTOShipment{
			Status:               models.MTOShipmentStatusApproved,
			SITDaysAllowance:     &sitDaysAllowance,
			PickupAddressID:      &pickupAddress.ID,
			DestinationAddressID: &destinationAddress.ID,
		},
		PPMShipment: models.PPMShipment{
			ID:                          uuid.Must(uuid.NewV4()),
			ApprovedAt:                  &approvedAt,
			Status:                      models.PPMShipmentStatusWaitingOnCustomer,
			ActualMoveDate:              models.TimePointer(time.Date(testdatagen.GHCTestYear, time.March, 16, 0, 0, 0, 0, time.UTC)),
			ActualPickupPostalCode:      models.StringPointer("42444"),
			ActualDestinationPostalCode: models.StringPointer("30813"),
			HasReceivedAdvance:          models.BoolPointer(true),
			AdvanceAmountReceived:       models.CentPointer(unit.Cents(340000)),
			W2Address:                   &address,
			FinalIncentive:              models.CentPointer(50000000),
			SITExpected:                 models.BoolPointer(true),
			SITEstimatedEntryDate:       models.TimePointer(time.Date(testdatagen.GHCTestYear, time.March, 16, 0, 0, 0, 0, time.UTC)),
			SITEstimatedDepartureDate:   models.TimePointer(time.Date(testdatagen.GHCTestYear, time.April, 16, 0, 0, 0, 0, time.UTC)),
			SITEstimatedWeight:          models.PoundPointer(unit.Pound(1234)),
			SITEstimatedCost:            models.CentPointer(unit.Cents(12345600)),
			SITLocation:                 &sitLocationType,
		},
	}

	move, shipment := scenario.CreateGenericMoveWithPPMShipment(appCtx, moveInfo, false, userUploader, &assertions.MTOShipment, &assertions.Move, assertions.PPMShipment)

	threeMonthsAgo := time.Now().AddDate(0, -3, 0)
	twoMonthsAgo := threeMonthsAgo.AddDate(0, 1, 0)
	sitCost := unit.Cents(200000)
	sitItems := factory.BuildOriginSITServiceItems(appCtx.DB(), move, shipment.Shipment, &threeMonthsAgo, &twoMonthsAgo)
	sitItems = append(sitItems, factory.BuildDestSITServiceItems(appCtx.DB(), move, shipment.Shipment, &twoMonthsAgo, nil)...)
	paymentRequest := factory.BuildPaymentRequest(appCtx.DB(), []factory.Customization{
		{
			Model: models.PaymentRequest{
				ID:              uuid.Must(uuid.NewV4()),
				IsFinal:         false,
				Status:          models.PaymentRequestStatusReviewed,
				RejectionReason: nil,
			},
		},
		{
			Model:    move,
			LinkOnly: true,
		},
	}, nil)
	for i := range sitItems {
		factory.BuildPaymentServiceItem(appCtx.DB(), []factory.Customization{
			{
				Model: models.PaymentServiceItem{
					PriceCents: &sitCost,
				},
			}, {
				Model:    paymentRequest,
				LinkOnly: true,
			}, {
				Model:    sitItems[i],
				LinkOnly: true,
			},
		}, nil)
	}
	scenario.MakeSITExtensionsForShipment(appCtx, shipment.Shipment)

	factory.BuildWeightTicket(appCtx.DB(), []factory.Customization{
		{
			Model:    shipment,
			LinkOnly: true,
		},
		{
			Model:    move.Orders.ServiceMember,
			LinkOnly: true,
		},
		{
			Model: models.WeightTicket{
				EmptyWeight: models.PoundPointer(14000),
				FullWeight:  models.PoundPointer(18000),
			},
		},
	}, nil)

	factory.BuildMovingExpense(appCtx.DB(), []factory.Customization{
		{
			Model:    shipment,
			LinkOnly: true,
		},
		{
			Model:    move.Orders.ServiceMember,
			LinkOnly: true,
		},
		{
			Model: models.MovingExpense{
				Amount: models.CentPointer(45000),
			},
		},
	}, nil)

	factory.BuildProgearWeightTicket(appCtx.DB(), []factory.Customization{
		{
			Model:    shipment,
			LinkOnly: true,
		},
		{
			Model:    move.Orders.ServiceMember,
			LinkOnly: true,
		},
		{
			Model: models.ProgearWeightTicket{
				Weight: models.PoundPointer(1500),
			},
		},
	}, nil)

	// re-fetch the move so that we ensure we have exactly what is in
	// the db
	newmove, err := models.FetchMove(appCtx.DB(), &auth.Session{}, move.ID)
	if err != nil {
		log.Panic(fmt.Errorf("failed to fetch move: %w", err))
	}

	newmove.Orders.NewDutyLocation, err = models.FetchDutyLocation(appCtx.DB(), newmove.Orders.NewDutyLocationID)
	if err != nil {
		log.Panic(fmt.Errorf("failed to fetch duty location: %w", err))
	}
	return *newmove
}

func MakePPMMoveWithCloseout(appCtx appcontext.AppContext) models.Move {
	userUploader := newUserUploader(appCtx)
	closeoutOffice := factory.BuildTransportationOffice(appCtx.DB(), []factory.Customization{
		{
			Model: models.TransportationOffice{Gbloc: "KKFA", ProvidesCloseout: true},
		},
	}, nil)
	userInfo := newUserInfo("customer")
	moveInfo := scenario.MoveCreatorInfo{
		UserID:           uuid.Must(uuid.NewV4()),
		Email:            userInfo.email,
		SmID:             uuid.Must(uuid.NewV4()),
		FirstName:        userInfo.firstName,
		LastName:         userInfo.lastName,
		MoveID:           uuid.Must(uuid.NewV4()),
		MoveLocator:      models.GenerateLocator(),
		CloseoutOfficeID: &closeoutOffice.ID,
	}

	move := scenario.CreateMoveWithCloseOut(appCtx, userUploader, moveInfo, models.AffiliationARMY)

	// re-fetch the move so that we ensure we have exactly what is in
	// the db
	newmove, err := models.FetchMove(appCtx.DB(), &auth.Session{}, move.ID)
	if err != nil {
		log.Panic(fmt.Errorf("failed to fetch move: %w", err))
	}
	return *newmove
}

func MakePPMMoveWithCloseoutOffice(appCtx appcontext.AppContext) models.Move {
	userUploader := newUserUploader(appCtx)

	userInfo := newUserInfo("customer")
	moveInfo := scenario.MoveCreatorInfo{
		UserID:      uuid.Must(uuid.NewV4()),
		Email:       userInfo.email,
		SmID:        uuid.Must(uuid.NewV4()),
		FirstName:   userInfo.firstName,
		LastName:    userInfo.lastName,
		MoveID:      uuid.Must(uuid.NewV4()),
		MoveLocator: models.GenerateLocator(),
	}

	move := scenario.CreateMoveWithCloseoutOffice(appCtx, moveInfo, userUploader)

	// re-fetch the move so that we ensure we have exactly what is in
	// the db
	newmove, err := models.FetchMove(appCtx.DB(), &auth.Session{}, move.ID)
	if err != nil {
		log.Panic(fmt.Errorf("failed to fetch move: %w", err))
	}

	var closeoutOffice models.TransportationOffice
	err = appCtx.DB().Find(&closeoutOffice, newmove.CloseoutOfficeID)
	if err != nil {
		log.Panic(fmt.Errorf("failed to fetch closeout office: %w", err))
	}

	newmove.CloseoutOffice = &closeoutOffice
	return *newmove
}

func MakeSubmittedMoveWithPPMShipmentForSC(appCtx appcontext.AppContext) models.Move {
	userUploader := newUserUploader(appCtx)

	userInfo := newUserInfo("customer")
	moveInfo := scenario.MoveCreatorInfo{
		UserID:      uuid.Must(uuid.NewV4()),
		Email:       userInfo.email,
		SmID:        uuid.Must(uuid.NewV4()),
		FirstName:   userInfo.firstName,
		LastName:    userInfo.lastName,
		MoveID:      uuid.Must(uuid.NewV4()),
		MoveLocator: models.GenerateLocator(),
	}

	moveRouter := moverouter.NewMoveRouter()

	move := scenario.CreateSubmittedMoveWithPPMShipmentForSC(appCtx, userUploader, moveRouter, moveInfo)

	// re-fetch the move so that we ensure we have exactly what is in
	// the db
	newmove, err := models.FetchMove(appCtx.DB(), &auth.Session{}, move.ID)
	if err != nil {
		log.Panic(fmt.Errorf("failed to fetch move: %w", err))
	}

	return *newmove
}

func MakeApprovedMoveWithPPM(appCtx appcontext.AppContext) models.Move {
	userUploader := newUserUploader(appCtx)
	userInfo := newUserInfo("customer")
	moveInfo := scenario.MoveCreatorInfo{
		UserID:      uuid.Must(uuid.NewV4()),
		Email:       userInfo.email,
		SmID:        uuid.Must(uuid.NewV4()),
		FirstName:   userInfo.firstName,
		LastName:    userInfo.lastName,
		MoveID:      uuid.Must(uuid.NewV4()),
		MoveLocator: models.GenerateLocator(),
	}

	approvedAt := time.Date(2022, 4, 15, 12, 30, 0, 0, time.UTC)

	assertions := testdatagen.Assertions{
		UserUploader: userUploader,
		Move: models.Move{
			Status: models.MoveStatusAPPROVED,
		},
		MTOShipment: models.MTOShipment{
			Status: models.MTOShipmentStatusApproved,
		},
		PPMShipment: models.PPMShipment{
			ID:         uuid.Must(uuid.NewV4()),
			ApprovedAt: &approvedAt,
			Status:     models.PPMShipmentStatusWaitingOnCustomer,
		},
	}

	move, _ := scenario.CreateGenericMoveWithPPMShipment(appCtx, moveInfo, false, userUploader, &assertions.MTOShipment, &assertions.Move, assertions.PPMShipment)

	// re-fetch the move so that we ensure we have exactly what is in
	// the db
	newmove, err := models.FetchMove(appCtx.DB(), &auth.Session{}, move.ID)
	if err != nil {
		log.Panic(fmt.Errorf("failed to fetch move: %w", err))
	}

	return *newmove
}

func MakeUnSubmittedMoveWithPPMShipmentThroughEstimatedWeights(appCtx appcontext.AppContext) models.Move {
	/*
	 * A service member with orders and a PPM shipment updated with an estimated weight value and estimated incentive
	 */
	userUploader := newUserUploader(appCtx)

	userInfo := newUserInfo("customer")
	moveInfo := scenario.MoveCreatorInfo{
		UserID:           uuid.Must(uuid.NewV4()),
		Email:            userInfo.email,
		SmID:             uuid.Must(uuid.NewV4()),
		FirstName:        userInfo.firstName,
		LastName:         userInfo.lastName,
		MoveID:           uuid.Must(uuid.NewV4()),
		MoveLocator:      models.GenerateLocator(),
		CloseoutOfficeID: &scenario.DefaultCloseoutOfficeID,
	}
	assertions := testdatagen.Assertions{
		UserUploader: userUploader,
		PPMShipment: models.PPMShipment{
			ID:                 uuid.Must(uuid.NewV4()),
			EstimatedWeight:    models.PoundPointer(unit.Pound(4000)),
			HasProGear:         models.BoolPointer(false),
			EstimatedIncentive: models.CentPointer(unit.Cents(1000000)),
		},
	}

	move, _ := scenario.CreateGenericMoveWithPPMShipment(appCtx, moveInfo, true, userUploader, nil, nil, assertions.PPMShipment)

	// re-fetch the move so that we ensure we have exactly what is in
	// the db
	newmove, err := models.FetchMove(appCtx.DB(), &auth.Session{}, move.ID)
	if err != nil {
		log.Panic(fmt.Errorf("failed to fetch move: %w", err))
	}

	return *newmove
}

func MakeApprovedMoveWithPPMWithAboutFormComplete(appCtx appcontext.AppContext) models.Move {
	userUploader := newUserUploader(appCtx)

	userInfo := newUserInfo("customer")
	moveInfo := scenario.MoveCreatorInfo{
		UserID:           uuid.Must(uuid.NewV4()),
		Email:            userInfo.email,
		SmID:             uuid.Must(uuid.NewV4()),
		FirstName:        userInfo.firstName,
		LastName:         userInfo.lastName,
		MoveID:           uuid.Must(uuid.NewV4()),
		MoveLocator:      models.GenerateLocator(),
		CloseoutOfficeID: &scenario.DefaultCloseoutOfficeID,
	}

	approvedAt := time.Date(2022, 4, 15, 12, 30, 0, 0, time.UTC)
	address := factory.BuildAddress(appCtx.DB(), nil, nil)

	assertions := testdatagen.Assertions{
		UserUploader: userUploader,
		Move: models.Move{
			Status: models.MoveStatusAPPROVED,
		},
		MTOShipment: models.MTOShipment{
			Status: models.MTOShipmentStatusApproved,
		},
		PPMShipment: models.PPMShipment{
			ID:                          uuid.Must(uuid.NewV4()),
			ApprovedAt:                  &approvedAt,
			Status:                      models.PPMShipmentStatusWaitingOnCustomer,
			ActualMoveDate:              models.TimePointer(time.Date(testdatagen.GHCTestYear, time.March, 16, 0, 0, 0, 0, time.UTC)),
			ActualPickupPostalCode:      models.StringPointer("42444"),
			ActualDestinationPostalCode: models.StringPointer("30813"),
			HasReceivedAdvance:          models.BoolPointer(true),
			AdvanceAmountReceived:       models.CentPointer(unit.Cents(340000)),
			W2Address:                   &address,
		},
	}

	move, _ := scenario.CreateGenericMoveWithPPMShipment(appCtx, moveInfo, false, userUploader, &assertions.MTOShipment, &assertions.Move, assertions.PPMShipment)

	// re-fetch the move so that we ensure we have exactly what is in
	// the db
	newmove, err := models.FetchMove(appCtx.DB(), &auth.Session{}, move.ID)
	if err != nil {
		log.Panic(fmt.Errorf("failed to fetch move: %w", err))
	}

	return *newmove
}

func MakeUnsubmittedMoveWithMultipleFullPPMShipmentComplete(appCtx appcontext.AppContext) models.Move {
	userUploader := newUserUploader(appCtx)

	userInfo := newUserInfo("customer")
	moveInfo := scenario.MoveCreatorInfo{
		UserID:           uuid.Must(uuid.NewV4()),
		Email:            userInfo.email,
		SmID:             uuid.Must(uuid.NewV4()),
		FirstName:        userInfo.firstName,
		LastName:         userInfo.lastName,
		MoveID:           uuid.Must(uuid.NewV4()),
		MoveLocator:      models.GenerateLocator(),
		CloseoutOfficeID: &scenario.DefaultCloseoutOfficeID,
	}

	assertions := testdatagen.Assertions{
		UserUploader: userUploader,
		PPMShipment: models.PPMShipment{
			ID:     uuid.Must(uuid.NewV4()),
			Status: models.PPMShipmentStatusDraft,
		},
	}

	move, _ := scenario.CreateGenericMoveWithPPMShipment(appCtx, moveInfo, false, userUploader, nil, nil, assertions.PPMShipment)

	factory.BuildPPMShipment(appCtx.DB(), []factory.Customization{
		{
			Model:    move,
			LinkOnly: true,
		},
	}, nil)
	// re-fetch the move so that we ensure we have exactly what is in
	// the db
	newmove, err := models.FetchMove(appCtx.DB(), &auth.Session{}, move.ID)
	if err != nil {
		log.Panic(fmt.Errorf("failed to fetch move: %w", err))
	}

	return *newmove
}

func MakeApprovedMoveWithPPMProgearWeightTicket(appCtx appcontext.AppContext) models.Move {
	userUploader := newUserUploader(appCtx)

	userInfo := newUserInfo("customer")
	moveInfo := scenario.MoveCreatorInfo{
		UserID:      uuid.Must(uuid.NewV4()),
		Email:       userInfo.email,
		SmID:        uuid.Must(uuid.NewV4()),
		FirstName:   userInfo.firstName,
		LastName:    userInfo.lastName,
		MoveID:      uuid.Must(uuid.NewV4()),
		MoveLocator: models.GenerateLocator(),
	}

	approvedAt := time.Date(2022, 4, 15, 12, 30, 0, 0, time.UTC)
	address := factory.BuildAddress(appCtx.DB(), nil, nil)

	assertions := testdatagen.Assertions{
		UserUploader: userUploader,
		Move: models.Move{
			Status: models.MoveStatusAPPROVED,
		},
		MTOShipment: models.MTOShipment{
			Status: models.MTOShipmentStatusApproved,
		},
		PPMShipment: models.PPMShipment{
			ID:                          uuid.Must(uuid.NewV4()),
			ApprovedAt:                  &approvedAt,
			Status:                      models.PPMShipmentStatusWaitingOnCustomer,
			ActualMoveDate:              models.TimePointer(time.Date(testdatagen.GHCTestYear, time.March, 16, 0, 0, 0, 0, time.UTC)),
			ActualPickupPostalCode:      models.StringPointer("42444"),
			ActualDestinationPostalCode: models.StringPointer("30813"),
			HasReceivedAdvance:          models.BoolPointer(true),
			AdvanceAmountReceived:       models.CentPointer(unit.Cents(340000)),
			W2Address:                   &address,
		},
	}

	move, shipment := scenario.CreateGenericMoveWithPPMShipment(appCtx, moveInfo, false, userUploader, &assertions.MTOShipment, &assertions.Move, assertions.PPMShipment)

	factory.BuildWeightTicket(appCtx.DB(), []factory.Customization{
		{
			Model:    shipment,
			LinkOnly: true,
		},
		{
			Model:    move.Orders.ServiceMember,
			LinkOnly: true,
		},
	}, nil)
	factory.BuildProgearWeightTicket(appCtx.DB(), []factory.Customization{
		{
			Model:    shipment,
			LinkOnly: true,
		},
		{
			Model:    move.Orders.ServiceMember,
			LinkOnly: true,
		},
	}, nil)

	// re-fetch the move so that we ensure we have exactly what is in
	// the db
	newmove, err := models.FetchMove(appCtx.DB(), &auth.Session{}, move.ID)
	if err != nil {
		log.Panic(fmt.Errorf("failed to fetch move: %w", err))
	}

	return *newmove
}

func MakeApprovedMoveWithPPMProgearWeightTicketOffice(appCtx appcontext.AppContext) models.Move {
	userUploader := newUserUploader(appCtx)
	closeoutOffice := factory.BuildTransportationOffice(appCtx.DB(), []factory.Customization{
		{
			Model: models.TransportationOffice{Gbloc: "KKFA", ProvidesCloseout: true},
		},
	}, nil)

	userInfo := newUserInfo("customer")
	moveInfo := scenario.MoveCreatorInfo{
		UserID:           uuid.Must(uuid.NewV4()),
		Email:            userInfo.email,
		SmID:             uuid.Must(uuid.NewV4()),
		FirstName:        userInfo.firstName,
		LastName:         userInfo.lastName,
		MoveID:           uuid.Must(uuid.NewV4()),
		MoveLocator:      models.GenerateLocator(),
		CloseoutOfficeID: &closeoutOffice.ID,
	}

	approvedAt := time.Date(2022, 4, 15, 12, 30, 0, 0, time.UTC)
	address := factory.BuildAddress(appCtx.DB(), nil, nil)

	assertions := testdatagen.Assertions{
		UserUploader: userUploader,
		Move: models.Move{
			Status: models.MoveStatusAPPROVED,
		},
		MTOShipment: models.MTOShipment{
			Status: models.MTOShipmentStatusApproved,
		},
		PPMShipment: models.PPMShipment{
			ID:                          uuid.Must(uuid.NewV4()),
			ApprovedAt:                  &approvedAt,
			Status:                      models.PPMShipmentStatusNeedsCloseout,
			ActualMoveDate:              models.TimePointer(time.Date(testdatagen.GHCTestYear, time.March, 16, 0, 0, 0, 0, time.UTC)),
			ActualPickupPostalCode:      models.StringPointer("42444"),
			ActualDestinationPostalCode: models.StringPointer("30813"),
			HasReceivedAdvance:          models.BoolPointer(true),
			AdvanceAmountReceived:       models.CentPointer(unit.Cents(340000)),
			W2Address:                   &address,
		},
	}

	move, shipment := scenario.CreateGenericMoveWithPPMShipment(appCtx, moveInfo, false, userUploader, &assertions.MTOShipment, &assertions.Move, assertions.PPMShipment)

	factory.BuildWeightTicket(appCtx.DB(), []factory.Customization{
		{
			Model:    shipment,
			LinkOnly: true,
		},
		{
			Model:    move.Orders.ServiceMember,
			LinkOnly: true,
		},
	}, nil)
	factory.BuildProgearWeightTicket(appCtx.DB(), []factory.Customization{
		{
			Model:    shipment,
			LinkOnly: true,
		},
		{
			Model:    move.Orders.ServiceMember,
			LinkOnly: true,
		},
	}, nil)

	// re-fetch the move so that we ensure we have exactly what is in
	// the db
	newmove, err := models.FetchMove(appCtx.DB(), &auth.Session{}, move.ID)
	if err != nil {
		log.Panic(fmt.Errorf("failed to fetch move: %w", err))
	}

	return *newmove
}

func MakeApprovedMoveWithPPMWeightTicketOffice(appCtx appcontext.AppContext) models.Move {
	userUploader := newUserUploader(appCtx)
	closeoutOffice := factory.BuildTransportationOffice(appCtx.DB(), []factory.Customization{
		{
			Model: models.TransportationOffice{Gbloc: "KKFA", ProvidesCloseout: true},
		},
	}, nil)
	userInfo := newUserInfo("customer")
	moveInfo := scenario.MoveCreatorInfo{
		UserID:           uuid.Must(uuid.NewV4()),
		Email:            userInfo.email,
		SmID:             uuid.Must(uuid.NewV4()),
		FirstName:        userInfo.firstName,
		LastName:         userInfo.lastName,
		MoveID:           uuid.Must(uuid.NewV4()),
		MoveLocator:      models.GenerateLocator(),
		CloseoutOfficeID: &closeoutOffice.ID,
	}

	approvedAt := time.Date(2022, 4, 15, 12, 30, 0, 0, time.UTC)
	address := factory.BuildAddress(appCtx.DB(), nil, nil)

	assertions := testdatagen.Assertions{
		UserUploader: userUploader,
		Move: models.Move{
			Status: models.MoveStatusAPPROVED,
		},
		MTOShipment: models.MTOShipment{
			Status: models.MTOShipmentStatusApproved,
		},
		PPMShipment: models.PPMShipment{
			ID:                          uuid.Must(uuid.NewV4()),
			ApprovedAt:                  &approvedAt,
			Status:                      models.PPMShipmentStatusNeedsCloseout,
			ActualMoveDate:              models.TimePointer(time.Date(testdatagen.GHCTestYear, time.March, 16, 0, 0, 0, 0, time.UTC)),
			ActualPickupPostalCode:      models.StringPointer("42444"),
			ActualDestinationPostalCode: models.StringPointer("30813"),
			HasReceivedAdvance:          models.BoolPointer(true),
			AdvanceAmountReceived:       models.CentPointer(unit.Cents(340000)),
			W2Address:                   &address,
		},
	}

	move, shipment := scenario.CreateGenericMoveWithPPMShipment(appCtx, moveInfo, false, userUploader, &assertions.MTOShipment, &assertions.Move, assertions.PPMShipment)

	factory.BuildWeightTicket(appCtx.DB(), []factory.Customization{
		{
			Model:    shipment,
			LinkOnly: true,
		},
		{
			Model:    move.Orders.ServiceMember,
			LinkOnly: true,
		},
	}, nil)

	// re-fetch the move so that we ensure we have exactly what is in
	// the db
	newmove, err := models.FetchMove(appCtx.DB(), &auth.Session{}, move.ID)
	if err != nil {
		log.Panic(fmt.Errorf("failed to fetch move: %w", err))
	}

	return *newmove
}

func MakeApprovedMoveWithPPMWeightTicketOfficeWithHHG(appCtx appcontext.AppContext) models.Move {
	userUploader := newUserUploader(appCtx)
	closeoutOffice := factory.BuildTransportationOffice(appCtx.DB(), []factory.Customization{
		{
			Model: models.TransportationOffice{Gbloc: "KKFA", ProvidesCloseout: true},
		},
	}, nil)
	userInfo := newUserInfo("customer")
	moveInfo := scenario.MoveCreatorInfo{
		UserID:           uuid.Must(uuid.NewV4()),
		Email:            userInfo.email,
		SmID:             uuid.Must(uuid.NewV4()),
		FirstName:        userInfo.firstName,
		LastName:         userInfo.lastName,
		MoveID:           uuid.Must(uuid.NewV4()),
		MoveLocator:      models.GenerateLocator(),
		CloseoutOfficeID: &closeoutOffice.ID,
	}

	approvedAt := time.Date(2022, 4, 15, 12, 30, 0, 0, time.UTC)
	address := factory.BuildAddress(appCtx.DB(), nil, nil)

	assertions := testdatagen.Assertions{
		UserUploader: userUploader,
		Move: models.Move{
			Status: models.MoveStatusAPPROVED,
		},
		MTOShipment: models.MTOShipment{
			Status: models.MTOShipmentStatusApproved,
		},
		PPMShipment: models.PPMShipment{
			ID:                          uuid.Must(uuid.NewV4()),
			ApprovedAt:                  &approvedAt,
			Status:                      models.PPMShipmentStatusNeedsCloseout,
			ActualMoveDate:              models.TimePointer(time.Date(testdatagen.GHCTestYear, time.March, 16, 0, 0, 0, 0, time.UTC)),
			ActualPickupPostalCode:      models.StringPointer("42444"),
			ActualDestinationPostalCode: models.StringPointer("30813"),
			HasReceivedAdvance:          models.BoolPointer(true),
			AdvanceAmountReceived:       models.CentPointer(unit.Cents(340000)),
			W2Address:                   &address,
		},
	}

	move, shipment := scenario.CreateGenericMoveWithPPMShipment(appCtx, moveInfo, false, userUploader, &assertions.MTOShipment, &assertions.Move, assertions.PPMShipment)

	estimatedWeight := unit.Pound(1400)
	actualWeight := unit.Pound(2000)

	requestedPickupDate := time.Now().AddDate(0, 3, 0)
	requestedDeliveryDate := requestedPickupDate.AddDate(0, 1, 0)

	factory.BuildMTOShipment(appCtx.DB(), []factory.Customization{
		{
			Model: models.MTOShipment{
				PrimeEstimatedWeight:  &estimatedWeight,
				PrimeActualWeight:     &actualWeight,
				ShipmentType:          models.MTOShipmentTypeHHG,
				Status:                models.MTOShipmentStatusApproved,
				RequestedPickupDate:   &requestedPickupDate,
				RequestedDeliveryDate: &requestedDeliveryDate,
			},
		},
		{
			Model:    move,
			LinkOnly: true,
		},
	}, nil)

	factory.BuildWeightTicket(appCtx.DB(), []factory.Customization{
		{
			Model:    shipment,
			LinkOnly: true,
		},
		{
			Model:    move.Orders.ServiceMember,
			LinkOnly: true,
		},
	}, nil)

	// re-fetch the move so that we ensure we have exactly what is in
	// the db
	newmove, err := models.FetchMove(appCtx.DB(), &auth.Session{}, move.ID)
	if err != nil {
		log.Panic(fmt.Errorf("failed to fetch move: %w", err))
	}

	return *newmove
}

func MakeApprovedMoveWithPPMMovingExpense(appCtx appcontext.AppContext) models.Move {
	userUploader := newUserUploader(appCtx)

	userInfo := newUserInfo("customer")
	moveInfo := scenario.MoveCreatorInfo{
		UserID:      uuid.Must(uuid.NewV4()),
		Email:       userInfo.email,
		SmID:        uuid.Must(uuid.NewV4()),
		FirstName:   userInfo.firstName,
		LastName:    userInfo.lastName,
		MoveID:      uuid.Must(uuid.NewV4()),
		MoveLocator: models.GenerateLocator(),
	}

	approvedAt := time.Date(2022, 4, 15, 12, 30, 0, 0, time.UTC)
	address := factory.BuildAddress(appCtx.DB(), nil, nil)
	storageStart := time.Now()
	storageEnd := storageStart.Add(7 * time.Hour * 24)
	assertions := testdatagen.Assertions{
		UserUploader: userUploader,
		Move: models.Move{
			Status: models.MoveStatusAPPROVED,
		},
		MTOShipment: models.MTOShipment{
			ID:     uuid.Must(uuid.NewV4()),
			Status: models.MTOShipmentStatusApproved,
		},
		PPMShipment: models.PPMShipment{
			ID:                          uuid.Must(uuid.NewV4()),
			ApprovedAt:                  &approvedAt,
			Status:                      models.PPMShipmentStatusWaitingOnCustomer,
			ActualMoveDate:              models.TimePointer(time.Date(testdatagen.GHCTestYear, time.March, 16, 0, 0, 0, 0, time.UTC)),
			ActualPickupPostalCode:      models.StringPointer("42444"),
			ActualDestinationPostalCode: models.StringPointer("30813"),
			HasReceivedAdvance:          models.BoolPointer(true),
			AdvanceAmountReceived:       models.CentPointer(unit.Cents(340000)),
			W2Address:                   &address,
			ExpectedDepartureDate:       time.Date(testdatagen.GHCTestYear, time.March, 15, 0, 0, 0, 0, time.UTC),
			SITEstimatedEntryDate:       &storageStart,
			SITEstimatedDepartureDate:   &storageEnd,
			SITExpected:                 models.BoolPointer(true),
		},
	}

	move, shipment := scenario.CreateGenericMoveWithPPMShipment(appCtx, moveInfo, false, userUploader, &assertions.MTOShipment, &assertions.Move, assertions.PPMShipment)
	threeMonthsAgo := time.Now().AddDate(0, -3, 0)
	twoMonthsAgo := threeMonthsAgo.AddDate(0, 1, 0)
	sitCost := unit.Cents(200000)
	sitItems := factory.BuildOriginSITServiceItems(appCtx.DB(), move, shipment.Shipment, &threeMonthsAgo, &twoMonthsAgo)
	sitItems = append(sitItems, factory.BuildDestSITServiceItems(appCtx.DB(), move, shipment.Shipment, &twoMonthsAgo, nil)...)
	paymentRequest := factory.BuildPaymentRequest(appCtx.DB(), []factory.Customization{
		{
			Model: models.PaymentRequest{
				ID:              uuid.Must(uuid.NewV4()),
				IsFinal:         false,
				Status:          models.PaymentRequestStatusReviewed,
				RejectionReason: nil,
			},
		},
		{
			Model:    move,
			LinkOnly: true,
		},
	}, nil)
	for i := range sitItems {
		factory.BuildPaymentServiceItem(appCtx.DB(), []factory.Customization{
			{
				Model: models.PaymentServiceItem{
					PriceCents: &sitCost,
				},
			}, {
				Model:    paymentRequest,
				LinkOnly: true,
			}, {
				Model:    sitItems[i],
				LinkOnly: true,
			},
		}, nil)
	}

	factory.BuildWeightTicket(appCtx.DB(), []factory.Customization{
		{
			Model:    shipment,
			LinkOnly: true,
		},
		{
			Model:    move.Orders.ServiceMember,
			LinkOnly: true,
		},
	}, nil)

	factory.BuildMovingExpense(appCtx.DB(), []factory.Customization{
		{
			Model:    shipment,
			LinkOnly: true,
		},
		{
			Model:    move.Orders.ServiceMember,
			LinkOnly: true,
		},
	}, nil)

	storageExpenseType := models.MovingExpenseReceiptTypeStorage
	sitLocation := models.SITLocationTypeOrigin
	weightStored := 2000
	factory.BuildMovingExpense(appCtx.DB(), []factory.Customization{
		{
			Model:    shipment,
			LinkOnly: true,
		},
		{
			Model:    move.Orders.ServiceMember,
			LinkOnly: true,
		},
		{
			Model: models.MovingExpense{
				MovingExpenseType: &storageExpenseType,
				Description:       models.StringPointer("Storage R Us monthly rental unit"),
				SITStartDate:      &storageStart,
				SITEndDate:        &storageEnd,
				SITLocation:       &sitLocation,
				WeightStored:      (*unit.Pound)(&weightStored),
			},
		},
	}, nil)

	// re-fetch the move so that we ensure we have exactly what is in
	// the db
	newmove, err := models.FetchMove(appCtx.DB(), &auth.Session{}, move.ID)
	if err != nil {
		log.Panic(fmt.Errorf("failed to fetch move: %w", err))
	}

	return *newmove
}

func MakeApprovedMoveWithPPMMovingExpenseOffice(appCtx appcontext.AppContext) models.Move {
	userUploader := newUserUploader(appCtx)
	closeoutOffice := factory.BuildTransportationOffice(appCtx.DB(), []factory.Customization{
		{
			Model: models.TransportationOffice{Gbloc: "KKFA", ProvidesCloseout: true},
		},
	}, nil)

	userInfo := newUserInfo("customer")
	moveInfo := scenario.MoveCreatorInfo{
		UserID:           uuid.Must(uuid.NewV4()),
		Email:            userInfo.email,
		SmID:             uuid.Must(uuid.NewV4()),
		FirstName:        userInfo.firstName,
		LastName:         userInfo.lastName,
		MoveID:           uuid.Must(uuid.NewV4()),
		MoveLocator:      models.GenerateLocator(),
		CloseoutOfficeID: &closeoutOffice.ID,
	}

	approvedAt := time.Date(2022, 4, 15, 12, 30, 0, 0, time.UTC)
	address := factory.BuildAddress(appCtx.DB(), nil, nil)
	storageStart := time.Now()
	storageEnd := storageStart.Add(7 * time.Hour * 24)
	assertions := testdatagen.Assertions{
		UserUploader: userUploader,
		Move: models.Move{
			Status: models.MoveStatusAPPROVED,
		},
		MTOShipment: models.MTOShipment{
			ID:     uuid.Must(uuid.NewV4()),
			Status: models.MTOShipmentStatusApproved,
		},
		PPMShipment: models.PPMShipment{
			ID:                          uuid.Must(uuid.NewV4()),
			ApprovedAt:                  &approvedAt,
			Status:                      models.PPMShipmentStatusNeedsCloseout,
			ActualMoveDate:              models.TimePointer(time.Date(testdatagen.GHCTestYear, time.March, 16, 0, 0, 0, 0, time.UTC)),
			ActualPickupPostalCode:      models.StringPointer("42444"),
			ActualDestinationPostalCode: models.StringPointer("30813"),
			HasReceivedAdvance:          models.BoolPointer(true),
			AdvanceAmountReceived:       models.CentPointer(unit.Cents(340000)),
			W2Address:                   &address,
			ExpectedDepartureDate:       time.Date(testdatagen.GHCTestYear, time.March, 15, 0, 0, 0, 0, time.UTC),
			SITEstimatedEntryDate:       &storageStart,
			SITEstimatedDepartureDate:   &storageEnd,
			SITExpected:                 models.BoolPointer(true),
		},
	}

	move, shipment := scenario.CreateGenericMoveWithPPMShipment(appCtx, moveInfo, false, userUploader, &assertions.MTOShipment, &assertions.Move, assertions.PPMShipment)
	threeMonthsAgo := time.Now().AddDate(0, -3, 0)
	twoMonthsAgo := threeMonthsAgo.AddDate(0, 1, 0)
	sitCost := unit.Cents(200000)
	sitItems := factory.BuildOriginSITServiceItems(appCtx.DB(), move, shipment.Shipment, &threeMonthsAgo, &twoMonthsAgo)
	sitItems = append(sitItems, factory.BuildDestSITServiceItems(appCtx.DB(), move, shipment.Shipment, &twoMonthsAgo, nil)...)
	paymentRequest := factory.BuildPaymentRequest(appCtx.DB(), []factory.Customization{
		{
			Model: models.PaymentRequest{
				ID:              uuid.Must(uuid.NewV4()),
				IsFinal:         false,
				Status:          models.PaymentRequestStatusReviewed,
				RejectionReason: nil,
			},
		},
		{
			Model:    move,
			LinkOnly: true,
		},
	}, nil)
	for i := range sitItems {
		factory.BuildPaymentServiceItem(appCtx.DB(), []factory.Customization{
			{
				Model: models.PaymentServiceItem{
					PriceCents: &sitCost,
				},
			}, {
				Model:    paymentRequest,
				LinkOnly: true,
			}, {
				Model:    sitItems[i],
				LinkOnly: true,
			},
		}, nil)
	}

	factory.BuildWeightTicket(appCtx.DB(), []factory.Customization{
		{
			Model:    shipment,
			LinkOnly: true,
		},
		{
			Model:    move.Orders.ServiceMember,
			LinkOnly: true,
		},
	}, nil)
	factory.BuildMovingExpense(appCtx.DB(), []factory.Customization{
		{
			Model:    shipment,
			LinkOnly: true,
		},
		{
			Model:    move.Orders.ServiceMember,
			LinkOnly: true,
		},
	}, nil)

	storageExpenseType := models.MovingExpenseReceiptTypeStorage
	sitLocation := models.SITLocationTypeOrigin
	weightStored := 2000
	factory.BuildMovingExpense(appCtx.DB(), []factory.Customization{
		{
			Model:    shipment,
			LinkOnly: true,
		},
		{
			Model:    move.Orders.ServiceMember,
			LinkOnly: true,
		},
		{
			Model: models.MovingExpense{
				MovingExpenseType: &storageExpenseType,
				Description:       models.StringPointer("Storage R Us monthly rental unit"),
				SITStartDate:      &storageStart,
				SITEndDate:        &storageEnd,
				SITLocation:       &sitLocation,
				WeightStored:      (*unit.Pound)(&weightStored),
			},
		},
	}, nil)

	// re-fetch the move so that we ensure we have exactly what is in
	// the db
	newmove, err := models.FetchMove(appCtx.DB(), &auth.Session{}, move.ID)
	if err != nil {
		log.Panic(fmt.Errorf("failed to fetch move: %w", err))
	}

	return *newmove
}

func MakeApprovedMoveWithPPMAllDocTypesOffice(appCtx appcontext.AppContext) models.Move {
	userUploader := newUserUploader(appCtx)
	closeoutOffice := factory.BuildTransportationOffice(appCtx.DB(), []factory.Customization{
		{
			Model: models.TransportationOffice{Gbloc: "KKFA", ProvidesCloseout: true},
		},
	}, nil)

	userInfo := newUserInfo("customer")
	moveInfo := scenario.MoveCreatorInfo{
		UserID:           uuid.Must(uuid.NewV4()),
		Email:            userInfo.email,
		SmID:             uuid.Must(uuid.NewV4()),
		FirstName:        userInfo.firstName,
		LastName:         userInfo.lastName,
		MoveID:           uuid.Must(uuid.NewV4()),
		MoveLocator:      models.GenerateLocator(),
		CloseoutOfficeID: &closeoutOffice.ID,
	}

	approvedAt := time.Date(2022, 4, 15, 12, 30, 0, 0, time.UTC)
	address := factory.BuildAddress(appCtx.DB(), nil, nil)

	assertions := testdatagen.Assertions{
		UserUploader: userUploader,
		Move: models.Move{
			Status: models.MoveStatusAPPROVED,
		},
		MTOShipment: models.MTOShipment{
			ID:     uuid.Must(uuid.NewV4()),
			Status: models.MTOShipmentStatusApproved,
		},
		PPMShipment: models.PPMShipment{
			ID:                          uuid.Must(uuid.NewV4()),
			ApprovedAt:                  &approvedAt,
			Status:                      models.PPMShipmentStatusNeedsCloseout,
			ActualMoveDate:              models.TimePointer(time.Date(testdatagen.GHCTestYear, time.March, 16, 0, 0, 0, 0, time.UTC)),
			ActualPickupPostalCode:      models.StringPointer("42444"),
			ActualDestinationPostalCode: models.StringPointer("30813"),
			HasReceivedAdvance:          models.BoolPointer(true),
			AdvanceAmountReceived:       models.CentPointer(unit.Cents(340000)),
			W2Address:                   &address,
		},
	}

	move, shipment := scenario.CreateGenericMoveWithPPMShipment(appCtx, moveInfo, false, userUploader, &assertions.MTOShipment, &assertions.Move, assertions.PPMShipment)

	factory.BuildWeightTicket(appCtx.DB(), []factory.Customization{
		{
			Model:    shipment,
			LinkOnly: true,
		},
		{
			Model:    move.Orders.ServiceMember,
			LinkOnly: true,
		},
	}, nil)
	factory.BuildProgearWeightTicket(appCtx.DB(), []factory.Customization{
		{
			Model:    shipment,
			LinkOnly: true,
		},
		{
			Model:    move.Orders.ServiceMember,
			LinkOnly: true,
		},
	}, nil)
	factory.BuildMovingExpense(appCtx.DB(), []factory.Customization{
		{
			Model:    shipment,
			LinkOnly: true,
		},
		{
			Model:    move.Orders.ServiceMember,
			LinkOnly: true,
		},
	}, nil)

	// re-fetch the move so that we ensure we have exactly what is in
	// the db
	newmove, err := models.FetchMove(appCtx.DB(), &auth.Session{}, move.ID)
	if err != nil {
		log.Panic(fmt.Errorf("failed to fetch move: %w", err))
	}

	return *newmove
}

// the old serviceMemberWithOrdersAndPPMMove
func MakeDraftMoveWithPPMWithDepartureDate(appCtx appcontext.AppContext) models.Move {
	userUploader := newUserUploader(appCtx)

	userInfo := newUserInfo("customer")
	moveInfo := scenario.MoveCreatorInfo{
		UserID:      uuid.Must(uuid.NewV4()),
		Email:       userInfo.email,
		SmID:        uuid.Must(uuid.NewV4()),
		FirstName:   userInfo.firstName,
		LastName:    userInfo.lastName,
		MoveID:      uuid.Must(uuid.NewV4()),
		MoveLocator: models.GenerateLocator(),
	}

	departureDate := time.Date(2022, time.February, 01, 0, 0, 0, 0, time.UTC)

	assertions := testdatagen.Assertions{
		UserUploader: userUploader,
		PPMShipment: models.PPMShipment{
			ID:                    uuid.Must(uuid.NewV4()),
			Status:                models.PPMShipmentStatusDraft,
			EstimatedWeight:       models.PoundPointer(unit.Pound(4000)),
			EstimatedIncentive:    models.CentPointer(unit.Cents(1000000)),
			ExpectedDepartureDate: departureDate,
		},
	}

	move, _ := scenario.CreateGenericMoveWithPPMShipment(appCtx, moveInfo, false, userUploader, nil, nil, assertions.PPMShipment)

	// re-fetch the move so that we ensure we have exactly what is in
	// the db
	newmove, err := models.FetchMove(appCtx.DB(), &auth.Session{}, move.ID)
	if err != nil {
		log.Panic(fmt.Errorf("failed to fetch move: %w", err))
	}

	return *newmove
}

func MakeApprovedMoveWithPPMShipmentAndExcessWeight(appCtx appcontext.AppContext) models.Move {
	userUploader := newUserUploader(appCtx)

	closeoutOffice := factory.BuildTransportationOffice(appCtx.DB(), []factory.Customization{
		{
			Model: models.TransportationOffice{Gbloc: "KKFA", ProvidesCloseout: true},
		},
	}, nil)

	moveInfo := scenario.MoveCreatorInfo{
		UserID:           uuid.Must(uuid.NewV4()),
		Email:            "excessweightsPPM@ppm.approved",
		SmID:             uuid.Must(uuid.NewV4()),
		FirstName:        "One PPM",
		LastName:         "ExcessWeights",
		MoveID:           uuid.Must(uuid.NewV4()),
		MoveLocator:      models.GenerateLocator(),
		CloseoutOfficeID: &closeoutOffice.ID,
	}
	approvedAt := time.Date(2022, 4, 15, 12, 30, 0, 0, time.UTC)
	address := factory.BuildAddress(appCtx.DB(), nil, nil)

	assertions := testdatagen.Assertions{
		UserUploader: userUploader,
		Move: models.Move{
			Status: models.MoveStatusAPPROVED,
		},
		MTOShipment: models.MTOShipment{
			ID:     uuid.Must(uuid.NewV4()),
			Status: models.MTOShipmentStatusApproved,
		},
		PPMShipment: models.PPMShipment{
			ID:                          uuid.Must(uuid.NewV4()),
			ApprovedAt:                  &approvedAt,
			Status:                      models.PPMShipmentStatusNeedsCloseout,
			ActualMoveDate:              models.TimePointer(time.Date(testdatagen.GHCTestYear, time.March, 16, 0, 0, 0, 0, time.UTC)),
			ActualPickupPostalCode:      models.StringPointer("42444"),
			ActualDestinationPostalCode: models.StringPointer("30813"),
			HasReceivedAdvance:          models.BoolPointer(true),
			AdvanceAmountReceived:       models.CentPointer(unit.Cents(340000)),
			AdvanceStatus:               (*models.PPMAdvanceStatus)(models.StringPointer(string(models.PPMAdvanceStatusApproved))),
			W2Address:                   &address,
		},
	}

	move, shipment := scenario.CreateGenericMoveWithPPMShipment(appCtx, moveInfo, false, userUploader, &assertions.MTOShipment, &assertions.Move, assertions.PPMShipment)

	factory.BuildWeightTicket(appCtx.DB(), []factory.Customization{
		{
			Model:    shipment,
			LinkOnly: true,
		},
		{
			Model:    move.Orders.ServiceMember,
			LinkOnly: true,
		},
		{
			Model: models.WeightTicket{
				EmptyWeight: models.PoundPointer(unit.Pound(1000)),
				FullWeight:  models.PoundPointer(unit.Pound(20000)),
			},
		}}, nil)
	return move
}

func MakeHHGMoveInSIT(appCtx appcontext.AppContext) models.Move {
	userUploader := newUserUploader(appCtx)
	userInfo := newUserInfo("customer")

	user := factory.BuildUser(appCtx.DB(), []factory.Customization{
		{
			Model: models.User{
				OktaEmail: userInfo.email,
				Active:    true,
			},
		},
	}, nil)
	customer := factory.BuildExtendedServiceMember(appCtx.DB(), []factory.Customization{
		{
			Model: models.ServiceMember{
				PersonalEmail: &userInfo.email,
				FirstName:     &userInfo.firstName,
				LastName:      &userInfo.lastName,
				CacValidated:  true,
			},
		},
		{
			Model:    user,
			LinkOnly: true,
		},
	}, nil)
	dependentsAuthorized := true
	sitDaysAllowance := 90
	entitlements := factory.BuildEntitlement(appCtx.DB(), []factory.Customization{
		{
			Model: models.Entitlement{
				DependentsAuthorized: &dependentsAuthorized,
				StorageInTransit:     &sitDaysAllowance,
			},
		},
	}, nil)
	orders := factory.BuildOrder(appCtx.DB(), []factory.Customization{
		{
			Model:    customer,
			LinkOnly: true,
		},
		{
			Model:    entitlements,
			LinkOnly: true,
		},
		{
			Model: models.UserUpload{},
			ExtendedParams: &factory.UserUploadExtendedParams{
				UserUploader: userUploader,
				AppContext:   appCtx,
			},
		},
	}, nil)
	now := time.Now()
	move := factory.BuildMove(appCtx.DB(), []factory.Customization{
		{
			Model:    orders,
			LinkOnly: true,
		},
		{
			Model: models.Move{
				Status:             models.MoveStatusAPPROVALSREQUESTED,
				AvailableToPrimeAt: &now,
			},
		},
	}, nil)
	estimatedWeight := unit.Pound(1400)
	actualWeight := unit.Pound(2000)

	requestedPickupDate := now.AddDate(0, 3, 0)
	requestedDeliveryDate := requestedPickupDate.AddDate(0, 1, 0)
	// pickupAddress := factory.BuildAddress(appCtx.DB(), nil, nil)

	shipment := factory.BuildMTOShipment(appCtx.DB(), []factory.Customization{
		{
			Model: models.MTOShipment{
				PrimeEstimatedWeight:  &estimatedWeight,
				PrimeActualWeight:     &actualWeight,
				ShipmentType:          models.MTOShipmentTypeHHG,
				Status:                models.MTOShipmentStatusApproved,
				RequestedPickupDate:   &requestedPickupDate,
				RequestedDeliveryDate: &requestedDeliveryDate,
				SITDaysAllowance:      &sitDaysAllowance,
			},
		},
		{
			Model:    move,
			LinkOnly: true,
		},
	}, nil)

	agentUserInfo := newUserInfo("agent")
	factory.BuildMTOAgent(appCtx.DB(), []factory.Customization{
		{
			Model:    shipment,
			LinkOnly: true,
		},
		{Model: models.MTOAgent{
			FirstName:    &agentUserInfo.firstName,
			LastName:     &agentUserInfo.lastName,
			Email:        &agentUserInfo.email,
			MTOAgentType: models.MTOAgentReleasing,
		},
		},
	}, nil)

	twoMonthsAgo := now.AddDate(0, 0, -60)
	oneMonthAgo := now.AddDate(0, 0, -30)
	factory.BuildOriginSITServiceItems(appCtx.DB(), move, shipment, &twoMonthsAgo, &oneMonthAgo)
	factory.BuildDestSITServiceItems(appCtx.DB(), move, shipment, &oneMonthAgo, nil)

	return move
}

// Creates an HHG move with a past Origin and Destination SIT
func HHGMoveWithPastSITs(appCtx appcontext.AppContext) models.Move {
	userUploader := newUserUploader(appCtx)
	userInfo := newUserInfo("customer")

	user := factory.BuildUser(appCtx.DB(), []factory.Customization{
		{
			Model: models.User{
				OktaEmail: userInfo.email,
				Active:    true,
			},
		},
	}, nil)
	customer := factory.BuildExtendedServiceMember(appCtx.DB(), []factory.Customization{
		{
			Model: models.ServiceMember{
				PersonalEmail: &userInfo.email,
				FirstName:     &userInfo.firstName,
				LastName:      &userInfo.lastName,
				CacValidated:  true,
			},
		},
		{
			Model:    user,
			LinkOnly: true,
		},
	}, nil)
	dependentsAuthorized := true
	sitDaysAllowance := 90
	entitlements := factory.BuildEntitlement(appCtx.DB(), []factory.Customization{
		{
			Model: models.Entitlement{
				DependentsAuthorized: &dependentsAuthorized,
				StorageInTransit:     &sitDaysAllowance,
			},
		},
	}, nil)
	orders := factory.BuildOrder(appCtx.DB(), []factory.Customization{
		{
			Model:    customer,
			LinkOnly: true,
		},
		{
			Model:    entitlements,
			LinkOnly: true,
		},
		{
			Model: models.UserUpload{},
			ExtendedParams: &factory.UserUploadExtendedParams{
				UserUploader: userUploader,
				AppContext:   appCtx,
			},
		},
	}, nil)
	now := time.Now()
	move := factory.BuildMove(appCtx.DB(), []factory.Customization{
		{
			Model:    orders,
			LinkOnly: true,
		},
		{
			Model: models.Move{
				Status:             models.MoveStatusAPPROVALSREQUESTED,
				AvailableToPrimeAt: &now,
			},
		},
	}, nil)
	estimatedWeight := unit.Pound(1400)
	actualWeight := unit.Pound(2000)

	requestedPickupDate := now.AddDate(0, 3, 0)
	requestedDeliveryDate := requestedPickupDate.AddDate(0, 1, 0)
	// pickupAddress := factory.BuildAddress(appCtx.DB(), nil, nil)

	shipment := factory.BuildMTOShipment(appCtx.DB(), []factory.Customization{
		{
			Model: models.MTOShipment{
				PrimeEstimatedWeight:  &estimatedWeight,
				PrimeActualWeight:     &actualWeight,
				ShipmentType:          models.MTOShipmentTypeHHG,
				Status:                models.MTOShipmentStatusApproved,
				RequestedPickupDate:   &requestedPickupDate,
				RequestedDeliveryDate: &requestedDeliveryDate,
				SITDaysAllowance:      &sitDaysAllowance,
			},
		},
		{
			Model:    move,
			LinkOnly: true,
		},
	}, nil)

	agentUserInfo := newUserInfo("agent")
	factory.BuildMTOAgent(appCtx.DB(), []factory.Customization{
		{
			Model:    shipment,
			LinkOnly: true,
		},
		{Model: models.MTOAgent{
			FirstName:    &agentUserInfo.firstName,
			LastName:     &agentUserInfo.lastName,
			Email:        &agentUserInfo.email,
			MTOAgentType: models.MTOAgentReleasing,
		},
		},
	}, nil)

	fourMonthsAgo := now.AddDate(0, 0, -120)
	threeMonthsAgo := now.AddDate(0, 0, -90)
	twoMonthsAgo := now.AddDate(0, 0, -60)
	oneMonthAgo := now.AddDate(0, 0, -30)
	factory.BuildOriginSITServiceItems(appCtx.DB(), move, shipment, &fourMonthsAgo, &threeMonthsAgo)
	factory.BuildDestSITServiceItems(appCtx.DB(), move, shipment, &twoMonthsAgo, &oneMonthAgo)

	return move
}

func MakeHHGMoveInSITNoExcessWeight(appCtx appcontext.AppContext) models.Move {
	userUploader := newUserUploader(appCtx)
	userInfo := newUserInfo("customer")

	user := factory.BuildUser(appCtx.DB(), []factory.Customization{
		{
			Model: models.User{
				OktaEmail: userInfo.email,
				Active:    true,
			},
		},
	}, nil)
	customer := factory.BuildExtendedServiceMember(appCtx.DB(), []factory.Customization{
		{
			Model: models.ServiceMember{
				PersonalEmail: &userInfo.email,
				FirstName:     &userInfo.firstName,
				LastName:      &userInfo.lastName,
				CacValidated:  true,
			},
		},
		{
			Model:    user,
			LinkOnly: true,
		},
	}, nil)
	dependentsAuthorized := true
	sitDaysAllowance := 90
	entitlements := factory.BuildEntitlement(appCtx.DB(), []factory.Customization{
		{
			Model: models.Entitlement{
				DependentsAuthorized: &dependentsAuthorized,
				StorageInTransit:     &sitDaysAllowance,
			},
		},
	}, nil)
	orders := factory.BuildOrder(appCtx.DB(), []factory.Customization{
		{
			Model:    customer,
			LinkOnly: true,
		},
		{
			Model:    entitlements,
			LinkOnly: true,
		},
		{
			Model: models.UserUpload{},
			ExtendedParams: &factory.UserUploadExtendedParams{
				UserUploader: userUploader,
				AppContext:   appCtx,
			},
		},
	}, nil)
	now := time.Now()
	move := factory.BuildMove(appCtx.DB(), []factory.Customization{
		{
			Model:    orders,
			LinkOnly: true,
		},
		{
			Model: models.Move{
				Status:             models.MoveStatusAPPROVED,
				AvailableToPrimeAt: &now,
			},
		},
	}, nil)
	estimatedWeight := unit.Pound(1400)
	actualWeight := unit.Pound(1350)

	requestedPickupDate := now.AddDate(0, 3, 0)
	requestedDeliveryDate := requestedPickupDate.AddDate(0, 1, 0)

	shipment := factory.BuildMTOShipment(appCtx.DB(), []factory.Customization{
		{
			Model: models.MTOShipment{
				PrimeEstimatedWeight:  &estimatedWeight,
				PrimeActualWeight:     &actualWeight,
				ShipmentType:          models.MTOShipmentTypeHHG,
				Status:                models.MTOShipmentStatusApproved,
				RequestedPickupDate:   &requestedPickupDate,
				RequestedDeliveryDate: &requestedDeliveryDate,
				SITDaysAllowance:      &sitDaysAllowance,
			},
		},
		{
			Model:    move,
			LinkOnly: true,
		},
	}, nil)

	agentUserInfo := newUserInfo("agent")
	factory.BuildMTOAgent(appCtx.DB(), []factory.Customization{
		{
			Model:    shipment,
			LinkOnly: true,
		},
		{Model: models.MTOAgent{
			FirstName:    &agentUserInfo.firstName,
			LastName:     &agentUserInfo.lastName,
			Email:        &agentUserInfo.email,
			MTOAgentType: models.MTOAgentReleasing,
		},
		},
	}, nil)

	twoMonthsAgo := now.AddDate(0, -2, 0)
	oneMonthAgo := now.AddDate(0, -1, 0)
	factory.BuildOriginSITServiceItems(appCtx.DB(), move, shipment, &twoMonthsAgo, &oneMonthAgo)
	factory.BuildDestSITServiceItems(appCtx.DB(), move, shipment, &oneMonthAgo, nil)

	return move
}

func MakeHHGMoveInSITWithPendingExtension(appCtx appcontext.AppContext) models.Move {
	userUploader := newUserUploader(appCtx)
	userInfo := newUserInfo("customer")

	user := factory.BuildUser(appCtx.DB(), []factory.Customization{
		{
			Model: models.User{
				OktaEmail: userInfo.email,
				Active:    true,
			},
		},
	}, nil)
	customer := factory.BuildExtendedServiceMember(appCtx.DB(), []factory.Customization{
		{
			Model: models.ServiceMember{
				PersonalEmail: &userInfo.email,
				FirstName:     &userInfo.firstName,
				LastName:      &userInfo.lastName,
				CacValidated:  true,
			},
		},
		{
			Model:    user,
			LinkOnly: true,
		},
	}, nil)
	dependentsAuthorized := true
	sitDaysAllowance := 90
	entitlements := factory.BuildEntitlement(appCtx.DB(), []factory.Customization{
		{
			Model: models.Entitlement{
				DependentsAuthorized: &dependentsAuthorized,
				StorageInTransit:     &sitDaysAllowance,
			},
		},
	}, nil)
	orders := factory.BuildOrder(appCtx.DB(), []factory.Customization{
		{
			Model:    customer,
			LinkOnly: true,
		},
		{
			Model:    entitlements,
			LinkOnly: true,
		},
		{
			Model: models.UserUpload{},
			ExtendedParams: &factory.UserUploadExtendedParams{
				UserUploader: userUploader,
				AppContext:   appCtx,
			},
		},
	}, nil)
	now := time.Now()
	move := factory.BuildMove(appCtx.DB(), []factory.Customization{
		{
			Model:    orders,
			LinkOnly: true,
		},
		{
			Model: models.Move{
				Status:             models.MoveStatusAPPROVALSREQUESTED,
				AvailableToPrimeAt: &now,
			},
		},
	}, nil)
	estimatedWeight := unit.Pound(1400)
	actualWeight := unit.Pound(2000)

	requestedPickupDate := now.AddDate(0, 3, 0)
	requestedDeliveryDate := requestedPickupDate.AddDate(0, 1, 0)
	// pickupAddress := factory.BuildAddress(appCtx.DB(), nil, nil)

	shipment := factory.BuildMTOShipment(appCtx.DB(), []factory.Customization{
		{
			Model: models.MTOShipment{
				PrimeEstimatedWeight:  &estimatedWeight,
				PrimeActualWeight:     &actualWeight,
				ShipmentType:          models.MTOShipmentTypeHHG,
				Status:                models.MTOShipmentStatusApproved,
				RequestedPickupDate:   &requestedPickupDate,
				RequestedDeliveryDate: &requestedDeliveryDate,
				SITDaysAllowance:      &sitDaysAllowance,
			},
		},
		{
			Model:    move,
			LinkOnly: true,
		},
	}, nil)

	agentUserInfo := newUserInfo("agent")
	factory.BuildMTOAgent(appCtx.DB(), []factory.Customization{
		{
			Model:    shipment,
			LinkOnly: true,
		},
		{Model: models.MTOAgent{
			FirstName:    &agentUserInfo.firstName,
			LastName:     &agentUserInfo.lastName,
			Email:        &agentUserInfo.email,
			MTOAgentType: models.MTOAgentReleasing,
		},
		},
	}, nil)

	twoMonthsAgo := now.AddDate(0, -2, 0)
	oneMonthAgo := now.AddDate(0, -1, 0)
	factory.BuildOriginSITServiceItems(appCtx.DB(), move, shipment, &twoMonthsAgo, &oneMonthAgo)
	factory.BuildDestSITServiceItems(appCtx.DB(), move, shipment, &oneMonthAgo, nil)
	factory.BuildSITDurationUpdate(appCtx.DB(), []factory.Customization{
		{
			Model:    shipment,
			LinkOnly: true,
		},
	}, nil)

	return move
}

func MakeHHGMoveInSITWithAddressChangeRequestOver50Miles(appCtx appcontext.AppContext) models.Move {
	userUploader := newUserUploader(appCtx)
	userInfo := newUserInfo("customer")

	customer := factory.BuildExtendedServiceMember(appCtx.DB(), []factory.Customization{
		{
			Model: models.ServiceMember{
				PersonalEmail: &userInfo.email,
				FirstName:     &userInfo.firstName,
				LastName:      &userInfo.lastName,
				CacValidated:  true,
			},
		},
		{
			Model: models.User{
				OktaEmail: userInfo.email,
				Active:    true,
			},
		},
	}, nil)

	sitDaysAllowance := 90
	orders := factory.BuildOrder(appCtx.DB(), []factory.Customization{
		{
			Model:    customer,
			LinkOnly: true,
		},
		{
			Model: models.Entitlement{
				DependentsAuthorized: models.BoolPointer(true),
				StorageInTransit:     &sitDaysAllowance,
			},
		},
		{
			Model: models.UserUpload{},
			ExtendedParams: &factory.UserUploadExtendedParams{
				UserUploader: userUploader,
				AppContext:   appCtx,
			},
		},
	}, nil)

	now := time.Now()
	move := factory.BuildMove(appCtx.DB(), []factory.Customization{
		{
			Model:    orders,
			LinkOnly: true,
		},
		{
			Model: models.Move{
				Status:             models.MoveStatusAPPROVED,
				AvailableToPrimeAt: models.TimePointer(now),
			},
		},
	}, nil)

	requestedPickupDate := now.AddDate(0, 3, 0)
	requestedDeliveryDate := requestedPickupDate.AddDate(0, 1, 0)

	shipment := factory.BuildMTOShipment(appCtx.DB(), []factory.Customization{
		{
			Model: models.MTOShipment{
				PrimeEstimatedWeight:  models.PoundPointer(unit.Pound(1400)),
				PrimeActualWeight:     models.PoundPointer(unit.Pound(2000)),
				ShipmentType:          models.MTOShipmentTypeHHG,
				Status:                models.MTOShipmentStatusApproved,
				RequestedPickupDate:   &requestedPickupDate,
				RequestedDeliveryDate: &requestedDeliveryDate,
				SITDaysAllowance:      &sitDaysAllowance,
			},
		},
		{
			Model:    move,
			LinkOnly: true,
		},
	}, nil)

	twoMonthsAgo := now.AddDate(0, -2, 0)
	oneMonthAgo := now.AddDate(0, -1, 0)
	factory.BuildOriginSITServiceItems(appCtx.DB(), move, shipment, &twoMonthsAgo, &oneMonthAgo)
	factory.BuildDestSITServiceItems(appCtx.DB(), move, shipment, &oneMonthAgo, nil)

	newMove, err := models.FetchMove(appCtx.DB(), &auth.Session{}, move.ID)
	if err != nil {
		log.Panic(fmt.Errorf("failed to fetch move: %w", err))
	}

	return *newMove
}

func MakeHHGMoveInSITWithAddressChangeRequestUnder50Miles(appCtx appcontext.AppContext) models.Move {
	userUploader := newUserUploader(appCtx)
	userInfo := newUserInfo("customer")

	user := factory.BuildUser(appCtx.DB(), []factory.Customization{
		{
			Model: models.User{
				OktaEmail: userInfo.email,
				Active:    true,
			},
		},
	}, nil)
	customer := factory.BuildExtendedServiceMember(appCtx.DB(), []factory.Customization{
		{
			Model: models.ServiceMember{
				PersonalEmail: &userInfo.email,
				FirstName:     &userInfo.firstName,
				LastName:      &userInfo.lastName,
				CacValidated:  true,
			},
		},
		{
			Model:    user,
			LinkOnly: true,
		},
	}, nil)

	dependentsAuthorized := true
	sitDaysAllowance := 90
	entitlements := factory.BuildEntitlement(appCtx.DB(), []factory.Customization{
		{
			Model: models.Entitlement{
				DependentsAuthorized: &dependentsAuthorized,
				StorageInTransit:     &sitDaysAllowance,
			},
		},
	}, nil)

	orders := factory.BuildOrder(appCtx.DB(), []factory.Customization{
		{
			Model:    customer,
			LinkOnly: true,
		},
		{
			Model:    entitlements,
			LinkOnly: true,
		},
		{
			Model: models.UserUpload{},
			ExtendedParams: &factory.UserUploadExtendedParams{
				UserUploader: userUploader,
				AppContext:   appCtx,
			},
		},
	}, nil)

	now := time.Now()
	move := factory.BuildMove(appCtx.DB(), []factory.Customization{
		{
			Model:    orders,
			LinkOnly: true,
		},
		{
			Model: models.Move{
				Status:             models.MoveStatusAPPROVED,
				AvailableToPrimeAt: &now,
			},
		},
	}, nil)

	requestedPickupDate := now.AddDate(0, 3, 0)
	requestedDeliveryDate := requestedPickupDate.AddDate(0, 1, 0)

	shipment := factory.BuildMTOShipment(appCtx.DB(), []factory.Customization{
		{
			Model: models.MTOShipment{
				PrimeEstimatedWeight:  models.PoundPointer(unit.Pound(1400)),
				PrimeActualWeight:     models.PoundPointer(unit.Pound(2000)),
				ShipmentType:          models.MTOShipmentTypeHHG,
				Status:                models.MTOShipmentStatusApproved,
				RequestedPickupDate:   &requestedPickupDate,
				RequestedDeliveryDate: &requestedDeliveryDate,
				SITDaysAllowance:      &sitDaysAllowance,
			},
		},
		{
			Model:    move,
			LinkOnly: true,
		},
	}, nil)

	agentUserInfo := newUserInfo("agent")
	factory.BuildMTOAgent(appCtx.DB(), []factory.Customization{
		{
			Model:    shipment,
			LinkOnly: true,
		},
		{Model: models.MTOAgent{
			FirstName:    &agentUserInfo.firstName,
			LastName:     &agentUserInfo.lastName,
			Email:        &agentUserInfo.email,
			MTOAgentType: models.MTOAgentReleasing,
		},
		},
	}, nil)

	twoMonthsAgo := now.AddDate(0, -2, 0)
	oneMonthAgo := now.AddDate(0, -1, 0)
	factory.BuildOriginSITServiceItems(appCtx.DB(), move, shipment, &twoMonthsAgo, &oneMonthAgo)
	factory.BuildDestSITServiceItems(appCtx.DB(), move, shipment, &oneMonthAgo, nil)

	newMove, err := models.FetchMove(appCtx.DB(), &auth.Session{}, move.ID)
	if err != nil {
		log.Panic(fmt.Errorf("failed to fetch move: %w", err))
	}

	return *newMove
}

func MakeHHGMoveInSITEndsToday(appCtx appcontext.AppContext) models.Move {
	userUploader := newUserUploader(appCtx)
	userInfo := newUserInfo("customer")
	actualPickupDate := time.Now().AddDate(0, 0, 1)

	user := factory.BuildUser(appCtx.DB(), []factory.Customization{
		{
			Model: models.User{
				OktaEmail: userInfo.email,
				Active:    true,
			},
		},
	}, nil)
	customer := factory.BuildExtendedServiceMember(appCtx.DB(), []factory.Customization{
		{
			Model: models.ServiceMember{
				PersonalEmail: &userInfo.email,
				FirstName:     &userInfo.firstName,
				LastName:      &userInfo.lastName,
				CacValidated:  true,
			},
		},
		{
			Model:    user,
			LinkOnly: true,
		},
	}, nil)
	dependentsAuthorized := true
	sitDaysAllowance := 90
	entitlements := factory.BuildEntitlement(appCtx.DB(), []factory.Customization{
		{
			Model: models.Entitlement{
				DependentsAuthorized: &dependentsAuthorized,
				StorageInTransit:     &sitDaysAllowance,
			},
		},
	}, nil)
	orders := factory.BuildOrder(appCtx.DB(), []factory.Customization{
		{
			Model:    customer,
			LinkOnly: true,
		},
		{
			Model:    entitlements,
			LinkOnly: true,
		},
		{
			Model: models.UserUpload{},
			ExtendedParams: &factory.UserUploadExtendedParams{
				UserUploader: userUploader,
				AppContext:   appCtx,
			},
		},
	}, nil)
	now := time.Now()
	move := factory.BuildMove(appCtx.DB(), []factory.Customization{
		{
			Model:    orders,
			LinkOnly: true,
		},
		{
			Model: models.Move{
				Status:             models.MoveStatusAPPROVALSREQUESTED,
				AvailableToPrimeAt: &now,
			},
		},
	}, nil)
	estimatedWeight := unit.Pound(1400)
	actualWeight := unit.Pound(2000)

	requestedPickupDate := now.AddDate(0, 3, 0)
	requestedDeliveryDate := requestedPickupDate.AddDate(0, 1, 0)
	// pickupAddress := factory.BuildAddress(appCtx.DB(), nil, nil)

	shipment := factory.BuildMTOShipment(appCtx.DB(), []factory.Customization{
		{
			Model: models.MTOShipment{
				PrimeEstimatedWeight:  &estimatedWeight,
				PrimeActualWeight:     &actualWeight,
				ShipmentType:          models.MTOShipmentTypeHHG,
				Status:                models.MTOShipmentStatusApproved,
				RequestedPickupDate:   &requestedPickupDate,
				RequestedDeliveryDate: &requestedDeliveryDate,
				SITDaysAllowance:      &sitDaysAllowance,
				ActualPickupDate:      &actualPickupDate,
			},
		},
		{
			Model:    move,
			LinkOnly: true,
		},
	}, nil)

	agentUserInfo := newUserInfo("agent")
	factory.BuildMTOAgent(appCtx.DB(), []factory.Customization{
		{
			Model:    shipment,
			LinkOnly: true,
		},
		{Model: models.MTOAgent{
			FirstName:    &agentUserInfo.firstName,
			LastName:     &agentUserInfo.lastName,
			Email:        &agentUserInfo.email,
			MTOAgentType: models.MTOAgentReleasing,
		},
		},
	}, nil)

	daysAgo90 := now.AddDate(0, 0, -90)
	daysAgo45 := now.AddDate(0, 0, -45)
	factory.BuildOriginSITServiceItems(appCtx.DB(), move, shipment, &daysAgo90, &daysAgo45)
	factory.BuildDestSITServiceItems(appCtx.DB(), move, shipment, &daysAgo45, nil)

	return move
}

func MakeHHGMoveInSITEndsTomorrow(appCtx appcontext.AppContext) models.Move {
	userUploader := newUserUploader(appCtx)
	userInfo := newUserInfo("customer")

	user := factory.BuildUser(appCtx.DB(), []factory.Customization{
		{
			Model: models.User{
				OktaEmail: userInfo.email,
				Active:    true,
			},
		},
	}, nil)
	customer := factory.BuildExtendedServiceMember(appCtx.DB(), []factory.Customization{
		{
			Model: models.ServiceMember{
				PersonalEmail: &userInfo.email,
				FirstName:     &userInfo.firstName,
				LastName:      &userInfo.lastName,
				CacValidated:  true,
			},
		},
		{
			Model:    user,
			LinkOnly: true,
		},
	}, nil)
	dependentsAuthorized := true
	sitDaysAllowance := 90
	entitlements := factory.BuildEntitlement(appCtx.DB(), []factory.Customization{
		{
			Model: models.Entitlement{
				DependentsAuthorized: &dependentsAuthorized,
				StorageInTransit:     &sitDaysAllowance,
			},
		},
	}, nil)
	orders := factory.BuildOrder(appCtx.DB(), []factory.Customization{
		{
			Model:    customer,
			LinkOnly: true,
		},
		{
			Model:    entitlements,
			LinkOnly: true,
		},
		{
			Model: models.UserUpload{},
			ExtendedParams: &factory.UserUploadExtendedParams{
				UserUploader: userUploader,
				AppContext:   appCtx,
			},
		},
	}, nil)
	now := time.Now()
	move := factory.BuildMove(appCtx.DB(), []factory.Customization{
		{
			Model:    orders,
			LinkOnly: true,
		},
		{
			Model: models.Move{
				Status:             models.MoveStatusAPPROVED,
				AvailableToPrimeAt: &now,
			},
		},
	}, nil)
	estimatedWeight := unit.Pound(1400)
	actualWeight := unit.Pound(2000)

	requestedPickupDate := now.AddDate(0, 3, 0)
	requestedDeliveryDate := requestedPickupDate.AddDate(0, 1, 0)
	// pickupAddress := factory.BuildAddress(appCtx.DB(), nil, nil)

	shipment := factory.BuildMTOShipment(appCtx.DB(), []factory.Customization{
		{
			Model: models.MTOShipment{
				PrimeEstimatedWeight:  &estimatedWeight,
				PrimeActualWeight:     &actualWeight,
				ShipmentType:          models.MTOShipmentTypeHHG,
				Status:                models.MTOShipmentStatusApproved,
				RequestedPickupDate:   &requestedPickupDate,
				RequestedDeliveryDate: &requestedDeliveryDate,
				SITDaysAllowance:      &sitDaysAllowance,
			},
		},
		{
			Model:    move,
			LinkOnly: true,
		},
	}, nil)

	agentUserInfo := newUserInfo("agent")
	factory.BuildMTOAgent(appCtx.DB(), []factory.Customization{
		{
			Model:    shipment,
			LinkOnly: true,
		},
		{Model: models.MTOAgent{
			FirstName:    &agentUserInfo.firstName,
			LastName:     &agentUserInfo.lastName,
			Email:        &agentUserInfo.email,
			MTOAgentType: models.MTOAgentReleasing,
		},
		},
	}, nil)

	daysAgo89 := now.AddDate(0, 0, -89)
	daysAgo44 := now.AddDate(0, 0, -44)
	factory.BuildOriginSITServiceItems(appCtx.DB(), move, shipment, &daysAgo89, &daysAgo44)
	factory.BuildDestSITServiceItems(appCtx.DB(), move, shipment, &daysAgo44, nil)

	return move
}

func MakeHHGMoveInSITEndsYesterday(appCtx appcontext.AppContext) models.Move {
	userUploader := newUserUploader(appCtx)
	userInfo := newUserInfo("customer")

	user := factory.BuildUser(appCtx.DB(), []factory.Customization{
		{
			Model: models.User{
				OktaEmail: userInfo.email,
				Active:    true,
			},
		},
	}, nil)
	customer := factory.BuildExtendedServiceMember(appCtx.DB(), []factory.Customization{
		{
			Model: models.ServiceMember{
				PersonalEmail: &userInfo.email,
				FirstName:     &userInfo.firstName,
				LastName:      &userInfo.lastName,
				CacValidated:  true,
			},
		},
		{
			Model:    user,
			LinkOnly: true,
		},
	}, nil)
	dependentsAuthorized := true
	sitDaysAllowance := 90
	entitlements := factory.BuildEntitlement(appCtx.DB(), []factory.Customization{
		{
			Model: models.Entitlement{
				DependentsAuthorized: &dependentsAuthorized,
				StorageInTransit:     &sitDaysAllowance,
			},
		},
	}, nil)
	orders := factory.BuildOrder(appCtx.DB(), []factory.Customization{
		{
			Model:    customer,
			LinkOnly: true,
		},
		{
			Model:    entitlements,
			LinkOnly: true,
		},
		{
			Model: models.UserUpload{},
			ExtendedParams: &factory.UserUploadExtendedParams{
				UserUploader: userUploader,
				AppContext:   appCtx,
			},
		},
	}, nil)
	now := time.Now()
	move := factory.BuildMove(appCtx.DB(), []factory.Customization{
		{
			Model:    orders,
			LinkOnly: true,
		},
		{
			Model: models.Move{
				Status:             models.MoveStatusAPPROVED,
				AvailableToPrimeAt: &now,
			},
		},
	}, nil)
	estimatedWeight := unit.Pound(1400)
	actualWeight := unit.Pound(2000)

	requestedPickupDate := now.AddDate(0, 3, 0)
	requestedDeliveryDate := requestedPickupDate.AddDate(0, 1, 0)
	// pickupAddress := factory.BuildAddress(appCtx.DB(), nil, nil)

	shipment := factory.BuildMTOShipment(appCtx.DB(), []factory.Customization{
		{
			Model: models.MTOShipment{
				PrimeEstimatedWeight:  &estimatedWeight,
				PrimeActualWeight:     &actualWeight,
				ShipmentType:          models.MTOShipmentTypeHHG,
				Status:                models.MTOShipmentStatusApproved,
				RequestedPickupDate:   &requestedPickupDate,
				RequestedDeliveryDate: &requestedDeliveryDate,
				SITDaysAllowance:      &sitDaysAllowance,
			},
		},
		{
			Model:    move,
			LinkOnly: true,
		},
	}, nil)

	agentUserInfo := newUserInfo("agent")
	factory.BuildMTOAgent(appCtx.DB(), []factory.Customization{
		{
			Model:    shipment,
			LinkOnly: true,
		},
		{Model: models.MTOAgent{
			FirstName:    &agentUserInfo.firstName,
			LastName:     &agentUserInfo.lastName,
			Email:        &agentUserInfo.email,
			MTOAgentType: models.MTOAgentReleasing,
		},
		},
	}, nil)

	daysAgo91 := now.AddDate(0, 0, -91)
	daysAgo46 := now.AddDate(0, 0, -46)
	factory.BuildOriginSITServiceItems(appCtx.DB(), move, shipment, &daysAgo91, &daysAgo46)
	factory.BuildDestSITServiceItems(appCtx.DB(), move, shipment, &daysAgo46, nil)

	return move
}

func MakeHHGMoveInSITDeparted(appCtx appcontext.AppContext) models.Move {
	userUploader := newUserUploader(appCtx)
	userInfo := newUserInfo("customer")

	user := factory.BuildUser(appCtx.DB(), []factory.Customization{
		{
			Model: models.User{
				OktaEmail: userInfo.email,
				Active:    true,
			},
		},
	}, nil)
	customer := factory.BuildExtendedServiceMember(appCtx.DB(), []factory.Customization{
		{
			Model: models.ServiceMember{
				PersonalEmail: &userInfo.email,
				FirstName:     &userInfo.firstName,
				LastName:      &userInfo.lastName,
				CacValidated:  true,
			},
		},
		{
			Model:    user,
			LinkOnly: true,
		},
	}, nil)
	dependentsAuthorized := true
	sitDaysAllowance := 90
	entitlements := factory.BuildEntitlement(appCtx.DB(), []factory.Customization{
		{
			Model: models.Entitlement{
				DependentsAuthorized: &dependentsAuthorized,
				StorageInTransit:     &sitDaysAllowance,
			},
		},
	}, nil)
	orders := factory.BuildOrder(appCtx.DB(), []factory.Customization{
		{
			Model:    customer,
			LinkOnly: true,
		},
		{
			Model:    entitlements,
			LinkOnly: true,
		},
		{
			Model: models.UserUpload{},
			ExtendedParams: &factory.UserUploadExtendedParams{
				UserUploader: userUploader,
				AppContext:   appCtx,
			},
		},
	}, nil)
	now := time.Now()
	move := factory.BuildMove(appCtx.DB(), []factory.Customization{
		{
			Model:    orders,
			LinkOnly: true,
		},
		{
			Model: models.Move{
				Status:             models.MoveStatusAPPROVED,
				AvailableToPrimeAt: &now,
			},
		},
	}, nil)
	estimatedWeight := unit.Pound(1400)
	actualWeight := unit.Pound(2000)

	requestedPickupDate := now.AddDate(0, 3, 0)
	requestedDeliveryDate := requestedPickupDate.AddDate(0, 1, 0)
	// pickupAddress := factory.BuildAddress(appCtx.DB(), nil, nil)

	shipment := factory.BuildMTOShipment(appCtx.DB(), []factory.Customization{
		{
			Model: models.MTOShipment{
				PrimeEstimatedWeight:  &estimatedWeight,
				PrimeActualWeight:     &actualWeight,
				ShipmentType:          models.MTOShipmentTypeHHG,
				Status:                models.MTOShipmentStatusApproved,
				RequestedPickupDate:   &requestedPickupDate,
				RequestedDeliveryDate: &requestedDeliveryDate,
				SITDaysAllowance:      &sitDaysAllowance,
			},
		},
		{
			Model:    move,
			LinkOnly: true,
		},
	}, nil)

	agentUserInfo := newUserInfo("agent")
	factory.BuildMTOAgent(appCtx.DB(), []factory.Customization{
		{
			Model:    shipment,
			LinkOnly: true,
		},
		{Model: models.MTOAgent{
			FirstName:    &agentUserInfo.firstName,
			LastName:     &agentUserInfo.lastName,
			Email:        &agentUserInfo.email,
			MTOAgentType: models.MTOAgentReleasing,
		},
		},
	}, nil)

	daysAgo93 := now.AddDate(0, 0, -93)
	daysAgo48 := now.AddDate(0, 0, -48)
	daysAgo5 := now.AddDate(0, 0, -5)
	factory.BuildOriginSITServiceItems(appCtx.DB(), move, shipment, &daysAgo93, &daysAgo48)
	factory.BuildDestSITServiceItems(appCtx.DB(), move, shipment, &daysAgo48, &daysAgo5)

	return move
}

func MakeHHGMoveInSITStartsInFuture(appCtx appcontext.AppContext) models.Move {
	userUploader := newUserUploader(appCtx)
	userInfo := newUserInfo("customer")

	user := factory.BuildUser(appCtx.DB(), []factory.Customization{
		{
			Model: models.User{
				OktaEmail: userInfo.email,
				Active:    true,
			},
		},
	}, nil)
	customer := factory.BuildExtendedServiceMember(appCtx.DB(), []factory.Customization{
		{
			Model: models.ServiceMember{
				PersonalEmail: &userInfo.email,
				FirstName:     &userInfo.firstName,
				LastName:      &userInfo.lastName,
				CacValidated:  true,
			},
		},
		{
			Model:    user,
			LinkOnly: true,
		},
	}, nil)
	dependentsAuthorized := true
	sitDaysAllowance := 90
	entitlements := factory.BuildEntitlement(appCtx.DB(), []factory.Customization{
		{
			Model: models.Entitlement{
				DependentsAuthorized: &dependentsAuthorized,
				StorageInTransit:     &sitDaysAllowance,
			},
		},
	}, nil)
	orders := factory.BuildOrder(appCtx.DB(), []factory.Customization{
		{
			Model:    customer,
			LinkOnly: true,
		},
		{
			Model:    entitlements,
			LinkOnly: true,
		},
		{
			Model: models.UserUpload{},
			ExtendedParams: &factory.UserUploadExtendedParams{
				UserUploader: userUploader,
				AppContext:   appCtx,
			},
		},
	}, nil)
	now := time.Now()
	move := factory.BuildMove(appCtx.DB(), []factory.Customization{
		{
			Model:    orders,
			LinkOnly: true,
		},
		{
			Model: models.Move{
				Status:             models.MoveStatusAPPROVED,
				AvailableToPrimeAt: &now,
			},
		},
	}, nil)
	estimatedWeight := unit.Pound(1400)
	actualWeight := unit.Pound(2000)

	requestedPickupDate := now.AddDate(0, 3, 0)
	requestedDeliveryDate := requestedPickupDate.AddDate(0, 1, 0)
	// pickupAddress := factory.BuildAddress(appCtx.DB(), nil, nil)

	shipment := factory.BuildMTOShipment(appCtx.DB(), []factory.Customization{
		{
			Model: models.MTOShipment{
				PrimeEstimatedWeight:  &estimatedWeight,
				PrimeActualWeight:     &actualWeight,
				ShipmentType:          models.MTOShipmentTypeHHG,
				Status:                models.MTOShipmentStatusApproved,
				RequestedPickupDate:   &requestedPickupDate,
				RequestedDeliveryDate: &requestedDeliveryDate,
				SITDaysAllowance:      &sitDaysAllowance,
			},
		},
		{
			Model:    move,
			LinkOnly: true,
		},
	}, nil)

	agentUserInfo := newUserInfo("agent")
	factory.BuildMTOAgent(appCtx.DB(), []factory.Customization{
		{
			Model:    shipment,
			LinkOnly: true,
		},
		{Model: models.MTOAgent{
			FirstName:    &agentUserInfo.firstName,
			LastName:     &agentUserInfo.lastName,
			Email:        &agentUserInfo.email,
			MTOAgentType: models.MTOAgentReleasing,
		},
		},
	}, nil)

	daysLater100 := now.AddDate(0, 0, 100)
	factory.BuildOriginSITServiceItems(appCtx.DB(), move, shipment, &daysLater100, nil)

	return move
}

func MakeHHGMoveInSITNotApproved(appCtx appcontext.AppContext) models.Move {
	userUploader := newUserUploader(appCtx)
	userInfo := newUserInfo("customer")

	user := factory.BuildUser(appCtx.DB(), []factory.Customization{
		{
			Model: models.User{
				OktaEmail: userInfo.email,
				Active:    true,
			},
		},
	}, nil)
	customer := factory.BuildExtendedServiceMember(appCtx.DB(), []factory.Customization{
		{
			Model: models.ServiceMember{
				PersonalEmail: &userInfo.email,
				FirstName:     &userInfo.firstName,
				LastName:      &userInfo.lastName,
				CacValidated:  true,
			},
		},
		{
			Model:    user,
			LinkOnly: true,
		},
	}, nil)
	dependentsAuthorized := true
	sitDaysAllowance := 90
	entitlements := factory.BuildEntitlement(appCtx.DB(), []factory.Customization{
		{
			Model: models.Entitlement{
				DependentsAuthorized: &dependentsAuthorized,
				StorageInTransit:     &sitDaysAllowance,
			},
		},
	}, nil)
	orders := factory.BuildOrder(appCtx.DB(), []factory.Customization{
		{
			Model:    customer,
			LinkOnly: true,
		},
		{
			Model:    entitlements,
			LinkOnly: true,
		},
		{
			Model: models.UserUpload{},
			ExtendedParams: &factory.UserUploadExtendedParams{
				UserUploader: userUploader,
				AppContext:   appCtx,
			},
		},
	}, nil)
	now := time.Now()
	move := factory.BuildMove(appCtx.DB(), []factory.Customization{
		{
			Model:    orders,
			LinkOnly: true,
		},
		{
			Model: models.Move{
				Status:             models.MoveStatusAPPROVED,
				AvailableToPrimeAt: &now,
			},
		},
	}, nil)
	estimatedWeight := unit.Pound(1400)
	actualWeight := unit.Pound(2000)

	requestedPickupDate := now.AddDate(0, 3, 0)
	requestedDeliveryDate := requestedPickupDate.AddDate(0, 1, 0)
	// pickupAddress := factory.BuildAddress(appCtx.DB(), nil, nil)

	shipment := factory.BuildMTOShipment(appCtx.DB(), []factory.Customization{
		{
			Model: models.MTOShipment{
				PrimeEstimatedWeight:  &estimatedWeight,
				PrimeActualWeight:     &actualWeight,
				ShipmentType:          models.MTOShipmentTypeHHG,
				Status:                models.MTOShipmentStatusApproved,
				RequestedPickupDate:   &requestedPickupDate,
				RequestedDeliveryDate: &requestedDeliveryDate,
				SITDaysAllowance:      &sitDaysAllowance,
			},
		},
		{
			Model:    move,
			LinkOnly: true,
		},
	}, nil)

	agentUserInfo := newUserInfo("agent")
	factory.BuildMTOAgent(appCtx.DB(), []factory.Customization{
		{
			Model:    shipment,
			LinkOnly: true,
		},
		{Model: models.MTOAgent{
			FirstName:    &agentUserInfo.firstName,
			LastName:     &agentUserInfo.lastName,
			Email:        &agentUserInfo.email,
			MTOAgentType: models.MTOAgentReleasing,
		},
		},
	}, nil)

	oneMonthLater := now.AddDate(0, 1, 0)
	twoMonthsLater := now.AddDate(0, 2, 0)
	sitItems := factory.BuildOriginSITServiceItems(appCtx.DB(), move, shipment, &oneMonthLater, nil)
	sitItems = append(sitItems, factory.BuildDestSITServiceItems(appCtx.DB(), move, shipment, &twoMonthsLater, nil)...)
	for i := range sitItems {
		sitItems[i].Status = models.MTOServiceItemStatusSubmitted
		err := appCtx.DB().Update(&sitItems[i])
		if err != nil {
			log.Panic(fmt.Errorf("failed to update sit service item: %w", err))
		}
	}

	return move
}

func MakeHHGMoveWithAddressChangeRequest(appCtx appcontext.AppContext) models.ShipmentAddressUpdate {
	userUploader := newUserUploader(appCtx)
	userInfo := newUserInfo("customer")

	user := factory.BuildUser(appCtx.DB(), []factory.Customization{
		{
			Model: models.User{
				OktaEmail: userInfo.email,
				Active:    true,
			},
		},
	}, nil)
	customer := factory.BuildExtendedServiceMember(appCtx.DB(), []factory.Customization{
		{
			Model: models.ServiceMember{
				PersonalEmail: &userInfo.email,
				FirstName:     &userInfo.firstName,
				LastName:      &userInfo.lastName,
				CacValidated:  true,
			},
		},
		{
			Model:    user,
			LinkOnly: true,
		},
	}, nil)

	orders := factory.BuildOrder(appCtx.DB(), []factory.Customization{
		{
			Model:    customer,
			LinkOnly: true,
		},
		{
			Model: models.UserUpload{},
			ExtendedParams: &factory.UserUploadExtendedParams{
				UserUploader: userUploader,
				AppContext:   appCtx,
			},
		},
	}, nil)

	originalDeliveryAddress := factory.BuildAddress(appCtx.DB(), []factory.Customization{
		{
			Model: models.Address{
				StreetAddress1: "7 Q st",
				StreetAddress2: models.StringPointer("Apt 1"),
				City:           "Fort Eisenhower",
				State:          "GA",
				PostalCode:     "30813",
			},
		},
	}, nil)

	shipmentAddressUpdate := factory.BuildShipmentAddressUpdate(appCtx.DB(), []factory.Customization{
		{
			Model:    orders,
			LinkOnly: true,
		},
		{
			Model: models.ShipmentAddressUpdate{
				Status: models.ShipmentAddressUpdateStatusRequested,
			},
		},
		{
			Model: models.Move{
				Status:             models.MoveStatusAPPROVALSREQUESTED,
				AvailableToPrimeAt: models.TimePointer(time.Now()),
			},
		},
		{
			Model: models.MTOShipment{
				Status: models.MTOShipmentStatusApproved,
			},
		},
		{
			Model:    originalDeliveryAddress,
			LinkOnly: true,
			Type:     &factory.Addresses.DeliveryAddress,
		},
	}, nil)

	return shipmentAddressUpdate
}

func MakeHHGMoveWithAddressChangeRequestAndUnknownDeliveryAddress(appCtx appcontext.AppContext) models.ShipmentAddressUpdate {
	userUploader := newUserUploader(appCtx)
	userInfo := newUserInfo("customer")

	user := factory.BuildUser(appCtx.DB(), []factory.Customization{
		{
			Model: models.User{
				OktaEmail: userInfo.email,
				Active:    true,
			},
		},
	}, nil)
	customer := factory.BuildExtendedServiceMember(appCtx.DB(), []factory.Customization{
		{
			Model: models.ServiceMember{
				PersonalEmail: &userInfo.email,
				FirstName:     &userInfo.firstName,
				LastName:      &userInfo.lastName,
				CacValidated:  true,
			},
		},
		{
			Model:    user,
			LinkOnly: true,
		},
	}, nil)

	orders := factory.BuildOrder(appCtx.DB(), []factory.Customization{
		{
			Model:    customer,
			LinkOnly: true,
		},
		{
			Model: models.UserUpload{},
			ExtendedParams: &factory.UserUploadExtendedParams{
				UserUploader: userUploader,
				AppContext:   appCtx,
			},
		},
	}, nil)

	destinationAddress := factory.BuildMinimalAddress(appCtx.DB(), []factory.Customization{
		{
			Model: models.Address{
				City:       orders.OriginDutyLocation.Address.City,
				State:      orders.OriginDutyLocation.Address.State,
				PostalCode: orders.OriginDutyLocation.Address.PostalCode,
				Country:    orders.OriginDutyLocation.Address.Country,
			},
		},
	}, nil)

	shipmentAddressUpdate := factory.BuildShipmentAddressUpdate(appCtx.DB(), []factory.Customization{
		{
			Model:    orders,
			LinkOnly: true,
		},
		{
			Model: models.ShipmentAddressUpdate{
				Status: models.ShipmentAddressUpdateStatusRequested,
			},
		},
		{
			Model: models.Move{
				Status:             models.MoveStatusAPPROVALSREQUESTED,
				AvailableToPrimeAt: models.TimePointer(time.Now()),
			},
		},
		{
			Model: models.MTOShipment{
				Status: models.MTOShipmentStatusApproved,
			},
		},
		{
			Model:    destinationAddress,
			LinkOnly: true,
			Type:     &factory.Addresses.DeliveryAddress,
		},
	}, nil)

	return shipmentAddressUpdate
}

func MakeHHGMoveWithAddressChangeRequestAndSecondDeliveryLocation(appCtx appcontext.AppContext) models.ShipmentAddressUpdate {
	userUploader := newUserUploader(appCtx)
	userInfo := newUserInfo("customer")

	user := factory.BuildUser(appCtx.DB(), []factory.Customization{
		{
			Model: models.User{
				OktaEmail: userInfo.email,
				Active:    true,
			},
		},
	}, nil)
	customer := factory.BuildExtendedServiceMember(appCtx.DB(), []factory.Customization{
		{
			Model: models.ServiceMember{
				PersonalEmail: &userInfo.email,
				FirstName:     &userInfo.firstName,
				LastName:      &userInfo.lastName,
				CacValidated:  true,
			},
		},
		{
			Model:    user,
			LinkOnly: true,
		},
	}, nil)

	orders := factory.BuildOrder(appCtx.DB(), []factory.Customization{
		{
			Model:    customer,
			LinkOnly: true,
		},
		{
			Model: models.UserUpload{},
			ExtendedParams: &factory.UserUploadExtendedParams{
				UserUploader: userUploader,
				AppContext:   appCtx,
			},
		},
	}, nil)

	secondaryDeliveryAddress := factory.BuildAddress(appCtx.DB(), []factory.Customization{
		{
			Model: models.Address{
				StreetAddress1: "123 2nd Address",
			},
		},
	}, nil)

	tertiaryDeliveryAddress := factory.BuildAddress(appCtx.DB(), []factory.Customization{
		{
			Model: models.Address{
				StreetAddress1: "123 3rd Address",
			},
		},
	}, nil)

	originalDeliveryAddress := factory.BuildAddress(appCtx.DB(), []factory.Customization{
		{
			Model: models.Address{
				StreetAddress1: "7 Q st",
				StreetAddress2: models.StringPointer("Apt 1"),
				City:           "Fort Eisenhower",
				State:          "GA",
				PostalCode:     "30813",
			},
		},
	}, nil)

	shipmentAddressUpdate := factory.BuildShipmentAddressUpdate(appCtx.DB(), []factory.Customization{
		{
			Model:    orders,
			LinkOnly: true,
		},
		{
			Model: models.ShipmentAddressUpdate{
				Status: models.ShipmentAddressUpdateStatusRequested,
			},
		},
		{
			Model: models.Move{
				Status:             models.MoveStatusAPPROVALSREQUESTED,
				AvailableToPrimeAt: models.TimePointer(time.Now()),
			},
		},
		{
			Model: models.MTOShipment{
				Status: models.MTOShipmentStatusApproved,
			},
		},
		{
			Model:    tertiaryDeliveryAddress,
			LinkOnly: true,
			Type:     &factory.Addresses.TertiaryDeliveryAddress,
		},
		{
			Model:    secondaryDeliveryAddress,
			LinkOnly: true,
			Type:     &factory.Addresses.SecondaryDeliveryAddress,
		},
		{
			Model:    originalDeliveryAddress,
			LinkOnly: true,
			Type:     &factory.Addresses.DeliveryAddress,
		},
	}, nil)

	return shipmentAddressUpdate
}

func MakeNTSRMoveWithAddressChangeRequest(appCtx appcontext.AppContext) models.ShipmentAddressUpdate {
	userUploader := newUserUploader(appCtx)
	userInfo := newUserInfo("customer")

	user := factory.BuildUser(appCtx.DB(), []factory.Customization{
		{
			Model: models.User{
				OktaEmail: userInfo.email,
				Active:    true,
			},
		},
	}, nil)
	customer := factory.BuildExtendedServiceMember(appCtx.DB(), []factory.Customization{
		{
			Model: models.ServiceMember{
				PersonalEmail: &userInfo.email,
				FirstName:     &userInfo.firstName,
				LastName:      &userInfo.lastName,
				CacValidated:  true,
			},
		},
		{
			Model:    user,
			LinkOnly: true,
		},
	}, nil)

	orders := factory.BuildOrder(appCtx.DB(), []factory.Customization{
		{
			Model:    customer,
			LinkOnly: true,
		},
		{
			Model: models.UserUpload{},
			ExtendedParams: &factory.UserUploadExtendedParams{
				UserUploader: userUploader,
				AppContext:   appCtx,
			},
		},
	}, nil)

	originalDeliveryAddress := factory.BuildAddress(appCtx.DB(), []factory.Customization{
		{
			Model: models.Address{
				StreetAddress1: "7 Q st",
				StreetAddress2: models.StringPointer("Apt 1"),
				City:           "Fort Eisenhower",
				State:          "GA",
				PostalCode:     "30813",
			},
		},
	}, nil)

	now := time.Now()
	requestedPickupDate := now.AddDate(0, 3, 0)
	requestedDeliveryDate := requestedPickupDate.AddDate(0, 1, 0)

	NTSRecordedWeight := unit.Pound(1400)
	serviceOrderNumber := "1234"
	shipmentAddressUpdate := factory.BuildShipmentAddressUpdate(appCtx.DB(), []factory.Customization{
		{
			Model:    orders,
			LinkOnly: true,
		},
		{
			Model: models.ShipmentAddressUpdate{
				Status: models.ShipmentAddressUpdateStatusRequested,
			},
		},
		{
			Model: models.Move{
				Status:             models.MoveStatusAPPROVALSREQUESTED,
				AvailableToPrimeAt: models.TimePointer(time.Now()),
			},
		},
		{
			Model: models.MTOShipment{
				Status:                models.MTOShipmentStatusApproved,
				ShipmentType:          models.MTOShipmentTypeHHGOutOfNTSDom,
				NTSRecordedWeight:     &NTSRecordedWeight,
				ServiceOrderNumber:    &serviceOrderNumber,
				RequestedPickupDate:   &requestedPickupDate,
				RequestedDeliveryDate: &requestedDeliveryDate,
			},
		},
		{
			Model:    originalDeliveryAddress,
			LinkOnly: true,
			Type:     &factory.Addresses.DeliveryAddress,
		},
	}, nil)

	return shipmentAddressUpdate
}

func MakeMoveReadyForEDI(appCtx appcontext.AppContext) models.Move {
	userUploader := newUserUploader(appCtx)

	currentTime := time.Now()

	// Create Army Customer
	userInfo := newUserInfo("customer")
	userAffiliation := models.AffiliationARMY
	customer := factory.BuildExtendedServiceMember(appCtx.DB(), []factory.Customization{
		{
			Model: models.ServiceMember{
				PersonalEmail: &userInfo.email,
				FirstName:     &userInfo.firstName,
				LastName:      &userInfo.lastName,
				Affiliation:   &userAffiliation,
				CacValidated:  true,
			},
		},
	}, nil)

	// Create LOA and TAC
	sixMonthsBefore := currentTime.AddDate(0, -6, 0)
	sixMonthsAfter := currentTime.AddDate(0, 6, 0)
	loa := factory.BuildFullLineOfAccounting(appCtx.DB(), []factory.Customization{
		{
			Model: models.LineOfAccounting{
				LoaBgnDt: &sixMonthsBefore,
				LoaEndDt: &sixMonthsAfter,
			},
		},
	}, nil)

	tac := factory.BuildTransportationAccountingCode(appCtx.DB(), []factory.Customization{
		{
			Model: models.TransportationAccountingCode{
				TacFnBlModCd: models.StringPointer("W"),
			},
		}, {
			Model:    loa,
			LinkOnly: true,
		},
	}, nil)

	// Create Orders
	orders := factory.BuildOrder(appCtx.DB(), []factory.Customization{
		{
			Model: models.Order{
				TAC:       &tac.TAC,
				IssueDate: currentTime,
			},
		},
		{
			Model:    customer,
			LinkOnly: true,
		},
		{
			Model: models.UserUpload{},
			ExtendedParams: &factory.UserUploadExtendedParams{
				UserUploader: userUploader,
				AppContext:   appCtx,
			},
		},
	}, nil)

	// Create Move
	move := factory.BuildMove(appCtx.DB(), []factory.Customization{
		{
			Model:    orders,
			LinkOnly: true,
		},
		{
			Model: models.Move{
				AvailableToPrimeAt: models.TimePointer(time.Now()),
				Status:             models.MoveStatusAPPROVED,
			},
		},
	}, nil)
	// Create Pickup Address
	shipmentPickupAddress := factory.BuildAddress(appCtx.DB(), []factory.Customization{
		{
			Model: models.Address{
				// KKFA GBLOC
				PostalCode: "85004",
			},
		},
	}, nil)

	serviceOrderNumber := "1234"
	estimatedWeight := unit.Pound(1400)
	actualWeight := unit.Pound(2000)
	ntsrShipment := factory.BuildMTOShipment(appCtx.DB(), []factory.Customization{
		{
			Model:    move,
			LinkOnly: true,
		},
		{
			Model:    shipmentPickupAddress,
			LinkOnly: true,
			Type:     &factory.Addresses.PickupAddress,
		},
		{
			Model: models.MTOShipment{
				PrimeEstimatedWeight: &estimatedWeight,
				PrimeActualWeight:    &actualWeight,
				ApprovedDate:         models.TimePointer(time.Now()),
				Status:               models.MTOShipmentStatusApproved,
				ServiceOrderNumber:   &serviceOrderNumber,
			},
		},
	}, nil)

	// Create Releasing Agent
	agentUserInfo := newUserInfo("agent")
	factory.BuildMTOAgent(appCtx.DB(), []factory.Customization{
		{
			Model:    ntsrShipment,
			LinkOnly: true,
		},
		{
			Model: models.MTOAgent{
				ID:           uuid.Must(uuid.NewV4()),
				FirstName:    &agentUserInfo.firstName,
				LastName:     &agentUserInfo.lastName,
				Email:        &agentUserInfo.email,
				MTOAgentType: models.MTOAgentReleasing,
			},
		},
	}, nil)

	// Create Payment Request
	paymentRequest := factory.BuildPaymentRequest(appCtx.DB(), []factory.Customization{
		{
			Model: models.PaymentRequest{
				ID:              uuid.Must(uuid.NewV4()),
				IsFinal:         false,
				Status:          models.PaymentRequestStatusReviewed,
				RejectionReason: nil,
			},
		},
		{
			Model:    move,
			LinkOnly: true,
		},
	}, nil)

	// Create Domestic linehaul service item
	dlCost := unit.Cents(80000)
	dlItemParams := []factory.CreatePaymentServiceItemParams{
		{
			Key:     models.ServiceItemParamNameContractCode,
			KeyType: models.ServiceItemParamTypeString,
			Value:   factory.DefaultContractCode,
		},
		{
			Key:     models.ServiceItemParamNameReferenceDate,
			KeyType: models.ServiceItemParamTypeDate,
			Value:   currentTime.Format("2006-01-02"),
		},
		{
			Key:     models.ServiceItemParamNameServicesScheduleDest,
			KeyType: models.ServiceItemParamTypeInteger,
			Value:   strconv.Itoa(1),
		},
		{
			Key:   models.ServiceItemParamNameContractYearName,
			Value: "DL Test Year",
		},
		{
			Key:   models.ServiceItemParamNameEscalationCompounded,
			Value: strconv.FormatFloat(1.01, 'f', 5, 64),
		},
		{
			Key:     models.ServiceItemParamNameIsPeak,
			KeyType: models.ServiceItemParamTypeBoolean,
			Value:   strconv.FormatBool(false),
		},
		{
			Key:     models.ServiceItemParamNamePriceRateOrFactor,
			KeyType: models.ServiceItemParamTypeString,
			Value:   "21",
		},
		{
			Key:     models.ServiceItemParamNameServiceAreaDest,
			KeyType: models.ServiceItemParamTypeString,
			Value:   strconv.Itoa(144),
		},
		{
			Key:     models.ServiceItemParamNameWeightOriginal,
			KeyType: models.ServiceItemParamTypeInteger,
			Value:   "1400",
		},
		{
			Key:     models.ServiceItemParamNameWeightEstimated,
			KeyType: models.ServiceItemParamTypeInteger,
			Value:   "1500",
		},

		{
			Key:     models.ServiceItemParamNameActualPickupDate,
			KeyType: models.ServiceItemParamTypeDate,
			Value:   currentTime.Format("2006-01-02"),
		},
		{
			Key:     models.ServiceItemParamNameDistanceZip,
			KeyType: models.ServiceItemParamTypeInteger,
			Value:   fmt.Sprintf("%d", int(354)),
		},

		{
			Key:     models.ServiceItemParamNameWeightBilled,
			KeyType: models.ServiceItemParamTypeInteger,
			Value:   strconv.Itoa(1400),
		},
		{
			Key:     models.ServiceItemParamNameFSCWeightBasedDistanceMultiplier,
			KeyType: models.ServiceItemParamTypeDecimal,
			Value:   strconv.FormatFloat(0.000417, 'f', 7, 64),
		},
		{
			Key:     models.ServiceItemParamNameEIAFuelPrice,
			KeyType: models.ServiceItemParamTypeInteger,
			Value:   fmt.Sprintf("%d", int(unit.Millicents(281400))),
		},
		{
			Key:     models.ServiceItemParamNameZipPickupAddress,
			KeyType: models.ServiceItemParamTypeString,
			Value:   "80301",
		},
		{
			Key:     models.ServiceItemParamNameZipDestAddress,
			KeyType: models.ServiceItemParamTypeString,
			Value:   "80501",
		},
		{
			Key:     models.ServiceItemParamNameServiceAreaOrigin,
			KeyType: models.ServiceItemParamTypeString,
			Value:   strconv.Itoa(144),
		},
	}
	factory.BuildPaymentServiceItemWithParams(
		appCtx.DB(),
		models.ReServiceCodeDLH,
		dlItemParams,
		[]factory.Customization{
			{
				Model: models.PaymentServiceItem{
					PriceCents: &dlCost,
					Status:     models.PaymentServiceItemStatusApproved,
				},
			},
			{
				Model:    move,
				LinkOnly: true,
			},
			{
				Model:    ntsrShipment,
				LinkOnly: true,
			},
			{
				Model:    paymentRequest,
				LinkOnly: true,
			},
		}, nil,
	)

	// Create Fuel surcharge service item
	fsCost := unit.Cents(10700)
	fsItemParams := []factory.CreatePaymentServiceItemParams{
		{
			Key:     models.ServiceItemParamNameContractCode,
			KeyType: models.ServiceItemParamTypeString,
			Value:   factory.DefaultContractCode,
		},
		{
			Key:     models.ServiceItemParamNameReferenceDate,
			KeyType: models.ServiceItemParamTypeDate,
			Value:   currentTime.Format("2006-01-02"),
		},
		{
			Key:     models.ServiceItemParamNameServicesScheduleDest,
			KeyType: models.ServiceItemParamTypeInteger,
			Value:   strconv.Itoa(1),
		},
		{
			Key:   models.ServiceItemParamNameContractYearName,
			Value: "FS Test Year",
		},
		{
			Key:   models.ServiceItemParamNameEscalationCompounded,
			Value: strconv.FormatFloat(1.01, 'f', 5, 64),
		},
		{
			Key:     models.ServiceItemParamNameIsPeak,
			KeyType: models.ServiceItemParamTypeBoolean,
			Value:   strconv.FormatBool(false),
		},
		{
			Key:     models.ServiceItemParamNamePriceRateOrFactor,
			KeyType: models.ServiceItemParamTypeString,
			Value:   "21",
		},
		{
			Key:     models.ServiceItemParamNameServiceAreaDest,
			KeyType: models.ServiceItemParamTypeString,
			Value:   strconv.Itoa(144),
		},
		{
			Key:     models.ServiceItemParamNameWeightOriginal,
			KeyType: models.ServiceItemParamTypeInteger,
			Value:   "1400",
		},
		{
			Key:     models.ServiceItemParamNameWeightEstimated,
			KeyType: models.ServiceItemParamTypeInteger,
			Value:   "1500",
		},

		{
			Key:     models.ServiceItemParamNameActualPickupDate,
			KeyType: models.ServiceItemParamTypeDate,
			Value:   currentTime.Format("2006-01-02"),
		},
		{
			Key:     models.ServiceItemParamNameDistanceZip,
			KeyType: models.ServiceItemParamTypeInteger,
			Value:   fmt.Sprintf("%d", int(354)),
		},

		{
			Key:     models.ServiceItemParamNameWeightBilled,
			KeyType: models.ServiceItemParamTypeInteger,
			Value:   strconv.Itoa(1400),
		},
		{
			Key:     models.ServiceItemParamNameFSCWeightBasedDistanceMultiplier,
			KeyType: models.ServiceItemParamTypeDecimal,
			Value:   strconv.FormatFloat(0.000417, 'f', 7, 64),
		},
		{
			Key:     models.ServiceItemParamNameEIAFuelPrice,
			KeyType: models.ServiceItemParamTypeInteger,
			Value:   fmt.Sprintf("%d", int(unit.Millicents(281400))),
		},
		{
			Key:     models.ServiceItemParamNameZipPickupAddress,
			KeyType: models.ServiceItemParamTypeString,
			Value:   "80301",
		},
		{
			Key:     models.ServiceItemParamNameZipDestAddress,
			KeyType: models.ServiceItemParamTypeString,
			Value:   "80501",
		},
	}
	factory.BuildPaymentServiceItemWithParams(
		appCtx.DB(),
		models.ReServiceCodeFSC,
		fsItemParams,
		[]factory.Customization{
			{
				Model: models.PaymentServiceItem{
					PriceCents: &fsCost,
					Status:     models.PaymentServiceItemStatusApproved,
				},
			},
			{
				Model:    move,
				LinkOnly: true,
			},
			{
				Model:    ntsrShipment,
				LinkOnly: true,
			},
			{
				Model:    paymentRequest,
				LinkOnly: true,
			},
		}, nil,
	)

	// Create Domestic origin price service item
	doCost := unit.Cents(15000)
	doItemParams := []factory.CreatePaymentServiceItemParams{
		{
			Key:     models.ServiceItemParamNameContractCode,
			KeyType: models.ServiceItemParamTypeString,
			Value:   factory.DefaultContractCode,
		},
		{
			Key:     models.ServiceItemParamNameReferenceDate,
			KeyType: models.ServiceItemParamTypeDate,
			Value:   currentTime.Format("2006-01-02"),
		},
		{
			Key:     models.ServiceItemParamNameServicesScheduleDest,
			KeyType: models.ServiceItemParamTypeInteger,
			Value:   strconv.Itoa(1),
		},
		{
			Key:     models.ServiceItemParamNameWeightBilled,
			KeyType: models.ServiceItemParamTypeInteger,
			Value:   strconv.Itoa(4300),
		},
		{
			Key:   models.ServiceItemParamNameContractYearName,
			Value: "DO Test Year",
		},
		{
			Key:   models.ServiceItemParamNameEscalationCompounded,
			Value: strconv.FormatFloat(1.04071, 'f', 5, 64),
		},
		{
			Key:     models.ServiceItemParamNameIsPeak,
			KeyType: models.ServiceItemParamTypeBoolean,
			Value:   strconv.FormatBool(false),
		},
		{
			Key:     models.ServiceItemParamNamePriceRateOrFactor,
			KeyType: models.ServiceItemParamTypeString,
			Value:   "6.25",
		},
		{
			Key:     models.ServiceItemParamNameServiceAreaOrigin,
			KeyType: models.ServiceItemParamTypeString,
			Value:   strconv.Itoa(144),
		},
		{
			Key:     models.ServiceItemParamNameWeightOriginal,
			KeyType: models.ServiceItemParamTypeInteger,
			Value:   "1400",
		},
		{
			Key:     models.ServiceItemParamNameWeightEstimated,
			KeyType: models.ServiceItemParamTypeInteger,
			Value:   "1500",
		},
	}
	factory.BuildPaymentServiceItemWithParams(
		appCtx.DB(),
		models.ReServiceCodeDOP,
		doItemParams,
		[]factory.Customization{
			{
				Model: models.PaymentServiceItem{
					PriceCents: &doCost,
					Status:     models.PaymentServiceItemStatusApproved,
				},
			},
			{
				Model:    move,
				LinkOnly: true,
			},
			{
				Model:    ntsrShipment,
				LinkOnly: true,
			},
			{
				Model:    paymentRequest,
				LinkOnly: true,
			},
		}, nil,
	)

	// Create Domestic destination price service item
	ddpCost := unit.Cents(15000)
	ddpItemParams := []factory.CreatePaymentServiceItemParams{
		{
			Key:     models.ServiceItemParamNameContractCode,
			KeyType: models.ServiceItemParamTypeString,
			Value:   factory.DefaultContractCode,
		},
		{
			Key:     models.ServiceItemParamNameReferenceDate,
			KeyType: models.ServiceItemParamTypeDate,
			Value:   currentTime.Format("2006-01-02"),
		},
		{
			Key:     models.ServiceItemParamNameServicesScheduleDest,
			KeyType: models.ServiceItemParamTypeInteger,
			Value:   strconv.Itoa(1),
		},
		{
			Key:     models.ServiceItemParamNameWeightBilled,
			KeyType: models.ServiceItemParamTypeInteger,
			Value:   strconv.Itoa(4300),
		},
		{
			Key:   models.ServiceItemParamNameContractYearName,
			Value: "DDP Test Year",
		},
		{
			Key:   models.ServiceItemParamNameEscalationCompounded,
			Value: strconv.FormatFloat(1.04071, 'f', 5, 64),
		},
		{
			Key:     models.ServiceItemParamNameIsPeak,
			KeyType: models.ServiceItemParamTypeBoolean,
			Value:   strconv.FormatBool(false),
		},
		{
			Key:     models.ServiceItemParamNamePriceRateOrFactor,
			KeyType: models.ServiceItemParamTypeString,
			Value:   "6.25",
		},
		{
			Key:     models.ServiceItemParamNameServiceAreaDest,
			KeyType: models.ServiceItemParamTypeString,
			Value:   strconv.Itoa(144),
		},
		{
			Key:     models.ServiceItemParamNameWeightOriginal,
			KeyType: models.ServiceItemParamTypeInteger,
			Value:   "1400",
		},
		{
			Key:     models.ServiceItemParamNameWeightEstimated,
			KeyType: models.ServiceItemParamTypeInteger,
			Value:   "1500",
		},
	}
	factory.BuildPaymentServiceItemWithParams(
		appCtx.DB(),
		models.ReServiceCodeDDP,
		ddpItemParams,
		[]factory.Customization{
			{
				Model: models.PaymentServiceItem{
					PriceCents: &ddpCost,
					Status:     models.PaymentServiceItemStatusApproved,
				},
			},
			{
				Model:    move,
				LinkOnly: true,
			},
			{
				Model:    ntsrShipment,
				LinkOnly: true,
			},
			{
				Model:    paymentRequest,
				LinkOnly: true,
			},
		}, nil,
	)

	// Create Domestic unpacking service item
	duCost := unit.Cents(45900)
	duItemParams := []factory.CreatePaymentServiceItemParams{
		{
			Key:     models.ServiceItemParamNameContractCode,
			KeyType: models.ServiceItemParamTypeString,
			Value:   factory.DefaultContractCode,
		},
		{
			Key:     models.ServiceItemParamNameReferenceDate,
			KeyType: models.ServiceItemParamTypeDate,
			Value:   currentTime.Format("2006-01-02"),
		},
		{
			Key:     models.ServiceItemParamNameServicesScheduleDest,
			KeyType: models.ServiceItemParamTypeInteger,
			Value:   strconv.Itoa(1),
		},
		{
			Key:     models.ServiceItemParamNameWeightBilled,
			KeyType: models.ServiceItemParamTypeInteger,
			Value:   strconv.Itoa(4300),
		},
		{
			Key:   models.ServiceItemParamNameContractYearName,
			Value: "DUPK Test Year",
		},
		{
			Key:   models.ServiceItemParamNameEscalationCompounded,
			Value: strconv.FormatFloat(1.04071, 'f', 5, 64),
		},
		{
			Key:     models.ServiceItemParamNameIsPeak,
			KeyType: models.ServiceItemParamTypeBoolean,
			Value:   strconv.FormatBool(false),
		},
		{
			Key:     models.ServiceItemParamNamePriceRateOrFactor,
			KeyType: models.ServiceItemParamTypeString,
			Value:   "5.79",
		},
		{
			Key:     models.ServiceItemParamNameWeightOriginal,
			KeyType: models.ServiceItemParamTypeInteger,
			Value:   "1400",
		},
		{
			Key:     models.ServiceItemParamNameWeightEstimated,
			KeyType: models.ServiceItemParamTypeInteger,
			Value:   "1500",
		},
	}
	factory.BuildPaymentServiceItemWithParams(
		appCtx.DB(),
		models.ReServiceCodeDUPK,
		duItemParams,
		[]factory.Customization{
			{
				Model: models.PaymentServiceItem{
					PriceCents: &duCost,
					Status:     models.PaymentServiceItemStatusApproved,
				},
			},
			{
				Model:    move,
				LinkOnly: true,
			},
			{
				Model:    ntsrShipment,
				LinkOnly: true,
			},
			{
				Model:    paymentRequest,
				LinkOnly: true,
			},
		}, nil,
	)

	// re-fetch the move so that we ensure we have exactly what is in the db
	newmove, err := models.FetchMove(appCtx.DB(), &auth.Session{}, move.ID)
	if err != nil {
		log.Panic(fmt.Errorf("failed to fetch move: %w", err))
	}

	// load payment requests so tests can confirm
	err = appCtx.DB().Load(newmove, "PaymentRequests")
	if err != nil {
		log.Panic(fmt.Errorf("failed to fetch move payment requestse: %w", err))
	}

	return *newmove
}

func MakeCoastGuardMoveReadyForEDI(appCtx appcontext.AppContext) models.Move {
	userUploader := newUserUploader(appCtx)

	currentTime := time.Now()

	// Create Coast Guard Customer
	userInfo := newUserInfo("customer")
	userAffiliation := models.AffiliationCOASTGUARD
	customer := factory.BuildExtendedServiceMember(appCtx.DB(), []factory.Customization{
		{
			Model: models.ServiceMember{
				PersonalEmail: &userInfo.email,
				FirstName:     &userInfo.firstName,
				LastName:      &userInfo.lastName,
				Affiliation:   &userAffiliation,
				CacValidated:  true,
			},
		},
	}, nil)

	// Create LOA and TAC
	sixMonthsBefore := currentTime.AddDate(0, -6, 0)
	sixMonthsAfter := currentTime.AddDate(0, 6, 0)

	loa := factory.BuildFullLineOfAccounting(appCtx.DB(), []factory.Customization{
		{
			Model: models.LineOfAccounting{
				LoaHsGdsCd: models.StringPointer(models.LineOfAccountingHouseholdGoodsCodeNTS),
				LoaBgnDt:   &sixMonthsBefore,
				LoaEndDt:   &sixMonthsAfter,
			},
		},
	}, nil)

	tac := factory.BuildTransportationAccountingCode(appCtx.DB(), []factory.Customization{
		{
			Model: models.TransportationAccountingCode{
				TacFnBlModCd: models.StringPointer("W"),
			},
		}, {
			Model:    loa,
			LinkOnly: true,
		},
	}, nil)

	// Create Orders
	orders := factory.BuildOrder(appCtx.DB(), []factory.Customization{
		{
			Model: models.Order{
				TAC:       &tac.TAC,
				IssueDate: currentTime,
			},
		},
		{
			Model:    customer,
			LinkOnly: true,
		},
		{
			Model: models.UserUpload{},
			ExtendedParams: &factory.UserUploadExtendedParams{
				UserUploader: userUploader,
				AppContext:   appCtx,
			},
		},
	}, nil)

	// Create Move
	move := factory.BuildMove(appCtx.DB(), []factory.Customization{
		{
			Model:    orders,
			LinkOnly: true,
		},
		{
			Model: models.Move{
				AvailableToPrimeAt: models.TimePointer(time.Now()),
				Status:             models.MoveStatusAPPROVED,
			},
		},
	}, nil)
	// Create Pickup Address
	shipmentPickupAddress := factory.BuildAddress(appCtx.DB(), []factory.Customization{
		{
			Model: models.Address{
				// KKFA GBLOC
				PostalCode: "85004",
			},
		},
	}, nil)

	serviceOrderNumber := "1234"
	estimatedWeight := unit.Pound(1400)
	actualWeight := unit.Pound(2000)
	ntsrShipment := factory.BuildMTOShipment(appCtx.DB(), []factory.Customization{
		{
			Model:    move,
			LinkOnly: true,
		},
		{
			Model:    shipmentPickupAddress,
			LinkOnly: true,
			Type:     &factory.Addresses.PickupAddress,
		},
		{
			Model: models.MTOShipment{
				PrimeEstimatedWeight: &estimatedWeight,
				PrimeActualWeight:    &actualWeight,
				ApprovedDate:         models.TimePointer(time.Now()),
				Status:               models.MTOShipmentStatusApproved,
				ServiceOrderNumber:   &serviceOrderNumber,
			},
		},
	}, nil)

	// Create Releasing Agent
	agentUserInfo := newUserInfo("agent")
	factory.BuildMTOAgent(appCtx.DB(), []factory.Customization{
		{
			Model:    ntsrShipment,
			LinkOnly: true,
		},
		{
			Model: models.MTOAgent{
				ID:           uuid.Must(uuid.NewV4()),
				FirstName:    &agentUserInfo.firstName,
				LastName:     &agentUserInfo.lastName,
				Email:        &agentUserInfo.email,
				MTOAgentType: models.MTOAgentReleasing,
			},
		},
	}, nil)

	// Create Payment Request
	paymentRequest := factory.BuildPaymentRequest(appCtx.DB(), []factory.Customization{
		{
			Model: models.PaymentRequest{
				ID:              uuid.Must(uuid.NewV4()),
				IsFinal:         false,
				Status:          models.PaymentRequestStatusReviewed,
				RejectionReason: nil,
			},
		},
		{
			Model:    move,
			LinkOnly: true,
		},
	}, nil)

	// Create Domestic linehaul service item
	dlCost := unit.Cents(80000)
	dlItemParams := []factory.CreatePaymentServiceItemParams{
		{
			Key:     models.ServiceItemParamNameContractCode,
			KeyType: models.ServiceItemParamTypeString,
			Value:   factory.DefaultContractCode,
		},
		{
			Key:     models.ServiceItemParamNameReferenceDate,
			KeyType: models.ServiceItemParamTypeDate,
			Value:   currentTime.Format("2006-01-02"),
		},
		{
			Key:     models.ServiceItemParamNameServicesScheduleDest,
			KeyType: models.ServiceItemParamTypeInteger,
			Value:   strconv.Itoa(1),
		},
		{
			Key:   models.ServiceItemParamNameContractYearName,
			Value: "DL Test Year",
		},
		{
			Key:   models.ServiceItemParamNameEscalationCompounded,
			Value: strconv.FormatFloat(1.01, 'f', 5, 64),
		},
		{
			Key:     models.ServiceItemParamNameIsPeak,
			KeyType: models.ServiceItemParamTypeBoolean,
			Value:   strconv.FormatBool(false),
		},
		{
			Key:     models.ServiceItemParamNamePriceRateOrFactor,
			KeyType: models.ServiceItemParamTypeString,
			Value:   "21",
		},
		{
			Key:     models.ServiceItemParamNameServiceAreaDest,
			KeyType: models.ServiceItemParamTypeString,
			Value:   strconv.Itoa(144),
		},
		{
			Key:     models.ServiceItemParamNameWeightOriginal,
			KeyType: models.ServiceItemParamTypeInteger,
			Value:   "1400",
		},
		{
			Key:     models.ServiceItemParamNameWeightEstimated,
			KeyType: models.ServiceItemParamTypeInteger,
			Value:   "1500",
		},

		{
			Key:     models.ServiceItemParamNameActualPickupDate,
			KeyType: models.ServiceItemParamTypeDate,
			Value:   currentTime.Format("2006-01-02"),
		},
		{
			Key:     models.ServiceItemParamNameDistanceZip,
			KeyType: models.ServiceItemParamTypeInteger,
			Value:   fmt.Sprintf("%d", int(354)),
		},

		{
			Key:     models.ServiceItemParamNameWeightBilled,
			KeyType: models.ServiceItemParamTypeInteger,
			Value:   strconv.Itoa(1400),
		},
		{
			Key:     models.ServiceItemParamNameFSCWeightBasedDistanceMultiplier,
			KeyType: models.ServiceItemParamTypeDecimal,
			Value:   strconv.FormatFloat(0.000417, 'f', 7, 64),
		},
		{
			Key:     models.ServiceItemParamNameEIAFuelPrice,
			KeyType: models.ServiceItemParamTypeInteger,
			Value:   fmt.Sprintf("%d", int(unit.Millicents(281400))),
		},
		{
			Key:     models.ServiceItemParamNameZipPickupAddress,
			KeyType: models.ServiceItemParamTypeString,
			Value:   "80301",
		},
		{
			Key:     models.ServiceItemParamNameZipDestAddress,
			KeyType: models.ServiceItemParamTypeString,
			Value:   "80501",
		},
		{
			Key:     models.ServiceItemParamNameServiceAreaOrigin,
			KeyType: models.ServiceItemParamTypeString,
			Value:   strconv.Itoa(144),
		},
	}
	factory.BuildPaymentServiceItemWithParams(
		appCtx.DB(),
		models.ReServiceCodeDLH,
		dlItemParams,
		[]factory.Customization{
			{
				Model: models.PaymentServiceItem{
					PriceCents: &dlCost,
					Status:     models.PaymentServiceItemStatusApproved,
				},
			},
			{
				Model:    move,
				LinkOnly: true,
			},
			{
				Model:    ntsrShipment,
				LinkOnly: true,
			},
			{
				Model:    paymentRequest,
				LinkOnly: true,
			},
		}, nil,
	)

	// Create Fuel surcharge service item
	fsCost := unit.Cents(10700)
	fsItemParams := []factory.CreatePaymentServiceItemParams{
		{
			Key:     models.ServiceItemParamNameContractCode,
			KeyType: models.ServiceItemParamTypeString,
			Value:   factory.DefaultContractCode,
		},
		{
			Key:     models.ServiceItemParamNameReferenceDate,
			KeyType: models.ServiceItemParamTypeDate,
			Value:   currentTime.Format("2006-01-02"),
		},
		{
			Key:     models.ServiceItemParamNameServicesScheduleDest,
			KeyType: models.ServiceItemParamTypeInteger,
			Value:   strconv.Itoa(1),
		},
		{
			Key:   models.ServiceItemParamNameContractYearName,
			Value: "FS Test Year",
		},
		{
			Key:   models.ServiceItemParamNameEscalationCompounded,
			Value: strconv.FormatFloat(1.01, 'f', 5, 64),
		},
		{
			Key:     models.ServiceItemParamNameIsPeak,
			KeyType: models.ServiceItemParamTypeBoolean,
			Value:   strconv.FormatBool(false),
		},
		{
			Key:     models.ServiceItemParamNamePriceRateOrFactor,
			KeyType: models.ServiceItemParamTypeString,
			Value:   "21",
		},
		{
			Key:     models.ServiceItemParamNameServiceAreaDest,
			KeyType: models.ServiceItemParamTypeString,
			Value:   strconv.Itoa(144),
		},
		{
			Key:     models.ServiceItemParamNameWeightOriginal,
			KeyType: models.ServiceItemParamTypeInteger,
			Value:   "1400",
		},
		{
			Key:     models.ServiceItemParamNameWeightEstimated,
			KeyType: models.ServiceItemParamTypeInteger,
			Value:   "1500",
		},

		{
			Key:     models.ServiceItemParamNameActualPickupDate,
			KeyType: models.ServiceItemParamTypeDate,
			Value:   currentTime.Format("2006-01-02"),
		},
		{
			Key:     models.ServiceItemParamNameDistanceZip,
			KeyType: models.ServiceItemParamTypeInteger,
			Value:   fmt.Sprintf("%d", int(354)),
		},

		{
			Key:     models.ServiceItemParamNameWeightBilled,
			KeyType: models.ServiceItemParamTypeInteger,
			Value:   strconv.Itoa(1400),
		},
		{
			Key:     models.ServiceItemParamNameFSCWeightBasedDistanceMultiplier,
			KeyType: models.ServiceItemParamTypeDecimal,
			Value:   strconv.FormatFloat(0.000417, 'f', 7, 64),
		},
		{
			Key:     models.ServiceItemParamNameEIAFuelPrice,
			KeyType: models.ServiceItemParamTypeInteger,
			Value:   fmt.Sprintf("%d", int(unit.Millicents(281400))),
		},
		{
			Key:     models.ServiceItemParamNameZipPickupAddress,
			KeyType: models.ServiceItemParamTypeString,
			Value:   "80301",
		},
		{
			Key:     models.ServiceItemParamNameZipDestAddress,
			KeyType: models.ServiceItemParamTypeString,
			Value:   "80501",
		},
	}
	factory.BuildPaymentServiceItemWithParams(
		appCtx.DB(),
		models.ReServiceCodeFSC,
		fsItemParams,
		[]factory.Customization{
			{
				Model: models.PaymentServiceItem{
					PriceCents: &fsCost,
					Status:     models.PaymentServiceItemStatusApproved,
				},
			},
			{
				Model:    move,
				LinkOnly: true,
			},
			{
				Model:    ntsrShipment,
				LinkOnly: true,
			},
			{
				Model:    paymentRequest,
				LinkOnly: true,
			},
		}, nil,
	)

	// Create Domestic origin price service item
	doCost := unit.Cents(15000)
	doItemParams := []factory.CreatePaymentServiceItemParams{
		{
			Key:     models.ServiceItemParamNameContractCode,
			KeyType: models.ServiceItemParamTypeString,
			Value:   factory.DefaultContractCode,
		},
		{
			Key:     models.ServiceItemParamNameReferenceDate,
			KeyType: models.ServiceItemParamTypeDate,
			Value:   currentTime.Format("2006-01-02"),
		},
		{
			Key:     models.ServiceItemParamNameServicesScheduleDest,
			KeyType: models.ServiceItemParamTypeInteger,
			Value:   strconv.Itoa(1),
		},
		{
			Key:     models.ServiceItemParamNameWeightBilled,
			KeyType: models.ServiceItemParamTypeInteger,
			Value:   strconv.Itoa(4300),
		},
		{
			Key:   models.ServiceItemParamNameContractYearName,
			Value: "DO Test Year",
		},
		{
			Key:   models.ServiceItemParamNameEscalationCompounded,
			Value: strconv.FormatFloat(1.04071, 'f', 5, 64),
		},
		{
			Key:     models.ServiceItemParamNameIsPeak,
			KeyType: models.ServiceItemParamTypeBoolean,
			Value:   strconv.FormatBool(false),
		},
		{
			Key:     models.ServiceItemParamNamePriceRateOrFactor,
			KeyType: models.ServiceItemParamTypeString,
			Value:   "6.25",
		},
		{
			Key:     models.ServiceItemParamNameServiceAreaOrigin,
			KeyType: models.ServiceItemParamTypeString,
			Value:   strconv.Itoa(144),
		},
		{
			Key:     models.ServiceItemParamNameWeightOriginal,
			KeyType: models.ServiceItemParamTypeInteger,
			Value:   "1400",
		},
		{
			Key:     models.ServiceItemParamNameWeightEstimated,
			KeyType: models.ServiceItemParamTypeInteger,
			Value:   "1500",
		},
	}
	factory.BuildPaymentServiceItemWithParams(
		appCtx.DB(),
		models.ReServiceCodeDOP,
		doItemParams,
		[]factory.Customization{
			{
				Model: models.PaymentServiceItem{
					PriceCents: &doCost,
					Status:     models.PaymentServiceItemStatusApproved,
				},
			},
			{
				Model:    move,
				LinkOnly: true,
			},
			{
				Model:    ntsrShipment,
				LinkOnly: true,
			},
			{
				Model:    paymentRequest,
				LinkOnly: true,
			},
		}, nil,
	)

	// Create Domestic destination price service item
	ddpCost := unit.Cents(15000)
	ddpItemParams := []factory.CreatePaymentServiceItemParams{
		{
			Key:     models.ServiceItemParamNameContractCode,
			KeyType: models.ServiceItemParamTypeString,
			Value:   factory.DefaultContractCode,
		},
		{
			Key:     models.ServiceItemParamNameReferenceDate,
			KeyType: models.ServiceItemParamTypeDate,
			Value:   currentTime.Format("2006-01-02"),
		},
		{
			Key:     models.ServiceItemParamNameServicesScheduleDest,
			KeyType: models.ServiceItemParamTypeInteger,
			Value:   strconv.Itoa(1),
		},
		{
			Key:     models.ServiceItemParamNameWeightBilled,
			KeyType: models.ServiceItemParamTypeInteger,
			Value:   strconv.Itoa(4300),
		},
		{
			Key:   models.ServiceItemParamNameContractYearName,
			Value: "DDP Test Year",
		},
		{
			Key:   models.ServiceItemParamNameEscalationCompounded,
			Value: strconv.FormatFloat(1.04071, 'f', 5, 64),
		},
		{
			Key:     models.ServiceItemParamNameIsPeak,
			KeyType: models.ServiceItemParamTypeBoolean,
			Value:   strconv.FormatBool(false),
		},
		{
			Key:     models.ServiceItemParamNamePriceRateOrFactor,
			KeyType: models.ServiceItemParamTypeString,
			Value:   "6.25",
		},
		{
			Key:     models.ServiceItemParamNameServiceAreaDest,
			KeyType: models.ServiceItemParamTypeString,
			Value:   strconv.Itoa(144),
		},
		{
			Key:     models.ServiceItemParamNameWeightOriginal,
			KeyType: models.ServiceItemParamTypeInteger,
			Value:   "1400",
		},
		{
			Key:     models.ServiceItemParamNameWeightEstimated,
			KeyType: models.ServiceItemParamTypeInteger,
			Value:   "1500",
		},
	}
	factory.BuildPaymentServiceItemWithParams(
		appCtx.DB(),
		models.ReServiceCodeDDP,
		ddpItemParams,
		[]factory.Customization{
			{
				Model: models.PaymentServiceItem{
					PriceCents: &ddpCost,
					Status:     models.PaymentServiceItemStatusApproved,
				},
			},
			{
				Model:    move,
				LinkOnly: true,
			},
			{
				Model:    ntsrShipment,
				LinkOnly: true,
			},
			{
				Model:    paymentRequest,
				LinkOnly: true,
			},
		}, nil,
	)

	// Create Domestic unpacking service item
	duCost := unit.Cents(45900)
	duItemParams := []factory.CreatePaymentServiceItemParams{
		{
			Key:     models.ServiceItemParamNameContractCode,
			KeyType: models.ServiceItemParamTypeString,
			Value:   factory.DefaultContractCode,
		},
		{
			Key:     models.ServiceItemParamNameReferenceDate,
			KeyType: models.ServiceItemParamTypeDate,
			Value:   currentTime.Format("2006-01-02"),
		},
		{
			Key:     models.ServiceItemParamNameServicesScheduleDest,
			KeyType: models.ServiceItemParamTypeInteger,
			Value:   strconv.Itoa(1),
		},
		{
			Key:     models.ServiceItemParamNameWeightBilled,
			KeyType: models.ServiceItemParamTypeInteger,
			Value:   strconv.Itoa(4300),
		},
		{
			Key:   models.ServiceItemParamNameContractYearName,
			Value: "DUPK Test Year",
		},
		{
			Key:   models.ServiceItemParamNameEscalationCompounded,
			Value: strconv.FormatFloat(1.04071, 'f', 5, 64),
		},
		{
			Key:     models.ServiceItemParamNameIsPeak,
			KeyType: models.ServiceItemParamTypeBoolean,
			Value:   strconv.FormatBool(false),
		},
		{
			Key:     models.ServiceItemParamNamePriceRateOrFactor,
			KeyType: models.ServiceItemParamTypeString,
			Value:   "5.79",
		},
		{
			Key:     models.ServiceItemParamNameWeightOriginal,
			KeyType: models.ServiceItemParamTypeInteger,
			Value:   "1400",
		},
		{
			Key:     models.ServiceItemParamNameWeightEstimated,
			KeyType: models.ServiceItemParamTypeInteger,
			Value:   "1500",
		},
	}
	factory.BuildPaymentServiceItemWithParams(
		appCtx.DB(),
		models.ReServiceCodeDUPK,
		duItemParams,
		[]factory.Customization{
			{
				Model: models.PaymentServiceItem{
					PriceCents: &duCost,
					Status:     models.PaymentServiceItemStatusApproved,
				},
			},
			{
				Model:    move,
				LinkOnly: true,
			},
			{
				Model:    ntsrShipment,
				LinkOnly: true,
			},
			{
				Model:    paymentRequest,
				LinkOnly: true,
			},
		}, nil,
	)

	// re-fetch the move so that we ensure we have exactly what is in
	// the db
	newmove, err := models.FetchMove(appCtx.DB(), &auth.Session{}, move.ID)
	if err != nil {
		log.Panic(fmt.Errorf("failed to fetch move: %w", err))
	}

	// load payment requests so tests can confirm
	err = appCtx.DB().Load(newmove, "PaymentRequests")
	if err != nil {
		log.Panic(fmt.Errorf("failed to fetch move payment requestse: %w", err))
	}

	return *newmove
}

func MakeHHGMoveInSITNoDestinationSITOutDate(appCtx appcontext.AppContext) models.Move {
	userUploader := newUserUploader(appCtx)
	userInfo := newUserInfo("customer")

	user := factory.BuildUser(appCtx.DB(), []factory.Customization{
		{
			Model: models.User{
				OktaEmail: userInfo.email,
				Active:    true,
			},
		},
	}, nil)
	customer := factory.BuildExtendedServiceMember(appCtx.DB(), []factory.Customization{
		{
			Model: models.ServiceMember{
				PersonalEmail: &userInfo.email,
				FirstName:     &userInfo.firstName,
				LastName:      &userInfo.lastName,
				CacValidated:  true,
			},
		},
		{
			Model:    user,
			LinkOnly: true,
		},
	}, nil)
	dependentsAuthorized := true
	sitDaysAllowance := 90
	entitlements := factory.BuildEntitlement(appCtx.DB(), []factory.Customization{
		{
			Model: models.Entitlement{
				DependentsAuthorized: &dependentsAuthorized,
				StorageInTransit:     &sitDaysAllowance,
			},
		},
	}, nil)
	orders := factory.BuildOrder(appCtx.DB(), []factory.Customization{
		{
			Model:    customer,
			LinkOnly: true,
		},
		{
			Model:    entitlements,
			LinkOnly: true,
		},
		{
			Model: models.UserUpload{},
			ExtendedParams: &factory.UserUploadExtendedParams{
				UserUploader: userUploader,
				AppContext:   appCtx,
			},
		},
	}, nil)
	now := time.Now()
	move := factory.BuildMove(appCtx.DB(), []factory.Customization{
		{
			Model:    orders,
			LinkOnly: true,
		},
		{
			Model: models.Move{
				Status:             models.MoveStatusAPPROVED,
				AvailableToPrimeAt: &now,
			},
		},
	}, nil)
	estimatedWeight := unit.Pound(1400)
	actualWeight := unit.Pound(1350)

	requestedPickupDate := now.AddDate(0, 3, 0)
	requestedDeliveryDate := requestedPickupDate.AddDate(0, 1, 0)

	shipment := factory.BuildMTOShipment(appCtx.DB(), []factory.Customization{
		{
			Model: models.MTOShipment{
				PrimeEstimatedWeight:  &estimatedWeight,
				PrimeActualWeight:     &actualWeight,
				ShipmentType:          models.MTOShipmentTypeHHG,
				Status:                models.MTOShipmentStatusApproved,
				RequestedPickupDate:   &requestedPickupDate,
				RequestedDeliveryDate: &requestedDeliveryDate,
				SITDaysAllowance:      &sitDaysAllowance,
			},
		},
		{
			Model:    move,
			LinkOnly: true,
		},
	}, nil)

	agentUserInfo := newUserInfo("agent")
	factory.BuildMTOAgent(appCtx.DB(), []factory.Customization{
		{
			Model:    shipment,
			LinkOnly: true,
		},
		{Model: models.MTOAgent{
			FirstName:    &agentUserInfo.firstName,
			LastName:     &agentUserInfo.lastName,
			Email:        &agentUserInfo.email,
			MTOAgentType: models.MTOAgentReleasing,
		},
		},
	}, nil)

	twoMonthsAgo := now.AddDate(0, -2, 0)
	oneMonthAgo := now.AddDate(0, -1, 0)
	factory.BuildOriginSITServiceItems(appCtx.DB(), move, shipment, &twoMonthsAgo, &oneMonthAgo)
	destSITItems := factory.BuildDestSITServiceItemsNoSITDepartureDate(appCtx.DB(), move, shipment, &oneMonthAgo)
	err := appCtx.DB().Update(&destSITItems)
	move.MTOServiceItems = destSITItems
	if err != nil {
		log.Panic(fmt.Errorf("failed to update sit service item: %w", err))
	}
	return move
}<|MERGE_RESOLUTION|>--- conflicted
+++ resolved
@@ -3792,7 +3792,6 @@
 	return *newmove
 }
 
-<<<<<<< HEAD
 // MakeBoatHaulAwayMoveNeedsSC creates an fully ready move with a boat haul-away shipment needing SC approval
 func MakeBoatHaulAwayMoveNeedsSC(appCtx appcontext.AppContext) models.Move {
 	userUploader := newUserUploader(appCtx)
@@ -3811,12 +3810,6 @@
 	moveRouter := moverouter.NewMoveRouter()
 
 	move := scenario.CreateBoatHaulAwayMoveForSC(appCtx, userUploader, moveRouter, moveInfo)
-=======
-// MakeHHGMoveNeedsSC creates an fully ready move needing SC approval
-func MakeMobileHomeMoveNeedsSC(appCtx appcontext.AppContext) models.Move {
-	locator := models.GenerateLocator()
-	move := scenario.CreateMoveWithMTOShipment(appCtx, internalmessages.OrdersTypePERMANENTCHANGEOFSTATION, models.MTOShipmentTypeMobileHome, nil, locator, models.MoveStatusNeedsServiceCounseling)
->>>>>>> 8477cff4
 
 	// re-fetch the move so that we ensure we have exactly what is in
 	// the db
@@ -3824,7 +3817,6 @@
 	if err != nil {
 		log.Panic(fmt.Errorf("failed to fetch move: %w", err))
 	}
-<<<<<<< HEAD
 
 	return *newmove
 }
@@ -3847,7 +3839,28 @@
 	moveRouter := moverouter.NewMoveRouter()
 
 	move := scenario.CreateBoatHaulAwayMoveForTOO(appCtx, userUploader, moveRouter, moveInfo)
-=======
+
+	// re-fetch the move so that we ensure we have exactly what is in
+	// the db
+	newmove, err := models.FetchMove(appCtx.DB(), &auth.Session{}, move.ID)
+	if err != nil {
+		log.Panic(fmt.Errorf("failed to fetch move: %w", err))
+	}
+
+	return *newmove
+}
+
+// MakeHHGMoveNeedsSC creates an fully ready move needing SC approval
+func MakeMobileHomeMoveNeedsSC(appCtx appcontext.AppContext) models.Move {
+	locator := models.GenerateLocator()
+	move := scenario.CreateMoveWithMTOShipment(appCtx, internalmessages.OrdersTypePERMANENTCHANGEOFSTATION, models.MTOShipmentTypeMobileHome, nil, locator, models.MoveStatusNeedsServiceCounseling)
+
+	// re-fetch the move so that we ensure we have exactly what is in
+	// the db
+	newmove, err := models.FetchMove(appCtx.DB(), &auth.Session{}, move.ID)
+	if err != nil {
+		log.Panic(fmt.Errorf("failed to fetch move: %w", err))
+	}
 	return *newmove
 }
 
@@ -3870,7 +3883,6 @@
 			ProvidesServicesCounseling: false,
 		},
 	})
->>>>>>> 8477cff4
 
 	// re-fetch the move so that we ensure we have exactly what is in
 	// the db
@@ -3878,10 +3890,6 @@
 	if err != nil {
 		log.Panic(fmt.Errorf("failed to fetch move: %w", err))
 	}
-<<<<<<< HEAD
-
-=======
->>>>>>> 8477cff4
 	return *newmove
 }
 
