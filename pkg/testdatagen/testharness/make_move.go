package testharness

import (
	"fmt"
	"log"
	"strconv"
	"strings"
	"time"

	"github.com/gobuffalo/pop/v6"
	"github.com/gofrs/uuid"
	"github.com/stretchr/testify/mock"
	"go.uber.org/zap"

	"github.com/transcom/mymove/pkg/appcontext"
	"github.com/transcom/mymove/pkg/auth"
	"github.com/transcom/mymove/pkg/etag"
	"github.com/transcom/mymove/pkg/factory"
	"github.com/transcom/mymove/pkg/gen/internalmessages"
	"github.com/transcom/mymove/pkg/models"
	routemocks "github.com/transcom/mymove/pkg/route/mocks"
	"github.com/transcom/mymove/pkg/services/ghcrateengine"
	moverouter "github.com/transcom/mymove/pkg/services/move"
	mtoserviceitem "github.com/transcom/mymove/pkg/services/mto_service_item"
	mtoshipment "github.com/transcom/mymove/pkg/services/mto_shipment"
	"github.com/transcom/mymove/pkg/services/query"
	"github.com/transcom/mymove/pkg/storage"
	"github.com/transcom/mymove/pkg/testdatagen"
	"github.com/transcom/mymove/pkg/testdatagen/scenario"
	"github.com/transcom/mymove/pkg/unit"
	"github.com/transcom/mymove/pkg/uploader"
)

func newUserUploader(appCtx appcontext.AppContext) *uploader.UserUploader {
	// initialize this directly with defaults instead of using command
	// line options. Simple for now, we can revist if we need to
	fsParams := storage.NewFilesystemParams("tmp", "storage")
	storer := storage.NewFilesystem(fsParams)

	userUploader, err := uploader.NewUserUploader(storer, uploader.MaxCustomerUserUploadFileSizeLimit)
	if err != nil {
		appCtx.Logger().Fatal("could not instantiate user uploader", zap.Error(err))
	}
	return userUploader
}

func newPrimeUploader(appCtx appcontext.AppContext) *uploader.PrimeUploader {
	// initialize this directly with defaults instead of using command
	// line options. Simple for now, we can revist if we need to
	fsParams := storage.NewFilesystemParams("tmp", "storage")
	storer := storage.NewFilesystem(fsParams)

	primeUploader, err := uploader.NewPrimeUploader(storer, uploader.MaxCustomerUserUploadFileSizeLimit)
	if err != nil {
		appCtx.Logger().Fatal("could not instantiate prime uploader", zap.Error(err))
	}
	return primeUploader
}

type userInfo struct {
	email     string
	firstName string
	lastName  string
}

func newUserInfo(emailSubstring string) userInfo {
	email := strings.ToLower(fmt.Sprintf("%s"+emailSubstring+"_%s@example.com",
		testdatagen.MakeRandomString(5), testdatagen.MakeRandomString(8)))
	username := strings.Split(email, "@")[0]
	firstName := strings.Split(username, "_")[0]
	lastName := username[len(firstName)+1:]
	return userInfo{
		email:     email,
		firstName: firstName,
		lastName:  lastName,
	}
}

func MakeMoveWithOrders(db *pop.Connection) models.Move {
	userInfo := newUserInfo("customer")
	move := factory.BuildMove(db, []factory.Customization{
		{
			Model: models.User{
				OktaEmail: userInfo.email,
				Active:    true,
			},
		},
		{
			Model: models.ServiceMember{
				PersonalEmail: models.StringPointer(userInfo.email),
				CacValidated:  true,
			},
		},
	}, nil)

	return move
}

func MakeSpouseProGearMove(db *pop.Connection) models.Move {
	userInfo := newUserInfo("customer")
	move := factory.BuildMove(db, []factory.Customization{
		{
			Model: models.User{
				OktaEmail: userInfo.email,
				Active:    true,
			},
		},
		{
			Model: models.ServiceMember{
				PersonalEmail: models.StringPointer(userInfo.email),
				FirstName:     &userInfo.firstName,
				LastName:      &userInfo.lastName,
				CacValidated:  true,
			},
		},
		{
			Model: models.Order{
				HasDependents:    true,
				SpouseHasProGear: true,
			},
		},
	}, nil)

	return move
}

func MakeWithShipmentMove(appCtx appcontext.AppContext) models.Move {
	userInfo := newUserInfo("customer")
	move := factory.BuildMove(appCtx.DB(), []factory.Customization{
		{
			Model: models.User{
				OktaEmail: userInfo.email,
				Active:    true,
			},
		},
		{
			Model: models.ServiceMember{
				PersonalEmail: models.StringPointer(userInfo.email),
				CacValidated:  true,
			},
		},
		{
			Model: models.Order{
				HasDependents:    true,
				SpouseHasProGear: true,
			},
		},
	}, nil)

	shipmentPickupAddress := factory.BuildAddress(appCtx.DB(), []factory.Customization{
		{
			Model: models.Address{
				// This is a postal code that maps to the default office user gbloc KKFA in the PostalCodeToGBLOC table
				PostalCode: "85004",
			},
		},
	}, nil)

	estimatedWeight := unit.Pound(1400)
	actualWeight := unit.Pound(2000)
	factory.BuildMTOShipment(appCtx.DB(), []factory.Customization{
		{
			Model: models.MTOShipment{
				PrimeEstimatedWeight: &estimatedWeight,
				PrimeActualWeight:    &actualWeight,
				ShipmentType:         models.MTOShipmentTypeHHG,
				ApprovedDate:         models.TimePointer(time.Now()),
			},
		},
		{
			Model:    shipmentPickupAddress,
			LinkOnly: true,
			Type:     &factory.Addresses.PickupAddress,
		},
		{
			Model:    move,
			LinkOnly: true,
		},
	}, nil)

	// re-fetch the move so that we ensure we have exactly what is in
	// the db
	newmove, err := models.FetchMove(appCtx.DB(), &auth.Session{}, move.ID)
	if err != nil {
		log.Panic(fmt.Errorf("failed to fetch move: %w", err))
	}
	return *newmove

}

// MakeHHGMoveWithServiceItemsAndPaymentRequestsAndFilesForTOO is a function
// that creates an HHG move with service items and payments requests with files
// from the Prime for review by thte TOO
// copied almost verbatim from e2ebasic createHHGMoveWithServiceItemsAndPaymentRequestsAndFiles
func MakeHHGMoveWithServiceItemsAndPaymentRequestsAndFilesForTOO(appCtx appcontext.AppContext) models.Move {
	userUploader := newUserUploader(appCtx)
	primeUploader := newPrimeUploader(appCtx)
	userInfo := newUserInfo("customer")

	user := factory.BuildUser(appCtx.DB(), []factory.Customization{
		{
			Model: models.User{
				OktaEmail: userInfo.email,
				Active:    true,
			},
		},
	}, nil)
	customer := factory.BuildExtendedServiceMember(appCtx.DB(), []factory.Customization{
		{
			Model: models.ServiceMember{
				PersonalEmail: &userInfo.email,
				FirstName:     &userInfo.firstName,
				LastName:      &userInfo.lastName,
				CacValidated:  true,
			},
		},
		{
			Model:    user,
			LinkOnly: true,
		},
	}, nil)
	dependentsAuthorized := true
	entitlements := factory.BuildEntitlement(appCtx.DB(), []factory.Customization{
		{
			Model: models.Entitlement{
				DependentsAuthorized: &dependentsAuthorized,
			},
		},
	}, nil)
	orders := factory.BuildOrder(appCtx.DB(), []factory.Customization{
		{
			Model:    customer,
			LinkOnly: true,
		},
		{
			Model:    entitlements,
			LinkOnly: true,
		},
		{
			Model: models.UserUpload{},
			ExtendedParams: &factory.UserUploadExtendedParams{
				UserUploader: userUploader,
				AppContext:   appCtx,
			},
		},
	}, nil)
	mto := factory.BuildMove(appCtx.DB(), []factory.Customization{
		{
			Model:    orders,
			LinkOnly: true,
		},
		{
			Model: models.Move{
				Status: models.MoveStatusSUBMITTED,
			},
		},
	}, nil)
	sitDaysAllowance := 270
	estimatedWeight := unit.Pound(1400)
	actualWeight := unit.Pound(2000)
	actualPickupDate := time.Now().AddDate(0, 0, 1)
	MTOShipment := factory.BuildMTOShipment(appCtx.DB(), []factory.Customization{
		{
			Model: models.MTOShipment{
				PrimeEstimatedWeight: &estimatedWeight,
				PrimeActualWeight:    &actualWeight,
				ShipmentType:         models.MTOShipmentTypeHHG,
				Status:               models.MTOShipmentStatusSubmitted,
				SITDaysAllowance:     &sitDaysAllowance,
				ActualPickupDate:     &actualPickupDate,
			},
		},
		{
			Model:    mto,
			LinkOnly: true,
		},
	}, nil)

	agentUserInfo := newUserInfo("agent")
	factory.BuildMTOAgent(appCtx.DB(), []factory.Customization{
		{
			Model:    MTOShipment,
			LinkOnly: true,
		},
		{
			Model: models.MTOAgent{
				FirstName:    &agentUserInfo.firstName,
				LastName:     &agentUserInfo.lastName,
				Email:        &agentUserInfo.email,
				MTOAgentType: models.MTOAgentReleasing,
			},
		},
	}, nil)

	paymentRequest := factory.BuildPaymentRequest(appCtx.DB(), []factory.Customization{
		{
			Model: models.PaymentRequest{
				IsFinal: false,
				Status:  models.PaymentRequestStatusPending,
			},
		},
		{
			Model:    mto,
			LinkOnly: true,
		},
	}, nil)

	threeMonthsAgo := time.Now().AddDate(0, -3, 0)
	twoMonthsAgo := threeMonthsAgo.AddDate(0, 1, 0)
	sitCost := unit.Cents(200000)
	sitItems := factory.BuildOriginSITServiceItems(appCtx.DB(), mto, MTOShipment, &threeMonthsAgo, &twoMonthsAgo)
	sitItems = append(sitItems, factory.BuildDestSITServiceItems(appCtx.DB(), mto, MTOShipment, &twoMonthsAgo, nil)...)
	for i := range sitItems {
		factory.BuildPaymentServiceItem(appCtx.DB(), []factory.Customization{
			{
				Model: models.PaymentServiceItem{
					PriceCents: &sitCost,
				},
			}, {
				Model:    paymentRequest,
				LinkOnly: true,
			}, {
				Model:    sitItems[i],
				LinkOnly: true,
			},
		}, nil)
	}
	scenario.MakeSITExtensionsForShipment(appCtx, MTOShipment)

	currentTimeDCRT := time.Now()

	basicPaymentServiceItemParamsDCRT := []factory.CreatePaymentServiceItemParams{
		{
			Key:     models.ServiceItemParamNameContractYearName,
			KeyType: models.ServiceItemParamTypeString,
			Value:   factory.DefaultContractCode,
		},
		{
			Key:     models.ServiceItemParamNameEscalationCompounded,
			KeyType: models.ServiceItemParamTypeString,
			Value:   strconv.FormatFloat(1.125, 'f', 5, 64),
		},
		{
			Key:     models.ServiceItemParamNamePriceRateOrFactor,
			KeyType: models.ServiceItemParamTypeString,
			Value:   "1.71",
		},
		{
			Key:     models.ServiceItemParamNameRequestedPickupDate,
			KeyType: models.ServiceItemParamTypeDate,
			Value:   currentTimeDCRT.Format("2006-01-03"),
		},
		{
			Key:     models.ServiceItemParamNameReferenceDate,
			KeyType: models.ServiceItemParamTypeDate,
			Value:   currentTimeDCRT.Format("2006-01-03"),
		},
		{
			Key:     models.ServiceItemParamNameCubicFeetBilled,
			KeyType: models.ServiceItemParamTypeString,
			Value:   "4.00",
		},
		{
			Key:     models.ServiceItemParamNameServicesScheduleOrigin,
			KeyType: models.ServiceItemParamTypeInteger,
			Value:   strconv.Itoa(2),
		},
		{
			Key:     models.ServiceItemParamNameServiceAreaOrigin,
			KeyType: models.ServiceItemParamTypeInteger,
			Value:   "004",
		},
		{
			Key:     models.ServiceItemParamNameZipPickupAddress,
			KeyType: models.ServiceItemParamTypeString,
			Value:   "32210",
		},
		{
			Key:     models.ServiceItemParamNameDimensionHeight,
			KeyType: models.ServiceItemParamTypeString,
			Value:   "10",
		},
		{
			Key:     models.ServiceItemParamNameDimensionLength,
			KeyType: models.ServiceItemParamTypeString,
			Value:   "12",
		},
		{
			Key:     models.ServiceItemParamNameDimensionWidth,
			KeyType: models.ServiceItemParamTypeString,
			Value:   "3",
		},
	}

	factory.BuildPaymentServiceItemWithParams(
		appCtx.DB(),
		models.ReServiceCodeDCRT,
		basicPaymentServiceItemParamsDCRT,
		[]factory.Customization{
			{
				Model:    mto,
				LinkOnly: true,
			},
			{
				Model:    MTOShipment,
				LinkOnly: true,
			},
			{
				Model:    paymentRequest,
				LinkOnly: true,
			},
		}, nil)

	dcrtCost := unit.Cents(99999)
	mtoServiceItemDCRT := testdatagen.MakeMTOServiceItemDomesticCrating(appCtx.DB(), testdatagen.Assertions{
		Move:        mto,
		MTOShipment: MTOShipment,
	})

	factory.BuildPaymentServiceItem(appCtx.DB(), []factory.Customization{
		{
			Model: models.PaymentServiceItem{
				PriceCents: &dcrtCost,
			},
		}, {
			Model:    paymentRequest,
			LinkOnly: true,
		}, {
			Model:    mtoServiceItemDCRT,
			LinkOnly: true,
		},
	}, nil)

	ducrtCost := unit.Cents(99999)
	mtoServiceItemDUCRT := factory.BuildMTOServiceItem(appCtx.DB(), []factory.Customization{
		{
			Model:    mto,
			LinkOnly: true,
		},
		{
			Model:    MTOShipment,
			LinkOnly: true,
		},
		{
			Model: models.ReService{
				ID: uuid.FromStringOrNil("fc14935b-ebd3-4df3-940b-f30e71b6a56c"), // DUCRT - Domestic uncrating
			},
		},
	}, nil)

	factory.BuildPaymentServiceItem(appCtx.DB(), []factory.Customization{
		{
			Model: models.PaymentServiceItem{
				PriceCents: &ducrtCost,
			},
		}, {
			Model:    paymentRequest,
			LinkOnly: true,
		}, {
			Model:    mtoServiceItemDUCRT,
			LinkOnly: true,
		},
	}, nil)

	factory.BuildPrimeUpload(appCtx.DB(), []factory.Customization{
		{
			Model:    paymentRequest,
			LinkOnly: true,
		},
	}, nil)
	posImage := factory.BuildProofOfServiceDoc(appCtx.DB(), []factory.Customization{
		{
			Model:    paymentRequest,
			LinkOnly: true,
		},
	}, nil)
	primeContractor := uuid.FromStringOrNil("5db13bb4-6d29-4bdb-bc81-262f4513ecf6")

	// Creates custom test.jpg prime upload
	file := testdatagen.Fixture("test.jpg")
	_, verrs, err := primeUploader.CreatePrimeUploadForDocument(appCtx, &posImage.ID, primeContractor, uploader.File{File: file}, uploader.AllowedTypesPaymentRequest)
	if verrs.HasAny() || err != nil {
		appCtx.Logger().Error("errors encountered saving test.jpg prime upload", zap.Error(err))
	}

	// Creates custom test.png prime upload
	file = testdatagen.Fixture("test.png")
	_, verrs, err = primeUploader.CreatePrimeUploadForDocument(appCtx, &posImage.ID, primeContractor, uploader.File{File: file}, uploader.AllowedTypesPaymentRequest)
	if verrs.HasAny() || err != nil {
		appCtx.Logger().Error("errors encountered saving test.png prime upload", zap.Error(err))
	}

	// re-fetch the move so that we ensure we have exactly what is in
	// the db
	newmove, err := models.FetchMove(appCtx.DB(), &auth.Session{}, mto.ID)
	if err != nil {
		log.Panic(fmt.Errorf("failed to fetch move: %w", err))
	}

	// load payment requests so tests can confirm
	err = appCtx.DB().Load(newmove, "PaymentRequests")
	if err != nil {
		log.Panic(fmt.Errorf("failed to fetch move payment requestse: %w", err))
	}

	return *newmove
}

// MakeHHGMoveForTOOAfterActualPickupDate is a function
// that creates an HHG move with an actual pickup date in the past for diversion testing
// copied almost verbatim from e2ebasic createHHGMoveWithServiceItemsAndPaymentRequestsAndFiles
func MakeHHGMoveForTOOAfterActualPickupDate(appCtx appcontext.AppContext) models.Move {
	userUploader := newUserUploader(appCtx)
	userInfo := newUserInfo("customer")

	user := factory.BuildUser(appCtx.DB(), []factory.Customization{
		{
			Model: models.User{
				OktaEmail: userInfo.email,
				Active:    true,
			},
		},
	}, nil)
	customer := factory.BuildExtendedServiceMember(appCtx.DB(), []factory.Customization{
		{
			Model: models.ServiceMember{
				PersonalEmail: &userInfo.email,
				FirstName:     &userInfo.firstName,
				LastName:      &userInfo.lastName,
				CacValidated:  true,
			},
		},
		{
			Model:    user,
			LinkOnly: true,
		},
	}, nil)
	dependentsAuthorized := true
	entitlements := factory.BuildEntitlement(appCtx.DB(), []factory.Customization{
		{
			Model: models.Entitlement{
				DependentsAuthorized: &dependentsAuthorized,
			},
		},
	}, nil)
	orders := factory.BuildOrder(appCtx.DB(), []factory.Customization{
		{
			Model:    customer,
			LinkOnly: true,
		},
		{
			Model:    entitlements,
			LinkOnly: true,
		},
		{
			Model: models.UserUpload{},
			ExtendedParams: &factory.UserUploadExtendedParams{
				UserUploader: userUploader,
				AppContext:   appCtx,
			},
		},
	}, nil)
	mto := factory.BuildMove(appCtx.DB(), []factory.Customization{
		{
			Model:    orders,
			LinkOnly: true,
		},
		{
			Model: models.Move{
				Status: models.MoveStatusSUBMITTED,
			},
		},
	}, nil)
	sitDaysAllowance := 270
	estimatedWeight := unit.Pound(1400)
	actualWeight := unit.Pound(2000)
	threeMonthsAgo := time.Now().AddDate(0, -3, 0)
	twoMonthsAgo := threeMonthsAgo.AddDate(0, 1, 0)
	MTOShipment := factory.BuildMTOShipment(appCtx.DB(), []factory.Customization{
		{
			Model: models.MTOShipment{
				PrimeEstimatedWeight: &estimatedWeight,
				PrimeActualWeight:    &actualWeight,
				ShipmentType:         models.MTOShipmentTypeHHG,
				Status:               models.MTOShipmentStatusSubmitted,
				SITDaysAllowance:     &sitDaysAllowance,
				ActualPickupDate:     &twoMonthsAgo,
			},
		},
		{
			Model:    mto,
			LinkOnly: true,
		},
	}, nil)

	agentUserInfo := newUserInfo("agent")
	factory.BuildMTOAgent(appCtx.DB(), []factory.Customization{
		{
			Model:    MTOShipment,
			LinkOnly: true,
		},
		{
			Model: models.MTOAgent{
				FirstName:    &agentUserInfo.firstName,
				LastName:     &agentUserInfo.lastName,
				Email:        &agentUserInfo.email,
				MTOAgentType: models.MTOAgentReleasing,
			},
		},
	}, nil)

	// re-fetch the move so that we ensure we have exactly what is in
	// the db
	newmove, err := models.FetchMove(appCtx.DB(), &auth.Session{}, mto.ID)
	if err != nil {
		log.Panic(fmt.Errorf("Failed to fetch move: %w", err))
	}

	// load payment requests so tests can confirm
	err = appCtx.DB().Load(newmove, "PaymentRequests")
	if err != nil {
		log.Panic(fmt.Errorf("Failed to fetch move payment requestse: %w", err))
	}

	return *newmove
}

// copied almost verbatim from e2ebasic
func MakePrimeSimulatorMoveNeedsShipmentUpdate(appCtx appcontext.AppContext) models.Move {
	now := time.Now()
	move := factory.BuildMove(appCtx.DB(), []factory.Customization{
		{
			Model: models.Move{
				Status:             models.MoveStatusAPPROVED,
				AvailableToPrimeAt: &now,
			},
		},
	}, nil)
	factory.BuildMTOServiceItemBasic(appCtx.DB(), []factory.Customization{
		{
			Model: models.MTOServiceItem{
				Status: models.MTOServiceItemStatusApproved,
			},
		},
		{
			Model:    move,
			LinkOnly: true,
		},
		{
			Model: models.ReService{
				Code: models.ReServiceCodeMS,
			},
		},
	}, nil)

	requestedPickupDate := time.Now().AddDate(0, 3, 0)
	requestedDeliveryDate := requestedPickupDate.AddDate(0, 1, 0)
	pickupAddress := factory.BuildAddress(appCtx.DB(), nil, nil)

	shipmentFields := models.MTOShipment{
		Status:                models.MTOShipmentStatusSubmitted,
		RequestedPickupDate:   &requestedPickupDate,
		RequestedDeliveryDate: &requestedDeliveryDate,
	}

	firstShipment := factory.BuildMTOShipmentMinimal(appCtx.DB(), []factory.Customization{
		{
			Model:    move,
			LinkOnly: true,
		},
		{
			Model: shipmentFields,
		},
		{
			Model:    pickupAddress,
			LinkOnly: true,
			Type:     &factory.Addresses.PickupAddress,
		},
	}, nil)

	factory.BuildMTOServiceItem(appCtx.DB(), []factory.Customization{
		{
			Model: models.MTOServiceItem{
				Status: models.MTOServiceItemStatusApproved,
			},
		},
		{
			Model: models.ReService{
				Code: models.ReServiceCodeDLH,
			},
		},
		{
			Model:    firstShipment,
			LinkOnly: true,
		},
		{
			Model:    move,
			LinkOnly: true,
		},
	}, nil)

	factory.BuildMTOServiceItem(appCtx.DB(), []factory.Customization{
		{
			Model: models.MTOServiceItem{
				Status: models.MTOServiceItemStatusApproved,
			},
		},
		{
			Model: models.ReService{
				Code: models.ReServiceCodeFSC,
			},
		},
		{
			Model:    firstShipment,
			LinkOnly: true,
		},
		{
			Model:    move,
			LinkOnly: true,
		},
	}, nil)

	factory.BuildMTOServiceItem(appCtx.DB(), []factory.Customization{
		{
			Model: models.MTOServiceItem{
				Status: models.MTOServiceItemStatusApproved,
			},
		},
		{
			Model: models.ReService{
				Code: models.ReServiceCodeDOP,
			},
		},
		{
			Model:    firstShipment,
			LinkOnly: true,
		},
		{
			Model:    move,
			LinkOnly: true,
		},
	}, nil)

	factory.BuildMTOServiceItem(appCtx.DB(), []factory.Customization{
		{
			Model: models.MTOServiceItem{
				Status: models.MTOServiceItemStatusApproved,
			},
		},
		{
			Model: models.ReService{
				Code: models.ReServiceCodeDDP,
			},
		},
		{
			Model:    firstShipment,
			LinkOnly: true,
		},
		{
			Model:    move,
			LinkOnly: true,
		},
	}, nil)

	factory.BuildMTOServiceItem(appCtx.DB(), []factory.Customization{
		{
			Model: models.MTOServiceItem{
				Status: models.MTOServiceItemStatusApproved,
			},
		},
		{
			Model: models.ReService{
				Code: models.ReServiceCodeDPK,
			},
		},
		{
			Model:    firstShipment,
			LinkOnly: true,
		},
		{
			Model:    move,
			LinkOnly: true,
		},
	}, nil)

	factory.BuildMTOServiceItem(appCtx.DB(), []factory.Customization{
		{
			Model: models.MTOServiceItem{
				Status: models.MTOServiceItemStatusApproved,
			},
		},
		{
			Model: models.ReService{
				Code: models.ReServiceCodeDUPK,
			},
		},
		{
			Model:    firstShipment,
			LinkOnly: true,
		},
		{
			Model:    move,
			LinkOnly: true,
		},
	}, nil)
	// re-fetch the move so that we ensure we have exactly what is in
	// the db
	newmove, err := models.FetchMove(appCtx.DB(), &auth.Session{}, move.ID)
	if err != nil {
		log.Panic(fmt.Errorf("failed to fetch move: %w", err))
	}
	return *newmove
}

func MakePrimeSimulatorMoveSameBasePointCity(appCtx appcontext.AppContext) models.Move {
	now := time.Now()
	move := factory.BuildMove(appCtx.DB(), []factory.Customization{
		{
			Model: models.Move{
				Status:               models.MoveStatusAPPROVED,
				AvailableToPrimeAt:   &now,
				ApprovalsRequestedAt: &now,
				SubmittedAt:          &now,
			},
		},
	}, nil)
	factory.BuildMTOServiceItemBasic(appCtx.DB(), []factory.Customization{
		{
			Model: models.MTOServiceItem{
				Status: models.MTOServiceItemStatusApproved,
			},
		},
		{
			Model:    move,
			LinkOnly: true,
		},
		{
			Model: models.ReService{
				Code: models.ReServiceCodeMS,
			},
		},
	}, nil)

	requestedPickupDate := time.Now().AddDate(0, 3, 0)
	requestedDeliveryDate := requestedPickupDate.AddDate(0, 1, 0)
	pickupAddress := factory.BuildAddress(appCtx.DB(), []factory.Customization{
		{
			Model: models.Address{
				ID:             uuid.Must(uuid.NewV4()),
				StreetAddress1: "1 First St",
				StreetAddress2: models.StringPointer("Apt 1"),
				City:           "Miami Gardens",
				State:          "FL",
				PostalCode:     "33169",
			},
		},
	}, nil)
	destinationAddress := factory.BuildAddress(appCtx.DB(), []factory.Customization{
		{
			Model: models.Address{
				ID:             uuid.Must(uuid.NewV4()),
				StreetAddress1: "2 Second St",
				StreetAddress2: models.StringPointer("Bldg 2"),
				City:           "Key West",
				State:          "FL",
				PostalCode:     "33040",
			},
		},
	}, nil)

	estimatedWeight := unit.Pound(1400)
	actualWeight := unit.Pound(2000)
	shipmentFields := models.MTOShipment{
		PrimeEstimatedWeight:  &estimatedWeight,
		PrimeActualWeight:     &actualWeight,
		Status:                models.MTOShipmentStatusApproved,
		RequestedPickupDate:   &requestedPickupDate,
		RequestedDeliveryDate: &requestedDeliveryDate,
	}

	firstShipment := factory.BuildMTOShipmentMinimal(appCtx.DB(), []factory.Customization{
		{
			Model:    move,
			LinkOnly: true,
		},
		{
			Model: shipmentFields,
		},
		{
			Model:    pickupAddress,
			LinkOnly: true,
			Type:     &factory.Addresses.PickupAddress,
		},
		{
			Model:    destinationAddress,
			LinkOnly: true,
			Type:     &factory.Addresses.DeliveryAddress,
		},
	}, nil)

	factory.BuildMTOServiceItem(appCtx.DB(), []factory.Customization{
		{
			Model: models.MTOServiceItem{
				Status: models.MTOServiceItemStatusApproved,
			},
		},
		{
			Model: models.ReService{
				Code: models.ReServiceCodeDLH,
			},
		},
		{
			Model:    firstShipment,
			LinkOnly: true,
		},
		{
			Model:    move,
			LinkOnly: true,
		},
	}, nil)

	// re-fetch the move so that we ensure we have exactly what is in
	// the db
	newmove, err := models.FetchMove(appCtx.DB(), &auth.Session{}, move.ID)
	if err != nil {
		log.Panic(fmt.Errorf("failed to fetch move: %w", err))
	}
	return *newmove
}

// MakeHHGMoveWithNTSAndNeedsSC is similar to old shared.createUserWithLocatorAndDODID
func MakeHHGMoveWithNTSAndNeedsSC(appCtx appcontext.AppContext) models.Move {

	submittedAt := time.Now()
	dodID := testdatagen.MakeRandomNumberString(10)
	userInfo := newUserInfo("customer")

	orders := factory.BuildOrderWithoutDefaults(appCtx.DB(), []factory.Customization{
		{
			Model: models.ServiceMember{
				PersonalEmail: &userInfo.email,
				FirstName:     &userInfo.firstName,
				LastName:      &userInfo.lastName,
				Edipi:         models.StringPointer(dodID),
				CacValidated:  true,
			},
		},
		{
			Model: models.DutyLocation{
				ProvidesServicesCounseling: true,
			},
			Type: &factory.DutyLocations.OriginDutyLocation,
		},
	}, nil)
	move := factory.BuildMove(appCtx.DB(), []factory.Customization{
		{
			Model: models.Move{
				Status:      models.MoveStatusNeedsServiceCounseling,
				SubmittedAt: &submittedAt,
			},
		},
		{
			Model:    orders,
			LinkOnly: true,
		},
	}, nil)
	// Makes a basic HHG shipment to reflect likely real scenario
	requestedPickupDate := submittedAt.Add(60 * 24 * time.Hour)
	requestedDeliveryDate := requestedPickupDate.Add(7 * 24 * time.Hour)
	destinationAddress := factory.BuildAddress(appCtx.DB(), nil, nil)
	factory.BuildMTOShipment(appCtx.DB(), []factory.Customization{
		{
			Model:    move,
			LinkOnly: true,
		},
		{
			Model: models.MTOShipment{
				ShipmentType:          models.MTOShipmentTypeHHG,
				Status:                models.MTOShipmentStatusSubmitted,
				RequestedPickupDate:   &requestedPickupDate,
				RequestedDeliveryDate: &requestedDeliveryDate,
			},
		},
		{
			Model:    destinationAddress,
			LinkOnly: true,
			Type:     &factory.Addresses.DeliveryAddress,
		},
	}, nil)

	// re-fetch the move so that we ensure we have exactly what is in
	// the db
	newmove, err := models.FetchMove(appCtx.DB(), &auth.Session{}, move.ID)
	if err != nil {
		log.Panic(fmt.Errorf("failed to fetch move: %w", err))
	}
	return *newmove
}

// MakeGoodTACAndLoaCombination builds a good TAC and LOA and returns the TAC
// so that e2e_tests can supply a "Valid" TAC that isn't expired
// or missing a LOA
func MakeGoodTACAndLoaCombination(appCtx appcontext.AppContext) models.TransportationAccountingCode {
	// Transcom Relational Database Management (TRDM) TGET data
	// Creats an active and linked together transportation accounting code and line of accounting
	// Said TAC and LOA are active within a date range of 1 year
	ordersIssueDate := time.Now()
	startDate := ordersIssueDate.AddDate(-1, 0, 0)
	endDate := ordersIssueDate.AddDate(1, 0, 0)
	tacCode := factory.MakeRandomString(4)
	loaSysID := factory.MakeRandomString(10)

	// Ensure all DFAS elements are present
	factory.BuildLineOfAccounting(appCtx.DB(), []factory.Customization{
		{
			Model: models.LineOfAccounting{
				LoaBgnDt:               &startDate,
				LoaEndDt:               &endDate,
				LoaSysID:               &loaSysID,
				LoaHsGdsCd:             models.StringPointer(models.LineOfAccountingHouseholdGoodsCodeOfficer),
				LoaDptID:               models.StringPointer("1"),
				LoaTnsfrDptNm:          models.StringPointer("1"),
				LoaBafID:               models.StringPointer("1"),
				LoaTrsySfxTx:           models.StringPointer("1"),
				LoaMajClmNm:            models.StringPointer("1"),
				LoaOpAgncyID:           models.StringPointer("1"),
				LoaAlltSnID:            models.StringPointer("1"),
				LoaPgmElmntID:          models.StringPointer("1"),
				LoaTskBdgtSblnTx:       models.StringPointer("1"),
				LoaDfAgncyAlctnRcpntID: models.StringPointer("1"),
				LoaJbOrdNm:             models.StringPointer("1"),
				LoaSbaltmtRcpntID:      models.StringPointer("1"),
				LoaWkCntrRcpntNm:       models.StringPointer("1"),
				LoaMajRmbsmtSrcID:      models.StringPointer("1"),
				LoaDtlRmbsmtSrcID:      models.StringPointer("1"),
				LoaCustNm:              models.StringPointer("1"),
				LoaObjClsID:            models.StringPointer("1"),
				LoaSrvSrcID:            models.StringPointer("1"),
				LoaSpclIntrID:          models.StringPointer("1"),
				LoaBdgtAcntClsNm:       models.StringPointer("1"),
				LoaDocID:               models.StringPointer("1"),
				LoaClsRefID:            models.StringPointer("1"),
				LoaInstlAcntgActID:     models.StringPointer("1"),
				LoaLclInstlID:          models.StringPointer("1"),
				LoaFmsTrnsactnID:       models.StringPointer("1"),
				LoaTrnsnID:             models.StringPointer("1"),
				LoaUic:                 models.StringPointer("1"),
				LoaBgFyTx:              models.IntPointer(2023),
				LoaEndFyTx:             models.IntPointer(2025),
			},
		},
	}, nil)
	// Create the TAC and associate loa based on LoaSysID
	tac := factory.BuildTransportationAccountingCodeWithoutAttachedLoa(appCtx.DB(), []factory.Customization{
		{
			Model: models.TransportationAccountingCode{
				TAC:               tacCode,
				TrnsprtnAcntBgnDt: &startDate,
				TrnsprtnAcntEndDt: &endDate,
				TacFnBlModCd:      models.StringPointer("1"),
				LoaSysID:          &loaSysID,
			},
		},
	}, nil)
	return tac
}

// MakeNTSRMoveWithPaymentRequest is similar to old shared.createNTSRMoveWithPaymentRequest
func MakeNTSRMoveWithPaymentRequest(appCtx appcontext.AppContext) models.Move {
	userUploader := newUserUploader(appCtx)

	currentTime := time.Now()
	tac := "1111"

	// Create Customer
	userInfo := newUserInfo("customer")
	customer := factory.BuildExtendedServiceMember(appCtx.DB(), []factory.Customization{
		{
			Model: models.ServiceMember{
				PersonalEmail: &userInfo.email,
				FirstName:     &userInfo.firstName,
				LastName:      &userInfo.lastName,
				CacValidated:  true,
			},
		},
	}, nil)

	// Create Orders
	orders := factory.BuildOrder(appCtx.DB(), []factory.Customization{
		{
			Model: models.Order{
				TAC: &tac,
			},
		},
		{
			Model:    customer,
			LinkOnly: true,
		},
		{
			Model: models.UserUpload{},
			ExtendedParams: &factory.UserUploadExtendedParams{
				UserUploader: userUploader,
				AppContext:   appCtx,
			},
		},
	}, nil)

	// Create Move
	move := factory.BuildMove(appCtx.DB(), []factory.Customization{
		{
			Model:    orders,
			LinkOnly: true,
		},
		{
			Model: models.Move{
				AvailableToPrimeAt: models.TimePointer(time.Now()),
				SubmittedAt:        &currentTime,
			},
		},
	}, nil)
	// Create Pickup Address
	shipmentPickupAddress := factory.BuildAddress(appCtx.DB(), []factory.Customization{
		{
			Model: models.Address{
				// KKFA GBLOC
				PostalCode: "85004",
			},
		},
	}, nil)

	// Create Storage Facility
	storageFacility := factory.BuildStorageFacility(appCtx.DB(), nil, []factory.Trait{
		factory.GetTraitStorageFacilityKKFA,
	})
	// Create NTS-R Shipment
	tacType := models.LOATypeHHG
	serviceOrderNumber := testdatagen.MakeRandomNumberString(4)
	estimatedWeight := unit.Pound(1400)
	actualWeight := unit.Pound(2000)
	ntsRecordedWeight := unit.Pound(2000)
	ntsrShipment := factory.BuildNTSRShipment(appCtx.DB(), []factory.Customization{
		{
			Model:    move,
			LinkOnly: true,
		},
		{
			Model:    storageFacility,
			LinkOnly: true,
		},
		{
			Model:    shipmentPickupAddress,
			LinkOnly: true,
			Type:     &factory.Addresses.PickupAddress,
		},
		{
			Model: models.MTOShipment{
				PrimeEstimatedWeight: &estimatedWeight,
				PrimeActualWeight:    &actualWeight,
				NTSRecordedWeight:    &ntsRecordedWeight,
				ApprovedDate:         models.TimePointer(time.Now()),
				TACType:              &tacType,
				Status:               models.MTOShipmentStatusApproved,
				ServiceOrderNumber:   &serviceOrderNumber,
				UsesExternalVendor:   true,
			},
		},
	}, nil)

	// Create Releasing Agent
	agentUserInfo := newUserInfo("agent")
	factory.BuildMTOAgent(appCtx.DB(), []factory.Customization{
		{
			Model:    ntsrShipment,
			LinkOnly: true,
		},
		{
			Model: models.MTOAgent{
				ID:           uuid.Must(uuid.NewV4()),
				FirstName:    &agentUserInfo.firstName,
				LastName:     &agentUserInfo.lastName,
				Email:        &agentUserInfo.email,
				MTOAgentType: models.MTOAgentReleasing,
			},
		},
	}, nil)

	// Create Payment Request
	paymentRequest := factory.BuildPaymentRequest(appCtx.DB(), []factory.Customization{
		{
			Model: models.PaymentRequest{
				ID:              uuid.Must(uuid.NewV4()),
				IsFinal:         false,
				Status:          models.PaymentRequestStatusPending,
				RejectionReason: nil,
			},
		},
		{
			Model:    move,
			LinkOnly: true,
		},
	}, nil)

	// create service item
	msCostcos := unit.Cents(32400)
	factory.BuildPaymentServiceItemWithParams(
		appCtx.DB(),
		models.ReServiceCodeCS,
		[]factory.CreatePaymentServiceItemParams{
			{
				Key:     models.ServiceItemParamNameContractCode,
				KeyType: models.ServiceItemParamTypeString,
				Value:   factory.DefaultContractCode,
			}},
		[]factory.Customization{
			{
				Model: models.PaymentServiceItem{
					PriceCents: &msCostcos,
				},
			},
			{
				Model:    move,
				LinkOnly: true,
			},
			{
				Model:    ntsrShipment,
				LinkOnly: true,
			},
			{
				Model:    paymentRequest,
				LinkOnly: true,
			},
		}, nil,
	)

	// re-fetch the move so that we ensure we have exactly what is in
	// the db
	newmove, err := models.FetchMove(appCtx.DB(), &auth.Session{}, move.ID)
	if err != nil {
		log.Panic(fmt.Errorf("failed to fetch move: %w", err))
	}

	// load payment requests so tests can confirm
	err = appCtx.DB().Load(newmove, "PaymentRequests")
	if err != nil {
		log.Panic(fmt.Errorf("failed to fetch move payment requestse: %w", err))
	}

	return *newmove
}

// MakeHHGMoveWithServiceItemsandPaymentRequestsForTIO is basically
// scenario.createMoveWithServiceItemsandPaymentRequests01
func MakeHHGMoveWithServiceItemsandPaymentRequestsForTIO(appCtx appcontext.AppContext) models.Move {
	/*
		Creates a move for the TIO flow
	*/
	userUploader := newUserUploader(appCtx)

	msCost := unit.Cents(10000)
	dlhCost := unit.Cents(99999)
	csCost := unit.Cents(25000)
	fscCost := unit.Cents(55555)

	// Create Customer
	userInfo := newUserInfo("customer")
	customer := factory.BuildExtendedServiceMember(appCtx.DB(), []factory.Customization{
		{
			Model: models.ServiceMember{
				PersonalEmail: &userInfo.email,
				FirstName:     &userInfo.firstName,
				LastName:      &userInfo.lastName,
				CacValidated:  true,
			},
		},
	}, nil)

	orders := factory.BuildOrder(appCtx.DB(), []factory.Customization{
		{
			Model:    customer,
			LinkOnly: true,
		},
		{
			Model: models.UserUpload{},
			ExtendedParams: &factory.UserUploadExtendedParams{
				UserUploader: userUploader,
				AppContext:   appCtx,
			},
		},
	}, nil)

	mto := factory.BuildMove(appCtx.DB(), []factory.Customization{
		{
			Model:    orders,
			LinkOnly: true,
		},
		{
			Model: models.Move{
				AvailableToPrimeAt: models.TimePointer(time.Now()),
			},
		},
	}, nil)

	shipmentPickupAddress := factory.BuildAddress(appCtx.DB(), []factory.Customization{
		{
			Model: models.Address{
				// This is a postal code that maps to the default office user gbloc KKFA in the PostalCodeToGBLOC table
				PostalCode: "85004",
			},
		},
	}, nil)

	estimatedWeight := unit.Pound(1400)
	actualWeight := unit.Pound(2000)
	mtoShipmentHHG := factory.BuildMTOShipment(appCtx.DB(), []factory.Customization{
		{
			Model: models.MTOShipment{
				PrimeEstimatedWeight: &estimatedWeight,
				PrimeActualWeight:    &actualWeight,
				ShipmentType:         models.MTOShipmentTypeHHG,
				ApprovedDate:         models.TimePointer(time.Now()),
			},
		},
		{
			Model:    shipmentPickupAddress,
			LinkOnly: true,
			Type:     &factory.Addresses.PickupAddress,
		},
		{
			Model:    mto,
			LinkOnly: true,
		},
	}, nil)

	// Create Releasing Agent
	agentUserInfo := newUserInfo("agent")
	factory.BuildMTOAgent(appCtx.DB(), []factory.Customization{
		{
			Model:    mtoShipmentHHG,
			LinkOnly: true,
		},
		{
			Model: models.MTOAgent{
				ID:           uuid.Must(uuid.NewV4()),
				FirstName:    &agentUserInfo.firstName,
				LastName:     &agentUserInfo.lastName,
				Email:        &agentUserInfo.email,
				MTOAgentType: models.MTOAgentReleasing,
			},
		},
	}, nil)

	paymentRequestHHG := factory.BuildPaymentRequest(appCtx.DB(), []factory.Customization{
		{
			Model: models.PaymentRequest{
				IsFinal:         false,
				Status:          models.PaymentRequestStatusPending,
				RejectionReason: nil,
			},
		},
		{
			Model:    mto,
			LinkOnly: true,
		},
	}, nil)

	// for soft deleted proof of service docs
	factory.BuildPrimeUpload(appCtx.DB(), []factory.Customization{
		{
			Model:    paymentRequestHHG,
			LinkOnly: true,
		},
	}, []factory.Trait{factory.GetTraitPrimeUploadDeleted})

	serviceItemMS := factory.BuildMTOServiceItemBasic(appCtx.DB(), []factory.Customization{
		{
			Model: models.MTOServiceItem{
				Status: models.MTOServiceItemStatusApproved,
			},
		},
		{
			Model:    mto,
			LinkOnly: true,
		},
		{
			Model: models.ReService{
				ID: uuid.FromStringOrNil("1130e612-94eb-49a7-973d-72f33685e551"), // MS - Move Management
			},
		},
	}, nil)

	factory.BuildPaymentServiceItem(appCtx.DB(), []factory.Customization{
		{
			Model: models.PaymentServiceItem{
				PriceCents: &msCost,
			},
		}, {
			Model:    paymentRequestHHG,
			LinkOnly: true,
		}, {
			Model:    serviceItemMS,
			LinkOnly: true,
		},
	}, nil)

	// Shuttling service item
	doshutCost := unit.Cents(623)
	approvedAtTime := time.Now()
	serviceItemDOSHUT := factory.BuildMTOServiceItem(appCtx.DB(), []factory.Customization{
		{
			Model: models.MTOServiceItem{
				Status:          models.MTOServiceItemStatusApproved,
				ApprovedAt:      &approvedAtTime,
				EstimatedWeight: &estimatedWeight,
				ActualWeight:    &actualWeight,
			},
		},
		{
			Model:    mto,
			LinkOnly: true,
		},
		{
			Model:    mtoShipmentHHG,
			LinkOnly: true,
		},
		{
			Model: models.ReService{
				ID: uuid.FromStringOrNil("d979e8af-501a-44bb-8532-2799753a5810"), // DOSHUT - Dom Origin Shuttling
			},
		},
	}, nil)

	factory.BuildPaymentServiceItem(appCtx.DB(), []factory.Customization{
		{
			Model: models.PaymentServiceItem{
				PriceCents: &doshutCost,
			},
		}, {
			Model:    paymentRequestHHG,
			LinkOnly: true,
		}, {
			Model:    serviceItemDOSHUT,
			LinkOnly: true,
		},
	}, nil)

	currentTime := time.Now()

	basicPaymentServiceItemParams := []factory.CreatePaymentServiceItemParams{
		{
			Key:     models.ServiceItemParamNameContractCode,
			KeyType: models.ServiceItemParamTypeString,
			Value:   factory.DefaultContractCode,
		},
		{
			Key:     models.ServiceItemParamNameRequestedPickupDate,
			KeyType: models.ServiceItemParamTypeDate,
			Value:   currentTime.Format("2006-01-02"),
		},
		{
			Key:     models.ServiceItemParamNameReferenceDate,
			KeyType: models.ServiceItemParamTypeDate,
			Value:   currentTime.Format("2006-01-02"),
		},
		{
			Key:     models.ServiceItemParamNameServicesScheduleOrigin,
			KeyType: models.ServiceItemParamTypeInteger,
			Value:   strconv.Itoa(2),
		},
		{
			Key:     models.ServiceItemParamNameServiceAreaOrigin,
			KeyType: models.ServiceItemParamTypeInteger,
			Value:   "004",
		},
		{
			Key:     models.ServiceItemParamNameWeightOriginal,
			KeyType: models.ServiceItemParamTypeInteger,
			Value:   "1400",
		},
		{
			Key:     models.ServiceItemParamNameWeightBilled,
			KeyType: models.ServiceItemParamTypeInteger,
			Value:   fmt.Sprintf("%d", int(unit.Pound(4000))),
		},
		{
			Key:     models.ServiceItemParamNameWeightEstimated,
			KeyType: models.ServiceItemParamTypeInteger,
			Value:   "1400",
		},
	}

	factory.BuildPaymentServiceItemWithParams(
		appCtx.DB(),
		models.ReServiceCodeDOSHUT,
		basicPaymentServiceItemParams,
		[]factory.Customization{
			{
				Model:    mto,
				LinkOnly: true,
			},
			{
				Model:    mtoShipmentHHG,
				LinkOnly: true,
			},
			{
				Model:    paymentRequestHHG,
				LinkOnly: true,
			},
		}, nil,
	)

	// Crating service item
	dcrtCost := unit.Cents(623)
	approvedAtTimeCRT := time.Now()
	serviceItemDCRT := factory.BuildMTOServiceItem(appCtx.DB(), []factory.Customization{
		{
			Model: models.MTOServiceItem{
				Status:          models.MTOServiceItemStatusApproved,
				ApprovedAt:      &approvedAtTimeCRT,
				EstimatedWeight: &estimatedWeight,
				ActualWeight:    &actualWeight,
			},
		},
		{
			Model:    mto,
			LinkOnly: true,
		},
		{
			Model:    mtoShipmentHHG,
			LinkOnly: true,
		},
		{
			Model: models.ReService{
				ID: uuid.FromStringOrNil("68417bd7-4a9d-4472-941e-2ba6aeaf15f4"), // DCRT - Dom Crating
			},
		},
	}, nil)

	factory.BuildPaymentServiceItem(appCtx.DB(), []factory.Customization{
		{
			Model: models.PaymentServiceItem{
				PriceCents: &dcrtCost,
			},
		}, {
			Model:    paymentRequestHHG,
			LinkOnly: true,
		}, {
			Model:    serviceItemDCRT,
			LinkOnly: true,
		},
	}, nil)

	currentTimeDCRT := time.Now()

	basicPaymentServiceItemParamsDCRT := []factory.CreatePaymentServiceItemParams{
		{
			Key:     models.ServiceItemParamNameContractYearName,
			KeyType: models.ServiceItemParamTypeString,
			Value:   factory.DefaultContractCode,
		},
		{
			Key:     models.ServiceItemParamNameEscalationCompounded,
			KeyType: models.ServiceItemParamTypeString,
			Value:   strconv.FormatFloat(1.125, 'f', 5, 64),
		},
		{
			Key:     models.ServiceItemParamNamePriceRateOrFactor,
			KeyType: models.ServiceItemParamTypeString,
			Value:   "1.71",
		},
		{
			Key:     models.ServiceItemParamNameRequestedPickupDate,
			KeyType: models.ServiceItemParamTypeDate,
			Value:   currentTimeDCRT.Format("2006-01-03"),
		},
		{
			Key:     models.ServiceItemParamNameReferenceDate,
			KeyType: models.ServiceItemParamTypeDate,
			Value:   currentTimeDCRT.Format("2006-01-03"),
		},
		{
			Key:     models.ServiceItemParamNameCubicFeetBilled,
			KeyType: models.ServiceItemParamTypeString,
			Value:   "4.00",
		},
		{
			Key:     models.ServiceItemParamNameServicesScheduleOrigin,
			KeyType: models.ServiceItemParamTypeInteger,
			Value:   strconv.Itoa(2),
		},
		{
			Key:     models.ServiceItemParamNameServiceAreaOrigin,
			KeyType: models.ServiceItemParamTypeInteger,
			Value:   "004",
		},
		{
			Key:     models.ServiceItemParamNameZipPickupAddress,
			KeyType: models.ServiceItemParamTypeString,
			Value:   "32210",
		},
		{
			Key:     models.ServiceItemParamNameDimensionHeight,
			KeyType: models.ServiceItemParamTypeString,
			Value:   "10",
		},
		{
			Key:     models.ServiceItemParamNameDimensionLength,
			KeyType: models.ServiceItemParamTypeString,
			Value:   "12",
		},
		{
			Key:     models.ServiceItemParamNameDimensionWidth,
			KeyType: models.ServiceItemParamTypeString,
			Value:   "3",
		},
	}

	factory.BuildPaymentServiceItemWithParams(
		appCtx.DB(),
		models.ReServiceCodeDCRT,
		basicPaymentServiceItemParamsDCRT,
		[]factory.Customization{
			{
				Model:    mto,
				LinkOnly: true,
			},
			{
				Model:    mtoShipmentHHG,
				LinkOnly: true,
			},
			{
				Model:    paymentRequestHHG,
				LinkOnly: true,
			},
		}, nil,
	)

	// Domestic line haul service item
	serviceItemDLH := factory.BuildMTOServiceItem(appCtx.DB(), []factory.Customization{
		{
			Model:    mto,
			LinkOnly: true,
		},
		{
			Model: models.ReService{
				ID: uuid.FromStringOrNil("8d600f25-1def-422d-b159-617c7d59156e"), // DLH - Domestic Linehaul
			},
		},
	}, nil)

	factory.BuildPaymentServiceItem(appCtx.DB(), []factory.Customization{
		{
			Model: models.PaymentServiceItem{
				PriceCents: &dlhCost,
			},
		}, {
			Model:    paymentRequestHHG,
			LinkOnly: true,
		}, {
			Model:    serviceItemDLH,
			LinkOnly: true,
		},
	}, nil)

	createdAtTime := time.Now().Add(time.Duration(time.Hour * -24))
	additionalPaymentRequest := factory.BuildPaymentRequest(appCtx.DB(), []factory.Customization{
		{
			Model: models.PaymentRequest{
				IsFinal:         false,
				Status:          models.PaymentRequestStatusPending,
				RejectionReason: nil,
				SequenceNumber:  2,
				CreatedAt:       createdAtTime,
			},
		},
		{
			Model:    mto,
			LinkOnly: true,
		},
	}, nil)

	serviceItemCS := factory.BuildMTOServiceItem(appCtx.DB(), []factory.Customization{
		{
			Model: models.MTOServiceItem{
				Status: models.MTOServiceItemStatusApproved,
			},
		},
		{
			Model:    mto,
			LinkOnly: true,
		},
		{
			Model: models.ReService{
				ID: uuid.FromStringOrNil("9dc919da-9b66-407b-9f17-05c0f03fcb50"), // CS - Counseling Services
			},
		},
	}, nil)

	factory.BuildPaymentServiceItem(appCtx.DB(), []factory.Customization{
		{
			Model: models.PaymentServiceItem{
				PriceCents: &csCost,
			},
		}, {
			Model:    additionalPaymentRequest,
			LinkOnly: true,
		}, {
			Model:    serviceItemCS,
			LinkOnly: true,
		},
	}, nil)

	MTOShipment := factory.BuildMTOShipment(appCtx.DB(), []factory.Customization{
		{
			Model: models.MTOShipment{
				PrimeEstimatedWeight: &estimatedWeight,
				PrimeActualWeight:    &actualWeight,
				ShipmentType:         models.MTOShipmentTypeHHG,
				ApprovedDate:         models.TimePointer(time.Now()),
				Status:               models.MTOShipmentStatusSubmitted,
			},
		},
		{
			Model:    mto,
			LinkOnly: true,
		},
	}, nil)
	serviceItemFSC := factory.BuildMTOServiceItem(appCtx.DB(), []factory.Customization{
		{
			Model:    mto,
			LinkOnly: true,
		},
		{
			Model:    MTOShipment,
			LinkOnly: true,
		},
		{
			Model: models.ReService{
				ID: uuid.FromStringOrNil("4780b30c-e846-437a-b39a-c499a6b09872"), // FSC - Fuel Surcharge
			},
		},
	}, nil)

	factory.BuildPaymentServiceItem(appCtx.DB(), []factory.Customization{
		{
			Model: models.PaymentServiceItem{
				PriceCents: &fscCost,
			},
		}, {
			Model:    additionalPaymentRequest,
			LinkOnly: true,
		}, {
			Model:    serviceItemFSC,
			LinkOnly: true,
		},
	}, nil)
	// re-fetch the move so that we ensure we have exactly what is in
	// the db
	newmove, err := models.FetchMove(appCtx.DB(), &auth.Session{}, mto.ID)
	if err != nil {
		log.Panic(fmt.Errorf("failed to fetch move: %w", err))
	}

	// load payment requests so tests can confirm
	err = appCtx.DB().Load(newmove, "PaymentRequests")
	if err != nil {
		log.Panic(fmt.Errorf("failed to fetch move payment requestse: %w", err))
	}

	return *newmove
}

func MakeHHGMoveWithServiceItemsandPaymentRequestReviewedForQAE(appCtx appcontext.AppContext) models.Move {
	userUploader := newUserUploader(appCtx)

	msCost := unit.Cents(10000)
	dlhCost := unit.Cents(99999)
	csCost := unit.Cents(25000)
	fscCost := unit.Cents(55555)

	// Create Customer
	userInfo := newUserInfo("customer")
	customer := factory.BuildExtendedServiceMember(appCtx.DB(), []factory.Customization{
		{
			Model: models.ServiceMember{
				PersonalEmail: &userInfo.email,
				FirstName:     &userInfo.firstName,
				LastName:      &userInfo.lastName,
				CacValidated:  true,
			},
		},
	}, nil)

	orders := factory.BuildOrder(appCtx.DB(), []factory.Customization{
		{
			Model:    customer,
			LinkOnly: true,
		},
		{
			Model: models.UserUpload{},
			ExtendedParams: &factory.UserUploadExtendedParams{
				UserUploader: userUploader,
				AppContext:   appCtx,
			},
		},
	}, nil)

	mto := factory.BuildMove(appCtx.DB(), []factory.Customization{
		{
			Model:    orders,
			LinkOnly: true,
		},
		{
			Model: models.Move{
				AvailableToPrimeAt: models.TimePointer(time.Now()),
			},
		},
	}, nil)

	shipmentPickupAddress := factory.BuildAddress(appCtx.DB(), []factory.Customization{
		{
			Model: models.Address{
				// This is a postal code that maps to the default office user gbloc KKFA in the PostalCodeToGBLOC table
				PostalCode: "85004",
			},
		},
	}, nil)

	estimatedWeight := unit.Pound(1400)
	actualWeight := unit.Pound(2000)
	mtoShipmentHHG := factory.BuildMTOShipment(appCtx.DB(), []factory.Customization{
		{
			Model: models.MTOShipment{
				PrimeEstimatedWeight: &estimatedWeight,
				PrimeActualWeight:    &actualWeight,
				ShipmentType:         models.MTOShipmentTypeHHG,
				ApprovedDate:         models.TimePointer(time.Now()),
			},
		},
		{
			Model:    shipmentPickupAddress,
			LinkOnly: true,
			Type:     &factory.Addresses.PickupAddress,
		},
		{
			Model:    mto,
			LinkOnly: true,
		},
	}, nil)

	// Create Releasing Agent
	agentUserInfo := newUserInfo("agent")
	factory.BuildMTOAgent(appCtx.DB(), []factory.Customization{
		{
			Model:    mtoShipmentHHG,
			LinkOnly: true,
		},
		{
			Model: models.MTOAgent{
				ID:           uuid.Must(uuid.NewV4()),
				FirstName:    &agentUserInfo.firstName,
				LastName:     &agentUserInfo.lastName,
				Email:        &agentUserInfo.email,
				MTOAgentType: models.MTOAgentReleasing,
			},
		},
	}, nil)

	paymentRequestHHG := factory.BuildPaymentRequest(appCtx.DB(), []factory.Customization{
		{
			Model: models.PaymentRequest{
				IsFinal:         false,
				Status:          models.PaymentRequestStatusPending,
				RejectionReason: nil,
			},
		},
		{
			Model:    mto,
			LinkOnly: true,
		},
	}, nil)

	// for soft deleted proof of service docs
	factory.BuildPrimeUpload(appCtx.DB(), []factory.Customization{
		{
			Model:    paymentRequestHHG,
			LinkOnly: true,
		},
	}, []factory.Trait{factory.GetTraitPrimeUploadDeleted})

	serviceItemMS := factory.BuildMTOServiceItemBasic(appCtx.DB(), []factory.Customization{
		{
			Model: models.MTOServiceItem{
				Status: models.MTOServiceItemStatusApproved,
			},
		},
		{
			Model:    mto,
			LinkOnly: true,
		},
		{
			Model: models.ReService{
				ID: uuid.FromStringOrNil("1130e612-94eb-49a7-973d-72f33685e551"), // MS - Move Management
			},
		},
	}, nil)

	factory.BuildPaymentServiceItem(appCtx.DB(), []factory.Customization{
		{
			Model: models.PaymentServiceItem{
				PriceCents: &msCost,
			},
		}, {
			Model:    paymentRequestHHG,
			LinkOnly: true,
		}, {
			Model:    serviceItemMS,
			LinkOnly: true,
		},
	}, nil)

	// Shuttling service item
	doshutCost := unit.Cents(623)
	approvedAtTime := time.Now()
	serviceItemDOSHUT := factory.BuildMTOServiceItem(appCtx.DB(), []factory.Customization{
		{
			Model: models.MTOServiceItem{
				Status:          models.MTOServiceItemStatusApproved,
				ApprovedAt:      &approvedAtTime,
				EstimatedWeight: &estimatedWeight,
				ActualWeight:    &actualWeight,
			},
		},
		{
			Model:    mto,
			LinkOnly: true,
		},
		{
			Model:    mtoShipmentHHG,
			LinkOnly: true,
		},
		{
			Model: models.ReService{
				ID: uuid.FromStringOrNil("d979e8af-501a-44bb-8532-2799753a5810"), // DOSHUT - Dom Origin Shuttling
			},
		},
	}, nil)

	factory.BuildPaymentServiceItem(appCtx.DB(), []factory.Customization{
		{
			Model: models.PaymentServiceItem{
				PriceCents: &doshutCost,
			},
		}, {
			Model:    paymentRequestHHG,
			LinkOnly: true,
		}, {
			Model:    serviceItemDOSHUT,
			LinkOnly: true,
		},
	}, nil)

	currentTime := time.Now()

	basicPaymentServiceItemParams := []factory.CreatePaymentServiceItemParams{
		{
			Key:     models.ServiceItemParamNameContractCode,
			KeyType: models.ServiceItemParamTypeString,
			Value:   factory.DefaultContractCode,
		},
		{
			Key:     models.ServiceItemParamNameRequestedPickupDate,
			KeyType: models.ServiceItemParamTypeDate,
			Value:   currentTime.Format("2006-01-02"),
		},
		{
			Key:     models.ServiceItemParamNameReferenceDate,
			KeyType: models.ServiceItemParamTypeDate,
			Value:   currentTime.Format("2006-01-02"),
		},
		{
			Key:     models.ServiceItemParamNameServicesScheduleOrigin,
			KeyType: models.ServiceItemParamTypeInteger,
			Value:   strconv.Itoa(2),
		},
		{
			Key:     models.ServiceItemParamNameServiceAreaOrigin,
			KeyType: models.ServiceItemParamTypeInteger,
			Value:   "004",
		},
		{
			Key:     models.ServiceItemParamNameWeightOriginal,
			KeyType: models.ServiceItemParamTypeInteger,
			Value:   "1400",
		},
		{
			Key:     models.ServiceItemParamNameWeightBilled,
			KeyType: models.ServiceItemParamTypeInteger,
			Value:   fmt.Sprintf("%d", int(unit.Pound(4000))),
		},
		{
			Key:     models.ServiceItemParamNameWeightEstimated,
			KeyType: models.ServiceItemParamTypeInteger,
			Value:   "1400",
		},
	}

	factory.BuildPaymentServiceItemWithParams(
		appCtx.DB(),
		models.ReServiceCodeDOSHUT,
		basicPaymentServiceItemParams,
		[]factory.Customization{
			{
				Model:    mto,
				LinkOnly: true,
			},
			{
				Model:    mtoShipmentHHG,
				LinkOnly: true,
			},
			{
				Model:    paymentRequestHHG,
				LinkOnly: true,
			},
		}, nil,
	)

	// Crating service item
	dcrtCost := unit.Cents(623)
	approvedAtTimeCRT := time.Now()
	serviceItemDCRT := factory.BuildMTOServiceItem(appCtx.DB(), []factory.Customization{
		{
			Model: models.MTOServiceItem{
				Status:          models.MTOServiceItemStatusApproved,
				ApprovedAt:      &approvedAtTimeCRT,
				EstimatedWeight: &estimatedWeight,
				ActualWeight:    &actualWeight,
			},
		},
		{
			Model:    mto,
			LinkOnly: true,
		},
		{
			Model:    mtoShipmentHHG,
			LinkOnly: true,
		},
		{
			Model: models.ReService{
				ID: uuid.FromStringOrNil("68417bd7-4a9d-4472-941e-2ba6aeaf15f4"), // DCRT - Dom Crating
			},
		},
	}, nil)

	factory.BuildPaymentServiceItem(appCtx.DB(), []factory.Customization{
		{
			Model: models.PaymentServiceItem{
				PriceCents: &dcrtCost,
			},
		}, {
			Model:    paymentRequestHHG,
			LinkOnly: true,
		}, {
			Model:    serviceItemDCRT,
			LinkOnly: true,
		},
	}, nil)

	currentTimeDCRT := time.Now()

	basicPaymentServiceItemParamsDCRT := []factory.CreatePaymentServiceItemParams{
		{
			Key:     models.ServiceItemParamNameContractYearName,
			KeyType: models.ServiceItemParamTypeString,
			Value:   factory.DefaultContractCode,
		},
		{
			Key:     models.ServiceItemParamNameEscalationCompounded,
			KeyType: models.ServiceItemParamTypeString,
			Value:   strconv.FormatFloat(1.125, 'f', 5, 64),
		},
		{
			Key:     models.ServiceItemParamNamePriceRateOrFactor,
			KeyType: models.ServiceItemParamTypeString,
			Value:   "1.71",
		},
		{
			Key:     models.ServiceItemParamNameRequestedPickupDate,
			KeyType: models.ServiceItemParamTypeDate,
			Value:   currentTimeDCRT.Format("2006-01-03"),
		},
		{
			Key:     models.ServiceItemParamNameReferenceDate,
			KeyType: models.ServiceItemParamTypeDate,
			Value:   currentTimeDCRT.Format("2006-01-03"),
		},
		{
			Key:     models.ServiceItemParamNameCubicFeetBilled,
			KeyType: models.ServiceItemParamTypeString,
			Value:   "4.00",
		},
		{
			Key:     models.ServiceItemParamNameServicesScheduleOrigin,
			KeyType: models.ServiceItemParamTypeInteger,
			Value:   strconv.Itoa(2),
		},
		{
			Key:     models.ServiceItemParamNameServiceAreaOrigin,
			KeyType: models.ServiceItemParamTypeInteger,
			Value:   "004",
		},
		{
			Key:     models.ServiceItemParamNameZipPickupAddress,
			KeyType: models.ServiceItemParamTypeString,
			Value:   "32210",
		},
		{
			Key:     models.ServiceItemParamNameDimensionHeight,
			KeyType: models.ServiceItemParamTypeString,
			Value:   "10",
		},
		{
			Key:     models.ServiceItemParamNameDimensionLength,
			KeyType: models.ServiceItemParamTypeString,
			Value:   "12",
		},
		{
			Key:     models.ServiceItemParamNameDimensionWidth,
			KeyType: models.ServiceItemParamTypeString,
			Value:   "3",
		},
	}

	factory.BuildPaymentServiceItemWithParams(
		appCtx.DB(),
		models.ReServiceCodeDCRT,
		basicPaymentServiceItemParamsDCRT,
		[]factory.Customization{
			{
				Model:    mto,
				LinkOnly: true,
			},
			{
				Model:    mtoShipmentHHG,
				LinkOnly: true,
			},
			{
				Model:    paymentRequestHHG,
				LinkOnly: true,
			},
		}, nil,
	)

	// Domestic line haul service item
	serviceItemDLH := factory.BuildMTOServiceItem(appCtx.DB(), []factory.Customization{
		{
			Model:    mto,
			LinkOnly: true,
		},
		{
			Model: models.ReService{
				ID: uuid.FromStringOrNil("8d600f25-1def-422d-b159-617c7d59156e"), // DLH - Domestic Linehaul
			},
		},
	}, nil)

	factory.BuildPaymentServiceItem(appCtx.DB(), []factory.Customization{
		{
			Model: models.PaymentServiceItem{
				PriceCents: &dlhCost,
			},
		}, {
			Model:    paymentRequestHHG,
			LinkOnly: true,
		}, {
			Model:    serviceItemDLH,
			LinkOnly: true,
		},
	}, nil)

	createdAtTime := time.Now().Add(time.Duration(time.Hour * -24))
	additionalPaymentRequest := factory.BuildPaymentRequest(appCtx.DB(), []factory.Customization{
		{
			Model: models.PaymentRequest{
				IsFinal:         false,
				Status:          models.PaymentRequestStatusReviewed,
				RejectionReason: nil,
				SequenceNumber:  2,
				CreatedAt:       createdAtTime,
			},
		},
		{
			Model:    mto,
			LinkOnly: true,
		},
	}, nil)

	serviceItemCS := factory.BuildMTOServiceItem(appCtx.DB(), []factory.Customization{
		{
			Model: models.MTOServiceItem{
				Status: models.MTOServiceItemStatusApproved,
			},
		},
		{
			Model:    mto,
			LinkOnly: true,
		},
		{
			Model: models.ReService{
				ID: uuid.FromStringOrNil("9dc919da-9b66-407b-9f17-05c0f03fcb50"), // CS - Counseling Services
			},
		},
	}, nil)

	factory.BuildPaymentServiceItem(appCtx.DB(), []factory.Customization{
		{
			Model: models.PaymentServiceItem{
				PriceCents: &csCost,
			},
		}, {
			Model:    additionalPaymentRequest,
			LinkOnly: true,
		}, {
			Model:    serviceItemCS,
			LinkOnly: true,
		},
	}, nil)

	MTOShipment := factory.BuildMTOShipment(appCtx.DB(), []factory.Customization{
		{
			Model: models.MTOShipment{
				PrimeEstimatedWeight: &estimatedWeight,
				PrimeActualWeight:    &actualWeight,
				ShipmentType:         models.MTOShipmentTypeHHG,
				ApprovedDate:         models.TimePointer(time.Now()),
				Status:               models.MTOShipmentStatusSubmitted,
			},
		},
		{
			Model:    mto,
			LinkOnly: true,
		},
	}, nil)
	serviceItemFSC := factory.BuildMTOServiceItem(appCtx.DB(), []factory.Customization{
		{
			Model:    mto,
			LinkOnly: true,
		},
		{
			Model:    MTOShipment,
			LinkOnly: true,
		},
		{
			Model: models.ReService{
				ID: uuid.FromStringOrNil("4780b30c-e846-437a-b39a-c499a6b09872"), // FSC - Fuel Surcharge
			},
		},
	}, nil)

	factory.BuildPaymentServiceItem(appCtx.DB(), []factory.Customization{
		{
			Model: models.PaymentServiceItem{
				PriceCents: &fscCost,
			},
		}, {
			Model:    additionalPaymentRequest,
			LinkOnly: true,
		}, {
			Model:    serviceItemFSC,
			LinkOnly: true,
		},
	}, nil)
	// re-fetch the move so that we ensure we have exactly what is in
	// the db
	newmove, err := models.FetchMove(appCtx.DB(), &auth.Session{}, mto.ID)
	if err != nil {
		log.Panic(fmt.Errorf("failed to fetch move: %w", err))
	}

	// load payment requests so tests can confirm
	err = appCtx.DB().Load(newmove, "PaymentRequests")
	if err != nil {
		log.Panic(fmt.Errorf("failed to fetch move payment requestse: %w", err))
	}

	return *newmove
}

func MakeHHGMoveWithServiceItemsandPaymentRequestWithDocsReviewedForQAE(appCtx appcontext.AppContext) models.Move {
	userUploader := newUserUploader(appCtx)
	primeUploader := newPrimeUploader(appCtx)

	msCost := unit.Cents(10000)
	dlhCost := unit.Cents(99999)
	csCost := unit.Cents(25000)
	fscCost := unit.Cents(55555)

	// Create Customer
	userInfo := newUserInfo("customer")
	customer := factory.BuildExtendedServiceMember(appCtx.DB(), []factory.Customization{
		{
			Model: models.ServiceMember{
				PersonalEmail: &userInfo.email,
				FirstName:     &userInfo.firstName,
				LastName:      &userInfo.lastName,
				CacValidated:  true,
			},
		},
	}, nil)

	orders := factory.BuildOrder(appCtx.DB(), []factory.Customization{
		{
			Model:    customer,
			LinkOnly: true,
		},
		{
			Model: models.UserUpload{},
			ExtendedParams: &factory.UserUploadExtendedParams{
				UserUploader: userUploader,
				AppContext:   appCtx,
			},
		},
	}, nil)

	mto := factory.BuildMove(appCtx.DB(), []factory.Customization{
		{
			Model:    orders,
			LinkOnly: true,
		},
		{
			Model: models.Move{
				AvailableToPrimeAt: models.TimePointer(time.Now()),
			},
		},
	}, nil)

	shipmentPickupAddress := factory.BuildAddress(appCtx.DB(), []factory.Customization{
		{
			Model: models.Address{
				// This is a postal code that maps to the default office user gbloc KKFA in the PostalCodeToGBLOC table
				PostalCode: "85004",
			},
		},
	}, nil)

	estimatedWeight := unit.Pound(1400)
	actualWeight := unit.Pound(2000)
	mtoShipmentHHG := factory.BuildMTOShipment(appCtx.DB(), []factory.Customization{
		{
			Model: models.MTOShipment{
				PrimeEstimatedWeight: &estimatedWeight,
				PrimeActualWeight:    &actualWeight,
				ShipmentType:         models.MTOShipmentTypeHHG,
				ApprovedDate:         models.TimePointer(time.Now()),
			},
		},
		{
			Model:    shipmentPickupAddress,
			LinkOnly: true,
			Type:     &factory.Addresses.PickupAddress,
		},
		{
			Model:    mto,
			LinkOnly: true,
		},
	}, nil)

	// Create Releasing Agent
	agentUserInfo := newUserInfo("agent")
	factory.BuildMTOAgent(appCtx.DB(), []factory.Customization{
		{
			Model:    mtoShipmentHHG,
			LinkOnly: true,
		},
		{
			Model: models.MTOAgent{
				ID:           uuid.Must(uuid.NewV4()),
				FirstName:    &agentUserInfo.firstName,
				LastName:     &agentUserInfo.lastName,
				Email:        &agentUserInfo.email,
				MTOAgentType: models.MTOAgentReleasing,
			},
		},
	}, nil)

	paymentRequestHHG := factory.BuildPaymentRequest(appCtx.DB(), []factory.Customization{
		{
			Model: models.PaymentRequest{
				IsFinal:         false,
				Status:          models.PaymentRequestStatusPending,
				RejectionReason: nil,
			},
		},
		{
			Model:    mto,
			LinkOnly: true,
		},
	}, nil)

	factory.BuildPrimeUpload(appCtx.DB(), []factory.Customization{
		{
			Model:    paymentRequestHHG,
			LinkOnly: true,
		},
	}, nil)
	posImage := factory.BuildProofOfServiceDoc(appCtx.DB(), []factory.Customization{
		{
			Model:    paymentRequestHHG,
			LinkOnly: true,
		},
	}, nil)
	primeContractor := uuid.FromStringOrNil("5db13bb4-6d29-4bdb-bc81-262f4513ecf6")

	// Creates custom test.jpg prime upload
	file := testdatagen.Fixture("test.jpg")
	_, verrs, err := primeUploader.CreatePrimeUploadForDocument(appCtx, &posImage.ID, primeContractor, uploader.File{File: file}, uploader.AllowedTypesPaymentRequest)
	if verrs.HasAny() || err != nil {
		appCtx.Logger().Error("errors encountered saving test.jpg prime upload", zap.Error(err))
	}

	serviceItemMS := factory.BuildMTOServiceItemBasic(appCtx.DB(), []factory.Customization{
		{
			Model: models.MTOServiceItem{
				Status: models.MTOServiceItemStatusApproved,
			},
		},
		{
			Model:    mto,
			LinkOnly: true,
		},
		{
			Model: models.ReService{
				ID: uuid.FromStringOrNil("1130e612-94eb-49a7-973d-72f33685e551"), // MS - Move Management
			},
		},
	}, nil)

	factory.BuildPaymentServiceItem(appCtx.DB(), []factory.Customization{
		{
			Model: models.PaymentServiceItem{
				PriceCents: &msCost,
			},
		}, {
			Model:    paymentRequestHHG,
			LinkOnly: true,
		}, {
			Model:    serviceItemMS,
			LinkOnly: true,
		},
	}, nil)

	// Shuttling service item
	doshutCost := unit.Cents(623)
	approvedAtTime := time.Now()
	serviceItemDOSHUT := factory.BuildMTOServiceItem(appCtx.DB(), []factory.Customization{
		{
			Model: models.MTOServiceItem{
				Status:          models.MTOServiceItemStatusApproved,
				ApprovedAt:      &approvedAtTime,
				EstimatedWeight: &estimatedWeight,
				ActualWeight:    &actualWeight,
			},
		},
		{
			Model:    mto,
			LinkOnly: true,
		},
		{
			Model:    mtoShipmentHHG,
			LinkOnly: true,
		},
		{
			Model: models.ReService{
				ID: uuid.FromStringOrNil("d979e8af-501a-44bb-8532-2799753a5810"), // DOSHUT - Dom Origin Shuttling
			},
		},
	}, nil)

	factory.BuildPaymentServiceItem(appCtx.DB(), []factory.Customization{
		{
			Model: models.PaymentServiceItem{
				PriceCents: &doshutCost,
			},
		}, {
			Model:    paymentRequestHHG,
			LinkOnly: true,
		}, {
			Model:    serviceItemDOSHUT,
			LinkOnly: true,
		},
	}, nil)

	currentTime := time.Now()

	basicPaymentServiceItemParams := []factory.CreatePaymentServiceItemParams{
		{
			Key:     models.ServiceItemParamNameContractCode,
			KeyType: models.ServiceItemParamTypeString,
			Value:   factory.DefaultContractCode,
		},
		{
			Key:     models.ServiceItemParamNameRequestedPickupDate,
			KeyType: models.ServiceItemParamTypeDate,
			Value:   currentTime.Format("2006-01-02"),
		},
		{
			Key:     models.ServiceItemParamNameReferenceDate,
			KeyType: models.ServiceItemParamTypeDate,
			Value:   currentTime.Format("2006-01-02"),
		},
		{
			Key:     models.ServiceItemParamNameServicesScheduleOrigin,
			KeyType: models.ServiceItemParamTypeInteger,
			Value:   strconv.Itoa(2),
		},
		{
			Key:     models.ServiceItemParamNameServiceAreaOrigin,
			KeyType: models.ServiceItemParamTypeInteger,
			Value:   "004",
		},
		{
			Key:     models.ServiceItemParamNameWeightOriginal,
			KeyType: models.ServiceItemParamTypeInteger,
			Value:   "1400",
		},
		{
			Key:     models.ServiceItemParamNameWeightBilled,
			KeyType: models.ServiceItemParamTypeInteger,
			Value:   fmt.Sprintf("%d", int(unit.Pound(4000))),
		},
		{
			Key:     models.ServiceItemParamNameWeightEstimated,
			KeyType: models.ServiceItemParamTypeInteger,
			Value:   "1400",
		},
	}

	factory.BuildPaymentServiceItemWithParams(
		appCtx.DB(),
		models.ReServiceCodeDOSHUT,
		basicPaymentServiceItemParams,
		[]factory.Customization{
			{
				Model:    mto,
				LinkOnly: true,
			},
			{
				Model:    mtoShipmentHHG,
				LinkOnly: true,
			},
			{
				Model:    paymentRequestHHG,
				LinkOnly: true,
			},
		}, nil,
	)

	// Crating service item
	dcrtCost := unit.Cents(623)
	approvedAtTimeCRT := time.Now()
	serviceItemDCRT := factory.BuildMTOServiceItem(appCtx.DB(), []factory.Customization{
		{
			Model: models.MTOServiceItem{
				Status:          models.MTOServiceItemStatusApproved,
				ApprovedAt:      &approvedAtTimeCRT,
				EstimatedWeight: &estimatedWeight,
				ActualWeight:    &actualWeight,
			},
		},
		{
			Model:    mto,
			LinkOnly: true,
		},
		{
			Model:    mtoShipmentHHG,
			LinkOnly: true,
		},
		{
			Model: models.ReService{
				ID: uuid.FromStringOrNil("68417bd7-4a9d-4472-941e-2ba6aeaf15f4"), // DCRT - Dom Crating
			},
		},
	}, nil)

	factory.BuildPaymentServiceItem(appCtx.DB(), []factory.Customization{
		{
			Model: models.PaymentServiceItem{
				PriceCents: &dcrtCost,
			},
		}, {
			Model:    paymentRequestHHG,
			LinkOnly: true,
		}, {
			Model:    serviceItemDCRT,
			LinkOnly: true,
		},
	}, nil)

	currentTimeDCRT := time.Now()

	basicPaymentServiceItemParamsDCRT := []factory.CreatePaymentServiceItemParams{
		{
			Key:     models.ServiceItemParamNameContractYearName,
			KeyType: models.ServiceItemParamTypeString,
			Value:   factory.DefaultContractCode,
		},
		{
			Key:     models.ServiceItemParamNameEscalationCompounded,
			KeyType: models.ServiceItemParamTypeString,
			Value:   strconv.FormatFloat(1.125, 'f', 5, 64),
		},
		{
			Key:     models.ServiceItemParamNamePriceRateOrFactor,
			KeyType: models.ServiceItemParamTypeString,
			Value:   "1.71",
		},
		{
			Key:     models.ServiceItemParamNameRequestedPickupDate,
			KeyType: models.ServiceItemParamTypeDate,
			Value:   currentTimeDCRT.Format("2006-01-03"),
		},
		{
			Key:     models.ServiceItemParamNameReferenceDate,
			KeyType: models.ServiceItemParamTypeDate,
			Value:   currentTimeDCRT.Format("2006-01-03"),
		},
		{
			Key:     models.ServiceItemParamNameCubicFeetBilled,
			KeyType: models.ServiceItemParamTypeString,
			Value:   "4.00",
		},
		{
			Key:     models.ServiceItemParamNameServicesScheduleOrigin,
			KeyType: models.ServiceItemParamTypeInteger,
			Value:   strconv.Itoa(2),
		},
		{
			Key:     models.ServiceItemParamNameServiceAreaOrigin,
			KeyType: models.ServiceItemParamTypeInteger,
			Value:   "004",
		},
		{
			Key:     models.ServiceItemParamNameZipPickupAddress,
			KeyType: models.ServiceItemParamTypeString,
			Value:   "32210",
		},
		{
			Key:     models.ServiceItemParamNameDimensionHeight,
			KeyType: models.ServiceItemParamTypeString,
			Value:   "10",
		},
		{
			Key:     models.ServiceItemParamNameDimensionLength,
			KeyType: models.ServiceItemParamTypeString,
			Value:   "12",
		},
		{
			Key:     models.ServiceItemParamNameDimensionWidth,
			KeyType: models.ServiceItemParamTypeString,
			Value:   "3",
		},
	}

	factory.BuildPaymentServiceItemWithParams(
		appCtx.DB(),
		models.ReServiceCodeDCRT,
		basicPaymentServiceItemParamsDCRT,
		[]factory.Customization{
			{
				Model:    mto,
				LinkOnly: true,
			},
			{
				Model:    mtoShipmentHHG,
				LinkOnly: true,
			},
			{
				Model:    paymentRequestHHG,
				LinkOnly: true,
			},
		}, nil,
	)

	// Domestic line haul service item
	serviceItemDLH := factory.BuildMTOServiceItem(appCtx.DB(), []factory.Customization{
		{
			Model:    mto,
			LinkOnly: true,
		},
		{
			Model: models.ReService{
				ID: uuid.FromStringOrNil("8d600f25-1def-422d-b159-617c7d59156e"), // DLH - Domestic Linehaul
			},
		},
	}, nil)

	factory.BuildPaymentServiceItem(appCtx.DB(), []factory.Customization{
		{
			Model: models.PaymentServiceItem{
				PriceCents: &dlhCost,
			},
		}, {
			Model:    paymentRequestHHG,
			LinkOnly: true,
		}, {
			Model:    serviceItemDLH,
			LinkOnly: true,
		},
	}, nil)

	createdAtTime := time.Now().Add(time.Duration(time.Hour * -24))
	additionalPaymentRequest := factory.BuildPaymentRequest(appCtx.DB(), []factory.Customization{
		{
			Model: models.PaymentRequest{
				IsFinal:         false,
				Status:          models.PaymentRequestStatusReviewed,
				RejectionReason: nil,
				SequenceNumber:  2,
				CreatedAt:       createdAtTime,
			},
		},
		{
			Model:    mto,
			LinkOnly: true,
		},
	}, nil)

	serviceItemCS := factory.BuildMTOServiceItem(appCtx.DB(), []factory.Customization{
		{
			Model: models.MTOServiceItem{
				Status: models.MTOServiceItemStatusApproved,
			},
		},
		{
			Model:    mto,
			LinkOnly: true,
		},
		{
			Model: models.ReService{
				ID: uuid.FromStringOrNil("9dc919da-9b66-407b-9f17-05c0f03fcb50"), // CS - Counseling Services
			},
		},
	}, nil)

	factory.BuildPaymentServiceItem(appCtx.DB(), []factory.Customization{
		{
			Model: models.PaymentServiceItem{
				PriceCents: &csCost,
			},
		}, {
			Model:    additionalPaymentRequest,
			LinkOnly: true,
		}, {
			Model:    serviceItemCS,
			LinkOnly: true,
		},
	}, nil)

	MTOShipment := factory.BuildMTOShipment(appCtx.DB(), []factory.Customization{
		{
			Model: models.MTOShipment{
				PrimeEstimatedWeight: &estimatedWeight,
				PrimeActualWeight:    &actualWeight,
				ShipmentType:         models.MTOShipmentTypeHHG,
				ApprovedDate:         models.TimePointer(time.Now()),
				Status:               models.MTOShipmentStatusSubmitted,
			},
		},
		{
			Model:    mto,
			LinkOnly: true,
		},
	}, nil)
	serviceItemFSC := factory.BuildMTOServiceItem(appCtx.DB(), []factory.Customization{
		{
			Model:    mto,
			LinkOnly: true,
		},
		{
			Model:    MTOShipment,
			LinkOnly: true,
		},
		{
			Model: models.ReService{
				ID: uuid.FromStringOrNil("4780b30c-e846-437a-b39a-c499a6b09872"), // FSC - Fuel Surcharge
			},
		},
	}, nil)

	factory.BuildPaymentServiceItem(appCtx.DB(), []factory.Customization{
		{
			Model: models.PaymentServiceItem{
				PriceCents: &fscCost,
			},
		}, {
			Model:    additionalPaymentRequest,
			LinkOnly: true,
		}, {
			Model:    serviceItemFSC,
			LinkOnly: true,
		},
	}, nil)

	factory.BuildPrimeUpload(appCtx.DB(), []factory.Customization{
		{
			Model:    additionalPaymentRequest,
			LinkOnly: true,
		},
	}, nil)
	posImage2 := factory.BuildProofOfServiceDoc(appCtx.DB(), []factory.Customization{
		{
			Model:    additionalPaymentRequest,
			LinkOnly: true,
		},
	}, nil)
	primeContractor2 := uuid.FromStringOrNil("5db13bb4-6d29-4bdb-bc81-262f4513ecf6")

	// Creates custom test.jpg prime upload
	file2 := testdatagen.Fixture("test.jpg")
	_, verrs, err = primeUploader.CreatePrimeUploadForDocument(appCtx, &posImage2.ID, primeContractor2, uploader.File{File: file2}, uploader.AllowedTypesPaymentRequest)
	if verrs.HasAny() || err != nil {
		appCtx.Logger().Error("errors encountered saving test.jpg prime upload", zap.Error(err))
	}

	// re-fetch the move so that we ensure we have exactly what is in
	// the db
	newmove, err := models.FetchMove(appCtx.DB(), &auth.Session{}, mto.ID)
	if err != nil {
		log.Panic(fmt.Errorf("failed to fetch move: %w", err))
	}

	// load payment requests so tests can confirm
	err = appCtx.DB().Load(newmove, "PaymentRequests")
	if err != nil {
		log.Panic(fmt.Errorf("failed to fetch move payment requestse: %w", err))
	}

	return *newmove
}

// like scenario.createNTSRMoveWithServiceItemsAndPaymentRequest
func MakeNTSRMoveWithServiceItemsAndPaymentRequest(appCtx appcontext.AppContext) models.Move {
	userUploader := newUserUploader(appCtx)

	currentTime := time.Now()
	tac := "1111"
	tac2 := "2222"
	sac := "3333"
	sac2 := "4444"

	// Create Customer
	userInfo := newUserInfo("customer")
	customer := factory.BuildExtendedServiceMember(appCtx.DB(), []factory.Customization{
		{
			Model: models.ServiceMember{
				PersonalEmail: &userInfo.email,
				FirstName:     &userInfo.firstName,
				LastName:      &userInfo.lastName,
				CacValidated:  true,
			},
		},
	}, nil)

	// Create Orders
	orders := factory.BuildOrder(appCtx.DB(), []factory.Customization{
		{
			Model: models.Order{
				TAC:    &tac,
				NtsTAC: &tac2,
				SAC:    &sac,
				NtsSAC: &sac2,
			},
		},
		{
			Model:    customer,
			LinkOnly: true,
		},
		{
			Model: models.UserUpload{},
			ExtendedParams: &factory.UserUploadExtendedParams{
				UserUploader: userUploader,
				AppContext:   appCtx,
			},
		},
	}, nil)

	// Create Move
	move := factory.BuildMove(appCtx.DB(), []factory.Customization{
		{
			Model:    orders,
			LinkOnly: true,
		},
		{
			Model: models.Move{
				AvailableToPrimeAt: models.TimePointer(time.Now()),
				SubmittedAt:        &currentTime,
			},
		},
	}, nil)
	// Create Pickup Address
	shipmentPickupAddress := factory.BuildAddress(appCtx.DB(), []factory.Customization{
		{
			Model: models.Address{
				// KKFA GBLOC
				PostalCode: "85004",
			},
		},
	}, nil)

	// Create Storage Facility
	storageFacility := factory.BuildStorageFacility(appCtx.DB(), []factory.Customization{
		{
			Model: models.Address{
				// KKFA GBLOC
				PostalCode: "85005",
			},
		},
	}, nil)
	// Create NTS-R Shipment
	tacType := models.LOATypeHHG
	sacType := models.LOATypeNTS
	serviceOrderNumber := "1234"
	estimatedWeight := unit.Pound(1400)
	actualWeight := unit.Pound(2000)
	ntsrShipment := factory.BuildNTSRShipment(appCtx.DB(), []factory.Customization{
		{
			Model:    move,
			LinkOnly: true,
		},
		{
			Model:    storageFacility,
			LinkOnly: true,
		},
		{
			Model:    shipmentPickupAddress,
			LinkOnly: true,
			Type:     &factory.Addresses.PickupAddress,
		},
		{
			Model: models.MTOShipment{
				PrimeEstimatedWeight: &estimatedWeight,
				PrimeActualWeight:    &actualWeight,
				ApprovedDate:         models.TimePointer(time.Now()),
				TACType:              &tacType,
				Status:               models.MTOShipmentStatusApproved,
				SACType:              &sacType,
				ServiceOrderNumber:   &serviceOrderNumber,
			},
		},
	}, nil)

	// Create Releasing Agent
	agentUserInfo := newUserInfo("agent")
	factory.BuildMTOAgent(appCtx.DB(), []factory.Customization{
		{
			Model:    ntsrShipment,
			LinkOnly: true,
		},
		{
			Model: models.MTOAgent{
				ID:           uuid.Must(uuid.NewV4()),
				FirstName:    &agentUserInfo.firstName,
				LastName:     &agentUserInfo.lastName,
				Email:        &agentUserInfo.email,
				MTOAgentType: models.MTOAgentReleasing,
			},
		},
	}, nil)

	// Create Payment Request
	paymentRequest := factory.BuildPaymentRequest(appCtx.DB(), []factory.Customization{
		{
			Model: models.PaymentRequest{
				ID:              uuid.Must(uuid.NewV4()),
				IsFinal:         false,
				Status:          models.PaymentRequestStatusPending,
				RejectionReason: nil,
			},
		},
		{
			Model:    move,
			LinkOnly: true,
		},
	}, nil)

	// Create Domestic linehaul service item
	dlCost := unit.Cents(80000)
	dlItemParams := []factory.CreatePaymentServiceItemParams{
		{
			Key:     models.ServiceItemParamNameContractCode,
			KeyType: models.ServiceItemParamTypeString,
			Value:   factory.DefaultContractCode,
		},
		{
			Key:     models.ServiceItemParamNameReferenceDate,
			KeyType: models.ServiceItemParamTypeDate,
			Value:   currentTime.Format("2006-01-02"),
		},
		{
			Key:     models.ServiceItemParamNameServicesScheduleDest,
			KeyType: models.ServiceItemParamTypeInteger,
			Value:   strconv.Itoa(1),
		},
		{
			Key:   models.ServiceItemParamNameContractYearName,
			Value: "DL Test Year",
		},
		{
			Key:   models.ServiceItemParamNameEscalationCompounded,
			Value: strconv.FormatFloat(1.01, 'f', 5, 64),
		},
		{
			Key:     models.ServiceItemParamNameIsPeak,
			KeyType: models.ServiceItemParamTypeBoolean,
			Value:   strconv.FormatBool(false),
		},
		{
			Key:     models.ServiceItemParamNamePriceRateOrFactor,
			KeyType: models.ServiceItemParamTypeString,
			Value:   "21",
		},
		{
			Key:     models.ServiceItemParamNameServiceAreaDest,
			KeyType: models.ServiceItemParamTypeString,
			Value:   strconv.Itoa(144),
		},
		{
			Key:     models.ServiceItemParamNameWeightOriginal,
			KeyType: models.ServiceItemParamTypeInteger,
			Value:   "1400",
		},
		{
			Key:     models.ServiceItemParamNameWeightEstimated,
			KeyType: models.ServiceItemParamTypeInteger,
			Value:   "1500",
		},

		{
			Key:     models.ServiceItemParamNameActualPickupDate,
			KeyType: models.ServiceItemParamTypeDate,
			Value:   currentTime.Format("2006-01-02"),
		},
		{
			Key:     models.ServiceItemParamNameDistanceZip,
			KeyType: models.ServiceItemParamTypeInteger,
			Value:   fmt.Sprintf("%d", int(354)),
		},

		{
			Key:     models.ServiceItemParamNameWeightBilled,
			KeyType: models.ServiceItemParamTypeInteger,
			Value:   strconv.Itoa(1400),
		},
		{
			Key:     models.ServiceItemParamNameFSCWeightBasedDistanceMultiplier,
			KeyType: models.ServiceItemParamTypeDecimal,
			Value:   strconv.FormatFloat(0.000417, 'f', 7, 64),
		},
		{
			Key:     models.ServiceItemParamNameEIAFuelPrice,
			KeyType: models.ServiceItemParamTypeInteger,
			Value:   fmt.Sprintf("%d", int(unit.Millicents(281400))),
		},
		{
			Key:     models.ServiceItemParamNameZipPickupAddress,
			KeyType: models.ServiceItemParamTypeString,
			Value:   "80301",
		},
		{
			Key:     models.ServiceItemParamNameZipDestAddress,
			KeyType: models.ServiceItemParamTypeString,
			Value:   "80501",
		},
		{
			Key:     models.ServiceItemParamNameServiceAreaOrigin,
			KeyType: models.ServiceItemParamTypeString,
			Value:   strconv.Itoa(144),
		},
	}
	factory.BuildPaymentServiceItemWithParams(
		appCtx.DB(),
		models.ReServiceCodeDLH,
		dlItemParams,
		[]factory.Customization{
			{
				Model: models.PaymentServiceItem{
					PriceCents: &dlCost,
				},
			},
			{
				Model:    move,
				LinkOnly: true,
			},
			{
				Model:    ntsrShipment,
				LinkOnly: true,
			},
			{
				Model:    paymentRequest,
				LinkOnly: true,
			},
		}, nil,
	)

	// Create Fuel surcharge service item
	fsCost := unit.Cents(10700)
	fsItemParams := []factory.CreatePaymentServiceItemParams{
		{
			Key:     models.ServiceItemParamNameContractCode,
			KeyType: models.ServiceItemParamTypeString,
			Value:   factory.DefaultContractCode,
		},
		{
			Key:     models.ServiceItemParamNameReferenceDate,
			KeyType: models.ServiceItemParamTypeDate,
			Value:   currentTime.Format("2006-01-02"),
		},
		{
			Key:     models.ServiceItemParamNameServicesScheduleDest,
			KeyType: models.ServiceItemParamTypeInteger,
			Value:   strconv.Itoa(1),
		},
		{
			Key:   models.ServiceItemParamNameContractYearName,
			Value: "FS Test Year",
		},
		{
			Key:   models.ServiceItemParamNameEscalationCompounded,
			Value: strconv.FormatFloat(1.01, 'f', 5, 64),
		},
		{
			Key:     models.ServiceItemParamNameIsPeak,
			KeyType: models.ServiceItemParamTypeBoolean,
			Value:   strconv.FormatBool(false),
		},
		{
			Key:     models.ServiceItemParamNamePriceRateOrFactor,
			KeyType: models.ServiceItemParamTypeString,
			Value:   "21",
		},
		{
			Key:     models.ServiceItemParamNameServiceAreaDest,
			KeyType: models.ServiceItemParamTypeString,
			Value:   strconv.Itoa(144),
		},
		{
			Key:     models.ServiceItemParamNameWeightOriginal,
			KeyType: models.ServiceItemParamTypeInteger,
			Value:   "1400",
		},
		{
			Key:     models.ServiceItemParamNameWeightEstimated,
			KeyType: models.ServiceItemParamTypeInteger,
			Value:   "1500",
		},

		{
			Key:     models.ServiceItemParamNameActualPickupDate,
			KeyType: models.ServiceItemParamTypeDate,
			Value:   currentTime.Format("2006-01-02"),
		},
		{
			Key:     models.ServiceItemParamNameDistanceZip,
			KeyType: models.ServiceItemParamTypeInteger,
			Value:   fmt.Sprintf("%d", int(354)),
		},

		{
			Key:     models.ServiceItemParamNameWeightBilled,
			KeyType: models.ServiceItemParamTypeInteger,
			Value:   strconv.Itoa(1400),
		},
		{
			Key:     models.ServiceItemParamNameFSCWeightBasedDistanceMultiplier,
			KeyType: models.ServiceItemParamTypeDecimal,
			Value:   strconv.FormatFloat(0.000417, 'f', 7, 64),
		},
		{
			Key:     models.ServiceItemParamNameEIAFuelPrice,
			KeyType: models.ServiceItemParamTypeInteger,
			Value:   fmt.Sprintf("%d", int(unit.Millicents(281400))),
		},
		{
			Key:     models.ServiceItemParamNameZipPickupAddress,
			KeyType: models.ServiceItemParamTypeString,
			Value:   "80301",
		},
		{
			Key:     models.ServiceItemParamNameZipDestAddress,
			KeyType: models.ServiceItemParamTypeString,
			Value:   "80501",
		},
	}
	factory.BuildPaymentServiceItemWithParams(
		appCtx.DB(),
		models.ReServiceCodeFSC,
		fsItemParams,
		[]factory.Customization{
			{
				Model: models.PaymentServiceItem{
					PriceCents: &fsCost,
				},
			},
			{
				Model:    move,
				LinkOnly: true,
			},
			{
				Model:    ntsrShipment,
				LinkOnly: true,
			},
			{
				Model:    paymentRequest,
				LinkOnly: true,
			},
		}, nil,
	)

	// Create Domestic origin price service item
	doCost := unit.Cents(15000)
	doItemParams := []factory.CreatePaymentServiceItemParams{
		{
			Key:     models.ServiceItemParamNameContractCode,
			KeyType: models.ServiceItemParamTypeString,
			Value:   factory.DefaultContractCode,
		},
		{
			Key:     models.ServiceItemParamNameReferenceDate,
			KeyType: models.ServiceItemParamTypeDate,
			Value:   currentTime.Format("2006-01-02"),
		},
		{
			Key:     models.ServiceItemParamNameServicesScheduleDest,
			KeyType: models.ServiceItemParamTypeInteger,
			Value:   strconv.Itoa(1),
		},
		{
			Key:     models.ServiceItemParamNameWeightBilled,
			KeyType: models.ServiceItemParamTypeInteger,
			Value:   strconv.Itoa(4300),
		},
		{
			Key:   models.ServiceItemParamNameContractYearName,
			Value: "DO Test Year",
		},
		{
			Key:   models.ServiceItemParamNameEscalationCompounded,
			Value: strconv.FormatFloat(1.04071, 'f', 5, 64),
		},
		{
			Key:     models.ServiceItemParamNameIsPeak,
			KeyType: models.ServiceItemParamTypeBoolean,
			Value:   strconv.FormatBool(false),
		},
		{
			Key:     models.ServiceItemParamNamePriceRateOrFactor,
			KeyType: models.ServiceItemParamTypeString,
			Value:   "6.25",
		},
		{
			Key:     models.ServiceItemParamNameServiceAreaOrigin,
			KeyType: models.ServiceItemParamTypeString,
			Value:   strconv.Itoa(144),
		},
		{
			Key:     models.ServiceItemParamNameWeightOriginal,
			KeyType: models.ServiceItemParamTypeInteger,
			Value:   "1400",
		},
		{
			Key:     models.ServiceItemParamNameWeightEstimated,
			KeyType: models.ServiceItemParamTypeInteger,
			Value:   "1500",
		},
	}
	factory.BuildPaymentServiceItemWithParams(
		appCtx.DB(),
		models.ReServiceCodeDOP,
		doItemParams,
		[]factory.Customization{
			{
				Model: models.PaymentServiceItem{
					PriceCents: &doCost,
				},
			},
			{
				Model:    move,
				LinkOnly: true,
			},
			{
				Model:    ntsrShipment,
				LinkOnly: true,
			},
			{
				Model:    paymentRequest,
				LinkOnly: true,
			},
		}, nil,
	)

	// Create Domestic destination price service item
	ddpCost := unit.Cents(15000)
	ddpItemParams := []factory.CreatePaymentServiceItemParams{
		{
			Key:     models.ServiceItemParamNameContractCode,
			KeyType: models.ServiceItemParamTypeString,
			Value:   factory.DefaultContractCode,
		},
		{
			Key:     models.ServiceItemParamNameReferenceDate,
			KeyType: models.ServiceItemParamTypeDate,
			Value:   currentTime.Format("2006-01-02"),
		},
		{
			Key:     models.ServiceItemParamNameServicesScheduleDest,
			KeyType: models.ServiceItemParamTypeInteger,
			Value:   strconv.Itoa(1),
		},
		{
			Key:     models.ServiceItemParamNameWeightBilled,
			KeyType: models.ServiceItemParamTypeInteger,
			Value:   strconv.Itoa(4300),
		},
		{
			Key:   models.ServiceItemParamNameContractYearName,
			Value: "DDP Test Year",
		},
		{
			Key:   models.ServiceItemParamNameEscalationCompounded,
			Value: strconv.FormatFloat(1.04071, 'f', 5, 64),
		},
		{
			Key:     models.ServiceItemParamNameIsPeak,
			KeyType: models.ServiceItemParamTypeBoolean,
			Value:   strconv.FormatBool(false),
		},
		{
			Key:     models.ServiceItemParamNamePriceRateOrFactor,
			KeyType: models.ServiceItemParamTypeString,
			Value:   "6.25",
		},
		{
			Key:     models.ServiceItemParamNameServiceAreaDest,
			KeyType: models.ServiceItemParamTypeString,
			Value:   strconv.Itoa(144),
		},
		{
			Key:     models.ServiceItemParamNameWeightOriginal,
			KeyType: models.ServiceItemParamTypeInteger,
			Value:   "1400",
		},
		{
			Key:     models.ServiceItemParamNameWeightEstimated,
			KeyType: models.ServiceItemParamTypeInteger,
			Value:   "1500",
		},
	}
	factory.BuildPaymentServiceItemWithParams(
		appCtx.DB(),
		models.ReServiceCodeDDP,
		ddpItemParams,
		[]factory.Customization{
			{
				Model: models.PaymentServiceItem{
					PriceCents: &ddpCost,
				},
			},
			{
				Model:    move,
				LinkOnly: true,
			},
			{
				Model:    ntsrShipment,
				LinkOnly: true,
			},
			{
				Model:    paymentRequest,
				LinkOnly: true,
			},
		}, nil,
	)

	// Create Domestic unpacking service item
	duCost := unit.Cents(45900)
	duItemParams := []factory.CreatePaymentServiceItemParams{
		{
			Key:     models.ServiceItemParamNameContractCode,
			KeyType: models.ServiceItemParamTypeString,
			Value:   factory.DefaultContractCode,
		},
		{
			Key:     models.ServiceItemParamNameReferenceDate,
			KeyType: models.ServiceItemParamTypeDate,
			Value:   currentTime.Format("2006-01-02"),
		},
		{
			Key:     models.ServiceItemParamNameServicesScheduleDest,
			KeyType: models.ServiceItemParamTypeInteger,
			Value:   strconv.Itoa(1),
		},
		{
			Key:     models.ServiceItemParamNameWeightBilled,
			KeyType: models.ServiceItemParamTypeInteger,
			Value:   strconv.Itoa(4300),
		},
		{
			Key:   models.ServiceItemParamNameContractYearName,
			Value: "DUPK Test Year",
		},
		{
			Key:   models.ServiceItemParamNameEscalationCompounded,
			Value: strconv.FormatFloat(1.04071, 'f', 5, 64),
		},
		{
			Key:     models.ServiceItemParamNameIsPeak,
			KeyType: models.ServiceItemParamTypeBoolean,
			Value:   strconv.FormatBool(false),
		},
		{
			Key:     models.ServiceItemParamNamePriceRateOrFactor,
			KeyType: models.ServiceItemParamTypeString,
			Value:   "5.79",
		},
		{
			Key:     models.ServiceItemParamNameWeightOriginal,
			KeyType: models.ServiceItemParamTypeInteger,
			Value:   "1400",
		},
		{
			Key:     models.ServiceItemParamNameWeightEstimated,
			KeyType: models.ServiceItemParamTypeInteger,
			Value:   "1500",
		},
	}
	factory.BuildPaymentServiceItemWithParams(
		appCtx.DB(),
		models.ReServiceCodeDUPK,
		duItemParams,
		[]factory.Customization{
			{
				Model: models.PaymentServiceItem{
					PriceCents: &duCost,
				},
			},
			{
				Model:    move,
				LinkOnly: true,
			},
			{
				Model:    ntsrShipment,
				LinkOnly: true,
			},
			{
				Model:    paymentRequest,
				LinkOnly: true,
			},
		}, nil,
	)

	// re-fetch the move so that we ensure we have exactly what is in
	// the db
	newmove, err := models.FetchMove(appCtx.DB(), &auth.Session{}, move.ID)
	if err != nil {
		log.Panic(fmt.Errorf("failed to fetch move: %w", err))
	}

	// load payment requests so tests can confirm
	err = appCtx.DB().Load(newmove, "PaymentRequests")
	if err != nil {
		log.Panic(fmt.Errorf("failed to fetch move payment requestse: %w", err))
	}

	return *newmove
}

// MakeHHGMoveWithRetireeForTOO creates a retiree move for TOO
func MakeHHGMoveWithRetireeForTOO(appCtx appcontext.AppContext) models.Move {
	retirement := internalmessages.OrdersTypeRETIREMENT
	hhg := models.MTOShipmentTypeHHG
	hor := models.DestinationTypeHomeOfRecord
	originDutyLocation := factory.FetchOrBuildCurrentDutyLocation(appCtx.DB())
	move := scenario.CreateMoveWithOptions(appCtx, testdatagen.Assertions{
		Order: models.Order{
			OrdersType:         retirement,
			OriginDutyLocation: &originDutyLocation,
		},
		MTOShipment: models.MTOShipment{
			ShipmentType:    hhg,
			DestinationType: &hor,
		},
		Move: models.Move{
			Status: models.MoveStatusSUBMITTED,
		},
		DutyLocation: models.DutyLocation{
			ProvidesServicesCounseling: false,
		},
	})

	// re-fetch the move so that we ensure we have exactly what is in
	// the db
	newmove, err := models.FetchMove(appCtx.DB(), &auth.Session{}, move.ID)
	if err != nil {
		log.Panic(fmt.Errorf("failed to fetch move: %w", err))
	}
	return *newmove
}

// MakeHHGMoveWithNTSShipmentsForTOO creates an HHG Move with NTS Shipment
func MakeHHGMoveWithNTSShipmentsForTOO(appCtx appcontext.AppContext) models.Move {
	locator := models.GenerateLocator()
	move := scenario.CreateMoveWithHHGAndNTSShipments(appCtx, locator, false)

	// re-fetch the move so that we ensure we have exactly what is in
	// the db
	newmove, err := models.FetchMove(appCtx.DB(), &auth.Session{}, move.ID)
	if err != nil {
		log.Panic(fmt.Errorf("failed to fetch move: %w", err))
	}
	return *newmove
}

// MakeHHGMoveWithPPMShipmentsForTOO creates an HHG Move with a PPM shipment.
func MakeHHGMoveWithPPMShipmentsForTOO(appCtx appcontext.AppContext, readyForCloseout bool) models.Move {
	userUploader := newUserUploader(appCtx)
	closeoutOffice := factory.BuildTransportationOffice(appCtx.DB(), []factory.Customization{
		{
			Model: models.TransportationOffice{Gbloc: "KKFA", ProvidesCloseout: true},
		},
	}, nil)
	userInfo := newUserInfo("customer")
	moveInfo := scenario.MoveCreatorInfo{
		UserID:           uuid.Must(uuid.NewV4()),
		Email:            userInfo.email,
		SmID:             uuid.Must(uuid.NewV4()),
		FirstName:        userInfo.firstName,
		LastName:         userInfo.lastName,
		MoveID:           uuid.Must(uuid.NewV4()),
		MoveLocator:      models.GenerateLocator(),
		CloseoutOfficeID: &closeoutOffice.ID,
	}
	move := scenario.CreateMoveWithHHGAndPPM(appCtx, userUploader, moveInfo, models.AffiliationARMY, readyForCloseout)

	// re-fetch the move so that we ensure we have exactly what is in
	// the db
	newmove, err := models.FetchMove(appCtx.DB(), &auth.Session{}, move.ID)
	if err != nil {
		log.Panic(fmt.Errorf("failed to fetch move: %w", err))
	}
	return *newmove
}

// MakeHHGMoveWithExternalNTSShipmentsForTOO creates an HHG Move with
// NTS Shipment by external vendor
func MakeHHGMoveWithExternalNTSShipmentsForTOO(appCtx appcontext.AppContext) models.Move {
	locator := models.GenerateLocator()
	move := scenario.CreateMoveWithHHGAndNTSShipments(appCtx, locator, true)

	// re-fetch the move so that we ensure we have exactly what is in
	// the db
	newmove, err := models.FetchMove(appCtx.DB(), &auth.Session{}, move.ID)
	if err != nil {
		log.Panic(fmt.Errorf("failed to fetch move: %w", err))
	}
	return *newmove
}

// MakeHHGMoveWithApprovedNTSShipmentsForTOO creates an HHG Move with approved NTS
// Shipments
func MakeHHGMoveWithApprovedNTSShipmentsForTOO(appCtx appcontext.AppContext) models.Move {
	locator := models.GenerateLocator()
	move := scenario.CreateMoveWithHHGAndNTSShipments(appCtx, locator, false)

	moveRouter := moverouter.NewMoveRouter()
	err := moveRouter.Approve(appCtx, &move)
	if err != nil {
		log.Panic("Failed to approve move: %w", err)
	}

	err = appCtx.DB().Save(&move)
	if err != nil {
		log.Panic("Failed to save move: %w", err)
	}

	// re-fetch the move so that we ensure we have exactly what is in
	// the db
	newmove, err := models.FetchMove(appCtx.DB(), &auth.Session{}, move.ID)
	if err != nil {
		log.Panic(fmt.Errorf("failed to fetch move: %w", err))
	}

	orders := newmove.Orders
	orders.SAC = models.StringPointer("4K988AS098F")
	orders.TAC = models.StringPointer("E15A")
	orders.NtsSAC = models.StringPointer("3L988AS098F")
	orders.NtsTAC = models.StringPointer("F123")
	err = appCtx.DB().Save(&orders)
	if err != nil {
		log.Panic("Failed to save orders: %w", err)
	}

	planner := &routemocks.Planner{}

	// mock any and all planner calls
	planner.On("ZipTransitDistance", mock.AnythingOfType("*appcontext.appContext"), mock.Anything, mock.Anything).Return(2361, nil)

	queryBuilder := query.NewQueryBuilder()
	serviceItemCreator := mtoserviceitem.NewMTOServiceItemCreator(planner, queryBuilder, moveRouter, ghcrateengine.NewDomesticUnpackPricer(), ghcrateengine.NewDomesticPackPricer(), ghcrateengine.NewDomesticLinehaulPricer(), ghcrateengine.NewDomesticShorthaulPricer(), ghcrateengine.NewDomesticOriginPricer(), ghcrateengine.NewDomesticDestinationPricer(), ghcrateengine.NewFuelSurchargePricer())
	shipmentUpdater := mtoshipment.NewMTOShipmentStatusUpdater(queryBuilder, serviceItemCreator, planner)

	updatedShipments := make([]*models.MTOShipment, len(newmove.MTOShipments))
	for i := range newmove.MTOShipments {
		shipment := newmove.MTOShipments[i]
		updatedShipments[i], err = shipmentUpdater.UpdateMTOShipmentStatus(appCtx, shipment.ID, models.MTOShipmentStatusApproved, nil, nil, etag.GenerateEtag(shipment.UpdatedAt))
		if err != nil {
			log.Panic("Error updating shipment status %w", err)
		}
	}

	storageFacility := factory.BuildStorageFacility(appCtx.DB(), nil, nil)

	updatedShipment := updatedShipments[1]

	sacType := models.LOATypeHHG
	updatedShipment.SACType = &sacType
	tacType := models.LOATypeNTS
	updatedShipment.TACType = &tacType
	updatedShipment.ServiceOrderNumber = models.StringPointer("999999")
	updatedShipment.StorageFacilityID = &storageFacility.ID
	err = appCtx.DB().Save(updatedShipment)
	if err != nil {
		log.Panic("Failed to save shipment: %w", err)
	}

	// re-fetch the move so that we ensure we have exactly what is in
	// the db
	newmove, err = models.FetchMove(appCtx.DB(), &auth.Session{}, move.ID)
	if err != nil {
		log.Panic(fmt.Errorf("failed to fetch move: %w", err))
	}
	return *newmove
}

// MakeMoveWithNTSShipmentsForTOO creates an HHG Move with NTS Shipment
func MakeMoveWithNTSShipmentsForTOO(appCtx appcontext.AppContext) models.Move {
	locator := models.GenerateLocator()
	move := scenario.CreateMoveWithNTSShipment(appCtx, locator, true)

	// re-fetch the move so that we ensure we have exactly what is in
	// the db
	newmove, err := models.FetchMove(appCtx.DB(), &auth.Session{}, move.ID)
	if err != nil {
		log.Panic(fmt.Errorf("failed to fetch move: %w", err))
	}
	return *newmove
}

// MakeHHGMoveWithNTSSRhipmentsForTOO creates an HHG Move with NTS-R Shipment
func MakeHHGMoveWithNTSRShipmentsForTOO(appCtx appcontext.AppContext) models.Move {
	locator := models.GenerateLocator()
	move := scenario.CreateMoveWithHHGAndNTSRShipments(appCtx, locator, false)

	// re-fetch the move so that we ensure we have exactly what is in
	// the db
	newmove, err := models.FetchMove(appCtx.DB(), &auth.Session{}, move.ID)
	if err != nil {
		log.Panic(fmt.Errorf("failed to fetch move: %w", err))
	}
	return *newmove
}

// MakeHHGMoveWithApprovedNTSShipmentsForTOO creates an HHG Move with approved NTS
// Shipments
func MakeHHGMoveWithApprovedNTSRShipmentsForTOO(appCtx appcontext.AppContext) models.Move {
	locator := models.GenerateLocator()
	move := scenario.CreateMoveWithHHGAndNTSRShipments(appCtx, locator, false)

	moveRouter := moverouter.NewMoveRouter()
	err := moveRouter.Approve(appCtx, &move)
	if err != nil {
		log.Panic("Failed to approve move: %w", err)
	}

	err = appCtx.DB().Save(&move)
	if err != nil {
		log.Panic("Failed to save move: %w", err)
	}

	// re-fetch the move so that we ensure we have exactly what is in
	// the db
	newmove, err := models.FetchMove(appCtx.DB(), &auth.Session{}, move.ID)
	if err != nil {
		log.Panic(fmt.Errorf("failed to fetch move: %w", err))
	}

	orders := newmove.Orders
	orders.SAC = models.StringPointer("4K988AS098F")
	orders.TAC = models.StringPointer("E15A")
	orders.NtsSAC = models.StringPointer("3L988AS098F")
	orders.NtsTAC = models.StringPointer("F123")
	err = appCtx.DB().Save(&orders)
	if err != nil {
		log.Panic("Failed to save orders: %w", err)
	}

	planner := &routemocks.Planner{}

	// mock any and all planner calls
	planner.On("ZipTransitDistance", mock.AnythingOfType("*appcontext.appContext"), mock.Anything, mock.Anything).Return(2361, nil)

	queryBuilder := query.NewQueryBuilder()
	serviceItemCreator := mtoserviceitem.NewMTOServiceItemCreator(planner, queryBuilder, moveRouter, ghcrateengine.NewDomesticUnpackPricer(), ghcrateengine.NewDomesticPackPricer(), ghcrateengine.NewDomesticLinehaulPricer(), ghcrateengine.NewDomesticShorthaulPricer(), ghcrateengine.NewDomesticOriginPricer(), ghcrateengine.NewDomesticDestinationPricer(), ghcrateengine.NewFuelSurchargePricer())
	shipmentUpdater := mtoshipment.NewMTOShipmentStatusUpdater(queryBuilder, serviceItemCreator, planner)

	updatedShipments := make([]*models.MTOShipment, len(newmove.MTOShipments))
	for i := range newmove.MTOShipments {
		shipment := newmove.MTOShipments[i]
		updatedShipments[i], err = shipmentUpdater.UpdateMTOShipmentStatus(appCtx, shipment.ID, models.MTOShipmentStatusApproved, nil, nil, etag.GenerateEtag(shipment.UpdatedAt))
		if err != nil {
			log.Panic("Error updating shipment status %w", err)
		}
	}

	storageFacility := factory.BuildStorageFacility(appCtx.DB(), nil, nil)

	updatedShipment := updatedShipments[1]

	sacType := models.LOATypeHHG
	updatedShipment.SACType = &sacType
	tacType := models.LOATypeNTS
	updatedShipment.TACType = &tacType
	updatedShipment.ServiceOrderNumber = models.StringPointer("999999")
	updatedShipment.StorageFacilityID = &storageFacility.ID
	err = appCtx.DB().Save(updatedShipment)
	if err != nil {
		log.Panic("Failed to save shipment: %w", err)
	}

	// re-fetch the move so that we ensure we have exactly what is in
	// the db
	newmove, err = models.FetchMove(appCtx.DB(), &auth.Session{}, move.ID)
	if err != nil {
		log.Panic(fmt.Errorf("failed to fetch move: %w", err))
	}
	return *newmove
}

// MakeHHGMoveWithExternalNTSRShipmentsForTOO creates an HHG Move with
// NTS Shipment by external vendor
func MakeHHGMoveWithExternalNTSRShipmentsForTOO(appCtx appcontext.AppContext) models.Move {
	locator := models.GenerateLocator()
	move := scenario.CreateMoveWithHHGAndNTSRShipments(appCtx, locator, true)

	// re-fetch the move so that we ensure we have exactly what is in
	// the db
	newmove, err := models.FetchMove(appCtx.DB(), &auth.Session{}, move.ID)
	if err != nil {
		log.Panic(fmt.Errorf("failed to fetch move: %w", err))
	}
	return *newmove
}

// MakeMoveWithMinimalNTSRNeedsSC creates an Move with
// NTS-R Shipment
func MakeMoveWithMinimalNTSRNeedsSC(appCtx appcontext.AppContext) models.Move {
	pcos := internalmessages.OrdersTypePERMANENTCHANGEOFSTATION
	locator := models.GenerateLocator()
	move := scenario.CreateNeedsServicesCounselingMinimalNTSR(appCtx, pcos, locator)

	// re-fetch the move so that we ensure we have exactly what is in
	// the db
	newmove, err := models.FetchMove(appCtx.DB(), &auth.Session{}, move.ID)
	if err != nil {
		log.Panic(fmt.Errorf("failed to fetch move: %w", err))
	}
	return *newmove
}

// MakeHHGMoveNeedsSC creates an fully ready move needing SC approval
func MakeHHGMoveNeedsSC(appCtx appcontext.AppContext) models.Move {
	pcos := internalmessages.OrdersTypePERMANENTCHANGEOFSTATION
	hhg := models.MTOShipmentTypeHHG
	locator := models.GenerateLocator()
	move := scenario.CreateNeedsServicesCounseling(appCtx, pcos, hhg, nil, locator)

	// re-fetch the move so that we ensure we have exactly what is in
	// the db
	newmove, err := models.FetchMove(appCtx.DB(), &auth.Session{}, move.ID)
	if err != nil {
		log.Panic(fmt.Errorf("failed to fetch move: %w", err))
	}
	return *newmove
}

<<<<<<< HEAD
// MakeHHGMoveNeedsSC creates an fully ready move needing SC approval
func MakeMobileHomeMoveNeedsSC(appCtx appcontext.AppContext) models.Move {
	locator := models.GenerateLocator()
	move := scenario.CreateMoveWithMTOShipment(appCtx, internalmessages.OrdersTypePERMANENTCHANGEOFSTATION, models.MTOShipmentTypeMobileHome, nil, locator, models.MoveStatusNeedsServiceCounseling)
=======
// MakeBoatHaulAwayMoveNeedsSC creates an fully ready move with a boat haul-away shipment needing SC approval
func MakeBoatHaulAwayMoveNeedsSC(appCtx appcontext.AppContext) models.Move {
	userUploader := newUserUploader(appCtx)

	userInfo := newUserInfo("customer")
	moveInfo := scenario.MoveCreatorInfo{
		UserID:      uuid.Must(uuid.NewV4()),
		Email:       userInfo.email,
		SmID:        uuid.Must(uuid.NewV4()),
		FirstName:   userInfo.firstName,
		LastName:    userInfo.lastName,
		MoveID:      uuid.Must(uuid.NewV4()),
		MoveLocator: models.GenerateLocator(),
	}

	moveRouter := moverouter.NewMoveRouter()

	move := scenario.CreateBoatHaulAwayMoveForSC(appCtx, userUploader, moveRouter, moveInfo)
>>>>>>> 5ed03e1b

	// re-fetch the move so that we ensure we have exactly what is in
	// the db
	newmove, err := models.FetchMove(appCtx.DB(), &auth.Session{}, move.ID)
	if err != nil {
		log.Panic(fmt.Errorf("failed to fetch move: %w", err))
	}
<<<<<<< HEAD
	return *newmove
}

func MakeMobileHomeMoveForTOO(appCtx appcontext.AppContext) models.Move {
	hhg := models.MTOShipmentTypeHHG
	hor := models.DestinationTypeHomeOfRecord
	originDutyLocation := factory.FetchOrBuildCurrentDutyLocation(appCtx.DB())
	move := scenario.CreateMoveWithOptions(appCtx, testdatagen.Assertions{
		Order: models.Order{
			OriginDutyLocation: &originDutyLocation,
		},
		MTOShipment: models.MTOShipment{
			ShipmentType:    hhg,
			DestinationType: &hor,
		},
		Move: models.Move{
			Status: models.MoveStatusSUBMITTED,
		},
		DutyLocation: models.DutyLocation{
			ProvidesServicesCounseling: false,
		},
	})
=======

	return *newmove
}

// MakeBoatHaulAwayMoveNeedsTOOApproval creates an fully ready move with a boat haul-away shipment needing SC approval
func MakeBoatHaulAwayMoveNeedsTOOApproval(appCtx appcontext.AppContext) models.Move {
	userUploader := newUserUploader(appCtx)

	userInfo := newUserInfo("customer")
	moveInfo := scenario.MoveCreatorInfo{
		UserID:      uuid.Must(uuid.NewV4()),
		Email:       userInfo.email,
		SmID:        uuid.Must(uuid.NewV4()),
		FirstName:   userInfo.firstName,
		LastName:    userInfo.lastName,
		MoveID:      uuid.Must(uuid.NewV4()),
		MoveLocator: models.GenerateLocator(),
	}

	moveRouter := moverouter.NewMoveRouter()

	move := scenario.CreateBoatHaulAwayMoveForTOO(appCtx, userUploader, moveRouter, moveInfo)
>>>>>>> 5ed03e1b

	// re-fetch the move so that we ensure we have exactly what is in
	// the db
	newmove, err := models.FetchMove(appCtx.DB(), &auth.Session{}, move.ID)
	if err != nil {
		log.Panic(fmt.Errorf("failed to fetch move: %w", err))
	}
<<<<<<< HEAD
=======

>>>>>>> 5ed03e1b
	return *newmove
}

// MakeHHGMoveNeedsServicesCounselingUSMC creates an fully ready move as USMC needing SC approval
func MakeHHGMoveNeedsServicesCounselingUSMC(appCtx appcontext.AppContext) models.Move {
	userUploader := newUserUploader(appCtx)
	locator := models.GenerateLocator()
	move := scenario.CreateHHGNeedsServicesCounselingUSMC3(appCtx, userUploader, locator)

	// re-fetch the move so that we ensure we have exactly what is in
	// the db
	newmove, err := models.FetchMove(appCtx.DB(), &auth.Session{}, move.ID)
	if err != nil {
		log.Panic(fmt.Errorf("failed to fetch move: %w", err))
	}
	return *newmove
}

// MakeHHGMoveWithAmendedOrders creates a move needing SC approval with amended orders
func MakeHHGMoveWithAmendedOrders(appCtx appcontext.AppContext) models.Move {
	pcos := internalmessages.OrdersTypePERMANENTCHANGEOFSTATION
	hhg := models.MTOShipmentTypeHHG
	locator := models.GenerateLocator()
	userUploader := newUserUploader(appCtx)
	move := scenario.CreateNeedsServicesCounselingWithAmendedOrders(appCtx, userUploader, pcos, hhg, nil, locator)
	// re-fetch the move so that we ensure we have exactly what is in
	// the db
	newmove, err := models.FetchMove(appCtx.DB(), &auth.Session{}, move.ID)
	if err != nil {
		log.Panic(fmt.Errorf("failed to fetch move: %w", err))
	}
	return *newmove
}

// MakeHHGMoveForSeparationNeedsSC creates an fully ready move for
// separation needing SC approval
func MakeHHGMoveForSeparationNeedsSC(appCtx appcontext.AppContext) models.Move {
	separation := internalmessages.OrdersTypeSEPARATION
	hhg := models.MTOShipmentTypeHHG
	hor := models.DestinationTypeHomeOfRecord
	locator := models.GenerateLocator()
	move := scenario.CreateNeedsServicesCounseling(appCtx, separation, hhg, &hor, locator)

	// re-fetch the move so that we ensure we have exactly what is in
	// the db
	newmove, err := models.FetchMove(appCtx.DB(), &auth.Session{}, move.ID)
	if err != nil {
		log.Panic(fmt.Errorf("failed to fetch move: %w", err))
	}
	return *newmove
}

// MakeHHGMoveForRetireeNeedsSC creates an fully ready move for
// separation needing SC approval
func MakeHHGMoveForRetireeNeedsSC(appCtx appcontext.AppContext) models.Move {
	retirement := internalmessages.OrdersTypeRETIREMENT
	hhg := models.MTOShipmentTypeHHG
	hos := models.DestinationTypeHomeOfSelection
	locator := models.GenerateLocator()
	move := scenario.CreateNeedsServicesCounseling(appCtx, retirement, hhg, &hos, locator)

	// re-fetch the move so that we ensure we have exactly what is in
	// the db
	newmove, err := models.FetchMove(appCtx.DB(), &auth.Session{}, move.ID)
	if err != nil {
		log.Panic(fmt.Errorf("failed to fetch move: %w", err))
	}
	return *newmove
}

func MakeMoveWithPPMShipmentReadyForFinalCloseout(appCtx appcontext.AppContext) models.Move {
	userUploader := newUserUploader(appCtx)
	closeoutOffice := factory.BuildTransportationOffice(appCtx.DB(), []factory.Customization{
		{
			Model: models.TransportationOffice{Gbloc: "KKFA", ProvidesCloseout: true},
		},
	}, nil)

	userInfo := newUserInfo("customer")
	moveInfo := scenario.MoveCreatorInfo{
		UserID:           uuid.Must(uuid.NewV4()),
		Email:            userInfo.email,
		SmID:             uuid.Must(uuid.NewV4()),
		FirstName:        userInfo.firstName,
		LastName:         userInfo.lastName,
		MoveID:           uuid.Must(uuid.NewV4()),
		MoveLocator:      models.GenerateLocator(),
		CloseoutOfficeID: &closeoutOffice.ID,
	}

	approvedAt := time.Date(2022, 4, 15, 12, 30, 0, 0, time.UTC)
	address := factory.BuildAddress(appCtx.DB(), nil, nil)

	pickupAddress := factory.BuildAddress(appCtx.DB(), []factory.Customization{
		{
			Model: models.Address{
				ID:             uuid.Must(uuid.NewV4()),
				StreetAddress1: "1 First St",
				StreetAddress2: models.StringPointer("Apt 1"),
				City:           "Miami Gardens",
				State:          "FL",
				PostalCode:     "33169",
			},
		},
	}, nil)
	destinationAddress := factory.BuildAddress(appCtx.DB(), []factory.Customization{
		{
			Model: models.Address{
				ID:             uuid.Must(uuid.NewV4()),
				StreetAddress1: "2 Second St",
				StreetAddress2: models.StringPointer("Bldg 2"),
				City:           "Key West",
				State:          "FL",
				PostalCode:     "33040",
			},
		},
	}, nil)

	assertions := testdatagen.Assertions{
		UserUploader: userUploader,
		Move: models.Move{
			Status: models.MoveStatusAPPROVED,
		},
		MTOShipment: models.MTOShipment{
			Status: models.MTOShipmentStatusApproved,
		},
		PPMShipment: models.PPMShipment{
			ID:                          uuid.Must(uuid.NewV4()),
			ApprovedAt:                  &approvedAt,
			Status:                      models.PPMShipmentStatusWaitingOnCustomer,
			ActualMoveDate:              models.TimePointer(time.Date(testdatagen.GHCTestYear, time.March, 16, 0, 0, 0, 0, time.UTC)),
			ActualPickupPostalCode:      models.StringPointer("42444"),
			ActualDestinationPostalCode: models.StringPointer("30813"),
			PickupAddressID:             &pickupAddress.ID,
			DestinationAddressID:        &destinationAddress.ID,
			HasReceivedAdvance:          models.BoolPointer(true),
			AdvanceAmountReceived:       models.CentPointer(unit.Cents(340000)),
			W2Address:                   &address,
			FinalIncentive:              models.CentPointer(50000000),
		},
	}

	move, shipment := scenario.CreateGenericMoveWithPPMShipment(appCtx, moveInfo, false, userUploader, &assertions.MTOShipment, &assertions.Move, assertions.PPMShipment)

	factory.BuildWeightTicket(appCtx.DB(), []factory.Customization{
		{
			Model:    shipment,
			LinkOnly: true,
		},
		{
			Model:    move.Orders.ServiceMember,
			LinkOnly: true,
		},
		{
			Model: models.WeightTicket{
				EmptyWeight: models.PoundPointer(14000),
				FullWeight:  models.PoundPointer(18000),
			},
		},
	}, nil)

	factory.BuildMovingExpense(appCtx.DB(), []factory.Customization{
		{
			Model:    shipment,
			LinkOnly: true,
		},
		{
			Model:    move.Orders.ServiceMember,
			LinkOnly: true,
		},
		{
			Model: models.MovingExpense{
				Amount: models.CentPointer(45000),
			},
		},
	}, nil)

	factory.BuildProgearWeightTicket(appCtx.DB(), []factory.Customization{
		{
			Model:    shipment,
			LinkOnly: true,
		},
		{
			Model:    move.Orders.ServiceMember,
			LinkOnly: true,
		},
		{
			Model: models.ProgearWeightTicket{
				Weight: models.PoundPointer(1500),
			},
		},
	}, nil)

	// re-fetch the move so that we ensure we have exactly what is in
	// the db
	newmove, err := models.FetchMove(appCtx.DB(), &auth.Session{}, move.ID)
	if err != nil {
		log.Panic(fmt.Errorf("failed to fetch move: %w", err))
	}

	newmove.Orders.NewDutyLocation, err = models.FetchDutyLocation(appCtx.DB(), newmove.Orders.NewDutyLocationID)
	if err != nil {
		log.Panic(fmt.Errorf("failed to fetch duty location: %w", err))
	}
	return *newmove
}

// This one is the actual function that's used for testdatagen harness(I think)
func MakeMoveWithPPMShipmentReadyForFinalCloseoutWithSIT(appCtx appcontext.AppContext) models.Move {
	userUploader := newUserUploader(appCtx)
	closeoutOffice := factory.BuildTransportationOffice(appCtx.DB(), []factory.Customization{
		{
			Model: models.TransportationOffice{Gbloc: "KKFA", ProvidesCloseout: true},
		},
	}, nil)

	userInfo := newUserInfo("customer")
	moveInfo := scenario.MoveCreatorInfo{
		UserID:           uuid.Must(uuid.NewV4()),
		Email:            userInfo.email,
		SmID:             uuid.Must(uuid.NewV4()),
		FirstName:        userInfo.firstName,
		LastName:         userInfo.lastName,
		MoveID:           uuid.Must(uuid.NewV4()),
		MoveLocator:      models.GenerateLocator(),
		CloseoutOfficeID: &closeoutOffice.ID,
	}

	sitLocationType := models.SITLocationTypeOrigin
	approvedAt := time.Date(2022, 4, 15, 12, 30, 0, 0, time.UTC)
	address := factory.BuildAddress(appCtx.DB(), nil, nil)
	sitDaysAllowance := 90
	pickupAddress := factory.BuildAddress(appCtx.DB(), []factory.Customization{
		{
			Model: models.Address{
				PostalCode: "42444",
			},
		},
	}, nil)
	destinationAddress := factory.BuildAddress(appCtx.DB(), []factory.Customization{
		{
			Model: models.Address{
				PostalCode: "30813",
			},
		},
	}, nil)

	assertions := testdatagen.Assertions{
		UserUploader: userUploader,
		Move: models.Move{
			Status: models.MoveStatusAPPROVED,
		},
		MTOShipment: models.MTOShipment{
			Status:               models.MTOShipmentStatusApproved,
			SITDaysAllowance:     &sitDaysAllowance,
			PickupAddressID:      &pickupAddress.ID,
			DestinationAddressID: &destinationAddress.ID,
		},
		PPMShipment: models.PPMShipment{
			ID:                          uuid.Must(uuid.NewV4()),
			ApprovedAt:                  &approvedAt,
			Status:                      models.PPMShipmentStatusWaitingOnCustomer,
			ActualMoveDate:              models.TimePointer(time.Date(testdatagen.GHCTestYear, time.March, 16, 0, 0, 0, 0, time.UTC)),
			ActualPickupPostalCode:      models.StringPointer("42444"),
			ActualDestinationPostalCode: models.StringPointer("30813"),
			HasReceivedAdvance:          models.BoolPointer(true),
			AdvanceAmountReceived:       models.CentPointer(unit.Cents(340000)),
			W2Address:                   &address,
			FinalIncentive:              models.CentPointer(50000000),
			SITExpected:                 models.BoolPointer(true),
			SITEstimatedEntryDate:       models.TimePointer(time.Date(testdatagen.GHCTestYear, time.March, 16, 0, 0, 0, 0, time.UTC)),
			SITEstimatedDepartureDate:   models.TimePointer(time.Date(testdatagen.GHCTestYear, time.April, 16, 0, 0, 0, 0, time.UTC)),
			SITEstimatedWeight:          models.PoundPointer(unit.Pound(1234)),
			SITEstimatedCost:            models.CentPointer(unit.Cents(12345600)),
			SITLocation:                 &sitLocationType,
		},
	}

	move, shipment := scenario.CreateGenericMoveWithPPMShipment(appCtx, moveInfo, false, userUploader, &assertions.MTOShipment, &assertions.Move, assertions.PPMShipment)

	threeMonthsAgo := time.Now().AddDate(0, -3, 0)
	twoMonthsAgo := threeMonthsAgo.AddDate(0, 1, 0)
	sitCost := unit.Cents(200000)
	sitItems := factory.BuildOriginSITServiceItems(appCtx.DB(), move, shipment.Shipment, &threeMonthsAgo, &twoMonthsAgo)
	sitItems = append(sitItems, factory.BuildDestSITServiceItems(appCtx.DB(), move, shipment.Shipment, &twoMonthsAgo, nil)...)
	paymentRequest := factory.BuildPaymentRequest(appCtx.DB(), []factory.Customization{
		{
			Model: models.PaymentRequest{
				ID:              uuid.Must(uuid.NewV4()),
				IsFinal:         false,
				Status:          models.PaymentRequestStatusReviewed,
				RejectionReason: nil,
			},
		},
		{
			Model:    move,
			LinkOnly: true,
		},
	}, nil)
	for i := range sitItems {
		factory.BuildPaymentServiceItem(appCtx.DB(), []factory.Customization{
			{
				Model: models.PaymentServiceItem{
					PriceCents: &sitCost,
				},
			}, {
				Model:    paymentRequest,
				LinkOnly: true,
			}, {
				Model:    sitItems[i],
				LinkOnly: true,
			},
		}, nil)
	}
	scenario.MakeSITExtensionsForShipment(appCtx, shipment.Shipment)

	factory.BuildWeightTicket(appCtx.DB(), []factory.Customization{
		{
			Model:    shipment,
			LinkOnly: true,
		},
		{
			Model:    move.Orders.ServiceMember,
			LinkOnly: true,
		},
		{
			Model: models.WeightTicket{
				EmptyWeight: models.PoundPointer(14000),
				FullWeight:  models.PoundPointer(18000),
			},
		},
	}, nil)

	factory.BuildMovingExpense(appCtx.DB(), []factory.Customization{
		{
			Model:    shipment,
			LinkOnly: true,
		},
		{
			Model:    move.Orders.ServiceMember,
			LinkOnly: true,
		},
		{
			Model: models.MovingExpense{
				Amount: models.CentPointer(45000),
			},
		},
	}, nil)

	factory.BuildProgearWeightTicket(appCtx.DB(), []factory.Customization{
		{
			Model:    shipment,
			LinkOnly: true,
		},
		{
			Model:    move.Orders.ServiceMember,
			LinkOnly: true,
		},
		{
			Model: models.ProgearWeightTicket{
				Weight: models.PoundPointer(1500),
			},
		},
	}, nil)

	// re-fetch the move so that we ensure we have exactly what is in
	// the db
	newmove, err := models.FetchMove(appCtx.DB(), &auth.Session{}, move.ID)
	if err != nil {
		log.Panic(fmt.Errorf("failed to fetch move: %w", err))
	}

	newmove.Orders.NewDutyLocation, err = models.FetchDutyLocation(appCtx.DB(), newmove.Orders.NewDutyLocationID)
	if err != nil {
		log.Panic(fmt.Errorf("failed to fetch duty location: %w", err))
	}
	return *newmove
}

func MakePPMMoveWithCloseout(appCtx appcontext.AppContext) models.Move {
	userUploader := newUserUploader(appCtx)
	closeoutOffice := factory.BuildTransportationOffice(appCtx.DB(), []factory.Customization{
		{
			Model: models.TransportationOffice{Gbloc: "KKFA", ProvidesCloseout: true},
		},
	}, nil)
	userInfo := newUserInfo("customer")
	moveInfo := scenario.MoveCreatorInfo{
		UserID:           uuid.Must(uuid.NewV4()),
		Email:            userInfo.email,
		SmID:             uuid.Must(uuid.NewV4()),
		FirstName:        userInfo.firstName,
		LastName:         userInfo.lastName,
		MoveID:           uuid.Must(uuid.NewV4()),
		MoveLocator:      models.GenerateLocator(),
		CloseoutOfficeID: &closeoutOffice.ID,
	}

	move := scenario.CreateMoveWithCloseOut(appCtx, userUploader, moveInfo, models.AffiliationARMY)

	// re-fetch the move so that we ensure we have exactly what is in
	// the db
	newmove, err := models.FetchMove(appCtx.DB(), &auth.Session{}, move.ID)
	if err != nil {
		log.Panic(fmt.Errorf("failed to fetch move: %w", err))
	}
	return *newmove
}

func MakePPMMoveWithCloseoutOffice(appCtx appcontext.AppContext) models.Move {
	userUploader := newUserUploader(appCtx)

	userInfo := newUserInfo("customer")
	moveInfo := scenario.MoveCreatorInfo{
		UserID:      uuid.Must(uuid.NewV4()),
		Email:       userInfo.email,
		SmID:        uuid.Must(uuid.NewV4()),
		FirstName:   userInfo.firstName,
		LastName:    userInfo.lastName,
		MoveID:      uuid.Must(uuid.NewV4()),
		MoveLocator: models.GenerateLocator(),
	}

	move := scenario.CreateMoveWithCloseoutOffice(appCtx, moveInfo, userUploader)

	// re-fetch the move so that we ensure we have exactly what is in
	// the db
	newmove, err := models.FetchMove(appCtx.DB(), &auth.Session{}, move.ID)
	if err != nil {
		log.Panic(fmt.Errorf("failed to fetch move: %w", err))
	}

	var closeoutOffice models.TransportationOffice
	err = appCtx.DB().Find(&closeoutOffice, newmove.CloseoutOfficeID)
	if err != nil {
		log.Panic(fmt.Errorf("failed to fetch closeout office: %w", err))
	}

	newmove.CloseoutOffice = &closeoutOffice
	return *newmove
}

func MakeSubmittedMoveWithPPMShipmentForSC(appCtx appcontext.AppContext) models.Move {
	userUploader := newUserUploader(appCtx)

	userInfo := newUserInfo("customer")
	moveInfo := scenario.MoveCreatorInfo{
		UserID:      uuid.Must(uuid.NewV4()),
		Email:       userInfo.email,
		SmID:        uuid.Must(uuid.NewV4()),
		FirstName:   userInfo.firstName,
		LastName:    userInfo.lastName,
		MoveID:      uuid.Must(uuid.NewV4()),
		MoveLocator: models.GenerateLocator(),
	}

	moveRouter := moverouter.NewMoveRouter()

	move := scenario.CreateSubmittedMoveWithPPMShipmentForSC(appCtx, userUploader, moveRouter, moveInfo)

	// re-fetch the move so that we ensure we have exactly what is in
	// the db
	newmove, err := models.FetchMove(appCtx.DB(), &auth.Session{}, move.ID)
	if err != nil {
		log.Panic(fmt.Errorf("failed to fetch move: %w", err))
	}

	return *newmove
}

func MakeApprovedMoveWithPPM(appCtx appcontext.AppContext) models.Move {
	userUploader := newUserUploader(appCtx)
	userInfo := newUserInfo("customer")
	moveInfo := scenario.MoveCreatorInfo{
		UserID:      uuid.Must(uuid.NewV4()),
		Email:       userInfo.email,
		SmID:        uuid.Must(uuid.NewV4()),
		FirstName:   userInfo.firstName,
		LastName:    userInfo.lastName,
		MoveID:      uuid.Must(uuid.NewV4()),
		MoveLocator: models.GenerateLocator(),
	}

	approvedAt := time.Date(2022, 4, 15, 12, 30, 0, 0, time.UTC)

	assertions := testdatagen.Assertions{
		UserUploader: userUploader,
		Move: models.Move{
			Status: models.MoveStatusAPPROVED,
		},
		MTOShipment: models.MTOShipment{
			Status: models.MTOShipmentStatusApproved,
		},
		PPMShipment: models.PPMShipment{
			ID:         uuid.Must(uuid.NewV4()),
			ApprovedAt: &approvedAt,
			Status:     models.PPMShipmentStatusWaitingOnCustomer,
		},
	}

	move, _ := scenario.CreateGenericMoveWithPPMShipment(appCtx, moveInfo, false, userUploader, &assertions.MTOShipment, &assertions.Move, assertions.PPMShipment)

	// re-fetch the move so that we ensure we have exactly what is in
	// the db
	newmove, err := models.FetchMove(appCtx.DB(), &auth.Session{}, move.ID)
	if err != nil {
		log.Panic(fmt.Errorf("failed to fetch move: %w", err))
	}

	return *newmove
}

func MakeUnSubmittedMoveWithPPMShipmentThroughEstimatedWeights(appCtx appcontext.AppContext) models.Move {
	/*
	 * A service member with orders and a PPM shipment updated with an estimated weight value and estimated incentive
	 */
	userUploader := newUserUploader(appCtx)

	userInfo := newUserInfo("customer")
	moveInfo := scenario.MoveCreatorInfo{
		UserID:           uuid.Must(uuid.NewV4()),
		Email:            userInfo.email,
		SmID:             uuid.Must(uuid.NewV4()),
		FirstName:        userInfo.firstName,
		LastName:         userInfo.lastName,
		MoveID:           uuid.Must(uuid.NewV4()),
		MoveLocator:      models.GenerateLocator(),
		CloseoutOfficeID: &scenario.DefaultCloseoutOfficeID,
	}
	assertions := testdatagen.Assertions{
		UserUploader: userUploader,
		PPMShipment: models.PPMShipment{
			ID:                 uuid.Must(uuid.NewV4()),
			EstimatedWeight:    models.PoundPointer(unit.Pound(4000)),
			HasProGear:         models.BoolPointer(false),
			EstimatedIncentive: models.CentPointer(unit.Cents(1000000)),
		},
	}

	move, _ := scenario.CreateGenericMoveWithPPMShipment(appCtx, moveInfo, true, userUploader, nil, nil, assertions.PPMShipment)

	// re-fetch the move so that we ensure we have exactly what is in
	// the db
	newmove, err := models.FetchMove(appCtx.DB(), &auth.Session{}, move.ID)
	if err != nil {
		log.Panic(fmt.Errorf("failed to fetch move: %w", err))
	}

	return *newmove
}

func MakeApprovedMoveWithPPMWithAboutFormComplete(appCtx appcontext.AppContext) models.Move {
	userUploader := newUserUploader(appCtx)

	userInfo := newUserInfo("customer")
	moveInfo := scenario.MoveCreatorInfo{
		UserID:           uuid.Must(uuid.NewV4()),
		Email:            userInfo.email,
		SmID:             uuid.Must(uuid.NewV4()),
		FirstName:        userInfo.firstName,
		LastName:         userInfo.lastName,
		MoveID:           uuid.Must(uuid.NewV4()),
		MoveLocator:      models.GenerateLocator(),
		CloseoutOfficeID: &scenario.DefaultCloseoutOfficeID,
	}

	approvedAt := time.Date(2022, 4, 15, 12, 30, 0, 0, time.UTC)
	address := factory.BuildAddress(appCtx.DB(), nil, nil)

	assertions := testdatagen.Assertions{
		UserUploader: userUploader,
		Move: models.Move{
			Status: models.MoveStatusAPPROVED,
		},
		MTOShipment: models.MTOShipment{
			Status: models.MTOShipmentStatusApproved,
		},
		PPMShipment: models.PPMShipment{
			ID:                          uuid.Must(uuid.NewV4()),
			ApprovedAt:                  &approvedAt,
			Status:                      models.PPMShipmentStatusWaitingOnCustomer,
			ActualMoveDate:              models.TimePointer(time.Date(testdatagen.GHCTestYear, time.March, 16, 0, 0, 0, 0, time.UTC)),
			ActualPickupPostalCode:      models.StringPointer("42444"),
			ActualDestinationPostalCode: models.StringPointer("30813"),
			HasReceivedAdvance:          models.BoolPointer(true),
			AdvanceAmountReceived:       models.CentPointer(unit.Cents(340000)),
			W2Address:                   &address,
		},
	}

	move, _ := scenario.CreateGenericMoveWithPPMShipment(appCtx, moveInfo, false, userUploader, &assertions.MTOShipment, &assertions.Move, assertions.PPMShipment)

	// re-fetch the move so that we ensure we have exactly what is in
	// the db
	newmove, err := models.FetchMove(appCtx.DB(), &auth.Session{}, move.ID)
	if err != nil {
		log.Panic(fmt.Errorf("failed to fetch move: %w", err))
	}

	return *newmove
}

func MakeUnsubmittedMoveWithMultipleFullPPMShipmentComplete(appCtx appcontext.AppContext) models.Move {
	userUploader := newUserUploader(appCtx)

	userInfo := newUserInfo("customer")
	moveInfo := scenario.MoveCreatorInfo{
		UserID:           uuid.Must(uuid.NewV4()),
		Email:            userInfo.email,
		SmID:             uuid.Must(uuid.NewV4()),
		FirstName:        userInfo.firstName,
		LastName:         userInfo.lastName,
		MoveID:           uuid.Must(uuid.NewV4()),
		MoveLocator:      models.GenerateLocator(),
		CloseoutOfficeID: &scenario.DefaultCloseoutOfficeID,
	}

	assertions := testdatagen.Assertions{
		UserUploader: userUploader,
		PPMShipment: models.PPMShipment{
			ID:     uuid.Must(uuid.NewV4()),
			Status: models.PPMShipmentStatusDraft,
		},
	}

	move, _ := scenario.CreateGenericMoveWithPPMShipment(appCtx, moveInfo, false, userUploader, nil, nil, assertions.PPMShipment)

	factory.BuildPPMShipment(appCtx.DB(), []factory.Customization{
		{
			Model:    move,
			LinkOnly: true,
		},
	}, nil)
	// re-fetch the move so that we ensure we have exactly what is in
	// the db
	newmove, err := models.FetchMove(appCtx.DB(), &auth.Session{}, move.ID)
	if err != nil {
		log.Panic(fmt.Errorf("failed to fetch move: %w", err))
	}

	return *newmove
}

func MakeApprovedMoveWithPPMProgearWeightTicket(appCtx appcontext.AppContext) models.Move {
	userUploader := newUserUploader(appCtx)

	userInfo := newUserInfo("customer")
	moveInfo := scenario.MoveCreatorInfo{
		UserID:      uuid.Must(uuid.NewV4()),
		Email:       userInfo.email,
		SmID:        uuid.Must(uuid.NewV4()),
		FirstName:   userInfo.firstName,
		LastName:    userInfo.lastName,
		MoveID:      uuid.Must(uuid.NewV4()),
		MoveLocator: models.GenerateLocator(),
	}

	approvedAt := time.Date(2022, 4, 15, 12, 30, 0, 0, time.UTC)
	address := factory.BuildAddress(appCtx.DB(), nil, nil)

	assertions := testdatagen.Assertions{
		UserUploader: userUploader,
		Move: models.Move{
			Status: models.MoveStatusAPPROVED,
		},
		MTOShipment: models.MTOShipment{
			Status: models.MTOShipmentStatusApproved,
		},
		PPMShipment: models.PPMShipment{
			ID:                          uuid.Must(uuid.NewV4()),
			ApprovedAt:                  &approvedAt,
			Status:                      models.PPMShipmentStatusWaitingOnCustomer,
			ActualMoveDate:              models.TimePointer(time.Date(testdatagen.GHCTestYear, time.March, 16, 0, 0, 0, 0, time.UTC)),
			ActualPickupPostalCode:      models.StringPointer("42444"),
			ActualDestinationPostalCode: models.StringPointer("30813"),
			HasReceivedAdvance:          models.BoolPointer(true),
			AdvanceAmountReceived:       models.CentPointer(unit.Cents(340000)),
			W2Address:                   &address,
		},
	}

	move, shipment := scenario.CreateGenericMoveWithPPMShipment(appCtx, moveInfo, false, userUploader, &assertions.MTOShipment, &assertions.Move, assertions.PPMShipment)

	factory.BuildWeightTicket(appCtx.DB(), []factory.Customization{
		{
			Model:    shipment,
			LinkOnly: true,
		},
		{
			Model:    move.Orders.ServiceMember,
			LinkOnly: true,
		},
	}, nil)
	factory.BuildProgearWeightTicket(appCtx.DB(), []factory.Customization{
		{
			Model:    shipment,
			LinkOnly: true,
		},
		{
			Model:    move.Orders.ServiceMember,
			LinkOnly: true,
		},
	}, nil)

	// re-fetch the move so that we ensure we have exactly what is in
	// the db
	newmove, err := models.FetchMove(appCtx.DB(), &auth.Session{}, move.ID)
	if err != nil {
		log.Panic(fmt.Errorf("failed to fetch move: %w", err))
	}

	return *newmove
}

func MakeApprovedMoveWithPPMProgearWeightTicketOffice(appCtx appcontext.AppContext) models.Move {
	userUploader := newUserUploader(appCtx)
	closeoutOffice := factory.BuildTransportationOffice(appCtx.DB(), []factory.Customization{
		{
			Model: models.TransportationOffice{Gbloc: "KKFA", ProvidesCloseout: true},
		},
	}, nil)

	userInfo := newUserInfo("customer")
	moveInfo := scenario.MoveCreatorInfo{
		UserID:           uuid.Must(uuid.NewV4()),
		Email:            userInfo.email,
		SmID:             uuid.Must(uuid.NewV4()),
		FirstName:        userInfo.firstName,
		LastName:         userInfo.lastName,
		MoveID:           uuid.Must(uuid.NewV4()),
		MoveLocator:      models.GenerateLocator(),
		CloseoutOfficeID: &closeoutOffice.ID,
	}

	approvedAt := time.Date(2022, 4, 15, 12, 30, 0, 0, time.UTC)
	address := factory.BuildAddress(appCtx.DB(), nil, nil)

	assertions := testdatagen.Assertions{
		UserUploader: userUploader,
		Move: models.Move{
			Status: models.MoveStatusAPPROVED,
		},
		MTOShipment: models.MTOShipment{
			Status: models.MTOShipmentStatusApproved,
		},
		PPMShipment: models.PPMShipment{
			ID:                          uuid.Must(uuid.NewV4()),
			ApprovedAt:                  &approvedAt,
			Status:                      models.PPMShipmentStatusNeedsCloseout,
			ActualMoveDate:              models.TimePointer(time.Date(testdatagen.GHCTestYear, time.March, 16, 0, 0, 0, 0, time.UTC)),
			ActualPickupPostalCode:      models.StringPointer("42444"),
			ActualDestinationPostalCode: models.StringPointer("30813"),
			HasReceivedAdvance:          models.BoolPointer(true),
			AdvanceAmountReceived:       models.CentPointer(unit.Cents(340000)),
			W2Address:                   &address,
		},
	}

	move, shipment := scenario.CreateGenericMoveWithPPMShipment(appCtx, moveInfo, false, userUploader, &assertions.MTOShipment, &assertions.Move, assertions.PPMShipment)

	factory.BuildWeightTicket(appCtx.DB(), []factory.Customization{
		{
			Model:    shipment,
			LinkOnly: true,
		},
		{
			Model:    move.Orders.ServiceMember,
			LinkOnly: true,
		},
	}, nil)
	factory.BuildProgearWeightTicket(appCtx.DB(), []factory.Customization{
		{
			Model:    shipment,
			LinkOnly: true,
		},
		{
			Model:    move.Orders.ServiceMember,
			LinkOnly: true,
		},
	}, nil)

	// re-fetch the move so that we ensure we have exactly what is in
	// the db
	newmove, err := models.FetchMove(appCtx.DB(), &auth.Session{}, move.ID)
	if err != nil {
		log.Panic(fmt.Errorf("failed to fetch move: %w", err))
	}

	return *newmove
}

func MakeApprovedMoveWithPPMProgearWeightTicketOfficeCivilian(appCtx appcontext.AppContext) models.Move {
	userUploader := newUserUploader(appCtx)
	closeoutOffice := factory.BuildTransportationOffice(appCtx.DB(), []factory.Customization{
		{
			Model: models.TransportationOffice{Gbloc: "KKFA", ProvidesCloseout: true},
		},
	}, nil)

	userInfo := newUserInfo("customer")
	moveInfo := scenario.MoveCreatorInfo{
		UserID:           uuid.Must(uuid.NewV4()),
		Email:            userInfo.email,
		SmID:             uuid.Must(uuid.NewV4()),
		FirstName:        userInfo.firstName,
		LastName:         userInfo.lastName,
		MoveID:           uuid.Must(uuid.NewV4()),
		MoveLocator:      models.GenerateLocator(),
		CloseoutOfficeID: &closeoutOffice.ID,
	}

	approvedAt := time.Date(2022, 4, 15, 12, 30, 0, 0, time.UTC)
	address := factory.BuildAddress(appCtx.DB(), nil, nil)

	order := factory.BuildOrder(appCtx.DB(), []factory.Customization{
		{
			Model: models.Order{
				Grade: models.ServiceMemberGradeCIVILIANEMPLOYEE.Pointer(),
			},
		},
	}, nil)

	move := models.Move{
		Status:   models.MoveStatusAPPROVED,
		OrdersID: order.ID,
	}

	assertions := testdatagen.Assertions{
		UserUploader: userUploader,
		Move:         move,
		MTOShipment: models.MTOShipment{
			Status: models.MTOShipmentStatusApproved,
		},
		PPMShipment: models.PPMShipment{
			ID:                           uuid.Must(uuid.NewV4()),
			ApprovedAt:                   &approvedAt,
			Status:                       models.PPMShipmentStatusNeedsCloseout,
			ActualMoveDate:               models.TimePointer(time.Date(testdatagen.GHCTestYear, time.March, 16, 0, 0, 0, 0, time.UTC)),
			ActualPickupPostalCode:       models.StringPointer("42444"),
			ActualDestinationPostalCode:  models.StringPointer("30813"),
			HasReceivedAdvance:           models.BoolPointer(true),
			AdvanceAmountReceived:        models.CentPointer(unit.Cents(340000)),
			W2Address:                    &address,
			IsActualExpenseReimbursement: models.BoolPointer(true),
		},
	}

	move, shipment := scenario.CreateGenericMoveWithPPMShipment(appCtx, moveInfo, false, userUploader, &assertions.MTOShipment, &assertions.Move, assertions.PPMShipment)

	factory.BuildWeightTicket(appCtx.DB(), []factory.Customization{
		{
			Model:    shipment,
			LinkOnly: true,
		},
		{
			Model:    move.Orders.ServiceMember,
			LinkOnly: true,
		},
	}, nil)
	factory.BuildProgearWeightTicket(appCtx.DB(), []factory.Customization{
		{
			Model:    shipment,
			LinkOnly: true,
		},
		{
			Model:    move.Orders.ServiceMember,
			LinkOnly: true,
		},
	}, nil)

	// re-fetch the move so that we ensure we have exactly what is in
	// the db
	newmove, err := models.FetchMove(appCtx.DB(), &auth.Session{}, move.ID)
	if err != nil {
		log.Panic(fmt.Errorf("failed to fetch move: %w", err))
	}

	return *newmove
}

func MakeApprovedMoveWithPPMWeightTicketOffice(appCtx appcontext.AppContext) models.Move {
	userUploader := newUserUploader(appCtx)
	closeoutOffice := factory.BuildTransportationOffice(appCtx.DB(), []factory.Customization{
		{
			Model: models.TransportationOffice{Gbloc: "KKFA", ProvidesCloseout: true},
		},
	}, nil)
	userInfo := newUserInfo("customer")
	moveInfo := scenario.MoveCreatorInfo{
		UserID:           uuid.Must(uuid.NewV4()),
		Email:            userInfo.email,
		SmID:             uuid.Must(uuid.NewV4()),
		FirstName:        userInfo.firstName,
		LastName:         userInfo.lastName,
		MoveID:           uuid.Must(uuid.NewV4()),
		MoveLocator:      models.GenerateLocator(),
		CloseoutOfficeID: &closeoutOffice.ID,
	}

	approvedAt := time.Date(2022, 4, 15, 12, 30, 0, 0, time.UTC)
	address := factory.BuildAddress(appCtx.DB(), nil, nil)

	assertions := testdatagen.Assertions{
		UserUploader: userUploader,
		Move: models.Move{
			Status: models.MoveStatusAPPROVED,
		},
		MTOShipment: models.MTOShipment{
			Status: models.MTOShipmentStatusApproved,
		},
		PPMShipment: models.PPMShipment{
			ID:                          uuid.Must(uuid.NewV4()),
			ApprovedAt:                  &approvedAt,
			Status:                      models.PPMShipmentStatusNeedsCloseout,
			ActualMoveDate:              models.TimePointer(time.Date(testdatagen.GHCTestYear, time.March, 16, 0, 0, 0, 0, time.UTC)),
			ActualPickupPostalCode:      models.StringPointer("42444"),
			ActualDestinationPostalCode: models.StringPointer("30813"),
			HasReceivedAdvance:          models.BoolPointer(true),
			AdvanceAmountReceived:       models.CentPointer(unit.Cents(340000)),
			W2Address:                   &address,
		},
	}

	move, shipment := scenario.CreateGenericMoveWithPPMShipment(appCtx, moveInfo, false, userUploader, &assertions.MTOShipment, &assertions.Move, assertions.PPMShipment)

	factory.BuildWeightTicket(appCtx.DB(), []factory.Customization{
		{
			Model:    shipment,
			LinkOnly: true,
		},
		{
			Model:    move.Orders.ServiceMember,
			LinkOnly: true,
		},
	}, nil)

	// re-fetch the move so that we ensure we have exactly what is in
	// the db
	newmove, err := models.FetchMove(appCtx.DB(), &auth.Session{}, move.ID)
	if err != nil {
		log.Panic(fmt.Errorf("failed to fetch move: %w", err))
	}

	return *newmove
}

func MakeApprovedMoveWithPPMWeightTicketOfficeWithHHG(appCtx appcontext.AppContext) models.Move {
	userUploader := newUserUploader(appCtx)
	closeoutOffice := factory.BuildTransportationOffice(appCtx.DB(), []factory.Customization{
		{
			Model: models.TransportationOffice{Gbloc: "KKFA", ProvidesCloseout: true},
		},
	}, nil)
	userInfo := newUserInfo("customer")
	moveInfo := scenario.MoveCreatorInfo{
		UserID:           uuid.Must(uuid.NewV4()),
		Email:            userInfo.email,
		SmID:             uuid.Must(uuid.NewV4()),
		FirstName:        userInfo.firstName,
		LastName:         userInfo.lastName,
		MoveID:           uuid.Must(uuid.NewV4()),
		MoveLocator:      models.GenerateLocator(),
		CloseoutOfficeID: &closeoutOffice.ID,
	}

	approvedAt := time.Date(2022, 4, 15, 12, 30, 0, 0, time.UTC)
	address := factory.BuildAddress(appCtx.DB(), nil, nil)

	assertions := testdatagen.Assertions{
		UserUploader: userUploader,
		Move: models.Move{
			Status: models.MoveStatusAPPROVED,
		},
		MTOShipment: models.MTOShipment{
			Status: models.MTOShipmentStatusApproved,
		},
		PPMShipment: models.PPMShipment{
			ID:                          uuid.Must(uuid.NewV4()),
			ApprovedAt:                  &approvedAt,
			Status:                      models.PPMShipmentStatusNeedsCloseout,
			ActualMoveDate:              models.TimePointer(time.Date(testdatagen.GHCTestYear, time.March, 16, 0, 0, 0, 0, time.UTC)),
			ActualPickupPostalCode:      models.StringPointer("42444"),
			ActualDestinationPostalCode: models.StringPointer("30813"),
			HasReceivedAdvance:          models.BoolPointer(true),
			AdvanceAmountReceived:       models.CentPointer(unit.Cents(340000)),
			W2Address:                   &address,
		},
	}

	move, shipment := scenario.CreateGenericMoveWithPPMShipment(appCtx, moveInfo, false, userUploader, &assertions.MTOShipment, &assertions.Move, assertions.PPMShipment)

	estimatedWeight := unit.Pound(1400)
	actualWeight := unit.Pound(2000)

	requestedPickupDate := time.Now().AddDate(0, 3, 0)
	requestedDeliveryDate := requestedPickupDate.AddDate(0, 1, 0)

	factory.BuildMTOShipment(appCtx.DB(), []factory.Customization{
		{
			Model: models.MTOShipment{
				PrimeEstimatedWeight:  &estimatedWeight,
				PrimeActualWeight:     &actualWeight,
				ShipmentType:          models.MTOShipmentTypeHHG,
				Status:                models.MTOShipmentStatusApproved,
				RequestedPickupDate:   &requestedPickupDate,
				RequestedDeliveryDate: &requestedDeliveryDate,
			},
		},
		{
			Model:    move,
			LinkOnly: true,
		},
	}, nil)

	factory.BuildWeightTicket(appCtx.DB(), []factory.Customization{
		{
			Model:    shipment,
			LinkOnly: true,
		},
		{
			Model:    move.Orders.ServiceMember,
			LinkOnly: true,
		},
	}, nil)

	// re-fetch the move so that we ensure we have exactly what is in
	// the db
	newmove, err := models.FetchMove(appCtx.DB(), &auth.Session{}, move.ID)
	if err != nil {
		log.Panic(fmt.Errorf("failed to fetch move: %w", err))
	}

	return *newmove
}

func MakeApprovedMoveWithPPMMovingExpense(appCtx appcontext.AppContext) models.Move {
	userUploader := newUserUploader(appCtx)

	userInfo := newUserInfo("customer")
	moveInfo := scenario.MoveCreatorInfo{
		UserID:      uuid.Must(uuid.NewV4()),
		Email:       userInfo.email,
		SmID:        uuid.Must(uuid.NewV4()),
		FirstName:   userInfo.firstName,
		LastName:    userInfo.lastName,
		MoveID:      uuid.Must(uuid.NewV4()),
		MoveLocator: models.GenerateLocator(),
	}

	approvedAt := time.Date(2022, 4, 15, 12, 30, 0, 0, time.UTC)
	address := factory.BuildAddress(appCtx.DB(), nil, nil)
	storageStart := time.Now()
	storageEnd := storageStart.Add(7 * time.Hour * 24)
	assertions := testdatagen.Assertions{
		UserUploader: userUploader,
		Move: models.Move{
			Status: models.MoveStatusAPPROVED,
		},
		MTOShipment: models.MTOShipment{
			ID:     uuid.Must(uuid.NewV4()),
			Status: models.MTOShipmentStatusApproved,
		},
		PPMShipment: models.PPMShipment{
			ID:                          uuid.Must(uuid.NewV4()),
			ApprovedAt:                  &approvedAt,
			Status:                      models.PPMShipmentStatusWaitingOnCustomer,
			ActualMoveDate:              models.TimePointer(time.Date(testdatagen.GHCTestYear, time.March, 16, 0, 0, 0, 0, time.UTC)),
			ActualPickupPostalCode:      models.StringPointer("42444"),
			ActualDestinationPostalCode: models.StringPointer("30813"),
			HasReceivedAdvance:          models.BoolPointer(true),
			AdvanceAmountReceived:       models.CentPointer(unit.Cents(340000)),
			W2Address:                   &address,
			ExpectedDepartureDate:       time.Date(testdatagen.GHCTestYear, time.March, 15, 0, 0, 0, 0, time.UTC),
			SITEstimatedEntryDate:       &storageStart,
			SITEstimatedDepartureDate:   &storageEnd,
			SITExpected:                 models.BoolPointer(true),
		},
	}

	move, shipment := scenario.CreateGenericMoveWithPPMShipment(appCtx, moveInfo, false, userUploader, &assertions.MTOShipment, &assertions.Move, assertions.PPMShipment)
	threeMonthsAgo := time.Now().AddDate(0, -3, 0)
	twoMonthsAgo := threeMonthsAgo.AddDate(0, 1, 0)
	sitCost := unit.Cents(200000)
	sitItems := factory.BuildOriginSITServiceItems(appCtx.DB(), move, shipment.Shipment, &threeMonthsAgo, &twoMonthsAgo)
	sitItems = append(sitItems, factory.BuildDestSITServiceItems(appCtx.DB(), move, shipment.Shipment, &twoMonthsAgo, nil)...)
	paymentRequest := factory.BuildPaymentRequest(appCtx.DB(), []factory.Customization{
		{
			Model: models.PaymentRequest{
				ID:              uuid.Must(uuid.NewV4()),
				IsFinal:         false,
				Status:          models.PaymentRequestStatusReviewed,
				RejectionReason: nil,
			},
		},
		{
			Model:    move,
			LinkOnly: true,
		},
	}, nil)
	for i := range sitItems {
		factory.BuildPaymentServiceItem(appCtx.DB(), []factory.Customization{
			{
				Model: models.PaymentServiceItem{
					PriceCents: &sitCost,
				},
			}, {
				Model:    paymentRequest,
				LinkOnly: true,
			}, {
				Model:    sitItems[i],
				LinkOnly: true,
			},
		}, nil)
	}

	factory.BuildWeightTicket(appCtx.DB(), []factory.Customization{
		{
			Model:    shipment,
			LinkOnly: true,
		},
		{
			Model:    move.Orders.ServiceMember,
			LinkOnly: true,
		},
	}, nil)

	factory.BuildMovingExpense(appCtx.DB(), []factory.Customization{
		{
			Model:    shipment,
			LinkOnly: true,
		},
		{
			Model:    move.Orders.ServiceMember,
			LinkOnly: true,
		},
	}, nil)

	storageExpenseType := models.MovingExpenseReceiptTypeStorage
	sitLocation := models.SITLocationTypeOrigin
	weightStored := 2000
	factory.BuildMovingExpense(appCtx.DB(), []factory.Customization{
		{
			Model:    shipment,
			LinkOnly: true,
		},
		{
			Model:    move.Orders.ServiceMember,
			LinkOnly: true,
		},
		{
			Model: models.MovingExpense{
				MovingExpenseType: &storageExpenseType,
				Description:       models.StringPointer("Storage R Us monthly rental unit"),
				SITStartDate:      &storageStart,
				SITEndDate:        &storageEnd,
				SITLocation:       &sitLocation,
				WeightStored:      (*unit.Pound)(&weightStored),
			},
		},
	}, nil)

	// re-fetch the move so that we ensure we have exactly what is in
	// the db
	newmove, err := models.FetchMove(appCtx.DB(), &auth.Session{}, move.ID)
	if err != nil {
		log.Panic(fmt.Errorf("failed to fetch move: %w", err))
	}

	return *newmove
}

func MakeApprovedMoveWithPPMMovingExpenseOffice(appCtx appcontext.AppContext) models.Move {
	userUploader := newUserUploader(appCtx)
	closeoutOffice := factory.BuildTransportationOffice(appCtx.DB(), []factory.Customization{
		{
			Model: models.TransportationOffice{Gbloc: "KKFA", ProvidesCloseout: true},
		},
	}, nil)

	userInfo := newUserInfo("customer")
	moveInfo := scenario.MoveCreatorInfo{
		UserID:           uuid.Must(uuid.NewV4()),
		Email:            userInfo.email,
		SmID:             uuid.Must(uuid.NewV4()),
		FirstName:        userInfo.firstName,
		LastName:         userInfo.lastName,
		MoveID:           uuid.Must(uuid.NewV4()),
		MoveLocator:      models.GenerateLocator(),
		CloseoutOfficeID: &closeoutOffice.ID,
	}

	approvedAt := time.Date(2022, 4, 15, 12, 30, 0, 0, time.UTC)
	address := factory.BuildAddress(appCtx.DB(), nil, nil)
	storageStart := time.Now()
	storageEnd := storageStart.Add(7 * time.Hour * 24)
	assertions := testdatagen.Assertions{
		UserUploader: userUploader,
		Move: models.Move{
			Status: models.MoveStatusAPPROVED,
		},
		MTOShipment: models.MTOShipment{
			ID:     uuid.Must(uuid.NewV4()),
			Status: models.MTOShipmentStatusApproved,
		},
		PPMShipment: models.PPMShipment{
			ID:                          uuid.Must(uuid.NewV4()),
			ApprovedAt:                  &approvedAt,
			Status:                      models.PPMShipmentStatusNeedsCloseout,
			ActualMoveDate:              models.TimePointer(time.Date(testdatagen.GHCTestYear, time.March, 16, 0, 0, 0, 0, time.UTC)),
			ActualPickupPostalCode:      models.StringPointer("42444"),
			ActualDestinationPostalCode: models.StringPointer("30813"),
			HasReceivedAdvance:          models.BoolPointer(true),
			AdvanceAmountReceived:       models.CentPointer(unit.Cents(340000)),
			W2Address:                   &address,
			ExpectedDepartureDate:       time.Date(testdatagen.GHCTestYear, time.March, 15, 0, 0, 0, 0, time.UTC),
			SITEstimatedEntryDate:       &storageStart,
			SITEstimatedDepartureDate:   &storageEnd,
			SITExpected:                 models.BoolPointer(true),
		},
	}

	move, shipment := scenario.CreateGenericMoveWithPPMShipment(appCtx, moveInfo, false, userUploader, &assertions.MTOShipment, &assertions.Move, assertions.PPMShipment)
	threeMonthsAgo := time.Now().AddDate(0, -3, 0)
	twoMonthsAgo := threeMonthsAgo.AddDate(0, 1, 0)
	sitCost := unit.Cents(200000)
	sitItems := factory.BuildOriginSITServiceItems(appCtx.DB(), move, shipment.Shipment, &threeMonthsAgo, &twoMonthsAgo)
	sitItems = append(sitItems, factory.BuildDestSITServiceItems(appCtx.DB(), move, shipment.Shipment, &twoMonthsAgo, nil)...)
	paymentRequest := factory.BuildPaymentRequest(appCtx.DB(), []factory.Customization{
		{
			Model: models.PaymentRequest{
				ID:              uuid.Must(uuid.NewV4()),
				IsFinal:         false,
				Status:          models.PaymentRequestStatusReviewed,
				RejectionReason: nil,
			},
		},
		{
			Model:    move,
			LinkOnly: true,
		},
	}, nil)
	for i := range sitItems {
		factory.BuildPaymentServiceItem(appCtx.DB(), []factory.Customization{
			{
				Model: models.PaymentServiceItem{
					PriceCents: &sitCost,
				},
			}, {
				Model:    paymentRequest,
				LinkOnly: true,
			}, {
				Model:    sitItems[i],
				LinkOnly: true,
			},
		}, nil)
	}

	factory.BuildWeightTicket(appCtx.DB(), []factory.Customization{
		{
			Model:    shipment,
			LinkOnly: true,
		},
		{
			Model:    move.Orders.ServiceMember,
			LinkOnly: true,
		},
	}, nil)
	factory.BuildMovingExpense(appCtx.DB(), []factory.Customization{
		{
			Model:    shipment,
			LinkOnly: true,
		},
		{
			Model:    move.Orders.ServiceMember,
			LinkOnly: true,
		},
	}, nil)

	storageExpenseType := models.MovingExpenseReceiptTypeStorage
	sitLocation := models.SITLocationTypeOrigin
	weightStored := 2000
	factory.BuildMovingExpense(appCtx.DB(), []factory.Customization{
		{
			Model:    shipment,
			LinkOnly: true,
		},
		{
			Model:    move.Orders.ServiceMember,
			LinkOnly: true,
		},
		{
			Model: models.MovingExpense{
				MovingExpenseType: &storageExpenseType,
				Description:       models.StringPointer("Storage R Us monthly rental unit"),
				SITStartDate:      &storageStart,
				SITEndDate:        &storageEnd,
				SITLocation:       &sitLocation,
				WeightStored:      (*unit.Pound)(&weightStored),
			},
		},
	}, nil)

	// re-fetch the move so that we ensure we have exactly what is in
	// the db
	newmove, err := models.FetchMove(appCtx.DB(), &auth.Session{}, move.ID)
	if err != nil {
		log.Panic(fmt.Errorf("failed to fetch move: %w", err))
	}

	return *newmove
}

func MakeApprovedMoveWithPPMAllDocTypesOffice(appCtx appcontext.AppContext) models.Move {
	userUploader := newUserUploader(appCtx)
	closeoutOffice := factory.BuildTransportationOffice(appCtx.DB(), []factory.Customization{
		{
			Model: models.TransportationOffice{Gbloc: "KKFA", ProvidesCloseout: true},
		},
	}, nil)

	userInfo := newUserInfo("customer")
	moveInfo := scenario.MoveCreatorInfo{
		UserID:           uuid.Must(uuid.NewV4()),
		Email:            userInfo.email,
		SmID:             uuid.Must(uuid.NewV4()),
		FirstName:        userInfo.firstName,
		LastName:         userInfo.lastName,
		MoveID:           uuid.Must(uuid.NewV4()),
		MoveLocator:      models.GenerateLocator(),
		CloseoutOfficeID: &closeoutOffice.ID,
	}

	approvedAt := time.Date(2022, 4, 15, 12, 30, 0, 0, time.UTC)
	address := factory.BuildAddress(appCtx.DB(), nil, nil)

	assertions := testdatagen.Assertions{
		UserUploader: userUploader,
		Move: models.Move{
			Status: models.MoveStatusAPPROVED,
		},
		MTOShipment: models.MTOShipment{
			ID:     uuid.Must(uuid.NewV4()),
			Status: models.MTOShipmentStatusApproved,
		},
		PPMShipment: models.PPMShipment{
			ID:                          uuid.Must(uuid.NewV4()),
			ApprovedAt:                  &approvedAt,
			Status:                      models.PPMShipmentStatusNeedsCloseout,
			ActualMoveDate:              models.TimePointer(time.Date(testdatagen.GHCTestYear, time.March, 16, 0, 0, 0, 0, time.UTC)),
			ActualPickupPostalCode:      models.StringPointer("42444"),
			ActualDestinationPostalCode: models.StringPointer("30813"),
			HasReceivedAdvance:          models.BoolPointer(true),
			AdvanceAmountReceived:       models.CentPointer(unit.Cents(340000)),
			W2Address:                   &address,
		},
	}

	move, shipment := scenario.CreateGenericMoveWithPPMShipment(appCtx, moveInfo, false, userUploader, &assertions.MTOShipment, &assertions.Move, assertions.PPMShipment)

	factory.BuildWeightTicket(appCtx.DB(), []factory.Customization{
		{
			Model:    shipment,
			LinkOnly: true,
		},
		{
			Model:    move.Orders.ServiceMember,
			LinkOnly: true,
		},
	}, nil)
	factory.BuildProgearWeightTicket(appCtx.DB(), []factory.Customization{
		{
			Model:    shipment,
			LinkOnly: true,
		},
		{
			Model:    move.Orders.ServiceMember,
			LinkOnly: true,
		},
	}, nil)
	factory.BuildMovingExpense(appCtx.DB(), []factory.Customization{
		{
			Model:    shipment,
			LinkOnly: true,
		},
		{
			Model:    move.Orders.ServiceMember,
			LinkOnly: true,
		},
	}, nil)

	// re-fetch the move so that we ensure we have exactly what is in
	// the db
	newmove, err := models.FetchMove(appCtx.DB(), &auth.Session{}, move.ID)
	if err != nil {
		log.Panic(fmt.Errorf("failed to fetch move: %w", err))
	}

	return *newmove
}

// the old serviceMemberWithOrdersAndPPMMove
func MakeDraftMoveWithPPMWithDepartureDate(appCtx appcontext.AppContext) models.Move {
	userUploader := newUserUploader(appCtx)

	userInfo := newUserInfo("customer")
	moveInfo := scenario.MoveCreatorInfo{
		UserID:      uuid.Must(uuid.NewV4()),
		Email:       userInfo.email,
		SmID:        uuid.Must(uuid.NewV4()),
		FirstName:   userInfo.firstName,
		LastName:    userInfo.lastName,
		MoveID:      uuid.Must(uuid.NewV4()),
		MoveLocator: models.GenerateLocator(),
	}

	departureDate := time.Date(2022, time.February, 01, 0, 0, 0, 0, time.UTC)

	assertions := testdatagen.Assertions{
		UserUploader: userUploader,
		PPMShipment: models.PPMShipment{
			ID:                    uuid.Must(uuid.NewV4()),
			Status:                models.PPMShipmentStatusDraft,
			EstimatedWeight:       models.PoundPointer(unit.Pound(4000)),
			EstimatedIncentive:    models.CentPointer(unit.Cents(1000000)),
			ExpectedDepartureDate: departureDate,
		},
	}

	move, _ := scenario.CreateGenericMoveWithPPMShipment(appCtx, moveInfo, false, userUploader, nil, nil, assertions.PPMShipment)

	// re-fetch the move so that we ensure we have exactly what is in
	// the db
	newmove, err := models.FetchMove(appCtx.DB(), &auth.Session{}, move.ID)
	if err != nil {
		log.Panic(fmt.Errorf("failed to fetch move: %w", err))
	}

	return *newmove
}

func MakeApprovedMoveWithPPMShipmentAndExcessWeight(appCtx appcontext.AppContext) models.Move {
	userUploader := newUserUploader(appCtx)

	closeoutOffice := factory.BuildTransportationOffice(appCtx.DB(), []factory.Customization{
		{
			Model: models.TransportationOffice{Gbloc: "KKFA", ProvidesCloseout: true},
		},
	}, nil)

	moveInfo := scenario.MoveCreatorInfo{
		UserID:           uuid.Must(uuid.NewV4()),
		Email:            "excessweightsPPM@ppm.approved",
		SmID:             uuid.Must(uuid.NewV4()),
		FirstName:        "One PPM",
		LastName:         "ExcessWeights",
		MoveID:           uuid.Must(uuid.NewV4()),
		MoveLocator:      models.GenerateLocator(),
		CloseoutOfficeID: &closeoutOffice.ID,
	}
	approvedAt := time.Date(2022, 4, 15, 12, 30, 0, 0, time.UTC)
	address := factory.BuildAddress(appCtx.DB(), nil, nil)

	assertions := testdatagen.Assertions{
		UserUploader: userUploader,
		Move: models.Move{
			Status: models.MoveStatusAPPROVED,
		},
		MTOShipment: models.MTOShipment{
			ID:     uuid.Must(uuid.NewV4()),
			Status: models.MTOShipmentStatusApproved,
		},
		PPMShipment: models.PPMShipment{
			ID:                          uuid.Must(uuid.NewV4()),
			ApprovedAt:                  &approvedAt,
			Status:                      models.PPMShipmentStatusNeedsCloseout,
			ActualMoveDate:              models.TimePointer(time.Date(testdatagen.GHCTestYear, time.March, 16, 0, 0, 0, 0, time.UTC)),
			ActualPickupPostalCode:      models.StringPointer("42444"),
			ActualDestinationPostalCode: models.StringPointer("30813"),
			HasReceivedAdvance:          models.BoolPointer(true),
			AdvanceAmountReceived:       models.CentPointer(unit.Cents(340000)),
			AdvanceStatus:               (*models.PPMAdvanceStatus)(models.StringPointer(string(models.PPMAdvanceStatusApproved))),
			W2Address:                   &address,
		},
	}

	move, shipment := scenario.CreateGenericMoveWithPPMShipment(appCtx, moveInfo, false, userUploader, &assertions.MTOShipment, &assertions.Move, assertions.PPMShipment)

	factory.BuildWeightTicket(appCtx.DB(), []factory.Customization{
		{
			Model:    shipment,
			LinkOnly: true,
		},
		{
			Model:    move.Orders.ServiceMember,
			LinkOnly: true,
		},
		{
			Model: models.WeightTicket{
				EmptyWeight: models.PoundPointer(unit.Pound(1000)),
				FullWeight:  models.PoundPointer(unit.Pound(20000)),
			},
		}}, nil)
	return move
}

func MakeHHGMoveInSIT(appCtx appcontext.AppContext) models.Move {
	userUploader := newUserUploader(appCtx)
	userInfo := newUserInfo("customer")

	user := factory.BuildUser(appCtx.DB(), []factory.Customization{
		{
			Model: models.User{
				OktaEmail: userInfo.email,
				Active:    true,
			},
		},
	}, nil)
	customer := factory.BuildExtendedServiceMember(appCtx.DB(), []factory.Customization{
		{
			Model: models.ServiceMember{
				PersonalEmail: &userInfo.email,
				FirstName:     &userInfo.firstName,
				LastName:      &userInfo.lastName,
				CacValidated:  true,
			},
		},
		{
			Model:    user,
			LinkOnly: true,
		},
	}, nil)
	dependentsAuthorized := true
	sitDaysAllowance := 90
	entitlements := factory.BuildEntitlement(appCtx.DB(), []factory.Customization{
		{
			Model: models.Entitlement{
				DependentsAuthorized: &dependentsAuthorized,
				StorageInTransit:     &sitDaysAllowance,
			},
		},
	}, nil)
	orders := factory.BuildOrder(appCtx.DB(), []factory.Customization{
		{
			Model:    customer,
			LinkOnly: true,
		},
		{
			Model:    entitlements,
			LinkOnly: true,
		},
		{
			Model: models.UserUpload{},
			ExtendedParams: &factory.UserUploadExtendedParams{
				UserUploader: userUploader,
				AppContext:   appCtx,
			},
		},
	}, nil)
	now := time.Now()
	move := factory.BuildMove(appCtx.DB(), []factory.Customization{
		{
			Model:    orders,
			LinkOnly: true,
		},
		{
			Model: models.Move{
				Status:             models.MoveStatusAPPROVALSREQUESTED,
				AvailableToPrimeAt: &now,
			},
		},
	}, nil)
	estimatedWeight := unit.Pound(1400)
	actualWeight := unit.Pound(2000)

	requestedPickupDate := now.AddDate(0, 3, 0)
	requestedDeliveryDate := requestedPickupDate.AddDate(0, 1, 0)
	// pickupAddress := factory.BuildAddress(appCtx.DB(), nil, nil)

	shipment := factory.BuildMTOShipment(appCtx.DB(), []factory.Customization{
		{
			Model: models.MTOShipment{
				PrimeEstimatedWeight:  &estimatedWeight,
				PrimeActualWeight:     &actualWeight,
				ShipmentType:          models.MTOShipmentTypeHHG,
				Status:                models.MTOShipmentStatusApproved,
				RequestedPickupDate:   &requestedPickupDate,
				RequestedDeliveryDate: &requestedDeliveryDate,
				SITDaysAllowance:      &sitDaysAllowance,
			},
		},
		{
			Model:    move,
			LinkOnly: true,
		},
	}, nil)

	agentUserInfo := newUserInfo("agent")
	factory.BuildMTOAgent(appCtx.DB(), []factory.Customization{
		{
			Model:    shipment,
			LinkOnly: true,
		},
		{Model: models.MTOAgent{
			FirstName:    &agentUserInfo.firstName,
			LastName:     &agentUserInfo.lastName,
			Email:        &agentUserInfo.email,
			MTOAgentType: models.MTOAgentReleasing,
		},
		},
	}, nil)

	twoMonthsAgo := now.AddDate(0, -2, 0)
	oneMonthAgo := now.AddDate(0, -1, 0)
	factory.BuildOriginSITServiceItems(appCtx.DB(), move, shipment, &twoMonthsAgo, &oneMonthAgo)
	factory.BuildDestSITServiceItems(appCtx.DB(), move, shipment, &oneMonthAgo, nil)

	return move
}

// Creates an HHG move with a past Origin and Destination SIT
func HHGMoveWithPastSITs(appCtx appcontext.AppContext) models.Move {
	userUploader := newUserUploader(appCtx)
	userInfo := newUserInfo("customer")

	user := factory.BuildUser(appCtx.DB(), []factory.Customization{
		{
			Model: models.User{
				OktaEmail: userInfo.email,
				Active:    true,
			},
		},
	}, nil)
	customer := factory.BuildExtendedServiceMember(appCtx.DB(), []factory.Customization{
		{
			Model: models.ServiceMember{
				PersonalEmail: &userInfo.email,
				FirstName:     &userInfo.firstName,
				LastName:      &userInfo.lastName,
				CacValidated:  true,
			},
		},
		{
			Model:    user,
			LinkOnly: true,
		},
	}, nil)
	dependentsAuthorized := true
	sitDaysAllowance := 90
	entitlements := factory.BuildEntitlement(appCtx.DB(), []factory.Customization{
		{
			Model: models.Entitlement{
				DependentsAuthorized: &dependentsAuthorized,
				StorageInTransit:     &sitDaysAllowance,
			},
		},
	}, nil)
	orders := factory.BuildOrder(appCtx.DB(), []factory.Customization{
		{
			Model:    customer,
			LinkOnly: true,
		},
		{
			Model:    entitlements,
			LinkOnly: true,
		},
		{
			Model: models.UserUpload{},
			ExtendedParams: &factory.UserUploadExtendedParams{
				UserUploader: userUploader,
				AppContext:   appCtx,
			},
		},
	}, nil)
	now := time.Now()
	move := factory.BuildMove(appCtx.DB(), []factory.Customization{
		{
			Model:    orders,
			LinkOnly: true,
		},
		{
			Model: models.Move{
				Status:             models.MoveStatusAPPROVALSREQUESTED,
				AvailableToPrimeAt: &now,
			},
		},
	}, nil)
	estimatedWeight := unit.Pound(1400)
	actualWeight := unit.Pound(2000)

	requestedPickupDate := now.AddDate(0, 3, 0)
	requestedDeliveryDate := requestedPickupDate.AddDate(0, 1, 0)
	// pickupAddress := factory.BuildAddress(appCtx.DB(), nil, nil)

	shipment := factory.BuildMTOShipment(appCtx.DB(), []factory.Customization{
		{
			Model: models.MTOShipment{
				PrimeEstimatedWeight:  &estimatedWeight,
				PrimeActualWeight:     &actualWeight,
				ShipmentType:          models.MTOShipmentTypeHHG,
				Status:                models.MTOShipmentStatusApproved,
				RequestedPickupDate:   &requestedPickupDate,
				RequestedDeliveryDate: &requestedDeliveryDate,
				SITDaysAllowance:      &sitDaysAllowance,
			},
		},
		{
			Model:    move,
			LinkOnly: true,
		},
	}, nil)

	agentUserInfo := newUserInfo("agent")
	factory.BuildMTOAgent(appCtx.DB(), []factory.Customization{
		{
			Model:    shipment,
			LinkOnly: true,
		},
		{Model: models.MTOAgent{
			FirstName:    &agentUserInfo.firstName,
			LastName:     &agentUserInfo.lastName,
			Email:        &agentUserInfo.email,
			MTOAgentType: models.MTOAgentReleasing,
		},
		},
	}, nil)

	fourMonthsAgo := now.AddDate(0, -4, 0)
	threeMonthsAgo := now.AddDate(0, -3, 0)
	twoMonthsAgo := now.AddDate(0, -2, 0)
	oneMonthAgo := now.AddDate(0, -1, 0)
	factory.BuildOriginSITServiceItems(appCtx.DB(), move, shipment, &fourMonthsAgo, &threeMonthsAgo)
	factory.BuildDestSITServiceItems(appCtx.DB(), move, shipment, &twoMonthsAgo, &oneMonthAgo)

	return move
}

func MakeHHGMoveInSITNoExcessWeight(appCtx appcontext.AppContext) models.Move {
	userUploader := newUserUploader(appCtx)
	userInfo := newUserInfo("customer")

	user := factory.BuildUser(appCtx.DB(), []factory.Customization{
		{
			Model: models.User{
				OktaEmail: userInfo.email,
				Active:    true,
			},
		},
	}, nil)
	customer := factory.BuildExtendedServiceMember(appCtx.DB(), []factory.Customization{
		{
			Model: models.ServiceMember{
				PersonalEmail: &userInfo.email,
				FirstName:     &userInfo.firstName,
				LastName:      &userInfo.lastName,
				CacValidated:  true,
			},
		},
		{
			Model:    user,
			LinkOnly: true,
		},
	}, nil)
	dependentsAuthorized := true
	sitDaysAllowance := 90
	entitlements := factory.BuildEntitlement(appCtx.DB(), []factory.Customization{
		{
			Model: models.Entitlement{
				DependentsAuthorized: &dependentsAuthorized,
				StorageInTransit:     &sitDaysAllowance,
			},
		},
	}, nil)
	orders := factory.BuildOrder(appCtx.DB(), []factory.Customization{
		{
			Model:    customer,
			LinkOnly: true,
		},
		{
			Model:    entitlements,
			LinkOnly: true,
		},
		{
			Model: models.UserUpload{},
			ExtendedParams: &factory.UserUploadExtendedParams{
				UserUploader: userUploader,
				AppContext:   appCtx,
			},
		},
	}, nil)
	now := time.Now()
	move := factory.BuildMove(appCtx.DB(), []factory.Customization{
		{
			Model:    orders,
			LinkOnly: true,
		},
		{
			Model: models.Move{
				Status:             models.MoveStatusAPPROVED,
				AvailableToPrimeAt: &now,
			},
		},
	}, nil)
	estimatedWeight := unit.Pound(1400)
	actualWeight := unit.Pound(1350)

	requestedPickupDate := now.AddDate(0, 3, 0)
	requestedDeliveryDate := requestedPickupDate.AddDate(0, 1, 0)

	shipment := factory.BuildMTOShipment(appCtx.DB(), []factory.Customization{
		{
			Model: models.MTOShipment{
				PrimeEstimatedWeight:  &estimatedWeight,
				PrimeActualWeight:     &actualWeight,
				ShipmentType:          models.MTOShipmentTypeHHG,
				Status:                models.MTOShipmentStatusApproved,
				RequestedPickupDate:   &requestedPickupDate,
				RequestedDeliveryDate: &requestedDeliveryDate,
				SITDaysAllowance:      &sitDaysAllowance,
			},
		},
		{
			Model:    move,
			LinkOnly: true,
		},
	}, nil)

	agentUserInfo := newUserInfo("agent")
	factory.BuildMTOAgent(appCtx.DB(), []factory.Customization{
		{
			Model:    shipment,
			LinkOnly: true,
		},
		{Model: models.MTOAgent{
			FirstName:    &agentUserInfo.firstName,
			LastName:     &agentUserInfo.lastName,
			Email:        &agentUserInfo.email,
			MTOAgentType: models.MTOAgentReleasing,
		},
		},
	}, nil)

	twoMonthsAgo := now.AddDate(0, -2, 0)
	oneMonthAgo := now.AddDate(0, -1, 0)
	factory.BuildOriginSITServiceItems(appCtx.DB(), move, shipment, &twoMonthsAgo, &oneMonthAgo)
	factory.BuildDestSITServiceItems(appCtx.DB(), move, shipment, &oneMonthAgo, nil)

	return move
}

func MakeHHGMoveInSITWithPendingExtension(appCtx appcontext.AppContext) models.Move {
	userUploader := newUserUploader(appCtx)
	userInfo := newUserInfo("customer")

	user := factory.BuildUser(appCtx.DB(), []factory.Customization{
		{
			Model: models.User{
				OktaEmail: userInfo.email,
				Active:    true,
			},
		},
	}, nil)
	customer := factory.BuildExtendedServiceMember(appCtx.DB(), []factory.Customization{
		{
			Model: models.ServiceMember{
				PersonalEmail: &userInfo.email,
				FirstName:     &userInfo.firstName,
				LastName:      &userInfo.lastName,
				CacValidated:  true,
			},
		},
		{
			Model:    user,
			LinkOnly: true,
		},
	}, nil)
	dependentsAuthorized := true
	sitDaysAllowance := 90
	entitlements := factory.BuildEntitlement(appCtx.DB(), []factory.Customization{
		{
			Model: models.Entitlement{
				DependentsAuthorized: &dependentsAuthorized,
				StorageInTransit:     &sitDaysAllowance,
			},
		},
	}, nil)
	orders := factory.BuildOrder(appCtx.DB(), []factory.Customization{
		{
			Model:    customer,
			LinkOnly: true,
		},
		{
			Model:    entitlements,
			LinkOnly: true,
		},
		{
			Model: models.UserUpload{},
			ExtendedParams: &factory.UserUploadExtendedParams{
				UserUploader: userUploader,
				AppContext:   appCtx,
			},
		},
	}, nil)
	now := time.Now()
	move := factory.BuildMove(appCtx.DB(), []factory.Customization{
		{
			Model:    orders,
			LinkOnly: true,
		},
		{
			Model: models.Move{
				Status:             models.MoveStatusAPPROVALSREQUESTED,
				AvailableToPrimeAt: &now,
			},
		},
	}, nil)
	estimatedWeight := unit.Pound(1400)
	actualWeight := unit.Pound(2000)

	requestedPickupDate := now.AddDate(0, 3, 0)
	requestedDeliveryDate := requestedPickupDate.AddDate(0, 1, 0)
	// pickupAddress := factory.BuildAddress(appCtx.DB(), nil, nil)

	shipment := factory.BuildMTOShipment(appCtx.DB(), []factory.Customization{
		{
			Model: models.MTOShipment{
				PrimeEstimatedWeight:  &estimatedWeight,
				PrimeActualWeight:     &actualWeight,
				ShipmentType:          models.MTOShipmentTypeHHG,
				Status:                models.MTOShipmentStatusApproved,
				RequestedPickupDate:   &requestedPickupDate,
				RequestedDeliveryDate: &requestedDeliveryDate,
				SITDaysAllowance:      &sitDaysAllowance,
			},
		},
		{
			Model:    move,
			LinkOnly: true,
		},
	}, nil)

	agentUserInfo := newUserInfo("agent")
	factory.BuildMTOAgent(appCtx.DB(), []factory.Customization{
		{
			Model:    shipment,
			LinkOnly: true,
		},
		{Model: models.MTOAgent{
			FirstName:    &agentUserInfo.firstName,
			LastName:     &agentUserInfo.lastName,
			Email:        &agentUserInfo.email,
			MTOAgentType: models.MTOAgentReleasing,
		},
		},
	}, nil)

	twoMonthsAgo := now.AddDate(0, -2, 0)
	oneMonthAgo := now.AddDate(0, -1, 0)
	factory.BuildOriginSITServiceItems(appCtx.DB(), move, shipment, &twoMonthsAgo, &oneMonthAgo)
	factory.BuildDestSITServiceItems(appCtx.DB(), move, shipment, &oneMonthAgo, nil)
	factory.BuildSITDurationUpdate(appCtx.DB(), []factory.Customization{
		{
			Model:    shipment,
			LinkOnly: true,
		},
	}, nil)

	return move
}

func MakeHHGMoveInSITWithAddressChangeRequestOver50Miles(appCtx appcontext.AppContext) models.Move {
	userUploader := newUserUploader(appCtx)
	userInfo := newUserInfo("customer")

	customer := factory.BuildExtendedServiceMember(appCtx.DB(), []factory.Customization{
		{
			Model: models.ServiceMember{
				PersonalEmail: &userInfo.email,
				FirstName:     &userInfo.firstName,
				LastName:      &userInfo.lastName,
				CacValidated:  true,
			},
		},
		{
			Model: models.User{
				OktaEmail: userInfo.email,
				Active:    true,
			},
		},
	}, nil)

	sitDaysAllowance := 90
	orders := factory.BuildOrder(appCtx.DB(), []factory.Customization{
		{
			Model:    customer,
			LinkOnly: true,
		},
		{
			Model: models.Entitlement{
				DependentsAuthorized: models.BoolPointer(true),
				StorageInTransit:     &sitDaysAllowance,
			},
		},
		{
			Model: models.UserUpload{},
			ExtendedParams: &factory.UserUploadExtendedParams{
				UserUploader: userUploader,
				AppContext:   appCtx,
			},
		},
	}, nil)

	now := time.Now()
	move := factory.BuildMove(appCtx.DB(), []factory.Customization{
		{
			Model:    orders,
			LinkOnly: true,
		},
		{
			Model: models.Move{
				Status:             models.MoveStatusAPPROVED,
				AvailableToPrimeAt: models.TimePointer(now),
			},
		},
	}, nil)

	requestedPickupDate := now.AddDate(0, 3, 0)
	requestedDeliveryDate := requestedPickupDate.AddDate(0, 1, 0)

	shipment := factory.BuildMTOShipment(appCtx.DB(), []factory.Customization{
		{
			Model: models.MTOShipment{
				PrimeEstimatedWeight:  models.PoundPointer(unit.Pound(1400)),
				PrimeActualWeight:     models.PoundPointer(unit.Pound(2000)),
				ShipmentType:          models.MTOShipmentTypeHHG,
				Status:                models.MTOShipmentStatusApproved,
				RequestedPickupDate:   &requestedPickupDate,
				RequestedDeliveryDate: &requestedDeliveryDate,
				SITDaysAllowance:      &sitDaysAllowance,
			},
		},
		{
			Model:    move,
			LinkOnly: true,
		},
	}, nil)

	twoMonthsAgo := now.AddDate(0, -2, 0)
	oneMonthAgo := now.AddDate(0, -1, 0)
	factory.BuildOriginSITServiceItems(appCtx.DB(), move, shipment, &twoMonthsAgo, &oneMonthAgo)
	factory.BuildDestSITServiceItems(appCtx.DB(), move, shipment, &oneMonthAgo, nil)

	newMove, err := models.FetchMove(appCtx.DB(), &auth.Session{}, move.ID)
	if err != nil {
		log.Panic(fmt.Errorf("failed to fetch move: %w", err))
	}

	return *newMove
}

func MakeHHGMoveInSITWithAddressChangeRequestUnder50Miles(appCtx appcontext.AppContext) models.Move {
	userUploader := newUserUploader(appCtx)
	userInfo := newUserInfo("customer")

	user := factory.BuildUser(appCtx.DB(), []factory.Customization{
		{
			Model: models.User{
				OktaEmail: userInfo.email,
				Active:    true,
			},
		},
	}, nil)
	customer := factory.BuildExtendedServiceMember(appCtx.DB(), []factory.Customization{
		{
			Model: models.ServiceMember{
				PersonalEmail: &userInfo.email,
				FirstName:     &userInfo.firstName,
				LastName:      &userInfo.lastName,
				CacValidated:  true,
			},
		},
		{
			Model:    user,
			LinkOnly: true,
		},
	}, nil)

	dependentsAuthorized := true
	sitDaysAllowance := 90
	entitlements := factory.BuildEntitlement(appCtx.DB(), []factory.Customization{
		{
			Model: models.Entitlement{
				DependentsAuthorized: &dependentsAuthorized,
				StorageInTransit:     &sitDaysAllowance,
			},
		},
	}, nil)

	orders := factory.BuildOrder(appCtx.DB(), []factory.Customization{
		{
			Model:    customer,
			LinkOnly: true,
		},
		{
			Model:    entitlements,
			LinkOnly: true,
		},
		{
			Model: models.UserUpload{},
			ExtendedParams: &factory.UserUploadExtendedParams{
				UserUploader: userUploader,
				AppContext:   appCtx,
			},
		},
	}, nil)

	now := time.Now()
	move := factory.BuildMove(appCtx.DB(), []factory.Customization{
		{
			Model:    orders,
			LinkOnly: true,
		},
		{
			Model: models.Move{
				Status:             models.MoveStatusAPPROVED,
				AvailableToPrimeAt: &now,
			},
		},
	}, nil)

	requestedPickupDate := now.AddDate(0, 3, 0)
	requestedDeliveryDate := requestedPickupDate.AddDate(0, 1, 0)

	shipment := factory.BuildMTOShipment(appCtx.DB(), []factory.Customization{
		{
			Model: models.MTOShipment{
				PrimeEstimatedWeight:  models.PoundPointer(unit.Pound(1400)),
				PrimeActualWeight:     models.PoundPointer(unit.Pound(2000)),
				ShipmentType:          models.MTOShipmentTypeHHG,
				Status:                models.MTOShipmentStatusApproved,
				RequestedPickupDate:   &requestedPickupDate,
				RequestedDeliveryDate: &requestedDeliveryDate,
				SITDaysAllowance:      &sitDaysAllowance,
			},
		},
		{
			Model:    move,
			LinkOnly: true,
		},
	}, nil)

	agentUserInfo := newUserInfo("agent")
	factory.BuildMTOAgent(appCtx.DB(), []factory.Customization{
		{
			Model:    shipment,
			LinkOnly: true,
		},
		{Model: models.MTOAgent{
			FirstName:    &agentUserInfo.firstName,
			LastName:     &agentUserInfo.lastName,
			Email:        &agentUserInfo.email,
			MTOAgentType: models.MTOAgentReleasing,
		},
		},
	}, nil)

	twoMonthsAgo := now.AddDate(0, -2, 0)
	oneMonthAgo := now.AddDate(0, -1, 0)
	factory.BuildOriginSITServiceItems(appCtx.DB(), move, shipment, &twoMonthsAgo, &oneMonthAgo)
	factory.BuildDestSITServiceItems(appCtx.DB(), move, shipment, &oneMonthAgo, nil)

	newMove, err := models.FetchMove(appCtx.DB(), &auth.Session{}, move.ID)
	if err != nil {
		log.Panic(fmt.Errorf("failed to fetch move: %w", err))
	}

	return *newMove
}

func MakeHHGMoveInSITEndsToday(appCtx appcontext.AppContext) models.Move {
	userUploader := newUserUploader(appCtx)
	userInfo := newUserInfo("customer")
	actualPickupDate := time.Now().AddDate(0, 0, 1)

	user := factory.BuildUser(appCtx.DB(), []factory.Customization{
		{
			Model: models.User{
				OktaEmail: userInfo.email,
				Active:    true,
			},
		},
	}, nil)
	customer := factory.BuildExtendedServiceMember(appCtx.DB(), []factory.Customization{
		{
			Model: models.ServiceMember{
				PersonalEmail: &userInfo.email,
				FirstName:     &userInfo.firstName,
				LastName:      &userInfo.lastName,
				CacValidated:  true,
			},
		},
		{
			Model:    user,
			LinkOnly: true,
		},
	}, nil)
	dependentsAuthorized := true
	sitDaysAllowance := 90
	entitlements := factory.BuildEntitlement(appCtx.DB(), []factory.Customization{
		{
			Model: models.Entitlement{
				DependentsAuthorized: &dependentsAuthorized,
				StorageInTransit:     &sitDaysAllowance,
			},
		},
	}, nil)
	orders := factory.BuildOrder(appCtx.DB(), []factory.Customization{
		{
			Model:    customer,
			LinkOnly: true,
		},
		{
			Model:    entitlements,
			LinkOnly: true,
		},
		{
			Model: models.UserUpload{},
			ExtendedParams: &factory.UserUploadExtendedParams{
				UserUploader: userUploader,
				AppContext:   appCtx,
			},
		},
	}, nil)
	now := time.Now()
	move := factory.BuildMove(appCtx.DB(), []factory.Customization{
		{
			Model:    orders,
			LinkOnly: true,
		},
		{
			Model: models.Move{
				Status:             models.MoveStatusAPPROVALSREQUESTED,
				AvailableToPrimeAt: &now,
			},
		},
	}, nil)
	estimatedWeight := unit.Pound(1400)
	actualWeight := unit.Pound(2000)

	requestedPickupDate := now.AddDate(0, 3, 0)
	requestedDeliveryDate := requestedPickupDate.AddDate(0, 1, 0)
	// pickupAddress := factory.BuildAddress(appCtx.DB(), nil, nil)

	shipment := factory.BuildMTOShipment(appCtx.DB(), []factory.Customization{
		{
			Model: models.MTOShipment{
				PrimeEstimatedWeight:  &estimatedWeight,
				PrimeActualWeight:     &actualWeight,
				ShipmentType:          models.MTOShipmentTypeHHG,
				Status:                models.MTOShipmentStatusApproved,
				RequestedPickupDate:   &requestedPickupDate,
				RequestedDeliveryDate: &requestedDeliveryDate,
				SITDaysAllowance:      &sitDaysAllowance,
				ActualPickupDate:      &actualPickupDate,
			},
		},
		{
			Model:    move,
			LinkOnly: true,
		},
	}, nil)

	agentUserInfo := newUserInfo("agent")
	factory.BuildMTOAgent(appCtx.DB(), []factory.Customization{
		{
			Model:    shipment,
			LinkOnly: true,
		},
		{Model: models.MTOAgent{
			FirstName:    &agentUserInfo.firstName,
			LastName:     &agentUserInfo.lastName,
			Email:        &agentUserInfo.email,
			MTOAgentType: models.MTOAgentReleasing,
		},
		},
	}, nil)

	daysAgo90 := now.AddDate(0, 0, -90)
	daysAgo45 := now.AddDate(0, 0, -45)
	factory.BuildOriginSITServiceItems(appCtx.DB(), move, shipment, &daysAgo90, &daysAgo45)
	factory.BuildDestSITServiceItems(appCtx.DB(), move, shipment, &daysAgo45, nil)

	return move
}

func MakeHHGMoveInSITEndsTomorrow(appCtx appcontext.AppContext) models.Move {
	userUploader := newUserUploader(appCtx)
	userInfo := newUserInfo("customer")

	user := factory.BuildUser(appCtx.DB(), []factory.Customization{
		{
			Model: models.User{
				OktaEmail: userInfo.email,
				Active:    true,
			},
		},
	}, nil)
	customer := factory.BuildExtendedServiceMember(appCtx.DB(), []factory.Customization{
		{
			Model: models.ServiceMember{
				PersonalEmail: &userInfo.email,
				FirstName:     &userInfo.firstName,
				LastName:      &userInfo.lastName,
				CacValidated:  true,
			},
		},
		{
			Model:    user,
			LinkOnly: true,
		},
	}, nil)
	dependentsAuthorized := true
	sitDaysAllowance := 90
	entitlements := factory.BuildEntitlement(appCtx.DB(), []factory.Customization{
		{
			Model: models.Entitlement{
				DependentsAuthorized: &dependentsAuthorized,
				StorageInTransit:     &sitDaysAllowance,
			},
		},
	}, nil)
	orders := factory.BuildOrder(appCtx.DB(), []factory.Customization{
		{
			Model:    customer,
			LinkOnly: true,
		},
		{
			Model:    entitlements,
			LinkOnly: true,
		},
		{
			Model: models.UserUpload{},
			ExtendedParams: &factory.UserUploadExtendedParams{
				UserUploader: userUploader,
				AppContext:   appCtx,
			},
		},
	}, nil)
	now := time.Now()
	move := factory.BuildMove(appCtx.DB(), []factory.Customization{
		{
			Model:    orders,
			LinkOnly: true,
		},
		{
			Model: models.Move{
				Status:             models.MoveStatusAPPROVED,
				AvailableToPrimeAt: &now,
			},
		},
	}, nil)
	estimatedWeight := unit.Pound(1400)
	actualWeight := unit.Pound(2000)

	requestedPickupDate := now.AddDate(0, 3, 0)
	requestedDeliveryDate := requestedPickupDate.AddDate(0, 1, 0)
	// pickupAddress := factory.BuildAddress(appCtx.DB(), nil, nil)

	shipment := factory.BuildMTOShipment(appCtx.DB(), []factory.Customization{
		{
			Model: models.MTOShipment{
				PrimeEstimatedWeight:  &estimatedWeight,
				PrimeActualWeight:     &actualWeight,
				ShipmentType:          models.MTOShipmentTypeHHG,
				Status:                models.MTOShipmentStatusApproved,
				RequestedPickupDate:   &requestedPickupDate,
				RequestedDeliveryDate: &requestedDeliveryDate,
				SITDaysAllowance:      &sitDaysAllowance,
			},
		},
		{
			Model:    move,
			LinkOnly: true,
		},
	}, nil)

	agentUserInfo := newUserInfo("agent")
	factory.BuildMTOAgent(appCtx.DB(), []factory.Customization{
		{
			Model:    shipment,
			LinkOnly: true,
		},
		{Model: models.MTOAgent{
			FirstName:    &agentUserInfo.firstName,
			LastName:     &agentUserInfo.lastName,
			Email:        &agentUserInfo.email,
			MTOAgentType: models.MTOAgentReleasing,
		},
		},
	}, nil)

	daysAgo89 := now.AddDate(0, 0, -89)
	daysAgo44 := now.AddDate(0, 0, -44)
	factory.BuildOriginSITServiceItems(appCtx.DB(), move, shipment, &daysAgo89, &daysAgo44)
	factory.BuildDestSITServiceItems(appCtx.DB(), move, shipment, &daysAgo44, nil)

	return move
}

func MakeHHGMoveInSITEndsYesterday(appCtx appcontext.AppContext) models.Move {
	userUploader := newUserUploader(appCtx)
	userInfo := newUserInfo("customer")

	user := factory.BuildUser(appCtx.DB(), []factory.Customization{
		{
			Model: models.User{
				OktaEmail: userInfo.email,
				Active:    true,
			},
		},
	}, nil)
	customer := factory.BuildExtendedServiceMember(appCtx.DB(), []factory.Customization{
		{
			Model: models.ServiceMember{
				PersonalEmail: &userInfo.email,
				FirstName:     &userInfo.firstName,
				LastName:      &userInfo.lastName,
				CacValidated:  true,
			},
		},
		{
			Model:    user,
			LinkOnly: true,
		},
	}, nil)
	dependentsAuthorized := true
	sitDaysAllowance := 90
	entitlements := factory.BuildEntitlement(appCtx.DB(), []factory.Customization{
		{
			Model: models.Entitlement{
				DependentsAuthorized: &dependentsAuthorized,
				StorageInTransit:     &sitDaysAllowance,
			},
		},
	}, nil)
	orders := factory.BuildOrder(appCtx.DB(), []factory.Customization{
		{
			Model:    customer,
			LinkOnly: true,
		},
		{
			Model:    entitlements,
			LinkOnly: true,
		},
		{
			Model: models.UserUpload{},
			ExtendedParams: &factory.UserUploadExtendedParams{
				UserUploader: userUploader,
				AppContext:   appCtx,
			},
		},
	}, nil)
	now := time.Now()
	move := factory.BuildMove(appCtx.DB(), []factory.Customization{
		{
			Model:    orders,
			LinkOnly: true,
		},
		{
			Model: models.Move{
				Status:             models.MoveStatusAPPROVED,
				AvailableToPrimeAt: &now,
			},
		},
	}, nil)
	estimatedWeight := unit.Pound(1400)
	actualWeight := unit.Pound(2000)

	requestedPickupDate := now.AddDate(0, 3, 0)
	requestedDeliveryDate := requestedPickupDate.AddDate(0, 1, 0)
	// pickupAddress := factory.BuildAddress(appCtx.DB(), nil, nil)

	shipment := factory.BuildMTOShipment(appCtx.DB(), []factory.Customization{
		{
			Model: models.MTOShipment{
				PrimeEstimatedWeight:  &estimatedWeight,
				PrimeActualWeight:     &actualWeight,
				ShipmentType:          models.MTOShipmentTypeHHG,
				Status:                models.MTOShipmentStatusApproved,
				RequestedPickupDate:   &requestedPickupDate,
				RequestedDeliveryDate: &requestedDeliveryDate,
				SITDaysAllowance:      &sitDaysAllowance,
			},
		},
		{
			Model:    move,
			LinkOnly: true,
		},
	}, nil)

	agentUserInfo := newUserInfo("agent")
	factory.BuildMTOAgent(appCtx.DB(), []factory.Customization{
		{
			Model:    shipment,
			LinkOnly: true,
		},
		{Model: models.MTOAgent{
			FirstName:    &agentUserInfo.firstName,
			LastName:     &agentUserInfo.lastName,
			Email:        &agentUserInfo.email,
			MTOAgentType: models.MTOAgentReleasing,
		},
		},
	}, nil)

	daysAgo91 := now.AddDate(0, 0, -91)
	daysAgo46 := now.AddDate(0, 0, -46)
	factory.BuildOriginSITServiceItems(appCtx.DB(), move, shipment, &daysAgo91, &daysAgo46)
	factory.BuildDestSITServiceItems(appCtx.DB(), move, shipment, &daysAgo46, nil)

	return move
}

func MakeHHGMoveInSITDeparted(appCtx appcontext.AppContext) models.Move {
	userUploader := newUserUploader(appCtx)
	userInfo := newUserInfo("customer")

	user := factory.BuildUser(appCtx.DB(), []factory.Customization{
		{
			Model: models.User{
				OktaEmail: userInfo.email,
				Active:    true,
			},
		},
	}, nil)
	customer := factory.BuildExtendedServiceMember(appCtx.DB(), []factory.Customization{
		{
			Model: models.ServiceMember{
				PersonalEmail: &userInfo.email,
				FirstName:     &userInfo.firstName,
				LastName:      &userInfo.lastName,
				CacValidated:  true,
			},
		},
		{
			Model:    user,
			LinkOnly: true,
		},
	}, nil)
	dependentsAuthorized := true
	sitDaysAllowance := 90
	entitlements := factory.BuildEntitlement(appCtx.DB(), []factory.Customization{
		{
			Model: models.Entitlement{
				DependentsAuthorized: &dependentsAuthorized,
				StorageInTransit:     &sitDaysAllowance,
			},
		},
	}, nil)
	orders := factory.BuildOrder(appCtx.DB(), []factory.Customization{
		{
			Model:    customer,
			LinkOnly: true,
		},
		{
			Model:    entitlements,
			LinkOnly: true,
		},
		{
			Model: models.UserUpload{},
			ExtendedParams: &factory.UserUploadExtendedParams{
				UserUploader: userUploader,
				AppContext:   appCtx,
			},
		},
	}, nil)
	now := time.Now()
	move := factory.BuildMove(appCtx.DB(), []factory.Customization{
		{
			Model:    orders,
			LinkOnly: true,
		},
		{
			Model: models.Move{
				Status:             models.MoveStatusAPPROVED,
				AvailableToPrimeAt: &now,
			},
		},
	}, nil)
	estimatedWeight := unit.Pound(1400)
	actualWeight := unit.Pound(2000)

	requestedPickupDate := now.AddDate(0, 3, 0)
	requestedDeliveryDate := requestedPickupDate.AddDate(0, 1, 0)
	// pickupAddress := factory.BuildAddress(appCtx.DB(), nil, nil)

	shipment := factory.BuildMTOShipment(appCtx.DB(), []factory.Customization{
		{
			Model: models.MTOShipment{
				PrimeEstimatedWeight:  &estimatedWeight,
				PrimeActualWeight:     &actualWeight,
				ShipmentType:          models.MTOShipmentTypeHHG,
				Status:                models.MTOShipmentStatusApproved,
				RequestedPickupDate:   &requestedPickupDate,
				RequestedDeliveryDate: &requestedDeliveryDate,
				SITDaysAllowance:      &sitDaysAllowance,
			},
		},
		{
			Model:    move,
			LinkOnly: true,
		},
	}, nil)

	agentUserInfo := newUserInfo("agent")
	factory.BuildMTOAgent(appCtx.DB(), []factory.Customization{
		{
			Model:    shipment,
			LinkOnly: true,
		},
		{Model: models.MTOAgent{
			FirstName:    &agentUserInfo.firstName,
			LastName:     &agentUserInfo.lastName,
			Email:        &agentUserInfo.email,
			MTOAgentType: models.MTOAgentReleasing,
		},
		},
	}, nil)

	daysAgo93 := now.AddDate(0, 0, -93)
	daysAgo48 := now.AddDate(0, 0, -48)
	daysAgo5 := now.AddDate(0, 0, -5)
	factory.BuildOriginSITServiceItems(appCtx.DB(), move, shipment, &daysAgo93, &daysAgo48)
	factory.BuildDestSITServiceItems(appCtx.DB(), move, shipment, &daysAgo48, &daysAgo5)

	return move
}

func MakeHHGMoveInSITStartsInFuture(appCtx appcontext.AppContext) models.Move {
	userUploader := newUserUploader(appCtx)
	userInfo := newUserInfo("customer")

	user := factory.BuildUser(appCtx.DB(), []factory.Customization{
		{
			Model: models.User{
				OktaEmail: userInfo.email,
				Active:    true,
			},
		},
	}, nil)
	customer := factory.BuildExtendedServiceMember(appCtx.DB(), []factory.Customization{
		{
			Model: models.ServiceMember{
				PersonalEmail: &userInfo.email,
				FirstName:     &userInfo.firstName,
				LastName:      &userInfo.lastName,
				CacValidated:  true,
			},
		},
		{
			Model:    user,
			LinkOnly: true,
		},
	}, nil)
	dependentsAuthorized := true
	sitDaysAllowance := 90
	entitlements := factory.BuildEntitlement(appCtx.DB(), []factory.Customization{
		{
			Model: models.Entitlement{
				DependentsAuthorized: &dependentsAuthorized,
				StorageInTransit:     &sitDaysAllowance,
			},
		},
	}, nil)
	orders := factory.BuildOrder(appCtx.DB(), []factory.Customization{
		{
			Model:    customer,
			LinkOnly: true,
		},
		{
			Model:    entitlements,
			LinkOnly: true,
		},
		{
			Model: models.UserUpload{},
			ExtendedParams: &factory.UserUploadExtendedParams{
				UserUploader: userUploader,
				AppContext:   appCtx,
			},
		},
	}, nil)
	now := time.Now()
	move := factory.BuildMove(appCtx.DB(), []factory.Customization{
		{
			Model:    orders,
			LinkOnly: true,
		},
		{
			Model: models.Move{
				Status:             models.MoveStatusAPPROVED,
				AvailableToPrimeAt: &now,
			},
		},
	}, nil)
	estimatedWeight := unit.Pound(1400)
	actualWeight := unit.Pound(2000)

	requestedPickupDate := now.AddDate(0, 3, 0)
	requestedDeliveryDate := requestedPickupDate.AddDate(0, 1, 0)
	// pickupAddress := factory.BuildAddress(appCtx.DB(), nil, nil)

	shipment := factory.BuildMTOShipment(appCtx.DB(), []factory.Customization{
		{
			Model: models.MTOShipment{
				PrimeEstimatedWeight:  &estimatedWeight,
				PrimeActualWeight:     &actualWeight,
				ShipmentType:          models.MTOShipmentTypeHHG,
				Status:                models.MTOShipmentStatusApproved,
				RequestedPickupDate:   &requestedPickupDate,
				RequestedDeliveryDate: &requestedDeliveryDate,
				SITDaysAllowance:      &sitDaysAllowance,
			},
		},
		{
			Model:    move,
			LinkOnly: true,
		},
	}, nil)

	agentUserInfo := newUserInfo("agent")
	factory.BuildMTOAgent(appCtx.DB(), []factory.Customization{
		{
			Model:    shipment,
			LinkOnly: true,
		},
		{Model: models.MTOAgent{
			FirstName:    &agentUserInfo.firstName,
			LastName:     &agentUserInfo.lastName,
			Email:        &agentUserInfo.email,
			MTOAgentType: models.MTOAgentReleasing,
		},
		},
	}, nil)

	daysLater100 := now.AddDate(0, 0, 100)
	factory.BuildOriginSITServiceItems(appCtx.DB(), move, shipment, &daysLater100, nil)

	return move
}

func MakeHHGMoveInSITNotApproved(appCtx appcontext.AppContext) models.Move {
	userUploader := newUserUploader(appCtx)
	userInfo := newUserInfo("customer")

	user := factory.BuildUser(appCtx.DB(), []factory.Customization{
		{
			Model: models.User{
				OktaEmail: userInfo.email,
				Active:    true,
			},
		},
	}, nil)
	customer := factory.BuildExtendedServiceMember(appCtx.DB(), []factory.Customization{
		{
			Model: models.ServiceMember{
				PersonalEmail: &userInfo.email,
				FirstName:     &userInfo.firstName,
				LastName:      &userInfo.lastName,
				CacValidated:  true,
			},
		},
		{
			Model:    user,
			LinkOnly: true,
		},
	}, nil)
	dependentsAuthorized := true
	sitDaysAllowance := 90
	entitlements := factory.BuildEntitlement(appCtx.DB(), []factory.Customization{
		{
			Model: models.Entitlement{
				DependentsAuthorized: &dependentsAuthorized,
				StorageInTransit:     &sitDaysAllowance,
			},
		},
	}, nil)
	orders := factory.BuildOrder(appCtx.DB(), []factory.Customization{
		{
			Model:    customer,
			LinkOnly: true,
		},
		{
			Model:    entitlements,
			LinkOnly: true,
		},
		{
			Model: models.UserUpload{},
			ExtendedParams: &factory.UserUploadExtendedParams{
				UserUploader: userUploader,
				AppContext:   appCtx,
			},
		},
	}, nil)
	now := time.Now()
	move := factory.BuildMove(appCtx.DB(), []factory.Customization{
		{
			Model:    orders,
			LinkOnly: true,
		},
		{
			Model: models.Move{
				Status:             models.MoveStatusAPPROVED,
				AvailableToPrimeAt: &now,
			},
		},
	}, nil)
	estimatedWeight := unit.Pound(1400)
	actualWeight := unit.Pound(2000)

	requestedPickupDate := now.AddDate(0, 3, 0)
	requestedDeliveryDate := requestedPickupDate.AddDate(0, 1, 0)
	// pickupAddress := factory.BuildAddress(appCtx.DB(), nil, nil)

	shipment := factory.BuildMTOShipment(appCtx.DB(), []factory.Customization{
		{
			Model: models.MTOShipment{
				PrimeEstimatedWeight:  &estimatedWeight,
				PrimeActualWeight:     &actualWeight,
				ShipmentType:          models.MTOShipmentTypeHHG,
				Status:                models.MTOShipmentStatusApproved,
				RequestedPickupDate:   &requestedPickupDate,
				RequestedDeliveryDate: &requestedDeliveryDate,
				SITDaysAllowance:      &sitDaysAllowance,
			},
		},
		{
			Model:    move,
			LinkOnly: true,
		},
	}, nil)

	agentUserInfo := newUserInfo("agent")
	factory.BuildMTOAgent(appCtx.DB(), []factory.Customization{
		{
			Model:    shipment,
			LinkOnly: true,
		},
		{Model: models.MTOAgent{
			FirstName:    &agentUserInfo.firstName,
			LastName:     &agentUserInfo.lastName,
			Email:        &agentUserInfo.email,
			MTOAgentType: models.MTOAgentReleasing,
		},
		},
	}, nil)

	oneMonthLater := now.AddDate(0, 1, 0)
	twoMonthsLater := now.AddDate(0, 2, 0)
	sitItems := factory.BuildOriginSITServiceItems(appCtx.DB(), move, shipment, &oneMonthLater, nil)
	sitItems = append(sitItems, factory.BuildDestSITServiceItems(appCtx.DB(), move, shipment, &twoMonthsLater, nil)...)
	for i := range sitItems {
		sitItems[i].Status = models.MTOServiceItemStatusSubmitted
		err := appCtx.DB().Update(&sitItems[i])
		if err != nil {
			log.Panic(fmt.Errorf("failed to update sit service item: %w", err))
		}
	}

	return move
}

func MakeHHGMoveWithAddressChangeRequest(appCtx appcontext.AppContext) models.ShipmentAddressUpdate {
	userUploader := newUserUploader(appCtx)
	userInfo := newUserInfo("customer")

	user := factory.BuildUser(appCtx.DB(), []factory.Customization{
		{
			Model: models.User{
				OktaEmail: userInfo.email,
				Active:    true,
			},
		},
	}, nil)
	customer := factory.BuildExtendedServiceMember(appCtx.DB(), []factory.Customization{
		{
			Model: models.ServiceMember{
				PersonalEmail: &userInfo.email,
				FirstName:     &userInfo.firstName,
				LastName:      &userInfo.lastName,
				CacValidated:  true,
			},
		},
		{
			Model:    user,
			LinkOnly: true,
		},
	}, nil)

	orders := factory.BuildOrder(appCtx.DB(), []factory.Customization{
		{
			Model:    customer,
			LinkOnly: true,
		},
		{
			Model: models.UserUpload{},
			ExtendedParams: &factory.UserUploadExtendedParams{
				UserUploader: userUploader,
				AppContext:   appCtx,
			},
		},
	}, nil)

	originalDeliveryAddress := factory.BuildAddress(appCtx.DB(), []factory.Customization{
		{
			Model: models.Address{
				StreetAddress1: "7 Q st",
				StreetAddress2: models.StringPointer("Apt 1"),
				City:           "Fort Eisenhower",
				State:          "GA",
				PostalCode:     "30813",
			},
		},
	}, nil)

	shipmentAddressUpdate := factory.BuildShipmentAddressUpdate(appCtx.DB(), []factory.Customization{
		{
			Model:    orders,
			LinkOnly: true,
		},
		{
			Model: models.ShipmentAddressUpdate{
				Status: models.ShipmentAddressUpdateStatusRequested,
			},
		},
		{
			Model: models.Move{
				Status:             models.MoveStatusAPPROVALSREQUESTED,
				AvailableToPrimeAt: models.TimePointer(time.Now()),
			},
		},
		{
			Model: models.MTOShipment{
				Status: models.MTOShipmentStatusApproved,
			},
		},
		{
			Model:    originalDeliveryAddress,
			LinkOnly: true,
			Type:     &factory.Addresses.DeliveryAddress,
		},
	}, nil)

	return shipmentAddressUpdate
}

func MakeHHGMoveWithAddressChangeRequestAndUnknownDeliveryAddress(appCtx appcontext.AppContext) models.ShipmentAddressUpdate {
	userUploader := newUserUploader(appCtx)
	userInfo := newUserInfo("customer")

	user := factory.BuildUser(appCtx.DB(), []factory.Customization{
		{
			Model: models.User{
				OktaEmail: userInfo.email,
				Active:    true,
			},
		},
	}, nil)
	customer := factory.BuildExtendedServiceMember(appCtx.DB(), []factory.Customization{
		{
			Model: models.ServiceMember{
				PersonalEmail: &userInfo.email,
				FirstName:     &userInfo.firstName,
				LastName:      &userInfo.lastName,
				CacValidated:  true,
			},
		},
		{
			Model:    user,
			LinkOnly: true,
		},
	}, nil)

	orders := factory.BuildOrder(appCtx.DB(), []factory.Customization{
		{
			Model:    customer,
			LinkOnly: true,
		},
		{
			Model: models.UserUpload{},
			ExtendedParams: &factory.UserUploadExtendedParams{
				UserUploader: userUploader,
				AppContext:   appCtx,
			},
		},
	}, nil)

	destinationAddress := factory.BuildMinimalAddress(appCtx.DB(), []factory.Customization{
		{
			Model: models.Address{
				City:       orders.OriginDutyLocation.Address.City,
				State:      orders.OriginDutyLocation.Address.State,
				PostalCode: orders.OriginDutyLocation.Address.PostalCode,
				Country:    orders.OriginDutyLocation.Address.Country,
			},
		},
	}, nil)

	shipmentAddressUpdate := factory.BuildShipmentAddressUpdate(appCtx.DB(), []factory.Customization{
		{
			Model:    orders,
			LinkOnly: true,
		},
		{
			Model: models.ShipmentAddressUpdate{
				Status: models.ShipmentAddressUpdateStatusRequested,
			},
		},
		{
			Model: models.Move{
				Status:             models.MoveStatusAPPROVALSREQUESTED,
				AvailableToPrimeAt: models.TimePointer(time.Now()),
			},
		},
		{
			Model: models.MTOShipment{
				Status: models.MTOShipmentStatusApproved,
			},
		},
		{
			Model:    destinationAddress,
			LinkOnly: true,
			Type:     &factory.Addresses.DeliveryAddress,
		},
	}, nil)

	return shipmentAddressUpdate
}

func MakeHHGMoveWithAddressChangeRequestAndSecondDeliveryLocation(appCtx appcontext.AppContext) models.ShipmentAddressUpdate {
	userUploader := newUserUploader(appCtx)
	userInfo := newUserInfo("customer")

	user := factory.BuildUser(appCtx.DB(), []factory.Customization{
		{
			Model: models.User{
				OktaEmail: userInfo.email,
				Active:    true,
			},
		},
	}, nil)
	customer := factory.BuildExtendedServiceMember(appCtx.DB(), []factory.Customization{
		{
			Model: models.ServiceMember{
				PersonalEmail: &userInfo.email,
				FirstName:     &userInfo.firstName,
				LastName:      &userInfo.lastName,
				CacValidated:  true,
			},
		},
		{
			Model:    user,
			LinkOnly: true,
		},
	}, nil)

	orders := factory.BuildOrder(appCtx.DB(), []factory.Customization{
		{
			Model:    customer,
			LinkOnly: true,
		},
		{
			Model: models.UserUpload{},
			ExtendedParams: &factory.UserUploadExtendedParams{
				UserUploader: userUploader,
				AppContext:   appCtx,
			},
		},
	}, nil)

	secondaryDeliveryAddress := factory.BuildAddress(appCtx.DB(), []factory.Customization{
		{
			Model: models.Address{
				StreetAddress1: "123 2nd Address",
			},
		},
	}, nil)

	tertiaryDeliveryAddress := factory.BuildAddress(appCtx.DB(), []factory.Customization{
		{
			Model: models.Address{
				StreetAddress1: "123 3rd Address",
			},
		},
	}, nil)

	originalDeliveryAddress := factory.BuildAddress(appCtx.DB(), []factory.Customization{
		{
			Model: models.Address{
				StreetAddress1: "7 Q st",
				StreetAddress2: models.StringPointer("Apt 1"),
				City:           "Fort Eisenhower",
				State:          "GA",
				PostalCode:     "30813",
			},
		},
	}, nil)

	shipmentAddressUpdate := factory.BuildShipmentAddressUpdate(appCtx.DB(), []factory.Customization{
		{
			Model:    orders,
			LinkOnly: true,
		},
		{
			Model: models.ShipmentAddressUpdate{
				Status: models.ShipmentAddressUpdateStatusRequested,
			},
		},
		{
			Model: models.Move{
				Status:             models.MoveStatusAPPROVALSREQUESTED,
				AvailableToPrimeAt: models.TimePointer(time.Now()),
			},
		},
		{
			Model: models.MTOShipment{
				Status: models.MTOShipmentStatusApproved,
			},
		},
		{
			Model:    tertiaryDeliveryAddress,
			LinkOnly: true,
			Type:     &factory.Addresses.TertiaryDeliveryAddress,
		},
		{
			Model:    secondaryDeliveryAddress,
			LinkOnly: true,
			Type:     &factory.Addresses.SecondaryDeliveryAddress,
		},
		{
			Model:    originalDeliveryAddress,
			LinkOnly: true,
			Type:     &factory.Addresses.DeliveryAddress,
		},
	}, nil)

	return shipmentAddressUpdate
}

func MakeNTSRMoveWithAddressChangeRequest(appCtx appcontext.AppContext) models.ShipmentAddressUpdate {
	userUploader := newUserUploader(appCtx)
	userInfo := newUserInfo("customer")

	user := factory.BuildUser(appCtx.DB(), []factory.Customization{
		{
			Model: models.User{
				OktaEmail: userInfo.email,
				Active:    true,
			},
		},
	}, nil)
	customer := factory.BuildExtendedServiceMember(appCtx.DB(), []factory.Customization{
		{
			Model: models.ServiceMember{
				PersonalEmail: &userInfo.email,
				FirstName:     &userInfo.firstName,
				LastName:      &userInfo.lastName,
				CacValidated:  true,
			},
		},
		{
			Model:    user,
			LinkOnly: true,
		},
	}, nil)

	orders := factory.BuildOrder(appCtx.DB(), []factory.Customization{
		{
			Model:    customer,
			LinkOnly: true,
		},
		{
			Model: models.UserUpload{},
			ExtendedParams: &factory.UserUploadExtendedParams{
				UserUploader: userUploader,
				AppContext:   appCtx,
			},
		},
	}, nil)

	originalDeliveryAddress := factory.BuildAddress(appCtx.DB(), []factory.Customization{
		{
			Model: models.Address{
				StreetAddress1: "7 Q st",
				StreetAddress2: models.StringPointer("Apt 1"),
				City:           "Fort Eisenhower",
				State:          "GA",
				PostalCode:     "30813",
			},
		},
	}, nil)

	now := time.Now()
	requestedPickupDate := now.AddDate(0, 3, 0)
	requestedDeliveryDate := requestedPickupDate.AddDate(0, 1, 0)

	NTSRecordedWeight := unit.Pound(1400)
	serviceOrderNumber := "1234"
	shipmentAddressUpdate := factory.BuildShipmentAddressUpdate(appCtx.DB(), []factory.Customization{
		{
			Model:    orders,
			LinkOnly: true,
		},
		{
			Model: models.ShipmentAddressUpdate{
				Status: models.ShipmentAddressUpdateStatusRequested,
			},
		},
		{
			Model: models.Move{
				Status:             models.MoveStatusAPPROVALSREQUESTED,
				AvailableToPrimeAt: models.TimePointer(time.Now()),
			},
		},
		{
			Model: models.MTOShipment{
				Status:                models.MTOShipmentStatusApproved,
				ShipmentType:          models.MTOShipmentTypeHHGOutOfNTSDom,
				NTSRecordedWeight:     &NTSRecordedWeight,
				ServiceOrderNumber:    &serviceOrderNumber,
				RequestedPickupDate:   &requestedPickupDate,
				RequestedDeliveryDate: &requestedDeliveryDate,
			},
		},
		{
			Model:    originalDeliveryAddress,
			LinkOnly: true,
			Type:     &factory.Addresses.DeliveryAddress,
		},
	}, nil)

	return shipmentAddressUpdate
}

func MakeMoveReadyForEDI(appCtx appcontext.AppContext) models.Move {
	userUploader := newUserUploader(appCtx)

	currentTime := time.Now()

	// Create Army Customer
	userInfo := newUserInfo("customer")
	userAffiliation := models.AffiliationARMY
	customer := factory.BuildExtendedServiceMember(appCtx.DB(), []factory.Customization{
		{
			Model: models.ServiceMember{
				PersonalEmail: &userInfo.email,
				FirstName:     &userInfo.firstName,
				LastName:      &userInfo.lastName,
				Affiliation:   &userAffiliation,
				CacValidated:  true,
			},
		},
	}, nil)

	// Create LOA and TAC
	sixMonthsBefore := currentTime.AddDate(0, -6, 0)
	sixMonthsAfter := currentTime.AddDate(0, 6, 0)
	loa := factory.BuildFullLineOfAccounting(appCtx.DB(), []factory.Customization{
		{
			Model: models.LineOfAccounting{
				LoaBgnDt: &sixMonthsBefore,
				LoaEndDt: &sixMonthsAfter,
			},
		},
	}, nil)

	tac := factory.BuildTransportationAccountingCode(appCtx.DB(), []factory.Customization{
		{
			Model: models.TransportationAccountingCode{
				TacFnBlModCd: models.StringPointer("W"),
			},
		}, {
			Model:    loa,
			LinkOnly: true,
		},
	}, nil)

	// Create Orders
	orders := factory.BuildOrder(appCtx.DB(), []factory.Customization{
		{
			Model: models.Order{
				TAC:       &tac.TAC,
				IssueDate: currentTime,
			},
		},
		{
			Model:    customer,
			LinkOnly: true,
		},
		{
			Model: models.UserUpload{},
			ExtendedParams: &factory.UserUploadExtendedParams{
				UserUploader: userUploader,
				AppContext:   appCtx,
			},
		},
	}, nil)

	// Create Move
	move := factory.BuildMove(appCtx.DB(), []factory.Customization{
		{
			Model:    orders,
			LinkOnly: true,
		},
		{
			Model: models.Move{
				AvailableToPrimeAt: models.TimePointer(time.Now()),
				Status:             models.MoveStatusAPPROVED,
			},
		},
	}, nil)
	// Create Pickup Address
	shipmentPickupAddress := factory.BuildAddress(appCtx.DB(), []factory.Customization{
		{
			Model: models.Address{
				// KKFA GBLOC
				PostalCode: "85004",
			},
		},
	}, nil)

	serviceOrderNumber := "1234"
	estimatedWeight := unit.Pound(1400)
	actualWeight := unit.Pound(2000)
	ntsrShipment := factory.BuildMTOShipment(appCtx.DB(), []factory.Customization{
		{
			Model:    move,
			LinkOnly: true,
		},
		{
			Model:    shipmentPickupAddress,
			LinkOnly: true,
			Type:     &factory.Addresses.PickupAddress,
		},
		{
			Model: models.MTOShipment{
				PrimeEstimatedWeight: &estimatedWeight,
				PrimeActualWeight:    &actualWeight,
				ApprovedDate:         models.TimePointer(time.Now()),
				Status:               models.MTOShipmentStatusApproved,
				ServiceOrderNumber:   &serviceOrderNumber,
			},
		},
	}, nil)

	// Create Releasing Agent
	agentUserInfo := newUserInfo("agent")
	factory.BuildMTOAgent(appCtx.DB(), []factory.Customization{
		{
			Model:    ntsrShipment,
			LinkOnly: true,
		},
		{
			Model: models.MTOAgent{
				ID:           uuid.Must(uuid.NewV4()),
				FirstName:    &agentUserInfo.firstName,
				LastName:     &agentUserInfo.lastName,
				Email:        &agentUserInfo.email,
				MTOAgentType: models.MTOAgentReleasing,
			},
		},
	}, nil)

	// Create Payment Request
	paymentRequest := factory.BuildPaymentRequest(appCtx.DB(), []factory.Customization{
		{
			Model: models.PaymentRequest{
				ID:              uuid.Must(uuid.NewV4()),
				IsFinal:         false,
				Status:          models.PaymentRequestStatusReviewed,
				RejectionReason: nil,
			},
		},
		{
			Model:    move,
			LinkOnly: true,
		},
	}, nil)

	// Create Domestic linehaul service item
	dlCost := unit.Cents(80000)
	dlItemParams := []factory.CreatePaymentServiceItemParams{
		{
			Key:     models.ServiceItemParamNameContractCode,
			KeyType: models.ServiceItemParamTypeString,
			Value:   factory.DefaultContractCode,
		},
		{
			Key:     models.ServiceItemParamNameReferenceDate,
			KeyType: models.ServiceItemParamTypeDate,
			Value:   currentTime.Format("2006-01-02"),
		},
		{
			Key:     models.ServiceItemParamNameServicesScheduleDest,
			KeyType: models.ServiceItemParamTypeInteger,
			Value:   strconv.Itoa(1),
		},
		{
			Key:   models.ServiceItemParamNameContractYearName,
			Value: "DL Test Year",
		},
		{
			Key:   models.ServiceItemParamNameEscalationCompounded,
			Value: strconv.FormatFloat(1.01, 'f', 5, 64),
		},
		{
			Key:     models.ServiceItemParamNameIsPeak,
			KeyType: models.ServiceItemParamTypeBoolean,
			Value:   strconv.FormatBool(false),
		},
		{
			Key:     models.ServiceItemParamNamePriceRateOrFactor,
			KeyType: models.ServiceItemParamTypeString,
			Value:   "21",
		},
		{
			Key:     models.ServiceItemParamNameServiceAreaDest,
			KeyType: models.ServiceItemParamTypeString,
			Value:   strconv.Itoa(144),
		},
		{
			Key:     models.ServiceItemParamNameWeightOriginal,
			KeyType: models.ServiceItemParamTypeInteger,
			Value:   "1400",
		},
		{
			Key:     models.ServiceItemParamNameWeightEstimated,
			KeyType: models.ServiceItemParamTypeInteger,
			Value:   "1500",
		},

		{
			Key:     models.ServiceItemParamNameActualPickupDate,
			KeyType: models.ServiceItemParamTypeDate,
			Value:   currentTime.Format("2006-01-02"),
		},
		{
			Key:     models.ServiceItemParamNameDistanceZip,
			KeyType: models.ServiceItemParamTypeInteger,
			Value:   fmt.Sprintf("%d", int(354)),
		},

		{
			Key:     models.ServiceItemParamNameWeightBilled,
			KeyType: models.ServiceItemParamTypeInteger,
			Value:   strconv.Itoa(1400),
		},
		{
			Key:     models.ServiceItemParamNameFSCWeightBasedDistanceMultiplier,
			KeyType: models.ServiceItemParamTypeDecimal,
			Value:   strconv.FormatFloat(0.000417, 'f', 7, 64),
		},
		{
			Key:     models.ServiceItemParamNameEIAFuelPrice,
			KeyType: models.ServiceItemParamTypeInteger,
			Value:   fmt.Sprintf("%d", int(unit.Millicents(281400))),
		},
		{
			Key:     models.ServiceItemParamNameZipPickupAddress,
			KeyType: models.ServiceItemParamTypeString,
			Value:   "80301",
		},
		{
			Key:     models.ServiceItemParamNameZipDestAddress,
			KeyType: models.ServiceItemParamTypeString,
			Value:   "80501",
		},
		{
			Key:     models.ServiceItemParamNameServiceAreaOrigin,
			KeyType: models.ServiceItemParamTypeString,
			Value:   strconv.Itoa(144),
		},
	}
	factory.BuildPaymentServiceItemWithParams(
		appCtx.DB(),
		models.ReServiceCodeDLH,
		dlItemParams,
		[]factory.Customization{
			{
				Model: models.PaymentServiceItem{
					PriceCents: &dlCost,
					Status:     models.PaymentServiceItemStatusApproved,
				},
			},
			{
				Model:    move,
				LinkOnly: true,
			},
			{
				Model:    ntsrShipment,
				LinkOnly: true,
			},
			{
				Model:    paymentRequest,
				LinkOnly: true,
			},
		}, nil,
	)

	// Create Fuel surcharge service item
	fsCost := unit.Cents(10700)
	fsItemParams := []factory.CreatePaymentServiceItemParams{
		{
			Key:     models.ServiceItemParamNameContractCode,
			KeyType: models.ServiceItemParamTypeString,
			Value:   factory.DefaultContractCode,
		},
		{
			Key:     models.ServiceItemParamNameReferenceDate,
			KeyType: models.ServiceItemParamTypeDate,
			Value:   currentTime.Format("2006-01-02"),
		},
		{
			Key:     models.ServiceItemParamNameServicesScheduleDest,
			KeyType: models.ServiceItemParamTypeInteger,
			Value:   strconv.Itoa(1),
		},
		{
			Key:   models.ServiceItemParamNameContractYearName,
			Value: "FS Test Year",
		},
		{
			Key:   models.ServiceItemParamNameEscalationCompounded,
			Value: strconv.FormatFloat(1.01, 'f', 5, 64),
		},
		{
			Key:     models.ServiceItemParamNameIsPeak,
			KeyType: models.ServiceItemParamTypeBoolean,
			Value:   strconv.FormatBool(false),
		},
		{
			Key:     models.ServiceItemParamNamePriceRateOrFactor,
			KeyType: models.ServiceItemParamTypeString,
			Value:   "21",
		},
		{
			Key:     models.ServiceItemParamNameServiceAreaDest,
			KeyType: models.ServiceItemParamTypeString,
			Value:   strconv.Itoa(144),
		},
		{
			Key:     models.ServiceItemParamNameWeightOriginal,
			KeyType: models.ServiceItemParamTypeInteger,
			Value:   "1400",
		},
		{
			Key:     models.ServiceItemParamNameWeightEstimated,
			KeyType: models.ServiceItemParamTypeInteger,
			Value:   "1500",
		},

		{
			Key:     models.ServiceItemParamNameActualPickupDate,
			KeyType: models.ServiceItemParamTypeDate,
			Value:   currentTime.Format("2006-01-02"),
		},
		{
			Key:     models.ServiceItemParamNameDistanceZip,
			KeyType: models.ServiceItemParamTypeInteger,
			Value:   fmt.Sprintf("%d", int(354)),
		},

		{
			Key:     models.ServiceItemParamNameWeightBilled,
			KeyType: models.ServiceItemParamTypeInteger,
			Value:   strconv.Itoa(1400),
		},
		{
			Key:     models.ServiceItemParamNameFSCWeightBasedDistanceMultiplier,
			KeyType: models.ServiceItemParamTypeDecimal,
			Value:   strconv.FormatFloat(0.000417, 'f', 7, 64),
		},
		{
			Key:     models.ServiceItemParamNameEIAFuelPrice,
			KeyType: models.ServiceItemParamTypeInteger,
			Value:   fmt.Sprintf("%d", int(unit.Millicents(281400))),
		},
		{
			Key:     models.ServiceItemParamNameZipPickupAddress,
			KeyType: models.ServiceItemParamTypeString,
			Value:   "80301",
		},
		{
			Key:     models.ServiceItemParamNameZipDestAddress,
			KeyType: models.ServiceItemParamTypeString,
			Value:   "80501",
		},
	}
	factory.BuildPaymentServiceItemWithParams(
		appCtx.DB(),
		models.ReServiceCodeFSC,
		fsItemParams,
		[]factory.Customization{
			{
				Model: models.PaymentServiceItem{
					PriceCents: &fsCost,
					Status:     models.PaymentServiceItemStatusApproved,
				},
			},
			{
				Model:    move,
				LinkOnly: true,
			},
			{
				Model:    ntsrShipment,
				LinkOnly: true,
			},
			{
				Model:    paymentRequest,
				LinkOnly: true,
			},
		}, nil,
	)

	// Create Domestic origin price service item
	doCost := unit.Cents(15000)
	doItemParams := []factory.CreatePaymentServiceItemParams{
		{
			Key:     models.ServiceItemParamNameContractCode,
			KeyType: models.ServiceItemParamTypeString,
			Value:   factory.DefaultContractCode,
		},
		{
			Key:     models.ServiceItemParamNameReferenceDate,
			KeyType: models.ServiceItemParamTypeDate,
			Value:   currentTime.Format("2006-01-02"),
		},
		{
			Key:     models.ServiceItemParamNameServicesScheduleDest,
			KeyType: models.ServiceItemParamTypeInteger,
			Value:   strconv.Itoa(1),
		},
		{
			Key:     models.ServiceItemParamNameWeightBilled,
			KeyType: models.ServiceItemParamTypeInteger,
			Value:   strconv.Itoa(4300),
		},
		{
			Key:   models.ServiceItemParamNameContractYearName,
			Value: "DO Test Year",
		},
		{
			Key:   models.ServiceItemParamNameEscalationCompounded,
			Value: strconv.FormatFloat(1.04071, 'f', 5, 64),
		},
		{
			Key:     models.ServiceItemParamNameIsPeak,
			KeyType: models.ServiceItemParamTypeBoolean,
			Value:   strconv.FormatBool(false),
		},
		{
			Key:     models.ServiceItemParamNamePriceRateOrFactor,
			KeyType: models.ServiceItemParamTypeString,
			Value:   "6.25",
		},
		{
			Key:     models.ServiceItemParamNameServiceAreaOrigin,
			KeyType: models.ServiceItemParamTypeString,
			Value:   strconv.Itoa(144),
		},
		{
			Key:     models.ServiceItemParamNameWeightOriginal,
			KeyType: models.ServiceItemParamTypeInteger,
			Value:   "1400",
		},
		{
			Key:     models.ServiceItemParamNameWeightEstimated,
			KeyType: models.ServiceItemParamTypeInteger,
			Value:   "1500",
		},
	}
	factory.BuildPaymentServiceItemWithParams(
		appCtx.DB(),
		models.ReServiceCodeDOP,
		doItemParams,
		[]factory.Customization{
			{
				Model: models.PaymentServiceItem{
					PriceCents: &doCost,
					Status:     models.PaymentServiceItemStatusApproved,
				},
			},
			{
				Model:    move,
				LinkOnly: true,
			},
			{
				Model:    ntsrShipment,
				LinkOnly: true,
			},
			{
				Model:    paymentRequest,
				LinkOnly: true,
			},
		}, nil,
	)

	// Create Domestic destination price service item
	ddpCost := unit.Cents(15000)
	ddpItemParams := []factory.CreatePaymentServiceItemParams{
		{
			Key:     models.ServiceItemParamNameContractCode,
			KeyType: models.ServiceItemParamTypeString,
			Value:   factory.DefaultContractCode,
		},
		{
			Key:     models.ServiceItemParamNameReferenceDate,
			KeyType: models.ServiceItemParamTypeDate,
			Value:   currentTime.Format("2006-01-02"),
		},
		{
			Key:     models.ServiceItemParamNameServicesScheduleDest,
			KeyType: models.ServiceItemParamTypeInteger,
			Value:   strconv.Itoa(1),
		},
		{
			Key:     models.ServiceItemParamNameWeightBilled,
			KeyType: models.ServiceItemParamTypeInteger,
			Value:   strconv.Itoa(4300),
		},
		{
			Key:   models.ServiceItemParamNameContractYearName,
			Value: "DDP Test Year",
		},
		{
			Key:   models.ServiceItemParamNameEscalationCompounded,
			Value: strconv.FormatFloat(1.04071, 'f', 5, 64),
		},
		{
			Key:     models.ServiceItemParamNameIsPeak,
			KeyType: models.ServiceItemParamTypeBoolean,
			Value:   strconv.FormatBool(false),
		},
		{
			Key:     models.ServiceItemParamNamePriceRateOrFactor,
			KeyType: models.ServiceItemParamTypeString,
			Value:   "6.25",
		},
		{
			Key:     models.ServiceItemParamNameServiceAreaDest,
			KeyType: models.ServiceItemParamTypeString,
			Value:   strconv.Itoa(144),
		},
		{
			Key:     models.ServiceItemParamNameWeightOriginal,
			KeyType: models.ServiceItemParamTypeInteger,
			Value:   "1400",
		},
		{
			Key:     models.ServiceItemParamNameWeightEstimated,
			KeyType: models.ServiceItemParamTypeInteger,
			Value:   "1500",
		},
	}
	factory.BuildPaymentServiceItemWithParams(
		appCtx.DB(),
		models.ReServiceCodeDDP,
		ddpItemParams,
		[]factory.Customization{
			{
				Model: models.PaymentServiceItem{
					PriceCents: &ddpCost,
					Status:     models.PaymentServiceItemStatusApproved,
				},
			},
			{
				Model:    move,
				LinkOnly: true,
			},
			{
				Model:    ntsrShipment,
				LinkOnly: true,
			},
			{
				Model:    paymentRequest,
				LinkOnly: true,
			},
		}, nil,
	)

	// Create Domestic unpacking service item
	duCost := unit.Cents(45900)
	duItemParams := []factory.CreatePaymentServiceItemParams{
		{
			Key:     models.ServiceItemParamNameContractCode,
			KeyType: models.ServiceItemParamTypeString,
			Value:   factory.DefaultContractCode,
		},
		{
			Key:     models.ServiceItemParamNameReferenceDate,
			KeyType: models.ServiceItemParamTypeDate,
			Value:   currentTime.Format("2006-01-02"),
		},
		{
			Key:     models.ServiceItemParamNameServicesScheduleDest,
			KeyType: models.ServiceItemParamTypeInteger,
			Value:   strconv.Itoa(1),
		},
		{
			Key:     models.ServiceItemParamNameWeightBilled,
			KeyType: models.ServiceItemParamTypeInteger,
			Value:   strconv.Itoa(4300),
		},
		{
			Key:   models.ServiceItemParamNameContractYearName,
			Value: "DUPK Test Year",
		},
		{
			Key:   models.ServiceItemParamNameEscalationCompounded,
			Value: strconv.FormatFloat(1.04071, 'f', 5, 64),
		},
		{
			Key:     models.ServiceItemParamNameIsPeak,
			KeyType: models.ServiceItemParamTypeBoolean,
			Value:   strconv.FormatBool(false),
		},
		{
			Key:     models.ServiceItemParamNamePriceRateOrFactor,
			KeyType: models.ServiceItemParamTypeString,
			Value:   "5.79",
		},
		{
			Key:     models.ServiceItemParamNameWeightOriginal,
			KeyType: models.ServiceItemParamTypeInteger,
			Value:   "1400",
		},
		{
			Key:     models.ServiceItemParamNameWeightEstimated,
			KeyType: models.ServiceItemParamTypeInteger,
			Value:   "1500",
		},
	}
	factory.BuildPaymentServiceItemWithParams(
		appCtx.DB(),
		models.ReServiceCodeDUPK,
		duItemParams,
		[]factory.Customization{
			{
				Model: models.PaymentServiceItem{
					PriceCents: &duCost,
					Status:     models.PaymentServiceItemStatusApproved,
				},
			},
			{
				Model:    move,
				LinkOnly: true,
			},
			{
				Model:    ntsrShipment,
				LinkOnly: true,
			},
			{
				Model:    paymentRequest,
				LinkOnly: true,
			},
		}, nil,
	)

	// re-fetch the move so that we ensure we have exactly what is in the db
	newmove, err := models.FetchMove(appCtx.DB(), &auth.Session{}, move.ID)
	if err != nil {
		log.Panic(fmt.Errorf("failed to fetch move: %w", err))
	}

	// load payment requests so tests can confirm
	err = appCtx.DB().Load(newmove, "PaymentRequests")
	if err != nil {
		log.Panic(fmt.Errorf("failed to fetch move payment requestse: %w", err))
	}

	return *newmove
}

func MakeCoastGuardMoveReadyForEDI(appCtx appcontext.AppContext) models.Move {
	userUploader := newUserUploader(appCtx)

	currentTime := time.Now()

	// Create Coast Guard Customer
	userInfo := newUserInfo("customer")
	userAffiliation := models.AffiliationCOASTGUARD
	customer := factory.BuildExtendedServiceMember(appCtx.DB(), []factory.Customization{
		{
			Model: models.ServiceMember{
				PersonalEmail: &userInfo.email,
				FirstName:     &userInfo.firstName,
				LastName:      &userInfo.lastName,
				Affiliation:   &userAffiliation,
				CacValidated:  true,
			},
		},
	}, nil)

	// Create LOA and TAC
	sixMonthsBefore := currentTime.AddDate(0, -6, 0)
	sixMonthsAfter := currentTime.AddDate(0, 6, 0)

	loa := factory.BuildFullLineOfAccounting(appCtx.DB(), []factory.Customization{
		{
			Model: models.LineOfAccounting{
				LoaHsGdsCd: models.StringPointer(models.LineOfAccountingHouseholdGoodsCodeNTS),
				LoaBgnDt:   &sixMonthsBefore,
				LoaEndDt:   &sixMonthsAfter,
			},
		},
	}, nil)

	tac := factory.BuildTransportationAccountingCode(appCtx.DB(), []factory.Customization{
		{
			Model: models.TransportationAccountingCode{
				TacFnBlModCd: models.StringPointer("W"),
			},
		}, {
			Model:    loa,
			LinkOnly: true,
		},
	}, nil)

	// Create Orders
	orders := factory.BuildOrder(appCtx.DB(), []factory.Customization{
		{
			Model: models.Order{
				TAC:       &tac.TAC,
				IssueDate: currentTime,
			},
		},
		{
			Model:    customer,
			LinkOnly: true,
		},
		{
			Model: models.UserUpload{},
			ExtendedParams: &factory.UserUploadExtendedParams{
				UserUploader: userUploader,
				AppContext:   appCtx,
			},
		},
	}, nil)

	// Create Move
	move := factory.BuildMove(appCtx.DB(), []factory.Customization{
		{
			Model:    orders,
			LinkOnly: true,
		},
		{
			Model: models.Move{
				AvailableToPrimeAt: models.TimePointer(time.Now()),
				Status:             models.MoveStatusAPPROVED,
			},
		},
	}, nil)
	// Create Pickup Address
	shipmentPickupAddress := factory.BuildAddress(appCtx.DB(), []factory.Customization{
		{
			Model: models.Address{
				// KKFA GBLOC
				PostalCode: "85004",
			},
		},
	}, nil)

	serviceOrderNumber := "1234"
	estimatedWeight := unit.Pound(1400)
	actualWeight := unit.Pound(2000)
	ntsrShipment := factory.BuildMTOShipment(appCtx.DB(), []factory.Customization{
		{
			Model:    move,
			LinkOnly: true,
		},
		{
			Model:    shipmentPickupAddress,
			LinkOnly: true,
			Type:     &factory.Addresses.PickupAddress,
		},
		{
			Model: models.MTOShipment{
				PrimeEstimatedWeight: &estimatedWeight,
				PrimeActualWeight:    &actualWeight,
				ApprovedDate:         models.TimePointer(time.Now()),
				Status:               models.MTOShipmentStatusApproved,
				ServiceOrderNumber:   &serviceOrderNumber,
			},
		},
	}, nil)

	// Create Releasing Agent
	agentUserInfo := newUserInfo("agent")
	factory.BuildMTOAgent(appCtx.DB(), []factory.Customization{
		{
			Model:    ntsrShipment,
			LinkOnly: true,
		},
		{
			Model: models.MTOAgent{
				ID:           uuid.Must(uuid.NewV4()),
				FirstName:    &agentUserInfo.firstName,
				LastName:     &agentUserInfo.lastName,
				Email:        &agentUserInfo.email,
				MTOAgentType: models.MTOAgentReleasing,
			},
		},
	}, nil)

	// Create Payment Request
	paymentRequest := factory.BuildPaymentRequest(appCtx.DB(), []factory.Customization{
		{
			Model: models.PaymentRequest{
				ID:              uuid.Must(uuid.NewV4()),
				IsFinal:         false,
				Status:          models.PaymentRequestStatusReviewed,
				RejectionReason: nil,
			},
		},
		{
			Model:    move,
			LinkOnly: true,
		},
	}, nil)

	// Create Domestic linehaul service item
	dlCost := unit.Cents(80000)
	dlItemParams := []factory.CreatePaymentServiceItemParams{
		{
			Key:     models.ServiceItemParamNameContractCode,
			KeyType: models.ServiceItemParamTypeString,
			Value:   factory.DefaultContractCode,
		},
		{
			Key:     models.ServiceItemParamNameReferenceDate,
			KeyType: models.ServiceItemParamTypeDate,
			Value:   currentTime.Format("2006-01-02"),
		},
		{
			Key:     models.ServiceItemParamNameServicesScheduleDest,
			KeyType: models.ServiceItemParamTypeInteger,
			Value:   strconv.Itoa(1),
		},
		{
			Key:   models.ServiceItemParamNameContractYearName,
			Value: "DL Test Year",
		},
		{
			Key:   models.ServiceItemParamNameEscalationCompounded,
			Value: strconv.FormatFloat(1.01, 'f', 5, 64),
		},
		{
			Key:     models.ServiceItemParamNameIsPeak,
			KeyType: models.ServiceItemParamTypeBoolean,
			Value:   strconv.FormatBool(false),
		},
		{
			Key:     models.ServiceItemParamNamePriceRateOrFactor,
			KeyType: models.ServiceItemParamTypeString,
			Value:   "21",
		},
		{
			Key:     models.ServiceItemParamNameServiceAreaDest,
			KeyType: models.ServiceItemParamTypeString,
			Value:   strconv.Itoa(144),
		},
		{
			Key:     models.ServiceItemParamNameWeightOriginal,
			KeyType: models.ServiceItemParamTypeInteger,
			Value:   "1400",
		},
		{
			Key:     models.ServiceItemParamNameWeightEstimated,
			KeyType: models.ServiceItemParamTypeInteger,
			Value:   "1500",
		},

		{
			Key:     models.ServiceItemParamNameActualPickupDate,
			KeyType: models.ServiceItemParamTypeDate,
			Value:   currentTime.Format("2006-01-02"),
		},
		{
			Key:     models.ServiceItemParamNameDistanceZip,
			KeyType: models.ServiceItemParamTypeInteger,
			Value:   fmt.Sprintf("%d", int(354)),
		},

		{
			Key:     models.ServiceItemParamNameWeightBilled,
			KeyType: models.ServiceItemParamTypeInteger,
			Value:   strconv.Itoa(1400),
		},
		{
			Key:     models.ServiceItemParamNameFSCWeightBasedDistanceMultiplier,
			KeyType: models.ServiceItemParamTypeDecimal,
			Value:   strconv.FormatFloat(0.000417, 'f', 7, 64),
		},
		{
			Key:     models.ServiceItemParamNameEIAFuelPrice,
			KeyType: models.ServiceItemParamTypeInteger,
			Value:   fmt.Sprintf("%d", int(unit.Millicents(281400))),
		},
		{
			Key:     models.ServiceItemParamNameZipPickupAddress,
			KeyType: models.ServiceItemParamTypeString,
			Value:   "80301",
		},
		{
			Key:     models.ServiceItemParamNameZipDestAddress,
			KeyType: models.ServiceItemParamTypeString,
			Value:   "80501",
		},
		{
			Key:     models.ServiceItemParamNameServiceAreaOrigin,
			KeyType: models.ServiceItemParamTypeString,
			Value:   strconv.Itoa(144),
		},
	}
	factory.BuildPaymentServiceItemWithParams(
		appCtx.DB(),
		models.ReServiceCodeDLH,
		dlItemParams,
		[]factory.Customization{
			{
				Model: models.PaymentServiceItem{
					PriceCents: &dlCost,
					Status:     models.PaymentServiceItemStatusApproved,
				},
			},
			{
				Model:    move,
				LinkOnly: true,
			},
			{
				Model:    ntsrShipment,
				LinkOnly: true,
			},
			{
				Model:    paymentRequest,
				LinkOnly: true,
			},
		}, nil,
	)

	// Create Fuel surcharge service item
	fsCost := unit.Cents(10700)
	fsItemParams := []factory.CreatePaymentServiceItemParams{
		{
			Key:     models.ServiceItemParamNameContractCode,
			KeyType: models.ServiceItemParamTypeString,
			Value:   factory.DefaultContractCode,
		},
		{
			Key:     models.ServiceItemParamNameReferenceDate,
			KeyType: models.ServiceItemParamTypeDate,
			Value:   currentTime.Format("2006-01-02"),
		},
		{
			Key:     models.ServiceItemParamNameServicesScheduleDest,
			KeyType: models.ServiceItemParamTypeInteger,
			Value:   strconv.Itoa(1),
		},
		{
			Key:   models.ServiceItemParamNameContractYearName,
			Value: "FS Test Year",
		},
		{
			Key:   models.ServiceItemParamNameEscalationCompounded,
			Value: strconv.FormatFloat(1.01, 'f', 5, 64),
		},
		{
			Key:     models.ServiceItemParamNameIsPeak,
			KeyType: models.ServiceItemParamTypeBoolean,
			Value:   strconv.FormatBool(false),
		},
		{
			Key:     models.ServiceItemParamNamePriceRateOrFactor,
			KeyType: models.ServiceItemParamTypeString,
			Value:   "21",
		},
		{
			Key:     models.ServiceItemParamNameServiceAreaDest,
			KeyType: models.ServiceItemParamTypeString,
			Value:   strconv.Itoa(144),
		},
		{
			Key:     models.ServiceItemParamNameWeightOriginal,
			KeyType: models.ServiceItemParamTypeInteger,
			Value:   "1400",
		},
		{
			Key:     models.ServiceItemParamNameWeightEstimated,
			KeyType: models.ServiceItemParamTypeInteger,
			Value:   "1500",
		},

		{
			Key:     models.ServiceItemParamNameActualPickupDate,
			KeyType: models.ServiceItemParamTypeDate,
			Value:   currentTime.Format("2006-01-02"),
		},
		{
			Key:     models.ServiceItemParamNameDistanceZip,
			KeyType: models.ServiceItemParamTypeInteger,
			Value:   fmt.Sprintf("%d", int(354)),
		},

		{
			Key:     models.ServiceItemParamNameWeightBilled,
			KeyType: models.ServiceItemParamTypeInteger,
			Value:   strconv.Itoa(1400),
		},
		{
			Key:     models.ServiceItemParamNameFSCWeightBasedDistanceMultiplier,
			KeyType: models.ServiceItemParamTypeDecimal,
			Value:   strconv.FormatFloat(0.000417, 'f', 7, 64),
		},
		{
			Key:     models.ServiceItemParamNameEIAFuelPrice,
			KeyType: models.ServiceItemParamTypeInteger,
			Value:   fmt.Sprintf("%d", int(unit.Millicents(281400))),
		},
		{
			Key:     models.ServiceItemParamNameZipPickupAddress,
			KeyType: models.ServiceItemParamTypeString,
			Value:   "80301",
		},
		{
			Key:     models.ServiceItemParamNameZipDestAddress,
			KeyType: models.ServiceItemParamTypeString,
			Value:   "80501",
		},
	}
	factory.BuildPaymentServiceItemWithParams(
		appCtx.DB(),
		models.ReServiceCodeFSC,
		fsItemParams,
		[]factory.Customization{
			{
				Model: models.PaymentServiceItem{
					PriceCents: &fsCost,
					Status:     models.PaymentServiceItemStatusApproved,
				},
			},
			{
				Model:    move,
				LinkOnly: true,
			},
			{
				Model:    ntsrShipment,
				LinkOnly: true,
			},
			{
				Model:    paymentRequest,
				LinkOnly: true,
			},
		}, nil,
	)

	// Create Domestic origin price service item
	doCost := unit.Cents(15000)
	doItemParams := []factory.CreatePaymentServiceItemParams{
		{
			Key:     models.ServiceItemParamNameContractCode,
			KeyType: models.ServiceItemParamTypeString,
			Value:   factory.DefaultContractCode,
		},
		{
			Key:     models.ServiceItemParamNameReferenceDate,
			KeyType: models.ServiceItemParamTypeDate,
			Value:   currentTime.Format("2006-01-02"),
		},
		{
			Key:     models.ServiceItemParamNameServicesScheduleDest,
			KeyType: models.ServiceItemParamTypeInteger,
			Value:   strconv.Itoa(1),
		},
		{
			Key:     models.ServiceItemParamNameWeightBilled,
			KeyType: models.ServiceItemParamTypeInteger,
			Value:   strconv.Itoa(4300),
		},
		{
			Key:   models.ServiceItemParamNameContractYearName,
			Value: "DO Test Year",
		},
		{
			Key:   models.ServiceItemParamNameEscalationCompounded,
			Value: strconv.FormatFloat(1.04071, 'f', 5, 64),
		},
		{
			Key:     models.ServiceItemParamNameIsPeak,
			KeyType: models.ServiceItemParamTypeBoolean,
			Value:   strconv.FormatBool(false),
		},
		{
			Key:     models.ServiceItemParamNamePriceRateOrFactor,
			KeyType: models.ServiceItemParamTypeString,
			Value:   "6.25",
		},
		{
			Key:     models.ServiceItemParamNameServiceAreaOrigin,
			KeyType: models.ServiceItemParamTypeString,
			Value:   strconv.Itoa(144),
		},
		{
			Key:     models.ServiceItemParamNameWeightOriginal,
			KeyType: models.ServiceItemParamTypeInteger,
			Value:   "1400",
		},
		{
			Key:     models.ServiceItemParamNameWeightEstimated,
			KeyType: models.ServiceItemParamTypeInteger,
			Value:   "1500",
		},
	}
	factory.BuildPaymentServiceItemWithParams(
		appCtx.DB(),
		models.ReServiceCodeDOP,
		doItemParams,
		[]factory.Customization{
			{
				Model: models.PaymentServiceItem{
					PriceCents: &doCost,
					Status:     models.PaymentServiceItemStatusApproved,
				},
			},
			{
				Model:    move,
				LinkOnly: true,
			},
			{
				Model:    ntsrShipment,
				LinkOnly: true,
			},
			{
				Model:    paymentRequest,
				LinkOnly: true,
			},
		}, nil,
	)

	// Create Domestic destination price service item
	ddpCost := unit.Cents(15000)
	ddpItemParams := []factory.CreatePaymentServiceItemParams{
		{
			Key:     models.ServiceItemParamNameContractCode,
			KeyType: models.ServiceItemParamTypeString,
			Value:   factory.DefaultContractCode,
		},
		{
			Key:     models.ServiceItemParamNameReferenceDate,
			KeyType: models.ServiceItemParamTypeDate,
			Value:   currentTime.Format("2006-01-02"),
		},
		{
			Key:     models.ServiceItemParamNameServicesScheduleDest,
			KeyType: models.ServiceItemParamTypeInteger,
			Value:   strconv.Itoa(1),
		},
		{
			Key:     models.ServiceItemParamNameWeightBilled,
			KeyType: models.ServiceItemParamTypeInteger,
			Value:   strconv.Itoa(4300),
		},
		{
			Key:   models.ServiceItemParamNameContractYearName,
			Value: "DDP Test Year",
		},
		{
			Key:   models.ServiceItemParamNameEscalationCompounded,
			Value: strconv.FormatFloat(1.04071, 'f', 5, 64),
		},
		{
			Key:     models.ServiceItemParamNameIsPeak,
			KeyType: models.ServiceItemParamTypeBoolean,
			Value:   strconv.FormatBool(false),
		},
		{
			Key:     models.ServiceItemParamNamePriceRateOrFactor,
			KeyType: models.ServiceItemParamTypeString,
			Value:   "6.25",
		},
		{
			Key:     models.ServiceItemParamNameServiceAreaDest,
			KeyType: models.ServiceItemParamTypeString,
			Value:   strconv.Itoa(144),
		},
		{
			Key:     models.ServiceItemParamNameWeightOriginal,
			KeyType: models.ServiceItemParamTypeInteger,
			Value:   "1400",
		},
		{
			Key:     models.ServiceItemParamNameWeightEstimated,
			KeyType: models.ServiceItemParamTypeInteger,
			Value:   "1500",
		},
	}
	factory.BuildPaymentServiceItemWithParams(
		appCtx.DB(),
		models.ReServiceCodeDDP,
		ddpItemParams,
		[]factory.Customization{
			{
				Model: models.PaymentServiceItem{
					PriceCents: &ddpCost,
					Status:     models.PaymentServiceItemStatusApproved,
				},
			},
			{
				Model:    move,
				LinkOnly: true,
			},
			{
				Model:    ntsrShipment,
				LinkOnly: true,
			},
			{
				Model:    paymentRequest,
				LinkOnly: true,
			},
		}, nil,
	)

	// Create Domestic unpacking service item
	duCost := unit.Cents(45900)
	duItemParams := []factory.CreatePaymentServiceItemParams{
		{
			Key:     models.ServiceItemParamNameContractCode,
			KeyType: models.ServiceItemParamTypeString,
			Value:   factory.DefaultContractCode,
		},
		{
			Key:     models.ServiceItemParamNameReferenceDate,
			KeyType: models.ServiceItemParamTypeDate,
			Value:   currentTime.Format("2006-01-02"),
		},
		{
			Key:     models.ServiceItemParamNameServicesScheduleDest,
			KeyType: models.ServiceItemParamTypeInteger,
			Value:   strconv.Itoa(1),
		},
		{
			Key:     models.ServiceItemParamNameWeightBilled,
			KeyType: models.ServiceItemParamTypeInteger,
			Value:   strconv.Itoa(4300),
		},
		{
			Key:   models.ServiceItemParamNameContractYearName,
			Value: "DUPK Test Year",
		},
		{
			Key:   models.ServiceItemParamNameEscalationCompounded,
			Value: strconv.FormatFloat(1.04071, 'f', 5, 64),
		},
		{
			Key:     models.ServiceItemParamNameIsPeak,
			KeyType: models.ServiceItemParamTypeBoolean,
			Value:   strconv.FormatBool(false),
		},
		{
			Key:     models.ServiceItemParamNamePriceRateOrFactor,
			KeyType: models.ServiceItemParamTypeString,
			Value:   "5.79",
		},
		{
			Key:     models.ServiceItemParamNameWeightOriginal,
			KeyType: models.ServiceItemParamTypeInteger,
			Value:   "1400",
		},
		{
			Key:     models.ServiceItemParamNameWeightEstimated,
			KeyType: models.ServiceItemParamTypeInteger,
			Value:   "1500",
		},
	}
	factory.BuildPaymentServiceItemWithParams(
		appCtx.DB(),
		models.ReServiceCodeDUPK,
		duItemParams,
		[]factory.Customization{
			{
				Model: models.PaymentServiceItem{
					PriceCents: &duCost,
					Status:     models.PaymentServiceItemStatusApproved,
				},
			},
			{
				Model:    move,
				LinkOnly: true,
			},
			{
				Model:    ntsrShipment,
				LinkOnly: true,
			},
			{
				Model:    paymentRequest,
				LinkOnly: true,
			},
		}, nil,
	)

	// re-fetch the move so that we ensure we have exactly what is in
	// the db
	newmove, err := models.FetchMove(appCtx.DB(), &auth.Session{}, move.ID)
	if err != nil {
		log.Panic(fmt.Errorf("failed to fetch move: %w", err))
	}

	// load payment requests so tests can confirm
	err = appCtx.DB().Load(newmove, "PaymentRequests")
	if err != nil {
		log.Panic(fmt.Errorf("failed to fetch move payment requestse: %w", err))
	}

	return *newmove
}

func MakeHHGMoveInSITNoDestinationSITOutDate(appCtx appcontext.AppContext) models.Move {
	userUploader := newUserUploader(appCtx)
	userInfo := newUserInfo("customer")

	user := factory.BuildUser(appCtx.DB(), []factory.Customization{
		{
			Model: models.User{
				OktaEmail: userInfo.email,
				Active:    true,
			},
		},
	}, nil)
	customer := factory.BuildExtendedServiceMember(appCtx.DB(), []factory.Customization{
		{
			Model: models.ServiceMember{
				PersonalEmail: &userInfo.email,
				FirstName:     &userInfo.firstName,
				LastName:      &userInfo.lastName,
				CacValidated:  true,
			},
		},
		{
			Model:    user,
			LinkOnly: true,
		},
	}, nil)
	dependentsAuthorized := true
	sitDaysAllowance := 90
	entitlements := factory.BuildEntitlement(appCtx.DB(), []factory.Customization{
		{
			Model: models.Entitlement{
				DependentsAuthorized: &dependentsAuthorized,
				StorageInTransit:     &sitDaysAllowance,
			},
		},
	}, nil)
	orders := factory.BuildOrder(appCtx.DB(), []factory.Customization{
		{
			Model:    customer,
			LinkOnly: true,
		},
		{
			Model:    entitlements,
			LinkOnly: true,
		},
		{
			Model: models.UserUpload{},
			ExtendedParams: &factory.UserUploadExtendedParams{
				UserUploader: userUploader,
				AppContext:   appCtx,
			},
		},
	}, nil)
	now := time.Now()
	move := factory.BuildMove(appCtx.DB(), []factory.Customization{
		{
			Model:    orders,
			LinkOnly: true,
		},
		{
			Model: models.Move{
				Status:             models.MoveStatusAPPROVED,
				AvailableToPrimeAt: &now,
			},
		},
	}, nil)
	estimatedWeight := unit.Pound(1400)
	actualWeight := unit.Pound(1350)

	requestedPickupDate := now.AddDate(0, 3, 0)
	requestedDeliveryDate := requestedPickupDate.AddDate(0, 1, 0)

	shipment := factory.BuildMTOShipment(appCtx.DB(), []factory.Customization{
		{
			Model: models.MTOShipment{
				PrimeEstimatedWeight:  &estimatedWeight,
				PrimeActualWeight:     &actualWeight,
				ShipmentType:          models.MTOShipmentTypeHHG,
				Status:                models.MTOShipmentStatusApproved,
				RequestedPickupDate:   &requestedPickupDate,
				RequestedDeliveryDate: &requestedDeliveryDate,
				SITDaysAllowance:      &sitDaysAllowance,
			},
		},
		{
			Model:    move,
			LinkOnly: true,
		},
	}, nil)

	agentUserInfo := newUserInfo("agent")
	factory.BuildMTOAgent(appCtx.DB(), []factory.Customization{
		{
			Model:    shipment,
			LinkOnly: true,
		},
		{Model: models.MTOAgent{
			FirstName:    &agentUserInfo.firstName,
			LastName:     &agentUserInfo.lastName,
			Email:        &agentUserInfo.email,
			MTOAgentType: models.MTOAgentReleasing,
		},
		},
	}, nil)

	twoMonthsAgo := now.AddDate(0, -2, 0)
	oneMonthAgo := now.AddDate(0, -1, 0)
	factory.BuildOriginSITServiceItems(appCtx.DB(), move, shipment, &twoMonthsAgo, &oneMonthAgo)
	destSITItems := factory.BuildDestSITServiceItemsNoSITDepartureDate(appCtx.DB(), move, shipment, &oneMonthAgo)
	err := appCtx.DB().Update(&destSITItems)
	move.MTOServiceItems = destSITItems
	if err != nil {
		log.Panic(fmt.Errorf("failed to update sit service item: %w", err))
	}
	return move
}<|MERGE_RESOLUTION|>--- conflicted
+++ resolved
@@ -3790,12 +3790,6 @@
 	return *newmove
 }
 
-<<<<<<< HEAD
-// MakeHHGMoveNeedsSC creates an fully ready move needing SC approval
-func MakeMobileHomeMoveNeedsSC(appCtx appcontext.AppContext) models.Move {
-	locator := models.GenerateLocator()
-	move := scenario.CreateMoveWithMTOShipment(appCtx, internalmessages.OrdersTypePERMANENTCHANGEOFSTATION, models.MTOShipmentTypeMobileHome, nil, locator, models.MoveStatusNeedsServiceCounseling)
-=======
 // MakeBoatHaulAwayMoveNeedsSC creates an fully ready move with a boat haul-away shipment needing SC approval
 func MakeBoatHaulAwayMoveNeedsSC(appCtx appcontext.AppContext) models.Move {
 	userUploader := newUserUploader(appCtx)
@@ -3814,7 +3808,6 @@
 	moveRouter := moverouter.NewMoveRouter()
 
 	move := scenario.CreateBoatHaulAwayMoveForSC(appCtx, userUploader, moveRouter, moveInfo)
->>>>>>> 5ed03e1b
 
 	// re-fetch the move so that we ensure we have exactly what is in
 	// the db
@@ -3822,30 +3815,6 @@
 	if err != nil {
 		log.Panic(fmt.Errorf("failed to fetch move: %w", err))
 	}
-<<<<<<< HEAD
-	return *newmove
-}
-
-func MakeMobileHomeMoveForTOO(appCtx appcontext.AppContext) models.Move {
-	hhg := models.MTOShipmentTypeHHG
-	hor := models.DestinationTypeHomeOfRecord
-	originDutyLocation := factory.FetchOrBuildCurrentDutyLocation(appCtx.DB())
-	move := scenario.CreateMoveWithOptions(appCtx, testdatagen.Assertions{
-		Order: models.Order{
-			OriginDutyLocation: &originDutyLocation,
-		},
-		MTOShipment: models.MTOShipment{
-			ShipmentType:    hhg,
-			DestinationType: &hor,
-		},
-		Move: models.Move{
-			Status: models.MoveStatusSUBMITTED,
-		},
-		DutyLocation: models.DutyLocation{
-			ProvidesServicesCounseling: false,
-		},
-	})
-=======
 
 	return *newmove
 }
@@ -3868,7 +3837,6 @@
 	moveRouter := moverouter.NewMoveRouter()
 
 	move := scenario.CreateBoatHaulAwayMoveForTOO(appCtx, userUploader, moveRouter, moveInfo)
->>>>>>> 5ed03e1b
 
 	// re-fetch the move so that we ensure we have exactly what is in
 	// the db
@@ -3876,10 +3844,50 @@
 	if err != nil {
 		log.Panic(fmt.Errorf("failed to fetch move: %w", err))
 	}
-<<<<<<< HEAD
-=======
-
->>>>>>> 5ed03e1b
+
+	return *newmove
+}
+
+// MakeHHGMoveNeedsSC creates an fully ready move needing SC approval
+func MakeMobileHomeMoveNeedsSC(appCtx appcontext.AppContext) models.Move {
+	locator := models.GenerateLocator()
+	move := scenario.CreateMoveWithMTOShipment(appCtx, internalmessages.OrdersTypePERMANENTCHANGEOFSTATION, models.MTOShipmentTypeMobileHome, nil, locator, models.MoveStatusNeedsServiceCounseling)
+
+	// re-fetch the move so that we ensure we have exactly what is in
+	// the db
+	newmove, err := models.FetchMove(appCtx.DB(), &auth.Session{}, move.ID)
+	if err != nil {
+		log.Panic(fmt.Errorf("failed to fetch move: %w", err))
+	}
+	return *newmove
+}
+
+func MakeMobileHomeMoveForTOO(appCtx appcontext.AppContext) models.Move {
+	hhg := models.MTOShipmentTypeHHG
+	hor := models.DestinationTypeHomeOfRecord
+	originDutyLocation := factory.FetchOrBuildCurrentDutyLocation(appCtx.DB())
+	move := scenario.CreateMoveWithOptions(appCtx, testdatagen.Assertions{
+		Order: models.Order{
+			OriginDutyLocation: &originDutyLocation,
+		},
+		MTOShipment: models.MTOShipment{
+			ShipmentType:    hhg,
+			DestinationType: &hor,
+		},
+		Move: models.Move{
+			Status: models.MoveStatusSUBMITTED,
+		},
+		DutyLocation: models.DutyLocation{
+			ProvidesServicesCounseling: false,
+		},
+	})
+
+	// re-fetch the move so that we ensure we have exactly what is in
+	// the db
+	newmove, err := models.FetchMove(appCtx.DB(), &auth.Session{}, move.ID)
+	if err != nil {
+		log.Panic(fmt.Errorf("failed to fetch move: %w", err))
+	}
 	return *newmove
 }
 
