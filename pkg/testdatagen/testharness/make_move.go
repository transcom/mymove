--- conflicted
+++ resolved
@@ -2717,8 +2717,6 @@
 			ActualDestinationPostalCode: models.StringPointer("30813"),
 			PickupPostalAddressID:       &pickupAddress.ID,
 			DestinationPostalAddressID:  &destinationAddress.ID,
-<<<<<<< HEAD
-=======
 			HasReceivedAdvance:          models.BoolPointer(true),
 			AdvanceAmountReceived:       models.CentPointer(unit.Cents(340000)),
 			W2Address:                   &address,
@@ -2849,7 +2847,6 @@
 			ActualMoveDate:              models.TimePointer(time.Date(testdatagen.GHCTestYear, time.March, 16, 0, 0, 0, 0, time.UTC)),
 			ActualPickupPostalCode:      models.StringPointer("42444"),
 			ActualDestinationPostalCode: models.StringPointer("30813"),
->>>>>>> 7a22215c
 			HasReceivedAdvance:          models.BoolPointer(true),
 			AdvanceAmountReceived:       models.CentPointer(unit.Cents(340000)),
 			W2Address:                   &address,
