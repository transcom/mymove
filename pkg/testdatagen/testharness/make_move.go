--- conflicted
+++ resolved
@@ -23,11 +23,8 @@
 	moverouter "github.com/transcom/mymove/pkg/services/move"
 	mtoserviceitem "github.com/transcom/mymove/pkg/services/mto_service_item"
 	mtoshipment "github.com/transcom/mymove/pkg/services/mto_shipment"
-<<<<<<< HEAD
 	paymentrequest "github.com/transcom/mymove/pkg/services/payment_request"
-=======
 	progear "github.com/transcom/mymove/pkg/services/progear_weight_ticket"
->>>>>>> 230876dd
 	"github.com/transcom/mymove/pkg/services/query"
 	transportationoffice "github.com/transcom/mymove/pkg/services/transportation_office"
 	"github.com/transcom/mymove/pkg/storage"
@@ -4745,7 +4742,6 @@
 			DestinationAddressID: &destinationAddress.ID,
 		},
 		PPMShipment: models.PPMShipment{
-<<<<<<< HEAD
 			ID:                        uuid.Must(uuid.NewV4()),
 			ApprovedAt:                &approvedAt,
 			Status:                    models.PPMShipmentStatusWaitingOnCustomer,
@@ -4759,24 +4755,6 @@
 			SITEstimatedWeight:        models.PoundPointer(unit.Pound(1234)),
 			SITEstimatedCost:          models.CentPointer(unit.Cents(12345600)),
 			SITLocation:               &sitLocationType,
-=======
-			ID:                          uuid.Must(uuid.NewV4()),
-			ApprovedAt:                  &approvedAt,
-			Status:                      models.PPMShipmentStatusWaitingOnCustomer,
-			ActualMoveDate:              models.TimePointer(time.Date(testdatagen.GHCTestYear, time.March, 16, 0, 0, 0, 0, time.UTC)),
-			ActualPickupPostalCode:      models.StringPointer("42444"),
-			ActualDestinationPostalCode: models.StringPointer("30813"),
-			HasReceivedAdvance:          models.BoolPointer(true),
-			AdvanceAmountReceived:       models.CentPointer(unit.Cents(340000)),
-			W2Address:                   &address,
-			FinalIncentive:              models.CentPointer(50000000),
-			SITExpected:                 models.BoolPointer(true),
-			SITEstimatedEntryDate:       models.TimePointer(time.Date(testdatagen.GHCTestYear, time.March, 16, 0, 0, 0, 0, time.UTC)),
-			SITEstimatedDepartureDate:   models.TimePointer(time.Date(testdatagen.GHCTestYear, time.April, 16, 0, 0, 0, 0, time.UTC)),
-			SITEstimatedWeight:          models.PoundPointer(unit.Pound(1234)),
-			SITEstimatedCost:            models.CentPointer(unit.Cents(12345600)),
-			SITLocation:                 &sitLocationType,
->>>>>>> 230876dd
 		},
 	}
 
@@ -5345,15 +5323,13 @@
 			Status: models.MTOShipmentStatusApproved,
 		},
 		PPMShipment: models.PPMShipment{
-			ID:                          uuid.Must(uuid.NewV4()),
-			ApprovedAt:                  &approvedAt,
-			Status:                      models.PPMShipmentStatusNeedsCloseout,
-			ActualMoveDate:              models.TimePointer(time.Date(testdatagen.GHCTestYear, time.March, 16, 0, 0, 0, 0, time.UTC)),
-			ActualPickupPostalCode:      models.StringPointer("42444"),
-			ActualDestinationPostalCode: models.StringPointer("30813"),
-			HasReceivedAdvance:          models.BoolPointer(true),
-			AdvanceAmountReceived:       models.CentPointer(unit.Cents(340000)),
-			W2Address:                   &address,
+			ID:                    uuid.Must(uuid.NewV4()),
+			ApprovedAt:            &approvedAt,
+			Status:                models.PPMShipmentStatusNeedsCloseout,
+			ActualMoveDate:        models.TimePointer(time.Date(testdatagen.GHCTestYear, time.March, 16, 0, 0, 0, 0, time.UTC)),
+			HasReceivedAdvance:    models.BoolPointer(true),
+			AdvanceAmountReceived: models.CentPointer(unit.Cents(340000)),
+			W2Address:             &address,
 		},
 	}
 
@@ -5438,15 +5414,13 @@
 			Status: models.MTOShipmentStatusApproved,
 		},
 		PPMShipment: models.PPMShipment{
-			ID:                          uuid.Must(uuid.NewV4()),
-			ApprovedAt:                  &approvedAt,
-			Status:                      models.PPMShipmentStatusNeedsCloseout,
-			ActualMoveDate:              models.TimePointer(time.Date(testdatagen.GHCTestYear, time.March, 16, 0, 0, 0, 0, time.UTC)),
-			ActualPickupPostalCode:      models.StringPointer("42444"),
-			ActualDestinationPostalCode: models.StringPointer("30813"),
-			HasReceivedAdvance:          models.BoolPointer(true),
-			AdvanceAmountReceived:       models.CentPointer(unit.Cents(340000)),
-			W2Address:                   &address,
+			ID:                    uuid.Must(uuid.NewV4()),
+			ApprovedAt:            &approvedAt,
+			Status:                models.PPMShipmentStatusNeedsCloseout,
+			ActualMoveDate:        models.TimePointer(time.Date(testdatagen.GHCTestYear, time.March, 16, 0, 0, 0, 0, time.UTC)),
+			HasReceivedAdvance:    models.BoolPointer(true),
+			AdvanceAmountReceived: models.CentPointer(unit.Cents(340000)),
+			W2Address:             &address,
 		},
 	}
 
@@ -5761,7 +5735,6 @@
 			Status: models.MTOShipmentStatusApproved,
 		},
 		PPMShipment: models.PPMShipment{
-<<<<<<< HEAD
 			ID:                        uuid.Must(uuid.NewV4()),
 			ApprovedAt:                &approvedAt,
 			Status:                    models.PPMShipmentStatusWaitingOnCustomer,
@@ -5775,23 +5748,6 @@
 			SITEstimatedEntryDate:     &storageStart,
 			SITEstimatedDepartureDate: &storageEnd,
 			SITExpected:               models.BoolPointer(true),
-=======
-			ID:                          uuid.Must(uuid.NewV4()),
-			ApprovedAt:                  &approvedAt,
-			Status:                      models.PPMShipmentStatusWaitingOnCustomer,
-			ActualMoveDate:              models.TimePointer(time.Date(testdatagen.GHCTestYear, time.March, 16, 0, 0, 0, 0, time.UTC)),
-			ActualPickupPostalCode:      models.StringPointer("42444"),
-			ActualDestinationPostalCode: models.StringPointer("30813"),
-			HasReceivedAdvance:          models.BoolPointer(true),
-			AdvanceAmountReceived:       models.CentPointer(unit.Cents(340000)),
-			W2Address:                   &address,
-			PickupAddress:               &address,
-			DestinationAddress:          &address,
-			ExpectedDepartureDate:       time.Date(testdatagen.GHCTestYear, time.March, 15, 0, 0, 0, 0, time.UTC),
-			SITEstimatedEntryDate:       &storageStart,
-			SITEstimatedDepartureDate:   &storageEnd,
-			SITExpected:                 models.BoolPointer(true),
->>>>>>> 230876dd
 		},
 	}
 
@@ -5922,7 +5878,6 @@
 			Status: models.MTOShipmentStatusApproved,
 		},
 		PPMShipment: models.PPMShipment{
-<<<<<<< HEAD
 			ID:                        uuid.Must(uuid.NewV4()),
 			ApprovedAt:                &approvedAt,
 			Status:                    models.PPMShipmentStatusNeedsCloseout,
@@ -5934,21 +5889,6 @@
 			SITEstimatedEntryDate:     &storageStart,
 			SITEstimatedDepartureDate: &storageEnd,
 			SITExpected:               models.BoolPointer(true),
-=======
-			ID:                          uuid.Must(uuid.NewV4()),
-			ApprovedAt:                  &approvedAt,
-			Status:                      models.PPMShipmentStatusNeedsCloseout,
-			ActualMoveDate:              models.TimePointer(time.Date(testdatagen.GHCTestYear, time.March, 16, 0, 0, 0, 0, time.UTC)),
-			ActualPickupPostalCode:      models.StringPointer("42444"),
-			ActualDestinationPostalCode: models.StringPointer("30813"),
-			HasReceivedAdvance:          models.BoolPointer(true),
-			AdvanceAmountReceived:       models.CentPointer(unit.Cents(340000)),
-			W2Address:                   &address,
-			ExpectedDepartureDate:       time.Date(testdatagen.GHCTestYear, time.March, 15, 0, 0, 0, 0, time.UTC),
-			SITEstimatedEntryDate:       &storageStart,
-			SITEstimatedDepartureDate:   &storageEnd,
-			SITExpected:                 models.BoolPointer(true),
->>>>>>> 230876dd
 		},
 	}
 
