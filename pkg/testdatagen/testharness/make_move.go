package testharness

import (
	"fmt"
	"log"
	"strconv"
	"strings"
	"time"

	"github.com/gobuffalo/pop/v6"
	"github.com/gofrs/uuid"
	"github.com/stretchr/testify/mock"
	"go.uber.org/zap"

	"github.com/transcom/mymove/pkg/appcontext"
	"github.com/transcom/mymove/pkg/auth"
	"github.com/transcom/mymove/pkg/etag"
	"github.com/transcom/mymove/pkg/factory"
	"github.com/transcom/mymove/pkg/gen/internalmessages"
	"github.com/transcom/mymove/pkg/models"
	routemocks "github.com/transcom/mymove/pkg/route/mocks"
	"github.com/transcom/mymove/pkg/services/ghcrateengine"
	moverouter "github.com/transcom/mymove/pkg/services/move"
	mtoserviceitem "github.com/transcom/mymove/pkg/services/mto_service_item"
	mtoshipment "github.com/transcom/mymove/pkg/services/mto_shipment"
	"github.com/transcom/mymove/pkg/services/query"
	"github.com/transcom/mymove/pkg/storage"
	"github.com/transcom/mymove/pkg/testdatagen"
	"github.com/transcom/mymove/pkg/testdatagen/scenario"
	"github.com/transcom/mymove/pkg/unit"
	"github.com/transcom/mymove/pkg/uploader"
)

func newUserUploader(appCtx appcontext.AppContext) *uploader.UserUploader {
	// initialize this directly with defaults instead of using command
	// line options. Simple for now, we can revist if we need to
	fsParams := storage.NewFilesystemParams("tmp", "storage")
	storer := storage.NewFilesystem(fsParams)

	userUploader, err := uploader.NewUserUploader(storer, uploader.MaxCustomerUserUploadFileSizeLimit)
	if err != nil {
		appCtx.Logger().Fatal("could not instantiate user uploader", zap.Error(err))
	}
	return userUploader
}

func newPrimeUploader(appCtx appcontext.AppContext) *uploader.PrimeUploader {
	// initialize this directly with defaults instead of using command
	// line options. Simple for now, we can revist if we need to
	fsParams := storage.NewFilesystemParams("tmp", "storage")
	storer := storage.NewFilesystem(fsParams)

	primeUploader, err := uploader.NewPrimeUploader(storer, uploader.MaxCustomerUserUploadFileSizeLimit)
	if err != nil {
		appCtx.Logger().Fatal("could not instantiate prime uploader", zap.Error(err))
	}
	return primeUploader
}

type userInfo struct {
	email     string
	firstName string
	lastName  string
}

func newUserInfo(emailSubstring string) userInfo {
	email := strings.ToLower(fmt.Sprintf("%s"+emailSubstring+"_%s@example.com",
		testdatagen.MakeRandomString(5), testdatagen.MakeRandomString(8)))
	username := strings.Split(email, "@")[0]
	firstName := strings.Split(username, "_")[0]
	lastName := username[len(firstName)+1:]
	return userInfo{
		email:     email,
		firstName: firstName,
		lastName:  lastName,
	}
}

func MakeMoveWithOrders(db *pop.Connection) models.Move {
	userInfo := newUserInfo("customer")
	move := factory.BuildMove(db, []factory.Customization{
		{
			Model: models.User{
				OktaEmail: userInfo.email,
				Active:    true,
			},
		},
		{
			Model: models.ServiceMember{
				PersonalEmail: models.StringPointer(userInfo.email),
				CacValidated:  true,
			},
		},
	}, nil)

	return move
}

func MakeSpouseProGearMove(db *pop.Connection) models.Move {
	userInfo := newUserInfo("customer")
	move := factory.BuildMove(db, []factory.Customization{
		{
			Model: models.User{
				OktaEmail: userInfo.email,
				Active:    true,
			},
		},
		{
			Model: models.ServiceMember{
				PersonalEmail: models.StringPointer(userInfo.email),
				FirstName:     &userInfo.firstName,
				LastName:      &userInfo.lastName,
				CacValidated:  true,
			},
		},
		{
			Model: models.Order{
				HasDependents:    true,
				SpouseHasProGear: true,
			},
		},
	}, nil)

	return move
}

func MakeWithShipmentMove(appCtx appcontext.AppContext) models.Move {
	userInfo := newUserInfo("customer")
	move := factory.BuildMove(appCtx.DB(), []factory.Customization{
		{
			Model: models.User{
				OktaEmail: userInfo.email,
				Active:    true,
			},
		},
		{
			Model: models.ServiceMember{
				PersonalEmail: models.StringPointer(userInfo.email),
				CacValidated:  true,
			},
		},
		{
			Model: models.Order{
				HasDependents:    true,
				SpouseHasProGear: true,
			},
		},
	}, nil)

	shipmentPickupAddress := factory.BuildAddress(appCtx.DB(), []factory.Customization{
		{
			Model: models.Address{
				// This is a postal code that maps to the default office user gbloc KKFA in the PostalCodeToGBLOC table
				PostalCode: "85004",
			},
		},
	}, nil)

	estimatedWeight := unit.Pound(1400)
	actualWeight := unit.Pound(2000)
	factory.BuildMTOShipment(appCtx.DB(), []factory.Customization{
		{
			Model: models.MTOShipment{
				PrimeEstimatedWeight: &estimatedWeight,
				PrimeActualWeight:    &actualWeight,
				ShipmentType:         models.MTOShipmentTypeHHG,
				ApprovedDate:         models.TimePointer(time.Now()),
			},
		},
		{
			Model:    shipmentPickupAddress,
			LinkOnly: true,
			Type:     &factory.Addresses.PickupAddress,
		},
		{
			Model:    move,
			LinkOnly: true,
		},
	}, nil)

	// re-fetch the move so that we ensure we have exactly what is in
	// the db
	newmove, err := models.FetchMove(appCtx.DB(), &auth.Session{}, move.ID)
	if err != nil {
		log.Panic(fmt.Errorf("failed to fetch move: %w", err))
	}
	return *newmove

}

// MakeHHGMoveWithServiceItemsAndPaymentRequestsAndFilesForTOO is a function
// that creates an HHG move with service items and payments requests with files
// from the Prime for review by thte TOO
// copied almost verbatim from e2ebasic createHHGMoveWithServiceItemsAndPaymentRequestsAndFiles
func MakeHHGMoveWithServiceItemsAndPaymentRequestsAndFilesForTOO(appCtx appcontext.AppContext) models.Move {
	userUploader := newUserUploader(appCtx)
	primeUploader := newPrimeUploader(appCtx)
	userInfo := newUserInfo("customer")

	user := factory.BuildUser(appCtx.DB(), []factory.Customization{
		{
			Model: models.User{
				OktaEmail: userInfo.email,
				Active:    true,
			},
		},
	}, nil)
	customer := factory.BuildExtendedServiceMember(appCtx.DB(), []factory.Customization{
		{
			Model: models.ServiceMember{
				PersonalEmail: &userInfo.email,
				FirstName:     &userInfo.firstName,
				LastName:      &userInfo.lastName,
				CacValidated:  true,
			},
		},
		{
			Model:    user,
			LinkOnly: true,
		},
	}, nil)
	dependentsAuthorized := true
	entitlements := factory.BuildEntitlement(appCtx.DB(), []factory.Customization{
		{
			Model: models.Entitlement{
				DependentsAuthorized: &dependentsAuthorized,
			},
		},
	}, nil)
	orders := factory.BuildOrder(appCtx.DB(), []factory.Customization{
		{
			Model:    customer,
			LinkOnly: true,
		},
		{
			Model:    entitlements,
			LinkOnly: true,
		},
		{
			Model: models.UserUpload{},
			ExtendedParams: &factory.UserUploadExtendedParams{
				UserUploader: userUploader,
				AppContext:   appCtx,
			},
		},
	}, nil)
	mto := factory.BuildMove(appCtx.DB(), []factory.Customization{
		{
			Model:    orders,
			LinkOnly: true,
		},
		{
			Model: models.Move{
				Status: models.MoveStatusSUBMITTED,
			},
		},
	}, nil)
	sitDaysAllowance := 270
	estimatedWeight := unit.Pound(1400)
	actualWeight := unit.Pound(2000)
	actualPickupDate := time.Now().AddDate(0, 0, 1)
	MTOShipment := factory.BuildMTOShipment(appCtx.DB(), []factory.Customization{
		{
			Model: models.MTOShipment{
				PrimeEstimatedWeight: &estimatedWeight,
				PrimeActualWeight:    &actualWeight,
				ShipmentType:         models.MTOShipmentTypeHHG,
				Status:               models.MTOShipmentStatusSubmitted,
				SITDaysAllowance:     &sitDaysAllowance,
				ActualPickupDate:     &actualPickupDate,
			},
		},
		{
			Model:    mto,
			LinkOnly: true,
		},
	}, nil)

	agentUserInfo := newUserInfo("agent")
	factory.BuildMTOAgent(appCtx.DB(), []factory.Customization{
		{
			Model:    MTOShipment,
			LinkOnly: true,
		},
		{
			Model: models.MTOAgent{
				FirstName:    &agentUserInfo.firstName,
				LastName:     &agentUserInfo.lastName,
				Email:        &agentUserInfo.email,
				MTOAgentType: models.MTOAgentReleasing,
			},
		},
	}, nil)

	paymentRequest := factory.BuildPaymentRequest(appCtx.DB(), []factory.Customization{
		{
			Model: models.PaymentRequest{
				IsFinal: false,
				Status:  models.PaymentRequestStatusPending,
			},
		},
		{
			Model:    mto,
			LinkOnly: true,
		},
	}, nil)

	threeMonthsAgo := time.Now().AddDate(0, -3, 0)
	twoMonthsAgo := threeMonthsAgo.AddDate(0, 1, 0)
	sitCost := unit.Cents(200000)
	sitItems := factory.BuildOriginSITServiceItems(appCtx.DB(), mto, MTOShipment, &threeMonthsAgo, &twoMonthsAgo)
	sitItems = append(sitItems, factory.BuildDestSITServiceItems(appCtx.DB(), mto, MTOShipment, &twoMonthsAgo, nil)...)
	for i := range sitItems {
		factory.BuildPaymentServiceItem(appCtx.DB(), []factory.Customization{
			{
				Model: models.PaymentServiceItem{
					PriceCents: &sitCost,
				},
			}, {
				Model:    paymentRequest,
				LinkOnly: true,
			}, {
				Model:    sitItems[i],
				LinkOnly: true,
			},
		}, nil)
	}
	scenario.MakeSITExtensionsForShipment(appCtx, MTOShipment)

	currentTimeDCRT := time.Now()

	basicPaymentServiceItemParamsDCRT := []factory.CreatePaymentServiceItemParams{
		{
			Key:     models.ServiceItemParamNameContractYearName,
			KeyType: models.ServiceItemParamTypeString,
			Value:   factory.DefaultContractCode,
		},
		{
			Key:     models.ServiceItemParamNameEscalationCompounded,
			KeyType: models.ServiceItemParamTypeString,
			Value:   strconv.FormatFloat(1.125, 'f', 5, 64),
		},
		{
			Key:     models.ServiceItemParamNamePriceRateOrFactor,
			KeyType: models.ServiceItemParamTypeString,
			Value:   "1.71",
		},
		{
			Key:     models.ServiceItemParamNameRequestedPickupDate,
			KeyType: models.ServiceItemParamTypeDate,
			Value:   currentTimeDCRT.Format("2006-01-03"),
		},
		{
			Key:     models.ServiceItemParamNameReferenceDate,
			KeyType: models.ServiceItemParamTypeDate,
			Value:   currentTimeDCRT.Format("2006-01-03"),
		},
		{
			Key:     models.ServiceItemParamNameCubicFeetBilled,
			KeyType: models.ServiceItemParamTypeString,
			Value:   "4.00",
		},
		{
			Key:     models.ServiceItemParamNameServicesScheduleOrigin,
			KeyType: models.ServiceItemParamTypeInteger,
			Value:   strconv.Itoa(2),
		},
		{
			Key:     models.ServiceItemParamNameServiceAreaOrigin,
			KeyType: models.ServiceItemParamTypeInteger,
			Value:   "004",
		},
		{
			Key:     models.ServiceItemParamNameZipPickupAddress,
			KeyType: models.ServiceItemParamTypeString,
			Value:   "32210",
		},
		{
			Key:     models.ServiceItemParamNameDimensionHeight,
			KeyType: models.ServiceItemParamTypeString,
			Value:   "10",
		},
		{
			Key:     models.ServiceItemParamNameDimensionLength,
			KeyType: models.ServiceItemParamTypeString,
			Value:   "12",
		},
		{
			Key:     models.ServiceItemParamNameDimensionWidth,
			KeyType: models.ServiceItemParamTypeString,
			Value:   "3",
		},
	}

	factory.BuildPaymentServiceItemWithParams(
		appCtx.DB(),
		models.ReServiceCodeDCRT,
		basicPaymentServiceItemParamsDCRT,
		[]factory.Customization{
			{
				Model:    mto,
				LinkOnly: true,
			},
			{
				Model:    MTOShipment,
				LinkOnly: true,
			},
			{
				Model:    paymentRequest,
				LinkOnly: true,
			},
		}, nil)

	dcrtCost := unit.Cents(99999)
	mtoServiceItemDCRT := testdatagen.MakeMTOServiceItemDomesticCrating(appCtx.DB(), testdatagen.Assertions{
		Move:        mto,
		MTOShipment: MTOShipment,
	})

	factory.BuildPaymentServiceItem(appCtx.DB(), []factory.Customization{
		{
			Model: models.PaymentServiceItem{
				PriceCents: &dcrtCost,
			},
		}, {
			Model:    paymentRequest,
			LinkOnly: true,
		}, {
			Model:    mtoServiceItemDCRT,
			LinkOnly: true,
		},
	}, nil)

	ducrtCost := unit.Cents(99999)
	mtoServiceItemDUCRT := factory.BuildMTOServiceItem(appCtx.DB(), []factory.Customization{
		{
			Model:    mto,
			LinkOnly: true,
		},
		{
			Model:    MTOShipment,
			LinkOnly: true,
		},
		{
			Model: models.ReService{
				ID: uuid.FromStringOrNil("fc14935b-ebd3-4df3-940b-f30e71b6a56c"), // DUCRT - Domestic uncrating
			},
		},
	}, nil)

	factory.BuildPaymentServiceItem(appCtx.DB(), []factory.Customization{
		{
			Model: models.PaymentServiceItem{
				PriceCents: &ducrtCost,
			},
		}, {
			Model:    paymentRequest,
			LinkOnly: true,
		}, {
			Model:    mtoServiceItemDUCRT,
			LinkOnly: true,
		},
	}, nil)

	factory.BuildPrimeUpload(appCtx.DB(), []factory.Customization{
		{
			Model:    paymentRequest,
			LinkOnly: true,
		},
	}, nil)
	posImage := factory.BuildProofOfServiceDoc(appCtx.DB(), []factory.Customization{
		{
			Model:    paymentRequest,
			LinkOnly: true,
		},
	}, nil)
	primeContractor := uuid.FromStringOrNil("5db13bb4-6d29-4bdb-bc81-262f4513ecf6")

	// Creates custom test.jpg prime upload
	file := testdatagen.Fixture("test.jpg")
	_, verrs, err := primeUploader.CreatePrimeUploadForDocument(appCtx, &posImage.ID, primeContractor, uploader.File{File: file}, uploader.AllowedTypesPaymentRequest)
	if verrs.HasAny() || err != nil {
		appCtx.Logger().Error("errors encountered saving test.jpg prime upload", zap.Error(err))
	}

	// Creates custom test.png prime upload
	file = testdatagen.Fixture("test.png")
	_, verrs, err = primeUploader.CreatePrimeUploadForDocument(appCtx, &posImage.ID, primeContractor, uploader.File{File: file}, uploader.AllowedTypesPaymentRequest)
	if verrs.HasAny() || err != nil {
		appCtx.Logger().Error("errors encountered saving test.png prime upload", zap.Error(err))
	}

	// re-fetch the move so that we ensure we have exactly what is in
	// the db
	newmove, err := models.FetchMove(appCtx.DB(), &auth.Session{}, mto.ID)
	if err != nil {
		log.Panic(fmt.Errorf("failed to fetch move: %w", err))
	}

	// load payment requests so tests can confirm
	err = appCtx.DB().Load(newmove, "PaymentRequests")
	if err != nil {
		log.Panic(fmt.Errorf("failed to fetch move payment requestse: %w", err))
	}

	return *newmove
}

// MakeHHGMoveWithIntlCratingServiceItemsTOO is a function
// that creates an HHG move with international service items
// from the Prime for review by the TOO
func MakeHHGMoveWithIntlCratingServiceItemsTOO(appCtx appcontext.AppContext) models.Move {
	userUploader := newUserUploader(appCtx)
	primeUploader := newPrimeUploader(appCtx)
	userInfo := newUserInfo("customer")

	user := factory.BuildUser(appCtx.DB(), []factory.Customization{
		{
			Model: models.User{
				OktaEmail: userInfo.email,
				Active:    true,
			},
		},
	}, nil)
	customer := factory.BuildExtendedServiceMember(appCtx.DB(), []factory.Customization{
		{
			Model: models.ServiceMember{
				PersonalEmail: &userInfo.email,
				FirstName:     &userInfo.firstName,
				LastName:      &userInfo.lastName,
				CacValidated:  true,
			},
		},
		{
			Model:    user,
			LinkOnly: true,
		},
	}, nil)
	dependentsAuthorized := true
	entitlements := factory.BuildEntitlement(appCtx.DB(), []factory.Customization{
		{
			Model: models.Entitlement{
				DependentsAuthorized: &dependentsAuthorized,
			},
		},
	}, nil)
	orders := factory.BuildOrder(appCtx.DB(), []factory.Customization{
		{
			Model:    customer,
			LinkOnly: true,
		},
		{
			Model:    entitlements,
			LinkOnly: true,
		},
		{
			Model: models.UserUpload{},
			ExtendedParams: &factory.UserUploadExtendedParams{
				UserUploader: userUploader,
				AppContext:   appCtx,
			},
		},
	}, nil)
	mto := factory.BuildMove(appCtx.DB(), []factory.Customization{
		{
			Model:    orders,
			LinkOnly: true,
		},
		{
			Model: models.Move{
				Status: models.MoveStatusSUBMITTED,
			},
		},
	}, nil)
	estimatedWeight := unit.Pound(1400)
	actualWeight := unit.Pound(2000)
	actualPickupDate := time.Now().AddDate(0, 0, 1)

	MTOShipment := factory.BuildMTOShipment(appCtx.DB(), []factory.Customization{
		{
			Model: models.MTOShipment{
				PrimeEstimatedWeight: &estimatedWeight,
				PrimeActualWeight:    &actualWeight,
				ShipmentType:         models.MTOShipmentTypeHHG,
				Status:               models.MTOShipmentStatusSubmitted,
				ActualPickupDate:     &actualPickupDate,
			},
		},
		{
			Model:    mto,
			LinkOnly: true,
		},
	}, nil)

	agentUserInfo := newUserInfo("agent")
	factory.BuildMTOAgent(appCtx.DB(), []factory.Customization{
		{
			Model:    MTOShipment,
			LinkOnly: true,
		},
		{
			Model: models.MTOAgent{
				FirstName:    &agentUserInfo.firstName,
				LastName:     &agentUserInfo.lastName,
				Email:        &agentUserInfo.email,
				MTOAgentType: models.MTOAgentReleasing,
			},
		},
	}, nil)

	paymentRequest := factory.BuildPaymentRequest(appCtx.DB(), []factory.Customization{
		{
			Model: models.PaymentRequest{
				IsFinal: false,
				Status:  models.PaymentRequestStatusPending,
			},
		},
		{
			Model:    mto,
			LinkOnly: true,
		},
	}, nil)

	_ = factory.BuildMTOServiceItem(appCtx.DB(), []factory.Customization{
		{
			Model:    mto,
			LinkOnly: true,
		},
		{
			Model:    MTOShipment,
			LinkOnly: true,
		},
		{
			Model: models.ReService{
				ID: uuid.FromStringOrNil("86203d72-7f7c-49ff-82f0-5b95e4958f60"), // ICRT - Domestic uncrating
			},
		},
	}, nil)

	_ = factory.BuildMTOServiceItem(appCtx.DB(), []factory.Customization{
		{
			Model:    mto,
			LinkOnly: true,
		},
		{
			Model:    MTOShipment,
			LinkOnly: true,
		},
		{
			Model: models.ReService{
				ID: uuid.FromStringOrNil("4132416b-b1aa-42e7-98f2-0ac0a03e8a31"), // IUCRT - Domestic uncrating
			},
		},
	}, nil)

	_ = factory.BuildMTOServiceItem(appCtx.DB(), []factory.Customization{
		{
			Model:    mto,
			LinkOnly: true,
		},
		{
			Model:    MTOShipment,
			LinkOnly: true,
		},
		{
			Model: models.ReService{
				ID: uuid.FromStringOrNil("86203d72-7f7c-49ff-82f0-5b95e4958f60"), // ICRT - Domestic uncrating
			},
		},
	}, nil)

	_ = factory.BuildMTOServiceItem(appCtx.DB(), []factory.Customization{
		{
			Model:    mto,
			LinkOnly: true,
		},
		{
			Model:    MTOShipment,
			LinkOnly: true,
		},
		{
			Model: models.ReService{
				ID: uuid.FromStringOrNil("4132416b-b1aa-42e7-98f2-0ac0a03e8a31"), // IUCRT - Domestic uncrating
			},
		},
	}, nil)

	factory.BuildPrimeUpload(appCtx.DB(), []factory.Customization{
		{
			Model:    paymentRequest,
			LinkOnly: true,
		},
	}, nil)
	posImage := factory.BuildProofOfServiceDoc(appCtx.DB(), []factory.Customization{
		{
			Model:    paymentRequest,
			LinkOnly: true,
		},
	}, nil)
	primeContractor := uuid.FromStringOrNil("5db13bb4-6d29-4bdb-bc81-262f4513ecf6")

	// Creates custom test.jpg prime upload
	file := testdatagen.Fixture("test.jpg")
	_, verrs, err := primeUploader.CreatePrimeUploadForDocument(appCtx, &posImage.ID, primeContractor, uploader.File{File: file}, uploader.AllowedTypesPaymentRequest)
	if verrs.HasAny() || err != nil {
		appCtx.Logger().Error("errors encountered saving test.jpg prime upload", zap.Error(err))
	}

	// Creates custom test.png prime upload
	file = testdatagen.Fixture("test.png")
	_, verrs, err = primeUploader.CreatePrimeUploadForDocument(appCtx, &posImage.ID, primeContractor, uploader.File{File: file}, uploader.AllowedTypesPaymentRequest)
	if verrs.HasAny() || err != nil {
		appCtx.Logger().Error("errors encountered saving test.png prime upload", zap.Error(err))
	}

	// re-fetch the move so that we ensure we have exactly what is in
	// the db
	newmove, err := models.FetchMove(appCtx.DB(), &auth.Session{}, mto.ID)
	if err != nil {
		log.Panic(fmt.Errorf("failed to fetch move: %w", err))
	}

	// load payment requests so tests can confirm
	err = appCtx.DB().Load(newmove, "PaymentRequests")
	if err != nil {
		log.Panic(fmt.Errorf("failed to fetch move payment requestse: %w", err))
	}

	return *newmove
}

// MakeHHGMoveWithIntlShuttleServiceItemsTOO is a function
// that creates an HHG move with international service items
// from the Prime for review by the TOO
func MakeHHGMoveWithIntlShuttleServiceItemsTOO(appCtx appcontext.AppContext) models.Move {
	userUploader := newUserUploader(appCtx)
	primeUploader := newPrimeUploader(appCtx)
	userInfo := newUserInfo("customer")

	user := factory.BuildUser(appCtx.DB(), []factory.Customization{
		{
			Model: models.User{
				OktaEmail: userInfo.email,
				Active:    true,
			},
		},
	}, nil)
	customer := factory.BuildExtendedServiceMember(appCtx.DB(), []factory.Customization{
		{
			Model: models.ServiceMember{
				PersonalEmail: &userInfo.email,
				FirstName:     &userInfo.firstName,
				LastName:      &userInfo.lastName,
				CacValidated:  true,
			},
		},
		{
			Model:    user,
			LinkOnly: true,
		},
	}, nil)
	dependentsAuthorized := true
	entitlements := factory.BuildEntitlement(appCtx.DB(), []factory.Customization{
		{
			Model: models.Entitlement{
				DependentsAuthorized: &dependentsAuthorized,
			},
		},
	}, nil)
	orders := factory.BuildOrder(appCtx.DB(), []factory.Customization{
		{
			Model:    customer,
			LinkOnly: true,
		},
		{
			Model:    entitlements,
			LinkOnly: true,
		},
		{
			Model: models.UserUpload{},
			ExtendedParams: &factory.UserUploadExtendedParams{
				UserUploader: userUploader,
				AppContext:   appCtx,
			},
		},
	}, nil)
	mto := factory.BuildMove(appCtx.DB(), []factory.Customization{
		{
			Model:    orders,
			LinkOnly: true,
		},
		{
			Model: models.Move{
				Status: models.MoveStatusSUBMITTED,
			},
		},
	}, nil)
	estimatedWeight := unit.Pound(1400)
	actualWeight := unit.Pound(2000)
	actualPickupDate := time.Now().AddDate(0, 0, 1)

	MTOShipment := factory.BuildMTOShipment(appCtx.DB(), []factory.Customization{
		{
			Model: models.MTOShipment{
				PrimeEstimatedWeight: &estimatedWeight,
				PrimeActualWeight:    &actualWeight,
				ShipmentType:         models.MTOShipmentTypeHHG,
				Status:               models.MTOShipmentStatusSubmitted,
				ActualPickupDate:     &actualPickupDate,
			},
		},
		{
			Model:    mto,
			LinkOnly: true,
		},
	}, nil)

	agentUserInfo := newUserInfo("agent")
	factory.BuildMTOAgent(appCtx.DB(), []factory.Customization{
		{
			Model:    MTOShipment,
			LinkOnly: true,
		},
		{
			Model: models.MTOAgent{
				FirstName:    &agentUserInfo.firstName,
				LastName:     &agentUserInfo.lastName,
				Email:        &agentUserInfo.email,
				MTOAgentType: models.MTOAgentReleasing,
			},
		},
	}, nil)

	paymentRequest := factory.BuildPaymentRequest(appCtx.DB(), []factory.Customization{
		{
			Model: models.PaymentRequest{
				IsFinal: false,
				Status:  models.PaymentRequestStatusPending,
			},
		},
		{
			Model:    mto,
			LinkOnly: true,
		},
	}, nil)

	_ = factory.BuildMTOServiceItem(appCtx.DB(), []factory.Customization{
		{
			Model:    mto,
			LinkOnly: true,
		},
		{
			Model:    MTOShipment,
			LinkOnly: true,
		},
		{
			Model: models.ReService{
				ID: uuid.FromStringOrNil("22fc07ed-be15-4f50-b941-cbd38153b378"), // IDSHUT - International Destination Shuttle
			},
		},
	}, nil)

	_ = factory.BuildMTOServiceItem(appCtx.DB(), []factory.Customization{
		{
			Model:    mto,
			LinkOnly: true,
		},
		{
			Model:    MTOShipment,
			LinkOnly: true,
		},
		{
			Model: models.ReService{
				ID: uuid.FromStringOrNil("624a97c5-dfbf-4da9-a6e9-526b4f95af8d"), // IOSHUT - International Origin Shuttle
			},
		},
	}, nil)

	factory.BuildPrimeUpload(appCtx.DB(), []factory.Customization{
		{
			Model:    paymentRequest,
			LinkOnly: true,
		},
	}, nil)
	posImage := factory.BuildProofOfServiceDoc(appCtx.DB(), []factory.Customization{
		{
			Model:    paymentRequest,
			LinkOnly: true,
		},
	}, nil)
	primeContractor := uuid.FromStringOrNil("5db13bb4-6d29-4bdb-bc81-262f4513ecf6")

	// Creates custom test.jpg prime upload
	file := testdatagen.Fixture("test.jpg")
	_, verrs, err := primeUploader.CreatePrimeUploadForDocument(appCtx, &posImage.ID, primeContractor, uploader.File{File: file}, uploader.AllowedTypesPaymentRequest)
	if verrs.HasAny() || err != nil {
		appCtx.Logger().Error("errors encountered saving test.jpg prime upload", zap.Error(err))
	}

	// Creates custom test.png prime upload
	file = testdatagen.Fixture("test.png")
	_, verrs, err = primeUploader.CreatePrimeUploadForDocument(appCtx, &posImage.ID, primeContractor, uploader.File{File: file}, uploader.AllowedTypesPaymentRequest)
	if verrs.HasAny() || err != nil {
		appCtx.Logger().Error("errors encountered saving test.png prime upload", zap.Error(err))
	}

	// re-fetch the move so that we ensure we have exactly what is in
	// the db
	newmove, err := models.FetchMove(appCtx.DB(), &auth.Session{}, mto.ID)
	if err != nil {
		log.Panic(fmt.Errorf("failed to fetch move: %w", err))
	}

	// load payment requests so tests can confirm
	err = appCtx.DB().Load(newmove, "PaymentRequests")
	if err != nil {
		log.Panic(fmt.Errorf("failed to fetch move payment requestse: %w", err))
	}

	return *newmove
}

// MakeHHGMoveForTOOAfterActualPickupDate is a function
// that creates an HHG move with an actual pickup date in the past for diversion testing
// copied almost verbatim from e2ebasic createHHGMoveWithServiceItemsAndPaymentRequestsAndFiles
func MakeHHGMoveForTOOAfterActualPickupDate(appCtx appcontext.AppContext) models.Move {
	userUploader := newUserUploader(appCtx)
	userInfo := newUserInfo("customer")

	user := factory.BuildUser(appCtx.DB(), []factory.Customization{
		{
			Model: models.User{
				OktaEmail: userInfo.email,
				Active:    true,
			},
		},
	}, nil)
	customer := factory.BuildExtendedServiceMember(appCtx.DB(), []factory.Customization{
		{
			Model: models.ServiceMember{
				PersonalEmail: &userInfo.email,
				FirstName:     &userInfo.firstName,
				LastName:      &userInfo.lastName,
				CacValidated:  true,
			},
		},
		{
			Model:    user,
			LinkOnly: true,
		},
	}, nil)
	dependentsAuthorized := true
	entitlements := factory.BuildEntitlement(appCtx.DB(), []factory.Customization{
		{
			Model: models.Entitlement{
				DependentsAuthorized: &dependentsAuthorized,
			},
		},
	}, nil)
	orders := factory.BuildOrder(appCtx.DB(), []factory.Customization{
		{
			Model:    customer,
			LinkOnly: true,
		},
		{
			Model:    entitlements,
			LinkOnly: true,
		},
		{
			Model: models.UserUpload{},
			ExtendedParams: &factory.UserUploadExtendedParams{
				UserUploader: userUploader,
				AppContext:   appCtx,
			},
		},
	}, nil)
	mto := factory.BuildMove(appCtx.DB(), []factory.Customization{
		{
			Model:    orders,
			LinkOnly: true,
		},
		{
			Model: models.Move{
				Status: models.MoveStatusSUBMITTED,
			},
		},
	}, nil)
	sitDaysAllowance := 270
	estimatedWeight := unit.Pound(1400)
	actualWeight := unit.Pound(2000)
	threeMonthsAgo := time.Now().AddDate(0, -3, 0)
	twoMonthsAgo := threeMonthsAgo.AddDate(0, 1, 0)
	MTOShipment := factory.BuildMTOShipment(appCtx.DB(), []factory.Customization{
		{
			Model: models.MTOShipment{
				PrimeEstimatedWeight: &estimatedWeight,
				PrimeActualWeight:    &actualWeight,
				ShipmentType:         models.MTOShipmentTypeHHG,
				Status:               models.MTOShipmentStatusSubmitted,
				SITDaysAllowance:     &sitDaysAllowance,
				ActualPickupDate:     &twoMonthsAgo,
			},
		},
		{
			Model:    mto,
			LinkOnly: true,
		},
	}, nil)

	agentUserInfo := newUserInfo("agent")
	factory.BuildMTOAgent(appCtx.DB(), []factory.Customization{
		{
			Model:    MTOShipment,
			LinkOnly: true,
		},
		{
			Model: models.MTOAgent{
				FirstName:    &agentUserInfo.firstName,
				LastName:     &agentUserInfo.lastName,
				Email:        &agentUserInfo.email,
				MTOAgentType: models.MTOAgentReleasing,
			},
		},
	}, nil)

	// re-fetch the move so that we ensure we have exactly what is in
	// the db
	newmove, err := models.FetchMove(appCtx.DB(), &auth.Session{}, mto.ID)
	if err != nil {
		log.Panic(fmt.Errorf("Failed to fetch move: %w", err))
	}

	// load payment requests so tests can confirm
	err = appCtx.DB().Load(newmove, "PaymentRequests")
	if err != nil {
		log.Panic(fmt.Errorf("Failed to fetch move payment requestse: %w", err))
	}

	return *newmove
}

// copied almost verbatim from e2ebasic
func MakePrimeSimulatorMoveNeedsShipmentUpdate(appCtx appcontext.AppContext) models.Move {
	now := time.Now()
	move := factory.BuildMove(appCtx.DB(), []factory.Customization{
		{
			Model: models.Move{
				Status:             models.MoveStatusAPPROVED,
				AvailableToPrimeAt: &now,
			},
		},
	}, nil)
	factory.BuildMTOServiceItemBasic(appCtx.DB(), []factory.Customization{
		{
			Model: models.MTOServiceItem{
				Status: models.MTOServiceItemStatusApproved,
			},
		},
		{
			Model:    move,
			LinkOnly: true,
		},
		{
			Model: models.ReService{
				Code: models.ReServiceCodeMS,
			},
		},
	}, nil)

	requestedPickupDate := time.Now().AddDate(0, 3, 0)
	requestedDeliveryDate := requestedPickupDate.AddDate(0, 1, 0)
	pickupAddress := factory.BuildAddress(appCtx.DB(), nil, nil)

	shipmentFields := models.MTOShipment{
		Status:                models.MTOShipmentStatusSubmitted,
		RequestedPickupDate:   &requestedPickupDate,
		RequestedDeliveryDate: &requestedDeliveryDate,
	}

	firstShipment := factory.BuildMTOShipmentMinimal(appCtx.DB(), []factory.Customization{
		{
			Model:    move,
			LinkOnly: true,
		},
		{
			Model: shipmentFields,
		},
		{
			Model:    pickupAddress,
			LinkOnly: true,
			Type:     &factory.Addresses.PickupAddress,
		},
	}, nil)

	factory.BuildMTOServiceItem(appCtx.DB(), []factory.Customization{
		{
			Model: models.MTOServiceItem{
				Status: models.MTOServiceItemStatusApproved,
			},
		},
		{
			Model: models.ReService{
				Code: models.ReServiceCodeDLH,
			},
		},
		{
			Model:    firstShipment,
			LinkOnly: true,
		},
		{
			Model:    move,
			LinkOnly: true,
		},
	}, nil)

	factory.BuildMTOServiceItem(appCtx.DB(), []factory.Customization{
		{
			Model: models.MTOServiceItem{
				Status: models.MTOServiceItemStatusApproved,
			},
		},
		{
			Model: models.ReService{
				Code: models.ReServiceCodeFSC,
			},
		},
		{
			Model:    firstShipment,
			LinkOnly: true,
		},
		{
			Model:    move,
			LinkOnly: true,
		},
	}, nil)

	factory.BuildMTOServiceItem(appCtx.DB(), []factory.Customization{
		{
			Model: models.MTOServiceItem{
				Status: models.MTOServiceItemStatusApproved,
			},
		},
		{
			Model: models.ReService{
				Code: models.ReServiceCodeDOP,
			},
		},
		{
			Model:    firstShipment,
			LinkOnly: true,
		},
		{
			Model:    move,
			LinkOnly: true,
		},
	}, nil)

	factory.BuildMTOServiceItem(appCtx.DB(), []factory.Customization{
		{
			Model: models.MTOServiceItem{
				Status: models.MTOServiceItemStatusApproved,
			},
		},
		{
			Model: models.ReService{
				Code: models.ReServiceCodeDDP,
			},
		},
		{
			Model:    firstShipment,
			LinkOnly: true,
		},
		{
			Model:    move,
			LinkOnly: true,
		},
	}, nil)

	factory.BuildMTOServiceItem(appCtx.DB(), []factory.Customization{
		{
			Model: models.MTOServiceItem{
				Status: models.MTOServiceItemStatusApproved,
			},
		},
		{
			Model: models.ReService{
				Code: models.ReServiceCodeDPK,
			},
		},
		{
			Model:    firstShipment,
			LinkOnly: true,
		},
		{
			Model:    move,
			LinkOnly: true,
		},
	}, nil)

	factory.BuildMTOServiceItem(appCtx.DB(), []factory.Customization{
		{
			Model: models.MTOServiceItem{
				Status: models.MTOServiceItemStatusApproved,
			},
		},
		{
			Model: models.ReService{
				Code: models.ReServiceCodeDUPK,
			},
		},
		{
			Model:    firstShipment,
			LinkOnly: true,
		},
		{
			Model:    move,
			LinkOnly: true,
		},
	}, nil)
	// re-fetch the move so that we ensure we have exactly what is in
	// the db
	newmove, err := models.FetchMove(appCtx.DB(), &auth.Session{}, move.ID)
	if err != nil {
		log.Panic(fmt.Errorf("failed to fetch move: %w", err))
	}
	return *newmove
}

func MakePrimeSimulatorMoveSameBasePointCity(appCtx appcontext.AppContext) models.Move {
	now := time.Now()
	move := factory.BuildMove(appCtx.DB(), []factory.Customization{
		{
			Model: models.Move{
				Status:               models.MoveStatusAPPROVED,
				AvailableToPrimeAt:   &now,
				ApprovalsRequestedAt: &now,
				SubmittedAt:          &now,
			},
		},
	}, nil)
	factory.BuildMTOServiceItemBasic(appCtx.DB(), []factory.Customization{
		{
			Model: models.MTOServiceItem{
				Status: models.MTOServiceItemStatusApproved,
			},
		},
		{
			Model:    move,
			LinkOnly: true,
		},
		{
			Model: models.ReService{
				Code: models.ReServiceCodeMS,
			},
		},
	}, nil)

	requestedPickupDate := time.Now().AddDate(0, 3, 0)
	requestedDeliveryDate := requestedPickupDate.AddDate(0, 1, 0)
	pickupAddress := factory.BuildAddress(appCtx.DB(), []factory.Customization{
		{
			Model: models.Address{
				ID:             uuid.Must(uuid.NewV4()),
				StreetAddress1: "1 First St",
				StreetAddress2: models.StringPointer("Apt 1"),
				City:           "Miami Gardens",
				State:          "FL",
				PostalCode:     "33169",
			},
		},
	}, nil)
	destinationAddress := factory.BuildAddress(appCtx.DB(), []factory.Customization{
		{
			Model: models.Address{
				ID:             uuid.Must(uuid.NewV4()),
				StreetAddress1: "2 Second St",
				StreetAddress2: models.StringPointer("Bldg 2"),
				City:           "Key West",
				State:          "FL",
				PostalCode:     "33040",
			},
		},
	}, nil)

	estimatedWeight := unit.Pound(1400)
	actualWeight := unit.Pound(2000)
	shipmentFields := models.MTOShipment{
		PrimeEstimatedWeight:  &estimatedWeight,
		PrimeActualWeight:     &actualWeight,
		Status:                models.MTOShipmentStatusApproved,
		RequestedPickupDate:   &requestedPickupDate,
		RequestedDeliveryDate: &requestedDeliveryDate,
	}

	firstShipment := factory.BuildMTOShipmentMinimal(appCtx.DB(), []factory.Customization{
		{
			Model:    move,
			LinkOnly: true,
		},
		{
			Model: shipmentFields,
		},
		{
			Model:    pickupAddress,
			LinkOnly: true,
			Type:     &factory.Addresses.PickupAddress,
		},
		{
			Model:    destinationAddress,
			LinkOnly: true,
			Type:     &factory.Addresses.DeliveryAddress,
		},
	}, nil)

	factory.BuildMTOServiceItem(appCtx.DB(), []factory.Customization{
		{
			Model: models.MTOServiceItem{
				Status: models.MTOServiceItemStatusApproved,
			},
		},
		{
			Model: models.ReService{
				Code: models.ReServiceCodeDLH,
			},
		},
		{
			Model:    firstShipment,
			LinkOnly: true,
		},
		{
			Model:    move,
			LinkOnly: true,
		},
	}, nil)

	// re-fetch the move so that we ensure we have exactly what is in
	// the db
	newmove, err := models.FetchMove(appCtx.DB(), &auth.Session{}, move.ID)
	if err != nil {
		log.Panic(fmt.Errorf("failed to fetch move: %w", err))
	}
	return *newmove
}

// MakeHHGMoveWithNTSAndNeedsSC is similar to old shared.createUserWithLocatorAndDODID
func MakeHHGMoveWithNTSAndNeedsSC(appCtx appcontext.AppContext) models.Move {

	submittedAt := time.Now()
	dodID := testdatagen.MakeRandomNumberString(10)
	userInfo := newUserInfo("customer")

	orders := factory.BuildOrderWithoutDefaults(appCtx.DB(), []factory.Customization{
		{
			Model: models.ServiceMember{
				PersonalEmail: &userInfo.email,
				FirstName:     &userInfo.firstName,
				LastName:      &userInfo.lastName,
				Edipi:         models.StringPointer(dodID),
				CacValidated:  true,
			},
		},
		{
			Model: models.DutyLocation{
				ProvidesServicesCounseling: true,
			},
			Type: &factory.DutyLocations.OriginDutyLocation,
		},
	}, nil)
	move := factory.BuildMove(appCtx.DB(), []factory.Customization{
		{
			Model: models.Move{
				Status:      models.MoveStatusNeedsServiceCounseling,
				SubmittedAt: &submittedAt,
			},
		},
		{
			Model:    orders,
			LinkOnly: true,
		},
	}, nil)
	// Makes a basic HHG shipment to reflect likely real scenario
	requestedPickupDate := submittedAt.Add(60 * 24 * time.Hour)
	requestedDeliveryDate := requestedPickupDate.Add(7 * 24 * time.Hour)
	destinationAddress := factory.BuildAddress(appCtx.DB(), nil, nil)
	factory.BuildMTOShipment(appCtx.DB(), []factory.Customization{
		{
			Model:    move,
			LinkOnly: true,
		},
		{
			Model: models.MTOShipment{
				ShipmentType:          models.MTOShipmentTypeHHG,
				Status:                models.MTOShipmentStatusSubmitted,
				RequestedPickupDate:   &requestedPickupDate,
				RequestedDeliveryDate: &requestedDeliveryDate,
			},
		},
		{
			Model:    destinationAddress,
			LinkOnly: true,
			Type:     &factory.Addresses.DeliveryAddress,
		},
	}, nil)

	// re-fetch the move so that we ensure we have exactly what is in
	// the db
	newmove, err := models.FetchMove(appCtx.DB(), &auth.Session{}, move.ID)
	if err != nil {
		log.Panic(fmt.Errorf("failed to fetch move: %w", err))
	}
	return *newmove
}

// MakeGoodTACAndLoaCombination builds a good TAC and LOA and returns the TAC
// so that e2e_tests can supply a "Valid" TAC that isn't expired
// or missing a LOA
func MakeGoodTACAndLoaCombination(appCtx appcontext.AppContext) models.TransportationAccountingCode {
	// Transcom Relational Database Management (TRDM) TGET data
	// Creats an active and linked together transportation accounting code and line of accounting
	// Said TAC and LOA are active within a date range of 1 year
	ordersIssueDate := time.Now()
	startDate := ordersIssueDate.AddDate(-1, 0, 0)
	endDate := ordersIssueDate.AddDate(1, 0, 0)
	tacCode := factory.MakeRandomString(4)
	loaSysID := factory.MakeRandomString(10)

	// Ensure all DFAS elements are present
	factory.BuildLineOfAccounting(appCtx.DB(), []factory.Customization{
		{
			Model: models.LineOfAccounting{
				LoaBgnDt:               &startDate,
				LoaEndDt:               &endDate,
				LoaSysID:               &loaSysID,
				LoaHsGdsCd:             models.StringPointer(models.LineOfAccountingHouseholdGoodsCodeOfficer),
				LoaDptID:               models.StringPointer("1"),
				LoaTnsfrDptNm:          models.StringPointer("1"),
				LoaBafID:               models.StringPointer("1"),
				LoaTrsySfxTx:           models.StringPointer("1"),
				LoaMajClmNm:            models.StringPointer("1"),
				LoaOpAgncyID:           models.StringPointer("1"),
				LoaAlltSnID:            models.StringPointer("1"),
				LoaPgmElmntID:          models.StringPointer("1"),
				LoaTskBdgtSblnTx:       models.StringPointer("1"),
				LoaDfAgncyAlctnRcpntID: models.StringPointer("1"),
				LoaJbOrdNm:             models.StringPointer("1"),
				LoaSbaltmtRcpntID:      models.StringPointer("1"),
				LoaWkCntrRcpntNm:       models.StringPointer("1"),
				LoaMajRmbsmtSrcID:      models.StringPointer("1"),
				LoaDtlRmbsmtSrcID:      models.StringPointer("1"),
				LoaCustNm:              models.StringPointer("1"),
				LoaObjClsID:            models.StringPointer("1"),
				LoaSrvSrcID:            models.StringPointer("1"),
				LoaSpclIntrID:          models.StringPointer("1"),
				LoaBdgtAcntClsNm:       models.StringPointer("1"),
				LoaDocID:               models.StringPointer("1"),
				LoaClsRefID:            models.StringPointer("1"),
				LoaInstlAcntgActID:     models.StringPointer("1"),
				LoaLclInstlID:          models.StringPointer("1"),
				LoaFmsTrnsactnID:       models.StringPointer("1"),
				LoaTrnsnID:             models.StringPointer("1"),
				LoaUic:                 models.StringPointer("1"),
				LoaBgFyTx:              models.IntPointer(2023),
				LoaEndFyTx:             models.IntPointer(2025),
			},
		},
	}, nil)
	// Create the TAC and associate loa based on LoaSysID
	tac := factory.BuildTransportationAccountingCodeWithoutAttachedLoa(appCtx.DB(), []factory.Customization{
		{
			Model: models.TransportationAccountingCode{
				TAC:               tacCode,
				TrnsprtnAcntBgnDt: &startDate,
				TrnsprtnAcntEndDt: &endDate,
				TacFnBlModCd:      models.StringPointer("1"),
				LoaSysID:          &loaSysID,
			},
		},
	}, nil)
	return tac
}

// MakeNTSRMoveWithPaymentRequest is similar to old shared.createNTSRMoveWithPaymentRequest
func MakeNTSRMoveWithPaymentRequest(appCtx appcontext.AppContext) models.Move {
	userUploader := newUserUploader(appCtx)

	currentTime := time.Now()
	tac := "1111"

	// Create Customer
	userInfo := newUserInfo("customer")
	customer := factory.BuildExtendedServiceMember(appCtx.DB(), []factory.Customization{
		{
			Model: models.ServiceMember{
				PersonalEmail: &userInfo.email,
				FirstName:     &userInfo.firstName,
				LastName:      &userInfo.lastName,
				CacValidated:  true,
			},
		},
	}, nil)

	// Create Orders
	orders := factory.BuildOrder(appCtx.DB(), []factory.Customization{
		{
			Model: models.Order{
				TAC: &tac,
			},
		},
		{
			Model:    customer,
			LinkOnly: true,
		},
		{
			Model: models.UserUpload{},
			ExtendedParams: &factory.UserUploadExtendedParams{
				UserUploader: userUploader,
				AppContext:   appCtx,
			},
		},
	}, nil)

	// Create Move
	move := factory.BuildMove(appCtx.DB(), []factory.Customization{
		{
			Model:    orders,
			LinkOnly: true,
		},
		{
			Model: models.Move{
				AvailableToPrimeAt: models.TimePointer(time.Now()),
				SubmittedAt:        &currentTime,
			},
		},
	}, nil)
	// Create Pickup Address
	shipmentPickupAddress := factory.BuildAddress(appCtx.DB(), []factory.Customization{
		{
			Model: models.Address{
				// KKFA GBLOC
				PostalCode: "85004",
			},
		},
	}, nil)

	// Create Storage Facility
	storageFacility := factory.BuildStorageFacility(appCtx.DB(), nil, []factory.Trait{
		factory.GetTraitStorageFacilityKKFA,
	})
	// Create NTS-R Shipment
	tacType := models.LOATypeHHG
	serviceOrderNumber := testdatagen.MakeRandomNumberString(4)
	estimatedWeight := unit.Pound(1400)
	actualWeight := unit.Pound(2000)
	ntsRecordedWeight := unit.Pound(2000)
	ntsrShipment := factory.BuildNTSRShipment(appCtx.DB(), []factory.Customization{
		{
			Model:    move,
			LinkOnly: true,
		},
		{
			Model:    storageFacility,
			LinkOnly: true,
		},
		{
			Model:    shipmentPickupAddress,
			LinkOnly: true,
			Type:     &factory.Addresses.PickupAddress,
		},
		{
			Model: models.MTOShipment{
				PrimeEstimatedWeight: &estimatedWeight,
				PrimeActualWeight:    &actualWeight,
				NTSRecordedWeight:    &ntsRecordedWeight,
				ApprovedDate:         models.TimePointer(time.Now()),
				TACType:              &tacType,
				Status:               models.MTOShipmentStatusApproved,
				ServiceOrderNumber:   &serviceOrderNumber,
				UsesExternalVendor:   true,
			},
		},
	}, nil)

	// Create Releasing Agent
	agentUserInfo := newUserInfo("agent")
	factory.BuildMTOAgent(appCtx.DB(), []factory.Customization{
		{
			Model:    ntsrShipment,
			LinkOnly: true,
		},
		{
			Model: models.MTOAgent{
				ID:           uuid.Must(uuid.NewV4()),
				FirstName:    &agentUserInfo.firstName,
				LastName:     &agentUserInfo.lastName,
				Email:        &agentUserInfo.email,
				MTOAgentType: models.MTOAgentReleasing,
			},
		},
	}, nil)

	// Create Payment Request
	paymentRequest := factory.BuildPaymentRequest(appCtx.DB(), []factory.Customization{
		{
			Model: models.PaymentRequest{
				ID:              uuid.Must(uuid.NewV4()),
				IsFinal:         false,
				Status:          models.PaymentRequestStatusPending,
				RejectionReason: nil,
			},
		},
		{
			Model:    move,
			LinkOnly: true,
		},
	}, nil)

	// create service item
	msCostcos := unit.Cents(32400)
	factory.BuildPaymentServiceItemWithParams(
		appCtx.DB(),
		models.ReServiceCodeCS,
		[]factory.CreatePaymentServiceItemParams{
			{
				Key:     models.ServiceItemParamNameContractCode,
				KeyType: models.ServiceItemParamTypeString,
				Value:   factory.DefaultContractCode,
			}},
		[]factory.Customization{
			{
				Model: models.PaymentServiceItem{
					PriceCents: &msCostcos,
				},
			},
			{
				Model:    move,
				LinkOnly: true,
			},
			{
				Model:    ntsrShipment,
				LinkOnly: true,
			},
			{
				Model:    paymentRequest,
				LinkOnly: true,
			},
		}, nil,
	)

	// re-fetch the move so that we ensure we have exactly what is in
	// the db
	newmove, err := models.FetchMove(appCtx.DB(), &auth.Session{}, move.ID)
	if err != nil {
		log.Panic(fmt.Errorf("failed to fetch move: %w", err))
	}

	// load payment requests so tests can confirm
	err = appCtx.DB().Load(newmove, "PaymentRequests")
	if err != nil {
		log.Panic(fmt.Errorf("failed to fetch move payment requestse: %w", err))
	}

	return *newmove
}

// MakeHHGMoveWithServiceItemsandPaymentRequestsForTIO is basically
// scenario.createMoveWithServiceItemsandPaymentRequests01
func MakeHHGMoveWithServiceItemsandPaymentRequestsForTIO(appCtx appcontext.AppContext) models.Move {
	/*
		Creates a move for the TIO flow
	*/
	userUploader := newUserUploader(appCtx)

	msCost := unit.Cents(10000)
	dlhCost := unit.Cents(99999)
	csCost := unit.Cents(25000)
	fscCost := unit.Cents(55555)

	// Create Customer
	userInfo := newUserInfo("customer")
	customer := factory.BuildExtendedServiceMember(appCtx.DB(), []factory.Customization{
		{
			Model: models.ServiceMember{
				PersonalEmail: &userInfo.email,
				FirstName:     &userInfo.firstName,
				LastName:      &userInfo.lastName,
				CacValidated:  true,
			},
		},
	}, nil)

	orders := factory.BuildOrder(appCtx.DB(), []factory.Customization{
		{
			Model:    customer,
			LinkOnly: true,
		},
		{
			Model: models.UserUpload{},
			ExtendedParams: &factory.UserUploadExtendedParams{
				UserUploader: userUploader,
				AppContext:   appCtx,
			},
		},
	}, nil)

	mto := factory.BuildMove(appCtx.DB(), []factory.Customization{
		{
			Model:    orders,
			LinkOnly: true,
		},
		{
			Model: models.Move{
				AvailableToPrimeAt: models.TimePointer(time.Now()),
			},
		},
	}, nil)

	shipmentPickupAddress := factory.BuildAddress(appCtx.DB(), []factory.Customization{
		{
			Model: models.Address{
				// This is a postal code that maps to the default office user gbloc KKFA in the PostalCodeToGBLOC table
				PostalCode: "85004",
			},
		},
	}, nil)

	estimatedWeight := unit.Pound(1400)
	actualWeight := unit.Pound(2000)
	mtoShipmentHHG := factory.BuildMTOShipment(appCtx.DB(), []factory.Customization{
		{
			Model: models.MTOShipment{
				PrimeEstimatedWeight: &estimatedWeight,
				PrimeActualWeight:    &actualWeight,
				ShipmentType:         models.MTOShipmentTypeHHG,
				ApprovedDate:         models.TimePointer(time.Now()),
			},
		},
		{
			Model:    shipmentPickupAddress,
			LinkOnly: true,
			Type:     &factory.Addresses.PickupAddress,
		},
		{
			Model:    mto,
			LinkOnly: true,
		},
	}, nil)

	// Create Releasing Agent
	agentUserInfo := newUserInfo("agent")
	factory.BuildMTOAgent(appCtx.DB(), []factory.Customization{
		{
			Model:    mtoShipmentHHG,
			LinkOnly: true,
		},
		{
			Model: models.MTOAgent{
				ID:           uuid.Must(uuid.NewV4()),
				FirstName:    &agentUserInfo.firstName,
				LastName:     &agentUserInfo.lastName,
				Email:        &agentUserInfo.email,
				MTOAgentType: models.MTOAgentReleasing,
			},
		},
	}, nil)

	paymentRequestHHG := factory.BuildPaymentRequest(appCtx.DB(), []factory.Customization{
		{
			Model: models.PaymentRequest{
				IsFinal:         false,
				Status:          models.PaymentRequestStatusPending,
				RejectionReason: nil,
			},
		},
		{
			Model:    mto,
			LinkOnly: true,
		},
	}, nil)

	// for soft deleted proof of service docs
	factory.BuildPrimeUpload(appCtx.DB(), []factory.Customization{
		{
			Model:    paymentRequestHHG,
			LinkOnly: true,
		},
	}, []factory.Trait{factory.GetTraitPrimeUploadDeleted})

	serviceItemMS := factory.BuildMTOServiceItemBasic(appCtx.DB(), []factory.Customization{
		{
			Model: models.MTOServiceItem{
				Status: models.MTOServiceItemStatusApproved,
			},
		},
		{
			Model:    mto,
			LinkOnly: true,
		},
		{
			Model: models.ReService{
				ID: uuid.FromStringOrNil("1130e612-94eb-49a7-973d-72f33685e551"), // MS - Move Management
			},
		},
	}, nil)

	factory.BuildPaymentServiceItem(appCtx.DB(), []factory.Customization{
		{
			Model: models.PaymentServiceItem{
				PriceCents: &msCost,
			},
		}, {
			Model:    paymentRequestHHG,
			LinkOnly: true,
		}, {
			Model:    serviceItemMS,
			LinkOnly: true,
		},
	}, nil)

	// Shuttling service item
	doshutCost := unit.Cents(623)
	approvedAtTime := time.Now()
	serviceItemDOSHUT := factory.BuildMTOServiceItem(appCtx.DB(), []factory.Customization{
		{
			Model: models.MTOServiceItem{
				Status:          models.MTOServiceItemStatusApproved,
				ApprovedAt:      &approvedAtTime,
				EstimatedWeight: &estimatedWeight,
				ActualWeight:    &actualWeight,
			},
		},
		{
			Model:    mto,
			LinkOnly: true,
		},
		{
			Model:    mtoShipmentHHG,
			LinkOnly: true,
		},
		{
			Model: models.ReService{
				ID: uuid.FromStringOrNil("d979e8af-501a-44bb-8532-2799753a5810"), // DOSHUT - Dom Origin Shuttling
			},
		},
	}, nil)

	factory.BuildPaymentServiceItem(appCtx.DB(), []factory.Customization{
		{
			Model: models.PaymentServiceItem{
				PriceCents: &doshutCost,
			},
		}, {
			Model:    paymentRequestHHG,
			LinkOnly: true,
		}, {
			Model:    serviceItemDOSHUT,
			LinkOnly: true,
		},
	}, nil)

	currentTime := time.Now()

	basicPaymentServiceItemParams := []factory.CreatePaymentServiceItemParams{
		{
			Key:     models.ServiceItemParamNameContractCode,
			KeyType: models.ServiceItemParamTypeString,
			Value:   factory.DefaultContractCode,
		},
		{
			Key:     models.ServiceItemParamNameRequestedPickupDate,
			KeyType: models.ServiceItemParamTypeDate,
			Value:   currentTime.Format("2006-01-02"),
		},
		{
			Key:     models.ServiceItemParamNameReferenceDate,
			KeyType: models.ServiceItemParamTypeDate,
			Value:   currentTime.Format("2006-01-02"),
		},
		{
			Key:     models.ServiceItemParamNameServicesScheduleOrigin,
			KeyType: models.ServiceItemParamTypeInteger,
			Value:   strconv.Itoa(2),
		},
		{
			Key:     models.ServiceItemParamNameServiceAreaOrigin,
			KeyType: models.ServiceItemParamTypeInteger,
			Value:   "004",
		},
		{
			Key:     models.ServiceItemParamNameWeightOriginal,
			KeyType: models.ServiceItemParamTypeInteger,
			Value:   "1400",
		},
		{
			Key:     models.ServiceItemParamNameWeightBilled,
			KeyType: models.ServiceItemParamTypeInteger,
			Value:   fmt.Sprintf("%d", int(unit.Pound(4000))),
		},
		{
			Key:     models.ServiceItemParamNameWeightEstimated,
			KeyType: models.ServiceItemParamTypeInteger,
			Value:   "1400",
		},
	}

	factory.BuildPaymentServiceItemWithParams(
		appCtx.DB(),
		models.ReServiceCodeDOSHUT,
		basicPaymentServiceItemParams,
		[]factory.Customization{
			{
				Model:    mto,
				LinkOnly: true,
			},
			{
				Model:    mtoShipmentHHG,
				LinkOnly: true,
			},
			{
				Model:    paymentRequestHHG,
				LinkOnly: true,
			},
		}, nil,
	)

	// Crating service item
	dcrtCost := unit.Cents(623)
	approvedAtTimeCRT := time.Now()
	serviceItemDCRT := factory.BuildMTOServiceItem(appCtx.DB(), []factory.Customization{
		{
			Model: models.MTOServiceItem{
				Status:          models.MTOServiceItemStatusApproved,
				ApprovedAt:      &approvedAtTimeCRT,
				EstimatedWeight: &estimatedWeight,
				ActualWeight:    &actualWeight,
			},
		},
		{
			Model:    mto,
			LinkOnly: true,
		},
		{
			Model:    mtoShipmentHHG,
			LinkOnly: true,
		},
		{
			Model: models.ReService{
				ID: uuid.FromStringOrNil("68417bd7-4a9d-4472-941e-2ba6aeaf15f4"), // DCRT - Dom Crating
			},
		},
	}, nil)

	factory.BuildPaymentServiceItem(appCtx.DB(), []factory.Customization{
		{
			Model: models.PaymentServiceItem{
				PriceCents: &dcrtCost,
			},
		}, {
			Model:    paymentRequestHHG,
			LinkOnly: true,
		}, {
			Model:    serviceItemDCRT,
			LinkOnly: true,
		},
	}, nil)

	currentTimeDCRT := time.Now()

	basicPaymentServiceItemParamsDCRT := []factory.CreatePaymentServiceItemParams{
		{
			Key:     models.ServiceItemParamNameContractYearName,
			KeyType: models.ServiceItemParamTypeString,
			Value:   factory.DefaultContractCode,
		},
		{
			Key:     models.ServiceItemParamNameEscalationCompounded,
			KeyType: models.ServiceItemParamTypeString,
			Value:   strconv.FormatFloat(1.125, 'f', 5, 64),
		},
		{
			Key:     models.ServiceItemParamNamePriceRateOrFactor,
			KeyType: models.ServiceItemParamTypeString,
			Value:   "1.71",
		},
		{
			Key:     models.ServiceItemParamNameRequestedPickupDate,
			KeyType: models.ServiceItemParamTypeDate,
			Value:   currentTimeDCRT.Format("2006-01-03"),
		},
		{
			Key:     models.ServiceItemParamNameReferenceDate,
			KeyType: models.ServiceItemParamTypeDate,
			Value:   currentTimeDCRT.Format("2006-01-03"),
		},
		{
			Key:     models.ServiceItemParamNameCubicFeetBilled,
			KeyType: models.ServiceItemParamTypeString,
			Value:   "4.00",
		},
		{
			Key:     models.ServiceItemParamNameServicesScheduleOrigin,
			KeyType: models.ServiceItemParamTypeInteger,
			Value:   strconv.Itoa(2),
		},
		{
			Key:     models.ServiceItemParamNameServiceAreaOrigin,
			KeyType: models.ServiceItemParamTypeInteger,
			Value:   "004",
		},
		{
			Key:     models.ServiceItemParamNameZipPickupAddress,
			KeyType: models.ServiceItemParamTypeString,
			Value:   "32210",
		},
		{
			Key:     models.ServiceItemParamNameDimensionHeight,
			KeyType: models.ServiceItemParamTypeString,
			Value:   "10",
		},
		{
			Key:     models.ServiceItemParamNameDimensionLength,
			KeyType: models.ServiceItemParamTypeString,
			Value:   "12",
		},
		{
			Key:     models.ServiceItemParamNameDimensionWidth,
			KeyType: models.ServiceItemParamTypeString,
			Value:   "3",
		},
	}

	factory.BuildPaymentServiceItemWithParams(
		appCtx.DB(),
		models.ReServiceCodeDCRT,
		basicPaymentServiceItemParamsDCRT,
		[]factory.Customization{
			{
				Model:    mto,
				LinkOnly: true,
			},
			{
				Model:    mtoShipmentHHG,
				LinkOnly: true,
			},
			{
				Model:    paymentRequestHHG,
				LinkOnly: true,
			},
		}, nil,
	)

	// Domestic line haul service item
	serviceItemDLH := factory.BuildMTOServiceItem(appCtx.DB(), []factory.Customization{
		{
			Model:    mto,
			LinkOnly: true,
		},
		{
			Model: models.ReService{
				ID: uuid.FromStringOrNil("8d600f25-1def-422d-b159-617c7d59156e"), // DLH - Domestic Linehaul
			},
		},
	}, nil)

	factory.BuildPaymentServiceItem(appCtx.DB(), []factory.Customization{
		{
			Model: models.PaymentServiceItem{
				PriceCents: &dlhCost,
			},
		}, {
			Model:    paymentRequestHHG,
			LinkOnly: true,
		}, {
			Model:    serviceItemDLH,
			LinkOnly: true,
		},
	}, nil)

	createdAtTime := time.Now().Add(time.Duration(time.Hour * -24))
	additionalPaymentRequest := factory.BuildPaymentRequest(appCtx.DB(), []factory.Customization{
		{
			Model: models.PaymentRequest{
				IsFinal:         false,
				Status:          models.PaymentRequestStatusPending,
				RejectionReason: nil,
				SequenceNumber:  2,
				CreatedAt:       createdAtTime,
			},
		},
		{
			Model:    mto,
			LinkOnly: true,
		},
	}, nil)

	serviceItemCS := factory.BuildMTOServiceItem(appCtx.DB(), []factory.Customization{
		{
			Model: models.MTOServiceItem{
				Status: models.MTOServiceItemStatusApproved,
			},
		},
		{
			Model:    mto,
			LinkOnly: true,
		},
		{
			Model: models.ReService{
				ID: uuid.FromStringOrNil("9dc919da-9b66-407b-9f17-05c0f03fcb50"), // CS - Counseling Services
			},
		},
	}, nil)

	factory.BuildPaymentServiceItem(appCtx.DB(), []factory.Customization{
		{
			Model: models.PaymentServiceItem{
				PriceCents: &csCost,
			},
		}, {
			Model:    additionalPaymentRequest,
			LinkOnly: true,
		}, {
			Model:    serviceItemCS,
			LinkOnly: true,
		},
	}, nil)

	MTOShipment := factory.BuildMTOShipment(appCtx.DB(), []factory.Customization{
		{
			Model: models.MTOShipment{
				PrimeEstimatedWeight: &estimatedWeight,
				PrimeActualWeight:    &actualWeight,
				ShipmentType:         models.MTOShipmentTypeHHG,
				ApprovedDate:         models.TimePointer(time.Now()),
				Status:               models.MTOShipmentStatusSubmitted,
			},
		},
		{
			Model:    mto,
			LinkOnly: true,
		},
	}, nil)
	serviceItemFSC := factory.BuildMTOServiceItem(appCtx.DB(), []factory.Customization{
		{
			Model:    mto,
			LinkOnly: true,
		},
		{
			Model:    MTOShipment,
			LinkOnly: true,
		},
		{
			Model: models.ReService{
				ID: uuid.FromStringOrNil("4780b30c-e846-437a-b39a-c499a6b09872"), // FSC - Fuel Surcharge
			},
		},
	}, nil)

	factory.BuildPaymentServiceItem(appCtx.DB(), []factory.Customization{
		{
			Model: models.PaymentServiceItem{
				PriceCents: &fscCost,
			},
		}, {
			Model:    additionalPaymentRequest,
			LinkOnly: true,
		}, {
			Model:    serviceItemFSC,
			LinkOnly: true,
		},
	}, nil)
	// re-fetch the move so that we ensure we have exactly what is in
	// the db
	newmove, err := models.FetchMove(appCtx.DB(), &auth.Session{}, mto.ID)
	if err != nil {
		log.Panic(fmt.Errorf("failed to fetch move: %w", err))
	}

	// load payment requests so tests can confirm
	err = appCtx.DB().Load(newmove, "PaymentRequests")
	if err != nil {
		log.Panic(fmt.Errorf("failed to fetch move payment requestse: %w", err))
	}

	return *newmove
}

func MakeHHGMoveWithServiceItemsandPaymentRequestReviewedForQAE(appCtx appcontext.AppContext) models.Move {
	userUploader := newUserUploader(appCtx)

	msCost := unit.Cents(10000)
	dlhCost := unit.Cents(99999)
	csCost := unit.Cents(25000)
	fscCost := unit.Cents(55555)

	// Create Customer
	userInfo := newUserInfo("customer")
	customer := factory.BuildExtendedServiceMember(appCtx.DB(), []factory.Customization{
		{
			Model: models.ServiceMember{
				PersonalEmail: &userInfo.email,
				FirstName:     &userInfo.firstName,
				LastName:      &userInfo.lastName,
				CacValidated:  true,
			},
		},
	}, nil)

	orders := factory.BuildOrder(appCtx.DB(), []factory.Customization{
		{
			Model:    customer,
			LinkOnly: true,
		},
		{
			Model: models.UserUpload{},
			ExtendedParams: &factory.UserUploadExtendedParams{
				UserUploader: userUploader,
				AppContext:   appCtx,
			},
		},
	}, nil)

	mto := factory.BuildMove(appCtx.DB(), []factory.Customization{
		{
			Model:    orders,
			LinkOnly: true,
		},
		{
			Model: models.Move{
				AvailableToPrimeAt: models.TimePointer(time.Now()),
			},
		},
	}, nil)

	shipmentPickupAddress := factory.BuildAddress(appCtx.DB(), []factory.Customization{
		{
			Model: models.Address{
				// This is a postal code that maps to the default office user gbloc KKFA in the PostalCodeToGBLOC table
				PostalCode: "85004",
			},
		},
	}, nil)

	estimatedWeight := unit.Pound(1400)
	actualWeight := unit.Pound(2000)
	mtoShipmentHHG := factory.BuildMTOShipment(appCtx.DB(), []factory.Customization{
		{
			Model: models.MTOShipment{
				PrimeEstimatedWeight: &estimatedWeight,
				PrimeActualWeight:    &actualWeight,
				ShipmentType:         models.MTOShipmentTypeHHG,
				ApprovedDate:         models.TimePointer(time.Now()),
			},
		},
		{
			Model:    shipmentPickupAddress,
			LinkOnly: true,
			Type:     &factory.Addresses.PickupAddress,
		},
		{
			Model:    mto,
			LinkOnly: true,
		},
	}, nil)

	// Create Releasing Agent
	agentUserInfo := newUserInfo("agent")
	factory.BuildMTOAgent(appCtx.DB(), []factory.Customization{
		{
			Model:    mtoShipmentHHG,
			LinkOnly: true,
		},
		{
			Model: models.MTOAgent{
				ID:           uuid.Must(uuid.NewV4()),
				FirstName:    &agentUserInfo.firstName,
				LastName:     &agentUserInfo.lastName,
				Email:        &agentUserInfo.email,
				MTOAgentType: models.MTOAgentReleasing,
			},
		},
	}, nil)

	paymentRequestHHG := factory.BuildPaymentRequest(appCtx.DB(), []factory.Customization{
		{
			Model: models.PaymentRequest{
				IsFinal:         false,
				Status:          models.PaymentRequestStatusPending,
				RejectionReason: nil,
			},
		},
		{
			Model:    mto,
			LinkOnly: true,
		},
	}, nil)

	// for soft deleted proof of service docs
	factory.BuildPrimeUpload(appCtx.DB(), []factory.Customization{
		{
			Model:    paymentRequestHHG,
			LinkOnly: true,
		},
	}, []factory.Trait{factory.GetTraitPrimeUploadDeleted})

	serviceItemMS := factory.BuildMTOServiceItemBasic(appCtx.DB(), []factory.Customization{
		{
			Model: models.MTOServiceItem{
				Status: models.MTOServiceItemStatusApproved,
			},
		},
		{
			Model:    mto,
			LinkOnly: true,
		},
		{
			Model: models.ReService{
				ID: uuid.FromStringOrNil("1130e612-94eb-49a7-973d-72f33685e551"), // MS - Move Management
			},
		},
	}, nil)

	factory.BuildPaymentServiceItem(appCtx.DB(), []factory.Customization{
		{
			Model: models.PaymentServiceItem{
				PriceCents: &msCost,
			},
		}, {
			Model:    paymentRequestHHG,
			LinkOnly: true,
		}, {
			Model:    serviceItemMS,
			LinkOnly: true,
		},
	}, nil)

	// Shuttling service item
	doshutCost := unit.Cents(623)
	approvedAtTime := time.Now()
	serviceItemDOSHUT := factory.BuildMTOServiceItem(appCtx.DB(), []factory.Customization{
		{
			Model: models.MTOServiceItem{
				Status:          models.MTOServiceItemStatusApproved,
				ApprovedAt:      &approvedAtTime,
				EstimatedWeight: &estimatedWeight,
				ActualWeight:    &actualWeight,
			},
		},
		{
			Model:    mto,
			LinkOnly: true,
		},
		{
			Model:    mtoShipmentHHG,
			LinkOnly: true,
		},
		{
			Model: models.ReService{
				ID: uuid.FromStringOrNil("d979e8af-501a-44bb-8532-2799753a5810"), // DOSHUT - Dom Origin Shuttling
			},
		},
	}, nil)

	factory.BuildPaymentServiceItem(appCtx.DB(), []factory.Customization{
		{
			Model: models.PaymentServiceItem{
				PriceCents: &doshutCost,
			},
		}, {
			Model:    paymentRequestHHG,
			LinkOnly: true,
		}, {
			Model:    serviceItemDOSHUT,
			LinkOnly: true,
		},
	}, nil)

	currentTime := time.Now()

	basicPaymentServiceItemParams := []factory.CreatePaymentServiceItemParams{
		{
			Key:     models.ServiceItemParamNameContractCode,
			KeyType: models.ServiceItemParamTypeString,
			Value:   factory.DefaultContractCode,
		},
		{
			Key:     models.ServiceItemParamNameRequestedPickupDate,
			KeyType: models.ServiceItemParamTypeDate,
			Value:   currentTime.Format("2006-01-02"),
		},
		{
			Key:     models.ServiceItemParamNameReferenceDate,
			KeyType: models.ServiceItemParamTypeDate,
			Value:   currentTime.Format("2006-01-02"),
		},
		{
			Key:     models.ServiceItemParamNameServicesScheduleOrigin,
			KeyType: models.ServiceItemParamTypeInteger,
			Value:   strconv.Itoa(2),
		},
		{
			Key:     models.ServiceItemParamNameServiceAreaOrigin,
			KeyType: models.ServiceItemParamTypeInteger,
			Value:   "004",
		},
		{
			Key:     models.ServiceItemParamNameWeightOriginal,
			KeyType: models.ServiceItemParamTypeInteger,
			Value:   "1400",
		},
		{
			Key:     models.ServiceItemParamNameWeightBilled,
			KeyType: models.ServiceItemParamTypeInteger,
			Value:   fmt.Sprintf("%d", int(unit.Pound(4000))),
		},
		{
			Key:     models.ServiceItemParamNameWeightEstimated,
			KeyType: models.ServiceItemParamTypeInteger,
			Value:   "1400",
		},
	}

	factory.BuildPaymentServiceItemWithParams(
		appCtx.DB(),
		models.ReServiceCodeDOSHUT,
		basicPaymentServiceItemParams,
		[]factory.Customization{
			{
				Model:    mto,
				LinkOnly: true,
			},
			{
				Model:    mtoShipmentHHG,
				LinkOnly: true,
			},
			{
				Model:    paymentRequestHHG,
				LinkOnly: true,
			},
		}, nil,
	)

	// Crating service item
	dcrtCost := unit.Cents(623)
	approvedAtTimeCRT := time.Now()
	serviceItemDCRT := factory.BuildMTOServiceItem(appCtx.DB(), []factory.Customization{
		{
			Model: models.MTOServiceItem{
				Status:          models.MTOServiceItemStatusApproved,
				ApprovedAt:      &approvedAtTimeCRT,
				EstimatedWeight: &estimatedWeight,
				ActualWeight:    &actualWeight,
			},
		},
		{
			Model:    mto,
			LinkOnly: true,
		},
		{
			Model:    mtoShipmentHHG,
			LinkOnly: true,
		},
		{
			Model: models.ReService{
				ID: uuid.FromStringOrNil("68417bd7-4a9d-4472-941e-2ba6aeaf15f4"), // DCRT - Dom Crating
			},
		},
	}, nil)

	factory.BuildPaymentServiceItem(appCtx.DB(), []factory.Customization{
		{
			Model: models.PaymentServiceItem{
				PriceCents: &dcrtCost,
			},
		}, {
			Model:    paymentRequestHHG,
			LinkOnly: true,
		}, {
			Model:    serviceItemDCRT,
			LinkOnly: true,
		},
	}, nil)

	currentTimeDCRT := time.Now()

	basicPaymentServiceItemParamsDCRT := []factory.CreatePaymentServiceItemParams{
		{
			Key:     models.ServiceItemParamNameContractYearName,
			KeyType: models.ServiceItemParamTypeString,
			Value:   factory.DefaultContractCode,
		},
		{
			Key:     models.ServiceItemParamNameEscalationCompounded,
			KeyType: models.ServiceItemParamTypeString,
			Value:   strconv.FormatFloat(1.125, 'f', 5, 64),
		},
		{
			Key:     models.ServiceItemParamNamePriceRateOrFactor,
			KeyType: models.ServiceItemParamTypeString,
			Value:   "1.71",
		},
		{
			Key:     models.ServiceItemParamNameRequestedPickupDate,
			KeyType: models.ServiceItemParamTypeDate,
			Value:   currentTimeDCRT.Format("2006-01-03"),
		},
		{
			Key:     models.ServiceItemParamNameReferenceDate,
			KeyType: models.ServiceItemParamTypeDate,
			Value:   currentTimeDCRT.Format("2006-01-03"),
		},
		{
			Key:     models.ServiceItemParamNameCubicFeetBilled,
			KeyType: models.ServiceItemParamTypeString,
			Value:   "4.00",
		},
		{
			Key:     models.ServiceItemParamNameServicesScheduleOrigin,
			KeyType: models.ServiceItemParamTypeInteger,
			Value:   strconv.Itoa(2),
		},
		{
			Key:     models.ServiceItemParamNameServiceAreaOrigin,
			KeyType: models.ServiceItemParamTypeInteger,
			Value:   "004",
		},
		{
			Key:     models.ServiceItemParamNameZipPickupAddress,
			KeyType: models.ServiceItemParamTypeString,
			Value:   "32210",
		},
		{
			Key:     models.ServiceItemParamNameDimensionHeight,
			KeyType: models.ServiceItemParamTypeString,
			Value:   "10",
		},
		{
			Key:     models.ServiceItemParamNameDimensionLength,
			KeyType: models.ServiceItemParamTypeString,
			Value:   "12",
		},
		{
			Key:     models.ServiceItemParamNameDimensionWidth,
			KeyType: models.ServiceItemParamTypeString,
			Value:   "3",
		},
	}

	factory.BuildPaymentServiceItemWithParams(
		appCtx.DB(),
		models.ReServiceCodeDCRT,
		basicPaymentServiceItemParamsDCRT,
		[]factory.Customization{
			{
				Model:    mto,
				LinkOnly: true,
			},
			{
				Model:    mtoShipmentHHG,
				LinkOnly: true,
			},
			{
				Model:    paymentRequestHHG,
				LinkOnly: true,
			},
		}, nil,
	)

	// Domestic line haul service item
	serviceItemDLH := factory.BuildMTOServiceItem(appCtx.DB(), []factory.Customization{
		{
			Model:    mto,
			LinkOnly: true,
		},
		{
			Model: models.ReService{
				ID: uuid.FromStringOrNil("8d600f25-1def-422d-b159-617c7d59156e"), // DLH - Domestic Linehaul
			},
		},
	}, nil)

	factory.BuildPaymentServiceItem(appCtx.DB(), []factory.Customization{
		{
			Model: models.PaymentServiceItem{
				PriceCents: &dlhCost,
			},
		}, {
			Model:    paymentRequestHHG,
			LinkOnly: true,
		}, {
			Model:    serviceItemDLH,
			LinkOnly: true,
		},
	}, nil)

	createdAtTime := time.Now().Add(time.Duration(time.Hour * -24))
	additionalPaymentRequest := factory.BuildPaymentRequest(appCtx.DB(), []factory.Customization{
		{
			Model: models.PaymentRequest{
				IsFinal:         false,
				Status:          models.PaymentRequestStatusReviewed,
				RejectionReason: nil,
				SequenceNumber:  2,
				CreatedAt:       createdAtTime,
			},
		},
		{
			Model:    mto,
			LinkOnly: true,
		},
	}, nil)

	serviceItemCS := factory.BuildMTOServiceItem(appCtx.DB(), []factory.Customization{
		{
			Model: models.MTOServiceItem{
				Status: models.MTOServiceItemStatusApproved,
			},
		},
		{
			Model:    mto,
			LinkOnly: true,
		},
		{
			Model: models.ReService{
				ID: uuid.FromStringOrNil("9dc919da-9b66-407b-9f17-05c0f03fcb50"), // CS - Counseling Services
			},
		},
	}, nil)

	factory.BuildPaymentServiceItem(appCtx.DB(), []factory.Customization{
		{
			Model: models.PaymentServiceItem{
				PriceCents: &csCost,
			},
		}, {
			Model:    additionalPaymentRequest,
			LinkOnly: true,
		}, {
			Model:    serviceItemCS,
			LinkOnly: true,
		},
	}, nil)

	MTOShipment := factory.BuildMTOShipment(appCtx.DB(), []factory.Customization{
		{
			Model: models.MTOShipment{
				PrimeEstimatedWeight: &estimatedWeight,
				PrimeActualWeight:    &actualWeight,
				ShipmentType:         models.MTOShipmentTypeHHG,
				ApprovedDate:         models.TimePointer(time.Now()),
				Status:               models.MTOShipmentStatusSubmitted,
			},
		},
		{
			Model:    mto,
			LinkOnly: true,
		},
	}, nil)
	serviceItemFSC := factory.BuildMTOServiceItem(appCtx.DB(), []factory.Customization{
		{
			Model:    mto,
			LinkOnly: true,
		},
		{
			Model:    MTOShipment,
			LinkOnly: true,
		},
		{
			Model: models.ReService{
				ID: uuid.FromStringOrNil("4780b30c-e846-437a-b39a-c499a6b09872"), // FSC - Fuel Surcharge
			},
		},
	}, nil)

	factory.BuildPaymentServiceItem(appCtx.DB(), []factory.Customization{
		{
			Model: models.PaymentServiceItem{
				PriceCents: &fscCost,
			},
		}, {
			Model:    additionalPaymentRequest,
			LinkOnly: true,
		}, {
			Model:    serviceItemFSC,
			LinkOnly: true,
		},
	}, nil)
	// re-fetch the move so that we ensure we have exactly what is in
	// the db
	newmove, err := models.FetchMove(appCtx.DB(), &auth.Session{}, mto.ID)
	if err != nil {
		log.Panic(fmt.Errorf("failed to fetch move: %w", err))
	}

	// load payment requests so tests can confirm
	err = appCtx.DB().Load(newmove, "PaymentRequests")
	if err != nil {
		log.Panic(fmt.Errorf("failed to fetch move payment requestse: %w", err))
	}

	return *newmove
}

func MakeHHGMoveWithServiceItemsandPaymentRequestWithDocsReviewedForQAE(appCtx appcontext.AppContext) models.Move {
	userUploader := newUserUploader(appCtx)
	primeUploader := newPrimeUploader(appCtx)

	msCost := unit.Cents(10000)
	dlhCost := unit.Cents(99999)
	csCost := unit.Cents(25000)
	fscCost := unit.Cents(55555)

	// Create Customer
	userInfo := newUserInfo("customer")
	customer := factory.BuildExtendedServiceMember(appCtx.DB(), []factory.Customization{
		{
			Model: models.ServiceMember{
				PersonalEmail: &userInfo.email,
				FirstName:     &userInfo.firstName,
				LastName:      &userInfo.lastName,
				CacValidated:  true,
			},
		},
	}, nil)

	orders := factory.BuildOrder(appCtx.DB(), []factory.Customization{
		{
			Model:    customer,
			LinkOnly: true,
		},
		{
			Model: models.UserUpload{},
			ExtendedParams: &factory.UserUploadExtendedParams{
				UserUploader: userUploader,
				AppContext:   appCtx,
			},
		},
	}, nil)

	mto := factory.BuildMove(appCtx.DB(), []factory.Customization{
		{
			Model:    orders,
			LinkOnly: true,
		},
		{
			Model: models.Move{
				AvailableToPrimeAt: models.TimePointer(time.Now()),
			},
		},
	}, nil)

	shipmentPickupAddress := factory.BuildAddress(appCtx.DB(), []factory.Customization{
		{
			Model: models.Address{
				// This is a postal code that maps to the default office user gbloc KKFA in the PostalCodeToGBLOC table
				PostalCode: "85004",
			},
		},
	}, nil)

	estimatedWeight := unit.Pound(1400)
	actualWeight := unit.Pound(2000)
	mtoShipmentHHG := factory.BuildMTOShipment(appCtx.DB(), []factory.Customization{
		{
			Model: models.MTOShipment{
				PrimeEstimatedWeight: &estimatedWeight,
				PrimeActualWeight:    &actualWeight,
				ShipmentType:         models.MTOShipmentTypeHHG,
				ApprovedDate:         models.TimePointer(time.Now()),
			},
		},
		{
			Model:    shipmentPickupAddress,
			LinkOnly: true,
			Type:     &factory.Addresses.PickupAddress,
		},
		{
			Model:    mto,
			LinkOnly: true,
		},
	}, nil)

	// Create Releasing Agent
	agentUserInfo := newUserInfo("agent")
	factory.BuildMTOAgent(appCtx.DB(), []factory.Customization{
		{
			Model:    mtoShipmentHHG,
			LinkOnly: true,
		},
		{
			Model: models.MTOAgent{
				ID:           uuid.Must(uuid.NewV4()),
				FirstName:    &agentUserInfo.firstName,
				LastName:     &agentUserInfo.lastName,
				Email:        &agentUserInfo.email,
				MTOAgentType: models.MTOAgentReleasing,
			},
		},
	}, nil)

	paymentRequestHHG := factory.BuildPaymentRequest(appCtx.DB(), []factory.Customization{
		{
			Model: models.PaymentRequest{
				IsFinal:         false,
				Status:          models.PaymentRequestStatusPending,
				RejectionReason: nil,
			},
		},
		{
			Model:    mto,
			LinkOnly: true,
		},
	}, nil)

	factory.BuildPrimeUpload(appCtx.DB(), []factory.Customization{
		{
			Model:    paymentRequestHHG,
			LinkOnly: true,
		},
	}, nil)
	posImage := factory.BuildProofOfServiceDoc(appCtx.DB(), []factory.Customization{
		{
			Model:    paymentRequestHHG,
			LinkOnly: true,
		},
	}, nil)
	primeContractor := uuid.FromStringOrNil("5db13bb4-6d29-4bdb-bc81-262f4513ecf6")

	// Creates custom test.jpg prime upload
	file := testdatagen.Fixture("test.jpg")
	_, verrs, err := primeUploader.CreatePrimeUploadForDocument(appCtx, &posImage.ID, primeContractor, uploader.File{File: file}, uploader.AllowedTypesPaymentRequest)
	if verrs.HasAny() || err != nil {
		appCtx.Logger().Error("errors encountered saving test.jpg prime upload", zap.Error(err))
	}

	serviceItemMS := factory.BuildMTOServiceItemBasic(appCtx.DB(), []factory.Customization{
		{
			Model: models.MTOServiceItem{
				Status: models.MTOServiceItemStatusApproved,
			},
		},
		{
			Model:    mto,
			LinkOnly: true,
		},
		{
			Model: models.ReService{
				ID: uuid.FromStringOrNil("1130e612-94eb-49a7-973d-72f33685e551"), // MS - Move Management
			},
		},
	}, nil)

	factory.BuildPaymentServiceItem(appCtx.DB(), []factory.Customization{
		{
			Model: models.PaymentServiceItem{
				PriceCents: &msCost,
			},
		}, {
			Model:    paymentRequestHHG,
			LinkOnly: true,
		}, {
			Model:    serviceItemMS,
			LinkOnly: true,
		},
	}, nil)

	// Shuttling service item
	doshutCost := unit.Cents(623)
	approvedAtTime := time.Now()
	serviceItemDOSHUT := factory.BuildMTOServiceItem(appCtx.DB(), []factory.Customization{
		{
			Model: models.MTOServiceItem{
				Status:          models.MTOServiceItemStatusApproved,
				ApprovedAt:      &approvedAtTime,
				EstimatedWeight: &estimatedWeight,
				ActualWeight:    &actualWeight,
			},
		},
		{
			Model:    mto,
			LinkOnly: true,
		},
		{
			Model:    mtoShipmentHHG,
			LinkOnly: true,
		},
		{
			Model: models.ReService{
				ID: uuid.FromStringOrNil("d979e8af-501a-44bb-8532-2799753a5810"), // DOSHUT - Dom Origin Shuttling
			},
		},
	}, nil)

	factory.BuildPaymentServiceItem(appCtx.DB(), []factory.Customization{
		{
			Model: models.PaymentServiceItem{
				PriceCents: &doshutCost,
			},
		}, {
			Model:    paymentRequestHHG,
			LinkOnly: true,
		}, {
			Model:    serviceItemDOSHUT,
			LinkOnly: true,
		},
	}, nil)

	currentTime := time.Now()

	basicPaymentServiceItemParams := []factory.CreatePaymentServiceItemParams{
		{
			Key:     models.ServiceItemParamNameContractCode,
			KeyType: models.ServiceItemParamTypeString,
			Value:   factory.DefaultContractCode,
		},
		{
			Key:     models.ServiceItemParamNameRequestedPickupDate,
			KeyType: models.ServiceItemParamTypeDate,
			Value:   currentTime.Format("2006-01-02"),
		},
		{
			Key:     models.ServiceItemParamNameReferenceDate,
			KeyType: models.ServiceItemParamTypeDate,
			Value:   currentTime.Format("2006-01-02"),
		},
		{
			Key:     models.ServiceItemParamNameServicesScheduleOrigin,
			KeyType: models.ServiceItemParamTypeInteger,
			Value:   strconv.Itoa(2),
		},
		{
			Key:     models.ServiceItemParamNameServiceAreaOrigin,
			KeyType: models.ServiceItemParamTypeInteger,
			Value:   "004",
		},
		{
			Key:     models.ServiceItemParamNameWeightOriginal,
			KeyType: models.ServiceItemParamTypeInteger,
			Value:   "1400",
		},
		{
			Key:     models.ServiceItemParamNameWeightBilled,
			KeyType: models.ServiceItemParamTypeInteger,
			Value:   fmt.Sprintf("%d", int(unit.Pound(4000))),
		},
		{
			Key:     models.ServiceItemParamNameWeightEstimated,
			KeyType: models.ServiceItemParamTypeInteger,
			Value:   "1400",
		},
	}

	factory.BuildPaymentServiceItemWithParams(
		appCtx.DB(),
		models.ReServiceCodeDOSHUT,
		basicPaymentServiceItemParams,
		[]factory.Customization{
			{
				Model:    mto,
				LinkOnly: true,
			},
			{
				Model:    mtoShipmentHHG,
				LinkOnly: true,
			},
			{
				Model:    paymentRequestHHG,
				LinkOnly: true,
			},
		}, nil,
	)

	// Crating service item
	dcrtCost := unit.Cents(623)
	approvedAtTimeCRT := time.Now()
	serviceItemDCRT := factory.BuildMTOServiceItem(appCtx.DB(), []factory.Customization{
		{
			Model: models.MTOServiceItem{
				Status:          models.MTOServiceItemStatusApproved,
				ApprovedAt:      &approvedAtTimeCRT,
				EstimatedWeight: &estimatedWeight,
				ActualWeight:    &actualWeight,
			},
		},
		{
			Model:    mto,
			LinkOnly: true,
		},
		{
			Model:    mtoShipmentHHG,
			LinkOnly: true,
		},
		{
			Model: models.ReService{
				ID: uuid.FromStringOrNil("68417bd7-4a9d-4472-941e-2ba6aeaf15f4"), // DCRT - Dom Crating
			},
		},
	}, nil)

	factory.BuildPaymentServiceItem(appCtx.DB(), []factory.Customization{
		{
			Model: models.PaymentServiceItem{
				PriceCents: &dcrtCost,
			},
		}, {
			Model:    paymentRequestHHG,
			LinkOnly: true,
		}, {
			Model:    serviceItemDCRT,
			LinkOnly: true,
		},
	}, nil)

	currentTimeDCRT := time.Now()

	basicPaymentServiceItemParamsDCRT := []factory.CreatePaymentServiceItemParams{
		{
			Key:     models.ServiceItemParamNameContractYearName,
			KeyType: models.ServiceItemParamTypeString,
			Value:   factory.DefaultContractCode,
		},
		{
			Key:     models.ServiceItemParamNameEscalationCompounded,
			KeyType: models.ServiceItemParamTypeString,
			Value:   strconv.FormatFloat(1.125, 'f', 5, 64),
		},
		{
			Key:     models.ServiceItemParamNamePriceRateOrFactor,
			KeyType: models.ServiceItemParamTypeString,
			Value:   "1.71",
		},
		{
			Key:     models.ServiceItemParamNameRequestedPickupDate,
			KeyType: models.ServiceItemParamTypeDate,
			Value:   currentTimeDCRT.Format("2006-01-03"),
		},
		{
			Key:     models.ServiceItemParamNameReferenceDate,
			KeyType: models.ServiceItemParamTypeDate,
			Value:   currentTimeDCRT.Format("2006-01-03"),
		},
		{
			Key:     models.ServiceItemParamNameCubicFeetBilled,
			KeyType: models.ServiceItemParamTypeString,
			Value:   "4.00",
		},
		{
			Key:     models.ServiceItemParamNameServicesScheduleOrigin,
			KeyType: models.ServiceItemParamTypeInteger,
			Value:   strconv.Itoa(2),
		},
		{
			Key:     models.ServiceItemParamNameServiceAreaOrigin,
			KeyType: models.ServiceItemParamTypeInteger,
			Value:   "004",
		},
		{
			Key:     models.ServiceItemParamNameZipPickupAddress,
			KeyType: models.ServiceItemParamTypeString,
			Value:   "32210",
		},
		{
			Key:     models.ServiceItemParamNameDimensionHeight,
			KeyType: models.ServiceItemParamTypeString,
			Value:   "10",
		},
		{
			Key:     models.ServiceItemParamNameDimensionLength,
			KeyType: models.ServiceItemParamTypeString,
			Value:   "12",
		},
		{
			Key:     models.ServiceItemParamNameDimensionWidth,
			KeyType: models.ServiceItemParamTypeString,
			Value:   "3",
		},
	}

	factory.BuildPaymentServiceItemWithParams(
		appCtx.DB(),
		models.ReServiceCodeDCRT,
		basicPaymentServiceItemParamsDCRT,
		[]factory.Customization{
			{
				Model:    mto,
				LinkOnly: true,
			},
			{
				Model:    mtoShipmentHHG,
				LinkOnly: true,
			},
			{
				Model:    paymentRequestHHG,
				LinkOnly: true,
			},
		}, nil,
	)

	// Domestic line haul service item
	serviceItemDLH := factory.BuildMTOServiceItem(appCtx.DB(), []factory.Customization{
		{
			Model:    mto,
			LinkOnly: true,
		},
		{
			Model: models.ReService{
				ID: uuid.FromStringOrNil("8d600f25-1def-422d-b159-617c7d59156e"), // DLH - Domestic Linehaul
			},
		},
	}, nil)

	factory.BuildPaymentServiceItem(appCtx.DB(), []factory.Customization{
		{
			Model: models.PaymentServiceItem{
				PriceCents: &dlhCost,
			},
		}, {
			Model:    paymentRequestHHG,
			LinkOnly: true,
		}, {
			Model:    serviceItemDLH,
			LinkOnly: true,
		},
	}, nil)

	createdAtTime := time.Now().Add(time.Duration(time.Hour * -24))
	additionalPaymentRequest := factory.BuildPaymentRequest(appCtx.DB(), []factory.Customization{
		{
			Model: models.PaymentRequest{
				IsFinal:         false,
				Status:          models.PaymentRequestStatusReviewed,
				RejectionReason: nil,
				SequenceNumber:  2,
				CreatedAt:       createdAtTime,
			},
		},
		{
			Model:    mto,
			LinkOnly: true,
		},
	}, nil)

	serviceItemCS := factory.BuildMTOServiceItem(appCtx.DB(), []factory.Customization{
		{
			Model: models.MTOServiceItem{
				Status: models.MTOServiceItemStatusApproved,
			},
		},
		{
			Model:    mto,
			LinkOnly: true,
		},
		{
			Model: models.ReService{
				ID: uuid.FromStringOrNil("9dc919da-9b66-407b-9f17-05c0f03fcb50"), // CS - Counseling Services
			},
		},
	}, nil)

	factory.BuildPaymentServiceItem(appCtx.DB(), []factory.Customization{
		{
			Model: models.PaymentServiceItem{
				PriceCents: &csCost,
			},
		}, {
			Model:    additionalPaymentRequest,
			LinkOnly: true,
		}, {
			Model:    serviceItemCS,
			LinkOnly: true,
		},
	}, nil)

	MTOShipment := factory.BuildMTOShipment(appCtx.DB(), []factory.Customization{
		{
			Model: models.MTOShipment{
				PrimeEstimatedWeight: &estimatedWeight,
				PrimeActualWeight:    &actualWeight,
				ShipmentType:         models.MTOShipmentTypeHHG,
				ApprovedDate:         models.TimePointer(time.Now()),
				Status:               models.MTOShipmentStatusSubmitted,
			},
		},
		{
			Model:    mto,
			LinkOnly: true,
		},
	}, nil)
	serviceItemFSC := factory.BuildMTOServiceItem(appCtx.DB(), []factory.Customization{
		{
			Model:    mto,
			LinkOnly: true,
		},
		{
			Model:    MTOShipment,
			LinkOnly: true,
		},
		{
			Model: models.ReService{
				ID: uuid.FromStringOrNil("4780b30c-e846-437a-b39a-c499a6b09872"), // FSC - Fuel Surcharge
			},
		},
	}, nil)

	factory.BuildPaymentServiceItem(appCtx.DB(), []factory.Customization{
		{
			Model: models.PaymentServiceItem{
				PriceCents: &fscCost,
			},
		}, {
			Model:    additionalPaymentRequest,
			LinkOnly: true,
		}, {
			Model:    serviceItemFSC,
			LinkOnly: true,
		},
	}, nil)

	factory.BuildPrimeUpload(appCtx.DB(), []factory.Customization{
		{
			Model:    additionalPaymentRequest,
			LinkOnly: true,
		},
	}, nil)
	posImage2 := factory.BuildProofOfServiceDoc(appCtx.DB(), []factory.Customization{
		{
			Model:    additionalPaymentRequest,
			LinkOnly: true,
		},
	}, nil)
	primeContractor2 := uuid.FromStringOrNil("5db13bb4-6d29-4bdb-bc81-262f4513ecf6")

	// Creates custom test.jpg prime upload
	file2 := testdatagen.Fixture("test.jpg")
	_, verrs, err = primeUploader.CreatePrimeUploadForDocument(appCtx, &posImage2.ID, primeContractor2, uploader.File{File: file2}, uploader.AllowedTypesPaymentRequest)
	if verrs.HasAny() || err != nil {
		appCtx.Logger().Error("errors encountered saving test.jpg prime upload", zap.Error(err))
	}

	// re-fetch the move so that we ensure we have exactly what is in
	// the db
	newmove, err := models.FetchMove(appCtx.DB(), &auth.Session{}, mto.ID)
	if err != nil {
		log.Panic(fmt.Errorf("failed to fetch move: %w", err))
	}

	// load payment requests so tests can confirm
	err = appCtx.DB().Load(newmove, "PaymentRequests")
	if err != nil {
		log.Panic(fmt.Errorf("failed to fetch move payment requestse: %w", err))
	}

	return *newmove
}

// like scenario.createNTSRMoveWithServiceItemsAndPaymentRequest
func MakeNTSRMoveWithServiceItemsAndPaymentRequest(appCtx appcontext.AppContext) models.Move {
	userUploader := newUserUploader(appCtx)

	currentTime := time.Now()
	tac := "1111"
	tac2 := "2222"
	sac := "3333"
	sac2 := "4444"

	// Create Customer
	userInfo := newUserInfo("customer")
	customer := factory.BuildExtendedServiceMember(appCtx.DB(), []factory.Customization{
		{
			Model: models.ServiceMember{
				PersonalEmail: &userInfo.email,
				FirstName:     &userInfo.firstName,
				LastName:      &userInfo.lastName,
				CacValidated:  true,
			},
		},
	}, nil)

	// Create Orders
	orders := factory.BuildOrder(appCtx.DB(), []factory.Customization{
		{
			Model: models.Order{
				TAC:    &tac,
				NtsTAC: &tac2,
				SAC:    &sac,
				NtsSAC: &sac2,
			},
		},
		{
			Model:    customer,
			LinkOnly: true,
		},
		{
			Model: models.UserUpload{},
			ExtendedParams: &factory.UserUploadExtendedParams{
				UserUploader: userUploader,
				AppContext:   appCtx,
			},
		},
	}, nil)

	// Create Move
	move := factory.BuildMove(appCtx.DB(), []factory.Customization{
		{
			Model:    orders,
			LinkOnly: true,
		},
		{
			Model: models.Move{
				AvailableToPrimeAt: models.TimePointer(time.Now()),
				SubmittedAt:        &currentTime,
			},
		},
	}, nil)
	// Create Pickup Address
	shipmentPickupAddress := factory.BuildAddress(appCtx.DB(), []factory.Customization{
		{
			Model: models.Address{
				// KKFA GBLOC
				PostalCode: "85004",
			},
		},
	}, nil)

	// Create Storage Facility
	storageFacility := factory.BuildStorageFacility(appCtx.DB(), []factory.Customization{
		{
			Model: models.Address{
				// KKFA GBLOC
				PostalCode: "85005",
			},
		},
	}, nil)
	// Create NTS-R Shipment
	tacType := models.LOATypeHHG
	sacType := models.LOATypeNTS
	serviceOrderNumber := "1234"
	estimatedWeight := unit.Pound(1400)
	actualWeight := unit.Pound(2000)
	ntsrShipment := factory.BuildNTSRShipment(appCtx.DB(), []factory.Customization{
		{
			Model:    move,
			LinkOnly: true,
		},
		{
			Model:    storageFacility,
			LinkOnly: true,
		},
		{
			Model:    shipmentPickupAddress,
			LinkOnly: true,
			Type:     &factory.Addresses.PickupAddress,
		},
		{
			Model: models.MTOShipment{
				PrimeEstimatedWeight: &estimatedWeight,
				PrimeActualWeight:    &actualWeight,
				ApprovedDate:         models.TimePointer(time.Now()),
				TACType:              &tacType,
				Status:               models.MTOShipmentStatusApproved,
				SACType:              &sacType,
				ServiceOrderNumber:   &serviceOrderNumber,
			},
		},
	}, nil)

	// Create Releasing Agent
	agentUserInfo := newUserInfo("agent")
	factory.BuildMTOAgent(appCtx.DB(), []factory.Customization{
		{
			Model:    ntsrShipment,
			LinkOnly: true,
		},
		{
			Model: models.MTOAgent{
				ID:           uuid.Must(uuid.NewV4()),
				FirstName:    &agentUserInfo.firstName,
				LastName:     &agentUserInfo.lastName,
				Email:        &agentUserInfo.email,
				MTOAgentType: models.MTOAgentReleasing,
			},
		},
	}, nil)

	// Create Payment Request
	paymentRequest := factory.BuildPaymentRequest(appCtx.DB(), []factory.Customization{
		{
			Model: models.PaymentRequest{
				ID:              uuid.Must(uuid.NewV4()),
				IsFinal:         false,
				Status:          models.PaymentRequestStatusPending,
				RejectionReason: nil,
			},
		},
		{
			Model:    move,
			LinkOnly: true,
		},
	}, nil)

	// Create Domestic linehaul service item
	dlCost := unit.Cents(80000)
	dlItemParams := []factory.CreatePaymentServiceItemParams{
		{
			Key:     models.ServiceItemParamNameContractCode,
			KeyType: models.ServiceItemParamTypeString,
			Value:   factory.DefaultContractCode,
		},
		{
			Key:     models.ServiceItemParamNameReferenceDate,
			KeyType: models.ServiceItemParamTypeDate,
			Value:   currentTime.Format("2006-01-02"),
		},
		{
			Key:     models.ServiceItemParamNameServicesScheduleDest,
			KeyType: models.ServiceItemParamTypeInteger,
			Value:   strconv.Itoa(1),
		},
		{
			Key:   models.ServiceItemParamNameContractYearName,
			Value: "DL Test Year",
		},
		{
			Key:   models.ServiceItemParamNameEscalationCompounded,
			Value: strconv.FormatFloat(1.01, 'f', 5, 64),
		},
		{
			Key:     models.ServiceItemParamNameIsPeak,
			KeyType: models.ServiceItemParamTypeBoolean,
			Value:   strconv.FormatBool(false),
		},
		{
			Key:     models.ServiceItemParamNamePriceRateOrFactor,
			KeyType: models.ServiceItemParamTypeString,
			Value:   "21",
		},
		{
			Key:     models.ServiceItemParamNameServiceAreaDest,
			KeyType: models.ServiceItemParamTypeString,
			Value:   strconv.Itoa(144),
		},
		{
			Key:     models.ServiceItemParamNameWeightOriginal,
			KeyType: models.ServiceItemParamTypeInteger,
			Value:   "1400",
		},
		{
			Key:     models.ServiceItemParamNameWeightEstimated,
			KeyType: models.ServiceItemParamTypeInteger,
			Value:   "1500",
		},

		{
			Key:     models.ServiceItemParamNameActualPickupDate,
			KeyType: models.ServiceItemParamTypeDate,
			Value:   currentTime.Format("2006-01-02"),
		},
		{
			Key:     models.ServiceItemParamNameDistanceZip,
			KeyType: models.ServiceItemParamTypeInteger,
			Value:   fmt.Sprintf("%d", int(354)),
		},

		{
			Key:     models.ServiceItemParamNameWeightBilled,
			KeyType: models.ServiceItemParamTypeInteger,
			Value:   strconv.Itoa(1400),
		},
		{
			Key:     models.ServiceItemParamNameFSCWeightBasedDistanceMultiplier,
			KeyType: models.ServiceItemParamTypeDecimal,
			Value:   strconv.FormatFloat(0.000417, 'f', 7, 64),
		},
		{
			Key:     models.ServiceItemParamNameEIAFuelPrice,
			KeyType: models.ServiceItemParamTypeInteger,
			Value:   fmt.Sprintf("%d", int(unit.Millicents(281400))),
		},
		{
			Key:     models.ServiceItemParamNameZipPickupAddress,
			KeyType: models.ServiceItemParamTypeString,
			Value:   "80301",
		},
		{
			Key:     models.ServiceItemParamNameZipDestAddress,
			KeyType: models.ServiceItemParamTypeString,
			Value:   "80501",
		},
		{
			Key:     models.ServiceItemParamNameServiceAreaOrigin,
			KeyType: models.ServiceItemParamTypeString,
			Value:   strconv.Itoa(144),
		},
	}
	factory.BuildPaymentServiceItemWithParams(
		appCtx.DB(),
		models.ReServiceCodeDLH,
		dlItemParams,
		[]factory.Customization{
			{
				Model: models.PaymentServiceItem{
					PriceCents: &dlCost,
				},
			},
			{
				Model:    move,
				LinkOnly: true,
			},
			{
				Model:    ntsrShipment,
				LinkOnly: true,
			},
			{
				Model:    paymentRequest,
				LinkOnly: true,
			},
		}, nil,
	)

	// Create Fuel surcharge service item
	fsCost := unit.Cents(10700)
	fsItemParams := []factory.CreatePaymentServiceItemParams{
		{
			Key:     models.ServiceItemParamNameContractCode,
			KeyType: models.ServiceItemParamTypeString,
			Value:   factory.DefaultContractCode,
		},
		{
			Key:     models.ServiceItemParamNameReferenceDate,
			KeyType: models.ServiceItemParamTypeDate,
			Value:   currentTime.Format("2006-01-02"),
		},
		{
			Key:     models.ServiceItemParamNameServicesScheduleDest,
			KeyType: models.ServiceItemParamTypeInteger,
			Value:   strconv.Itoa(1),
		},
		{
			Key:   models.ServiceItemParamNameContractYearName,
			Value: "FS Test Year",
		},
		{
			Key:   models.ServiceItemParamNameEscalationCompounded,
			Value: strconv.FormatFloat(1.01, 'f', 5, 64),
		},
		{
			Key:     models.ServiceItemParamNameIsPeak,
			KeyType: models.ServiceItemParamTypeBoolean,
			Value:   strconv.FormatBool(false),
		},
		{
			Key:     models.ServiceItemParamNamePriceRateOrFactor,
			KeyType: models.ServiceItemParamTypeString,
			Value:   "21",
		},
		{
			Key:     models.ServiceItemParamNameServiceAreaDest,
			KeyType: models.ServiceItemParamTypeString,
			Value:   strconv.Itoa(144),
		},
		{
			Key:     models.ServiceItemParamNameWeightOriginal,
			KeyType: models.ServiceItemParamTypeInteger,
			Value:   "1400",
		},
		{
			Key:     models.ServiceItemParamNameWeightEstimated,
			KeyType: models.ServiceItemParamTypeInteger,
			Value:   "1500",
		},

		{
			Key:     models.ServiceItemParamNameActualPickupDate,
			KeyType: models.ServiceItemParamTypeDate,
			Value:   currentTime.Format("2006-01-02"),
		},
		{
			Key:     models.ServiceItemParamNameDistanceZip,
			KeyType: models.ServiceItemParamTypeInteger,
			Value:   fmt.Sprintf("%d", int(354)),
		},

		{
			Key:     models.ServiceItemParamNameWeightBilled,
			KeyType: models.ServiceItemParamTypeInteger,
			Value:   strconv.Itoa(1400),
		},
		{
			Key:     models.ServiceItemParamNameFSCWeightBasedDistanceMultiplier,
			KeyType: models.ServiceItemParamTypeDecimal,
			Value:   strconv.FormatFloat(0.000417, 'f', 7, 64),
		},
		{
			Key:     models.ServiceItemParamNameEIAFuelPrice,
			KeyType: models.ServiceItemParamTypeInteger,
			Value:   fmt.Sprintf("%d", int(unit.Millicents(281400))),
		},
		{
			Key:     models.ServiceItemParamNameZipPickupAddress,
			KeyType: models.ServiceItemParamTypeString,
			Value:   "80301",
		},
		{
			Key:     models.ServiceItemParamNameZipDestAddress,
			KeyType: models.ServiceItemParamTypeString,
			Value:   "80501",
		},
	}
	factory.BuildPaymentServiceItemWithParams(
		appCtx.DB(),
		models.ReServiceCodeFSC,
		fsItemParams,
		[]factory.Customization{
			{
				Model: models.PaymentServiceItem{
					PriceCents: &fsCost,
				},
			},
			{
				Model:    move,
				LinkOnly: true,
			},
			{
				Model:    ntsrShipment,
				LinkOnly: true,
			},
			{
				Model:    paymentRequest,
				LinkOnly: true,
			},
		}, nil,
	)

	// Create Domestic origin price service item
	doCost := unit.Cents(15000)
	doItemParams := []factory.CreatePaymentServiceItemParams{
		{
			Key:     models.ServiceItemParamNameContractCode,
			KeyType: models.ServiceItemParamTypeString,
			Value:   factory.DefaultContractCode,
		},
		{
			Key:     models.ServiceItemParamNameReferenceDate,
			KeyType: models.ServiceItemParamTypeDate,
			Value:   currentTime.Format("2006-01-02"),
		},
		{
			Key:     models.ServiceItemParamNameServicesScheduleDest,
			KeyType: models.ServiceItemParamTypeInteger,
			Value:   strconv.Itoa(1),
		},
		{
			Key:     models.ServiceItemParamNameWeightBilled,
			KeyType: models.ServiceItemParamTypeInteger,
			Value:   strconv.Itoa(4300),
		},
		{
			Key:   models.ServiceItemParamNameContractYearName,
			Value: "DO Test Year",
		},
		{
			Key:   models.ServiceItemParamNameEscalationCompounded,
			Value: strconv.FormatFloat(1.04071, 'f', 5, 64),
		},
		{
			Key:     models.ServiceItemParamNameIsPeak,
			KeyType: models.ServiceItemParamTypeBoolean,
			Value:   strconv.FormatBool(false),
		},
		{
			Key:     models.ServiceItemParamNamePriceRateOrFactor,
			KeyType: models.ServiceItemParamTypeString,
			Value:   "6.25",
		},
		{
			Key:     models.ServiceItemParamNameServiceAreaOrigin,
			KeyType: models.ServiceItemParamTypeString,
			Value:   strconv.Itoa(144),
		},
		{
			Key:     models.ServiceItemParamNameWeightOriginal,
			KeyType: models.ServiceItemParamTypeInteger,
			Value:   "1400",
		},
		{
			Key:     models.ServiceItemParamNameWeightEstimated,
			KeyType: models.ServiceItemParamTypeInteger,
			Value:   "1500",
		},
	}
	factory.BuildPaymentServiceItemWithParams(
		appCtx.DB(),
		models.ReServiceCodeDOP,
		doItemParams,
		[]factory.Customization{
			{
				Model: models.PaymentServiceItem{
					PriceCents: &doCost,
				},
			},
			{
				Model:    move,
				LinkOnly: true,
			},
			{
				Model:    ntsrShipment,
				LinkOnly: true,
			},
			{
				Model:    paymentRequest,
				LinkOnly: true,
			},
		}, nil,
	)

	// Create Domestic destination price service item
	ddpCost := unit.Cents(15000)
	ddpItemParams := []factory.CreatePaymentServiceItemParams{
		{
			Key:     models.ServiceItemParamNameContractCode,
			KeyType: models.ServiceItemParamTypeString,
			Value:   factory.DefaultContractCode,
		},
		{
			Key:     models.ServiceItemParamNameReferenceDate,
			KeyType: models.ServiceItemParamTypeDate,
			Value:   currentTime.Format("2006-01-02"),
		},
		{
			Key:     models.ServiceItemParamNameServicesScheduleDest,
			KeyType: models.ServiceItemParamTypeInteger,
			Value:   strconv.Itoa(1),
		},
		{
			Key:     models.ServiceItemParamNameWeightBilled,
			KeyType: models.ServiceItemParamTypeInteger,
			Value:   strconv.Itoa(4300),
		},
		{
			Key:   models.ServiceItemParamNameContractYearName,
			Value: "DDP Test Year",
		},
		{
			Key:   models.ServiceItemParamNameEscalationCompounded,
			Value: strconv.FormatFloat(1.04071, 'f', 5, 64),
		},
		{
			Key:     models.ServiceItemParamNameIsPeak,
			KeyType: models.ServiceItemParamTypeBoolean,
			Value:   strconv.FormatBool(false),
		},
		{
			Key:     models.ServiceItemParamNamePriceRateOrFactor,
			KeyType: models.ServiceItemParamTypeString,
			Value:   "6.25",
		},
		{
			Key:     models.ServiceItemParamNameServiceAreaDest,
			KeyType: models.ServiceItemParamTypeString,
			Value:   strconv.Itoa(144),
		},
		{
			Key:     models.ServiceItemParamNameWeightOriginal,
			KeyType: models.ServiceItemParamTypeInteger,
			Value:   "1400",
		},
		{
			Key:     models.ServiceItemParamNameWeightEstimated,
			KeyType: models.ServiceItemParamTypeInteger,
			Value:   "1500",
		},
	}
	factory.BuildPaymentServiceItemWithParams(
		appCtx.DB(),
		models.ReServiceCodeDDP,
		ddpItemParams,
		[]factory.Customization{
			{
				Model: models.PaymentServiceItem{
					PriceCents: &ddpCost,
				},
			},
			{
				Model:    move,
				LinkOnly: true,
			},
			{
				Model:    ntsrShipment,
				LinkOnly: true,
			},
			{
				Model:    paymentRequest,
				LinkOnly: true,
			},
		}, nil,
	)

	// Create Domestic unpacking service item
	duCost := unit.Cents(45900)
	duItemParams := []factory.CreatePaymentServiceItemParams{
		{
			Key:     models.ServiceItemParamNameContractCode,
			KeyType: models.ServiceItemParamTypeString,
			Value:   factory.DefaultContractCode,
		},
		{
			Key:     models.ServiceItemParamNameReferenceDate,
			KeyType: models.ServiceItemParamTypeDate,
			Value:   currentTime.Format("2006-01-02"),
		},
		{
			Key:     models.ServiceItemParamNameServicesScheduleDest,
			KeyType: models.ServiceItemParamTypeInteger,
			Value:   strconv.Itoa(1),
		},
		{
			Key:     models.ServiceItemParamNameWeightBilled,
			KeyType: models.ServiceItemParamTypeInteger,
			Value:   strconv.Itoa(4300),
		},
		{
			Key:   models.ServiceItemParamNameContractYearName,
			Value: "DUPK Test Year",
		},
		{
			Key:   models.ServiceItemParamNameEscalationCompounded,
			Value: strconv.FormatFloat(1.04071, 'f', 5, 64),
		},
		{
			Key:     models.ServiceItemParamNameIsPeak,
			KeyType: models.ServiceItemParamTypeBoolean,
			Value:   strconv.FormatBool(false),
		},
		{
			Key:     models.ServiceItemParamNamePriceRateOrFactor,
			KeyType: models.ServiceItemParamTypeString,
			Value:   "5.79",
		},
		{
			Key:     models.ServiceItemParamNameWeightOriginal,
			KeyType: models.ServiceItemParamTypeInteger,
			Value:   "1400",
		},
		{
			Key:     models.ServiceItemParamNameWeightEstimated,
			KeyType: models.ServiceItemParamTypeInteger,
			Value:   "1500",
		},
	}
	factory.BuildPaymentServiceItemWithParams(
		appCtx.DB(),
		models.ReServiceCodeDUPK,
		duItemParams,
		[]factory.Customization{
			{
				Model: models.PaymentServiceItem{
					PriceCents: &duCost,
				},
			},
			{
				Model:    move,
				LinkOnly: true,
			},
			{
				Model:    ntsrShipment,
				LinkOnly: true,
			},
			{
				Model:    paymentRequest,
				LinkOnly: true,
			},
		}, nil,
	)

	// re-fetch the move so that we ensure we have exactly what is in
	// the db
	newmove, err := models.FetchMove(appCtx.DB(), &auth.Session{}, move.ID)
	if err != nil {
		log.Panic(fmt.Errorf("failed to fetch move: %w", err))
	}

	// load payment requests so tests can confirm
	err = appCtx.DB().Load(newmove, "PaymentRequests")
	if err != nil {
		log.Panic(fmt.Errorf("failed to fetch move payment requestse: %w", err))
	}

	return *newmove
}

// MakeHHGMoveWithRetireeForTOO creates a retiree move for TOO
func MakeHHGMoveWithRetireeForTOO(appCtx appcontext.AppContext) models.Move {
	retirement := internalmessages.OrdersTypeRETIREMENT
	hhg := models.MTOShipmentTypeHHG
	hor := models.DestinationTypeHomeOfRecord
	originDutyLocation := factory.FetchOrBuildCurrentDutyLocation(appCtx.DB())
	move := scenario.CreateMoveWithOptions(appCtx, testdatagen.Assertions{
		Order: models.Order{
			OrdersType:         retirement,
			OriginDutyLocation: &originDutyLocation,
		},
		MTOShipment: models.MTOShipment{
			ShipmentType:    hhg,
			DestinationType: &hor,
		},
		Move: models.Move{
			Status: models.MoveStatusSUBMITTED,
		},
		DutyLocation: models.DutyLocation{
			ProvidesServicesCounseling: false,
		},
	})

	// re-fetch the move so that we ensure we have exactly what is in
	// the db
	newmove, err := models.FetchMove(appCtx.DB(), &auth.Session{}, move.ID)
	if err != nil {
		log.Panic(fmt.Errorf("failed to fetch move: %w", err))
	}
	return *newmove
}

// MakeHHGMoveWithNTSShipmentsForTOO creates an HHG Move with NTS Shipment
func MakeHHGMoveWithNTSShipmentsForTOO(appCtx appcontext.AppContext) models.Move {
	locator := models.GenerateLocator()
	move := scenario.CreateMoveWithHHGAndNTSShipments(appCtx, locator, false)

	// re-fetch the move so that we ensure we have exactly what is in
	// the db
	newmove, err := models.FetchMove(appCtx.DB(), &auth.Session{}, move.ID)
	if err != nil {
		log.Panic(fmt.Errorf("failed to fetch move: %w", err))
	}
	return *newmove
}

// MakeHHGMoveWithPPMShipmentsForTOO creates an HHG Move with a PPM shipment.
func MakeHHGMoveWithPPMShipmentsForTOO(appCtx appcontext.AppContext, readyForCloseout bool) models.Move {
	userUploader := newUserUploader(appCtx)
	closeoutOffice := factory.BuildTransportationOffice(appCtx.DB(), []factory.Customization{
		{
			Model: models.TransportationOffice{Gbloc: "KKFA", ProvidesCloseout: true},
		},
	}, nil)
	userInfo := newUserInfo("customer")
	moveInfo := scenario.MoveCreatorInfo{
		UserID:           uuid.Must(uuid.NewV4()),
		Email:            userInfo.email,
		SmID:             uuid.Must(uuid.NewV4()),
		FirstName:        userInfo.firstName,
		LastName:         userInfo.lastName,
		MoveID:           uuid.Must(uuid.NewV4()),
		MoveLocator:      models.GenerateLocator(),
		CloseoutOfficeID: &closeoutOffice.ID,
	}
	move := scenario.CreateMoveWithHHGAndPPM(appCtx, userUploader, moveInfo, models.AffiliationARMY, readyForCloseout)

	// re-fetch the move so that we ensure we have exactly what is in
	// the db
	newmove, err := models.FetchMove(appCtx.DB(), &auth.Session{}, move.ID)
	if err != nil {
		log.Panic(fmt.Errorf("failed to fetch move: %w", err))
	}
	return *newmove
}

// MakeHHGMoveWithExternalNTSShipmentsForTOO creates an HHG Move with
// NTS Shipment by external vendor
func MakeHHGMoveWithExternalNTSShipmentsForTOO(appCtx appcontext.AppContext) models.Move {
	locator := models.GenerateLocator()
	move := scenario.CreateMoveWithHHGAndNTSShipments(appCtx, locator, true)

	// re-fetch the move so that we ensure we have exactly what is in
	// the db
	newmove, err := models.FetchMove(appCtx.DB(), &auth.Session{}, move.ID)
	if err != nil {
		log.Panic(fmt.Errorf("failed to fetch move: %w", err))
	}
	return *newmove
}

// MakeHHGMoveWithApprovedNTSShipmentsForTOO creates an HHG Move with approved NTS
// Shipments
func MakeHHGMoveWithApprovedNTSShipmentsForTOO(appCtx appcontext.AppContext) models.Move {
	locator := models.GenerateLocator()
	move := scenario.CreateMoveWithHHGAndNTSShipments(appCtx, locator, false)

	moveRouter := moverouter.NewMoveRouter()
	err := moveRouter.Approve(appCtx, &move)
	if err != nil {
		log.Panic("Failed to approve move: %w", err)
	}

	err = appCtx.DB().Save(&move)
	if err != nil {
		log.Panic("Failed to save move: %w", err)
	}

	// re-fetch the move so that we ensure we have exactly what is in
	// the db
	newmove, err := models.FetchMove(appCtx.DB(), &auth.Session{}, move.ID)
	if err != nil {
		log.Panic(fmt.Errorf("failed to fetch move: %w", err))
	}

	orders := newmove.Orders
	orders.SAC = models.StringPointer("4K988AS098F")
	orders.TAC = models.StringPointer("E15A")
	orders.NtsSAC = models.StringPointer("3L988AS098F")
	orders.NtsTAC = models.StringPointer("F123")
	err = appCtx.DB().Save(&orders)
	if err != nil {
		log.Panic("Failed to save orders: %w", err)
	}

	planner := &routemocks.Planner{}

	// mock any and all planner calls
	planner.On("ZipTransitDistance", mock.AnythingOfType("*appcontext.appContext"), mock.Anything, mock.Anything, false).Return(2361, nil)

	queryBuilder := query.NewQueryBuilder()
	serviceItemCreator := mtoserviceitem.NewMTOServiceItemCreator(planner, queryBuilder, moveRouter, ghcrateengine.NewDomesticUnpackPricer(), ghcrateengine.NewDomesticPackPricer(), ghcrateengine.NewDomesticLinehaulPricer(), ghcrateengine.NewDomesticShorthaulPricer(), ghcrateengine.NewDomesticOriginPricer(), ghcrateengine.NewDomesticDestinationPricer(), ghcrateengine.NewFuelSurchargePricer())
	shipmentUpdater := mtoshipment.NewMTOShipmentStatusUpdater(queryBuilder, serviceItemCreator, planner)

	updatedShipments := make([]*models.MTOShipment, len(newmove.MTOShipments))
	for i := range newmove.MTOShipments {
		shipment := newmove.MTOShipments[i]
		updatedShipments[i], err = shipmentUpdater.UpdateMTOShipmentStatus(appCtx, shipment.ID, models.MTOShipmentStatusApproved, nil, nil, etag.GenerateEtag(shipment.UpdatedAt))
		if err != nil {
			log.Panic("Error updating shipment status %w", err)
		}
	}

	storageFacility := factory.BuildStorageFacility(appCtx.DB(), nil, nil)

	updatedShipment := updatedShipments[1]

	sacType := models.LOATypeHHG
	updatedShipment.SACType = &sacType
	tacType := models.LOATypeNTS
	updatedShipment.TACType = &tacType
	updatedShipment.ServiceOrderNumber = models.StringPointer("999999")
	updatedShipment.StorageFacilityID = &storageFacility.ID
	err = appCtx.DB().Save(updatedShipment)
	if err != nil {
		log.Panic("Failed to save shipment: %w", err)
	}

	// re-fetch the move so that we ensure we have exactly what is in
	// the db
	newmove, err = models.FetchMove(appCtx.DB(), &auth.Session{}, move.ID)
	if err != nil {
		log.Panic(fmt.Errorf("failed to fetch move: %w", err))
	}
	return *newmove
}

// MakeMoveWithNTSShipmentsForTOO creates an HHG Move with NTS Shipment
func MakeMoveWithNTSShipmentsForTOO(appCtx appcontext.AppContext) models.Move {
	locator := models.GenerateLocator()
	move := scenario.CreateMoveWithNTSShipment(appCtx, locator, true)

	// re-fetch the move so that we ensure we have exactly what is in
	// the db
	newmove, err := models.FetchMove(appCtx.DB(), &auth.Session{}, move.ID)
	if err != nil {
		log.Panic(fmt.Errorf("failed to fetch move: %w", err))
	}
	return *newmove
}

// MakeHHGMoveWithNTSSRhipmentsForTOO creates an HHG Move with NTS-R Shipment
func MakeHHGMoveWithNTSRShipmentsForTOO(appCtx appcontext.AppContext) models.Move {
	locator := models.GenerateLocator()
	move := scenario.CreateMoveWithHHGAndNTSRShipments(appCtx, locator, false)

	// re-fetch the move so that we ensure we have exactly what is in
	// the db
	newmove, err := models.FetchMove(appCtx.DB(), &auth.Session{}, move.ID)
	if err != nil {
		log.Panic(fmt.Errorf("failed to fetch move: %w", err))
	}
	return *newmove
}

// MakeHHGMoveWithApprovedNTSShipmentsForTOO creates an HHG Move with approved NTS
// Shipments
func MakeHHGMoveWithApprovedNTSRShipmentsForTOO(appCtx appcontext.AppContext) models.Move {
	locator := models.GenerateLocator()
	move := scenario.CreateMoveWithHHGAndNTSRShipments(appCtx, locator, false)

	moveRouter := moverouter.NewMoveRouter()
	err := moveRouter.Approve(appCtx, &move)
	if err != nil {
		log.Panic("Failed to approve move: %w", err)
	}

	err = appCtx.DB().Save(&move)
	if err != nil {
		log.Panic("Failed to save move: %w", err)
	}

	// re-fetch the move so that we ensure we have exactly what is in
	// the db
	newmove, err := models.FetchMove(appCtx.DB(), &auth.Session{}, move.ID)
	if err != nil {
		log.Panic(fmt.Errorf("failed to fetch move: %w", err))
	}

	orders := newmove.Orders
	orders.SAC = models.StringPointer("4K988AS098F")
	orders.TAC = models.StringPointer("E15A")
	orders.NtsSAC = models.StringPointer("3L988AS098F")
	orders.NtsTAC = models.StringPointer("F123")
	err = appCtx.DB().Save(&orders)
	if err != nil {
		log.Panic("Failed to save orders: %w", err)
	}

	planner := &routemocks.Planner{}

	// mock any and all planner calls
	planner.On("ZipTransitDistance", mock.AnythingOfType("*appcontext.appContext"), mock.Anything, mock.Anything, false).Return(2361, nil)

	queryBuilder := query.NewQueryBuilder()
	serviceItemCreator := mtoserviceitem.NewMTOServiceItemCreator(planner, queryBuilder, moveRouter, ghcrateengine.NewDomesticUnpackPricer(), ghcrateengine.NewDomesticPackPricer(), ghcrateengine.NewDomesticLinehaulPricer(), ghcrateengine.NewDomesticShorthaulPricer(), ghcrateengine.NewDomesticOriginPricer(), ghcrateengine.NewDomesticDestinationPricer(), ghcrateengine.NewFuelSurchargePricer())
	shipmentUpdater := mtoshipment.NewMTOShipmentStatusUpdater(queryBuilder, serviceItemCreator, planner)

	updatedShipments := make([]*models.MTOShipment, len(newmove.MTOShipments))
	for i := range newmove.MTOShipments {
		shipment := newmove.MTOShipments[i]
		updatedShipments[i], err = shipmentUpdater.UpdateMTOShipmentStatus(appCtx, shipment.ID, models.MTOShipmentStatusApproved, nil, nil, etag.GenerateEtag(shipment.UpdatedAt))
		if err != nil {
			log.Panic("Error updating shipment status %w", err)
		}
	}

	storageFacility := factory.BuildStorageFacility(appCtx.DB(), nil, nil)

	updatedShipment := updatedShipments[1]

	sacType := models.LOATypeHHG
	updatedShipment.SACType = &sacType
	tacType := models.LOATypeNTS
	updatedShipment.TACType = &tacType
	updatedShipment.ServiceOrderNumber = models.StringPointer("999999")
	updatedShipment.StorageFacilityID = &storageFacility.ID
	err = appCtx.DB().Save(updatedShipment)
	if err != nil {
		log.Panic("Failed to save shipment: %w", err)
	}

	// re-fetch the move so that we ensure we have exactly what is in
	// the db
	newmove, err = models.FetchMove(appCtx.DB(), &auth.Session{}, move.ID)
	if err != nil {
		log.Panic(fmt.Errorf("failed to fetch move: %w", err))
	}
	return *newmove
}

// MakeHHGMoveWithExternalNTSRShipmentsForTOO creates an HHG Move with
// NTS Shipment by external vendor
func MakeHHGMoveWithExternalNTSRShipmentsForTOO(appCtx appcontext.AppContext) models.Move {
	locator := models.GenerateLocator()
	move := scenario.CreateMoveWithHHGAndNTSRShipments(appCtx, locator, true)

	// re-fetch the move so that we ensure we have exactly what is in
	// the db
	newmove, err := models.FetchMove(appCtx.DB(), &auth.Session{}, move.ID)
	if err != nil {
		log.Panic(fmt.Errorf("failed to fetch move: %w", err))
	}
	return *newmove
}

// MakeMoveWithMinimalNTSRNeedsSC creates an Move with
// NTS-R Shipment
func MakeMoveWithMinimalNTSRNeedsSC(appCtx appcontext.AppContext) models.Move {
	pcos := internalmessages.OrdersTypePERMANENTCHANGEOFSTATION
	locator := models.GenerateLocator()
	move := scenario.CreateNeedsServicesCounselingMinimalNTSR(appCtx, pcos, locator)

	// re-fetch the move so that we ensure we have exactly what is in
	// the db
	newmove, err := models.FetchMove(appCtx.DB(), &auth.Session{}, move.ID)
	if err != nil {
		log.Panic(fmt.Errorf("failed to fetch move: %w", err))
	}
	return *newmove
}

// MakeHHGMoveNeedsSC creates an fully ready move needing SC approval
func MakeHHGMoveNeedsSC(appCtx appcontext.AppContext) models.Move {
	pcos := internalmessages.OrdersTypePERMANENTCHANGEOFSTATION
	hhg := models.MTOShipmentTypeHHG
	locator := models.GenerateLocator()
	move := scenario.CreateNeedsServicesCounseling(appCtx, pcos, hhg, nil, locator)

	// re-fetch the move so that we ensure we have exactly what is in
	// the db
	newmove, err := models.FetchMove(appCtx.DB(), &auth.Session{}, move.ID)
	if err != nil {
		log.Panic(fmt.Errorf("failed to fetch move: %w", err))
	}
	return *newmove
}

// MakeHHGMoveNeedsSCOtherGBLOC creates an fully ready move needing SC approval in a non-default GBLOC
func MakeHHGMoveNeedsSCOtherGBLOC(appCtx appcontext.AppContext) models.Move {
	pcos := internalmessages.OrdersTypePERMANENTCHANGEOFSTATION
	hhg := models.MTOShipmentTypeHHG
	locator := models.GenerateLocator()
	move := scenario.CreateNeedsServicesCounselingInOtherGBLOC(appCtx, pcos, hhg, nil, locator)

	// re-fetch the move so that we ensure we have exactly what is in
	// the db
	newmove, err := models.FetchMove(appCtx.DB(), &auth.Session{}, move.ID)
	if err != nil {
		log.Panic(fmt.Errorf("failed to fetch move: %w", err))
	}
	return *newmove
}

// MakeBoatHaulAwayMoveNeedsSC creates an fully ready move with a boat haul-away shipment needing SC approval
func MakeBoatHaulAwayMoveNeedsSC(appCtx appcontext.AppContext) models.Move {
	userUploader := newUserUploader(appCtx)

	userInfo := newUserInfo("customer")
	moveInfo := scenario.MoveCreatorInfo{
		UserID:      uuid.Must(uuid.NewV4()),
		Email:       userInfo.email,
		SmID:        uuid.Must(uuid.NewV4()),
		FirstName:   userInfo.firstName,
		LastName:    userInfo.lastName,
		MoveID:      uuid.Must(uuid.NewV4()),
		MoveLocator: models.GenerateLocator(),
	}

	moveRouter := moverouter.NewMoveRouter()

	move := scenario.CreateBoatHaulAwayMoveForSC(appCtx, userUploader, moveRouter, moveInfo)

	// re-fetch the move so that we ensure we have exactly what is in
	// the db
	newmove, err := models.FetchMove(appCtx.DB(), &auth.Session{}, move.ID)
	if err != nil {
		log.Panic(fmt.Errorf("failed to fetch move: %w", err))
	}

	return *newmove
}

// MakeBoatHaulAwayMoveNeedsTOOApproval creates an fully ready move with a boat haul-away shipment needing SC approval
func MakeBoatHaulAwayMoveNeedsTOOApproval(appCtx appcontext.AppContext) models.Move {
	userUploader := newUserUploader(appCtx)

	userInfo := newUserInfo("customer")
	moveInfo := scenario.MoveCreatorInfo{
		UserID:      uuid.Must(uuid.NewV4()),
		Email:       userInfo.email,
		SmID:        uuid.Must(uuid.NewV4()),
		FirstName:   userInfo.firstName,
		LastName:    userInfo.lastName,
		MoveID:      uuid.Must(uuid.NewV4()),
		MoveLocator: models.GenerateLocator(),
	}

	moveRouter := moverouter.NewMoveRouter()

	move := scenario.CreateBoatHaulAwayMoveForTOO(appCtx, userUploader, moveRouter, moveInfo)

	// re-fetch the move so that we ensure we have exactly what is in
	// the db
	newmove, err := models.FetchMove(appCtx.DB(), &auth.Session{}, move.ID)
	if err != nil {
		log.Panic(fmt.Errorf("failed to fetch move: %w", err))
	}

	return *newmove
}

// MakeHHGMoveNeedsSC creates an fully ready move needing SC approval
func MakeMobileHomeMoveNeedsSC(appCtx appcontext.AppContext) models.Move {
	locator := models.GenerateLocator()
	move := scenario.CreateMoveWithMTOShipment(appCtx, internalmessages.OrdersTypePERMANENTCHANGEOFSTATION, models.MTOShipmentTypeMobileHome, nil, locator, models.MoveStatusNeedsServiceCounseling)

	// re-fetch the move so that we ensure we have exactly what is in
	// the db
	newmove, err := models.FetchMove(appCtx.DB(), &auth.Session{}, move.ID)
	if err != nil {
		log.Panic(fmt.Errorf("failed to fetch move: %w", err))
	}
	return *newmove
}

func MakeMobileHomeMoveForTOO(appCtx appcontext.AppContext) models.Move {
	hhg := models.MTOShipmentTypeHHG
	hor := models.DestinationTypeHomeOfRecord
	originDutyLocation := factory.FetchOrBuildCurrentDutyLocation(appCtx.DB())
	move := scenario.CreateMoveWithOptions(appCtx, testdatagen.Assertions{
		Order: models.Order{
			OriginDutyLocation: &originDutyLocation,
		},
		MTOShipment: models.MTOShipment{
			ShipmentType:    hhg,
			DestinationType: &hor,
		},
		Move: models.Move{
			Status: models.MoveStatusSUBMITTED,
		},
		DutyLocation: models.DutyLocation{
			ProvidesServicesCounseling: false,
		},
	})

	// re-fetch the move so that we ensure we have exactly what is in
	// the db
	newmove, err := models.FetchMove(appCtx.DB(), &auth.Session{}, move.ID)
	if err != nil {
		log.Panic(fmt.Errorf("failed to fetch move: %w", err))
	}
	return *newmove
}

// MakeHHGMoveNeedsServicesCounselingUSMC creates an fully ready move as USMC needing SC approval
func MakeHHGMoveNeedsServicesCounselingUSMC(appCtx appcontext.AppContext) models.Move {
	userUploader := newUserUploader(appCtx)
	locator := models.GenerateLocator()
	move := scenario.CreateHHGNeedsServicesCounselingUSMC3(appCtx, userUploader, locator)

	// re-fetch the move so that we ensure we have exactly what is in
	// the db
	newmove, err := models.FetchMove(appCtx.DB(), &auth.Session{}, move.ID)
	if err != nil {
		log.Panic(fmt.Errorf("failed to fetch move: %w", err))
	}
	return *newmove
}

// MakeHHGMoveWithAmendedOrders creates a move needing SC approval with amended orders
func MakeHHGMoveWithAmendedOrders(appCtx appcontext.AppContext) models.Move {
	pcos := internalmessages.OrdersTypePERMANENTCHANGEOFSTATION
	hhg := models.MTOShipmentTypeHHG
	locator := models.GenerateLocator()
	userUploader := newUserUploader(appCtx)
	move := scenario.CreateNeedsServicesCounselingWithAmendedOrders(appCtx, userUploader, pcos, hhg, nil, locator)
	// re-fetch the move so that we ensure we have exactly what is in
	// the db
	newmove, err := models.FetchMove(appCtx.DB(), &auth.Session{}, move.ID)
	if err != nil {
		log.Panic(fmt.Errorf("failed to fetch move: %w", err))
	}
	return *newmove
}

// MakeHHGMoveForSeparationNeedsSC creates an fully ready move for
// separation needing SC approval
func MakeHHGMoveForSeparationNeedsSC(appCtx appcontext.AppContext) models.Move {
	separation := internalmessages.OrdersTypeSEPARATION
	hhg := models.MTOShipmentTypeHHG
	hor := models.DestinationTypeHomeOfRecord
	locator := models.GenerateLocator()
	move := scenario.CreateNeedsServicesCounseling(appCtx, separation, hhg, &hor, locator)

	// re-fetch the move so that we ensure we have exactly what is in
	// the db
	newmove, err := models.FetchMove(appCtx.DB(), &auth.Session{}, move.ID)
	if err != nil {
		log.Panic(fmt.Errorf("failed to fetch move: %w", err))
	}
	return *newmove
}

// MakeHHGMoveForRetireeNeedsSC creates an fully ready move for
// separation needing SC approval
func MakeHHGMoveForRetireeNeedsSC(appCtx appcontext.AppContext) models.Move {
	retirement := internalmessages.OrdersTypeRETIREMENT
	hhg := models.MTOShipmentTypeHHG
	hos := models.DestinationTypeHomeOfSelection
	locator := models.GenerateLocator()
	move := scenario.CreateNeedsServicesCounseling(appCtx, retirement, hhg, &hos, locator)

	// re-fetch the move so that we ensure we have exactly what is in
	// the db
	newmove, err := models.FetchMove(appCtx.DB(), &auth.Session{}, move.ID)
	if err != nil {
		log.Panic(fmt.Errorf("failed to fetch move: %w", err))
	}
	return *newmove
}

func MakeMoveWithPPMShipmentReadyForFinalCloseout(appCtx appcontext.AppContext) models.Move {
	userUploader := newUserUploader(appCtx)
	closeoutOffice := factory.BuildTransportationOffice(appCtx.DB(), []factory.Customization{
		{
			Model: models.TransportationOffice{Gbloc: "KKFA", ProvidesCloseout: true},
		},
	}, nil)

	userInfo := newUserInfo("customer")
	moveInfo := scenario.MoveCreatorInfo{
		UserID:           uuid.Must(uuid.NewV4()),
		Email:            userInfo.email,
		SmID:             uuid.Must(uuid.NewV4()),
		FirstName:        userInfo.firstName,
		LastName:         userInfo.lastName,
		MoveID:           uuid.Must(uuid.NewV4()),
		MoveLocator:      models.GenerateLocator(),
		CloseoutOfficeID: &closeoutOffice.ID,
	}

	approvedAt := time.Date(2022, 4, 15, 12, 30, 0, 0, time.UTC)
	address := factory.BuildAddress(appCtx.DB(), nil, nil)

	pickupAddress := factory.BuildAddress(appCtx.DB(), []factory.Customization{
		{
			Model: models.Address{
				ID:             uuid.Must(uuid.NewV4()),
				StreetAddress1: "1 First St",
				StreetAddress2: models.StringPointer("Apt 1"),
				City:           "Miami Gardens",
				State:          "FL",
				PostalCode:     "33169",
			},
		},
	}, nil)
	destinationAddress := factory.BuildAddress(appCtx.DB(), []factory.Customization{
		{
			Model: models.Address{
				ID:             uuid.Must(uuid.NewV4()),
				StreetAddress1: "2 Second St",
				StreetAddress2: models.StringPointer("Bldg 2"),
				City:           "Key West",
				State:          "FL",
				PostalCode:     "33040",
			},
		},
	}, nil)

	assertions := testdatagen.Assertions{
		UserUploader: userUploader,
		Move: models.Move{
			Status: models.MoveStatusAPPROVED,
		},
		MTOShipment: models.MTOShipment{
			Status: models.MTOShipmentStatusApproved,
		},
		PPMShipment: models.PPMShipment{
			ID:                          uuid.Must(uuid.NewV4()),
			ApprovedAt:                  &approvedAt,
			Status:                      models.PPMShipmentStatusWaitingOnCustomer,
			ActualMoveDate:              models.TimePointer(time.Date(testdatagen.GHCTestYear, time.March, 16, 0, 0, 0, 0, time.UTC)),
			ActualPickupPostalCode:      models.StringPointer("42444"),
			ActualDestinationPostalCode: models.StringPointer("30813"),
			PickupAddressID:             &pickupAddress.ID,
			DestinationAddressID:        &destinationAddress.ID,
			HasReceivedAdvance:          models.BoolPointer(true),
			AdvanceAmountReceived:       models.CentPointer(unit.Cents(340000)),
			W2Address:                   &address,
			FinalIncentive:              models.CentPointer(50000000),
		},
	}

	move, shipment := scenario.CreateGenericMoveWithPPMShipment(appCtx, moveInfo, false, userUploader, &assertions.MTOShipment, &assertions.Move, assertions.PPMShipment)

	factory.BuildWeightTicket(appCtx.DB(), []factory.Customization{
		{
			Model:    shipment,
			LinkOnly: true,
		},
		{
			Model:    move.Orders.ServiceMember,
			LinkOnly: true,
		},
		{
			Model: models.WeightTicket{
				EmptyWeight: models.PoundPointer(14000),
				FullWeight:  models.PoundPointer(18000),
			},
		},
	}, nil)

	factory.BuildMovingExpense(appCtx.DB(), []factory.Customization{
		{
			Model:    shipment,
			LinkOnly: true,
		},
		{
			Model:    move.Orders.ServiceMember,
			LinkOnly: true,
		},
		{
			Model: models.MovingExpense{
				Amount: models.CentPointer(45000),
			},
		},
	}, nil)

	factory.BuildProgearWeightTicket(appCtx.DB(), []factory.Customization{
		{
			Model:    shipment,
			LinkOnly: true,
		},
		{
			Model:    move.Orders.ServiceMember,
			LinkOnly: true,
		},
		{
			Model: models.ProgearWeightTicket{
				Weight: models.PoundPointer(1500),
			},
		},
	}, nil)

	// re-fetch the move so that we ensure we have exactly what is in
	// the db
	newmove, err := models.FetchMove(appCtx.DB(), &auth.Session{}, move.ID)
	if err != nil {
		log.Panic(fmt.Errorf("failed to fetch move: %w", err))
	}

	newmove.Orders.NewDutyLocation, err = models.FetchDutyLocation(appCtx.DB(), newmove.Orders.NewDutyLocationID)
	if err != nil {
		log.Panic(fmt.Errorf("failed to fetch duty location: %w", err))
	}
	return *newmove
}

// This one is the actual function that's used for testdatagen harness(I think)
func MakeMoveWithPPMShipmentReadyForFinalCloseoutWithSIT(appCtx appcontext.AppContext) models.Move {
	userUploader := newUserUploader(appCtx)
	closeoutOffice := factory.BuildTransportationOffice(appCtx.DB(), []factory.Customization{
		{
			Model: models.TransportationOffice{Gbloc: "KKFA", ProvidesCloseout: true},
		},
	}, nil)

	userInfo := newUserInfo("customer")
	moveInfo := scenario.MoveCreatorInfo{
		UserID:           uuid.Must(uuid.NewV4()),
		Email:            userInfo.email,
		SmID:             uuid.Must(uuid.NewV4()),
		FirstName:        userInfo.firstName,
		LastName:         userInfo.lastName,
		MoveID:           uuid.Must(uuid.NewV4()),
		MoveLocator:      models.GenerateLocator(),
		CloseoutOfficeID: &closeoutOffice.ID,
	}

	sitLocationType := models.SITLocationTypeOrigin
	approvedAt := time.Date(2022, 4, 15, 12, 30, 0, 0, time.UTC)
	address := factory.BuildAddress(appCtx.DB(), nil, nil)
	sitDaysAllowance := 90
	pickupAddress := factory.BuildAddress(appCtx.DB(), []factory.Customization{
		{
			Model: models.Address{
				PostalCode: "42444",
			},
		},
	}, nil)
	destinationAddress := factory.BuildAddress(appCtx.DB(), []factory.Customization{
		{
			Model: models.Address{
				PostalCode: "30813",
			},
		},
	}, nil)

	assertions := testdatagen.Assertions{
		UserUploader: userUploader,
		Move: models.Move{
			Status: models.MoveStatusAPPROVED,
		},
		MTOShipment: models.MTOShipment{
			Status:               models.MTOShipmentStatusApproved,
			SITDaysAllowance:     &sitDaysAllowance,
			PickupAddressID:      &pickupAddress.ID,
			DestinationAddressID: &destinationAddress.ID,
		},
		PPMShipment: models.PPMShipment{
			ID:                          uuid.Must(uuid.NewV4()),
			ApprovedAt:                  &approvedAt,
			Status:                      models.PPMShipmentStatusWaitingOnCustomer,
			ActualMoveDate:              models.TimePointer(time.Date(testdatagen.GHCTestYear, time.March, 16, 0, 0, 0, 0, time.UTC)),
			ActualPickupPostalCode:      models.StringPointer("42444"),
			ActualDestinationPostalCode: models.StringPointer("30813"),
			HasReceivedAdvance:          models.BoolPointer(true),
			AdvanceAmountReceived:       models.CentPointer(unit.Cents(340000)),
			W2Address:                   &address,
			FinalIncentive:              models.CentPointer(50000000),
			SITExpected:                 models.BoolPointer(true),
			SITEstimatedEntryDate:       models.TimePointer(time.Date(testdatagen.GHCTestYear, time.March, 16, 0, 0, 0, 0, time.UTC)),
			SITEstimatedDepartureDate:   models.TimePointer(time.Date(testdatagen.GHCTestYear, time.April, 16, 0, 0, 0, 0, time.UTC)),
			SITEstimatedWeight:          models.PoundPointer(unit.Pound(1234)),
			SITEstimatedCost:            models.CentPointer(unit.Cents(12345600)),
			SITLocation:                 &sitLocationType,
		},
	}

	move, shipment := scenario.CreateGenericMoveWithPPMShipment(appCtx, moveInfo, false, userUploader, &assertions.MTOShipment, &assertions.Move, assertions.PPMShipment)

	threeMonthsAgo := time.Now().AddDate(0, -3, 0)
	twoMonthsAgo := threeMonthsAgo.AddDate(0, 1, 0)
	sitCost := unit.Cents(200000)
	sitItems := factory.BuildOriginSITServiceItems(appCtx.DB(), move, shipment.Shipment, &threeMonthsAgo, &twoMonthsAgo)
	sitItems = append(sitItems, factory.BuildDestSITServiceItems(appCtx.DB(), move, shipment.Shipment, &twoMonthsAgo, nil)...)
	paymentRequest := factory.BuildPaymentRequest(appCtx.DB(), []factory.Customization{
		{
			Model: models.PaymentRequest{
				ID:              uuid.Must(uuid.NewV4()),
				IsFinal:         false,
				Status:          models.PaymentRequestStatusReviewed,
				RejectionReason: nil,
			},
		},
		{
			Model:    move,
			LinkOnly: true,
		},
	}, nil)
	for i := range sitItems {
		factory.BuildPaymentServiceItem(appCtx.DB(), []factory.Customization{
			{
				Model: models.PaymentServiceItem{
					PriceCents: &sitCost,
				},
			}, {
				Model:    paymentRequest,
				LinkOnly: true,
			}, {
				Model:    sitItems[i],
				LinkOnly: true,
			},
		}, nil)
	}
	scenario.MakeSITExtensionsForShipment(appCtx, shipment.Shipment)

	factory.BuildWeightTicket(appCtx.DB(), []factory.Customization{
		{
			Model:    shipment,
			LinkOnly: true,
		},
		{
			Model:    move.Orders.ServiceMember,
			LinkOnly: true,
		},
		{
			Model: models.WeightTicket{
				EmptyWeight: models.PoundPointer(14000),
				FullWeight:  models.PoundPointer(18000),
			},
		},
	}, nil)

	factory.BuildMovingExpense(appCtx.DB(), []factory.Customization{
		{
			Model:    shipment,
			LinkOnly: true,
		},
		{
			Model:    move.Orders.ServiceMember,
			LinkOnly: true,
		},
		{
			Model: models.MovingExpense{
				Amount: models.CentPointer(45000),
			},
		},
	}, nil)

	factory.BuildProgearWeightTicket(appCtx.DB(), []factory.Customization{
		{
			Model:    shipment,
			LinkOnly: true,
		},
		{
			Model:    move.Orders.ServiceMember,
			LinkOnly: true,
		},
		{
			Model: models.ProgearWeightTicket{
				Weight: models.PoundPointer(1500),
			},
		},
	}, nil)

	// re-fetch the move so that we ensure we have exactly what is in
	// the db
	newmove, err := models.FetchMove(appCtx.DB(), &auth.Session{}, move.ID)
	if err != nil {
		log.Panic(fmt.Errorf("failed to fetch move: %w", err))
	}

	newmove.Orders.NewDutyLocation, err = models.FetchDutyLocation(appCtx.DB(), newmove.Orders.NewDutyLocationID)
	if err != nil {
		log.Panic(fmt.Errorf("failed to fetch duty location: %w", err))
	}
	return *newmove
}

func MakePPMMoveWithCloseout(appCtx appcontext.AppContext) models.Move {
	userUploader := newUserUploader(appCtx)
	closeoutOffice := factory.BuildTransportationOffice(appCtx.DB(), []factory.Customization{
		{
			Model: models.TransportationOffice{Gbloc: "KKFA", ProvidesCloseout: true},
		},
	}, nil)
	userInfo := newUserInfo("customer")
	moveInfo := scenario.MoveCreatorInfo{
		UserID:           uuid.Must(uuid.NewV4()),
		Email:            userInfo.email,
		SmID:             uuid.Must(uuid.NewV4()),
		FirstName:        userInfo.firstName,
		LastName:         userInfo.lastName,
		MoveID:           uuid.Must(uuid.NewV4()),
		MoveLocator:      models.GenerateLocator(),
		CloseoutOfficeID: &closeoutOffice.ID,
	}

	move := scenario.CreateMoveWithCloseOut(appCtx, userUploader, moveInfo, models.AffiliationARMY)

	// re-fetch the move so that we ensure we have exactly what is in
	// the db
	newmove, err := models.FetchMove(appCtx.DB(), &auth.Session{}, move.ID)
	if err != nil {
		log.Panic(fmt.Errorf("failed to fetch move: %w", err))
	}
	return *newmove
}

func MakePPMMoveWithCloseoutOffice(appCtx appcontext.AppContext) models.Move {
	userUploader := newUserUploader(appCtx)

	userInfo := newUserInfo("customer")
	moveInfo := scenario.MoveCreatorInfo{
		UserID:      uuid.Must(uuid.NewV4()),
		Email:       userInfo.email,
		SmID:        uuid.Must(uuid.NewV4()),
		FirstName:   userInfo.firstName,
		LastName:    userInfo.lastName,
		MoveID:      uuid.Must(uuid.NewV4()),
		MoveLocator: models.GenerateLocator(),
	}

	move := scenario.CreateMoveWithCloseoutOffice(appCtx, moveInfo, userUploader)

	// re-fetch the move so that we ensure we have exactly what is in
	// the db
	newmove, err := models.FetchMove(appCtx.DB(), &auth.Session{}, move.ID)
	if err != nil {
		log.Panic(fmt.Errorf("failed to fetch move: %w", err))
	}

	var closeoutOffice models.TransportationOffice
	err = appCtx.DB().Find(&closeoutOffice, newmove.CloseoutOfficeID)
	if err != nil {
		log.Panic(fmt.Errorf("failed to fetch closeout office: %w", err))
	}

	newmove.CloseoutOffice = &closeoutOffice
	return *newmove
}

func MakeSubmittedMoveWithPPMShipmentForSC(appCtx appcontext.AppContext) models.Move {
	userUploader := newUserUploader(appCtx)

	userInfo := newUserInfo("customer")
	moveInfo := scenario.MoveCreatorInfo{
		UserID:      uuid.Must(uuid.NewV4()),
		Email:       userInfo.email,
		SmID:        uuid.Must(uuid.NewV4()),
		FirstName:   userInfo.firstName,
		LastName:    userInfo.lastName,
		MoveID:      uuid.Must(uuid.NewV4()),
		MoveLocator: models.GenerateLocator(),
	}

	moveRouter := moverouter.NewMoveRouter()

	move := scenario.CreateSubmittedMoveWithPPMShipmentForSC(appCtx, userUploader, moveRouter, moveInfo)

	// re-fetch the move so that we ensure we have exactly what is in
	// the db
	newmove, err := models.FetchMove(appCtx.DB(), &auth.Session{}, move.ID)
	if err != nil {
		log.Panic(fmt.Errorf("failed to fetch move: %w", err))
	}

	return *newmove
}

func MakeApprovedMoveWithPPM(appCtx appcontext.AppContext) models.Move {
	userUploader := newUserUploader(appCtx)
	userInfo := newUserInfo("customer")
	moveInfo := scenario.MoveCreatorInfo{
		UserID:      uuid.Must(uuid.NewV4()),
		Email:       userInfo.email,
		SmID:        uuid.Must(uuid.NewV4()),
		FirstName:   userInfo.firstName,
		LastName:    userInfo.lastName,
		MoveID:      uuid.Must(uuid.NewV4()),
		MoveLocator: models.GenerateLocator(),
	}

	approvedAt := time.Date(2022, 4, 15, 12, 30, 0, 0, time.UTC)

	assertions := testdatagen.Assertions{
		UserUploader: userUploader,
		Move: models.Move{
			Status: models.MoveStatusAPPROVED,
		},
		MTOShipment: models.MTOShipment{
			Status: models.MTOShipmentStatusApproved,
		},
		PPMShipment: models.PPMShipment{
			ID:         uuid.Must(uuid.NewV4()),
			ApprovedAt: &approvedAt,
			Status:     models.PPMShipmentStatusWaitingOnCustomer,
		},
	}

	move, _ := scenario.CreateGenericMoveWithPPMShipment(appCtx, moveInfo, false, userUploader, &assertions.MTOShipment, &assertions.Move, assertions.PPMShipment)

	// re-fetch the move so that we ensure we have exactly what is in
	// the db
	newmove, err := models.FetchMove(appCtx.DB(), &auth.Session{}, move.ID)
	if err != nil {
		log.Panic(fmt.Errorf("failed to fetch move: %w", err))
	}

	return *newmove
}

func MakeUnSubmittedMoveWithPPMShipmentThroughEstimatedWeights(appCtx appcontext.AppContext) models.Move {
	/*
	 * A service member with orders and a PPM shipment updated with an estimated weight value and estimated incentive
	 */
	userUploader := newUserUploader(appCtx)

	userInfo := newUserInfo("customer")
	moveInfo := scenario.MoveCreatorInfo{
		UserID:           uuid.Must(uuid.NewV4()),
		Email:            userInfo.email,
		SmID:             uuid.Must(uuid.NewV4()),
		FirstName:        userInfo.firstName,
		LastName:         userInfo.lastName,
		MoveID:           uuid.Must(uuid.NewV4()),
		MoveLocator:      models.GenerateLocator(),
		CloseoutOfficeID: &scenario.DefaultCloseoutOfficeID,
	}
	assertions := testdatagen.Assertions{
		UserUploader: userUploader,
		PPMShipment: models.PPMShipment{
			ID:                 uuid.Must(uuid.NewV4()),
			EstimatedWeight:    models.PoundPointer(unit.Pound(4000)),
			HasProGear:         models.BoolPointer(false),
			EstimatedIncentive: models.CentPointer(unit.Cents(1000000)),
		},
	}

	move, _ := scenario.CreateGenericMoveWithPPMShipment(appCtx, moveInfo, true, userUploader, nil, nil, assertions.PPMShipment)

	// re-fetch the move so that we ensure we have exactly what is in
	// the db
	newmove, err := models.FetchMove(appCtx.DB(), &auth.Session{}, move.ID)
	if err != nil {
		log.Panic(fmt.Errorf("failed to fetch move: %w", err))
	}

	return *newmove
}

func MakeApprovedMoveWithPPMWithAboutFormComplete(appCtx appcontext.AppContext) models.Move {
	userUploader := newUserUploader(appCtx)

	userInfo := newUserInfo("customer")
	moveInfo := scenario.MoveCreatorInfo{
		UserID:           uuid.Must(uuid.NewV4()),
		Email:            userInfo.email,
		SmID:             uuid.Must(uuid.NewV4()),
		FirstName:        userInfo.firstName,
		LastName:         userInfo.lastName,
		MoveID:           uuid.Must(uuid.NewV4()),
		MoveLocator:      models.GenerateLocator(),
		CloseoutOfficeID: &scenario.DefaultCloseoutOfficeID,
	}

	approvedAt := time.Date(2022, 4, 15, 12, 30, 0, 0, time.UTC)
	address := factory.BuildAddress(appCtx.DB(), nil, nil)

	assertions := testdatagen.Assertions{
		UserUploader: userUploader,
		Move: models.Move{
			Status: models.MoveStatusAPPROVED,
		},
		MTOShipment: models.MTOShipment{
			Status: models.MTOShipmentStatusApproved,
		},
		PPMShipment: models.PPMShipment{
			ID:                          uuid.Must(uuid.NewV4()),
			ApprovedAt:                  &approvedAt,
			Status:                      models.PPMShipmentStatusWaitingOnCustomer,
			ActualMoveDate:              models.TimePointer(time.Date(testdatagen.GHCTestYear, time.March, 16, 0, 0, 0, 0, time.UTC)),
			ActualPickupPostalCode:      models.StringPointer("42444"),
			ActualDestinationPostalCode: models.StringPointer("30813"),
			HasReceivedAdvance:          models.BoolPointer(true),
			AdvanceAmountReceived:       models.CentPointer(unit.Cents(340000)),
			W2Address:                   &address,
		},
	}

	move, _ := scenario.CreateGenericMoveWithPPMShipment(appCtx, moveInfo, false, userUploader, &assertions.MTOShipment, &assertions.Move, assertions.PPMShipment)

	// re-fetch the move so that we ensure we have exactly what is in
	// the db
	newmove, err := models.FetchMove(appCtx.DB(), &auth.Session{}, move.ID)
	if err != nil {
		log.Panic(fmt.Errorf("failed to fetch move: %w", err))
	}

	return *newmove
}

func MakeUnsubmittedMoveWithMultipleFullPPMShipmentComplete(appCtx appcontext.AppContext) models.Move {
	userUploader := newUserUploader(appCtx)

	userInfo := newUserInfo("customer")
	moveInfo := scenario.MoveCreatorInfo{
		UserID:           uuid.Must(uuid.NewV4()),
		Email:            userInfo.email,
		SmID:             uuid.Must(uuid.NewV4()),
		FirstName:        userInfo.firstName,
		LastName:         userInfo.lastName,
		MoveID:           uuid.Must(uuid.NewV4()),
		MoveLocator:      models.GenerateLocator(),
		CloseoutOfficeID: &scenario.DefaultCloseoutOfficeID,
	}

	assertions := testdatagen.Assertions{
		UserUploader: userUploader,
		PPMShipment: models.PPMShipment{
			ID:     uuid.Must(uuid.NewV4()),
			Status: models.PPMShipmentStatusDraft,
		},
	}

	move, _ := scenario.CreateGenericMoveWithPPMShipment(appCtx, moveInfo, false, userUploader, nil, nil, assertions.PPMShipment)

	factory.BuildPPMShipment(appCtx.DB(), []factory.Customization{
		{
			Model:    move,
			LinkOnly: true,
		},
	}, nil)
	// re-fetch the move so that we ensure we have exactly what is in
	// the db
	newmove, err := models.FetchMove(appCtx.DB(), &auth.Session{}, move.ID)
	if err != nil {
		log.Panic(fmt.Errorf("failed to fetch move: %w", err))
	}

	return *newmove
}

func MakeApprovedMoveWithPPMProgearWeightTicket(appCtx appcontext.AppContext) models.Move {
	userUploader := newUserUploader(appCtx)

	userInfo := newUserInfo("customer")
	moveInfo := scenario.MoveCreatorInfo{
		UserID:      uuid.Must(uuid.NewV4()),
		Email:       userInfo.email,
		SmID:        uuid.Must(uuid.NewV4()),
		FirstName:   userInfo.firstName,
		LastName:    userInfo.lastName,
		MoveID:      uuid.Must(uuid.NewV4()),
		MoveLocator: models.GenerateLocator(),
	}

	approvedAt := time.Date(2022, 4, 15, 12, 30, 0, 0, time.UTC)
	address := factory.BuildAddress(appCtx.DB(), nil, nil)

	assertions := testdatagen.Assertions{
		UserUploader: userUploader,
		Move: models.Move{
			Status: models.MoveStatusAPPROVED,
		},
		MTOShipment: models.MTOShipment{
			Status: models.MTOShipmentStatusApproved,
		},
		PPMShipment: models.PPMShipment{
			ID:                          uuid.Must(uuid.NewV4()),
			ApprovedAt:                  &approvedAt,
			Status:                      models.PPMShipmentStatusWaitingOnCustomer,
			ActualMoveDate:              models.TimePointer(time.Date(testdatagen.GHCTestYear, time.March, 16, 0, 0, 0, 0, time.UTC)),
			ActualPickupPostalCode:      models.StringPointer("42444"),
			ActualDestinationPostalCode: models.StringPointer("30813"),
			HasReceivedAdvance:          models.BoolPointer(true),
			AdvanceAmountReceived:       models.CentPointer(unit.Cents(340000)),
			W2Address:                   &address,
		},
	}

	move, shipment := scenario.CreateGenericMoveWithPPMShipment(appCtx, moveInfo, false, userUploader, &assertions.MTOShipment, &assertions.Move, assertions.PPMShipment)

	factory.BuildWeightTicket(appCtx.DB(), []factory.Customization{
		{
			Model:    shipment,
			LinkOnly: true,
		},
		{
			Model:    move.Orders.ServiceMember,
			LinkOnly: true,
		},
	}, nil)
	factory.BuildProgearWeightTicket(appCtx.DB(), []factory.Customization{
		{
			Model:    shipment,
			LinkOnly: true,
		},
		{
			Model:    move.Orders.ServiceMember,
			LinkOnly: true,
		},
	}, nil)

	// re-fetch the move so that we ensure we have exactly what is in
	// the db
	newmove, err := models.FetchMove(appCtx.DB(), &auth.Session{}, move.ID)
	if err != nil {
		log.Panic(fmt.Errorf("failed to fetch move: %w", err))
	}

	return *newmove
}

func MakeApprovedMoveWithPPMProgearWeightTicketOffice(appCtx appcontext.AppContext) models.Move {
	userUploader := newUserUploader(appCtx)
	closeoutOffice := factory.BuildTransportationOffice(appCtx.DB(), []factory.Customization{
		{
			Model: models.TransportationOffice{Gbloc: "KKFA", ProvidesCloseout: true},
		},
	}, nil)

	userInfo := newUserInfo("customer")
	moveInfo := scenario.MoveCreatorInfo{
		UserID:           uuid.Must(uuid.NewV4()),
		Email:            userInfo.email,
		SmID:             uuid.Must(uuid.NewV4()),
		FirstName:        userInfo.firstName,
		LastName:         userInfo.lastName,
		MoveID:           uuid.Must(uuid.NewV4()),
		MoveLocator:      models.GenerateLocator(),
		CloseoutOfficeID: &closeoutOffice.ID,
	}

	approvedAt := time.Date(2022, 4, 15, 12, 30, 0, 0, time.UTC)
	address := factory.BuildAddress(appCtx.DB(), nil, nil)

	assertions := testdatagen.Assertions{
		UserUploader: userUploader,
		Move: models.Move{
			Status: models.MoveStatusAPPROVED,
		},
		MTOShipment: models.MTOShipment{
			Status: models.MTOShipmentStatusApproved,
		},
		PPMShipment: models.PPMShipment{
			ID:                          uuid.Must(uuid.NewV4()),
			ApprovedAt:                  &approvedAt,
			Status:                      models.PPMShipmentStatusNeedsCloseout,
			ActualMoveDate:              models.TimePointer(time.Date(testdatagen.GHCTestYear, time.March, 16, 0, 0, 0, 0, time.UTC)),
			ActualPickupPostalCode:      models.StringPointer("42444"),
			ActualDestinationPostalCode: models.StringPointer("30813"),
			HasReceivedAdvance:          models.BoolPointer(true),
			AdvanceAmountReceived:       models.CentPointer(unit.Cents(340000)),
			W2Address:                   &address,
		},
	}

	move, shipment := scenario.CreateGenericMoveWithPPMShipment(appCtx, moveInfo, false, userUploader, &assertions.MTOShipment, &assertions.Move, assertions.PPMShipment)

	factory.BuildWeightTicket(appCtx.DB(), []factory.Customization{
		{
			Model:    shipment,
			LinkOnly: true,
		},
		{
			Model:    move.Orders.ServiceMember,
			LinkOnly: true,
		},
	}, nil)
	factory.BuildProgearWeightTicket(appCtx.DB(), []factory.Customization{
		{
			Model:    shipment,
			LinkOnly: true,
		},
		{
			Model:    move.Orders.ServiceMember,
			LinkOnly: true,
		},
	}, nil)

	// re-fetch the move so that we ensure we have exactly what is in
	// the db
	newmove, err := models.FetchMove(appCtx.DB(), &auth.Session{}, move.ID)
	if err != nil {
		log.Panic(fmt.Errorf("failed to fetch move: %w", err))
	}

	return *newmove
}

func MakeApprovedMoveWithPPMProgearWeightTicketOfficeCivilian(appCtx appcontext.AppContext) models.Move {
	userUploader := newUserUploader(appCtx)
	closeoutOffice := factory.BuildTransportationOffice(appCtx.DB(), []factory.Customization{
		{
			Model: models.TransportationOffice{Gbloc: "KKFA", ProvidesCloseout: true},
		},
	}, nil)

	userInfo := newUserInfo("customer")
	moveInfo := scenario.MoveCreatorInfo{
		UserID:           uuid.Must(uuid.NewV4()),
		Email:            userInfo.email,
		SmID:             uuid.Must(uuid.NewV4()),
		FirstName:        userInfo.firstName,
		LastName:         userInfo.lastName,
		MoveID:           uuid.Must(uuid.NewV4()),
		MoveLocator:      models.GenerateLocator(),
		CloseoutOfficeID: &closeoutOffice.ID,
	}

	approvedAt := time.Date(2022, 4, 15, 12, 30, 0, 0, time.UTC)
	address := factory.BuildAddress(appCtx.DB(), nil, nil)

	order := factory.BuildOrder(appCtx.DB(), []factory.Customization{
		{
			Model: models.Order{
				Grade: models.ServiceMemberGradeCIVILIANEMPLOYEE.Pointer(),
			},
		},
	}, nil)

	move := models.Move{
		Status:   models.MoveStatusAPPROVED,
		OrdersID: order.ID,
	}

	assertions := testdatagen.Assertions{
		UserUploader: userUploader,
		Move:         move,
		MTOShipment: models.MTOShipment{
			Status: models.MTOShipmentStatusApproved,
		},
		PPMShipment: models.PPMShipment{
			ID:                           uuid.Must(uuid.NewV4()),
			ApprovedAt:                   &approvedAt,
			Status:                       models.PPMShipmentStatusNeedsCloseout,
			ActualMoveDate:               models.TimePointer(time.Date(testdatagen.GHCTestYear, time.March, 16, 0, 0, 0, 0, time.UTC)),
			ActualPickupPostalCode:       models.StringPointer("42444"),
			ActualDestinationPostalCode:  models.StringPointer("30813"),
			HasReceivedAdvance:           models.BoolPointer(true),
			AdvanceAmountReceived:        models.CentPointer(unit.Cents(340000)),
			W2Address:                    &address,
			IsActualExpenseReimbursement: models.BoolPointer(true),
		},
	}

	move, shipment := scenario.CreateGenericMoveWithPPMShipment(appCtx, moveInfo, false, userUploader, &assertions.MTOShipment, &assertions.Move, assertions.PPMShipment)

	factory.BuildWeightTicket(appCtx.DB(), []factory.Customization{
		{
			Model:    shipment,
			LinkOnly: true,
		},
		{
			Model:    move.Orders.ServiceMember,
			LinkOnly: true,
		},
	}, nil)
	factory.BuildProgearWeightTicket(appCtx.DB(), []factory.Customization{
		{
			Model:    shipment,
			LinkOnly: true,
		},
		{
			Model:    move.Orders.ServiceMember,
			LinkOnly: true,
		},
	}, nil)

	// re-fetch the move so that we ensure we have exactly what is in
	// the db
	newmove, err := models.FetchMove(appCtx.DB(), &auth.Session{}, move.ID)
	if err != nil {
		log.Panic(fmt.Errorf("failed to fetch move: %w", err))
	}

	return *newmove
}

func MakeApprovedMoveWithPPMWeightTicketOffice(appCtx appcontext.AppContext) models.Move {
	userUploader := newUserUploader(appCtx)
	closeoutOffice := factory.BuildTransportationOffice(appCtx.DB(), []factory.Customization{
		{
			Model: models.TransportationOffice{Gbloc: "KKFA", ProvidesCloseout: true},
		},
	}, nil)
	userInfo := newUserInfo("customer")
	moveInfo := scenario.MoveCreatorInfo{
		UserID:           uuid.Must(uuid.NewV4()),
		Email:            userInfo.email,
		SmID:             uuid.Must(uuid.NewV4()),
		FirstName:        userInfo.firstName,
		LastName:         userInfo.lastName,
		MoveID:           uuid.Must(uuid.NewV4()),
		MoveLocator:      models.GenerateLocator(),
		CloseoutOfficeID: &closeoutOffice.ID,
	}

	approvedAt := time.Date(2022, 4, 15, 12, 30, 0, 0, time.UTC)
	address := factory.BuildAddress(appCtx.DB(), nil, nil)

	assertions := testdatagen.Assertions{
		UserUploader: userUploader,
		Move: models.Move{
			Status: models.MoveStatusAPPROVED,
		},
		MTOShipment: models.MTOShipment{
			Status: models.MTOShipmentStatusApproved,
		},
		PPMShipment: models.PPMShipment{
			ID:                          uuid.Must(uuid.NewV4()),
			ApprovedAt:                  &approvedAt,
			Status:                      models.PPMShipmentStatusNeedsCloseout,
			ActualMoveDate:              models.TimePointer(time.Date(testdatagen.GHCTestYear, time.March, 16, 0, 0, 0, 0, time.UTC)),
			ActualPickupPostalCode:      models.StringPointer("42444"),
			ActualDestinationPostalCode: models.StringPointer("30813"),
			HasReceivedAdvance:          models.BoolPointer(true),
			AdvanceAmountReceived:       models.CentPointer(unit.Cents(340000)),
			W2Address:                   &address,
		},
	}

	move, shipment := scenario.CreateGenericMoveWithPPMShipment(appCtx, moveInfo, false, userUploader, &assertions.MTOShipment, &assertions.Move, assertions.PPMShipment)

	factory.BuildWeightTicket(appCtx.DB(), []factory.Customization{
		{
			Model:    shipment,
			LinkOnly: true,
		},
		{
			Model:    move.Orders.ServiceMember,
			LinkOnly: true,
		},
	}, nil)

	// re-fetch the move so that we ensure we have exactly what is in
	// the db
	newmove, err := models.FetchMove(appCtx.DB(), &auth.Session{}, move.ID)
	if err != nil {
		log.Panic(fmt.Errorf("failed to fetch move: %w", err))
	}

	return *newmove
}

func MakeApprovedMoveWithPPMWeightTicketOfficeWithHHG(appCtx appcontext.AppContext) models.Move {
	userUploader := newUserUploader(appCtx)
	closeoutOffice := factory.BuildTransportationOffice(appCtx.DB(), []factory.Customization{
		{
			Model: models.TransportationOffice{Gbloc: "KKFA", ProvidesCloseout: true},
		},
	}, nil)
	userInfo := newUserInfo("customer")
	moveInfo := scenario.MoveCreatorInfo{
		UserID:           uuid.Must(uuid.NewV4()),
		Email:            userInfo.email,
		SmID:             uuid.Must(uuid.NewV4()),
		FirstName:        userInfo.firstName,
		LastName:         userInfo.lastName,
		MoveID:           uuid.Must(uuid.NewV4()),
		MoveLocator:      models.GenerateLocator(),
		CloseoutOfficeID: &closeoutOffice.ID,
	}

	approvedAt := time.Date(2022, 4, 15, 12, 30, 0, 0, time.UTC)
	address := factory.BuildAddress(appCtx.DB(), nil, nil)

	assertions := testdatagen.Assertions{
		UserUploader: userUploader,
		Move: models.Move{
			Status: models.MoveStatusAPPROVED,
		},
		MTOShipment: models.MTOShipment{
			Status: models.MTOShipmentStatusApproved,
		},
		PPMShipment: models.PPMShipment{
			ID:                          uuid.Must(uuid.NewV4()),
			ApprovedAt:                  &approvedAt,
			Status:                      models.PPMShipmentStatusNeedsCloseout,
			ActualMoveDate:              models.TimePointer(time.Date(testdatagen.GHCTestYear, time.March, 16, 0, 0, 0, 0, time.UTC)),
			ActualPickupPostalCode:      models.StringPointer("42444"),
			ActualDestinationPostalCode: models.StringPointer("30813"),
			HasReceivedAdvance:          models.BoolPointer(true),
			AdvanceAmountReceived:       models.CentPointer(unit.Cents(340000)),
			W2Address:                   &address,
		},
	}

	move, shipment := scenario.CreateGenericMoveWithPPMShipment(appCtx, moveInfo, false, userUploader, &assertions.MTOShipment, &assertions.Move, assertions.PPMShipment)

	estimatedWeight := unit.Pound(1400)
	actualWeight := unit.Pound(2000)

	requestedPickupDate := time.Now().AddDate(0, 3, 0)
	requestedDeliveryDate := requestedPickupDate.AddDate(0, 1, 0)

	factory.BuildMTOShipment(appCtx.DB(), []factory.Customization{
		{
			Model: models.MTOShipment{
				PrimeEstimatedWeight:  &estimatedWeight,
				PrimeActualWeight:     &actualWeight,
				ShipmentType:          models.MTOShipmentTypeHHG,
				Status:                models.MTOShipmentStatusApproved,
				RequestedPickupDate:   &requestedPickupDate,
				RequestedDeliveryDate: &requestedDeliveryDate,
			},
		},
		{
			Model:    move,
			LinkOnly: true,
		},
	}, nil)

	factory.BuildWeightTicket(appCtx.DB(), []factory.Customization{
		{
			Model:    shipment,
			LinkOnly: true,
		},
		{
			Model:    move.Orders.ServiceMember,
			LinkOnly: true,
		},
	}, nil)

	// re-fetch the move so that we ensure we have exactly what is in
	// the db
	newmove, err := models.FetchMove(appCtx.DB(), &auth.Session{}, move.ID)
	if err != nil {
		log.Panic(fmt.Errorf("failed to fetch move: %w", err))
	}

	return *newmove
}

func MakeApprovedMoveWithPPMMovingExpense(appCtx appcontext.AppContext) models.Move {
	userUploader := newUserUploader(appCtx)

	userInfo := newUserInfo("customer")
	moveInfo := scenario.MoveCreatorInfo{
		UserID:      uuid.Must(uuid.NewV4()),
		Email:       userInfo.email,
		SmID:        uuid.Must(uuid.NewV4()),
		FirstName:   userInfo.firstName,
		LastName:    userInfo.lastName,
		MoveID:      uuid.Must(uuid.NewV4()),
		MoveLocator: models.GenerateLocator(),
	}

	approvedAt := time.Date(2022, 4, 15, 12, 30, 0, 0, time.UTC)
	address := factory.BuildAddress(appCtx.DB(), nil, nil)
	storageStart := time.Now()
	storageEnd := storageStart.Add(7 * time.Hour * 24)
	assertions := testdatagen.Assertions{
		UserUploader: userUploader,
		Move: models.Move{
			Status: models.MoveStatusAPPROVED,
		},
		MTOShipment: models.MTOShipment{
			ID:     uuid.Must(uuid.NewV4()),
			Status: models.MTOShipmentStatusApproved,
		},
		PPMShipment: models.PPMShipment{
			ID:                          uuid.Must(uuid.NewV4()),
			ApprovedAt:                  &approvedAt,
			Status:                      models.PPMShipmentStatusWaitingOnCustomer,
			ActualMoveDate:              models.TimePointer(time.Date(testdatagen.GHCTestYear, time.March, 16, 0, 0, 0, 0, time.UTC)),
			ActualPickupPostalCode:      models.StringPointer("42444"),
			ActualDestinationPostalCode: models.StringPointer("30813"),
			HasReceivedAdvance:          models.BoolPointer(true),
			AdvanceAmountReceived:       models.CentPointer(unit.Cents(340000)),
			W2Address:                   &address,
			ExpectedDepartureDate:       time.Date(testdatagen.GHCTestYear, time.March, 15, 0, 0, 0, 0, time.UTC),
			SITEstimatedEntryDate:       &storageStart,
			SITEstimatedDepartureDate:   &storageEnd,
			SITExpected:                 models.BoolPointer(true),
		},
	}

	move, shipment := scenario.CreateGenericMoveWithPPMShipment(appCtx, moveInfo, false, userUploader, &assertions.MTOShipment, &assertions.Move, assertions.PPMShipment)
	threeMonthsAgo := time.Now().AddDate(0, -3, 0)
	twoMonthsAgo := threeMonthsAgo.AddDate(0, 1, 0)
	sitCost := unit.Cents(200000)
	sitItems := factory.BuildOriginSITServiceItems(appCtx.DB(), move, shipment.Shipment, &threeMonthsAgo, &twoMonthsAgo)
	sitItems = append(sitItems, factory.BuildDestSITServiceItems(appCtx.DB(), move, shipment.Shipment, &twoMonthsAgo, nil)...)
	paymentRequest := factory.BuildPaymentRequest(appCtx.DB(), []factory.Customization{
		{
			Model: models.PaymentRequest{
				ID:              uuid.Must(uuid.NewV4()),
				IsFinal:         false,
				Status:          models.PaymentRequestStatusReviewed,
				RejectionReason: nil,
			},
		},
		{
			Model:    move,
			LinkOnly: true,
		},
	}, nil)
	for i := range sitItems {
		factory.BuildPaymentServiceItem(appCtx.DB(), []factory.Customization{
			{
				Model: models.PaymentServiceItem{
					PriceCents: &sitCost,
				},
			}, {
				Model:    paymentRequest,
				LinkOnly: true,
			}, {
				Model:    sitItems[i],
				LinkOnly: true,
			},
		}, nil)
	}

	factory.BuildWeightTicket(appCtx.DB(), []factory.Customization{
		{
			Model:    shipment,
			LinkOnly: true,
		},
		{
			Model:    move.Orders.ServiceMember,
			LinkOnly: true,
		},
	}, nil)

	factory.BuildMovingExpense(appCtx.DB(), []factory.Customization{
		{
			Model:    shipment,
			LinkOnly: true,
		},
		{
			Model:    move.Orders.ServiceMember,
			LinkOnly: true,
		},
	}, nil)

	storageExpenseType := models.MovingExpenseReceiptTypeStorage
	sitLocation := models.SITLocationTypeOrigin
	weightStored := 2000
	factory.BuildMovingExpense(appCtx.DB(), []factory.Customization{
		{
			Model:    shipment,
			LinkOnly: true,
		},
		{
			Model:    move.Orders.ServiceMember,
			LinkOnly: true,
		},
		{
			Model: models.MovingExpense{
				MovingExpenseType: &storageExpenseType,
				Description:       models.StringPointer("Storage R Us monthly rental unit"),
				SITStartDate:      &storageStart,
				SITEndDate:        &storageEnd,
				SITLocation:       &sitLocation,
				WeightStored:      (*unit.Pound)(&weightStored),
			},
		},
	}, nil)

	// re-fetch the move so that we ensure we have exactly what is in
	// the db
	newmove, err := models.FetchMove(appCtx.DB(), &auth.Session{}, move.ID)
	if err != nil {
		log.Panic(fmt.Errorf("failed to fetch move: %w", err))
	}

	return *newmove
}

func MakeApprovedMoveWithPPMMovingExpenseOffice(appCtx appcontext.AppContext) models.Move {
	userUploader := newUserUploader(appCtx)
	closeoutOffice := factory.BuildTransportationOffice(appCtx.DB(), []factory.Customization{
		{
			Model: models.TransportationOffice{Gbloc: "KKFA", ProvidesCloseout: true},
		},
	}, nil)

	userInfo := newUserInfo("customer")
	moveInfo := scenario.MoveCreatorInfo{
		UserID:           uuid.Must(uuid.NewV4()),
		Email:            userInfo.email,
		SmID:             uuid.Must(uuid.NewV4()),
		FirstName:        userInfo.firstName,
		LastName:         userInfo.lastName,
		MoveID:           uuid.Must(uuid.NewV4()),
		MoveLocator:      models.GenerateLocator(),
		CloseoutOfficeID: &closeoutOffice.ID,
	}

	approvedAt := time.Date(2022, 4, 15, 12, 30, 0, 0, time.UTC)
	address := factory.BuildAddress(appCtx.DB(), nil, nil)
	storageStart := time.Now()
	storageEnd := storageStart.Add(7 * time.Hour * 24)
	assertions := testdatagen.Assertions{
		UserUploader: userUploader,
		Move: models.Move{
			Status: models.MoveStatusAPPROVED,
		},
		MTOShipment: models.MTOShipment{
			ID:     uuid.Must(uuid.NewV4()),
			Status: models.MTOShipmentStatusApproved,
		},
		PPMShipment: models.PPMShipment{
			ID:                          uuid.Must(uuid.NewV4()),
			ApprovedAt:                  &approvedAt,
			Status:                      models.PPMShipmentStatusNeedsCloseout,
			ActualMoveDate:              models.TimePointer(time.Date(testdatagen.GHCTestYear, time.March, 16, 0, 0, 0, 0, time.UTC)),
			ActualPickupPostalCode:      models.StringPointer("42444"),
			ActualDestinationPostalCode: models.StringPointer("30813"),
			HasReceivedAdvance:          models.BoolPointer(true),
			AdvanceAmountReceived:       models.CentPointer(unit.Cents(340000)),
			W2Address:                   &address,
			ExpectedDepartureDate:       time.Date(testdatagen.GHCTestYear, time.March, 15, 0, 0, 0, 0, time.UTC),
			SITEstimatedEntryDate:       &storageStart,
			SITEstimatedDepartureDate:   &storageEnd,
			SITExpected:                 models.BoolPointer(true),
		},
	}

	move, shipment := scenario.CreateGenericMoveWithPPMShipment(appCtx, moveInfo, false, userUploader, &assertions.MTOShipment, &assertions.Move, assertions.PPMShipment)
	threeMonthsAgo := time.Now().AddDate(0, -3, 0)
	twoMonthsAgo := threeMonthsAgo.AddDate(0, 1, 0)
	sitCost := unit.Cents(200000)
	sitItems := factory.BuildOriginSITServiceItems(appCtx.DB(), move, shipment.Shipment, &threeMonthsAgo, &twoMonthsAgo)
	sitItems = append(sitItems, factory.BuildDestSITServiceItems(appCtx.DB(), move, shipment.Shipment, &twoMonthsAgo, nil)...)
	paymentRequest := factory.BuildPaymentRequest(appCtx.DB(), []factory.Customization{
		{
			Model: models.PaymentRequest{
				ID:              uuid.Must(uuid.NewV4()),
				IsFinal:         false,
				Status:          models.PaymentRequestStatusReviewed,
				RejectionReason: nil,
			},
		},
		{
			Model:    move,
			LinkOnly: true,
		},
	}, nil)
	for i := range sitItems {
		factory.BuildPaymentServiceItem(appCtx.DB(), []factory.Customization{
			{
				Model: models.PaymentServiceItem{
					PriceCents: &sitCost,
				},
			}, {
				Model:    paymentRequest,
				LinkOnly: true,
			}, {
				Model:    sitItems[i],
				LinkOnly: true,
			},
		}, nil)
	}

	factory.BuildWeightTicket(appCtx.DB(), []factory.Customization{
		{
			Model:    shipment,
			LinkOnly: true,
		},
		{
			Model:    move.Orders.ServiceMember,
			LinkOnly: true,
		},
	}, nil)
	factory.BuildMovingExpense(appCtx.DB(), []factory.Customization{
		{
			Model:    shipment,
			LinkOnly: true,
		},
		{
			Model:    move.Orders.ServiceMember,
			LinkOnly: true,
		},
	}, nil)

	storageExpenseType := models.MovingExpenseReceiptTypeStorage
	sitLocation := models.SITLocationTypeOrigin
	weightStored := 2000
	factory.BuildMovingExpense(appCtx.DB(), []factory.Customization{
		{
			Model:    shipment,
			LinkOnly: true,
		},
		{
			Model:    move.Orders.ServiceMember,
			LinkOnly: true,
		},
		{
			Model: models.MovingExpense{
				MovingExpenseType: &storageExpenseType,
				Description:       models.StringPointer("Storage R Us monthly rental unit"),
				SITStartDate:      &storageStart,
				SITEndDate:        &storageEnd,
				SITLocation:       &sitLocation,
				WeightStored:      (*unit.Pound)(&weightStored),
			},
		},
	}, nil)

	// re-fetch the move so that we ensure we have exactly what is in
	// the db
	newmove, err := models.FetchMove(appCtx.DB(), &auth.Session{}, move.ID)
	if err != nil {
		log.Panic(fmt.Errorf("failed to fetch move: %w", err))
	}

	return *newmove
}

func MakeApprovedMoveWithPPMAllDocTypesOffice(appCtx appcontext.AppContext) models.Move {
	userUploader := newUserUploader(appCtx)
	closeoutOffice := factory.BuildTransportationOffice(appCtx.DB(), []factory.Customization{
		{
			Model: models.TransportationOffice{Gbloc: "KKFA", ProvidesCloseout: true},
		},
	}, nil)

	userInfo := newUserInfo("customer")
	moveInfo := scenario.MoveCreatorInfo{
		UserID:           uuid.Must(uuid.NewV4()),
		Email:            userInfo.email,
		SmID:             uuid.Must(uuid.NewV4()),
		FirstName:        userInfo.firstName,
		LastName:         userInfo.lastName,
		MoveID:           uuid.Must(uuid.NewV4()),
		MoveLocator:      models.GenerateLocator(),
		CloseoutOfficeID: &closeoutOffice.ID,
	}

	approvedAt := time.Date(2022, 4, 15, 12, 30, 0, 0, time.UTC)
	address := factory.BuildAddress(appCtx.DB(), nil, nil)

	assertions := testdatagen.Assertions{
		UserUploader: userUploader,
		Move: models.Move{
			Status: models.MoveStatusAPPROVED,
		},
		MTOShipment: models.MTOShipment{
			ID:     uuid.Must(uuid.NewV4()),
			Status: models.MTOShipmentStatusApproved,
		},
		PPMShipment: models.PPMShipment{
			ID:                          uuid.Must(uuid.NewV4()),
			ApprovedAt:                  &approvedAt,
			Status:                      models.PPMShipmentStatusNeedsCloseout,
			ActualMoveDate:              models.TimePointer(time.Date(testdatagen.GHCTestYear, time.March, 16, 0, 0, 0, 0, time.UTC)),
			ActualPickupPostalCode:      models.StringPointer("42444"),
			ActualDestinationPostalCode: models.StringPointer("30813"),
			HasReceivedAdvance:          models.BoolPointer(true),
			AdvanceAmountReceived:       models.CentPointer(unit.Cents(340000)),
			W2Address:                   &address,
		},
	}

	move, shipment := scenario.CreateGenericMoveWithPPMShipment(appCtx, moveInfo, false, userUploader, &assertions.MTOShipment, &assertions.Move, assertions.PPMShipment)

	factory.BuildWeightTicket(appCtx.DB(), []factory.Customization{
		{
			Model:    shipment,
			LinkOnly: true,
		},
		{
			Model:    move.Orders.ServiceMember,
			LinkOnly: true,
		},
	}, nil)
	factory.BuildProgearWeightTicket(appCtx.DB(), []factory.Customization{
		{
			Model:    shipment,
			LinkOnly: true,
		},
		{
			Model:    move.Orders.ServiceMember,
			LinkOnly: true,
		},
	}, nil)
	factory.BuildMovingExpense(appCtx.DB(), []factory.Customization{
		{
			Model:    shipment,
			LinkOnly: true,
		},
		{
			Model:    move.Orders.ServiceMember,
			LinkOnly: true,
		},
	}, nil)

	// re-fetch the move so that we ensure we have exactly what is in
	// the db
	newmove, err := models.FetchMove(appCtx.DB(), &auth.Session{}, move.ID)
	if err != nil {
		log.Panic(fmt.Errorf("failed to fetch move: %w", err))
	}

	return *newmove
}

// the old serviceMemberWithOrdersAndPPMMove
func MakeDraftMoveWithPPMWithDepartureDate(appCtx appcontext.AppContext) models.Move {
	userUploader := newUserUploader(appCtx)

	userInfo := newUserInfo("customer")
	moveInfo := scenario.MoveCreatorInfo{
		UserID:      uuid.Must(uuid.NewV4()),
		Email:       userInfo.email,
		SmID:        uuid.Must(uuid.NewV4()),
		FirstName:   userInfo.firstName,
		LastName:    userInfo.lastName,
		MoveID:      uuid.Must(uuid.NewV4()),
		MoveLocator: models.GenerateLocator(),
	}

	departureDate := time.Date(2022, time.February, 01, 0, 0, 0, 0, time.UTC)

	assertions := testdatagen.Assertions{
		UserUploader: userUploader,
		PPMShipment: models.PPMShipment{
			ID:                    uuid.Must(uuid.NewV4()),
			Status:                models.PPMShipmentStatusDraft,
			EstimatedWeight:       models.PoundPointer(unit.Pound(4000)),
			EstimatedIncentive:    models.CentPointer(unit.Cents(1000000)),
			ExpectedDepartureDate: departureDate,
		},
	}

	move, _ := scenario.CreateGenericMoveWithPPMShipment(appCtx, moveInfo, false, userUploader, nil, nil, assertions.PPMShipment)

	// re-fetch the move so that we ensure we have exactly what is in
	// the db
	newmove, err := models.FetchMove(appCtx.DB(), &auth.Session{}, move.ID)
	if err != nil {
		log.Panic(fmt.Errorf("failed to fetch move: %w", err))
	}

	return *newmove
}

func MakeApprovedMoveWithPPMShipmentAndExcessWeight(appCtx appcontext.AppContext) models.Move {
	userUploader := newUserUploader(appCtx)

	closeoutOffice := factory.BuildTransportationOffice(appCtx.DB(), []factory.Customization{
		{
			Model: models.TransportationOffice{Gbloc: "KKFA", ProvidesCloseout: true},
		},
	}, nil)

	moveInfo := scenario.MoveCreatorInfo{
		UserID:           uuid.Must(uuid.NewV4()),
		Email:            "excessweightsPPM@ppm.approved",
		SmID:             uuid.Must(uuid.NewV4()),
		FirstName:        "One PPM",
		LastName:         "ExcessWeights",
		MoveID:           uuid.Must(uuid.NewV4()),
		MoveLocator:      models.GenerateLocator(),
		CloseoutOfficeID: &closeoutOffice.ID,
	}
	approvedAt := time.Date(2022, 4, 15, 12, 30, 0, 0, time.UTC)
	address := factory.BuildAddress(appCtx.DB(), nil, nil)

	assertions := testdatagen.Assertions{
		UserUploader: userUploader,
		Move: models.Move{
			Status: models.MoveStatusAPPROVED,
		},
		MTOShipment: models.MTOShipment{
			ID:     uuid.Must(uuid.NewV4()),
			Status: models.MTOShipmentStatusApproved,
		},
		PPMShipment: models.PPMShipment{
			ID:                          uuid.Must(uuid.NewV4()),
			ApprovedAt:                  &approvedAt,
			Status:                      models.PPMShipmentStatusNeedsCloseout,
			ActualMoveDate:              models.TimePointer(time.Date(testdatagen.GHCTestYear, time.March, 16, 0, 0, 0, 0, time.UTC)),
			ActualPickupPostalCode:      models.StringPointer("42444"),
			ActualDestinationPostalCode: models.StringPointer("30813"),
			HasReceivedAdvance:          models.BoolPointer(true),
			AdvanceAmountReceived:       models.CentPointer(unit.Cents(340000)),
			AdvanceStatus:               (*models.PPMAdvanceStatus)(models.StringPointer(string(models.PPMAdvanceStatusApproved))),
			W2Address:                   &address,
		},
	}

	move, shipment := scenario.CreateGenericMoveWithPPMShipment(appCtx, moveInfo, false, userUploader, &assertions.MTOShipment, &assertions.Move, assertions.PPMShipment)

	factory.BuildWeightTicket(appCtx.DB(), []factory.Customization{
		{
			Model:    shipment,
			LinkOnly: true,
		},
		{
			Model:    move.Orders.ServiceMember,
			LinkOnly: true,
		},
		{
			Model: models.WeightTicket{
				EmptyWeight: models.PoundPointer(unit.Pound(1000)),
				FullWeight:  models.PoundPointer(unit.Pound(20000)),
			},
		}}, nil)
	return move
}

func MakeHHGMoveInSIT(appCtx appcontext.AppContext) models.Move {
	userUploader := newUserUploader(appCtx)
	userInfo := newUserInfo("customer")

	user := factory.BuildUser(appCtx.DB(), []factory.Customization{
		{
			Model: models.User{
				OktaEmail: userInfo.email,
				Active:    true,
			},
		},
	}, nil)
	customer := factory.BuildExtendedServiceMember(appCtx.DB(), []factory.Customization{
		{
			Model: models.ServiceMember{
				PersonalEmail: &userInfo.email,
				FirstName:     &userInfo.firstName,
				LastName:      &userInfo.lastName,
				CacValidated:  true,
			},
		},
		{
			Model:    user,
			LinkOnly: true,
		},
	}, nil)
	dependentsAuthorized := true
	sitDaysAllowance := 90
	entitlements := factory.BuildEntitlement(appCtx.DB(), []factory.Customization{
		{
			Model: models.Entitlement{
				DependentsAuthorized: &dependentsAuthorized,
				StorageInTransit:     &sitDaysAllowance,
			},
		},
	}, nil)
	orders := factory.BuildOrder(appCtx.DB(), []factory.Customization{
		{
			Model:    customer,
			LinkOnly: true,
		},
		{
			Model:    entitlements,
			LinkOnly: true,
		},
		{
			Model: models.UserUpload{},
			ExtendedParams: &factory.UserUploadExtendedParams{
				UserUploader: userUploader,
				AppContext:   appCtx,
			},
		},
	}, nil)
	now := time.Now()
	move := factory.BuildMove(appCtx.DB(), []factory.Customization{
		{
			Model:    orders,
			LinkOnly: true,
		},
		{
			Model: models.Move{
				Status:             models.MoveStatusAPPROVALSREQUESTED,
				AvailableToPrimeAt: &now,
			},
		},
	}, nil)
	estimatedWeight := unit.Pound(1400)
	actualWeight := unit.Pound(2000)

	requestedPickupDate := now.AddDate(0, 3, 0)
	requestedDeliveryDate := requestedPickupDate.AddDate(0, 1, 0)
	// pickupAddress := factory.BuildAddress(appCtx.DB(), nil, nil)

	shipment := factory.BuildMTOShipment(appCtx.DB(), []factory.Customization{
		{
			Model: models.MTOShipment{
				PrimeEstimatedWeight:  &estimatedWeight,
				PrimeActualWeight:     &actualWeight,
				ShipmentType:          models.MTOShipmentTypeHHG,
				Status:                models.MTOShipmentStatusApproved,
				RequestedPickupDate:   &requestedPickupDate,
				RequestedDeliveryDate: &requestedDeliveryDate,
				SITDaysAllowance:      &sitDaysAllowance,
			},
		},
		{
			Model:    move,
			LinkOnly: true,
		},
	}, nil)

	agentUserInfo := newUserInfo("agent")
	factory.BuildMTOAgent(appCtx.DB(), []factory.Customization{
		{
			Model:    shipment,
			LinkOnly: true,
		},
		{Model: models.MTOAgent{
			FirstName:    &agentUserInfo.firstName,
			LastName:     &agentUserInfo.lastName,
			Email:        &agentUserInfo.email,
			MTOAgentType: models.MTOAgentReleasing,
		},
		},
	}, nil)

	twoMonthsAgo := now.AddDate(0, -2, 0)
	oneMonthAgo := now.AddDate(0, -1, 0)
	factory.BuildOriginSITServiceItems(appCtx.DB(), move, shipment, &twoMonthsAgo, &oneMonthAgo)
	factory.BuildDestSITServiceItems(appCtx.DB(), move, shipment, &oneMonthAgo, nil)

	return move
}

// Creates an HHG move with a past Origin and Destination SIT
func HHGMoveWithPastSITs(appCtx appcontext.AppContext) models.Move {
	userUploader := newUserUploader(appCtx)
	userInfo := newUserInfo("customer")

	user := factory.BuildUser(appCtx.DB(), []factory.Customization{
		{
			Model: models.User{
				OktaEmail: userInfo.email,
				Active:    true,
			},
		},
	}, nil)
	customer := factory.BuildExtendedServiceMember(appCtx.DB(), []factory.Customization{
		{
			Model: models.ServiceMember{
				PersonalEmail: &userInfo.email,
				FirstName:     &userInfo.firstName,
				LastName:      &userInfo.lastName,
				CacValidated:  true,
			},
		},
		{
			Model:    user,
			LinkOnly: true,
		},
	}, nil)
	dependentsAuthorized := true
	sitDaysAllowance := 90
	entitlements := factory.BuildEntitlement(appCtx.DB(), []factory.Customization{
		{
			Model: models.Entitlement{
				DependentsAuthorized: &dependentsAuthorized,
				StorageInTransit:     &sitDaysAllowance,
			},
		},
	}, nil)
	orders := factory.BuildOrder(appCtx.DB(), []factory.Customization{
		{
			Model:    customer,
			LinkOnly: true,
		},
		{
			Model:    entitlements,
			LinkOnly: true,
		},
		{
			Model: models.UserUpload{},
			ExtendedParams: &factory.UserUploadExtendedParams{
				UserUploader: userUploader,
				AppContext:   appCtx,
			},
		},
	}, nil)
	now := time.Now()
	move := factory.BuildMove(appCtx.DB(), []factory.Customization{
		{
			Model:    orders,
			LinkOnly: true,
		},
		{
			Model: models.Move{
				Status:             models.MoveStatusAPPROVALSREQUESTED,
				AvailableToPrimeAt: &now,
			},
		},
	}, nil)
	estimatedWeight := unit.Pound(1400)
	actualWeight := unit.Pound(2000)

	requestedPickupDate := now.AddDate(0, 3, 0)
	requestedDeliveryDate := requestedPickupDate.AddDate(0, 1, 0)
	// pickupAddress := factory.BuildAddress(appCtx.DB(), nil, nil)

	shipment := factory.BuildMTOShipment(appCtx.DB(), []factory.Customization{
		{
			Model: models.MTOShipment{
				PrimeEstimatedWeight:  &estimatedWeight,
				PrimeActualWeight:     &actualWeight,
				ShipmentType:          models.MTOShipmentTypeHHG,
				Status:                models.MTOShipmentStatusApproved,
				RequestedPickupDate:   &requestedPickupDate,
				RequestedDeliveryDate: &requestedDeliveryDate,
				SITDaysAllowance:      &sitDaysAllowance,
			},
		},
		{
			Model:    move,
			LinkOnly: true,
		},
	}, nil)

	agentUserInfo := newUserInfo("agent")
	factory.BuildMTOAgent(appCtx.DB(), []factory.Customization{
		{
			Model:    shipment,
			LinkOnly: true,
		},
		{Model: models.MTOAgent{
			FirstName:    &agentUserInfo.firstName,
			LastName:     &agentUserInfo.lastName,
			Email:        &agentUserInfo.email,
			MTOAgentType: models.MTOAgentReleasing,
		},
		},
	}, nil)

	fourMonthsAgo := now.AddDate(0, -4, 0)
	threeMonthsAgo := now.AddDate(0, -3, 0)
	twoMonthsAgo := now.AddDate(0, -2, 0)
	oneMonthAgo := now.AddDate(0, -1, 0)
	factory.BuildOriginSITServiceItems(appCtx.DB(), move, shipment, &fourMonthsAgo, &threeMonthsAgo)
	factory.BuildDestSITServiceItems(appCtx.DB(), move, shipment, &twoMonthsAgo, &oneMonthAgo)

	return move
}

func MakeHHGMoveInSITNoExcessWeight(appCtx appcontext.AppContext) models.Move {
	userUploader := newUserUploader(appCtx)
	userInfo := newUserInfo("customer")

	user := factory.BuildUser(appCtx.DB(), []factory.Customization{
		{
			Model: models.User{
				OktaEmail: userInfo.email,
				Active:    true,
			},
		},
	}, nil)
	customer := factory.BuildExtendedServiceMember(appCtx.DB(), []factory.Customization{
		{
			Model: models.ServiceMember{
				PersonalEmail: &userInfo.email,
				FirstName:     &userInfo.firstName,
				LastName:      &userInfo.lastName,
				CacValidated:  true,
			},
		},
		{
			Model:    user,
			LinkOnly: true,
		},
	}, nil)
	dependentsAuthorized := true
	sitDaysAllowance := 90
	entitlements := factory.BuildEntitlement(appCtx.DB(), []factory.Customization{
		{
			Model: models.Entitlement{
				DependentsAuthorized: &dependentsAuthorized,
				StorageInTransit:     &sitDaysAllowance,
			},
		},
	}, nil)
	orders := factory.BuildOrder(appCtx.DB(), []factory.Customization{
		{
			Model:    customer,
			LinkOnly: true,
		},
		{
			Model:    entitlements,
			LinkOnly: true,
		},
		{
			Model: models.UserUpload{},
			ExtendedParams: &factory.UserUploadExtendedParams{
				UserUploader: userUploader,
				AppContext:   appCtx,
			},
		},
	}, nil)
	now := time.Now()
	move := factory.BuildMove(appCtx.DB(), []factory.Customization{
		{
			Model:    orders,
			LinkOnly: true,
		},
		{
			Model: models.Move{
				Status:             models.MoveStatusAPPROVED,
				AvailableToPrimeAt: &now,
			},
		},
	}, nil)
	estimatedWeight := unit.Pound(1400)
	actualWeight := unit.Pound(1350)

	requestedPickupDate := now.AddDate(0, 3, 0)
	requestedDeliveryDate := requestedPickupDate.AddDate(0, 1, 0)

	shipment := factory.BuildMTOShipment(appCtx.DB(), []factory.Customization{
		{
			Model: models.MTOShipment{
				PrimeEstimatedWeight:  &estimatedWeight,
				PrimeActualWeight:     &actualWeight,
				ShipmentType:          models.MTOShipmentTypeHHG,
				Status:                models.MTOShipmentStatusApproved,
				RequestedPickupDate:   &requestedPickupDate,
				RequestedDeliveryDate: &requestedDeliveryDate,
				SITDaysAllowance:      &sitDaysAllowance,
			},
		},
		{
			Model:    move,
			LinkOnly: true,
		},
	}, nil)

	agentUserInfo := newUserInfo("agent")
	factory.BuildMTOAgent(appCtx.DB(), []factory.Customization{
		{
			Model:    shipment,
			LinkOnly: true,
		},
		{Model: models.MTOAgent{
			FirstName:    &agentUserInfo.firstName,
			LastName:     &agentUserInfo.lastName,
			Email:        &agentUserInfo.email,
			MTOAgentType: models.MTOAgentReleasing,
		},
		},
	}, nil)

	twoMonthsAgo := now.AddDate(0, -2, 0)
	oneMonthAgo := now.AddDate(0, -1, 0)
	factory.BuildOriginSITServiceItems(appCtx.DB(), move, shipment, &twoMonthsAgo, &oneMonthAgo)
	factory.BuildDestSITServiceItems(appCtx.DB(), move, shipment, &oneMonthAgo, nil)

	return move
}

func MakeHHGMoveInSITWithPendingExtension(appCtx appcontext.AppContext) models.Move {
	userUploader := newUserUploader(appCtx)
	userInfo := newUserInfo("customer")

	user := factory.BuildUser(appCtx.DB(), []factory.Customization{
		{
			Model: models.User{
				OktaEmail: userInfo.email,
				Active:    true,
			},
		},
	}, nil)
	customer := factory.BuildExtendedServiceMember(appCtx.DB(), []factory.Customization{
		{
			Model: models.ServiceMember{
				PersonalEmail: &userInfo.email,
				FirstName:     &userInfo.firstName,
				LastName:      &userInfo.lastName,
				CacValidated:  true,
			},
		},
		{
			Model:    user,
			LinkOnly: true,
		},
	}, nil)
	dependentsAuthorized := true
	sitDaysAllowance := 90
	entitlements := factory.BuildEntitlement(appCtx.DB(), []factory.Customization{
		{
			Model: models.Entitlement{
				DependentsAuthorized: &dependentsAuthorized,
				StorageInTransit:     &sitDaysAllowance,
			},
		},
	}, nil)
	orders := factory.BuildOrder(appCtx.DB(), []factory.Customization{
		{
			Model:    customer,
			LinkOnly: true,
		},
		{
			Model:    entitlements,
			LinkOnly: true,
		},
		{
			Model: models.UserUpload{},
			ExtendedParams: &factory.UserUploadExtendedParams{
				UserUploader: userUploader,
				AppContext:   appCtx,
			},
		},
	}, nil)
	now := time.Now()
	move := factory.BuildMove(appCtx.DB(), []factory.Customization{
		{
			Model:    orders,
			LinkOnly: true,
		},
		{
			Model: models.Move{
				Status:             models.MoveStatusAPPROVALSREQUESTED,
				AvailableToPrimeAt: &now,
			},
		},
	}, nil)
	estimatedWeight := unit.Pound(1400)
	actualWeight := unit.Pound(2000)

	requestedPickupDate := now.AddDate(0, 3, 0)
	requestedDeliveryDate := requestedPickupDate.AddDate(0, 1, 0)
	// pickupAddress := factory.BuildAddress(appCtx.DB(), nil, nil)

	shipment := factory.BuildMTOShipment(appCtx.DB(), []factory.Customization{
		{
			Model: models.MTOShipment{
				PrimeEstimatedWeight:  &estimatedWeight,
				PrimeActualWeight:     &actualWeight,
				ShipmentType:          models.MTOShipmentTypeHHG,
				Status:                models.MTOShipmentStatusApproved,
				RequestedPickupDate:   &requestedPickupDate,
				RequestedDeliveryDate: &requestedDeliveryDate,
				SITDaysAllowance:      &sitDaysAllowance,
			},
		},
		{
			Model:    move,
			LinkOnly: true,
		},
	}, nil)

	agentUserInfo := newUserInfo("agent")
	factory.BuildMTOAgent(appCtx.DB(), []factory.Customization{
		{
			Model:    shipment,
			LinkOnly: true,
		},
		{Model: models.MTOAgent{
			FirstName:    &agentUserInfo.firstName,
			LastName:     &agentUserInfo.lastName,
			Email:        &agentUserInfo.email,
			MTOAgentType: models.MTOAgentReleasing,
		},
		},
	}, nil)

	twoMonthsAgo := now.AddDate(0, -2, 0)
	oneMonthAgo := now.AddDate(0, -1, 0)
	factory.BuildOriginSITServiceItems(appCtx.DB(), move, shipment, &twoMonthsAgo, &oneMonthAgo)
	factory.BuildDestSITServiceItems(appCtx.DB(), move, shipment, &oneMonthAgo, nil)
	factory.BuildSITDurationUpdate(appCtx.DB(), []factory.Customization{
		{
			Model:    shipment,
			LinkOnly: true,
		},
	}, nil)

	return move
}

func MakeHHGMoveInSITWithAddressChangeRequestOver50Miles(appCtx appcontext.AppContext) models.Move {
	userUploader := newUserUploader(appCtx)
	userInfo := newUserInfo("customer")

	customer := factory.BuildExtendedServiceMember(appCtx.DB(), []factory.Customization{
		{
			Model: models.ServiceMember{
				PersonalEmail: &userInfo.email,
				FirstName:     &userInfo.firstName,
				LastName:      &userInfo.lastName,
				CacValidated:  true,
			},
		},
		{
			Model: models.User{
				OktaEmail: userInfo.email,
				Active:    true,
			},
		},
	}, nil)

	sitDaysAllowance := 90
	orders := factory.BuildOrder(appCtx.DB(), []factory.Customization{
		{
			Model:    customer,
			LinkOnly: true,
		},
		{
			Model: models.Entitlement{
				DependentsAuthorized: models.BoolPointer(true),
				StorageInTransit:     &sitDaysAllowance,
			},
		},
		{
			Model: models.UserUpload{},
			ExtendedParams: &factory.UserUploadExtendedParams{
				UserUploader: userUploader,
				AppContext:   appCtx,
			},
		},
	}, nil)

	now := time.Now()
	move := factory.BuildMove(appCtx.DB(), []factory.Customization{
		{
			Model:    orders,
			LinkOnly: true,
		},
		{
			Model: models.Move{
				Status:             models.MoveStatusAPPROVED,
				AvailableToPrimeAt: models.TimePointer(now),
			},
		},
	}, nil)

	requestedPickupDate := now.AddDate(0, 3, 0)
	requestedDeliveryDate := requestedPickupDate.AddDate(0, 1, 0)

	shipment := factory.BuildMTOShipment(appCtx.DB(), []factory.Customization{
		{
			Model: models.MTOShipment{
				PrimeEstimatedWeight:  models.PoundPointer(unit.Pound(1400)),
				PrimeActualWeight:     models.PoundPointer(unit.Pound(2000)),
				ShipmentType:          models.MTOShipmentTypeHHG,
				Status:                models.MTOShipmentStatusApproved,
				RequestedPickupDate:   &requestedPickupDate,
				RequestedDeliveryDate: &requestedDeliveryDate,
				SITDaysAllowance:      &sitDaysAllowance,
			},
		},
		{
			Model:    move,
			LinkOnly: true,
		},
	}, nil)

	twoMonthsAgo := now.AddDate(0, -2, 0)
	oneMonthAgo := now.AddDate(0, -1, 0)
	factory.BuildOriginSITServiceItems(appCtx.DB(), move, shipment, &twoMonthsAgo, &oneMonthAgo)
	factory.BuildDestSITServiceItems(appCtx.DB(), move, shipment, &oneMonthAgo, nil)

	newMove, err := models.FetchMove(appCtx.DB(), &auth.Session{}, move.ID)
	if err != nil {
		log.Panic(fmt.Errorf("failed to fetch move: %w", err))
	}

	return *newMove
}

func MakeHHGMoveInSITWithAddressChangeRequestUnder50Miles(appCtx appcontext.AppContext) models.Move {
	userUploader := newUserUploader(appCtx)
	userInfo := newUserInfo("customer")

	user := factory.BuildUser(appCtx.DB(), []factory.Customization{
		{
			Model: models.User{
				OktaEmail: userInfo.email,
				Active:    true,
			},
		},
	}, nil)
	customer := factory.BuildExtendedServiceMember(appCtx.DB(), []factory.Customization{
		{
			Model: models.ServiceMember{
				PersonalEmail: &userInfo.email,
				FirstName:     &userInfo.firstName,
				LastName:      &userInfo.lastName,
				CacValidated:  true,
			},
		},
		{
			Model:    user,
			LinkOnly: true,
		},
	}, nil)

	dependentsAuthorized := true
	sitDaysAllowance := 90
	entitlements := factory.BuildEntitlement(appCtx.DB(), []factory.Customization{
		{
			Model: models.Entitlement{
				DependentsAuthorized: &dependentsAuthorized,
				StorageInTransit:     &sitDaysAllowance,
			},
		},
	}, nil)

	orders := factory.BuildOrder(appCtx.DB(), []factory.Customization{
		{
			Model:    customer,
			LinkOnly: true,
		},
		{
			Model:    entitlements,
			LinkOnly: true,
		},
		{
			Model: models.UserUpload{},
			ExtendedParams: &factory.UserUploadExtendedParams{
				UserUploader: userUploader,
				AppContext:   appCtx,
			},
		},
	}, nil)

	now := time.Now()
	move := factory.BuildMove(appCtx.DB(), []factory.Customization{
		{
			Model:    orders,
			LinkOnly: true,
		},
		{
			Model: models.Move{
				Status:             models.MoveStatusAPPROVED,
				AvailableToPrimeAt: &now,
			},
		},
	}, nil)

	requestedPickupDate := now.AddDate(0, 3, 0)
	requestedDeliveryDate := requestedPickupDate.AddDate(0, 1, 0)

	shipment := factory.BuildMTOShipment(appCtx.DB(), []factory.Customization{
		{
			Model: models.MTOShipment{
				PrimeEstimatedWeight:  models.PoundPointer(unit.Pound(1400)),
				PrimeActualWeight:     models.PoundPointer(unit.Pound(2000)),
				ShipmentType:          models.MTOShipmentTypeHHG,
				Status:                models.MTOShipmentStatusApproved,
				RequestedPickupDate:   &requestedPickupDate,
				RequestedDeliveryDate: &requestedDeliveryDate,
				SITDaysAllowance:      &sitDaysAllowance,
			},
		},
		{
			Model:    move,
			LinkOnly: true,
		},
	}, nil)

	agentUserInfo := newUserInfo("agent")
	factory.BuildMTOAgent(appCtx.DB(), []factory.Customization{
		{
			Model:    shipment,
			LinkOnly: true,
		},
		{Model: models.MTOAgent{
			FirstName:    &agentUserInfo.firstName,
			LastName:     &agentUserInfo.lastName,
			Email:        &agentUserInfo.email,
			MTOAgentType: models.MTOAgentReleasing,
		},
		},
	}, nil)

	twoMonthsAgo := now.AddDate(0, -2, 0)
	oneMonthAgo := now.AddDate(0, -1, 0)
	factory.BuildOriginSITServiceItems(appCtx.DB(), move, shipment, &twoMonthsAgo, &oneMonthAgo)
	factory.BuildDestSITServiceItems(appCtx.DB(), move, shipment, &oneMonthAgo, nil)

	newMove, err := models.FetchMove(appCtx.DB(), &auth.Session{}, move.ID)
	if err != nil {
		log.Panic(fmt.Errorf("failed to fetch move: %w", err))
	}

	return *newMove
}

func MakeHHGMoveInSITEndsToday(appCtx appcontext.AppContext) models.Move {
	userUploader := newUserUploader(appCtx)
	userInfo := newUserInfo("customer")
	actualPickupDate := time.Now().AddDate(0, 0, 1)

	user := factory.BuildUser(appCtx.DB(), []factory.Customization{
		{
			Model: models.User{
				OktaEmail: userInfo.email,
				Active:    true,
			},
		},
	}, nil)
	customer := factory.BuildExtendedServiceMember(appCtx.DB(), []factory.Customization{
		{
			Model: models.ServiceMember{
				PersonalEmail: &userInfo.email,
				FirstName:     &userInfo.firstName,
				LastName:      &userInfo.lastName,
				CacValidated:  true,
			},
		},
		{
			Model:    user,
			LinkOnly: true,
		},
	}, nil)
	dependentsAuthorized := true
	sitDaysAllowance := 90
	entitlements := factory.BuildEntitlement(appCtx.DB(), []factory.Customization{
		{
			Model: models.Entitlement{
				DependentsAuthorized: &dependentsAuthorized,
				StorageInTransit:     &sitDaysAllowance,
			},
		},
	}, nil)
	orders := factory.BuildOrder(appCtx.DB(), []factory.Customization{
		{
			Model:    customer,
			LinkOnly: true,
		},
		{
			Model:    entitlements,
			LinkOnly: true,
		},
		{
			Model: models.UserUpload{},
			ExtendedParams: &factory.UserUploadExtendedParams{
				UserUploader: userUploader,
				AppContext:   appCtx,
			},
		},
	}, nil)
	now := time.Now()
	move := factory.BuildMove(appCtx.DB(), []factory.Customization{
		{
			Model:    orders,
			LinkOnly: true,
		},
		{
			Model: models.Move{
				Status:             models.MoveStatusAPPROVALSREQUESTED,
				AvailableToPrimeAt: &now,
			},
		},
	}, nil)
	estimatedWeight := unit.Pound(1400)
	actualWeight := unit.Pound(2000)

	requestedPickupDate := now.AddDate(0, 3, 0)
	requestedDeliveryDate := requestedPickupDate.AddDate(0, 1, 0)
	// pickupAddress := factory.BuildAddress(appCtx.DB(), nil, nil)

	shipment := factory.BuildMTOShipment(appCtx.DB(), []factory.Customization{
		{
			Model: models.MTOShipment{
				PrimeEstimatedWeight:  &estimatedWeight,
				PrimeActualWeight:     &actualWeight,
				ShipmentType:          models.MTOShipmentTypeHHG,
				Status:                models.MTOShipmentStatusApproved,
				RequestedPickupDate:   &requestedPickupDate,
				RequestedDeliveryDate: &requestedDeliveryDate,
				SITDaysAllowance:      &sitDaysAllowance,
				ActualPickupDate:      &actualPickupDate,
			},
		},
		{
			Model:    move,
			LinkOnly: true,
		},
	}, nil)

	agentUserInfo := newUserInfo("agent")
	factory.BuildMTOAgent(appCtx.DB(), []factory.Customization{
		{
			Model:    shipment,
			LinkOnly: true,
		},
		{Model: models.MTOAgent{
			FirstName:    &agentUserInfo.firstName,
			LastName:     &agentUserInfo.lastName,
			Email:        &agentUserInfo.email,
			MTOAgentType: models.MTOAgentReleasing,
		},
		},
	}, nil)

	daysAgo90 := now.AddDate(0, 0, -90)
	daysAgo45 := now.AddDate(0, 0, -45)
	factory.BuildOriginSITServiceItems(appCtx.DB(), move, shipment, &daysAgo90, &daysAgo45)
	factory.BuildDestSITServiceItems(appCtx.DB(), move, shipment, &daysAgo45, nil)

	return move
}

func MakeHHGMoveInSITEndsTomorrow(appCtx appcontext.AppContext) models.Move {
	userUploader := newUserUploader(appCtx)
	userInfo := newUserInfo("customer")

	user := factory.BuildUser(appCtx.DB(), []factory.Customization{
		{
			Model: models.User{
				OktaEmail: userInfo.email,
				Active:    true,
			},
		},
	}, nil)
	customer := factory.BuildExtendedServiceMember(appCtx.DB(), []factory.Customization{
		{
			Model: models.ServiceMember{
				PersonalEmail: &userInfo.email,
				FirstName:     &userInfo.firstName,
				LastName:      &userInfo.lastName,
				CacValidated:  true,
			},
		},
		{
			Model:    user,
			LinkOnly: true,
		},
	}, nil)
	dependentsAuthorized := true
	sitDaysAllowance := 90
	entitlements := factory.BuildEntitlement(appCtx.DB(), []factory.Customization{
		{
			Model: models.Entitlement{
				DependentsAuthorized: &dependentsAuthorized,
				StorageInTransit:     &sitDaysAllowance,
			},
		},
	}, nil)
	orders := factory.BuildOrder(appCtx.DB(), []factory.Customization{
		{
			Model:    customer,
			LinkOnly: true,
		},
		{
			Model:    entitlements,
			LinkOnly: true,
		},
		{
			Model: models.UserUpload{},
			ExtendedParams: &factory.UserUploadExtendedParams{
				UserUploader: userUploader,
				AppContext:   appCtx,
			},
		},
	}, nil)
	now := time.Now()
	move := factory.BuildMove(appCtx.DB(), []factory.Customization{
		{
			Model:    orders,
			LinkOnly: true,
		},
		{
			Model: models.Move{
				Status:             models.MoveStatusAPPROVED,
				AvailableToPrimeAt: &now,
			},
		},
	}, nil)
	estimatedWeight := unit.Pound(1400)
	actualWeight := unit.Pound(2000)

	requestedPickupDate := now.AddDate(0, 3, 0)
	requestedDeliveryDate := requestedPickupDate.AddDate(0, 1, 0)
	// pickupAddress := factory.BuildAddress(appCtx.DB(), nil, nil)

	shipment := factory.BuildMTOShipment(appCtx.DB(), []factory.Customization{
		{
			Model: models.MTOShipment{
				PrimeEstimatedWeight:  &estimatedWeight,
				PrimeActualWeight:     &actualWeight,
				ShipmentType:          models.MTOShipmentTypeHHG,
				Status:                models.MTOShipmentStatusApproved,
				RequestedPickupDate:   &requestedPickupDate,
				RequestedDeliveryDate: &requestedDeliveryDate,
				SITDaysAllowance:      &sitDaysAllowance,
			},
		},
		{
			Model:    move,
			LinkOnly: true,
		},
	}, nil)

	agentUserInfo := newUserInfo("agent")
	factory.BuildMTOAgent(appCtx.DB(), []factory.Customization{
		{
			Model:    shipment,
			LinkOnly: true,
		},
		{Model: models.MTOAgent{
			FirstName:    &agentUserInfo.firstName,
			LastName:     &agentUserInfo.lastName,
			Email:        &agentUserInfo.email,
			MTOAgentType: models.MTOAgentReleasing,
		},
		},
	}, nil)

	daysAgo89 := now.AddDate(0, 0, -89)
	daysAgo44 := now.AddDate(0, 0, -44)
	factory.BuildOriginSITServiceItems(appCtx.DB(), move, shipment, &daysAgo89, &daysAgo44)
	factory.BuildDestSITServiceItems(appCtx.DB(), move, shipment, &daysAgo44, nil)

	return move
}

func MakeHHGMoveInSITEndsYesterday(appCtx appcontext.AppContext) models.Move {
	userUploader := newUserUploader(appCtx)
	userInfo := newUserInfo("customer")

	user := factory.BuildUser(appCtx.DB(), []factory.Customization{
		{
			Model: models.User{
				OktaEmail: userInfo.email,
				Active:    true,
			},
		},
	}, nil)
	customer := factory.BuildExtendedServiceMember(appCtx.DB(), []factory.Customization{
		{
			Model: models.ServiceMember{
				PersonalEmail: &userInfo.email,
				FirstName:     &userInfo.firstName,
				LastName:      &userInfo.lastName,
				CacValidated:  true,
			},
		},
		{
			Model:    user,
			LinkOnly: true,
		},
	}, nil)
	dependentsAuthorized := true
	sitDaysAllowance := 90
	entitlements := factory.BuildEntitlement(appCtx.DB(), []factory.Customization{
		{
			Model: models.Entitlement{
				DependentsAuthorized: &dependentsAuthorized,
				StorageInTransit:     &sitDaysAllowance,
			},
		},
	}, nil)
	orders := factory.BuildOrder(appCtx.DB(), []factory.Customization{
		{
			Model:    customer,
			LinkOnly: true,
		},
		{
			Model:    entitlements,
			LinkOnly: true,
		},
		{
			Model: models.UserUpload{},
			ExtendedParams: &factory.UserUploadExtendedParams{
				UserUploader: userUploader,
				AppContext:   appCtx,
			},
		},
	}, nil)
	now := time.Now()
	move := factory.BuildMove(appCtx.DB(), []factory.Customization{
		{
			Model:    orders,
			LinkOnly: true,
		},
		{
			Model: models.Move{
				Status:             models.MoveStatusAPPROVED,
				AvailableToPrimeAt: &now,
			},
		},
	}, nil)
	estimatedWeight := unit.Pound(1400)
	actualWeight := unit.Pound(2000)

	requestedPickupDate := now.AddDate(0, 3, 0)
	requestedDeliveryDate := requestedPickupDate.AddDate(0, 1, 0)
	// pickupAddress := factory.BuildAddress(appCtx.DB(), nil, nil)

	shipment := factory.BuildMTOShipment(appCtx.DB(), []factory.Customization{
		{
			Model: models.MTOShipment{
				PrimeEstimatedWeight:  &estimatedWeight,
				PrimeActualWeight:     &actualWeight,
				ShipmentType:          models.MTOShipmentTypeHHG,
				Status:                models.MTOShipmentStatusApproved,
				RequestedPickupDate:   &requestedPickupDate,
				RequestedDeliveryDate: &requestedDeliveryDate,
				SITDaysAllowance:      &sitDaysAllowance,
			},
		},
		{
			Model:    move,
			LinkOnly: true,
		},
	}, nil)

	agentUserInfo := newUserInfo("agent")
	factory.BuildMTOAgent(appCtx.DB(), []factory.Customization{
		{
			Model:    shipment,
			LinkOnly: true,
		},
		{Model: models.MTOAgent{
			FirstName:    &agentUserInfo.firstName,
			LastName:     &agentUserInfo.lastName,
			Email:        &agentUserInfo.email,
			MTOAgentType: models.MTOAgentReleasing,
		},
		},
	}, nil)

	daysAgo91 := now.AddDate(0, 0, -91)
	daysAgo46 := now.AddDate(0, 0, -46)
	factory.BuildOriginSITServiceItems(appCtx.DB(), move, shipment, &daysAgo91, &daysAgo46)
	factory.BuildDestSITServiceItems(appCtx.DB(), move, shipment, &daysAgo46, nil)

	return move
}

func MakeHHGMoveInSITDeparted(appCtx appcontext.AppContext) models.Move {
	userUploader := newUserUploader(appCtx)
	userInfo := newUserInfo("customer")

	user := factory.BuildUser(appCtx.DB(), []factory.Customization{
		{
			Model: models.User{
				OktaEmail: userInfo.email,
				Active:    true,
			},
		},
	}, nil)
	customer := factory.BuildExtendedServiceMember(appCtx.DB(), []factory.Customization{
		{
			Model: models.ServiceMember{
				PersonalEmail: &userInfo.email,
				FirstName:     &userInfo.firstName,
				LastName:      &userInfo.lastName,
				CacValidated:  true,
			},
		},
		{
			Model:    user,
			LinkOnly: true,
		},
	}, nil)
	dependentsAuthorized := true
	sitDaysAllowance := 90
	entitlements := factory.BuildEntitlement(appCtx.DB(), []factory.Customization{
		{
			Model: models.Entitlement{
				DependentsAuthorized: &dependentsAuthorized,
				StorageInTransit:     &sitDaysAllowance,
			},
		},
	}, nil)
	orders := factory.BuildOrder(appCtx.DB(), []factory.Customization{
		{
			Model:    customer,
			LinkOnly: true,
		},
		{
			Model:    entitlements,
			LinkOnly: true,
		},
		{
			Model: models.UserUpload{},
			ExtendedParams: &factory.UserUploadExtendedParams{
				UserUploader: userUploader,
				AppContext:   appCtx,
			},
		},
	}, nil)
	now := time.Now()
	move := factory.BuildMove(appCtx.DB(), []factory.Customization{
		{
			Model:    orders,
			LinkOnly: true,
		},
		{
			Model: models.Move{
				Status:             models.MoveStatusAPPROVED,
				AvailableToPrimeAt: &now,
			},
		},
	}, nil)
	estimatedWeight := unit.Pound(1400)
	actualWeight := unit.Pound(2000)

	requestedPickupDate := now.AddDate(0, 3, 0)
	requestedDeliveryDate := requestedPickupDate.AddDate(0, 1, 0)
	// pickupAddress := factory.BuildAddress(appCtx.DB(), nil, nil)

	shipment := factory.BuildMTOShipment(appCtx.DB(), []factory.Customization{
		{
			Model: models.MTOShipment{
				PrimeEstimatedWeight:  &estimatedWeight,
				PrimeActualWeight:     &actualWeight,
				ShipmentType:          models.MTOShipmentTypeHHG,
				Status:                models.MTOShipmentStatusApproved,
				RequestedPickupDate:   &requestedPickupDate,
				RequestedDeliveryDate: &requestedDeliveryDate,
				SITDaysAllowance:      &sitDaysAllowance,
			},
		},
		{
			Model:    move,
			LinkOnly: true,
		},
	}, nil)

	agentUserInfo := newUserInfo("agent")
	factory.BuildMTOAgent(appCtx.DB(), []factory.Customization{
		{
			Model:    shipment,
			LinkOnly: true,
		},
		{Model: models.MTOAgent{
			FirstName:    &agentUserInfo.firstName,
			LastName:     &agentUserInfo.lastName,
			Email:        &agentUserInfo.email,
			MTOAgentType: models.MTOAgentReleasing,
		},
		},
	}, nil)

	daysAgo93 := now.AddDate(0, 0, -93)
	daysAgo48 := now.AddDate(0, 0, -48)
	daysAgo5 := now.AddDate(0, 0, -5)
	factory.BuildOriginSITServiceItems(appCtx.DB(), move, shipment, &daysAgo93, &daysAgo48)
	factory.BuildDestSITServiceItems(appCtx.DB(), move, shipment, &daysAgo48, &daysAgo5)

	return move
}

func MakeHHGMoveInSITStartsInFuture(appCtx appcontext.AppContext) models.Move {
	userUploader := newUserUploader(appCtx)
	userInfo := newUserInfo("customer")

	user := factory.BuildUser(appCtx.DB(), []factory.Customization{
		{
			Model: models.User{
				OktaEmail: userInfo.email,
				Active:    true,
			},
		},
	}, nil)
	customer := factory.BuildExtendedServiceMember(appCtx.DB(), []factory.Customization{
		{
			Model: models.ServiceMember{
				PersonalEmail: &userInfo.email,
				FirstName:     &userInfo.firstName,
				LastName:      &userInfo.lastName,
				CacValidated:  true,
			},
		},
		{
			Model:    user,
			LinkOnly: true,
		},
	}, nil)
	dependentsAuthorized := true
	sitDaysAllowance := 90
	entitlements := factory.BuildEntitlement(appCtx.DB(), []factory.Customization{
		{
			Model: models.Entitlement{
				DependentsAuthorized: &dependentsAuthorized,
				StorageInTransit:     &sitDaysAllowance,
			},
		},
	}, nil)
	orders := factory.BuildOrder(appCtx.DB(), []factory.Customization{
		{
			Model:    customer,
			LinkOnly: true,
		},
		{
			Model:    entitlements,
			LinkOnly: true,
		},
		{
			Model: models.UserUpload{},
			ExtendedParams: &factory.UserUploadExtendedParams{
				UserUploader: userUploader,
				AppContext:   appCtx,
			},
		},
	}, nil)
	now := time.Now()
	move := factory.BuildMove(appCtx.DB(), []factory.Customization{
		{
			Model:    orders,
			LinkOnly: true,
		},
		{
			Model: models.Move{
				Status:             models.MoveStatusAPPROVED,
				AvailableToPrimeAt: &now,
			},
		},
	}, nil)
	estimatedWeight := unit.Pound(1400)
	actualWeight := unit.Pound(2000)

	requestedPickupDate := now.AddDate(0, 3, 0)
	requestedDeliveryDate := requestedPickupDate.AddDate(0, 1, 0)
	// pickupAddress := factory.BuildAddress(appCtx.DB(), nil, nil)

	shipment := factory.BuildMTOShipment(appCtx.DB(), []factory.Customization{
		{
			Model: models.MTOShipment{
				PrimeEstimatedWeight:  &estimatedWeight,
				PrimeActualWeight:     &actualWeight,
				ShipmentType:          models.MTOShipmentTypeHHG,
				Status:                models.MTOShipmentStatusApproved,
				RequestedPickupDate:   &requestedPickupDate,
				RequestedDeliveryDate: &requestedDeliveryDate,
				SITDaysAllowance:      &sitDaysAllowance,
			},
		},
		{
			Model:    move,
			LinkOnly: true,
		},
	}, nil)

	agentUserInfo := newUserInfo("agent")
	factory.BuildMTOAgent(appCtx.DB(), []factory.Customization{
		{
			Model:    shipment,
			LinkOnly: true,
		},
		{Model: models.MTOAgent{
			FirstName:    &agentUserInfo.firstName,
			LastName:     &agentUserInfo.lastName,
			Email:        &agentUserInfo.email,
			MTOAgentType: models.MTOAgentReleasing,
		},
		},
	}, nil)

	daysLater100 := now.AddDate(0, 0, 100)
	factory.BuildOriginSITServiceItems(appCtx.DB(), move, shipment, &daysLater100, nil)

	return move
}

func MakeHHGMoveInSITNotApproved(appCtx appcontext.AppContext) models.Move {
	userUploader := newUserUploader(appCtx)
	userInfo := newUserInfo("customer")

	user := factory.BuildUser(appCtx.DB(), []factory.Customization{
		{
			Model: models.User{
				OktaEmail: userInfo.email,
				Active:    true,
			},
		},
	}, nil)
	customer := factory.BuildExtendedServiceMember(appCtx.DB(), []factory.Customization{
		{
			Model: models.ServiceMember{
				PersonalEmail: &userInfo.email,
				FirstName:     &userInfo.firstName,
				LastName:      &userInfo.lastName,
				CacValidated:  true,
			},
		},
		{
			Model:    user,
			LinkOnly: true,
		},
	}, nil)
	dependentsAuthorized := true
	sitDaysAllowance := 90
	entitlements := factory.BuildEntitlement(appCtx.DB(), []factory.Customization{
		{
			Model: models.Entitlement{
				DependentsAuthorized: &dependentsAuthorized,
				StorageInTransit:     &sitDaysAllowance,
			},
		},
	}, nil)
	orders := factory.BuildOrder(appCtx.DB(), []factory.Customization{
		{
			Model:    customer,
			LinkOnly: true,
		},
		{
			Model:    entitlements,
			LinkOnly: true,
		},
		{
			Model: models.UserUpload{},
			ExtendedParams: &factory.UserUploadExtendedParams{
				UserUploader: userUploader,
				AppContext:   appCtx,
			},
		},
	}, nil)
	now := time.Now()
	move := factory.BuildMove(appCtx.DB(), []factory.Customization{
		{
			Model:    orders,
			LinkOnly: true,
		},
		{
			Model: models.Move{
				Status:             models.MoveStatusAPPROVED,
				AvailableToPrimeAt: &now,
			},
		},
	}, nil)
	estimatedWeight := unit.Pound(1400)
	actualWeight := unit.Pound(2000)

	requestedPickupDate := now.AddDate(0, 3, 0)
	requestedDeliveryDate := requestedPickupDate.AddDate(0, 1, 0)
	// pickupAddress := factory.BuildAddress(appCtx.DB(), nil, nil)

	shipment := factory.BuildMTOShipment(appCtx.DB(), []factory.Customization{
		{
			Model: models.MTOShipment{
				PrimeEstimatedWeight:  &estimatedWeight,
				PrimeActualWeight:     &actualWeight,
				ShipmentType:          models.MTOShipmentTypeHHG,
				Status:                models.MTOShipmentStatusApproved,
				RequestedPickupDate:   &requestedPickupDate,
				RequestedDeliveryDate: &requestedDeliveryDate,
				SITDaysAllowance:      &sitDaysAllowance,
			},
		},
		{
			Model:    move,
			LinkOnly: true,
		},
	}, nil)

	agentUserInfo := newUserInfo("agent")
	factory.BuildMTOAgent(appCtx.DB(), []factory.Customization{
		{
			Model:    shipment,
			LinkOnly: true,
		},
		{Model: models.MTOAgent{
			FirstName:    &agentUserInfo.firstName,
			LastName:     &agentUserInfo.lastName,
			Email:        &agentUserInfo.email,
			MTOAgentType: models.MTOAgentReleasing,
		},
		},
	}, nil)

	oneMonthLater := now.AddDate(0, 1, 0)
	twoMonthsLater := now.AddDate(0, 2, 0)
	sitItems := factory.BuildOriginSITServiceItems(appCtx.DB(), move, shipment, &oneMonthLater, nil)
	sitItems = append(sitItems, factory.BuildDestSITServiceItems(appCtx.DB(), move, shipment, &twoMonthsLater, nil)...)
	for i := range sitItems {
		sitItems[i].Status = models.MTOServiceItemStatusSubmitted
		err := appCtx.DB().Update(&sitItems[i])
		if err != nil {
			log.Panic(fmt.Errorf("failed to update sit service item: %w", err))
		}
	}

	return move
}

func MakeHHGMoveWithAddressChangeRequest(appCtx appcontext.AppContext) models.ShipmentAddressUpdate {
	userUploader := newUserUploader(appCtx)
	userInfo := newUserInfo("customer")

	user := factory.BuildUser(appCtx.DB(), []factory.Customization{
		{
			Model: models.User{
				OktaEmail: userInfo.email,
				Active:    true,
			},
		},
	}, nil)
	customer := factory.BuildExtendedServiceMember(appCtx.DB(), []factory.Customization{
		{
			Model: models.ServiceMember{
				PersonalEmail: &userInfo.email,
				FirstName:     &userInfo.firstName,
				LastName:      &userInfo.lastName,
				CacValidated:  true,
			},
		},
		{
			Model:    user,
			LinkOnly: true,
		},
	}, nil)

	orders := factory.BuildOrder(appCtx.DB(), []factory.Customization{
		{
			Model:    customer,
			LinkOnly: true,
		},
		{
			Model: models.UserUpload{},
			ExtendedParams: &factory.UserUploadExtendedParams{
				UserUploader: userUploader,
				AppContext:   appCtx,
			},
		},
	}, nil)

	originalDeliveryAddress := factory.BuildAddress(appCtx.DB(), []factory.Customization{
		{
			Model: models.Address{
				StreetAddress1: "7 Q st",
				StreetAddress2: models.StringPointer("Apt 1"),
				City:           "Fort Eisenhower",
				State:          "GA",
				PostalCode:     "30813",
			},
		},
	}, nil)

	shipmentAddressUpdate := factory.BuildShipmentAddressUpdate(appCtx.DB(), []factory.Customization{
		{
			Model:    orders,
			LinkOnly: true,
		},
		{
			Model: models.ShipmentAddressUpdate{
				Status: models.ShipmentAddressUpdateStatusRequested,
			},
		},
		{
			Model: models.Move{
				Status:             models.MoveStatusAPPROVALSREQUESTED,
				AvailableToPrimeAt: models.TimePointer(time.Now()),
			},
		},
		{
			Model: models.MTOShipment{
				Status: models.MTOShipmentStatusApproved,
			},
		},
		{
			Model:    originalDeliveryAddress,
			LinkOnly: true,
			Type:     &factory.Addresses.DeliveryAddress,
		},
	}, nil)

	return shipmentAddressUpdate
}

func MakeHHGMoveWithAddressChangeRequestAndUnknownDeliveryAddress(appCtx appcontext.AppContext) models.ShipmentAddressUpdate {
	userUploader := newUserUploader(appCtx)
	userInfo := newUserInfo("customer")

	user := factory.BuildUser(appCtx.DB(), []factory.Customization{
		{
			Model: models.User{
				OktaEmail: userInfo.email,
				Active:    true,
			},
		},
	}, nil)
	customer := factory.BuildExtendedServiceMember(appCtx.DB(), []factory.Customization{
		{
			Model: models.ServiceMember{
				PersonalEmail: &userInfo.email,
				FirstName:     &userInfo.firstName,
				LastName:      &userInfo.lastName,
				CacValidated:  true,
			},
		},
		{
			Model:    user,
			LinkOnly: true,
		},
	}, nil)

	orders := factory.BuildOrder(appCtx.DB(), []factory.Customization{
		{
			Model:    customer,
			LinkOnly: true,
		},
		{
			Model: models.UserUpload{},
			ExtendedParams: &factory.UserUploadExtendedParams{
				UserUploader: userUploader,
				AppContext:   appCtx,
			},
		},
	}, nil)

	destinationAddress := factory.BuildMinimalAddress(appCtx.DB(), []factory.Customization{
		{
			Model: models.Address{
				City:       orders.OriginDutyLocation.Address.City,
				State:      orders.OriginDutyLocation.Address.State,
				PostalCode: orders.OriginDutyLocation.Address.PostalCode,
				Country:    orders.OriginDutyLocation.Address.Country,
			},
		},
	}, nil)

	shipmentAddressUpdate := factory.BuildShipmentAddressUpdate(appCtx.DB(), []factory.Customization{
		{
			Model:    orders,
			LinkOnly: true,
		},
		{
			Model: models.ShipmentAddressUpdate{
				Status: models.ShipmentAddressUpdateStatusRequested,
			},
		},
		{
			Model: models.Move{
				Status:             models.MoveStatusAPPROVALSREQUESTED,
				AvailableToPrimeAt: models.TimePointer(time.Now()),
			},
		},
		{
			Model: models.MTOShipment{
				Status: models.MTOShipmentStatusApproved,
			},
		},
		{
			Model:    destinationAddress,
			LinkOnly: true,
			Type:     &factory.Addresses.DeliveryAddress,
		},
	}, nil)

	return shipmentAddressUpdate
}

func MakeHHGMoveWithAddressChangeRequestAndSecondDeliveryLocation(appCtx appcontext.AppContext) models.ShipmentAddressUpdate {
	userUploader := newUserUploader(appCtx)
	userInfo := newUserInfo("customer")

	user := factory.BuildUser(appCtx.DB(), []factory.Customization{
		{
			Model: models.User{
				OktaEmail: userInfo.email,
				Active:    true,
			},
		},
	}, nil)
	customer := factory.BuildExtendedServiceMember(appCtx.DB(), []factory.Customization{
		{
			Model: models.ServiceMember{
				PersonalEmail: &userInfo.email,
				FirstName:     &userInfo.firstName,
				LastName:      &userInfo.lastName,
				CacValidated:  true,
			},
		},
		{
			Model:    user,
			LinkOnly: true,
		},
	}, nil)

	orders := factory.BuildOrder(appCtx.DB(), []factory.Customization{
		{
			Model:    customer,
			LinkOnly: true,
		},
		{
			Model: models.UserUpload{},
			ExtendedParams: &factory.UserUploadExtendedParams{
				UserUploader: userUploader,
				AppContext:   appCtx,
			},
		},
	}, nil)

	secondaryDeliveryAddress := factory.BuildAddress(appCtx.DB(), []factory.Customization{
		{
			Model: models.Address{
				StreetAddress1: "123 2nd Address",
			},
		},
	}, nil)

	tertiaryDeliveryAddress := factory.BuildAddress(appCtx.DB(), []factory.Customization{
		{
			Model: models.Address{
				StreetAddress1: "123 3rd Address",
			},
		},
	}, nil)

	originalDeliveryAddress := factory.BuildAddress(appCtx.DB(), []factory.Customization{
		{
			Model: models.Address{
				StreetAddress1: "7 Q st",
				StreetAddress2: models.StringPointer("Apt 1"),
				City:           "Fort Eisenhower",
				State:          "GA",
				PostalCode:     "30813",
			},
		},
	}, nil)

	shipmentAddressUpdate := factory.BuildShipmentAddressUpdate(appCtx.DB(), []factory.Customization{
		{
			Model:    orders,
			LinkOnly: true,
		},
		{
			Model: models.ShipmentAddressUpdate{
				Status: models.ShipmentAddressUpdateStatusRequested,
			},
		},
		{
			Model: models.Move{
				Status:             models.MoveStatusAPPROVALSREQUESTED,
				AvailableToPrimeAt: models.TimePointer(time.Now()),
			},
		},
		{
			Model: models.MTOShipment{
				Status: models.MTOShipmentStatusApproved,
			},
		},
		{
			Model:    tertiaryDeliveryAddress,
			LinkOnly: true,
			Type:     &factory.Addresses.TertiaryDeliveryAddress,
		},
		{
			Model:    secondaryDeliveryAddress,
			LinkOnly: true,
			Type:     &factory.Addresses.SecondaryDeliveryAddress,
		},
		{
			Model:    originalDeliveryAddress,
			LinkOnly: true,
			Type:     &factory.Addresses.DeliveryAddress,
		},
	}, nil)

	return shipmentAddressUpdate
}

func MakeNTSRMoveWithAddressChangeRequest(appCtx appcontext.AppContext) models.ShipmentAddressUpdate {
	userUploader := newUserUploader(appCtx)
	userInfo := newUserInfo("customer")

	user := factory.BuildUser(appCtx.DB(), []factory.Customization{
		{
			Model: models.User{
				OktaEmail: userInfo.email,
				Active:    true,
			},
		},
	}, nil)
	customer := factory.BuildExtendedServiceMember(appCtx.DB(), []factory.Customization{
		{
			Model: models.ServiceMember{
				PersonalEmail: &userInfo.email,
				FirstName:     &userInfo.firstName,
				LastName:      &userInfo.lastName,
				CacValidated:  true,
			},
		},
		{
			Model:    user,
			LinkOnly: true,
		},
	}, nil)

	orders := factory.BuildOrder(appCtx.DB(), []factory.Customization{
		{
			Model:    customer,
			LinkOnly: true,
		},
		{
			Model: models.UserUpload{},
			ExtendedParams: &factory.UserUploadExtendedParams{
				UserUploader: userUploader,
				AppContext:   appCtx,
			},
		},
	}, nil)

	originalDeliveryAddress := factory.BuildAddress(appCtx.DB(), []factory.Customization{
		{
			Model: models.Address{
				StreetAddress1: "7 Q st",
				StreetAddress2: models.StringPointer("Apt 1"),
				City:           "Fort Eisenhower",
				State:          "GA",
				PostalCode:     "30813",
			},
		},
	}, nil)

	now := time.Now()
	requestedPickupDate := now.AddDate(0, 3, 0)
	requestedDeliveryDate := requestedPickupDate.AddDate(0, 1, 0)

	NTSRecordedWeight := unit.Pound(1400)
	serviceOrderNumber := "1234"
	shipmentAddressUpdate := factory.BuildShipmentAddressUpdate(appCtx.DB(), []factory.Customization{
		{
			Model:    orders,
			LinkOnly: true,
		},
		{
			Model: models.ShipmentAddressUpdate{
				Status: models.ShipmentAddressUpdateStatusRequested,
			},
		},
		{
			Model: models.Move{
				Status:             models.MoveStatusAPPROVALSREQUESTED,
				AvailableToPrimeAt: models.TimePointer(time.Now()),
			},
		},
		{
			Model: models.MTOShipment{
				Status:                models.MTOShipmentStatusApproved,
				ShipmentType:          models.MTOShipmentTypeHHGOutOfNTS,
				NTSRecordedWeight:     &NTSRecordedWeight,
				ServiceOrderNumber:    &serviceOrderNumber,
				RequestedPickupDate:   &requestedPickupDate,
				RequestedDeliveryDate: &requestedDeliveryDate,
			},
		},
		{
			Model:    originalDeliveryAddress,
			LinkOnly: true,
			Type:     &factory.Addresses.DeliveryAddress,
		},
	}, nil)

	return shipmentAddressUpdate
}

func MakeMoveReadyForEDI(appCtx appcontext.AppContext) models.Move {
	userUploader := newUserUploader(appCtx)

	currentTime := time.Now()

	// Create Army Customer
	userInfo := newUserInfo("customer")
	userAffiliation := models.AffiliationARMY
	customer := factory.BuildExtendedServiceMember(appCtx.DB(), []factory.Customization{
		{
			Model: models.ServiceMember{
				PersonalEmail: &userInfo.email,
				FirstName:     &userInfo.firstName,
				LastName:      &userInfo.lastName,
				Affiliation:   &userAffiliation,
				CacValidated:  true,
			},
		},
	}, nil)

	// Create LOA and TAC
	sixMonthsBefore := currentTime.AddDate(0, -6, 0)
	sixMonthsAfter := currentTime.AddDate(0, 6, 0)
	loa := factory.BuildFullLineOfAccounting(appCtx.DB(), []factory.Customization{
		{
			Model: models.LineOfAccounting{
				LoaBgnDt: &sixMonthsBefore,
				LoaEndDt: &sixMonthsAfter,
			},
		},
	}, nil)

	tac := factory.BuildTransportationAccountingCode(appCtx.DB(), []factory.Customization{
		{
			Model: models.TransportationAccountingCode{
				TacFnBlModCd: models.StringPointer("W"),
			},
		}, {
			Model:    loa,
			LinkOnly: true,
		},
	}, nil)

	// Create Orders
	orders := factory.BuildOrder(appCtx.DB(), []factory.Customization{
		{
			Model: models.Order{
				TAC:       &tac.TAC,
				IssueDate: currentTime,
			},
		},
		{
			Model:    customer,
			LinkOnly: true,
		},
		{
			Model: models.UserUpload{},
			ExtendedParams: &factory.UserUploadExtendedParams{
				UserUploader: userUploader,
				AppContext:   appCtx,
			},
		},
	}, nil)

	// Create Move
	move := factory.BuildMove(appCtx.DB(), []factory.Customization{
		{
			Model:    orders,
			LinkOnly: true,
		},
		{
			Model: models.Move{
				AvailableToPrimeAt: models.TimePointer(time.Now()),
				Status:             models.MoveStatusAPPROVED,
			},
		},
	}, nil)
	// Create Pickup Address
	shipmentPickupAddress := factory.BuildAddress(appCtx.DB(), []factory.Customization{
		{
			Model: models.Address{
				// KKFA GBLOC
				PostalCode: "85004",
			},
		},
	}, nil)

	serviceOrderNumber := "1234"
	estimatedWeight := unit.Pound(1400)
	actualWeight := unit.Pound(2000)
	ntsrShipment := factory.BuildMTOShipment(appCtx.DB(), []factory.Customization{
		{
			Model:    move,
			LinkOnly: true,
		},
		{
			Model:    shipmentPickupAddress,
			LinkOnly: true,
			Type:     &factory.Addresses.PickupAddress,
		},
		{
			Model: models.MTOShipment{
				PrimeEstimatedWeight: &estimatedWeight,
				PrimeActualWeight:    &actualWeight,
				ApprovedDate:         models.TimePointer(time.Now()),
				Status:               models.MTOShipmentStatusApproved,
				ServiceOrderNumber:   &serviceOrderNumber,
			},
		},
	}, nil)

	// Create Releasing Agent
	agentUserInfo := newUserInfo("agent")
	factory.BuildMTOAgent(appCtx.DB(), []factory.Customization{
		{
			Model:    ntsrShipment,
			LinkOnly: true,
		},
		{
			Model: models.MTOAgent{
				ID:           uuid.Must(uuid.NewV4()),
				FirstName:    &agentUserInfo.firstName,
				LastName:     &agentUserInfo.lastName,
				Email:        &agentUserInfo.email,
				MTOAgentType: models.MTOAgentReleasing,
			},
		},
	}, nil)

	// Create Payment Request
	paymentRequest := factory.BuildPaymentRequest(appCtx.DB(), []factory.Customization{
		{
			Model: models.PaymentRequest{
				ID:              uuid.Must(uuid.NewV4()),
				IsFinal:         false,
				Status:          models.PaymentRequestStatusReviewed,
				RejectionReason: nil,
			},
		},
		{
			Model:    move,
			LinkOnly: true,
		},
	}, nil)

	// Create Domestic linehaul service item
	dlCost := unit.Cents(80000)
	dlItemParams := []factory.CreatePaymentServiceItemParams{
		{
			Key:     models.ServiceItemParamNameContractCode,
			KeyType: models.ServiceItemParamTypeString,
			Value:   factory.DefaultContractCode,
		},
		{
			Key:     models.ServiceItemParamNameReferenceDate,
			KeyType: models.ServiceItemParamTypeDate,
			Value:   currentTime.Format("2006-01-02"),
		},
		{
			Key:     models.ServiceItemParamNameServicesScheduleDest,
			KeyType: models.ServiceItemParamTypeInteger,
			Value:   strconv.Itoa(1),
		},
		{
			Key:   models.ServiceItemParamNameContractYearName,
			Value: "DL Test Year",
		},
		{
			Key:   models.ServiceItemParamNameEscalationCompounded,
			Value: strconv.FormatFloat(1.01, 'f', 5, 64),
		},
		{
			Key:     models.ServiceItemParamNameIsPeak,
			KeyType: models.ServiceItemParamTypeBoolean,
			Value:   strconv.FormatBool(false),
		},
		{
			Key:     models.ServiceItemParamNamePriceRateOrFactor,
			KeyType: models.ServiceItemParamTypeString,
			Value:   "21",
		},
		{
			Key:     models.ServiceItemParamNameServiceAreaDest,
			KeyType: models.ServiceItemParamTypeString,
			Value:   strconv.Itoa(144),
		},
		{
			Key:     models.ServiceItemParamNameWeightOriginal,
			KeyType: models.ServiceItemParamTypeInteger,
			Value:   "1400",
		},
		{
			Key:     models.ServiceItemParamNameWeightEstimated,
			KeyType: models.ServiceItemParamTypeInteger,
			Value:   "1500",
		},

		{
			Key:     models.ServiceItemParamNameActualPickupDate,
			KeyType: models.ServiceItemParamTypeDate,
			Value:   currentTime.Format("2006-01-02"),
		},
		{
			Key:     models.ServiceItemParamNameDistanceZip,
			KeyType: models.ServiceItemParamTypeInteger,
			Value:   fmt.Sprintf("%d", int(354)),
		},

		{
			Key:     models.ServiceItemParamNameWeightBilled,
			KeyType: models.ServiceItemParamTypeInteger,
			Value:   strconv.Itoa(1400),
		},
		{
			Key:     models.ServiceItemParamNameFSCWeightBasedDistanceMultiplier,
			KeyType: models.ServiceItemParamTypeDecimal,
			Value:   strconv.FormatFloat(0.000417, 'f', 7, 64),
		},
		{
			Key:     models.ServiceItemParamNameEIAFuelPrice,
			KeyType: models.ServiceItemParamTypeInteger,
			Value:   fmt.Sprintf("%d", int(unit.Millicents(281400))),
		},
		{
			Key:     models.ServiceItemParamNameZipPickupAddress,
			KeyType: models.ServiceItemParamTypeString,
			Value:   "80301",
		},
		{
			Key:     models.ServiceItemParamNameZipDestAddress,
			KeyType: models.ServiceItemParamTypeString,
			Value:   "80501",
		},
		{
			Key:     models.ServiceItemParamNameServiceAreaOrigin,
			KeyType: models.ServiceItemParamTypeString,
			Value:   strconv.Itoa(144),
		},
	}
	factory.BuildPaymentServiceItemWithParams(
		appCtx.DB(),
		models.ReServiceCodeDLH,
		dlItemParams,
		[]factory.Customization{
			{
				Model: models.PaymentServiceItem{
					PriceCents: &dlCost,
					Status:     models.PaymentServiceItemStatusApproved,
				},
			},
			{
				Model:    move,
				LinkOnly: true,
			},
			{
				Model:    ntsrShipment,
				LinkOnly: true,
			},
			{
				Model:    paymentRequest,
				LinkOnly: true,
			},
		}, nil,
	)

	// Create Fuel surcharge service item
	fsCost := unit.Cents(10700)
	fsItemParams := []factory.CreatePaymentServiceItemParams{
		{
			Key:     models.ServiceItemParamNameContractCode,
			KeyType: models.ServiceItemParamTypeString,
			Value:   factory.DefaultContractCode,
		},
		{
			Key:     models.ServiceItemParamNameReferenceDate,
			KeyType: models.ServiceItemParamTypeDate,
			Value:   currentTime.Format("2006-01-02"),
		},
		{
			Key:     models.ServiceItemParamNameServicesScheduleDest,
			KeyType: models.ServiceItemParamTypeInteger,
			Value:   strconv.Itoa(1),
		},
		{
			Key:   models.ServiceItemParamNameContractYearName,
			Value: "FS Test Year",
		},
		{
			Key:   models.ServiceItemParamNameEscalationCompounded,
			Value: strconv.FormatFloat(1.01, 'f', 5, 64),
		},
		{
			Key:     models.ServiceItemParamNameIsPeak,
			KeyType: models.ServiceItemParamTypeBoolean,
			Value:   strconv.FormatBool(false),
		},
		{
			Key:     models.ServiceItemParamNamePriceRateOrFactor,
			KeyType: models.ServiceItemParamTypeString,
			Value:   "21",
		},
		{
			Key:     models.ServiceItemParamNameServiceAreaDest,
			KeyType: models.ServiceItemParamTypeString,
			Value:   strconv.Itoa(144),
		},
		{
			Key:     models.ServiceItemParamNameWeightOriginal,
			KeyType: models.ServiceItemParamTypeInteger,
			Value:   "1400",
		},
		{
			Key:     models.ServiceItemParamNameWeightEstimated,
			KeyType: models.ServiceItemParamTypeInteger,
			Value:   "1500",
		},

		{
			Key:     models.ServiceItemParamNameActualPickupDate,
			KeyType: models.ServiceItemParamTypeDate,
			Value:   currentTime.Format("2006-01-02"),
		},
		{
			Key:     models.ServiceItemParamNameDistanceZip,
			KeyType: models.ServiceItemParamTypeInteger,
			Value:   fmt.Sprintf("%d", int(354)),
		},

		{
			Key:     models.ServiceItemParamNameWeightBilled,
			KeyType: models.ServiceItemParamTypeInteger,
			Value:   strconv.Itoa(1400),
		},
		{
			Key:     models.ServiceItemParamNameFSCWeightBasedDistanceMultiplier,
			KeyType: models.ServiceItemParamTypeDecimal,
			Value:   strconv.FormatFloat(0.000417, 'f', 7, 64),
		},
		{
			Key:     models.ServiceItemParamNameEIAFuelPrice,
			KeyType: models.ServiceItemParamTypeInteger,
			Value:   fmt.Sprintf("%d", int(unit.Millicents(281400))),
		},
		{
			Key:     models.ServiceItemParamNameZipPickupAddress,
			KeyType: models.ServiceItemParamTypeString,
			Value:   "80301",
		},
		{
			Key:     models.ServiceItemParamNameZipDestAddress,
			KeyType: models.ServiceItemParamTypeString,
			Value:   "80501",
		},
	}
	factory.BuildPaymentServiceItemWithParams(
		appCtx.DB(),
		models.ReServiceCodeFSC,
		fsItemParams,
		[]factory.Customization{
			{
				Model: models.PaymentServiceItem{
					PriceCents: &fsCost,
					Status:     models.PaymentServiceItemStatusApproved,
				},
			},
			{
				Model:    move,
				LinkOnly: true,
			},
			{
				Model:    ntsrShipment,
				LinkOnly: true,
			},
			{
				Model:    paymentRequest,
				LinkOnly: true,
			},
		}, nil,
	)

	// Create Domestic origin price service item
	doCost := unit.Cents(15000)
	doItemParams := []factory.CreatePaymentServiceItemParams{
		{
			Key:     models.ServiceItemParamNameContractCode,
			KeyType: models.ServiceItemParamTypeString,
			Value:   factory.DefaultContractCode,
		},
		{
			Key:     models.ServiceItemParamNameReferenceDate,
			KeyType: models.ServiceItemParamTypeDate,
			Value:   currentTime.Format("2006-01-02"),
		},
		{
			Key:     models.ServiceItemParamNameServicesScheduleDest,
			KeyType: models.ServiceItemParamTypeInteger,
			Value:   strconv.Itoa(1),
		},
		{
			Key:     models.ServiceItemParamNameWeightBilled,
			KeyType: models.ServiceItemParamTypeInteger,
			Value:   strconv.Itoa(4300),
		},
		{
			Key:   models.ServiceItemParamNameContractYearName,
			Value: "DO Test Year",
		},
		{
			Key:   models.ServiceItemParamNameEscalationCompounded,
			Value: strconv.FormatFloat(1.04071, 'f', 5, 64),
		},
		{
			Key:     models.ServiceItemParamNameIsPeak,
			KeyType: models.ServiceItemParamTypeBoolean,
			Value:   strconv.FormatBool(false),
		},
		{
			Key:     models.ServiceItemParamNamePriceRateOrFactor,
			KeyType: models.ServiceItemParamTypeString,
			Value:   "6.25",
		},
		{
			Key:     models.ServiceItemParamNameServiceAreaOrigin,
			KeyType: models.ServiceItemParamTypeString,
			Value:   strconv.Itoa(144),
		},
		{
			Key:     models.ServiceItemParamNameWeightOriginal,
			KeyType: models.ServiceItemParamTypeInteger,
			Value:   "1400",
		},
		{
			Key:     models.ServiceItemParamNameWeightEstimated,
			KeyType: models.ServiceItemParamTypeInteger,
			Value:   "1500",
		},
	}
	factory.BuildPaymentServiceItemWithParams(
		appCtx.DB(),
		models.ReServiceCodeDOP,
		doItemParams,
		[]factory.Customization{
			{
				Model: models.PaymentServiceItem{
					PriceCents: &doCost,
					Status:     models.PaymentServiceItemStatusApproved,
				},
			},
			{
				Model:    move,
				LinkOnly: true,
			},
			{
				Model:    ntsrShipment,
				LinkOnly: true,
			},
			{
				Model:    paymentRequest,
				LinkOnly: true,
			},
		}, nil,
	)

	// Create Domestic destination price service item
	ddpCost := unit.Cents(15000)
	ddpItemParams := []factory.CreatePaymentServiceItemParams{
		{
			Key:     models.ServiceItemParamNameContractCode,
			KeyType: models.ServiceItemParamTypeString,
			Value:   factory.DefaultContractCode,
		},
		{
			Key:     models.ServiceItemParamNameReferenceDate,
			KeyType: models.ServiceItemParamTypeDate,
			Value:   currentTime.Format("2006-01-02"),
		},
		{
			Key:     models.ServiceItemParamNameServicesScheduleDest,
			KeyType: models.ServiceItemParamTypeInteger,
			Value:   strconv.Itoa(1),
		},
		{
			Key:     models.ServiceItemParamNameWeightBilled,
			KeyType: models.ServiceItemParamTypeInteger,
			Value:   strconv.Itoa(4300),
		},
		{
			Key:   models.ServiceItemParamNameContractYearName,
			Value: "DDP Test Year",
		},
		{
			Key:   models.ServiceItemParamNameEscalationCompounded,
			Value: strconv.FormatFloat(1.04071, 'f', 5, 64),
		},
		{
			Key:     models.ServiceItemParamNameIsPeak,
			KeyType: models.ServiceItemParamTypeBoolean,
			Value:   strconv.FormatBool(false),
		},
		{
			Key:     models.ServiceItemParamNamePriceRateOrFactor,
			KeyType: models.ServiceItemParamTypeString,
			Value:   "6.25",
		},
		{
			Key:     models.ServiceItemParamNameServiceAreaDest,
			KeyType: models.ServiceItemParamTypeString,
			Value:   strconv.Itoa(144),
		},
		{
			Key:     models.ServiceItemParamNameWeightOriginal,
			KeyType: models.ServiceItemParamTypeInteger,
			Value:   "1400",
		},
		{
			Key:     models.ServiceItemParamNameWeightEstimated,
			KeyType: models.ServiceItemParamTypeInteger,
			Value:   "1500",
		},
	}
	factory.BuildPaymentServiceItemWithParams(
		appCtx.DB(),
		models.ReServiceCodeDDP,
		ddpItemParams,
		[]factory.Customization{
			{
				Model: models.PaymentServiceItem{
					PriceCents: &ddpCost,
					Status:     models.PaymentServiceItemStatusApproved,
				},
			},
			{
				Model:    move,
				LinkOnly: true,
			},
			{
				Model:    ntsrShipment,
				LinkOnly: true,
			},
			{
				Model:    paymentRequest,
				LinkOnly: true,
			},
		}, nil,
	)

	// Create Domestic unpacking service item
	duCost := unit.Cents(45900)
	duItemParams := []factory.CreatePaymentServiceItemParams{
		{
			Key:     models.ServiceItemParamNameContractCode,
			KeyType: models.ServiceItemParamTypeString,
			Value:   factory.DefaultContractCode,
		},
		{
			Key:     models.ServiceItemParamNameReferenceDate,
			KeyType: models.ServiceItemParamTypeDate,
			Value:   currentTime.Format("2006-01-02"),
		},
		{
			Key:     models.ServiceItemParamNameServicesScheduleDest,
			KeyType: models.ServiceItemParamTypeInteger,
			Value:   strconv.Itoa(1),
		},
		{
			Key:     models.ServiceItemParamNameWeightBilled,
			KeyType: models.ServiceItemParamTypeInteger,
			Value:   strconv.Itoa(4300),
		},
		{
			Key:   models.ServiceItemParamNameContractYearName,
			Value: "DUPK Test Year",
		},
		{
			Key:   models.ServiceItemParamNameEscalationCompounded,
			Value: strconv.FormatFloat(1.04071, 'f', 5, 64),
		},
		{
			Key:     models.ServiceItemParamNameIsPeak,
			KeyType: models.ServiceItemParamTypeBoolean,
			Value:   strconv.FormatBool(false),
		},
		{
			Key:     models.ServiceItemParamNamePriceRateOrFactor,
			KeyType: models.ServiceItemParamTypeString,
			Value:   "5.79",
		},
		{
			Key:     models.ServiceItemParamNameWeightOriginal,
			KeyType: models.ServiceItemParamTypeInteger,
			Value:   "1400",
		},
		{
			Key:     models.ServiceItemParamNameWeightEstimated,
			KeyType: models.ServiceItemParamTypeInteger,
			Value:   "1500",
		},
	}
	factory.BuildPaymentServiceItemWithParams(
		appCtx.DB(),
		models.ReServiceCodeDUPK,
		duItemParams,
		[]factory.Customization{
			{
				Model: models.PaymentServiceItem{
					PriceCents: &duCost,
					Status:     models.PaymentServiceItemStatusApproved,
				},
			},
			{
				Model:    move,
				LinkOnly: true,
			},
			{
				Model:    ntsrShipment,
				LinkOnly: true,
			},
			{
				Model:    paymentRequest,
				LinkOnly: true,
			},
		}, nil,
	)

	// re-fetch the move so that we ensure we have exactly what is in the db
	newmove, err := models.FetchMove(appCtx.DB(), &auth.Session{}, move.ID)
	if err != nil {
		log.Panic(fmt.Errorf("failed to fetch move: %w", err))
	}

	// load payment requests so tests can confirm
	err = appCtx.DB().Load(newmove, "PaymentRequests")
	if err != nil {
		log.Panic(fmt.Errorf("failed to fetch move payment requestse: %w", err))
	}

	return *newmove
}

func MakeCoastGuardMoveReadyForEDI(appCtx appcontext.AppContext) models.Move {
	userUploader := newUserUploader(appCtx)

	currentTime := time.Now()

	// Create Coast Guard Customer
	userInfo := newUserInfo("customer")
	userAffiliation := models.AffiliationCOASTGUARD
	customer := factory.BuildExtendedServiceMember(appCtx.DB(), []factory.Customization{
		{
			Model: models.ServiceMember{
				PersonalEmail: &userInfo.email,
				FirstName:     &userInfo.firstName,
				LastName:      &userInfo.lastName,
				Affiliation:   &userAffiliation,
				CacValidated:  true,
			},
		},
	}, nil)

	// Create LOA and TAC
	sixMonthsBefore := currentTime.AddDate(0, -6, 0)
	sixMonthsAfter := currentTime.AddDate(0, 6, 0)

	loa := factory.BuildFullLineOfAccounting(appCtx.DB(), []factory.Customization{
		{
			Model: models.LineOfAccounting{
				LoaHsGdsCd: models.StringPointer(models.LineOfAccountingHouseholdGoodsCodeNTS),
				LoaBgnDt:   &sixMonthsBefore,
				LoaEndDt:   &sixMonthsAfter,
			},
		},
	}, nil)

	tac := factory.BuildTransportationAccountingCode(appCtx.DB(), []factory.Customization{
		{
			Model: models.TransportationAccountingCode{
				TacFnBlModCd: models.StringPointer("W"),
			},
		}, {
			Model:    loa,
			LinkOnly: true,
		},
	}, nil)

	// Create Orders
	orders := factory.BuildOrder(appCtx.DB(), []factory.Customization{
		{
			Model: models.Order{
				TAC:       &tac.TAC,
				IssueDate: currentTime,
			},
		},
		{
			Model:    customer,
			LinkOnly: true,
		},
		{
			Model: models.UserUpload{},
			ExtendedParams: &factory.UserUploadExtendedParams{
				UserUploader: userUploader,
				AppContext:   appCtx,
			},
		},
	}, nil)

	// Create Move
	move := factory.BuildMove(appCtx.DB(), []factory.Customization{
		{
			Model:    orders,
			LinkOnly: true,
		},
		{
			Model: models.Move{
				AvailableToPrimeAt: models.TimePointer(time.Now()),
				Status:             models.MoveStatusAPPROVED,
			},
		},
	}, nil)
	// Create Pickup Address
	shipmentPickupAddress := factory.BuildAddress(appCtx.DB(), []factory.Customization{
		{
			Model: models.Address{
				// KKFA GBLOC
				PostalCode: "85004",
			},
		},
	}, nil)

	serviceOrderNumber := "1234"
	estimatedWeight := unit.Pound(1400)
	actualWeight := unit.Pound(2000)
	ntsrShipment := factory.BuildMTOShipment(appCtx.DB(), []factory.Customization{
		{
			Model:    move,
			LinkOnly: true,
		},
		{
			Model:    shipmentPickupAddress,
			LinkOnly: true,
			Type:     &factory.Addresses.PickupAddress,
		},
		{
			Model: models.MTOShipment{
				PrimeEstimatedWeight: &estimatedWeight,
				PrimeActualWeight:    &actualWeight,
				ApprovedDate:         models.TimePointer(time.Now()),
				Status:               models.MTOShipmentStatusApproved,
				ServiceOrderNumber:   &serviceOrderNumber,
			},
		},
	}, nil)

	// Create Releasing Agent
	agentUserInfo := newUserInfo("agent")
	factory.BuildMTOAgent(appCtx.DB(), []factory.Customization{
		{
			Model:    ntsrShipment,
			LinkOnly: true,
		},
		{
			Model: models.MTOAgent{
				ID:           uuid.Must(uuid.NewV4()),
				FirstName:    &agentUserInfo.firstName,
				LastName:     &agentUserInfo.lastName,
				Email:        &agentUserInfo.email,
				MTOAgentType: models.MTOAgentReleasing,
			},
		},
	}, nil)

	// Create Payment Request
	paymentRequest := factory.BuildPaymentRequest(appCtx.DB(), []factory.Customization{
		{
			Model: models.PaymentRequest{
				ID:              uuid.Must(uuid.NewV4()),
				IsFinal:         false,
				Status:          models.PaymentRequestStatusReviewed,
				RejectionReason: nil,
			},
		},
		{
			Model:    move,
			LinkOnly: true,
		},
	}, nil)

	// Create Domestic linehaul service item
	dlCost := unit.Cents(80000)
	dlItemParams := []factory.CreatePaymentServiceItemParams{
		{
			Key:     models.ServiceItemParamNameContractCode,
			KeyType: models.ServiceItemParamTypeString,
			Value:   factory.DefaultContractCode,
		},
		{
			Key:     models.ServiceItemParamNameReferenceDate,
			KeyType: models.ServiceItemParamTypeDate,
			Value:   currentTime.Format("2006-01-02"),
		},
		{
			Key:     models.ServiceItemParamNameServicesScheduleDest,
			KeyType: models.ServiceItemParamTypeInteger,
			Value:   strconv.Itoa(1),
		},
		{
			Key:   models.ServiceItemParamNameContractYearName,
			Value: "DL Test Year",
		},
		{
			Key:   models.ServiceItemParamNameEscalationCompounded,
			Value: strconv.FormatFloat(1.01, 'f', 5, 64),
		},
		{
			Key:     models.ServiceItemParamNameIsPeak,
			KeyType: models.ServiceItemParamTypeBoolean,
			Value:   strconv.FormatBool(false),
		},
		{
			Key:     models.ServiceItemParamNamePriceRateOrFactor,
			KeyType: models.ServiceItemParamTypeString,
			Value:   "21",
		},
		{
			Key:     models.ServiceItemParamNameServiceAreaDest,
			KeyType: models.ServiceItemParamTypeString,
			Value:   strconv.Itoa(144),
		},
		{
			Key:     models.ServiceItemParamNameWeightOriginal,
			KeyType: models.ServiceItemParamTypeInteger,
			Value:   "1400",
		},
		{
			Key:     models.ServiceItemParamNameWeightEstimated,
			KeyType: models.ServiceItemParamTypeInteger,
			Value:   "1500",
		},

		{
			Key:     models.ServiceItemParamNameActualPickupDate,
			KeyType: models.ServiceItemParamTypeDate,
			Value:   currentTime.Format("2006-01-02"),
		},
		{
			Key:     models.ServiceItemParamNameDistanceZip,
			KeyType: models.ServiceItemParamTypeInteger,
			Value:   fmt.Sprintf("%d", int(354)),
		},

		{
			Key:     models.ServiceItemParamNameWeightBilled,
			KeyType: models.ServiceItemParamTypeInteger,
			Value:   strconv.Itoa(1400),
		},
		{
			Key:     models.ServiceItemParamNameFSCWeightBasedDistanceMultiplier,
			KeyType: models.ServiceItemParamTypeDecimal,
			Value:   strconv.FormatFloat(0.000417, 'f', 7, 64),
		},
		{
			Key:     models.ServiceItemParamNameEIAFuelPrice,
			KeyType: models.ServiceItemParamTypeInteger,
			Value:   fmt.Sprintf("%d", int(unit.Millicents(281400))),
		},
		{
			Key:     models.ServiceItemParamNameZipPickupAddress,
			KeyType: models.ServiceItemParamTypeString,
			Value:   "80301",
		},
		{
			Key:     models.ServiceItemParamNameZipDestAddress,
			KeyType: models.ServiceItemParamTypeString,
			Value:   "80501",
		},
		{
			Key:     models.ServiceItemParamNameServiceAreaOrigin,
			KeyType: models.ServiceItemParamTypeString,
			Value:   strconv.Itoa(144),
		},
	}
	factory.BuildPaymentServiceItemWithParams(
		appCtx.DB(),
		models.ReServiceCodeDLH,
		dlItemParams,
		[]factory.Customization{
			{
				Model: models.PaymentServiceItem{
					PriceCents: &dlCost,
					Status:     models.PaymentServiceItemStatusApproved,
				},
			},
			{
				Model:    move,
				LinkOnly: true,
			},
			{
				Model:    ntsrShipment,
				LinkOnly: true,
			},
			{
				Model:    paymentRequest,
				LinkOnly: true,
			},
		}, nil,
	)

	// Create Fuel surcharge service item
	fsCost := unit.Cents(10700)
	fsItemParams := []factory.CreatePaymentServiceItemParams{
		{
			Key:     models.ServiceItemParamNameContractCode,
			KeyType: models.ServiceItemParamTypeString,
			Value:   factory.DefaultContractCode,
		},
		{
			Key:     models.ServiceItemParamNameReferenceDate,
			KeyType: models.ServiceItemParamTypeDate,
			Value:   currentTime.Format("2006-01-02"),
		},
		{
			Key:     models.ServiceItemParamNameServicesScheduleDest,
			KeyType: models.ServiceItemParamTypeInteger,
			Value:   strconv.Itoa(1),
		},
		{
			Key:   models.ServiceItemParamNameContractYearName,
			Value: "FS Test Year",
		},
		{
			Key:   models.ServiceItemParamNameEscalationCompounded,
			Value: strconv.FormatFloat(1.01, 'f', 5, 64),
		},
		{
			Key:     models.ServiceItemParamNameIsPeak,
			KeyType: models.ServiceItemParamTypeBoolean,
			Value:   strconv.FormatBool(false),
		},
		{
			Key:     models.ServiceItemParamNamePriceRateOrFactor,
			KeyType: models.ServiceItemParamTypeString,
			Value:   "21",
		},
		{
			Key:     models.ServiceItemParamNameServiceAreaDest,
			KeyType: models.ServiceItemParamTypeString,
			Value:   strconv.Itoa(144),
		},
		{
			Key:     models.ServiceItemParamNameWeightOriginal,
			KeyType: models.ServiceItemParamTypeInteger,
			Value:   "1400",
		},
		{
			Key:     models.ServiceItemParamNameWeightEstimated,
			KeyType: models.ServiceItemParamTypeInteger,
			Value:   "1500",
		},

		{
			Key:     models.ServiceItemParamNameActualPickupDate,
			KeyType: models.ServiceItemParamTypeDate,
			Value:   currentTime.Format("2006-01-02"),
		},
		{
			Key:     models.ServiceItemParamNameDistanceZip,
			KeyType: models.ServiceItemParamTypeInteger,
			Value:   fmt.Sprintf("%d", int(354)),
		},

		{
			Key:     models.ServiceItemParamNameWeightBilled,
			KeyType: models.ServiceItemParamTypeInteger,
			Value:   strconv.Itoa(1400),
		},
		{
			Key:     models.ServiceItemParamNameFSCWeightBasedDistanceMultiplier,
			KeyType: models.ServiceItemParamTypeDecimal,
			Value:   strconv.FormatFloat(0.000417, 'f', 7, 64),
		},
		{
			Key:     models.ServiceItemParamNameEIAFuelPrice,
			KeyType: models.ServiceItemParamTypeInteger,
			Value:   fmt.Sprintf("%d", int(unit.Millicents(281400))),
		},
		{
			Key:     models.ServiceItemParamNameZipPickupAddress,
			KeyType: models.ServiceItemParamTypeString,
			Value:   "80301",
		},
		{
			Key:     models.ServiceItemParamNameZipDestAddress,
			KeyType: models.ServiceItemParamTypeString,
			Value:   "80501",
		},
	}
	factory.BuildPaymentServiceItemWithParams(
		appCtx.DB(),
		models.ReServiceCodeFSC,
		fsItemParams,
		[]factory.Customization{
			{
				Model: models.PaymentServiceItem{
					PriceCents: &fsCost,
					Status:     models.PaymentServiceItemStatusApproved,
				},
			},
			{
				Model:    move,
				LinkOnly: true,
			},
			{
				Model:    ntsrShipment,
				LinkOnly: true,
			},
			{
				Model:    paymentRequest,
				LinkOnly: true,
			},
		}, nil,
	)

	// Create Domestic origin price service item
	doCost := unit.Cents(15000)
	doItemParams := []factory.CreatePaymentServiceItemParams{
		{
			Key:     models.ServiceItemParamNameContractCode,
			KeyType: models.ServiceItemParamTypeString,
			Value:   factory.DefaultContractCode,
		},
		{
			Key:     models.ServiceItemParamNameReferenceDate,
			KeyType: models.ServiceItemParamTypeDate,
			Value:   currentTime.Format("2006-01-02"),
		},
		{
			Key:     models.ServiceItemParamNameServicesScheduleDest,
			KeyType: models.ServiceItemParamTypeInteger,
			Value:   strconv.Itoa(1),
		},
		{
			Key:     models.ServiceItemParamNameWeightBilled,
			KeyType: models.ServiceItemParamTypeInteger,
			Value:   strconv.Itoa(4300),
		},
		{
			Key:   models.ServiceItemParamNameContractYearName,
			Value: "DO Test Year",
		},
		{
			Key:   models.ServiceItemParamNameEscalationCompounded,
			Value: strconv.FormatFloat(1.04071, 'f', 5, 64),
		},
		{
			Key:     models.ServiceItemParamNameIsPeak,
			KeyType: models.ServiceItemParamTypeBoolean,
			Value:   strconv.FormatBool(false),
		},
		{
			Key:     models.ServiceItemParamNamePriceRateOrFactor,
			KeyType: models.ServiceItemParamTypeString,
			Value:   "6.25",
		},
		{
			Key:     models.ServiceItemParamNameServiceAreaOrigin,
			KeyType: models.ServiceItemParamTypeString,
			Value:   strconv.Itoa(144),
		},
		{
			Key:     models.ServiceItemParamNameWeightOriginal,
			KeyType: models.ServiceItemParamTypeInteger,
			Value:   "1400",
		},
		{
			Key:     models.ServiceItemParamNameWeightEstimated,
			KeyType: models.ServiceItemParamTypeInteger,
			Value:   "1500",
		},
	}
	factory.BuildPaymentServiceItemWithParams(
		appCtx.DB(),
		models.ReServiceCodeDOP,
		doItemParams,
		[]factory.Customization{
			{
				Model: models.PaymentServiceItem{
					PriceCents: &doCost,
					Status:     models.PaymentServiceItemStatusApproved,
				},
			},
			{
				Model:    move,
				LinkOnly: true,
			},
			{
				Model:    ntsrShipment,
				LinkOnly: true,
			},
			{
				Model:    paymentRequest,
				LinkOnly: true,
			},
		}, nil,
	)

	// Create Domestic destination price service item
	ddpCost := unit.Cents(15000)
	ddpItemParams := []factory.CreatePaymentServiceItemParams{
		{
			Key:     models.ServiceItemParamNameContractCode,
			KeyType: models.ServiceItemParamTypeString,
			Value:   factory.DefaultContractCode,
		},
		{
			Key:     models.ServiceItemParamNameReferenceDate,
			KeyType: models.ServiceItemParamTypeDate,
			Value:   currentTime.Format("2006-01-02"),
		},
		{
			Key:     models.ServiceItemParamNameServicesScheduleDest,
			KeyType: models.ServiceItemParamTypeInteger,
			Value:   strconv.Itoa(1),
		},
		{
			Key:     models.ServiceItemParamNameWeightBilled,
			KeyType: models.ServiceItemParamTypeInteger,
			Value:   strconv.Itoa(4300),
		},
		{
			Key:   models.ServiceItemParamNameContractYearName,
			Value: "DDP Test Year",
		},
		{
			Key:   models.ServiceItemParamNameEscalationCompounded,
			Value: strconv.FormatFloat(1.04071, 'f', 5, 64),
		},
		{
			Key:     models.ServiceItemParamNameIsPeak,
			KeyType: models.ServiceItemParamTypeBoolean,
			Value:   strconv.FormatBool(false),
		},
		{
			Key:     models.ServiceItemParamNamePriceRateOrFactor,
			KeyType: models.ServiceItemParamTypeString,
			Value:   "6.25",
		},
		{
			Key:     models.ServiceItemParamNameServiceAreaDest,
			KeyType: models.ServiceItemParamTypeString,
			Value:   strconv.Itoa(144),
		},
		{
			Key:     models.ServiceItemParamNameWeightOriginal,
			KeyType: models.ServiceItemParamTypeInteger,
			Value:   "1400",
		},
		{
			Key:     models.ServiceItemParamNameWeightEstimated,
			KeyType: models.ServiceItemParamTypeInteger,
			Value:   "1500",
		},
	}
	factory.BuildPaymentServiceItemWithParams(
		appCtx.DB(),
		models.ReServiceCodeDDP,
		ddpItemParams,
		[]factory.Customization{
			{
				Model: models.PaymentServiceItem{
					PriceCents: &ddpCost,
					Status:     models.PaymentServiceItemStatusApproved,
				},
			},
			{
				Model:    move,
				LinkOnly: true,
			},
			{
				Model:    ntsrShipment,
				LinkOnly: true,
			},
			{
				Model:    paymentRequest,
				LinkOnly: true,
			},
		}, nil,
	)

	// Create Domestic unpacking service item
	duCost := unit.Cents(45900)
	duItemParams := []factory.CreatePaymentServiceItemParams{
		{
			Key:     models.ServiceItemParamNameContractCode,
			KeyType: models.ServiceItemParamTypeString,
			Value:   factory.DefaultContractCode,
		},
		{
			Key:     models.ServiceItemParamNameReferenceDate,
			KeyType: models.ServiceItemParamTypeDate,
			Value:   currentTime.Format("2006-01-02"),
		},
		{
			Key:     models.ServiceItemParamNameServicesScheduleDest,
			KeyType: models.ServiceItemParamTypeInteger,
			Value:   strconv.Itoa(1),
		},
		{
			Key:     models.ServiceItemParamNameWeightBilled,
			KeyType: models.ServiceItemParamTypeInteger,
			Value:   strconv.Itoa(4300),
		},
		{
			Key:   models.ServiceItemParamNameContractYearName,
			Value: "DUPK Test Year",
		},
		{
			Key:   models.ServiceItemParamNameEscalationCompounded,
			Value: strconv.FormatFloat(1.04071, 'f', 5, 64),
		},
		{
			Key:     models.ServiceItemParamNameIsPeak,
			KeyType: models.ServiceItemParamTypeBoolean,
			Value:   strconv.FormatBool(false),
		},
		{
			Key:     models.ServiceItemParamNamePriceRateOrFactor,
			KeyType: models.ServiceItemParamTypeString,
			Value:   "5.79",
		},
		{
			Key:     models.ServiceItemParamNameWeightOriginal,
			KeyType: models.ServiceItemParamTypeInteger,
			Value:   "1400",
		},
		{
			Key:     models.ServiceItemParamNameWeightEstimated,
			KeyType: models.ServiceItemParamTypeInteger,
			Value:   "1500",
		},
	}
	factory.BuildPaymentServiceItemWithParams(
		appCtx.DB(),
		models.ReServiceCodeDUPK,
		duItemParams,
		[]factory.Customization{
			{
				Model: models.PaymentServiceItem{
					PriceCents: &duCost,
					Status:     models.PaymentServiceItemStatusApproved,
				},
			},
			{
				Model:    move,
				LinkOnly: true,
			},
			{
				Model:    ntsrShipment,
				LinkOnly: true,
			},
			{
				Model:    paymentRequest,
				LinkOnly: true,
			},
		}, nil,
	)

	// re-fetch the move so that we ensure we have exactly what is in
	// the db
	newmove, err := models.FetchMove(appCtx.DB(), &auth.Session{}, move.ID)
	if err != nil {
		log.Panic(fmt.Errorf("failed to fetch move: %w", err))
	}

	// load payment requests so tests can confirm
	err = appCtx.DB().Load(newmove, "PaymentRequests")
	if err != nil {
		log.Panic(fmt.Errorf("failed to fetch move payment requestse: %w", err))
	}

	return *newmove
}

func MakeHHGMoveInSITNoDestinationSITOutDate(appCtx appcontext.AppContext) models.Move {
	userUploader := newUserUploader(appCtx)
	userInfo := newUserInfo("customer")

	user := factory.BuildUser(appCtx.DB(), []factory.Customization{
		{
			Model: models.User{
				OktaEmail: userInfo.email,
				Active:    true,
			},
		},
	}, nil)
	customer := factory.BuildExtendedServiceMember(appCtx.DB(), []factory.Customization{
		{
			Model: models.ServiceMember{
				PersonalEmail: &userInfo.email,
				FirstName:     &userInfo.firstName,
				LastName:      &userInfo.lastName,
				CacValidated:  true,
			},
		},
		{
			Model:    user,
			LinkOnly: true,
		},
	}, nil)
	dependentsAuthorized := true
	sitDaysAllowance := 90
	entitlements := factory.BuildEntitlement(appCtx.DB(), []factory.Customization{
		{
			Model: models.Entitlement{
				DependentsAuthorized: &dependentsAuthorized,
				StorageInTransit:     &sitDaysAllowance,
			},
		},
	}, nil)
	orders := factory.BuildOrder(appCtx.DB(), []factory.Customization{
		{
			Model:    customer,
			LinkOnly: true,
		},
		{
			Model:    entitlements,
			LinkOnly: true,
		},
		{
			Model: models.UserUpload{},
			ExtendedParams: &factory.UserUploadExtendedParams{
				UserUploader: userUploader,
				AppContext:   appCtx,
			},
		},
	}, nil)
	now := time.Now()
	move := factory.BuildMove(appCtx.DB(), []factory.Customization{
		{
			Model:    orders,
			LinkOnly: true,
		},
		{
			Model: models.Move{
				Status:             models.MoveStatusAPPROVED,
				AvailableToPrimeAt: &now,
			},
		},
	}, nil)
	estimatedWeight := unit.Pound(1400)
	actualWeight := unit.Pound(1350)

	requestedPickupDate := now.AddDate(0, 3, 0)
	requestedDeliveryDate := requestedPickupDate.AddDate(0, 1, 0)

	shipment := factory.BuildMTOShipment(appCtx.DB(), []factory.Customization{
		{
			Model: models.MTOShipment{
				PrimeEstimatedWeight:  &estimatedWeight,
				PrimeActualWeight:     &actualWeight,
				ShipmentType:          models.MTOShipmentTypeHHG,
				Status:                models.MTOShipmentStatusApproved,
				RequestedPickupDate:   &requestedPickupDate,
				RequestedDeliveryDate: &requestedDeliveryDate,
				SITDaysAllowance:      &sitDaysAllowance,
			},
		},
		{
			Model:    move,
			LinkOnly: true,
		},
	}, nil)

	agentUserInfo := newUserInfo("agent")
	factory.BuildMTOAgent(appCtx.DB(), []factory.Customization{
		{
			Model:    shipment,
			LinkOnly: true,
		},
		{Model: models.MTOAgent{
			FirstName:    &agentUserInfo.firstName,
			LastName:     &agentUserInfo.lastName,
			Email:        &agentUserInfo.email,
			MTOAgentType: models.MTOAgentReleasing,
		},
		},
	}, nil)

	twoMonthsAgo := now.AddDate(0, -2, 0)
	oneMonthAgo := now.AddDate(0, -1, 0)
	factory.BuildOriginSITServiceItems(appCtx.DB(), move, shipment, &twoMonthsAgo, &oneMonthAgo)
	destSITItems := factory.BuildDestSITServiceItemsNoSITDepartureDate(appCtx.DB(), move, shipment, &oneMonthAgo)
	err := appCtx.DB().Update(&destSITItems)
	move.MTOServiceItems = destSITItems
	if err != nil {
		log.Panic(fmt.Errorf("failed to update sit service item: %w", err))
	}
	return move
}

// MakeInternationalAlaskaHHGMoveForTOO is a function
// that creates an iHHG move with an Alaska destination address
func MakeInternationalAlaskaBasicHHGMoveForTOO(appCtx appcontext.AppContext) models.Move {
	userUploader := newUserUploader(appCtx)
	userInfo := newUserInfo("customer")

	// user setup
	user := factory.BuildUser(appCtx.DB(), []factory.Customization{
		{
			Model: models.User{
				OktaEmail: userInfo.email,
				Active:    true,
			},
		},
	}, nil)
	customer := factory.BuildExtendedServiceMember(appCtx.DB(), []factory.Customization{
		{
			Model: models.ServiceMember{
				PersonalEmail: &userInfo.email,
				FirstName:     &userInfo.firstName,
				LastName:      &userInfo.lastName,
				CacValidated:  true,
			},
		},
		{
			Model:    user,
			LinkOnly: true,
		},
	}, nil)

	// address setup
	addressAK := factory.BuildAddress(appCtx.DB(), []factory.Customization{
		{
			Model: models.Address{
				StreetAddress1: "123 Cold St",
				City:           "Anchorage",
				State:          "AK",
				PostalCode:     "99505",
			},
		},
	}, nil)
	destDutyLocationAK := factory.BuildDutyLocation(appCtx.DB(), []factory.Customization{
		{
			Model:    addressAK,
			LinkOnly: true,
		},
	}, nil)

	// orders setup using AK destination duty location
	orders := factory.BuildOrder(appCtx.DB(), []factory.Customization{
		{
			Model:    customer,
			LinkOnly: true,
		},
		{
			Model: models.UserUpload{},
			ExtendedParams: &factory.UserUploadExtendedParams{
				UserUploader: userUploader,
				AppContext:   appCtx,
			},
		},
		{
			Model: models.Order{
				NewDutyLocationID: destDutyLocationAK.ID,
			},
		},
	}, nil)

	// build a move with an associated shipment containing an AK destination address
	mto := factory.BuildMove(appCtx.DB(), []factory.Customization{
		{
			Model:    orders,
			LinkOnly: true,
		},
		{
			Model: models.Move{
				Status: models.MoveStatusServiceCounselingCompleted,
			},
		},
	}, nil)
	sitDaysAllowance := 270
	estimatedWeight := unit.Pound(2000)
	actualWeight := unit.Pound(2000)
	actualPickupDate := time.Now().AddDate(0, 0, 1)
	alaskaDestAddress := factory.BuildAddress(appCtx.DB(), []factory.Customization{
		{
			Model: models.Address{
				StreetAddress1: "123 Cold St",
				City:           "Anchorage",
				State:          "AK",
				PostalCode:     "99505",
				IsOconus:       models.BoolPointer(true),
			},
		},
	}, nil)
	MTOShipment := factory.BuildMTOShipment(appCtx.DB(), []factory.Customization{
		{
			Model: models.MTOShipment{
				PrimeEstimatedWeight: &estimatedWeight,
				PrimeActualWeight:    &actualWeight,
				ShipmentType:         models.MTOShipmentTypeHHG,
				Status:               models.MTOShipmentStatusSubmitted,
				SITDaysAllowance:     &sitDaysAllowance,
				ActualPickupDate:     &actualPickupDate,
				DestinationAddressID: &alaskaDestAddress.ID,
				MarketCode:           models.MarketCodeInternational,
			},
		},
		{
			Model:    mto,
			LinkOnly: true,
		},
	}, nil)

	agentUserInfo := newUserInfo("agent")
	factory.BuildMTOAgent(appCtx.DB(), []factory.Customization{
		{
			Model:    MTOShipment,
			LinkOnly: true,
		},
		{
			Model: models.MTOAgent{
				FirstName:    &agentUserInfo.firstName,
				LastName:     &agentUserInfo.lastName,
				Email:        &agentUserInfo.email,
				MTOAgentType: models.MTOAgentReleasing,
			},
		},
	}, nil)

	// re-fetch the move so we send back all relevant data
	newmove, err := models.FetchMove(appCtx.DB(), &auth.Session{}, mto.ID)
	if err != nil {
		log.Panic(fmt.Errorf("failed to fetch move: %w", err))
	}

	return *newmove
}

// MakeBasicInternationalHHGMoveWithServiceItemsandPaymentRequestsForTIO creates an iHHG move
// that has been approved by TOO & updated by Prime that has now requested payment for
// four basic international service items
func MakeBasicInternationalHHGMoveWithServiceItemsandPaymentRequestsForTIO(appCtx appcontext.AppContext) models.Move {
	userUploader := newUserUploader(appCtx)

	islhCost := unit.Cents(71068)
	ihpkCost := unit.Cents(298800)
	ihupkCost := unit.Cents(33280)
	poefscCost := unit.Cents(25000)
	idshutCost := unit.Cents(623)

	// Create Customer
	userInfo := newUserInfo("customer")
	customer := factory.BuildExtendedServiceMember(appCtx.DB(), []factory.Customization{
		{
			Model: models.ServiceMember{
				PersonalEmail: &userInfo.email,
				FirstName:     &userInfo.firstName,
				LastName:      &userInfo.lastName,
				CacValidated:  true,
			},
		},
	}, nil)

	// address setup
	addressAK := factory.BuildAddress(appCtx.DB(), []factory.Customization{
		{
			Model: models.Address{
				StreetAddress1: "123 Cold St",
				City:           "Anchorage",
				State:          "AK",
				PostalCode:     "99505",
			},
		},
	}, nil)
	destDutyLocationAK := factory.BuildDutyLocation(appCtx.DB(), []factory.Customization{
		{
			Model:    addressAK,
			LinkOnly: true,
		},
	}, nil)

	// orders setup using AK destination duty location
	orders := factory.BuildOrder(appCtx.DB(), []factory.Customization{
		{
			Model:    customer,
			LinkOnly: true,
		},
		{
			Model: models.UserUpload{},
			ExtendedParams: &factory.UserUploadExtendedParams{
				UserUploader: userUploader,
				AppContext:   appCtx,
			},
		},
		{
			Model: models.Order{
				NewDutyLocationID: destDutyLocationAK.ID,
			},
		},
	}, nil)

	mto := factory.BuildMove(appCtx.DB(), []factory.Customization{
		{
			Model:    orders,
			LinkOnly: true,
		},
		{
			Model: models.Move{
				AvailableToPrimeAt: models.TimePointer(time.Now()),
			},
		},
	}, nil)

	shipmentPickupAddress := factory.BuildAddress(appCtx.DB(), []factory.Customization{
		{
			Model: models.Address{
				// This is a postal code that maps to the default office user gbloc KKFA in the PostalCodeToGBLOC table
				PostalCode: "85004",
			},
		},
	}, nil)
	alaskaDestAddress := factory.BuildAddress(appCtx.DB(), []factory.Customization{
		{
			Model: models.Address{
				StreetAddress1: "123 Cold St",
				City:           "Anchorage",
				State:          "AK",
				PostalCode:     "99505",
				IsOconus:       models.BoolPointer(true),
			},
		},
	}, nil)

	estimatedWeight := unit.Pound(2000)
	actualWeight := unit.Pound(2000)
	mtoShipmentHHG := factory.BuildMTOShipment(appCtx.DB(), []factory.Customization{
		{
			Model: models.MTOShipment{
				PrimeEstimatedWeight: &estimatedWeight,
				PrimeActualWeight:    &actualWeight,
				ShipmentType:         models.MTOShipmentTypeHHG,
				ApprovedDate:         models.TimePointer(time.Now()),
				MarketCode:           models.MarketCodeInternational,
			},
		},
		{
			Model:    shipmentPickupAddress,
			LinkOnly: true,
			Type:     &factory.Addresses.PickupAddress,
		},
		{
			Model:    alaskaDestAddress,
			LinkOnly: true,
			Type:     &factory.Addresses.DeliveryAddress,
		},
		{
			Model:    mto,
			LinkOnly: true,
		},
	}, nil)

	// Create Releasing Agent
	agentUserInfo := newUserInfo("agent")
	factory.BuildMTOAgent(appCtx.DB(), []factory.Customization{
		{
			Model:    mtoShipmentHHG,
			LinkOnly: true,
		},
		{
			Model: models.MTOAgent{
				ID:           uuid.Must(uuid.NewV4()),
				FirstName:    &agentUserInfo.firstName,
				LastName:     &agentUserInfo.lastName,
				Email:        &agentUserInfo.email,
				MTOAgentType: models.MTOAgentReleasing,
			},
		},
	}, nil)

	paymentRequestHHG := factory.BuildPaymentRequest(appCtx.DB(), []factory.Customization{
		{
			Model: models.PaymentRequest{
				IsFinal:         false,
				Status:          models.PaymentRequestStatusPending,
				RejectionReason: nil,
			},
		},
		{
			Model:    mto,
			LinkOnly: true,
		},
	}, nil)

	// for soft deleted proof of service docs
	factory.BuildPrimeUpload(appCtx.DB(), []factory.Customization{
		{
			Model:    paymentRequestHHG,
			LinkOnly: true,
		},
	}, []factory.Trait{factory.GetTraitPrimeUploadDeleted})

	currentTime := time.Now()

	basicPaymentServiceItemParams := []factory.CreatePaymentServiceItemParams{
		{
			Key:     models.ServiceItemParamNameContractCode,
			KeyType: models.ServiceItemParamTypeString,
			Value:   factory.DefaultContractCode,
		},
		{
			Key:     models.ServiceItemParamNameRequestedPickupDate,
			KeyType: models.ServiceItemParamTypeDate,
			Value:   currentTime.Format("2006-01-02"),
		},
		{
			Key:     models.ServiceItemParamNameReferenceDate,
			KeyType: models.ServiceItemParamTypeDate,
			Value:   currentTime.Format("2006-01-0=2"),
		},
		{
			Key:     models.ServiceItemParamNameWeightOriginal,
			KeyType: models.ServiceItemParamTypeInteger,
			Value:   "3500",
		},
		{
			Key:     models.ServiceItemParamNameWeightBilled,
			KeyType: models.ServiceItemParamTypeInteger,
			Value:   fmt.Sprintf("%d", int(unit.Pound(4000))),
		},
		{
			Key:     models.ServiceItemParamNameWeightEstimated,
			KeyType: models.ServiceItemParamTypeInteger,
			Value:   "4000",
		},
		{
			Key:     models.ServiceItemParamNamePriceRateOrFactor,
			KeyType: models.ServiceItemParamTypeInteger,
			Value:   fmt.Sprintf("%d", int(1000)),
		},
		{
			Key:     models.ServiceItemParamNameEscalationCompounded,
			KeyType: models.ServiceItemParamTypeString,
			Value:   strconv.FormatFloat(1.125, 'f', 5, 64),
		},
		{
			Key:     models.ServiceItemParamNameContractYearName,
			KeyType: models.ServiceItemParamTypeString,
			Value:   "Award Year 1",
		},
	}

	islh := factory.BuildMTOServiceItem(appCtx.DB(), []factory.Customization{
		{
			Model: models.MTOServiceItem{
				Status: models.MTOServiceItemStatusApproved,
			},
		},
		{
			Model:    mto,
			LinkOnly: true,
		},
		{
			Model:    mtoShipmentHHG,
			LinkOnly: true,
		},
		{
			Model: models.ReService{
				Code: models.ReServiceCodeISLH,
			},
		},
	}, nil)

	factory.BuildPaymentServiceItemWithParams(appCtx.DB(), models.ReServiceCodeISLH,
		basicPaymentServiceItemParams, []factory.Customization{
			{
				Model:    mto,
				LinkOnly: true,
			},
			{
				Model:    mtoShipmentHHG,
				LinkOnly: true,
			},
			{
				Model: models.PaymentServiceItem{
					PriceCents: &islhCost,
				},
			}, {
				Model:    paymentRequestHHG,
				LinkOnly: true,
			}, {
				Model:    islh,
				LinkOnly: true,
			},
		}, nil)

	ihpk := factory.BuildMTOServiceItem(appCtx.DB(), []factory.Customization{
		{
			Model: models.MTOServiceItem{
				Status: models.MTOServiceItemStatusApproved,
			},
		},
		{
			Model:    mto,
			LinkOnly: true,
		},
		{
			Model:    mtoShipmentHHG,
			LinkOnly: true,
		},
		{
			Model: models.ReService{
				Code: models.ReServiceCodeIHPK,
			},
		},
	}, nil)

	factory.BuildPaymentServiceItemWithParams(appCtx.DB(), models.ReServiceCodeIHPK,
		basicPaymentServiceItemParams, []factory.Customization{
			{
				Model:    mto,
				LinkOnly: true,
			},
			{
				Model:    mtoShipmentHHG,
				LinkOnly: true,
			},
			{
				Model: models.PaymentServiceItem{
					PriceCents: &ihpkCost,
				},
			}, {
				Model:    paymentRequestHHG,
				LinkOnly: true,
			}, {
				Model:    ihpk,
				LinkOnly: true,
			},
		}, nil)

	ihupk := factory.BuildMTOServiceItem(appCtx.DB(), []factory.Customization{
		{
			Model: models.MTOServiceItem{
				Status: models.MTOServiceItemStatusApproved,
			},
		},
		{
			Model:    mto,
			LinkOnly: true,
		},
		{
			Model:    mtoShipmentHHG,
			LinkOnly: true,
		},
		{
			Model: models.ReService{
				Code: models.ReServiceCodeIHUPK,
			},
		},
	}, nil)

	factory.BuildPaymentServiceItemWithParams(appCtx.DB(), models.ReServiceCodeIHUPK,
		basicPaymentServiceItemParams, []factory.Customization{
			{
				Model:    mto,
				LinkOnly: true,
			},
			{
				Model:    mtoShipmentHHG,
				LinkOnly: true,
			},
			{
				Model: models.PaymentServiceItem{
					PriceCents: &ihupkCost,
				},
			}, {
				Model:    paymentRequestHHG,
				LinkOnly: true,
			}, {
				Model:    ihupk,
				LinkOnly: true,
			},
		}, nil)

	// Shuttling service item
	approvedAtTime := time.Now()
	idshut := factory.BuildMTOServiceItem(appCtx.DB(), []factory.Customization{
		{
			Model: models.MTOServiceItem{
				Status:          models.MTOServiceItemStatusApproved,
				ApprovedAt:      &approvedAtTime,
				EstimatedWeight: &estimatedWeight,
				ActualWeight:    &actualWeight,
			},
		},
		{
			Model:    mto,
			LinkOnly: true,
		},
		{
			Model:    mtoShipmentHHG,
			LinkOnly: true,
		},
		{
			Model: models.ReService{
				ID: uuid.FromStringOrNil("22fc07ed-be15-4f50-b941-cbd38153b378"), // IDSHUT - International Destination Shuttle
			},
		},
	}, nil)

	factory.BuildPaymentServiceItemWithParams(appCtx.DB(), models.ReServiceCodeIDSHUT,
		basicPaymentServiceItemParams, []factory.Customization{
			{
				Model: models.PaymentServiceItem{
					PriceCents: &idshutCost,
				},
			}, {
				Model:    paymentRequestHHG,
				LinkOnly: true,
			}, {
				Model:    idshut,
				LinkOnly: true,
			},
		}, nil)

	basicPortFuelSurchargePaymentServiceItemParams := []factory.CreatePaymentServiceItemParams{
		{
			Key:     models.ServiceItemParamNameContractCode,
			KeyType: models.ServiceItemParamTypeString,
			Value:   factory.DefaultContractCode,
		},
		{
			Key:     models.ServiceItemParamNameRequestedPickupDate,
			KeyType: models.ServiceItemParamTypeDate,
			Value:   currentTime.Format("2006-01-02"),
		},
		{
			Key:     models.ServiceItemParamNameFSCWeightBasedDistanceMultiplier,
			KeyType: models.ServiceItemParamTypeDecimal,
			Value:   strconv.FormatFloat(0.000417, 'f', 7, 64),
		},
		{
			Key:     models.ServiceItemParamNameEIAFuelPrice,
			KeyType: models.ServiceItemParamTypeInteger,
			Value:   fmt.Sprintf("%d", int(unit.Millicents(281400))),
		},
		{
			Key:     models.ServiceItemParamNameWeightOriginal,
			KeyType: models.ServiceItemParamTypeInteger,
			Value:   "3500",
		},
		{
			Key:     models.ServiceItemParamNameWeightBilled,
			KeyType: models.ServiceItemParamTypeInteger,
			Value:   fmt.Sprintf("%d", int(unit.Pound(4000))),
		},
		{
			Key:     models.ServiceItemParamNameWeightEstimated,
			KeyType: models.ServiceItemParamTypeInteger,
			Value:   "4000",
		},
		{
			Key:     models.ServiceItemParamNamePriceRateOrFactor,
			KeyType: models.ServiceItemParamTypeInteger,
			Value:   fmt.Sprintf("%d", int(1000)),
		},
		{
			Key:     models.ServiceItemParamNameDistanceZip,
			KeyType: models.ServiceItemParamTypeInteger,
			Value:   fmt.Sprintf("%d", int(1500)),
		},
		{
			Key:     models.ServiceItemParamNameZipPickupAddress,
			KeyType: models.ServiceItemParamTypeString,
			Value:   "74133",
		},
		{
			Key:     models.ServiceItemParamNamePortZip,
			KeyType: models.ServiceItemParamTypeString,
			Value:   "98424",
		},
	}

	portLocation := factory.FetchPortLocation(appCtx.DB(), []factory.Customization{
		{
			Model: models.Port{
				PortCode: "PDX",
			},
		},
	}, nil)

	poefsc := factory.BuildMTOServiceItem(appCtx.DB(), []factory.Customization{
		{
			Model: models.MTOServiceItem{
				Status: models.MTOServiceItemStatusApproved,
			},
		},
		{
			Model:    portLocation,
			LinkOnly: true,
			Type:     &factory.PortLocations.PortOfEmbarkation,
		},
		{
			Model:    mto,
			LinkOnly: true,
		},
		{
			Model:    mtoShipmentHHG,
			LinkOnly: true,
		},
		{
			Model: models.ReService{
				Code: models.ReServiceCodePOEFSC,
			},
		},
	}, nil)

	factory.BuildPaymentServiceItemWithParams(appCtx.DB(), models.ReServiceCodePOEFSC,
		basicPortFuelSurchargePaymentServiceItemParams, []factory.Customization{
			{
				Model:    mto,
				LinkOnly: true,
			},
			{
				Model:    mtoShipmentHHG,
				LinkOnly: true,
			},
			{
				Model: models.PaymentServiceItem{
					PriceCents: &poefscCost,
				},
			}, {
				Model:    paymentRequestHHG,
				LinkOnly: true,
			}, {
				Model:    poefsc,
				LinkOnly: true,
			},
		}, nil)

	// re-fetch the move so that we ensure we have exactly what is in
	// the db
	newmove, err := models.FetchMove(appCtx.DB(), &auth.Session{}, mto.ID)
	if err != nil {
		log.Panic(fmt.Errorf("failed to fetch move: %w", err))
	}

	// load payment requests so tests can confirm
	err = appCtx.DB().Load(newmove, "PaymentRequests")
	if err != nil {
		log.Panic(fmt.Errorf("failed to fetch move payment requestse: %w", err))
	}

	return *newmove
}

// MakeIntlHHGMoveWithCratingUncratingServiceItemsAndPaymentRequestsForTIO creates an iHHG move
// that has been approved by TOO & prime has requested payment for intl crating and uncrating service items
func MakeIntlHHGMoveWithCratingUncratingServiceItemsAndPaymentRequestsForTIO(appCtx appcontext.AppContext) models.Move {
	userUploader := newUserUploader(appCtx)

	// Create Customer
	userInfo := newUserInfo("customer")
	customer := factory.BuildExtendedServiceMember(appCtx.DB(), []factory.Customization{
		{
			Model: models.ServiceMember{
				PersonalEmail: &userInfo.email,
				FirstName:     &userInfo.firstName,
				LastName:      &userInfo.lastName,
				CacValidated:  true,
			},
		},
	}, nil)

	// address setup
	addressAK := factory.BuildAddress(appCtx.DB(), []factory.Customization{
		{
			Model: models.Address{
				StreetAddress1: "123 Cold St",
				City:           "Anchorage",
				State:          "AK",
				PostalCode:     "99505",
			},
		},
	}, nil)
	destDutyLocationAK := factory.BuildDutyLocation(appCtx.DB(), []factory.Customization{
		{
			Model:    addressAK,
			LinkOnly: true,
		},
	}, nil)

	// orders setup using AK destination duty location
	orders := factory.BuildOrder(appCtx.DB(), []factory.Customization{
		{
			Model:    customer,
			LinkOnly: true,
		},
		{
			Model: models.UserUpload{},
			ExtendedParams: &factory.UserUploadExtendedParams{
				UserUploader: userUploader,
				AppContext:   appCtx,
			},
		},
		{
			Model: models.Order{
				NewDutyLocationID: destDutyLocationAK.ID,
			},
		},
	}, nil)

	mto := factory.BuildMove(appCtx.DB(), []factory.Customization{
		{
			Model:    orders,
			LinkOnly: true,
		},
		{
			Model: models.Move{
				AvailableToPrimeAt: models.TimePointer(time.Now()),
			},
		},
	}, nil)

	shipmentPickupAddress := factory.BuildAddress(appCtx.DB(), []factory.Customization{
		{
			Model: models.Address{
				// This is a postal code that maps to the default office user gbloc KKFA in the PostalCodeToGBLOC table
				PostalCode: "85004",
			},
		},
	}, nil)
	alaskaDestAddress := factory.BuildAddress(appCtx.DB(), []factory.Customization{
		{
			Model: models.Address{
				StreetAddress1: "123 Cold St",
				City:           "Anchorage",
				State:          "AK",
				PostalCode:     "99505",
				IsOconus:       models.BoolPointer(true),
			},
		},
	}, nil)

	estimatedWeight := unit.Pound(2000)
	actualWeight := unit.Pound(2000)
	mtoShipmentHHG := factory.BuildMTOShipment(appCtx.DB(), []factory.Customization{
		{
			Model: models.MTOShipment{
				PrimeEstimatedWeight: &estimatedWeight,
				PrimeActualWeight:    &actualWeight,
				ShipmentType:         models.MTOShipmentTypeHHG,
				ApprovedDate:         models.TimePointer(time.Now()),
				MarketCode:           models.MarketCodeInternational,
			},
		},
		{
			Model:    shipmentPickupAddress,
			LinkOnly: true,
			Type:     &factory.Addresses.PickupAddress,
		},
		{
			Model:    alaskaDestAddress,
			LinkOnly: true,
			Type:     &factory.Addresses.DeliveryAddress,
		},
		{
			Model:    mto,
			LinkOnly: true,
		},
	}, nil)

	// Create Releasing Agent
	agentUserInfo := newUserInfo("agent")
	factory.BuildMTOAgent(appCtx.DB(), []factory.Customization{
		{
			Model:    mtoShipmentHHG,
			LinkOnly: true,
		},
		{
			Model: models.MTOAgent{
				ID:           uuid.Must(uuid.NewV4()),
				FirstName:    &agentUserInfo.firstName,
				LastName:     &agentUserInfo.lastName,
				Email:        &agentUserInfo.email,
				MTOAgentType: models.MTOAgentReleasing,
			},
		},
	}, nil)

	paymentRequestHHG := factory.BuildPaymentRequest(appCtx.DB(), []factory.Customization{
		{
			Model: models.PaymentRequest{
				IsFinal:         false,
				Status:          models.PaymentRequestStatusPending,
				RejectionReason: nil,
			},
		},
		{
			Model:    mto,
			LinkOnly: true,
		},
	}, nil)

	// for soft deleted proof of service docs
	factory.BuildPrimeUpload(appCtx.DB(), []factory.Customization{
		{
			Model:    paymentRequestHHG,
			LinkOnly: true,
		},
	}, []factory.Trait{factory.GetTraitPrimeUploadDeleted})

	currentTime := time.Now()

	cratingPaymentServiceItemParams := []factory.CreatePaymentServiceItemParams{
		{
			Key:     models.ServiceItemParamNameContractCode,
			KeyType: models.ServiceItemParamTypeString,
			Value:   factory.DefaultContractCode,
		},
		{
			Key:     models.ServiceItemParamNameEscalationCompounded,
			KeyType: models.ServiceItemParamTypeString,
			Value:   strconv.FormatFloat(1.125, 'f', 5, 64),
		},
		{
			Key:     models.ServiceItemParamNamePriceRateOrFactor,
			KeyType: models.ServiceItemParamTypeString,
			Value:   "1.71",
		},
		{
			Key:     models.ServiceItemParamNameCubicFeetBilled,
			KeyType: models.ServiceItemParamTypeDecimal,
			Value:   "4.00",
		},
		{
			Key:     models.ServiceItemParamNameCubicFeetCrating,
			KeyType: models.ServiceItemParamTypeDecimal,
			Value:   "1",
		},
		{
			Key:     models.ServiceItemParamNameReferenceDate,
			KeyType: models.ServiceItemParamTypeDate,
			Value:   currentTime.Format("2006-01-02"),
		},
		{
			Key:     models.ServiceItemParamNameStandaloneCrate,
			KeyType: models.ServiceItemParamTypeBoolean,
			Value:   strconv.FormatBool(true),
		},
		{
			Key:     models.ServiceItemParamNameStandaloneCrateCap,
			KeyType: models.ServiceItemParamTypeInteger,
			Value:   strconv.FormatInt(100000, 10),
		},
		{
			Key:     models.ServiceItemParamNameMarketOrigin,
			KeyType: models.ServiceItemParamTypeString,
			Value:   "O",
		},
		{
			Key:     models.ServiceItemParamNameExternalCrate,
			KeyType: models.ServiceItemParamTypeBoolean,
			Value:   strconv.FormatBool(true),
		},
		{
			Key:     models.ServiceItemParamNameDimensionHeight,
			KeyType: models.ServiceItemParamTypeString,
			Value:   "1",
		},
		{
			Key:     models.ServiceItemParamNameDimensionLength,
			KeyType: models.ServiceItemParamTypeString,
			Value:   "1",
		},
		{
			Key:     models.ServiceItemParamNameDimensionWidth,
			KeyType: models.ServiceItemParamTypeString,
			Value:   "1",
		},
	}
	desc := "description test"
	icrt := factory.BuildMTOServiceItem(appCtx.DB(), []factory.Customization{
		{
			Model: models.MTOServiceItem{
				Status:          models.MTOServiceItemStatusApproved,
				Description:     &desc,
				StandaloneCrate: models.BoolPointer(true),
				ExternalCrate:   models.BoolPointer(true),
			},
		},
		{
			Model:    mto,
			LinkOnly: true,
		},
		{
			Model:    mtoShipmentHHG,
			LinkOnly: true,
		},
		{
			Model: models.ReService{
				Code: models.ReServiceCodeICRT,
			},
		},
	}, nil)

	factory.BuildPaymentServiceItemWithParams(appCtx.DB(), models.ReServiceCodeICRT,
		cratingPaymentServiceItemParams, []factory.Customization{
			{
				Model:    mto,
				LinkOnly: true,
			},
			{
				Model:    mtoShipmentHHG,
				LinkOnly: true,
			},
			{
				Model:    paymentRequestHHG,
				LinkOnly: true,
			},
			{
				Model:    icrt,
				LinkOnly: true,
			},
		}, nil)

	iucrt := factory.BuildMTOServiceItem(appCtx.DB(), []factory.Customization{
		{
			Model: models.MTOServiceItem{
				Status:      models.MTOServiceItemStatusApproved,
				Description: &desc,
			},
		},
		{
			Model:    mto,
			LinkOnly: true,
		},
		{
			Model:    mtoShipmentHHG,
			LinkOnly: true,
		},
		{
			Model: models.ReService{
				Code: models.ReServiceCodeIUCRT,
			},
		},
	}, nil)

	unCratingPaymentServiceItemParams := []factory.CreatePaymentServiceItemParams{
		{
			Key:     models.ServiceItemParamNameContractCode,
			KeyType: models.ServiceItemParamTypeString,
			Value:   factory.DefaultContractCode,
		},
		{
			Key:     models.ServiceItemParamNameEscalationCompounded,
			KeyType: models.ServiceItemParamTypeString,
			Value:   strconv.FormatFloat(1.125, 'f', 5, 64),
		},
		{
			Key:     models.ServiceItemParamNamePriceRateOrFactor,
			KeyType: models.ServiceItemParamTypeString,
			Value:   "1.71",
		},
		{
			Key:     models.ServiceItemParamNameCubicFeetBilled,
			KeyType: models.ServiceItemParamTypeDecimal,
			Value:   "8",
		},
		{
			Key:     models.ServiceItemParamNameReferenceDate,
			KeyType: models.ServiceItemParamTypeDate,
			Value:   currentTime.Format("2006-01-02"),
		},
		{
			Key:     models.ServiceItemParamNameMarketDest,
			KeyType: models.ServiceItemParamTypeString,
			Value:   "O",
		},
		{
			Key:     models.ServiceItemParamNameDimensionHeight,
			KeyType: models.ServiceItemParamTypeString,
			Value:   "2",
		},
		{
			Key:     models.ServiceItemParamNameDimensionLength,
			KeyType: models.ServiceItemParamTypeString,
			Value:   "2",
		},
		{
			Key:     models.ServiceItemParamNameDimensionWidth,
			KeyType: models.ServiceItemParamTypeString,
			Value:   "2",
		},
	}

	factory.BuildPaymentServiceItemWithParams(appCtx.DB(), models.ReServiceCodeIUCRT,
		unCratingPaymentServiceItemParams, []factory.Customization{
			{
				Model:    mto,
				LinkOnly: true,
			},
			{
				Model:    mtoShipmentHHG,
				LinkOnly: true,
			},
			{
				Model:    paymentRequestHHG,
				LinkOnly: true,
			},
			{
				Model:    iucrt,
				LinkOnly: true,
			},
		}, nil)

	// re-fetch the move so that we ensure we have exactly what is in
	// the db
	newmove, err := models.FetchMove(appCtx.DB(), &auth.Session{}, mto.ID)
	if err != nil {
		log.Panic(fmt.Errorf("failed to fetch move: %w", err))
	}

	// load payment requests so tests can confirm
	err = appCtx.DB().Load(newmove, "PaymentRequests")
	if err != nil {
		log.Panic(fmt.Errorf("failed to fetch move payment requestse: %w", err))
	}

	return *newmove
}

// makeIntlHHGMoveCONUSToAKSubmitted creates an international HHG move
// with the given affiliation and destination address
// basic iHHG move that will require TOO approval
func makeIntlHHGMoveCONUSToAKSubmitted(
	appCtx appcontext.AppContext,
	affiliation models.ServiceMemberAffiliation,
	streetAddress, city, state, postalCode string,
) models.Move {
	userUploader := newUserUploader(appCtx)
	userInfo := newUserInfo("customer")

	user := factory.BuildUser(appCtx.DB(), []factory.Customization{
		{
			Model: models.User{
				OktaEmail: userInfo.email,
				Active:    true,
			},
		},
	}, nil)

	customer := factory.BuildExtendedServiceMember(appCtx.DB(), []factory.Customization{
		{
			Model: models.ServiceMember{
				PersonalEmail: &userInfo.email,
				FirstName:     &userInfo.firstName,
				LastName:      &userInfo.lastName,
				CacValidated:  true,
				Affiliation:   &affiliation,
			},
		},
		{
			Model:    user,
			LinkOnly: true,
		},
	}, nil)

	dependentsAuthorized := true
	sitDaysAllowance := 90
	entitlements := factory.BuildEntitlement(appCtx.DB(), []factory.Customization{
		{
			Model: models.Entitlement{
				DependentsAuthorized: &dependentsAuthorized,
				StorageInTransit:     &sitDaysAllowance,
			},
		},
	}, nil)

	orders := factory.BuildOrder(appCtx.DB(), []factory.Customization{
		{
			Model:    customer,
			LinkOnly: true,
		},
		{
			Model:    entitlements,
			LinkOnly: true,
		},
		{
			Model: models.UserUpload{},
			ExtendedParams: &factory.UserUploadExtendedParams{
				UserUploader: userUploader,
				AppContext:   appCtx,
			},
		},
	}, nil)

	now := time.Now()
	move := factory.BuildMove(appCtx.DB(), []factory.Customization{
		{
			Model:    orders,
			LinkOnly: true,
		},
		{
			Model: models.Move{
				Status:             models.MoveStatusServiceCounselingCompleted,
				AvailableToPrimeAt: &now,
			},
		},
	}, nil)

	requestedPickupDate := now.AddDate(0, 3, 0)
	requestedDeliveryDate := requestedPickupDate.AddDate(0, 1, 0)

	// build the destination address using the passed-in parameters.
	address := factory.BuildAddress(appCtx.DB(), []factory.Customization{
		{
			Model: models.Address{
				StreetAddress1: streetAddress,
				City:           city,
				State:          state,
				PostalCode:     postalCode,
				IsOconus:       models.BoolPointer(true),
			},
		},
	}, nil)

	shipment := factory.BuildMTOShipment(appCtx.DB(), []factory.Customization{
		{
			Model: models.MTOShipment{
				ShipmentType:          models.MTOShipmentTypeHHG,
				Status:                models.MTOShipmentStatusSubmitted,
				RequestedPickupDate:   &requestedPickupDate,
				RequestedDeliveryDate: &requestedDeliveryDate,
				SITDaysAllowance:      &sitDaysAllowance,
				DestinationAddressID:  &address.ID,
				MarketCode:            models.MarketCodeInternational,
			},
		},
		{
			Model:    move,
			LinkOnly: true,
		},
	}, nil)

	agentUserInfo := newUserInfo("agent")
	factory.BuildMTOAgent(appCtx.DB(), []factory.Customization{
		{
			Model:    shipment,
			LinkOnly: true,
		},
		{
			Model: models.MTOAgent{
				FirstName:    &agentUserInfo.firstName,
				LastName:     &agentUserInfo.lastName,
				Email:        &agentUserInfo.email,
				MTOAgentType: models.MTOAgentReleasing,
			},
		},
	}, nil)

	return move
}

// these create an iHHG move with selected affiliation, destination of either Anchorage, AK (Zone I) or Fairbanks, AK (Zone II)
// contains an HHG shipment in SUBMITTED status that requires TOO approval
func MakeIntlHHGMoveDestAKZone1Army(appCtx appcontext.AppContext) models.Move {
	return makeIntlHHGMoveCONUSToAKSubmitted(appCtx, models.AffiliationARMY, "Alaska Zone I Ave.", "Anchorage", "AK", "99505")
}

func MakeIntlHHGMoveDestAKZone2Army(appCtx appcontext.AppContext) models.Move {
	return makeIntlHHGMoveCONUSToAKSubmitted(appCtx, models.AffiliationARMY, "Alaska Zone II St.", "North Pole", "AK", "99705")
}

func MakeIntlHHGMoveDestAKZone1AirForce(appCtx appcontext.AppContext) models.Move {
	return makeIntlHHGMoveCONUSToAKSubmitted(appCtx, models.AffiliationAIRFORCE, "Alaska Zone I Ave.", "Anchorage", "AK", "99505")
}

func MakeIntlHHGMoveDestAKZone2AirForce(appCtx appcontext.AppContext) models.Move {
	return makeIntlHHGMoveCONUSToAKSubmitted(appCtx, models.AffiliationAIRFORCE, "Alaska Zone II St.", "North Pole", "AK", "99705")
}

func MakeIntlHHGMoveDestAKZone1SpaceForce(appCtx appcontext.AppContext) models.Move {
	return makeIntlHHGMoveCONUSToAKSubmitted(appCtx, models.AffiliationSPACEFORCE, "Alaska Zone I Ave.", "Anchorage", "AK", "99505")
}

func MakeIntlHHGMoveDestAKZone2SpaceForce(appCtx appcontext.AppContext) models.Move {
	return makeIntlHHGMoveCONUSToAKSubmitted(appCtx, models.AffiliationSPACEFORCE, "Alaska Zone II St.", "North Pole", "AK", "99705")
}

func MakeIntlHHGMoveDestAKZone1USMC(appCtx appcontext.AppContext) models.Move {
	return makeIntlHHGMoveCONUSToAKSubmitted(appCtx, models.AffiliationMARINES, "Alaska Zone I Ave.", "Anchorage", "AK", "99505")
}

func MakeIntlHHGMoveDestAKZone2USMC(appCtx appcontext.AppContext) models.Move {
	return makeIntlHHGMoveCONUSToAKSubmitted(appCtx, models.AffiliationMARINES, "Alaska Zone II St.", "North Pole", "AK", "99705")
}

// makeIntlHHGMoveAKToCONUSSubmitted creates an international HHG move
// with the given affiliation and pickup address
// basic iHHG move that will require TOO approval
func makeIntlHHGMoveAKToCONUSSubmitted(
	appCtx appcontext.AppContext,
	affiliation models.ServiceMemberAffiliation,
	streetAddress, city, state, postalCode string,
) models.Move {
	userUploader := newUserUploader(appCtx)
	userInfo := newUserInfo("customer")

	user := factory.BuildUser(appCtx.DB(), []factory.Customization{
		{
			Model: models.User{
				OktaEmail: userInfo.email,
				Active:    true,
			},
		},
	}, nil)

	customer := factory.BuildExtendedServiceMember(appCtx.DB(), []factory.Customization{
		{
			Model: models.ServiceMember{
				PersonalEmail: &userInfo.email,
				FirstName:     &userInfo.firstName,
				LastName:      &userInfo.lastName,
				CacValidated:  true,
				Affiliation:   &affiliation,
			},
		},
		{
			Model:    user,
			LinkOnly: true,
		},
	}, nil)

	dependentsAuthorized := true
	sitDaysAllowance := 90
	entitlements := factory.BuildEntitlement(appCtx.DB(), []factory.Customization{
		{
			Model: models.Entitlement{
				DependentsAuthorized: &dependentsAuthorized,
				StorageInTransit:     &sitDaysAllowance,
			},
		},
	}, nil)

	orders := factory.BuildOrder(appCtx.DB(), []factory.Customization{
		{
			Model:    customer,
			LinkOnly: true,
		},
		{
			Model:    entitlements,
			LinkOnly: true,
		},
		{
			Model: models.UserUpload{},
			ExtendedParams: &factory.UserUploadExtendedParams{
				UserUploader: userUploader,
				AppContext:   appCtx,
			},
		},
	}, nil)

	now := time.Now()
	move := factory.BuildMove(appCtx.DB(), []factory.Customization{
		{
			Model:    orders,
			LinkOnly: true,
		},
		{
			Model: models.Move{
				Status:             models.MoveStatusServiceCounselingCompleted,
				AvailableToPrimeAt: &now,
			},
		},
	}, nil)

	requestedPickupDate := now.AddDate(0, 3, 0)
	requestedDeliveryDate := requestedPickupDate.AddDate(0, 1, 0)

	// build the pickup address using the passed-in parameters.
	address := factory.BuildAddress(appCtx.DB(), []factory.Customization{
		{
			Model: models.Address{
				StreetAddress1: streetAddress,
				City:           city,
				State:          state,
				PostalCode:     postalCode,
				IsOconus:       models.BoolPointer(true),
			},
		},
	}, nil)

	shipment := factory.BuildMTOShipment(appCtx.DB(), []factory.Customization{
		{
			Model: models.MTOShipment{
				ShipmentType:          models.MTOShipmentTypeHHG,
				Status:                models.MTOShipmentStatusSubmitted,
				RequestedPickupDate:   &requestedPickupDate,
				RequestedDeliveryDate: &requestedDeliveryDate,
				SITDaysAllowance:      &sitDaysAllowance,
				PickupAddressID:       &address.ID,
				MarketCode:            models.MarketCodeInternational,
			},
		},
		{
			Model:    move,
			LinkOnly: true,
		},
	}, nil)

	agentUserInfo := newUserInfo("agent")
	factory.BuildMTOAgent(appCtx.DB(), []factory.Customization{
		{
			Model:    shipment,
			LinkOnly: true,
		},
		{
			Model: models.MTOAgent{
				FirstName:    &agentUserInfo.firstName,
				LastName:     &agentUserInfo.lastName,
				Email:        &agentUserInfo.email,
				MTOAgentType: models.MTOAgentReleasing,
			},
		},
	}, nil)

	return move
}

// these create an iHHG move with selected affiliation, pickup of either Anchorage, AK (Zone I) or Fairbanks, AK (Zone II)
// contains an HHG shipment in SUBMITTED status that requires TOO approval
func MakeIntlHHGMovePickupAKZone1Army(appCtx appcontext.AppContext) models.Move {
	return makeIntlHHGMoveAKToCONUSSubmitted(appCtx, models.AffiliationARMY, "Alaska Zone I Ave.", "Anchorage", "AK", "99505")
}

func MakeIntlHHGMovePickupAKZone2Army(appCtx appcontext.AppContext) models.Move {
	return makeIntlHHGMoveAKToCONUSSubmitted(appCtx, models.AffiliationARMY, "Alaska Zone II St.", "North Pole", "AK", "99705")
}

func MakeIntlHHGMovePickupAKZone1AirForce(appCtx appcontext.AppContext) models.Move {
	return makeIntlHHGMoveAKToCONUSSubmitted(appCtx, models.AffiliationAIRFORCE, "Alaska Zone I Ave.", "Anchorage", "AK", "99505")
}

func MakeIntlHHGMovePickupAKZone2AirForce(appCtx appcontext.AppContext) models.Move {
	return makeIntlHHGMoveAKToCONUSSubmitted(appCtx, models.AffiliationAIRFORCE, "Alaska Zone II St.", "North Pole", "AK", "99705")
}

func MakeIntlHHGMovePickupAKZone1SpaceForce(appCtx appcontext.AppContext) models.Move {
	return makeIntlHHGMoveAKToCONUSSubmitted(appCtx, models.AffiliationSPACEFORCE, "Alaska Zone I Ave.", "Anchorage", "AK", "99505")
}

func MakeIntlHHGMovePickupAKZone2SpaceForce(appCtx appcontext.AppContext) models.Move {
	return makeIntlHHGMoveAKToCONUSSubmitted(appCtx, models.AffiliationSPACEFORCE, "Alaska Zone II St.", "North Pole", "AK", "99705")
}

func MakeIntlHHGMovePickupAKZone1USMC(appCtx appcontext.AppContext) models.Move {
	return makeIntlHHGMoveAKToCONUSSubmitted(appCtx, models.AffiliationMARINES, "Alaska Zone I Ave.", "Anchorage", "AK", "99505")
}

func MakeIntlHHGMovePickupAKZone2USMC(appCtx appcontext.AppContext) models.Move {
	return makeIntlHHGMoveAKToCONUSSubmitted(appCtx, models.AffiliationMARINES, "Alaska Zone II St.", "North Pole", "AK", "99705")
}

// makeIntlHHGMoveWithSITRequested creates an international HHG move
// with the given affiliation and destination address
// parameters determine if ONLY origin or ONLY dest SIT service items are created
// or BOTH origin & dest are created
func makeIntlHHGMoveWithSITRequested(
	appCtx appcontext.AppContext,
	isOrigin bool,
	isBoth bool,
	affiliation models.ServiceMemberAffiliation,
	streetAddress, city, state, postalCode string,
) models.Move {
	userUploader := newUserUploader(appCtx)
	userInfo := newUserInfo("customer")

	user := factory.BuildUser(appCtx.DB(), []factory.Customization{
		{
			Model: models.User{
				OktaEmail: userInfo.email,
				Active:    true,
			},
		},
	}, nil)

	customer := factory.BuildExtendedServiceMember(appCtx.DB(), []factory.Customization{
		{
			Model: models.ServiceMember{
				PersonalEmail: &userInfo.email,
				FirstName:     &userInfo.firstName,
				LastName:      &userInfo.lastName,
				CacValidated:  true,
				Affiliation:   &affiliation,
			},
		},
		{
			Model:    user,
			LinkOnly: true,
		},
	}, nil)

	dependentsAuthorized := true
	sitDaysAllowance := 90
	entitlements := factory.BuildEntitlement(appCtx.DB(), []factory.Customization{
		{
			Model: models.Entitlement{
				DependentsAuthorized: &dependentsAuthorized,
				StorageInTransit:     &sitDaysAllowance,
			},
		},
	}, nil)

	orders := factory.BuildOrder(appCtx.DB(), []factory.Customization{
		{
			Model:    customer,
			LinkOnly: true,
		},
		{
			Model:    entitlements,
			LinkOnly: true,
		},
		{
			Model: models.UserUpload{},
			ExtendedParams: &factory.UserUploadExtendedParams{
				UserUploader: userUploader,
				AppContext:   appCtx,
			},
		},
	}, nil)

	now := time.Now()
	move := factory.BuildMove(appCtx.DB(), []factory.Customization{
		{
			Model:    orders,
			LinkOnly: true,
		},
		{
			Model: models.Move{
				Status:             models.MoveStatusAPPROVALSREQUESTED,
				AvailableToPrimeAt: &now,
			},
		},
	}, nil)

	estimatedWeight := unit.Pound(2000)
	actualWeight := unit.Pound(2000)
	requestedPickupDate := now.AddDate(0, 3, 0)
	requestedDeliveryDate := requestedPickupDate.AddDate(0, 1, 0)

	// build the destination address using the passed-in parameters.
	address := factory.BuildAddress(appCtx.DB(), []factory.Customization{
		{
			Model: models.Address{
				StreetAddress1: streetAddress,
				City:           city,
				State:          state,
				PostalCode:     postalCode,
				IsOconus:       models.BoolPointer(true),
			},
		},
	}, nil)

	shipment := factory.BuildMTOShipment(appCtx.DB(), []factory.Customization{
		{
			Model: models.MTOShipment{
				PrimeEstimatedWeight:  &estimatedWeight,
				PrimeActualWeight:     &actualWeight,
				ShipmentType:          models.MTOShipmentTypeHHG,
				Status:                models.MTOShipmentStatusApproved,
				RequestedPickupDate:   &requestedPickupDate,
				RequestedDeliveryDate: &requestedDeliveryDate,
				SITDaysAllowance:      &sitDaysAllowance,
				DestinationAddressID:  &address.ID,
				MarketCode:            models.MarketCodeInternational,
			},
		},
		{
			Model:    move,
			LinkOnly: true,
		},
	}, nil)

	agentUserInfo := newUserInfo("agent")
	factory.BuildMTOAgent(appCtx.DB(), []factory.Customization{
		{
			Model:    shipment,
			LinkOnly: true,
		},
		{
			Model: models.MTOAgent{
				FirstName:    &agentUserInfo.firstName,
				LastName:     &agentUserInfo.lastName,
				Email:        &agentUserInfo.email,
				MTOAgentType: models.MTOAgentReleasing,
			},
		},
	}, nil)

	// build the origin/destination SIT service items and update their status to SUBMITTED
	oneMonthLater := now.AddDate(0, 1, 0)
	var sitItems models.MTOServiceItems
	if isBoth {
		sitItems = factory.BuildOriginSITServiceItems(appCtx.DB(), move, shipment, &oneMonthLater, nil)
		destSitItems := factory.BuildDestSITServiceItems(appCtx.DB(), move, shipment, &oneMonthLater, nil)
		sitItems = append(sitItems, destSitItems...)
	} else if isOrigin {
		sitItems = factory.BuildOriginSITServiceItems(appCtx.DB(), move, shipment, &oneMonthLater, nil)
	} else {
		sitItems = factory.BuildDestSITServiceItems(appCtx.DB(), move, shipment, &oneMonthLater, nil)
	}
	for i := range sitItems {
		sitItems[i].Status = models.MTOServiceItemStatusSubmitted
		if err := appCtx.DB().Update(&sitItems[i]); err != nil {
			log.Panic(fmt.Errorf("failed to update sit service item: %w", err))
		}
	}

	return move
}

// these create an iHHG move with selected affiliation, destination of either Anchorage, AK (Zone I) or Fairbanks, AK (Zone II)
// containing all 4 international origin SIT service items in SUBMITTED status
func MakeIntlHHGMoveOriginSITRequestedAKZone1Army(appCtx appcontext.AppContext) models.Move {
	return makeIntlHHGMoveWithSITRequested(appCtx, true, false, models.AffiliationARMY, "Alaska Zone I Ave.", "Anchorage", "AK", "99505")
}

func MakeIntlHHGMoveOriginSITRequestedAKZone2Army(appCtx appcontext.AppContext) models.Move {
	return makeIntlHHGMoveWithSITRequested(appCtx, true, false, models.AffiliationARMY, "Alaska Zone II St.", "North Pole", "AK", "99705")
}

func MakeIntlHHGMoveOriginSITRequestedAKZone1AirForce(appCtx appcontext.AppContext) models.Move {
	return makeIntlHHGMoveWithSITRequested(appCtx, true, false, models.AffiliationAIRFORCE, "Alaska Zone I Ave.", "Anchorage", "AK", "99505")
}

func MakeIntlHHGMoveOriginSITRequestedAKZone2AirForce(appCtx appcontext.AppContext) models.Move {
	return makeIntlHHGMoveWithSITRequested(appCtx, true, false, models.AffiliationAIRFORCE, "Alaska Zone II St.", "North Pole", "AK", "99705")
}

func MakeIntlHHGMoveOriginSITRequestedAKZone1SpaceForce(appCtx appcontext.AppContext) models.Move {
	return makeIntlHHGMoveWithSITRequested(appCtx, true, false, models.AffiliationSPACEFORCE, "Alaska Zone I Ave.", "Anchorage", "AK", "99505")
}

func MakeIntlHHGMoveOriginSITRequestedAKZone2SpaceForce(appCtx appcontext.AppContext) models.Move {
	return makeIntlHHGMoveWithSITRequested(appCtx, true, false, models.AffiliationSPACEFORCE, "Alaska Zone II St.", "North Pole", "AK", "99705")
}

func MakeIntlHHGMoveOriginSITRequestedAKZone1USMC(appCtx appcontext.AppContext) models.Move {
	return makeIntlHHGMoveWithSITRequested(appCtx, true, false, models.AffiliationMARINES, "Alaska Zone I Ave.", "Anchorage", "AK", "99505")
}

func MakeIntlHHGMoveOriginSITRequestedAKZone2USMC(appCtx appcontext.AppContext) models.Move {
	return makeIntlHHGMoveWithSITRequested(appCtx, true, false, models.AffiliationMARINES, "Alaska Zone II St.", "North Pole", "AK", "99705")
}

// these create an iHHG move with selected affiliation, destination of either Anchorage, AK (Zone I) or Fairbanks, AK (Zone II)
// containing all 4 international destination SIT service items in SUBMITTED status
func MakeIntlHHGMoveDestSITRequestedAKZone1Army(appCtx appcontext.AppContext) models.Move {
	return makeIntlHHGMoveWithSITRequested(appCtx, false, false, models.AffiliationARMY, "Alaska Zone I Ave.", "Anchorage", "AK", "99505")
}

func MakeIntlHHGMoveDestSITRequestedAKZone2Army(appCtx appcontext.AppContext) models.Move {
	return makeIntlHHGMoveWithSITRequested(appCtx, false, false, models.AffiliationARMY, "Alaska Zone II St.", "North Pole", "AK", "99705")
}

func MakeIntlHHGMoveDestSITRequestedAKZone1AirForce(appCtx appcontext.AppContext) models.Move {
	return makeIntlHHGMoveWithSITRequested(appCtx, false, false, models.AffiliationAIRFORCE, "Alaska Zone I Ave.", "Anchorage", "AK", "99505")
}

func MakeIntlHHGMoveDestSITRequestedAKZone2AirForce(appCtx appcontext.AppContext) models.Move {
	return makeIntlHHGMoveWithSITRequested(appCtx, false, false, models.AffiliationAIRFORCE, "Alaska Zone II St.", "North Pole", "AK", "99705")
}

func MakeIntlHHGMoveDestSITRequestedAKZone1SpaceForce(appCtx appcontext.AppContext) models.Move {
	return makeIntlHHGMoveWithSITRequested(appCtx, false, false, models.AffiliationSPACEFORCE, "Alaska Zone I Ave.", "Anchorage", "AK", "99505")
}

func MakeIntlHHGMoveDestSITRequestedAKZone2SpaceForce(appCtx appcontext.AppContext) models.Move {
	return makeIntlHHGMoveWithSITRequested(appCtx, false, false, models.AffiliationSPACEFORCE, "Alaska Zone II St.", "North Pole", "AK", "99705")
}

func MakeIntlHHGMoveDestSITRequestedAKZone1USMC(appCtx appcontext.AppContext) models.Move {
	return makeIntlHHGMoveWithSITRequested(appCtx, false, false, models.AffiliationMARINES, "Alaska Zone I Ave.", "Anchorage", "AK", "99505")
}

func MakeIntlHHGMoveDestSITRequestedAKZone2USMC(appCtx appcontext.AppContext) models.Move {
	return makeIntlHHGMoveWithSITRequested(appCtx, false, false, models.AffiliationMARINES, "Alaska Zone II St.", "North Pole", "AK", "99705")
}

// these create an iHHG move with selected affiliation, destination of either Anchorage, AK (Zone I) or Fairbanks, AK (Zone II)
// containing all 4 international destination SIT service items AND all 4 origin SIT service items in SUBMITTED status
func MakeIntlHHGMoveBothSITRequestedAKZone1Army(appCtx appcontext.AppContext) models.Move {
	return makeIntlHHGMoveWithSITRequested(appCtx, false, true, models.AffiliationARMY, "Alaska Zone I Ave.", "Anchorage", "AK", "99505")
}

func MakeIntlHHGMoveBothSITRequestedAKZone2Army(appCtx appcontext.AppContext) models.Move {
	return makeIntlHHGMoveWithSITRequested(appCtx, false, true, models.AffiliationARMY, "Alaska Zone II St.", "North Pole", "AK", "99705")
}

func MakeIntlHHGMoveBothSITRequestedAKZone1AirForce(appCtx appcontext.AppContext) models.Move {
	return makeIntlHHGMoveWithSITRequested(appCtx, false, true, models.AffiliationAIRFORCE, "Alaska Zone I Ave.", "Anchorage", "AK", "99505")
}

func MakeIntlHHGMoveBothSITRequestedAKZone2AirForce(appCtx appcontext.AppContext) models.Move {
	return makeIntlHHGMoveWithSITRequested(appCtx, false, true, models.AffiliationAIRFORCE, "Alaska Zone II St.", "North Pole", "AK", "99705")
}

func MakeIntlHHGMoveBothSITRequestedAKZone1SpaceForce(appCtx appcontext.AppContext) models.Move {
	return makeIntlHHGMoveWithSITRequested(appCtx, false, true, models.AffiliationSPACEFORCE, "Alaska Zone I Ave.", "Anchorage", "AK", "99505")
}

func MakeIntlHHGMoveBothSITRequestedAKZone2SpaceForce(appCtx appcontext.AppContext) models.Move {
	return makeIntlHHGMoveWithSITRequested(appCtx, false, true, models.AffiliationSPACEFORCE, "Alaska Zone II St.", "North Pole", "AK", "99705")
}

func MakeIntlHHGMoveBothSITRequestedAKZone1USMC(appCtx appcontext.AppContext) models.Move {
	return makeIntlHHGMoveWithSITRequested(appCtx, false, true, models.AffiliationMARINES, "Alaska Zone I Ave.", "Anchorage", "AK", "99505")
}

func MakeIntlHHGMoveBothSITRequestedAKZone2USMC(appCtx appcontext.AppContext) models.Move {
	return makeIntlHHGMoveWithSITRequested(appCtx, false, true, models.AffiliationMARINES, "Alaska Zone II St.", "North Pole", "AK", "99705")
}

// makeIntlHHGMoveShuttleRequested creates an international HHG move
// with the given affiliation and destination address
// contains either origin, destination, or BOTH origin/destination shuttle in SUBMITTED status
func makeIntlHHGMoveShuttleRequested(
	appCtx appcontext.AppContext,
	isOrigin bool,
	isBoth bool,
	affiliation models.ServiceMemberAffiliation,
	streetAddress, city, state, postalCode string,
) models.Move {
	userUploader := newUserUploader(appCtx)
	userInfo := newUserInfo("customer")

	user := factory.BuildUser(appCtx.DB(), []factory.Customization{
		{
			Model: models.User{
				OktaEmail: userInfo.email,
				Active:    true,
			},
		},
	}, nil)

	customer := factory.BuildExtendedServiceMember(appCtx.DB(), []factory.Customization{
		{
			Model: models.ServiceMember{
				PersonalEmail: &userInfo.email,
				FirstName:     &userInfo.firstName,
				LastName:      &userInfo.lastName,
				CacValidated:  true,
				Affiliation:   &affiliation,
			},
		},
		{
			Model:    user,
			LinkOnly: true,
		},
	}, nil)

	dependentsAuthorized := true
	sitDaysAllowance := 90
	entitlements := factory.BuildEntitlement(appCtx.DB(), []factory.Customization{
		{
			Model: models.Entitlement{
				DependentsAuthorized: &dependentsAuthorized,
				StorageInTransit:     &sitDaysAllowance,
			},
		},
	}, nil)

	orders := factory.BuildOrder(appCtx.DB(), []factory.Customization{
		{
			Model:    customer,
			LinkOnly: true,
		},
		{
			Model:    entitlements,
			LinkOnly: true,
		},
		{
			Model: models.UserUpload{},
			ExtendedParams: &factory.UserUploadExtendedParams{
				UserUploader: userUploader,
				AppContext:   appCtx,
			},
		},
	}, nil)

	now := time.Now()
	move := factory.BuildMove(appCtx.DB(), []factory.Customization{
		{
			Model:    orders,
			LinkOnly: true,
		},
		{
			Model: models.Move{
				Status:             models.MoveStatusAPPROVALSREQUESTED,
				AvailableToPrimeAt: &now,
			},
		},
	}, nil)

	estimatedWeight := unit.Pound(2000)
	actualWeight := unit.Pound(2000)
	requestedPickupDate := now.AddDate(0, 3, 0)
	requestedDeliveryDate := requestedPickupDate.AddDate(0, 1, 0)

	// build the destination address using the passed-in parameters.
	address := factory.BuildAddress(appCtx.DB(), []factory.Customization{
		{
			Model: models.Address{
				StreetAddress1: streetAddress,
				City:           city,
				State:          state,
				PostalCode:     postalCode,
				IsOconus:       models.BoolPointer(true),
			},
		},
	}, nil)

	shipment := factory.BuildMTOShipment(appCtx.DB(), []factory.Customization{
		{
			Model: models.MTOShipment{
				PrimeEstimatedWeight:  &estimatedWeight,
				PrimeActualWeight:     &actualWeight,
				ShipmentType:          models.MTOShipmentTypeHHG,
				Status:                models.MTOShipmentStatusApproved,
				RequestedPickupDate:   &requestedPickupDate,
				RequestedDeliveryDate: &requestedDeliveryDate,
				SITDaysAllowance:      &sitDaysAllowance,
				DestinationAddressID:  &address.ID,
				MarketCode:            models.MarketCodeInternational,
			},
		},
		{
			Model:    move,
			LinkOnly: true,
		},
	}, nil)

	agentUserInfo := newUserInfo("agent")
	factory.BuildMTOAgent(appCtx.DB(), []factory.Customization{
		{
			Model:    shipment,
			LinkOnly: true,
		},
		{
			Model: models.MTOAgent{
				FirstName:    &agentUserInfo.firstName,
				LastName:     &agentUserInfo.lastName,
				Email:        &agentUserInfo.email,
				MTOAgentType: models.MTOAgentReleasing,
			},
		},
	}, nil)

	// build the destination shuttle service item in SUBMITTED status
	if isBoth {
		factory.BuildMTOServiceItem(appCtx.DB(), []factory.Customization{
			{
				Model: models.ReService{
					Code: models.ReServiceCodeIOSHUT,
				},
			},
			{
				Model: models.MTOServiceItem{
					Reason:          models.StringPointer("internatioanl destination shuttle"),
					EstimatedWeight: models.PoundPointer(1000),
					ActualWeight:    models.PoundPointer(1000),
					Status:          models.MTOServiceItemStatusSubmitted,
				},
			},
			{
				Model:    move,
				LinkOnly: true,
			},
			{
				Model:    shipment,
				LinkOnly: true,
			},
		}, nil)

		factory.BuildMTOServiceItem(appCtx.DB(), []factory.Customization{
			{
				Model: models.ReService{
					Code: models.ReServiceCodeIDSHUT,
				},
			},
			{
				Model: models.MTOServiceItem{
					Reason:          models.StringPointer("internatioanl destination shuttle"),
					EstimatedWeight: models.PoundPointer(1000),
					ActualWeight:    models.PoundPointer(1000),
					Status:          models.MTOServiceItemStatusSubmitted,
				},
			},
			{
				Model:    move,
				LinkOnly: true,
			},
			{
				Model:    shipment,
				LinkOnly: true,
			},
		}, nil)
	} else if isOrigin {
		factory.BuildMTOServiceItem(appCtx.DB(), []factory.Customization{
			{
				Model: models.ReService{
					Code: models.ReServiceCodeIOSHUT,
				},
			},
			{
				Model: models.MTOServiceItem{
					Reason:          models.StringPointer("internatioanl destination shuttle"),
					EstimatedWeight: models.PoundPointer(1000),
					ActualWeight:    models.PoundPointer(1000),
					Status:          models.MTOServiceItemStatusSubmitted,
				},
			},
			{
				Model:    move,
				LinkOnly: true,
			},
			{
				Model:    shipment,
				LinkOnly: true,
			},
		}, nil)
	} else {
		factory.BuildMTOServiceItem(appCtx.DB(), []factory.Customization{
			{
				Model: models.ReService{
					Code: models.ReServiceCodeIDSHUT,
				},
			},
			{
				Model: models.MTOServiceItem{
					Reason:          models.StringPointer("internatioanl destination shuttle"),
					EstimatedWeight: models.PoundPointer(1000),
					ActualWeight:    models.PoundPointer(1000),
					Status:          models.MTOServiceItemStatusSubmitted,
				},
			},
			{
				Model:    move,
				LinkOnly: true,
			},
			{
				Model:    shipment,
				LinkOnly: true,
			},
		}, nil)
	}

	return move
}

// these create an iHHG move with selected affiliation, destination of either Anchorage, AK (Zone I) or Fairbanks, AK (Zone II)
// containing an international origin shuttle request in SUBMITTED status
func MakeIntlHHGMoveOriginShuttleRequestedAKZone1Army(appCtx appcontext.AppContext) models.Move {
	return makeIntlHHGMoveShuttleRequested(appCtx, true, false, models.AffiliationARMY, "Alaska Zone I Ave.", "Anchorage", "AK", "99505")
}

func MakeIntlHHGMoveOriginShuttleRequestedAKZone2Army(appCtx appcontext.AppContext) models.Move {
	return makeIntlHHGMoveShuttleRequested(appCtx, true, false, models.AffiliationARMY, "Alaska Zone II St.", "North Pole", "AK", "99705")
}

func MakeIntlHHGMoveOriginShuttleRequestedAKZone1AirForce(appCtx appcontext.AppContext) models.Move {
	return makeIntlHHGMoveShuttleRequested(appCtx, true, false, models.AffiliationAIRFORCE, "Alaska Zone I Ave.", "Anchorage", "AK", "99505")
}

func MakeIntlHHGMoveOriginShuttleRequestedAKZone2AirForce(appCtx appcontext.AppContext) models.Move {
	return makeIntlHHGMoveShuttleRequested(appCtx, true, false, models.AffiliationAIRFORCE, "Alaska Zone II St.", "North Pole", "AK", "99705")
}

func MakeIntlHHGMoveOriginShuttleRequestedAKZone1SpaceForce(appCtx appcontext.AppContext) models.Move {
	return makeIntlHHGMoveShuttleRequested(appCtx, true, false, models.AffiliationSPACEFORCE, "Alaska Zone I Ave.", "Anchorage", "AK", "99505")
}

func MakeIntlHHGMoveOriginShuttleRequestedAKZone2SpaceForce(appCtx appcontext.AppContext) models.Move {
	return makeIntlHHGMoveShuttleRequested(appCtx, true, false, models.AffiliationSPACEFORCE, "Alaska Zone II St.", "North Pole", "AK", "99705")
}

func MakeIntlHHGMoveOriginShuttleRequestedAKZone1USMC(appCtx appcontext.AppContext) models.Move {
	return makeIntlHHGMoveShuttleRequested(appCtx, true, false, models.AffiliationMARINES, "Alaska Zone I Ave.", "Anchorage", "AK", "99505")
}

func MakeIntlHHGMoveOriginShuttleRequestedAKZone2USMC(appCtx appcontext.AppContext) models.Move {
	return makeIntlHHGMoveShuttleRequested(appCtx, true, false, models.AffiliationMARINES, "Alaska Zone II St.", "North Pole", "AK", "99705")
}

// these create an iHHG move with selected affiliation, destination of either Anchorage, AK (Zone I) or Fairbanks, AK (Zone II)
// containing an international destination shuttle request in SUBMITTED status
func MakeIntlHHGMoveDestShuttleRequestedAKZone1Army(appCtx appcontext.AppContext) models.Move {
<<<<<<< HEAD
	return makeIntlHHGMoveShuttleRequested(appCtx, true, false, models.AffiliationARMY, "Alaska Zone I Ave.", "Anchorage", "AK", "99505")
}

func MakeIntlHHGMoveDestShuttleRequestedAKZone2Army(appCtx appcontext.AppContext) models.Move {
	return makeIntlHHGMoveShuttleRequested(appCtx, true, false, models.AffiliationARMY, "Alaska Zone II St.", "North Pole", "AK", "99705")
}

func MakeIntlHHGMoveDestShuttleRequestedAKZone1AirForce(appCtx appcontext.AppContext) models.Move {
	return makeIntlHHGMoveShuttleRequested(appCtx, true, false, models.AffiliationAIRFORCE, "Alaska Zone I Ave.", "Anchorage", "AK", "99505")
}

func MakeIntlHHGMoveDestShuttleRequestedAKZone2AirForce(appCtx appcontext.AppContext) models.Move {
	return makeIntlHHGMoveShuttleRequested(appCtx, true, false, models.AffiliationAIRFORCE, "Alaska Zone II St.", "North Pole", "AK", "99705")
}

func MakeIntlHHGMoveDestShuttleRequestedAKZone1SpaceForce(appCtx appcontext.AppContext) models.Move {
	return makeIntlHHGMoveShuttleRequested(appCtx, true, false, models.AffiliationSPACEFORCE, "Alaska Zone I Ave.", "Anchorage", "AK", "99505")
}

func MakeIntlHHGMoveDestShuttleRequestedAKZone2SpaceForce(appCtx appcontext.AppContext) models.Move {
	return makeIntlHHGMoveShuttleRequested(appCtx, true, false, models.AffiliationSPACEFORCE, "Alaska Zone II St.", "North Pole", "AK", "99705")
}

func MakeIntlHHGMoveDestShuttleRequestedAKZone1USMC(appCtx appcontext.AppContext) models.Move {
	return makeIntlHHGMoveShuttleRequested(appCtx, true, false, models.AffiliationMARINES, "Alaska Zone I Ave.", "Anchorage", "AK", "99505")
}

func MakeIntlHHGMoveDestShuttleRequestedAKZone2USMC(appCtx appcontext.AppContext) models.Move {
	return makeIntlHHGMoveShuttleRequested(appCtx, true, false, models.AffiliationMARINES, "Alaska Zone II St.", "North Pole", "AK", "99705")
=======
	return makeIntlHHGMoveShuttleRequested(appCtx, false, false, models.AffiliationARMY, "Alaska Zone I Ave.", "Anchorage", "AK", "99505")
}

func MakeIntlHHGMoveDestShuttleRequestedAKZone2Army(appCtx appcontext.AppContext) models.Move {
	return makeIntlHHGMoveShuttleRequested(appCtx, false, false, models.AffiliationARMY, "Alaska Zone II St.", "North Pole", "AK", "99705")
}

func MakeIntlHHGMoveDestShuttleRequestedAKZone1AirForce(appCtx appcontext.AppContext) models.Move {
	return makeIntlHHGMoveShuttleRequested(appCtx, false, false, models.AffiliationAIRFORCE, "Alaska Zone I Ave.", "Anchorage", "AK", "99505")
}

func MakeIntlHHGMoveDestShuttleRequestedAKZone2AirForce(appCtx appcontext.AppContext) models.Move {
	return makeIntlHHGMoveShuttleRequested(appCtx, false, false, models.AffiliationAIRFORCE, "Alaska Zone II St.", "North Pole", "AK", "99705")
}

func MakeIntlHHGMoveDestShuttleRequestedAKZone1SpaceForce(appCtx appcontext.AppContext) models.Move {
	return makeIntlHHGMoveShuttleRequested(appCtx, false, false, models.AffiliationSPACEFORCE, "Alaska Zone I Ave.", "Anchorage", "AK", "99505")
}

func MakeIntlHHGMoveDestShuttleRequestedAKZone2SpaceForce(appCtx appcontext.AppContext) models.Move {
	return makeIntlHHGMoveShuttleRequested(appCtx, false, false, models.AffiliationSPACEFORCE, "Alaska Zone II St.", "North Pole", "AK", "99705")
}

func MakeIntlHHGMoveDestShuttleRequestedAKZone1USMC(appCtx appcontext.AppContext) models.Move {
	return makeIntlHHGMoveShuttleRequested(appCtx, false, false, models.AffiliationMARINES, "Alaska Zone I Ave.", "Anchorage", "AK", "99505")
}

func MakeIntlHHGMoveDestShuttleRequestedAKZone2USMC(appCtx appcontext.AppContext) models.Move {
	return makeIntlHHGMoveShuttleRequested(appCtx, false, false, models.AffiliationMARINES, "Alaska Zone II St.", "North Pole", "AK", "99705")
>>>>>>> 13bb32d7
}

// these create an iHHG move with selected affiliation, destination of either Anchorage, AK (Zone I) or Fairbanks, AK (Zone II)
// containing BOTH international origin & destination shuttle requests in SUBMITTED status
func MakeIntlHHGMoveBothShuttleRequestedAKZone1Army(appCtx appcontext.AppContext) models.Move {
<<<<<<< HEAD
	return makeIntlHHGMoveShuttleRequested(appCtx, true, false, models.AffiliationARMY, "Alaska Zone I Ave.", "Anchorage", "AK", "99505")
}

func MakeIntlHHGMoveBothShuttleRequestedAKZone2Army(appCtx appcontext.AppContext) models.Move {
	return makeIntlHHGMoveShuttleRequested(appCtx, true, false, models.AffiliationARMY, "Alaska Zone II St.", "North Pole", "AK", "99705")
}

func MakeIntlHHGMoveBothShuttleRequestedAKZone1AirForce(appCtx appcontext.AppContext) models.Move {
	return makeIntlHHGMoveShuttleRequested(appCtx, true, false, models.AffiliationAIRFORCE, "Alaska Zone I Ave.", "Anchorage", "AK", "99505")
}

func MakeIntlHHGMoveBothShuttleRequestedAKZone2AirForce(appCtx appcontext.AppContext) models.Move {
	return makeIntlHHGMoveShuttleRequested(appCtx, true, false, models.AffiliationAIRFORCE, "Alaska Zone II St.", "North Pole", "AK", "99705")
}

func MakeIntlHHGMoveBothShuttleRequestedAKZone1SpaceForce(appCtx appcontext.AppContext) models.Move {
	return makeIntlHHGMoveShuttleRequested(appCtx, true, false, models.AffiliationSPACEFORCE, "Alaska Zone I Ave.", "Anchorage", "AK", "99505")
}

func MakeIntlHHGMoveBothShuttleRequestedAKZone2SpaceForce(appCtx appcontext.AppContext) models.Move {
	return makeIntlHHGMoveShuttleRequested(appCtx, true, false, models.AffiliationSPACEFORCE, "Alaska Zone II St.", "North Pole", "AK", "99705")
}

func MakeIntlHHGMoveBothShuttleRequestedAKZone1USMC(appCtx appcontext.AppContext) models.Move {
	return makeIntlHHGMoveShuttleRequested(appCtx, true, false, models.AffiliationMARINES, "Alaska Zone I Ave.", "Anchorage", "AK", "99505")
}

func MakeIntlHHGMoveBothShuttleRequestedAKZone2USMC(appCtx appcontext.AppContext) models.Move {
	return makeIntlHHGMoveShuttleRequested(appCtx, true, false, models.AffiliationMARINES, "Alaska Zone II St.", "North Pole", "AK", "99705")
=======
	return makeIntlHHGMoveShuttleRequested(appCtx, false, true, models.AffiliationARMY, "Alaska Zone I Ave.", "Anchorage", "AK", "99505")
}

func MakeIntlHHGMoveBothShuttleRequestedAKZone2Army(appCtx appcontext.AppContext) models.Move {
	return makeIntlHHGMoveShuttleRequested(appCtx, false, true, models.AffiliationARMY, "Alaska Zone II St.", "North Pole", "AK", "99705")
}

func MakeIntlHHGMoveBothShuttleRequestedAKZone1AirForce(appCtx appcontext.AppContext) models.Move {
	return makeIntlHHGMoveShuttleRequested(appCtx, false, true, models.AffiliationAIRFORCE, "Alaska Zone I Ave.", "Anchorage", "AK", "99505")
}

func MakeIntlHHGMoveBothShuttleRequestedAKZone2AirForce(appCtx appcontext.AppContext) models.Move {
	return makeIntlHHGMoveShuttleRequested(appCtx, false, true, models.AffiliationAIRFORCE, "Alaska Zone II St.", "North Pole", "AK", "99705")
}

func MakeIntlHHGMoveBothShuttleRequestedAKZone1SpaceForce(appCtx appcontext.AppContext) models.Move {
	return makeIntlHHGMoveShuttleRequested(appCtx, false, true, models.AffiliationSPACEFORCE, "Alaska Zone I Ave.", "Anchorage", "AK", "99505")
}

func MakeIntlHHGMoveBothShuttleRequestedAKZone2SpaceForce(appCtx appcontext.AppContext) models.Move {
	return makeIntlHHGMoveShuttleRequested(appCtx, false, true, models.AffiliationSPACEFORCE, "Alaska Zone II St.", "North Pole", "AK", "99705")
}

func MakeIntlHHGMoveBothShuttleRequestedAKZone1USMC(appCtx appcontext.AppContext) models.Move {
	return makeIntlHHGMoveShuttleRequested(appCtx, false, true, models.AffiliationMARINES, "Alaska Zone I Ave.", "Anchorage", "AK", "99505")
}

func MakeIntlHHGMoveBothShuttleRequestedAKZone2USMC(appCtx appcontext.AppContext) models.Move {
	return makeIntlHHGMoveShuttleRequested(appCtx, false, true, models.AffiliationMARINES, "Alaska Zone II St.", "North Pole", "AK", "99705")
>>>>>>> 13bb32d7
}

// makeIntlHHGMoveDestAddressRequested creates an international HHG move
// with the given affiliation and destination address
// contains a pending destination address request
func makeIntlHHGMoveDestAddressRequested(
	appCtx appcontext.AppContext,
	affiliation models.ServiceMemberAffiliation,
	streetAddress, city, state, postalCode string,
) models.Move {
	userUploader := newUserUploader(appCtx)
	userInfo := newUserInfo("customer")

	user := factory.BuildUser(appCtx.DB(), []factory.Customization{
		{
			Model: models.User{
				OktaEmail: userInfo.email,
				Active:    true,
			},
		},
	}, nil)

	customer := factory.BuildExtendedServiceMember(appCtx.DB(), []factory.Customization{
		{
			Model: models.ServiceMember{
				PersonalEmail: &userInfo.email,
				FirstName:     &userInfo.firstName,
				LastName:      &userInfo.lastName,
				CacValidated:  true,
				Affiliation:   &affiliation,
			},
		},
		{
			Model:    user,
			LinkOnly: true,
		},
	}, nil)

	dependentsAuthorized := true
	sitDaysAllowance := 90
	entitlements := factory.BuildEntitlement(appCtx.DB(), []factory.Customization{
		{
			Model: models.Entitlement{
				DependentsAuthorized: &dependentsAuthorized,
				StorageInTransit:     &sitDaysAllowance,
			},
		},
	}, nil)

<<<<<<< HEAD
	orders := factory.BuildOrder(appCtx.DB(), []factory.Customization{
		{
=======
	var departmentIndicator *string = nil
	if affiliation == models.AffiliationAIRFORCE || affiliation == models.AffiliationSPACEFORCE {
		departmentIndicator = models.StringPointer(models.DepartmentIndicatorAIRANDSPACEFORCE.String())
	} else if affiliation == models.AffiliationNAVY || affiliation == models.AffiliationMARINES {
		departmentIndicator = models.StringPointer(models.DepartmentIndicatorNAVYANDMARINES.String())
	} else if affiliation == models.AffiliationARMY {
		departmentIndicator = models.StringPointer(models.DepartmentIndicatorARMY.String())
	} else if affiliation == models.AffiliationCOASTGUARD {
		departmentIndicator = models.StringPointer(models.DepartmentIndicatorCOASTGUARD.String())
	}

	orders := factory.BuildOrder(appCtx.DB(), []factory.Customization{
		{
			Model: models.Order{
				DepartmentIndicator: departmentIndicator,
			},
		},
		{
>>>>>>> 13bb32d7
			Model:    customer,
			LinkOnly: true,
		},
		{
			Model:    entitlements,
			LinkOnly: true,
		},
		{
			Model: models.UserUpload{},
			ExtendedParams: &factory.UserUploadExtendedParams{
				UserUploader: userUploader,
				AppContext:   appCtx,
			},
		},
	}, nil)

	now := time.Now()
<<<<<<< HEAD
	move := factory.BuildMove(appCtx.DB(), []factory.Customization{
		{
			Model:    orders,
			LinkOnly: true,
		},
		{
			Model: models.Move{
				Status:             models.MoveStatusAPPROVALSREQUESTED,
				AvailableToPrimeAt: &now,
			},
		},
	}, nil)
=======
>>>>>>> 13bb32d7

	estimatedWeight := unit.Pound(2000)
	actualWeight := unit.Pound(2000)
	requestedPickupDate := now.AddDate(0, 3, 0)
	requestedDeliveryDate := requestedPickupDate.AddDate(0, 1, 0)

	// build the destination address using the passed-in parameters.
	address := factory.BuildAddress(appCtx.DB(), []factory.Customization{
		{
			Model: models.Address{
				StreetAddress1: streetAddress,
				City:           city,
				State:          state,
				PostalCode:     postalCode,
				IsOconus:       models.BoolPointer(true),
			},
		},
	}, nil)

<<<<<<< HEAD
	shipment := factory.BuildMTOShipment(appCtx.DB(), []factory.Customization{
=======
	newDeliveryAddress := factory.BuildAddress(appCtx.DB(), []factory.Customization{
		{
			Model: models.Address{
				StreetAddress1: "Another Cold St.",
				City:           "Juneau",
				State:          "AK",
				PostalCode:     "99811",
			},
		},
	}, nil)

	// build the shipment destination address update
	shipmentAddressUpdate := factory.BuildShipmentAddressUpdate(appCtx.DB(), []factory.Customization{
>>>>>>> 13bb32d7
		{
			Model: models.MTOShipment{
				PrimeEstimatedWeight:  &estimatedWeight,
				PrimeActualWeight:     &actualWeight,
				ShipmentType:          models.MTOShipmentTypeHHG,
				Status:                models.MTOShipmentStatusApproved,
				RequestedPickupDate:   &requestedPickupDate,
				RequestedDeliveryDate: &requestedDeliveryDate,
				SITDaysAllowance:      &sitDaysAllowance,
				DestinationAddressID:  &address.ID,
				MarketCode:            models.MarketCodeInternational,
			},
		},
		{
<<<<<<< HEAD
			Model:    move,
			LinkOnly: true,
		},
	}, nil)

	agentUserInfo := newUserInfo("agent")
	factory.BuildMTOAgent(appCtx.DB(), []factory.Customization{
		{
			Model:    shipment,
			LinkOnly: true,
		},
		{
			Model: models.MTOAgent{
				FirstName:    &agentUserInfo.firstName,
				LastName:     &agentUserInfo.lastName,
				Email:        &agentUserInfo.email,
				MTOAgentType: models.MTOAgentReleasing,
			},
		},
	}, nil)

	newDeliveryAddress := factory.BuildAddress(appCtx.DB(), []factory.Customization{
		{
			Model: models.Address{
				StreetAddress1: "Another Cold St.",
				City:           "Juneau",
				State:          "AK",
				PostalCode:     "99811",
			},
		},
	}, nil)

	// build the shipment destination address update
	factory.BuildShipmentAddressUpdate(appCtx.DB(), []factory.Customization{
		{
			Model:    shipment,
			LinkOnly: true,
		},
		{
			Model:    move,
			LinkOnly: true,
		},
		{
			Model: models.ShipmentAddressUpdate{
				Status:            models.ShipmentAddressUpdateStatusRequested,
				OriginalAddressID: *shipment.DestinationAddressID,
				NewAddressID:      newDeliveryAddress.ID,
				ContractorRemarks: *models.StringPointer("let's move this to another really cold place"),
=======
			Model: models.Move{
				Status:             models.MoveStatusAPPROVALSREQUESTED,
				AvailableToPrimeAt: &now,
				Show:               models.BoolPointer(true),
			},
		},
		{
			Model: models.ShipmentAddressUpdate{
				Status:            models.ShipmentAddressUpdateStatusRequested,
				OriginalAddressID: address.ID,
				NewAddressID:      newDeliveryAddress.ID,
				ContractorRemarks: *models.StringPointer("let's move this to another really cold place"),
			},
		},
		{
			Model:    orders,
			LinkOnly: true,
		},
	}, nil)

	factory.BuildMTOServiceItemBasic(appCtx.DB(), []factory.Customization{
		{
			Model: models.MTOServiceItem{
				Status:        models.MTOServiceItemStatusApproved,
				MTOShipmentID: &shipmentAddressUpdate.Shipment.ID,
			},
		},
		{
			Model:    shipmentAddressUpdate.Shipment.MoveTaskOrder,
			LinkOnly: true,
		},
		{
			Model: models.ReService{
				Code: models.ReServiceCodeMS,
			},
		},
	}, nil)

	agentUserInfo := newUserInfo("agent")
	factory.BuildMTOAgent(appCtx.DB(), []factory.Customization{
		{
			Model:    shipmentAddressUpdate.Shipment,
			LinkOnly: true,
		},
		{
			Model: models.MTOAgent{
				FirstName:    &agentUserInfo.firstName,
				LastName:     &agentUserInfo.lastName,
				Email:        &agentUserInfo.email,
				MTOAgentType: models.MTOAgentReleasing,
>>>>>>> 13bb32d7
			},
		},
	}, nil)

<<<<<<< HEAD
	return move
=======
	return shipmentAddressUpdate.Shipment.MoveTaskOrder
>>>>>>> 13bb32d7
}

// these create an iHHG move with selected affiliation, destination of either Anchorage, AK (Zone I) or Fairbanks, AK (Zone II)
// containing a destination address request that the TOO will be required to review
func MakeIntlHHGMoveDestAddressRequestedAKZone1Army(appCtx appcontext.AppContext) models.Move {
	return makeIntlHHGMoveDestAddressRequested(appCtx, models.AffiliationARMY, "Alaska Zone I Ave.", "Anchorage", "AK", "99505")
}

func MakeIntlHHGMoveDestAddressRequestedAKZone2Army(appCtx appcontext.AppContext) models.Move {
	return makeIntlHHGMoveDestAddressRequested(appCtx, models.AffiliationARMY, "Alaska Zone II St.", "North Pole", "AK", "99705")
}

func MakeIntlHHGMoveDestAddressRequestedAKZone1AirForce(appCtx appcontext.AppContext) models.Move {
	return makeIntlHHGMoveDestAddressRequested(appCtx, models.AffiliationAIRFORCE, "Alaska Zone I Ave.", "Anchorage", "AK", "99505")
}

func MakeIntlHHGMoveDestAddressRequestedAKZone2AirForce(appCtx appcontext.AppContext) models.Move {
	return makeIntlHHGMoveDestAddressRequested(appCtx, models.AffiliationAIRFORCE, "Alaska Zone II St.", "North Pole", "AK", "99705")
}

func MakeIntlHHGMoveDestAddressRequestedAKZone1SpaceForce(appCtx appcontext.AppContext) models.Move {
	return makeIntlHHGMoveDestAddressRequested(appCtx, models.AffiliationSPACEFORCE, "Alaska Zone I Ave.", "Anchorage", "AK", "99505")
}

func MakeIntlHHGMoveDestAddressRequestedAKZone2SpaceForce(appCtx appcontext.AppContext) models.Move {
	return makeIntlHHGMoveDestAddressRequested(appCtx, models.AffiliationSPACEFORCE, "Alaska Zone II St.", "North Pole", "AK", "99705")
}

func MakeIntlHHGMoveDestAddressRequestedAKZone1USMC(appCtx appcontext.AppContext) models.Move {
	return makeIntlHHGMoveDestAddressRequested(appCtx, models.AffiliationMARINES, "Alaska Zone I Ave.", "Anchorage", "AK", "99505")
}

func MakeIntlHHGMoveDestAddressRequestedAKZone2USMC(appCtx appcontext.AppContext) models.Move {
	return makeIntlHHGMoveDestAddressRequested(appCtx, models.AffiliationMARINES, "Alaska Zone II St.", "North Pole", "AK", "99705")
}

// makeIntlHHGMoveSITExtensionRequested creates an international HHG move
// with the given affiliation and destination address
// contains a SIT extension request requiring TOO action
func makeIntlHHGMoveSITExtensionRequested(
	appCtx appcontext.AppContext,
	isOrigin bool,
	affiliation models.ServiceMemberAffiliation,
	streetAddress, city, state, postalCode string,
) models.Move {
	userUploader := newUserUploader(appCtx)
	userInfo := newUserInfo("customer")

	user := factory.BuildUser(appCtx.DB(), []factory.Customization{
		{
			Model: models.User{
				OktaEmail: userInfo.email,
				Active:    true,
			},
		},
	}, nil)

	customer := factory.BuildExtendedServiceMember(appCtx.DB(), []factory.Customization{
		{
			Model: models.ServiceMember{
				PersonalEmail: &userInfo.email,
				FirstName:     &userInfo.firstName,
				LastName:      &userInfo.lastName,
				CacValidated:  true,
				Affiliation:   &affiliation,
			},
		},
		{
			Model:    user,
			LinkOnly: true,
		},
	}, nil)

	dependentsAuthorized := true
	sitDaysAllowance := 90
	entitlements := factory.BuildEntitlement(appCtx.DB(), []factory.Customization{
		{
			Model: models.Entitlement{
				DependentsAuthorized: &dependentsAuthorized,
				StorageInTransit:     &sitDaysAllowance,
			},
		},
	}, nil)

	orders := factory.BuildOrder(appCtx.DB(), []factory.Customization{
		{
			Model:    customer,
			LinkOnly: true,
		},
		{
			Model:    entitlements,
			LinkOnly: true,
		},
		{
			Model: models.UserUpload{},
			ExtendedParams: &factory.UserUploadExtendedParams{
				UserUploader: userUploader,
				AppContext:   appCtx,
			},
		},
	}, nil)

	now := time.Now()
	move := factory.BuildMove(appCtx.DB(), []factory.Customization{
		{
			Model:    orders,
			LinkOnly: true,
		},
		{
			Model: models.Move{
				Status:             models.MoveStatusAPPROVALSREQUESTED,
				AvailableToPrimeAt: &now,
			},
		},
	}, nil)

	estimatedWeight := unit.Pound(2000)
	actualWeight := unit.Pound(2000)
	requestedPickupDate := now.AddDate(0, 3, 0)
	requestedDeliveryDate := requestedPickupDate.AddDate(0, 1, 0)

	// build the destination address using the passed-in parameters.
	address := factory.BuildAddress(appCtx.DB(), []factory.Customization{
		{
			Model: models.Address{
				StreetAddress1: streetAddress,
				City:           city,
				State:          state,
				PostalCode:     postalCode,
				IsOconus:       models.BoolPointer(true),
			},
		},
	}, nil)

	shipment := factory.BuildMTOShipment(appCtx.DB(), []factory.Customization{
		{
			Model: models.MTOShipment{
				PrimeEstimatedWeight:  &estimatedWeight,
				PrimeActualWeight:     &actualWeight,
				ShipmentType:          models.MTOShipmentTypeHHG,
				Status:                models.MTOShipmentStatusApproved,
				RequestedPickupDate:   &requestedPickupDate,
				RequestedDeliveryDate: &requestedDeliveryDate,
				SITDaysAllowance:      &sitDaysAllowance,
				DestinationAddressID:  &address.ID,
				MarketCode:            models.MarketCodeInternational,
			},
		},
		{
			Model:    move,
			LinkOnly: true,
		},
	}, nil)

	agentUserInfo := newUserInfo("agent")
	factory.BuildMTOAgent(appCtx.DB(), []factory.Customization{
		{
			Model:    shipment,
			LinkOnly: true,
		},
		{
			Model: models.MTOAgent{
				FirstName:    &agentUserInfo.firstName,
				LastName:     &agentUserInfo.lastName,
				Email:        &agentUserInfo.email,
				MTOAgentType: models.MTOAgentReleasing,
			},
		},
	}, nil)

	// build the origin/destination SIT service items
	oneMonthLater := now.AddDate(0, 1, 0)
	if isOrigin {
		factory.BuildOriginSITServiceItems(appCtx.DB(), move, shipment, &oneMonthLater, nil)
	} else {
		factory.BuildDestSITServiceItems(appCtx.DB(), move, shipment, &oneMonthLater, nil)
	}

	// build the SIT extension update in PENDING status
	factory.BuildSITDurationUpdate(appCtx.DB(), []factory.Customization{
		{
			Model:    shipment,
			LinkOnly: true,
		},
		{
			Model: models.SITDurationUpdate{
				Status:            models.SITExtensionStatusPending,
				ContractorRemarks: models.StringPointer("gimme some more plz"),
			},
		},
	}, nil)

	return move
}

// these create an iHHG move with selected affiliation, destination of either Anchorage, AK (Zone I) or Fairbanks, AK (Zone II)
// containing a SIT extension request for a shipment containing origin SIT only
func MakeIntlHHGMoveOriginSITExtensionRequestedAKZone1Army(appCtx appcontext.AppContext) models.Move {
	return makeIntlHHGMoveSITExtensionRequested(appCtx, true, models.AffiliationARMY, "Alaska Zone I Ave.", "Anchorage", "AK", "99505")
}

func MakeIntlHHGMoveOriginSITExtensionRequestedAKZone2Army(appCtx appcontext.AppContext) models.Move {
	return makeIntlHHGMoveSITExtensionRequested(appCtx, true, models.AffiliationARMY, "Alaska Zone II St.", "North Pole", "AK", "99705")
}

func MakeIntlHHGMoveOriginSITExtensionRequestedAKZone1AirForce(appCtx appcontext.AppContext) models.Move {
	return makeIntlHHGMoveSITExtensionRequested(appCtx, true, models.AffiliationAIRFORCE, "Alaska Zone I Ave.", "Anchorage", "AK", "99505")
}

func MakeIntlHHGMoveOriginSITExtensionRequestedAKZone2AirForce(appCtx appcontext.AppContext) models.Move {
	return makeIntlHHGMoveSITExtensionRequested(appCtx, true, models.AffiliationAIRFORCE, "Alaska Zone II St.", "North Pole", "AK", "99705")
}

func MakeIntlHHGMoveOriginSITExtensionRequestedAKZone1SpaceForce(appCtx appcontext.AppContext) models.Move {
	return makeIntlHHGMoveSITExtensionRequested(appCtx, true, models.AffiliationSPACEFORCE, "Alaska Zone I Ave.", "Anchorage", "AK", "99505")
}

func MakeIntlHHGMoveOriginSITExtensionRequestedAKZone2SpaceForce(appCtx appcontext.AppContext) models.Move {
	return makeIntlHHGMoveSITExtensionRequested(appCtx, true, models.AffiliationSPACEFORCE, "Alaska Zone II St.", "North Pole", "AK", "99705")
}

func MakeIntlHHGMoveOriginSITExtensionRequestedAKZone1USMC(appCtx appcontext.AppContext) models.Move {
	return makeIntlHHGMoveSITExtensionRequested(appCtx, true, models.AffiliationMARINES, "Alaska Zone I Ave.", "Anchorage", "AK", "99505")
}

func MakeIntlHHGMoveOriginSITExtensionRequestedAKZone2USMC(appCtx appcontext.AppContext) models.Move {
	return makeIntlHHGMoveSITExtensionRequested(appCtx, true, models.AffiliationMARINES, "Alaska Zone II St.", "North Pole", "AK", "99705")
}

// these create an iHHG move with selected affiliation, destination of either Anchorage, AK (Zone I) or Fairbanks, AK (Zone II)
// containing a SIT extension request for a shipment containing destination SIT only
func MakeIntlHHGMoveDestSITExtensionRequestedAKZone1Army(appCtx appcontext.AppContext) models.Move {
	return makeIntlHHGMoveSITExtensionRequested(appCtx, false, models.AffiliationARMY, "Alaska Zone I Ave.", "Anchorage", "AK", "99505")
}

func MakeIntlHHGMoveDestSITExtensionRequestedAKZone2Army(appCtx appcontext.AppContext) models.Move {
	return makeIntlHHGMoveSITExtensionRequested(appCtx, false, models.AffiliationARMY, "Alaska Zone II St.", "North Pole", "AK", "99705")
}

func MakeIntlHHGMoveDestSITExtensionRequestedAKZone1AirForce(appCtx appcontext.AppContext) models.Move {
	return makeIntlHHGMoveSITExtensionRequested(appCtx, false, models.AffiliationAIRFORCE, "Alaska Zone I Ave.", "Anchorage", "AK", "99505")
}

func MakeIntlHHGMoveDestSITExtensionRequestedAKZone2AirForce(appCtx appcontext.AppContext) models.Move {
	return makeIntlHHGMoveSITExtensionRequested(appCtx, false, models.AffiliationAIRFORCE, "Alaska Zone II St.", "North Pole", "AK", "99705")
}

func MakeIntlHHGMoveDestSITExtensionRequestedAKZone1SpaceForce(appCtx appcontext.AppContext) models.Move {
	return makeIntlHHGMoveSITExtensionRequested(appCtx, false, models.AffiliationSPACEFORCE, "Alaska Zone I Ave.", "Anchorage", "AK", "99505")
}

func MakeIntlHHGMoveDestSITExtensionRequestedAKZone2SpaceForce(appCtx appcontext.AppContext) models.Move {
	return makeIntlHHGMoveSITExtensionRequested(appCtx, false, models.AffiliationSPACEFORCE, "Alaska Zone II St.", "North Pole", "AK", "99705")
}

func MakeIntlHHGMoveDestSITExtensionRequestedAKZone1USMC(appCtx appcontext.AppContext) models.Move {
	return makeIntlHHGMoveSITExtensionRequested(appCtx, false, models.AffiliationMARINES, "Alaska Zone I Ave.", "Anchorage", "AK", "99505")
}

func MakeIntlHHGMoveDestSITExtensionRequestedAKZone2USMC(appCtx appcontext.AppContext) models.Move {
	return makeIntlHHGMoveSITExtensionRequested(appCtx, false, models.AffiliationMARINES, "Alaska Zone II St.", "North Pole", "AK", "99705")
}

// makeIntlHHGMoveCONUSToAKWithExcessWeight creates an international HHG move
// with the given affiliation and destination address
// contains one approved shipment and an pending at-risk excess weight
func makeIntlHHGMoveCONUSToAKWithExcessWeight(
	appCtx appcontext.AppContext,
	affiliation models.ServiceMemberAffiliation,
	streetAddress, city, state, postalCode string,
) models.Move {
	userUploader := newUserUploader(appCtx)
	userInfo := newUserInfo("customer")

	user := factory.BuildUser(appCtx.DB(), []factory.Customization{
		{
			Model: models.User{
				OktaEmail: userInfo.email,
				Active:    true,
			},
		},
	}, nil)

	customer := factory.BuildExtendedServiceMember(appCtx.DB(), []factory.Customization{
		{
			Model: models.ServiceMember{
				PersonalEmail: &userInfo.email,
				FirstName:     &userInfo.firstName,
				LastName:      &userInfo.lastName,
				CacValidated:  true,
				Affiliation:   &affiliation,
			},
		},
		{
			Model:    user,
			LinkOnly: true,
		},
	}, nil)

	dependentsAuthorized := true
	sitDaysAllowance := 90
	entitlements := factory.BuildEntitlement(appCtx.DB(), []factory.Customization{
		{
			Model: models.Entitlement{
				DependentsAuthorized: &dependentsAuthorized,
				StorageInTransit:     &sitDaysAllowance,
			},
		},
	}, nil)

	orders := factory.BuildOrder(appCtx.DB(), []factory.Customization{
		{
			Model:    customer,
			LinkOnly: true,
		},
		{
			Model:    entitlements,
			LinkOnly: true,
		},
		{
			Model: models.UserUpload{},
			ExtendedParams: &factory.UserUploadExtendedParams{
				UserUploader: userUploader,
				AppContext:   appCtx,
			},
		},
	}, nil)

	now := time.Now()
<<<<<<< HEAD
	move := factory.BuildApprovalsRequestedMove(appCtx.DB(), []factory.Customization{
=======
	move := factory.BuildAvailableToPrimeMove(appCtx.DB(), []factory.Customization{
>>>>>>> 13bb32d7
		{
			Model:    orders,
			LinkOnly: true,
		},
		{
			Model: models.Move{
<<<<<<< HEAD
				ExcessWeightQualifiedAt: &now,
				AvailableToPrimeAt:      &now,
=======
				Status:                  models.MoveStatusAPPROVALSREQUESTED,
				ExcessWeightQualifiedAt: &now,
>>>>>>> 13bb32d7
			},
		},
	}, nil)

	requestedPickupDate := now.AddDate(0, 3, 0)
	requestedDeliveryDate := requestedPickupDate.AddDate(0, 1, 0)

	// build the destination address using the passed-in parameters.
	address := factory.BuildAddress(appCtx.DB(), []factory.Customization{
		{
			Model: models.Address{
				StreetAddress1: streetAddress,
				City:           city,
				State:          state,
				PostalCode:     postalCode,
				IsOconus:       models.BoolPointer(true),
			},
		},
	}, nil)

	shipment := factory.BuildMTOShipment(appCtx.DB(), []factory.Customization{
		{
			Model: models.MTOShipment{
				PrimeEstimatedWeight:  models.PoundPointer(8000),
				ShipmentType:          models.MTOShipmentTypeHHG,
				Status:                models.MTOShipmentStatusApproved,
				RequestedPickupDate:   &requestedPickupDate,
				RequestedDeliveryDate: &requestedDeliveryDate,
				SITDaysAllowance:      &sitDaysAllowance,
				DestinationAddressID:  &address.ID,
				MarketCode:            models.MarketCodeInternational,
			},
		},
		{
			Model:    move,
			LinkOnly: true,
		},
	}, nil)

	agentUserInfo := newUserInfo("agent")
	factory.BuildMTOAgent(appCtx.DB(), []factory.Customization{
		{
			Model:    shipment,
			LinkOnly: true,
		},
		{
			Model: models.MTOAgent{
				FirstName:    &agentUserInfo.firstName,
				LastName:     &agentUserInfo.lastName,
				Email:        &agentUserInfo.email,
				MTOAgentType: models.MTOAgentReleasing,
			},
		},
	}, nil)

<<<<<<< HEAD
=======
	factory.BuildMTOServiceItemBasic(appCtx.DB(), []factory.Customization{
		{
			Model: models.MTOServiceItem{
				Status:        models.MTOServiceItemStatusApproved,
				MTOShipmentID: &shipment.ID,
			},
		},
		{
			Model:    move,
			LinkOnly: true,
		},
		{
			Model: models.ReService{
				Code: models.ReServiceCodeMS,
			},
		},
	}, nil)

>>>>>>> 13bb32d7
	return move
}

// these create an iHHG move with selected affiliation, destination of either Anchorage, AK (Zone I) or Fairbanks, AK (Zone II)
// containing an excess weight alert that requires action from TOO
func MakeIntlHHGMoveExcessWeightAKZone1Army(appCtx appcontext.AppContext) models.Move {
	return makeIntlHHGMoveCONUSToAKWithExcessWeight(appCtx, models.AffiliationARMY, "Alaska Zone I Ave.", "Anchorage", "AK", "99505")
}

func MakeIntlHHGMoveExcessWeightAKZone2Army(appCtx appcontext.AppContext) models.Move {
	return makeIntlHHGMoveCONUSToAKWithExcessWeight(appCtx, models.AffiliationARMY, "Alaska Zone II St.", "North Pole", "AK", "99705")
}

// makeIntlUBMoveCONUSToAKWithExcessWeight creates an international UB move
// with the given affiliation and destination address
// contains one approved shipment and an pending at-risk excess weight
func makeIntlUBMoveCONUSToAKWithExcessWeight(
	appCtx appcontext.AppContext,
	affiliation models.ServiceMemberAffiliation,
	streetAddress, city, state, postalCode string,
) models.Move {
	userUploader := newUserUploader(appCtx)
	userInfo := newUserInfo("customer")

	user := factory.BuildUser(appCtx.DB(), []factory.Customization{
		{
			Model: models.User{
				OktaEmail: userInfo.email,
				Active:    true,
			},
		},
	}, nil)

	customer := factory.BuildExtendedServiceMember(appCtx.DB(), []factory.Customization{
		{
			Model: models.ServiceMember{
				PersonalEmail: &userInfo.email,
				FirstName:     &userInfo.firstName,
				LastName:      &userInfo.lastName,
				CacValidated:  true,
				Affiliation:   &affiliation,
			},
		},
		{
			Model:    user,
			LinkOnly: true,
		},
	}, nil)

	dependentsAuthorized := true
	sitDaysAllowance := 90
	entitlements := factory.BuildEntitlement(appCtx.DB(), []factory.Customization{
		{
			Model: models.Entitlement{
				DependentsAuthorized: &dependentsAuthorized,
				StorageInTransit:     &sitDaysAllowance,
			},
		},
	}, nil)

	orders := factory.BuildOrder(appCtx.DB(), []factory.Customization{
		{
			Model:    customer,
			LinkOnly: true,
		},
		{
			Model:    entitlements,
			LinkOnly: true,
		},
		{
			Model: models.UserUpload{},
			ExtendedParams: &factory.UserUploadExtendedParams{
				UserUploader: userUploader,
				AppContext:   appCtx,
			},
		},
	}, nil)

	now := time.Now()
	move := factory.BuildApprovalsRequestedMove(appCtx.DB(), []factory.Customization{
		{
			Model:    orders,
			LinkOnly: true,
		},
		{
			Model: models.Move{
				ExcessUnaccompaniedBaggageWeightQualifiedAt: &now,
				AvailableToPrimeAt:                          &now,
			},
		},
	}, nil)

	requestedPickupDate := now.AddDate(0, 3, 0)
	requestedDeliveryDate := requestedPickupDate.AddDate(0, 1, 0)

	// build the destination address using the passed-in parameters.
	address := factory.BuildAddress(appCtx.DB(), []factory.Customization{
		{
			Model: models.Address{
				StreetAddress1: streetAddress,
				City:           city,
				State:          state,
				PostalCode:     postalCode,
				IsOconus:       models.BoolPointer(true),
			},
		},
	}, nil)

	shipment := factory.BuildMTOShipment(appCtx.DB(), []factory.Customization{
		{
			Model: models.MTOShipment{
				PrimeEstimatedWeight:  models.PoundPointer(2000),
				ShipmentType:          models.MTOShipmentTypeUnaccompaniedBaggage,
				Status:                models.MTOShipmentStatusApproved,
				RequestedPickupDate:   &requestedPickupDate,
				RequestedDeliveryDate: &requestedDeliveryDate,
				SITDaysAllowance:      &sitDaysAllowance,
				DestinationAddressID:  &address.ID,
				MarketCode:            models.MarketCodeInternational,
			},
		},
		{
			Model:    move,
			LinkOnly: true,
		},
	}, nil)

	agentUserInfo := newUserInfo("agent")
	factory.BuildMTOAgent(appCtx.DB(), []factory.Customization{
		{
			Model:    shipment,
			LinkOnly: true,
		},
		{
			Model: models.MTOAgent{
				FirstName:    &agentUserInfo.firstName,
				LastName:     &agentUserInfo.lastName,
				Email:        &agentUserInfo.email,
				MTOAgentType: models.MTOAgentReleasing,
			},
		},
	}, nil)

<<<<<<< HEAD
=======
	factory.BuildMTOServiceItemBasic(appCtx.DB(), []factory.Customization{
		{
			Model: models.MTOServiceItem{
				Status:        models.MTOServiceItemStatusApproved,
				MTOShipmentID: &shipment.ID,
			},
		},
		{
			Model:    move,
			LinkOnly: true,
		},
		{
			Model: models.ReService{
				Code: models.ReServiceCodeMS,
			},
		},
	}, nil)

>>>>>>> 13bb32d7
	return move
}

// these create an iHHG move with selected affiliation, destination of either Anchorage, AK (Zone I) or Fairbanks, AK (Zone II)
// containing an excess weight alert that requires action from TOO
func MakeIntlUBMoveExcessWeightAKZone1Army(appCtx appcontext.AppContext) models.Move {
	return makeIntlUBMoveCONUSToAKWithExcessWeight(appCtx, models.AffiliationARMY, "Alaska Zone I Ave.", "Anchorage", "AK", "99505")
}

func MakeIntlUBMoveExcessWeightAKZone2Army(appCtx appcontext.AppContext) models.Move {
	return makeIntlUBMoveCONUSToAKWithExcessWeight(appCtx, models.AffiliationARMY, "Alaska Zone II St.", "North Pole", "AK", "99705")
}<|MERGE_RESOLUTION|>--- conflicted
+++ resolved
@@ -10856,37 +10856,6 @@
 // these create an iHHG move with selected affiliation, destination of either Anchorage, AK (Zone I) or Fairbanks, AK (Zone II)
 // containing an international destination shuttle request in SUBMITTED status
 func MakeIntlHHGMoveDestShuttleRequestedAKZone1Army(appCtx appcontext.AppContext) models.Move {
-<<<<<<< HEAD
-	return makeIntlHHGMoveShuttleRequested(appCtx, true, false, models.AffiliationARMY, "Alaska Zone I Ave.", "Anchorage", "AK", "99505")
-}
-
-func MakeIntlHHGMoveDestShuttleRequestedAKZone2Army(appCtx appcontext.AppContext) models.Move {
-	return makeIntlHHGMoveShuttleRequested(appCtx, true, false, models.AffiliationARMY, "Alaska Zone II St.", "North Pole", "AK", "99705")
-}
-
-func MakeIntlHHGMoveDestShuttleRequestedAKZone1AirForce(appCtx appcontext.AppContext) models.Move {
-	return makeIntlHHGMoveShuttleRequested(appCtx, true, false, models.AffiliationAIRFORCE, "Alaska Zone I Ave.", "Anchorage", "AK", "99505")
-}
-
-func MakeIntlHHGMoveDestShuttleRequestedAKZone2AirForce(appCtx appcontext.AppContext) models.Move {
-	return makeIntlHHGMoveShuttleRequested(appCtx, true, false, models.AffiliationAIRFORCE, "Alaska Zone II St.", "North Pole", "AK", "99705")
-}
-
-func MakeIntlHHGMoveDestShuttleRequestedAKZone1SpaceForce(appCtx appcontext.AppContext) models.Move {
-	return makeIntlHHGMoveShuttleRequested(appCtx, true, false, models.AffiliationSPACEFORCE, "Alaska Zone I Ave.", "Anchorage", "AK", "99505")
-}
-
-func MakeIntlHHGMoveDestShuttleRequestedAKZone2SpaceForce(appCtx appcontext.AppContext) models.Move {
-	return makeIntlHHGMoveShuttleRequested(appCtx, true, false, models.AffiliationSPACEFORCE, "Alaska Zone II St.", "North Pole", "AK", "99705")
-}
-
-func MakeIntlHHGMoveDestShuttleRequestedAKZone1USMC(appCtx appcontext.AppContext) models.Move {
-	return makeIntlHHGMoveShuttleRequested(appCtx, true, false, models.AffiliationMARINES, "Alaska Zone I Ave.", "Anchorage", "AK", "99505")
-}
-
-func MakeIntlHHGMoveDestShuttleRequestedAKZone2USMC(appCtx appcontext.AppContext) models.Move {
-	return makeIntlHHGMoveShuttleRequested(appCtx, true, false, models.AffiliationMARINES, "Alaska Zone II St.", "North Pole", "AK", "99705")
-=======
 	return makeIntlHHGMoveShuttleRequested(appCtx, false, false, models.AffiliationARMY, "Alaska Zone I Ave.", "Anchorage", "AK", "99505")
 }
 
@@ -10916,43 +10885,11 @@
 
 func MakeIntlHHGMoveDestShuttleRequestedAKZone2USMC(appCtx appcontext.AppContext) models.Move {
 	return makeIntlHHGMoveShuttleRequested(appCtx, false, false, models.AffiliationMARINES, "Alaska Zone II St.", "North Pole", "AK", "99705")
->>>>>>> 13bb32d7
 }
 
 // these create an iHHG move with selected affiliation, destination of either Anchorage, AK (Zone I) or Fairbanks, AK (Zone II)
 // containing BOTH international origin & destination shuttle requests in SUBMITTED status
 func MakeIntlHHGMoveBothShuttleRequestedAKZone1Army(appCtx appcontext.AppContext) models.Move {
-<<<<<<< HEAD
-	return makeIntlHHGMoveShuttleRequested(appCtx, true, false, models.AffiliationARMY, "Alaska Zone I Ave.", "Anchorage", "AK", "99505")
-}
-
-func MakeIntlHHGMoveBothShuttleRequestedAKZone2Army(appCtx appcontext.AppContext) models.Move {
-	return makeIntlHHGMoveShuttleRequested(appCtx, true, false, models.AffiliationARMY, "Alaska Zone II St.", "North Pole", "AK", "99705")
-}
-
-func MakeIntlHHGMoveBothShuttleRequestedAKZone1AirForce(appCtx appcontext.AppContext) models.Move {
-	return makeIntlHHGMoveShuttleRequested(appCtx, true, false, models.AffiliationAIRFORCE, "Alaska Zone I Ave.", "Anchorage", "AK", "99505")
-}
-
-func MakeIntlHHGMoveBothShuttleRequestedAKZone2AirForce(appCtx appcontext.AppContext) models.Move {
-	return makeIntlHHGMoveShuttleRequested(appCtx, true, false, models.AffiliationAIRFORCE, "Alaska Zone II St.", "North Pole", "AK", "99705")
-}
-
-func MakeIntlHHGMoveBothShuttleRequestedAKZone1SpaceForce(appCtx appcontext.AppContext) models.Move {
-	return makeIntlHHGMoveShuttleRequested(appCtx, true, false, models.AffiliationSPACEFORCE, "Alaska Zone I Ave.", "Anchorage", "AK", "99505")
-}
-
-func MakeIntlHHGMoveBothShuttleRequestedAKZone2SpaceForce(appCtx appcontext.AppContext) models.Move {
-	return makeIntlHHGMoveShuttleRequested(appCtx, true, false, models.AffiliationSPACEFORCE, "Alaska Zone II St.", "North Pole", "AK", "99705")
-}
-
-func MakeIntlHHGMoveBothShuttleRequestedAKZone1USMC(appCtx appcontext.AppContext) models.Move {
-	return makeIntlHHGMoveShuttleRequested(appCtx, true, false, models.AffiliationMARINES, "Alaska Zone I Ave.", "Anchorage", "AK", "99505")
-}
-
-func MakeIntlHHGMoveBothShuttleRequestedAKZone2USMC(appCtx appcontext.AppContext) models.Move {
-	return makeIntlHHGMoveShuttleRequested(appCtx, true, false, models.AffiliationMARINES, "Alaska Zone II St.", "North Pole", "AK", "99705")
-=======
 	return makeIntlHHGMoveShuttleRequested(appCtx, false, true, models.AffiliationARMY, "Alaska Zone I Ave.", "Anchorage", "AK", "99505")
 }
 
@@ -10982,7 +10919,6 @@
 
 func MakeIntlHHGMoveBothShuttleRequestedAKZone2USMC(appCtx appcontext.AppContext) models.Move {
 	return makeIntlHHGMoveShuttleRequested(appCtx, false, true, models.AffiliationMARINES, "Alaska Zone II St.", "North Pole", "AK", "99705")
->>>>>>> 13bb32d7
 }
 
 // makeIntlHHGMoveDestAddressRequested creates an international HHG move
@@ -11032,10 +10968,6 @@
 		},
 	}, nil)
 
-<<<<<<< HEAD
-	orders := factory.BuildOrder(appCtx.DB(), []factory.Customization{
-		{
-=======
 	var departmentIndicator *string = nil
 	if affiliation == models.AffiliationAIRFORCE || affiliation == models.AffiliationSPACEFORCE {
 		departmentIndicator = models.StringPointer(models.DepartmentIndicatorAIRANDSPACEFORCE.String())
@@ -11054,7 +10986,6 @@
 			},
 		},
 		{
->>>>>>> 13bb32d7
 			Model:    customer,
 			LinkOnly: true,
 		},
@@ -11072,21 +11003,6 @@
 	}, nil)
 
 	now := time.Now()
-<<<<<<< HEAD
-	move := factory.BuildMove(appCtx.DB(), []factory.Customization{
-		{
-			Model:    orders,
-			LinkOnly: true,
-		},
-		{
-			Model: models.Move{
-				Status:             models.MoveStatusAPPROVALSREQUESTED,
-				AvailableToPrimeAt: &now,
-			},
-		},
-	}, nil)
-=======
->>>>>>> 13bb32d7
 
 	estimatedWeight := unit.Pound(2000)
 	actualWeight := unit.Pound(2000)
@@ -11106,9 +11022,6 @@
 		},
 	}, nil)
 
-<<<<<<< HEAD
-	shipment := factory.BuildMTOShipment(appCtx.DB(), []factory.Customization{
-=======
 	newDeliveryAddress := factory.BuildAddress(appCtx.DB(), []factory.Customization{
 		{
 			Model: models.Address{
@@ -11122,7 +11035,6 @@
 
 	// build the shipment destination address update
 	shipmentAddressUpdate := factory.BuildShipmentAddressUpdate(appCtx.DB(), []factory.Customization{
->>>>>>> 13bb32d7
 		{
 			Model: models.MTOShipment{
 				PrimeEstimatedWeight:  &estimatedWeight,
@@ -11137,16 +11049,48 @@
 			},
 		},
 		{
-<<<<<<< HEAD
-			Model:    move,
-			LinkOnly: true,
+			Model: models.Move{
+				Status:             models.MoveStatusAPPROVALSREQUESTED,
+				AvailableToPrimeAt: &now,
+				Show:               models.BoolPointer(true),
+			},
+		},
+		{
+			Model: models.ShipmentAddressUpdate{
+				Status:            models.ShipmentAddressUpdateStatusRequested,
+				OriginalAddressID: address.ID,
+				NewAddressID:      newDeliveryAddress.ID,
+				ContractorRemarks: *models.StringPointer("let's move this to another really cold place"),
+			},
+		},
+		{
+			Model:    orders,
+			LinkOnly: true,
+		},
+	}, nil)
+
+	factory.BuildMTOServiceItemBasic(appCtx.DB(), []factory.Customization{
+		{
+			Model: models.MTOServiceItem{
+				Status:        models.MTOServiceItemStatusApproved,
+				MTOShipmentID: &shipmentAddressUpdate.Shipment.ID,
+			},
+		},
+		{
+			Model:    shipmentAddressUpdate.Shipment.MoveTaskOrder,
+			LinkOnly: true,
+		},
+		{
+			Model: models.ReService{
+				Code: models.ReServiceCodeMS,
+			},
 		},
 	}, nil)
 
 	agentUserInfo := newUserInfo("agent")
 	factory.BuildMTOAgent(appCtx.DB(), []factory.Customization{
 		{
-			Model:    shipment,
+			Model:    shipmentAddressUpdate.Shipment,
 			LinkOnly: true,
 		},
 		{
@@ -11159,94 +11103,7 @@
 		},
 	}, nil)
 
-	newDeliveryAddress := factory.BuildAddress(appCtx.DB(), []factory.Customization{
-		{
-			Model: models.Address{
-				StreetAddress1: "Another Cold St.",
-				City:           "Juneau",
-				State:          "AK",
-				PostalCode:     "99811",
-			},
-		},
-	}, nil)
-
-	// build the shipment destination address update
-	factory.BuildShipmentAddressUpdate(appCtx.DB(), []factory.Customization{
-		{
-			Model:    shipment,
-			LinkOnly: true,
-		},
-		{
-			Model:    move,
-			LinkOnly: true,
-		},
-		{
-			Model: models.ShipmentAddressUpdate{
-				Status:            models.ShipmentAddressUpdateStatusRequested,
-				OriginalAddressID: *shipment.DestinationAddressID,
-				NewAddressID:      newDeliveryAddress.ID,
-				ContractorRemarks: *models.StringPointer("let's move this to another really cold place"),
-=======
-			Model: models.Move{
-				Status:             models.MoveStatusAPPROVALSREQUESTED,
-				AvailableToPrimeAt: &now,
-				Show:               models.BoolPointer(true),
-			},
-		},
-		{
-			Model: models.ShipmentAddressUpdate{
-				Status:            models.ShipmentAddressUpdateStatusRequested,
-				OriginalAddressID: address.ID,
-				NewAddressID:      newDeliveryAddress.ID,
-				ContractorRemarks: *models.StringPointer("let's move this to another really cold place"),
-			},
-		},
-		{
-			Model:    orders,
-			LinkOnly: true,
-		},
-	}, nil)
-
-	factory.BuildMTOServiceItemBasic(appCtx.DB(), []factory.Customization{
-		{
-			Model: models.MTOServiceItem{
-				Status:        models.MTOServiceItemStatusApproved,
-				MTOShipmentID: &shipmentAddressUpdate.Shipment.ID,
-			},
-		},
-		{
-			Model:    shipmentAddressUpdate.Shipment.MoveTaskOrder,
-			LinkOnly: true,
-		},
-		{
-			Model: models.ReService{
-				Code: models.ReServiceCodeMS,
-			},
-		},
-	}, nil)
-
-	agentUserInfo := newUserInfo("agent")
-	factory.BuildMTOAgent(appCtx.DB(), []factory.Customization{
-		{
-			Model:    shipmentAddressUpdate.Shipment,
-			LinkOnly: true,
-		},
-		{
-			Model: models.MTOAgent{
-				FirstName:    &agentUserInfo.firstName,
-				LastName:     &agentUserInfo.lastName,
-				Email:        &agentUserInfo.email,
-				MTOAgentType: models.MTOAgentReleasing,
->>>>>>> 13bb32d7
-			},
-		},
-	}, nil)
-
-<<<<<<< HEAD
-	return move
-=======
 	return shipmentAddressUpdate.Shipment.MoveTaskOrder
->>>>>>> 13bb32d7
 }
 
 // these create an iHHG move with selected affiliation, destination of either Anchorage, AK (Zone I) or Fairbanks, AK (Zone II)
@@ -11576,24 +11433,15 @@
 	}, nil)
 
 	now := time.Now()
-<<<<<<< HEAD
-	move := factory.BuildApprovalsRequestedMove(appCtx.DB(), []factory.Customization{
-=======
 	move := factory.BuildAvailableToPrimeMove(appCtx.DB(), []factory.Customization{
->>>>>>> 13bb32d7
 		{
 			Model:    orders,
 			LinkOnly: true,
 		},
 		{
 			Model: models.Move{
-<<<<<<< HEAD
-				ExcessWeightQualifiedAt: &now,
-				AvailableToPrimeAt:      &now,
-=======
 				Status:                  models.MoveStatusAPPROVALSREQUESTED,
 				ExcessWeightQualifiedAt: &now,
->>>>>>> 13bb32d7
 			},
 		},
 	}, nil)
@@ -11649,8 +11497,6 @@
 		},
 	}, nil)
 
-<<<<<<< HEAD
-=======
 	factory.BuildMTOServiceItemBasic(appCtx.DB(), []factory.Customization{
 		{
 			Model: models.MTOServiceItem{
@@ -11669,7 +11515,6 @@
 		},
 	}, nil)
 
->>>>>>> 13bb32d7
 	return move
 }
 
@@ -11813,8 +11658,6 @@
 		},
 	}, nil)
 
-<<<<<<< HEAD
-=======
 	factory.BuildMTOServiceItemBasic(appCtx.DB(), []factory.Customization{
 		{
 			Model: models.MTOServiceItem{
@@ -11833,7 +11676,6 @@
 		},
 	}, nil)
 
->>>>>>> 13bb32d7
 	return move
 }
 
